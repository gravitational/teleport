--- conflicted
+++ resolved
@@ -847,16 +847,10 @@
 		t.Run(tt.name, func(t *testing.T) {
 			ctx := context.Background()
 
-<<<<<<< HEAD
-			issuer := fmt.Sprintf("http://%s", idp.server.Listener.Addr().String())
-
 			validator, err := NewKubernetesOIDCTokenValidator()
 			require.NoError(t, err)
 
-			result, err := validator.ValidateToken(ctx, issuer, tt.audience, tt.token)
-=======
-			result, err := ValidateTokenWithOIDC(ctx, idp.IssuerURL(), tt.audience, tt.token)
->>>>>>> 326f3ed2
+			result, err := validator.ValidateToken(ctx, idp.IssuerURL(), tt.audience, tt.token)
 			tt.assertError(t, err)
 
 			require.Empty(t, cmp.Diff(
