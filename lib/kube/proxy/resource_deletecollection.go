--- conflicted
+++ resolved
@@ -163,130 +163,30 @@
 	switch o := obj.(type) {
 	case *metav1.Status:
 		// Do nothing.
-<<<<<<< HEAD
-	case *corev1.PodList:
+	case *unstructured.Unstructured:
+		if !o.IsList() {
+			return internalErrStatus, trace.BadParameter("unexpected CRD type")
+		}
+		list, err := o.ToList()
+		if err != nil {
+			return internalErrStatus, trace.Wrap(err)
+		}
 		items, err := deleteResources(
 			params,
 			sess.metaResource.requestedResource.resourceKind,
 			sess.metaResource.requestedResource.apiGroup,
-			o.APIVersion,
-			slices.ToPointers(o.Items),
-			deleteOptions,
-		)
-		if err != nil {
-			return internalErrStatus, trace.Wrap(err)
-		}
-		o.Items = slices.FromPointers(items)
-	case *corev1.SecretList:
-		items, err := deleteResources(
-			params,
-			sess.metaResource.requestedResource.resourceKind,
-			sess.metaResource.requestedResource.apiGroup,
-			o.APIVersion,
-			slices.ToPointers(o.Items),
-			deleteOptions,
-		)
-		if err != nil {
-			return internalErrStatus, trace.Wrap(err)
-		}
-		o.Items = slices.FromPointers(items)
-	case *corev1.ConfigMapList:
-		items, err := deleteResources(
-			params,
-			sess.metaResource.requestedResource.resourceKind,
-			sess.metaResource.requestedResource.apiGroup,
-			o.APIVersion,
-			slices.ToPointers(o.Items),
-			deleteOptions,
-		)
-		if err != nil {
-			return internalErrStatus, trace.Wrap(err)
-		}
-		o.Items = slices.FromPointers(items)
-	case *corev1.NamespaceList:
-		items, err := deleteResources(
-			params,
-			sess.metaResource.requestedResource.resourceKind,
-			sess.metaResource.requestedResource.apiGroup,
-			o.APIVersion,
-			slices.ToPointers(o.Items),
-			deleteOptions,
-		)
-		if err != nil {
-			return internalErrStatus, trace.Wrap(err)
-		}
-		o.Items = slices.FromPointers(items)
-	case *corev1.ServiceAccountList:
-		items, err := deleteResources(
-			params,
-			sess.metaResource.requestedResource.resourceKind,
-			sess.metaResource.requestedResource.apiGroup,
-			o.APIVersion,
-			slices.ToPointers(o.Items),
-			deleteOptions,
-		)
-=======
-	case *unstructured.Unstructured:
-		if !o.IsList() {
-			return internalErrStatus, trace.BadParameter("unexpected CRD type")
-		}
-		list, err := o.ToList()
->>>>>>> bfc1a1bf
-		if err != nil {
-			return internalErrStatus, trace.Wrap(err)
-		}
-		items, err := deleteResources(
-			params,
-<<<<<<< HEAD
-			sess.metaResource.requestedResource.resourceKind,
-			sess.metaResource.requestedResource.apiGroup,
-			o.APIVersion,
-			slices.ToPointers(o.Items),
-=======
-			sess.apiResource.resourceKind,
-			sess.apiResource.apiGroup,
 			o.GetAPIVersion(),
 			slices.ToPointers(list.Items),
->>>>>>> bfc1a1bf
 			deleteOptions,
 		)
 		if err != nil {
 			return internalErrStatus, trace.Wrap(err)
 		}
-<<<<<<< HEAD
-		o.Items = slices.FromPointers(items)
-
-	case *corev1.PersistentVolumeClaimList:
-		items, err := deleteResources(
-			params,
-			sess.metaResource.requestedResource.resourceKind,
-			sess.metaResource.requestedResource.apiGroup,
-			o.APIVersion,
-			slices.ToPointers(o.Items),
-			deleteOptions,
-		)
-		if err != nil {
-			return internalErrStatus, trace.Wrap(err)
-=======
 		objList := make([]any, 0, len(items))
 		for _, item := range items {
 			objList = append(objList, item.Object)
->>>>>>> bfc1a1bf
-		}
-
-<<<<<<< HEAD
-	case *corev1.ReplicationControllerList:
-		items, err := deleteResources(
-			params,
-			sess.metaResource.requestedResource.resourceKind,
-			sess.metaResource.requestedResource.apiGroup,
-			o.APIVersion,
-			slices.ToPointers(o.Items),
-			deleteOptions,
-		)
-		if err != nil {
-			return internalErrStatus, trace.Wrap(err)
-=======
+		}
+
 		o.Object["items"] = objList
 	default:
 		// itemsFieldName is the field name of the items in the list
@@ -301,24 +201,12 @@
 		}
 		if itemsR.Len() == 0 {
 			break
->>>>>>> bfc1a1bf
-		}
-
-<<<<<<< HEAD
-	case *appsv1.DeploymentList:
-		items, err := deleteResources(
-			params,
-			sess.metaResource.requestedResource.resourceKind,
-			sess.metaResource.requestedResource.apiGroup,
-			o.APIVersion,
-			slices.ToPointers(o.Items),
-			deleteOptions,
-=======
+		}
+
 		var (
 			underlyingType = itemsR.Index(0).Type()
 			apiVersion, _  = obj.GetObjectKind().GroupVersionKind().ToAPIVersionAndKind()
 			objs           = make([]kubeObjectInterface, 0, itemsR.Len())
->>>>>>> bfc1a1bf
 		)
 		for i := range itemsR.Len() {
 			item := itemsR.Index(i).Addr().Interface()
@@ -330,231 +218,15 @@
 		}
 		items, err := deleteResources(
 			params,
-<<<<<<< HEAD
 			sess.metaResource.requestedResource.resourceKind,
 			sess.metaResource.requestedResource.apiGroup,
-			o.APIVersion,
-			slices.ToPointers(o.Items),
-=======
-			sess.apiResource.resourceKind,
-			sess.apiResource.apiGroup,
 			apiVersion,
 			objs,
->>>>>>> bfc1a1bf
 			deleteOptions,
 		)
 		if err != nil {
 			return internalErrStatus, trace.Wrap(err)
 		}
-<<<<<<< HEAD
-		o.Items = slices.FromPointers(items)
-
-	case *appsv1.StatefulSetList:
-		items, err := deleteResources(
-			params,
-			sess.metaResource.requestedResource.resourceKind,
-			sess.metaResource.requestedResource.apiGroup,
-			o.APIVersion,
-			slices.ToPointers(o.Items),
-			deleteOptions,
-		)
-		if err != nil {
-			return internalErrStatus, trace.Wrap(err)
-		}
-		o.Items = slices.FromPointers(items)
-	case *appsv1.DaemonSetList:
-		items, err := deleteResources(
-			params,
-			sess.metaResource.requestedResource.resourceKind,
-			sess.metaResource.requestedResource.apiGroup,
-			o.APIVersion,
-			slices.ToPointers(o.Items),
-			deleteOptions,
-		)
-		if err != nil {
-			return internalErrStatus, trace.Wrap(err)
-		}
-		o.Items = slices.FromPointers(items)
-
-	case *authv1.ClusterRoleList:
-		items, err := deleteResources(
-			params,
-			sess.metaResource.requestedResource.resourceKind,
-			sess.metaResource.requestedResource.apiGroup,
-			o.APIVersion,
-			slices.ToPointers(o.Items),
-			deleteOptions,
-		)
-		if err != nil {
-			return internalErrStatus, trace.Wrap(err)
-		}
-		o.Items = slices.FromPointers(items)
-	case *authv1.RoleList:
-		items, err := deleteResources(
-			params,
-			sess.metaResource.requestedResource.resourceKind,
-			sess.metaResource.requestedResource.apiGroup,
-			o.APIVersion,
-			slices.ToPointers(o.Items),
-			deleteOptions,
-		)
-		if err != nil {
-			return internalErrStatus, trace.Wrap(err)
-		}
-		o.Items = slices.FromPointers(items)
-	case *authv1.ClusterRoleBindingList:
-		items, err := deleteResources(
-			params,
-			sess.metaResource.requestedResource.resourceKind,
-			sess.metaResource.requestedResource.apiGroup,
-			o.APIVersion,
-			slices.ToPointers(o.Items),
-			deleteOptions,
-		)
-		if err != nil {
-			return internalErrStatus, trace.Wrap(err)
-		}
-		o.Items = slices.FromPointers(items)
-	case *authv1.RoleBindingList:
-		items, err := deleteResources(
-			params,
-			sess.metaResource.requestedResource.resourceKind,
-			sess.metaResource.requestedResource.apiGroup,
-			o.APIVersion,
-			slices.ToPointers(o.Items),
-			deleteOptions,
-		)
-		if err != nil {
-			return internalErrStatus, trace.Wrap(err)
-		}
-		o.Items = slices.FromPointers(items)
-	case *batchv1.CronJobList:
-		items, err := deleteResources(
-			params,
-			sess.metaResource.requestedResource.resourceKind,
-			sess.metaResource.requestedResource.apiGroup,
-			o.APIVersion,
-			slices.ToPointers(o.Items),
-			deleteOptions,
-		)
-		if err != nil {
-			return internalErrStatus, trace.Wrap(err)
-		}
-		o.Items = slices.FromPointers(items)
-	case *batchv1.JobList:
-		items, err := deleteResources(
-			params,
-			sess.metaResource.requestedResource.resourceKind,
-			sess.metaResource.requestedResource.apiGroup,
-			o.APIVersion,
-			slices.ToPointers(o.Items),
-			deleteOptions,
-		)
-		if err != nil {
-			return internalErrStatus, trace.Wrap(err)
-		}
-		o.Items = slices.FromPointers(items)
-	case *certificatesv1.CertificateSigningRequestList:
-		items, err := deleteResources(
-			params,
-			sess.metaResource.requestedResource.resourceKind,
-			sess.metaResource.requestedResource.apiGroup,
-			o.APIVersion,
-			slices.ToPointers(o.Items),
-			deleteOptions,
-		)
-		if err != nil {
-			return internalErrStatus, trace.Wrap(err)
-		}
-		o.Items = slices.FromPointers(items)
-	case *networkingv1.IngressList:
-		items, err := deleteResources(
-			params,
-			sess.metaResource.requestedResource.resourceKind,
-			sess.metaResource.requestedResource.apiGroup,
-			o.APIVersion,
-			slices.ToPointers(o.Items),
-			deleteOptions,
-		)
-		if err != nil {
-			return internalErrStatus, trace.Wrap(err)
-		}
-		o.Items = slices.FromPointers(items)
-	case *extensionsv1beta1.IngressList:
-		items, err := deleteResources(
-			params,
-			sess.metaResource.requestedResource.resourceKind,
-			sess.metaResource.requestedResource.apiGroup,
-			o.APIVersion,
-			slices.ToPointers(o.Items),
-			deleteOptions,
-		)
-		if err != nil {
-			return internalErrStatus, trace.Wrap(err)
-		}
-		o.Items = slices.FromPointers(items)
-	case *extensionsv1beta1.DaemonSetList:
-		items, err := deleteResources(
-			params,
-			sess.metaResource.requestedResource.resourceKind,
-			sess.metaResource.requestedResource.apiGroup,
-			o.APIVersion,
-			slices.ToPointers(o.Items),
-			deleteOptions,
-		)
-		if err != nil {
-			return internalErrStatus, trace.Wrap(err)
-		}
-		o.Items = slices.FromPointers(items)
-	case *extensionsv1beta1.DeploymentList:
-		items, err := deleteResources(
-			params,
-			sess.metaResource.requestedResource.resourceKind,
-			sess.metaResource.requestedResource.apiGroup,
-			o.APIVersion,
-			slices.ToPointers(o.Items),
-			deleteOptions,
-		)
-		if err != nil {
-			return internalErrStatus, trace.Wrap(err)
-		}
-		o.Items = slices.FromPointers(items)
-	case *extensionsv1beta1.ReplicaSetList:
-		items, err := deleteResources(
-			params,
-			sess.metaResource.requestedResource.resourceKind,
-			sess.metaResource.requestedResource.apiGroup,
-			o.APIVersion,
-			slices.ToPointers(o.Items),
-			deleteOptions,
-		)
-		if err != nil {
-			return internalErrStatus, trace.Wrap(err)
-		}
-		o.Items = slices.FromPointers(items)
-	case *unstructured.Unstructured:
-		if !o.IsList() {
-			return internalErrStatus, trace.BadParameter("unexpected CRD type")
-		}
-		list, err := o.ToList()
-		if err != nil {
-			return internalErrStatus, trace.Wrap(err)
-		}
-		items, err := deleteResources(
-			params,
-			sess.metaResource.requestedResource.resourceKind,
-			sess.metaResource.requestedResource.apiGroup,
-			o.GetAPIVersion(),
-			slices.ToPointers(list.Items),
-			deleteOptions,
-		)
-		if err != nil {
-			return internalErrStatus, trace.Wrap(err)
-		}
-		list.Items = slices.FromPointers(items)
-	default:
-		return internalErrStatus, trace.BadParameter("unexpected type %T", obj)
-=======
 		// make a new slice of the same type as the original one.
 		slice := reflect.MakeSlice(itemsR.Type(), len(items), len(items))
 		for i := 0; i < len(items); i++ {
@@ -569,7 +241,6 @@
 		}
 
 		itemsR.Set(slice)
->>>>>>> bfc1a1bf
 	}
 
 	// reset the memory buffer.
