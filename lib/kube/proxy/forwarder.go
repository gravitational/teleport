/*
Copyright 2018-2020 Gravitational, Inc.

Licensed under the Apache License, Version 2.0 (the "License");
you may not use this file except in compliance with the License.
You may obtain a copy of the License at

    http://www.apache.org/licenses/LICENSE-2.0

Unless required by applicable law or agreed to in writing, software
distributed under the License is distributed on an "AS IS" BASIS,
WITHOUT WARRANTIES OR CONDITIONS OF ANY KIND, either express or implied.
See the License for the specific language governing permissions and
limitations under the License.
*/

package proxy

import (
	"context"
	"crypto/rand"
	"crypto/tls"
	"crypto/x509"
	"encoding/pem"
	"fmt"
	mathrand "math/rand"
	"net"
	"net/http"
	"path/filepath"
	"strings"
	"sync"
	"time"

	"github.com/gravitational/teleport"
	apidefaults "github.com/gravitational/teleport/api/defaults"
	"github.com/gravitational/teleport/api/types"
	apievents "github.com/gravitational/teleport/api/types/events"
	apiutils "github.com/gravitational/teleport/api/utils"
	"github.com/gravitational/teleport/lib/auth"
	"github.com/gravitational/teleport/lib/defaults"
	"github.com/gravitational/teleport/lib/events"
	"github.com/gravitational/teleport/lib/events/filesessions"
	"github.com/gravitational/teleport/lib/httplib"
	kubeutils "github.com/gravitational/teleport/lib/kube/utils"
	"github.com/gravitational/teleport/lib/labels"
	"github.com/gravitational/teleport/lib/reversetunnel"
	"github.com/gravitational/teleport/lib/services"
	"github.com/gravitational/teleport/lib/session"
	"github.com/gravitational/teleport/lib/srv"
	"github.com/gravitational/teleport/lib/sshca"
	"github.com/gravitational/teleport/lib/utils"

	"github.com/gravitational/oxy/forward"
	fwdutils "github.com/gravitational/oxy/utils"
	"github.com/gravitational/trace"
	"github.com/gravitational/ttlmap"
	"github.com/jonboulle/clockwork"
	"github.com/julienschmidt/httprouter"
	log "github.com/sirupsen/logrus"
	"golang.org/x/crypto/ssh"
	metav1 "k8s.io/apimachinery/pkg/apis/meta/v1"
	"k8s.io/apimachinery/pkg/runtime"
	"k8s.io/apimachinery/pkg/util/httpstream"
	"k8s.io/client-go/tools/remotecommand"
	"k8s.io/client-go/transport/spdy"
	utilexec "k8s.io/client-go/util/exec"
)

// KubeServiceType specifies a Teleport service type which can forward Kubernetes requests
type KubeServiceType int

const (
	// KubeService is a Teleport kubernetes_service. A KubeService always forwards
	// requests directly to a Kubernetes endpoint.
	KubeService KubeServiceType = iota
	// ProxyService is a Teleport proxy_service with kube_listen_addr/
	// kube_public_addr enabled. A ProxyService always forwards requests to a
	// Teleport KubeService or LegacyProxyService.
	ProxyService
	// LegacyProxyService is a Teleport proxy_service with the kubernetes section
	// enabled. A LegacyProxyService can forward requests directly to a Kubernetes
	// endpoint, or to another Teleport LegacyProxyService or KubeService.
	LegacyProxyService
)

// ForwarderConfig specifies configuration for proxy forwarder
type ForwarderConfig struct {
	// ReverseTunnelSrv is the teleport reverse tunnel server
	ReverseTunnelSrv reversetunnel.Server
	// ClusterName is a local cluster name
	ClusterName string
	// Keygen points to a key generator implementation
	Keygen sshca.Authority
	// Authz authenticates user
	Authz auth.Authorizer
	// AuthClient is a auth server client.
	AuthClient auth.ClientI
	// CachingAuthClient is a caching auth server client for read-only access.
	CachingAuthClient auth.AccessPoint
	// StreamEmitter is used to create audit streams
	// and emit audit events
	StreamEmitter events.StreamEmitter
	// DataDir is a data dir to store logs
	DataDir string
	// Namespace is a namespace of the proxy server (not a K8s namespace)
	Namespace string
	// ServerID is a unique ID of a proxy server
	ServerID string
	// ClusterOverride if set, routes all requests
	// to the cluster name, used in tests
	ClusterOverride string
	// Context passes the optional external context
	// passing global close to all forwarder operations
	Context context.Context
	// KubeconfigPath is a path to kubernetes configuration
	KubeconfigPath string
	// KubeServiceType specifies which Teleport service type this forwarder is for
	KubeServiceType KubeServiceType
	// KubeClusterName is the name of the kubernetes cluster that this
	// forwarder handles.
	KubeClusterName string
	// Clock is a server clock, could be overridden in tests
	Clock clockwork.Clock
	// ConnPingPeriod is a period for sending ping messages on the incoming
	// connection.
	ConnPingPeriod time.Duration
	// Component name to include in log output.
	Component string
	// StaticLabels is map of static labels associated with this cluster.
	// Used for RBAC.
	StaticLabels map[string]string
	// DynamicLabels is map of dynamic labels associated with this cluster.
	// Used for RBAC.
	DynamicLabels *labels.Dynamic
	// LockWatcher is a lock watcher.
	LockWatcher *services.LockWatcher
<<<<<<< HEAD
	// CheckImpersonationPermissions is an optional override of the default
	// impersonation permissions check, for use in testing
	CheckImpersonationPermissions ImpersonationPermissionsChecker
=======
	// PublicAddr is the address that can be used to reach the kube cluster
	PublicAddr string
>>>>>>> dbb730ad
}

// CheckAndSetDefaults checks and sets default values
func (f *ForwarderConfig) CheckAndSetDefaults() error {
	if f.AuthClient == nil {
		return trace.BadParameter("missing parameter AuthClient")
	}
	if f.CachingAuthClient == nil {
		return trace.BadParameter("missing parameter CachingAuthClient")
	}
	if f.Authz == nil {
		return trace.BadParameter("missing parameter Authz")
	}
	if f.StreamEmitter == nil {
		return trace.BadParameter("missing parameter StreamEmitter")
	}
	if f.ClusterName == "" {
		return trace.BadParameter("missing parameter ClusterName")
	}
	if f.Keygen == nil {
		return trace.BadParameter("missing parameter Keygen")
	}
	if f.DataDir == "" {
		return trace.BadParameter("missing parameter DataDir")
	}
	if f.ServerID == "" {
		return trace.BadParameter("missing parameter ServerID")
	}
	if f.Namespace == "" {
		f.Namespace = apidefaults.Namespace
	}
	if f.Context == nil {
		f.Context = context.TODO()
	}
	if f.Clock == nil {
		f.Clock = clockwork.NewRealClock()
	}
	if f.ConnPingPeriod == 0 {
		f.ConnPingPeriod = defaults.HighResPollingPeriod
	}
	if f.Component == "" {
		f.Component = "kube_forwarder"
	}
	switch f.KubeServiceType {
	case KubeService:
	case ProxyService:
	case LegacyProxyService:
	default:
		return trace.BadParameter("unknown value for KubeServiceType")
	}
	if f.KubeClusterName == "" && f.KubeconfigPath == "" && f.KubeServiceType == LegacyProxyService {
		// Running without a kubeconfig and explicit k8s cluster name. Use
		// teleport cluster name instead, to ask kubeutils.GetKubeConfig to
		// attempt loading the in-cluster credentials.
		f.KubeClusterName = f.ClusterName
	}
	return nil
}

// NewForwarder returns new instance of Kubernetes request
// forwarding proxy.
func NewForwarder(cfg ForwarderConfig) (*Forwarder, error) {
	if err := cfg.CheckAndSetDefaults(); err != nil {
		return nil, trace.Wrap(err)
	}
	log := log.WithFields(log.Fields{
		trace.Component: cfg.Component,
	})

	// Pick the permissions check function to use, applying an override
	// if specified.
	checkImpersonation := checkImpersonationPermissions
	if cfg.CheckImpersonationPermissions != nil {
		checkImpersonation = cfg.CheckImpersonationPermissions
	}

	creds, err := getKubeCreds(cfg.Context, log, cfg.ClusterName, cfg.KubeClusterName, cfg.KubeconfigPath, cfg.KubeServiceType, checkImpersonation)
	if err != nil {
		return nil, trace.Wrap(err)
	}

	clientCredentials, err := ttlmap.New(defaults.ClientCacheSize)
	if err != nil {
		return nil, trace.Wrap(err)
	}
	closeCtx, close := context.WithCancel(cfg.Context)
	fwd := &Forwarder{
		creds:             creds,
		log:               log,
		router:            *httprouter.New(),
		cfg:               cfg,
		clientCredentials: clientCredentials,
		activeRequests:    make(map[string]context.Context),
		ctx:               closeCtx,
		close:             close,
	}

	fwd.router.POST("/api/:ver/namespaces/:podNamespace/pods/:podName/exec", fwd.withAuth(fwd.exec))
	fwd.router.GET("/api/:ver/namespaces/:podNamespace/pods/:podName/exec", fwd.withAuth(fwd.exec))

	fwd.router.POST("/api/:ver/namespaces/:podNamespace/pods/:podName/attach", fwd.withAuth(fwd.exec))
	fwd.router.GET("/api/:ver/namespaces/:podNamespace/pods/:podName/attach", fwd.withAuth(fwd.exec))

	fwd.router.POST("/api/:ver/namespaces/:podNamespace/pods/:podName/portforward", fwd.withAuth(fwd.portForward))
	fwd.router.GET("/api/:ver/namespaces/:podNamespace/pods/:podName/portforward", fwd.withAuth(fwd.portForward))

	fwd.router.NotFound = fwd.withAuthStd(fwd.catchAll)

	if cfg.ClusterOverride != "" {
		fwd.log.Debugf("Cluster override is set, forwarder will send all requests to remote cluster %v.", cfg.ClusterOverride)
	}
	return fwd, nil
}

// Forwarder intercepts kubernetes requests, acting as Kubernetes API proxy.
// it blindly forwards most of the requests on HTTPS protocol layer,
// however some requests like exec sessions it intercepts and records.
type Forwarder struct {
	mu     sync.Mutex
	log    log.FieldLogger
	router httprouter.Router
	cfg    ForwarderConfig
	// clientCredentials is an expiring cache of ephemeral client credentials.
	// Forwarder requests credentials with client identity, when forwarding to
	// another teleport process (but not when forwarding to k8s API).
	//
	// TODO(klizhentas): flush certs on teleport CA rotation?
	clientCredentials *ttlmap.TTLMap
	// activeRequests is a map used to serialize active CSR requests to the auth server
	activeRequests map[string]context.Context
	// close is a close function
	close context.CancelFunc
	// ctx is a global context signalling exit
	ctx context.Context
	// creds contain kubernetes credentials for multiple clusters.
	// map key is cluster name.
	creds map[string]*kubeCreds
}

// Close signals close to all outstanding or background operations
// to complete
func (f *Forwarder) Close() error {
	f.close()
	return nil
}

func (f *Forwarder) ServeHTTP(rw http.ResponseWriter, r *http.Request) {
	f.router.ServeHTTP(rw, r)
}

// authContext is a context of authenticated user,
// contains information about user, target cluster and authenticated groups
type authContext struct {
	auth.Context
	kubeGroups      map[string]struct{}
	kubeUsers       map[string]struct{}
	kubeCluster     string
	teleportCluster teleportClusterClient
	recordingConfig types.SessionRecordingConfig
	// clientIdleTimeout sets information on client idle timeout
	clientIdleTimeout time.Duration
	// disconnectExpiredCert if set, controls the time when the connection
	// should be disconnected because the client cert expires
	disconnectExpiredCert time.Time
	// sessionTTL specifies the duration of the user's session
	sessionTTL time.Duration
}

func (c authContext) String() string {
	return fmt.Sprintf("user: %v, users: %v, groups: %v, teleport cluster: %v, kube cluster: %v", c.User.GetName(), c.kubeUsers, c.kubeGroups, c.teleportCluster.name, c.kubeCluster)
}

func (c *authContext) key() string {
	// it is important that the context key contains user, kubernetes groups and certificate expiry,
	// so that new logins with different parameters will not reuse this context
	return fmt.Sprintf("%v:%v:%v:%v:%v:%v", c.teleportCluster.name, c.User.GetName(), c.kubeUsers, c.kubeGroups, c.kubeCluster, c.disconnectExpiredCert.UTC().Unix())
}

func (c *authContext) eventClusterMeta() apievents.KubernetesClusterMetadata {
	return apievents.KubernetesClusterMetadata{
		KubernetesCluster: c.kubeCluster,
		KubernetesUsers:   utils.StringsSliceFromSet(c.kubeUsers),
		KubernetesGroups:  utils.StringsSliceFromSet(c.kubeGroups),
	}
}

type dialFunc func(ctx context.Context, network, addr, serverID string) (net.Conn, error)

// teleportClusterClient is a client for either a k8s endpoint in local cluster or a
// proxy endpoint in a remote cluster.
type teleportClusterClient struct {
	remoteAddr utils.NetAddr
	name       string
	dial       dialFunc
	// targetAddr is a direct network address.
	targetAddr string
	//serverID is an address reachable over a reverse tunnel.
	serverID       string
	isRemote       bool
	isRemoteClosed func() bool
}

func (c *teleportClusterClient) Dial(network, addr string) (net.Conn, error) {
	return c.DialWithContext(context.Background(), network, addr)
}

func (c *teleportClusterClient) DialWithContext(ctx context.Context, network, addr string) (net.Conn, error) {
	return c.dial(ctx, network, c.targetAddr, c.serverID)
}

// handlerWithAuthFunc is http handler with passed auth context
type handlerWithAuthFunc func(ctx *authContext, w http.ResponseWriter, r *http.Request, p httprouter.Params) (interface{}, error)

// handlerWithAuthFuncStd is http handler with passed auth context
type handlerWithAuthFuncStd func(ctx *authContext, w http.ResponseWriter, r *http.Request) (interface{}, error)

// authenticate function authenticates request
func (f *Forwarder) authenticate(req *http.Request) (*authContext, error) {
	const accessDeniedMsg = "[00] access denied"

	var isRemoteUser bool
	userTypeI := req.Context().Value(auth.ContextUser)
	switch userTypeI.(type) {
	case auth.LocalUser:

	case auth.RemoteUser:
		isRemoteUser = true
	case auth.BuiltinRole:
		f.log.Warningf("Denying proxy access to unauthenticated user of type %T - this can sometimes be caused by inadvertently using an HTTP load balancer instead of a TCP load balancer on the Kubernetes port.", userTypeI)
		return nil, trace.AccessDenied(accessDeniedMsg)
	default:
		f.log.Warningf("Denying proxy access to unsupported user type: %T.", userTypeI)
		return nil, trace.AccessDenied(accessDeniedMsg)
	}

	userContext, err := f.cfg.Authz.Authorize(req.Context())
	if err != nil {
		switch {
		// propagate connection problem error so we can differentiate
		// between connection failed and access denied
		case trace.IsConnectionProblem(err):
			return nil, trace.ConnectionProblem(err, "[07] failed to connect to the database")
		case trace.IsAccessDenied(err):
			// don't print stack trace, just log the warning
			f.log.Warn(err)
			return nil, trace.AccessDenied(accessDeniedMsg)
		default:
			f.log.Warn(trace.DebugReport(err))
			return nil, trace.AccessDenied(accessDeniedMsg)
		}
	}
	peers := req.TLS.PeerCertificates
	if len(peers) > 1 {
		// when turning intermediaries on, don't forget to verify
		// https://github.com/kubernetes/kubernetes/pull/34524/files#diff-2b283dde198c92424df5355f39544aa4R59
		return nil, trace.AccessDenied("access denied: intermediaries are not supported")
	}
	if len(peers) == 0 {
		return nil, trace.AccessDenied("access denied: only mutual TLS authentication is supported")
	}
	clientCert := peers[0]
	authContext, err := f.setupContext(*userContext, req, isRemoteUser, clientCert.NotAfter)
	if err != nil {
		f.log.Warn(err.Error())
		if trace.IsAccessDenied(err) {
			return nil, trace.AccessDenied(accessDeniedMsg)
		}
		return nil, trace.Wrap(err)
	}
	return authContext, nil
}

func (f *Forwarder) withAuthStd(handler handlerWithAuthFuncStd) http.HandlerFunc {
	return httplib.MakeStdHandlerWithErrorWriter(func(w http.ResponseWriter, req *http.Request) (interface{}, error) {
		authContext, err := f.authenticate(req)
		if err != nil {
			return nil, trace.Wrap(err)
		}
		if err := f.authorize(req.Context(), authContext); err != nil {
			return nil, trace.Wrap(err)
		}

		return handler(authContext, w, req)
	}, f.formatResponseError)
}

func (f *Forwarder) withAuth(handler handlerWithAuthFunc) httprouter.Handle {
	return httplib.MakeHandlerWithErrorWriter(func(w http.ResponseWriter, req *http.Request, p httprouter.Params) (interface{}, error) {
		authContext, err := f.authenticate(req)
		if err != nil {
			return nil, trace.Wrap(err)
		}
		if err := f.authorize(req.Context(), authContext); err != nil {
			return nil, trace.Wrap(err)
		}
		return handler(authContext, w, req, p)
	}, f.formatResponseError)
}

func (f *Forwarder) formatForwardResponseError(rw http.ResponseWriter, r *http.Request, respErr error) {
	f.formatResponseError(rw, respErr)
}

func (f *Forwarder) formatResponseError(rw http.ResponseWriter, respErr error) {
	status := &metav1.Status{
		Status: metav1.StatusFailure,
		// Don't trace.Unwrap the error, in case it was wrapped with a
		// user-friendly message. The underlying root error is likely too
		// low-level to be useful.
		Message: respErr.Error(),
		Code:    int32(trace.ErrorToCode(respErr)),
	}
	data, err := runtime.Encode(statusCodecs.LegacyCodec(), status)
	if err != nil {
		f.log.Warningf("Failed encoding error into kube Status object: %v", err)
		trace.WriteError(rw, respErr)
		return
	}
	rw.Header().Set("Content-Type", "application/json")
	// Always write InternalServerError, that's the only code that kubectl will
	// parse the Status object for. The Status object has the real status code
	// embedded.
	rw.WriteHeader(http.StatusInternalServerError)
	if _, err := rw.Write(data); err != nil {
		f.log.Warningf("Failed writing kube error response body: %v", err)
	}
}

func (f *Forwarder) setupContext(ctx auth.Context, req *http.Request, isRemoteUser bool, certExpires time.Time) (*authContext, error) {
	roles := ctx.Checker

	// adjust session ttl to the smaller of two values: the session
	// ttl requested in tsh or the session ttl for the role.
	sessionTTL := roles.AdjustSessionTTL(time.Hour)

	identity := ctx.Identity.GetIdentity()
	teleportClusterName := identity.RouteToCluster
	if teleportClusterName == "" {
		teleportClusterName = f.cfg.ClusterName
	}
	isRemoteCluster := f.cfg.ClusterName != teleportClusterName

	if isRemoteCluster && isRemoteUser {
		return nil, trace.AccessDenied("access denied: remote user can not access remote cluster")
	}

	var kubeUsers, kubeGroups []string
	// Only check k8s principals for local clusters.
	//
	// For remote clusters, everything will be remapped to new roles on the
	// leaf and checked there.
	if !isRemoteCluster {
		var err error
		// check signing TTL and return a list of allowed logins
		kubeGroups, kubeUsers, err = roles.CheckKubeGroupsAndUsers(sessionTTL, false)
		if err != nil {
			return nil, trace.Wrap(err)
		}
	}

	// By default, if no kubernetes_users is set (which will be a majority),
	// user will impersonate themselves, which is the backwards-compatible behavior.
	if len(kubeUsers) == 0 {
		kubeUsers = append(kubeUsers, ctx.User.GetName())
	}

	// KubeSystemAuthenticated is a builtin group that allows
	// any user to access common API methods, e.g. discovery methods
	// required for initial client usage, without it, restricted user's
	// kubectl clients will not work
	if !apiutils.SliceContainsStr(kubeGroups, teleport.KubeSystemAuthenticated) {
		kubeGroups = append(kubeGroups, teleport.KubeSystemAuthenticated)
	}

	// Get a dialer for either a k8s endpoint in current cluster or a tunneled
	// endpoint for a leaf teleport cluster.
	var dialFn dialFunc
	var isRemoteClosed func() bool
	if isRemoteCluster {
		// Tunnel is nil for a teleport process with "kubernetes_service" but
		// not "proxy_service".
		if f.cfg.ReverseTunnelSrv == nil {
			return nil, trace.BadParameter("this Teleport process can not dial Kubernetes endpoints in remote Teleport clusters; only proxy_service supports this, make sure a Teleport proxy is first in the request path")
		}

		targetCluster, err := f.cfg.ReverseTunnelSrv.GetSite(teleportClusterName)
		if err != nil {
			return nil, trace.Wrap(err)
		}

		dialFn = func(ctx context.Context, network, addr, serverID string) (net.Conn, error) {
			return targetCluster.DialTCP(reversetunnel.DialParams{
				From:     &utils.NetAddr{AddrNetwork: "tcp", Addr: req.RemoteAddr},
				To:       &utils.NetAddr{AddrNetwork: "tcp", Addr: addr},
				ConnType: types.KubeTunnel,
				ServerID: serverID,
			})
		}
		isRemoteClosed = targetCluster.IsClosed
	} else if f.cfg.ReverseTunnelSrv != nil {
		// Not a remote cluster and we have a reverse tunnel server.
		// Use the local reversetunnel.Site which knows how to dial by serverID
		// (for "kubernetes_service" connected over a tunnel) and falls back to
		// direct dial if needed.
		localCluster, err := f.cfg.ReverseTunnelSrv.GetSite(f.cfg.ClusterName)
		if err != nil {
			return nil, trace.Wrap(err)
		}

		dialFn = func(ctx context.Context, network, addr, serverID string) (net.Conn, error) {
			return localCluster.DialTCP(reversetunnel.DialParams{
				From:     &utils.NetAddr{AddrNetwork: "tcp", Addr: req.RemoteAddr},
				To:       &utils.NetAddr{AddrNetwork: "tcp", Addr: addr},
				ConnType: types.KubeTunnel,
				ServerID: serverID,
			})
		}
		isRemoteClosed = localCluster.IsClosed
	} else {
		// Don't have a reverse tunnel server, so we can only dial directly.
		dialFn = func(ctx context.Context, network, addr, _ string) (net.Conn, error) {
			return new(net.Dialer).DialContext(ctx, network, addr)
		}
		isRemoteClosed = func() bool { return false }
	}

	netConfig, err := f.cfg.CachingAuthClient.GetClusterNetworkingConfig(f.ctx)
	if err != nil {
		return nil, trace.Wrap(err)
	}
	recordingConfig, err := f.cfg.CachingAuthClient.GetSessionRecordingConfig(f.ctx)
	if err != nil {
		return nil, trace.Wrap(err)
	}

	authCtx := &authContext{
		clientIdleTimeout: roles.AdjustClientIdleTimeout(netConfig.GetClientIdleTimeout()),
		sessionTTL:        sessionTTL,
		Context:           ctx,
		kubeGroups:        utils.StringsSet(kubeGroups),
		kubeUsers:         utils.StringsSet(kubeUsers),
		recordingConfig:   recordingConfig,
		teleportCluster: teleportClusterClient{
			name:           teleportClusterName,
			remoteAddr:     utils.NetAddr{AddrNetwork: "tcp", Addr: req.RemoteAddr},
			dial:           dialFn,
			isRemote:       isRemoteCluster,
			isRemoteClosed: isRemoteClosed,
		},
	}

	authCtx.kubeCluster = identity.KubernetesCluster
	if !isRemoteCluster {
		kubeCluster, err := kubeutils.CheckOrSetKubeCluster(req.Context(), f.cfg.CachingAuthClient, identity.KubernetesCluster, teleportClusterName)
		if err != nil {
			if !trace.IsNotFound(err) {
				return nil, trace.Wrap(err)
			}
			// Fallback for old clusters and old user certs. Assume that the
			// user is trying to access the default cluster name.
			kubeCluster = teleportClusterName
		}
		authCtx.kubeCluster = kubeCluster
	}

	authPref, err := f.cfg.CachingAuthClient.GetAuthPreference(req.Context())
	if err != nil {
		return nil, trace.Wrap(err)
	}

	disconnectExpiredCert := roles.AdjustDisconnectExpiredCert(authPref.GetDisconnectExpiredCert())
	if !certExpires.IsZero() && disconnectExpiredCert {
		authCtx.disconnectExpiredCert = certExpires
	}

	return authCtx, nil
}

func (f *Forwarder) authorize(ctx context.Context, actx *authContext) error {
	if actx.teleportCluster.isRemote {
		// Authorization for a remote kube cluster will happen on the remote
		// end (by their proxy), after that cluster has remapped used roles.
		f.log.WithField("auth_context", actx.String()).Debug("Skipping authorization for a remote kubernetes cluster name")
		return nil
	}
	if actx.kubeCluster == "" {
		// This should only happen for remote clusters (filtered above), but
		// check and report anyway.
		f.log.WithField("auth_context", actx.String()).Debug("Skipping authorization due to unknown kubernetes cluster name")
		return nil
	}
	servers, err := f.cfg.CachingAuthClient.GetKubeServices(ctx)
	if err != nil {
		return trace.Wrap(err)
	}
	ap, err := f.cfg.CachingAuthClient.GetAuthPreference(ctx)
	if err != nil {
		return trace.Wrap(err)
	}
	mfaParams := services.AccessMFAParams{
		Verified:       actx.Identity.GetIdentity().MFAVerified != "",
		AlwaysRequired: ap.GetRequireSessionMFA(),
	}
	// Check authz against the first match.
	//
	// We assume that users won't register two identically-named clusters with
	// mis-matched labels. If they do, expect weirdness.
	clusterNotFound := trace.AccessDenied("kubernetes cluster %q not found", actx.kubeCluster)
	for _, s := range servers {
		for _, ks := range s.GetKubernetesClusters() {
			if ks.Name != actx.kubeCluster {
				continue
			}
			if err := actx.Checker.CheckAccessToKubernetes(s.GetNamespace(), ks, mfaParams); err != nil {
				return clusterNotFound
			}
			return nil
		}
	}
	if actx.kubeCluster == f.cfg.ClusterName {
		f.log.WithField("auth_context", actx.String()).Debug("Skipping authorization for proxy-based kubernetes cluster,")
		return nil
	}
	return clusterNotFound
}

// newStreamer returns sync or async streamer based on the configuration
// of the server and the session, sync streamer sends the events
// directly to the auth server and blocks if the events can not be received,
// async streamer buffers the events to disk and uploads the events later
func (f *Forwarder) newStreamer(ctx *authContext) (events.Streamer, error) {
	if services.IsRecordSync(ctx.recordingConfig.GetMode()) {
		f.log.Debugf("Using sync streamer for session.")
		return f.cfg.AuthClient, nil
	}
	f.log.Debugf("Using async streamer for session.")
	dir := filepath.Join(
		f.cfg.DataDir, teleport.LogsDir, teleport.ComponentUpload,
		events.StreamingLogsDir, apidefaults.Namespace,
	)
	fileStreamer, err := filesessions.NewStreamer(dir)
	if err != nil {
		return nil, trace.Wrap(err)
	}
	// TeeStreamer sends non-print and non disk events
	// to the audit log in async mode, while buffering all
	// events on disk for further upload at the end of the session
	return events.NewTeeStreamer(fileStreamer, f.cfg.StreamEmitter), nil
}

// exec forwards all exec requests to the target server, captures
// all output from the session
func (f *Forwarder) exec(ctx *authContext, w http.ResponseWriter, req *http.Request, p httprouter.Params) (resp interface{}, err error) {
	f.log.Debugf("Exec %v.", req.URL.String())
	defer func() {
		if err != nil {
			f.log.WithError(err).Debug("Exec request failed")
		}
	}()

	sess, err := f.newClusterSession(*ctx)
	if err != nil {
		// This error goes to kubernetes client and is not visible in the logs
		// of the teleport server if not logged here.
		f.log.Errorf("Failed to create cluster session: %v.", err)
		return nil, trace.Wrap(err)
	}
	sessionStart := f.cfg.Clock.Now().UTC()

	q := req.URL.Query()
	request := remoteCommandRequest{
		podNamespace:       p.ByName("podNamespace"),
		podName:            p.ByName("podName"),
		containerName:      q.Get("container"),
		cmd:                q["command"],
		stdin:              utils.AsBool(q.Get("stdin")),
		stdout:             utils.AsBool(q.Get("stdout")),
		stderr:             utils.AsBool(q.Get("stderr")),
		tty:                utils.AsBool(q.Get("tty")),
		httpRequest:        req,
		httpResponseWriter: w,
		context:            req.Context(),
		pingPeriod:         f.cfg.ConnPingPeriod,
	}
	eventPodMeta := request.eventPodMeta(request.context, sess.creds)

	var recorder events.SessionRecorder
	var emitter apievents.Emitter
	sessionID := session.NewID()
	if sess.noAuditEvents {
		// All events should be recorded by kubernetes_service and not proxy_service
		emitter = events.NewDiscardEmitter()
		request.onResize = func(resize remotecommand.TerminalSize) {}
	} else if request.tty {
		streamer, err := f.newStreamer(ctx)
		if err != nil {
			return nil, trace.Wrap(err)
		}
		// create session recorder
		// get the audit log from the server and create a session recorder. this will
		// be a discard audit log if the proxy is in recording mode and a teleport
		// node so we don't create double recordings.
		recorder, err = events.NewAuditWriter(events.AuditWriterConfig{
			// Audit stream is using server context, not session context,
			// to make sure that session is uploaded even after it is closed
			Context:      f.ctx,
			Streamer:     streamer,
			Clock:        f.cfg.Clock,
			SessionID:    sessionID,
			ServerID:     f.cfg.ServerID,
			Namespace:    f.cfg.Namespace,
			RecordOutput: ctx.recordingConfig.GetMode() != types.RecordOff,
			Component:    teleport.Component(teleport.ComponentSession, teleport.ComponentProxyKube),
			ClusterName:  f.cfg.ClusterName,
		})
		if err != nil {
			return nil, trace.Wrap(err)
		}
		emitter = recorder
		defer recorder.Close(f.ctx)
		request.onResize = func(resize remotecommand.TerminalSize) {
			params := session.TerminalParams{
				W: int(resize.Width),
				H: int(resize.Height),
			}
			// Build the resize event.
			resizeEvent := &apievents.Resize{
				Metadata: apievents.Metadata{
					Type:        events.ResizeEvent,
					Code:        events.TerminalResizeCode,
					ClusterName: f.cfg.ClusterName,
				},
				ConnectionMetadata: apievents.ConnectionMetadata{
					RemoteAddr: req.RemoteAddr,
					Protocol:   events.EventProtocolKube,
				},
				ServerMetadata: apievents.ServerMetadata{
					ServerNamespace: f.cfg.Namespace,
				},
				SessionMetadata: apievents.SessionMetadata{
					SessionID: string(sessionID),
					WithMFA:   ctx.Identity.GetIdentity().MFAVerified,
				},
				UserMetadata: apievents.UserMetadata{
					User:         ctx.User.GetName(),
					Login:        ctx.User.GetName(),
					Impersonator: ctx.Identity.GetIdentity().Impersonator,
				},
				TerminalSize:              params.Serialize(),
				KubernetesClusterMetadata: ctx.eventClusterMeta(),
				KubernetesPodMetadata:     eventPodMeta,
			}

			// Report the updated window size to the event log (this is so the sessions
			// can be replayed correctly).
			if err := recorder.EmitAuditEvent(f.ctx, resizeEvent); err != nil {
				f.log.WithError(err).Warn("Failed to emit terminal resize event.")
			}
		}
	} else {
		emitter = f.cfg.StreamEmitter
	}

	if request.tty {
		// Emit "new session created" event. There are no initial terminal
		// parameters per k8s protocol, so set up with any default
		termParams := session.TerminalParams{
			W: 100,
			H: 100,
		}
		sessionStartEvent := &apievents.SessionStart{
			Metadata: apievents.Metadata{
				Type:        events.SessionStartEvent,
				Code:        events.SessionStartCode,
				ClusterName: f.cfg.ClusterName,
			},
			ServerMetadata: apievents.ServerMetadata{
				ServerID:        f.cfg.ServerID,
				ServerNamespace: f.cfg.Namespace,
				ServerHostname:  sess.teleportCluster.name,
				ServerAddr:      sess.teleportCluster.targetAddr,
			},
			SessionMetadata: apievents.SessionMetadata{
				SessionID: string(sessionID),
				WithMFA:   ctx.Identity.GetIdentity().MFAVerified,
			},
			UserMetadata: apievents.UserMetadata{
				User:         ctx.User.GetName(),
				Login:        ctx.User.GetName(),
				Impersonator: ctx.Identity.GetIdentity().Impersonator,
			},
			ConnectionMetadata: apievents.ConnectionMetadata{
				RemoteAddr: req.RemoteAddr,
				LocalAddr:  sess.teleportCluster.targetAddr,
				Protocol:   events.EventProtocolKube,
			},
			TerminalSize:              termParams.Serialize(),
			KubernetesClusterMetadata: ctx.eventClusterMeta(),
			KubernetesPodMetadata:     eventPodMeta,
			InitialCommand:            request.cmd,
			SessionRecording:          ctx.recordingConfig.GetMode(),
		}
		if err := emitter.EmitAuditEvent(f.ctx, sessionStartEvent); err != nil {
			f.log.WithError(err).Warn("Failed to emit event.")
		}
	}

	if err := f.setupForwardingHeaders(sess, req); err != nil {
		return nil, trace.Wrap(err)
	}

	proxy, err := createRemoteCommandProxy(request)
	if err != nil {
		return nil, trace.Wrap(err)
	}
	defer proxy.Close()

	executor, err := f.getExecutor(*ctx, sess, req)
	if err != nil {
		f.log.WithError(err).Warning("Failed creating executor.")
		return nil, trace.Wrap(err)
	}
	streamOptions := proxy.options()

	// Wrap stdin/out/err with data trackers, but keep them as nil if they were
	// nil. Otherwise, executor will try to use these tracking read/writers
	// when the underlying stream is nil.
	trackIn := utils.NewTrackingReader(streamOptions.Stdin)
	if streamOptions.Stdin != nil {
		streamOptions.Stdin = trackIn
	}
	trackOut := utils.NewTrackingWriter(streamOptions.Stdout)
	if streamOptions.Stdout != nil {
		streamOptions.Stdout = trackOut
	}
	trackErr := utils.NewTrackingWriter(streamOptions.Stderr)
	if streamOptions.Stderr != nil {
		streamOptions.Stderr = trackErr
	}
	if recorder != nil {
		// capture stderr and stdout writes to session recorder
		streamOptions.Stdout = utils.NewBroadcastWriter(streamOptions.Stdout, recorder)
		streamOptions.Stderr = utils.NewBroadcastWriter(streamOptions.Stderr, recorder)
	}

	// Defer a cleanup handler that will mark the stream as complete on exit, regardless of
	// whether it exits successfully, or with an error.
	// NOTE that this cleanup handler MAY MODIFY the returned error value.
	defer func() {
		if err := proxy.sendStatus(err); err != nil {
			f.log.WithError(err).Warning("Failed to send status. Exec command was aborted by client.")
		}

		if request.tty {
			sessionDataEvent := &apievents.SessionData{
				Metadata: apievents.Metadata{
					Type:        events.SessionDataEvent,
					Code:        events.SessionDataCode,
					ClusterName: f.cfg.ClusterName,
				},
				ServerMetadata: apievents.ServerMetadata{
					ServerID:        f.cfg.ServerID,
					ServerNamespace: f.cfg.Namespace,
				},
				SessionMetadata: apievents.SessionMetadata{
					SessionID: string(sessionID),
					WithMFA:   ctx.Identity.GetIdentity().MFAVerified,
				},
				UserMetadata: apievents.UserMetadata{
					User:         ctx.User.GetName(),
					Login:        ctx.User.GetName(),
					Impersonator: ctx.Identity.GetIdentity().Impersonator,
				},
				ConnectionMetadata: apievents.ConnectionMetadata{
					RemoteAddr: req.RemoteAddr,
					LocalAddr:  sess.teleportCluster.targetAddr,
					Protocol:   events.EventProtocolKube,
				},
				// Bytes transmitted from user to pod.
				BytesTransmitted: trackIn.Count(),
				// Bytes received from pod by user.
				BytesReceived: trackOut.Count() + trackErr.Count(),
			}
			if err := emitter.EmitAuditEvent(f.ctx, sessionDataEvent); err != nil {
				f.log.WithError(err).Warn("Failed to emit session data event.")
			}
			sessionEndEvent := &apievents.SessionEnd{
				Metadata: apievents.Metadata{
					Type:        events.SessionEndEvent,
					Code:        events.SessionEndCode,
					ClusterName: f.cfg.ClusterName,
				},
				ServerMetadata: apievents.ServerMetadata{
					ServerID:        f.cfg.ServerID,
					ServerNamespace: f.cfg.Namespace,
				},
				SessionMetadata: apievents.SessionMetadata{
					SessionID: string(sessionID),
					WithMFA:   ctx.Identity.GetIdentity().MFAVerified,
				},
				UserMetadata: apievents.UserMetadata{
					User:         ctx.User.GetName(),
					Login:        ctx.User.GetName(),
					Impersonator: ctx.Identity.GetIdentity().Impersonator,
				},
				ConnectionMetadata: apievents.ConnectionMetadata{
					RemoteAddr: req.RemoteAddr,
					LocalAddr:  sess.teleportCluster.targetAddr,
					Protocol:   events.EventProtocolKube,
				},
				Interactive: true,
				// There can only be 1 participant, k8s sessions are not join-able.
				Participants:              []string{ctx.User.GetName()},
				StartTime:                 sessionStart,
				EndTime:                   f.cfg.Clock.Now().UTC(),
				KubernetesClusterMetadata: ctx.eventClusterMeta(),
				KubernetesPodMetadata:     eventPodMeta,
				InitialCommand:            request.cmd,
				SessionRecording:          ctx.recordingConfig.GetMode(),
			}
			if err := emitter.EmitAuditEvent(f.ctx, sessionEndEvent); err != nil {
				f.log.WithError(err).Warn("Failed to emit session end event.")
			}
		} else {
			// send an exec event
			execEvent := &apievents.Exec{
				Metadata: apievents.Metadata{
					Type:        events.ExecEvent,
					ClusterName: f.cfg.ClusterName,
				},
				ServerMetadata: apievents.ServerMetadata{
					ServerID:        f.cfg.ServerID,
					ServerNamespace: f.cfg.Namespace,
				},
				SessionMetadata: apievents.SessionMetadata{
					SessionID: string(sessionID),
					WithMFA:   ctx.Identity.GetIdentity().MFAVerified,
				},
				UserMetadata: apievents.UserMetadata{
					User:         ctx.User.GetName(),
					Login:        ctx.User.GetName(),
					Impersonator: ctx.Identity.GetIdentity().Impersonator,
				},
				ConnectionMetadata: apievents.ConnectionMetadata{
					RemoteAddr: req.RemoteAddr,
					LocalAddr:  sess.teleportCluster.targetAddr,
					Protocol:   events.EventProtocolKube,
				},
				CommandMetadata: apievents.CommandMetadata{
					Command: strings.Join(request.cmd, " "),
				},
				KubernetesClusterMetadata: ctx.eventClusterMeta(),
				KubernetesPodMetadata:     eventPodMeta,
			}
			if err != nil {
				execEvent.Code = events.ExecFailureCode
				execEvent.Error = err.Error()
				if exitErr, ok := err.(utilexec.ExitError); ok && exitErr.Exited() {
					execEvent.ExitCode = fmt.Sprintf("%d", exitErr.ExitStatus())
				}
			} else {
				execEvent.Code = events.ExecCode
			}
			if err := emitter.EmitAuditEvent(f.ctx, execEvent); err != nil {
				f.log.WithError(err).Warn("Failed to emit event.")
			}
		}
	}()

	if err = executor.Stream(streamOptions); err != nil {
		f.log.WithError(err).Warning("Executor failed while streaming.")
		return nil, trace.Wrap(err)
	}

	return nil, nil
}

// portForward starts port forwarding to the remote cluster
func (f *Forwarder) portForward(ctx *authContext, w http.ResponseWriter, req *http.Request, p httprouter.Params) (interface{}, error) {
	f.log.Debugf("Port forward: %v. req headers: %v.", req.URL.String(), req.Header)
	sess, err := f.newClusterSession(*ctx)
	if err != nil {
		// This error goes to kubernetes client and is not visible in the logs
		// of the teleport server if not logged here.
		f.log.Errorf("Failed to create cluster session: %v.", err)
		return nil, trace.Wrap(err)
	}

	if err := f.setupForwardingHeaders(sess, req); err != nil {
		f.log.Debugf("DENIED Port forward: %v.", req.URL.String())
		return nil, trace.Wrap(err)
	}

	dialer, err := f.getDialer(*ctx, sess, req)
	if err != nil {
		return nil, trace.Wrap(err)
	}

	onPortForward := func(addr string, success bool) {
		if sess.noAuditEvents {
			return
		}
		portForward := &apievents.PortForward{
			Metadata: apievents.Metadata{
				Type: events.PortForwardEvent,
				Code: events.PortForwardCode,
			},
			UserMetadata: apievents.UserMetadata{
				Login:        ctx.User.GetName(),
				User:         ctx.User.GetName(),
				Impersonator: ctx.Identity.GetIdentity().Impersonator,
			},
			ConnectionMetadata: apievents.ConnectionMetadata{
				LocalAddr:  sess.teleportCluster.targetAddr,
				RemoteAddr: req.RemoteAddr,
				Protocol:   events.EventProtocolKube,
			},
			Addr: addr,
			Status: apievents.Status{
				Success: success,
			},
		}
		if !success {
			portForward.Code = events.PortForwardFailureCode
		}
		if err := f.cfg.StreamEmitter.EmitAuditEvent(f.ctx, portForward); err != nil {
			f.log.WithError(err).Warn("Failed to emit event.")
		}
	}

	q := req.URL.Query()
	request := portForwardRequest{
		podNamespace:       p.ByName("podNamespace"),
		podName:            p.ByName("podName"),
		ports:              q["ports"],
		context:            req.Context(),
		httpRequest:        req,
		httpResponseWriter: w,
		onPortForward:      onPortForward,
		targetDialer:       dialer,
		pingPeriod:         f.cfg.ConnPingPeriod,
	}
	f.log.Debugf("Starting %v.", request)
	err = runPortForwarding(request)
	if err != nil {
		return nil, trace.Wrap(err)
	}
	f.log.Debugf("Done %v.", request)
	return nil, nil
}

const (
	// ImpersonateHeaderPrefix is K8s impersonation prefix for impersonation feature:
	// https://kubernetes.io/docs/reference/access-authn-authz/authentication/#user-impersonation
	ImpersonateHeaderPrefix = "Impersonate-"
	// ImpersonateUserHeader is impersonation header for users
	ImpersonateUserHeader = "Impersonate-User"
	// ImpersonateGroupHeader is K8s impersonation header for user
	ImpersonateGroupHeader = "Impersonate-Group"
	// ImpersonationRequestDeniedMessage is access denied message for impersonation
	ImpersonationRequestDeniedMessage = "impersonation request has been denied"
)

func (f *Forwarder) setupForwardingHeaders(sess *clusterSession, req *http.Request) error {
	if err := setupImpersonationHeaders(f.log, sess.authContext, req.Header); err != nil {
		return trace.Wrap(err)
	}

	// Setup scheme, override target URL to the destination address
	req.URL.Scheme = "https"
	req.URL.Host = sess.teleportCluster.targetAddr
	req.RequestURI = req.URL.Path + "?" + req.URL.RawQuery

	// add origin headers so the service consuming the request on the other site
	// is aware of where it came from
	req.Header.Add("X-Forwarded-Proto", "https")
	req.Header.Add("X-Forwarded-Host", req.Host)
	req.Header.Add("X-Forwarded-Path", req.URL.Path)
	req.Header.Add("X-Forwarded-For", req.RemoteAddr)

	return nil
}

// setupImpersonationHeaders sets up Impersonate-User and Impersonate-Group headers
func setupImpersonationHeaders(log log.FieldLogger, ctx authContext, headers http.Header) error {
	var impersonateUser string
	var impersonateGroups []string
	for header, values := range headers {
		if !strings.HasPrefix(header, "Impersonate-") {
			continue
		}
		switch header {
		case ImpersonateUserHeader:
			if impersonateUser != "" {
				return trace.AccessDenied("%v, user already specified to %q", ImpersonationRequestDeniedMessage, impersonateUser)
			}
			if len(values) == 0 || len(values) > 1 {
				return trace.AccessDenied("%v, invalid user header %q", ImpersonationRequestDeniedMessage, values)
			}
			impersonateUser = values[0]
			if _, ok := ctx.kubeUsers[impersonateUser]; !ok {
				return trace.AccessDenied("%v, user header %q is not allowed in roles", ImpersonationRequestDeniedMessage, impersonateUser)
			}
		case ImpersonateGroupHeader:
			for _, group := range values {
				if _, ok := ctx.kubeGroups[group]; !ok {
					return trace.AccessDenied("%v, group header %q value is not allowed in roles", ImpersonationRequestDeniedMessage, group)
				}
				impersonateGroups = append(impersonateGroups, group)
			}
		default:
			return trace.AccessDenied("%v, unsupported impersonation header %q", ImpersonationRequestDeniedMessage, header)
		}
	}

	impersonateGroups = apiutils.Deduplicate(impersonateGroups)

	// By default, if no kubernetes_users is set (which will be a majority),
	// user will impersonate themselves, which is the backwards-compatible behavior.
	//
	// As long as at least one `kubernetes_users` is set, the forwarder will start
	// limiting the list of users allowed by the client to impersonate.
	//
	// If the users' role set does not include actual user name, it will be rejected,
	// otherwise there will be no way to exclude the user from the list).
	//
	// If the `kubernetes_users` role set includes only one user
	// (quite frequently that's the real intent), teleport will default to it,
	// otherwise it will refuse to select.
	//
	// This will enable the use case when `kubernetes_users` has just one field to
	// link the user identity with the IAM role, for example `IAM#{{external.email}}`
	//
	if impersonateUser == "" {
		switch len(ctx.kubeUsers) {
		// this is currently not possible as kube users have at least one
		// user (user name), but in case if someone breaks it, catch here
		case 0:
			return trace.AccessDenied("assumed at least one user to be present")
		// if there is deterministic choice, make it to improve user experience
		case 1:
			for user := range ctx.kubeUsers {
				impersonateUser = user
				break
			}
		default:
			return trace.AccessDenied(
				"please select a user to impersonate, refusing to select a user due to several kuberenetes_users set up for this user")
		}
	}

	if len(impersonateGroups) == 0 {
		for group := range ctx.kubeGroups {
			impersonateGroups = append(impersonateGroups, group)
		}
	}

	if !ctx.teleportCluster.isRemote {
		headers.Set(ImpersonateUserHeader, impersonateUser)

		// Make sure to overwrite the exiting headers, instead of appending to
		// them.
		headers[ImpersonateGroupHeader] = nil
		for _, group := range impersonateGroups {
			headers.Add(ImpersonateGroupHeader, group)
		}
	}
	return nil
}

// catchAll forwards all HTTP requests to the target k8s API server
func (f *Forwarder) catchAll(ctx *authContext, w http.ResponseWriter, req *http.Request) (interface{}, error) {
	sess, err := f.newClusterSession(*ctx)
	if err != nil {
		// This error goes to kubernetes client and is not visible in the logs
		// of the teleport server if not logged here.
		f.log.Errorf("Failed to create cluster session: %v.", err)
		return nil, trace.Wrap(err)
	}
	if err := f.setupForwardingHeaders(sess, req); err != nil {
		// This error goes to kubernetes client and is not visible in the logs
		// of the teleport server if not logged here.
		f.log.Errorf("Failed to set up forwarding headers: %v.", err)
		return nil, trace.Wrap(err)
	}
	rw := newResponseStatusRecorder(w)
	sess.forwarder.ServeHTTP(rw, req)

	if sess.noAuditEvents {
		return nil, nil
	}

	// Emit audit event.
	event := &apievents.KubeRequest{
		Metadata: apievents.Metadata{
			Type: events.KubeRequestEvent,
			Code: events.KubeRequestCode,
		},
		UserMetadata: apievents.UserMetadata{
			User:         ctx.User.GetName(),
			Login:        ctx.User.GetName(),
			Impersonator: ctx.Identity.GetIdentity().Impersonator,
		},
		ConnectionMetadata: apievents.ConnectionMetadata{
			RemoteAddr: req.RemoteAddr,
			LocalAddr:  sess.teleportCluster.targetAddr,
			Protocol:   events.EventProtocolKube,
		},
		ServerMetadata: apievents.ServerMetadata{
			ServerID:        f.cfg.ServerID,
			ServerNamespace: f.cfg.Namespace,
		},
		RequestPath:               req.URL.Path,
		Verb:                      req.Method,
		ResponseCode:              int32(rw.getStatus()),
		KubernetesClusterMetadata: ctx.eventClusterMeta(),
	}
	r := parseResourcePath(req.URL.Path)
	if r.skipEvent {
		return nil, nil
	}
	r.populateEvent(event)
	if err := f.cfg.AuthClient.EmitAuditEvent(f.ctx, event); err != nil {
		f.log.WithError(err).Warn("Failed to emit event.")
	}

	return nil, nil
}

func (f *Forwarder) getExecutor(ctx authContext, sess *clusterSession, req *http.Request) (remotecommand.Executor, error) {
	upgradeRoundTripper := NewSpdyRoundTripperWithDialer(roundTripperConfig{
		ctx:             req.Context(),
		authCtx:         ctx,
		dial:            sess.DialWithContext,
		tlsConfig:       sess.tlsConfig,
		followRedirects: true,
		pingPeriod:      f.cfg.ConnPingPeriod,
	})
	rt := http.RoundTripper(upgradeRoundTripper)
	if sess.creds != nil {
		var err error
		rt, err = sess.creds.wrapTransport(rt)
		if err != nil {
			return nil, trace.Wrap(err)
		}
	}
	return remotecommand.NewSPDYExecutorForTransports(rt, upgradeRoundTripper, req.Method, req.URL)
}

func (f *Forwarder) getDialer(ctx authContext, sess *clusterSession, req *http.Request) (httpstream.Dialer, error) {
	upgradeRoundTripper := NewSpdyRoundTripperWithDialer(roundTripperConfig{
		ctx:             req.Context(),
		authCtx:         ctx,
		dial:            sess.DialWithContext,
		tlsConfig:       sess.tlsConfig,
		followRedirects: true,
		pingPeriod:      f.cfg.ConnPingPeriod,
	})
	rt := http.RoundTripper(upgradeRoundTripper)
	if sess.creds != nil {
		var err error
		rt, err = sess.creds.wrapTransport(rt)
		if err != nil {
			return nil, trace.Wrap(err)
		}
	}
	client := &http.Client{
		Transport: rt,
	}

	return spdy.NewDialer(upgradeRoundTripper, client, req.Method, req.URL), nil
}

// clusterSession contains authenticated user session to the target cluster:
// x509 short lived credentials, forwarding proxies and other data
type clusterSession struct {
	authContext
	parent    *Forwarder
	creds     *kubeCreds
	tlsConfig *tls.Config
	forwarder *forward.Forwarder
	// noAuditEvents is true if this teleport service should leave audit event
	// logging to another service.
	noAuditEvents bool
}

func (s *clusterSession) monitorConn(conn net.Conn, err error) (net.Conn, error) {
	if err != nil {
		return nil, trace.Wrap(err)
	}

	ctx, cancel := context.WithCancel(s.parent.ctx)
	tc, err := srv.NewTrackingReadConn(srv.TrackingReadConnConfig{
		Conn:    conn,
		Clock:   s.parent.cfg.Clock,
		Context: s.parent.cfg.Context,
		Cancel:  cancel,
	})
	if err != nil {
		return nil, trace.Wrap(err)
	}

	err = srv.StartMonitor(srv.MonitorConfig{
		LockWatcher:           s.parent.cfg.LockWatcher,
		LockTargets:           s.LockTargets(),
		DisconnectExpiredCert: s.disconnectExpiredCert,
		ClientIdleTimeout:     s.clientIdleTimeout,
		Clock:                 s.parent.cfg.Clock,
		Tracker:               tc,
		Conn:                  tc,
		Context:               ctx,
		TeleportUser:          s.User.GetName(),
		ServerID:              s.parent.cfg.ServerID,
		Entry:                 s.parent.log,
		Emitter:               s.parent.cfg.AuthClient,
	})
	if err != nil {
		tc.Close()
		return nil, trace.Wrap(err)
	}
	return tc, nil
}

func (s *clusterSession) Dial(network, addr string) (net.Conn, error) {
	return s.monitorConn(s.teleportCluster.Dial(network, addr))
}

func (s *clusterSession) DialWithContext(ctx context.Context, network, addr string) (net.Conn, error) {
	return s.monitorConn(s.teleportCluster.DialWithContext(ctx, network, addr))
}

// TODO(awly): unit test this
func (f *Forwarder) newClusterSession(ctx authContext) (*clusterSession, error) {
	if ctx.teleportCluster.isRemote {
		return f.newClusterSessionRemoteCluster(ctx)
	}
	return f.newClusterSessionSameCluster(ctx)
}

func (f *Forwarder) newClusterSessionRemoteCluster(ctx authContext) (*clusterSession, error) {
	sess := &clusterSession{
		parent:      f,
		authContext: ctx,
	}
	var err error
	sess.tlsConfig, err = f.getOrRequestClientCreds(ctx)
	if err != nil {
		f.log.Warningf("Failed to get certificate for %v: %v.", ctx, err)
		return nil, trace.AccessDenied("access denied: failed to authenticate with auth server")
	}
	// remote clusters use special hardcoded URL,
	// and use a special dialer
	sess.authContext.teleportCluster.targetAddr = reversetunnel.LocalKubernetes
	transport := f.newTransport(sess.Dial, sess.tlsConfig)

	sess.forwarder, err = forward.New(
		forward.FlushInterval(100*time.Millisecond),
		forward.RoundTripper(transport),
		forward.WebsocketDial(sess.Dial),
		forward.Logger(f.log),
		forward.ErrorHandler(fwdutils.ErrorHandlerFunc(f.formatForwardResponseError)),
	)
	if err != nil {
		return nil, trace.Wrap(err)
	}
	return sess, nil
}

func (f *Forwarder) newClusterSessionSameCluster(ctx authContext) (*clusterSession, error) {
	kubeServices, err := f.cfg.CachingAuthClient.GetKubeServices(f.ctx)
	if err != nil && !trace.IsNotFound(err) {
		return nil, trace.Wrap(err)
	}
	if len(kubeServices) == 0 && ctx.kubeCluster == ctx.teleportCluster.name {
		return f.newClusterSessionLocal(ctx)
	}
	// Validate that the requested kube cluster is registered.
	var endpoints []types.Server
outer:
	for _, s := range kubeServices {
		for _, k := range s.GetKubernetesClusters() {
			if k.Name != ctx.kubeCluster {
				continue
			}
			// TODO(awly): check RBAC
			endpoints = append(endpoints, s)
			continue outer
		}
	}
	if len(endpoints) == 0 {
		return nil, trace.NotFound("kubernetes cluster %q is not found in teleport cluster %q", ctx.kubeCluster, ctx.teleportCluster.name)
	}
	// Try to use local credentials first.
	if _, ok := f.creds[ctx.kubeCluster]; ok {
		return f.newClusterSessionLocal(ctx)
	}
	// Pick a random kubernetes_service to serve this request.
	//
	// Ideally, we should try a few of the endpoints at random until one
	// succeeds. But this is simpler for now.
	endpoint := endpoints[mathrand.Intn(len(endpoints))]
	return f.newClusterSessionDirect(ctx, endpoint)
}

func (f *Forwarder) newClusterSessionLocal(ctx authContext) (*clusterSession, error) {
	f.log.Debugf("Handling kubernetes session for %v using local credentials.", ctx)
	sess := &clusterSession{
		parent:      f,
		authContext: ctx,
	}
	if len(f.creds) == 0 {
		return nil, trace.NotFound("this Teleport process is not configured for direct Kubernetes access; you likely need to 'tsh login' into a leaf cluster or 'tsh kube login' into a different kubernetes cluster")
	}
	creds, ok := f.creds[ctx.kubeCluster]
	if !ok {
		return nil, trace.NotFound("kubernetes cluster %q not found", ctx.kubeCluster)
	}
	sess.creds = creds
	sess.authContext.teleportCluster.targetAddr = creds.targetAddr
	sess.tlsConfig = creds.tlsConfig

	// When running inside Kubernetes cluster or using auth/exec providers,
	// kubeconfig provides a transport wrapper that adds a bearer token to
	// requests
	//
	// When forwarding request to a remote cluster, this is not needed
	// as the proxy uses client cert auth to reach out to remote proxy.
	transport, err := creds.wrapTransport(f.newTransport(sess.Dial, sess.tlsConfig))
	if err != nil {
		return nil, trace.Wrap(err)
	}

	fwd, err := forward.New(
		forward.FlushInterval(100*time.Millisecond),
		forward.RoundTripper(transport),
		forward.WebsocketDial(sess.Dial),
		forward.Logger(f.log),
		forward.ErrorHandler(fwdutils.ErrorHandlerFunc(f.formatForwardResponseError)),
	)
	if err != nil {
		return nil, trace.Wrap(err)
	}
	sess.forwarder = fwd
	return sess, nil
}

func (f *Forwarder) newClusterSessionDirect(ctx authContext, kubeService types.Server) (*clusterSession, error) {
	f.log.WithFields(log.Fields{
		"kubernetes_service.name": kubeService.GetName(),
		"kubernetes_service.addr": kubeService.GetAddr(),
	}).Debugf("Kubernetes session for %v forwarded to remote kubernetes_service instance.", ctx)
	sess := &clusterSession{
		parent:      f,
		authContext: ctx,
		// This session talks to a kubernetes_service, which should handle
		// audit logging. Avoid duplicate logging.
		noAuditEvents: true,
	}
	// Set both addr and serverID, in case this is a kubernetes_service
	// connected over a tunnel.
	sess.authContext.teleportCluster.targetAddr = kubeService.GetAddr()
	sess.authContext.teleportCluster.serverID = fmt.Sprintf("%s.%s", kubeService.GetName(), ctx.teleportCluster.name)

	var err error
	sess.tlsConfig, err = f.getOrRequestClientCreds(ctx)
	if err != nil {
		f.log.Warningf("Failed to get certificate for %v: %v.", ctx, err)
		return nil, trace.AccessDenied("access denied: failed to authenticate with auth server")
	}

	transport := f.newTransport(sess.Dial, sess.tlsConfig)

	sess.forwarder, err = forward.New(
		forward.FlushInterval(100*time.Millisecond),
		forward.RoundTripper(transport),
		forward.WebsocketDial(sess.Dial),
		forward.Logger(f.log),
		forward.ErrorHandler(fwdutils.ErrorHandlerFunc(f.formatForwardResponseError)),
	)
	if err != nil {
		return nil, trace.Wrap(err)
	}
	return sess, nil
}

// DialFunc is a network dialer function that returns a network connection
type DialFunc func(string, string) (net.Conn, error)

func (f *Forwarder) newTransport(dial DialFunc, tlsConfig *tls.Config) *http.Transport {
	return &http.Transport{
		Dial:            dial,
		TLSClientConfig: tlsConfig,
		// Increase the size of the connection pool. This substantially improves the
		// performance of Teleport under load as it reduces the number of TLS
		// handshakes performed.
		MaxIdleConns:        defaults.HTTPMaxIdleConns,
		MaxIdleConnsPerHost: defaults.HTTPMaxIdleConnsPerHost,
		// IdleConnTimeout defines the maximum amount of time before idle connections
		// are closed. Leaving this unset will lead to connections open forever and
		// will cause memory leaks in a long running process.
		IdleConnTimeout: defaults.HTTPIdleTimeout,
	}
}

// getOrCreateRequestContext creates a new certificate request for a given context,
// if there is no active CSR request in progress, or returns an existing one.
// if the new context has been created, cancel function is returned as a
// second argument. Caller should call this function to signal that CSR has been
// completed or failed.
func (f *Forwarder) getOrCreateRequestContext(key string) (context.Context, context.CancelFunc) {
	f.mu.Lock()
	defer f.mu.Unlock()
	ctx, ok := f.activeRequests[key]
	if ok {
		return ctx, nil
	}
	ctx, cancel := context.WithCancel(f.ctx)
	f.activeRequests[key] = ctx
	return ctx, func() {
		cancel()
		f.mu.Lock()
		defer f.mu.Unlock()
		delete(f.activeRequests, key)
	}
}

func (f *Forwarder) getOrRequestClientCreds(ctx authContext) (*tls.Config, error) {
	c := f.getClientCreds(ctx)
	if c == nil {
		return f.serializedRequestClientCreds(ctx)
	}
	return c, nil
}

func (f *Forwarder) getClientCreds(ctx authContext) *tls.Config {
	f.mu.Lock()
	defer f.mu.Unlock()
	creds, ok := f.clientCredentials.Get(ctx.key())
	if !ok {
		return nil
	}
	c := creds.(*tls.Config)
	if !validClientCreds(f.cfg.Clock, c) {
		return nil
	}
	return c
}

func (f *Forwarder) saveClientCreds(ctx authContext, c *tls.Config) error {
	f.mu.Lock()
	defer f.mu.Unlock()
	return f.clientCredentials.Set(ctx.key(), c, ctx.sessionTTL)
}

func validClientCreds(clock clockwork.Clock, c *tls.Config) bool {
	if len(c.Certificates) == 0 || len(c.Certificates[0].Certificate) == 0 {
		return false
	}
	crt, err := x509.ParseCertificate(c.Certificates[0].Certificate[0])
	if err != nil {
		return false
	}
	// Make sure that the returned cert will be valid for at least 1 more
	// minute.
	return clock.Now().Add(time.Minute).Before(crt.NotAfter)
}

func (f *Forwarder) serializedRequestClientCreds(authContext authContext) (*tls.Config, error) {
	ctx, cancel := f.getOrCreateRequestContext(authContext.key())
	if cancel != nil {
		f.log.Debugf("Requesting new ephemeral user certificate for %v.", authContext)
		defer cancel()
		c, err := f.requestCertificate(authContext)
		if err != nil {
			return nil, trace.Wrap(err)
		}
		return c, f.saveClientCreds(authContext, c)
	}
	// cancel == nil means that another request is in progress, so simply wait until
	// it finishes or fails
	f.log.Debugf("Another request is in progress for %v, waiting until it gets completed.", authContext)
	select {
	case <-ctx.Done():
		c := f.getClientCreds(authContext)
		if c == nil {
			return nil, trace.BadParameter("failed to request ephemeral certificate, try again")
		}
		return c, nil
	case <-f.ctx.Done():
		return nil, trace.BadParameter("forwarder is closing, aborting the request")
	}
}

func (f *Forwarder) requestCertificate(ctx authContext) (*tls.Config, error) {
	f.log.Debugf("Requesting K8s cert for %v.", ctx)
	keyPEM, _, err := f.cfg.Keygen.GenerateKeyPair("")
	if err != nil {
		return nil, trace.Wrap(err)
	}

	privateKey, err := ssh.ParseRawPrivateKey(keyPEM)
	if err != nil {
		return nil, trace.Wrap(err, "failed to parse private key")
	}

	// Note: ctx.UnmappedIdentity can potentially have temporary roles granted via
	// workflow API. Always use the Subject() method to preserve the roles from
	// caller's certificate.
	//
	// Also note: we need to send the UnmappedIdentity which could be a remote
	// user identity. If we used the local mapped identity instead, the
	// receiver of this certificate will think this is a local user and fail to
	// find it in the backend.
	callerIdentity := ctx.UnmappedIdentity.GetIdentity()
	subject, err := callerIdentity.Subject()
	if err != nil {
		return nil, trace.Wrap(err)
	}
	csr := &x509.CertificateRequest{
		Subject: subject,
	}
	csrBytes, err := x509.CreateCertificateRequest(rand.Reader, csr, privateKey)
	if err != nil {
		return nil, trace.Wrap(err)
	}
	csrPEM := pem.EncodeToMemory(&pem.Block{Type: "CERTIFICATE REQUEST", Bytes: csrBytes})

	response, err := f.cfg.AuthClient.ProcessKubeCSR(auth.KubeCSR{
		Username:    ctx.User.GetName(),
		ClusterName: ctx.teleportCluster.name,
		CSR:         csrPEM,
	})
	if err != nil {
		return nil, trace.Wrap(err)
	}

	f.log.Debugf("Received valid K8s cert for %v.", ctx)

	cert, err := tls.X509KeyPair(response.Cert, keyPEM)
	if err != nil {
		return nil, trace.Wrap(err)
	}
	pool := x509.NewCertPool()
	for _, certAuthority := range response.CertAuthorities {
		ok := pool.AppendCertsFromPEM(certAuthority)
		if !ok {
			return nil, trace.BadParameter("failed to append certificates, check that kubeconfig has correctly encoded certificate authority data")
		}
	}
	tlsConfig := &tls.Config{
		RootCAs:      pool,
		Certificates: []tls.Certificate{cert},
	}
	tlsConfig.BuildNameToCertificate()

	return tlsConfig, nil
}

func (f *Forwarder) kubeClusters() []*types.KubernetesCluster {
	var dynLabels map[string]types.CommandLabelV2
	if f.cfg.DynamicLabels != nil {
		dynLabels = types.LabelsToV2(f.cfg.DynamicLabels.Get())
	}

	res := make([]*types.KubernetesCluster, 0, len(f.creds))
	for n := range f.creds {
		res = append(res, &types.KubernetesCluster{
			Name:          n,
			StaticLabels:  f.cfg.StaticLabels,
			DynamicLabels: dynLabels,
		})
	}
	return res
}

type responseStatusRecorder struct {
	http.ResponseWriter
	flusher http.Flusher
	status  int
}

func newResponseStatusRecorder(w http.ResponseWriter) *responseStatusRecorder {
	rec := &responseStatusRecorder{ResponseWriter: w}
	if flusher, ok := w.(http.Flusher); ok {
		rec.flusher = flusher
	}
	return rec
}

func (r *responseStatusRecorder) WriteHeader(status int) {
	r.status = status
	r.ResponseWriter.WriteHeader(status)
}

// Flush optionally flushes the inner ResponseWriter if it supports that.
// Otherwise, Flush is a noop.
//
// Flush is optionally used by github.com/gravitational/oxy/forward to flush
// pending data on streaming HTTP responses (like streaming pod logs).
//
// Without this, oxy/forward will handle streaming responses by accumulating
// ~32kb of response in a buffer before flushing it.
func (r *responseStatusRecorder) Flush() {
	if r.flusher != nil {
		r.flusher.Flush()
	}
}

func (r *responseStatusRecorder) getStatus() int {
	// http.ResponseWriter implicitly sets StatusOK, if WriteHeader hasn't been
	// explicitly called.
	if r.status == 0 {
		return http.StatusOK
	}
	return r.status
}<|MERGE_RESOLUTION|>--- conflicted
+++ resolved
@@ -134,14 +134,11 @@
 	DynamicLabels *labels.Dynamic
 	// LockWatcher is a lock watcher.
 	LockWatcher *services.LockWatcher
-<<<<<<< HEAD
+	// PublicAddr is the address that can be used to reach the kube cluster
+	PublicAddr string
 	// CheckImpersonationPermissions is an optional override of the default
 	// impersonation permissions check, for use in testing
 	CheckImpersonationPermissions ImpersonationPermissionsChecker
-=======
-	// PublicAddr is the address that can be used to reach the kube cluster
-	PublicAddr string
->>>>>>> dbb730ad
 }
 
 // CheckAndSetDefaults checks and sets default values
