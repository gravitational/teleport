--- conflicted
+++ resolved
@@ -78,11 +78,7 @@
 	err error
 
 	// translator is the current SessionPrintTranslator used.
-<<<<<<< HEAD
-	translator SessionPrintTranslator
-=======
 	translator sessionPrintTranslator
->>>>>>> 50352a4d
 }
 
 const normalPlayback = math.MinInt64
@@ -97,21 +93,12 @@
 	) (chan events.AuditEvent, chan error)
 }
 
-<<<<<<< HEAD
-// NewSessionPrintTranslatorFunc defines a SessionPrintTranslator constructor.
-type NewSessionPrintTranslatorFunc func() SessionPrintTranslator
-
-// SessionPrintTranslator provides a way to transform detailed protocol-specific
-// audit events into a textual representation.
-type SessionPrintTranslator interface {
-=======
 // newSessionPrintTranslatorFunc defines a SessionPrintTranslator constructor.
 type newSessionPrintTranslatorFunc func() sessionPrintTranslator
 
 // sessionPrintTranslator provides a way to transform detailed protocol-specific
 // audit events into a textual representation.
 type sessionPrintTranslator interface {
->>>>>>> 50352a4d
 	// TranslateEvent takes an audit event and converts it into a print event.
 	// The function might return `nil` in cases where there is no textual
 	// representation for the provided event.
@@ -221,10 +208,6 @@
 				return
 			}
 
-<<<<<<< HEAD
-=======
-			var skip bool
->>>>>>> 50352a4d
 			evt, skip = p.translateEvent(evt)
 			if skip {
 				continue
@@ -477,11 +460,7 @@
 
 // translateEvent translates events if applicable and return if they should be
 // skipped.
-<<<<<<< HEAD
-func (p *Player) translateEvent(evt events.AuditEvent) (events.AuditEvent, bool) {
-=======
 func (p *Player) translateEvent(evt events.AuditEvent) (translatedEvent events.AuditEvent, shouldSkip bool) {
->>>>>>> 50352a4d
 	// We can only define the translator when the first event arrives.
 	switch e := evt.(type) {
 	case *events.DatabaseSessionStart:
@@ -503,13 +482,8 @@
 }
 
 // databaseTranslators maps database protocol event translators.
-<<<<<<< HEAD
-var databaseTranslators = map[string]NewSessionPrintTranslatorFunc{
-	defaults.ProtocolPostgres: func() SessionPrintTranslator { return db.NewPostgresTranslator() },
-=======
 var databaseTranslators = map[string]newSessionPrintTranslatorFunc{
 	defaults.ProtocolPostgres: func() sessionPrintTranslator { return db.NewPostgresTranslator() },
->>>>>>> 50352a4d
 }
 
 // SupportedDatabaseProtocols a list of database protocols supported by the
