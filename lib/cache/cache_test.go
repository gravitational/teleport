--- conflicted
+++ resolved
@@ -141,11 +141,8 @@
 	autoUpdateService       services.AutoUpdateService
 	provisioningStates      services.ProvisioningStates
 	identityCenter          services.IdentityCenter
-<<<<<<< HEAD
+	pluginStaticCredentials *local.PluginStaticCredentialsService
 	gitServers              services.GitServers
-=======
-	pluginStaticCredentials *local.PluginStaticCredentialsService
->>>>>>> 2967e4eb
 }
 
 // testFuncs are functions to support testing an object in a cache.
@@ -408,11 +405,12 @@
 		return nil, trace.Wrap(err)
 	}
 
-<<<<<<< HEAD
+	p.pluginStaticCredentials, err = local.NewPluginStaticCredentialsService(p.backend)
+	if err != nil {
+		return nil, trace.Wrap(err)
+	}
+
 	p.gitServers, err = local.NewGitServerService(p.backend)
-=======
-	p.pluginStaticCredentials, err = local.NewPluginStaticCredentialsService(p.backend)
->>>>>>> 2967e4eb
 	if err != nil {
 		return nil, trace.Wrap(err)
 	}
@@ -470,11 +468,8 @@
 		AutoUpdateService:       p.autoUpdateService,
 		ProvisioningStates:      p.provisioningStates,
 		IdentityCenter:          p.identityCenter,
-<<<<<<< HEAD
+		PluginStaticCredentials: p.pluginStaticCredentials,
 		GitServers:              p.gitServers,
-=======
-		PluginStaticCredentials: p.pluginStaticCredentials,
->>>>>>> 2967e4eb
 		MaxRetryPeriod:          200 * time.Millisecond,
 		EventsC:                 p.eventsC,
 	}))
@@ -3559,11 +3554,8 @@
 		types.KindIdentityCenterAccount:             types.Resource153ToLegacy(newIdentityCenterAccount("some_account")),
 		types.KindIdentityCenterAccountAssignment:   types.Resource153ToLegacy(newIdentityCenterAccountAssignment("some_account_assignment")),
 		types.KindIdentityCenterPrincipalAssignment: types.Resource153ToLegacy(newIdentityCenterPrincipalAssignment("some_principal_assignment")),
-<<<<<<< HEAD
+		types.KindPluginStaticCredentials:           &types.PluginStaticCredentialsV1{},
 		types.KindGitServer:                         &types.ServerV2{},
-=======
-		types.KindPluginStaticCredentials:           &types.PluginStaticCredentialsV1{},
->>>>>>> 2967e4eb
 	}
 
 	for name, cfg := range cases {
