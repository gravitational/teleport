// Teleport
// Copyright (C) 2025 Gravitational, Inc.
//
// This program is free software: you can redistribute it and/or modify
// it under the terms of the GNU Affero General Public License as published by
// the Free Software Foundation, either version 3 of the License, or
// (at your option) any later version.
//
// This program is distributed in the hope that it will be useful,
// but WITHOUT ANY WARRANTY; without even the implied warranty of
// MERCHANTABILITY or FITNESS FOR A PARTICULAR PURPOSE.  See the
// GNU Affero General Public License for more details.
//
// You should have received a copy of the GNU Affero General Public License
// along with this program.  If not, see <http://www.gnu.org/licenses/>.

package cache

import (
	"context"
	"encoding/base32"
<<<<<<< HEAD
	"strconv"
	"strings"
=======
	"fmt"
>>>>>>> a45e9b27
	"time"

	"github.com/coreos/go-semver/semver"
	"github.com/gravitational/trace"
	"google.golang.org/protobuf/proto"

	"github.com/gravitational/teleport/api/defaults"
	machineidv1 "github.com/gravitational/teleport/api/gen/proto/go/teleport/machineid/v1"
	"github.com/gravitational/teleport/api/types"
	"github.com/gravitational/teleport/api/utils/clientutils"
	"github.com/gravitational/teleport/lib/auth/machineid/machineidv1/expression"
	"github.com/gravitational/teleport/lib/itertools/stream"
	"github.com/gravitational/teleport/lib/services"
	"github.com/gravitational/teleport/lib/utils/typical"
)

type botInstanceIndex string

const (
	botInstanceNameIndex     botInstanceIndex = "name"
	botInstanceActiveAtIndex botInstanceIndex = "active_at_latest"
	botInstanceVersionIndex  botInstanceIndex = "version_latest"
	botInstanceHostnameIndex botInstanceIndex = "host_name_latest"
)

func newBotInstanceCollection(upstream services.BotInstance, w types.WatchKind) (*collection[*machineidv1.BotInstance, botInstanceIndex], error) {
	if upstream == nil {
		return nil, trace.BadParameter("missing parameter upstream (BotInstance)")
	}

	return &collection[*machineidv1.BotInstance, botInstanceIndex]{
		store: newStore(
			types.KindBotInstance,
			proto.CloneOf[*machineidv1.BotInstance],
			map[botInstanceIndex]func(*machineidv1.BotInstance) string{
				// Index on a combination of bot name and instance name
				botInstanceNameIndex: keyForBotInstanceNameIndex,
				// Index on a combination of most recent heartbeat time and instance name
				botInstanceActiveAtIndex: keyForBotInstanceActiveAtIndex,
				// Index on a combination of most recent heartbeat version and instance name
				botInstanceVersionIndex: keyForBotInstanceVersionIndex,
				// Index on a combination of most recent heartbeat hostname and instance name
				botInstanceHostnameIndex: keyForBotInstanceHostnameIndex,
			}),
		fetcher: func(ctx context.Context, loadSecrets bool) ([]*machineidv1.BotInstance, error) {
			out, err := stream.Collect(clientutils.Resources(ctx,
				func(ctx context.Context, limit int, start string) ([]*machineidv1.BotInstance, string, error) {
					return upstream.ListBotInstances(ctx, limit, start, nil)
				},
			))
			return out, trace.Wrap(err)
		},
		watch: w,
	}, nil
}

// GetBotInstance returns the specified BotInstance resource.
func (c *Cache) GetBotInstance(ctx context.Context, botName, instanceID string) (*machineidv1.BotInstance, error) {
	ctx, span := c.Tracer.Start(ctx, "cache/GetBotInstance")
	defer span.End()

	getter := genericGetter[*machineidv1.BotInstance, botInstanceIndex]{
		cache:      c,
		collection: c.collections.botInstances,
		index:      botInstanceNameIndex,
		upstreamGet: func(ctx context.Context, _ string) (*machineidv1.BotInstance, error) {
			return c.Config.BotInstanceService.GetBotInstance(ctx, botName, instanceID)
		},
	}

	out, err := getter.get(ctx, makeBotInstanceNameIndexKey(botName, instanceID))
	return out, trace.Wrap(err)
}

// ListBotInstances returns a page of BotInstance resources.
// request *services.ListBotInstancesRequestOptions
func (c *Cache) ListBotInstances(ctx context.Context, pageSize int, lastToken string, options *services.ListBotInstancesRequestOptions) ([]*machineidv1.BotInstance, string, error) {
	ctx, span := c.Tracer.Start(ctx, "cache/ListBotInstances")
	defer span.End()

	index := botInstanceNameIndex
	keyFn := keyForBotInstanceNameIndex
	isDesc := options.GetSortDesc()
	switch options.GetSortField() {
	case "bot_name":
		index = botInstanceNameIndex
		keyFn = keyForBotInstanceNameIndex
	case "active_at_latest":
		index = botInstanceActiveAtIndex
		keyFn = keyForBotInstanceActiveAtIndex
	case "version_latest":
		index = botInstanceVersionIndex
		keyFn = keyForBotInstanceVersionIndex
	case "host_name_latest":
		index = botInstanceHostnameIndex
		keyFn = keyForBotInstanceHostnameIndex
	case "":
		// default ordering as defined above
	default:
		return nil, "", trace.BadParameter("unsupported sort %q but expected bot_name, active_at_latest, version_latest or host_name_latest", options.GetSortField())
<<<<<<< HEAD
	}

	var exp typical.Expression[*expression.Environment, bool]
	if options.GetFilterQuery() != "" {
		parser, err := expression.NewBotInstanceExpressionParser()
		if err != nil {
			return nil, "", trace.Wrap(err)
		}
		exp, err = parser.Parse(options.GetFilterQuery())
		if err != nil {
			return nil, "", trace.Wrap(err)
		}
=======
>>>>>>> a45e9b27
	}

	lister := genericLister[*machineidv1.BotInstance, botInstanceIndex]{
		cache:           c,
		collection:      c.collections.botInstances,
		index:           index,
		isDesc:          isDesc,
		defaultPageSize: defaults.DefaultChunkSize,
		upstreamList: func(ctx context.Context, limit int, start string) ([]*machineidv1.BotInstance, string, error) {
			return c.Config.BotInstanceService.ListBotInstances(ctx, limit, start, options)
		},
		filter: func(b *machineidv1.BotInstance) bool {
<<<<<<< HEAD
			return services.MatchBotInstance(b, options.GetFilterBotName(), options.GetFilterSearchTerm(), exp)
=======
			return services.MatchBotInstance(b, options.GetFilterBotName(), options.GetFilterSearchTerm())
>>>>>>> a45e9b27
		},
		nextToken: func(b *machineidv1.BotInstance) string {
			return keyFn(b)
		},
	}
	out, next, err := lister.list(ctx,
		pageSize,
		lastToken,
	)
	return out, next, trace.Wrap(err)
}

func keyForBotInstanceNameIndex(botInstance *machineidv1.BotInstance) string {
	return makeBotInstanceNameIndexKey(
		botInstance.GetSpec().GetBotName(),
		botInstance.GetMetadata().GetName(),
	)
}

func makeBotInstanceNameIndexKey(botName string, instanceID string) string {
	return botName + "/" + instanceID
}

func keyForBotInstanceActiveAtIndex(botInstance *machineidv1.BotInstance) string {
	heartbeat := services.GetBotInstanceLatestHeartbeat(botInstance)
	recordedAt := heartbeat.GetRecordedAt().AsTime()
	return recordedAt.Format(time.RFC3339) + "/" + botInstance.GetMetadata().GetName()
}

// keyForBotInstanceVersionIndex produces a zero-padded version string for sorting. Pre-
// releases are sorted naively - 1.0.0-rc is correctly less than 1.0.0, but
// 1.0.0-rc.2 is more than 1.0.0-rc.11
func keyForBotInstanceVersionIndex(botInstance *machineidv1.BotInstance) string {
	version := "000000.000000.000000"
	heartbeat := services.GetBotInstanceLatestHeartbeat(botInstance)
	if heartbeat == nil {
		return version + "-~/" + botInstance.GetMetadata().GetName()
	}

	sv, err := semver.NewVersion(heartbeat.GetVersion())
	if err != nil {
		return version + "-~/" + botInstance.GetMetadata().GetName()
	}

<<<<<<< HEAD
	zeroPad := func(num int) string {
		length := 6
		s := strconv.Itoa(num)
		var b strings.Builder
		b.Grow(length)
		b.WriteString(strings.Repeat("0", length-len(s)))
		b.WriteString(s)
		return b.String()
	}

	version = zeroPad(int(sv.Major)) + "." + zeroPad(int(sv.Minor)) + "." + zeroPad(int(sv.Patch))
=======
	version = fmt.Sprintf("%06d.%06d.%06d", sv.Major, sv.Minor, sv.Patch)
>>>>>>> a45e9b27
	if sv.PreRelease != "" {
		version = version + "-" + string(sv.PreRelease)
	} else {
		version = version + "-~"
	}
	return version + "/" + botInstance.GetMetadata().GetName()
}

func keyForBotInstanceHostnameIndex(botInstance *machineidv1.BotInstance) string {
	hostname := "~"
	heartbeat := services.GetBotInstanceLatestHeartbeat(botInstance)
	if heartbeat != nil {
		hostname = heartbeat.GetHostname()
	}
	hostname = hostname + "/" + botInstance.GetMetadata().GetName()
	return base32.HexEncoding.WithPadding(base32.NoPadding).EncodeToString([]byte(hostname))
}<|MERGE_RESOLUTION|>--- conflicted
+++ resolved
@@ -19,12 +19,7 @@
 import (
 	"context"
 	"encoding/base32"
-<<<<<<< HEAD
-	"strconv"
-	"strings"
-=======
 	"fmt"
->>>>>>> a45e9b27
 	"time"
 
 	"github.com/coreos/go-semver/semver"
@@ -125,7 +120,6 @@
 		// default ordering as defined above
 	default:
 		return nil, "", trace.BadParameter("unsupported sort %q but expected bot_name, active_at_latest, version_latest or host_name_latest", options.GetSortField())
-<<<<<<< HEAD
 	}
 
 	var exp typical.Expression[*expression.Environment, bool]
@@ -138,8 +132,6 @@
 		if err != nil {
 			return nil, "", trace.Wrap(err)
 		}
-=======
->>>>>>> a45e9b27
 	}
 
 	lister := genericLister[*machineidv1.BotInstance, botInstanceIndex]{
@@ -152,11 +144,7 @@
 			return c.Config.BotInstanceService.ListBotInstances(ctx, limit, start, options)
 		},
 		filter: func(b *machineidv1.BotInstance) bool {
-<<<<<<< HEAD
 			return services.MatchBotInstance(b, options.GetFilterBotName(), options.GetFilterSearchTerm(), exp)
-=======
-			return services.MatchBotInstance(b, options.GetFilterBotName(), options.GetFilterSearchTerm())
->>>>>>> a45e9b27
 		},
 		nextToken: func(b *machineidv1.BotInstance) string {
 			return keyFn(b)
@@ -201,21 +189,7 @@
 		return version + "-~/" + botInstance.GetMetadata().GetName()
 	}
 
-<<<<<<< HEAD
-	zeroPad := func(num int) string {
-		length := 6
-		s := strconv.Itoa(num)
-		var b strings.Builder
-		b.Grow(length)
-		b.WriteString(strings.Repeat("0", length-len(s)))
-		b.WriteString(s)
-		return b.String()
-	}
-
-	version = zeroPad(int(sv.Major)) + "." + zeroPad(int(sv.Minor)) + "." + zeroPad(int(sv.Patch))
-=======
 	version = fmt.Sprintf("%06d.%06d.%06d", sv.Major, sv.Minor, sv.Patch)
->>>>>>> a45e9b27
 	if sv.PreRelease != "" {
 		version = version + "-" + string(sv.PreRelease)
 	} else {
