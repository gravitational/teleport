// Teleport
// Copyright (C) 2025 Gravitational, Inc.
//
// This program is free software: you can redistribute it and/or modify
// it under the terms of the GNU Affero General Public License as published by
// the Free Software Foundation, either version 3 of the License, or
// (at your option) any later version.
//
// This program is distributed in the hope that it will be useful,
// but WITHOUT ANY WARRANTY; without even the implied warranty of
// MERCHANTABILITY or FITNESS FOR A PARTICULAR PURPOSE.  See the
// GNU Affero General Public License for more details.
//
// You should have received a copy of the GNU Affero General Public License
// along with this program.  If not, see <http://www.gnu.org/licenses/>.

package cache

import (
	"context"
	"encoding/base32"
	"fmt"
	"time"

	"github.com/coreos/go-semver/semver"
	"github.com/gravitational/trace"
	"google.golang.org/protobuf/proto"

	"github.com/gravitational/teleport/api/defaults"
	machineidv1 "github.com/gravitational/teleport/api/gen/proto/go/teleport/machineid/v1"
	"github.com/gravitational/teleport/api/types"
	"github.com/gravitational/teleport/api/utils/clientutils"
	"github.com/gravitational/teleport/lib/itertools/stream"
	"github.com/gravitational/teleport/lib/services"
)

type botInstanceIndex string

const (
	botInstanceNameIndex     botInstanceIndex = "name"
	botInstanceActiveAtIndex botInstanceIndex = "active_at_latest"
	botInstanceVersionIndex  botInstanceIndex = "version_latest"
	botInstanceHostnameIndex botInstanceIndex = "host_name_latest"
)

func newBotInstanceCollection(upstream services.BotInstance, w types.WatchKind) (*collection[*machineidv1.BotInstance, botInstanceIndex], error) {
	if upstream == nil {
		return nil, trace.BadParameter("missing parameter upstream (BotInstance)")
	}

	return &collection[*machineidv1.BotInstance, botInstanceIndex]{
		store: newStore(
			types.KindBotInstance,
			proto.CloneOf[*machineidv1.BotInstance],
			map[botInstanceIndex]func(*machineidv1.BotInstance) string{
				// Index on a combination of bot name and instance name
				botInstanceNameIndex: keyForBotInstanceNameIndex,
				// Index on a combination of most recent heartbeat time and instance name
				botInstanceActiveAtIndex: keyForBotInstanceActiveAtIndex,
<<<<<<< HEAD
				// Index on a combination of most recent heartbeat version and instance name
				botInstanceVersionIndex: keyForBotInstanceVersionIndex,
				// Index on a combination of most recent heartbeat hostname and instance name
				botInstanceHostnameIndex: keyForBotInstanceHostnameIndex,
=======
>>>>>>> 74be92ad
			}),
		fetcher: func(ctx context.Context, loadSecrets bool) ([]*machineidv1.BotInstance, error) {
			out, err := stream.Collect(clientutils.Resources(ctx,
				func(ctx context.Context, limit int, start string) ([]*machineidv1.BotInstance, string, error) {
					return upstream.ListBotInstances(ctx, limit, start, nil)
				},
			))
			return out, trace.Wrap(err)
		},
		watch: w,
	}, nil
}

// GetBotInstance returns the specified BotInstance resource.
func (c *Cache) GetBotInstance(ctx context.Context, botName, instanceID string) (*machineidv1.BotInstance, error) {
	ctx, span := c.Tracer.Start(ctx, "cache/GetBotInstance")
	defer span.End()

	getter := genericGetter[*machineidv1.BotInstance, botInstanceIndex]{
		cache:      c,
		collection: c.collections.botInstances,
		index:      botInstanceNameIndex,
		upstreamGet: func(ctx context.Context, _ string) (*machineidv1.BotInstance, error) {
			return c.Config.BotInstanceService.GetBotInstance(ctx, botName, instanceID)
		},
	}

	out, err := getter.get(ctx, makeBotInstanceNameIndexKey(botName, instanceID))
	return out, trace.Wrap(err)
}

// ListBotInstances returns a page of BotInstance resources.
// request *services.ListBotInstancesRequestOptions
func (c *Cache) ListBotInstances(ctx context.Context, pageSize int, lastToken string, options *services.ListBotInstancesRequestOptions) ([]*machineidv1.BotInstance, string, error) {
	ctx, span := c.Tracer.Start(ctx, "cache/ListBotInstances")
	defer span.End()

	index := botInstanceNameIndex
	keyFn := keyForBotInstanceNameIndex
<<<<<<< HEAD
	isDesc := options.GetSortDesc()
	switch options.GetSortField() {
	case "bot_name":
		index = botInstanceNameIndex
		keyFn = keyForBotInstanceNameIndex
	case "active_at_latest":
		index = botInstanceActiveAtIndex
		keyFn = keyForBotInstanceActiveAtIndex
	case "version_latest":
		index = botInstanceVersionIndex
		keyFn = keyForBotInstanceVersionIndex
	case "host_name_latest":
		index = botInstanceHostnameIndex
		keyFn = keyForBotInstanceHostnameIndex
	case "":
		// default ordering as defined above
	default:
		return nil, "", trace.BadParameter("unsupported sort %q but expected bot_name or active_at_latest", options.GetSortField())
=======
	var isDesc bool
	if sort != nil {
		isDesc = sort.IsDesc

		switch sort.Field {
		case "bot_name":
			index = botInstanceNameIndex
			keyFn = keyForBotInstanceNameIndex
		case "active_at_latest":
			index = botInstanceActiveAtIndex
			keyFn = keyForBotInstanceActiveAtIndex
		default:
			return nil, "", trace.BadParameter("unsupported sort %q but expected bot_name or active_at_latest", sort.Field)
		}
>>>>>>> 74be92ad
	}

	lister := genericLister[*machineidv1.BotInstance, botInstanceIndex]{
		cache:           c,
		collection:      c.collections.botInstances,
		index:           index,
		isDesc:          isDesc,
		defaultPageSize: defaults.DefaultChunkSize,
		upstreamList: func(ctx context.Context, limit int, start string) ([]*machineidv1.BotInstance, string, error) {
			return c.Config.BotInstanceService.ListBotInstances(ctx, limit, start, options)
		},
		filter: func(b *machineidv1.BotInstance) bool {
			return services.MatchBotInstance(b, options.GetFilterBotName(), options.GetFilterSearchTerm())
		},
		nextToken: func(b *machineidv1.BotInstance) string {
			return keyFn(b)
		},
	}
	out, next, err := lister.list(ctx,
		pageSize,
		lastToken,
	)
	return out, next, trace.Wrap(err)
}

func keyForBotInstanceNameIndex(botInstance *machineidv1.BotInstance) string {
	return makeBotInstanceNameIndexKey(
		botInstance.GetSpec().GetBotName(),
		botInstance.GetMetadata().GetName(),
	)
}

func makeBotInstanceNameIndexKey(botName string, instanceID string) string {
	return botName + "/" + instanceID
}

func keyForBotInstanceActiveAtIndex(botInstance *machineidv1.BotInstance) string {
	heartbeat := services.GetBotInstanceLatestHeartbeat(botInstance)
	recordedAt := heartbeat.GetRecordedAt().AsTime()
	return recordedAt.Format(time.RFC3339) + "/" + botInstance.GetMetadata().GetName()
}

// keyForBotInstanceVersionIndex produces a zero-padded version string for sorting. Pre-
// releases are sorted naively - 1.0.0-rc is correctly less than 1.0.0, but
// 1.0.0-rc.2 is more than 1.0.0-rc.11
func keyForBotInstanceVersionIndex(botInstance *machineidv1.BotInstance) string {
	version := "000000.000000.000000"
	heartbeat := services.GetBotInstanceLatestHeartbeat(botInstance)
	if heartbeat == nil {
		return version + "-~/" + botInstance.GetMetadata().GetName()
	}

	sv, err := semver.NewVersion(heartbeat.GetVersion())
	if err != nil {
		return version + "-~/" + botInstance.GetMetadata().GetName()
	}

	version = fmt.Sprintf("%06d.%06d.%06d", sv.Major, sv.Minor, sv.Patch)
	if sv.PreRelease != "" {
		version = version + "-" + string(sv.PreRelease)
	} else {
		version = version + "-~"
	}
	return version + "/" + botInstance.GetMetadata().GetName()
}

func keyForBotInstanceHostnameIndex(botInstance *machineidv1.BotInstance) string {
	hostname := "~"
	heartbeat := services.GetBotInstanceLatestHeartbeat(botInstance)
	if heartbeat != nil {
		hostname = heartbeat.GetHostname()
	}
	hostname = hostname + "/" + botInstance.GetMetadata().GetName()
	return unpaddedBase32hex.EncodeToString([]byte(hostname))
}

<<<<<<< HEAD
var unpaddedBase32hex = base32.HexEncoding.WithPadding(base32.NoPadding)
=======
	return slices.ContainsFunc(values, func(val string) bool {
		return strings.Contains(strings.ToLower(val), strings.ToLower(search))
	})
}

func keyForBotInstanceNameIndex(botInstance *machineidv1.BotInstance) string {
	return makeBotInstanceNameIndexKey(
		botInstance.GetSpec().GetBotName(),
		botInstance.GetMetadata().GetName(),
	)
}

func makeBotInstanceNameIndexKey(botName string, instanceID string) string {
	return botName + "/" + instanceID
}

func keyForBotInstanceActiveAtIndex(botInstance *machineidv1.BotInstance) string {
	var recordedAt time.Time

	initialHeartbeatTime := botInstance.GetStatus().GetInitialHeartbeat().GetRecordedAt()
	if initialHeartbeatTime != nil {
		recordedAt = initialHeartbeatTime.AsTime()
	}

	latestHeartbeats := botInstance.GetStatus().GetLatestHeartbeats()
	if len(latestHeartbeats) > 0 {
		recordedAt = latestHeartbeats[len(latestHeartbeats)-1].GetRecordedAt().AsTime()
	}

	return recordedAt.Format(time.RFC3339) + "/" + botInstance.GetMetadata().GetName()
}
>>>>>>> 74be92ad
<|MERGE_RESOLUTION|>--- conflicted
+++ resolved
@@ -57,13 +57,10 @@
 				botInstanceNameIndex: keyForBotInstanceNameIndex,
 				// Index on a combination of most recent heartbeat time and instance name
 				botInstanceActiveAtIndex: keyForBotInstanceActiveAtIndex,
-<<<<<<< HEAD
 				// Index on a combination of most recent heartbeat version and instance name
 				botInstanceVersionIndex: keyForBotInstanceVersionIndex,
 				// Index on a combination of most recent heartbeat hostname and instance name
 				botInstanceHostnameIndex: keyForBotInstanceHostnameIndex,
-=======
->>>>>>> 74be92ad
 			}),
 		fetcher: func(ctx context.Context, loadSecrets bool) ([]*machineidv1.BotInstance, error) {
 			out, err := stream.Collect(clientutils.Resources(ctx,
@@ -103,7 +100,6 @@
 
 	index := botInstanceNameIndex
 	keyFn := keyForBotInstanceNameIndex
-<<<<<<< HEAD
 	isDesc := options.GetSortDesc()
 	switch options.GetSortField() {
 	case "bot_name":
@@ -122,22 +118,6 @@
 		// default ordering as defined above
 	default:
 		return nil, "", trace.BadParameter("unsupported sort %q but expected bot_name or active_at_latest", options.GetSortField())
-=======
-	var isDesc bool
-	if sort != nil {
-		isDesc = sort.IsDesc
-
-		switch sort.Field {
-		case "bot_name":
-			index = botInstanceNameIndex
-			keyFn = keyForBotInstanceNameIndex
-		case "active_at_latest":
-			index = botInstanceActiveAtIndex
-			keyFn = keyForBotInstanceActiveAtIndex
-		default:
-			return nil, "", trace.BadParameter("unsupported sort %q but expected bot_name or active_at_latest", sort.Field)
-		}
->>>>>>> 74be92ad
 	}
 
 	lister := genericLister[*machineidv1.BotInstance, botInstanceIndex]{
@@ -211,41 +191,5 @@
 		hostname = heartbeat.GetHostname()
 	}
 	hostname = hostname + "/" + botInstance.GetMetadata().GetName()
-	return unpaddedBase32hex.EncodeToString([]byte(hostname))
-}
-
-<<<<<<< HEAD
-var unpaddedBase32hex = base32.HexEncoding.WithPadding(base32.NoPadding)
-=======
-	return slices.ContainsFunc(values, func(val string) bool {
-		return strings.Contains(strings.ToLower(val), strings.ToLower(search))
-	})
-}
-
-func keyForBotInstanceNameIndex(botInstance *machineidv1.BotInstance) string {
-	return makeBotInstanceNameIndexKey(
-		botInstance.GetSpec().GetBotName(),
-		botInstance.GetMetadata().GetName(),
-	)
-}
-
-func makeBotInstanceNameIndexKey(botName string, instanceID string) string {
-	return botName + "/" + instanceID
-}
-
-func keyForBotInstanceActiveAtIndex(botInstance *machineidv1.BotInstance) string {
-	var recordedAt time.Time
-
-	initialHeartbeatTime := botInstance.GetStatus().GetInitialHeartbeat().GetRecordedAt()
-	if initialHeartbeatTime != nil {
-		recordedAt = initialHeartbeatTime.AsTime()
-	}
-
-	latestHeartbeats := botInstance.GetStatus().GetLatestHeartbeats()
-	if len(latestHeartbeats) > 0 {
-		recordedAt = latestHeartbeats[len(latestHeartbeats)-1].GetRecordedAt().AsTime()
-	}
-
-	return recordedAt.Format(time.RFC3339) + "/" + botInstance.GetMetadata().GetName()
-}
->>>>>>> 74be92ad
+	return base32.HexEncoding.WithPadding(base32.NoPadding).EncodeToString([]byte(hostname))
+}