// Teleport
// Copyright (C) 2025 Gravitational, Inc.
//
// This program is free software: you can redistribute it and/or modify
// it under the terms of the GNU Affero General Public License as published by
// the Free Software Foundation, either version 3 of the License, or
// (at your option) any later version.
//
// This program is distributed in the hope that it will be useful,
// but WITHOUT ANY WARRANTY; without even the implied warranty of
// MERCHANTABILITY or FITNESS FOR A PARTICULAR PURPOSE.  See the
// GNU Affero General Public License for more details.
//
// You should have received a copy of the GNU Affero General Public License
// along with this program.  If not, see <http://www.gnu.org/licenses/>.

package cache

import (
	"context"

	"github.com/gravitational/trace"

	"github.com/gravitational/teleport/api/defaults"
	"github.com/gravitational/teleport/api/types"
	"github.com/gravitational/teleport/lib/services"
	"github.com/gravitational/teleport/lib/services/local"
)

type staticTokensIndex string

const staticTokensNameIndex staticTokensIndex = "name"

func newStaticTokensCollection(c services.ClusterConfiguration, w types.WatchKind) (*collection[types.StaticTokens, staticTokensIndex], error) {
	if c == nil {
		return nil, trace.BadParameter("missing parameter ClusterConfig")
	}

	return &collection[types.StaticTokens, staticTokensIndex]{
		store: newStore(
			types.KindStaticTokens,
			types.StaticTokens.Clone,
			map[staticTokensIndex]func(types.StaticTokens) string{
				staticTokensNameIndex: types.StaticTokens.GetName,
			}),
		fetcher: func(ctx context.Context, loadSecrets bool) ([]types.StaticTokens, error) {
			token, err := c.GetStaticTokens()
			if err != nil {
				return nil, trace.Wrap(err)
			}
			return []types.StaticTokens{token}, nil
		},
		headerTransform: func(hdr *types.ResourceHeader) types.StaticTokens {
			return &types.StaticTokensV2{
				Kind:    hdr.Kind,
				Version: hdr.Version,
				Metadata: types.Metadata{
					Name: types.MetaNameStaticTokens,
				},
			}
		},
		watch: w,
	}, nil
}

// GetStaticTokens gets the list of static tokens used to provision nodes.
func (c *Cache) GetStaticTokens() (types.StaticTokens, error) {
	_, span := c.Tracer.Start(context.TODO(), "cache/GetStaticTokens")
	defer span.End()

	rg, err := acquireReadGuard(c, c.collections.staticTokens)
	if err != nil {
		return nil, trace.Wrap(err)
	}
	defer rg.Release()

	if rg.ReadCache() {
		st, err := rg.store.get(staticTokensNameIndex, types.MetaNameStaticTokens)
		return st.Clone(), trace.Wrap(err)
	}

	st, err := c.Config.ClusterConfig.GetStaticTokens()
	return st, trace.Wrap(err)
}

type provisionTokenIndex string

const provisionTokenStoreNameIndex provisionTokenIndex = "name"

func newProvisionTokensCollection(p services.Provisioner, w types.WatchKind) (*collection[types.ProvisionToken, provisionTokenIndex], error) {
	if p == nil {
		return nil, trace.BadParameter("missing parameter Provisioner")
	}

	return &collection[types.ProvisionToken, provisionTokenIndex]{
		store: newStore(
			types.KindToken,
			types.ProvisionToken.Clone,
			map[provisionTokenIndex]func(types.ProvisionToken) string{
				provisionTokenStoreNameIndex: types.ProvisionToken.GetName,
			}),
		fetcher: func(ctx context.Context, loadSecrets bool) ([]types.ProvisionToken, error) {
			tokens, err := p.GetTokens(ctx)
			return tokens, trace.Wrap(err)
		},
		headerTransform: func(hdr *types.ResourceHeader) types.ProvisionToken {
			return &types.ProvisionTokenV2{
				Kind:    hdr.Kind,
				Version: hdr.Version,
				Metadata: types.Metadata{
					Name: hdr.Metadata.Name,
				},
			}
		},
		watch: w,
	}, nil
}

// GetTokens returns all active (non-expired) provisioning tokens
func (c *Cache) GetTokens(ctx context.Context) ([]types.ProvisionToken, error) {
	ctx, span := c.Tracer.Start(ctx, "cache/GetTokens")
	defer span.End()

	rg, err := acquireReadGuard(c, c.collections.provisionTokens)
	if err != nil {
		return nil, trace.Wrap(err)
	}
	defer rg.Release()

	if !rg.ReadCache() {
		tokens, err := c.Config.Provisioner.GetTokens(ctx)
		return tokens, trace.Wrap(err)
	}

	tokens := make([]types.ProvisionToken, 0, rg.store.len())
	for t := range rg.store.resources(provisionTokenStoreNameIndex, "", "") {
		tokens = append(tokens, t.Clone())
	}

	return tokens, nil
}

// GetToken finds and returns token by ID
func (c *Cache) GetToken(ctx context.Context, name string) (types.ProvisionToken, error) {
	ctx, span := c.Tracer.Start(ctx, "cache/GetToken")
	defer span.End()

	rg, err := acquireReadGuard(c, c.collections.provisionTokens)
	if err != nil {
		return nil, trace.Wrap(err)
	}
	defer rg.Release()

	if !rg.ReadCache() {
		token, err := c.Config.Provisioner.GetToken(ctx, name)
		return token, trace.Wrap(err)
	}

	t, err := rg.store.get(provisionTokenStoreNameIndex, name)
	if err != nil {
		// release read lock early
		rg.Release()

		// fallback is sane because method is never used
		// in construction of derivative caches.
		if trace.IsNotFound(err) {
			if token, err := c.Config.Provisioner.GetToken(ctx, name); err == nil {
				return token, nil
			}
		}
		return nil, trace.Wrap(err)
	}

	return t.Clone(), nil
}

<<<<<<< HEAD
// ListProvisionTokens returns a paginated list of provision tokens.
=======
// ListProvisionTokens returns a paginated list of provision tokens. Items can
// be filtered by role and bot name. Tokens with ANY of the provided roles are
// returned. If a bot name is provided, only tokens having a role of Bot are
// returned.
>>>>>>> 1c459ddb
func (c *Cache) ListProvisionTokens(ctx context.Context, pageSize int, pageToken string, anyRoles types.SystemRoles, botName string) ([]types.ProvisionToken, string, error) {
	ctx, span := c.Tracer.Start(ctx, "cache/GetTokens")
	defer span.End()

	lister := genericLister[types.ProvisionToken, provisionTokenIndex]{
		cache:           c,
		collection:      c.collections.provisionTokens,
		index:           provisionTokenStoreNameIndex,
		isDesc:          false,
		defaultPageSize: defaults.DefaultChunkSize,
		upstreamList: func(ctx context.Context, pageSize int, pageToken string) ([]types.ProvisionToken, string, error) {
			return c.Config.Provisioner.ListProvisionTokens(ctx, pageSize, pageToken, anyRoles, botName)
		},
		filter: func(t types.ProvisionToken) bool {
<<<<<<< HEAD
			if len(anyRoles) > 0 {
				return t.GetRoles().IncludeAny(anyRoles...)
			}

			if botName != "" {
				return t.GetRoles().Include(types.RoleBot) && t.GetBotName() == botName
			}

			return true
=======
			return local.MatchToken(t, anyRoles, botName)
>>>>>>> 1c459ddb
		},
		nextToken: func(t types.ProvisionToken) string {
			return t.GetName()
		},
	}
	out, next, err := lister.list(ctx,
		pageSize,
		pageToken,
	)
	return out, next, trace.Wrap(err)
}<|MERGE_RESOLUTION|>--- conflicted
+++ resolved
@@ -174,14 +174,10 @@
 	return t.Clone(), nil
 }
 
-<<<<<<< HEAD
-// ListProvisionTokens returns a paginated list of provision tokens.
-=======
 // ListProvisionTokens returns a paginated list of provision tokens. Items can
 // be filtered by role and bot name. Tokens with ANY of the provided roles are
 // returned. If a bot name is provided, only tokens having a role of Bot are
 // returned.
->>>>>>> 1c459ddb
 func (c *Cache) ListProvisionTokens(ctx context.Context, pageSize int, pageToken string, anyRoles types.SystemRoles, botName string) ([]types.ProvisionToken, string, error) {
 	ctx, span := c.Tracer.Start(ctx, "cache/GetTokens")
 	defer span.End()
@@ -196,19 +192,7 @@
 			return c.Config.Provisioner.ListProvisionTokens(ctx, pageSize, pageToken, anyRoles, botName)
 		},
 		filter: func(t types.ProvisionToken) bool {
-<<<<<<< HEAD
-			if len(anyRoles) > 0 {
-				return t.GetRoles().IncludeAny(anyRoles...)
-			}
-
-			if botName != "" {
-				return t.GetRoles().Include(types.RoleBot) && t.GetBotName() == botName
-			}
-
-			return true
-=======
 			return local.MatchToken(t, anyRoles, botName)
->>>>>>> 1c459ddb
 		},
 		nextToken: func(t types.ProvisionToken) string {
 			return t.GetName()
