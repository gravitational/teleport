--- conflicted
+++ resolved
@@ -61,18 +61,15 @@
 			_, err := p.workloadIdentity.CreateWorkloadIdentity(ctx, item)
 			return trace.Wrap(err)
 		},
-<<<<<<< HEAD
-		list: func(ctx context.Context) ([]*workloadidentityv1pb.WorkloadIdentity, error) {
-			items, _, err := p.workloadIdentity.ListWorkloadIdentities(ctx, 0, "", nil)
-			return items, trace.Wrap(err)
+		list: func(ctx context.Context, pageSize int, pageToken string) ([]*workloadidentityv1pb.WorkloadIdentity, string, error) {
+			return p.workloadIdentity.ListWorkloadIdentities(ctx, pageSize, pageToken, nil)
 		},
 		deleteAll: func(ctx context.Context) error {
 			return p.workloadIdentity.DeleteAllWorkloadIdentities(ctx)
 		},
 
-		cacheList: func(ctx context.Context, _ int) ([]*workloadidentityv1pb.WorkloadIdentity, error) {
-			items, _, err := p.cache.ListWorkloadIdentities(ctx, 0, "", nil)
-			return items, trace.Wrap(err)
+		cacheList: func(ctx context.Context, pageSize int, pageToken string) ([]*workloadidentityv1pb.WorkloadIdentity, string, error) {
+			return p.cache.ListWorkloadIdentities(ctx, 0, "", nil)
 		},
 		cacheGet: p.cache.GetWorkloadIdentity,
 	}, withSkipPaginationTest())
@@ -334,11 +331,4 @@
 		require.Equal(t, "test-workload-identity-1", results[0].Metadata.Name)
 		require.Equal(t, "TEST-WORKLOAD-IDENTITY-1", results[1].Metadata.Name)
 	}, 10*time.Second, 100*time.Millisecond)
-=======
-		list:      p.workloadIdentity.ListWorkloadIdentities,
-		deleteAll: p.workloadIdentity.DeleteAllWorkloadIdentities,
-		cacheList: p.cache.ListWorkloadIdentities,
-		cacheGet:  p.cache.GetWorkloadIdentity,
-	})
->>>>>>> 24d3a344
 }