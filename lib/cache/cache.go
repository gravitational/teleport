--- conflicted
+++ resolved
@@ -181,11 +181,8 @@
 		{Kind: types.KindGlobalNotification},
 		{Kind: types.KindAccessMonitoringRule},
 		{Kind: types.KindDatabaseObject},
-<<<<<<< HEAD
 		{Kind: types.KindSPIFFEFederation},
-=======
 		{Kind: types.KindAccessGraphSettings},
->>>>>>> 1f2466fc
 	}
 	cfg.QueueSize = defaults.AuthQueueSize
 	// We don't want to enable partial health for auth cache because auth uses an event stream
