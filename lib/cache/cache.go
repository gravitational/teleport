--- conflicted
+++ resolved
@@ -182,11 +182,8 @@
 		{Kind: types.KindGlobalNotification},
 		{Kind: types.KindAccessMonitoringRule},
 		{Kind: types.KindDatabaseObject},
-<<<<<<< HEAD
+		{Kind: types.KindAccessGraphSettings},
 		//{Kind: types.KindProvisioningState},
-=======
-		{Kind: types.KindAccessGraphSettings},
->>>>>>> cbf2a9d4
 	}
 	cfg.QueueSize = defaults.AuthQueueSize
 	// We don't want to enable partial health for auth cache because auth uses an event stream
