/*
 * Teleport
 * Copyright (C) 2023  Gravitational, Inc.
 *
 * This program is free software: you can redistribute it and/or modify
 * it under the terms of the GNU Affero General Public License as published by
 * the Free Software Foundation, either version 3 of the License, or
 * (at your option) any later version.
 *
 * This program is distributed in the hope that it will be useful,
 * but WITHOUT ANY WARRANTY; without even the implied warranty of
 * MERCHANTABILITY or FITNESS FOR A PARTICULAR PURPOSE.  See the
 * GNU Affero General Public License for more details.
 *
 * You should have received a copy of the GNU Affero General Public License
 * along with this program.  If not, see <http://www.gnu.org/licenses/>.
 */

//nolint:unused // Because the executors generate a large amount of false positives.
package cache

import (
	"context"
	"fmt"

	"github.com/gravitational/trace"

	"github.com/gravitational/teleport/api/client"
	"github.com/gravitational/teleport/api/client/proto"
	apidefaults "github.com/gravitational/teleport/api/defaults"
	accessmonitoringrulesv1 "github.com/gravitational/teleport/api/gen/proto/go/teleport/accessmonitoringrules/v1"
	clusterconfigpb "github.com/gravitational/teleport/api/gen/proto/go/teleport/clusterconfig/v1"
	crownjewelv1 "github.com/gravitational/teleport/api/gen/proto/go/teleport/crownjewel/v1"
	kubewaitingcontainerpb "github.com/gravitational/teleport/api/gen/proto/go/teleport/kubewaitingcontainer/v1"
	machineidv1 "github.com/gravitational/teleport/api/gen/proto/go/teleport/machineid/v1"
	userspb "github.com/gravitational/teleport/api/gen/proto/go/teleport/users/v1"
	"github.com/gravitational/teleport/api/types"
	"github.com/gravitational/teleport/api/types/accesslist"
	"github.com/gravitational/teleport/api/types/discoveryconfig"
	"github.com/gravitational/teleport/api/types/secreports"
	"github.com/gravitational/teleport/api/types/userloginstate"
	"github.com/gravitational/teleport/lib/services"
)

// collection is responsible for managing collection
// of resources updates
type collection interface {
	// fetch fetches resources and returns a function which will apply said resources to the cache.
	// fetch *must* not mutate cache state outside of the apply function.
	// The provided cacheOK flag indicates whether this collection will be included in the cache generation that is
	// being prepared. If cacheOK is false, fetch shouldn't fetch any resources, but the apply function that it
	// returns must still delete resources from the backend.
	fetch(ctx context.Context, cacheOK bool) (apply func(ctx context.Context) error, err error)
	// processEvent processes event
	processEvent(ctx context.Context, e types.Event) error
	// watchKind returns a watch
	// required for this collection
	watchKind() types.WatchKind
}

// executor[T, R] is a specific way to run the collector operations that we need
// for the genericCollector for a generic resource type T and its reader type R.
type executor[T any, R any] interface {
	// getAll returns all of the target resources from the auth server.
	// For singleton objects, this should be a size-1 slice.
	getAll(ctx context.Context, cache *Cache, loadSecrets bool) ([]T, error)

	// upsert will create or update a target resource in the cache.
	upsert(ctx context.Context, cache *Cache, value T) error

	// deleteAll will delete all target resources of the type in the cache.
	deleteAll(ctx context.Context, cache *Cache) error

	// delete will delete a single target resource from the cache. For
	// singletons, this is usually an alias to deleteAll.
	delete(ctx context.Context, cache *Cache, resource types.Resource) error

	// isSingleton will return true if the target resource is a singleton.
	isSingleton() bool

	// getReader returns the appropriate reader type R based on the health status of the cache.
	// Reader type R provides getter methods related to the collection, e.g. GetNodes(), GetRoles().
	// Note that cacheOK set to true means that cache is overall healthy and the collection was confirmed as supported.
	getReader(c *Cache, cacheOK bool) R
}

// noReader is returned by getReader for resources which aren't directly used by the cache, and therefore have no associated reader.
type noReader struct{}

// genericCollection is a generic collection implementation for resource type T with collection-specific logic
// encapsulated in executor type E. Type R provides getter methods related to the collection, e.g. GetNodes(),
// GetRoles().
type genericCollection[T any, R any, E executor[T, R]] struct {
	cache *Cache
	watch types.WatchKind
	exec  E
}

// fetch implements collection
func (g *genericCollection[T, R, _]) fetch(ctx context.Context, cacheOK bool) (apply func(ctx context.Context) error, err error) {
	// Singleton objects will only get deleted or updated, not both
	deleteSingleton := false

	var resources []T
	if cacheOK {
		resources, err = g.exec.getAll(ctx, g.cache, g.watch.LoadSecrets)
		if err != nil {
			if !trace.IsNotFound(err) {
				return nil, trace.Wrap(err)
			}
			deleteSingleton = true
		}
	}

	return func(ctx context.Context) error {
		// Always perform the delete if this is not a singleton, otherwise
		// only perform the delete if the singleton wasn't found
		// or the resource kind isn't cached in the current generation.
		if !g.exec.isSingleton() || deleteSingleton || !cacheOK {
			if err := g.exec.deleteAll(ctx, g.cache); err != nil {
				if !trace.IsNotFound(err) {
					return trace.Wrap(err)
				}
			}
		}
		// If this is a singleton and we performed a deletion, return here
		// because we only want to update or delete a singleton, not both.
		// Also don't continue if the resource kind isn't cached in the current generation.
		if g.exec.isSingleton() && deleteSingleton || !cacheOK {
			return nil
		}
		for _, resource := range resources {
			if err := g.exec.upsert(ctx, g.cache, resource); err != nil {
				return trace.Wrap(err)
			}
		}
		return nil
	}, nil
}

// processEvent implements collection
func (g *genericCollection[T, R, _]) processEvent(ctx context.Context, event types.Event) error {
	switch event.Type {
	case types.OpDelete:
		if err := g.exec.delete(ctx, g.cache, event.Resource); err != nil {
			if !trace.IsNotFound(err) {
				g.cache.Logger.WithError(err).Warn("Failed to delete resource.")
				return trace.Wrap(err)
			}
		}
	case types.OpPut:
		var resource T
		var ok bool
		switch r := event.Resource.(type) {
		case types.Resource153Unwrapper:
			resource, ok = r.Unwrap().(T)
		default:
			resource, ok = event.Resource.(T)
		}
		if !ok {
			return trace.BadParameter("unexpected type %T", event.Resource)
		}

		if err := g.exec.upsert(ctx, g.cache, resource); err != nil {
			return trace.Wrap(err)
		}
	default:
		g.cache.Logger.WithField("event", event.Type).Warn("Skipping unsupported event type.")
	}
	return nil
}

// watchKind implements collection
func (g *genericCollection[T, R, _]) watchKind() types.WatchKind {
	return g.watch
}

var _ collection = (*genericCollection[types.Resource, any, executor[types.Resource, any]])(nil)

// genericCollection obtains the reader object from the executor based on the provided health status of the cache.
// Note that cacheOK set to true means that cache is overall healthy and the collection was confirmed as supported.
func (c *genericCollection[T, R, _]) getReader(cacheOK bool) R {
	return c.exec.getReader(c.cache, cacheOK)
}

var _ collectionReader[any] = (*genericCollection[types.Resource, any, executor[types.Resource, any]])(nil)

type crownjewelsGetter interface {
	ListCrownJewels(ctx context.Context, pageSize int64, nextToken string) ([]*crownjewelv1.CrownJewel, string, error)
	GetCrownJewel(ctx context.Context, name string) (*crownjewelv1.CrownJewel, error)
}

// cacheCollections is a registry of resource collections used by Cache.
type cacheCollections struct {
	// byKind is a map of registered collections by resource Kind/SubKind
	byKind map[resourceKind]collection

	auditQueries             collectionReader[services.SecurityAuditQueryGetter]
	secReports               collectionReader[services.SecurityReportGetter]
	secReportsStates         collectionReader[services.SecurityReportStateGetter]
	accessLists              collectionReader[accessListsGetter]
	accessListMembers        collectionReader[accessListMembersGetter]
	accessListReviews        collectionReader[accessListReviewsGetter]
	apps                     collectionReader[services.AppGetter]
	nodes                    collectionReader[nodeGetter]
	tunnelConnections        collectionReader[tunnelConnectionGetter]
	appSessions              collectionReader[appSessionGetter]
	appServers               collectionReader[appServerGetter]
	authPreferences          collectionReader[authPreferenceGetter]
	authServers              collectionReader[authServerGetter]
	certAuthorities          collectionReader[services.AuthorityGetter]
	clusterAuditConfigs      collectionReader[clusterAuditConfigGetter]
	clusterNames             collectionReader[clusterNameGetter]
	clusterNetworkingConfigs collectionReader[clusterNetworkingConfigGetter]
	databases                collectionReader[services.DatabaseGetter]
	databaseServers          collectionReader[databaseServerGetter]
	discoveryConfigs         collectionReader[services.DiscoveryConfigsGetter]
	installers               collectionReader[installerGetter]
	integrations             collectionReader[services.IntegrationsGetter]
	crownJewels              collectionReader[crownjewelsGetter]
	kubeClusters             collectionReader[kubernetesClusterGetter]
	kubeWaitingContainers    collectionReader[kubernetesWaitingContainerGetter]
	kubeServers              collectionReader[kubeServerGetter]
	locks                    collectionReader[services.LockGetter]
	namespaces               collectionReader[namespaceGetter]
	networkRestrictions      collectionReader[networkRestrictionGetter]
	oktaAssignments          collectionReader[oktaAssignmentGetter]
	oktaImportRules          collectionReader[oktaImportRuleGetter]
	proxies                  collectionReader[services.ProxyGetter]
	remoteClusters           collectionReader[remoteClusterGetter]
	reverseTunnels           collectionReader[reverseTunnelGetter]
	roles                    collectionReader[roleGetter]
	samlIdPServiceProviders  collectionReader[samlIdPServiceProviderGetter]
	samlIdPSessions          collectionReader[samlIdPSessionGetter]
	sessionRecordingConfigs  collectionReader[sessionRecordingConfigGetter]
	snowflakeSessions        collectionReader[snowflakeSessionGetter]
	staticTokens             collectionReader[staticTokensGetter]
	tokens                   collectionReader[tokenGetter]
	uiConfigs                collectionReader[uiConfigGetter]
	users                    collectionReader[userGetter]
	userGroups               collectionReader[userGroupGetter]
	userLoginStates          collectionReader[services.UserLoginStatesGetter]
	webSessions              collectionReader[webSessionGetter]
	webTokens                collectionReader[webTokenGetter]
	windowsDesktops          collectionReader[windowsDesktopsGetter]
	windowsDesktopServices   collectionReader[windowsDesktopServiceGetter]
	accessGraphSettings      collectionReader[accessGraphSettingsGetter]
	accessMonitoringRules    collectionReader[accessMonitoringRuleGetter]
	spiffeFederations        collectionReader[SPIFFEFederationReader]
}

// setupCollections returns a registry of collections.
func setupCollections(c *Cache, watches []types.WatchKind) (*cacheCollections, error) {
	collections := &cacheCollections{
		byKind: make(map[resourceKind]collection, len(watches)),
	}
	for _, watch := range watches {
		resourceKind := resourceKindFromWatchKind(watch)
		switch watch.Kind {
		case types.KindCertAuthority:
			if c.Trust == nil {
				return nil, trace.BadParameter("missing parameter Trust")
			}
			var filter types.CertAuthorityFilter
			filter.FromMap(watch.Filter)

			collections.certAuthorities = &genericCollection[types.CertAuthority, services.AuthorityGetter, certAuthorityExecutor]{
				cache: c,
				exec:  certAuthorityExecutor{filter: filter},
				watch: watch,
			}
			collections.byKind[resourceKind] = collections.certAuthorities
		case types.KindStaticTokens:
			if c.ClusterConfig == nil {
				return nil, trace.BadParameter("missing parameter ClusterConfig")
			}
			collections.staticTokens = &genericCollection[types.StaticTokens, staticTokensGetter, staticTokensExecutor]{
				cache: c,
				watch: watch,
			}
			collections.byKind[resourceKind] = collections.staticTokens
		case types.KindToken:
			if c.Provisioner == nil {
				return nil, trace.BadParameter("missing parameter Provisioner")
			}
			collections.tokens = &genericCollection[types.ProvisionToken, tokenGetter, provisionTokenExecutor]{
				cache: c,
				watch: watch,
			}
			collections.byKind[resourceKind] = collections.tokens
		case types.KindClusterName:
			if c.ClusterConfig == nil {
				return nil, trace.BadParameter("missing parameter ClusterConfig")
			}
			collections.clusterNames = &genericCollection[types.ClusterName, clusterNameGetter, clusterNameExecutor]{
				cache: c,
				watch: watch,
			}
			collections.byKind[resourceKind] = collections.clusterNames
		case types.KindClusterAuditConfig:
			if c.ClusterConfig == nil {
				return nil, trace.BadParameter("missing parameter ClusterConfig")
			}
			collections.clusterAuditConfigs = &genericCollection[types.ClusterAuditConfig, clusterAuditConfigGetter, clusterAuditConfigExecutor]{
				cache: c,
				watch: watch,
			}
			collections.byKind[resourceKind] = collections.clusterAuditConfigs
		case types.KindClusterNetworkingConfig:
			if c.ClusterConfig == nil {
				return nil, trace.BadParameter("missing parameter ClusterConfig")
			}
			collections.clusterNetworkingConfigs = &genericCollection[types.ClusterNetworkingConfig, clusterNetworkingConfigGetter, clusterNetworkingConfigExecutor]{
				cache: c,
				watch: watch,
			}
			collections.byKind[resourceKind] = collections.clusterNetworkingConfigs
		case types.KindClusterAuthPreference:
			if c.ClusterConfig == nil {
				return nil, trace.BadParameter("missing parameter ClusterConfig")
			}
			collections.authPreferences = &genericCollection[types.AuthPreference, authPreferenceGetter, authPreferenceExecutor]{
				cache: c,
				watch: watch,
			}
			collections.byKind[resourceKind] = collections.authPreferences
		case types.KindSessionRecordingConfig:
			if c.ClusterConfig == nil {
				return nil, trace.BadParameter("missing parameter ClusterConfig")
			}
			collections.sessionRecordingConfigs = &genericCollection[types.SessionRecordingConfig, sessionRecordingConfigGetter, sessionRecordingConfigExecutor]{
				cache: c,
				watch: watch,
			}
			collections.byKind[resourceKind] = collections.sessionRecordingConfigs
		case types.KindInstaller:
			if c.ClusterConfig == nil {
				return nil, trace.BadParameter("missing parameter ClusterConfig")
			}
			collections.installers = &genericCollection[types.Installer, installerGetter, installerConfigExecutor]{
				cache: c,
				watch: watch,
			}
			collections.byKind[resourceKind] = collections.installers
		case types.KindUIConfig:
			if c.ClusterConfig == nil {
				return nil, trace.BadParameter("missing parameter ClusterConfig")
			}
			collections.uiConfigs = &genericCollection[types.UIConfig, uiConfigGetter, uiConfigExecutor]{
				cache: c,
				watch: watch,
			}
			collections.byKind[resourceKind] = collections.uiConfigs
		case types.KindUser:
			if c.Users == nil {
				return nil, trace.BadParameter("missing parameter Users")
			}
			collections.users = &genericCollection[types.User, userGetter, userExecutor]{
				cache: c,
				watch: watch,
			}
			collections.byKind[resourceKind] = collections.users
		case types.KindRole:
			if c.Access == nil {
				return nil, trace.BadParameter("missing parameter Access")
			}
			collections.roles = &genericCollection[types.Role, roleGetter, roleExecutor]{
				cache: c,
				watch: watch,
			}
			collections.byKind[resourceKind] = collections.roles
		case types.KindNamespace:
			if c.Presence == nil {
				return nil, trace.BadParameter("missing parameter Presence")
			}
			collections.namespaces = &genericCollection[*types.Namespace, namespaceGetter, namespaceExecutor]{
				cache: c,
				watch: watch,
			}
			collections.byKind[resourceKind] = collections.namespaces
		case types.KindNode:
			if c.Presence == nil {
				return nil, trace.BadParameter("missing parameter Presence")
			}
			collections.nodes = &genericCollection[types.Server, nodeGetter, nodeExecutor]{
				cache: c,
				watch: watch,
			}
			collections.byKind[resourceKind] = collections.nodes
		case types.KindProxy:
			if c.Presence == nil {
				return nil, trace.BadParameter("missing parameter Presence")
			}
			collections.proxies = &genericCollection[types.Server, services.ProxyGetter, proxyExecutor]{
				cache: c,
				watch: watch,
			}
			collections.byKind[resourceKind] = collections.proxies
		case types.KindAuthServer:
			if c.Presence == nil {
				return nil, trace.BadParameter("missing parameter Presence")
			}
			collections.authServers = &genericCollection[types.Server, authServerGetter, authServerExecutor]{
				cache: c,
				watch: watch,
			}
			collections.byKind[resourceKind] = collections.authServers
		case types.KindReverseTunnel:
			if c.Presence == nil {
				return nil, trace.BadParameter("missing parameter Presence")
			}
			collections.reverseTunnels = &genericCollection[types.ReverseTunnel, reverseTunnelGetter, reverseTunnelExecutor]{
				cache: c,
				watch: watch,
			}
			collections.byKind[resourceKind] = collections.reverseTunnels
		case types.KindTunnelConnection:
			if c.Presence == nil {
				return nil, trace.BadParameter("missing parameter Presence")
			}
			collections.tunnelConnections = &genericCollection[types.TunnelConnection, tunnelConnectionGetter, tunnelConnectionExecutor]{
				cache: c,
				watch: watch,
			}
			collections.byKind[resourceKind] = collections.tunnelConnections
		case types.KindRemoteCluster:
			if c.Presence == nil {
				return nil, trace.BadParameter("missing parameter Presence")
			}
			collections.remoteClusters = &genericCollection[types.RemoteCluster, remoteClusterGetter, remoteClusterExecutor]{
				cache: c,
				watch: watch,
			}
			collections.byKind[resourceKind] = collections.remoteClusters
		case types.KindAccessRequest:
			if c.DynamicAccess == nil {
				return nil, trace.BadParameter("missing parameter DynamicAccess")
			}
			collections.byKind[resourceKind] = &genericCollection[types.AccessRequest, noReader, accessRequestExecutor]{cache: c, watch: watch}
		case types.KindAppServer:
			if c.Presence == nil {
				return nil, trace.BadParameter("missing parameter Presence")
			}
			collections.appServers = &genericCollection[types.AppServer, appServerGetter, appServerExecutor]{
				cache: c,
				watch: watch,
			}
			collections.byKind[resourceKind] = collections.appServers
		case types.KindWebSession:
			switch watch.SubKind {
			case types.KindAppSession:
				if c.AppSession == nil {
					return nil, trace.BadParameter("missing parameter AppSession")
				}
				collections.appSessions = &genericCollection[types.WebSession, appSessionGetter, appSessionExecutor]{
					cache: c,
					watch: watch,
				}
				collections.byKind[resourceKind] = collections.appSessions
			case types.KindSnowflakeSession:
				if c.SnowflakeSession == nil {
					return nil, trace.BadParameter("missing parameter SnowflakeSession")
				}
				collections.snowflakeSessions = &genericCollection[types.WebSession, snowflakeSessionGetter, snowflakeSessionExecutor]{
					cache: c,
					watch: watch,
				}
				collections.byKind[resourceKind] = collections.snowflakeSessions
			case types.KindSAMLIdPSession:
				if c.SAMLIdPSession == nil {
					return nil, trace.BadParameter("missing parameter SAMLIdPSession")
				}
				collections.samlIdPSessions = &genericCollection[types.WebSession, samlIdPSessionGetter, samlIdPSessionExecutor]{
					cache: c,
					watch: watch,
				}
				collections.byKind[resourceKind] = collections.samlIdPSessions
			case types.KindWebSession:
				if c.WebSession == nil {
					return nil, trace.BadParameter("missing parameter WebSession")
				}
				collections.webSessions = &genericCollection[types.WebSession, webSessionGetter, webSessionExecutor]{
					cache: c,
					watch: watch,
				}
				collections.byKind[resourceKind] = collections.webSessions
			}
		case types.KindWebToken:
			if c.WebToken == nil {
				return nil, trace.BadParameter("missing parameter WebToken")
			}
			collections.webTokens = &genericCollection[types.WebToken, webTokenGetter, webTokenExecutor]{
				cache: c,
				watch: watch,
			}
			collections.byKind[resourceKind] = collections.webTokens
		case types.KindKubeServer:
			if c.Presence == nil {
				return nil, trace.BadParameter("missing parameter Presence")
			}
			collections.kubeServers = &genericCollection[types.KubeServer, kubeServerGetter, kubeServerExecutor]{
				cache: c,
				watch: watch,
			}
			collections.byKind[resourceKind] = collections.kubeServers
		case types.KindDatabaseServer:
			if c.Presence == nil {
				return nil, trace.BadParameter("missing parameter Presence")
			}
			collections.databaseServers = &genericCollection[types.DatabaseServer, databaseServerGetter, databaseServerExecutor]{
				cache: c,
				watch: watch,
			}
			collections.byKind[resourceKind] = collections.databaseServers
		case types.KindDatabaseService:
			if c.DatabaseServices == nil {
				return nil, trace.BadParameter("missing parameter DatabaseServices")
			}
			if c.Presence == nil {
				return nil, trace.BadParameter("missing parameter Presence")
			}
			collections.byKind[resourceKind] = &genericCollection[types.DatabaseService, noReader, databaseServiceExecutor]{cache: c, watch: watch}
		case types.KindApp:
			if c.Apps == nil {
				return nil, trace.BadParameter("missing parameter Apps")
			}
			collections.apps = &genericCollection[types.Application, services.AppGetter, appExecutor]{
				cache: c,
				watch: watch,
			}
			collections.byKind[resourceKind] = collections.apps
		case types.KindDatabase:
			if c.Databases == nil {
				return nil, trace.BadParameter("missing parameter Databases")
			}
			collections.databases = &genericCollection[types.Database, services.DatabaseGetter, databaseExecutor]{
				cache: c,
				watch: watch,
			}
			collections.byKind[resourceKind] = collections.databases
		case types.KindKubernetesCluster:
			if c.Kubernetes == nil {
				return nil, trace.BadParameter("missing parameter Kubernetes")
			}
			collections.kubeClusters = &genericCollection[types.KubeCluster, kubernetesClusterGetter, kubeClusterExecutor]{
				cache: c,
				watch: watch,
			}
			collections.byKind[resourceKind] = collections.kubeClusters
		case types.KindCrownJewel:
			if c.CrownJewels == nil {
				return nil, trace.BadParameter("missing parameter crownjewels")
			}
			collections.crownJewels = &genericCollection[*crownjewelv1.CrownJewel, crownjewelsGetter, crownJewelsExecutor]{
				cache: c,
				watch: watch,
			}
			collections.byKind[resourceKind] = collections.crownJewels
		case types.KindNetworkRestrictions:
			if c.Restrictions == nil {
				return nil, trace.BadParameter("missing parameter Restrictions")
			}
			collections.networkRestrictions = &genericCollection[types.NetworkRestrictions, networkRestrictionGetter, networkRestrictionsExecutor]{
				cache: c,
				watch: watch,
			}
			collections.byKind[resourceKind] = collections.networkRestrictions
		case types.KindLock:
			if c.Access == nil {
				return nil, trace.BadParameter("missing parameter Access")
			}
			collections.locks = &genericCollection[types.Lock, services.LockGetter, lockExecutor]{
				cache: c,
				watch: watch,
			}
			collections.byKind[resourceKind] = collections.locks
		case types.KindWindowsDesktopService:
			if c.Presence == nil {
				return nil, trace.BadParameter("missing parameter Presence")
			}
			collections.windowsDesktopServices = &genericCollection[types.WindowsDesktopService, windowsDesktopServiceGetter, windowsDesktopServicesExecutor]{
				cache: c,
				watch: watch,
			}
			collections.byKind[resourceKind] = collections.windowsDesktopServices
		case types.KindWindowsDesktop:
			if c.WindowsDesktops == nil {
				return nil, trace.BadParameter("missing parameter WindowsDesktops")
			}
			collections.windowsDesktops = &genericCollection[types.WindowsDesktop, windowsDesktopsGetter, windowsDesktopsExecutor]{
				cache: c,
				watch: watch,
			}
			collections.byKind[resourceKind] = collections.windowsDesktops
		case types.KindSAMLIdPServiceProvider:
			if c.SAMLIdPServiceProviders == nil {
				return nil, trace.BadParameter("missing parameter SAMLIdPServiceProviders")
			}
			collections.samlIdPServiceProviders = &genericCollection[types.SAMLIdPServiceProvider, samlIdPServiceProviderGetter, samlIdPServiceProvidersExecutor]{
				cache: c,
				watch: watch,
			}
			collections.byKind[resourceKind] = collections.samlIdPServiceProviders
		case types.KindUserGroup:
			if c.UserGroups == nil {
				return nil, trace.BadParameter("missing parameter UserGroups")
			}
			collections.userGroups = &genericCollection[types.UserGroup, userGroupGetter, userGroupsExecutor]{
				cache: c,
				watch: watch,
			}
			collections.byKind[resourceKind] = collections.userGroups
		case types.KindOktaImportRule:
			if c.Okta == nil {
				return nil, trace.BadParameter("missing parameter Okta")
			}
			collections.oktaImportRules = &genericCollection[types.OktaImportRule, oktaImportRuleGetter, oktaImportRulesExecutor]{
				cache: c,
				watch: watch,
			}
			collections.byKind[resourceKind] = collections.oktaImportRules
		case types.KindOktaAssignment:
			if c.Okta == nil {
				return nil, trace.BadParameter("missing parameter Okta")
			}
			collections.oktaAssignments = &genericCollection[types.OktaAssignment, oktaAssignmentGetter, oktaAssignmentsExecutor]{
				cache: c,
				watch: watch,
			}
			collections.byKind[resourceKind] = collections.oktaAssignments
		case types.KindIntegration:
			if c.Integrations == nil {
				return nil, trace.BadParameter("missing parameter Integrations")
			}
			collections.integrations = &genericCollection[types.Integration, services.IntegrationsGetter, integrationsExecutor]{
				cache: c,
				watch: watch,
			}
			collections.byKind[resourceKind] = collections.integrations
		case types.KindDiscoveryConfig:
			if c.DiscoveryConfigs == nil {
				return nil, trace.BadParameter("missing parameter DiscoveryConfigs")
			}
			collections.discoveryConfigs = &genericCollection[*discoveryconfig.DiscoveryConfig, services.DiscoveryConfigsGetter, discoveryConfigExecutor]{cache: c, watch: watch}
			collections.byKind[resourceKind] = collections.discoveryConfigs
		case types.KindHeadlessAuthentication:
			// For headless authentications, we need only process events. We don't need to keep the cache up to date.
			collections.byKind[resourceKind] = &genericCollection[*types.HeadlessAuthentication, noReader, noopExecutor]{cache: c, watch: watch}
		case types.KindAuditQuery:
			if c.SecReports == nil {
				return nil, trace.BadParameter("missing parameter SecReports")
			}
			collections.auditQueries = &genericCollection[*secreports.AuditQuery, services.SecurityAuditQueryGetter, auditQueryExecutor]{cache: c, watch: watch}
			collections.byKind[resourceKind] = collections.auditQueries
		case types.KindSecurityReport:
			if c.SecReports == nil {
				return nil, trace.BadParameter("missing parameter KindSecurityReport")
			}
			collections.secReports = &genericCollection[*secreports.Report, services.SecurityReportGetter, secReportExecutor]{cache: c, watch: watch}
			collections.byKind[resourceKind] = collections.secReports
		case types.KindSecurityReportState:
			if c.SecReports == nil {
				return nil, trace.BadParameter("missing parameter KindSecurityReport")
			}
			collections.secReportsStates = &genericCollection[*secreports.ReportState, services.SecurityReportStateGetter, secReportStateExecutor]{cache: c, watch: watch}
			collections.byKind[resourceKind] = collections.secReportsStates
		case types.KindUserLoginState:
			if c.UserLoginStates == nil {
				return nil, trace.BadParameter("missing parameter UserLoginStates")
			}
			collections.userLoginStates = &genericCollection[*userloginstate.UserLoginState, services.UserLoginStatesGetter, userLoginStateExecutor]{cache: c, watch: watch}
			collections.byKind[resourceKind] = collections.userLoginStates
		case types.KindAccessList:
			if c.AccessLists == nil {
				return nil, trace.BadParameter("missing parameter AccessLists")
			}
			collections.accessLists = &genericCollection[*accesslist.AccessList, accessListsGetter, accessListExecutor]{cache: c, watch: watch}
			collections.byKind[resourceKind] = collections.accessLists
		case types.KindAccessListMember:
			if c.AccessLists == nil {
				return nil, trace.BadParameter("missing parameter AccessLists")
			}
			collections.accessListMembers = &genericCollection[*accesslist.AccessListMember, accessListMembersGetter, accessListMemberExecutor]{cache: c, watch: watch}
			collections.byKind[resourceKind] = collections.accessListMembers
		case types.KindAccessListReview:
			if c.AccessLists == nil {
				return nil, trace.BadParameter("missing parameter AccessLists")
			}
			collections.accessListReviews = &genericCollection[*accesslist.Review, accessListReviewsGetter, accessListReviewExecutor]{cache: c, watch: watch}
			collections.byKind[resourceKind] = collections.accessListReviews
		case types.KindKubeWaitingContainer:
			if c.KubeWaitingContainers == nil {
				return nil, trace.BadParameter("missing parameter KubeWaitingContainers")
			}
			collections.kubeWaitingContainers = &genericCollection[*kubewaitingcontainerpb.KubernetesWaitingContainer, kubernetesWaitingContainerGetter, kubeWaitingContainerExecutor]{
				cache: c,
				watch: watch,
			}
			collections.byKind[resourceKind] = collections.kubeWaitingContainers
		case types.KindAccessMonitoringRule:
			if c.AccessMonitoringRules == nil {
				return nil, trace.BadParameter("missing parameter AccessMonitoringRule")
			}
			collections.accessMonitoringRules = &genericCollection[*accessmonitoringrulesv1.AccessMonitoringRule, accessMonitoringRuleGetter, accessMonitoringRulesExecutor]{cache: c, watch: watch}
			collections.byKind[resourceKind] = collections.accessMonitoringRules
<<<<<<< HEAD
		case types.KindSPIFFEFederation:
			if c.Config.SPIFFEFederations == nil {
				return nil, trace.BadParameter("missing parameter SPIFFEFederations")
			}
			collections.spiffeFederations = &genericCollection[*machineidv1.SPIFFEFederation, SPIFFEFederationReader, spiffeFederationExecutor]{
				cache: c,
				watch: watch,
			}
			collections.byKind[resourceKind] = collections.spiffeFederations
=======
		case types.KindAccessGraphSettings:
			if c.ClusterConfig == nil {
				return nil, trace.BadParameter("missing parameter ClusterConfig")
			}
			collections.accessGraphSettings = &genericCollection[*clusterconfigpb.AccessGraphSettings, accessGraphSettingsGetter, accessGraphSettingsExecutor]{
				cache: c,
				watch: watch,
			}
			collections.byKind[resourceKind] = collections.accessGraphSettings
>>>>>>> 3e73ef39
		default:
			return nil, trace.BadParameter("resource %q is not supported", watch.Kind)
		}
	}
	return collections, nil
}

func resourceKindFromWatchKind(wk types.WatchKind) resourceKind {
	switch wk.Kind {
	case types.KindWebSession:
		// Web sessions use subkind to differentiate between
		// the types of sessions
		return resourceKind{
			kind:    wk.Kind,
			subkind: wk.SubKind,
		}
	}
	return resourceKind{
		kind: wk.Kind,
	}
}

func resourceKindFromResource(res types.Resource) resourceKind {
	switch res.GetKind() {
	case types.KindWebSession:
		// Web sessions use subkind to differentiate between
		// the types of sessions
		return resourceKind{
			kind:    res.GetKind(),
			subkind: res.GetSubKind(),
		}
	}
	return resourceKind{
		kind: res.GetKind(),
	}
}

type resourceKind struct {
	kind    string
	subkind string
}

func (r resourceKind) String() string {
	if r.subkind == "" {
		return r.kind
	}
	return fmt.Sprintf("%s/%s", r.kind, r.subkind)
}

type accessRequestExecutor struct{}

func (accessRequestExecutor) getAll(ctx context.Context, cache *Cache, loadSecrets bool) ([]types.AccessRequest, error) {
	return cache.DynamicAccess.GetAccessRequests(ctx, types.AccessRequestFilter{})
}

func (accessRequestExecutor) upsert(ctx context.Context, cache *Cache, resource types.AccessRequest) error {
	return cache.dynamicAccessCache.UpsertAccessRequest(ctx, resource)
}

func (accessRequestExecutor) deleteAll(ctx context.Context, cache *Cache) error {
	return cache.dynamicAccessCache.DeleteAllAccessRequests(ctx)
}

func (accessRequestExecutor) delete(ctx context.Context, cache *Cache, resource types.Resource) error {
	return cache.dynamicAccessCache.DeleteAccessRequest(ctx, resource.GetName())
}

func (accessRequestExecutor) isSingleton() bool { return false }

func (accessRequestExecutor) getReader(_ *Cache, _ bool) noReader {
	return noReader{}
}

var _ executor[types.AccessRequest, noReader] = accessRequestExecutor{}

type tunnelConnectionExecutor struct{}

func (tunnelConnectionExecutor) getAll(ctx context.Context, cache *Cache, loadSecrets bool) ([]types.TunnelConnection, error) {
	return cache.Trust.GetAllTunnelConnections()
}

func (tunnelConnectionExecutor) upsert(ctx context.Context, cache *Cache, resource types.TunnelConnection) error {
	return cache.trustCache.UpsertTunnelConnection(resource)
}

func (tunnelConnectionExecutor) deleteAll(ctx context.Context, cache *Cache) error {
	return cache.trustCache.DeleteAllTunnelConnections()
}

func (tunnelConnectionExecutor) delete(ctx context.Context, cache *Cache, resource types.Resource) error {
	return cache.trustCache.DeleteTunnelConnection(resource.GetSubKind(), resource.GetName())
}

func (tunnelConnectionExecutor) isSingleton() bool { return false }

func (tunnelConnectionExecutor) getReader(cache *Cache, cacheOK bool) tunnelConnectionGetter {
	if cacheOK {
		return cache.trustCache
	}
	return cache.Config.Trust
}

type tunnelConnectionGetter interface {
	GetAllTunnelConnections(opts ...services.MarshalOption) (conns []types.TunnelConnection, err error)
	GetTunnelConnections(clusterName string, opts ...services.MarshalOption) ([]types.TunnelConnection, error)
}

var _ executor[types.TunnelConnection, tunnelConnectionGetter] = tunnelConnectionExecutor{}

type remoteClusterExecutor struct{}

func (remoteClusterExecutor) getAll(ctx context.Context, cache *Cache, loadSecrets bool) ([]types.RemoteCluster, error) {
	return cache.Trust.GetRemoteClusters()
}

func (remoteClusterExecutor) upsert(ctx context.Context, cache *Cache, resource types.RemoteCluster) error {
	err := cache.trustCache.DeleteRemoteCluster(ctx, resource.GetName())
	if err != nil {
		if !trace.IsNotFound(err) {
			cache.Logger.WithError(err).Warnf("Failed to delete remote cluster %v.", resource.GetName())
			return trace.Wrap(err)
		}
	}
	return trace.Wrap(cache.trustCache.CreateRemoteCluster(resource))
}

func (remoteClusterExecutor) deleteAll(ctx context.Context, cache *Cache) error {
	return cache.trustCache.DeleteAllRemoteClusters()
}

func (remoteClusterExecutor) delete(ctx context.Context, cache *Cache, resource types.Resource) error {
	return cache.trustCache.DeleteRemoteCluster(ctx, resource.GetName())
}

func (remoteClusterExecutor) isSingleton() bool { return false }

func (remoteClusterExecutor) getReader(cache *Cache, cacheOK bool) remoteClusterGetter {
	if cacheOK {
		return cache.trustCache
	}
	return cache.Config.Trust
}

type remoteClusterGetter interface {
	GetRemoteClusters(opts ...services.MarshalOption) ([]types.RemoteCluster, error)
	GetRemoteCluster(clusterName string) (types.RemoteCluster, error)
}

var _ executor[types.RemoteCluster, remoteClusterGetter] = remoteClusterExecutor{}

type reverseTunnelExecutor struct{}

func (reverseTunnelExecutor) getAll(ctx context.Context, cache *Cache, loadSecrets bool) ([]types.ReverseTunnel, error) {
	return cache.Presence.GetReverseTunnels(ctx)
}

func (reverseTunnelExecutor) upsert(ctx context.Context, cache *Cache, resource types.ReverseTunnel) error {
	return cache.presenceCache.UpsertReverseTunnel(resource)
}

func (reverseTunnelExecutor) deleteAll(ctx context.Context, cache *Cache) error {
	return cache.presenceCache.DeleteAllReverseTunnels()
}

func (reverseTunnelExecutor) delete(ctx context.Context, cache *Cache, resource types.Resource) error {
	return cache.presenceCache.DeleteReverseTunnel(resource.GetName())
}

func (reverseTunnelExecutor) isSingleton() bool { return false }

func (reverseTunnelExecutor) getReader(cache *Cache, cacheOK bool) reverseTunnelGetter {
	if cacheOK {
		return cache.presenceCache
	}
	return cache.Config.Presence
}

type reverseTunnelGetter interface {
	GetReverseTunnels(ctx context.Context, opts ...services.MarshalOption) ([]types.ReverseTunnel, error)
}

var _ executor[types.ReverseTunnel, reverseTunnelGetter] = reverseTunnelExecutor{}

type proxyExecutor struct{}

func (proxyExecutor) getAll(ctx context.Context, cache *Cache, loadSecrets bool) ([]types.Server, error) {
	return cache.Presence.GetProxies()
}

func (proxyExecutor) upsert(ctx context.Context, cache *Cache, resource types.Server) error {
	return cache.presenceCache.UpsertProxy(ctx, resource)
}

func (proxyExecutor) deleteAll(ctx context.Context, cache *Cache) error {
	return cache.presenceCache.DeleteAllProxies()
}

func (proxyExecutor) delete(ctx context.Context, cache *Cache, resource types.Resource) error {
	return cache.presenceCache.DeleteProxy(ctx, resource.GetName())
}

func (proxyExecutor) isSingleton() bool { return false }

func (proxyExecutor) getReader(cache *Cache, cacheOK bool) services.ProxyGetter {
	if cacheOK {
		return cache.presenceCache
	}
	return cache.Config.Presence
}

var _ executor[types.Server, services.ProxyGetter] = proxyExecutor{}

type authServerExecutor struct{}

func (authServerExecutor) getAll(ctx context.Context, cache *Cache, loadSecrets bool) ([]types.Server, error) {
	return cache.Presence.GetAuthServers()
}

func (authServerExecutor) upsert(ctx context.Context, cache *Cache, resource types.Server) error {
	return cache.presenceCache.UpsertAuthServer(ctx, resource)
}

func (authServerExecutor) deleteAll(ctx context.Context, cache *Cache) error {
	return cache.presenceCache.DeleteAllAuthServers()
}

func (authServerExecutor) delete(ctx context.Context, cache *Cache, resource types.Resource) error {
	return cache.presenceCache.DeleteAuthServer(resource.GetName())
}

func (authServerExecutor) isSingleton() bool { return false }

func (authServerExecutor) getReader(cache *Cache, cacheOK bool) authServerGetter {
	if cacheOK {
		return cache.presenceCache
	}
	return cache.Config.Presence
}

type authServerGetter interface {
	GetAuthServers() ([]types.Server, error)
}

var _ executor[types.Server, authServerGetter] = authServerExecutor{}

type nodeExecutor struct{}

func (nodeExecutor) getAll(ctx context.Context, cache *Cache, loadSecrets bool) ([]types.Server, error) {
	return cache.Presence.GetNodes(ctx, apidefaults.Namespace)
}

func (nodeExecutor) upsert(ctx context.Context, cache *Cache, resource types.Server) error {
	_, err := cache.presenceCache.UpsertNode(ctx, resource)
	return trace.Wrap(err)
}

func (nodeExecutor) deleteAll(ctx context.Context, cache *Cache) error {
	return cache.presenceCache.DeleteAllNodes(ctx, apidefaults.Namespace)
}

func (nodeExecutor) delete(ctx context.Context, cache *Cache, resource types.Resource) error {
	return cache.presenceCache.DeleteNode(ctx, resource.GetMetadata().Namespace, resource.GetName())
}

func (nodeExecutor) isSingleton() bool { return false }

func (nodeExecutor) getReader(cache *Cache, cacheOK bool) nodeGetter {
	if cacheOK {
		return cache.presenceCache
	}
	return cache.Config.Presence
}

type nodeGetter interface {
	GetNodes(ctx context.Context, namespace string) ([]types.Server, error)
	GetNode(ctx context.Context, namespace, name string) (types.Server, error)
}

var _ executor[types.Server, nodeGetter] = nodeExecutor{}

type namespaceExecutor struct{}

func (namespaceExecutor) getAll(ctx context.Context, cache *Cache, loadSecrets bool) ([]*types.Namespace, error) {
	namespaces, err := cache.Presence.GetNamespaces()
	if err != nil {
		return nil, trace.Wrap(err)
	}

	derefNamespaces := make([]*types.Namespace, len(namespaces))
	for i := range namespaces {
		ns := namespaces[i]
		derefNamespaces[i] = &ns
	}
	return derefNamespaces, nil
}

func (namespaceExecutor) upsert(ctx context.Context, cache *Cache, resource *types.Namespace) error {
	return cache.presenceCache.UpsertNamespace(*resource)
}

func (namespaceExecutor) deleteAll(ctx context.Context, cache *Cache) error {
	return cache.presenceCache.DeleteAllNamespaces()
}

func (namespaceExecutor) delete(ctx context.Context, cache *Cache, resource types.Resource) error {
	return cache.presenceCache.DeleteNamespace(resource.GetName())
}

func (namespaceExecutor) isSingleton() bool { return false }

func (namespaceExecutor) getReader(cache *Cache, cacheOK bool) namespaceGetter {
	if cacheOK {
		return cache.presenceCache
	}
	return cache.Config.Presence
}

type namespaceGetter interface {
	GetNamespaces() ([]types.Namespace, error)
	GetNamespace(name string) (*types.Namespace, error)
}

var _ executor[*types.Namespace, namespaceGetter] = namespaceExecutor{}

type certAuthorityExecutor struct {
	// extracted from watch.Filter, to avoid rebuilding on every event
	filter types.CertAuthorityFilter
}

// delete implements executor[types.CertAuthority]
func (certAuthorityExecutor) delete(ctx context.Context, cache *Cache, resource types.Resource) error {
	err := cache.trustCache.DeleteCertAuthority(ctx, types.CertAuthID{
		Type:       types.CertAuthType(resource.GetSubKind()),
		DomainName: resource.GetName(),
	})
	return trace.Wrap(err)
}

// deleteAll implements executor[types.CertAuthority]
func (certAuthorityExecutor) deleteAll(ctx context.Context, cache *Cache) error {
	for _, caType := range types.CertAuthTypes {
		if err := cache.trustCache.DeleteAllCertAuthorities(caType); err != nil {
			return trace.Wrap(err)
		}
	}
	return nil
}

// getAll implements executor[types.CertAuthority]
func (e certAuthorityExecutor) getAll(ctx context.Context, cache *Cache, loadSecrets bool) ([]types.CertAuthority, error) {
	var authorities []types.CertAuthority
	for _, caType := range types.CertAuthTypes {
		cas, err := cache.Trust.GetCertAuthorities(ctx, caType, loadSecrets)
		// if caType was added in this major version we might get a BadParameter
		// error if we're connecting to an older upstream that doesn't know about it
		if err != nil {
			if !(types.IsUnsupportedAuthorityErr(err) && caType.NewlyAdded()) {
				return nil, trace.Wrap(err)
			}
			continue
		}

		// this can be removed once we get the ability to fetch CAs with a filter,
		// but it should be harmless, and it could be kept as additional safety
		if !e.filter.IsEmpty() {
			filtered := cas[:0]
			for _, ca := range cas {
				if e.filter.Match(ca) {
					filtered = append(filtered, ca)
				}
			}
			cas = filtered
		}

		authorities = append(authorities, cas...)
	}

	return authorities, nil
}

// upsert implements executor[types.CertAuthority]
func (e certAuthorityExecutor) upsert(ctx context.Context, cache *Cache, value types.CertAuthority) error {
	if !e.filter.Match(value) {
		return nil
	}

	return cache.trustCache.UpsertCertAuthority(ctx, value)
}

func (certAuthorityExecutor) isSingleton() bool { return false }

func (certAuthorityExecutor) getReader(cache *Cache, cacheOK bool) services.AuthorityGetter {
	if cacheOK {
		return cache.trustCache
	}
	return cache.Config.Trust
}

var _ executor[types.CertAuthority, services.AuthorityGetter] = certAuthorityExecutor{}

type staticTokensExecutor struct{}

func (staticTokensExecutor) getAll(ctx context.Context, cache *Cache, loadSecrets bool) ([]types.StaticTokens, error) {
	token, err := cache.ClusterConfig.GetStaticTokens()
	if err != nil {
		return nil, trace.Wrap(err)
	}
	return []types.StaticTokens{token}, nil
}

func (staticTokensExecutor) upsert(ctx context.Context, cache *Cache, resource types.StaticTokens) error {
	return cache.clusterConfigCache.SetStaticTokens(resource)
}

func (staticTokensExecutor) deleteAll(ctx context.Context, cache *Cache) error {
	return cache.clusterConfigCache.DeleteStaticTokens()
}

func (staticTokensExecutor) delete(ctx context.Context, cache *Cache, resource types.Resource) error {
	return cache.clusterConfigCache.DeleteStaticTokens()
}

func (staticTokensExecutor) isSingleton() bool { return true }

func (staticTokensExecutor) getReader(cache *Cache, cacheOK bool) staticTokensGetter {
	if cacheOK {
		return cache.clusterConfigCache
	}
	return cache.Config.ClusterConfig
}

type staticTokensGetter interface {
	GetStaticTokens() (types.StaticTokens, error)
}

var _ executor[types.StaticTokens, staticTokensGetter] = staticTokensExecutor{}

type provisionTokenExecutor struct{}

func (provisionTokenExecutor) getAll(ctx context.Context, cache *Cache, loadSecrets bool) ([]types.ProvisionToken, error) {
	return cache.Provisioner.GetTokens(ctx)
}

func (provisionTokenExecutor) upsert(ctx context.Context, cache *Cache, resource types.ProvisionToken) error {
	return cache.provisionerCache.UpsertToken(ctx, resource)
}

func (provisionTokenExecutor) deleteAll(ctx context.Context, cache *Cache) error {
	return cache.provisionerCache.DeleteAllTokens()
}

func (provisionTokenExecutor) delete(ctx context.Context, cache *Cache, resource types.Resource) error {
	return cache.provisionerCache.DeleteToken(ctx, resource.GetName())
}

func (provisionTokenExecutor) isSingleton() bool { return false }

func (provisionTokenExecutor) getReader(cache *Cache, cacheOK bool) tokenGetter {
	if cacheOK {
		return cache.provisionerCache
	}
	return cache.Config.Provisioner
}

type tokenGetter interface {
	GetTokens(ctx context.Context) ([]types.ProvisionToken, error)
	GetToken(ctx context.Context, token string) (types.ProvisionToken, error)
}

var _ executor[types.ProvisionToken, tokenGetter] = provisionTokenExecutor{}

type clusterNameExecutor struct{}

func (clusterNameExecutor) getAll(ctx context.Context, cache *Cache, loadSecrets bool) ([]types.ClusterName, error) {
	name, err := cache.ClusterConfig.GetClusterName()
	return []types.ClusterName{name}, trace.Wrap(err)
}

func (clusterNameExecutor) upsert(ctx context.Context, cache *Cache, resource types.ClusterName) error {
	return cache.clusterConfigCache.UpsertClusterName(resource)
}

func (clusterNameExecutor) deleteAll(ctx context.Context, cache *Cache) error {
	return cache.clusterConfigCache.DeleteClusterName()
}

func (clusterNameExecutor) delete(ctx context.Context, cache *Cache, resource types.Resource) error {
	return cache.clusterConfigCache.DeleteClusterName()
}

func (clusterNameExecutor) isSingleton() bool { return true }

func (clusterNameExecutor) getReader(cache *Cache, cacheOK bool) clusterNameGetter {
	if cacheOK {
		return cache.clusterConfigCache
	}
	return cache.Config.ClusterConfig
}

type clusterNameGetter interface {
	GetClusterName(opts ...services.MarshalOption) (types.ClusterName, error)
}

var _ executor[types.ClusterName, clusterNameGetter] = clusterNameExecutor{}

type userExecutor struct{}

func (userExecutor) getAll(ctx context.Context, cache *Cache, loadSecrets bool) ([]types.User, error) {
	return cache.Users.GetUsers(ctx, loadSecrets)
}

func (userExecutor) upsert(ctx context.Context, cache *Cache, resource types.User) error {
	_, err := cache.usersCache.UpsertUser(ctx, resource)
	return err
}

func (userExecutor) deleteAll(ctx context.Context, cache *Cache) error {
	return cache.usersCache.DeleteAllUsers(ctx)
}

func (userExecutor) delete(ctx context.Context, cache *Cache, resource types.Resource) error {
	return cache.usersCache.DeleteUser(ctx, resource.GetName())
}

func (userExecutor) isSingleton() bool { return false }

func (userExecutor) getReader(cache *Cache, cacheOK bool) userGetter {
	if cacheOK {
		return cache.usersCache
	}
	return cache.Config.Users
}

type userGetter interface {
	GetUser(ctx context.Context, user string, withSecrets bool) (types.User, error)
	GetUsers(ctx context.Context, withSecrets bool) ([]types.User, error)
	ListUsersExt(ctx context.Context, req *userspb.ListUsersRequest) (*userspb.ListUsersResponse, error)
}

var _ executor[types.User, userGetter] = userExecutor{}

type roleExecutor struct{}

func (roleExecutor) getAll(ctx context.Context, cache *Cache, loadSecrets bool) ([]types.Role, error) {
	return cache.Access.GetRoles(ctx)
}

func (roleExecutor) upsert(ctx context.Context, cache *Cache, resource types.Role) error {
	_, err := cache.accessCache.UpsertRole(ctx, resource)
	return err
}

func (roleExecutor) deleteAll(ctx context.Context, cache *Cache) error {
	return cache.accessCache.DeleteAllRoles(ctx)
}

func (roleExecutor) delete(ctx context.Context, cache *Cache, resource types.Resource) error {
	return cache.accessCache.DeleteRole(ctx, resource.GetName())
}

func (roleExecutor) isSingleton() bool { return false }

func (roleExecutor) getReader(cache *Cache, cacheOK bool) roleGetter {
	if cacheOK {
		return cache.accessCache
	}
	return cache.Config.Access
}

type roleGetter interface {
	GetRoles(ctx context.Context) ([]types.Role, error)
	GetRole(ctx context.Context, name string) (types.Role, error)
	ListRoles(ctx context.Context, req *proto.ListRolesRequest) (*proto.ListRolesResponse, error)
}

var _ executor[types.Role, roleGetter] = roleExecutor{}

type databaseServerExecutor struct{}

func (databaseServerExecutor) getAll(ctx context.Context, cache *Cache, loadSecrets bool) ([]types.DatabaseServer, error) {
	return cache.Presence.GetDatabaseServers(ctx, apidefaults.Namespace)
}

func (databaseServerExecutor) upsert(ctx context.Context, cache *Cache, resource types.DatabaseServer) error {
	_, err := cache.presenceCache.UpsertDatabaseServer(ctx, resource)
	return trace.Wrap(err)
}

func (databaseServerExecutor) deleteAll(ctx context.Context, cache *Cache) error {
	return cache.presenceCache.DeleteAllDatabaseServers(ctx, apidefaults.Namespace)
}

func (databaseServerExecutor) delete(ctx context.Context, cache *Cache, resource types.Resource) error {
	return cache.presenceCache.DeleteDatabaseServer(ctx,
		resource.GetMetadata().Namespace,
		resource.GetMetadata().Description, // Cache passes host ID via description field.
		resource.GetName())
}

func (databaseServerExecutor) isSingleton() bool { return false }

func (databaseServerExecutor) getReader(cache *Cache, cacheOK bool) databaseServerGetter {
	if cacheOK {
		return cache.presenceCache
	}
	return cache.Config.Presence
}

type databaseServerGetter interface {
	GetDatabaseServers(context.Context, string, ...services.MarshalOption) ([]types.DatabaseServer, error)
}

var _ executor[types.DatabaseServer, databaseServerGetter] = databaseServerExecutor{}

type databaseServiceExecutor struct{}

func (databaseServiceExecutor) getAll(ctx context.Context, cache *Cache, loadSecrets bool) ([]types.DatabaseService, error) {
	resources, err := client.GetResourcesWithFilters(ctx, cache.Presence, proto.ListResourcesRequest{ResourceType: types.KindDatabaseService})
	if err != nil {
		return nil, trace.Wrap(err)
	}

	dbsvcs := make([]types.DatabaseService, len(resources))
	for i, resource := range resources {
		dbsvc, ok := resource.(types.DatabaseService)
		if !ok {
			return nil, trace.BadParameter("unexpected resource %T", resource)
		}
		dbsvcs[i] = dbsvc
	}

	return dbsvcs, nil
}

func (databaseServiceExecutor) upsert(ctx context.Context, cache *Cache, resource types.DatabaseService) error {
	_, err := cache.databaseServicesCache.UpsertDatabaseService(ctx, resource)
	return trace.Wrap(err)
}

func (databaseServiceExecutor) deleteAll(ctx context.Context, cache *Cache) error {
	return cache.databaseServicesCache.DeleteAllDatabaseServices(ctx)
}

func (databaseServiceExecutor) delete(ctx context.Context, cache *Cache, resource types.Resource) error {
	return cache.databaseServicesCache.DeleteDatabaseService(ctx, resource.GetName())
}

func (databaseServiceExecutor) isSingleton() bool { return false }

func (databaseServiceExecutor) getReader(_ *Cache, _ bool) noReader {
	return noReader{}
}

var _ executor[types.DatabaseService, noReader] = databaseServiceExecutor{}

type databaseExecutor struct{}

func (databaseExecutor) getAll(ctx context.Context, cache *Cache, loadSecrets bool) ([]types.Database, error) {
	return cache.Databases.GetDatabases(ctx)
}

func (databaseExecutor) upsert(ctx context.Context, cache *Cache, resource types.Database) error {
	if err := cache.databasesCache.CreateDatabase(ctx, resource); err != nil {
		if !trace.IsAlreadyExists(err) {
			return trace.Wrap(err)
		}
		return trace.Wrap(cache.databasesCache.UpdateDatabase(ctx, resource))
	}

	return nil
}

func (databaseExecutor) deleteAll(ctx context.Context, cache *Cache) error {
	return cache.databasesCache.DeleteAllDatabases(ctx)
}

func (databaseExecutor) delete(ctx context.Context, cache *Cache, resource types.Resource) error {
	return cache.databasesCache.DeleteDatabase(ctx, resource.GetName())
}

func (databaseExecutor) isSingleton() bool { return false }

func (databaseExecutor) getReader(cache *Cache, cacheOK bool) services.DatabaseGetter {
	if cacheOK {
		return cache.databasesCache
	}
	return cache.Config.Databases
}

var _ executor[types.Database, services.DatabaseGetter] = databaseExecutor{}

type appExecutor struct{}

func (appExecutor) getAll(ctx context.Context, cache *Cache, loadSecrets bool) ([]types.Application, error) {
	return cache.Apps.GetApps(ctx)
}

func (appExecutor) upsert(ctx context.Context, cache *Cache, resource types.Application) error {
	if err := cache.appsCache.CreateApp(ctx, resource); err != nil {
		if !trace.IsAlreadyExists(err) {
			return trace.Wrap(err)
		}
		return trace.Wrap(cache.appsCache.UpdateApp(ctx, resource))
	}

	return nil
}

func (appExecutor) deleteAll(ctx context.Context, cache *Cache) error {
	return cache.appsCache.DeleteAllApps(ctx)
}

func (appExecutor) delete(ctx context.Context, cache *Cache, resource types.Resource) error {
	return cache.appsCache.DeleteApp(ctx, resource.GetName())
}

func (appExecutor) getReader(cache *Cache, cacheOK bool) services.AppGetter {
	if cacheOK {
		return cache.appsCache
	}
	return cache.Apps
}

func (appExecutor) isSingleton() bool { return false }

var _ executor[types.Application, services.AppGetter] = appExecutor{}

type appServerExecutor struct{}

func (appServerExecutor) getAll(ctx context.Context, cache *Cache, loadSecrets bool) ([]types.AppServer, error) {
	return cache.Presence.GetApplicationServers(ctx, apidefaults.Namespace)
}

func (appServerExecutor) upsert(ctx context.Context, cache *Cache, resource types.AppServer) error {
	_, err := cache.presenceCache.UpsertApplicationServer(ctx, resource)
	return trace.Wrap(err)
}

func (appServerExecutor) deleteAll(ctx context.Context, cache *Cache) error {
	return cache.presenceCache.DeleteAllApplicationServers(ctx, apidefaults.Namespace)
}

func (appServerExecutor) delete(ctx context.Context, cache *Cache, resource types.Resource) error {
	return cache.presenceCache.DeleteApplicationServer(ctx,
		resource.GetMetadata().Namespace,
		resource.GetMetadata().Description, // Cache passes host ID via description field.
		resource.GetName())
}

func (appServerExecutor) isSingleton() bool { return false }

func (appServerExecutor) getReader(cache *Cache, cacheOK bool) appServerGetter {
	if cacheOK {
		return cache.presenceCache
	}
	return cache.Config.Presence
}

type appServerGetter interface {
	GetApplicationServers(context.Context, string) ([]types.AppServer, error)
}

var _ executor[types.AppServer, appServerGetter] = appServerExecutor{}

type appSessionExecutor struct{}

func (appSessionExecutor) getAll(ctx context.Context, cache *Cache, loadSecrets bool) ([]types.WebSession, error) {
	var (
		startKey string
		sessions []types.WebSession
	)
	for {
		webSessions, nextKey, err := cache.AppSession.ListAppSessions(ctx, 0, startKey, "")
		if err != nil {
			return nil, trace.Wrap(err)
		}

		if !loadSecrets {
			for i := 0; i < len(webSessions); i++ {
				webSessions[i] = webSessions[i].WithoutSecrets()
			}
		}

		sessions = append(sessions, webSessions...)

		if nextKey == "" {
			break
		}
		startKey = nextKey
	}
	return sessions, nil
}

func (appSessionExecutor) upsert(ctx context.Context, cache *Cache, resource types.WebSession) error {
	return cache.appSessionCache.UpsertAppSession(ctx, resource)
}

func (appSessionExecutor) deleteAll(ctx context.Context, cache *Cache) error {
	return cache.appSessionCache.DeleteAllAppSessions(ctx)
}

func (appSessionExecutor) delete(ctx context.Context, cache *Cache, resource types.Resource) error {
	return cache.appSessionCache.DeleteAppSession(ctx, types.DeleteAppSessionRequest{
		SessionID: resource.GetName(),
	})
}

func (appSessionExecutor) isSingleton() bool { return false }

func (appSessionExecutor) getReader(cache *Cache, cacheOK bool) appSessionGetter {
	if cacheOK {
		return cache.appSessionCache
	}
	return cache.Config.AppSession
}

type appSessionGetter interface {
	GetAppSession(ctx context.Context, req types.GetAppSessionRequest) (types.WebSession, error)
	ListAppSessions(ctx context.Context, pageSize int, pageToken, user string) ([]types.WebSession, string, error)
}

var _ executor[types.WebSession, appSessionGetter] = appSessionExecutor{}

type snowflakeSessionExecutor struct{}

func (snowflakeSessionExecutor) getAll(ctx context.Context, cache *Cache, loadSecrets bool) ([]types.WebSession, error) {
	webSessions, err := cache.SnowflakeSession.GetSnowflakeSessions(ctx)
	if err != nil {
		return nil, trace.Wrap(err)
	}

	if !loadSecrets {
		for i := 0; i < len(webSessions); i++ {
			webSessions[i] = webSessions[i].WithoutSecrets()
		}
	}

	return webSessions, nil
}

func (snowflakeSessionExecutor) upsert(ctx context.Context, cache *Cache, resource types.WebSession) error {
	return cache.snowflakeSessionCache.UpsertSnowflakeSession(ctx, resource)
}

func (snowflakeSessionExecutor) deleteAll(ctx context.Context, cache *Cache) error {
	return cache.snowflakeSessionCache.DeleteAllSnowflakeSessions(ctx)
}

func (snowflakeSessionExecutor) delete(ctx context.Context, cache *Cache, resource types.Resource) error {
	return cache.snowflakeSessionCache.DeleteSnowflakeSession(ctx, types.DeleteSnowflakeSessionRequest{
		SessionID: resource.GetName(),
	})
}

func (snowflakeSessionExecutor) isSingleton() bool { return false }

func (snowflakeSessionExecutor) getReader(cache *Cache, cacheOK bool) snowflakeSessionGetter {
	if cacheOK {
		return cache.snowflakeSessionCache
	}
	return cache.Config.SnowflakeSession
}

type snowflakeSessionGetter interface {
	GetSnowflakeSession(context.Context, types.GetSnowflakeSessionRequest) (types.WebSession, error)
}

var _ executor[types.WebSession, snowflakeSessionGetter] = snowflakeSessionExecutor{}

//nolint:revive // Because we want this to be IdP.
type samlIdPSessionExecutor struct{}

func (samlIdPSessionExecutor) getAll(ctx context.Context, cache *Cache, loadSecrets bool) ([]types.WebSession, error) {
	var (
		startKey string
		sessions []types.WebSession
	)
	for {
		webSessions, nextKey, err := cache.SAMLIdPSession.ListSAMLIdPSessions(ctx, 0, startKey, "")
		if err != nil {
			return nil, trace.Wrap(err)
		}

		if !loadSecrets {
			for i := 0; i < len(webSessions); i++ {
				webSessions[i] = webSessions[i].WithoutSecrets()
			}
		}

		sessions = append(sessions, webSessions...)

		if nextKey == "" {
			break
		}
		startKey = nextKey
	}
	return sessions, nil
}

func (samlIdPSessionExecutor) upsert(ctx context.Context, cache *Cache, resource types.WebSession) error {
	return cache.samlIdPSessionCache.UpsertSAMLIdPSession(ctx, resource)
}

func (samlIdPSessionExecutor) deleteAll(ctx context.Context, cache *Cache) error {
	return cache.samlIdPSessionCache.DeleteAllSAMLIdPSessions(ctx)
}

func (samlIdPSessionExecutor) delete(ctx context.Context, cache *Cache, resource types.Resource) error {
	return cache.samlIdPSessionCache.DeleteSAMLIdPSession(ctx, types.DeleteSAMLIdPSessionRequest{
		SessionID: resource.GetName(),
	})
}

func (samlIdPSessionExecutor) isSingleton() bool { return false }

func (samlIdPSessionExecutor) getReader(cache *Cache, cacheOK bool) samlIdPSessionGetter {
	if cacheOK {
		return cache.samlIdPSessionCache
	}
	return cache.Config.SAMLIdPSession
}

type samlIdPSessionGetter interface {
	GetSAMLIdPSession(context.Context, types.GetSAMLIdPSessionRequest) (types.WebSession, error)
}

var _ executor[types.WebSession, samlIdPSessionGetter] = samlIdPSessionExecutor{}

type webSessionExecutor struct{}

func (webSessionExecutor) getAll(ctx context.Context, cache *Cache, loadSecrets bool) ([]types.WebSession, error) {
	webSessions, err := cache.WebSession.List(ctx)
	if err != nil {
		return nil, trace.Wrap(err)
	}

	if !loadSecrets {
		for i := 0; i < len(webSessions); i++ {
			webSessions[i] = webSessions[i].WithoutSecrets()
		}
	}

	return webSessions, nil
}

func (webSessionExecutor) upsert(ctx context.Context, cache *Cache, resource types.WebSession) error {
	return cache.webSessionCache.Upsert(ctx, resource)
}

func (webSessionExecutor) deleteAll(ctx context.Context, cache *Cache) error {
	return cache.webSessionCache.DeleteAll(ctx)
}

func (webSessionExecutor) delete(ctx context.Context, cache *Cache, resource types.Resource) error {
	return cache.webSessionCache.Delete(ctx, types.DeleteWebSessionRequest{
		SessionID: resource.GetName(),
	})
}

func (webSessionExecutor) isSingleton() bool { return false }

func (webSessionExecutor) getReader(cache *Cache, cacheOK bool) webSessionGetter {
	if cacheOK {
		return cache.webSessionCache
	}
	return cache.Config.WebSession
}

type webSessionGetter interface {
	Get(ctx context.Context, req types.GetWebSessionRequest) (types.WebSession, error)
}

var _ executor[types.WebSession, webSessionGetter] = webSessionExecutor{}

type webTokenExecutor struct{}

func (webTokenExecutor) getAll(ctx context.Context, cache *Cache, loadSecrets bool) ([]types.WebToken, error) {
	return cache.WebToken.List(ctx)
}

func (webTokenExecutor) upsert(ctx context.Context, cache *Cache, resource types.WebToken) error {
	return cache.webTokenCache.Upsert(ctx, resource)
}

func (webTokenExecutor) deleteAll(ctx context.Context, cache *Cache) error {
	return cache.webTokenCache.DeleteAll(ctx)
}

func (webTokenExecutor) delete(ctx context.Context, cache *Cache, resource types.Resource) error {
	return cache.webTokenCache.Delete(ctx, types.DeleteWebTokenRequest{
		Token: resource.GetName(),
	})
}

func (webTokenExecutor) isSingleton() bool { return false }

func (webTokenExecutor) getReader(cache *Cache, cacheOK bool) webTokenGetter {
	if cacheOK {
		return cache.webTokenCache
	}
	return cache.Config.WebToken
}

type webTokenGetter interface {
	Get(ctx context.Context, req types.GetWebTokenRequest) (types.WebToken, error)
}

var _ executor[types.WebToken, webTokenGetter] = webTokenExecutor{}

type kubeServerExecutor struct{}

func (kubeServerExecutor) getAll(ctx context.Context, cache *Cache, loadSecrets bool) ([]types.KubeServer, error) {
	return cache.Presence.GetKubernetesServers(ctx)
}

func (kubeServerExecutor) upsert(ctx context.Context, cache *Cache, resource types.KubeServer) error {
	_, err := cache.presenceCache.UpsertKubernetesServer(ctx, resource)
	return trace.Wrap(err)
}

func (kubeServerExecutor) deleteAll(ctx context.Context, cache *Cache) error {
	return cache.presenceCache.DeleteAllKubernetesServers(ctx)
}

func (kubeServerExecutor) delete(ctx context.Context, cache *Cache, resource types.Resource) error {
	return cache.presenceCache.DeleteKubernetesServer(
		ctx,
		resource.GetMetadata().Description, // Cache passes host ID via description field.
		resource.GetName(),
	)
}

func (kubeServerExecutor) isSingleton() bool { return false }

func (kubeServerExecutor) getReader(cache *Cache, cacheOK bool) kubeServerGetter {
	if cacheOK {
		return cache.presenceCache
	}
	return cache.Config.Presence
}

type kubeServerGetter interface {
	GetKubernetesServers(context.Context) ([]types.KubeServer, error)
}

var _ executor[types.KubeServer, kubeServerGetter] = kubeServerExecutor{}

type authPreferenceExecutor struct{}

func (authPreferenceExecutor) getAll(ctx context.Context, cache *Cache, loadSecrets bool) ([]types.AuthPreference, error) {
	authPref, err := cache.ClusterConfig.GetAuthPreference(ctx)
	if err != nil {
		return nil, trace.Wrap(err)
	}
	return []types.AuthPreference{authPref}, nil
}

func (authPreferenceExecutor) upsert(ctx context.Context, cache *Cache, resource types.AuthPreference) error {
	_, err := cache.clusterConfigCache.UpsertAuthPreference(ctx, resource)
	return trace.Wrap(err)
}

func (authPreferenceExecutor) deleteAll(ctx context.Context, cache *Cache) error {
	return cache.clusterConfigCache.DeleteAuthPreference(ctx)
}

func (authPreferenceExecutor) delete(ctx context.Context, cache *Cache, resource types.Resource) error {
	return cache.clusterConfigCache.DeleteAuthPreference(ctx)
}

func (authPreferenceExecutor) isSingleton() bool { return true }

func (authPreferenceExecutor) getReader(cache *Cache, cacheOK bool) authPreferenceGetter {
	if cacheOK {
		return cache.clusterConfigCache
	}
	return cache.Config.ClusterConfig
}

type authPreferenceGetter interface {
	GetAuthPreference(ctx context.Context) (types.AuthPreference, error)
}

var _ executor[types.AuthPreference, authPreferenceGetter] = authPreferenceExecutor{}

type clusterAuditConfigExecutor struct{}

func (clusterAuditConfigExecutor) getAll(ctx context.Context, cache *Cache, loadSecrets bool) ([]types.ClusterAuditConfig, error) {
	auditConfig, err := cache.ClusterConfig.GetClusterAuditConfig(ctx)
	if err != nil {
		return nil, trace.Wrap(err)
	}
	return []types.ClusterAuditConfig{auditConfig}, nil
}

func (clusterAuditConfigExecutor) upsert(ctx context.Context, cache *Cache, resource types.ClusterAuditConfig) error {
	return cache.clusterConfigCache.SetClusterAuditConfig(ctx, resource)
}

func (clusterAuditConfigExecutor) deleteAll(ctx context.Context, cache *Cache) error {
	return cache.clusterConfigCache.DeleteClusterAuditConfig(ctx)
}

func (clusterAuditConfigExecutor) delete(ctx context.Context, cache *Cache, resource types.Resource) error {
	return cache.clusterConfigCache.DeleteClusterAuditConfig(ctx)
}

func (clusterAuditConfigExecutor) isSingleton() bool { return true }

func (clusterAuditConfigExecutor) getReader(cache *Cache, cacheOK bool) clusterAuditConfigGetter {
	if cacheOK {
		return cache.clusterConfigCache
	}
	return cache.Config.ClusterConfig
}

type clusterAuditConfigGetter interface {
	GetClusterAuditConfig(context.Context, ...services.MarshalOption) (types.ClusterAuditConfig, error)
}

var _ executor[types.ClusterAuditConfig, clusterAuditConfigGetter] = clusterAuditConfigExecutor{}

type clusterNetworkingConfigExecutor struct{}

func (clusterNetworkingConfigExecutor) getAll(ctx context.Context, cache *Cache, loadSecrets bool) ([]types.ClusterNetworkingConfig, error) {
	networkingConfig, err := cache.ClusterConfig.GetClusterNetworkingConfig(ctx)
	if err != nil {
		return nil, trace.Wrap(err)
	}
	return []types.ClusterNetworkingConfig{networkingConfig}, nil
}

func (clusterNetworkingConfigExecutor) upsert(ctx context.Context, cache *Cache, resource types.ClusterNetworkingConfig) error {
	_, err := cache.clusterConfigCache.UpsertClusterNetworkingConfig(ctx, resource)
	return trace.Wrap(err)
}

func (clusterNetworkingConfigExecutor) deleteAll(ctx context.Context, cache *Cache) error {
	return cache.clusterConfigCache.DeleteClusterNetworkingConfig(ctx)
}

func (clusterNetworkingConfigExecutor) delete(ctx context.Context, cache *Cache, resource types.Resource) error {
	return cache.clusterConfigCache.DeleteClusterNetworkingConfig(ctx)
}

func (clusterNetworkingConfigExecutor) isSingleton() bool { return true }

func (clusterNetworkingConfigExecutor) getReader(cache *Cache, cacheOK bool) clusterNetworkingConfigGetter {
	if cacheOK {
		return cache.clusterConfigCache
	}
	return cache.Config.ClusterConfig
}

type clusterNetworkingConfigGetter interface {
	GetClusterNetworkingConfig(context.Context) (types.ClusterNetworkingConfig, error)
}

var _ executor[types.ClusterNetworkingConfig, clusterNetworkingConfigGetter] = clusterNetworkingConfigExecutor{}

type uiConfigExecutor struct{}

func (uiConfigExecutor) getAll(ctx context.Context, cache *Cache, loadSecrets bool) ([]types.UIConfig, error) {
	uiConfig, err := cache.ClusterConfig.GetUIConfig(ctx)
	if err != nil {
		return nil, trace.Wrap(err)
	}
	return []types.UIConfig{uiConfig}, nil
}

func (uiConfigExecutor) upsert(ctx context.Context, cache *Cache, resource types.UIConfig) error {
	return cache.clusterConfigCache.SetUIConfig(ctx, resource)
}

func (uiConfigExecutor) deleteAll(ctx context.Context, cache *Cache) error {
	return cache.clusterConfigCache.DeleteUIConfig(ctx)
}

func (uiConfigExecutor) delete(ctx context.Context, cache *Cache, resource types.Resource) error {
	return cache.clusterConfigCache.DeleteUIConfig(ctx)
}

func (uiConfigExecutor) isSingleton() bool { return true }

func (uiConfigExecutor) getReader(cache *Cache, cacheOK bool) uiConfigGetter {
	if cacheOK {
		return cache.clusterConfigCache
	}
	return cache.Config.ClusterConfig
}

type uiConfigGetter interface {
	GetUIConfig(context.Context) (types.UIConfig, error)
}

var _ executor[types.UIConfig, uiConfigGetter] = uiConfigExecutor{}

type sessionRecordingConfigExecutor struct{}

func (sessionRecordingConfigExecutor) getAll(ctx context.Context, cache *Cache, loadSecrets bool) ([]types.SessionRecordingConfig, error) {
	sessionRecordingConfig, err := cache.ClusterConfig.GetSessionRecordingConfig(ctx)
	if err != nil {
		return nil, trace.Wrap(err)
	}
	return []types.SessionRecordingConfig{sessionRecordingConfig}, nil
}

func (sessionRecordingConfigExecutor) upsert(ctx context.Context, cache *Cache, resource types.SessionRecordingConfig) error {
	_, err := cache.clusterConfigCache.UpsertSessionRecordingConfig(ctx, resource)
	return trace.Wrap(err)
}

func (sessionRecordingConfigExecutor) deleteAll(ctx context.Context, cache *Cache) error {
	return cache.clusterConfigCache.DeleteSessionRecordingConfig(ctx)
}

func (sessionRecordingConfigExecutor) delete(ctx context.Context, cache *Cache, resource types.Resource) error {
	return cache.clusterConfigCache.DeleteSessionRecordingConfig(ctx)
}

func (sessionRecordingConfigExecutor) isSingleton() bool { return true }

func (sessionRecordingConfigExecutor) getReader(cache *Cache, cacheOK bool) sessionRecordingConfigGetter {
	if cacheOK {
		return cache.clusterConfigCache
	}
	return cache.Config.ClusterConfig
}

type sessionRecordingConfigGetter interface {
	GetSessionRecordingConfig(ctx context.Context) (types.SessionRecordingConfig, error)
}

var _ executor[types.SessionRecordingConfig, sessionRecordingConfigGetter] = sessionRecordingConfigExecutor{}

type installerConfigExecutor struct{}

func (installerConfigExecutor) getAll(ctx context.Context, cache *Cache, loadSecrets bool) ([]types.Installer, error) {
	return cache.ClusterConfig.GetInstallers(ctx)
}

func (installerConfigExecutor) upsert(ctx context.Context, cache *Cache, resource types.Installer) error {
	return cache.clusterConfigCache.SetInstaller(ctx, resource)
}

func (installerConfigExecutor) deleteAll(ctx context.Context, cache *Cache) error {
	return cache.clusterConfigCache.DeleteAllInstallers(ctx)
}

func (installerConfigExecutor) delete(ctx context.Context, cache *Cache, resource types.Resource) error {
	return cache.clusterConfigCache.DeleteInstaller(ctx, resource.GetName())
}

func (installerConfigExecutor) isSingleton() bool { return false }

func (installerConfigExecutor) getReader(cache *Cache, cacheOK bool) installerGetter {
	if cacheOK {
		return cache.clusterConfigCache
	}
	return cache.Config.ClusterConfig
}

type installerGetter interface {
	GetInstallers(context.Context) ([]types.Installer, error)
	GetInstaller(ctx context.Context, name string) (types.Installer, error)
}

var _ executor[types.Installer, installerGetter] = installerConfigExecutor{}

type networkRestrictionsExecutor struct{}

func (networkRestrictionsExecutor) getAll(ctx context.Context, cache *Cache, loadSecrets bool) ([]types.NetworkRestrictions, error) {
	restrictions, err := cache.Restrictions.GetNetworkRestrictions(ctx)
	if err != nil {
		return nil, trace.Wrap(err)
	}
	return []types.NetworkRestrictions{restrictions}, nil
}

func (networkRestrictionsExecutor) upsert(ctx context.Context, cache *Cache, resource types.NetworkRestrictions) error {
	return cache.restrictionsCache.SetNetworkRestrictions(ctx, resource)
}

func (networkRestrictionsExecutor) deleteAll(ctx context.Context, cache *Cache) error {
	return cache.restrictionsCache.DeleteNetworkRestrictions(ctx)
}

func (networkRestrictionsExecutor) delete(ctx context.Context, cache *Cache, resource types.Resource) error {
	return cache.restrictionsCache.DeleteNetworkRestrictions(ctx)
}

func (networkRestrictionsExecutor) isSingleton() bool { return true }

func (networkRestrictionsExecutor) getReader(cache *Cache, cacheOK bool) networkRestrictionGetter {
	if cacheOK {
		return cache.restrictionsCache
	}
	return cache.Config.Restrictions
}

type networkRestrictionGetter interface {
	GetNetworkRestrictions(context.Context) (types.NetworkRestrictions, error)
}

var _ executor[types.NetworkRestrictions, networkRestrictionGetter] = networkRestrictionsExecutor{}

type lockExecutor struct{}

func (lockExecutor) getAll(ctx context.Context, cache *Cache, loadSecrets bool) ([]types.Lock, error) {
	return cache.Access.GetLocks(ctx, false)
}

func (lockExecutor) upsert(ctx context.Context, cache *Cache, resource types.Lock) error {
	return cache.accessCache.UpsertLock(ctx, resource)
}

func (lockExecutor) deleteAll(ctx context.Context, cache *Cache) error {
	return cache.accessCache.DeleteAllLocks(ctx)
}

func (lockExecutor) delete(ctx context.Context, cache *Cache, resource types.Resource) error {
	return cache.accessCache.DeleteLock(ctx, resource.GetName())
}

func (lockExecutor) isSingleton() bool { return false }

func (lockExecutor) getReader(cache *Cache, cacheOK bool) services.LockGetter {
	if cacheOK {
		return cache.accessCache
	}
	return cache.Config.Access
}

var _ executor[types.Lock, services.LockGetter] = lockExecutor{}

type windowsDesktopServicesExecutor struct{}

func (windowsDesktopServicesExecutor) getAll(ctx context.Context, cache *Cache, loadSecrets bool) ([]types.WindowsDesktopService, error) {
	return cache.Presence.GetWindowsDesktopServices(ctx)
}

func (windowsDesktopServicesExecutor) upsert(ctx context.Context, cache *Cache, resource types.WindowsDesktopService) error {
	_, err := cache.presenceCache.UpsertWindowsDesktopService(ctx, resource)
	return trace.Wrap(err)
}

func (windowsDesktopServicesExecutor) deleteAll(ctx context.Context, cache *Cache) error {
	return cache.presenceCache.DeleteAllWindowsDesktopServices(ctx)
}

func (windowsDesktopServicesExecutor) delete(ctx context.Context, cache *Cache, resource types.Resource) error {
	return cache.presenceCache.DeleteWindowsDesktopService(ctx, resource.GetName())
}

func (windowsDesktopServicesExecutor) isSingleton() bool { return false }

func (windowsDesktopServicesExecutor) getReader(cache *Cache, cacheOK bool) windowsDesktopServiceGetter {
	if cacheOK {
		return windowsDesktopServiceAggregate{
			Presence:        cache.presenceCache,
			WindowsDesktops: cache.windowsDesktopsCache,
		}
	}
	return windowsDesktopServiceAggregate{
		Presence:        cache.Config.Presence,
		WindowsDesktops: cache.Config.WindowsDesktops,
	}
}

type windowsDesktopServiceAggregate struct {
	services.Presence
	services.WindowsDesktops
}

type windowsDesktopServiceGetter interface {
	GetWindowsDesktopServices(ctx context.Context) ([]types.WindowsDesktopService, error)
	GetWindowsDesktopService(ctx context.Context, name string) (types.WindowsDesktopService, error)
	ListWindowsDesktopServices(ctx context.Context, req types.ListWindowsDesktopServicesRequest) (*types.ListWindowsDesktopServicesResponse, error)
}

var _ executor[types.WindowsDesktopService, windowsDesktopServiceGetter] = windowsDesktopServicesExecutor{}

type windowsDesktopsExecutor struct{}

func (windowsDesktopsExecutor) getAll(ctx context.Context, cache *Cache, loadSecrets bool) ([]types.WindowsDesktop, error) {
	return cache.WindowsDesktops.GetWindowsDesktops(ctx, types.WindowsDesktopFilter{})
}

func (windowsDesktopsExecutor) upsert(ctx context.Context, cache *Cache, resource types.WindowsDesktop) error {
	return cache.windowsDesktopsCache.UpsertWindowsDesktop(ctx, resource)
}

func (windowsDesktopsExecutor) deleteAll(ctx context.Context, cache *Cache) error {
	return cache.windowsDesktopsCache.DeleteAllWindowsDesktops(ctx)
}

func (windowsDesktopsExecutor) delete(ctx context.Context, cache *Cache, resource types.Resource) error {
	return cache.windowsDesktopsCache.DeleteWindowsDesktop(ctx,
		resource.GetMetadata().Description, // Cache passes host ID via description field.
		resource.GetName(),
	)
}

func (windowsDesktopsExecutor) isSingleton() bool { return false }

func (windowsDesktopsExecutor) getReader(cache *Cache, cacheOK bool) windowsDesktopsGetter {
	if cacheOK {
		return cache.windowsDesktopsCache
	}
	return cache.Config.WindowsDesktops
}

type windowsDesktopsGetter interface {
	GetWindowsDesktops(context.Context, types.WindowsDesktopFilter) ([]types.WindowsDesktop, error)
	ListWindowsDesktops(ctx context.Context, req types.ListWindowsDesktopsRequest) (*types.ListWindowsDesktopsResponse, error)
}

var _ executor[types.WindowsDesktop, windowsDesktopsGetter] = windowsDesktopsExecutor{}

type kubeClusterExecutor struct{}

func (kubeClusterExecutor) getAll(ctx context.Context, cache *Cache, loadSecrets bool) ([]types.KubeCluster, error) {
	return cache.Kubernetes.GetKubernetesClusters(ctx)
}

func (kubeClusterExecutor) upsert(ctx context.Context, cache *Cache, resource types.KubeCluster) error {
	if err := cache.kubernetesCache.CreateKubernetesCluster(ctx, resource); err != nil {
		if !trace.IsAlreadyExists(err) {
			return trace.Wrap(err)
		}
		return trace.Wrap(cache.kubernetesCache.UpdateKubernetesCluster(ctx, resource))
	}

	return nil
}

func (kubeClusterExecutor) deleteAll(ctx context.Context, cache *Cache) error {
	return cache.kubernetesCache.DeleteAllKubernetesClusters(ctx)
}

func (kubeClusterExecutor) delete(ctx context.Context, cache *Cache, resource types.Resource) error {
	return cache.kubernetesCache.DeleteKubernetesCluster(ctx, resource.GetName())
}

func (kubeClusterExecutor) isSingleton() bool { return false }

func (kubeClusterExecutor) getReader(cache *Cache, cacheOK bool) kubernetesClusterGetter {
	if cacheOK {
		return cache.kubernetesCache
	}
	return cache.Config.Kubernetes
}

type kubernetesClusterGetter interface {
	GetKubernetesClusters(ctx context.Context) ([]types.KubeCluster, error)
	GetKubernetesCluster(ctx context.Context, name string) (types.KubeCluster, error)
}

type kubeWaitingContainerExecutor struct{}

func (kubeWaitingContainerExecutor) getAll(ctx context.Context, cache *Cache, loadSecrets bool) ([]*kubewaitingcontainerpb.KubernetesWaitingContainer, error) {
	var (
		startKey string
		allConts []*kubewaitingcontainerpb.KubernetesWaitingContainer
	)
	for {
		conts, nextKey, err := cache.KubeWaitingContainers.ListKubernetesWaitingContainers(ctx, 0, startKey)
		if err != nil {
			return nil, trace.Wrap(err)
		}

		allConts = append(allConts, conts...)

		if nextKey == "" {
			break
		}
		startKey = nextKey
	}
	return allConts, nil
}

func (kubeWaitingContainerExecutor) upsert(ctx context.Context, cache *Cache, resource *kubewaitingcontainerpb.KubernetesWaitingContainer) error {
	_, err := cache.kubeWaitingContsCache.UpsertKubernetesWaitingContainer(ctx, resource)
	return trace.Wrap(err)
}

func (kubeWaitingContainerExecutor) deleteAll(ctx context.Context, cache *Cache) error {
	return trace.Wrap(cache.kubeWaitingContsCache.DeleteAllKubernetesWaitingContainers(ctx))
}

func (kubeWaitingContainerExecutor) delete(ctx context.Context, cache *Cache, resource types.Resource) error {
	switch r := resource.(type) {
	case types.Resource153Unwrapper:
		switch wc := r.Unwrap().(type) {
		case *kubewaitingcontainerpb.KubernetesWaitingContainer:
			err := cache.kubeWaitingContsCache.DeleteKubernetesWaitingContainer(ctx, &kubewaitingcontainerpb.DeleteKubernetesWaitingContainerRequest{
				Username:      wc.Spec.Username,
				Cluster:       wc.Spec.Cluster,
				Namespace:     wc.Spec.Namespace,
				PodName:       wc.Spec.PodName,
				ContainerName: wc.Spec.ContainerName,
			})
			return trace.Wrap(err)
		}
	}

	return trace.BadParameter("unknown KubeWaitingContainer type, expected *kubewaitingcontainerpb.KubernetesWaitingContainer, got %T", resource)
}

func (kubeWaitingContainerExecutor) isSingleton() bool { return false }

func (kubeWaitingContainerExecutor) getReader(cache *Cache, cacheOK bool) kubernetesWaitingContainerGetter {
	if cacheOK {
		return cache.kubeWaitingContsCache
	}
	return cache.Config.KubeWaitingContainers
}

type kubernetesWaitingContainerGetter interface {
	ListKubernetesWaitingContainers(ctx context.Context, pageSize int, pageToken string) ([]*kubewaitingcontainerpb.KubernetesWaitingContainer, string, error)
	GetKubernetesWaitingContainer(ctx context.Context, req *kubewaitingcontainerpb.GetKubernetesWaitingContainerRequest) (*kubewaitingcontainerpb.KubernetesWaitingContainer, error)
}

var _ executor[*kubewaitingcontainerpb.KubernetesWaitingContainer, kubernetesWaitingContainerGetter] = kubeWaitingContainerExecutor{}

type crownJewelsExecutor struct{}

func (crownJewelsExecutor) getAll(ctx context.Context, cache *Cache, loadSecrets bool) ([]*crownjewelv1.CrownJewel, error) {
	var resources []*crownjewelv1.CrownJewel
	var nextToken string
	for {
		var page []*crownjewelv1.CrownJewel
		var err error
		page, nextToken, err = cache.CrownJewels.ListCrownJewels(ctx, 0 /* page size */, nextToken)
		if err != nil {
			return nil, trace.Wrap(err)
		}
		resources = append(resources, page...)

		if nextToken == "" {
			break
		}
	}
	return resources, nil
}

func (crownJewelsExecutor) upsert(ctx context.Context, cache *Cache, resource *crownjewelv1.CrownJewel) error {
	_, err := cache.crownJewelsCache.UpsertCrownJewel(ctx, resource)
	return trace.Wrap(err)
}

func (crownJewelsExecutor) deleteAll(ctx context.Context, cache *Cache) error {
	return cache.crownJewelsCache.DeleteAllCrownJewels(ctx)
}

func (crownJewelsExecutor) delete(ctx context.Context, cache *Cache, resource types.Resource) error {
	return cache.crownJewelsCache.DeleteCrownJewel(ctx, resource.GetName())
}

func (crownJewelsExecutor) isSingleton() bool { return false }

func (crownJewelsExecutor) getReader(cache *Cache, cacheOK bool) crownjewelsGetter {
	if cacheOK {
		return cache.crownJewelsCache
	}
	return cache.Config.CrownJewels
}

var _ executor[*crownjewelv1.CrownJewel, crownjewelsGetter] = crownJewelsExecutor{}

//nolint:revive // Because we want this to be IdP.
type samlIdPServiceProvidersExecutor struct{}

func (samlIdPServiceProvidersExecutor) getAll(ctx context.Context, cache *Cache, loadSecrets bool) ([]types.SAMLIdPServiceProvider, error) {
	var (
		startKey string
		sps      []types.SAMLIdPServiceProvider
	)
	for {
		var samlProviders []types.SAMLIdPServiceProvider
		var err error
		samlProviders, startKey, err = cache.SAMLIdPServiceProviders.ListSAMLIdPServiceProviders(ctx, 0, startKey)
		if err != nil {
			return nil, trace.Wrap(err)
		}

		sps = append(sps, samlProviders...)

		if startKey == "" {
			break
		}
	}

	return sps, nil
}

func (samlIdPServiceProvidersExecutor) upsert(ctx context.Context, cache *Cache, resource types.SAMLIdPServiceProvider) error {
	err := cache.samlIdPServiceProvidersCache.CreateSAMLIdPServiceProvider(ctx, resource)
	if trace.IsAlreadyExists(err) {
		err = cache.samlIdPServiceProvidersCache.UpdateSAMLIdPServiceProvider(ctx, resource)
	}
	return trace.Wrap(err)
}

func (samlIdPServiceProvidersExecutor) deleteAll(ctx context.Context, cache *Cache) error {
	return cache.samlIdPServiceProvidersCache.DeleteAllSAMLIdPServiceProviders(ctx)
}

func (samlIdPServiceProvidersExecutor) delete(ctx context.Context, cache *Cache, resource types.Resource) error {
	return cache.samlIdPServiceProvidersCache.DeleteSAMLIdPServiceProvider(ctx, resource.GetName())
}

func (samlIdPServiceProvidersExecutor) isSingleton() bool { return false }

func (samlIdPServiceProvidersExecutor) getReader(cache *Cache, cacheOK bool) samlIdPServiceProviderGetter {
	if cacheOK {
		return cache.samlIdPServiceProvidersCache
	}
	return cache.Config.SAMLIdPServiceProviders
}

type samlIdPServiceProviderGetter interface {
	ListSAMLIdPServiceProviders(context.Context, int, string) ([]types.SAMLIdPServiceProvider, string, error)
	GetSAMLIdPServiceProvider(ctx context.Context, name string) (types.SAMLIdPServiceProvider, error)
}

var _ executor[types.SAMLIdPServiceProvider, samlIdPServiceProviderGetter] = samlIdPServiceProvidersExecutor{}

type userGroupsExecutor struct{}

func (userGroupsExecutor) getAll(ctx context.Context, cache *Cache, loadSecrets bool) ([]types.UserGroup, error) {
	var (
		startKey  string
		resources []types.UserGroup
	)
	for {
		var userGroups []types.UserGroup
		var err error
		userGroups, startKey, err = cache.UserGroups.ListUserGroups(ctx, 0, startKey)
		if err != nil {
			return nil, trace.Wrap(err)
		}

		resources = append(resources, userGroups...)

		if startKey == "" {
			break
		}
	}

	return resources, nil
}

func (userGroupsExecutor) upsert(ctx context.Context, cache *Cache, resource types.UserGroup) error {
	err := cache.userGroupsCache.CreateUserGroup(ctx, resource)
	if trace.IsAlreadyExists(err) {
		err = cache.userGroupsCache.UpdateUserGroup(ctx, resource)
	}
	return trace.Wrap(err)
}

func (userGroupsExecutor) deleteAll(ctx context.Context, cache *Cache) error {
	return cache.userGroupsCache.DeleteAllUserGroups(ctx)
}

func (userGroupsExecutor) delete(ctx context.Context, cache *Cache, resource types.Resource) error {
	return cache.userGroupsCache.DeleteUserGroup(ctx, resource.GetName())
}

func (userGroupsExecutor) isSingleton() bool { return false }

func (userGroupsExecutor) getReader(cache *Cache, cacheOK bool) userGroupGetter {
	if cacheOK {
		return cache.userGroupsCache
	}
	return cache.Config.UserGroups
}

type userGroupGetter interface {
	GetUserGroup(ctx context.Context, name string) (types.UserGroup, error)
	ListUserGroups(context.Context, int, string) ([]types.UserGroup, string, error)
}

var _ executor[types.UserGroup, userGroupGetter] = userGroupsExecutor{}

type oktaImportRulesExecutor struct{}

func (oktaImportRulesExecutor) getAll(ctx context.Context, cache *Cache, loadSecrets bool) ([]types.OktaImportRule, error) {
	var (
		startKey  string
		resources []types.OktaImportRule
	)
	for {
		var importRules []types.OktaImportRule
		var err error
		importRules, startKey, err = cache.Okta.ListOktaImportRules(ctx, 0, startKey)
		if err != nil {
			return nil, trace.Wrap(err)
		}

		resources = append(resources, importRules...)

		if startKey == "" {
			break
		}
	}

	return resources, nil
}

func (oktaImportRulesExecutor) upsert(ctx context.Context, cache *Cache, resource types.OktaImportRule) error {
	_, err := cache.oktaCache.CreateOktaImportRule(ctx, resource)
	if trace.IsAlreadyExists(err) {
		_, err = cache.oktaCache.UpdateOktaImportRule(ctx, resource)
	}
	return trace.Wrap(err)
}

func (oktaImportRulesExecutor) deleteAll(ctx context.Context, cache *Cache) error {
	return cache.oktaCache.DeleteAllOktaImportRules(ctx)
}

func (oktaImportRulesExecutor) delete(ctx context.Context, cache *Cache, resource types.Resource) error {
	return cache.oktaCache.DeleteOktaImportRule(ctx, resource.GetName())
}

func (oktaImportRulesExecutor) isSingleton() bool { return false }

func (oktaImportRulesExecutor) getReader(cache *Cache, cacheOK bool) oktaImportRuleGetter {
	if cacheOK {
		return cache.oktaCache
	}
	return cache.Config.Okta
}

type oktaImportRuleGetter interface {
	ListOktaImportRules(context.Context, int, string) ([]types.OktaImportRule, string, error)
	GetOktaImportRule(ctx context.Context, name string) (types.OktaImportRule, error)
}

var _ executor[types.OktaImportRule, oktaImportRuleGetter] = oktaImportRulesExecutor{}

type oktaAssignmentsExecutor struct{}

func (oktaAssignmentsExecutor) getAll(ctx context.Context, cache *Cache, loadSecrets bool) ([]types.OktaAssignment, error) {
	var (
		startKey  string
		resources []types.OktaAssignment
	)
	for {
		var assignments []types.OktaAssignment
		var err error
		assignments, startKey, err = cache.Okta.ListOktaAssignments(ctx, 0, startKey)
		if err != nil {
			return nil, trace.Wrap(err)
		}

		resources = append(resources, assignments...)

		if startKey == "" {
			break
		}
	}

	return resources, nil
}

func (oktaAssignmentsExecutor) upsert(ctx context.Context, cache *Cache, resource types.OktaAssignment) error {
	_, err := cache.oktaCache.CreateOktaAssignment(ctx, resource)
	if trace.IsAlreadyExists(err) {
		_, err = cache.oktaCache.UpdateOktaAssignment(ctx, resource)
	}
	return trace.Wrap(err)
}

func (oktaAssignmentsExecutor) deleteAll(ctx context.Context, cache *Cache) error {
	return cache.oktaCache.DeleteAllOktaAssignments(ctx)
}

func (oktaAssignmentsExecutor) delete(ctx context.Context, cache *Cache, resource types.Resource) error {
	return cache.oktaCache.DeleteOktaAssignment(ctx, resource.GetName())
}

func (oktaAssignmentsExecutor) isSingleton() bool { return false }

func (oktaAssignmentsExecutor) getReader(cache *Cache, cacheOK bool) oktaAssignmentGetter {
	if cacheOK {
		return cache.oktaCache
	}
	return cache.Config.Okta
}

type oktaAssignmentGetter interface {
	GetOktaAssignment(ctx context.Context, name string) (types.OktaAssignment, error)
	ListOktaAssignments(context.Context, int, string) ([]types.OktaAssignment, string, error)
}

var _ executor[types.OktaAssignment, oktaAssignmentGetter] = oktaAssignmentsExecutor{}

// collectionReader extends the collection interface, adding routing capabilities.
type collectionReader[R any] interface {
	collection

	// getReader returns the appropriate reader type T based on the health status of the cache.
	// Reader type R provides getter methods related to the collection, e.g. GetNodes(), GetRoles().
	// Note that cacheOK set to true means that cache is overall healthy and the collection was confirmed as supported.
	getReader(cacheOK bool) R
}

type resourceGetter interface {
	ListResources(ctx context.Context, req proto.ListResourcesRequest) (*types.ListResourcesResponse, error)
}

type integrationsExecutor struct{}

func (integrationsExecutor) getAll(ctx context.Context, cache *Cache, loadSecrets bool) ([]types.Integration, error) {
	var (
		startKey  string
		resources []types.Integration
	)
	for {
		var igs []types.Integration
		var err error
		igs, startKey, err = cache.Integrations.ListIntegrations(ctx, 0, startKey)
		if err != nil {
			return nil, trace.Wrap(err)
		}

		resources = append(resources, igs...)

		if startKey == "" {
			break
		}
	}

	return resources, nil
}

func (integrationsExecutor) upsert(ctx context.Context, cache *Cache, resource types.Integration) error {
	_, err := cache.integrationsCache.CreateIntegration(ctx, resource)
	if trace.IsAlreadyExists(err) {
		_, err = cache.integrationsCache.UpdateIntegration(ctx, resource)
	}
	return trace.Wrap(err)
}

func (integrationsExecutor) deleteAll(ctx context.Context, cache *Cache) error {
	return cache.integrationsCache.DeleteAllIntegrations(ctx)
}

func (integrationsExecutor) delete(ctx context.Context, cache *Cache, resource types.Resource) error {
	return cache.integrationsCache.DeleteIntegration(ctx, resource.GetName())
}

func (integrationsExecutor) isSingleton() bool { return false }

func (integrationsExecutor) getReader(cache *Cache, cacheOK bool) services.IntegrationsGetter {
	if cacheOK {
		return cache.integrationsCache
	}
	return cache.Config.Integrations
}

var _ executor[types.Integration, services.IntegrationsGetter] = integrationsExecutor{}

type discoveryConfigExecutor struct{}

func (discoveryConfigExecutor) getAll(ctx context.Context, cache *Cache, loadSecrets bool) ([]*discoveryconfig.DiscoveryConfig, error) {
	var discoveryConfigs []*discoveryconfig.DiscoveryConfig
	var nextToken string
	for {
		var page []*discoveryconfig.DiscoveryConfig
		var err error

		page, nextToken, err = cache.DiscoveryConfigs.ListDiscoveryConfigs(ctx, 0 /* default page size */, nextToken)
		if err != nil {
			return nil, trace.Wrap(err)
		}

		discoveryConfigs = append(discoveryConfigs, page...)

		if nextToken == "" {
			break
		}
	}
	return discoveryConfigs, nil
}

func (discoveryConfigExecutor) upsert(ctx context.Context, cache *Cache, resource *discoveryconfig.DiscoveryConfig) error {
	_, err := cache.discoveryConfigsCache.UpsertDiscoveryConfig(ctx, resource)
	return trace.Wrap(err)
}

func (discoveryConfigExecutor) deleteAll(ctx context.Context, cache *Cache) error {
	return cache.discoveryConfigsCache.DeleteAllDiscoveryConfigs(ctx)
}

func (discoveryConfigExecutor) delete(ctx context.Context, cache *Cache, resource types.Resource) error {
	return cache.discoveryConfigsCache.DeleteDiscoveryConfig(ctx, resource.GetName())
}

func (discoveryConfigExecutor) isSingleton() bool { return false }

func (discoveryConfigExecutor) getReader(cache *Cache, cacheOK bool) services.DiscoveryConfigsGetter {
	if cacheOK {
		return cache.discoveryConfigsCache
	}
	return cache.Config.DiscoveryConfigs
}

var _ executor[*discoveryconfig.DiscoveryConfig, services.DiscoveryConfigsGetter] = discoveryConfigExecutor{}

type auditQueryExecutor struct{}

func (auditQueryExecutor) getAll(ctx context.Context, cache *Cache, loadSecrets bool) ([]*secreports.AuditQuery, error) {
	var out []*secreports.AuditQuery
	var nextToken string
	for {
		var page []*secreports.AuditQuery
		var err error

		page, nextToken, err = cache.secReportsCache.ListSecurityAuditQueries(ctx, 0 /* default page size */, nextToken)
		if err != nil {
			return nil, trace.Wrap(err)
		}
		out = append(out, page...)
		if nextToken == "" {
			break
		}
	}
	return out, nil
}

func (auditQueryExecutor) upsert(ctx context.Context, cache *Cache, resource *secreports.AuditQuery) error {
	err := cache.secReportsCache.UpsertSecurityAuditQuery(ctx, resource)
	return trace.Wrap(err)
}

func (auditQueryExecutor) deleteAll(ctx context.Context, cache *Cache) error {
	return trace.Wrap(cache.secReportsCache.DeleteAllSecurityReports(ctx))
}

func (auditQueryExecutor) delete(ctx context.Context, cache *Cache, resource types.Resource) error {
	return trace.Wrap(cache.secReportsCache.DeleteSecurityAuditQuery(ctx, resource.GetName()))
}

func (auditQueryExecutor) isSingleton() bool { return false }

func (auditQueryExecutor) getReader(cache *Cache, cacheOK bool) services.SecurityAuditQueryGetter {
	if cacheOK {
		return cache.secReportsCache
	}
	return cache.Config.SecReports
}

var _ executor[*secreports.AuditQuery, services.SecurityAuditQueryGetter] = auditQueryExecutor{}

type secReportExecutor struct{}

func (secReportExecutor) getAll(ctx context.Context, cache *Cache, loadSecrets bool) ([]*secreports.Report, error) {
	var out []*secreports.Report
	var nextToken string
	for {
		var page []*secreports.Report
		var err error

		page, nextToken, err = cache.secReportsCache.ListSecurityReports(ctx, 0 /* default page size */, nextToken)
		if err != nil {
			return nil, trace.Wrap(err)
		}
		out = append(out, page...)
		if nextToken == "" {
			break
		}
	}
	return out, nil
}

func (secReportExecutor) upsert(ctx context.Context, cache *Cache, resource *secreports.Report) error {
	err := cache.secReportsCache.UpsertSecurityReport(ctx, resource)
	return trace.Wrap(err)
}

func (secReportExecutor) deleteAll(ctx context.Context, cache *Cache) error {
	return trace.Wrap(cache.secReportsCache.DeleteAllSecurityReports(ctx))
}

func (secReportExecutor) delete(ctx context.Context, cache *Cache, resource types.Resource) error {
	return trace.Wrap(cache.secReportsCache.DeleteSecurityReport(ctx, resource.GetName()))
}

func (secReportExecutor) isSingleton() bool { return false }

func (secReportExecutor) getReader(cache *Cache, cacheOK bool) services.SecurityReportGetter {
	if cacheOK {
		return cache.secReportsCache
	}
	return cache.Config.SecReports
}

var _ executor[*secreports.Report, services.SecurityReportGetter] = secReportExecutor{}

type secReportStateExecutor struct{}

func (secReportStateExecutor) getAll(ctx context.Context, cache *Cache, loadSecrets bool) ([]*secreports.ReportState, error) {
	var out []*secreports.ReportState
	var nextToken string
	for {
		var page []*secreports.ReportState
		var err error

		page, nextToken, err = cache.secReportsCache.ListSecurityReportsStates(ctx, 0 /* default page size */, nextToken)
		if err != nil {
			return nil, trace.Wrap(err)
		}
		out = append(out, page...)
		if nextToken == "" {
			break
		}
	}
	return out, nil
}

func (secReportStateExecutor) upsert(ctx context.Context, cache *Cache, resource *secreports.ReportState) error {
	err := cache.secReportsCache.UpsertSecurityReportsState(ctx, resource)
	return trace.Wrap(err)
}

func (secReportStateExecutor) deleteAll(ctx context.Context, cache *Cache) error {
	return trace.Wrap(cache.secReportsCache.DeleteAllSecurityReportsStates(ctx))
}

func (secReportStateExecutor) delete(ctx context.Context, cache *Cache, resource types.Resource) error {
	return trace.Wrap(cache.secReportsCache.DeleteSecurityReportsState(ctx, resource.GetName()))
}

func (secReportStateExecutor) isSingleton() bool { return false }

func (secReportStateExecutor) getReader(cache *Cache, cacheOK bool) services.SecurityReportStateGetter {
	if cacheOK {
		return cache.secReportsCache
	}
	return cache.Config.SecReports
}

var _ executor[*secreports.ReportState, services.SecurityReportStateGetter] = secReportStateExecutor{}

// noopExecutor can be used when a resource's events do not need to processed by
// the cache itself, only passed on to other watchers.
type noopExecutor struct{}

func (noopExecutor) getAll(ctx context.Context, cache *Cache, loadSecrets bool) ([]*types.HeadlessAuthentication, error) {
	return nil, nil
}

func (noopExecutor) upsert(ctx context.Context, cache *Cache, resource *types.HeadlessAuthentication) error {
	return nil
}

func (noopExecutor) deleteAll(ctx context.Context, cache *Cache) error {
	return nil
}

func (noopExecutor) delete(ctx context.Context, cache *Cache, resource types.Resource) error {
	return nil
}

func (noopExecutor) isSingleton() bool { return false }

func (noopExecutor) getReader(_ *Cache, _ bool) noReader {
	return noReader{}
}

var _ executor[*types.HeadlessAuthentication, noReader] = noopExecutor{}

type userLoginStateExecutor struct{}

func (userLoginStateExecutor) getAll(ctx context.Context, cache *Cache, loadSecrets bool) ([]*userloginstate.UserLoginState, error) {
	resources, err := cache.UserLoginStates.GetUserLoginStates(ctx)
	return resources, trace.Wrap(err)
}

func (userLoginStateExecutor) upsert(ctx context.Context, cache *Cache, resource *userloginstate.UserLoginState) error {
	_, err := cache.userLoginStateCache.UpsertUserLoginState(ctx, resource)
	return trace.Wrap(err)
}

func (userLoginStateExecutor) deleteAll(ctx context.Context, cache *Cache) error {
	return cache.userLoginStateCache.DeleteAllUserLoginStates(ctx)
}

func (userLoginStateExecutor) delete(ctx context.Context, cache *Cache, resource types.Resource) error {
	return cache.userLoginStateCache.DeleteUserLoginState(ctx, resource.GetName())
}

func (userLoginStateExecutor) isSingleton() bool { return false }

func (userLoginStateExecutor) getReader(cache *Cache, cacheOK bool) services.UserLoginStatesGetter {
	if cacheOK {
		return cache.userLoginStateCache
	}
	return cache.Config.UserLoginStates
}

var _ executor[*userloginstate.UserLoginState, services.UserLoginStatesGetter] = userLoginStateExecutor{}

type accessListExecutor struct{}

func (accessListExecutor) getAll(ctx context.Context, cache *Cache, loadSecrets bool) ([]*accesslist.AccessList, error) {
	var resources []*accesslist.AccessList
	var nextToken string
	for {
		var page []*accesslist.AccessList
		var err error
		page, nextToken, err = cache.AccessLists.ListAccessLists(ctx, 0 /* page size */, nextToken)
		if err != nil {
			return nil, trace.Wrap(err)
		}

		resources = append(resources, page...)

		if nextToken == "" {
			break
		}
	}
	return resources, nil
}

func (accessListExecutor) upsert(ctx context.Context, cache *Cache, resource *accesslist.AccessList) error {
	_, err := cache.accessListCache.UpsertAccessList(ctx, resource)
	return trace.Wrap(err)
}

func (accessListExecutor) deleteAll(ctx context.Context, cache *Cache) error {
	return cache.accessListCache.DeleteAllAccessLists(ctx)
}

func (accessListExecutor) delete(ctx context.Context, cache *Cache, resource types.Resource) error {
	return cache.accessListCache.DeleteAccessList(ctx, resource.GetName())
}

func (accessListExecutor) isSingleton() bool { return false }

func (accessListExecutor) getReader(cache *Cache, cacheOK bool) accessListsGetter {
	if cacheOK {
		return cache.accessListCache
	}
	return cache.Config.AccessLists
}

type accessListsGetter interface {
	GetAccessLists(ctx context.Context) ([]*accesslist.AccessList, error)
	ListAccessLists(ctx context.Context, pageSize int, nextToken string) ([]*accesslist.AccessList, string, error)
	GetAccessList(ctx context.Context, name string) (*accesslist.AccessList, error)
}

type accessListMemberExecutor struct{}

func (accessListMemberExecutor) getAll(ctx context.Context, cache *Cache, loadSecrets bool) ([]*accesslist.AccessListMember, error) {
	var resources []*accesslist.AccessListMember
	var nextToken string
	for {
		var page []*accesslist.AccessListMember
		var err error
		page, nextToken, err = cache.AccessLists.ListAllAccessListMembers(ctx, 0 /* page size */, nextToken)
		if err != nil {
			return nil, trace.Wrap(err)
		}

		resources = append(resources, page...)

		if nextToken == "" {
			break
		}
	}
	return resources, nil
}

func (accessListMemberExecutor) upsert(ctx context.Context, cache *Cache, resource *accesslist.AccessListMember) error {
	_, err := cache.accessListCache.UpsertAccessListMember(ctx, resource)
	return trace.Wrap(err)
}

func (accessListMemberExecutor) deleteAll(ctx context.Context, cache *Cache) error {
	return cache.accessListCache.DeleteAllAccessListMembers(ctx)
}

func (accessListMemberExecutor) delete(ctx context.Context, cache *Cache, resource types.Resource) error {
	return cache.accessListCache.DeleteAccessListMember(ctx,
		resource.GetMetadata().Description, // Cache passes access  ID via description field.
		resource.GetName())
}

func (accessListMemberExecutor) isSingleton() bool { return false }

func (accessListMemberExecutor) getReader(cache *Cache, cacheOK bool) accessListMembersGetter {
	if cacheOK {
		return cache.accessListCache
	}
	return cache.Config.AccessLists
}

type accessListMembersGetter interface {
	CountAccessListMembers(ctx context.Context, accessListName string) (uint32, error)
	ListAccessListMembers(ctx context.Context, accessListName string, pageSize int, nextToken string) ([]*accesslist.AccessListMember, string, error)
	GetAccessListMember(ctx context.Context, accessList string, memberName string) (*accesslist.AccessListMember, error)
	ListAllAccessListMembers(ctx context.Context, pageSize int, pageToken string) ([]*accesslist.AccessListMember, string, error)
}

type accessListReviewExecutor struct{}

func (accessListReviewExecutor) getAll(ctx context.Context, cache *Cache, loadSecrets bool) ([]*accesslist.Review, error) {
	var resources []*accesslist.Review
	var nextToken string
	for {
		var page []*accesslist.Review
		var err error
		page, nextToken, err = cache.AccessLists.ListAllAccessListReviews(ctx, 0 /* page size */, nextToken)
		if err != nil {
			return nil, trace.Wrap(err)
		}

		resources = append(resources, page...)

		if nextToken == "" {
			break
		}
	}
	return resources, nil
}

func (accessListReviewExecutor) upsert(ctx context.Context, cache *Cache, resource *accesslist.Review) error {
	if _, _, err := cache.accessListCache.CreateAccessListReview(ctx, resource); err != nil {
		if !trace.IsAlreadyExists(err) {
			return trace.Wrap(err)
		}

		if err := cache.accessListCache.DeleteAccessListReview(ctx, resource.Spec.AccessList, resource.GetName()); err != nil {
			return trace.Wrap(err)
		}

		if _, _, err := cache.accessListCache.CreateAccessListReview(ctx, resource); err != nil {
			return trace.Wrap(err)
		}
	}
	return nil
}

func (accessListReviewExecutor) deleteAll(ctx context.Context, cache *Cache) error {
	return cache.accessListCache.DeleteAllAccessListReviews(ctx)
}

func (accessListReviewExecutor) delete(ctx context.Context, cache *Cache, resource types.Resource) error {
	return cache.accessListCache.DeleteAccessListReview(ctx,
		resource.GetMetadata().Description, // Cache passes access  ID via description field.
		resource.GetName())
}

func (accessListReviewExecutor) isSingleton() bool { return false }

func (accessListReviewExecutor) getReader(cache *Cache, cacheOK bool) accessListReviewsGetter {
	if cacheOK {
		return cache.accessListCache
	}
	return cache.Config.AccessLists
}

type accessListReviewsGetter interface {
	ListAccessListReviews(ctx context.Context, accessList string, pageSize int, pageToken string) (reviews []*accesslist.Review, nextToken string, err error)
}

type accessMonitoringRulesExecutor struct{}

func (accessMonitoringRulesExecutor) getAll(ctx context.Context, cache *Cache, loadSecrets bool) ([]*accessmonitoringrulesv1.AccessMonitoringRule, error) {
	var resources []*accessmonitoringrulesv1.AccessMonitoringRule
	var nextToken string
	for {
		var page []*accessmonitoringrulesv1.AccessMonitoringRule
		var err error
		page, nextToken, err = cache.AccessMonitoringRules.ListAccessMonitoringRules(ctx, 0 /* page size */, nextToken)
		if err != nil {
			return nil, trace.Wrap(err)
		}
		resources = append(resources, page...)

		if nextToken == "" {
			break
		}
	}
	return resources, nil
}

func (accessMonitoringRulesExecutor) upsert(ctx context.Context, cache *Cache, resource *accessmonitoringrulesv1.AccessMonitoringRule) error {
	_, err := cache.accessMontoringRuleCache.UpsertAccessMonitoringRule(ctx, resource)
	return trace.Wrap(err)
}

func (accessMonitoringRulesExecutor) deleteAll(ctx context.Context, cache *Cache) error {
	return cache.accessMontoringRuleCache.DeleteAllAccessMonitoringRules(ctx)
}

func (accessMonitoringRulesExecutor) delete(ctx context.Context, cache *Cache, resource types.Resource) error {
	return cache.accessMontoringRuleCache.DeleteAccessMonitoringRule(ctx, resource.GetName())
}

func (accessMonitoringRulesExecutor) isSingleton() bool { return false }

func (accessMonitoringRulesExecutor) getReader(cache *Cache, cacheOK bool) accessMonitoringRuleGetter {
	if cacheOK {
		return cache.accessMontoringRuleCache
	}
	return cache.Config.AccessMonitoringRules
}

type accessMonitoringRuleGetter interface {
	GetAccessMonitoringRule(ctx context.Context, name string) (*accessmonitoringrulesv1.AccessMonitoringRule, error)
	ListAccessMonitoringRules(ctx context.Context, limit int, startKey string) ([]*accessmonitoringrulesv1.AccessMonitoringRule, string, error)
	ListAccessMonitoringRulesWithFilter(ctx context.Context, pageSize int, nextToken string, subjects []string, notificationName string) ([]*accessmonitoringrulesv1.AccessMonitoringRule, string, error)
}

type accessGraphSettingsExecutor struct{}

func (accessGraphSettingsExecutor) getAll(ctx context.Context, cache *Cache, _ bool) ([]*clusterconfigpb.AccessGraphSettings, error) {
	set, err := cache.ClusterConfig.GetAccessGraphSettings(ctx)
	if err != nil {
		return nil, trace.Wrap(err)
	}

	return []*clusterconfigpb.AccessGraphSettings{set}, nil
}

func (accessGraphSettingsExecutor) upsert(ctx context.Context, cache *Cache, resource *clusterconfigpb.AccessGraphSettings) error {
	_, err := cache.clusterConfigCache.UpsertAccessGraphSettings(ctx, resource)
	return trace.Wrap(err)
}

func (accessGraphSettingsExecutor) deleteAll(ctx context.Context, cache *Cache) error {
	return trace.Wrap(cache.clusterConfigCache.DeleteAccessGraphSettings(ctx))
}

func (accessGraphSettingsExecutor) delete(ctx context.Context, cache *Cache, resource types.Resource) error {
	return trace.Wrap(cache.clusterConfigCache.DeleteAccessGraphSettings(ctx))
}

func (accessGraphSettingsExecutor) isSingleton() bool { return false }

func (accessGraphSettingsExecutor) getReader(cache *Cache, cacheOK bool) accessGraphSettingsGetter {
	if cacheOK {
		return cache.clusterConfigCache
	}
	return cache.Config.ClusterConfig
}

type accessGraphSettingsGetter interface {
	GetAccessGraphSettings(context.Context) (*clusterconfigpb.AccessGraphSettings, error)
}

var _ executor[*clusterconfigpb.AccessGraphSettings, accessGraphSettingsGetter] = accessGraphSettingsExecutor{}<|MERGE_RESOLUTION|>--- conflicted
+++ resolved
@@ -703,7 +703,6 @@
 			}
 			collections.accessMonitoringRules = &genericCollection[*accessmonitoringrulesv1.AccessMonitoringRule, accessMonitoringRuleGetter, accessMonitoringRulesExecutor]{cache: c, watch: watch}
 			collections.byKind[resourceKind] = collections.accessMonitoringRules
-<<<<<<< HEAD
 		case types.KindSPIFFEFederation:
 			if c.Config.SPIFFEFederations == nil {
 				return nil, trace.BadParameter("missing parameter SPIFFEFederations")
@@ -713,7 +712,6 @@
 				watch: watch,
 			}
 			collections.byKind[resourceKind] = collections.spiffeFederations
-=======
 		case types.KindAccessGraphSettings:
 			if c.ClusterConfig == nil {
 				return nil, trace.BadParameter("missing parameter ClusterConfig")
@@ -723,7 +721,6 @@
 				watch: watch,
 			}
 			collections.byKind[resourceKind] = collections.accessGraphSettings
->>>>>>> 3e73ef39
 		default:
 			return nil, trace.BadParameter("resource %q is not supported", watch.Kind)
 		}
