// Copyright 2022 Gravitational, Inc
//
// Licensed under the Apache License, Version 2.0 (the "License");
// you may not use this file except in compliance with the License.
// You may obtain a copy of the License at
//
//      http://www.apache.org/licenses/LICENSE-2.0
//
// Unless required by applicable law or agreed to in writing, software
// distributed under the License is distributed on an "AS IS" BASIS,
// WITHOUT WARRANTIES OR CONDITIONS OF ANY KIND, either express or implied.
// See the License for the specific language governing permissions and
// limitations under the License.

package config

import (
	"bytes"
	"fmt"
	"strings"
	"text/template"

	"github.com/gravitational/trace"

	"github.com/gravitational/teleport/api/types"
	"github.com/gravitational/teleport/lib/client"
	"github.com/gravitational/teleport/lib/defaults"
	"github.com/gravitational/teleport/lib/service"
	"github.com/gravitational/teleport/lib/services"
)

// databaseConfigTemplateFunc list of template functions used on the database
// config template.
var databaseConfigTemplateFuncs = template.FuncMap{
	"quote": quote,
	"join":  strings.Join,
}

// databaseAgentConfigurationTemplate database configuration template.
var databaseAgentConfigurationTemplate = template.Must(template.New("").Funcs(databaseConfigTemplateFuncs).Parse(`#
# Teleport database agent configuration file.
# Configuration reference: https://goteleport.com/docs/database-access/reference/configuration/
#
version: v3
teleport:
  nodename: "{{ .NodeName }}"
  data_dir: "{{ .DataDir }}"
  proxy_server: "{{ .ProxyServer }}"
  auth_token: "{{ .AuthToken }}"
  {{- if .CAPins }}
  ca_pin:
  {{- range .CAPins }}
  - "{{ . }}"
  {{- end }}
  {{- end }}

db_service:
<<<<<<< HEAD
  enabled: true
=======
  enabled: "yes"
>>>>>>> de202f29

  # Matchers for database resources created with "tctl create" command or by the discovery service.
  # For more information about dynamic registration: https://goteleport.com/docs/database-access/guides/dynamic-registration/
  {{- if .DynamicResourcesLabels }}
  resources:
  {{- range $index, $resourceLabel := .DynamicResourcesLabels }}
  - labels:
	{{- range $name, $value := $resourceLabel }}
      "{{ $name }}": "{{ $value }}"
    {{- end }}
  {{- end }}
  {{- else }}
  #
  # resources:
  # - labels:
  #     "env": "dev"
  {{- end }}

  # Matchers for registering AWS-hosted databases.
  {{- if or .RDSDiscoveryRegions .RDSProxyDiscoveryRegions .RedshiftDiscoveryRegions .RedshiftServerlessDiscoveryRegions .ElastiCacheDiscoveryRegions .MemoryDBDiscoveryRegions}}
  aws:
  {{- else }}
  # For more information about AWS auto-discovery:
  # RDS/Aurora: https://goteleport.com/docs/database-access/guides/rds/
  # RDS Proxy: https://goteleport.com/docs/database-access/guides/rdsproxy/
  # Redshift: https://goteleport.com/docs/database-access/guides/postgres-redshift/
  # Redshift Serverless: https://goteleport.com/docs/database-access/guides/postgres-redshift-serverless/
  # ElastiCache/MemoryDB: https://goteleport.com/docs/database-access/guides/redis-aws/
  #
  # aws:
  #   # Database types. Valid options are:
  #   # 'rds' - discovers and registers AWS RDS and Aurora databases
  #   # 'rdsproxy' - discovers and registers AWS RDS Proxy databases.
  #   # 'redshift' - discovers and registers AWS Redshift databases.
  #   # 'redshift-serverless' - discovers and registers AWS Redshift Serverless databases.
  #   # 'elasticache' - discovers and registers AWS ElastiCache Redis databases.
  #   # 'memorydb' - discovers and registers AWS MemoryDB Redis databases.
  # - types: ["rds", "rdsproxy","redshift", "redshift-serverless", "elasticache", "memorydb"]
  #   # AWS regions to register databases from.
  #   regions: ["us-west-1", "us-east-2"]
  #   # AWS resource tags to match when registering databases.
  #   tags:
  #     "*": "*"
  {{- end }}
  {{- if .RDSDiscoveryRegions }}
  # RDS/Aurora databases auto-discovery.
  # For more information about RDS/Aurora auto-discovery: https://goteleport.com/docs/database-access/guides/rds/
  - types: ["rds"]
    # AWS regions to register databases from.
    regions:
    {{- range .RDSDiscoveryRegions }}
    - "{{ . }}"
    {{- end }}
    # AWS resource tags to match when registering databases.
    tags:
    {{- range $name, $value := .AWSTags }}
      "{{ $name }}": "{{ $value }}"
    {{- end }}
  {{- end }}
  {{- if .RDSProxyDiscoveryRegions }}
  # RDS Proxies auto-discovery.
  # For more information about RDS Proxy auto-discovery: https://goteleport.com/docs/database-access/guides/rdsproxy/
  - types: ["rdsproxy"]
    # AWS regions to register databases from.
    regions:
    {{- range .RDSProxyDiscoveryRegions }}
    - "{{ . }}"
    {{- end }}
    # AWS resource tags to match when registering databases.
    tags:
    {{- range $name, $value := .AWSTags }}
      "{{ $name }}": "{{ $value }}"
    {{- end }}
  {{- end }}
  {{- if .RedshiftDiscoveryRegions }}
  # Redshift databases auto-discovery.
  # For more information about Redshift auto-discovery: https://goteleport.com/docs/database-access/guides/postgres-redshift/
  - types: ["redshift"]
    # AWS regions to register databases from.
    regions:
    {{- range .RedshiftDiscoveryRegions }}
    - "{{ . }}"
    {{- end }}
    # AWS resource tags to match when registering databases.
    tags:
    {{- range $name, $value := .AWSTags }}
      "{{ $name }}": "{{ $value }}"
    {{- end }}
  {{- end }}
  {{- if .RedshiftServerlessDiscoveryRegions }}
  # Redshift Serverless databases auto-discovery.
  # For more information about Redshift Serverless auto-discovery: https://goteleport.com/docs/database-access/guides/postgres-redshift-serverless/
  - types: ["redshift-serverless"]
    # AWS regions to register databases from.
    regions:
    {{- range .RedshiftServerlessDiscoveryRegions }}
    - "{{ . }}"
    {{- end }}
    # AWS resource tags to match when registering databases.
    tags:
    {{- range $name, $value := .AWSTags }}
      "{{ $name }}": "{{ $value }}"
    {{- end }}
  {{- end }}
  {{- if .ElastiCacheDiscoveryRegions }}
  # ElastiCache databases auto-discovery.
  # For more information about ElastiCache auto-discovery: https://goteleport.com/docs/database-access/guides/redis-aws/
  - types: ["elasticache"]
    # AWS regions to register databases from.
    regions:
    {{- range .ElastiCacheDiscoveryRegions }}
    - "{{ . }}"
    {{- end }}
    # AWS resource tags to match when registering databases.
    tags:
    {{- range $name, $value := .AWSTags }}
      "{{ $name }}": "{{ $value }}"
    {{- end }}
  {{- end }}
  {{- if .MemoryDBDiscoveryRegions }}
  # MemoryDB databases auto-discovery.
  # For more information about MemoryDB auto-discovery: https://goteleport.com/docs/database-access/guides/redis-aws/
  - types: ["memorydb"]
    # AWS regions to register databases from.
    regions:
    {{- range .MemoryDBDiscoveryRegions }}
    - "{{ . }}"
    {{- end }}
    # AWS resource tags to match when registering databases.
    tags:
    {{- range $name, $value := .AWSTags }}
      "{{ $name }}": "{{ $value }}"
    {{- end }}
  {{- end }}

  # Matchers for registering Azure-hosted databases.
  {{- if or .AzureMySQLDiscoveryRegions .AzurePostgresDiscoveryRegions .AzureRedisDiscoveryRegions .AzureSQLServerDiscoveryRegions }}
  azure:
  {{- else }}
  # For more information about Azure auto-discovery:
  # MySQL/PostgreSQL: https://goteleport.com/docs/database-access/guides/azure-postgres-mysql/
  # Redis: https://goteleport.com/docs/database-access/guides/azure-redis/
  # SQL Server: https://goteleport.com/docs/database-access/guides/azure-sql-server-ad/
  #
  # azure:
  #   # Database types. Valid options are:
  #   # 'mysql' - discovers and registers Azure MySQL databases.
  #   # 'postgres' - discovers and registers Azure PostgreSQL databases.
  #   # 'redis' - discovers and registers Azure Cache for Redis databases.
  #   # 'sqlserver' - discovers and registers Azure SQL Server databases.
  # - types: ["mysql", "postgres", "redis", "sqlserver"]
  #   # Azure regions to register databases from. Valid options are:
  #   # '*' - discovers databases in all regions (default).
  #   regions: ["eastus", "westus"]
  #   # Azure subscription IDs to register databases from. Valid options are:
  #   # '*' - discovers databases in all subscriptions (default).
  #   subscriptions: ["11111111-2222-3333-4444-555555555555"]
  #   # Azure resource groups to register databases from. Valid options are:
  #   # '*' - discovers databases in all resource groups within configured subscription(s) (default).
  #   resource_groups: ["group1", "group2"]
  #   # Azure resource tags to match when registering databases.
  #   tags:
  #     "*": "*"
  {{- end }}
  {{- if or .AzureMySQLDiscoveryRegions }}
  # Azure MySQL databases auto-discovery.
  # For more information about Azure MySQL auto-discovery: https://goteleport.com/docs/database-access/guides/azure-postgres-mysql/
  - types: ["mysql"]
    # Azure subscription IDs to match.
    subscriptions:
    {{- range .AzureSubscriptions }}
    - "{{ . }}"
    {{- end }}
    # Azure resource groups to match.
    resource_groups:
    {{- range .AzureResourceGroups }}
    - "{{ . }}"
    {{- end }}
    # Azure regions to register databases from.
    regions:
    {{- range .AzureMySQLDiscoveryRegions }}
    - "{{ . }}"
    {{- end }}
    # Azure resource tags to match when registering databases.
    tags:
    {{- range $name, $value := .AzureTags }}
      "{{ $name }}": "{{ $value }}"
    {{- end }}
  {{- end }}
  {{- if or .AzurePostgresDiscoveryRegions }}
  # Azure Postgres databases auto-discovery.
  # For more information about Azure Postgres auto-discovery: https://goteleport.com/docs/database-access/guides/azure-postgres-mysql/
  - types: ["postgres"]
    # Azure subscription IDs to match.
    subscriptions:
    {{- range .AzureSubscriptions }}
    - "{{ . }}"
    {{- end }}
    # Azure resource groups to match.
    resource_groups:
    {{- range .AzureResourceGroups }}
    - "{{ . }}"
    {{- end }}
    # Azure regions to register databases from.
    regions:
    {{- range .AzurePostgresDiscoveryRegions }}
    - "{{ . }}"
    {{- end }}
    # Azure resource tags to match when registering databases.
    tags:
    {{- range $name, $value := .AzureTags }}
      "{{ $name }}": "{{ $value }}"
    {{- end }}
  {{- end }}
  {{- if or .AzureRedisDiscoveryRegions }}
  # Azure Cache For Redis databases auto-discovery.
  # For more information about Azure Cache for Redis auto-discovery: https://goteleport.com/docs/database-access/guides/azure-redis/
  - types: ["redis"]
    # Azure subscription IDs to match.
    subscriptions:
    {{- range .AzureSubscriptions }}
    - "{{ . }}"
    {{- end }}
    # Azure resource groups to match.
    resource_groups:
    {{- range .AzureResourceGroups }}
    - "{{ . }}"
    {{- end }}
    # Azure regions to register databases from.
    regions:
    {{- range .AzureRedisDiscoveryRegions }}
    - "{{ . }}"
    {{- end }}
    # Azure resource tags to match when registering databases.
    tags:
    {{- range $name, $value := .AzureTags }}
      "{{ $name }}": "{{ $value }}"
    {{- end }}
  {{- end }}
  {{- if or .AzureSQLServerDiscoveryRegions }}
  # Azure SQL server and Managed instances auto-discovery.
  # For more information about SQL server and Managed instances auto-discovery: https://goteleport.com/docs/database-access/guides/azure-sql-server-ad/
  - types: ["sqlserver"]
    # Azure subscription IDs to match.
    subscriptions:
    {{- range .AzureSubscriptions }}
    - "{{ . }}"
    {{- end }}
    # Azure resource groups to match.
    resource_groups:
    {{- range .AzureResourceGroups }}
    - "{{ . }}"
    {{- end }}
    # Azure regions to register databases from.
    regions:
    {{- range .AzureSQLServerDiscoveryRegions }}
    - "{{ . }}"
    {{- end }}
    # Azure resource tags to match when registering databases.
    tags:
    {{- range $name, $value := .AzureTags }}
      "{{ $name }}": "{{ $value }}"
    {{- end }}
  {{- end }}

  # Lists statically registered databases proxied by this agent.
  {{- if or .StaticDatabaseName .StaticDatabaseProtocol .StaticDatabaseStaticLabels .StaticDatabaseDynamicLabels }}
  databases:
  - name: "{{ .StaticDatabaseName }}"
    protocol: "{{ .StaticDatabaseProtocol }}"
    {{- if .StaticDatabaseURI }}
    uri: "{{ .StaticDatabaseURI }}"
    {{- end}}
    {{- if .DatabaseCACertFile }}
    tls:
      ca_cert_file: "{{ .DatabaseCACertFile }}"
    {{- end }}
    {{- if or .DatabaseAWSRegion .DatabaseAWSAccountID .DatabaseAWSExternalID .DatabaseAWSRedshiftClusterID .DatabaseAWSRDSInstanceID .DatabaseAWSRDSClusterID .DatabaseAWSElastiCacheGroupID .DatabaseAWSMemoryDBClusterName }}
    aws:
      {{- if .DatabaseAWSRegion }}
      region: "{{ .DatabaseAWSRegion }}"
      {{- end }}
      {{- if .DatabaseAWSAccountID }}
      account_id: "{{ .DatabaseAWSAccountID }}"
      {{- end }}
      {{- if .DatabaseAWSExternalID }}
      external_id: "{{ .DatabaseAWSExternalID }}"
      {{- end }}
      {{- if .DatabaseAWSRedshiftClusterID }}
      redshift:
        cluster_id: "{{ .DatabaseAWSRedshiftClusterID }}"
      {{- end }}
      {{- if or .DatabaseAWSRDSInstanceID .DatabaseAWSRDSClusterID }}
      rds:
        {{- if .DatabaseAWSRDSInstanceID }}
        instance_id: "{{ .DatabaseAWSRDSInstanceID }}"
        {{- end }}
        {{- if .DatabaseAWSRDSClusterID }}
        cluster_id: "{{ .DatabaseAWSRDSClusterID }}"
        {{- end }}
      {{- end }}
      {{- if .DatabaseAWSElastiCacheGroupID }}
      elasticache:
        replication_group_id: "{{ .DatabaseAWSElastiCacheGroupID }}"
      {{- end }}
      {{- if .DatabaseAWSMemoryDBClusterName }}
      memorydb:
        cluster_name: "{{ .DatabaseAWSMemoryDBClusterName }}"
      {{- end }}
    {{- end }}
    {{- if or .DatabaseADDomain .DatabaseADSPN .DatabaseADKeytabFile }}
    ad:
      {{- if .DatabaseADKeytabFile }}
      keytab_file: "{{ .DatabaseADKeytabFile }}"
      {{- end }}
      {{- if .DatabaseADDomain }}
      domain: "{{ .DatabaseADDomain }}"
      {{- end }}
      {{- if .DatabaseADSPN }}
      spn: "{{ .DatabaseADSPN }}"
      {{- end }}
      # Optional path to Kerberos configuration file. Defaults to /etc/krb5.conf.
      krb5_file: "/etc/krb5.conf"
    {{- end }}
    {{- if or .DatabaseGCPProjectID .DatabaseGCPInstanceID }}
    gcp:
      {{- if .DatabaseGCPProjectID }}
      project_id: "{{ .DatabaseGCPProjectID }}"
      {{- end }}
      {{- if .DatabaseGCPInstanceID }}
      instance_id: "{{ .DatabaseGCPInstanceID }}"
      {{- end }}
    {{- end }}
    {{- if .StaticDatabaseStaticLabels }}
    static_labels:
    {{- range $name, $value := .StaticDatabaseStaticLabels }}
      "{{ $name }}": "{{ $value }}"
    {{- end }}
    {{- end }}
    {{- if .StaticDatabaseDynamicLabels }}
    dynamic_labels:
    {{- range $name, $label := .StaticDatabaseDynamicLabels }}
    - name: "{{ $name }}"
      period: "{{ $label.Period.Duration }}"
      command:
      {{- range $command := $label.Command }}
      - {{ $command | quote }}
      {{- end }}
    {{- end }}
    {{- end }}
  {{- else }}
  #
  # databases:
  # # RDS database static configuration.
  # # RDS/Aurora databases Auto-discovery reference: https://goteleport.com/docs/database-access/guides/rds/
  # - name: rds
  #   description: AWS RDS/Aurora instance configuration example.
  #   # Supported protocols for RDS/Aurora: "postgres" or "mysql"
  #   protocol: postgres
  #   # Database connection endpoint. Must be reachable from Database Service.
  #   uri: rds-instance-1.abcdefghijklmnop.us-west-1.rds.amazonaws.com:5432
  #   # AWS specific configuration.
  #   aws:
  #     # Region the database is deployed in.
  #     region: us-west-1
  #     # RDS/Aurora specific configuration.
  #     rds:
  #       # RDS Instance ID. Only present on RDS databases.
  #       instance_id: rds-instance-1
  # # Aurora database static configuration.
  # # RDS/Aurora databases Auto-discovery reference: https://goteleport.com/docs/database-access/guides/rds/
  # - name: aurora
  #   description: AWS Aurora cluster configuration example.
  #   # Supported protocols for RDS/Aurora: "postgres" or "mysql"
  #   protocol: postgres
  #   # Database connection endpoint. Must be reachable from Database Service.
  #   uri: aurora-cluster-1.abcdefghijklmnop.us-west-1.rds.amazonaws.com:5432
  #   # AWS specific configuration.
  #   aws:
  #     # Region the database is deployed in.
  #     region: us-west-1
  #     # RDS/Aurora specific configuration.
  #     rds:
  #       # Aurora Cluster ID. Only present on Aurora databases.
  #       cluster_id: aurora-cluster-1
  # # Redshift database static configuration.
  # # For more information: https://goteleport.com/docs/database-access/guides/postgres-redshift/
  # - name: redshift
  #   description: AWS Redshift cluster configuration example.
  #   # Supported protocols for Redshift: "postgres".
  #   protocol: postgres
  #   # Database connection endpoint. Must be reachable from Database service.
  #   uri: redshift-cluster-example-1.abcdefghijklmnop.us-west-1.redshift.amazonaws.com:5439
  #   # AWS specific configuration.
  #   aws:
  #     # Region the database is deployed in.
  #     region: us-west-1
  #     # Redshift specific configuration.
  #     redshift:
  #       # Redshift Cluster ID.
  #       cluster_id: redshift-cluster-example-1
  # # ElastiCache database static configuration.
  # - name: elasticache
  #   description: AWS ElastiCache cluster configuration example.
  #   protocol: redis
  #   # Database connection endpoint. Must be reachable from Database service.
  #   uri: master.redis-cluster-example.abcdef.usw1.cache.amazonaws.com:6379
  #   # AWS specific configuration.
  #   aws:
  #     # Region the database is deployed in.
  #     region: us-west-1
  #     # ElastiCache specific configuration.
  #     elasticache:
  #       # ElastiCache replication group ID.
  #       replication_group_id: redis-cluster-example
  # # MemoryDB database static configuration.
  # - name: memorydb
  #   description: AWS MemoryDB cluster configuration example.
  #   protocol: redis
  #   # Database connection endpoint. Must be reachable from Database service.
  #   uri: clustercfg.my-memorydb.xxxxxx.memorydb.us-east-1.amazonaws.com:6379
  #   # AWS specific configuration.
  #   aws:
  #     # Region the database is deployed in.
  #     region: us-west-1
  #     # MemoryDB specific configuration.
  #     memorydb:
  #       # MemoryDB cluster name.
  #       cluster_name: my-memorydb
  # # Self-hosted static configuration.
  # - name: self-hosted
  #   description: Self-hosted database configuration.
  #   # Supported protocols for self-hosted: {{ join .DatabaseProtocols ", " }}.
  #   protocol: postgres
  #   # Database connection endpoint. Must be reachable from Database service.
  #   uri: database.example.com:5432
  {{- end }}

auth_service:
  enabled: "no"
ssh_service:
  enabled: "no"
proxy_service:
  enabled: "no"`))

// DatabaseSampleFlags specifies configuration parameters for a database agent.
type DatabaseSampleFlags struct {
	// DynamicResourcesRawLabels is the "raw" list of labels for dynamic "resources".
	DynamicResourcesRawLabels []string
	// DynamicResourcesLabels is the list of labels for dynamic "resources".
	DynamicResourcesLabels []map[string]string
	// StaticDatabaseName static database name provided by the user.
	StaticDatabaseName string
	// StaticDatabaseProtocol static databse protocol provided by the user.
	StaticDatabaseProtocol string
	// StaticDatabaseURI static database URI provided by the user.
	StaticDatabaseURI string
	// StaticDatabaseStaticLabels list of database static labels provided by
	// the user.
	StaticDatabaseStaticLabels map[string]string
	// StaticDatabaseDynamicLabels list of database dynamic labels provided by
	// the user.`
	StaticDatabaseDynamicLabels services.CommandLabels
	// StaticDatabaseRawLabels "raw" list of database labels provided by the
	// user.
	StaticDatabaseRawLabels string
	// NodeName `nodename` configuration.
	NodeName string
	// DataDir `data_dir` configuration.
	DataDir string
	// ProxyServer is the address of the proxy servers
	ProxyServer string
	// AuthToken auth server token.
	AuthToken string
	// CAPins are the SKPI hashes of the CAs used to verify the Auth Server.
	CAPins []string
	// AzureMySQLDiscoveryRegions is a list of regions Azure auto-discovery is
	// configured to discover MySQL servers in.
	AzureMySQLDiscoveryRegions []string
	// AzurePostgresDiscoveryRegions is a list of regions Azure auto-discovery is
	// configured to discover Postgres servers in.
	AzurePostgresDiscoveryRegions []string
	// AzureRedisDiscoveryRegions is a list of regions Azure auto-discovery is
	// configured to discover Azure Cache for Redis servers in.
	AzureRedisDiscoveryRegions []string
	// AzureSQLServerDiscoveryRegions is a list of regions Azure auto-discovery is
	// configured to discover Azure SQL servers and managed instances.
	AzureSQLServerDiscoveryRegions []string
	// AzureSubscriptions is a list of Azure subscriptions.
	AzureSubscriptions []string
	// AzureResourceGroups is a list of Azure resource groups.
	AzureResourceGroups []string
	// AzureTags is the list of the Azure resource tags used for Azure discoveries.
	AzureTags map[string]string
	// AzureRawTags is the "raw" list of Azure resource tags used for Azure discoveries.
	AzureRawTags string
	// RDSDiscoveryRegions is a list of regions the RDS auto-discovery is
	// configured.
	RDSDiscoveryRegions []string
	// RDSProxyDiscoveryRegions is a list of regions the RDS Proxy
	// auto-discovery is configured.
	RDSProxyDiscoveryRegions []string
	// RedshiftDiscoveryRegions is a list of regions the Redshift
	// auto-discovery is configured.
	RedshiftDiscoveryRegions []string
	// RedshiftServerlessDiscoveryRegions is a list of regions the Redshift
	// Serverless auto-discovery is configured.
	RedshiftServerlessDiscoveryRegions []string
	// ElastiCacheDiscoveryRegions is a list of regions the ElastiCache
	// auto-discovery is configured.
	ElastiCacheDiscoveryRegions []string
	// MemoryDBDiscoveryRegions is a list of regions the MemoryDB
	// auto-discovery is configured.
	MemoryDBDiscoveryRegions []string
	// AWSTags is the list of the AWS resource tags used for AWS discoveries.
	AWSTags map[string]string
	// AWSRawTags is the "raw" list of AWS resource tags used for AWS discoveries.
	AWSRawTags string
	// DatabaseProtocols is a list of database protocols supported.
	DatabaseProtocols []string
	// DatabaseAWSRegion is an optional database cloud region e.g. when using AWS RDS.
	DatabaseAWSRegion string
	// DatabaseAWSAccountID is an optional AWS account ID e.g. when using Keyspaces or DynamoDB.
	DatabaseAWSAccountID string
	// DatabaseAWSExternalID is an optional AWS database external ID, used when assuming roles.
	DatabaseAWSExternalID string
	// DatabaseAWSRedshiftClusterID is Redshift cluster identifier.
	DatabaseAWSRedshiftClusterID string
	// DatabaseAWSRDSClusterID is the RDS Aurora cluster identifier.
	DatabaseAWSRDSClusterID string
	// DatabaseAWSRDSInstanceID is the RDS instance identifier.
	DatabaseAWSRDSInstanceID string
	// DatabaseAWSElastiCacheGroupID is the ElastiCache replication group identifier.
	DatabaseAWSElastiCacheGroupID string
	// DatabaseAWSMemoryDBClusterName is the MemoryDB cluster name.
	DatabaseAWSMemoryDBClusterName string
	// DatabaseADDomain is the Active Directory domain for authentication.
	DatabaseADDomain string
	// DatabaseADSPN is the database Service Principal Name.
	DatabaseADSPN string
	// DatabaseADKeytabFile is the path to Kerberos keytab file.
	DatabaseADKeytabFile string
	// DatabaseGCPProjectID is GCP Cloud SQL project identifier.
	DatabaseGCPProjectID string
	// DatabaseGCPInstanceID is GCP Cloud SQL instance identifier.
	DatabaseGCPInstanceID string
	// DatabaseCACertFile is the database CA cert path.
	DatabaseCACertFile string
}

// CheckAndSetDefaults checks and sets default values for the flags.
func (f *DatabaseSampleFlags) CheckAndSetDefaults() error {
	conf := service.MakeDefaultConfig()
	f.DatabaseProtocols = defaults.DatabaseProtocols

	if f.NodeName == "" {
		f.NodeName = conf.Hostname
	}
	if f.DataDir == "" {
		f.DataDir = conf.DataDir
	}

	var err error
	if f.AWSTags, err = client.ParseLabelSpec(f.AWSRawTags); err != nil {
		return trace.Wrap(err)
	}
	if f.AzureTags, err = client.ParseLabelSpec(f.AzureRawTags); err != nil {
		return trace.Wrap(err)
	}

	if len(f.AWSTags) == 0 {
		f.AWSTags = map[string]string{types.Wildcard: types.Wildcard}
	}
	if len(f.AzureTags) == 0 {
		f.AzureTags = map[string]string{types.Wildcard: types.Wildcard}
	}

	if f.StaticDatabaseRawLabels != "" {
		f.StaticDatabaseStaticLabels, f.StaticDatabaseDynamicLabels, err = parseLabels(f.StaticDatabaseRawLabels)
		if err != nil {
			return trace.Wrap(err)
		}
	}

	// Labels for "resources" section.
	for i := range f.DynamicResourcesRawLabels {
		labels, err := client.ParseLabelSpec(f.DynamicResourcesRawLabels[i])
		if err != nil {
			return trace.Wrap(err)
		}
		f.DynamicResourcesLabels = append(f.DynamicResourcesLabels, labels)
	}

	return nil
}

// MakeDatabaseAgentConfigString generates a simple database agent
// configuration based on the flags provided. Returns the configuration as a
// string.
func MakeDatabaseAgentConfigString(flags DatabaseSampleFlags) (string, error) {
	err := flags.CheckAndSetDefaults()
	if err != nil {
		return "", trace.Wrap(err)
	}

	buf := new(bytes.Buffer)
	err = databaseAgentConfigurationTemplate.Execute(buf, flags)
	if err != nil {
		return "", trace.Wrap(err)
	}

	// For consistent config checking, we parse the generated config and
	// run checks on it to ensure that generated config has no errors.
	fc, err := ReadConfig(bytes.NewBuffer(buf.Bytes()))
	if err != nil {
		return "", trace.Wrap(err)
	}
	cfg := service.MakeDefaultConfig()
	if err = ApplyFileConfig(fc, cfg); err != nil {
		return "", trace.Wrap(err)
	}
	return buf.String(), nil
}

// quote quotes a string, similar to the `quote` helper from Helm.
// Implementation reference: https://github.com/Masterminds/sprig/blob/3ac42c7bc5e4be6aa534e036fb19dde4a996da2e/strings.go#L83
func quote(str string) string {
	return fmt.Sprintf("%q", str)
}<|MERGE_RESOLUTION|>--- conflicted
+++ resolved
@@ -55,11 +55,7 @@
   {{- end }}
 
 db_service:
-<<<<<<< HEAD
   enabled: true
-=======
-  enabled: "yes"
->>>>>>> de202f29
 
   # Matchers for database resources created with "tctl create" command or by the discovery service.
   # For more information about dynamic registration: https://goteleport.com/docs/database-access/guides/dynamic-registration/
