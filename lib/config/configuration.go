/*
Copyright 2015 Gravitational, Inc.

Licensed under the Apache License, Version 2.0 (the "License");
you may not use this file except in compliance with the License.
You may obtain a copy of the License at

    http://www.apache.org/licenses/LICENSE-2.0

Unless required by applicable law or agreed to in writing, software
distributed under the License is distributed on an "AS IS" BASIS,
WITHOUT WARRANTIES OR CONDITIONS OF ANY KIND, either express or implied.
See the License for the specific language governing permissions and
limitations under the License.
*/

// Package config provides facilities for configuring Teleport daemons
// including
//	- parsing YAML configuration
//	- parsing CLI flags
package config

import (
	"bufio"
	"crypto/x509"
	"io"
	stdlog "log"
	"net"
	"net/url"
	"os"
	"path/filepath"
	"regexp"
	"runtime"
	"strings"
	"time"
	"unicode"

	"golang.org/x/crypto/ssh"

	"github.com/go-ldap/ldap/v3"
	"github.com/gravitational/trace"

	"github.com/gravitational/teleport"
	"github.com/gravitational/teleport/api/constants"
	"github.com/gravitational/teleport/api/types"
	apiutils "github.com/gravitational/teleport/api/utils"
	"github.com/gravitational/teleport/lib"
	"github.com/gravitational/teleport/lib/backend"
	"github.com/gravitational/teleport/lib/backend/lite"
	"github.com/gravitational/teleport/lib/backend/memory"
	"github.com/gravitational/teleport/lib/backend/postgres"
	"github.com/gravitational/teleport/lib/client"
	"github.com/gravitational/teleport/lib/defaults"
	"github.com/gravitational/teleport/lib/limiter"
	"github.com/gravitational/teleport/lib/pam"
	"github.com/gravitational/teleport/lib/service"
	"github.com/gravitational/teleport/lib/services"
	"github.com/gravitational/teleport/lib/utils"

	log "github.com/sirupsen/logrus"
	kyaml "k8s.io/apimachinery/pkg/util/yaml"
)

// CommandLineFlags stores command line flag values, it's a much simplified subset
// of Teleport configuration (which is fully expressed via YAML config file)
type CommandLineFlags struct {
	// --name flag
	NodeName string
	// --auth-server flag
	AuthServerAddr []string
	// --token flag
	AuthToken string
	// CAPins are the SKPI hashes of the CAs used to verify the Auth Server.
	CAPins []string
	// --listen-ip flag
	ListenIP net.IP
	// --advertise-ip flag
	AdvertiseIP string
	// --config flag
	ConfigFile string
	// Bootstrap flag contains a YAML file that defines a set of resources to bootstrap
	// a cluster.
	BootstrapFile string
	// ConfigString is a base64 encoded configuration string
	// set by --config-string or TELEPORT_CONFIG environment variable
	ConfigString string
	// --roles flag
	Roles string
	// -d flag
	Debug bool

	// --insecure-no-tls flag
	DisableTLS bool

	// --labels flag
	Labels string
	// --pid-file flag
	PIDFile string
	// DiagnosticAddr is listen address for diagnostic endpoint
	DiagnosticAddr string
	// PermitUserEnvironment enables reading of ~/.tsh/environment
	// when creating a new session.
	PermitUserEnvironment bool

	// Insecure mode is controlled by --insecure flag and in this mode
	// Teleport won't check certificates when connecting to trusted clusters
	// It's useful for learning Teleport (following quick starts, etc).
	InsecureMode bool

	// FIPS mode means Teleport starts in a FedRAMP/FIPS 140-2 compliant
	// configuration.
	FIPS bool

	// SkipVersionCheck allows Teleport to connect to auth servers that
	// have an earlier major version number.
	SkipVersionCheck bool

	// AppName is the name of the application to proxy.
	AppName string

	// AppURI is the internal address of the application to proxy.
	AppURI string

	// AppPublicAddr is the public address of the application to proxy.
	AppPublicAddr string

	// DatabaseName is the name of the database to proxy.
	DatabaseName string
	// DatabaseDescription is a free-form database description.
	DatabaseDescription string
	// DatabaseProtocol is the type of the proxied database e.g. postgres or mysql.
	DatabaseProtocol string
	// DatabaseURI is the address to connect to the proxied database.
	DatabaseURI string
	// DatabaseCACertFile is the database CA cert path.
	DatabaseCACertFile string
	// DatabaseAWSRegion is an optional database cloud region e.g. when using AWS RDS.
	DatabaseAWSRegion string
	// DatabaseAWSRedshiftClusterID is Redshift cluster identifier.
	DatabaseAWSRedshiftClusterID string
	// DatabaseAWSRDSInstanceID is RDS instance identifier.
	DatabaseAWSRDSInstanceID string
	// DatabaseAWSRDSClusterID is RDS cluster (Aurora) cluster identifier.
	DatabaseAWSRDSClusterID string
	// DatabaseGCPProjectID is GCP Cloud SQL project identifier.
	DatabaseGCPProjectID string
	// DatabaseGCPInstanceID is GCP Cloud SQL instance identifier.
	DatabaseGCPInstanceID string
	// DatabaseADKeytabFile is the path to Kerberos keytab file.
	DatabaseADKeytabFile string
	// DatabaseADKrb5File is the path to krb5.conf file.
	DatabaseADKrb5File string
	// DatabaseADDomain is the Active Directory domain for authentication.
	DatabaseADDomain string
	// DatabaseADSPN is the database Service Principal Name.
	DatabaseADSPN string
	// DatabaseMySQLServerVersion is the MySQL server version reported to a client
	// if the value cannot be obtained from the database.
	DatabaseMySQLServerVersion string
}

// ReadConfigFile reads /etc/teleport.yaml (or whatever is passed via --config flag)
// and overrides values in 'cfg' structure
func ReadConfigFile(cliConfigPath string) (*FileConfig, error) {
	configFilePath := defaults.ConfigFilePath
	// --config tells us to use a specific conf. file:
	if cliConfigPath != "" {
		configFilePath = cliConfigPath
		if !utils.FileExists(configFilePath) {
			return nil, trace.NotFound("file %s is not found", configFilePath)
		}
	}
	// default config doesn't exist? quietly return:
	if !utils.FileExists(configFilePath) {
		log.Info("not using a config file")
		return nil, nil
	}
	log.Debug("reading config file: ", configFilePath)
	return ReadFromFile(configFilePath)
}

// ReadResources loads a set of resources from a file.
func ReadResources(filePath string) ([]types.Resource, error) {
	reader, err := utils.OpenFile(filePath)
	if err != nil {
		return nil, trace.Wrap(err)
	}
	defer reader.Close()
	decoder := kyaml.NewYAMLOrJSONDecoder(reader, defaults.LookaheadBufSize)
	var resources []types.Resource
	for {
		var raw services.UnknownResource
		err := decoder.Decode(&raw)
		if err != nil {
			if err == io.EOF {
				break
			}
			return nil, trace.Wrap(err)
		}
		rsc, err := services.UnmarshalResource(raw.Kind, raw.Raw)
		if err != nil {
			return nil, trace.Wrap(err)
		}
		resources = append(resources, rsc)
	}
	return resources, nil
}

// ApplyFileConfig applies configuration from a YAML file to Teleport
// runtime config
func ApplyFileConfig(fc *FileConfig, cfg *service.Config) error {
	var err error

	// no config file? no problem
	if fc == nil {
		return nil
	}
	// merge file-based config with defaults in 'cfg'
	if fc.Auth.Disabled() {
		cfg.Auth.Enabled = false
	}
	if fc.SSH.Disabled() {
		cfg.SSH.Enabled = false
	}
	if fc.Proxy.Disabled() {
		cfg.Proxy.Enabled = false
	}
	if fc.Kube.Enabled() {
		cfg.Kube.Enabled = true
	}
	if fc.Apps.Disabled() {
		cfg.Apps.Enabled = false
	}
	if fc.Databases.Disabled() {
		cfg.Databases.Enabled = false
	}
	if fc.Metrics.Disabled() {
		cfg.Metrics.Enabled = false
	}
	if fc.WindowsDesktop.Disabled() {
		cfg.WindowsDesktop.Enabled = false
	}
	applyString(fc.NodeName, &cfg.Hostname)

	// apply "advertise_ip" setting:
	advertiseIP := fc.AdvertiseIP
	if advertiseIP != "" {
		if _, _, err := utils.ParseAdvertiseAddr(advertiseIP); err != nil {
			return trace.Wrap(err)
		}
		cfg.AdvertiseIP = advertiseIP
	}
	cfg.PIDFile = fc.PIDFile

	// config file has auth servers in there?
	if len(fc.AuthServers) > 0 {
		cfg.AuthServers = make([]utils.NetAddr, 0, len(fc.AuthServers))
		for _, as := range fc.AuthServers {
			addr, err := utils.ParseHostPortAddr(as, defaults.AuthListenPort)
			if err != nil {
				return trace.Wrap(err)
			}

			if err != nil {
				return trace.Errorf("cannot parse auth server address: '%v'", as)
			}
			cfg.AuthServers = append(cfg.AuthServers, *addr)
		}
	}

	if err := applyTokenConfig(fc, cfg); err != nil {
		return trace.Wrap(err)
	}

	if fc.Global.DataDir != "" {
		cfg.DataDir = fc.Global.DataDir
		cfg.Auth.StorageConfig.Params["path"] = cfg.DataDir
	}

	// If a backend is specified, override the defaults.
	if fc.Storage.Type != "" {
		// If the alternative name "dir" is given, update it to "lite".
		if fc.Storage.Type == lite.AlternativeName {
			fc.Storage.Type = lite.GetName()
		}
		// If the alternative name "cockroachdb" is given, update it to "postgres".
		if fc.Storage.Type == postgres.AlternativeName {
			fc.Storage.Type = postgres.GetName()
		}

		// Fix yamlv2 issue with nested storage sections.
		fc.Storage.Params.Cleanse()

		cfg.Auth.StorageConfig = fc.Storage
		// backend is specified, but no path is set, set a reasonable default
		_, pathSet := cfg.Auth.StorageConfig.Params[defaults.BackendPath]
		if cfg.Auth.StorageConfig.Type == lite.GetName() && !pathSet {
			if cfg.Auth.StorageConfig.Params == nil {
				cfg.Auth.StorageConfig.Params = make(backend.Params)
			}
			cfg.Auth.StorageConfig.Params[defaults.BackendPath] = filepath.Join(cfg.DataDir, defaults.BackendDir)
		}
	} else {
		// Set a reasonable default.
		cfg.Auth.StorageConfig.Params[defaults.BackendPath] = filepath.Join(cfg.DataDir, defaults.BackendDir)
	}

	// apply logger settings
	err = applyLogConfig(fc.Logger, cfg)
	if err != nil {
		return trace.Wrap(err)
	}

	if fc.CachePolicy.TTL != "" {
		log.Warn("cache.ttl config option is deprecated and will be ignored, caches no longer attempt to anticipate resource expiration.")
	}
	if fc.CachePolicy.Type == memory.GetName() {
		log.Debugf("cache.type config option is explicitly set to %v.", memory.GetName())
	} else if fc.CachePolicy.Type != "" {
		log.Warn("cache.type config option is deprecated and will be ignored, caches are always in memory in this version.")
	}

	// apply cache policy for node and proxy
	cachePolicy, err := fc.CachePolicy.Parse()
	if err != nil {
		return trace.Wrap(err)
	}
	cfg.CachePolicy = *cachePolicy

	// Apply (TLS) cipher suites and (SSH) ciphers, KEX algorithms, and MAC
	// algorithms.
	if len(fc.CipherSuites) > 0 {
		cipherSuites, err := utils.CipherSuiteMapping(fc.CipherSuites)
		if err != nil {
			return trace.Wrap(err)
		}
		cfg.CipherSuites = cipherSuites
	}
	if fc.Ciphers != nil {
		cfg.Ciphers = fc.Ciphers
	}
	if fc.KEXAlgorithms != nil {
		cfg.KEXAlgorithms = fc.KEXAlgorithms
	}
	if fc.MACAlgorithms != nil {
		cfg.MACAlgorithms = fc.MACAlgorithms
	}
	if fc.CASignatureAlgorithm != nil {
		log.Warn("ca_signing_algo config option is deprecated and will be removed in a future release, Teleport defaults to rsa-sha2-512.")
	}

	// Read in how nodes will validate the CA. A single empty string in the file
	// conf should indicate no pins.
	if err = cfg.ApplyCAPins(fc.CAPin); err != nil {
		return trace.Wrap(err)
	}

	// Set diagnostic address
	if fc.DiagAddr != "" {
		// Validate address
		parsed, err := utils.ParseAddr(fc.DiagAddr)
		if err != nil {
			return trace.Wrap(err)
		}
		cfg.DiagnosticAddr = *parsed
	}

	// apply connection throttling:
	limiters := []*limiter.Config{
		&cfg.SSH.Limiter,
		&cfg.Auth.Limiter,
		&cfg.Proxy.Limiter,
		&cfg.Databases.Limiter,
		&cfg.Kube.Limiter,
		&cfg.WindowsDesktop.ConnLimiter,
	}
	for _, l := range limiters {
		if fc.Limits.MaxConnections > 0 {
			l.MaxConnections = fc.Limits.MaxConnections
		}
		if fc.Limits.MaxUsers > 0 {
			l.MaxNumberOfUsers = fc.Limits.MaxUsers
		}
		for _, rate := range fc.Limits.Rates {
			l.Rates = append(l.Rates, limiter.Rate{
				Period:  rate.Period,
				Average: rate.Average,
				Burst:   rate.Burst,
			})
		}
	}

	applyConfigVersion(fc, cfg)

	// Apply configuration for "auth_service", "proxy_service", "ssh_service",
	// and "app_service" if they are enabled.
	if fc.Auth.Enabled() {
		err = applyAuthConfig(fc, cfg)
		if err != nil {
			return trace.Wrap(err)
		}
	}
	if fc.Proxy.Enabled() {
		err = applyProxyConfig(fc, cfg)
		if err != nil {
			return trace.Wrap(err)
		}
	}
	if fc.SSH.Enabled() {
		err = applySSHConfig(fc, cfg)
		if err != nil {
			return trace.Wrap(err)
		}
	}
	if fc.Kube.Enabled() {
		if err := applyKubeConfig(fc, cfg); err != nil {
			return trace.Wrap(err)
		}
	}
	if fc.Apps.Enabled() {
		if err := applyAppsConfig(fc, cfg); err != nil {
			return trace.Wrap(err)
		}
	}
	if fc.Databases.Enabled() {
		if err := applyDatabasesConfig(fc, cfg); err != nil {
			return trace.Wrap(err)
		}
	}
	if fc.Metrics.Enabled() {
		if err := applyMetricsConfig(fc, cfg); err != nil {
			return trace.Wrap(err)
		}
	}
	if fc.WindowsDesktop.Enabled() {
		if err := applyWindowsDesktopConfig(fc, cfg); err != nil {
			return trace.Wrap(err)
		}
	}
	if fc.Tracing.Enabled() {
		if err := applyTracingConfig(fc, cfg); err != nil {
			return trace.Wrap(err)
		}
	}

	return nil
}

func applyLogConfig(loggerConfig Log, cfg *service.Config) error {
	logger := log.StandardLogger()

	switch loggerConfig.Output {
	case "":
		break // not set
	case "stderr", "error", "2":
		logger.SetOutput(os.Stderr)
		cfg.Console = io.Discard // disable console printing
	case "stdout", "out", "1":
		logger.SetOutput(os.Stdout)
		cfg.Console = io.Discard // disable console printing
	case teleport.Syslog:
		err := utils.SwitchLoggerToSyslog(logger)
		if err != nil {
			// this error will go to stderr
			log.Errorf("Failed to switch logging to syslog: %v.", err)
		}
	default:
		// assume it's a file path:
		logFile, err := os.Create(loggerConfig.Output)
		if err != nil {
			return trace.Wrap(err, "failed to create the log file")
		}
		logger.SetOutput(logFile)
	}

	switch strings.ToLower(loggerConfig.Severity) {
	case "", "info":
		logger.SetLevel(log.InfoLevel)
	case "err", "error":
		logger.SetLevel(log.ErrorLevel)
	case teleport.DebugLevel:
		logger.SetLevel(log.DebugLevel)
	case "warn", "warning":
		logger.SetLevel(log.WarnLevel)
	default:
		return trace.BadParameter("unsupported logger severity: %q", loggerConfig.Severity)
	}

	switch strings.ToLower(loggerConfig.Format.Output) {
	case "":
		fallthrough // not set. defaults to 'text'
	case "text":
		formatter := &utils.TextFormatter{
			ExtraFields:  loggerConfig.Format.ExtraFields,
			EnableColors: trace.IsTerminal(os.Stderr),
		}

		if err := formatter.CheckAndSetDefaults(); err != nil {
			return trace.Wrap(err)
		}

		logger.SetFormatter(formatter)
	case "json":
		formatter := &utils.JSONFormatter{
			ExtraFields: loggerConfig.Format.ExtraFields,
		}

		if err := formatter.CheckAndSetDefaults(); err != nil {
			return trace.Wrap(err)
		}

		logger.SetFormatter(formatter)
		stdlog.SetOutput(io.Discard) // disable the standard logger used by external dependencies
		stdlog.SetFlags(0)
	default:
		return trace.BadParameter("unsupported log output format : %q", loggerConfig.Format.Output)
	}

	cfg.Log = logger
	return nil
}

// applyAuthConfig applies file configuration for the "auth_service" section.
func applyAuthConfig(fc *FileConfig, cfg *service.Config) error {
	var err error

	if fc.Auth.KubeconfigFile != "" {
		warningMessage := "The auth_service no longer needs kubeconfig_file. It has " +
			"been moved to proxy_service section. This setting is ignored."
		log.Warning(warningMessage)
	}
	cfg.Auth.EnableProxyProtocol, err = utils.ParseOnOff("proxy_protocol", fc.Auth.ProxyProtocol, true)
	if err != nil {
		return trace.Wrap(err)
	}
	if fc.Auth.ListenAddress != "" {
		addr, err := utils.ParseHostPortAddr(fc.Auth.ListenAddress, int(defaults.AuthListenPort))
		if err != nil {
			return trace.Wrap(err)
		}
		cfg.Auth.ListenAddr = *addr
		cfg.AuthServers = append(cfg.AuthServers, *addr)
	}
	for _, t := range fc.Auth.ReverseTunnels {
		tun, err := t.ConvertAndValidate()
		if err != nil {
			return trace.Wrap(err)
		}
		cfg.ReverseTunnels = append(cfg.ReverseTunnels, tun)
	}
	if len(fc.Auth.PublicAddr) != 0 {
		addrs, err := utils.AddrsFromStrings(fc.Auth.PublicAddr, defaults.AuthListenPort)
		if err != nil {
			return trace.Wrap(err)
		}
		cfg.Auth.PublicAddrs = addrs
	}
	// read in cluster name from file configuration and create services.ClusterName
	cfg.Auth.ClusterName, err = fc.Auth.ClusterName.Parse()
	if err != nil {
		return trace.Wrap(err)
	}
	// read in static tokens from file configuration and create services.StaticTokens
	if fc.Auth.StaticTokens != nil {
		cfg.Auth.StaticTokens, err = fc.Auth.StaticTokens.Parse()
		if err != nil {
			return trace.Wrap(err)
		}
	}
	// read in and set authentication preferences
	if fc.Auth.Authentication != nil {
		cfg.Auth.Preference, err = fc.Auth.Authentication.Parse()
		if err != nil {
			return trace.Wrap(err)
		}
	}

	if fc.Auth.MessageOfTheDay != "" {
		cfg.Auth.Preference.SetMessageOfTheDay(fc.Auth.MessageOfTheDay)
	}

	if fc.Auth.DisconnectExpiredCert != nil {
		cfg.Auth.Preference.SetOrigin(types.OriginConfigFile)
		cfg.Auth.Preference.SetDisconnectExpiredCert(fc.Auth.DisconnectExpiredCert.Value)
	}

	if !cfg.Auth.Preference.GetAllowLocalAuth() && cfg.Auth.Preference.GetSecondFactor() != constants.SecondFactorOff {
		warningMessage := "Second factor settings will have no affect because local " +
			"authentication is disabled. Update file configuration and remove " +
			"\"second_factor\" field to get rid of this error message."
		log.Warnf(warningMessage)
	}

	// Set cluster audit configuration from file configuration.
	auditConfigSpec, err := services.ClusterAuditConfigSpecFromObject(fc.Storage.Params)
	if err != nil {
		return trace.Wrap(err)
	}
	auditConfigSpec.Type = fc.Storage.Type
	cfg.Auth.AuditConfig, err = types.NewClusterAuditConfig(*auditConfigSpec)
	if err != nil {
		return trace.Wrap(err)
	}

	// Set cluster networking configuration from file configuration.
	cfg.Auth.NetworkingConfig, err = types.NewClusterNetworkingConfigFromConfigFile(types.ClusterNetworkingConfigSpecV2{
		ClientIdleTimeout:        fc.Auth.ClientIdleTimeout,
		ClientIdleTimeoutMessage: fc.Auth.ClientIdleTimeoutMessage,
		WebIdleTimeout:           fc.Auth.WebIdleTimeout,
		KeepAliveInterval:        fc.Auth.KeepAliveInterval,
		KeepAliveCountMax:        fc.Auth.KeepAliveCountMax,
		SessionControlTimeout:    fc.Auth.SessionControlTimeout,
		ProxyListenerMode:        fc.Auth.ProxyListenerMode,
		RoutingStrategy:          fc.Auth.RoutingStrategy,
		TunnelStrategy:           fc.Auth.TunnelStrategy,
	})
	if err != nil {
		return trace.Wrap(err)
	}

	// Only override session recording configuration if either field is
	// specified in file configuration.
	if fc.Auth.SessionRecording != "" || fc.Auth.ProxyChecksHostKeys != nil {
		cfg.Auth.SessionRecordingConfig, err = types.NewSessionRecordingConfigFromConfigFile(types.SessionRecordingConfigSpecV2{
			Mode:                fc.Auth.SessionRecording,
			ProxyChecksHostKeys: fc.Auth.ProxyChecksHostKeys,
		})
		if err != nil {
			return trace.Wrap(err)
		}
	}

	if err := applyKeyStoreConfig(fc, cfg); err != nil {
		return trace.Wrap(err)
	}

	// read in and set the license file path (not used in open-source version)
	licenseFile := fc.Auth.LicenseFile
	if licenseFile != "" {
		if filepath.IsAbs(licenseFile) {
			cfg.Auth.LicenseFile = licenseFile
		} else {
			cfg.Auth.LicenseFile = filepath.Join(cfg.DataDir, licenseFile)
		}
	}

	return nil
}

func applyKeyStoreConfig(fc *FileConfig, cfg *service.Config) error {
	if fc.Auth.CAKeyParams == nil {
		return nil
	}

	if fc.Auth.CAKeyParams.PKCS11.ModulePath != "" {
		fi, err := utils.StatFile(fc.Auth.CAKeyParams.PKCS11.ModulePath)
		if err != nil {
			return trace.Wrap(err)
		}

		const worldWritableBits = 0o002
		if fi.Mode().Perm()&worldWritableBits != 0 {
			return trace.Errorf(
				"PKCS11 library (%s) must not be world-writable",
				fc.Auth.CAKeyParams.PKCS11.ModulePath,
			)
		}

		cfg.Auth.KeyStore.Path = fc.Auth.CAKeyParams.PKCS11.ModulePath
	}

	cfg.Auth.KeyStore.TokenLabel = fc.Auth.CAKeyParams.PKCS11.TokenLabel
	cfg.Auth.KeyStore.SlotNumber = fc.Auth.CAKeyParams.PKCS11.SlotNumber

	cfg.Auth.KeyStore.Pin = fc.Auth.CAKeyParams.PKCS11.Pin
	if fc.Auth.CAKeyParams.PKCS11.PinPath != "" {
		if fc.Auth.CAKeyParams.PKCS11.Pin != "" {
			return trace.BadParameter("can not set both pin and pin_path")
		}

		fi, err := utils.StatFile(fc.Auth.CAKeyParams.PKCS11.PinPath)
		if err != nil {
			return trace.Wrap(err)
		}

		const worldReadableBits = 0o004
		if fi.Mode().Perm()&worldReadableBits != 0 {
			return trace.Errorf(
				"HSM pin file (%s) must not be world-readable",
				fc.Auth.CAKeyParams.PKCS11.PinPath,
			)
		}

		pinBytes, err := os.ReadFile(fc.Auth.CAKeyParams.PKCS11.PinPath)
		if err != nil {
			return trace.Wrap(err)
		}
		pin := strings.TrimRight(string(pinBytes), "\r\n")
		cfg.Auth.KeyStore.Pin = pin
	}
	return nil
}

// applyProxyConfig applies file configuration for the "proxy_service" section.
func applyProxyConfig(fc *FileConfig, cfg *service.Config) error {
	var err error

	cfg.Proxy.EnableProxyProtocol, err = utils.ParseOnOff("proxy_protocol", fc.Proxy.ProxyProtocol, true)
	if err != nil {
		return trace.Wrap(err)
	}
	if fc.Proxy.ListenAddress != "" {
		addr, err := utils.ParseHostPortAddr(fc.Proxy.ListenAddress, defaults.SSHProxyListenPort)
		if err != nil {
			return trace.Wrap(err)
		}
		cfg.Proxy.SSHAddr = *addr
	}
	if fc.Proxy.WebAddr != "" {
		addr, err := utils.ParseHostPortAddr(fc.Proxy.WebAddr, defaults.HTTPListenPort)
		if err != nil {
			return trace.Wrap(err)
		}
		cfg.Proxy.WebAddr = *addr
	}
	if fc.Proxy.TunAddr != "" {
		addr, err := utils.ParseHostPortAddr(fc.Proxy.TunAddr, defaults.SSHProxyTunnelListenPort)
		if err != nil {
			return trace.Wrap(err)
		}
		cfg.Proxy.ReverseTunnelListenAddr = *addr
	}
	if fc.Proxy.MySQLAddr != "" {
		addr, err := utils.ParseHostPortAddr(fc.Proxy.MySQLAddr, defaults.MySQLListenPort)
		if err != nil {
			return trace.Wrap(err)
		}
		cfg.Proxy.MySQLAddr = *addr
	}
	if fc.Proxy.PostgresAddr != "" {
		addr, err := utils.ParseHostPortAddr(fc.Proxy.PostgresAddr, defaults.PostgresListenPort)
		if err != nil {
			return trace.Wrap(err)
		}
		cfg.Proxy.PostgresAddr = *addr
	}
	if fc.Proxy.MongoAddr != "" {
		addr, err := utils.ParseHostPortAddr(fc.Proxy.MongoAddr, defaults.MongoListenPort)
		if err != nil {
			return trace.Wrap(err)
		}
		cfg.Proxy.MongoAddr = *addr
	}
	if fc.Proxy.PeerAddr != "" {
		addr, err := utils.ParseHostPortAddr(fc.Proxy.PeerAddr, int(defaults.ProxyPeeringListenPort))
		if err != nil {
			return trace.Wrap(err)
		}
		cfg.Proxy.PeerAddr = *addr
	}

	// This is the legacy format. Continue to support it forever, but ideally
	// users now use the list format below.
	if fc.Proxy.KeyFile != "" || fc.Proxy.CertFile != "" {
		cfg.Proxy.KeyPairs = append(cfg.Proxy.KeyPairs, service.KeyPairPath{
			PrivateKey:  fc.Proxy.KeyFile,
			Certificate: fc.Proxy.CertFile,
		})
	}
	for _, p := range fc.Proxy.KeyPairs {
		// Check that the certificate exists on disk. This exists to provide the
		// user a sensible error message.
		if !utils.FileExists(p.PrivateKey) {
			return trace.Errorf("https private key does not exist: %s", p.PrivateKey)
		}
		if !utils.FileExists(p.Certificate) {
			return trace.Errorf("https cert does not exist: %s", p.Certificate)
		}

		// Read in certificate from disk. If Teleport finds a self-signed
		// certificate chain, log a warning, and then accept whatever certificate
		// was passed. If the certificate is not self-signed, verify the certificate
		// chain from leaf to root with the trust store on the computer so browsers
		// don't complain.
		certificateChainBytes, err := utils.ReadPath(p.Certificate)
		if err != nil {
			return trace.Wrap(err)
		}
		certificateChain, err := utils.ReadCertificateChain(certificateChainBytes)
		if err != nil {
			return trace.Wrap(err)
		}
		if utils.IsSelfSigned(certificateChain) {
			warningMessage := "Starting Teleport with a self-signed TLS certificate, this is " +
				"not safe for production clusters. Using a self-signed certificate opens " +
				"Teleport users to Man-in-the-Middle attacks."
			log.Warnf(warningMessage)
		} else {
			if err := utils.VerifyCertificateChain(certificateChain); err != nil {
				return trace.BadParameter("unable to verify HTTPS certificate chain in %v: %s",
					fc.Proxy.CertFile, utils.UserMessageFromError(err))
			}
		}

		cfg.Proxy.KeyPairs = append(cfg.Proxy.KeyPairs, service.KeyPairPath{
			PrivateKey:  p.PrivateKey,
			Certificate: p.Certificate,
		})
	}

	// apply kubernetes proxy config, by default kube proxy is disabled
	legacyKube := fc.Proxy.Kube.Configured() && fc.Proxy.Kube.Enabled()
	newKube := fc.Proxy.KubeAddr != "" || len(fc.Proxy.KubePublicAddr) > 0
	switch {
	case legacyKube && !newKube:
		cfg.Proxy.Kube.Enabled = true
		cfg.Proxy.Kube.LegacyKubeProxy = true
		if fc.Proxy.Kube.KubeconfigFile != "" {
			cfg.Proxy.Kube.KubeconfigPath = fc.Proxy.Kube.KubeconfigFile
		}
		if fc.Proxy.Kube.ListenAddress != "" {
			addr, err := utils.ParseHostPortAddr(fc.Proxy.Kube.ListenAddress, int(defaults.KubeListenPort))
			if err != nil {
				return trace.Wrap(err)
			}
			cfg.Proxy.Kube.ListenAddr = *addr
		}
		if len(fc.Proxy.Kube.PublicAddr) != 0 {
			addrs, err := utils.AddrsFromStrings(fc.Proxy.Kube.PublicAddr, defaults.KubeListenPort)
			if err != nil {
				return trace.Wrap(err)
			}
			cfg.Proxy.Kube.PublicAddrs = addrs
		}
	case !legacyKube && newKube:
		// New kubernetes format (kubernetes_service +
		// proxy_service.kube_listen_addr) is only relevant in the config file
		// format. Under the hood, we use the same cfg.Proxy.Kube field to
		// enable it.
		if len(fc.Proxy.KubePublicAddr) > 0 && fc.Proxy.KubeAddr == "" {
			return trace.BadParameter("kube_listen_addr must be set when kube_public_addr is set")
		}
		cfg.Proxy.Kube.Enabled = true
		addr, err := utils.ParseHostPortAddr(fc.Proxy.KubeAddr, int(defaults.KubeListenPort))
		if err != nil {
			return trace.Wrap(err)
		}
		cfg.Proxy.Kube.ListenAddr = *addr

		publicAddrs, err := utils.AddrsFromStrings(fc.Proxy.KubePublicAddr, defaults.KubeListenPort)
		if err != nil {
			return trace.Wrap(err)
		}
		cfg.Proxy.Kube.PublicAddrs = publicAddrs
	case legacyKube && newKube:
		return trace.BadParameter("proxy_service should either set kube_listen_addr/kube_public_addr or kubernetes.enabled, not both; keep kubernetes.enabled if you don't enable kubernetes_service, or keep kube_listen_addr otherwise")
	case !legacyKube && !newKube:
		if fc.Version == defaults.TeleportConfigVersionV2 {
			// Always enable kube service if using config V2 (TLS routing is supported)
			cfg.Proxy.Kube.Enabled = true
		}
	}
	if len(fc.Proxy.PublicAddr) != 0 {
		addrs, err := utils.AddrsFromStrings(fc.Proxy.PublicAddr, cfg.Proxy.WebAddr.Port(defaults.HTTPListenPort))
		if err != nil {
			return trace.Wrap(err)
		}
		cfg.Proxy.PublicAddrs = addrs
	}
	if len(fc.Proxy.SSHPublicAddr) != 0 {
		addrs, err := utils.AddrsFromStrings(fc.Proxy.SSHPublicAddr, defaults.SSHProxyListenPort)
		if err != nil {
			return trace.Wrap(err)
		}
		cfg.Proxy.SSHPublicAddrs = addrs
	}
	if len(fc.Proxy.TunnelPublicAddr) != 0 {
		addrs, err := utils.AddrsFromStrings(fc.Proxy.TunnelPublicAddr, defaults.SSHProxyTunnelListenPort)
		if err != nil {
			return trace.Wrap(err)
		}
		cfg.Proxy.TunnelPublicAddrs = addrs
	}
	if len(fc.Proxy.PostgresPublicAddr) != 0 {
		defaultPort := getPostgresDefaultPort(cfg)
		addrs, err := utils.AddrsFromStrings(fc.Proxy.PostgresPublicAddr, defaultPort)
		if err != nil {
			return trace.Wrap(err)
		}
		cfg.Proxy.PostgresPublicAddrs = addrs
	}

	if len(fc.Proxy.MySQLPublicAddr) != 0 {
		if fc.Proxy.MySQLAddr == "" {
			return trace.BadParameter("mysql_listen_addr must be set when mysql_public_addr is set")
		}
		// MySQL proxy is listening on a separate port.
		addrs, err := utils.AddrsFromStrings(fc.Proxy.MySQLPublicAddr, defaults.MySQLListenPort)
		if err != nil {
			return trace.Wrap(err)
		}
		cfg.Proxy.MySQLPublicAddrs = addrs
	}

	if len(fc.Proxy.MongoPublicAddr) != 0 {
		if fc.Proxy.MongoAddr == "" {
			return trace.BadParameter("mongo_listen_addr must be set when mongo_public_addr is set")
		}
		addrs, err := utils.AddrsFromStrings(fc.Proxy.MongoPublicAddr, defaults.MongoListenPort)
		if err != nil {
			return trace.Wrap(err)
		}
		cfg.Proxy.MongoPublicAddrs = addrs
	}
	if fc.Proxy.PeerPublicAddr != "" {
		if fc.Proxy.PeerAddr == "" {
			return trace.BadParameter("peer_listen_addr must be set when peer_public_addr is set")
		}
		addr, err := utils.ParseHostPortAddr(fc.Proxy.PeerPublicAddr, int(defaults.ProxyPeeringListenPort))
		if err != nil {
			return trace.Wrap(err)
		}
		cfg.Proxy.PeerPublicAddr = *addr
	}

	acme, err := fc.Proxy.ACME.Parse()
	if err != nil {
		return trace.Wrap(err)
	}
	cfg.Proxy.ACME = *acme

	applyDefaultProxyListenerAddresses(cfg)

	return nil
}

func getPostgresDefaultPort(cfg *service.Config) int {
	if !cfg.Proxy.PostgresAddr.IsEmpty() {
		// If the proxy.PostgresAddr flag was provided return port
		// from PostgresAddr address or default PostgresListenPort.
		return cfg.Proxy.PostgresAddr.Port(defaults.PostgresListenPort)
	}
	// Postgres proxy is multiplexed on the web proxy port. If the proxy is
	// not specified here explicitly, prefer defaults in the following
	// order, depending on what's set:
	//   1. Web proxy public port
	//   2. Web proxy listen port
	//   3. Web proxy default listen port
	if len(cfg.Proxy.PublicAddrs) != 0 {
		return cfg.Proxy.PublicAddrs[0].Port(defaults.HTTPListenPort)
	}
	return cfg.Proxy.WebAddr.Port(defaults.HTTPListenPort)
}

func applyDefaultProxyListenerAddresses(cfg *service.Config) {
	if cfg.Version == defaults.TeleportConfigVersionV2 {
		// For v2 configuration if an address is not provided don't fallback to the default values.
		return
	}

	// For v1 configuration check if address was set in config file if
	// not fallback to the default listener address.
	if cfg.Proxy.WebAddr.IsEmpty() {
		cfg.Proxy.WebAddr = *defaults.ProxyWebListenAddr()
	}
	if cfg.Proxy.SSHAddr.IsEmpty() {
		cfg.Proxy.SSHAddr = *defaults.ProxyListenAddr()
	}
	if cfg.Proxy.ReverseTunnelListenAddr.IsEmpty() {
		cfg.Proxy.ReverseTunnelListenAddr = *defaults.ReverseTunnelListenAddr()
	}
	if cfg.Proxy.Kube.ListenAddr.IsEmpty() && cfg.Proxy.Kube.Enabled {
		cfg.Proxy.Kube.ListenAddr = *defaults.KubeProxyListenAddr()
	}
}

// applySSHConfig applies file configuration for the "ssh_service" section.
func applySSHConfig(fc *FileConfig, cfg *service.Config) (err error) {
	if fc.SSH.ListenAddress != "" {
		addr, err := utils.ParseHostPortAddr(fc.SSH.ListenAddress, int(defaults.SSHServerListenPort))
		if err != nil {
			return trace.Wrap(err)
		}
		cfg.SSH.Addr = *addr
	}
	if fc.SSH.Labels != nil {
		cfg.SSH.Labels = make(map[string]string)
		for k, v := range fc.SSH.Labels {
			cfg.SSH.Labels[k] = v
		}
	}
	if fc.SSH.Commands != nil {
		cfg.SSH.CmdLabels = make(services.CommandLabels)
		for _, cmdLabel := range fc.SSH.Commands {
			cfg.SSH.CmdLabels[cmdLabel.Name] = &types.CommandLabelV2{
				Period:  types.NewDuration(cmdLabel.Period),
				Command: cmdLabel.Command,
				Result:  "",
			}
		}
	}
	if fc.SSH.Namespace != "" {
		cfg.SSH.Namespace = fc.SSH.Namespace
	}
	if fc.SSH.PermitUserEnvironment {
		cfg.SSH.PermitUserEnvironment = true
	}
	if fc.SSH.DisableCreateHostUser || runtime.GOOS != constants.LinuxOS {
		cfg.SSH.DisableCreateHostUser = true
		if runtime.GOOS != constants.LinuxOS {
			log.Debugln("Disabling host user creation as this feature is only available on Linux")
		}
	}
	if fc.SSH.PAM != nil {
		cfg.SSH.PAM = fc.SSH.PAM.Parse()

		// If PAM is enabled, make sure that Teleport was built with PAM support
		// and the PAM library was found at runtime.
		if cfg.SSH.PAM.Enabled {
			if !pam.BuildHasPAM() {
				errorMessage := "Unable to start Teleport: PAM was enabled in file configuration but this \n" +
					"Teleport binary was built without PAM support. To continue either download a \n" +
					"Teleport binary build with PAM support from https://goteleport.com/teleport \n" +
					"or disable PAM in file configuration."
				return trace.BadParameter(errorMessage)
			}
			if !pam.SystemHasPAM() {
				errorMessage := "Unable to start Teleport: PAM was enabled in file configuration but this \n" +
					"system does not have the needed PAM library installed. To continue either \n" +
					"install libpam or disable PAM in file configuration."
				return trace.BadParameter(errorMessage)
			}
		}
	}
	if len(fc.SSH.PublicAddr) != 0 {
		addrs, err := utils.AddrsFromStrings(fc.SSH.PublicAddr, defaults.SSHServerListenPort)
		if err != nil {
			return trace.Wrap(err)
		}
		cfg.SSH.PublicAddrs = addrs
	}
	if fc.SSH.BPF != nil {
		cfg.SSH.BPF = fc.SSH.BPF.Parse()
	}
	if fc.SSH.RestrictedSession != nil {
		rs, err := fc.SSH.RestrictedSession.Parse()
		if err != nil {
			return trace.Wrap(err)
		}
		cfg.SSH.RestrictedSession = rs
	}

	cfg.SSH.AllowTCPForwarding = fc.SSH.AllowTCPForwarding()

	cfg.SSH.X11, err = fc.SSH.X11ServerConfig()
	if err != nil {
		return trace.Wrap(err)
	}

	for _, matcher := range fc.SSH.AWSMatchers {
		cfg.SSH.AWSMatchers = append(cfg.SSH.AWSMatchers,
			services.AWSMatcher{
				Types:   matcher.Matcher.Types,
				Regions: matcher.Matcher.Regions,
				Tags:    matcher.Matcher.Tags,
				Params: services.InstallerParams{
					JoinMethod: matcher.InstallParams.JoinParams.Method,
					JoinToken:  matcher.InstallParams.JoinParams.TokenName,
				},
				SSM: &services.AWSSSM{DocumentName: matcher.SSM.DocumentName},
			})
	}

	return nil
}

// applyKubeConfig applies file configuration for the "kubernetes_service" section.
func applyKubeConfig(fc *FileConfig, cfg *service.Config) error {
	if fc.Kube.ListenAddress != "" {
		addr, err := utils.ParseHostPortAddr(fc.Kube.ListenAddress, int(defaults.SSHProxyListenPort))
		if err != nil {
			return trace.Wrap(err)
		}
		cfg.Kube.ListenAddr = addr
	}
	if len(fc.Kube.PublicAddr) != 0 {
		addrs, err := utils.AddrsFromStrings(fc.Kube.PublicAddr, defaults.KubeListenPort)
		if err != nil {
			return trace.Wrap(err)
		}
		cfg.Kube.PublicAddrs = addrs
	}

	if fc.Kube.KubeconfigFile != "" {
		cfg.Kube.KubeconfigPath = fc.Kube.KubeconfigFile
	}
	if fc.Kube.KubeClusterName != "" {
		cfg.Kube.KubeClusterName = fc.Kube.KubeClusterName
	}
	if fc.Kube.StaticLabels != nil {
		cfg.Kube.StaticLabels = make(map[string]string)
		for k, v := range fc.Kube.StaticLabels {
			cfg.Kube.StaticLabels[k] = v
		}
	}
	if fc.Kube.DynamicLabels != nil {
		cfg.Kube.DynamicLabels = make(services.CommandLabels)
		for _, cmdLabel := range fc.Kube.DynamicLabels {
			cfg.Kube.DynamicLabels[cmdLabel.Name] = &types.CommandLabelV2{
				Period:  types.NewDuration(cmdLabel.Period),
				Command: cmdLabel.Command,
				Result:  "",
			}
		}
	}

	// Sanity check the local proxy config, so that users don't forget to
	// enable the k8s endpoint there.
	if fc.Proxy.Enabled() && fc.Proxy.Kube.Disabled() && fc.Proxy.KubeAddr == "" {
		log.Warning("both kubernetes_service and proxy_service are enabled, but proxy_service doesn't set kube_listen_addr; consider setting kube_listen_addr on proxy_service, to handle incoming Kubernetes requests")
	}
	return nil
}

// applyDatabasesConfig applies file configuration for the "db_service" section.
func applyDatabasesConfig(fc *FileConfig, cfg *service.Config) error {
	cfg.Databases.Enabled = true
	for _, matcher := range fc.Databases.ResourceMatchers {
		cfg.Databases.ResourceMatchers = append(cfg.Databases.ResourceMatchers,
			services.ResourceMatcher{
				Labels: matcher.Labels,
			})
	}
	for _, matcher := range fc.Databases.AWSMatchers {
		cfg.Databases.AWSMatchers = append(cfg.Databases.AWSMatchers,
			services.AWSMatcher{
				Types:   matcher.Types,
				Regions: matcher.Regions,
				Tags:    matcher.Tags,
			})
	}
	for _, matcher := range fc.Databases.AzureMatchers {
<<<<<<< HEAD
		if len(matcher.Subscriptions) == 0 || apiutils.SliceContainsStr(matcher.Subscriptions, types.Wildcard) {
			matcher.Subscriptions = []string{types.Wildcard}
		}
		if len(matcher.ResourceGroups) == 0 || apiutils.SliceContainsStr(matcher.ResourceGroups, types.Wildcard) {
			matcher.ResourceGroups = []string{types.Wildcard}
		}
=======
>>>>>>> 951ee345
		cfg.Databases.AzureMatchers = append(cfg.Databases.AzureMatchers,
			services.AzureMatcher{
				Subscriptions:  matcher.Subscriptions,
				ResourceGroups: matcher.ResourceGroups,
				Types:          matcher.Types,
				Regions:        matcher.Regions,
<<<<<<< HEAD
				Tags:           matcher.Tags,
=======
				ResourceTags:   matcher.ResourceTags,
>>>>>>> 951ee345
			})
	}
	for _, database := range fc.Databases.Databases {
		staticLabels := make(map[string]string)
		if database.StaticLabels != nil {
			staticLabels = database.StaticLabels
		}
		dynamicLabels := make(services.CommandLabels)
		if database.DynamicLabels != nil {
			for _, v := range database.DynamicLabels {
				dynamicLabels[v.Name] = &types.CommandLabelV2{
					Period:  types.NewDuration(v.Period),
					Command: v.Command,
					Result:  "",
				}
			}
		}

		caBytes, err := readCACert(database)
		if err != nil {
			return trace.Wrap(err)
		}

		db := service.Database{
			Name:          database.Name,
			Description:   database.Description,
			Protocol:      database.Protocol,
			URI:           database.URI,
			StaticLabels:  staticLabels,
			DynamicLabels: dynamicLabels,
			MySQL: service.MySQLOptions{
				ServerVersion: database.MySQL.ServerVersion,
			},
			TLS: service.DatabaseTLS{
				CACert:     caBytes,
				ServerName: database.TLS.ServerName,
				Mode:       service.TLSMode(database.TLS.Mode),
			},
			AWS: service.DatabaseAWS{
				Region: database.AWS.Region,
				Redshift: service.DatabaseAWSRedshift{
					ClusterID: database.AWS.Redshift.ClusterID,
				},
				RDS: service.DatabaseAWSRDS{
					InstanceID: database.AWS.RDS.InstanceID,
					ClusterID:  database.AWS.RDS.ClusterID,
				},
				ElastiCache: service.DatabaseAWSElastiCache{
					ReplicationGroupID: database.AWS.ElastiCache.ReplicationGroupID,
				},
				MemoryDB: service.DatabaseAWSMemoryDB{
					ClusterName: database.AWS.MemoryDB.ClusterName,
				},
				SecretStore: service.DatabaseAWSSecretStore{
					KeyPrefix: database.AWS.SecretStore.KeyPrefix,
					KMSKeyID:  database.AWS.SecretStore.KMSKeyID,
				},
			},
			GCP: service.DatabaseGCP{
				ProjectID:  database.GCP.ProjectID,
				InstanceID: database.GCP.InstanceID,
			},
			AD: service.DatabaseAD{
				KeytabFile: database.AD.KeytabFile,
				Krb5File:   database.AD.Krb5File,
				Domain:     database.AD.Domain,
				SPN:        database.AD.SPN,
			},
		}
		if err := db.CheckAndSetDefaults(); err != nil {
			return trace.Wrap(err)
		}
		cfg.Databases.Databases = append(cfg.Databases.Databases, db)
	}
	return nil
}

// readCACert reads database CA certificate from the config file.
// First 'tls.ca_cert_file` is being read, then deprecated 'ca_cert_file' if
// the first one is not set.
func readCACert(database *Database) ([]byte, error) {
	var (
		caBytes []byte
		err     error
	)
	if database.TLS.CACertFile != "" {
		caBytes, err = os.ReadFile(database.TLS.CACertFile)
		if err != nil {
			return nil, trace.ConvertSystemError(err)
		}
	}

	// ca_cert_file is deprecated, but we still support it.
	// Print a warning if the old field is still being used.
	if database.CACertFile != "" {
		if database.TLS.CACertFile != "" {
			// New and old fields are set. Ignore the old field.
			log.Warnf("Ignoring deprecated ca_cert_file in %s configuration; using tls.ca_cert_file.", database.Name)
		} else {
			// Only old field is set, inform about deprecation.
			log.Warnf("ca_cert_file is deprecated, please use tls.ca_cert_file instead for %s.", database.Name)

			caBytes, err = os.ReadFile(database.CACertFile)
			if err != nil {
				return nil, trace.ConvertSystemError(err)
			}
		}
	}

	return caBytes, nil
}

// applyAppsConfig applies file configuration for the "app_service" section.
func applyAppsConfig(fc *FileConfig, cfg *service.Config) error {
	// Apps are enabled.
	cfg.Apps.Enabled = true

	// Enable debugging application if requested.
	cfg.Apps.DebugApp = fc.Apps.DebugApp

	// Configure resource watcher selectors if present.
	for _, matcher := range fc.Apps.ResourceMatchers {
		cfg.Apps.ResourceMatchers = append(cfg.Apps.ResourceMatchers,
			services.ResourceMatcher{
				Labels: matcher.Labels,
			})
	}

	// Loop over all apps and load app configuration.
	for _, application := range fc.Apps.Apps {
		// Parse the static labels of the application.
		staticLabels := make(map[string]string)
		if application.StaticLabels != nil {
			staticLabels = application.StaticLabels
		}

		// Parse the dynamic labels of the application.
		dynamicLabels := make(services.CommandLabels)
		if application.DynamicLabels != nil {
			for _, v := range application.DynamicLabels {
				dynamicLabels[v.Name] = &types.CommandLabelV2{
					Period:  types.NewDuration(v.Period),
					Command: v.Command,
				}
			}
		}

		// Add the application to the list of proxied applications.
		app := service.App{
			Name:               application.Name,
			Description:        application.Description,
			URI:                application.URI,
			PublicAddr:         application.PublicAddr,
			StaticLabels:       staticLabels,
			DynamicLabels:      dynamicLabels,
			InsecureSkipVerify: application.InsecureSkipVerify,
		}
		if application.Rewrite != nil {
			// Parse http rewrite headers if there are any.
			headers, err := service.ParseHeaders(application.Rewrite.Headers)
			if err != nil {
				return trace.Wrap(err, "failed to parse headers rewrite configuration for app %q",
					application.Name)
			}
			app.Rewrite = &service.Rewrite{
				Redirect: application.Rewrite.Redirect,
				Headers:  headers,
			}
		}
		if application.AWS != nil {
			app.AWS = &service.AppAWS{
				ExternalID: application.AWS.ExternalID,
			}
		}
		if err := app.CheckAndSetDefaults(); err != nil {
			return trace.Wrap(err)
		}
		cfg.Apps.Apps = append(cfg.Apps.Apps, app)
	}

	return nil
}

// applyMetricsConfig applies file configuration for the "metrics_service" section.
func applyMetricsConfig(fc *FileConfig, cfg *service.Config) error {
	// Metrics is enabled.
	cfg.Metrics.Enabled = true

	addr, err := utils.ParseHostPortAddr(fc.Metrics.ListenAddress, int(defaults.MetricsListenPort))
	if err != nil {
		return trace.Wrap(err)
	}
	cfg.Metrics.ListenAddr = addr

	cfg.Metrics.GRPCServerLatency = fc.Metrics.GRPCServerLatency
	cfg.Metrics.GRPCClientLatency = fc.Metrics.GRPCClientLatency

	if !fc.Metrics.MTLSEnabled() {
		return nil
	}

	cfg.Metrics.MTLS = true

	if len(fc.Metrics.KeyPairs) == 0 {
		return trace.BadParameter("at least one keypair shoud be provided when mtls is enabled in the metrics config")
	}

	if len(fc.Metrics.CACerts) == 0 {
		return trace.BadParameter("at least one CA cert shoud be provided when mtls is enabled in the metrics config")
	}

	for _, p := range fc.Metrics.KeyPairs {
		// Check that the certificate exists on disk. This exists to provide the
		// user a sensible error message.
		if !utils.FileExists(p.PrivateKey) {
			return trace.NotFound("metrics service private key does not exist: %s", p.PrivateKey)
		}
		if !utils.FileExists(p.Certificate) {
			return trace.NotFound("metrics service cert does not exist: %s", p.Certificate)
		}

		certificateChainBytes, err := utils.ReadPath(p.Certificate)
		if err != nil {
			return trace.Wrap(err)
		}
		certificateChain, err := utils.ReadCertificateChain(certificateChainBytes)
		if err != nil {
			return trace.Wrap(err)
		}

		if !utils.IsSelfSigned(certificateChain) {
			if err := utils.VerifyCertificateChain(certificateChain); err != nil {
				return trace.BadParameter("unable to verify the metrics service certificate chain in %v: %s",
					p.Certificate, utils.UserMessageFromError(err))
			}
		}

		cfg.Metrics.KeyPairs = append(cfg.Metrics.KeyPairs, service.KeyPairPath{
			PrivateKey:  p.PrivateKey,
			Certificate: p.Certificate,
		})
	}

	for _, caCert := range fc.Metrics.CACerts {
		// Check that the certificate exists on disk. This exists to provide the
		// user a sensible error message.
		if !utils.FileExists(caCert) {
			return trace.NotFound("metrics service ca cert does not exist: %s", caCert)
		}

		cfg.Metrics.CACerts = append(cfg.Metrics.CACerts, caCert)
	}

	return nil
}

// applyWindowsDesktopConfig applies file configuration for the "windows_desktop_service" section.
func applyWindowsDesktopConfig(fc *FileConfig, cfg *service.Config) error {
	cfg.WindowsDesktop.Enabled = true

	if fc.WindowsDesktop.ListenAddress != "" {
		listenAddr, err := utils.ParseHostPortAddr(fc.WindowsDesktop.ListenAddress, int(defaults.WindowsDesktopListenPort))
		if err != nil {
			return trace.Wrap(err)
		}
		cfg.WindowsDesktop.ListenAddr = *listenAddr
	}

	for _, filter := range fc.WindowsDesktop.Discovery.Filters {
		if _, err := ldap.CompileFilter(filter); err != nil {
			return trace.BadParameter("WindowsDesktopService specifies invalid LDAP filter %q", filter)
		}
	}

	for _, attributeName := range fc.WindowsDesktop.Discovery.LabelAttributes {
		if !types.IsValidLabelKey(attributeName) {
			return trace.BadParameter("WindowsDesktopService specifies label_attribute %q which is not a valid label key", attributeName)
		}
	}

	cfg.WindowsDesktop.Discovery = fc.WindowsDesktop.Discovery

	var err error
	cfg.WindowsDesktop.PublicAddrs, err = utils.AddrsFromStrings(fc.WindowsDesktop.PublicAddr, defaults.WindowsDesktopListenPort)
	if err != nil {
		return trace.Wrap(err)
	}
	cfg.WindowsDesktop.Hosts, err = utils.AddrsFromStrings(fc.WindowsDesktop.Hosts, defaults.RDPListenPort)
	if err != nil {
		return trace.Wrap(err)
	}

	var cert *x509.Certificate
	if fc.WindowsDesktop.LDAP.DEREncodedCAFile != "" {
		rawCert, err := os.ReadFile(fc.WindowsDesktop.LDAP.DEREncodedCAFile)
		if err != nil {
			return trace.WrapWithMessage(err, "loading the LDAP CA from file %v", fc.WindowsDesktop.LDAP.DEREncodedCAFile)
		}

		cert, err = x509.ParseCertificate(rawCert)
		if err != nil {
			return trace.WrapWithMessage(err, "parsing the LDAP root CA file %v", fc.WindowsDesktop.LDAP.DEREncodedCAFile)
		}
	}

	cfg.WindowsDesktop.LDAP = service.LDAPConfig{
		Addr:               fc.WindowsDesktop.LDAP.Addr,
		Username:           fc.WindowsDesktop.LDAP.Username,
		Domain:             fc.WindowsDesktop.LDAP.Domain,
		InsecureSkipVerify: fc.WindowsDesktop.LDAP.InsecureSkipVerify,
		CA:                 cert,
	}

	for _, rule := range fc.WindowsDesktop.HostLabels {
		r, err := regexp.Compile(rule.Match)
		if err != nil {
			return trace.BadParameter("WindowsDesktopService specifies invalid regexp %q", rule.Match)
		}

		if len(rule.Labels) == 0 {
			return trace.BadParameter("WindowsDesktopService host regex %q has no labels", rule.Match)
		}

		for k := range rule.Labels {
			if !types.IsValidLabelKey(k) {
				return trace.BadParameter("WindowsDesktopService specifies invalid label %q", k)
			}
		}

		cfg.WindowsDesktop.HostLabels = append(cfg.WindowsDesktop.HostLabels, service.HostLabelRule{
			Regexp: r,
			Labels: rule.Labels,
		})
	}

	return nil
}

// applyTracingConfig applies file configuration for the "tracing_service" section.
func applyTracingConfig(fc *FileConfig, cfg *service.Config) error {
	// Tracing is enabled.
	cfg.Tracing.Enabled = true

	if fc.Tracing.ExporterURL == "" {
		return trace.BadParameter("tracing_service is enabled but no exporter_url is specified")
	}

	cfg.Tracing.ExporterURL = fc.Tracing.ExporterURL
	cfg.Tracing.SamplingRate = float64(fc.Tracing.SamplingRatePerMillion) / 1_000_000.0

	for _, p := range fc.Tracing.KeyPairs {
		// Check that the certificate exists on disk. This exists to provide the
		// user a sensible error message.
		if !utils.FileExists(p.PrivateKey) {
			return trace.NotFound("tracing_service private key does not exist: %s", p.PrivateKey)
		}
		if !utils.FileExists(p.Certificate) {
			return trace.NotFound("tracing_service cert does not exist: %s", p.Certificate)
		}

		cfg.Tracing.KeyPairs = append(cfg.Tracing.KeyPairs, service.KeyPairPath{
			PrivateKey:  p.PrivateKey,
			Certificate: p.Certificate,
		})
	}

	for _, caCert := range fc.Tracing.CACerts {
		// Check that the certificate exists on disk. This exists to provide the
		// user a sensible error message.
		if !utils.FileExists(caCert) {
			return trace.NotFound("tracing_service ca cert does not exist: %s", caCert)
		}

		cfg.Tracing.CACerts = append(cfg.Tracing.CACerts, caCert)
	}

	return nil
}

// parseAuthorizedKeys parses keys in the authorized_keys format and
// returns a types.CertAuthority.
func parseAuthorizedKeys(bytes []byte, allowedLogins []string) (types.CertAuthority, types.Role, error) {
	pubkey, comment, _, _, err := ssh.ParseAuthorizedKey(bytes)
	if err != nil {
		return nil, nil, trace.Wrap(err)
	}

	comments, err := url.ParseQuery(comment)
	if err != nil {
		return nil, nil, trace.Wrap(err)
	}
	clusterName := comments.Get("clustername")
	if clusterName == "" {
		return nil, nil, trace.BadParameter("no clustername provided")
	}

	// create a new certificate authority
	ca, err := types.NewCertAuthority(types.CertAuthoritySpecV2{
		Type:        types.UserCA,
		ClusterName: clusterName,
		ActiveKeys: types.CAKeySet{
			SSH: []*types.SSHKeyPair{{
				PublicKey: ssh.MarshalAuthorizedKey(pubkey),
			}},
		},
	})
	if err != nil {
		return nil, nil, trace.Wrap(err)
	}

	// transform old allowed logins into roles
	role := services.RoleForCertAuthority(ca)
	role.SetLogins(types.Allow, allowedLogins)
	ca.AddRole(role.GetName())

	return ca, role, nil
}

// parseKnownHosts parses keys in known_hosts format and returns a
// types.CertAuthority.
func parseKnownHosts(bytes []byte, allowedLogins []string) (types.CertAuthority, types.Role, error) {
	marker, options, pubKey, comment, _, err := ssh.ParseKnownHosts(bytes)
	if marker != "cert-authority" {
		return nil, nil, trace.BadParameter("invalid file format. expected '@cert-authority` marker")
	}
	if err != nil {
		return nil, nil, trace.BadParameter("invalid public key")
	}
	teleportOpts, err := url.ParseQuery(comment)
	if err != nil {
		return nil, nil, trace.BadParameter("invalid key comment: '%s'", comment)
	}
	authType := types.CertAuthType(teleportOpts.Get("type"))
	if authType != types.HostCA && authType != types.UserCA {
		return nil, nil, trace.BadParameter("unsupported CA type: '%s'", authType)
	}
	if len(options) == 0 {
		return nil, nil, trace.BadParameter("key without cluster_name")
	}
	const prefix = "*."
	domainName := strings.TrimPrefix(options[0], prefix)

	ca, err := types.NewCertAuthority(types.CertAuthoritySpecV2{
		Type:        authType,
		ClusterName: domainName,
		ActiveKeys: types.CAKeySet{
			SSH: []*types.SSHKeyPair{{
				PublicKey: ssh.MarshalAuthorizedKey(pubKey),
			}},
		},
	})
	if err != nil {
		return nil, nil, trace.Wrap(err)
	}

	// transform old allowed logins into roles
	role := services.RoleForCertAuthority(ca)
	role.SetLogins(types.Allow, apiutils.CopyStrings(allowedLogins))
	ca.AddRole(role.GetName())

	return ca, role, nil
}

// certificateAuthorityFormat parses bytes and determines if they are in
// known_hosts format or authorized_keys format.
func certificateAuthorityFormat(bytes []byte) (string, error) {
	_, _, _, _, err := ssh.ParseAuthorizedKey(bytes)
	if err != nil {
		_, _, _, _, _, err := ssh.ParseKnownHosts(bytes)
		if err != nil {
			return "", trace.BadParameter("unknown ca format")
		}
		return teleport.KnownHosts, nil
	}
	return teleport.AuthorizedKeys, nil
}

// parseCAKey parses bytes either in known_hosts or authorized_keys format
// and returns a types.CertAuthority.
func parseCAKey(bytes []byte, allowedLogins []string) (types.CertAuthority, types.Role, error) {
	caFormat, err := certificateAuthorityFormat(bytes)
	if err != nil {
		return nil, nil, trace.Wrap(err)
	}

	if caFormat == teleport.AuthorizedKeys {
		return parseAuthorizedKeys(bytes, allowedLogins)
	}
	return parseKnownHosts(bytes, allowedLogins)
}

// readTrustedClusters parses the content of "trusted_clusters" YAML structure
// and modifies Teleport 'conf' by adding "authorities" and "reverse tunnels"
// to it
func readTrustedClusters(clusters []TrustedCluster, conf *service.Config) error {
	if len(clusters) == 0 {
		return nil
	}
	// go over all trusted clusters:
	for i := range clusters {
		tc := &clusters[i]
		// parse "allow_logins"
		var allowedLogins []string
		for _, login := range strings.Split(tc.AllowedLogins, ",") {
			login = strings.TrimSpace(login)
			if login != "" {
				allowedLogins = append(allowedLogins, login)
			}
		}
		// open the key file for this cluster:
		log.Debugf("reading trusted cluster key file %s", tc.KeyFile)
		if tc.KeyFile == "" {
			return trace.Errorf("key_file is missing for a trusted cluster")
		}
		f, err := os.Open(tc.KeyFile)
		if err != nil {
			return trace.Errorf("reading trusted cluster keys: %v", err)
		}
		defer f.Close()
		// read the keyfile for this cluster and get trusted CA keys:
		var authorities []types.CertAuthority
		var roles []types.Role
		scanner := bufio.NewScanner(f)
		for line := 0; scanner.Scan(); {
			ca, role, err := parseCAKey(scanner.Bytes(), allowedLogins)
			if err != nil {
				return trace.BadParameter("%s:L%d. %v", tc.KeyFile, line, err)
			}
			if ca.GetType() == types.UserCA && len(allowedLogins) == 0 && len(tc.TunnelAddr) > 0 {
				return trace.BadParameter("trusted cluster '%s' needs allow_logins parameter",
					ca.GetClusterName())
			}
			authorities = append(authorities, ca)
			if role != nil {
				roles = append(roles, role)
			}
		}
		conf.Auth.Authorities = append(conf.Auth.Authorities, authorities...)
		conf.Auth.Roles = append(conf.Auth.Roles, roles...)
		clusterName := authorities[0].GetClusterName()
		// parse "tunnel_addr"
		var tunnelAddresses []string
		for _, ta := range strings.Split(tc.TunnelAddr, ",") {
			ta := strings.TrimSpace(ta)
			if ta == "" {
				continue
			}
			addr, err := utils.ParseHostPortAddr(ta, defaults.SSHProxyTunnelListenPort)
			if err != nil {
				return trace.Wrap(err,
					"Invalid tunnel address '%s' for cluster '%s'. Expect host:port format",
					ta, clusterName)
			}
			tunnelAddresses = append(tunnelAddresses, addr.FullAddress())
		}
		if len(tunnelAddresses) > 0 {
			rt, err := types.NewReverseTunnel(clusterName, tunnelAddresses)
			if err != nil {
				return trace.Wrap(err)
			}
			conf.ReverseTunnels = append(conf.ReverseTunnels, rt)
		}
	}
	return nil
}

// applyString takes 'src' and overwrites target with it, unless 'src' is empty
// returns 'True' if 'src' was not empty
func applyString(src string, target *string) bool {
	if src != "" {
		*target = src
		return true
	}
	return false
}

// applyConfigVersion applies config version from parsed file. If config version is not
// present the v1 version will be used as default.
func applyConfigVersion(fc *FileConfig, cfg *service.Config) {
	cfg.Version = defaults.TeleportConfigVersionV1
	if fc.Version != "" {
		cfg.Version = fc.Version
	}
}

// Configure merges command line arguments with what's in a configuration file
// with CLI commands taking precedence
func Configure(clf *CommandLineFlags, cfg *service.Config) error {
	// pass the value of --insecure flag to the runtime
	lib.SetInsecureDevMode(clf.InsecureMode)

	// load /etc/teleport.yaml and apply it's values:
	fileConf, err := ReadConfigFile(clf.ConfigFile)
	if err != nil {
		return trace.Wrap(err)
	}
	// if configuration is passed as an environment variable,
	// try to decode it and override the config file
	if clf.ConfigString != "" {
		fileConf, err = ReadFromString(clf.ConfigString)
		if err != nil {
			return trace.Wrap(err)
		}
	}

	if clf.BootstrapFile != "" {
		resources, err := ReadResources(clf.BootstrapFile)
		if err != nil {
			return trace.Wrap(err)
		}
		if len(resources) < 1 {
			return trace.BadParameter("no resources found: %q", clf.BootstrapFile)
		}
		cfg.Auth.Resources = resources
	}

	// Apply command line --debug flag to override logger severity.
	if clf.Debug {
		// If debug logging is requested and no file configuration exists, set the
		// log level right away. Otherwise allow the command line flag to override
		// logger severity in file configuration.
		if fileConf == nil {
			log.SetLevel(log.DebugLevel)
			cfg.Log.SetLevel(log.DebugLevel)
		} else {
			fileConf.Logger.Severity = teleport.DebugLevel
		}
	}

	// If this process is trying to join a cluster as an application service,
	// make sure application name and URI are provided.
	if apiutils.SliceContainsStr(splitRoles(clf.Roles), defaults.RoleApp) &&
		(clf.AppName == "" || clf.AppURI == "") {
		return trace.BadParameter("application name (--app-name) and URI (--app-uri) flags are both required to join application proxy to the cluster")
	}

	// If application name was specified on command line, add to file
	// configuration where it will be validated.
	if clf.AppName != "" {
		cfg.Apps.Enabled = true

		// Parse static and dynamic labels.
		static, dynamic, err := parseLabels(clf.Labels)
		if err != nil {
			return trace.BadParameter("labels invalid: %v", err)
		}

		// Create and validate application. If valid, add to list of applications.
		app := service.App{
			Name:          clf.AppName,
			URI:           clf.AppURI,
			PublicAddr:    clf.AppPublicAddr,
			StaticLabels:  static,
			DynamicLabels: dynamic,
		}
		if err := app.CheckAndSetDefaults(); err != nil {
			return trace.Wrap(err)
		}
		cfg.Apps.Apps = append(cfg.Apps.Apps, app)
	}

	// If database name was specified on the command line, add to configuration.
	if clf.DatabaseName != "" {
		cfg.Databases.Enabled = true
		staticLabels, dynamicLabels, err := parseLabels(clf.Labels)
		if err != nil {
			return trace.Wrap(err)
		}
		var caBytes []byte
		if clf.DatabaseCACertFile != "" {
			caBytes, err = os.ReadFile(clf.DatabaseCACertFile)
			if err != nil {
				return trace.Wrap(err)
			}
		}
		db := service.Database{
			Name:         clf.DatabaseName,
			Description:  clf.DatabaseDescription,
			Protocol:     clf.DatabaseProtocol,
			URI:          clf.DatabaseURI,
			StaticLabels: staticLabels,
			MySQL: service.MySQLOptions{
				ServerVersion: clf.DatabaseMySQLServerVersion,
			},
			DynamicLabels: dynamicLabels,
			TLS: service.DatabaseTLS{
				CACert: caBytes,
			},
			AWS: service.DatabaseAWS{
				Region: clf.DatabaseAWSRegion,
				Redshift: service.DatabaseAWSRedshift{
					ClusterID: clf.DatabaseAWSRedshiftClusterID,
				},
				RDS: service.DatabaseAWSRDS{
					InstanceID: clf.DatabaseAWSRDSInstanceID,
					ClusterID:  clf.DatabaseAWSRDSClusterID,
				},
			},
			GCP: service.DatabaseGCP{
				ProjectID:  clf.DatabaseGCPProjectID,
				InstanceID: clf.DatabaseGCPInstanceID,
			},
			AD: service.DatabaseAD{
				KeytabFile: clf.DatabaseADKeytabFile,
				Krb5File:   clf.DatabaseADKrb5File,
				Domain:     clf.DatabaseADDomain,
				SPN:        clf.DatabaseADSPN,
			},
		}
		if err := db.CheckAndSetDefaults(); err != nil {
			return trace.Wrap(err)
		}
		cfg.Databases.Databases = append(cfg.Databases.Databases, db)
	}

	if err = ApplyFileConfig(fileConf, cfg); err != nil {
		return trace.Wrap(err)
	}

	// If FIPS mode is specified, validate Teleport configuration is FedRAMP/FIPS
	// 140-2 compliant.
	if clf.FIPS {
		// Make sure all cryptographic primitives are FIPS compliant.
		err = utils.UintSliceSubset(defaults.FIPSCipherSuites, cfg.CipherSuites)
		if err != nil {
			return trace.BadParameter("non-FIPS compliant TLS cipher suite selected: %v", err)
		}
		err = utils.StringSliceSubset(defaults.FIPSCiphers, cfg.Ciphers)
		if err != nil {
			return trace.BadParameter("non-FIPS compliant SSH cipher selected: %v", err)
		}
		err = utils.StringSliceSubset(defaults.FIPSKEXAlgorithms, cfg.KEXAlgorithms)
		if err != nil {
			return trace.BadParameter("non-FIPS compliant SSH kex algorithm selected: %v", err)
		}
		err = utils.StringSliceSubset(defaults.FIPSMACAlgorithms, cfg.MACAlgorithms)
		if err != nil {
			return trace.BadParameter("non-FIPS compliant SSH mac algorithm selected: %v", err)
		}

		// Make sure cluster settings are also FedRAMP/FIPS 140-2 compliant.
		if cfg.Auth.Enabled {
			// Only SSO based authentication is supported. The SSO provider is where
			// any FedRAMP/FIPS 140-2 compliance (like password complexity) should be
			// enforced.
			if cfg.Auth.Preference.GetAllowLocalAuth() {
				return trace.BadParameter("non-FIPS compliant authentication setting: \"local_auth\" must be false")
			}

			// If sessions are being recorded at the proxy host key checking must be
			// enabled. This make sure the host certificate key algorithm is FIPS
			// compliant.
			if services.IsRecordAtProxy(cfg.Auth.SessionRecordingConfig.GetMode()) &&
				!cfg.Auth.SessionRecordingConfig.GetProxyChecksHostKeys() {
				return trace.BadParameter("non-FIPS compliant proxy settings: \"proxy_checks_host_keys\" must be true")
			}
		}
	}

	// apply --skip-version-check flag.
	if clf.SkipVersionCheck {
		cfg.SkipVersionCheck = clf.SkipVersionCheck
	}

	// Apply diagnostic address flag.
	if clf.DiagnosticAddr != "" {
		addr, err := utils.ParseAddr(clf.DiagnosticAddr)
		if err != nil {
			return trace.Wrap(err, "failed to parse diag-addr")
		}
		cfg.DiagnosticAddr = *addr
	}

	// apply --insecure-no-tls flag:
	if clf.DisableTLS {
		cfg.Proxy.DisableTLS = clf.DisableTLS
	}

	// apply --debug flag to config:
	if clf.Debug {
		cfg.Console = io.Discard
		cfg.Debug = clf.Debug
	}

	// apply --roles flag:
	if clf.Roles != "" {
		if err := validateRoles(clf.Roles); err != nil {
			return trace.Wrap(err)
		}
		cfg.SSH.Enabled = strings.Contains(clf.Roles, defaults.RoleNode)
		cfg.Auth.Enabled = strings.Contains(clf.Roles, defaults.RoleAuthService)
		cfg.Proxy.Enabled = strings.Contains(clf.Roles, defaults.RoleProxy)
		cfg.Apps.Enabled = strings.Contains(clf.Roles, defaults.RoleApp)
		cfg.Databases.Enabled = strings.Contains(clf.Roles, defaults.RoleDatabase)
	}

	// apply --auth-server flag:
	if len(clf.AuthServerAddr) > 0 {
		if cfg.Auth.Enabled {
			log.Warnf("not starting the local auth service. --auth-server flag tells to connect to another auth server")
			cfg.Auth.Enabled = false
		}
		cfg.AuthServers = make([]utils.NetAddr, 0, len(clf.AuthServerAddr))
		for _, as := range clf.AuthServerAddr {
			addr, err := utils.ParseHostPortAddr(as, defaults.AuthListenPort)
			if err != nil {
				return trace.BadParameter("cannot parse auth server address: '%v'", as)
			}
			cfg.AuthServers = append(cfg.AuthServers, *addr)
		}
	}

	// apply --name flag:
	if clf.NodeName != "" {
		cfg.Hostname = clf.NodeName
	}

	// apply --pid-file flag
	if clf.PIDFile != "" {
		cfg.PIDFile = clf.PIDFile
	}

	if clf.AuthToken != "" {
		// store the value of the --token flag:
		cfg.SetToken(clf.AuthToken)
	}

	// Apply flags used for the node to validate the Auth Server.
	if err = cfg.ApplyCAPins(clf.CAPins); err != nil {
		return trace.Wrap(err)
	}

	// apply --listen-ip flag:
	if clf.ListenIP != nil {
		applyListenIP(clf.ListenIP, cfg)
	}

	// --advertise-ip flag
	if clf.AdvertiseIP != "" {
		if _, _, err := utils.ParseAdvertiseAddr(clf.AdvertiseIP); err != nil {
			return trace.Wrap(err)
		}
		cfg.AdvertiseIP = clf.AdvertiseIP
	}

	// apply --labels flag
	if err := parseLabelsApply(clf.Labels, &cfg.SSH); err != nil {
		return trace.Wrap(err)
	}

	// --pid-file:
	if clf.PIDFile != "" {
		cfg.PIDFile = clf.PIDFile
	}

	// auth_servers not configured, but the 'auth' is enabled (auth is on localhost)?
	if len(cfg.AuthServers) == 0 && cfg.Auth.Enabled {
		cfg.AuthServers = append(cfg.AuthServers, cfg.Auth.ListenAddr)
	}

	// add data_dir to the backend config:
	if cfg.Auth.StorageConfig.Params == nil {
		cfg.Auth.StorageConfig.Params = backend.Params{}
	}
	cfg.Auth.StorageConfig.Params["data_dir"] = cfg.DataDir
	// command line flag takes precedence over file config
	if clf.PermitUserEnvironment {
		cfg.SSH.PermitUserEnvironment = true
	}

	return nil
}

// parseLabels parses the labels command line flag and returns static and
// dynamic labels.
func parseLabels(spec string) (map[string]string, services.CommandLabels, error) {
	// Base syntax parsing, the spec must be in the form of 'key=value,more="better"'.
	lmap, err := client.ParseLabelSpec(spec)
	if err != nil {
		return nil, nil, trace.Wrap(err)
	}

	static := make(map[string]string)
	dynamic := make(services.CommandLabels)

	if len(lmap) == 0 {
		return static, dynamic, nil
	}

	// Loop over all parsed labels and set either static or dynamic labels.
	for key, value := range lmap {
		dynamicLabel, err := isCmdLabelSpec(value)
		if err != nil {
			return nil, nil, trace.Wrap(err)
		}
		if dynamicLabel != nil {
			dynamic[key] = dynamicLabel
		} else {
			static[key] = value
		}
	}

	return static, dynamic, nil
}

// parseLabelsApply reads in the labels command line flag and tries to
// correctly populate static and dynamic labels for the SSH service.
func parseLabelsApply(spec string, sshConf *service.SSHConfig) error {
	if spec == "" {
		return nil
	}

	var err error
	sshConf.Labels, sshConf.CmdLabels, err = parseLabels(spec)
	if err != nil {
		return trace.Wrap(err)
	}

	return nil
}

// isCmdLabelSpec tries to interpret a given string as a "command label" spec.
// A command label spec looks like [time_duration:command param1 param2 ...] where
// time_duration is in "1h2m1s" form.
//
// Example of a valid spec: "[1h:/bin/uname -m]"
func isCmdLabelSpec(spec string) (types.CommandLabel, error) {
	// command spec? (surrounded by brackets?)
	if len(spec) > 5 && spec[0] == '[' && spec[len(spec)-1] == ']' {
		invalidSpecError := trace.BadParameter(
			"invalid command label spec: '%s'", spec)
		spec = strings.Trim(spec, "[]")
		idx := strings.IndexRune(spec, ':')
		if idx < 0 {
			return nil, trace.Wrap(invalidSpecError)
		}
		periodSpec := spec[:idx]
		period, err := time.ParseDuration(periodSpec)
		if err != nil {
			return nil, trace.Wrap(invalidSpecError)
		}
		cmdSpec := spec[idx+1:]
		if len(cmdSpec) < 1 {
			return nil, trace.Wrap(invalidSpecError)
		}
		openQuote := false
		return &types.CommandLabelV2{
			Period: types.NewDuration(period),
			Command: strings.FieldsFunc(cmdSpec, func(c rune) bool {
				if c == '"' {
					openQuote = !openQuote
				}
				return unicode.IsSpace(c) && !openQuote
			}),
		}, nil
	}
	// not a valid spec
	return nil, nil
}

// applyListenIP replaces all 'listen addr' settings for all services with
// a given IP
func applyListenIP(ip net.IP, cfg *service.Config) {
	listeningAddresses := []*utils.NetAddr{
		&cfg.Auth.ListenAddr,
		&cfg.Auth.ListenAddr,
		&cfg.Proxy.SSHAddr,
		&cfg.Proxy.WebAddr,
		&cfg.SSH.Addr,
		&cfg.Proxy.ReverseTunnelListenAddr,
	}
	for _, addr := range listeningAddresses {
		replaceHost(addr, ip.String())
	}
}

// replaceHost takes utils.NetAddr and replaces the hostname in it, preserving
// the original port
func replaceHost(addr *utils.NetAddr, newHost string) {
	_, port, err := net.SplitHostPort(addr.Addr)
	if err != nil {
		log.Errorf("failed parsing address: '%v'", addr.Addr)
	}
	addr.Addr = net.JoinHostPort(newHost, port)
}

// validateRoles makes sure that value passed to the --roles flag is valid
func validateRoles(roles string) error {
	for _, role := range splitRoles(roles) {
		switch role {
		case defaults.RoleAuthService,
			defaults.RoleNode,
			defaults.RoleProxy,
			defaults.RoleApp,
			defaults.RoleDatabase,
			defaults.RoleWindowsDesktop:
		default:
			return trace.Errorf("unknown role: '%s'", role)
		}
	}
	return nil
}

// splitRoles splits in the format roles expects.
func splitRoles(roles string) []string {
	return strings.Split(roles, ",")
}

// applyTokenConfig applies the auth_token and join_params to the config
func applyTokenConfig(fc *FileConfig, cfg *service.Config) error {
	if fc.AuthToken != "" {
		cfg.JoinMethod = types.JoinMethodToken
		cfg.SetToken(fc.AuthToken)
	}

	if fc.JoinParams != (JoinParams{}) {
		if cfg.HasToken() {
			return trace.BadParameter("only one of auth_token or join_params should be set")
		}

		cfg.SetToken(fc.JoinParams.TokenName)

		switch fc.JoinParams.Method {
		case types.JoinMethodEC2, types.JoinMethodIAM, types.JoinMethodToken:
			cfg.JoinMethod = fc.JoinParams.Method
		default:
			return trace.BadParameter(`unknown value for join_params.method: %q, expected one of %v`, fc.JoinParams.Method, []types.JoinMethod{types.JoinMethodEC2, types.JoinMethodIAM, types.JoinMethodToken})
		}
	}

	return nil
}<|MERGE_RESOLUTION|>--- conflicted
+++ resolved
@@ -1140,26 +1140,13 @@
 			})
 	}
 	for _, matcher := range fc.Databases.AzureMatchers {
-<<<<<<< HEAD
-		if len(matcher.Subscriptions) == 0 || apiutils.SliceContainsStr(matcher.Subscriptions, types.Wildcard) {
-			matcher.Subscriptions = []string{types.Wildcard}
-		}
-		if len(matcher.ResourceGroups) == 0 || apiutils.SliceContainsStr(matcher.ResourceGroups, types.Wildcard) {
-			matcher.ResourceGroups = []string{types.Wildcard}
-		}
-=======
->>>>>>> 951ee345
 		cfg.Databases.AzureMatchers = append(cfg.Databases.AzureMatchers,
 			services.AzureMatcher{
 				Subscriptions:  matcher.Subscriptions,
 				ResourceGroups: matcher.ResourceGroups,
 				Types:          matcher.Types,
 				Regions:        matcher.Regions,
-<<<<<<< HEAD
-				Tags:           matcher.Tags,
-=======
 				ResourceTags:   matcher.ResourceTags,
->>>>>>> 951ee345
 			})
 	}
 	for _, database := range fc.Databases.Databases {
