--- conflicted
+++ resolved
@@ -416,7 +416,6 @@
 		go RetryingAsyncFunctionRunner(b.clientContext, linearConfig, b.logger.With("task_name", "purged_expired_documents"), b.purgeExpiredDocuments)
 	}
 
-<<<<<<< HEAD
 	// Migrate incorrect key types to the correct type.
 	// TODO(tigrato|rosstimothy): DELETE in 19.0.0
 	go func() {
@@ -437,10 +436,8 @@
 		}
 	}()
 
-	l.Info("Backend created.")
-=======
 	l.InfoContext(b.clientContext, "Backend created.")
->>>>>>> 82fb33db
+
 	return b, nil
 }
 
