// Teleport
// Copyright (C) 2025 Gravitational, Inc.
//
// This program is free software: you can redistribute it and/or modify
// it under the terms of the GNU Affero General Public License as published by
// the Free Software Foundation, either version 3 of the License, or
// (at your option) any later version.
//
// This program is distributed in the hope that it will be useful,
// but WITHOUT ANY WARRANTY; without even the implied warranty of
// MERCHANTABILITY or FITNESS FOR A PARTICULAR PURPOSE.  See the
// GNU Affero General Public License for more details.
//
// You should have received a copy of the GNU Affero General Public License
// along with this program.  If not, see <http://www.gnu.org/licenses/>.

package joinclient

import (
	"context"
	"crypto"
	"crypto/x509"
	"encoding/pem"
	"errors"
	"log/slog"
	"os"

	"github.com/gravitational/trace"
	"golang.org/x/crypto/ssh"

	"github.com/gravitational/teleport/api/client/proto"
	"github.com/gravitational/teleport/api/types"
	authjoin "github.com/gravitational/teleport/lib/auth/join"
	proxyinsecureclient "github.com/gravitational/teleport/lib/client/proxy/insecure"
	"github.com/gravitational/teleport/lib/cloud/imds/gcp"
	"github.com/gravitational/teleport/lib/cryptosuites"
<<<<<<< HEAD
	"github.com/gravitational/teleport/lib/join/bitbucket"
=======
	"github.com/gravitational/teleport/lib/join/azuredevops"
	"github.com/gravitational/teleport/lib/join/circleci"
>>>>>>> 37a21217
	"github.com/gravitational/teleport/lib/join/env0"
	"github.com/gravitational/teleport/lib/join/githubactions"
	"github.com/gravitational/teleport/lib/join/gitlab"
	"github.com/gravitational/teleport/lib/join/internal/messages"
	"github.com/gravitational/teleport/lib/join/joinv1"
	"github.com/gravitational/teleport/lib/join/spacelift"
	"github.com/gravitational/teleport/lib/utils/hostid"
)

type (
	JoinParams   = authjoin.RegisterParams
	JoinResult   = authjoin.RegisterResult
	AzureParams  = authjoin.AzureParams
	GitlabParams = authjoin.GitlabParams
)

// Join is used to join a cluster. A host or bot calls this with the name of a
// provision token to get its initial certificates.
func Join(ctx context.Context, params JoinParams) (*JoinResult, error) {
	if err := params.CheckAndSetDefaults(); err != nil {
		return nil, trace.Wrap(err)
	}
	if params.AuthClient == nil && params.ID.HostUUID != "" {
		// This check is skipped if AuthClient is provided because this is a
		// re-join with an existing identity and the HostUUID will be
		// maintained.
		return nil, trace.BadParameter("HostUUID must not be provided to Join, it will be assigned by the Auth server")
	}
	if params.ID.Role != types.RoleInstance && params.ID.Role != types.RoleBot {
		return nil, trace.BadParameter("Only Instance and Bot roles may be used for direct join attempts")
	}
	slog.InfoContext(ctx, "Trying to join with the new join service")
	result, err := joinNew(ctx, params)
	if trace.IsNotImplemented(err) || isConnectionError(err) {
		// Fall back to joining via legacy service.
		slog.InfoContext(ctx, "Joining via new join service failed, falling back to joining via the legacy join service", "error", err)
		// Non-bots must provide their own host UUID when joining via legacy service.
		if params.ID.HostUUID == "" && params.ID.Role != types.RoleBot {
			hostID, err := hostid.Generate(ctx, params.JoinMethod)
			if err != nil {
				return nil, trace.Wrap(err, "generating host ID")
			}
			slog.InfoContext(ctx, "Generated host UUID for legacy join attempt", "host_uuid", hostID)
			params.ID.HostUUID = hostID
		}
		result, err := LegacyJoin(ctx, params)
		if err != nil {
			return nil, trace.Wrap(&LegacyJoinError{err})
		}
		return result, nil
	}
	return result, trace.Wrap(err)
}

// LegacyJoin is used to join the cluster via the legacy service with client-chosen host UUIDs.
func LegacyJoin(ctx context.Context, params JoinParams) (*JoinResult, error) {
	if params.ID.Role != types.RoleBot && params.ID.HostUUID == "" {
		return nil, trace.BadParameter("HostUUID is required for LegacyJoin")
	}
	//nolint:staticcheck // SA1019 falling back to deprecated method for compatibility.
	result, err := authjoin.Register(ctx, params)
	return result, trace.Wrap(err)
}

func joinNew(ctx context.Context, params JoinParams) (*JoinResult, error) {
	if params.AuthClient != nil {
		slog.InfoContext(ctx, "Attempting to join cluster with existing Auth client")
		return joinViaAuthClient(ctx, params, params.AuthClient)
	}
	if !params.ProxyServer.IsEmpty() {
		slog.InfoContext(ctx, "Attempting to join cluster via Proxy")
		return joinViaProxy(ctx, params, params.ProxyServer.String())
	}

	// params.AuthServers could contain auth or proxy addresses, try both.
	// params.CheckAndSetDefaults() asserts that this list is not empty when
	// AuthClient and ProxyServer are both unset.
	addr := params.AuthServers[0].String()
	slog := slog.With("addr", addr)

	type strategy struct {
		name string
		fn   func() (*JoinResult, error)
	}
	proxyStrategy := strategy{
		name: "proxy",
		fn: func() (*JoinResult, error) {
			return joinViaProxy(ctx, params, addr)
		},
	}
	authStrategy := strategy{
		name: "auth",
		fn: func() (*JoinResult, error) {
			return joinViaAuth(ctx, params)
		},
	}
	var strategies []strategy
	if authjoin.LooksLikeProxy(params.AuthServers) {
		slog.InfoContext(ctx, "Attempting to join cluster, address looks like a Proxy")
		strategies = []strategy{proxyStrategy, authStrategy}
	} else {
		slog.InfoContext(ctx, "Attempting to join cluster, address looks like an Auth server")
		strategies = []strategy{authStrategy, proxyStrategy}
	}

	var errs []error
	for i, strat := range strategies { //nolint:misspell // strat is an intentional abbreviation of strategy
		result, err := strat.fn()
		switch {
		case err == nil:
			return result, nil
		case !isConnectionError(err):
			// Non-connection errors are hard failures: return immediately.
			return nil, trace.Wrap(err, "joining via %s", strat.name)
		}
		// Connection error: keep for aggregate and try next strategy (if any).
		errs = append(errs, trace.Wrap(err, "joining via %s", strat.name))
		if i+1 < len(strategies) {
			slog.InfoContext(ctx, "Failed to join cluster with a connection error, will try next method",
				"method", strat.name, "next_method", strategies[i+1].name)
		}
	}
	return nil, trace.NewAggregate(errs...)
}

func joinViaProxy(ctx context.Context, params JoinParams, proxyAddr string) (*JoinResult, error) {
	// Connect to the proxy's insecure gRPC listener (this is regular TLS, the
	// client is not authenticated because it doesn't have certs yet).
	conn, err := proxyinsecureclient.NewConnection(ctx,
		proxyinsecureclient.ConnectionConfig{
			ProxyServer:  proxyAddr,
			CipherSuites: params.CipherSuites,
			Clock:        params.Clock,
			Insecure:     params.Insecure,
			Log:          slog.Default(),
		},
	)
	if err != nil {
		return nil, &connectionError{trace.Wrap(err, "building proxy client")}
	}
	defer conn.Close()
	return joinWithClient(ctx, params, joinv1.NewClientFromConn(conn))
}

func joinViaAuth(ctx context.Context, params JoinParams) (*JoinResult, error) {
	authClient, err := authjoin.NewAuthClient(ctx, params)
	if err != nil {
		return nil, &connectionError{trace.Wrap(err, "building auth client")}
	}
	defer authClient.Close()
	return joinViaAuthClient(ctx, params, authClient)
}

func joinViaAuthClient(ctx context.Context, params JoinParams, authClient authjoin.AuthJoinClient) (*JoinResult, error) {
	return joinWithClient(ctx, params, joinv1.NewClient(authClient.JoinV1Client()))
}

func joinWithClient(ctx context.Context, params JoinParams, client *joinv1.Client) (*JoinResult, error) {
	// Clients may specify the join method or not, to let the server choose the
	// method based on the provision token.
	var joinMethodPtr *string
	switch params.JoinMethod {
	case types.JoinMethodUnspecified:
		// leave joinMethodPtr nil to let the server pick based on the token
	case types.JoinMethodToken,
<<<<<<< HEAD
		types.JoinMethodBitbucket,
=======
		types.JoinMethodAzureDevops,
>>>>>>> 37a21217
		types.JoinMethodBoundKeypair,
		types.JoinMethodCircleCI,
		types.JoinMethodEC2,
		types.JoinMethodEnv0,
		types.JoinMethodGCP,
		types.JoinMethodGitHub,
		types.JoinMethodGitLab,
		types.JoinMethodIAM,
		types.JoinMethodOracle,
		types.JoinMethodSpacelift,
		types.JoinMethodTPM:
		joinMethod := string(params.JoinMethod)
		joinMethodPtr = &joinMethod
	default:
		return nil, trace.NotImplemented("new join service is not implemented for method %v", params.JoinMethod)
	}

	// Initiate the join request, using a cancelable context to make sure the
	// stream is closed when this function returns.
	ctx, cancel := context.WithCancel(ctx)
	defer cancel()
	stream, err := client.Join(ctx)
	if err != nil {
		// Connection errors may manifest when initiating the RPC.
		return nil, &connectionError{trace.Wrap(err, "initiating join stream")}
	}
	defer stream.CloseSend()

	// Send the ClientInit message with the intended join method, token name,
	// and system role.
	if err := stream.Send(&messages.ClientInit{
		JoinMethod: joinMethodPtr,
		TokenName:  params.Token,
		SystemRole: params.ID.Role.String(),
	}); err != nil {
		// Failing to send the first message on the stream is always a connection error.
		return nil, &connectionError{trace.Wrap(err, "sending ClientInit message")}
	}

	// Receive the ServerInit message.
	serverInit, err := messages.RecvResponse[*messages.ServerInit](stream)
	if err != nil {
		err = trace.Wrap(err, "receiving ServerInit message")
		if !trace.IsAccessDenied(err) && !trace.IsBadParameter(err) {
			// Any unrecognized error reading the first response on the stream
			// is likely to be a connection error.
			err = &connectionError{err}
		}
		return nil, err
	}

	// Generate keys based on the signature algorithm suite from the ServerInit message.
	signer, publicKeys, err := GenerateKeys(ctx, serverInit.SignatureAlgorithmSuite)
	if err != nil {
		return nil, trace.Wrap(err)
	}
	// Build the ClientParams message that will be sent for all join methods.
	clientParams := makeClientParams(params, publicKeys)

	// Delegate out to the handler for the specific join method.
	resultMsg, err := joinWithMethod(ctx, stream, params, clientParams, serverInit.JoinMethod)
	if err != nil {
		return nil, trace.Wrap(err)
	}

	// Convert the result message into a JoinResult.
	switch typedResult := resultMsg.(type) {
	case *messages.HostResult:
		return makeJoinResult(signer, typedResult.Certificates)
	case *messages.BotResult:
		joinResult, err := makeJoinResult(signer, typedResult.Certificates)
		if err != nil {
			return nil, trace.Wrap(err)
		}
		if typedResult.BoundKeypairResult != nil {
			joinResult.BoundKeypair = &authjoin.BoundKeypairRegisterResult{
				BoundPublicKey: string(typedResult.BoundKeypairResult.PublicKey),
				JoinState:      typedResult.BoundKeypairResult.JoinState,
			}
		}
		return joinResult, nil
	default:
		return nil, trace.BadParameter("unhandled result message type %T", resultMsg)
	}
}

func joinWithMethod(
	ctx context.Context,
	stream messages.ClientStream,
	joinParams JoinParams,
	clientParams messages.ClientParams,
	method string,
) (messages.Response, error) {
	var err error

	switch types.JoinMethod(method) {
	case types.JoinMethodToken:
		return tokenJoin(stream, clientParams)
<<<<<<< HEAD
	case types.JoinMethodBitbucket:
		// Tests may specify their own IDToken, so only overwrite it when empty.
		if joinParams.IDToken == "" {
			joinParams.IDToken, err = bitbucket.NewIDTokenSource(os.Getenv).GetIDToken()
=======
	case types.JoinMethodAzureDevops:
		if joinParams.IDToken == "" {
			joinParams.IDToken, err = azuredevops.NewIDTokenSource(os.Getenv).GetIDToken(ctx)
>>>>>>> 37a21217
			if err != nil {
				return nil, trace.Wrap(err)
			}
		}
		return oidcJoin(stream, joinParams, clientParams)
	case types.JoinMethodBoundKeypair:
		return boundKeypairJoin(ctx, stream, joinParams, clientParams)
	case types.JoinMethodCircleCI:
		if joinParams.IDToken == "" {
			joinParams.IDToken, err = circleci.GetIDToken(os.Getenv)
			if err != nil {
				return nil, trace.Wrap(err)
			}
		}
		return oidcJoin(stream, joinParams, clientParams)
	case types.JoinMethodIAM:
		return iamJoin(ctx, stream, joinParams, clientParams)
	case types.JoinMethodEC2:
		return ec2Join(ctx, stream, joinParams, clientParams)
	case types.JoinMethodEnv0:
		// Tests may specify their own IDToken, so only overwrite it when empty.
		if joinParams.IDToken == "" {
			joinParams.IDToken, err = env0.NewIDTokenSource(os.Getenv).GetIDToken()
			if err != nil {
				return nil, trace.Wrap(err)
			}
		}
		return oidcJoin(stream, joinParams, clientParams)
	case types.JoinMethodOracle:
		return oracleJoin(ctx, stream, joinParams, clientParams)
	case types.JoinMethodGCP:
		if joinParams.IDToken == "" {
			joinParams.IDToken, err = gcp.GetIDToken(ctx)
			if err != nil {
				return nil, trace.Wrap(err)
			}
		}

		return oidcJoin(stream, joinParams, clientParams)
	case types.JoinMethodGitHub:
		if joinParams.IDToken == "" {
			joinParams.IDToken, err = githubactions.NewIDTokenSource().GetIDToken(ctx)
			if err != nil {
				return nil, trace.Wrap(err)
			}
		}
		return oidcJoin(stream, joinParams, clientParams)
	case types.JoinMethodGitLab:
		if joinParams.IDToken == "" {
			joinParams.IDToken, err = gitlab.NewIDTokenSource(gitlab.IDTokenSourceConfig{
				EnvVarName: joinParams.GitlabParams.EnvVarName,
			}).GetIDToken()
			if err != nil {
				return nil, trace.Wrap(err)
			}
		}

		return oidcJoin(stream, joinParams, clientParams)
	case types.JoinMethodSpacelift:
		if joinParams.IDToken == "" {
			joinParams.IDToken, err = spacelift.NewIDTokenSource(os.Getenv).GetIDToken()
			if err != nil {
				return nil, trace.Wrap(err)
			}
		}

		return oidcJoin(stream, joinParams, clientParams)
	case types.JoinMethodTPM:
		return tpmJoin(ctx, stream, joinParams, clientParams)
	default:
		// TODO(nklaassen): implement remaining join methods.
		sendGivingUpErr := stream.Send(&messages.GivingUp{
			Reason: messages.GivingUpReasonUnsupportedJoinMethod,
			Msg:    "join method " + method + " is not supported by this client",
		})
		return nil, trace.NewAggregate(
			trace.NotImplemented("server selected join method %v which is not supported by this client", method),
			trace.Wrap(sendGivingUpErr, "sending GivingUp message to server"),
		)
	}
}

func tokenJoin(
	stream messages.ClientStream,
	clientParams messages.ClientParams,
) (messages.Response, error) {
	// The token join method is relatively simple, the flow is
	//
	// client->server ClientInit
	// client<-server ServerInit
	// client->server Tokeninit
	// client<-server Result
	//
	// At this point the ServerInit message has already been received, all
	// that's left is to send the TokenInit message and receive the final result.
	tokenInitMsg := &messages.TokenInit{
		ClientParams: clientParams,
	}
	if err := stream.Send(tokenInitMsg); err != nil {
		return nil, trace.Wrap(err)
	}
	// Receive and return the final result.
	result, err := stream.Recv()
	return result, trace.Wrap(err)
}

func makeClientParams(params JoinParams, publicKeys *messages.PublicKeys) messages.ClientParams {
	if params.ID.Role == types.RoleBot {
		return messages.ClientParams{
			BotParams: &messages.BotParams{
				PublicKeys: *publicKeys,
				Expires:    params.Expires,
			},
		}
	}
	return messages.ClientParams{
		HostParams: &messages.HostParams{
			PublicKeys:           *publicKeys,
			HostName:             params.ID.NodeName,
			AdditionalPrincipals: params.AdditionalPrincipals,
			DNSNames:             params.DNSNames,
		},
	}
}

func makeJoinResult(signer crypto.Signer, certs messages.Certificates) (*JoinResult, error) {
	// Callers expect proto.Certs with PEM-formatted TLS certs and
	// authorized_keys formated SSH certs/keys.
	sshCert, err := toAuthorizedKey(certs.SSHCert)
	if err != nil {
		return nil, trace.Wrap(err)
	}
	sshCAKeys, err := toAuthorizedKeys(certs.SSHCAKeys)
	if err != nil {
		return nil, trace.Wrap(err)
	}
	return &JoinResult{
		Certs: &proto.Certs{
			TLS:        pemEncodeTLSCert(certs.TLSCert),
			TLSCACerts: pemEncodeTLSCerts(certs.TLSCACerts),
			SSH:        sshCert,
			SSHCACerts: sshCAKeys, // SSHCACerts is a misnomer, SSH CAs are just public keys.
		},
		PrivateKey: signer,
	}, nil
}

func toAuthorizedKeys(wireFormats [][]byte) ([][]byte, error) {
	out := make([][]byte, len(wireFormats))
	for i, wireFormat := range wireFormats {
		var err error
		out[i], err = toAuthorizedKey(wireFormat)
		if err != nil {
			return nil, trace.Wrap(err)
		}
	}
	return out, nil
}

func toAuthorizedKey(wireFormat []byte) ([]byte, error) {
	sshPub, err := ssh.ParsePublicKey(wireFormat)
	if err != nil {
		return nil, trace.Wrap(err)
	}
	return ssh.MarshalAuthorizedKey(sshPub), nil
}

func pemEncodeTLSCerts(rawCerts [][]byte) [][]byte {
	out := make([][]byte, len(rawCerts))
	for i, rawCert := range rawCerts {
		out[i] = pemEncodeTLSCert(rawCert)
	}
	return out
}

func pemEncodeTLSCert(rawCert []byte) []byte {
	return pem.EncodeToMemory(&pem.Block{
		Type:  "CERTIFICATE",
		Bytes: rawCert,
	})
}

// GenerateKeys generates host keys appropriate for a cluster join request
// according to the cluster's configured signature algorithm suite.
func GenerateKeys(ctx context.Context, suite types.SignatureAlgorithmSuite) (crypto.Signer, *messages.PublicKeys, error) {
	signer, err := cryptosuites.GenerateKey(
		ctx,
		cryptosuites.StaticAlgorithmSuite(suite),
		cryptosuites.HostIdentity,
	)
	if err != nil {
		return nil, nil, trace.Wrap(err)
	}
	tlsPub, err := x509.MarshalPKIXPublicKey(signer.Public())
	if err != nil {
		return nil, nil, trace.Wrap(err)
	}
	sshPub, err := ssh.NewPublicKey(signer.Public())
	if err != nil {
		return nil, nil, trace.Wrap(err)
	}
	return signer, &messages.PublicKeys{
		PublicTLSKey: tlsPub,
		PublicSSHKey: sshPub.Marshal(),
	}, nil
}

type connectionError struct {
	wrapped error
}

func (e *connectionError) Error() string {
	return e.wrapped.Error()
}

func (e *connectionError) Unwrap() error {
	return e.wrapped
}

func isConnectionError(err error) bool {
	var ce *connectionError
	return errors.As(err, &ce)
}

// LegacyJoinError is returned when the join attempt failed while attempting to
// join via the legacy join service.
type LegacyJoinError struct {
	wrapped error
}

func (e *LegacyJoinError) Error() string {
	return e.wrapped.Error()
}

func (e *LegacyJoinError) Unwrap() error {
	return e.wrapped
}<|MERGE_RESOLUTION|>--- conflicted
+++ resolved
@@ -34,12 +34,9 @@
 	proxyinsecureclient "github.com/gravitational/teleport/lib/client/proxy/insecure"
 	"github.com/gravitational/teleport/lib/cloud/imds/gcp"
 	"github.com/gravitational/teleport/lib/cryptosuites"
-<<<<<<< HEAD
+	"github.com/gravitational/teleport/lib/join/azuredevops"
 	"github.com/gravitational/teleport/lib/join/bitbucket"
-=======
-	"github.com/gravitational/teleport/lib/join/azuredevops"
 	"github.com/gravitational/teleport/lib/join/circleci"
->>>>>>> 37a21217
 	"github.com/gravitational/teleport/lib/join/env0"
 	"github.com/gravitational/teleport/lib/join/githubactions"
 	"github.com/gravitational/teleport/lib/join/gitlab"
@@ -205,11 +202,8 @@
 	case types.JoinMethodUnspecified:
 		// leave joinMethodPtr nil to let the server pick based on the token
 	case types.JoinMethodToken,
-<<<<<<< HEAD
+		types.JoinMethodAzureDevops,
 		types.JoinMethodBitbucket,
-=======
-		types.JoinMethodAzureDevops,
->>>>>>> 37a21217
 		types.JoinMethodBoundKeypair,
 		types.JoinMethodCircleCI,
 		types.JoinMethodEC2,
@@ -308,16 +302,18 @@
 	switch types.JoinMethod(method) {
 	case types.JoinMethodToken:
 		return tokenJoin(stream, clientParams)
-<<<<<<< HEAD
+	case types.JoinMethodAzureDevops:
+		if joinParams.IDToken == "" {
+			joinParams.IDToken, err = azuredevops.NewIDTokenSource(os.Getenv).GetIDToken(ctx)
+			if err != nil {
+				return nil, trace.Wrap(err)
+			}
+		}
+		return oidcJoin(stream, joinParams, clientParams)
 	case types.JoinMethodBitbucket:
 		// Tests may specify their own IDToken, so only overwrite it when empty.
 		if joinParams.IDToken == "" {
 			joinParams.IDToken, err = bitbucket.NewIDTokenSource(os.Getenv).GetIDToken()
-=======
-	case types.JoinMethodAzureDevops:
-		if joinParams.IDToken == "" {
-			joinParams.IDToken, err = azuredevops.NewIDTokenSource(os.Getenv).GetIDToken(ctx)
->>>>>>> 37a21217
 			if err != nil {
 				return nil, trace.Wrap(err)
 			}
