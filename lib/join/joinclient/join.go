// Teleport
// Copyright (C) 2025 Gravitational, Inc.
//
// This program is free software: you can redistribute it and/or modify
// it under the terms of the GNU Affero General Public License as published by
// the Free Software Foundation, either version 3 of the License, or
// (at your option) any later version.
//
// This program is distributed in the hope that it will be useful,
// but WITHOUT ANY WARRANTY; without even the implied warranty of
// MERCHANTABILITY or FITNESS FOR A PARTICULAR PURPOSE.  See the
// GNU Affero General Public License for more details.
//
// You should have received a copy of the GNU Affero General Public License
// along with this program.  If not, see <http://www.gnu.org/licenses/>.

package joinclient

import (
	"context"
	"crypto"
	"crypto/x509"
	"encoding/pem"
	"errors"
	"log/slog"
	"os"

	"github.com/gravitational/trace"
	"golang.org/x/crypto/ssh"

	"github.com/gravitational/teleport/api/client/proto"
	"github.com/gravitational/teleport/api/types"
	authjoin "github.com/gravitational/teleport/lib/auth/join"
	proxyinsecureclient "github.com/gravitational/teleport/lib/client/proxy/insecure"
	"github.com/gravitational/teleport/lib/cryptosuites"
	"github.com/gravitational/teleport/lib/join/env0"
	"github.com/gravitational/teleport/lib/join/internal/messages"
	"github.com/gravitational/teleport/lib/join/joinv1"
	"github.com/gravitational/teleport/lib/utils/hostid"
)

type (
	JoinParams   = authjoin.RegisterParams
	JoinResult   = authjoin.RegisterResult
	AzureParams  = authjoin.AzureParams
	GitlabParams = authjoin.GitlabParams
)

// Join is used to join a cluster. A host or bot calls this with the name of a
// provision token to get its initial certificates.
func Join(ctx context.Context, params JoinParams) (*JoinResult, error) {
	if err := params.CheckAndSetDefaults(); err != nil {
		return nil, trace.Wrap(err)
	}
	if params.AuthClient == nil && params.ID.HostUUID != "" {
		// This check is skipped if AuthClient is provided because this is a
		// re-join with an existing identity and the HostUUID will be
		// maintained.
		return nil, trace.BadParameter("HostUUID must not be provided to Join, it will be assigned by the Auth server")
	}
	if params.ID.Role != types.RoleInstance && params.ID.Role != types.RoleBot {
		return nil, trace.BadParameter("Only Instance and Bot roles may be used for direct join attempts")
	}
	slog.InfoContext(ctx, "Trying to join with the new join service")
	result, err := joinNew(ctx, params)
	if trace.IsNotImplemented(err) || errors.As(err, new(*connectionError)) {
		// Fall back to joining via legacy service.
		slog.InfoContext(ctx, "Falling back to joining via the legacy join service", "error", err)
		// Non-bots must generate their own host UUID when joining via legacy service.
		if params.ID.Role != types.RoleBot {
			hostID, err := hostid.Generate(ctx, params.JoinMethod)
			if err != nil {
				return nil, trace.Wrap(err, "generating host ID")
			}
			params.ID.HostUUID = hostID
		}
		result, err := LegacyJoin(ctx, params)
		return result, trace.Wrap(err)
	}
	return result, trace.Wrap(err)
}

// LegacyJoin is used to join the cluster via the legacy service with client-chosen host UUIDs.
func LegacyJoin(ctx context.Context, params JoinParams) (*JoinResult, error) {
	if params.ID.Role != types.RoleBot && params.ID.HostUUID == "" {
		return nil, trace.BadParameter("HostUUID is required for LegacyJoin")
	}
	//nolint:staticcheck // SA1019 falling back to deprecated method for compatibility.
	result, err := authjoin.Register(ctx, params)
	return result, trace.Wrap(err)
}

func joinNew(ctx context.Context, params JoinParams) (*JoinResult, error) {
	if params.AuthClient != nil {
		return joinViaAuthClient(ctx, params, params.AuthClient)
	}
	if !params.ProxyServer.IsEmpty() {
		return joinViaProxy(ctx, params, params.ProxyServer.String())
	}
	// params.AuthServers could contain auth or proxy addresses, try both.
	// params.CheckAndSetDefaults() asserts that this list is not empty when
	// AuthClient and ProxyServer are both unset.
	if authjoin.LooksLikeProxy(params.AuthServers) {
		proxyAddr := params.AuthServers[0].String()
		slog.InfoContext(ctx, "Attempting to join cluster, address looks like a Proxy", "addr", proxyAddr)
		result, proxyJoinErr := joinViaProxy(ctx, params, proxyAddr)
		if proxyJoinErr == nil {
			return result, nil
		}
		slog.InfoContext(ctx, "Joining via proxy failed, will try to join via Auth", "error", proxyJoinErr)
		result, authJoinErr := joinViaAuth(ctx, params)
		return result, trace.Wrap(authJoinErr)
	}
	addr := params.AuthServers[0].String()
	slog.InfoContext(ctx, "Attempting to join cluster, address looks like an Auth server", "addr", addr)
	result, authJoinErr := joinViaAuth(ctx, params)
	if authJoinErr == nil {
		return result, nil
	}
	slog.InfoContext(ctx, "Joining via auth failed, will try to join via Proxy", "error", authJoinErr)
	result, proxyJoinErr := joinViaProxy(ctx, params, addr)
	return result, trace.Wrap(proxyJoinErr)
}

func joinViaProxy(ctx context.Context, params JoinParams, proxyAddr string) (*JoinResult, error) {
	// Connect to the proxy's insecure gRPC listener (this is regular TLS, the
	// client is not authenticated because it doesn't have certs yet).
	conn, err := proxyinsecureclient.NewConnection(ctx,
		proxyinsecureclient.ConnectionConfig{
			ProxyServer:  proxyAddr,
			CipherSuites: params.CipherSuites,
			Clock:        params.Clock,
			Insecure:     params.Insecure,
			Log:          slog.Default(),
		},
	)
	if err != nil {
		return nil, &connectionError{trace.Wrap(err, "building proxy client")}
	}
	defer conn.Close()
	return joinWithClient(ctx, params, joinv1.NewClientFromConn(conn))
}

func joinViaAuth(ctx context.Context, params JoinParams) (*JoinResult, error) {
	authClient, err := authjoin.NewAuthClient(ctx, params)
	if err != nil {
		return nil, &connectionError{trace.Wrap(err, "building auth client")}
	}
	defer authClient.Close()
	return joinViaAuthClient(ctx, params, authClient)
}

func joinViaAuthClient(ctx context.Context, params JoinParams, authClient authjoin.AuthJoinClient) (*JoinResult, error) {
	return joinWithClient(ctx, params, joinv1.NewClient(authClient.JoinV1Client()))
}

func joinWithClient(ctx context.Context, params JoinParams, client *joinv1.Client) (*JoinResult, error) {
	// Clients may specify the join method or not, to let the server choose the
	// method based on the provision token.
	var joinMethodPtr *string
	switch params.JoinMethod {
	case types.JoinMethodUnspecified:
		// leave joinMethodPtr nil to let the server pick based on the token
<<<<<<< HEAD
	case types.JoinMethodToken, types.JoinMethodBoundKeypair, types.JoinMethodIAM, types.JoinMethodEnv0:
=======
	case types.JoinMethodToken,
		types.JoinMethodBoundKeypair,
		types.JoinMethodIAM,
		types.JoinMethodEC2:
>>>>>>> 66d0c8e7
		joinMethod := string(params.JoinMethod)
		joinMethodPtr = &joinMethod
	default:
		return nil, trace.NotImplemented("new join service is not implemented for method %v", params.JoinMethod)
	}

	// Initiate the join request, using a cancelable context to make sure the
	// stream is closed when this function returns.
	ctx, cancel := context.WithCancel(ctx)
	defer cancel()
	stream, err := client.Join(ctx)
	if err != nil {
		// Connection errors are usually delayed until the first request is
		// attempted, wrap with a connectionError here to allow a fallback to
		// the legacy join method.
		return nil, &connectionError{trace.Wrap(err, "initiating join stream")}
	}
	defer stream.CloseSend()

	// Send the ClientInit message with the intended join method, token name,
	// and system role.
	if err := stream.Send(&messages.ClientInit{
		JoinMethod: joinMethodPtr,
		TokenName:  params.Token,
		SystemRole: params.ID.Role.String(),
	}); err != nil {
		return nil, trace.Wrap(err)
	}

	// Receive the ServerInit message.
	serverInit, err := messages.RecvResponse[*messages.ServerInit](stream)
	if err != nil {
		return nil, trace.Wrap(err)
	}

	// Generate keys based on the signature algorithm suite from the ServerInit message.
	signer, publicKeys, err := GenerateKeys(ctx, serverInit.SignatureAlgorithmSuite)
	if err != nil {
		return nil, trace.Wrap(err)
	}
	// Build the ClientParams message that will be sent for all join methods.
	clientParams := makeClientParams(params, publicKeys)

	// Delegate out to the handler for the specific join method.
	resultMsg, err := joinWithMethod(ctx, stream, params, clientParams, serverInit.JoinMethod)
	if err != nil {
		return nil, trace.Wrap(err)
	}

	// Convert the result message into a JoinResult.
	switch typedResult := resultMsg.(type) {
	case *messages.HostResult:
		return makeJoinResult(signer, typedResult.Certificates)
	case *messages.BotResult:
		joinResult, err := makeJoinResult(signer, typedResult.Certificates)
		if err != nil {
			return nil, trace.Wrap(err)
		}
		if typedResult.BoundKeypairResult != nil {
			joinResult.BoundKeypair = &authjoin.BoundKeypairRegisterResult{
				BoundPublicKey: string(typedResult.BoundKeypairResult.PublicKey),
				JoinState:      typedResult.BoundKeypairResult.JoinState,
			}
		}
		return joinResult, nil
	default:
		return nil, trace.BadParameter("unhandled result message type %T", resultMsg)
	}
}

func joinWithMethod(
	ctx context.Context,
	stream messages.ClientStream,
	joinParams JoinParams,
	clientParams messages.ClientParams,
	method string,
) (messages.Response, error) {
	var err error

	switch types.JoinMethod(method) {
	case types.JoinMethodToken:
		return tokenJoin(stream, clientParams)
	case types.JoinMethodBoundKeypair:
		return boundKeypairJoin(ctx, stream, joinParams, clientParams)
	case types.JoinMethodIAM:
		return iamJoin(ctx, stream, joinParams, clientParams)
<<<<<<< HEAD
	case types.JoinMethodEnv0:
		// Tests may specify their own IDToken, so only overwrite it when empty.
		if joinParams.IDToken == "" {
			joinParams.IDToken, err = env0.NewIDTokenSource(os.Getenv).GetIDToken()
			if err != nil {
				return nil, trace.Wrap(err)
			}
		}
		return oidcJoin(stream, joinParams, clientParams)
=======
	case types.JoinMethodEC2:
		return ec2Join(ctx, stream, joinParams, clientParams)
>>>>>>> 66d0c8e7
	default:
		// TODO(nklaassen): implement remaining join methods.
		sendGivingUpErr := stream.Send(&messages.GivingUp{
			Reason: messages.GivingUpReasonUnsupportedJoinMethod,
			Msg:    "join method " + method + " is not supported by this client",
		})
		return nil, trace.NewAggregate(
			trace.NotImplemented("server selected join method %v which is not supported by this client", method),
			trace.Wrap(sendGivingUpErr, "sending GivingUp message to server"),
		)
	}
}

func tokenJoin(
	stream messages.ClientStream,
	clientParams messages.ClientParams,
) (messages.Response, error) {
	// The token join method is relatively simple, the flow is
	//
	// client->server ClientInit
	// client<-server ServerInit
	// client->server Tokeninit
	// client<-server Result
	//
	// At this point the ServerInit message has already been received, all
	// that's left is to send the TokenInit message and receive the final result.
	tokenInitMsg := &messages.TokenInit{
		ClientParams: clientParams,
	}
	if err := stream.Send(tokenInitMsg); err != nil {
		return nil, trace.Wrap(err)
	}
	// Receive and return the final result.
	result, err := stream.Recv()
	return result, trace.Wrap(err)
}

func makeClientParams(params JoinParams, publicKeys *messages.PublicKeys) messages.ClientParams {
	if params.ID.Role == types.RoleBot {
		return messages.ClientParams{
			BotParams: &messages.BotParams{
				PublicKeys: *publicKeys,
				Expires:    params.Expires,
			},
		}
	}
	return messages.ClientParams{
		HostParams: &messages.HostParams{
			PublicKeys:           *publicKeys,
			HostName:             params.ID.NodeName,
			AdditionalPrincipals: params.AdditionalPrincipals,
			DNSNames:             params.DNSNames,
		},
	}
}

func makeJoinResult(signer crypto.Signer, certs messages.Certificates) (*JoinResult, error) {
	// Callers expect proto.Certs with PEM-formatted TLS certs and
	// authorized_keys formated SSH certs/keys.
	sshCert, err := toAuthorizedKey(certs.SSHCert)
	if err != nil {
		return nil, trace.Wrap(err)
	}
	sshCAKeys, err := toAuthorizedKeys(certs.SSHCAKeys)
	if err != nil {
		return nil, trace.Wrap(err)
	}
	return &JoinResult{
		Certs: &proto.Certs{
			TLS:        pemEncodeTLSCert(certs.TLSCert),
			TLSCACerts: pemEncodeTLSCerts(certs.TLSCACerts),
			SSH:        sshCert,
			SSHCACerts: sshCAKeys, // SSHCACerts is a misnomer, SSH CAs are just public keys.
		},
		PrivateKey: signer,
	}, nil
}

func toAuthorizedKeys(wireFormats [][]byte) ([][]byte, error) {
	out := make([][]byte, len(wireFormats))
	for i, wireFormat := range wireFormats {
		var err error
		out[i], err = toAuthorizedKey(wireFormat)
		if err != nil {
			return nil, trace.Wrap(err)
		}
	}
	return out, nil
}

func toAuthorizedKey(wireFormat []byte) ([]byte, error) {
	sshPub, err := ssh.ParsePublicKey(wireFormat)
	if err != nil {
		return nil, trace.Wrap(err)
	}
	return ssh.MarshalAuthorizedKey(sshPub), nil
}

func pemEncodeTLSCerts(rawCerts [][]byte) [][]byte {
	out := make([][]byte, len(rawCerts))
	for i, rawCert := range rawCerts {
		out[i] = pemEncodeTLSCert(rawCert)
	}
	return out
}

func pemEncodeTLSCert(rawCert []byte) []byte {
	return pem.EncodeToMemory(&pem.Block{
		Type:  "CERTIFICATE",
		Bytes: rawCert,
	})
}

// GenerateKeys generates host keys appropriate for a cluster join request
// according to the cluster's configured signature algorithm suite.
func GenerateKeys(ctx context.Context, suite types.SignatureAlgorithmSuite) (crypto.Signer, *messages.PublicKeys, error) {
	signer, err := cryptosuites.GenerateKey(
		ctx,
		cryptosuites.StaticAlgorithmSuite(suite),
		cryptosuites.HostIdentity,
	)
	if err != nil {
		return nil, nil, trace.Wrap(err)
	}
	tlsPub, err := x509.MarshalPKIXPublicKey(signer.Public())
	if err != nil {
		return nil, nil, trace.Wrap(err)
	}
	sshPub, err := ssh.NewPublicKey(signer.Public())
	if err != nil {
		return nil, nil, trace.Wrap(err)
	}
	return signer, &messages.PublicKeys{
		PublicTLSKey: tlsPub,
		PublicSSHKey: sshPub.Marshal(),
	}, nil
}

type connectionError struct {
	wrapped error
}

func (e *connectionError) Error() string {
	return e.wrapped.Error()
}

func (e *connectionError) Unwrap() error {
	return e.wrapped
}<|MERGE_RESOLUTION|>--- conflicted
+++ resolved
@@ -161,14 +161,11 @@
 	switch params.JoinMethod {
 	case types.JoinMethodUnspecified:
 		// leave joinMethodPtr nil to let the server pick based on the token
-<<<<<<< HEAD
-	case types.JoinMethodToken, types.JoinMethodBoundKeypair, types.JoinMethodIAM, types.JoinMethodEnv0:
-=======
 	case types.JoinMethodToken,
 		types.JoinMethodBoundKeypair,
 		types.JoinMethodIAM,
-		types.JoinMethodEC2:
->>>>>>> 66d0c8e7
+		types.JoinMethodEC2,
+		types.JoinMethodEnv0:
 		joinMethod := string(params.JoinMethod)
 		joinMethodPtr = &joinMethod
 	default:
@@ -255,7 +252,8 @@
 		return boundKeypairJoin(ctx, stream, joinParams, clientParams)
 	case types.JoinMethodIAM:
 		return iamJoin(ctx, stream, joinParams, clientParams)
-<<<<<<< HEAD
+	case types.JoinMethodEC2:
+		return ec2Join(ctx, stream, joinParams, clientParams)
 	case types.JoinMethodEnv0:
 		// Tests may specify their own IDToken, so only overwrite it when empty.
 		if joinParams.IDToken == "" {
@@ -265,10 +263,6 @@
 			}
 		}
 		return oidcJoin(stream, joinParams, clientParams)
-=======
-	case types.JoinMethodEC2:
-		return ec2Join(ctx, stream, joinParams, clientParams)
->>>>>>> 66d0c8e7
 	default:
 		// TODO(nklaassen): implement remaining join methods.
 		sendGivingUpErr := stream.Send(&messages.GivingUp{
