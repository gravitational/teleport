--- conflicted
+++ resolved
@@ -200,16 +200,11 @@
 		types.JoinMethodBoundKeypair,
 		types.JoinMethodEC2,
 		types.JoinMethodEnv0,
-<<<<<<< HEAD
 		types.JoinMethodGitHub,
 		types.JoinMethodGitLab,
 		types.JoinMethodIAM,
-		types.JoinMethodOracle:
-=======
 		types.JoinMethodOracle,
-		types.JoinMethodGitHub,
 		types.JoinMethodTPM:
->>>>>>> a2f9aad4
 		joinMethod := string(params.JoinMethod)
 		joinMethodPtr = &joinMethod
 	default:
@@ -322,7 +317,6 @@
 			}
 		}
 		return oidcJoin(stream, joinParams, clientParams)
-<<<<<<< HEAD
 	case types.JoinMethodGitLab:
 		if joinParams.IDToken == "" {
 			joinParams.IDToken, err = gitlab.NewIDTokenSource(gitlab.IDTokenSourceConfig{
@@ -334,10 +328,8 @@
 		}
 
 		return oidcJoin(stream, joinParams, clientParams)
-=======
 	case types.JoinMethodTPM:
 		return tpmJoin(ctx, stream, joinParams, clientParams)
->>>>>>> a2f9aad4
 	default:
 		// TODO(nklaassen): implement remaining join methods.
 		sendGivingUpErr := stream.Send(&messages.GivingUp{
