--- conflicted
+++ resolved
@@ -579,7 +579,11 @@
 	return c.AzureSubscriptionClient, nil
 }
 
-<<<<<<< HEAD
+// GetAWSSSMClient returns an AWS SSM client
+func (c *TestCloudClients) GetAWSSSMClient(region string) (ssmiface.SSMAPI, error) {
+	return c.SSM, nil
+}
+
 // GetAzureRedisClient returns an Azure Redis client for the given subscription.
 func (c *TestCloudClients) GetAzureRedisClient(subscription string) (azure.CacheForRedisClient, error) {
 	return c.AzureRedis, nil
@@ -588,11 +592,6 @@
 // GetAzureRedisEnterpriseClient returns an Azure Redis Enterprise client for the given subscription.
 func (c *TestCloudClients) GetAzureRedisEnterpriseClient(subscription string) (azure.CacheForRedisClient, error) {
 	return c.AzureRedisEnterprise, nil
-=======
-// GetAWSSSMClient returns an AWS SSM client
-func (c *TestCloudClients) GetAWSSSMClient(region string) (ssmiface.SSMAPI, error) {
-	return c.SSM, nil
->>>>>>> 448b52e9
 }
 
 // Close closes all initialized clients.
