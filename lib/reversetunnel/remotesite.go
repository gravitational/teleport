/*
Copyright 2015-2019 Gravitational, Inc.

Licensed under the Apache License, Version 2.0 (the "License");
you may not use this file except in compliance with the License.
You may obtain a copy of the License at

    http://www.apache.org/licenses/LICENSE-2.0

Unless required by applicable law or agreed to in writing, software
distributed under the License is distributed on an "AS IS" BASIS,
WITHOUT WARRANTIES OR CONDITIONS OF ANY KIND, either express or implied.
See the License for the specific language governing permissions and
limitations under the License.
*/

package reversetunnel

import (
	"context"
	"fmt"
	"net"
	"sync"
	"time"

	"github.com/gravitational/trace"
	"github.com/jonboulle/clockwork"
	log "github.com/sirupsen/logrus"
	"golang.org/x/crypto/ssh"

	"github.com/gravitational/teleport"
	"github.com/gravitational/teleport/api/client"
	"github.com/gravitational/teleport/api/constants"
	"github.com/gravitational/teleport/api/types"
	apiutils "github.com/gravitational/teleport/api/utils"
	"github.com/gravitational/teleport/api/utils/sshutils"
	"github.com/gravitational/teleport/lib/auth"
	"github.com/gravitational/teleport/lib/services"
	"github.com/gravitational/teleport/lib/srv/forward"
	"github.com/gravitational/teleport/lib/utils"
)

// remoteSite is a remote site that established the inbound connection to
// the local reverse tunnel server, and now it can provide access to the
// cluster behind it.
type remoteSite struct {
	sync.RWMutex

	*log.Entry
	domainName  string
	connections []*remoteConn
	lastUsed    int
	srv         *server

	// connInfo represents the connection to the remote cluster.
	connInfo types.TunnelConnection
	// lastConnInfo is the last connInfo.
	lastConnInfo types.TunnelConnection

	ctx    context.Context
	cancel context.CancelFunc
	clock  clockwork.Clock

	// certificateCache caches host certificates for the forwarding server.
	certificateCache *certificateCache

	// localClient provides access to the Auth Server API of the cluster
	// within which reversetunnel.Server is running.
	localClient auth.ClientI
	// remoteClient provides access to the Auth Server API of the remote cluster that
	// this site belongs to.
	remoteClient auth.ClientI
	// localAccessPoint provides access to a cached subset of the Auth Server API of
	// the local cluster.
	localAccessPoint auth.ProxyAccessPoint
	// remoteAccessPoint provides access to a cached subset of the Auth Server API of
	// the remote cluster this site belongs to.
	remoteAccessPoint auth.RemoteProxyAccessPoint

	// nodeWatcher provides access the node set for the remote site
	nodeWatcher *services.NodeWatcher

	// remoteCA is the last remote certificate authority recorded by the client.
	// It is used to detect CA rotation status changes. If the rotation
	// state has been changed, the tunnel will reconnect to re-create the client
	// with new settings.
	remoteCA types.CertAuthority

	// offlineThreshold is how long to wait for a keep alive message before
	// marking a reverse tunnel connection as invalid.
	offlineThreshold time.Duration
}

func (s *remoteSite) getRemoteClient() (auth.ClientI, bool, error) {
	// check if all cert authorities are initiated and if everything is OK
	ca, err := s.srv.localAccessPoint.GetCertAuthority(s.ctx, types.CertAuthID{Type: types.HostCA, DomainName: s.domainName}, false)
	if err != nil {
		return nil, false, trace.Wrap(err)
	}
	keys := ca.GetTrustedTLSKeyPairs()

	// The fact that cluster has keys to remote CA means that the key exchange
	// has completed.
	if len(keys) != 0 {
		s.Debugf("Using TLS client to remote cluster.")
		pool, err := services.CertPool(ca)
		if err != nil {
			return nil, false, trace.Wrap(err)
		}
		tlsConfig := s.srv.ClientTLS.Clone()
		tlsConfig.RootCAs = pool
		// encode the name of this cluster to identify this cluster,
		// connecting to the remote one (it is used to find the right certificate
		// authority to verify)
		tlsConfig.ServerName = apiutils.EncodeClusterName(s.srv.ClusterName)
		clt, err := auth.NewClient(client.Config{
			Dialer: client.ContextDialerFunc(s.authServerContextDialer),
			Credentials: []client.Credentials{
				client.LoadTLS(tlsConfig),
			},
			CircuitBreakerConfig: s.srv.CircuitBreakerConfig,
		})
		if err != nil {
			return nil, false, trace.Wrap(err)
		}
		return clt, false, nil
	}

	return nil, false, trace.BadParameter("no TLS keys found")
}

func (s *remoteSite) authServerContextDialer(ctx context.Context, network, address string) (net.Conn, error) {
	return s.DialAuthServer()
}

// GetTunnelsCount always returns 0 for local cluster
func (s *remoteSite) GetTunnelsCount() int {
	return s.connectionCount()
}

func (s *remoteSite) CachingAccessPoint() (auth.RemoteProxyAccessPoint, error) {
	return s.remoteAccessPoint, nil
}

// NodeWatcher returns the services.NodeWatcher for the remote cluster.
func (s *remoteSite) NodeWatcher() (*services.NodeWatcher, error) {
	return s.nodeWatcher, nil
}

func (s *remoteSite) GetClient() (auth.ClientI, error) {
	return s.remoteClient, nil
}

func (s *remoteSite) String() string {
	return fmt.Sprintf("remoteSite(%v)", s.domainName)
}

func (s *remoteSite) connectionCount() int {
	s.RLock()
	defer s.RUnlock()
	return len(s.connections)
}

func (s *remoteSite) HasValidConnections() bool {
	s.RLock()
	defer s.RUnlock()

	for _, conn := range s.connections {
		if !conn.isInvalid() {
			return true
		}
	}
	return false
}

// Close closes remote cluster connections
func (s *remoteSite) Close() error {
	s.Lock()
	defer s.Unlock()

	s.cancel()
	for i := range s.connections {
		s.connections[i].Close()
	}
	s.connections = []*remoteConn{}
	if s.remoteAccessPoint != nil {
		return s.remoteAccessPoint.Close()
	}
	return nil
}

// IsClosed reports whether this remoteSite has been closed.
func (s *remoteSite) IsClosed() bool {
	return s.ctx.Err() != nil
}

// nextConn returns next connection that is ready
// and has not been marked as invalid
// it will close connections marked as invalid
func (s *remoteSite) nextConn() (*remoteConn, error) {
	s.Lock()
	defer s.Unlock()

	s.removeInvalidConns()

	for i := 0; i < len(s.connections); i++ {
		s.lastUsed = (s.lastUsed + 1) % len(s.connections)
		remoteConn := s.connections[s.lastUsed]
		// connection could have been initiated, but agent
		// on the other side is not ready yet.
		// Proxy assumes that connection is ready to serve when
		// it has received a first heartbeat, otherwise
		// it could attempt to use it before the agent
		// had a chance to start handling connection requests,
		// what could lead to proxy marking the connection
		// as invalid without a good reason.
		if remoteConn.isReady() {
			return remoteConn, nil
		}
	}

	return nil, trace.NotFound("%v is offline: no active tunnels to %v found", s.GetName(), s.srv.ClusterName)
}

// removeInvalidConns removes connections marked as invalid,
// it should be called only under write lock
func (s *remoteSite) removeInvalidConns() {
	// for first pass, do nothing if no connections are marked
	count := 0
	for _, conn := range s.connections {
		if conn.isInvalid() {
			count++
		}
	}
	if count == 0 {
		return
	}
	s.lastUsed = 0
	conns := make([]*remoteConn, 0, len(s.connections)-count)
	for i := range s.connections {
		if !s.connections[i].isInvalid() {
			conns = append(conns, s.connections[i])
		} else {
			go s.connections[i].Close()
		}
	}
	s.connections = conns
}

// addConn helper adds a new active remote cluster connection to the list
// of such connections
func (s *remoteSite) addConn(conn net.Conn, sconn ssh.Conn) (*remoteConn, error) {
	s.Lock()
	defer s.Unlock()

	rconn := newRemoteConn(&connConfig{
		conn:             conn,
		sconn:            sconn,
		tunnelType:       string(types.ProxyTunnel),
		proxyName:        s.connInfo.GetProxyName(),
		clusterName:      s.domainName,
		offlineThreshold: s.offlineThreshold,
	})

	s.connections = append(s.connections, rconn)
	s.lastUsed = 0
	return rconn, nil
}

func (s *remoteSite) adviseReconnect(ctx context.Context) {
	wg := &sync.WaitGroup{}

	s.RLock()
	for _, conn := range s.connections {
		s.Debugf("Sending reconnect: %s", conn.nodeID)

		wg.Add(1)
		go func(conn *remoteConn) {
			conn.adviseReconnect()
			wg.Done()
		}(conn)
	}
	s.RUnlock()

	wait := make(chan struct{})
	go func() {
		wg.Wait()
		close(wait)
	}()

	select {
	case <-ctx.Done():
	case <-wait:
	}
}

func (s *remoteSite) GetStatus() string {
	connInfo, err := s.getLastConnInfo()
	if err != nil {
		return teleport.RemoteClusterStatusOffline
	}
	return services.TunnelConnectionStatus(s.clock, connInfo, s.offlineThreshold)
}

func (s *remoteSite) copyConnInfo() types.TunnelConnection {
	s.RLock()
	defer s.RUnlock()
	return s.connInfo.Clone()
}

func (s *remoteSite) setLastConnInfo(connInfo types.TunnelConnection) {
	s.Lock()
	defer s.Unlock()
	s.lastConnInfo = connInfo.Clone()
}

func (s *remoteSite) getLastConnInfo() (types.TunnelConnection, error) {
	s.RLock()
	defer s.RUnlock()
	if s.lastConnInfo == nil {
		return nil, trace.NotFound("no last connection found")
	}
	return s.lastConnInfo.Clone(), nil
}

func (s *remoteSite) registerHeartbeat(t time.Time) {
	connInfo := s.copyConnInfo()
	connInfo.SetLastHeartbeat(t)
	connInfo.SetExpiry(s.clock.Now().Add(s.offlineThreshold))
	s.setLastConnInfo(connInfo)
	err := s.localAccessPoint.UpsertTunnelConnection(connInfo)
	if err != nil {
		s.Warningf("Failed to register heartbeat: %v.", err)
	}
}

// deleteConnectionRecord deletes connection record to let know peer proxies
// that this node lost the connection and needs to be discovered
func (s *remoteSite) deleteConnectionRecord() {
	s.localAccessPoint.DeleteTunnelConnection(s.connInfo.GetClusterName(), s.connInfo.GetName())
}

// fanOutProxies is a non-blocking call that puts the new proxies
// list so that remote connection can notify the remote agent
// about the list update
func (s *remoteSite) fanOutProxies(proxies []types.Server) {
	s.Lock()
	defer s.Unlock()
	for _, conn := range s.connections {
		conn.updateProxies(proxies)
	}
}

// handleHeartbeat receives heartbeat messages from the connected agent
// if the agent has missed several heartbeats in a row, Proxy marks
// the connection as invalid.
func (s *remoteSite) handleHeartbeat(conn *remoteConn, ch ssh.Channel, reqC <-chan *ssh.Request) {
	defer func() {
		s.Infof("Cluster connection closed.")

		if err := conn.Close(); err != nil && !utils.IsUseOfClosedNetworkError(err) {
			s.WithError(err).Warnf("Failed to close remote connection for remote site %s", s.domainName)
		}

		if err := s.srv.onSiteTunnelClose(s); err != nil {
			s.WithError(err).Warnf("Failed to close remote site %s", s.domainName)
		}
	}()

	firstHeartbeat := true
	for {
		select {
		case <-s.ctx.Done():
			s.Infof("closing")
			return
		case proxies := <-conn.newProxiesC:
			req := discoveryRequest{
				ClusterName: s.srv.ClusterName,
				Type:        conn.tunnelType,
				Proxies:     proxies,
			}
			if err := conn.sendDiscoveryRequest(req); err != nil {
				s.Debugf("Marking connection invalid on error: %v.", err)
				conn.markInvalid(err)
				return
			}
		case req := <-reqC:
			if req == nil {
				s.Infof("Cluster agent disconnected.")
				conn.markInvalid(trace.ConnectionProblem(nil, "agent disconnected"))
				if !s.HasValidConnections() {
					s.Debugf("Deleting connection record.")
					s.deleteConnectionRecord()
				}
				return
			}
			if firstHeartbeat {
				// as soon as the agent connects and sends a first heartbeat
				// send it the list of current proxies back
				current := s.srv.proxyWatcher.GetCurrent()
				if len(current) > 0 {
					conn.updateProxies(current)
				}
				firstHeartbeat = false
			}
			var timeSent time.Time
			var roundtrip time.Duration
			if req.Payload != nil {
				if err := timeSent.UnmarshalText(req.Payload); err == nil {
					roundtrip = s.srv.Clock.Now().Sub(timeSent)
				}
			}
			if roundtrip != 0 {
				s.WithFields(log.Fields{"latency": roundtrip, "nodeID": conn.nodeID}).Debugf("Ping <- %v", conn.conn.RemoteAddr())
			} else {
				s.WithFields(log.Fields{"nodeID": conn.nodeID}).Debugf("Ping <- %v", conn.conn.RemoteAddr())
			}
			tm := s.clock.Now().UTC()
			conn.setLastHeartbeat(tm)
			go s.registerHeartbeat(tm)
		// Note that time.After is re-created everytime a request is processed.
		case <-time.After(s.offlineThreshold):
			conn.markInvalid(trace.ConnectionProblem(nil, "no heartbeats for %v", s.offlineThreshold))
		}
	}
}

func (s *remoteSite) GetName() string {
	return s.domainName
}

func (s *remoteSite) GetLastConnected() time.Time {
	connInfo, err := s.getLastConnInfo()
	if err != nil {
		return time.Time{}
	}
	return connInfo.GetLastHeartbeat()
}

func (s *remoteSite) compareAndSwapCertAuthority(ca types.CertAuthority) error {
	s.Lock()
	defer s.Unlock()

	if s.remoteCA == nil {
		s.remoteCA = ca
		return nil
	}

	rotation := s.remoteCA.GetRotation()
	if rotation.Matches(ca.GetRotation()) {
		s.remoteCA = ca
		return nil
	}
	s.remoteCA = ca
	return trace.CompareFailed("remote certificate authority rotation has been updated")
}

func (s *remoteSite) updateCertAuthorities(retry utils.Retry, remoteWatcher *services.CertAuthorityWatcher, remoteVersion string) {
	defer remoteWatcher.Close()

	for {
		err := s.watchCertAuthorities(remoteWatcher, remoteVersion)
		if err != nil {
			switch {
			case trace.IsNotFound(err):
				s.Debugf("Remote cluster %v does not support cert authorities rotation yet.", s.domainName)
			case trace.IsCompareFailed(err):
				s.Infof("Remote cluster has updated certificate authorities, going to force reconnect.")
				s.srv.onSiteTunnelClose(&alwaysClose{RemoteSite: s})
				return
			case trace.IsConnectionProblem(err):
				s.Debugf("Remote cluster %v is offline.", s.domainName)
			default:
				s.Warningf("Could not perform cert authorities update: %v.", trace.DebugReport(err))
			}
		}

		startedWaiting := s.clock.Now()
		select {
		case t := <-retry.After():
			s.Debugf("Initiating new cert authority watch after waiting %v.", t.Sub(startedWaiting))
			retry.Inc()
		case <-s.ctx.Done():
			return
		}
	}
}

<<<<<<< HEAD
func (s *remoteSite) watchCertAuthorities(remoteWatcher *services.CertAuthorityWatcher, remoteVersion string, cas map[types.CertAuthType]types.CertAuthority) error {
	filter, err := s.getLocalWatchedCerts(remoteVersion)
=======
func (s *remoteSite) watchCertAuthorities(remoteWatcher *services.CertAuthorityWatcher, remoteVersion string) error {
	targets, err := s.getLocalWatchedCerts(remoteVersion)
>>>>>>> f3ceca02
	if err != nil {
		return trace.Wrap(err)
	}

	localWatch, err := s.srv.CertAuthorityWatcher.Subscribe(s.ctx, filter)
	if err != nil {
		return trace.Wrap(err)
	}
	defer func() {
		if err := localWatch.Close(); err != nil {
			s.WithError(err).Warn("Failed to close local ca watcher subscription.")
		}
	}()

	remoteWatch, err := remoteWatcher.Subscribe(
		s.ctx,
		types.CertAuthorityFilter{
			types.HostCA: s.domainName,
		},
	)
	if err != nil {
		return trace.Wrap(err)
	}
	defer func() {
		if err := remoteWatch.Close(); err != nil {
			s.WithError(err).Warn("Failed to close remote ca watcher subscription.")
		}
	}()

	localCAs := make(map[types.CertAuthType]types.CertAuthority, len(targets))
	for _, t := range targets {
		caID := types.CertAuthID{
			Type:       t.Type,
			DomainName: t.ClusterName,
		}
		ca, err := s.localAccessPoint.GetCertAuthority(s.ctx, caID, false)
		if err != nil {
			return trace.Wrap(err, "failed to get local cert authority")
		}
		if err := s.remoteClient.RotateExternalCertAuthority(s.ctx, ca); err != nil {
			return trace.Wrap(err, "failed to push local cert authority")
		}
		s.Debugf("Pushed local cert authority %v", caID.String())
		localCAs[t.Type] = ca
	}

	remoteCA, err := s.remoteAccessPoint.GetCertAuthority(s.ctx, types.CertAuthID{
		Type:       types.HostCA,
		DomainName: s.domainName,
	}, false)
	if err != nil {
		return trace.Wrap(err, "failed to get remote cert authority")
	}
	if remoteCA.GetName() != s.domainName || remoteCA.GetType() != types.HostCA {
		return trace.BadParameter("received wrong CA, expected remote host CA, got %v", remoteCA.GetID())
	}

	maybeUpsertRemoteCA := func(remoteCA types.CertAuthority) error {
		oldRemoteCA, err := s.localAccessPoint.GetCertAuthority(s.ctx, types.CertAuthID{
			Type:       types.HostCA,
			DomainName: remoteCA.GetClusterName(),
		}, false)
		if err != nil && !trace.IsNotFound(err) {
			return trace.Wrap(err)
		}

		// if CA is changed or does not exist, update backend
		if err != nil || !services.CertAuthoritiesEquivalent(oldRemoteCA, remoteCA) {
			s.Debugf("Ingesting remote cert authority %v", remoteCA.GetID())
			if err := s.localClient.UpsertCertAuthority(remoteCA); err != nil {
				return trace.Wrap(err)
			}
		}

		// keep track of when the remoteSite needs to reconnect
		if err := s.compareAndSwapCertAuthority(remoteCA); err != nil {
			return trace.Wrap(err)
		}

		return nil
	}

	if err := maybeUpsertRemoteCA(remoteCA); err != nil {
		return trace.Wrap(err)
	}

	s.Debugf("Watching for cert authority changes.")
	for {
		select {
		case <-s.ctx.Done():
			s.WithError(s.ctx.Err()).Debug("Context is closing.")
			return trace.Wrap(s.ctx.Err())
		case <-localWatch.Done():
			s.Warn("Local CertAuthority watcher subscription has closed")
			return fmt.Errorf("local ca watcher for cluster %s has closed", s.srv.ClusterName)
		case <-remoteWatch.Done():
			s.Warn("Remote CertAuthority watcher subscription has closed")
			return fmt.Errorf("remote ca watcher for cluster %s has closed", s.domainName)
		case evt := <-localWatch.Events():
			switch evt.Type {
			case types.OpPut:
				newCA, ok := evt.Resource.(types.CertAuthority)
				if !ok {
					continue
				}

				previousCA, ok := localCAs[newCA.GetType()]
				if ok && services.CertAuthoritiesEquivalent(previousCA, newCA) {
					continue
				}

				// clone to prevent a race with watcher filtering, as
				// RotateExternalCertAuthority (client side) will end up calling
				// CheckAndSetDefaults
				// TODO(espadolini): figure out who should be responsible for validating the CA *once*
				newCA = newCA.Clone()
				if err := s.remoteClient.RotateExternalCertAuthority(s.ctx, newCA); err != nil {
					log.WithError(err).Warn("Failed to rotate external ca")
					return trace.Wrap(err)
				}

				localCAs[newCA.GetType()] = newCA
			}
		case evt := <-remoteWatch.Events():
			switch evt.Type {
			case types.OpPut:
				remoteCA, ok := evt.Resource.(types.CertAuthority)
				if !ok {
					continue
				}

				// the CA might not be trusted but the watcher's fanout logic is
				// local, so this is ok
				if err := maybeUpsertRemoteCA(remoteCA); err != nil {
					return trace.Wrap(err)
				}
			}
		}
	}
}

// getLocalWatchedCerts returns local certificates types that should be watched by the cert authority watcher.
func (s *remoteSite) getLocalWatchedCerts(remoteClusterVersion string) (types.CertAuthorityFilter, error) {
	// Delete in 11.0.
	ver10orAbove, err := utils.MinVerWithoutPreRelease(remoteClusterVersion, constants.DatabaseCAMinVersion)
	if err != nil {
		return nil, trace.Wrap(err)
	}

	if !ver10orAbove {
		s.Debugf("Connected to remote cluster of version %s. Database CA won't be propagated.", remoteClusterVersion)
		return types.CertAuthorityFilter{
			types.HostCA: s.srv.ClusterName,
			types.UserCA: s.srv.ClusterName,
		}, nil
	}

	return types.CertAuthorityFilter{
		types.HostCA:     s.srv.ClusterName,
		types.UserCA:     s.srv.ClusterName,
		types.DatabaseCA: s.srv.ClusterName,
	}, nil
}

func (s *remoteSite) updateLocks(retry utils.Retry) {
	s.Debugf("Watching for remote lock changes.")

	for {
		startedWaiting := s.clock.Now()
		select {
		case t := <-retry.After():
			s.Debugf("Initiating new lock watch after waiting %v.", t.Sub(startedWaiting))
			retry.Inc()
		case <-s.ctx.Done():
			return
		}

		if err := s.watchLocks(); err != nil {
			switch {
			case trace.IsNotImplemented(err):
				s.Debugf("Remote cluster %v does not support locks yet.", s.domainName)
			case trace.IsConnectionProblem(err):
				s.Debugf("Remote cluster %v is offline.", s.domainName)
			default:
				s.WithError(err).Warning("Could not update remote locks.")
			}
		}
	}
}

func (s *remoteSite) watchLocks() error {
	watcher, err := s.srv.LockWatcher.Subscribe(s.ctx)
	if err != nil {
		s.WithError(err).Error("Failed to subscribe to LockWatcher")
		return err
	}
	defer func() {
		if err := watcher.Close(); err != nil {
			s.WithError(err).Warn("Failed to close lock watcher subscription.")
		}
	}()

	for {
		select {
		case <-watcher.Done():
			s.WithError(watcher.Error()).Warn("Lock watcher subscription has closed")
			return trace.Wrap(watcher.Error())
		case <-s.ctx.Done():
			s.WithError(s.ctx.Err()).Debug("Context is closing.")
			return trace.Wrap(s.ctx.Err())
		case evt := <-watcher.Events():
			switch evt.Type {
			case types.OpPut, types.OpDelete:
				locks := s.srv.LockWatcher.GetCurrent()
				if err := s.remoteClient.ReplaceRemoteLocks(s.ctx, s.srv.ClusterName, locks); err != nil {
					return trace.Wrap(err)
				}
			}
		}
	}
}

func (s *remoteSite) DialAuthServer() (net.Conn, error) {
	return s.connThroughTunnel(&sshutils.DialReq{
		Address: constants.RemoteAuthServer,
	})
}

// Dial is used to connect a requesting client (say, tsh) to an SSH server
// located in a remote connected site, the connection goes through the
// reverse proxy tunnel.
func (s *remoteSite) Dial(params DialParams) (net.Conn, error) {
	recConfig, err := s.localAccessPoint.GetSessionRecordingConfig(s.ctx)
	if err != nil {
		return nil, trace.Wrap(err)
	}

	// If the proxy is in recording mode and a SSH connection is being requested,
	// use the agent to dial and build an in-memory forwarding server.
	if params.ConnType == types.NodeTunnel && services.IsRecordAtProxy(recConfig.GetMode()) {
		return s.dialWithAgent(params)
	}

	// Attempt to perform a direct TCP dial.
	return s.DialTCP(params)
}

func (s *remoteSite) DialTCP(params DialParams) (net.Conn, error) {
	s.Debugf("Dialing from %v to %v.", params.From, params.To)

	conn, err := s.connThroughTunnel(&sshutils.DialReq{
		Address:  params.To.String(),
		ServerID: params.ServerID,
		ConnType: params.ConnType,
	})
	if err != nil {
		return nil, trace.Wrap(err)
	}

	return conn, nil
}

func (s *remoteSite) dialWithAgent(params DialParams) (net.Conn, error) {
	if params.GetUserAgent == nil {
		return nil, trace.BadParameter("user agent getter missing")
	}
	s.Debugf("Dialing with an agent from %v to %v.", params.From, params.To)

	// request user agent connection
	userAgent, err := params.GetUserAgent()
	if err != nil {
		return nil, trace.Wrap(err)
	}

	// Get a host certificate for the forwarding node from the cache.
	hostCertificate, err := s.certificateCache.getHostCertificate(params.Address, params.Principals)
	if err != nil {
		userAgent.Close()
		return nil, trace.Wrap(err)
	}

	targetConn, err := s.connThroughTunnel(&sshutils.DialReq{
		Address:  params.To.String(),
		ServerID: params.ServerID,
		ConnType: params.ConnType,
	})
	if err != nil {
		userAgent.Close()
		return nil, trace.Wrap(err)
	}

	// Create a forwarding server that serves a single SSH connection on it. This
	// server does not need to close, it will close and release all resources
	// once conn is closed.
	//
	// Note: A localClient is passed to the forwarding server to make sure the
	// session gets recorded in the local cluster instead of the remote cluster.
	serverConfig := forward.ServerConfig{
		AuthClient:      s.localClient,
		UserAgent:       userAgent,
		TargetConn:      targetConn,
		SrcAddr:         params.From,
		DstAddr:         params.To,
		HostCertificate: hostCertificate,
		Ciphers:         s.srv.Config.Ciphers,
		KEXAlgorithms:   s.srv.Config.KEXAlgorithms,
		MACAlgorithms:   s.srv.Config.MACAlgorithms,
		DataDir:         s.srv.Config.DataDir,
		Address:         params.Address,
		UseTunnel:       UseTunnel(s.Logger, targetConn),
		FIPS:            s.srv.FIPS,
		HostUUID:        s.srv.ID,
		Emitter:         s.srv.Config.Emitter,
		ParentContext:   s.srv.Context,
		LockWatcher:     s.srv.LockWatcher,
	}
	remoteServer, err := forward.New(serverConfig)
	if err != nil {
		return nil, trace.Wrap(err)
	}
	go remoteServer.Serve()

	// Return a connection to the forwarding server.
	conn, err := remoteServer.Dial()
	if err != nil {
		return nil, trace.Wrap(err)
	}

	return conn, nil
}

// UseTunnel makes a channel request asking for the type of connection. If
// the other side does not respond (older cluster) or takes to long to
// respond, be on the safe side and assume it's not a tunnel connection.
func UseTunnel(logger *log.Logger, c *sshutils.ChConn) bool {
	responseCh := make(chan bool, 1)

	go func() {
		ok, err := c.SendRequest(sshutils.ConnectionTypeRequest, true, nil)
		if err != nil {
			responseCh <- false
			return
		}
		responseCh <- ok
	}()

	select {
	case response := <-responseCh:
		return response
	case <-time.After(1 * time.Second):
		logger.Debugf("Timed out waiting for response: returning false.")
		return false
	}
}

func (s *remoteSite) connThroughTunnel(req *sshutils.DialReq) (*sshutils.ChConn, error) {
	s.Debugf("Requesting connection to %v [%v] in remote cluster.",
		req.Address, req.ServerID)

	// Loop through existing remote connections and try and establish a
	// connection over the "reverse tunnel".
	var conn *sshutils.ChConn
	var err error
	for i := 0; i < s.connectionCount(); i++ {
		conn, err = s.chanTransportConn(req)
		if err == nil {
			return conn, nil
		}
		s.Warnf("Request for connection to remote site failed: %v.", err)
	}

	// Didn't connect and no error? This means we didn't have any connected
	// tunnels to try.
	if err == nil {
		// Return the appropriate message if the user is trying to connect to a
		// cluster or a node.
		message := fmt.Sprintf("cluster %v is offline", s.GetName())
		if req.Address != constants.RemoteAuthServer {
			message = fmt.Sprintf("node %v is offline", req.Address)
		}
		err = trace.ConnectionProblem(nil, message)
	}
	return nil, err
}

func (s *remoteSite) chanTransportConn(req *sshutils.DialReq) (*sshutils.ChConn, error) {
	rconn, err := s.nextConn()
	if err != nil {
		return nil, trace.Wrap(err)
	}

	conn, markInvalid, err := sshutils.ConnectProxyTransport(rconn.sconn, req, false)
	if err != nil {
		if markInvalid {
			rconn.markInvalid(err)
		}
		return nil, trace.Wrap(err)
	}

	return conn, nil
}<|MERGE_RESOLUTION|>--- conflicted
+++ resolved
@@ -486,13 +486,8 @@
 	}
 }
 
-<<<<<<< HEAD
-func (s *remoteSite) watchCertAuthorities(remoteWatcher *services.CertAuthorityWatcher, remoteVersion string, cas map[types.CertAuthType]types.CertAuthority) error {
+func (s *remoteSite) watchCertAuthorities(remoteWatcher *services.CertAuthorityWatcher, remoteVersion string) error {
 	filter, err := s.getLocalWatchedCerts(remoteVersion)
-=======
-func (s *remoteSite) watchCertAuthorities(remoteWatcher *services.CertAuthorityWatcher, remoteVersion string) error {
-	targets, err := s.getLocalWatchedCerts(remoteVersion)
->>>>>>> f3ceca02
 	if err != nil {
 		return trace.Wrap(err)
 	}
@@ -522,11 +517,11 @@
 		}
 	}()
 
-	localCAs := make(map[types.CertAuthType]types.CertAuthority, len(targets))
-	for _, t := range targets {
+	localCAs := make(map[types.CertAuthType]types.CertAuthority, len(filter))
+	for caType, clusterName := range filter {
 		caID := types.CertAuthID{
-			Type:       t.Type,
-			DomainName: t.ClusterName,
+			Type:       caType,
+			DomainName: clusterName,
 		}
 		ca, err := s.localAccessPoint.GetCertAuthority(s.ctx, caID, false)
 		if err != nil {
@@ -536,7 +531,7 @@
 			return trace.Wrap(err, "failed to push local cert authority")
 		}
 		s.Debugf("Pushed local cert authority %v", caID.String())
-		localCAs[t.Type] = ca
+		localCAs[caType] = ca
 	}
 
 	remoteCA, err := s.remoteAccessPoint.GetCertAuthority(s.ctx, types.CertAuthID{
