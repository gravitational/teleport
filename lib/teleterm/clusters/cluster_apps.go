--- conflicted
+++ resolved
@@ -170,22 +170,13 @@
 		GCPServiceAccount: "",
 	}
 
-<<<<<<< HEAD
 	// TODO (Joerger): DELETE IN v17.0.0
-	rootClient, err := proxyClient.ConnectToRootCluster(ctx)
-	if err != nil {
-		return tls.Certificate{}, trace.Wrap(err)
-	}
+	rootClient, err := clusterClient.ConnectToRootCluster(ctx)
+	if err != nil {
+		return tls.Certificate{}, trace.Wrap(err)
+	}
+	defer rootClient.Close()
 	routeToApp.SessionID, err = auth.TryCreateAppSessionForClientCertV15(ctx, rootClient, c.status.Username, routeToApp)
-=======
-	rootClient, err := clusterClient.ConnectToRootCluster(ctx)
->>>>>>> e0a75c1a
-	if err != nil {
-		return tls.Certificate{}, trace.Wrap(err)
-	}
-	defer rootClient.Close()
-
-	ws, err := rootClient.CreateAppSession(ctx, request)
 	if err != nil {
 		return tls.Certificate{}, trace.Wrap(err)
 	}
