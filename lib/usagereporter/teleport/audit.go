/*
 * Teleport
 * Copyright (C) 2023  Gravitational, Inc.
 *
 * This program is free software: you can redistribute it and/or modify
 * it under the terms of the GNU Affero General Public License as published by
 * the Free Software Foundation, either version 3 of the License, or
 * (at your option) any later version.
 *
 * This program is distributed in the hope that it will be useful,
 * but WITHOUT ANY WARRANTY; without even the implied warranty of
 * MERCHANTABILITY or FITNESS FOR A PARTICULAR PURPOSE.  See the
 * GNU Affero General Public License for more details.
 *
 * You should have received a copy of the GNU Affero General Public License
 * along with this program.  If not, see <http://www.gnu.org/licenses/>.
 */

package usagereporter

import (
	"github.com/gravitational/teleport/api/types"
	apievents "github.com/gravitational/teleport/api/types/events"
	prehogv1a "github.com/gravitational/teleport/gen/proto/go/prehog/v1alpha"
	"github.com/gravitational/teleport/lib/events"
	"github.com/gravitational/teleport/lib/srv/db/common/databaseobjectimportrule"
)

const (
	// TCPSessionType is the session_type in tp.session.start for TCP
	// Application Access.
	TCPSessionType = "app_tcp"
	// PortSessionType is the session_type in tp.session.start for SSH or Kube
	// port forwarding.
	//
	// Deprecated: used in older versions to mean either SSH or Kube. Use
	// PortSSHSessionType or PortKubeSessionType instead.
	PortSessionType = "ssh_port"
	// PortSSHSessionType is the session_type in tp.session.start for SSH port
	// forwarding.
	PortSSHSessionType = "ssh_port_v2"
	// PortKubeSessionType is the session_type in tp.session.start for Kube port
	// forwarding.
	PortKubeSessionType = "k8s_port"
)

// prehogUserKindFromEventKind converts a Teleport UserKind to a prehog
// UserKind.
func prehogUserKindFromEventKind(eventsKind apievents.UserKind) prehogv1a.UserKind {
	switch eventsKind {
	case apievents.UserKind_USER_KIND_BOT:
		return prehogv1a.UserKind_USER_KIND_BOT
	case apievents.UserKind_USER_KIND_HUMAN:
		return prehogv1a.UserKind_USER_KIND_HUMAN
	default:
		return prehogv1a.UserKind_USER_KIND_UNSPECIFIED
	}
}

func ConvertAuditEvent(event apievents.AuditEvent) Anonymizable {
	switch e := event.(type) {
	case *apievents.UserLogin:
		// Only count successful logins.
		if !e.Success {
			return nil
		}

		var deviceID string
		if e.TrustedDevice != nil {
			deviceID = e.TrustedDevice.DeviceId
		}

		// Note: we can have different behavior based on event code (local vs
		// SSO) if desired, but we currently only care about connector type /
		// method
		return &UserLoginEvent{
			UserName:                 e.User,
			ConnectorType:            e.Method,
			DeviceId:                 deviceID,
			RequiredPrivateKeyPolicy: e.RequiredPrivateKeyPolicy,
		}

	case *apievents.SessionStart:
		// Note: session.start is only SSH and Kubernetes.
		sessionType := types.SSHSessionKind
		if e.KubernetesCluster != "" {
			sessionType = types.KubernetesSessionKind
		}

		return &SessionStartEvent{
			UserName:    e.User,
			SessionType: string(sessionType),
			UserKind:    prehogUserKindFromEventKind(e.UserKind),
		}
	case *apievents.PortForward:
		sessionType := PortSSHSessionType
		if e.ConnectionMetadata.Protocol == events.EventProtocolKube {
			sessionType = PortKubeSessionType
		}
		return &SessionStartEvent{
			UserName:    e.User,
			SessionType: sessionType,
			UserKind:    prehogUserKindFromEventKind(e.UserKind),
		}
	case *apievents.DatabaseSessionStart:
		return &SessionStartEvent{
			UserName:    e.User,
			SessionType: string(types.DatabaseSessionKind),
			Database: &prehogv1a.SessionStartDatabaseMetadata{
				DbType:     e.DatabaseType,
				DbProtocol: e.DatabaseProtocol,
				DbOrigin:   e.DatabaseOrigin,
				UserAgent:  e.UserAgent,
			},
			UserKind: prehogUserKindFromEventKind(e.UserKind),
		}
	case *apievents.AppSessionStart:
		var app *prehogv1a.SessionStartAppMetadata
		sessionType := string(types.AppSessionKind)
		if types.IsAppTCP(e.AppURI) {
			sessionType = TCPSessionType
			// IsMultiPort for now is the only type of app metadata, so don't include it unless it's a TCP
			// app.
			app = &prehogv1a.SessionStartAppMetadata{
				IsMultiPort: e.AppMetadata.AppTargetPort > 0,
			}
		}

		return &SessionStartEvent{
			UserName:    e.User,
			SessionType: sessionType,
			UserKind:    prehogUserKindFromEventKind(e.UserKind),
			App:         app,
		}
	case *apievents.WindowsDesktopSessionStart:
		desktopType := "ad"
		if e.DesktopLabels[types.ADLabel] == "false" {
			desktopType = "non-ad"
		}
		return &SessionStartEvent{
			UserName:    e.User,
			SessionType: string(types.WindowsDesktopSessionKind),
			Desktop: &prehogv1a.SessionStartDesktopMetadata{
				DesktopType:       desktopType,
				Origin:            e.DesktopLabels[types.OriginLabel],
				WindowsDomain:     e.Domain,
				AllowUserCreation: e.AllowUserCreation,
				Nla:               e.NLA,
			},

			// Note: Unlikely for this to ever be a bot session, but included
			// for completeness.
			UserKind: prehogUserKindFromEventKind(e.UserKind),
		}

	case *apievents.GithubConnectorCreate:
		return &SSOCreateEvent{
			ConnectorType: types.KindGithubConnector,
		}
	case *apievents.OIDCConnectorCreate:
		return &SSOCreateEvent{
			ConnectorType: types.KindOIDCConnector,
		}
	case *apievents.SAMLConnectorCreate:
		return &SSOCreateEvent{
			ConnectorType: types.KindSAMLConnector,
		}

	case *apievents.RoleCreate:
		return &RoleCreateEvent{
			UserName: e.User,
			RoleName: e.ResourceMetadata.Name,
		}

	case *apievents.KubeRequest:
		return &KubeRequestEvent{
			UserName: e.User,
			UserKind: prehogUserKindFromEventKind(e.UserKind),
		}

	case *apievents.SFTP:
		return &SFTPEvent{
			UserName: e.User,
			Action:   int32(e.Action),
			UserKind: prehogUserKindFromEventKind(e.UserKind),
		}

	case *apievents.BotJoin:
		// Only count successful joins.
		if !e.Success {
			return nil
		}
		return &BotJoinEvent{
			BotName:       e.BotName,
			JoinMethod:    e.Method,
			JoinTokenName: e.TokenName,
			UserName:      e.UserName,
			BotInstanceId: e.BotInstanceID,
		}

	case *apievents.DeviceEvent2:
		// Only count successful events.
		if !e.Success {
			return nil
		}

		switch e.Metadata.GetType() {
		case events.DeviceAuthenticateEvent:
			return &DeviceAuthenticateEvent{
				DeviceId:     e.Device.DeviceId,
				UserName:     e.User,
				DeviceOsType: e.Device.OsType.String(),
			}
		case events.DeviceEnrollEvent:
			return &DeviceEnrollEvent{
				DeviceId:     e.Device.DeviceId,
				UserName:     e.User,
				DeviceOsType: e.Device.OsType.String(),
				DeviceOrigin: e.Device.DeviceOrigin.String(),
			}
		}

	case *apievents.DesktopClipboardReceive:
		return &DesktopClipboardEvent{
			Desktop:  e.DesktopAddr,
			UserName: e.User,
		}
	case *apievents.DesktopClipboardSend:
		return &DesktopClipboardEvent{
			Desktop:  e.DesktopAddr,
			UserName: e.User,
		}
	case *apievents.DesktopSharedDirectoryStart:
		// only count successful share attempts
		if e.Code != events.DesktopSharedDirectoryStartCode {
			return nil
		}

		return &DesktopDirectoryShareEvent{
			Desktop:       e.DesktopAddr,
			UserName:      e.User,
			DirectoryName: e.DirectoryName,
		}
	case *apievents.AuditQueryRun:
		return &AuditQueryRunEvent{
			UserName:  e.User,
			Days:      e.Days,
			IsSuccess: e.Status.Success,
		}
	case *apievents.ValidateMFAAuthResponse:
		var deviceID, deviceType string
		if e.MFADevice != nil {
			deviceID = e.MFADevice.DeviceID
			deviceType = e.MFADevice.DeviceType
		}
		return &MFAAuthenticationEvent{
			UserName:          e.User,
			DeviceId:          deviceID,
			DeviceType:        deviceType,
			MfaChallengeScope: e.ChallengeScope,
		}
	case *apievents.OktaAccessListSync:
		return &OktaAccessListSyncEvent{
			NumAppFilters:        e.NumAppFilters,
			NumGroupFilters:      e.NumGroupFilters,
			NumApps:              e.NumApps,
			NumGroups:            e.NumGroups,
			NumRoles:             e.NumRoles,
			NumAccessLists:       e.NumAccessLists,
			NumAccessListMembers: e.NumAccessListMembers,
		}
	case *apievents.SPIFFESVIDIssued:
		return &SPIFFESVIDIssuedEvent{
			UserName:      e.User,
			UserKind:      prehogUserKindFromEventKind(e.UserKind),
			SpiffeId:      e.SPIFFEID,
			IpSansCount:   int32(len(e.IPSANs)),
			DnsSansCount:  int32(len(e.DNSSANs)),
			SvidType:      e.SVIDType,
			BotInstanceId: e.BotInstanceID,
		}
	case *apievents.DatabaseUserCreate:
		return &DatabaseUserCreatedEvent{
			Database: &prehogv1a.SessionStartDatabaseMetadata{
				DbType:     e.DatabaseType,
				DbProtocol: e.DatabaseProtocol,
				DbOrigin:   e.DatabaseOrigin,
			},
			UserName: e.User,
			NumRoles: int32(len(e.DatabaseRoles)),
		}
	case *apievents.DatabasePermissionUpdate:
		out := &DatabaseUserPermissionsUpdateEvent{
			Database: &prehogv1a.SessionStartDatabaseMetadata{
				DbType:     e.DatabaseType,
				DbProtocol: e.DatabaseProtocol,
				DbOrigin:   e.DatabaseOrigin,
			},
			UserName:  e.User,
			NumTables: e.AffectedObjectCounts[databaseobjectimportrule.ObjectKindTable],
		}
		for _, entry := range e.PermissionSummary {
			out.NumTablesPermissions += entry.Counts[databaseobjectimportrule.ObjectKindTable]
		}
		return out
	case *apievents.AccessPathChanged:
		return &AccessGraphAccessPathChangedEvent{
			AffectedResourceType:   e.AffectedResourceType,
			AffectedResourceSource: e.AffectedResourceSource,
		}
	case *apievents.CrownJewelCreate:
		return &AccessGraphCrownJewelCreateEvent{}
	case *apievents.SessionRecordingAccess:
		return &SessionRecordingAccessEvent{
			SessionType: e.SessionType,
			UserName:    e.User,
			Format:      e.Format,
		}
<<<<<<< HEAD
	case *apievents.AccessListReview:
		if e.UpdatedBy == "" {
			return nil
		}
		return &AccessListReviewEvent{
			UserName: e.UpdatedBy,
=======

	case *apievents.GitCommand:
		// Only count when a command is executed on remote Git server and ignore
		// errors that happen before that.
		if e.ExitCode == "" {
			return nil
		}
		return &SessionStartEvent{
			UserName:    e.User,
			SessionType: string(types.GitSessionKind),
			UserKind:    prehogUserKindFromEventKind(e.UserKind),
			Git: &prehogv1a.SessionStartGitMetadata{
				GitType:    e.ServerSubKind,
				GitService: e.Service,
			},
>>>>>>> 667efde4
		}
	}

	return nil
}<|MERGE_RESOLUTION|>--- conflicted
+++ resolved
@@ -316,15 +316,6 @@
 			UserName:    e.User,
 			Format:      e.Format,
 		}
-<<<<<<< HEAD
-	case *apievents.AccessListReview:
-		if e.UpdatedBy == "" {
-			return nil
-		}
-		return &AccessListReviewEvent{
-			UserName: e.UpdatedBy,
-=======
-
 	case *apievents.GitCommand:
 		// Only count when a command is executed on remote Git server and ignore
 		// errors that happen before that.
@@ -339,7 +330,13 @@
 				GitType:    e.ServerSubKind,
 				GitService: e.Service,
 			},
->>>>>>> 667efde4
+		}
+	case *apievents.AccessListReview:
+		if e.UpdatedBy == "" {
+			return nil
+		}
+		return &AccessListReviewEvent{
+			UserName: e.UpdatedBy,
 		}
 	}
 
