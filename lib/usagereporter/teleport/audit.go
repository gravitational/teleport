/*
 * Teleport
 * Copyright (C) 2023  Gravitational, Inc.
 *
 * This program is free software: you can redistribute it and/or modify
 * it under the terms of the GNU Affero General Public License as published by
 * the Free Software Foundation, either version 3 of the License, or
 * (at your option) any later version.
 *
 * This program is distributed in the hope that it will be useful,
 * but WITHOUT ANY WARRANTY; without even the implied warranty of
 * MERCHANTABILITY or FITNESS FOR A PARTICULAR PURPOSE.  See the
 * GNU Affero General Public License for more details.
 *
 * You should have received a copy of the GNU Affero General Public License
 * along with this program.  If not, see <http://www.gnu.org/licenses/>.
 */

package usagereporter

import (
	"github.com/gravitational/teleport"
	"github.com/gravitational/teleport/api/types"
	apievents "github.com/gravitational/teleport/api/types/events"
	prehogv1a "github.com/gravitational/teleport/gen/proto/go/prehog/v1alpha"
	"github.com/gravitational/teleport/lib/events"
	"github.com/gravitational/teleport/lib/srv/db/common/databaseobjectimportrule"
)

const (
	// TCPSessionType is the session_type in tp.session.start for TCP
	// Application Access.
	TCPSessionType = "app_tcp"
	// PortSessionType is the session_type in tp.session.start for SSH or Kube
	// port forwarding.
	//
	// Deprecated: used in older versions to mean either SSH or Kube. Use
	// PortSSHSessionType or PortKubeSessionType instead.
	PortSessionType = "ssh_port"
	// PortSSHSessionType is the session_type in tp.session.start for SSH port
	// forwarding.
	PortSSHSessionType = "ssh_port_v2"
	// PortKubeSessionType is the session_type in tp.session.start for Kube port
	// forwarding.
	PortKubeSessionType = "k8s_port"
)

// prehogUserKindFromEventKind converts a Teleport UserKind to a prehog
// UserKind.
func prehogUserKindFromEventKind(eventsKind apievents.UserKind) prehogv1a.UserKind {
	switch eventsKind {
	case apievents.UserKind_USER_KIND_BOT:
		return prehogv1a.UserKind_USER_KIND_BOT
	case apievents.UserKind_USER_KIND_HUMAN:
		return prehogv1a.UserKind_USER_KIND_HUMAN
	default:
		return prehogv1a.UserKind_USER_KIND_UNSPECIFIED
	}
}

func ConvertAuditEvent(event apievents.AuditEvent) Anonymizable {
	switch e := event.(type) {
	case *apievents.UserLogin:
		// Only count successful logins.
		if !e.Success {
			return nil
		}

		var deviceID string
		if e.TrustedDevice != nil {
			deviceID = e.TrustedDevice.DeviceId
		}

		// Note: we can have different behavior based on event code (local vs
		// SSO) if desired, but we currently only care about connector type /
		// method
		return &UserLoginEvent{
			UserName:                 e.User,
			ConnectorType:            e.Method,
			DeviceId:                 deviceID,
			RequiredPrivateKeyPolicy: e.RequiredPrivateKeyPolicy,
			UserOrigin:               prehogv1a.UserOrigin(e.UserOrigin),
		}

	case *apievents.AccessRequestCreate:
		// The access request audit event emitter uses ClientUserMetadata function to
		// deduce username. The ClientUserMetadata function may return teleport.UserSystem
		// if it cannot find user identity in the context. Since we want to record
		// user activity, event containing teleport.UserSystem should be filtered as
		// it does not refer to an actual user account.
		switch e.GetType() {
		case events.AccessRequestCreateEvent:
			if e.User == "" || e.User == teleport.UserSystem {
				return nil
			}
			return &AccessRequestCreateEvent{
				UserName: e.User,
			}
		case events.AccessRequestReviewEvent:
			if e.Reviewer == "" || e.Reviewer == teleport.UserSystem {
				return nil
			}
			return &AccessRequestReviewEvent{
				UserName: e.Reviewer,
			}
		default:
			// Ignore Access Request update event.
			return nil
		}
	case *apievents.SessionStart:
		// Note: session.start is only SSH and Kubernetes.
		sessionType := types.SSHSessionKind
		if e.KubernetesCluster != "" {
			sessionType = types.KubernetesSessionKind
		}

		return &SessionStartEvent{
			UserName:    e.User,
			SessionType: string(sessionType),
			UserKind:    prehogUserKindFromEventKind(e.UserKind),
		}
	case *apievents.PortForward:
		sessionType := PortSSHSessionType
		if e.ConnectionMetadata.Protocol == events.EventProtocolKube {
			sessionType = PortKubeSessionType
		}
		return &SessionStartEvent{
			UserName:    e.User,
			SessionType: sessionType,
			UserKind:    prehogUserKindFromEventKind(e.UserKind),
		}
	case *apievents.DatabaseSessionStart:
		return &SessionStartEvent{
			UserName:    e.User,
			SessionType: string(types.DatabaseSessionKind),
			Database: &prehogv1a.SessionStartDatabaseMetadata{
				DbType:     e.DatabaseType,
				DbProtocol: e.DatabaseProtocol,
				DbOrigin:   e.DatabaseOrigin,
				UserAgent:  e.UserAgent,
			},
			UserKind: prehogUserKindFromEventKind(e.UserKind),
		}
	case *apievents.AppSessionStart:
		var app *prehogv1a.SessionStartAppMetadata
		sessionType := string(types.AppSessionKind)
		if types.IsAppTCP(e.AppURI) {
			sessionType = TCPSessionType
			// IsMultiPort for now is the only type of app metadata, so don't include it unless it's a TCP
			// app.
			app = &prehogv1a.SessionStartAppMetadata{
				IsMultiPort: e.AppMetadata.AppTargetPort > 0,
			}
		}

		return &SessionStartEvent{
			UserName:    e.User,
			SessionType: sessionType,
			UserKind:    prehogUserKindFromEventKind(e.UserKind),
			App:         app,
		}
	case *apievents.WindowsDesktopSessionStart:
		desktopType := "ad"
		if e.DesktopLabels[types.ADLabel] == "false" {
			desktopType = "non-ad"
		}
		return &SessionStartEvent{
			UserName:    e.User,
			SessionType: string(types.WindowsDesktopSessionKind),
			Desktop: &prehogv1a.SessionStartDesktopMetadata{
				DesktopType:       desktopType,
				Origin:            e.DesktopLabels[types.OriginLabel],
				WindowsDomain:     e.Domain,
				AllowUserCreation: e.AllowUserCreation,
				Nla:               e.NLA,
			},

			// Note: Unlikely for this to ever be a bot session, but included
			// for completeness.
			UserKind: prehogUserKindFromEventKind(e.UserKind),
		}

	case *apievents.GithubConnectorCreate:
		return &SSOCreateEvent{
			ConnectorType: types.KindGithubConnector,
		}
	case *apievents.OIDCConnectorCreate:
		return &SSOCreateEvent{
			ConnectorType: types.KindOIDCConnector,
		}
	case *apievents.SAMLConnectorCreate:
		return &SSOCreateEvent{
			ConnectorType: types.KindSAMLConnector,
		}

	case *apievents.RoleCreate:
		return &RoleCreateEvent{
			UserName: e.User,
			RoleName: e.ResourceMetadata.Name,
		}

	case *apievents.KubeRequest:
		return &KubeRequestEvent{
			UserName: e.User,
			UserKind: prehogUserKindFromEventKind(e.UserKind),
		}

	case *apievents.SFTP:
		return &SFTPEvent{
			UserName: e.User,
			Action:   int32(e.Action),
			UserKind: prehogUserKindFromEventKind(e.UserKind),
		}

	case *apievents.BotJoin:
		// Only count successful joins.
		if !e.Success {
			return nil
		}
		return &BotJoinEvent{
			BotName:       e.BotName,
			JoinMethod:    e.Method,
			JoinTokenName: e.TokenName,
			UserName:      e.UserName,
			BotInstanceId: e.BotInstanceID,
		}

	case *apievents.DeviceEvent2:
		// Only count successful events.
		if !e.Success {
			return nil
		}

		switch e.Metadata.GetType() {
		case events.DeviceAuthenticateEvent:
			return &DeviceAuthenticateEvent{
				DeviceId:     e.Device.DeviceId,
				UserName:     e.User,
				DeviceOsType: e.Device.OsType.String(),
			}
		case events.DeviceEnrollEvent:
			return &DeviceEnrollEvent{
				DeviceId:     e.Device.DeviceId,
				UserName:     e.User,
				DeviceOsType: e.Device.OsType.String(),
				DeviceOrigin: e.Device.DeviceOrigin.String(),
			}
		}

	case *apievents.DesktopClipboardReceive:
		return &DesktopClipboardEvent{
			Desktop:  e.DesktopAddr,
			UserName: e.User,
		}
	case *apievents.DesktopClipboardSend:
		return &DesktopClipboardEvent{
			Desktop:  e.DesktopAddr,
			UserName: e.User,
		}
	case *apievents.DesktopSharedDirectoryStart:
		// only count successful share attempts
		if e.Code != events.DesktopSharedDirectoryStartCode {
			return nil
		}

		return &DesktopDirectoryShareEvent{
			Desktop:       e.DesktopAddr,
			UserName:      e.User,
			DirectoryName: e.DirectoryName,
		}
	case *apievents.AuditQueryRun:
		return &AuditQueryRunEvent{
			UserName:  e.User,
			Days:      e.Days,
			IsSuccess: e.Status.Success,
		}
	case *apievents.ValidateMFAAuthResponse:
		var deviceID, deviceType string
		if e.MFADevice != nil {
			deviceID = e.MFADevice.DeviceID
			deviceType = e.MFADevice.DeviceType
		}
		return &MFAAuthenticationEvent{
			UserName:          e.User,
			DeviceId:          deviceID,
			DeviceType:        deviceType,
			MfaChallengeScope: e.ChallengeScope,
		}
	case *apievents.OktaAccessListSync:
		return &OktaAccessListSyncEvent{
			NumAppFilters:        e.NumAppFilters,
			NumGroupFilters:      e.NumGroupFilters,
			NumApps:              e.NumApps,
			NumGroups:            e.NumGroups,
			NumRoles:             e.NumRoles,
			NumAccessLists:       e.NumAccessLists,
			NumAccessListMembers: e.NumAccessListMembers,
		}
	case *apievents.SPIFFESVIDIssued:
		return &SPIFFESVIDIssuedEvent{
			UserName:      e.User,
			UserKind:      prehogUserKindFromEventKind(e.UserKind),
			SpiffeId:      e.SPIFFEID,
			IpSansCount:   int32(len(e.IPSANs)),
			DnsSansCount:  int32(len(e.DNSSANs)),
			SvidType:      e.SVIDType,
			BotInstanceId: e.BotInstanceID,
		}
	case *apievents.DatabaseUserCreate:
		return &DatabaseUserCreatedEvent{
			Database: &prehogv1a.SessionStartDatabaseMetadata{
				DbType:     e.DatabaseType,
				DbProtocol: e.DatabaseProtocol,
				DbOrigin:   e.DatabaseOrigin,
			},
			UserName: e.User,
			NumRoles: int32(len(e.DatabaseRoles)),
		}
	case *apievents.DatabasePermissionUpdate:
		out := &DatabaseUserPermissionsUpdateEvent{
			Database: &prehogv1a.SessionStartDatabaseMetadata{
				DbType:     e.DatabaseType,
				DbProtocol: e.DatabaseProtocol,
				DbOrigin:   e.DatabaseOrigin,
			},
			UserName:  e.User,
			NumTables: e.AffectedObjectCounts[databaseobjectimportrule.ObjectKindTable],
		}
		for _, entry := range e.PermissionSummary {
			out.NumTablesPermissions += entry.Counts[databaseobjectimportrule.ObjectKindTable]
		}
		return out
	case *apievents.AccessPathChanged:
		return &AccessGraphAccessPathChangedEvent{
			AffectedResourceType:   e.AffectedResourceType,
			AffectedResourceSource: e.AffectedResourceSource,
		}
	case *apievents.CrownJewelCreate:
		return &AccessGraphCrownJewelCreateEvent{}
	case *apievents.SessionRecordingAccess:
		return &SessionRecordingAccessEvent{
			SessionType: e.SessionType,
			UserName:    e.User,
			Format:      e.Format,
		}
<<<<<<< HEAD

	case *apievents.GitCommand:
		// Only count when a command is executed on remote Git server and ignore
		// errors that happen before that.
		if e.ExitCode == "" {
=======
	case *apievents.SAMLIdPAuthAttempt:
		// Only count successful auth attempts.
		if !e.Success {
>>>>>>> cb07ac93
			return nil
		}
		return &SessionStartEvent{
			UserName:    e.User,
<<<<<<< HEAD
			SessionType: string(types.GitSessionKind),
			UserKind:    prehogUserKindFromEventKind(e.UserKind),
			Git: &prehogv1a.SessionStartGitMetadata{
				GitType:    e.ServerSubKind,
				GitService: e.Service,
			},
=======
			SessionType: string(types.KindSAMLIdPSession),
>>>>>>> cb07ac93
		}
	}

	return nil
}<|MERGE_RESOLUTION|>--- conflicted
+++ resolved
@@ -343,31 +343,30 @@
 			UserName:    e.User,
 			Format:      e.Format,
 		}
-<<<<<<< HEAD
 
 	case *apievents.GitCommand:
 		// Only count when a command is executed on remote Git server and ignore
 		// errors that happen before that.
 		if e.ExitCode == "" {
-=======
-	case *apievents.SAMLIdPAuthAttempt:
-		// Only count successful auth attempts.
-		if !e.Success {
->>>>>>> cb07ac93
-			return nil
-		}
-		return &SessionStartEvent{
-			UserName:    e.User,
-<<<<<<< HEAD
+			return nil
+		}
+		return &SessionStartEvent{
+			UserName:    e.User,
 			SessionType: string(types.GitSessionKind),
 			UserKind:    prehogUserKindFromEventKind(e.UserKind),
 			Git: &prehogv1a.SessionStartGitMetadata{
 				GitType:    e.ServerSubKind,
 				GitService: e.Service,
 			},
-=======
+		}
+	case *apievents.SAMLIdPAuthAttempt:
+		// Only count successful auth attempts.
+		if !e.Success {
+			return nil
+		}
+		return &SessionStartEvent{
+			UserName:    e.User,
 			SessionType: string(types.KindSAMLIdPSession),
->>>>>>> cb07ac93
 		}
 	}
 
