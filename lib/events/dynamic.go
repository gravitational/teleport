--- conflicted
+++ resolved
@@ -403,19 +403,16 @@
 	case DiscoveryConfigDeleteAllEvent:
 		e = &events.DiscoveryConfigDeleteAll{}
 
-<<<<<<< HEAD
 	case SPIFFEFederationCreateCode:
 		e = &events.SPIFFEFederationCreate{}
 	case SPIFFEFederationDeleteCode:
 		e = &events.SPIFFEFederationDelete{}
-=======
 	case IntegrationCreateEvent:
 		e = &events.IntegrationCreate{}
 	case IntegrationUpdateEvent:
 		e = &events.IntegrationUpdate{}
 	case IntegrationDeleteEvent:
 		e = &events.IntegrationDelete{}
->>>>>>> 20063496
 
 	default:
 		log.Errorf("Attempted to convert dynamic event of unknown type %q into protobuf event.", eventType)
