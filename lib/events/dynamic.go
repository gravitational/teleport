--- conflicted
+++ resolved
@@ -408,7 +408,6 @@
 		e = &events.IntegrationUpdate{}
 	case IntegrationDeleteEvent:
 		e = &events.IntegrationDelete{}
-<<<<<<< HEAD
 
 	case PluginCreateEvent:
 		e = &events.PluginCreate{}
@@ -416,14 +415,13 @@
 		e = &events.PluginUpdate{}
 	case PluginDeleteEvent:
 		e = &events.PluginDelete{}
-=======
+
 	case CrownJewelCreateEvent:
 		e = &events.CrownJewelCreate{}
 	case CrownJewelUpdateEvent:
 		e = &events.CrownJewelUpdate{}
 	case CrownJewelDeleteEvent:
 		e = &events.CrownJewelDelete{}
->>>>>>> 801c2040
 	default:
 		log.Errorf("Attempted to convert dynamic event of unknown type %q into protobuf event.", eventType)
 		unknown := &events.Unknown{}
