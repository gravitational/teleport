/*
 * Teleport
 * Copyright (C) 2023  Gravitational, Inc.
 *
 * This program is free software: you can redistribute it and/or modify
 * it under the terms of the GNU Affero General Public License as published by
 * the Free Software Foundation, either version 3 of the License, or
 * (at your option) any later version.
 *
 * This program is distributed in the hope that it will be useful,
 * but WITHOUT ANY WARRANTY; without even the implied warranty of
 * MERCHANTABILITY or FITNESS FOR A PARTICULAR PURPOSE.  See the
 * GNU Affero General Public License for more details.
 *
 * You should have received a copy of the GNU Affero General Public License
 * along with this program.  If not, see <http://www.gnu.org/licenses/>.
 */

package events

import (
	"context"
	"fmt"
	"io"
	"math"
	"time"

	"github.com/gravitational/trace"

	auditlogpb "github.com/gravitational/teleport/api/gen/proto/go/teleport/auditlog/v1"
	"github.com/gravitational/teleport/api/internalutils/stream"
	"github.com/gravitational/teleport/api/types"
	apievents "github.com/gravitational/teleport/api/types/events"
	"github.com/gravitational/teleport/lib/session"
	"github.com/gravitational/teleport/lib/utils"
)

const (
	// EventType is event type/kind
	EventType = "event"
	// EventID is a unique event identifier
	EventID = "uid"
	// EventCode is a code that uniquely identifies a particular event type
	EventCode = "code"
	// EventTime is event time
	EventTime = "time"
	// EventLogin is OS login
	EventLogin = "login"
	// EventUser is teleport user name
	EventUser = "user"
	// EventProtocol specifies protocol that was captured
	EventProtocol = "proto"
	// EventProtocolsSSH specifies SSH as a type of captured protocol
	EventProtocolSSH = "ssh"
	// EventProtocolKube specifies kubernetes as a type of captured protocol
	EventProtocolKube = "kube"
	// EventProtocolTDP specifies Teleport Desktop Protocol (TDP)
	// as a type of captured protocol
	EventProtocolTDP = "tdp"
	// LocalAddr is a target address on the host
	LocalAddr = "addr.local"
	// RemoteAddr is a client (user's) address
	RemoteAddr = "addr.remote"
	// EventCursor is an event ID (used as cursor value for enumeration, not stored)
	EventCursor = "id"

	// EventIndex is an event index as received from the logging server
	EventIndex = "ei"

	// EventNamespace is a namespace of the session event
	EventNamespace = "namespace"

	// SessionPrintEvent event happens every time a write occurs to
	// terminal I/O during a session
	SessionPrintEvent = "print"

	// SessionPrintEventBytes says how many bytes have been written into the session
	// during "print" event
	SessionPrintEventBytes = "bytes"

	// SessionEventTimestamp is an offset (in milliseconds) since the beginning of the
	// session when the terminal IO event happened
	SessionEventTimestamp = "ms"

	// SessionStartEvent indicates that session has been initiated
	// or updated by a joining party on the server
	SessionStartEvent = "session.start"

	// SessionEndEvent indicates that a session has ended
	SessionEndEvent = "session.end"

	// SessionUploadEvent indicates that session has been uploaded to the external storage
	SessionUploadEvent = "session.upload"

	// URL is used for a session upload URL
	URL = "url"

	// SessionEventID is a unique UUID of the session.
	SessionEventID = "sid"

	// SessionServerID is the UUID of the server the session occurred on.
	SessionServerID = "server_id"

	// SessionServerHostname is the hostname of the server the session occurred on.
	SessionServerHostname = "server_hostname"

	// SessionServerAddr is the address of the server the session occurred on.
	SessionServerAddr = "server_addr"

	// SessionStartTime is the timestamp at which the session began.
	SessionStartTime = "session_start"

	// SessionRecordingType is the type of session recording.
	// Possible values are node (default), proxy, node-sync, proxy-sync, or off.
	SessionRecordingType = "session_recording"

	// SessionEndTime is the timestamp at which the session ended.
	SessionEndTime = "session_stop"

	// SessionEnhancedRecording is used to indicate if the recording was an
	// enhanced recording or not.
	SessionEnhancedRecording = "enhanced_recording"

	// SessionInteractive is used to indicate if the session was interactive
	// (has PTY attached) or not (exec session).
	SessionInteractive = "interactive"

	// SessionParticipants is a list of participants in the session.
	SessionParticipants = "participants"

	// SessionServerLabels are the labels (static and dynamic) of the server the
	// session occurred on.
	SessionServerLabels = "server_labels"

	// SessionClusterName is the cluster name that the session occurred in
	SessionClusterName = "cluster_name"

	// SessionByteOffset is the number of bytes written to session stream since
	// the beginning
	SessionByteOffset = "offset"

	// SessionJoinEvent indicates that someone joined a session
	SessionJoinEvent = "session.join"
	// SessionLeaveEvent indicates that someone left a session
	SessionLeaveEvent = "session.leave"

	// Data transfer events.
	SessionDataEvent = "session.data"
	DataTransmitted  = "tx"
	DataReceived     = "rx"

	// ClientDisconnectEvent is emitted when client is disconnected
	// by the server due to inactivity or any other reason
	ClientDisconnectEvent = "client.disconnect"

	// Reason is a field that specifies reason for event, e.g. in disconnect
	// event it explains why server disconnected the client
	Reason = "reason"

	// UserLoginEvent indicates that a user logged into web UI or via tsh
	UserLoginEvent = "user.login"
	// LoginMethod is the event field indicating how the login was performed
	LoginMethod = "method"
	// LoginMethodLocal represents login with username/password
	LoginMethodLocal = "local"
	// LoginMethodClientCert represents login with client certificate
	LoginMethodClientCert = "client.cert"
	// LoginMethodOIDC represents login with OIDC
	LoginMethodOIDC = "oidc"
	// LoginMethodSAML represents login with SAML
	LoginMethodSAML = "saml"
	// LoginMethodGithub represents login with Github
	LoginMethodGithub = "github"
	// LoginMethodHeadless represents headless login request
	LoginMethodHeadless = "headless"

	// UserUpdatedEvent is emitted when the user is updated.
	UserUpdatedEvent = "user.update"

	// UserDeleteEvent is emitted when the user is deleted.
	UserDeleteEvent = "user.delete"

	// UserCreateEvent is emitted when the user is created.
	UserCreateEvent = "user.create"

	// UserPasswordChangeEvent is when the user changes their own password.
	UserPasswordChangeEvent = "user.password_change"

	// UserExpires is when the user will expire.
	UserExpires = "expires"

	// UserRoles is a list of roles for the user.
	UserRoles = "roles"

	// IdentityAttributes is a map of user attributes
	// received from identity provider
	IdentityAttributes = "attributes"

	// UserConnector is the connector used to create the user.
	UserConnector = "connector"

	// AccessRequestCreateEvent is emitted when a new access request is created.
	AccessRequestCreateEvent = "access_request.create"
	// AccessRequestUpdateEvent is emitted when a request's state is updated.
	AccessRequestUpdateEvent = "access_request.update"
	// AccessRequestReviewEvent is emitted when a review is applied to a request.
	AccessRequestReviewEvent = "access_request.review"
	// AccessRequestExpirEvent is emitted when an access request expires.
	AccessRequestExpireEvent = "access_request.expire"
	// AccessRequestDeleteEvent is emitted when a new access request is deleted.
	AccessRequestDeleteEvent = "access_request.delete"
	// AccessRequestResourceSearch is emitted when a user searches for
	// resources as part of a search-based access request.
	AccessRequestResourceSearch = "access_request.search"
	// AccessRequestDelegator is used by teleport plugins to indicate the identity
	// which caused them to update state.
	AccessRequestDelegator = "delegator"
	// AccessRequestState is the state of a request.
	AccessRequestState = "state"
	// AccessRequestID is the ID of an access request.
	AccessRequestID = "id"

	// BillingCardCreateEvent is emitted when a user creates a new credit card.
	BillingCardCreateEvent = "billing.create_card"
	// BillingCardDeleteEvent is emitted when a user deletes a credit card.
	BillingCardDeleteEvent = "billing.delete_card"
	// BillingCardUpdateEvent is emitted when a user updates an existing credit card.
	BillingCardUpdateEvent = "billing.update_card"
	// BillingInformationUpdateEvent is emitted when a user updates their billing information.
	BillingInformationUpdateEvent = "billing.update_info"

	// UpdatedBy indicates the user who modified some resource:
	//  - updating a request state
	//  - updating a user record
	UpdatedBy = "updated_by"

	// RecoveryTokenCreateEvent is emitted when a new recovery token is created.
	RecoveryTokenCreateEvent = "recovery_token.create"
	// ResetPasswordTokenCreateEvent is emitted when a new reset password token is created.
	ResetPasswordTokenCreateEvent = "reset_password_token.create"
	// ResetPasswordTokenTTL is TTL of reset password token.
	ResetPasswordTokenTTL = "ttl"
	// PrivilegeTokenCreateEvent is emitted when a new user privilege token is created.
	PrivilegeTokenCreateEvent = "privilege_token.create"

	// FieldName contains name, e.g. resource name, etc.
	FieldName = "name"

	// ExecEvent is an exec command executed by script or user on
	// the server side
	ExecEvent        = "exec"
	ExecEventCommand = "command"
	ExecEventCode    = "exitCode"
	ExecEventError   = "exitError"

	// SubsystemEvent is the result of the execution of a subsystem.
	SubsystemEvent = "subsystem"
	SubsystemName  = "name"
	SubsystemError = "exitError"

	// X11 forwarding event
	X11ForwardEvent   = "x11-forward"
	X11ForwardSuccess = "success"
	X11ForwardErr     = "error"

	// Port forwarding event
	PortForwardEvent           = "port"
	PortForwardLocalEvent      = "port.local"
	PortForwardRemoteEvent     = "port.remote"
	PortForwardRemoteConnEvent = "port.remote_conn"
	PortForwardAddr            = "addr"
	PortForwardSuccess         = "success"
	PortForwardErr             = "error"

	// AuthAttemptEvent is authentication attempt that either
	// succeeded or failed based on event status
	AuthAttemptEvent   = "auth"
	AuthAttemptSuccess = "success"
	AuthAttemptErr     = "error"
	AuthAttemptMessage = "message"

	// SCPEvent means data transfer that occurred on the server
	SCPEvent          = "scp"
	SCPPath           = "path"
	SCPLengh          = "len"
	SCPAction         = "action"
	SCPActionUpload   = "upload"
	SCPActionDownload = "download"

	// SFTPEvent means a user attempted a file operation
	SFTPEvent = "sftp"
	SFTPPath  = "path"
	// SFTPSummaryEvent is emitted at the end of an SFTP transfer.
	SFTPSummaryEvent = "sftp_summary"

	// ResizeEvent means that some user resized PTY on the client
	ResizeEvent  = "resize"
	TerminalSize = "size" // expressed as 'W:H'

	// SessionUploadIndex is a very large number of the event index
	// to indicate that this is the last event in the chain
	// used for the last event of the sesion - session upload
	SessionUploadIndex = math.MaxInt32
	// SessionDataIndex is a very large number of the event index
	// to indicate one of the last session events, used to report
	// data transfer
	SessionDataIndex = math.MaxInt32 - 1

	// SessionCommandEvent is emitted when an executable is run within a session.
	SessionCommandEvent = "session.command"

	// SessionDiskEvent is emitted when a file is opened within an session.
	SessionDiskEvent = "session.disk"

	// SessionNetworkEvent is emitted when a network connection is initiated with a
	// session.
	SessionNetworkEvent = "session.network"

	// PID is the ID of the process.
	PID = "pid"

	// PPID is the PID of the parent process.
	PPID = "ppid"

	// CgroupID is the internal cgroupv2 ID of the event.
	CgroupID = "cgroup_id"

	// Program is name of the executable.
	Program = "program"

	// Path is the full path to the executable.
	Path = "path"

	// Argv is the list of arguments to the program. Note, the first element does
	// not contain the name of the process.
	Argv = "argv"

	// ReturnCode is the return code of execve.
	ReturnCode = "return_code"

	// Flags are the flags passed to open.
	Flags = "flags"

	// SrcAddr is the source IP address of the connection.
	SrcAddr = "src_addr"

	// DstAddr is the destination IP address of the connection.
	DstAddr = "dst_addr"

	// DstPort is the destination port of the connection.
	DstPort = "dst_port"

	// TCPVersion is the version of TCP (4 or 6).
	TCPVersion = "version"

	// RoleCreatedEvent fires when role is created or upserted.
	RoleCreatedEvent = "role.created"
	// RoleUpdatedEvent fires when role is updated.
	RoleUpdatedEvent = "role.updated"
	// RoleDeletedEvent fires when role is deleted.
	RoleDeletedEvent = "role.deleted"

	// TrustedClusterCreateEvent is the event for creating a trusted cluster.
	TrustedClusterCreateEvent = "trusted_cluster.create"
	// TrustedClusterDeleteEvent is the event for removing a trusted cluster.
	TrustedClusterDeleteEvent = "trusted_cluster.delete"
	// TrustedClusterTokenCreateEvent is the event for creating new provisioning
	// token for a trusted cluster. Deprecated in favor of
	// [ProvisionTokenCreateEvent].
	TrustedClusterTokenCreateEvent = "trusted_cluster_token.create"

	// ProvisionTokenCreateEvent is the event for creating a provisioning token,
	// also known as Join Token. See [types.ProvisionToken].
	ProvisionTokenCreateEvent = "join_token.create"

	// GithubConnectorCreatedEvent fires when a Github connector is created.
	GithubConnectorCreatedEvent = "github.created"
	// GithubConnectorUpdatedEvent fires when a Github connector is updated.
	GithubConnectorUpdatedEvent = "github.updated"
	// GithubConnectorDeletedEvent fires when a Github connector is deleted.
	GithubConnectorDeletedEvent = "github.deleted"
	// OIDCConnectorCreatedEvent fires when OIDC connector is created.
	OIDCConnectorCreatedEvent = "oidc.created"
	// OIDCConnectorUpdatedEvent fires when OIDC connector is updated.
	OIDCConnectorUpdatedEvent = "oidc.updated"
	// OIDCConnectorDeletedEvent fires when OIDC connector is deleted.
	OIDCConnectorDeletedEvent = "oidc.deleted"
	// SAMLConnectorCreatedEvent fires when SAML connector is created.
	SAMLConnectorCreatedEvent = "saml.created"
	// SAMLConnectorUpdatedEvent fires when SAML connector is updated.
	SAMLConnectorUpdatedEvent = "saml.updated"
	// SAMLConnectorDeletedEvent fires when SAML connector is deleted.
	SAMLConnectorDeletedEvent = "saml.deleted"

	// SessionRejectedEvent fires when a user's attempt to create an authenticated
	// session has been rejected due to exceeding a session control limit.
	SessionRejectedEvent = "session.rejected"

	// SessionConnectEvent is emitted when any ssh connection is made
	SessionConnectEvent = "session.connect"

	// AppCreateEvent is emitted when an application resource is created.
	AppCreateEvent = "app.create"
	// AppUpdateEvent is emitted when an application resource is updated.
	AppUpdateEvent = "app.update"
	// AppDeleteEvent is emitted when an application resource is deleted.
	AppDeleteEvent = "app.delete"

	// AppSessionStartEvent is emitted when a user is issued an application certificate.
	AppSessionStartEvent = "app.session.start"
	// AppSessionEndEvent is emitted when a user connects to a TCP application.
	AppSessionEndEvent = "app.session.end"

	// AppSessionChunkEvent is emitted at the start of a 5 minute chunk on each
	// proxy. This chunk is used to buffer 5 minutes of audit events at a time
	// for applications.
	AppSessionChunkEvent = "app.session.chunk"

	// AppSessionRequestEvent is an HTTP request and response.
	AppSessionRequestEvent = "app.session.request"

	// AppSessionDynamoDBRequestEvent is emitted when DynamoDB client sends
	// a request via app access session.
	AppSessionDynamoDBRequestEvent = "app.session.dynamodb.request"

	// DatabaseCreateEvent is emitted when a database resource is created.
	DatabaseCreateEvent = "db.create"
	// DatabaseUpdateEvent is emitted when a database resource is updated.
	DatabaseUpdateEvent = "db.update"
	// DatabaseDeleteEvent is emitted when a database resource is deleted.
	DatabaseDeleteEvent = "db.delete"

	// DatabaseSessionStartEvent is emitted when a database client attempts
	// to connect to a database.
	DatabaseSessionStartEvent = "db.session.start"
	// DatabaseSessionUserCreateEvent is emitted after provisioning new database user.
	DatabaseSessionUserCreateEvent = "db.session.user.create"
	// DatabaseSessionUserDeactivateEvent is emitted after disabling/deleting the auto-provisioned database user.
	DatabaseSessionUserDeactivateEvent = "db.session.user.deactivate"
	// DatabaseSessionPermissionsUpdateEvent is emitted after assigning
	// the auto-provisioned database user permissions.
	DatabaseSessionPermissionsUpdateEvent = "db.session.permissions.update"
	// DatabaseSessionEndEvent is emitted when a database client disconnects
	// from a database.
	DatabaseSessionEndEvent = "db.session.end"
	// DatabaseSessionQueryEvent is emitted when a database client executes
	// a query.
	DatabaseSessionQueryEvent = "db.session.query"
	// DatabaseSessionQueryFailedEvent is emitted when database client's request
	// to execute a database query/command was unsuccessful.
	DatabaseSessionQueryFailedEvent = "db.session.query.failed"
	// DatabaseSessionCommandResult is emitted when a database returns a
	// query/command result.
	DatabaseSessionCommandResultEvent = "db.session.result"

	// DatabaseSessionPostgresParseEvent is emitted when a Postgres client
	// creates a prepared statement using extended query protocol.
	DatabaseSessionPostgresParseEvent = "db.session.postgres.statements.parse"
	// DatabaseSessionPostgresBindEvent is emitted when a Postgres client
	// readies a prepared statement for execution and binds it to parameters.
	DatabaseSessionPostgresBindEvent = "db.session.postgres.statements.bind"
	// DatabaseSessionPostgresExecuteEvent is emitted when a Postgres client
	// executes a previously bound prepared statement.
	DatabaseSessionPostgresExecuteEvent = "db.session.postgres.statements.execute"
	// DatabaseSessionPostgresCloseEvent is emitted when a Postgres client
	// closes an existing prepared statement.
	DatabaseSessionPostgresCloseEvent = "db.session.postgres.statements.close"
	// DatabaseSessionPostgresFunctionEvent is emitted when a Postgres client
	// calls an internal function.
	DatabaseSessionPostgresFunctionEvent = "db.session.postgres.function"

	// DatabaseSessionMySQLStatementPrepareEvent is emitted when a MySQL client
	// creates a prepared statement using the prepared statement protocol.
	DatabaseSessionMySQLStatementPrepareEvent = "db.session.mysql.statements.prepare"
	// DatabaseSessionMySQLStatementExecuteEvent is emitted when a MySQL client
	// executes a prepared statement using the prepared statement protocol.
	DatabaseSessionMySQLStatementExecuteEvent = "db.session.mysql.statements.execute"
	// DatabaseSessionMySQLStatementSendLongDataEvent is emitted when a MySQL
	// client sends long bytes stream using the prepared statement protocol.
	DatabaseSessionMySQLStatementSendLongDataEvent = "db.session.mysql.statements.send_long_data"
	// DatabaseSessionMySQLStatementCloseEvent is emitted when a MySQL client
	// deallocates a prepared statement using the prepared statement protocol.
	DatabaseSessionMySQLStatementCloseEvent = "db.session.mysql.statements.close"
	// DatabaseSessionMySQLStatementResetEvent is emitted when a MySQL client
	// resets the data of a prepared statement using the prepared statement
	// protocol.
	DatabaseSessionMySQLStatementResetEvent = "db.session.mysql.statements.reset"
	// DatabaseSessionMySQLStatementFetchEvent is emitted when a MySQL client
	// fetches rows from a prepared statement using the prepared statement
	// protocol.
	DatabaseSessionMySQLStatementFetchEvent = "db.session.mysql.statements.fetch"
	// DatabaseSessionMySQLStatementBulkExecuteEvent is emitted when a MySQL
	// client executes a bulk insert of a prepared statement using the prepared
	// statement protocol.
	DatabaseSessionMySQLStatementBulkExecuteEvent = "db.session.mysql.statements.bulk_execute"

	// DatabaseSessionMySQLInitDBEvent is emitted when a MySQL client changes
	// the default schema for the connection.
	DatabaseSessionMySQLInitDBEvent = "db.session.mysql.init_db"
	// DatabaseSessionMySQLCreateDBEvent is emitted when a MySQL client creates
	// a schema.
	DatabaseSessionMySQLCreateDBEvent = "db.session.mysql.create_db"
	// DatabaseSessionMySQLDropDBEvent is emitted when a MySQL client drops a
	// schema.
	DatabaseSessionMySQLDropDBEvent = "db.session.mysql.drop_db"
	// DatabaseSessionMySQLShutDownEvent is emitted when a MySQL client asks
	// the server to shut down.
	DatabaseSessionMySQLShutDownEvent = "db.session.mysql.shut_down"
	// DatabaseSessionMySQLProcessKillEvent is emitted when a MySQL client asks
	// the server to terminate a connection.
	DatabaseSessionMySQLProcessKillEvent = "db.session.mysql.process_kill"
	// DatabaseSessionMySQLDebugEvent is emitted when a MySQL client asks the
	// server to dump internal debug info to stdout.
	DatabaseSessionMySQLDebugEvent = "db.session.mysql.debug"
	// DatabaseSessionMySQLRefreshEvent is emitted when a MySQL client sends
	// refresh commands.
	DatabaseSessionMySQLRefreshEvent = "db.session.mysql.refresh"

	// DatabaseSessionSQLServerRPCRequestEvent is emitted when MSServer client sends
	// RPC request command.
	DatabaseSessionSQLServerRPCRequestEvent = "db.session.sqlserver.rpc_request"

	// DatabaseSessionElasticsearchRequestEvent is emitted when Elasticsearch client sends
	// a generic request.
	DatabaseSessionElasticsearchRequestEvent = "db.session.elasticsearch.request"

	// DatabaseSessionOpenSearchRequestEvent is emitted when OpenSearch client sends
	// a request.
	DatabaseSessionOpenSearchRequestEvent = "db.session.opensearch.request"

	// DatabaseSessionDynamoDBRequestEvent is emitted when DynamoDB client sends
	// a request via database-access.
	DatabaseSessionDynamoDBRequestEvent = "db.session.dynamodb.request"

	// DatabaseSessionMalformedPacketEvent is emitted when SQL packet is malformed.
	DatabaseSessionMalformedPacketEvent = "db.session.malformed_packet"

	// DatabaseSessionCassandraBatchEvent is emitted when a Cassandra client executes a batch of queries.
	DatabaseSessionCassandraBatchEvent = "db.session.cassandra.batch"
	// DatabaseSessionCassandraPrepareEvent is emitted when a Cassandra client sends prepare packet.
	DatabaseSessionCassandraPrepareEvent = "db.session.cassandra.prepare"
	// DatabaseSessionCassandraExecuteEvent is emitted when a Cassandra client sends executed packet.
	DatabaseSessionCassandraExecuteEvent = "db.session.cassandra.execute"
	// DatabaseSessionCassandraRegisterEvent is emitted when a Cassandra client sends the register packet.
	DatabaseSessionCassandraRegisterEvent = "db.session.cassandra.register"

	// DatabaseSessionSpannerRPCEvent is emitted when a Spanner client
	// calls a Spanner RPC.
	DatabaseSessionSpannerRPCEvent = "db.session.spanner.rpc"

	// SessionRejectedReasonMaxConnections indicates that a session.rejected event
	// corresponds to enforcement of the max_connections control.
	SessionRejectedReasonMaxConnections = "max_connections limit reached"
	// SessionRejectedReasonMaxSessions indicates that a session.rejected event
	// corresponds to enforcement of the max_sessions control.
	SessionRejectedReasonMaxSessions = "max_sessions limit reached"

	// Maximum is an event field specifying a maximal value (e.g. the value
	// of `max_connections` for a `session.rejected` event).
	Maximum = "max"

	// KubeRequestEvent fires when a proxy handles a generic kubernetes
	// request.
	KubeRequestEvent = "kube.request"

	// KubernetesClusterCreateEvent is emitted when a kubernetes cluster resource is created.
	KubernetesClusterCreateEvent = "kube.create"
	// KubernetesClusterUpdateEvent is emitted when a kubernetes cluster resource is updated.
	KubernetesClusterUpdateEvent = "kube.update"
	// KubernetesClusterDeleteEvent is emitted when a kubernetes cluster resource is deleted.
	KubernetesClusterDeleteEvent = "kube.delete"

	// MFADeviceAddEvent is an event type for users adding MFA devices.
	MFADeviceAddEvent = "mfa.add"
	// MFADeviceDeleteEvent is an event type for users deleting MFA devices.
	MFADeviceDeleteEvent = "mfa.delete"

	// LockCreatedEvent fires when a lock is created/updated.
	LockCreatedEvent = "lock.created"
	// LockDeletedEvent fires when a lock is deleted.
	LockDeletedEvent = "lock.deleted"

	// RecoveryCodeGeneratedEvent is an event type for generating a user's recovery tokens.
	RecoveryCodeGeneratedEvent = "recovery_code.generated"
	// RecoveryCodeUsedEvent is an event type when a recovery token was used.
	RecoveryCodeUsedEvent = "recovery_code.used"

	// WindowsDesktopSessionStartEvent is emitted when a user attempts
	// to connect to a desktop.
	WindowsDesktopSessionStartEvent = "windows.desktop.session.start"
	// WindowsDesktopSessionEndEvent is emitted when a user disconnects
	// from a desktop.
	WindowsDesktopSessionEndEvent = "windows.desktop.session.end"

	// CertificateCreateEvent is emitted when a certificate is issued.
	CertificateCreateEvent = "cert.create"

	// RenewableCertificateGenerationMismatchEvent is emitted when a renewable
	// certificate's generation counter is invalid.
	RenewableCertificateGenerationMismatchEvent = "cert.generation_mismatch"

	// CertificateTypeUser is the CertificateType for certificate events pertaining to user certificates.
	CertificateTypeUser = "user"

	// DesktopRecordingEvent is emitted as a desktop access session is recorded.
	DesktopRecordingEvent = "desktop.recording"
	// DesktopClipboardReceiveEvent is emitted when Teleport receives
	// clipboard data from a remote desktop.
	DesktopClipboardReceiveEvent = "desktop.clipboard.receive"
	// DesktopClipboardSendEvent is emitted when local clipboard data
	// is sent to Teleport.
	DesktopClipboardSendEvent = "desktop.clipboard.send"
	// DesktopSharedDirectoryStartEvent is emitted when when Teleport
	// successfully begins sharing a new directory to a remote desktop.
	DesktopSharedDirectoryStartEvent = "desktop.directory.share"
	// DesktopSharedDirectoryReadEvent is emitted when data is read from a shared directory.
	DesktopSharedDirectoryReadEvent = "desktop.directory.read"
	// DesktopSharedDirectoryWriteEvent is emitted when data is written to a shared directory.
	DesktopSharedDirectoryWriteEvent = "desktop.directory.write"
	// UpgradeWindowStartUpdateEvent is emitted when the upgrade window start time
	// is updated. Used only for teleport cloud.
	UpgradeWindowStartUpdateEvent = "upgradewindowstart.update"

	// SessionRecordingAccessEvent is emitted when a session recording is accessed
	SessionRecordingAccessEvent = "session.recording.access"

	// SSMRunEvent is emitted when a run of an install script
	// completes on a discovered EC2 node
	SSMRunEvent = "ssm.run"

	// DeviceEvent is the catch-all event for Device Trust events.
	// Deprecated: Use one of the more specific event codes below.
	DeviceEvent = "device"
	// DeviceCreateEvent is emitted on device registration.
	// This is an inventory management event.
	DeviceCreateEvent = "device.create"
	// DeviceDeleteEvent is emitted on device deletion.
	// This is an inventory management event.
	DeviceDeleteEvent = "device.delete"
	// DeviceUpdateEvent is emitted on device updates.
	// This is an inventory management event.
	DeviceUpdateEvent = "device.update"
	// DeviceEnrollEvent is emitted when a device is enrolled.
	// Enrollment events are issued due to end-user action, using the trusted
	// device itself.
	DeviceEnrollEvent = "device.enroll"
	// DeviceAuthenticateEvent is emitted when a device is authenticated.
	// Authentication events are issued due to end-user action, using the trusted
	// device itself.
	DeviceAuthenticateEvent = "device.authenticate"
	// DeviceEnrollTokenCreateEvent is emitted when a new enrollment token is
	// issued for a device.
	// Device enroll tokens are issued by either a device admin or during
	// client-side auto-enrollment.
	DeviceEnrollTokenCreateEvent = "device.token.create"
	// DeviceWebTokenCreateEvent is emitted when a new device web token is issued.
	// Device web tokens are issued during Web login for users that own a suitable
	// trusted device.
	// Tokens are spent in exchange for a single on-behalf-of device
	// authentication attempt.
	DeviceWebTokenCreateEvent = "device.webtoken.create"
	// DeviceAuthenticateConfirmEvent is emitted when a device web authentication
	// attempt is confirmed (via the ConfirmDeviceWebAuthentication RPC).
	// A confirmed web authentication means the WebSession itself now holds
	// augmented TLS and SSH certificates.
	DeviceAuthenticateConfirmEvent = "device.authenticate.confirm"

	// BotJoinEvent is emitted when a bot joins
	BotJoinEvent = "bot.join"
	// BotCreateEvent is emitted when a bot is created
	BotCreateEvent = "bot.create"
	// BotUpdateEvent is emitted when a bot is updated
	BotUpdateEvent = "bot.update"
	// BotDeleteEvent is emitted when a bot is deleted
	BotDeleteEvent = "bot.delete"

	// InstanceJoinEvent is emitted when an instance joins
	InstanceJoinEvent = "instance.join"

	// LoginRuleCreateEvent is emitted when a login rule is created or updated.
	LoginRuleCreateEvent = "login_rule.create"
	// LoginRuleDeleteEvent is emitted when a login rule is deleted.
	LoginRuleDeleteEvent = "login_rule.delete"

	// SAMLIdPAuthAttemptEvent is emitted when a user has attempted to authorize against the SAML IdP.
	SAMLIdPAuthAttemptEvent = "saml.idp.auth"

	// SAMLIdPServiceProviderCreateEvent is emitted when a service provider has been created.
	SAMLIdPServiceProviderCreateEvent = "saml.idp.service.provider.create"

	// SAMLIdPServiceProviderUpdateEvent is emitted when a service provider has been updated.
	SAMLIdPServiceProviderUpdateEvent = "saml.idp.service.provider.update"

	// SAMLIdPServiceProviderDeleteEvent is emitted when a service provider has been deleted.
	SAMLIdPServiceProviderDeleteEvent = "saml.idp.service.provider.delete"

	// SAMLIdPServiceProviderDeleteAllEvent is emitted when all service providers have been deleted.
	SAMLIdPServiceProviderDeleteAllEvent = "saml.idp.service.provider.delete_all"

	// OktaGroupsUpdate event is emitted when the groups synced from Okta have been updated.
	OktaGroupsUpdateEvent = "okta.groups.update"

	// OktaApplicationsUpdateEvent is emitted when the applications synced from Okta have been updated.
	OktaApplicationsUpdateEvent = "okta.applications.update"

	// OktaSyncFailureEvent is emitted when the Okta synchronization fails.
	OktaSyncFailureEvent = "okta.sync.failure"

	// OktaAssignmentProcessEvent is emitted when an assignment is processed.
	OktaAssignmentProcessEvent = "okta.assignment.process"

	// OktaAssignmentCleanupEvent is emitted when an assignment is cleaned up.
	OktaAssignmentCleanupEvent = "okta.assignment.cleanup"

	// OktaAccessListSyncEvent is emitted when an access list synchronization has completed.
	OktaAccessListSyncEvent = "okta.access_list.sync"

	// OktaUserSyncEvent is emitted when an access list synchronization has completed.
	OktaUserSyncEvent = "okta.user.sync"

	// AccessListCreateEvent is emitted when an access list is created.
	AccessListCreateEvent = "access_list.create"

	// AccessListUpdateEvent is emitted when an access list is updated.
	AccessListUpdateEvent = "access_list.update"

	// AccessListDeleteEvent is emitted when an access list is deleted.
	AccessListDeleteEvent = "access_list.delete"

	// AccessListReviewEvent is emitted when an access list is reviewed.
	AccessListReviewEvent = "access_list.review"

	// AccessListMemberCreateEvent is emitted when a member is added to an access list.
	AccessListMemberCreateEvent = "access_list.member.create"

	// AccessListMemberUpdateEvent is emitted when a member is updated in an access list.
	AccessListMemberUpdateEvent = "access_list.member.update"

	// AccessListMemberDeleteEvent is emitted when a member is deleted from an access list.
	AccessListMemberDeleteEvent = "access_list.member.delete"

	// AccessListMemberDeleteAllForAccessListEvent is emitted when all members are deleted from an access list.
	AccessListMemberDeleteAllForAccessListEvent = "access_list.member.delete_all_for_access_list"

	// UserLoginAccessListInvalidEvent is emitted when a user logs in as a member of an invalid access list, causing the access list to be skipped.
	UserLoginAccessListInvalidEvent = "user_login.invalid_access_list"

	// UnknownEvent is any event received that isn't recognized as any other event type.
	UnknownEvent = apievents.UnknownEvent

	// SecReportsAuditQueryRunEvent is emitted when a security report query is run.
	SecReportsAuditQueryRunEvent = "secreports.audit.query.run"

	// SecReportsReportRunEvent is emitted when a security report is run.
	SecReportsReportRunEvent = "secreports.report.run"

	// ExternalAuditStorageEnableEvent is emitted when External Audit Storage is
	// enabled.
	ExternalAuditStorageEnableEvent = "external_audit_storage.enable"
	// ExternalAuditStorageDisableEvent is emitted when External Audit Storage is
	// disabled.
	ExternalAuditStorageDisableEvent = "external_audit_storage.disable"

	// CreateMFAAuthChallengeEvent is emitted when an MFA auth challenge is created.
	CreateMFAAuthChallengeEvent = "mfa_auth_challenge.create"

	// ValidateMFAAuthResponseEvent is emitted when an MFA auth challenge is validated.
	ValidateMFAAuthResponseEvent = "mfa_auth_challenge.validate"

	// SPIFFESVIDIssuedEvent is emitted when a SPIFFE SVID is issued.
	SPIFFESVIDIssuedEvent = "spiffe.svid.issued"
	// SPIFFEFederationCreateEvent is emitted when a SPIFFE federation is created.
	SPIFFEFederationCreateEvent = "spiffe.federation.create"
	// SPIFFEFederationDeleteEvent is emitted when a SPIFFE federation is deleted.
	SPIFFEFederationDeleteEvent = "spiffe.federation.delete"

	// AuthPreferenceUpdateEvent is emitted when a user updates the cluster authentication preferences.
	AuthPreferenceUpdateEvent = "auth_preference.update"
	// ClusterNetworkingConfigUpdateEvent is emitted when a user updates the cluster networking configuration.
	ClusterNetworkingConfigUpdateEvent = "cluster_networking_config.update"
	// SessionRecordingConfigUpdateEvent is emitted when a user updates the cluster session recording configuration.
	SessionRecordingConfigUpdateEvent = "session_recording_config.update"
	// AccessGraphSettingsUpdateEvent is emitted when a user updates the access graph settings configuration.
	AccessGraphSettingsUpdateEvent = "access_graph_settings.update"

	// AccessGraphAccessPathChangedEvent is emitted when an access path is changed in the access graph
	// and an identity/resource is affected.
	AccessGraphAccessPathChangedEvent = "access_graph.access_path_changed"
	// TODO(jakule): Remove once e is updated to the new name.
	AccessGraphAccessPathChanged = AccessGraphAccessPathChangedEvent

	// DiscoveryConfigCreatedEvent is emitted when a discovery config is created.
	DiscoveryConfigCreateEvent = "discovery_config.create"
	// DiscoveryConfigUpdatedEvent is emitted when a discovery config is updated.
	DiscoveryConfigUpdateEvent = "discovery_config.update"
	// DiscoveryConfigDeletedEvent is emitted when a discovery config is deleted.
	DiscoveryConfigDeleteEvent = "discovery_config.delete"
	// DiscoveryConfigDeletedAllEvent is emitted when all discovery configs are deleted.
	DiscoveryConfigDeleteAllEvent = "discovery_config.delete_all"

	// IntegrationCreateEvent is emitted when an integration resource is created.
	IntegrationCreateEvent = "integration.create"
	// IntegrationUpdateEvent is emitted when an integration resource is updated.
	IntegrationUpdateEvent = "integration.update"
	// IntegrationDeleteEvent is emitted when an integration resource is deleted.
	IntegrationDeleteEvent = "integration.delete"

	// PluginCreateEvent is emitted when a plugin resource is created.
	PluginCreateEvent = "plugin.create"
	// PluginUpdateEvent is emitted when a plugin resource is updated.
	PluginUpdateEvent = "plugin.update"
	// PluginDeleteEvent is emitted when a plugin resource is deleted.
	PluginDeleteEvent = "plugin.delete"

	// StaticHostUserCreateEvent is emitted when a static host user resource is created.
	StaticHostUserCreateEvent = "static_host_user.create"
	// StaticHostUserUpdateEvent is emitted when a static host user resource is updated.
	StaticHostUserUpdateEvent = "static_host_user.update"
	// StaticHostUserDeleteEvent is emitted when a static host user resource is deleted.
	StaticHostUserDeleteEvent = "static_host_user.delete"

	// CrownJewelCreateEvent is emitted when a crown jewel resource is created.
	CrownJewelCreateEvent = "access_graph.crown_jewel.create"
	// CrownJewelUpdateEvent is emitted when a crown jewel resource is updated.
	CrownJewelUpdateEvent = "access_graph.crown_jewel.update"
	// CrownJewelDeleteEvent is emitted when a crown jewel resource is deleted.
	CrownJewelDeleteEvent = "access_graph.crown_jewel.delete"

	// UserTaskCreateEvent is emitted when a user task resource is created.
	UserTaskCreateEvent = "user_task.create"
	// UserTaskUpdateEvent is emitted when a user task resource is updated.
	UserTaskUpdateEvent = "user_task.update"
	// UserTaskDeleteEvent is emitted when a user task resource is deleted.
	UserTaskDeleteEvent = "user_task.delete"

	// AutoUpdateConfigCreateEvent is emitted when a AutoUpdateConfig resource is created.
	AutoUpdateConfigCreateEvent = "auto_update_config.create"
	// AutoUpdateConfigUpdateEvent is emitted when a AutoUpdateConfig resource is updated.
	AutoUpdateConfigUpdateEvent = "auto_update_config.update"
	// AutoUpdateConfigDeleteEvent is emitted when a AutoUpdateConfig resource is deleted.
	AutoUpdateConfigDeleteEvent = "auto_update_config.delete"

	// AutoUpdateVersionCreateEvent is emitted when a AutoUpdateVersion resource is created.
	AutoUpdateVersionCreateEvent = "auto_update_version.create"
	// AutoUpdateVersionUpdateEvent is emitted when a AutoUpdateVersion resource is updated.
	AutoUpdateVersionUpdateEvent = "auto_update_version.update"
	// AutoUpdateVersionDeleteEvent is emitted when a AutoUpdateVersion resource is deleted.
	AutoUpdateVersionDeleteEvent = "auto_update_version.delete"

	// AutoUpdateAgentRolloutTriggerEvent is emitted when one or many groups
	// from AutoUpdateAgentRollout resource are manually triggered.
	AutoUpdateAgentRolloutTriggerEvent = "auto_update_agent_rollout.trigger"
	// AutoUpdateAgentRolloutForceDoneEvent is emitted when one or many groups
	// from AutoUpdateAgentRollout resource are manually forced to a done state.
	AutoUpdateAgentRolloutForceDoneEvent = "auto_update_agent_rollout.force_done"
	// AutoUpdateAgentRolloutRollbackEvent is emitted when one or many groups
	// from AutoUpdateAgentRollout resource are manually rolledback.
	AutoUpdateAgentRolloutRollbackEvent = "auto_update_agent_rollout.rollback"

	// ContactCreateEvent is emitted when a Contact resource is created.
	ContactCreateEvent = "contact.create"
	// ContactDeleteEvent is emitted when a Contact resource is deleted.
	ContactDeleteEvent = "contact.delete"

	// WorkloadIdentityCreateEvent is emitted when a WorkloadIdentity resource is created.
	WorkloadIdentityCreateEvent = "workload_identity.create"
	// WorkloadIdentityUpdateEvent is emitted when a WorkloadIdentity resource is updated.
	WorkloadIdentityUpdateEvent = "workload_identity.update"
	// WorkloadIdentityDeleteEvent is emitted when a WorkloadIdentity resource is deleted.
	WorkloadIdentityDeleteEvent = "workload_identity.delete"

	// WorkloadIdentityX509RevocationCreateEvent is emitted when a
	// WorkloadIdentityX509Revocation resource is created.
	WorkloadIdentityX509RevocationCreateEvent = "workload_identity_x509_revocation.create"
	// WorkloadIdentityX509RevocationUpdateEvent is emitted when a
	// WorkloadIdentityX509Revocation resource is updated.
	WorkloadIdentityX509RevocationUpdateEvent = "workload_identity_x509_revocation.update"
	// WorkloadIdentityX509RevocationDeleteEvent is emitted when a
	// WorkloadIdentityX509Revocation resource is deleted.
	WorkloadIdentityX509RevocationDeleteEvent = "workload_identity_x509_revocation.delete"
	// WorkloadIdentityX509IssuerOverrideCreateEvent is emitted when a
	// workload_identity_x509_issuer_override is written.
	WorkloadIdentityX509IssuerOverrideCreateEvent = "workload_identity_x509_issuer_override.create"
	// WorkloadIdentityX509IssuerOverrideDeleteEvent is emitted when a
	// workload_identity_x509_issuer_override is deleted.
	WorkloadIdentityX509IssuerOverrideDeleteEvent = "workload_identity_x509_issuer_override.delete"

	// SigstorePolicyCreateEvent is emitted when a SigstorePolicy resource is created.
	SigstorePolicyCreateEvent = "sigstore_policy.create"
	// SigstorePolicyUpdateEvent is emitted when a SigstorePolicy resource is updated.
	SigstorePolicyUpdateEvent = "sigstore_policy.update"
	// SigstorePolicyDeleteEvent is emitted when a SigstorePolicy resource is deleted.
	SigstorePolicyDeleteEvent = "sigstore_policy.delete"

	// GitCommandEvent is emitted when a Git command is executed.
	GitCommandEvent = "git.command"

	// StableUNIXUserCreateEvent is emitted when a stable UNIX user is created.
	StableUNIXUserCreateEvent = "stable_unix_user.create"

	// AWSICResourceSyncSuccessEvent is emitted when AWS Identity Center resources are imported
	// and reconciled to Teleport.
	AWSICResourceSyncSuccessEvent = "aws_identity_center.resource_sync.success"
	// AWSICResourceSyncFailureEvent is emitted when AWS Identity Center resources sync failed.
	AWSICResourceSyncFailureEvent = "aws_identity_center.resource_sync.failed"

	// HealthCheckConfigCreateEvent is emitted when a health check config
	// resource is created.
	HealthCheckConfigCreateEvent = "health_check_config.create"
	// HealthCheckConfigUpdateEvent is emitted when a health check config
	// resource is updated.
	HealthCheckConfigUpdateEvent = "health_check_config.update"
	// HealthCheckConfigDeleteEvent is emitted when a health check config
	// resource is deleted.
	HealthCheckConfigDeleteEvent = "health_check_config.delete"

<<<<<<< HEAD
	// BoundKeypairRecovery is emitted when a bound keypair token is used to
	// perform a recovery.
	BoundKeypairRecovery = "join_token.bound_keypair.recovery"
	// BoundKeypairRotation is emitted when a keypair rotation is attempted.
	BoundKeypairRotation = "join_token.bound_keypair.rotation"
	// BoundKeypairJoinStateVerificationFailed is emitted when join state
	// document verification fails.
	BoundKeypairJoinStateVerificationFailed = "join_token.bound_keypair.join_state_verification_failed"
=======
	// MCPSessionStartEvent is emitted when a user starts a MCP session.
	MCPSessionStartEvent = "mcp.session.start"
	// MCPSessionEndEvent is emitted when an MCP session ends.
	MCPSessionEndEvent = "mcp.session.end"
	// MCPSessionRequestEvent is emitted when a request is sent by client during
	// a MCP session.
	MCPSessionRequestEvent = "mcp.session.request"
	// MCPSessionNotificationEvent is emitted when a notification is sent by
	// client during a MCP session.
	MCPSessionNotificationEvent = "mcp.session.notification"
>>>>>>> 3d772aa7
)

// Add an entry to eventsMap in lib/events/events_test.go when you add
// a new event name here.

const (
	// V1 is the V1 version of slice chunks API,
	// it is 0 because it was not defined before
	V1 = 0
	// V2 is the V2 version of slice chunks  API
	V2 = 2
	// V3 is almost like V2, but it assumes
	// that session recordings are being uploaded
	// at the end of the session, so it skips writing session event index
	// on the fly
	V3 = 3
)

// SessionRecordingEvents is a list of events that are related to session
// recorings.
var SessionRecordingEvents = []string{
	SessionEndEvent,
	WindowsDesktopSessionEndEvent,
	DatabaseSessionEndEvent,
}

// ServerMetadataGetter represents interface
// that provides information about its server id
type ServerMetadataGetter interface {
	// GetServerID returns event server ID
	GetServerID() string

	// GetServerNamespace returns event server namespace
	GetServerNamespace() string

	// GetClusterName returns the originating teleport cluster name
	GetClusterName() string

	// GetForwardedBy returns the ID of the server that forwarded this event.
	GetForwardedBy() string
}

// ServerMetadataSetter represents interface
// that provides information about its server id
type ServerMetadataSetter interface {
	// SetServerID sets server ID of the event
	SetServerID(string)

	// SetServerNamespace returns event server namespace
	SetServerNamespace(string)
}

// SessionMetadataGetter represents interface
// that provides information about events' session metadata
type SessionMetadataGetter interface {
	// GetSessionID returns event session ID
	GetSessionID() string
}

// SessionMetadataSetter represents interface
// that sets session metadata
type SessionMetadataSetter interface {
	// SetSessionID sets event session ID
	SetSessionID(string)

	// SetClusterName sets teleport cluster name
	SetClusterName(string)
}

// Streamer creates and resumes event streams for session IDs
type Streamer interface {
	// CreateAuditStream creates event stream
	CreateAuditStream(context.Context, session.ID) (apievents.Stream, error)
	// ResumeAuditStream resumes the stream for session upload that
	// has not been completed yet.
	ResumeAuditStream(ctx context.Context, sid session.ID, uploadID string) (apievents.Stream, error)
}

// StreamPart represents uploaded stream part
type StreamPart struct {
	// Number is a part number
	Number int64
	// ETag is a part e-tag
	ETag string
	// LastModified is the time of last modification of this part (if
	// available).
	LastModified time.Time
}

// StreamUpload represents stream multipart upload
type StreamUpload struct {
	// ID is unique upload ID
	ID string
	// SessionID is a session ID of the upload
	SessionID session.ID
	// Initiated contains the timestamp of when the upload
	// was initiated, not always initialized
	Initiated time.Time
}

// String returns user friendly representation of the upload
func (u StreamUpload) String() string {
	return fmt.Sprintf("Upload(session=%v, id=%v, initiated=%v)", u.SessionID, u.ID, u.Initiated)
}

// CheckAndSetDefaults checks and sets default values
func (u *StreamUpload) CheckAndSetDefaults() error {
	if u.ID == "" {
		return trace.BadParameter("missing parameter ID")
	}
	if u.SessionID == "" {
		return trace.BadParameter("missing parameter SessionID")
	}
	return nil
}

// MultipartUploader handles multipart uploads and downloads for session streams
type MultipartUploader interface {
	// CreateUpload creates a multipart upload
	CreateUpload(ctx context.Context, sessionID session.ID) (*StreamUpload, error)
	// CompleteUpload completes the upload
	CompleteUpload(ctx context.Context, upload StreamUpload, parts []StreamPart) error
	// ReserveUploadPart reserves an upload part. Reserve is used to identify
	// upload errors beforehand.
	ReserveUploadPart(ctx context.Context, upload StreamUpload, partNumber int64) error
	// UploadPart uploads part and returns the part
	UploadPart(ctx context.Context, upload StreamUpload, partNumber int64, partBody io.ReadSeeker) (*StreamPart, error)
	// ListParts returns all uploaded parts for the completed upload in sorted order
	ListParts(ctx context.Context, upload StreamUpload) ([]StreamPart, error)
	// ListUploads lists uploads that have been initiated but not completed with
	// earlier uploads returned first
	ListUploads(ctx context.Context) ([]StreamUpload, error)
	// GetUploadMetadata gets the upload metadata
	GetUploadMetadata(sessionID session.ID) UploadMetadata
}

// UploadMetadata contains data about the session upload
type UploadMetadata struct {
	// URL is the url at which the session recording is located
	// it is free-form and uploader-specific
	URL string
	// SessionID is the event session ID
	SessionID session.ID
}

// UploadMetadataGetter gets the metadata for session upload
type UploadMetadataGetter interface {
	GetUploadMetadata(sid session.ID) UploadMetadata
}

// SessionEventPreparer will set necessary event fields for session-related
// events and must be called before the event is used, regardless
// of whether the event will be recorded, emitted, or both.
type SessionEventPreparer interface {
	PrepareSessionEvent(event apievents.AuditEvent) (apievents.PreparedSessionEvent, error)
}

// SessionRecorder records session events. It can be used both as a
// [io.Writer] when recording raw session data and as a [apievents.Recorder]
// when recording session events.
type SessionRecorder interface {
	io.Writer
	apievents.Stream
}

// SessionPreparerRecorder sets necessary session event fields and records them.
type SessionPreparerRecorder interface {
	SessionEventPreparer
	SessionRecorder
}

// StreamEmitter supports emitting single events to the audit log
// and streaming events to a session recording.
type StreamEmitter interface {
	apievents.Emitter
	Streamer
}

// AuditLogSessionStreamer is the primary (and the only external-facing)
// interface for AuditLogger and SessionStreamer.
type AuditLogSessionStreamer interface {
	AuditLogger
	SessionStreamer
}

// SessionStreamer supports streaming session chunks or events.
type SessionStreamer interface {
	// StreamSessionEvents streams all events from a given session recording. An
	// error is returned on the first channel if one is encountered. Otherwise
	// the event channel is closed when the stream ends. The event channel is
	// not closed on error to prevent race conditions in downstream select
	// statements. Both returned channels must be driven until the event channel
	// is exhausted or the error channel reports an error, or until the context
	// is canceled.
	StreamSessionEvents(ctx context.Context, sessionID session.ID, startIndex int64) (chan apievents.AuditEvent, chan error)
}

type SearchEventsRequest struct {
	// From is oldest date of returned events, can be zero.
	From time.Time
	// To is the newest date of returned events.
	To time.Time
	// EventTypes is optional, if not set, returns all events.
	EventTypes []string
	// Limit is the maximum amount of events returned.
	Limit int
	// Order specifies an ascending or descending order of events.
	Order types.EventOrder
	// StartKey is used to resume a query in order to enable pagination.
	// If the previous response had LastKey set then this should be
	// set to its value. Otherwise leave empty.
	StartKey string
}

type SearchSessionEventsRequest struct {
	// From is oldest date of returned events, can be zero.
	From time.Time
	// To is the newest date of returned events.
	To time.Time
	// Limit is the maximum amount of events returned.
	Limit int
	// Order specifies an ascending or descending order of events.
	Order types.EventOrder
	// StartKey is used to resume a query in order to enable pagination.
	// If the previous response had LastKey set then this should be
	// set to its value. Otherwise leave empty.
	StartKey string
	// Cond can be used to pass additional expression to query, can be empty.
	Cond *types.WhereExpr
	// SessionID is optional parameter to return session events only to given session.
	SessionID string
}

// AuditLogger defines which methods need to implemented by audit loggers.
type AuditLogger interface {
	// Closer releases connection and resources associated with log if any
	io.Closer

	// Emitter emits an audit event
	apievents.Emitter

	// SearchEvents is a flexible way to find events.
	//
	// Event types to filter can be specified and pagination is handled by an iterator key that allows
	// a query to be resumed.
	//
	// The only mandatory requirement is a date range (UTC).
	//
	// This function may never return more than 1 MiB of event data.
	SearchEvents(ctx context.Context, req SearchEventsRequest) ([]apievents.AuditEvent, string, error)

	// SearchSessionEvents is a flexible way to find session events.
	// Only session.end events are returned by this function.
	// This is used to find completed sessions.
	//
	// Event types to filter can be specified and pagination is handled by an iterator key that allows
	// a query to be resumed.
	//
	// This function may never return more than 1 MiB of event data.
	SearchSessionEvents(ctx context.Context, req SearchSessionEventsRequest) ([]apievents.AuditEvent, string, error)

	// ExportUnstructuredEvents exports events from a given event chunk returned by GetEventExportChunks. This API prioritizes
	// performance over ordering and filtering, and is intended for bulk export of events.
	ExportUnstructuredEvents(ctx context.Context, req *auditlogpb.ExportUnstructuredEventsRequest) stream.Stream[*auditlogpb.ExportEventUnstructured]

	// GetEventExportChunks returns a stream of event chunks that can be exported via ExportUnstructuredEvents. The returned
	// list isn't ordered and polling for new chunks requires re-consuming the entire stream from the beginning.
	GetEventExportChunks(ctx context.Context, req *auditlogpb.GetEventExportChunksRequest) stream.Stream[*auditlogpb.EventExportChunk]
}

// EventFields instance is attached to every logged event
type EventFields utils.Fields

// String returns a string representation of an event structure
func (f EventFields) AsString() string {
	return fmt.Sprintf("%s: login=%s, id=%v, bytes=%v",
		f.GetString(EventType),
		f.GetString(EventLogin),
		f.GetInt(EventCursor),
		f.GetInt(SessionPrintEventBytes))
}

// GetType returns the type (string) of the event
func (f EventFields) GetType() string {
	return f.GetString(EventType)
}

// GetID returns the unique event ID
func (f EventFields) GetID() string {
	return f.GetString(EventID)
}

// GetCode returns the event code
func (f EventFields) GetCode() string {
	return f.GetString(EventCode)
}

// GetTimestamp returns the event timestamp (when it was emitted)
func (f EventFields) GetTimestamp() time.Time {
	return f.GetTime(EventTime)
}

// GetString returns a string representation of a logged field
func (f EventFields) GetString(key string) string {
	return utils.Fields(f).GetString(key)
}

// GetString returns a slice-of-strings representation of a logged field.
func (f EventFields) GetStrings(key string) []string {
	return utils.Fields(f).GetStrings(key)
}

// GetInt returns an int representation of a logged field
func (f EventFields) GetInt(key string) int {
	return utils.Fields(f).GetInt(key)
}

// GetTime returns a time.Time representation of a logged field
func (f EventFields) GetTime(key string) time.Time {
	return utils.Fields(f).GetTime(key)
}

// HasField returns true if the field exists in the event.
func (f EventFields) HasField(key string) bool {
	return utils.Fields(f).HasField(key)
}<|MERGE_RESOLUTION|>--- conflicted
+++ resolved
@@ -914,16 +914,6 @@
 	// resource is deleted.
 	HealthCheckConfigDeleteEvent = "health_check_config.delete"
 
-<<<<<<< HEAD
-	// BoundKeypairRecovery is emitted when a bound keypair token is used to
-	// perform a recovery.
-	BoundKeypairRecovery = "join_token.bound_keypair.recovery"
-	// BoundKeypairRotation is emitted when a keypair rotation is attempted.
-	BoundKeypairRotation = "join_token.bound_keypair.rotation"
-	// BoundKeypairJoinStateVerificationFailed is emitted when join state
-	// document verification fails.
-	BoundKeypairJoinStateVerificationFailed = "join_token.bound_keypair.join_state_verification_failed"
-=======
 	// MCPSessionStartEvent is emitted when a user starts a MCP session.
 	MCPSessionStartEvent = "mcp.session.start"
 	// MCPSessionEndEvent is emitted when an MCP session ends.
@@ -934,7 +924,15 @@
 	// MCPSessionNotificationEvent is emitted when a notification is sent by
 	// client during a MCP session.
 	MCPSessionNotificationEvent = "mcp.session.notification"
->>>>>>> 3d772aa7
+
+	// BoundKeypairRecovery is emitted when a bound keypair token is used to
+	// perform a recovery.
+	BoundKeypairRecovery = "join_token.bound_keypair.recovery"
+	// BoundKeypairRotation is emitted when a keypair rotation is attempted.
+	BoundKeypairRotation = "join_token.bound_keypair.rotation"
+	// BoundKeypairJoinStateVerificationFailed is emitted when join state
+	// document verification fails.
+	BoundKeypairJoinStateVerificationFailed = "join_token.bound_keypair.join_state_verification_failed"
 )
 
 // Add an entry to eventsMap in lib/events/events_test.go when you add
