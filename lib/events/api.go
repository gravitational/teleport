/*
 * Teleport
 * Copyright (C) 2023  Gravitational, Inc.
 *
 * This program is free software: you can redistribute it and/or modify
 * it under the terms of the GNU Affero General Public License as published by
 * the Free Software Foundation, either version 3 of the License, or
 * (at your option) any later version.
 *
 * This program is distributed in the hope that it will be useful,
 * but WITHOUT ANY WARRANTY; without even the implied warranty of
 * MERCHANTABILITY or FITNESS FOR A PARTICULAR PURPOSE.  See the
 * GNU Affero General Public License for more details.
 *
 * You should have received a copy of the GNU Affero General Public License
 * along with this program.  If not, see <http://www.gnu.org/licenses/>.
 */

package events

import (
	"context"
	"fmt"
	"io"
	"iter"
	"math"
	"time"

	"github.com/gravitational/trace"

	auditlogpb "github.com/gravitational/teleport/api/gen/proto/go/teleport/auditlog/v1"
	"github.com/gravitational/teleport/api/internalutils/stream"
	"github.com/gravitational/teleport/api/types"
	apievents "github.com/gravitational/teleport/api/types/events"
	"github.com/gravitational/teleport/lib/session"
	"github.com/gravitational/teleport/lib/utils"
)

const (
	// EventType is event type/kind
	EventType = "event"
	// EventID is a unique event identifier
	EventID = "uid"
	// EventCode is a code that uniquely identifies a particular event type
	EventCode = "code"
	// EventTime is event time
	EventTime = "time"
	// EventLogin is OS login
	EventLogin = "login"
	// EventUser is teleport user name
	EventUser = "user"
	// EventProtocol specifies protocol that was captured
	EventProtocol = "proto"
	// EventProtocolsSSH specifies SSH as a type of captured protocol
	EventProtocolSSH = apievents.EventProtocolSSH
	// EventProtocolKube specifies kubernetes as a type of captured protocol
	EventProtocolKube = apievents.EventProtocolKube
	// EventProtocolTDP specifies Teleport Desktop Protocol (TDP)
	// as a type of captured protocol
	EventProtocolTDP = apievents.EventProtocolTDP
	// EventProtocolDB specifies database as a type of captured protocol
	EventProtocolDB = apievents.EventProtocolDB
	// LocalAddr is a target address on the host
	LocalAddr = "addr.local"
	// RemoteAddr is a client (user's) address
	RemoteAddr = "addr.remote"
	// EventCursor is an event ID (used as cursor value for enumeration, not stored)
	EventCursor = "id"

	// EventIndex is an event index as received from the logging server
	EventIndex = "ei"

	// EventNamespace is a namespace of the session event
	EventNamespace = "namespace"

	// SessionPrintEvent event happens every time a write occurs to
	// terminal I/O during a session
	SessionPrintEvent = "print"

	// SessionPrintEventBytes says how many bytes have been written into the session
	// during "print" event
	SessionPrintEventBytes = "bytes"

	// SessionEventTimestamp is an offset (in milliseconds) since the beginning of the
	// session when the terminal IO event happened
	SessionEventTimestamp = "ms"

	// SessionStartEvent indicates that session has been initiated
	// or updated by a joining party on the server
	SessionStartEvent = "session.start"

	// SessionEndEvent indicates that a session has ended
	SessionEndEvent = "session.end"

	// SessionUploadEvent indicates that session has been uploaded to the external storage
	SessionUploadEvent = "session.upload"

	// URL is used for a session upload URL
	URL = "url"

	// SessionEventID is a unique UUID of the session.
	SessionEventID = "sid"

	// SessionServerID is the UUID of the server the session occurred on.
	SessionServerID = "server_id"

	// SessionServerHostname is the hostname of the server the session occurred on.
	SessionServerHostname = "server_hostname"

	// SessionServerAddr is the address of the server the session occurred on.
	SessionServerAddr = "server_addr"

	// SessionStartTime is the timestamp at which the session began.
	SessionStartTime = "session_start"

	// SessionRecordingType is the type of session recording.
	// Possible values are node (default), proxy, node-sync, proxy-sync, or off.
	SessionRecordingType = "session_recording"

	// SessionEndTime is the timestamp at which the session ended.
	SessionEndTime = "session_stop"

	// SessionEnhancedRecording is used to indicate if the recording was an
	// enhanced recording or not.
	SessionEnhancedRecording = "enhanced_recording"

	// SessionInteractive is used to indicate if the session was interactive
	// (has PTY attached) or not (exec session).
	SessionInteractive = "interactive"

	// SessionParticipants is a list of participants in the session.
	SessionParticipants = "participants"

	// SessionServerLabels are the labels (static and dynamic) of the server the
	// session occurred on.
	SessionServerLabels = "server_labels"

	// SessionClusterName is the cluster name that the session occurred in
	SessionClusterName = "cluster_name"

	// SessionByteOffset is the number of bytes written to session stream since
	// the beginning
	SessionByteOffset = "offset"

	// SessionJoinEvent indicates that someone joined a session
	SessionJoinEvent = "session.join"
	// SessionLeaveEvent indicates that someone left a session
	SessionLeaveEvent = "session.leave"

	// Data transfer events.
	SessionDataEvent = "session.data"
	DataTransmitted  = "tx"
	DataReceived     = "rx"

	// ClientDisconnectEvent is emitted when client is disconnected
	// by the server due to inactivity or any other reason
	ClientDisconnectEvent = "client.disconnect"

	// Reason is a field that specifies reason for event, e.g. in disconnect
	// event it explains why server disconnected the client
	Reason = "reason"

	// UserLoginEvent indicates that a user logged into web UI or via tsh
	UserLoginEvent = "user.login"
	// LoginMethod is the event field indicating how the login was performed
	LoginMethod = "method"
	// LoginMethodLocal represents login with username/password
	LoginMethodLocal = "local"
	// LoginMethodClientCert represents login with client certificate
	LoginMethodClientCert = "client.cert"
	// LoginMethodOIDC represents login with OIDC
	LoginMethodOIDC = "oidc"
	// LoginMethodSAML represents login with SAML
	LoginMethodSAML = "saml"
	// LoginMethodGithub represents login with Github
	LoginMethodGithub = "github"
	// LoginMethodHeadless represents headless login request
	LoginMethodHeadless = "headless"

	// UserUpdatedEvent is emitted when the user is updated.
	UserUpdatedEvent = "user.update"

	// UserDeleteEvent is emitted when the user is deleted.
	UserDeleteEvent = "user.delete"

	// UserCreateEvent is emitted when the user is created.
	UserCreateEvent = "user.create"

	// UserPasswordChangeEvent is when the user changes their own password.
	UserPasswordChangeEvent = "user.password_change"

	// UserExpires is when the user will expire.
	UserExpires = "expires"

	// UserRoles is a list of roles for the user.
	UserRoles = "roles"

	// IdentityAttributes is a map of user attributes
	// received from identity provider
	IdentityAttributes = "attributes"

	// UserConnector is the connector used to create the user.
	UserConnector = "connector"

	// AccessRequestCreateEvent is emitted when a new access request is created.
	AccessRequestCreateEvent = "access_request.create"
	// AccessRequestUpdateEvent is emitted when a request's state is updated.
	AccessRequestUpdateEvent = "access_request.update"
	// AccessRequestReviewEvent is emitted when a review is applied to a request.
	AccessRequestReviewEvent = "access_request.review"
	// AccessRequestExpirEvent is emitted when an access request expires.
	AccessRequestExpireEvent = "access_request.expire"
	// AccessRequestDeleteEvent is emitted when a new access request is deleted.
	AccessRequestDeleteEvent = "access_request.delete"
	// AccessRequestResourceSearch is emitted when a user searches for
	// resources as part of a search-based access request.
	AccessRequestResourceSearch = "access_request.search"
	// AccessRequestDelegator is used by teleport plugins to indicate the identity
	// which caused them to update state.
	AccessRequestDelegator = "delegator"
	// AccessRequestState is the state of a request.
	AccessRequestState = "state"
	// AccessRequestID is the ID of an access request.
	AccessRequestID = "id"

	// BillingCardCreateEvent is emitted when a user creates a new credit card.
	BillingCardCreateEvent = "billing.create_card"
	// BillingCardDeleteEvent is emitted when a user deletes a credit card.
	BillingCardDeleteEvent = "billing.delete_card"
	// BillingCardUpdateEvent is emitted when a user updates an existing credit card.
	BillingCardUpdateEvent = "billing.update_card"
	// BillingInformationUpdateEvent is emitted when a user updates their billing information.
	BillingInformationUpdateEvent = "billing.update_info"

	// UpdatedBy indicates the user who modified some resource:
	//  - updating a request state
	//  - updating a user record
	UpdatedBy = "updated_by"

	// RecoveryTokenCreateEvent is emitted when a new recovery token is created.
	RecoveryTokenCreateEvent = "recovery_token.create"
	// ResetPasswordTokenCreateEvent is emitted when a new reset password token is created.
	ResetPasswordTokenCreateEvent = "reset_password_token.create"
	// ResetPasswordTokenTTL is TTL of reset password token.
	ResetPasswordTokenTTL = "ttl"
	// PrivilegeTokenCreateEvent is emitted when a new user privilege token is created.
	PrivilegeTokenCreateEvent = "privilege_token.create"

	// FieldName contains name, e.g. resource name, etc.
	FieldName = "name"

	// ExecEvent is an exec command executed by script or user on
	// the server side
	ExecEvent        = "exec"
	ExecEventCommand = "command"
	ExecEventCode    = "exitCode"
	ExecEventError   = "exitError"

	// SubsystemEvent is the result of the execution of a subsystem.
	SubsystemEvent = "subsystem"
	SubsystemName  = "name"
	SubsystemError = "exitError"

	// X11 forwarding event
	X11ForwardEvent   = "x11-forward"
	X11ForwardSuccess = "success"
	X11ForwardErr     = "error"

	// Port forwarding event
	PortForwardEvent           = "port"
	PortForwardLocalEvent      = "port.local"
	PortForwardRemoteEvent     = "port.remote"
	PortForwardRemoteConnEvent = "port.remote_conn"
	PortForwardAddr            = "addr"
	PortForwardSuccess         = "success"
	PortForwardErr             = "error"

	// AuthAttemptEvent is authentication attempt that either
	// succeeded or failed based on event status
	AuthAttemptEvent   = "auth"
	AuthAttemptSuccess = "success"
	AuthAttemptErr     = "error"
	AuthAttemptMessage = "message"

	// SCPEvent means data transfer that occurred on the server
	SCPEvent          = "scp"
	SCPPath           = "path"
	SCPLengh          = "len"
	SCPAction         = "action"
	SCPActionUpload   = "upload"
	SCPActionDownload = "download"

	// SFTPEvent means a user attempted a file operation
	SFTPEvent = "sftp"
	SFTPPath  = "path"
	// SFTPSummaryEvent is emitted at the end of an SFTP transfer.
	SFTPSummaryEvent = "sftp_summary"

	// ResizeEvent means that some user resized PTY on the client
	ResizeEvent  = "resize"
	TerminalSize = "size" // expressed as 'W:H'

	// SessionUploadIndex is a very large number of the event index
	// to indicate that this is the last event in the chain
	// used for the last event of the sesion - session upload
	SessionUploadIndex = math.MaxInt32
	// SessionDataIndex is a very large number of the event index
	// to indicate one of the last session events, used to report
	// data transfer
	SessionDataIndex = math.MaxInt32 - 1

	// SessionCommandEvent is emitted when an executable is run within a session.
	SessionCommandEvent = "session.command"

	// SessionDiskEvent is emitted when a file is opened within an session.
	SessionDiskEvent = "session.disk"

	// SessionNetworkEvent is emitted when a network connection is initiated with a
	// session.
	SessionNetworkEvent = "session.network"

	// PID is the ID of the process.
	PID = "pid"

	// PPID is the PID of the parent process.
	PPID = "ppid"

	// CgroupID is the internal cgroupv2 ID of the event.
	CgroupID = "cgroup_id"

	// Program is name of the executable.
	Program = "program"

	// Path is the full path to the executable.
	Path = "path"

	// Argv is the list of arguments to the program. Note, the first element does
	// not contain the name of the process.
	Argv = "argv"

	// ReturnCode is the return code of execve.
	ReturnCode = "return_code"

	// Flags are the flags passed to open.
	Flags = "flags"

	// SrcAddr is the source IP address of the connection.
	SrcAddr = "src_addr"

	// DstAddr is the destination IP address of the connection.
	DstAddr = "dst_addr"

	// DstPort is the destination port of the connection.
	DstPort = "dst_port"

	// TCPVersion is the version of TCP (4 or 6).
	TCPVersion = "version"

	// RoleCreatedEvent fires when role is created or upserted.
	RoleCreatedEvent = "role.created"
	// RoleUpdatedEvent fires when role is updated.
	RoleUpdatedEvent = "role.updated"
	// RoleDeletedEvent fires when role is deleted.
	RoleDeletedEvent = "role.deleted"

	// TrustedClusterCreateEvent is the event for creating a trusted cluster.
	TrustedClusterCreateEvent = "trusted_cluster.create"
	// TrustedClusterDeleteEvent is the event for removing a trusted cluster.
	TrustedClusterDeleteEvent = "trusted_cluster.delete"
	// TrustedClusterTokenCreateEvent is the event for creating new provisioning
	// token for a trusted cluster. Deprecated in favor of
	// [ProvisionTokenCreateEvent].
	TrustedClusterTokenCreateEvent = "trusted_cluster_token.create"

	// ProvisionTokenCreateEvent is the event for creating a provisioning token,
	// also known as Join Token. See [types.ProvisionToken].
	ProvisionTokenCreateEvent = "join_token.create"

	// GithubConnectorCreatedEvent fires when a Github connector is created.
	GithubConnectorCreatedEvent = "github.created"
	// GithubConnectorUpdatedEvent fires when a Github connector is updated.
	GithubConnectorUpdatedEvent = "github.updated"
	// GithubConnectorDeletedEvent fires when a Github connector is deleted.
	GithubConnectorDeletedEvent = "github.deleted"
	// OIDCConnectorCreatedEvent fires when OIDC connector is created.
	OIDCConnectorCreatedEvent = "oidc.created"
	// OIDCConnectorUpdatedEvent fires when OIDC connector is updated.
	OIDCConnectorUpdatedEvent = "oidc.updated"
	// OIDCConnectorDeletedEvent fires when OIDC connector is deleted.
	OIDCConnectorDeletedEvent = "oidc.deleted"
	// SAMLConnectorCreatedEvent fires when SAML connector is created.
	SAMLConnectorCreatedEvent = "saml.created"
	// SAMLConnectorUpdatedEvent fires when SAML connector is updated.
	SAMLConnectorUpdatedEvent = "saml.updated"
	// SAMLConnectorDeletedEvent fires when SAML connector is deleted.
	SAMLConnectorDeletedEvent = "saml.deleted"

	// SessionRejectedEvent fires when a user's attempt to create an authenticated
	// session has been rejected due to exceeding a session control limit.
	SessionRejectedEvent = "session.rejected"

	// SessionConnectEvent is emitted when any ssh connection is made
	SessionConnectEvent = "session.connect"

	// AppCreateEvent is emitted when an application resource is created.
	AppCreateEvent = "app.create"
	// AppUpdateEvent is emitted when an application resource is updated.
	AppUpdateEvent = "app.update"
	// AppDeleteEvent is emitted when an application resource is deleted.
	AppDeleteEvent = "app.delete"

	// AppSessionStartEvent is emitted when a user is issued an application certificate.
	AppSessionStartEvent = "app.session.start"
	// AppSessionEndEvent is emitted when a user connects to a TCP application.
	AppSessionEndEvent = "app.session.end"

	// AppSessionChunkEvent is emitted at the start of a 5 minute chunk on each
	// proxy. This chunk is used to buffer 5 minutes of audit events at a time
	// for applications.
	AppSessionChunkEvent = "app.session.chunk"

	// AppSessionRequestEvent is an HTTP request and response.
	AppSessionRequestEvent = "app.session.request"

	// AppSessionDynamoDBRequestEvent is emitted when DynamoDB client sends
	// a request via app access session.
	AppSessionDynamoDBRequestEvent = "app.session.dynamodb.request"

	// DatabaseCreateEvent is emitted when a database resource is created.
	DatabaseCreateEvent = "db.create"
	// DatabaseUpdateEvent is emitted when a database resource is updated.
	DatabaseUpdateEvent = "db.update"
	// DatabaseDeleteEvent is emitted when a database resource is deleted.
	DatabaseDeleteEvent = "db.delete"

	// DatabaseSessionStartEvent is emitted when a database client attempts
	// to connect to a database.
	DatabaseSessionStartEvent = "db.session.start"
	// DatabaseSessionUserCreateEvent is emitted after provisioning new database user.
	DatabaseSessionUserCreateEvent = "db.session.user.create"
	// DatabaseSessionUserDeactivateEvent is emitted after disabling/deleting the auto-provisioned database user.
	DatabaseSessionUserDeactivateEvent = "db.session.user.deactivate"
	// DatabaseSessionPermissionsUpdateEvent is emitted after assigning
	// the auto-provisioned database user permissions.
	DatabaseSessionPermissionsUpdateEvent = "db.session.permissions.update"
	// DatabaseSessionEndEvent is emitted when a database client disconnects
	// from a database.
	DatabaseSessionEndEvent = "db.session.end"
	// DatabaseSessionQueryEvent is emitted when a database client executes
	// a query.
	DatabaseSessionQueryEvent = "db.session.query"
	// DatabaseSessionQueryFailedEvent is emitted when database client's request
	// to execute a database query/command was unsuccessful.
	DatabaseSessionQueryFailedEvent = "db.session.query.failed"
	// DatabaseSessionCommandResult is emitted when a database returns a
	// query/command result.
	DatabaseSessionCommandResultEvent = "db.session.result"

	// DatabaseSessionPostgresParseEvent is emitted when a Postgres client
	// creates a prepared statement using extended query protocol.
	DatabaseSessionPostgresParseEvent = "db.session.postgres.statements.parse"
	// DatabaseSessionPostgresBindEvent is emitted when a Postgres client
	// readies a prepared statement for execution and binds it to parameters.
	DatabaseSessionPostgresBindEvent = "db.session.postgres.statements.bind"
	// DatabaseSessionPostgresExecuteEvent is emitted when a Postgres client
	// executes a previously bound prepared statement.
	DatabaseSessionPostgresExecuteEvent = "db.session.postgres.statements.execute"
	// DatabaseSessionPostgresCloseEvent is emitted when a Postgres client
	// closes an existing prepared statement.
	DatabaseSessionPostgresCloseEvent = "db.session.postgres.statements.close"
	// DatabaseSessionPostgresFunctionEvent is emitted when a Postgres client
	// calls an internal function.
	DatabaseSessionPostgresFunctionEvent = "db.session.postgres.function"

	// DatabaseSessionMySQLStatementPrepareEvent is emitted when a MySQL client
	// creates a prepared statement using the prepared statement protocol.
	DatabaseSessionMySQLStatementPrepareEvent = "db.session.mysql.statements.prepare"
	// DatabaseSessionMySQLStatementExecuteEvent is emitted when a MySQL client
	// executes a prepared statement using the prepared statement protocol.
	DatabaseSessionMySQLStatementExecuteEvent = "db.session.mysql.statements.execute"
	// DatabaseSessionMySQLStatementSendLongDataEvent is emitted when a MySQL
	// client sends long bytes stream using the prepared statement protocol.
	DatabaseSessionMySQLStatementSendLongDataEvent = "db.session.mysql.statements.send_long_data"
	// DatabaseSessionMySQLStatementCloseEvent is emitted when a MySQL client
	// deallocates a prepared statement using the prepared statement protocol.
	DatabaseSessionMySQLStatementCloseEvent = "db.session.mysql.statements.close"
	// DatabaseSessionMySQLStatementResetEvent is emitted when a MySQL client
	// resets the data of a prepared statement using the prepared statement
	// protocol.
	DatabaseSessionMySQLStatementResetEvent = "db.session.mysql.statements.reset"
	// DatabaseSessionMySQLStatementFetchEvent is emitted when a MySQL client
	// fetches rows from a prepared statement using the prepared statement
	// protocol.
	DatabaseSessionMySQLStatementFetchEvent = "db.session.mysql.statements.fetch"
	// DatabaseSessionMySQLStatementBulkExecuteEvent is emitted when a MySQL
	// client executes a bulk insert of a prepared statement using the prepared
	// statement protocol.
	DatabaseSessionMySQLStatementBulkExecuteEvent = "db.session.mysql.statements.bulk_execute"

	// DatabaseSessionMySQLInitDBEvent is emitted when a MySQL client changes
	// the default schema for the connection.
	DatabaseSessionMySQLInitDBEvent = "db.session.mysql.init_db"
	// DatabaseSessionMySQLCreateDBEvent is emitted when a MySQL client creates
	// a schema.
	DatabaseSessionMySQLCreateDBEvent = "db.session.mysql.create_db"
	// DatabaseSessionMySQLDropDBEvent is emitted when a MySQL client drops a
	// schema.
	DatabaseSessionMySQLDropDBEvent = "db.session.mysql.drop_db"
	// DatabaseSessionMySQLShutDownEvent is emitted when a MySQL client asks
	// the server to shut down.
	DatabaseSessionMySQLShutDownEvent = "db.session.mysql.shut_down"
	// DatabaseSessionMySQLProcessKillEvent is emitted when a MySQL client asks
	// the server to terminate a connection.
	DatabaseSessionMySQLProcessKillEvent = "db.session.mysql.process_kill"
	// DatabaseSessionMySQLDebugEvent is emitted when a MySQL client asks the
	// server to dump internal debug info to stdout.
	DatabaseSessionMySQLDebugEvent = "db.session.mysql.debug"
	// DatabaseSessionMySQLRefreshEvent is emitted when a MySQL client sends
	// refresh commands.
	DatabaseSessionMySQLRefreshEvent = "db.session.mysql.refresh"

	// DatabaseSessionSQLServerRPCRequestEvent is emitted when MSServer client sends
	// RPC request command.
	DatabaseSessionSQLServerRPCRequestEvent = "db.session.sqlserver.rpc_request"

	// DatabaseSessionElasticsearchRequestEvent is emitted when Elasticsearch client sends
	// a generic request.
	DatabaseSessionElasticsearchRequestEvent = "db.session.elasticsearch.request"

	// DatabaseSessionOpenSearchRequestEvent is emitted when OpenSearch client sends
	// a request.
	DatabaseSessionOpenSearchRequestEvent = "db.session.opensearch.request"

	// DatabaseSessionDynamoDBRequestEvent is emitted when DynamoDB client sends
	// a request via database-access.
	DatabaseSessionDynamoDBRequestEvent = "db.session.dynamodb.request"

	// DatabaseSessionMalformedPacketEvent is emitted when SQL packet is malformed.
	DatabaseSessionMalformedPacketEvent = "db.session.malformed_packet"

	// DatabaseSessionCassandraBatchEvent is emitted when a Cassandra client executes a batch of queries.
	DatabaseSessionCassandraBatchEvent = "db.session.cassandra.batch"
	// DatabaseSessionCassandraPrepareEvent is emitted when a Cassandra client sends prepare packet.
	DatabaseSessionCassandraPrepareEvent = "db.session.cassandra.prepare"
	// DatabaseSessionCassandraExecuteEvent is emitted when a Cassandra client sends executed packet.
	DatabaseSessionCassandraExecuteEvent = "db.session.cassandra.execute"
	// DatabaseSessionCassandraRegisterEvent is emitted when a Cassandra client sends the register packet.
	DatabaseSessionCassandraRegisterEvent = "db.session.cassandra.register"

	// DatabaseSessionSpannerRPCEvent is emitted when a Spanner client
	// calls a Spanner RPC.
	DatabaseSessionSpannerRPCEvent = "db.session.spanner.rpc"

	// SessionRejectedReasonMaxConnections indicates that a session.rejected event
	// corresponds to enforcement of the max_connections control.
	SessionRejectedReasonMaxConnections = "max_connections limit reached"
	// SessionRejectedReasonMaxSessions indicates that a session.rejected event
	// corresponds to enforcement of the max_sessions control.
	SessionRejectedReasonMaxSessions = "max_sessions limit reached"

	// Maximum is an event field specifying a maximal value (e.g. the value
	// of `max_connections` for a `session.rejected` event).
	Maximum = "max"

	// KubeRequestEvent fires when a proxy handles a generic kubernetes
	// request.
	KubeRequestEvent = "kube.request"

	// KubernetesClusterCreateEvent is emitted when a kubernetes cluster resource is created.
	KubernetesClusterCreateEvent = "kube.create"
	// KubernetesClusterUpdateEvent is emitted when a kubernetes cluster resource is updated.
	KubernetesClusterUpdateEvent = "kube.update"
	// KubernetesClusterDeleteEvent is emitted when a kubernetes cluster resource is deleted.
	KubernetesClusterDeleteEvent = "kube.delete"

	// MFADeviceAddEvent is an event type for users adding MFA devices.
	MFADeviceAddEvent = "mfa.add"
	// MFADeviceDeleteEvent is an event type for users deleting MFA devices.
	MFADeviceDeleteEvent = "mfa.delete"

	// LockCreatedEvent fires when a lock is created/updated.
	LockCreatedEvent = "lock.created"
	// LockDeletedEvent fires when a lock is deleted.
	LockDeletedEvent = "lock.deleted"

	// RecoveryCodeGeneratedEvent is an event type for generating a user's recovery tokens.
	RecoveryCodeGeneratedEvent = "recovery_code.generated"
	// RecoveryCodeUsedEvent is an event type when a recovery token was used.
	RecoveryCodeUsedEvent = "recovery_code.used"

	// WindowsDesktopSessionStartEvent is emitted when a user attempts
	// to connect to a desktop.
	WindowsDesktopSessionStartEvent = "windows.desktop.session.start"
	// WindowsDesktopSessionEndEvent is emitted when a user disconnects
	// from a desktop.
	WindowsDesktopSessionEndEvent = "windows.desktop.session.end"

	// CertificateCreateEvent is emitted when a certificate is issued.
	CertificateCreateEvent = "cert.create"

	// RenewableCertificateGenerationMismatchEvent is emitted when a renewable
	// certificate's generation counter is invalid.
	RenewableCertificateGenerationMismatchEvent = "cert.generation_mismatch"

	// CertificateTypeUser is the CertificateType for certificate events pertaining to user certificates.
	CertificateTypeUser = "user"

	// DesktopRecordingEvent is emitted as a desktop access session is recorded.
	DesktopRecordingEvent = "desktop.recording"
	// DesktopClipboardReceiveEvent is emitted when Teleport receives
	// clipboard data from a remote desktop.
	DesktopClipboardReceiveEvent = "desktop.clipboard.receive"
	// DesktopClipboardSendEvent is emitted when local clipboard data
	// is sent to Teleport.
	DesktopClipboardSendEvent = "desktop.clipboard.send"
	// DesktopSharedDirectoryStartEvent is emitted when when Teleport
	// successfully begins sharing a new directory to a remote desktop.
	DesktopSharedDirectoryStartEvent = "desktop.directory.share"
	// DesktopSharedDirectoryReadEvent is emitted when data is read from a shared directory.
	DesktopSharedDirectoryReadEvent = "desktop.directory.read"
	// DesktopSharedDirectoryWriteEvent is emitted when data is written to a shared directory.
	DesktopSharedDirectoryWriteEvent = "desktop.directory.write"
	// UpgradeWindowStartUpdateEvent is emitted when the upgrade window start time
	// is updated. Used only for teleport cloud.
	UpgradeWindowStartUpdateEvent = "upgradewindowstart.update"

	// SessionRecordingAccessEvent is emitted when a session recording is accessed
	SessionRecordingAccessEvent = "session.recording.access"

	// SSMRunEvent is emitted when a run of an install script
	// completes on a discovered EC2 node
	SSMRunEvent = "ssm.run"

	// DeviceEvent is the catch-all event for Device Trust events.
	// Deprecated: Use one of the more specific event codes below.
	DeviceEvent = "device"
	// DeviceCreateEvent is emitted on device registration.
	// This is an inventory management event.
	DeviceCreateEvent = "device.create"
	// DeviceDeleteEvent is emitted on device deletion.
	// This is an inventory management event.
	DeviceDeleteEvent = "device.delete"
	// DeviceUpdateEvent is emitted on device updates.
	// This is an inventory management event.
	DeviceUpdateEvent = "device.update"
	// DeviceEnrollEvent is emitted when a device is enrolled.
	// Enrollment events are issued due to end-user action, using the trusted
	// device itself.
	DeviceEnrollEvent = "device.enroll"
	// DeviceAuthenticateEvent is emitted when a device is authenticated.
	// Authentication events are issued due to end-user action, using the trusted
	// device itself.
	DeviceAuthenticateEvent = "device.authenticate"
	// DeviceEnrollTokenCreateEvent is emitted when a new enrollment token is
	// issued for a device.
	// Device enroll tokens are issued by either a device admin or during
	// client-side auto-enrollment.
	DeviceEnrollTokenCreateEvent = "device.token.create"
	// DeviceWebTokenCreateEvent is emitted when a new device web token is issued.
	// Device web tokens are issued during Web login for users that own a suitable
	// trusted device.
	// Tokens are spent in exchange for a single on-behalf-of device
	// authentication attempt.
	DeviceWebTokenCreateEvent = "device.webtoken.create"
	// DeviceAuthenticateConfirmEvent is emitted when a device web authentication
	// attempt is confirmed (via the ConfirmDeviceWebAuthentication RPC).
	// A confirmed web authentication means the WebSession itself now holds
	// augmented TLS and SSH certificates.
	DeviceAuthenticateConfirmEvent = "device.authenticate.confirm"

	// BotJoinEvent is emitted when a bot joins
	BotJoinEvent = "bot.join"
	// BotCreateEvent is emitted when a bot is created
	BotCreateEvent = "bot.create"
	// BotUpdateEvent is emitted when a bot is updated
	BotUpdateEvent = "bot.update"
	// BotDeleteEvent is emitted when a bot is deleted
	BotDeleteEvent = "bot.delete"

	// InstanceJoinEvent is emitted when an instance joins
	InstanceJoinEvent = "instance.join"

	// LoginRuleCreateEvent is emitted when a login rule is created or updated.
	LoginRuleCreateEvent = "login_rule.create"
	// LoginRuleDeleteEvent is emitted when a login rule is deleted.
	LoginRuleDeleteEvent = "login_rule.delete"

	// SAMLIdPAuthAttemptEvent is emitted when a user has attempted to authorize against the SAML IdP.
	SAMLIdPAuthAttemptEvent = "saml.idp.auth"

	// SAMLIdPServiceProviderCreateEvent is emitted when a service provider has been created.
	SAMLIdPServiceProviderCreateEvent = "saml.idp.service.provider.create"

	// SAMLIdPServiceProviderUpdateEvent is emitted when a service provider has been updated.
	SAMLIdPServiceProviderUpdateEvent = "saml.idp.service.provider.update"

	// SAMLIdPServiceProviderDeleteEvent is emitted when a service provider has been deleted.
	SAMLIdPServiceProviderDeleteEvent = "saml.idp.service.provider.delete"

	// SAMLIdPServiceProviderDeleteAllEvent is emitted when all service providers have been deleted.
	SAMLIdPServiceProviderDeleteAllEvent = "saml.idp.service.provider.delete_all"

	// OktaGroupsUpdate event is emitted when the groups synced from Okta have been updated.
	OktaGroupsUpdateEvent = "okta.groups.update"

	// OktaApplicationsUpdateEvent is emitted when the applications synced from Okta have been updated.
	OktaApplicationsUpdateEvent = "okta.applications.update"

	// OktaSyncFailureEvent is emitted when the Okta synchronization fails.
	OktaSyncFailureEvent = "okta.sync.failure"

	// OktaAssignmentProcessEvent is emitted when an assignment is processed.
	OktaAssignmentProcessEvent = "okta.assignment.process"

	// OktaAssignmentCleanupEvent is emitted when an assignment is cleaned up.
	OktaAssignmentCleanupEvent = "okta.assignment.cleanup"

	// OktaAccessListSyncEvent is emitted when an access list synchronization has completed.
	OktaAccessListSyncEvent = "okta.access_list.sync"

	// OktaUserSyncEvent is emitted when an access list synchronization has completed.
	OktaUserSyncEvent = "okta.user.sync"

	// AccessListCreateEvent is emitted when an access list is created.
	AccessListCreateEvent = "access_list.create"

	// AccessListUpdateEvent is emitted when an access list is updated.
	AccessListUpdateEvent = "access_list.update"

	// AccessListDeleteEvent is emitted when an access list is deleted.
	AccessListDeleteEvent = "access_list.delete"

	// AccessListReviewEvent is emitted when an access list is reviewed.
	AccessListReviewEvent = "access_list.review"

	// AccessListMemberCreateEvent is emitted when a member is added to an access list.
	AccessListMemberCreateEvent = "access_list.member.create"

	// AccessListMemberUpdateEvent is emitted when a member is updated in an access list.
	AccessListMemberUpdateEvent = "access_list.member.update"

	// AccessListMemberDeleteEvent is emitted when a member is deleted from an access list.
	AccessListMemberDeleteEvent = "access_list.member.delete"

	// AccessListMemberDeleteAllForAccessListEvent is emitted when all members are deleted from an access list.
	AccessListMemberDeleteAllForAccessListEvent = "access_list.member.delete_all_for_access_list"

	// UserLoginAccessListInvalidEvent is emitted when a user logs in as a member of an invalid access list, causing the access list to be skipped.
	UserLoginAccessListInvalidEvent = "user_login.invalid_access_list"

	// UnknownEvent is any event received that isn't recognized as any other event type.
	UnknownEvent = apievents.UnknownEvent

	// SecReportsAuditQueryRunEvent is emitted when a security report query is run.
	SecReportsAuditQueryRunEvent = "secreports.audit.query.run"

	// SecReportsReportRunEvent is emitted when a security report is run.
	SecReportsReportRunEvent = "secreports.report.run"

	// ExternalAuditStorageEnableEvent is emitted when External Audit Storage is
	// enabled.
	ExternalAuditStorageEnableEvent = "external_audit_storage.enable"
	// ExternalAuditStorageDisableEvent is emitted when External Audit Storage is
	// disabled.
	ExternalAuditStorageDisableEvent = "external_audit_storage.disable"

	// CreateMFAAuthChallengeEvent is emitted when an MFA auth challenge is created.
	CreateMFAAuthChallengeEvent = "mfa_auth_challenge.create"

	// ValidateMFAAuthResponseEvent is emitted when an MFA auth challenge is validated.
	ValidateMFAAuthResponseEvent = "mfa_auth_challenge.validate"

	// SPIFFESVIDIssuedEvent is emitted when a SPIFFE SVID is issued.
	SPIFFESVIDIssuedEvent = "spiffe.svid.issued"
	// SPIFFEFederationCreateEvent is emitted when a SPIFFE federation is created.
	SPIFFEFederationCreateEvent = "spiffe.federation.create"
	// SPIFFEFederationDeleteEvent is emitted when a SPIFFE federation is deleted.
	SPIFFEFederationDeleteEvent = "spiffe.federation.delete"

	// AuthPreferenceUpdateEvent is emitted when a user updates the cluster authentication preferences.
	AuthPreferenceUpdateEvent = "auth_preference.update"
	// ClusterNetworkingConfigUpdateEvent is emitted when a user updates the cluster networking configuration.
	ClusterNetworkingConfigUpdateEvent = "cluster_networking_config.update"
	// SessionRecordingConfigUpdateEvent is emitted when a user updates the cluster session recording configuration.
	SessionRecordingConfigUpdateEvent = "session_recording_config.update"
	// AccessGraphSettingsUpdateEvent is emitted when a user updates the access graph settings configuration.
	AccessGraphSettingsUpdateEvent = "access_graph_settings.update"

	// AccessGraphAccessPathChangedEvent is emitted when an access path is changed in the access graph
	// and an identity/resource is affected.
	AccessGraphAccessPathChangedEvent = "access_graph.access_path_changed"
	// TODO(jakule): Remove once e is updated to the new name.
	AccessGraphAccessPathChanged = AccessGraphAccessPathChangedEvent

	// DiscoveryConfigCreatedEvent is emitted when a discovery config is created.
	DiscoveryConfigCreateEvent = "discovery_config.create"
	// DiscoveryConfigUpdatedEvent is emitted when a discovery config is updated.
	DiscoveryConfigUpdateEvent = "discovery_config.update"
	// DiscoveryConfigDeletedEvent is emitted when a discovery config is deleted.
	DiscoveryConfigDeleteEvent = "discovery_config.delete"
	// DiscoveryConfigDeletedAllEvent is emitted when all discovery configs are deleted.
	DiscoveryConfigDeleteAllEvent = "discovery_config.delete_all"

	// IntegrationCreateEvent is emitted when an integration resource is created.
	IntegrationCreateEvent = "integration.create"
	// IntegrationUpdateEvent is emitted when an integration resource is updated.
	IntegrationUpdateEvent = "integration.update"
	// IntegrationDeleteEvent is emitted when an integration resource is deleted.
	IntegrationDeleteEvent = "integration.delete"

	// PluginCreateEvent is emitted when a plugin resource is created.
	PluginCreateEvent = "plugin.create"
	// PluginUpdateEvent is emitted when a plugin resource is updated.
	PluginUpdateEvent = "plugin.update"
	// PluginDeleteEvent is emitted when a plugin resource is deleted.
	PluginDeleteEvent = "plugin.delete"

	// StaticHostUserCreateEvent is emitted when a static host user resource is created.
	StaticHostUserCreateEvent = "static_host_user.create"
	// StaticHostUserUpdateEvent is emitted when a static host user resource is updated.
	StaticHostUserUpdateEvent = "static_host_user.update"
	// StaticHostUserDeleteEvent is emitted when a static host user resource is deleted.
	StaticHostUserDeleteEvent = "static_host_user.delete"

	// CrownJewelCreateEvent is emitted when a crown jewel resource is created.
	CrownJewelCreateEvent = "access_graph.crown_jewel.create"
	// CrownJewelUpdateEvent is emitted when a crown jewel resource is updated.
	CrownJewelUpdateEvent = "access_graph.crown_jewel.update"
	// CrownJewelDeleteEvent is emitted when a crown jewel resource is deleted.
	CrownJewelDeleteEvent = "access_graph.crown_jewel.delete"

	// UserTaskCreateEvent is emitted when a user task resource is created.
	UserTaskCreateEvent = "user_task.create"
	// UserTaskUpdateEvent is emitted when a user task resource is updated.
	UserTaskUpdateEvent = "user_task.update"
	// UserTaskDeleteEvent is emitted when a user task resource is deleted.
	UserTaskDeleteEvent = "user_task.delete"

	// AutoUpdateConfigCreateEvent is emitted when a AutoUpdateConfig resource is created.
	AutoUpdateConfigCreateEvent = "auto_update_config.create"
	// AutoUpdateConfigUpdateEvent is emitted when a AutoUpdateConfig resource is updated.
	AutoUpdateConfigUpdateEvent = "auto_update_config.update"
	// AutoUpdateConfigDeleteEvent is emitted when a AutoUpdateConfig resource is deleted.
	AutoUpdateConfigDeleteEvent = "auto_update_config.delete"

	// AutoUpdateVersionCreateEvent is emitted when a AutoUpdateVersion resource is created.
	AutoUpdateVersionCreateEvent = "auto_update_version.create"
	// AutoUpdateVersionUpdateEvent is emitted when a AutoUpdateVersion resource is updated.
	AutoUpdateVersionUpdateEvent = "auto_update_version.update"
	// AutoUpdateVersionDeleteEvent is emitted when a AutoUpdateVersion resource is deleted.
	AutoUpdateVersionDeleteEvent = "auto_update_version.delete"

	// AutoUpdateAgentRolloutTriggerEvent is emitted when one or many groups
	// from AutoUpdateAgentRollout resource are manually triggered.
	AutoUpdateAgentRolloutTriggerEvent = "auto_update_agent_rollout.trigger"
	// AutoUpdateAgentRolloutForceDoneEvent is emitted when one or many groups
	// from AutoUpdateAgentRollout resource are manually forced to a done state.
	AutoUpdateAgentRolloutForceDoneEvent = "auto_update_agent_rollout.force_done"
	// AutoUpdateAgentRolloutRollbackEvent is emitted when one or many groups
	// from AutoUpdateAgentRollout resource are manually rolledback.
	AutoUpdateAgentRolloutRollbackEvent = "auto_update_agent_rollout.rollback"

	// ContactCreateEvent is emitted when a Contact resource is created.
	ContactCreateEvent = "contact.create"
	// ContactDeleteEvent is emitted when a Contact resource is deleted.
	ContactDeleteEvent = "contact.delete"

	// WorkloadIdentityCreateEvent is emitted when a WorkloadIdentity resource is created.
	WorkloadIdentityCreateEvent = "workload_identity.create"
	// WorkloadIdentityUpdateEvent is emitted when a WorkloadIdentity resource is updated.
	WorkloadIdentityUpdateEvent = "workload_identity.update"
	// WorkloadIdentityDeleteEvent is emitted when a WorkloadIdentity resource is deleted.
	WorkloadIdentityDeleteEvent = "workload_identity.delete"

	// WorkloadIdentityX509RevocationCreateEvent is emitted when a
	// WorkloadIdentityX509Revocation resource is created.
	WorkloadIdentityX509RevocationCreateEvent = "workload_identity_x509_revocation.create"
	// WorkloadIdentityX509RevocationUpdateEvent is emitted when a
	// WorkloadIdentityX509Revocation resource is updated.
	WorkloadIdentityX509RevocationUpdateEvent = "workload_identity_x509_revocation.update"
	// WorkloadIdentityX509RevocationDeleteEvent is emitted when a
	// WorkloadIdentityX509Revocation resource is deleted.
	WorkloadIdentityX509RevocationDeleteEvent = "workload_identity_x509_revocation.delete"
	// WorkloadIdentityX509IssuerOverrideCreateEvent is emitted when a
	// workload_identity_x509_issuer_override is written.
	WorkloadIdentityX509IssuerOverrideCreateEvent = "workload_identity_x509_issuer_override.create"
	// WorkloadIdentityX509IssuerOverrideDeleteEvent is emitted when a
	// workload_identity_x509_issuer_override is deleted.
	WorkloadIdentityX509IssuerOverrideDeleteEvent = "workload_identity_x509_issuer_override.delete"

	// SigstorePolicyCreateEvent is emitted when a SigstorePolicy resource is created.
	SigstorePolicyCreateEvent = "sigstore_policy.create"
	// SigstorePolicyUpdateEvent is emitted when a SigstorePolicy resource is updated.
	SigstorePolicyUpdateEvent = "sigstore_policy.update"
	// SigstorePolicyDeleteEvent is emitted when a SigstorePolicy resource is deleted.
	SigstorePolicyDeleteEvent = "sigstore_policy.delete"

	// GitCommandEvent is emitted when a Git command is executed.
	GitCommandEvent = "git.command"

	// StableUNIXUserCreateEvent is emitted when a stable UNIX user is created.
	StableUNIXUserCreateEvent = "stable_unix_user.create"

	// AWSICResourceSyncSuccessEvent is emitted when AWS Identity Center resources are imported
	// and reconciled to Teleport.
	AWSICResourceSyncSuccessEvent = "aws_identity_center.resource_sync.success"
	// AWSICResourceSyncFailureEvent is emitted when AWS Identity Center resources sync failed.
	AWSICResourceSyncFailureEvent = "aws_identity_center.resource_sync.failed"

	// HealthCheckConfigCreateEvent is emitted when a health check config
	// resource is created.
	HealthCheckConfigCreateEvent = "health_check_config.create"
	// HealthCheckConfigUpdateEvent is emitted when a health check config
	// resource is updated.
	HealthCheckConfigUpdateEvent = "health_check_config.update"
	// HealthCheckConfigDeleteEvent is emitted when a health check config
	// resource is deleted.
	HealthCheckConfigDeleteEvent = "health_check_config.delete"

	// MCPSessionStartEvent is emitted when a user starts a MCP session.
	MCPSessionStartEvent = "mcp.session.start"
	// MCPSessionEndEvent is emitted when an MCP session ends.
	MCPSessionEndEvent = "mcp.session.end"
	// MCPSessionRequestEvent is emitted when a request is sent by client during
	// a MCP session.
	MCPSessionRequestEvent = "mcp.session.request"
	// MCPSessionNotificationEvent is emitted when a notification is sent by
	// client during a MCP session.
	MCPSessionNotificationEvent = "mcp.session.notification"
	// MCPSessionListenSSEStream is emitted when the client sends a GET request for
	// listening server notifications via an SSE stream.
	MCPSessionListenSSEStream = "mcp.session.listen_sse_stream"
	// MCPSessionInvalidHTTPRequest is a blanket event for all requests that we
	// do not understand (usually out of MCP spec).
	MCPSessionInvalidHTTPRequest = "mcp.session.invalid_http_request"

	// BoundKeypairRecovery is emitted when a bound keypair token is used to
	// perform a recovery.
	BoundKeypairRecovery = "join_token.bound_keypair.recovery"
	// BoundKeypairRotation is emitted when a keypair rotation is attempted.
	BoundKeypairRotation = "join_token.bound_keypair.rotation"
	// BoundKeypairJoinStateVerificationFailed is emitted when join state
	// document verification fails.
	BoundKeypairJoinStateVerificationFailed = "join_token.bound_keypair.join_state_verification_failed"

	// SCIMListingEvent is emitted when a SCIM client lists resources managed by
	// the SCIM service.
	SCIMListingEvent = "scim.list"

	// SCIMCreateEvent is emitted when a client attempts to fetch a specific SCIM
	// resource.
	SCIMGetEvent = "scim.get"

	// SCIMCreateEvent is emitted when a new resource is created by the
	// SCIM service in response to a request. This includes taking ownership of
	// existing users.
	SCIMCreateEvent = "scim.create"

	// SCIMUpdateEvent is emitted when a resource is updated via the SCIM
	// service. Includes "deactivating" resources (per Okta).
	SCIMUpdateEvent = "scim.update"

	// SCIMDeleteEvent is emitted when a resource is deleted via SCIM.
	SCIMDeleteEvent = "scim.delete"

	// ClientIPRestrictionsUpdateEvent is emitted when a Client IP Restriction list is updated.
	ClientIPRestrictionsUpdateEvent = "cir.update"

	// AppAuthConfigCreateEvent is emitted when an app auth config
	// resource is created.
	AppAuthConfigCreateEvent = "app_auth_config.create"
	// AppAuthConfigUpdateEvent is emitted when an app auth config
	// resource is updated.
	AppAuthConfigUpdateEvent = "app_auth_config.update"
	// AppAuthConfigDeleteEvent is emitted when an app auth config
	// resource is deleted.
	AppAuthConfigDeleteEvent = "app_auth_config.delete"
	// AppAuthConfigVerifySuccessEvent is emitted when an app auth verification
	// succeeds.
	AppAuthConfigVerifySuccessEvent = "app_auth_config.verify.success"
	// AppAuthConfigVerifyFailureEvent is emitted when an app auth verification
	// fails.
	AppAuthConfigVerifyFailureEvent = "app_auth_config.verify.failure"
)

<<<<<<< HEAD
// Add an entry to eventsMap in lib/events/events_test.go when you add
// a new event name here.
=======
// auditSubsystem is the metric subsystem for Audit.
const auditSubsystem = "audit"
>>>>>>> 8c53b325

const (
	// V1 is the V1 version of slice chunks API,
	// it is 0 because it was not defined before
	V1 = 0
	// V2 is the V2 version of slice chunks  API
	V2 = 2
	// V3 is almost like V2, but it assumes
	// that session recordings are being uploaded
	// at the end of the session, so it skips writing session event index
	// on the fly
	V3 = 3
)

// SessionRecordingEvents is a list of events that are related to session
// recorings.
var SessionRecordingEvents = []string{
	SessionEndEvent,
	WindowsDesktopSessionEndEvent,
	DatabaseSessionEndEvent,
}

// ServerMetadataGetter represents interface
// that provides information about its server id
type ServerMetadataGetter interface {
	// GetServerID returns event server ID
	GetServerID() string

	// GetServerNamespace returns event server namespace
	GetServerNamespace() string

	// GetClusterName returns the originating teleport cluster name
	GetClusterName() string

	// GetForwardedBy returns the ID of the server that forwarded this event.
	GetForwardedBy() string
}

// ServerMetadataSetter represents interface
// that provides information about its server id
type ServerMetadataSetter interface {
	// SetServerID sets server ID of the event
	SetServerID(string)

	// SetServerNamespace returns event server namespace
	SetServerNamespace(string)
}

// SessionMetadataGetter represents interface
// that provides information about events' session metadata
type SessionMetadataGetter interface {
	// GetSessionID returns event session ID
	GetSessionID() string
}

// SessionMetadataSetter represents interface
// that sets session metadata
type SessionMetadataSetter interface {
	// SetSessionID sets event session ID
	SetSessionID(string)

	// SetClusterName sets teleport cluster name
	SetClusterName(string)
}

// Streamer creates and resumes event streams for session IDs
type Streamer interface {
	// CreateAuditStream creates event stream
	CreateAuditStream(context.Context, session.ID) (apievents.Stream, error)
	// ResumeAuditStream resumes the stream for session upload that
	// has not been completed yet.
	ResumeAuditStream(ctx context.Context, sid session.ID, uploadID string) (apievents.Stream, error)
}

// StreamPart represents uploaded stream part
type StreamPart struct {
	// Number is a part number
	Number int64
	// ETag is a part e-tag
	ETag string
	// LastModified is the time of last modification of this part (if
	// available).
	LastModified time.Time
}

// StreamUpload represents stream multipart upload
type StreamUpload struct {
	// ID is unique upload ID
	ID string
	// SessionID is a session ID of the upload
	SessionID session.ID
	// Initiated contains the timestamp of when the upload
	// was initiated, not always initialized
	Initiated time.Time
}

// String returns user friendly representation of the upload
func (u StreamUpload) String() string {
	return fmt.Sprintf("Upload(session=%v, id=%v, initiated=%v)", u.SessionID, u.ID, u.Initiated)
}

// CheckAndSetDefaults checks and sets default values
func (u *StreamUpload) CheckAndSetDefaults() error {
	if u.ID == "" {
		return trace.BadParameter("missing parameter ID")
	}
	if u.SessionID == "" {
		return trace.BadParameter("missing parameter SessionID")
	}
	return nil
}

// MultipartUploader handles multipart uploads and downloads for session streams
type MultipartUploader interface {
	// CreateUpload creates a multipart upload
	CreateUpload(ctx context.Context, sessionID session.ID) (*StreamUpload, error)
	// CompleteUpload completes the upload
	CompleteUpload(ctx context.Context, upload StreamUpload, parts []StreamPart) error
	// ReserveUploadPart reserves an upload part. Reserve is used to identify
	// upload errors beforehand.
	ReserveUploadPart(ctx context.Context, upload StreamUpload, partNumber int64) error
	// UploadPart uploads part and returns the part.
	//
	// The part must be greater than [MinUploadPartSizeBytes]. It is the responsibility
	// of the caller to add padding if needed, or else the upload may fail depending on
	// storage provider.
	UploadPart(ctx context.Context, upload StreamUpload, partNumber int64, partBody io.ReadSeeker) (*StreamPart, error)
	// ListParts returns all uploaded parts for the completed upload in sorted order
	ListParts(ctx context.Context, upload StreamUpload) ([]StreamPart, error)
	// ListUploads lists uploads that have been initiated but not completed with
	// earlier uploads returned first
	ListUploads(ctx context.Context) ([]StreamUpload, error)
	// GetUploadMetadata gets the upload metadata
	GetUploadMetadata(sessionID session.ID) UploadMetadata
}

// UploadMetadata contains data about the session upload
type UploadMetadata struct {
	// URL is the url at which the session recording is located
	// it is free-form and uploader-specific
	URL string
	// SessionID is the event session ID
	SessionID session.ID
}

// UploadMetadataGetter gets the metadata for session upload
type UploadMetadataGetter interface {
	GetUploadMetadata(sid session.ID) UploadMetadata
}

// SessionEventPreparer will set necessary event fields for session-related
// events and must be called before the event is used, regardless
// of whether the event will be recorded, emitted, or both.
type SessionEventPreparer interface {
	PrepareSessionEvent(event apievents.AuditEvent) (apievents.PreparedSessionEvent, error)
}

// SessionRecorder records session events. It can be used both as a
// [io.Writer] when recording raw session data and as a [apievents.Recorder]
// when recording session events.
type SessionRecorder interface {
	io.Writer
	apievents.Stream
}

// SessionPreparerRecorder sets necessary session event fields and records them.
type SessionPreparerRecorder interface {
	SessionEventPreparer
	SessionRecorder
}

// StreamEmitter supports emitting single events to the audit log
// and streaming events to a session recording.
type StreamEmitter interface {
	apievents.Emitter
	Streamer
}

// AuditLogSessionStreamer is the primary (and the only external-facing)
// interface for AuditLogger and SessionStreamer.
type AuditLogSessionStreamer interface {
	AuditLogger
	SessionStreamer
	EncryptedRecordingUploader
}

// SessionStreamer supports streaming session chunks or events.
type SessionStreamer interface {
	// StreamSessionEvents streams all events from a given session recording. An
	// error is returned on the first channel if one is encountered. Otherwise
	// the event channel is closed when the stream ends. The event channel is
	// not closed on error to prevent race conditions in downstream select
	// statements. Both returned channels must be driven until the event channel
	// is exhausted or the error channel reports an error, or until the context
	// is canceled.
	StreamSessionEvents(ctx context.Context, sessionID session.ID, startIndex int64) (chan apievents.AuditEvent, chan error)
}

// EncryptedRecordingUploader takes a session ID and a sequence of encrypted
// recording parts and uploads an encrypted session recording.
type EncryptedRecordingUploader interface {
	UploadEncryptedRecording(ctx context.Context, sessionID string, parts iter.Seq2[[]byte, error]) error
}

type SearchEventsRequest struct {
	// From is oldest date of returned events, can be zero.
	From time.Time
	// To is the newest date of returned events.
	To time.Time
	// EventTypes is optional, if not set, returns all events.
	EventTypes []string
	// Limit is the maximum amount of events returned.
	Limit int
	// Order specifies an ascending or descending order of events.
	Order types.EventOrder
	// StartKey is used to resume a query in order to enable pagination.
	// If the previous response had LastKey set then this should be
	// set to its value. Otherwise leave empty.
	StartKey string
	// Search is an optional search query to filter events.
	Search string
}

type SearchSessionEventsRequest struct {
	// From is oldest date of returned events, can be zero.
	From time.Time
	// To is the newest date of returned events.
	To time.Time
	// Limit is the maximum amount of events returned.
	Limit int
	// Order specifies an ascending or descending order of events.
	Order types.EventOrder
	// StartKey is used to resume a query in order to enable pagination.
	// If the previous response had LastKey set then this should be
	// set to its value. Otherwise leave empty.
	StartKey string
	// Cond can be used to pass additional expression to query, can be empty.
	Cond *utils.ToFieldsConditionConfig
	// SessionID is optional parameter to return session events only to given session.
	SessionID string
}

// AuditLogger defines which methods need to implemented by audit loggers.
type AuditLogger interface {
	// Closer releases connection and resources associated with log if any
	io.Closer

	// Emitter emits an audit event
	apievents.Emitter

	// SearchEvents is a flexible way to find events.
	//
	// Event types to filter can be specified and pagination is handled by an iterator key that allows
	// a query to be resumed.
	//
	// The only mandatory requirement is a date range (UTC).
	//
	// This function may never return more than 1 MiB of event data.
	SearchEvents(ctx context.Context, req SearchEventsRequest) ([]apievents.AuditEvent, string, error)

	// SearchSessionEvents is a flexible way to find session events.
	// Only session.end events are returned by this function.
	// This is used to find completed sessions.
	//
	// Event types to filter can be specified and pagination is handled by an iterator key that allows
	// a query to be resumed.
	//
	// This function may never return more than 1 MiB of event data.
	SearchSessionEvents(ctx context.Context, req SearchSessionEventsRequest) ([]apievents.AuditEvent, string, error)

	// ExportUnstructuredEvents exports events from a given event chunk returned by GetEventExportChunks. This API prioritizes
	// performance over ordering and filtering, and is intended for bulk export of events.
	ExportUnstructuredEvents(ctx context.Context, req *auditlogpb.ExportUnstructuredEventsRequest) stream.Stream[*auditlogpb.ExportEventUnstructured]

	// GetEventExportChunks returns a stream of event chunks that can be exported via ExportUnstructuredEvents. The returned
	// list isn't ordered and polling for new chunks requires re-consuming the entire stream from the beginning.
	GetEventExportChunks(ctx context.Context, req *auditlogpb.GetEventExportChunksRequest) stream.Stream[*auditlogpb.EventExportChunk]

	// SearchUnstructuredEvents is a flexible way to find events and returns them in an unstructured format (JSON like)
	//
	// Event types to filter can be specified and pagination is handled by an iterator key that allows
	// a query to be resumed.
	//
	// The only mandatory requirement is a date range (UTC).
	//
	// This function may never return more than 1 MiB of event data.
	SearchUnstructuredEvents(ctx context.Context, req SearchEventsRequest) ([]*auditlogpb.EventUnstructured, string, error)
}

// EventFields instance is attached to every logged event
type EventFields utils.Fields

// String returns a string representation of an event structure
func (f EventFields) AsString() string {
	return fmt.Sprintf("%s: login=%s, id=%v, bytes=%v",
		f.GetString(EventType),
		f.GetString(EventLogin),
		f.GetInt(EventCursor),
		f.GetInt(SessionPrintEventBytes))
}

// GetType returns the type (string) of the event
func (f EventFields) GetType() string {
	return f.GetString(EventType)
}

// GetID returns the unique event ID
func (f EventFields) GetID() string {
	return f.GetString(EventID)
}

// GetCode returns the event code
func (f EventFields) GetCode() string {
	return f.GetString(EventCode)
}

// GetTimestamp returns the event timestamp (when it was emitted)
func (f EventFields) GetTimestamp() time.Time {
	return f.GetTime(EventTime)
}

// GetString returns a string representation of a logged field
func (f EventFields) GetString(key string) string {
	return utils.Fields(f).GetString(key)
}

// GetString returns a slice-of-strings representation of a logged field.
func (f EventFields) GetStrings(key string) []string {
	return utils.Fields(f).GetStrings(key)
}

// GetInt returns an int representation of a logged field
func (f EventFields) GetInt(key string) int {
	return utils.Fields(f).GetInt(key)
}

// GetTime returns a time.Time representation of a logged field
func (f EventFields) GetTime(key string) time.Time {
	return utils.Fields(f).GetTime(key)
}

// HasField returns true if the field exists in the event.
func (f EventFields) HasField(key string) bool {
	return utils.Fields(f).HasField(key)
}<|MERGE_RESOLUTION|>--- conflicted
+++ resolved
@@ -983,13 +983,11 @@
 	AppAuthConfigVerifyFailureEvent = "app_auth_config.verify.failure"
 )
 
-<<<<<<< HEAD
 // Add an entry to eventsMap in lib/events/events_test.go when you add
 // a new event name here.
-=======
+
 // auditSubsystem is the metric subsystem for Audit.
 const auditSubsystem = "audit"
->>>>>>> 8c53b325
 
 const (
 	// V1 is the V1 version of slice chunks API,
