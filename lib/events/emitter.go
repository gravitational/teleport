/*
Copyright 2020 Gravitational, Inc.

Licensed under the Apache License, Version 2.0 (the "License");
you may not use this file except in compliance with the License.
You may obtain a copy of the License at

    http://www.apache.org/licenses/LICENSE-2.0

Unless required by applicable law or agreed to in writing, software
distributed under the License is distributed on an "AS IS" BASIS,
WITHOUT WARRANTIES OR CONDITIONS OF ANY KIND, either express or implied.
See the License for the specific language governing permissions and
limitations under the License.
*/

package events

import (
	"context"
	"fmt"
	"io"
	"time"

	"github.com/gravitational/teleport"
	apievents "github.com/gravitational/teleport/api/types/events"
	"github.com/gravitational/teleport/lib/defaults"
	"github.com/gravitational/teleport/lib/session"
	"github.com/gravitational/teleport/lib/utils"

	"github.com/gravitational/trace"
	"github.com/jonboulle/clockwork"
	log "github.com/sirupsen/logrus"
)

// AsyncEmitterConfig provides parameters for emitter
type AsyncEmitterConfig struct {
	// Inner emits events to the underlying store
	Inner apievents.Emitter
	// BufferSize is a default buffer size for emitter
	BufferSize int
}

// CheckAndSetDefaults checks and sets default values
func (c *AsyncEmitterConfig) CheckAndSetDefaults() error {
	if c.Inner == nil {
		return trace.BadParameter("missing parameter Inner")
	}
	if c.BufferSize == 0 {
		c.BufferSize = defaults.AsyncBufferSize
	}
	return nil
}

// NewAsyncEmitter returns emitter that submits events
// without blocking the caller. It will start loosing events
// on buffer overflow.
func NewAsyncEmitter(cfg AsyncEmitterConfig) (*AsyncEmitter, error) {
	if err := cfg.CheckAndSetDefaults(); err != nil {
		return nil, trace.Wrap(err)
	}
	ctx, cancel := context.WithCancel(context.Background())
	a := &AsyncEmitter{
		cancel:   cancel,
		ctx:      ctx,
		eventsCh: make(chan apievents.AuditEvent, cfg.BufferSize),
		cfg:      cfg,
	}
	go a.forward()
	return a, nil
}

// AsyncEmitter accepts events to a buffered channel and emits
// events in a separate goroutine without blocking the caller.
type AsyncEmitter struct {
	cfg      AsyncEmitterConfig
	eventsCh chan apievents.AuditEvent
	cancel   context.CancelFunc
	ctx      context.Context
}

// Close closes emitter and cancels all in flight events.
func (a *AsyncEmitter) Close() error {
	a.cancel()
	return nil
}

func (a *AsyncEmitter) forward() {
	for {
		select {
		case <-a.ctx.Done():
			return
		case event := <-a.eventsCh:
			err := a.cfg.Inner.EmitAuditEvent(a.ctx, event)
			if err != nil {
				log.WithError(err).Errorf("Failed to emit audit event.")
			}
		}
	}
}

// EmitAuditEvent emits audit event without blocking the caller. It will start
// loosing events on buffer overflow, but it never fails.
func (a *AsyncEmitter) EmitAuditEvent(ctx context.Context, event apievents.AuditEvent) error {
	select {
	case a.eventsCh <- event:
		return nil
	case <-ctx.Done():
		return trace.ConnectionProblem(ctx.Err(), "context canceled or closed")
	default:
		log.Errorf("Failed to emit audit event %v(%v). This server's connection to the auth service appears to be slow.", event.GetType(), event.GetCode())
		return nil
	}
}

// CheckingEmitterConfig provides parameters for emitter
type CheckingEmitterConfig struct {
	// Inner emits events to the underlying store
	Inner apievents.Emitter
	// Clock is a clock interface, used in tests
	Clock clockwork.Clock
	// UIDGenerator is unique ID generator
	UIDGenerator utils.UID
	// ClusterName specifies the name of this teleport cluster
	// as configured on the auth server
	ClusterName string
}

// NewCheckingEmitter returns emitter that checks
// that all required fields are properly set
func NewCheckingEmitter(cfg CheckingEmitterConfig) (*CheckingEmitter, error) {
	if err := cfg.CheckAndSetDefaults(); err != nil {
		return nil, trace.Wrap(err)
	}
	return &CheckingEmitter{
		CheckingEmitterConfig: cfg,
	}, nil
}

// CheckingEmitter ensures that event fields have been set properly
// and reports statistics for every wrapper
type CheckingEmitter struct {
	CheckingEmitterConfig
}

// CheckAndSetDefaults checks and sets default values
func (w *CheckingEmitterConfig) CheckAndSetDefaults() error {
	if w.Inner == nil {
		return trace.BadParameter("missing parameter Inner")
	}
	if w.Clock == nil {
		w.Clock = clockwork.NewRealClock()
	}
	if w.UIDGenerator == nil {
		w.UIDGenerator = utils.NewRealUID()
	}
	return nil
}

// EmitAuditEvent emits audit event
func (r *CheckingEmitter) EmitAuditEvent(ctx context.Context, event apievents.AuditEvent) error {
	if err := checkAndSetEventFields(event, r.Clock, r.UIDGenerator, r.ClusterName); err != nil {
		log.WithError(err).Errorf("Failed to emit audit event.")
		AuditFailedEmit.Inc()
		return trace.Wrap(err)
	}
	if err := r.Inner.EmitAuditEvent(ctx, event); err != nil {
		AuditFailedEmit.Inc()
		log.WithError(err).Errorf("Failed to emit audit event.")
		return trace.Wrap(err)
	}
	return nil
}

// checkAndSetEventFields updates passed event fields with additional information
// common for all event types such as unique IDs, timestamps, codes, etc.
//
// This method is a "final stop" for various audit log implementations for
// updating event fields before it gets persisted in the backend.
func checkAndSetEventFields(event apievents.AuditEvent, clock clockwork.Clock, uid utils.UID, clusterName string) error {
	if event.GetType() == "" {
		return trace.BadParameter("missing mandatory event type field")
	}
	if event.GetCode() == "" && event.GetType() != SessionPrintEvent {
		return trace.BadParameter("missing mandatory event code field for %v event", event.GetType())
	}
	if event.GetID() == "" && event.GetType() != SessionPrintEvent {
		event.SetID(uid.New())
	}
	if event.GetTime().IsZero() {
		event.SetTime(clock.Now().UTC().Round(time.Millisecond))
	}
	if event.GetClusterName() == "" {
		event.SetClusterName(clusterName)
	}
	return nil
}

// DiscardStream returns a stream that discards all events
type DiscardStream struct {
}

// Write discards data
func (*DiscardStream) Write(p []byte) (n int, err error) {
	return len(p), nil
}

// Status returns a channel that always blocks
func (*DiscardStream) Status() <-chan apievents.StreamStatus {
	return nil
}

// Done returns channel closed when streamer is closed
// should be used to detect sending errors
func (*DiscardStream) Done() <-chan struct{} {
	return nil
}

// Close flushes non-uploaded flight stream data without marking
// the stream completed and closes the stream instance
func (*DiscardStream) Close(ctx context.Context) error {
	return nil
}

// Complete does nothing
func (*DiscardStream) Complete(ctx context.Context) error {
	return nil
}

// EmitAuditEvent discards audit event
func (*DiscardStream) EmitAuditEvent(ctx context.Context, event apievents.AuditEvent) error {
	log.Debugf("Dicarding stream event: %v", event)
	return nil
}

// NewDiscardEmitter returns a no-op discard emitter
func NewDiscardEmitter() *DiscardEmitter {
	return &DiscardEmitter{}
}

// DiscardEmitter discards all events
type DiscardEmitter struct {
}

// EmitAuditEvent discards audit event
func (*DiscardEmitter) EmitAuditEvent(ctx context.Context, event apievents.AuditEvent) error {
	log.Debugf("Dicarding event: %v", event)
	return nil
}

// CreateAuditStream creates a stream that discards all events
func (*DiscardEmitter) CreateAuditStream(ctx context.Context, sid session.ID) (apievents.Stream, error) {
	return &DiscardStream{}, nil
}

// ResumeAuditStream resumes a stream that discards all events
func (*DiscardEmitter) ResumeAuditStream(ctx context.Context, sid session.ID, uploadID string) (apievents.Stream, error) {
	return &DiscardStream{}, nil
}

// NewWriterEmitter returns a new instance of emitter writing to writer
func NewWriterEmitter(w io.WriteCloser) *WriterEmitter {
	return &WriterEmitter{
		w:         w,
		WriterLog: NewWriterLog(w),
	}
}

// WriterEmitter is an emitter that emits all events
// to the external writer
type WriterEmitter struct {
	w io.WriteCloser
	*WriterLog
}

// Close closes the underlying io.WriteCloser passed in NewWriterEmitter
func (w *WriterEmitter) Close() error {
	return trace.NewAggregate(
		w.w.Close(),
		w.WriterLog.Close())
}

// EmitAuditEvent writes the event to the writer
func (w *WriterEmitter) EmitAuditEvent(ctx context.Context, event apievents.AuditEvent) error {
	// line is the text to be logged
	line, err := utils.FastMarshal(event)
	if err != nil {
		return trace.Wrap(err)
	}
	_, err = fmt.Fprintln(w.w, string(line))
	return trace.ConvertSystemError(err)
}

// NewLoggingEmitter returns an emitter that logs all events to the console
// with the info level
func NewLoggingEmitter() *LoggingEmitter {
	return &LoggingEmitter{}
}

// LoggingEmitter logs all events with info level
type LoggingEmitter struct {
}

<<<<<<< HEAD
// EmitAuditEvent logs audit event, skips session print events
// and session disk events, because they are very verbose
func (*LoggingEmitter) EmitAuditEvent(ctx context.Context, event apievents.AuditEvent) error {
=======
// EmitAuditEvent logs audit event, skips session print events, session
// disk events and app session request events, because they are very verbose.
func (*LoggingEmitter) EmitAuditEvent(ctx context.Context, event AuditEvent) error {
>>>>>>> 3ca21aca
	switch event.GetType() {
	case ResizeEvent, SessionDiskEvent, SessionPrintEvent, AppSessionRequestEvent, "":
		return nil
	}

	data, err := utils.FastMarshal(event)
	if err != nil {
		return trace.Wrap(err)
	}

	var fields log.Fields
	err = utils.FastUnmarshal(data, &fields)
	if err != nil {
		return trace.Wrap(err)
	}
	fields[trace.Component] = teleport.Component(teleport.ComponentAuditLog)

	log.WithFields(fields).Infof(event.GetType())
	return nil
}

// NewMultiEmitter returns emitter that writes
// events to all emitters
func NewMultiEmitter(emitters ...apievents.Emitter) *MultiEmitter {
	return &MultiEmitter{
		emitters: emitters,
	}
}

// MultiEmitter writes audit events to multiple emitters
type MultiEmitter struct {
	emitters []apievents.Emitter
}

// EmitAuditEvent emits audit event to all emitters
func (m *MultiEmitter) EmitAuditEvent(ctx context.Context, event apievents.AuditEvent) error {
	var errors []error
	for i := range m.emitters {
		err := m.emitters[i].EmitAuditEvent(ctx, event)
		if err != nil {
			errors = append(errors, err)
		}
	}
	return trace.NewAggregate(errors...)
}

// StreamerAndEmitter combines streamer and emitter to create stream emitter
type StreamerAndEmitter struct {
	Streamer
	apievents.Emitter
}

// CheckingStreamerConfig provides parameters for streamer
type CheckingStreamerConfig struct {
	// Inner emits events to the underlying store
	Inner Streamer
	// Clock is a clock interface, used in tests
	Clock clockwork.Clock
	// UIDGenerator is unique ID generator
	UIDGenerator utils.UID
	// ClusterName specifies the name of this teleport cluster.
	ClusterName string
}

// NewCheckingStream wraps stream and makes sure event UIDs and timing are in place
func NewCheckingStream(stream apievents.Stream, clock clockwork.Clock, clusterName string) apievents.Stream {
	return &CheckingStream{
		stream:       stream,
		clock:        clock,
		uidGenerator: utils.NewRealUID(),
		clusterName:  clusterName,
	}
}

// NewCheckingStreamer returns streamer that checks
// that all required fields are properly set
func NewCheckingStreamer(cfg CheckingStreamerConfig) (*CheckingStreamer, error) {
	if err := cfg.CheckAndSetDefaults(); err != nil {
		return nil, trace.Wrap(err)
	}
	return &CheckingStreamer{
		CheckingStreamerConfig: cfg,
	}, nil
}

// CheckingStreamer ensures that event fields have been set properly
// and reports statistics for every wrapper
type CheckingStreamer struct {
	CheckingStreamerConfig
}

// CreateAuditStream creates audit event stream
func (s *CheckingStreamer) CreateAuditStream(ctx context.Context, sid session.ID) (apievents.Stream, error) {
	stream, err := s.Inner.CreateAuditStream(ctx, sid)
	if err != nil {
		return nil, trace.Wrap(err)
	}
	return &CheckingStream{
		clock:        s.CheckingStreamerConfig.Clock,
		uidGenerator: s.CheckingStreamerConfig.UIDGenerator,
		clusterName:  s.CheckingStreamerConfig.ClusterName,
		stream:       stream,
	}, nil
}

// ResumeAuditStream resumes audit event stream
func (s *CheckingStreamer) ResumeAuditStream(ctx context.Context, sid session.ID, uploadID string) (apievents.Stream, error) {
	stream, err := s.Inner.ResumeAuditStream(ctx, sid, uploadID)
	if err != nil {
		return nil, trace.Wrap(err)
	}
	return &CheckingStream{
		clock:        s.CheckingStreamerConfig.Clock,
		uidGenerator: s.CheckingStreamerConfig.UIDGenerator,
		clusterName:  s.CheckingStreamerConfig.ClusterName,
		stream:       stream,
	}, nil
}

// CheckAndSetDefaults checks and sets default values
func (w *CheckingStreamerConfig) CheckAndSetDefaults() error {
	if w.Inner == nil {
		return trace.BadParameter("checking streamer: missing parameter Inner")
	}
	if w.ClusterName == "" {
		return trace.BadParameter("checking streamer: missing parameter ClusterName")
	}
	if w.Clock == nil {
		w.Clock = clockwork.NewRealClock()
	}
	if w.UIDGenerator == nil {
		w.UIDGenerator = utils.NewRealUID()
	}
	return nil
}

// CheckingStream verifies every event
type CheckingStream struct {
	stream       apievents.Stream
	clock        clockwork.Clock
	uidGenerator utils.UID
	clusterName  string
}

// Close flushes non-uploaded flight stream data without marking
// the stream completed and closes the stream instance
func (s *CheckingStream) Close(ctx context.Context) error {
	return s.stream.Close(ctx)
}

// Done returns channel closed when streamer is closed
// should be used to detect sending errors
func (s *CheckingStream) Done() <-chan struct{} {
	return s.stream.Done()
}

// Status returns channel receiving updates about stream status
// last event index that was uploaded and upload ID
func (s *CheckingStream) Status() <-chan apievents.StreamStatus {
	return s.stream.Status()
}

// Complete closes the stream and marks it finalized
func (s *CheckingStream) Complete(ctx context.Context) error {
	return s.stream.Complete(ctx)
}

// EmitAuditEvent emits audit event
func (s *CheckingStream) EmitAuditEvent(ctx context.Context, event apievents.AuditEvent) error {
	if err := checkAndSetEventFields(event, s.clock, s.uidGenerator, s.clusterName); err != nil {
		log.WithError(err).Errorf("Failed to emit audit event %v(%v).", event.GetType(), event.GetCode())
		AuditFailedEmit.Inc()
		return trace.Wrap(err)
	}
	if err := s.stream.EmitAuditEvent(ctx, event); err != nil {
		AuditFailedEmit.Inc()
		log.WithError(err).Errorf("Failed to emit audit event %v(%v).", event.GetType(), event.GetCode())
		return trace.Wrap(err)
	}
	return nil
}

// NewTeeStreamer returns a streamer that forwards non print event
// to emitter in addition to sending them to the stream
func NewTeeStreamer(streamer Streamer, emitter apievents.Emitter) *TeeStreamer {
	return &TeeStreamer{
		Emitter:  emitter,
		streamer: streamer,
	}
}

// CreateAuditStream creates audit event stream
func (t *TeeStreamer) CreateAuditStream(ctx context.Context, sid session.ID) (apievents.Stream, error) {
	stream, err := t.streamer.CreateAuditStream(ctx, sid)
	if err != nil {
		return nil, trace.Wrap(err)
	}
	return &TeeStream{stream: stream, emitter: t.Emitter}, nil
}

// ResumeAuditStream resumes audit event stream
func (t *TeeStreamer) ResumeAuditStream(ctx context.Context, sid session.ID, uploadID string) (apievents.Stream, error) {
	stream, err := t.streamer.ResumeAuditStream(ctx, sid, uploadID)
	if err != nil {
		return nil, trace.Wrap(err)
	}
	return &TeeStream{stream: stream, emitter: t.Emitter}, nil
}

// TeeStreamer creates streams that forwards non print events
// to emitter
type TeeStreamer struct {
	apievents.Emitter
	streamer Streamer
}

// TeeStream sends non print events to emitter
// in addition to the stream itself
type TeeStream struct {
	emitter apievents.Emitter
	stream  apievents.Stream
}

// Done returns channel closed when streamer is closed
// should be used to detect sending errors
func (t *TeeStream) Done() <-chan struct{} {
	return t.stream.Done()
}

// Status returns channel receiving updates about stream status
// last event index that was uploaded and upload ID
func (t *TeeStream) Status() <-chan apievents.StreamStatus {
	return t.stream.Status()
}

// Close flushes non-uploaded flight stream data without marking
// the stream completed and closes the stream instance
func (t *TeeStream) Close(ctx context.Context) error {
	return t.stream.Close(ctx)
}

// Complete closes the stream and marks it finalized
func (t *TeeStream) Complete(ctx context.Context) error {
	return t.stream.Complete(ctx)
}

// EmitAuditEvent emits audit events and forwards session control events
// to the audit log
func (t *TeeStream) EmitAuditEvent(ctx context.Context, event apievents.AuditEvent) error {
	var errors []error
	if err := t.stream.EmitAuditEvent(ctx, event); err != nil {
		errors = append(errors, err)
	}
	// Forward session events except the ones that pollute global logs
	// terminal resize, print, disk access and app session request events.
	switch event.GetType() {
	case ResizeEvent, SessionDiskEvent, SessionPrintEvent, AppSessionRequestEvent, "":
		return trace.NewAggregate(errors...)
	}
	if err := t.emitter.EmitAuditEvent(ctx, event); err != nil {
		errors = append(errors, err)
	}
	return trace.NewAggregate(errors...)
}

// NewCallbackStreamer returns streamer that invokes callback on every
// action, is used in tests to inject failures
func NewCallbackStreamer(cfg CallbackStreamerConfig) (*CallbackStreamer, error) {
	if err := cfg.CheckAndSetDefaults(); err != nil {
		return nil, trace.Wrap(err)
	}
	return &CallbackStreamer{
		CallbackStreamerConfig: cfg,
	}, nil
}

// CallbackStreamerConfig provides parameters for streamer
type CallbackStreamerConfig struct {
	// Inner emits events to the underlying store
	Inner Streamer
	// OnCreateAuditStream is called on create audit stream
	OnCreateAuditStream func(ctx context.Context, sid session.ID, inner Streamer) (apievents.Stream, error)
	// OnResumeAuditStream is called on resuming audit stream
	OnResumeAuditStream func(ctx context.Context, sid session.ID, uploadID string, inner Streamer) (apievents.Stream, error)
	// OnEmitAuditEvent is called on emit audit event on a stream
	OnEmitAuditEvent func(ctx context.Context, sid session.ID, event apievents.AuditEvent) error
}

// CheckAndSetDefaults checks and sets default values
func (c *CallbackStreamerConfig) CheckAndSetDefaults() error {
	if c.Inner == nil {
		return trace.BadParameter("missing parameter Inner")
	}
	return nil
}

// CallbackStreamer ensures that event fields have been set properly
// and reports statistics for every wrapper
type CallbackStreamer struct {
	CallbackStreamerConfig
}

// CreateAuditStream creates audit event stream
func (s *CallbackStreamer) CreateAuditStream(ctx context.Context, sid session.ID) (apievents.Stream, error) {
	var stream apievents.Stream
	var err error
	if s.OnCreateAuditStream != nil {
		stream, err = s.OnCreateAuditStream(ctx, sid, s.Inner)
	} else {
		stream, err = s.Inner.CreateAuditStream(ctx, sid)
	}
	if err != nil {
		return nil, trace.Wrap(err)
	}
	return &CallbackStream{
		stream:   stream,
		streamer: s,
	}, nil
}

// ResumeAuditStream resumes audit event stream
func (s *CallbackStreamer) ResumeAuditStream(ctx context.Context, sid session.ID, uploadID string) (apievents.Stream, error) {
	var stream apievents.Stream
	var err error
	if s.OnResumeAuditStream != nil {
		stream, err = s.OnResumeAuditStream(ctx, sid, uploadID, s.Inner)
	} else {
		stream, err = s.Inner.ResumeAuditStream(ctx, sid, uploadID)
	}
	if err != nil {
		return nil, trace.Wrap(err)
	}
	return &CallbackStream{
		stream:    stream,
		sessionID: sid,
		streamer:  s,
	}, nil
}

// CallbackStream call
type CallbackStream struct {
	stream    apievents.Stream
	sessionID session.ID
	streamer  *CallbackStreamer
}

// Close flushes non-uploaded flight stream data without marking
// the stream completed and closes the stream instance
func (s *CallbackStream) Close(ctx context.Context) error {
	return s.stream.Close(ctx)
}

// Done returns channel closed when streamer is closed
// should be used to detect sending errors
func (s *CallbackStream) Done() <-chan struct{} {
	return s.stream.Done()
}

// Status returns channel receiving updates about stream status
// last event index that was uploaded and upload ID
func (s *CallbackStream) Status() <-chan apievents.StreamStatus {
	return s.stream.Status()
}

// Complete closes the stream and marks it finalized
func (s *CallbackStream) Complete(ctx context.Context) error {
	return s.stream.Complete(ctx)
}

// EmitAuditEvent emits audit event
func (s *CallbackStream) EmitAuditEvent(ctx context.Context, event apievents.AuditEvent) error {
	if s.streamer.OnEmitAuditEvent != nil {
		if err := s.streamer.OnEmitAuditEvent(ctx, s.sessionID, event); err != nil {
			return trace.Wrap(err)
		}
	}
	return s.stream.EmitAuditEvent(ctx, event)
}

// NewReportingStreamer reports upload events
// to the eventsC channel, if the channel is not nil.
func NewReportingStreamer(streamer Streamer, eventsC chan UploadEvent) *ReportingStreamer {
	return &ReportingStreamer{
		streamer: streamer,
		eventsC:  eventsC,
	}
}

// ReportingStreamer  reports upload events
// to the eventsC channel, if the channel is not nil.
type ReportingStreamer struct {
	streamer Streamer
	eventsC  chan UploadEvent
}

// CreateAuditStream creates audit event stream
func (s *ReportingStreamer) CreateAuditStream(ctx context.Context, sid session.ID) (apievents.Stream, error) {
	stream, err := s.streamer.CreateAuditStream(ctx, sid)
	if err != nil {
		return nil, trace.Wrap(err)
	}
	return &ReportingStream{
		Stream:    stream,
		eventsC:   s.eventsC,
		sessionID: sid,
	}, nil
}

// ResumeAuditStream resumes audit event stream
func (s *ReportingStreamer) ResumeAuditStream(ctx context.Context, sid session.ID, uploadID string) (apievents.Stream, error) {
	stream, err := s.streamer.ResumeAuditStream(ctx, sid, uploadID)
	if err != nil {
		return nil, trace.Wrap(err)
	}
	return &ReportingStream{
		Stream:    stream,
		sessionID: sid,
		eventsC:   s.eventsC,
	}, nil
}

// ReportingStream reports status of uploads to the events channel
type ReportingStream struct {
	apievents.Stream
	sessionID session.ID
	eventsC   chan UploadEvent
}

// Complete closes the stream and marks it finalized
func (s *ReportingStream) Complete(ctx context.Context) error {
	err := s.Stream.Complete(ctx)
	if s.eventsC == nil {
		return trace.Wrap(err)
	}
	select {
	case s.eventsC <- UploadEvent{
		SessionID: string(s.sessionID),
		Error:     err,
	}:
	default:
		log.Warningf("Skip send event on a blocked channel.")
	}
	return trace.Wrap(err)
}<|MERGE_RESOLUTION|>--- conflicted
+++ resolved
@@ -301,15 +301,9 @@
 type LoggingEmitter struct {
 }
 
-<<<<<<< HEAD
-// EmitAuditEvent logs audit event, skips session print events
-// and session disk events, because they are very verbose
-func (*LoggingEmitter) EmitAuditEvent(ctx context.Context, event apievents.AuditEvent) error {
-=======
 // EmitAuditEvent logs audit event, skips session print events, session
 // disk events and app session request events, because they are very verbose.
-func (*LoggingEmitter) EmitAuditEvent(ctx context.Context, event AuditEvent) error {
->>>>>>> 3ca21aca
+func (*LoggingEmitter) EmitAuditEvent(ctx context.Context, event apievents.AuditEvent) error {
 	switch event.GetType() {
 	case ResizeEvent, SessionDiskEvent, SessionPrintEvent, AppSessionRequestEvent, "":
 		return nil
