--- conflicted
+++ resolved
@@ -64,7 +64,8 @@
 
 // MemoryUploader uploads all bytes to memory, used in tests
 type MemoryUploader struct {
-<<<<<<< HEAD
+	cfg MemoryUploaderConfig
+
 	mtx              *sync.RWMutex
 	uploads          map[string]*MemoryUpload
 	sessions         map[session.ID][]byte
@@ -73,16 +74,6 @@
 	metadata         map[session.ID][]byte
 	thumbnails       map[session.ID][]byte
 	eventsC          chan events.UploadEvent
-=======
-	cfg MemoryUploaderConfig
-
-	mtx        *sync.RWMutex
-	uploads    map[string]*MemoryUpload
-	sessions   map[session.ID][]byte
-	summaries  map[session.ID][]byte
-	metadata   map[session.ID][]byte
-	thumbnails map[session.ID][]byte
->>>>>>> ebc35431
 
 	// Clock is an optional [clockwork.Clock] to determine the time to associate
 	// with uploads and parts.
