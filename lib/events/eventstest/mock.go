--- conflicted
+++ resolved
@@ -22,12 +22,6 @@
 
 	"github.com/gravitational/teleport/api/types/events"
 	"github.com/gravitational/teleport/lib/session"
-<<<<<<< HEAD
-
-	"github.com/gravitational/trace"
-	"github.com/jonboulle/clockwork"
-=======
->>>>>>> dde7bb73
 )
 
 // MockEmitter is an emitter that stores all emitted events.
@@ -93,49 +87,4 @@
 
 func (e *MockEmitter) Complete(ctx context.Context) error {
 	return nil
-<<<<<<< HEAD
-}
-
-type MockSessionTrackerService struct {
-	Clock        clockwork.Clock
-	MockTrackers []types.SessionTracker
-}
-
-func (m *MockSessionTrackerService) GetActiveSessionTrackers(ctx context.Context) ([]types.SessionTracker, error) {
-	var trackers []types.SessionTracker
-	for _, tracker := range m.MockTrackers {
-		// mock session tracker expiration
-		if tracker.Expiry().After(m.Clock.Now()) {
-			trackers = append(trackers, tracker)
-		}
-	}
-	return trackers, nil
-}
-
-func (m *MockSessionTrackerService) GetSessionTracker(ctx context.Context, sessionID string) (types.SessionTracker, error) {
-	for _, tracker := range m.MockTrackers {
-		// mock session tracker expiration
-		if tracker.GetSessionID() == sessionID && tracker.Expiry().After(m.Clock.Now()) {
-			return tracker, nil
-		}
-	}
-	return nil, trace.NotFound("tracker not found")
-}
-
-func (m *MockSessionTrackerService) CreateSessionTracker(ctx context.Context, tracker types.SessionTracker) (types.SessionTracker, error) {
-	return nil, nil
-}
-
-func (m *MockSessionTrackerService) UpdateSessionTracker(ctx context.Context, req *proto.UpdateSessionTrackerRequest) error {
-	return nil
-}
-
-func (m *MockSessionTrackerService) RemoveSessionTracker(ctx context.Context, sessionID string) error {
-	return nil
-}
-
-func (m *MockSessionTrackerService) UpdatePresence(ctx context.Context, sessionID, user string) error {
-	return nil
-=======
->>>>>>> dde7bb73
 }