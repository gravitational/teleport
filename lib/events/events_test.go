/*
 * Teleport
 * Copyright (C) 2023  Gravitational, Inc.
 *
 * This program is free software: you can redistribute it and/or modify
 * it under the terms of the GNU Affero General Public License as published by
 * the Free Software Foundation, either version 3 of the License, or
 * (at your option) any later version.
 *
 * This program is distributed in the hope that it will be useful,
 * but WITHOUT ANY WARRANTY; without even the implied warranty of
 * MERCHANTABILITY or FITNESS FOR A PARTICULAR PURPOSE.  See the
 * GNU Affero General Public License for more details.
 *
 * You should have received a copy of the GNU Affero General Public License
 * along with this program.  If not, see <http://www.gnu.org/licenses/>.
 */

package events

import (
	"encoding/json"
	"fmt"
	"reflect"
	"strings"
	"testing"
	"time"

	"github.com/stretchr/testify/require"
	"google.golang.org/protobuf/encoding/protojson"
	"google.golang.org/protobuf/proto"
	"google.golang.org/protobuf/protoadapt"
	"google.golang.org/protobuf/reflect/protoreflect"
	"google.golang.org/protobuf/runtime/protoiface"

	apievents "github.com/gravitational/teleport/api/types/events"
	"github.com/gravitational/teleport/lib/utils"
)

// eventsMap maps event names to event types for testing. Be sure to update
// this map if you add a new event type.
var eventsMap = map[string]apievents.AuditEvent{
	SessionPrintEvent:                              &apievents.SessionPrint{},
	SessionStartEvent:                              &apievents.SessionStart{},
	SessionEndEvent:                                &apievents.SessionEnd{},
	SessionUploadEvent:                             &apievents.SessionUpload{},
	SessionJoinEvent:                               &apievents.SessionJoin{},
	SessionLeaveEvent:                              &apievents.SessionLeave{},
	SessionDataEvent:                               &apievents.SessionData{},
	ClientDisconnectEvent:                          &apievents.ClientDisconnect{},
	UserLoginEvent:                                 &apievents.UserLogin{},
	UserDeleteEvent:                                &apievents.UserDelete{},
	UserCreateEvent:                                &apievents.UserCreate{},
	UserUpdatedEvent:                               &apievents.UserUpdate{},
	UserPasswordChangeEvent:                        &apievents.UserPasswordChange{},
	AccessRequestCreateEvent:                       &apievents.AccessRequestCreate{},
	AccessRequestReviewEvent:                       &apievents.AccessRequestCreate{},
	AccessRequestUpdateEvent:                       &apievents.AccessRequestCreate{},
	AccessRequestResourceSearch:                    &apievents.AccessRequestResourceSearch{},
	BillingCardCreateEvent:                         &apievents.BillingCardCreate{},
	BillingCardUpdateEvent:                         &apievents.BillingCardCreate{},
	BillingCardDeleteEvent:                         &apievents.BillingCardDelete{},
	BillingInformationUpdateEvent:                  &apievents.BillingInformationUpdate{},
	ResetPasswordTokenCreateEvent:                  &apievents.UserTokenCreate{},
	ExecEvent:                                      &apievents.Exec{},
	SubsystemEvent:                                 &apievents.Subsystem{},
	X11ForwardEvent:                                &apievents.X11Forward{},
	PortForwardEvent:                               &apievents.PortForward{},
	AuthAttemptEvent:                               &apievents.AuthAttempt{},
	SCPEvent:                                       &apievents.SCP{},
	ResizeEvent:                                    &apievents.Resize{},
	SessionCommandEvent:                            &apievents.SessionCommand{},
	SessionDiskEvent:                               &apievents.SessionDisk{},
	SessionNetworkEvent:                            &apievents.SessionNetwork{},
	RoleCreatedEvent:                               &apievents.RoleCreate{},
	RoleUpdatedEvent:                               &apievents.RoleUpdate{},
	RoleDeletedEvent:                               &apievents.RoleDelete{},
	TrustedClusterCreateEvent:                      &apievents.TrustedClusterCreate{},
	TrustedClusterDeleteEvent:                      &apievents.TrustedClusterDelete{},
	TrustedClusterTokenCreateEvent:                 &apievents.TrustedClusterTokenCreate{}, //nolint:staticcheck // SA1019. We want to test every event type, even if they're deprecated.
	ProvisionTokenCreateEvent:                      &apievents.ProvisionTokenCreate{},
	GithubConnectorCreatedEvent:                    &apievents.GithubConnectorCreate{},
	GithubConnectorUpdatedEvent:                    &apievents.GithubConnectorUpdate{},
	GithubConnectorDeletedEvent:                    &apievents.GithubConnectorDelete{},
	OIDCConnectorCreatedEvent:                      &apievents.OIDCConnectorCreate{},
	OIDCConnectorUpdatedEvent:                      &apievents.OIDCConnectorUpdate{},
	OIDCConnectorDeletedEvent:                      &apievents.OIDCConnectorDelete{},
	SAMLConnectorCreatedEvent:                      &apievents.SAMLConnectorCreate{},
	SAMLConnectorUpdatedEvent:                      &apievents.SAMLConnectorUpdate{},
	SAMLConnectorDeletedEvent:                      &apievents.SAMLConnectorDelete{},
	SessionRejectedEvent:                           &apievents.SessionReject{},
	AppSessionStartEvent:                           &apievents.AppSessionStart{},
	AppSessionEndEvent:                             &apievents.AppSessionEnd{},
	AppSessionChunkEvent:                           &apievents.AppSessionChunk{},
	AppSessionRequestEvent:                         &apievents.AppSessionRequest{},
	AppSessionDynamoDBRequestEvent:                 &apievents.AppSessionDynamoDBRequest{},
	AppCreateEvent:                                 &apievents.AppCreate{},
	AppUpdateEvent:                                 &apievents.AppUpdate{},
	AppDeleteEvent:                                 &apievents.AppDelete{},
	DatabaseCreateEvent:                            &apievents.DatabaseCreate{},
	DatabaseUpdateEvent:                            &apievents.DatabaseUpdate{},
	DatabaseDeleteEvent:                            &apievents.DatabaseDelete{},
	DatabaseSessionStartEvent:                      &apievents.DatabaseSessionStart{},
	DatabaseSessionEndEvent:                        &apievents.DatabaseSessionEnd{},
	DatabaseSessionQueryEvent:                      &apievents.DatabaseSessionQuery{},
	DatabaseSessionQueryFailedEvent:                &apievents.DatabaseSessionQuery{},
	DatabaseSessionCommandResultEvent:              &apievents.DatabaseSessionCommandResult{},
	DatabaseSessionMalformedPacketEvent:            &apievents.DatabaseSessionMalformedPacket{},
	DatabaseSessionPermissionsUpdateEvent:          &apievents.DatabasePermissionUpdate{},
	DatabaseSessionUserCreateEvent:                 &apievents.DatabaseUserCreate{},
	DatabaseSessionUserDeactivateEvent:             &apievents.DatabaseUserDeactivate{},
	DatabaseSessionPostgresParseEvent:              &apievents.PostgresParse{},
	DatabaseSessionPostgresBindEvent:               &apievents.PostgresBind{},
	DatabaseSessionPostgresExecuteEvent:            &apievents.PostgresExecute{},
	DatabaseSessionPostgresCloseEvent:              &apievents.PostgresClose{},
	DatabaseSessionPostgresFunctionEvent:           &apievents.PostgresFunctionCall{},
	DatabaseSessionMySQLStatementPrepareEvent:      &apievents.MySQLStatementPrepare{},
	DatabaseSessionMySQLStatementExecuteEvent:      &apievents.MySQLStatementExecute{},
	DatabaseSessionMySQLStatementSendLongDataEvent: &apievents.MySQLStatementSendLongData{},
	DatabaseSessionMySQLStatementCloseEvent:        &apievents.MySQLStatementClose{},
	DatabaseSessionMySQLStatementResetEvent:        &apievents.MySQLStatementReset{},
	DatabaseSessionMySQLStatementFetchEvent:        &apievents.MySQLStatementFetch{},
	DatabaseSessionMySQLStatementBulkExecuteEvent:  &apievents.MySQLStatementBulkExecute{},
	DatabaseSessionMySQLInitDBEvent:                &apievents.MySQLInitDB{},
	DatabaseSessionMySQLCreateDBEvent:              &apievents.MySQLCreateDB{},
	DatabaseSessionMySQLDropDBEvent:                &apievents.MySQLDropDB{},
	DatabaseSessionMySQLShutDownEvent:              &apievents.MySQLShutDown{},
	DatabaseSessionMySQLProcessKillEvent:           &apievents.MySQLProcessKill{},
	DatabaseSessionMySQLDebugEvent:                 &apievents.MySQLDebug{},
	DatabaseSessionMySQLRefreshEvent:               &apievents.MySQLRefresh{},
	DatabaseSessionSQLServerRPCRequestEvent:        &apievents.SQLServerRPCRequest{},
	DatabaseSessionElasticsearchRequestEvent:       &apievents.ElasticsearchRequest{},
	DatabaseSessionOpenSearchRequestEvent:          &apievents.OpenSearchRequest{},
	DatabaseSessionDynamoDBRequestEvent:            &apievents.DynamoDBRequest{},
	KubeRequestEvent:                               &apievents.KubeRequest{},
	MFADeviceAddEvent:                              &apievents.MFADeviceAdd{},
	MFADeviceDeleteEvent:                           &apievents.MFADeviceDelete{},
	DeviceEvent:                                    &apievents.DeviceEvent{},
	DeviceCreateEvent:                              &apievents.DeviceEvent2{},
	DeviceDeleteEvent:                              &apievents.DeviceEvent2{},
	DeviceUpdateEvent:                              &apievents.DeviceEvent2{},
	DeviceEnrollEvent:                              &apievents.DeviceEvent2{},
	DeviceAuthenticateEvent:                        &apievents.DeviceEvent2{},
	DeviceEnrollTokenCreateEvent:                   &apievents.DeviceEvent2{},
	DeviceWebTokenCreateEvent:                      &apievents.DeviceEvent2{},
	DeviceAuthenticateConfirmEvent:                 &apievents.DeviceEvent2{},
	LockCreatedEvent:                               &apievents.LockCreate{},
	LockDeletedEvent:                               &apievents.LockDelete{},
	RecoveryCodeGeneratedEvent:                     &apievents.RecoveryCodeGenerate{},
	RecoveryCodeUsedEvent:                          &apievents.RecoveryCodeUsed{},
	RecoveryTokenCreateEvent:                       &apievents.UserTokenCreate{},
	PrivilegeTokenCreateEvent:                      &apievents.UserTokenCreate{},
	WindowsDesktopSessionStartEvent:                &apievents.WindowsDesktopSessionStart{},
	WindowsDesktopSessionEndEvent:                  &apievents.WindowsDesktopSessionEnd{},
	DesktopRecordingEvent:                          &apievents.DesktopRecording{},
	DesktopClipboardSendEvent:                      &apievents.DesktopClipboardSend{},
	DesktopClipboardReceiveEvent:                   &apievents.DesktopClipboardReceive{},
	SessionConnectEvent:                            &apievents.SessionConnect{},
	AccessRequestDeleteEvent:                       &apievents.AccessRequestDelete{},
	CertificateCreateEvent:                         &apievents.CertificateCreate{},
	RenewableCertificateGenerationMismatchEvent:    &apievents.RenewableCertificateGenerationMismatch{},
	SFTPEvent:                                   &apievents.SFTP{},
	UpgradeWindowStartUpdateEvent:               &apievents.UpgradeWindowStartUpdate{},
	SessionRecordingAccessEvent:                 &apievents.SessionRecordingAccess{},
	SSMRunEvent:                                 &apievents.SSMRun{},
	KubernetesClusterCreateEvent:                &apievents.KubernetesClusterCreate{},
	KubernetesClusterUpdateEvent:                &apievents.KubernetesClusterUpdate{},
	KubernetesClusterDeleteEvent:                &apievents.KubernetesClusterDelete{},
	DesktopSharedDirectoryStartEvent:            &apievents.DesktopSharedDirectoryStart{},
	DesktopSharedDirectoryReadEvent:             &apievents.DesktopSharedDirectoryRead{},
	DesktopSharedDirectoryWriteEvent:            &apievents.DesktopSharedDirectoryWrite{},
	BotJoinEvent:                                &apievents.BotJoin{},
	InstanceJoinEvent:                           &apievents.InstanceJoin{},
	BotCreateEvent:                              &apievents.BotCreate{},
	BotUpdateEvent:                              &apievents.BotUpdate{},
	BotDeleteEvent:                              &apievents.BotDelete{},
	LoginRuleCreateEvent:                        &apievents.LoginRuleCreate{},
	LoginRuleDeleteEvent:                        &apievents.LoginRuleDelete{},
	SAMLIdPAuthAttemptEvent:                     &apievents.SAMLIdPAuthAttempt{},
	SAMLIdPServiceProviderCreateEvent:           &apievents.SAMLIdPServiceProviderCreate{},
	SAMLIdPServiceProviderUpdateEvent:           &apievents.SAMLIdPServiceProviderUpdate{},
	SAMLIdPServiceProviderDeleteEvent:           &apievents.SAMLIdPServiceProviderDelete{},
	SAMLIdPServiceProviderDeleteAllEvent:        &apievents.SAMLIdPServiceProviderDeleteAll{},
	OktaGroupsUpdateEvent:                       &apievents.OktaResourcesUpdate{},
	OktaApplicationsUpdateEvent:                 &apievents.OktaResourcesUpdate{},
	OktaSyncFailureEvent:                        &apievents.OktaSyncFailure{},
	OktaAssignmentProcessEvent:                  &apievents.OktaAssignmentResult{},
	OktaAssignmentCleanupEvent:                  &apievents.OktaAssignmentResult{},
	OktaUserSyncEvent:                           &apievents.OktaUserSync{},
	OktaAccessListSyncEvent:                     &apievents.OktaAccessListSync{},
	AccessGraphAccessPathChangedEvent:           &apievents.AccessPathChanged{},
	AccessListCreateEvent:                       &apievents.AccessListCreate{},
	AccessListUpdateEvent:                       &apievents.AccessListUpdate{},
	AccessListDeleteEvent:                       &apievents.AccessListDelete{},
	AccessListReviewEvent:                       &apievents.AccessListReview{},
	AccessListMemberCreateEvent:                 &apievents.AccessListMemberCreate{},
	AccessListMemberUpdateEvent:                 &apievents.AccessListMemberUpdate{},
	AccessListMemberDeleteEvent:                 &apievents.AccessListMemberDelete{},
	AccessListMemberDeleteAllForAccessListEvent: &apievents.AccessListMemberDeleteAllForAccessList{},
	SecReportsAuditQueryRunEvent:                &apievents.AuditQueryRun{},
	SecReportsReportRunEvent:                    &apievents.SecurityReportRun{},
	ExternalAuditStorageEnableEvent:             &apievents.ExternalAuditStorageEnable{},
	ExternalAuditStorageDisableEvent:            &apievents.ExternalAuditStorageDisable{},
	CreateMFAAuthChallengeEvent:                 &apievents.CreateMFAAuthChallenge{},
	ValidateMFAAuthResponseEvent:                &apievents.ValidateMFAAuthResponse{},
	SPIFFESVIDIssuedEvent:                       &apievents.SPIFFESVIDIssued{},
	AuthPreferenceUpdateEvent:                   &apievents.AuthPreferenceUpdate{},
	ClusterNetworkingConfigUpdateEvent:          &apievents.ClusterNetworkingConfigUpdate{},
	SessionRecordingConfigUpdateEvent:           &apievents.SessionRecordingConfigUpdate{},
	AccessGraphSettingsUpdateEvent:              &apievents.AccessGraphSettingsUpdate{},
	DatabaseSessionSpannerRPCEvent:              &apievents.SpannerRPC{},
	UnknownEvent:                                &apievents.Unknown{},
	DatabaseSessionCassandraBatchEvent:          &apievents.CassandraBatch{},
	DatabaseSessionCassandraRegisterEvent:       &apievents.CassandraRegister{},
	DatabaseSessionCassandraPrepareEvent:        &apievents.CassandraPrepare{},
	DatabaseSessionCassandraExecuteEvent:        &apievents.CassandraExecute{},
	DiscoveryConfigCreateEvent:                  &apievents.DiscoveryConfigCreate{},
	DiscoveryConfigUpdateEvent:                  &apievents.DiscoveryConfigUpdate{},
	DiscoveryConfigDeleteEvent:                  &apievents.DiscoveryConfigDelete{},
	DiscoveryConfigDeleteAllEvent:               &apievents.DiscoveryConfigDeleteAll{},
	IntegrationCreateEvent:                      &apievents.IntegrationCreate{},
	IntegrationUpdateEvent:                      &apievents.IntegrationUpdate{},
	IntegrationDeleteEvent:                      &apievents.IntegrationDelete{},
	SPIFFEFederationCreateEvent:                 &apievents.SPIFFEFederationCreate{},
	SPIFFEFederationDeleteEvent:                 &apievents.SPIFFEFederationDelete{},
	PluginCreateEvent:                           &apievents.PluginCreate{},
	PluginUpdateEvent:                           &apievents.PluginUpdate{},
	PluginDeleteEvent:                           &apievents.PluginDelete{},
	StaticHostUserCreateEvent:                   &apievents.StaticHostUserCreate{},
	StaticHostUserUpdateEvent:                   &apievents.StaticHostUserUpdate{},
	StaticHostUserDeleteEvent:                   &apievents.StaticHostUserDelete{},
	CrownJewelCreateEvent:                       &apievents.CrownJewelCreate{},
	CrownJewelUpdateEvent:                       &apievents.CrownJewelUpdate{},
	CrownJewelDeleteEvent:                       &apievents.CrownJewelDelete{},
	UserTaskCreateEvent:                         &apievents.UserTaskCreate{},
	UserTaskUpdateEvent:                         &apievents.UserTaskUpdate{},
	UserTaskDeleteEvent:                         &apievents.UserTaskDelete{},
<<<<<<< HEAD
	AutoUpdateConfigCreateEvent:                 &apievents.AutoUpdateConfigCreate{},
	AutoUpdateConfigUpdateEvent:                 &apievents.AutoUpdateConfigUpdate{},
	AutoUpdateConfigDeleteEvent:                 &apievents.AutoUpdateConfigDelete{},
	AutoUpdateVersionCreateEvent:                &apievents.AutoUpdateVersionCreate{},
	AutoUpdateVersionUpdateEvent:                &apievents.AutoUpdateVersionUpdate{},
	AutoUpdateVersionDeleteEvent:                &apievents.AutoUpdateVersionDelete{},
=======
	SFTPSummaryEvent:                            &apievents.SFTPSummary{},
>>>>>>> 0430896d
}

// TestJSON tests JSON marshal events
func TestJSON(t *testing.T) {
	type testCase struct {
		name  string
		json  string
		event interface{}
	}
	testCases := []testCase{
		{
			name: "session start event",
			json: `{"ei":0,"event":"session.start","uid":"36cee9e9-9a80-4c32-9163-3d9241cdac7a","code":"T2000I","time":"2020-03-30T15:58:54.561Z","namespace":"default","sid":"5b3555dc-729f-11ea-b66a-507b9dd95841","cluster_name":"testcluster","login":"bob","user":"bob@example.com","server_id":"a7c54b0c-469c-431e-af4d-418cd3ae9694","server_hostname":"planet","server_labels":{"group":"gravitational/devc","kernel":"5.3.0-42-generic","date":"Mon Mar 30 08:58:54 PDT 2020"},"addr.local":"127.0.0.1:3022","addr.remote":"[::1]:37718","size":"80:25"}`,
			event: apievents.SessionStart{
				Metadata: apievents.Metadata{
					Index:       0,
					Type:        SessionStartEvent,
					ID:          "36cee9e9-9a80-4c32-9163-3d9241cdac7a",
					Code:        SessionStartCode,
					Time:        time.Date(2020, 03, 30, 15, 58, 54, 561*int(time.Millisecond), time.UTC),
					ClusterName: "testcluster",
				},
				ServerMetadata: apievents.ServerMetadata{
					ServerID: "a7c54b0c-469c-431e-af4d-418cd3ae9694",
					ServerLabels: map[string]string{
						"kernel": "5.3.0-42-generic",
						"date":   "Mon Mar 30 08:58:54 PDT 2020",
						"group":  "gravitational/devc",
					},
					ServerHostname:  "planet",
					ServerNamespace: "default",
				},
				SessionMetadata: apievents.SessionMetadata{
					SessionID: "5b3555dc-729f-11ea-b66a-507b9dd95841",
				},
				UserMetadata: apievents.UserMetadata{
					User:  "bob@example.com",
					Login: "bob",
				},
				ConnectionMetadata: apievents.ConnectionMetadata{
					LocalAddr:  "127.0.0.1:3022",
					RemoteAddr: "[::1]:37718",
				},
				TerminalSize: "80:25",
			},
		},
		{
			name: "resize event",
			json: `{"time":"2020-03-30T15:58:54.564Z","uid":"c34e512f-e6cb-44f1-ab94-4cea09002d29","event":"resize","login":"bob","sid":"5b3555dc-729f-11ea-b66a-507b9dd95841","cluster_name":"testcluster","size":"194:59","ei":1,"code":"T2002I","namespace":"default","server_id":"a7c54b0c-469c-431e-af4d-418cd3ae9694","user":"bob@example.com"}`,
			event: apievents.Resize{
				Metadata: apievents.Metadata{
					Index:       1,
					Type:        ResizeEvent,
					ID:          "c34e512f-e6cb-44f1-ab94-4cea09002d29",
					Code:        TerminalResizeCode,
					Time:        time.Date(2020, 03, 30, 15, 58, 54, 564*int(time.Millisecond), time.UTC),
					ClusterName: "testcluster",
				},
				ServerMetadata: apievents.ServerMetadata{
					ServerID:        "a7c54b0c-469c-431e-af4d-418cd3ae9694",
					ServerNamespace: "default",
				},
				SessionMetadata: apievents.SessionMetadata{
					SessionID: "5b3555dc-729f-11ea-b66a-507b9dd95841",
				},
				UserMetadata: apievents.UserMetadata{
					User:  "bob@example.com",
					Login: "bob",
				},
				TerminalSize: "194:59",
			},
		},
		{
			name: "session end event",
			json: `{"code":"T2004I","ei":20,"enhanced_recording":true,"event":"session.end","interactive":true,"namespace":"default","participants":["alice@example.com"],"server_id":"a7c54b0c-469c-431e-af4d-418cd3ae9694","sid":"5b3555dc-729f-11ea-b66a-507b9dd95841","cluster_name":"test-cluster","time":"2020-03-30T15:58:58.999Z","uid":"da455e0f-c27d-459f-a218-4e83b3db9426","user":"alice@example.com", "session_start":"2020-03-30T15:58:54.561Z", "session_stop": "2020-03-30T15:58:58.999Z"}`,
			event: apievents.SessionEnd{
				Metadata: apievents.Metadata{
					Index:       20,
					Type:        SessionEndEvent,
					ID:          "da455e0f-c27d-459f-a218-4e83b3db9426",
					Code:        SessionEndCode,
					Time:        time.Date(2020, 03, 30, 15, 58, 58, 999*int(time.Millisecond), time.UTC),
					ClusterName: "test-cluster",
				},
				ServerMetadata: apievents.ServerMetadata{
					ServerID:        "a7c54b0c-469c-431e-af4d-418cd3ae9694",
					ServerNamespace: "default",
				},
				SessionMetadata: apievents.SessionMetadata{
					SessionID: "5b3555dc-729f-11ea-b66a-507b9dd95841",
				},
				UserMetadata: apievents.UserMetadata{
					User: "alice@example.com",
				},
				EnhancedRecording: true,
				Interactive:       true,
				Participants:      []string{"alice@example.com"},
				StartTime:         time.Date(2020, 03, 30, 15, 58, 54, 561*int(time.Millisecond), time.UTC),
				EndTime:           time.Date(2020, 03, 30, 15, 58, 58, 999*int(time.Millisecond), time.UTC),
			},
		},
		{
			name: "session print event",
			json: `{"time":"2020-03-30T15:58:56.959Z","event":"print","bytes":1551,"ms":2284,"offset":1957,"ei":11,"ci":9,"cluster_name":"test"}`,
			event: apievents.SessionPrint{
				Metadata: apievents.Metadata{
					Index:       11,
					Type:        SessionPrintEvent,
					Time:        time.Date(2020, 03, 30, 15, 58, 56, 959*int(time.Millisecond), time.UTC),
					ClusterName: "test",
				},
				ChunkIndex:        9,
				Bytes:             1551,
				DelayMilliseconds: 2284,
				Offset:            1957,
			},
		},
		{
			name: "session command event",
			json: `{"argv":["/usr/bin/lesspipe"],"login":"alice","path":"/usr/bin/dirname","return_code":0,"time":"2020-03-30T15:58:54.65Z","user":"alice@example.com","code":"T4000I","event":"session.command","pid":31638,"server_id":"a7c54b0c-469c-431e-af4d-418cd3ae9694","server_hostname":"ip-172-31-11-148","uid":"4f725f11-e87a-452f-96ec-ef93e9e6a260","cgroup_id":4294971450,"ppid":31637,"program":"dirname","namespace":"default","sid":"5b3555dc-729f-11ea-b66a-507b9dd95841","cluster_name":"test","ei":4}`,
			event: apievents.SessionCommand{
				Metadata: apievents.Metadata{
					Index:       4,
					ID:          "4f725f11-e87a-452f-96ec-ef93e9e6a260",
					Type:        SessionCommandEvent,
					Time:        time.Date(2020, 03, 30, 15, 58, 54, 650*int(time.Millisecond), time.UTC),
					Code:        SessionCommandCode,
					ClusterName: "test",
				},
				ServerMetadata: apievents.ServerMetadata{
					ServerID:        "a7c54b0c-469c-431e-af4d-418cd3ae9694",
					ServerHostname:  "ip-172-31-11-148",
					ServerNamespace: "default",
				},
				SessionMetadata: apievents.SessionMetadata{
					SessionID: "5b3555dc-729f-11ea-b66a-507b9dd95841",
				},
				UserMetadata: apievents.UserMetadata{
					User:  "alice@example.com",
					Login: "alice",
				},
				BPFMetadata: apievents.BPFMetadata{
					CgroupID: 4294971450,
					Program:  "dirname",
					PID:      31638,
				},
				PPID:       31637,
				ReturnCode: 0,
				Path:       "/usr/bin/dirname",
				Argv:       []string{"/usr/bin/lesspipe"},
			},
		},
		{
			name: "session network event",
			json: `{"dst_port":443,"cgroup_id":4294976805,"dst_addr":"2607:f8b0:400a:801::200e","program":"curl","sid":"e9a4bd34-78ff-11ea-b062-507b9dd95841","src_addr":"2601:602:8700:4470:a3:813c:1d8c:30b9","login":"alice","pid":17604,"uid":"729498e0-c28b-438f-baa7-663a74418449","user":"alice@example.com","event":"session.network","namespace":"default","time":"2020-04-07T18:45:16.602Z","version":6,"ei":0,"code":"T4002I","server_id":"00b54ef5-ae1e-425f-8565-c71b01d8f7b8","server_hostname":"ip-172-31-11-148","cluster_name":"example","operation":0,"action":1}`,
			event: apievents.SessionNetwork{
				Metadata: apievents.Metadata{
					Index:       0,
					ID:          "729498e0-c28b-438f-baa7-663a74418449",
					Type:        SessionNetworkEvent,
					Time:        time.Date(2020, 04, 07, 18, 45, 16, 602*int(time.Millisecond), time.UTC),
					Code:        SessionNetworkCode,
					ClusterName: "example",
				},
				ServerMetadata: apievents.ServerMetadata{
					ServerID:        "00b54ef5-ae1e-425f-8565-c71b01d8f7b8",
					ServerHostname:  "ip-172-31-11-148",
					ServerNamespace: "default",
				},
				SessionMetadata: apievents.SessionMetadata{
					SessionID: "e9a4bd34-78ff-11ea-b062-507b9dd95841",
				},
				UserMetadata: apievents.UserMetadata{
					User:  "alice@example.com",
					Login: "alice",
				},
				BPFMetadata: apievents.BPFMetadata{
					CgroupID: 4294976805,
					Program:  "curl",
					PID:      17604,
				},
				DstPort:    443,
				DstAddr:    "2607:f8b0:400a:801::200e",
				SrcAddr:    "2601:602:8700:4470:a3:813c:1d8c:30b9",
				TCPVersion: 6,
				Operation:  apievents.SessionNetwork_CONNECT,
				Action:     apievents.EventAction_DENIED,
			},
		},
		{
			name: "session disk event",
			json: `{"time":"2020-04-07T19:56:38.545Z","login":"bob","pid":31521,"sid":"ddddce15-7909-11ea-b062-507b9dd95841","user":"bob@example.com","ei":175,"code":"T4001I","flags":142606336,"namespace":"default","uid":"ab8467af-6d85-46ce-bb5c-bdfba8acad3f","cgroup_id":4294976835,"program":"clear_console","server_id":"00b54ef5-ae1e-425f-8565-c71b01d8f7b8","server_hostname":"ip-172-31-11-148","event":"session.disk","path":"/etc/ld.so.cache","return_code":3,"cluster_name":"example2"}`,
			event: apievents.SessionDisk{
				Metadata: apievents.Metadata{
					Index:       175,
					ID:          "ab8467af-6d85-46ce-bb5c-bdfba8acad3f",
					Type:        SessionDiskEvent,
					Time:        time.Date(2020, 04, 07, 19, 56, 38, 545*int(time.Millisecond), time.UTC),
					Code:        SessionDiskCode,
					ClusterName: "example2",
				},
				ServerMetadata: apievents.ServerMetadata{
					ServerID:        "00b54ef5-ae1e-425f-8565-c71b01d8f7b8",
					ServerHostname:  "ip-172-31-11-148",
					ServerNamespace: "default",
				},
				SessionMetadata: apievents.SessionMetadata{
					SessionID: "ddddce15-7909-11ea-b062-507b9dd95841",
				},
				UserMetadata: apievents.UserMetadata{
					User:  "bob@example.com",
					Login: "bob",
				},
				BPFMetadata: apievents.BPFMetadata{
					CgroupID: 4294976835,
					Program:  "clear_console",
					PID:      31521,
				},
				Flags:      142606336,
				Path:       "/etc/ld.so.cache",
				ReturnCode: 3,
			},
		},
		{
			name: "successful user.login event",
			json: `{"ei": 0, "attributes":{"followers_url": "https://api.github.com/users/bob/followers", "err": null, "public_repos": 20, "site_admin": false, "app_metadata":{"roles":["example/admins","example/devc"]}, "emails":[{"email":"bob@example.com","primary":true,"verified":true,"visibility":"public"},{"email":"bob@alternative.com","primary":false,"verified":true,"visibility":null}]},"code":"T1001I","event":"user.login","method":"oidc","success":true,"time":"2020-04-07T18:45:07Z","uid":"019432f1-3021-4860-af41-d9bd1668c3ea","user":"bob@example.com","cluster_name":"testcluster"}`,
			event: apievents.UserLogin{
				Metadata: apievents.Metadata{
					ID:          "019432f1-3021-4860-af41-d9bd1668c3ea",
					Type:        UserLoginEvent,
					Time:        time.Date(2020, 04, 07, 18, 45, 07, 0*int(time.Millisecond), time.UTC),
					Code:        UserSSOLoginCode,
					ClusterName: "testcluster",
				},
				Status: apievents.Status{
					Success: true,
				},
				UserMetadata: apievents.UserMetadata{
					User: "bob@example.com",
				},
				IdentityAttributes: apievents.MustEncodeMap(map[string]interface{}{
					"followers_url": "https://api.github.com/users/bob/followers",
					"err":           nil,
					"public_repos":  20,
					"site_admin":    false,
					"app_metadata":  map[string]interface{}{"roles": []interface{}{"example/admins", "example/devc"}},
					"emails": []interface{}{
						map[string]interface{}{
							"email":      "bob@example.com",
							"primary":    true,
							"verified":   true,
							"visibility": "public",
						},
						map[string]interface{}{
							"email":      "bob@alternative.com",
							"primary":    false,
							"verified":   true,
							"visibility": nil,
						},
					},
				}),
				Method: LoginMethodOIDC,
			},
		},
		{
			name: "session data event",
			json: `{"addr.local":"127.0.0.1:3022","addr.remote":"[::1]:44382","code":"T2006I","ei":2147483646,"event":"session.data","login":"alice","rx":9526,"server_id":"00b54ef5-ae1e-425f-8565-c71b01d8f7b8","sid":"ddddce15-7909-11ea-b062-507b9dd95841","time":"2020-04-07T19:56:39Z","tx":10279,"uid":"cb404873-cd7c-4036-854b-42e0f5fd5f2c","user":"alice@example.com","cluster_name":"test"}`,
			event: apievents.SessionData{
				Metadata: apievents.Metadata{
					Index:       2147483646,
					ID:          "cb404873-cd7c-4036-854b-42e0f5fd5f2c",
					Type:        SessionDataEvent,
					Time:        time.Date(2020, 04, 07, 19, 56, 39, 0*int(time.Millisecond), time.UTC),
					Code:        SessionDataCode,
					ClusterName: "test",
				},
				ServerMetadata: apievents.ServerMetadata{
					ServerID: "00b54ef5-ae1e-425f-8565-c71b01d8f7b8",
				},
				SessionMetadata: apievents.SessionMetadata{
					SessionID: "ddddce15-7909-11ea-b062-507b9dd95841",
				},
				UserMetadata: apievents.UserMetadata{
					User:  "alice@example.com",
					Login: "alice",
				},
				ConnectionMetadata: apievents.ConnectionMetadata{
					LocalAddr:  "127.0.0.1:3022",
					RemoteAddr: "[::1]:44382",
				},
				BytesReceived:    9526,
				BytesTransmitted: 10279,
			},
		},
		{
			name: "session leave event",
			json: `{"code":"T2003I","ei":39,"event":"session.leave","namespace":"default","server_id":"00b54ef5-ae1e-425f-8565-c71b01d8f7b8","sid":"ddddce15-7909-11ea-b062-507b9dd95841","time":"2020-04-07T19:56:38.556Z","uid":"d7c7489f-6559-42ad-9963-8543e518a058","user":"alice@example.com","cluster_name":"example"}`,
			event: apievents.SessionLeave{
				Metadata: apievents.Metadata{
					Index:       39,
					ID:          "d7c7489f-6559-42ad-9963-8543e518a058",
					Type:        SessionLeaveEvent,
					Time:        time.Date(2020, 04, 07, 19, 56, 38, 556*int(time.Millisecond), time.UTC),
					Code:        SessionLeaveCode,
					ClusterName: "example",
				},
				ServerMetadata: apievents.ServerMetadata{
					ServerID:        "00b54ef5-ae1e-425f-8565-c71b01d8f7b8",
					ServerNamespace: "default",
				},
				SessionMetadata: apievents.SessionMetadata{
					SessionID: "ddddce15-7909-11ea-b062-507b9dd95841",
				},
				UserMetadata: apievents.UserMetadata{
					User: "alice@example.com",
				},
			},
		},
		{
			name: "user update",
			json: `{"ei": 0, "code":"T1003I","connector":"auth0","event":"user.update","expires":"2020-04-08T02:45:06.524816756Z","roles":["clusteradmin"],"time":"2020-04-07T18:45:07Z","uid":"e7c8e36e-adb4-4c98-b818-226d73add7fc","user":"alice@example.com","cluster_name":"test-cluster"}`,
			event: apievents.UserCreate{
				Metadata: apievents.Metadata{
					ID:          "e7c8e36e-adb4-4c98-b818-226d73add7fc",
					Type:        UserUpdatedEvent,
					Time:        time.Date(2020, 4, 7, 18, 45, 7, 0*int(time.Millisecond), time.UTC),
					Code:        UserUpdateCode,
					ClusterName: "test-cluster",
				},
				UserMetadata: apievents.UserMetadata{
					User: "alice@example.com",
				},
				ResourceMetadata: apievents.ResourceMetadata{
					Expires: time.Date(2020, 4, 8, 2, 45, 6, 524816756*int(time.Nanosecond), time.UTC),
				},
				Connector: "auth0",
				Roles:     []string{"clusteradmin"},
			},
		},
		{
			name: "success port forward",
			json: `{"ei": 0, "addr":"localhost:3025","addr.local":"127.0.0.1:3022","addr.remote":"127.0.0.1:45976","code":"T3003I","event":"port","login":"alice","success":true,"time":"2020-04-15T18:06:56.397Z","uid":"7efc5025-a712-47de-8086-7d935c110188","user":"alice@example.com","cluster_name":"test"}`,
			event: apievents.PortForward{
				Metadata: apievents.Metadata{
					ID:          "7efc5025-a712-47de-8086-7d935c110188",
					Type:        PortForwardEvent,
					Time:        time.Date(2020, 4, 15, 18, 06, 56, 397*int(time.Millisecond), time.UTC),
					Code:        PortForwardCode,
					ClusterName: "test",
				},
				UserMetadata: apievents.UserMetadata{
					User:  "alice@example.com",
					Login: "alice",
				},
				ConnectionMetadata: apievents.ConnectionMetadata{
					LocalAddr:  "127.0.0.1:3022",
					RemoteAddr: "127.0.0.1:45976",
				},
				Status: apievents.Status{
					Success: true,
				},
				Addr: "localhost:3025",
			},
		},
		{
			name: "rejected port forward",
			json: `{"ei": 0, "addr":"localhost:3025","addr.local":"127.0.0.1:3022","addr.remote":"127.0.0.1:46452","code":"T3003E","error":"port forwarding not allowed by role set: roles clusteradmin,default-implicit-role","event":"port","login":"bob","success":false,"time":"2020-04-15T18:20:21Z","uid":"097724d1-5ee3-4c8d-a911-ea6021e5b3fb","user":"bob@example.com","cluster_name":"test"}`,
			event: apievents.PortForward{
				Metadata: apievents.Metadata{
					ID:          "097724d1-5ee3-4c8d-a911-ea6021e5b3fb",
					Type:        PortForwardEvent,
					Time:        time.Date(2020, 4, 15, 18, 20, 21, 0*int(time.Millisecond), time.UTC),
					Code:        PortForwardFailureCode,
					ClusterName: "test",
				},
				UserMetadata: apievents.UserMetadata{
					User:  "bob@example.com",
					Login: "bob",
				},
				ConnectionMetadata: apievents.ConnectionMetadata{
					LocalAddr:  "127.0.0.1:3022",
					RemoteAddr: "127.0.0.1:46452",
				},
				Status: apievents.Status{
					Error:   "port forwarding not allowed by role set: roles clusteradmin,default-implicit-role",
					Success: false,
				},
				Addr: "localhost:3025",
			},
		},
		{
			name: "rejected subsystem",
			json: `{"ei":0,"cluster_name":"test","addr.local":"127.0.0.1:57518","addr.remote":"127.0.0.1:3022","code":"T3001E","event":"subsystem","exitError":"some error","login":"alice","name":"proxy","time":"2020-04-15T20:28:18Z","uid":"3129a5ae-ee1e-4b39-8d7c-a0a3f218e7dc","user":"alice@example.com"}`,
			event: apievents.Subsystem{
				Metadata: apievents.Metadata{
					ID:          "3129a5ae-ee1e-4b39-8d7c-a0a3f218e7dc",
					Type:        SubsystemEvent,
					Time:        time.Date(2020, 4, 15, 20, 28, 18, 0*int(time.Millisecond), time.UTC),
					Code:        SubsystemFailureCode,
					ClusterName: "test",
				},
				UserMetadata: apievents.UserMetadata{
					User:  "alice@example.com",
					Login: "alice",
				},
				ConnectionMetadata: apievents.ConnectionMetadata{
					LocalAddr:  "127.0.0.1:57518",
					RemoteAddr: "127.0.0.1:3022",
				},
				Name:  "proxy",
				Error: "some error",
			},
		},
		{
			name: "failed auth attempt",
			json: `{"ei": 0, "code":"T3007W","error":"ssh: principal \"bob\" not in the set of valid principals for given certificate: [\"root\" \"alice\"]","event":"auth","success":false,"time":"2020-04-22T20:53:50Z","uid":"ebac95ca-8673-44af-b2cf-65f517acf35a","user":"alice@example.com","cluster_name":"testcluster"}`,
			event: apievents.AuthAttempt{
				Metadata: apievents.Metadata{
					ID:          "ebac95ca-8673-44af-b2cf-65f517acf35a",
					Type:        AuthAttemptEvent,
					Time:        time.Date(2020, 4, 22, 20, 53, 50, 0*int(time.Millisecond), time.UTC),
					Code:        AuthAttemptFailureCode,
					ClusterName: "testcluster",
				},
				UserMetadata: apievents.UserMetadata{
					User: "alice@example.com",
				},
				Status: apievents.Status{
					Success: false,
					Error:   "ssh: principal \"bob\" not in the set of valid principals for given certificate: [\"root\" \"alice\"]",
				},
			},
		},
		{
			name: "session join",
			json: `{"uid":"cd03665f-3ce1-4c22-809d-4be9512c36e2","addr.local":"127.0.0.1:3022","addr.remote":"[::1]:34902","code":"T2001I","event":"session.join","login":"root","time":"2020-04-23T18:22:35.35Z","namespace":"default","server_id":"00b54ef5-ae1e-425f-8565-c71b01d8f7b8","sid":"b0252ad2-2fa5-4bb2-a7de-2cacd1169c96","user":"bob@example.com","ei":4,"cluster_name":"test-cluster"}`,
			event: apievents.SessionJoin{
				Metadata: apievents.Metadata{
					Index:       4,
					Type:        SessionJoinEvent,
					ID:          "cd03665f-3ce1-4c22-809d-4be9512c36e2",
					Code:        SessionJoinCode,
					Time:        time.Date(2020, 04, 23, 18, 22, 35, 350*int(time.Millisecond), time.UTC),
					ClusterName: "test-cluster",
				},
				ServerMetadata: apievents.ServerMetadata{
					ServerID:        "00b54ef5-ae1e-425f-8565-c71b01d8f7b8",
					ServerNamespace: "default",
				},
				SessionMetadata: apievents.SessionMetadata{
					SessionID: "b0252ad2-2fa5-4bb2-a7de-2cacd1169c96",
				},
				UserMetadata: apievents.UserMetadata{
					User:  "bob@example.com",
					Login: "root",
				},
				ConnectionMetadata: apievents.ConnectionMetadata{
					LocalAddr:  "127.0.0.1:3022",
					RemoteAddr: "[::1]:34902",
				},
			},
		},
		{
			name: "desktop session start",
			json: `{"uid":"cd06365f-3cef-4b21-809a-4af9502c11a1","user":"foo","impersonator":"bar","login":"Administrator","success":true,"proto":"tdp","sid":"test-session","addr.local":"192.168.1.100:39887","addr.remote":"[::1]:34902","with_mfa":"mfa-device","code":"TDP00I","event":"windows.desktop.session.start","time":"2020-04-23T18:22:35.35Z","ei":4,"cluster_name":"test-cluster","windows_user":"Administrator","windows_domain":"test.example.com","desktop_name":"test-desktop","desktop_addr":"[::1]:34902","windows_desktop_service":"00baaef5-ff1e-4222-85a5-c7cb0cd8e7b8","allow_user_creation":false,"nla":true,"desktop_labels":{"env":"production"}}`,
			event: apievents.WindowsDesktopSessionStart{
				Metadata: apievents.Metadata{
					Index:       4,
					ID:          "cd06365f-3cef-4b21-809a-4af9502c11a1",
					Type:        WindowsDesktopSessionStartEvent,
					Code:        DesktopSessionStartCode,
					Time:        time.Date(2020, 04, 23, 18, 22, 35, 350*int(time.Millisecond), time.UTC),
					ClusterName: "test-cluster",
				},
				UserMetadata: apievents.UserMetadata{
					User:         "foo",
					Impersonator: "bar",
					Login:        "Administrator",
				},
				SessionMetadata: apievents.SessionMetadata{
					WithMFA:   "mfa-device",
					SessionID: "test-session",
				},
				ConnectionMetadata: apievents.ConnectionMetadata{
					LocalAddr:  "192.168.1.100:39887",
					RemoteAddr: "[::1]:34902",
					Protocol:   EventProtocolTDP,
				},
				Status: apievents.Status{
					Success: true,
				},
				WindowsDesktopService: "00baaef5-ff1e-4222-85a5-c7cb0cd8e7b8",
				DesktopName:           "test-desktop",
				DesktopAddr:           "[::1]:34902",
				Domain:                "test.example.com",
				WindowsUser:           "Administrator",
				DesktopLabels:         map[string]string{"env": "production"},
				NLA:                   true,
			},
		},
		{
			name: "desktop session end",
			json: `{"uid":"cd06365f-3cef-4b21-809a-4af9502c11a1","user":"foo","impersonator":"bar","login":"Administrator","participants":["foo"],"recorded":false,"sid":"test-session","with_mfa":"mfa-device","code":"TDP01I","event":"windows.desktop.session.end","time":"2020-04-23T18:22:35.35Z","session_start":"2020-04-23T18:22:35.35Z","session_stop":"2020-04-23T18:26:35.35Z","ei":4,"cluster_name":"test-cluster","windows_user":"Administrator","windows_domain":"test.example.com","desktop_name":"desktop1","desktop_addr":"[::1]:34902","windows_desktop_service":"00baaef5-ff1e-4222-85a5-c7cb0cd8e7b8","desktop_labels":{"env":"production"}}`,
			event: apievents.WindowsDesktopSessionEnd{
				Metadata: apievents.Metadata{
					Index:       4,
					ID:          "cd06365f-3cef-4b21-809a-4af9502c11a1",
					Type:        WindowsDesktopSessionEndEvent,
					Code:        DesktopSessionEndCode,
					Time:        time.Date(2020, 04, 23, 18, 22, 35, 350*int(time.Millisecond), time.UTC),
					ClusterName: "test-cluster",
				},
				UserMetadata: apievents.UserMetadata{
					Login:        "Administrator",
					User:         "foo",
					Impersonator: "bar",
				},
				SessionMetadata: apievents.SessionMetadata{
					WithMFA:   "mfa-device",
					SessionID: "test-session",
				},
				WindowsDesktopService: "00baaef5-ff1e-4222-85a5-c7cb0cd8e7b8",
				DesktopName:           "desktop1",
				DesktopAddr:           "[::1]:34902",
				Domain:                "test.example.com",
				WindowsUser:           "Administrator",
				DesktopLabels:         map[string]string{"env": "production"},
				Participants:          []string{"foo"},
				StartTime:             time.Date(2020, 04, 23, 18, 22, 35, 350*int(time.Millisecond), time.UTC),
				EndTime:               time.Date(2020, 04, 23, 18, 26, 35, 350*int(time.Millisecond), time.UTC),
			},
		},
		{
			name: "MySQL statement prepare",
			json: `{"cluster_name":"test-cluster","code":"TMY00I","db_name":"test","db_protocol":"mysql","db_service":"test-mysql","db_uri":"localhost:3306","db_user":"alice","ei":22,"event":"db.session.mysql.statements.prepare","query":"select 1","sid":"test-session","time":"2022-02-22T22:22:22.222Z","uid":"test-id","user":"alice@example.com"}`,
			event: apievents.MySQLStatementPrepare{
				Metadata: apievents.Metadata{
					Index:       22,
					ID:          "test-id",
					Type:        DatabaseSessionMySQLStatementPrepareEvent,
					Code:        MySQLStatementPrepareCode,
					Time:        time.Date(2022, 02, 22, 22, 22, 22, 222*int(time.Millisecond), time.UTC),
					ClusterName: "test-cluster",
				},
				UserMetadata: apievents.UserMetadata{
					User: "alice@example.com",
				},
				SessionMetadata: apievents.SessionMetadata{
					SessionID: "test-session",
				},
				DatabaseMetadata: apievents.DatabaseMetadata{
					DatabaseService:  "test-mysql",
					DatabaseProtocol: "mysql",
					DatabaseURI:      "localhost:3306",
					DatabaseName:     "test",
					DatabaseUser:     "alice",
				},
				Query: "select 1",
			},
		},
		{
			name: "MySQL statement execute",
			json: `{"cluster_name":"test-cluster","code":"TMY01I","db_name":"test","db_protocol":"mysql","db_service":"test-mysql","db_uri":"localhost:3306","db_user":"alice","ei":22,"event":"db.session.mysql.statements.execute","parameters":null,"sid":"test-session","statement_id":222,"time":"2022-02-22T22:22:22.222Z","uid":"test-id","user":"alice@example.com"}`,
			event: apievents.MySQLStatementExecute{
				Metadata: apievents.Metadata{
					Index:       22,
					ID:          "test-id",
					Type:        DatabaseSessionMySQLStatementExecuteEvent,
					Code:        MySQLStatementExecuteCode,
					Time:        time.Date(2022, 02, 22, 22, 22, 22, 222*int(time.Millisecond), time.UTC),
					ClusterName: "test-cluster",
				},
				UserMetadata: apievents.UserMetadata{
					User: "alice@example.com",
				},
				SessionMetadata: apievents.SessionMetadata{
					SessionID: "test-session",
				},
				DatabaseMetadata: apievents.DatabaseMetadata{
					DatabaseService:  "test-mysql",
					DatabaseProtocol: "mysql",
					DatabaseURI:      "localhost:3306",
					DatabaseName:     "test",
					DatabaseUser:     "alice",
				},
				StatementID: 222,
			},
		},
		{
			name: "MySQL statement send long data",
			json: `{"cluster_name":"test-cluster","code":"TMY02I","db_name":"test","db_protocol":"mysql","db_service":"test-mysql","data_size":55,"db_uri":"localhost:3306","db_user":"alice","ei":22,"event":"db.session.mysql.statements.send_long_data","parameter_id":5,"sid":"test-session","statement_id":222,"time":"2022-02-22T22:22:22.222Z","uid":"test-id","user":"alice@example.com"}`,
			event: apievents.MySQLStatementSendLongData{
				Metadata: apievents.Metadata{
					Index:       22,
					ID:          "test-id",
					Type:        DatabaseSessionMySQLStatementSendLongDataEvent,
					Code:        MySQLStatementSendLongDataCode,
					Time:        time.Date(2022, 02, 22, 22, 22, 22, 222*int(time.Millisecond), time.UTC),
					ClusterName: "test-cluster",
				},
				UserMetadata: apievents.UserMetadata{
					User: "alice@example.com",
				},
				SessionMetadata: apievents.SessionMetadata{
					SessionID: "test-session",
				},
				DatabaseMetadata: apievents.DatabaseMetadata{
					DatabaseService:  "test-mysql",
					DatabaseProtocol: "mysql",
					DatabaseURI:      "localhost:3306",
					DatabaseName:     "test",
					DatabaseUser:     "alice",
				},
				ParameterID: 5,
				StatementID: 222,
				DataSize:    55,
			},
		},
		{
			name: "MySQL statement close",
			json: `{"cluster_name":"test-cluster","code":"TMY03I","db_name":"test","db_protocol":"mysql","db_service":"test-mysql","db_uri":"localhost:3306","db_user":"alice","ei":22,"event":"db.session.mysql.statements.close","sid":"test-session","statement_id":222,"time":"2022-02-22T22:22:22.222Z","uid":"test-id","user":"alice@example.com"}`,
			event: apievents.MySQLStatementClose{
				Metadata: apievents.Metadata{
					Index:       22,
					ID:          "test-id",
					Type:        DatabaseSessionMySQLStatementCloseEvent,
					Code:        MySQLStatementCloseCode,
					Time:        time.Date(2022, 02, 22, 22, 22, 22, 222*int(time.Millisecond), time.UTC),
					ClusterName: "test-cluster",
				},
				UserMetadata: apievents.UserMetadata{
					User: "alice@example.com",
				},
				SessionMetadata: apievents.SessionMetadata{
					SessionID: "test-session",
				},
				DatabaseMetadata: apievents.DatabaseMetadata{
					DatabaseService:  "test-mysql",
					DatabaseProtocol: "mysql",
					DatabaseURI:      "localhost:3306",
					DatabaseName:     "test",
					DatabaseUser:     "alice",
				},
				StatementID: 222,
			},
		},
		{
			name: "MySQL statement reset",
			json: `{"cluster_name":"test-cluster","code":"TMY04I","db_name":"test","db_protocol":"mysql","db_service":"test-mysql","db_uri":"localhost:3306","db_user":"alice","ei":22,"event":"db.session.mysql.statements.reset","sid":"test-session","statement_id":222,"time":"2022-02-22T22:22:22.222Z","uid":"test-id","user":"alice@example.com"}`,
			event: apievents.MySQLStatementReset{
				Metadata: apievents.Metadata{
					Index:       22,
					ID:          "test-id",
					Type:        DatabaseSessionMySQLStatementResetEvent,
					Code:        MySQLStatementResetCode,
					Time:        time.Date(2022, 02, 22, 22, 22, 22, 222*int(time.Millisecond), time.UTC),
					ClusterName: "test-cluster",
				},
				UserMetadata: apievents.UserMetadata{
					User: "alice@example.com",
				},
				SessionMetadata: apievents.SessionMetadata{
					SessionID: "test-session",
				},
				DatabaseMetadata: apievents.DatabaseMetadata{
					DatabaseService:  "test-mysql",
					DatabaseProtocol: "mysql",
					DatabaseURI:      "localhost:3306",
					DatabaseName:     "test",
					DatabaseUser:     "alice",
				},
				StatementID: 222,
			},
		},
		{
			name: "MySQL statement fetch",
			json: `{"cluster_name":"test-cluster","code":"TMY05I","db_name":"test","db_protocol":"mysql","db_service":"test-mysql","db_uri":"localhost:3306","db_user":"alice","ei":22,"event":"db.session.mysql.statements.fetch","rows_count": 5,"sid":"test-session","statement_id":222,"time":"2022-02-22T22:22:22.222Z","uid":"test-id","user":"alice@example.com"}`,
			event: apievents.MySQLStatementFetch{
				Metadata: apievents.Metadata{
					Index:       22,
					ID:          "test-id",
					Type:        DatabaseSessionMySQLStatementFetchEvent,
					Code:        MySQLStatementFetchCode,
					Time:        time.Date(2022, 02, 22, 22, 22, 22, 222*int(time.Millisecond), time.UTC),
					ClusterName: "test-cluster",
				},
				UserMetadata: apievents.UserMetadata{
					User: "alice@example.com",
				},
				SessionMetadata: apievents.SessionMetadata{
					SessionID: "test-session",
				},
				DatabaseMetadata: apievents.DatabaseMetadata{
					DatabaseService:  "test-mysql",
					DatabaseProtocol: "mysql",
					DatabaseURI:      "localhost:3306",
					DatabaseName:     "test",
					DatabaseUser:     "alice",
				},
				StatementID: 222,
				RowsCount:   5,
			},
		},
		{
			name: "MySQL statement bulk execute",
			json: `{"cluster_name":"test-cluster","code":"TMY06I","db_name":"test","db_protocol":"mysql","db_service":"test-mysql","db_uri":"localhost:3306","db_user":"alice","ei":22,"event":"db.session.mysql.statements.bulk_execute","parameters":null,"sid":"test-session","statement_id":222,"time":"2022-02-22T22:22:22.222Z","uid":"test-id","user":"alice@example.com"}`,
			event: apievents.MySQLStatementBulkExecute{
				Metadata: apievents.Metadata{
					Index:       22,
					ID:          "test-id",
					Type:        DatabaseSessionMySQLStatementBulkExecuteEvent,
					Code:        MySQLStatementBulkExecuteCode,
					Time:        time.Date(2022, 02, 22, 22, 22, 22, 222*int(time.Millisecond), time.UTC),
					ClusterName: "test-cluster",
				},
				UserMetadata: apievents.UserMetadata{
					User: "alice@example.com",
				},
				SessionMetadata: apievents.SessionMetadata{
					SessionID: "test-session",
				},
				DatabaseMetadata: apievents.DatabaseMetadata{
					DatabaseService:  "test-mysql",
					DatabaseProtocol: "mysql",
					DatabaseURI:      "localhost:3306",
					DatabaseName:     "test",
					DatabaseUser:     "alice",
				},
				StatementID: 222,
			},
		},
	}
	for _, tc := range testCases {
		tc := tc
		t.Run(tc.name, func(t *testing.T) {
			t.Parallel()

			outJSON, err := utils.FastMarshal(tc.event)
			require.NoError(t, err)
			require.JSONEq(t, tc.json, string(outJSON))

			// unmarshal back into the type and compare the values
			outEvent := reflect.New(reflect.TypeOf(tc.event))
			err = json.Unmarshal(outJSON, outEvent.Interface())
			require.NoError(t, err)
			require.Equal(t, tc.event, outEvent.Elem().Interface())
		})
	}
}

// TestEvents tests that all events can be converted and processed correctly.
func TestEvents(t *testing.T) {
	t.Parallel()

	for eventName, eventType := range eventsMap {
		t.Run(fmt.Sprintf("%s OneOf", eventName), func(t *testing.T) {
			converted, err := apievents.ToOneOf(eventType)
			require.NoError(t, err, "failed to convert event type to OneOf, is the event type added to api/types/events/oneof.go?")
			auditEvent, err := apievents.FromOneOf(*converted)
			require.NoError(t, err, "failed to convert OneOf back to an Audit event")
			require.IsType(t, eventType, auditEvent, "FromOneOf did not convert the event type correctly")
		})

		t.Run(fmt.Sprintf("%s EventFields", eventName), func(t *testing.T) {
			auditEvent, err := FromEventFields(EventFields{EventType: eventName})
			require.NoError(t, err, "failed to convert EventFields to an Audit event, is the event type added to lib/events/dynamic.go?")
			require.IsType(t, eventType, auditEvent, "FromEventFields did not convert the event type correctly")
		})
	}
}

func TestTrimToMaxSize(t *testing.T) {
	t.Parallel()

	for eventName, eventMsg := range eventsMap {
		t.Run(eventName, func(t *testing.T) {
			// clone the message to avoid modifying the original in the global map
			event := proto.Clone(toV2Proto(t, eventMsg))
			setProtoFields(event)

			auditEvent := protoadapt.MessageV1Of(event).(apievents.AuditEvent)
			size := auditEvent.Size()
			maxSize := int(float32(size) * 0.8)

			trimmedAuditEvent := auditEvent.TrimToMaxSize(maxSize)
			if trimmedAuditEvent.Size() == auditEvent.Size() {
				t.Skipf("skipping %s, event does not have any fields to trim", eventName)
			}
			trimmedEvent := toV2Proto(t, trimmedAuditEvent)

			require.NotEqual(t, auditEvent, trimmedEvent)
			require.LessOrEqual(t, trimmedAuditEvent.Size(), maxSize)
			if trimmedAuditEvent.Size() != maxSize {
				t.Logf("original event: %s\ntrimmed event: %s", protojson.Format(event), protojson.Format(trimmedEvent))
			}

			// ensure Metadata hasn't been trimmed
			require.Equal(t, auditEvent.GetID(), trimmedAuditEvent.GetID())
			require.Equal(t, auditEvent.GetCode(), trimmedAuditEvent.GetCode())
			require.Equal(t, auditEvent.GetType(), trimmedAuditEvent.GetType())
			require.Equal(t, auditEvent.GetClusterName(), trimmedAuditEvent.GetClusterName())
		})
	}
}

type testingVal interface {
	Helper()
	require.TestingT
}

func setProtoFields(msg proto.Message) {
	m := msg.ProtoReflect()
	fields := m.Descriptor().Fields()

	for i := 0; i < fields.Len(); i++ {
		fd := fields.Get(i)
		if m.Has(fd) {
			continue
		}

		if fd.IsList() {
			// Handle repeated fields
			listValue := m.Mutable(fd).List()
			if fd.Kind() == protoreflect.MessageKind {
				listMsg := listValue.AppendMutable().Message()
				setProtoFields(listMsg.Interface())
			} else {
				listValue.Append(getDefaultValue(m, fd))
			}
			continue
		}

		switch fd.Kind() {
		case protoreflect.MessageKind:
			if fd.IsMap() {
				// Handle map values
				mapValue := m.Mutable(fd).Map()
				keyDesc := fd.MapKey()
				valueDesc := fd.MapValue()

				keyVal := getDefaultValue(m, keyDesc).MapKey()
				var valueVal protoreflect.Value

				if valueDesc.Kind() == protoreflect.MessageKind {
					valueMsg := mapValue.NewValue().Message()
					setProtoFields(valueMsg.Interface())
					valueVal = protoreflect.ValueOfMessage(valueMsg)
				} else {
					valueVal = getDefaultValue(m, valueDesc)
				}

				mapValue.Set(keyVal, valueVal)
			} else {
				// Handle singular message fields
				nestedMsg := m.Mutable(fd).Message()
				setProtoFields(nestedMsg.Interface())
			}
		default:
			m.Set(fd, getDefaultValue(m, fd))
		}
	}
}

const metadataString = "some metadata"

var (
	eventString = strings.Repeat("umai", 170)
)

func getDefaultValue(m protoreflect.Message, fd protoreflect.FieldDescriptor) protoreflect.Value {
	strVal := metadataString
	msgName := string(m.Descriptor().Name())
	// set shorter strings for metadata fields which won't be trimmed
	if msgName == "CommandMetadata" || !strings.Contains(msgName, "Metadata") {
		strVal = eventString
	}

	switch fd.Kind() {
	case protoreflect.BoolKind:
		return protoreflect.ValueOfBool(true)
	case protoreflect.Int32Kind, protoreflect.Int64Kind:
		return protoreflect.ValueOfInt64(6)
	case protoreflect.Uint32Kind, protoreflect.Uint64Kind:
		return protoreflect.ValueOfUint64(7)
	case protoreflect.FloatKind, protoreflect.DoubleKind:
		return protoreflect.ValueOfFloat64(3.14)
	case protoreflect.StringKind:
		return protoreflect.ValueOfString(strVal)
	case protoreflect.BytesKind:
		return protoreflect.ValueOfBytes([]byte(strVal))
	case protoreflect.EnumKind:
		enumValues := fd.Enum().Values()
		if enumValues.Len() > 0 {
			return protoreflect.ValueOfEnum(enumValues.Get(0).Number())
		}
	case protoreflect.MessageKind:
		// Handle singular message fields
		nestedMsg := m.NewField(fd).Message()
		setProtoFields(nestedMsg.Interface())
		return protoreflect.ValueOfMessage(nestedMsg)
	default:
		panic(fmt.Sprintf("unhandled field kind: %s", fd.Kind()))
	}
	return protoreflect.Value{} // This should never happen
}

func toV2Proto(t testingVal, e apievents.AuditEvent) protoreflect.ProtoMessage {
	t.Helper()

	pm, ok := e.(protoiface.MessageV1)
	require.True(t, ok)
	return protoadapt.MessageV2Of(pm)
}<|MERGE_RESOLUTION|>--- conflicted
+++ resolved
@@ -235,16 +235,13 @@
 	UserTaskCreateEvent:                         &apievents.UserTaskCreate{},
 	UserTaskUpdateEvent:                         &apievents.UserTaskUpdate{},
 	UserTaskDeleteEvent:                         &apievents.UserTaskDelete{},
-<<<<<<< HEAD
+	SFTPSummaryEvent:                            &apievents.SFTPSummary{},
 	AutoUpdateConfigCreateEvent:                 &apievents.AutoUpdateConfigCreate{},
 	AutoUpdateConfigUpdateEvent:                 &apievents.AutoUpdateConfigUpdate{},
 	AutoUpdateConfigDeleteEvent:                 &apievents.AutoUpdateConfigDelete{},
 	AutoUpdateVersionCreateEvent:                &apievents.AutoUpdateVersionCreate{},
 	AutoUpdateVersionUpdateEvent:                &apievents.AutoUpdateVersionUpdate{},
 	AutoUpdateVersionDeleteEvent:                &apievents.AutoUpdateVersionDelete{},
-=======
-	SFTPSummaryEvent:                            &apievents.SFTPSummary{},
->>>>>>> 0430896d
 }
 
 // TestJSON tests JSON marshal events
