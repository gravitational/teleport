--- conflicted
+++ resolved
@@ -226,12 +226,9 @@
 	PluginCreateEvent:                           &apievents.PluginCreate{},
 	PluginUpdateEvent:                           &apievents.PluginUpdate{},
 	PluginDeleteEvent:                           &apievents.PluginDelete{},
-<<<<<<< HEAD
-=======
 	StaticHostUserCreateEvent:                   &apievents.StaticHostUserCreate{},
 	StaticHostUserUpdateEvent:                   &apievents.StaticHostUserUpdate{},
 	StaticHostUserDeleteEvent:                   &apievents.StaticHostUserDelete{},
->>>>>>> 402f5b32
 	CrownJewelCreateEvent:                       &apievents.CrownJewelCreate{},
 	CrownJewelUpdateEvent:                       &apievents.CrownJewelUpdate{},
 	CrownJewelDeleteEvent:                       &apievents.CrownJewelDelete{},
