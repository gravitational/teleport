--- conflicted
+++ resolved
@@ -723,10 +723,7 @@
 			// do is try to trim it.
 			if t, ok := event.(trimmableEvent); ok {
 				event = t.TrimToMaxSize(events.MaxEventBytesInResponse)
-<<<<<<< HEAD
 				events.MetricQueriedTrimmedEvents.Inc()
-=======
->>>>>>> 1e1ecef9
 				// Exact rb.totalSize doesn't really matter since the response is
 				// already size limited.
 				rb.totalSize += events.MaxEventBytesInResponse
@@ -756,15 +753,9 @@
 				"event_id":   event.GetID(),
 				"event_size": len(eventData),
 			}).Error("Failed to query event exceeding maximum response size.")
-<<<<<<< HEAD
-			return true, trace.Wrap(fmt.Errorf(
-				"%s event %s is %s and cannot be returned because it exceeds the maximum response size of %s",
-				event.GetType(), event.GetID(), humanize.IBytes(uint64(len(eventData))), humanize.IBytes(events.MaxEventBytesInResponse)))
-=======
 			return true, trace.Errorf(
 				"%s event %s is %s and cannot be returned because it exceeds the maximum response size of %s",
 				event.GetType(), event.GetID(), humanize.IBytes(uint64(len(eventData))), humanize.IBytes(events.MaxEventBytesInResponse))
->>>>>>> 1e1ecef9
 		}
 		rb.totalSize += len(eventData)
 		rb.output = append(rb.output, event)
