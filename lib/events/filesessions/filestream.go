--- conflicted
+++ resolved
@@ -108,11 +108,7 @@
 		return nil, trace.Wrap(err)
 	}
 
-<<<<<<< HEAD
-	file, partPath, err := h.openUploadPart(upload, partNumber)
-=======
 	file, reservationPath, err := h.openReservationPart(upload, partNumber)
->>>>>>> 8db2a1ec
 	if err != nil {
 		return nil, trace.ConvertSystemError(err)
 	}
@@ -307,11 +303,7 @@
 
 // ReserveUploadPart reserves an upload part.
 func (h *Handler) ReserveUploadPart(ctx context.Context, upload events.StreamUpload, partNumber int64) error {
-<<<<<<< HEAD
-	file, partPath, err := h.openUploadPart(upload, partNumber)
-=======
 	file, partPath, err := h.openReservationPart(upload, partNumber)
->>>>>>> 8db2a1ec
 	if err != nil {
 		return trace.ConvertSystemError(err)
 	}
@@ -331,17 +323,10 @@
 	return nil
 }
 
-<<<<<<< HEAD
-// openUploadPart opens a upload file part.
-func (h *Handler) openUploadPart(upload events.StreamUpload, partNumber int64) (*os.File, string, error) {
-	partPath := h.partPath(upload, partNumber)
-	file, err := GetOpenFileFunc()(partPath, os.O_RDWR|os.O_CREATE|os.O_TRUNC, 0600)
-=======
 // openReservationPart opens a reservation upload part file.
 func (h *Handler) openReservationPart(upload events.StreamUpload, partNumber int64) (*os.File, string, error) {
 	partPath := h.reservationPath(upload, partNumber)
 	file, err := GetOpenFileFunc()(partPath, os.O_RDWR|os.O_CREATE, 0600)
->>>>>>> 8db2a1ec
 	if err != nil {
 		return nil, partPath, trace.ConvertSystemError(err)
 	}
