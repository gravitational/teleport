/*
 * Teleport
 * Copyright (C) 2023  Gravitational, Inc.
 *
 * This program is free software: you can redistribute it and/or modify
 * it under the terms of the GNU Affero General Public License as published by
 * the Free Software Foundation, either version 3 of the License, or
 * (at your option) any later version.
 *
 * This program is distributed in the hope that it will be useful,
 * but WITHOUT ANY WARRANTY; without even the implied warranty of
 * MERCHANTABILITY or FITNESS FOR A PARTICULAR PURPOSE.  See the
 * GNU Affero General Public License for more details.
 *
 * You should have received a copy of the GNU Affero General Public License
 * along with this program.  If not, see <http://www.gnu.org/licenses/>.
 */

package events_test

import (
	"bytes"
	"context"
	"encoding/hex"
	"errors"
	"io"
	"os"
	"strings"
	"testing"
	"time"

	"github.com/google/uuid"
	"github.com/gravitational/trace"
	"github.com/stretchr/testify/mock"
	"github.com/stretchr/testify/require"

	apidefaults "github.com/gravitational/teleport/api/defaults"
	apievents "github.com/gravitational/teleport/api/types/events"
	"github.com/gravitational/teleport/lib/auth/summarizer"
	"github.com/gravitational/teleport/lib/events"
	"github.com/gravitational/teleport/lib/events/eventstest"
	"github.com/gravitational/teleport/lib/session"
)

// TestStreamerCompleteEmpty makes sure that streamer Complete function
// does not hang if streamer got closed a without getting a single event
func TestStreamerCompleteEmpty(t *testing.T) {
	uploader := eventstest.NewMemoryUploader()

	streamer, err := events.NewProtoStreamer(events.ProtoStreamerConfig{
		Uploader: uploader,
	})
	require.NoError(t, err)

	ctx, cancel := context.WithTimeout(context.Background(), time.Second)
	defer cancel()

	evts := eventstest.GenerateTestSession(eventstest.SessionParams{PrintEvents: 1})
	sid := session.ID(evts[0].(events.SessionMetadataGetter).GetSessionID())

	stream, err := streamer.CreateAuditStream(ctx, sid)
	require.NoError(t, err)

	err = stream.Complete(ctx)
	require.NoError(t, err)

	doneC := make(chan struct{})
	go func() {
		defer close(doneC)
		stream.Complete(ctx)
		stream.Close(ctx)
	}()

	select {
	case <-ctx.Done():
		t.Fatal("Timeout waiting for emitter to complete")
	case <-doneC:
	}
}

// TestNewSliceErrors guarantees that if an error on the `newSlice` process
// happens, the streamer will be canceled and the error will be returned in
// future `EmitAuditEvent` calls.
func TestNewSliceErrors(t *testing.T) {
	ctx := context.Background()
	expectedErr := errors.New("test upload error")
	streamer, err := events.NewProtoStreamer(events.ProtoStreamerConfig{
		Uploader: &eventstest.MockUploader{ReserveUploadPartError: expectedErr},
	})
	require.NoError(t, err)

	evts := eventstest.GenerateTestSession(eventstest.SessionParams{PrintEvents: 1})
	sid := session.ID(evts[0].(events.SessionMetadataGetter).GetSessionID())

	_, err = streamer.CreateAuditStream(ctx, sid)
	require.Error(t, err)
	require.ErrorIs(t, err, expectedErr)
}

// TestNewStreamErrors when creating a new stream, it will also initialize
// the current sliceWriter. If there is any error on this, it should be
// returned.
func TestNewStreamErrors(t *testing.T) {
	ctx := context.Background()
	expectedErr := errors.New("test upload error")

	t.Run("CreateAuditStream", func(t *testing.T) {
		for _, tt := range []struct {
			desc        string
			uploader    *eventstest.MockUploader
			expectedErr error
		}{
			{
				desc:     "CreateUploadError",
				uploader: &eventstest.MockUploader{CreateUploadError: expectedErr},
			},
			{
				desc:     "ReserveUploadPartError",
				uploader: &eventstest.MockUploader{ReserveUploadPartError: expectedErr},
			},
		} {
			t.Run(tt.desc, func(t *testing.T) {
				streamer, err := events.NewProtoStreamer(events.ProtoStreamerConfig{
					Uploader: tt.uploader,
				})
				require.NoError(t, err)

				evts := eventstest.GenerateTestSession(eventstest.SessionParams{PrintEvents: 1})
				sid := session.ID(evts[0].(events.SessionMetadataGetter).GetSessionID())

				_, err = streamer.CreateAuditStream(ctx, sid)
				require.Error(t, err)
				require.ErrorIs(t, err, expectedErr)
			})
		}
	})

	t.Run("ResumeAuditStream", func(t *testing.T) {
		for _, tt := range []struct {
			desc        string
			uploader    *eventstest.MockUploader
			expectedErr error
		}{
			{
				desc: "ListPartsError",
				uploader: &eventstest.MockUploader{
					MockListParts: func(ctx context.Context, upload events.StreamUpload) ([]events.StreamPart, error) {
						return nil, expectedErr
					},
				},
			},
			{
				desc:     "ReserveUploadPartError",
				uploader: &eventstest.MockUploader{ReserveUploadPartError: expectedErr},
			},
		} {
			t.Run(tt.desc, func(t *testing.T) {
				streamer, err := events.NewProtoStreamer(events.ProtoStreamerConfig{
					Uploader: tt.uploader,
				})
				require.NoError(t, err)

				evts := eventstest.GenerateTestSession(eventstest.SessionParams{PrintEvents: 1})
				sid := session.ID(evts[0].(events.SessionMetadataGetter).GetSessionID())

				_, err = streamer.ResumeAuditStream(ctx, sid, uuid.New().String())
				require.Error(t, err)
				require.ErrorIs(t, err, expectedErr)
			})
		}
	})
}

// TestProtoStreamLargeEvent tests ProtoStream behavior in the case of receiving
// a large event. If an event is trimmable (implements messageSizeTrimmer) than
// it should be trimmed otherwise an error should be thrown.
func TestProtoStreamLargeEvent(t *testing.T) {
	tests := []struct {
		name         string
		event        apievents.AuditEvent
		errAssertion require.ErrorAssertionFunc
	}{
		{
			name:         "large trimmable event is trimmed",
			event:        makeQueryEvent("1", strings.Repeat("A", events.MaxProtoMessageSizeBytes)),
			errAssertion: require.NoError,
		},
		{
			name:         "large untrimmable event returns error",
			event:        makeAccessRequestEvent("1", strings.Repeat("A", events.MaxProtoMessageSizeBytes)),
			errAssertion: require.Error,
		},
	}

	ctx := context.Background()

	streamer, err := events.NewProtoStreamer(events.ProtoStreamerConfig{
		Uploader: eventstest.NewMemoryUploader(nil),
	})
	require.NoError(t, err)

	stream, err := streamer.CreateAuditStream(ctx, session.ID("1"))
	require.NoError(t, err)

	for _, test := range tests {
		t.Run(test.name, func(t *testing.T) {
			test.errAssertion(t, stream.RecordEvent(ctx, eventstest.PrepareEvent(test.event)))
		})
	}
	require.NoError(t, stream.Complete(ctx))
}

// TestReadCorruptedRecording tests that the streamer can successfully decode the kind of corrupted
// recordings that some older bugged versions of teleport might end up producing when under heavy load/throttling.
func TestReadCorruptedRecording(t *testing.T) {
	ctx := t.Context()

	f, err := os.Open("testdata/corrupted-session")
	require.NoError(t, err)
	defer f.Close()

	reader := events.NewProtoReader(f, nil)
	defer reader.Close()

	events, err := reader.ReadAll(ctx)
	require.NoError(t, err)

	// verify that the expected number of events are extracted
	require.Len(t, events, 12)
}

func TestPartHeader(t *testing.T) {
	cases := []struct {
		name               string
		partHeader         events.PartHeader
		expectedErr        error
		expectedPartHeader *events.PartHeader // if different than starting part
	}{
		{
			name: "v1 part header",
			partHeader: events.PartHeader{
				ProtoVersion: events.ProtoStreamV1,
				PartSize:     1234,
				PaddingSize:  4321,
				Flags:        events.ProtoStreamFlagEncrypted,
			},
			expectedErr: nil,
			expectedPartHeader: &events.PartHeader{
				ProtoVersion: events.ProtoStreamV1,
				PartSize:     1234,
				PaddingSize:  4321,
				// no flags
			},
		},
		{
			name: "v2 part header encrypted",
			partHeader: events.PartHeader{
				ProtoVersion: events.ProtoStreamV2,
				PartSize:     1234,
				PaddingSize:  4321,
				Flags:        events.ProtoStreamFlagEncrypted,
			},
			expectedErr:        nil,
			expectedPartHeader: nil,
		},
		{
			name: "v2 part header unencrypted",
			partHeader: events.PartHeader{
				ProtoVersion: events.ProtoStreamV2,
				PartSize:     1234,
				PaddingSize:  4321,
			},
			expectedErr:        nil,
			expectedPartHeader: nil,
		},
		{
			name: "invalid version",
			partHeader: events.PartHeader{
				ProtoVersion: 3,
				PartSize:     1234,
				PaddingSize:  4321,
				Flags:        events.ProtoStreamFlagEncrypted,
			},
			expectedErr:        trace.BadParameter("unsupported protocol version %v", 3),
			expectedPartHeader: nil,
		},
	}

	for _, c := range cases {
		t.Run(c.name, func(t *testing.T) {
			buf := bytes.NewBuffer(c.partHeader.Bytes())
			switch c.partHeader.ProtoVersion {
			case events.ProtoStreamV1:
				require.Equal(t, events.ProtoStreamV1PartHeaderSize, buf.Len())
			case events.ProtoStreamV2:
				require.Equal(t, events.ProtoStreamV2PartHeaderSize, buf.Len())
			}

			header, err := events.ParsePartHeader(buf)
			if c.expectedErr != nil {
				require.ErrorIs(t, err, c.expectedErr)
				return
			}
			expected := c.partHeader
			if c.expectedPartHeader != nil {
				expected = *c.expectedPartHeader
			}
			require.Equal(t, expected, header)
		})
	}
}

func TestEncryptedRecordingIO(t *testing.T) {
	ctx, cancel := context.WithTimeout(t.Context(), 10*time.Second)
	defer cancel()

	uploader := eventstest.NewMemoryUploader()
	encryptedIO := &fakeEncryptedIO{}
	streamer, err := events.NewProtoStreamer(events.ProtoStreamerConfig{
		Uploader:  uploader,
		Encrypter: encryptedIO,
	})
	require.NoError(t, err)

	const eventCount = 10
	evts := eventstest.GenerateTestSession(eventstest.SessionParams{PrintEvents: eventCount})
	sid := session.ID(evts[0].(events.SessionMetadataGetter).GetSessionID())
	stream, err := streamer.CreateAuditStream(ctx, sid)
	require.NoError(t, err)

	preparer, err := events.NewPreparer(events.PreparerConfig{
		SessionID:   sid,
		Namespace:   apidefaults.Namespace,
		ClusterName: "cluster",
	})
	require.NoError(t, err)

	for _, evt := range evts {
		preparedEvent, err := preparer.PrepareSessionEvent(evt)
		require.NoError(t, err)

		err = stream.RecordEvent(ctx, preparedEvent)
		require.NoError(t, err)
	}

	err = stream.Complete(ctx)
	require.NoError(t, err)

	doneC := make(chan struct{})
	go func() {
		defer close(doneC)
		stream.Complete(ctx)
		stream.Close(ctx)
	}()

	select {
	case <-ctx.Done():
		t.Fatal("Timeout waiting for emitter to complete")
	case <-doneC:
	}

	out := fakeWriterAt{
		buf: &bytes.Buffer{},
	}
	err = uploader.Download(ctx, sid, out)
	require.NoError(t, err)

	reader := events.NewProtoReader(out.buf, encryptedIO)

	decryptedEvents, err := reader.ReadAll(ctx)
	require.NoError(t, err)
	require.Len(t, decryptedEvents, eventCount+2)
}

func TestSummarization(t *testing.T) {
	cases := []struct {
		name               string
		useSummarizer      bool
		summarizationError error
	}{
		{
			name:          "noop summarizer",
			useSummarizer: false,
		},
		{
			name:          "successful summarization",
			useSummarizer: true,
		},
		{
			// Since the behavior differs only in logging, this test is here just to
			// make sure an error doesn't cause a panic.
			name:               "summarization error",
			useSummarizer:      true,
			summarizationError: errors.New("summarization error"),
		},
	}

	for _, tc := range cases {
		t.Run(tc.name, func(t *testing.T) {
<<<<<<< HEAD
			summarizerProvider := &summarizerv1.SummarizerProvider{}
=======
			summarizerProvider := &summarizer.SummarizerProvider{}
>>>>>>> 1ad13ed4
			uploader := eventstest.NewMemoryUploader()
			streamer, err := events.NewProtoStreamer(events.ProtoStreamerConfig{
				Uploader:           uploader,
				SummarizerProvider: summarizerProvider,
			})
			require.NoError(t, err)

			evts := eventstest.GenerateTestSession(eventstest.SessionParams{PrintEvents: 1})
			sid := session.ID(evts[0].(events.SessionMetadataGetter).GetSessionID())

			mockSummarizer := &MockSummarizer{}
			if tc.useSummarizer {
				summarizerProvider.SetSummarizer(mockSummarizer)
				matchSessionEnd := mock.MatchedBy(func(evt *apievents.OneOf) bool {
					return evt.GetSessionEnd() != nil
				})
				mockSummarizer.
					On("Summarize", mock.Anything, sid, matchSessionEnd).
					Return(tc.summarizationError).
					Once()
			}

			stream, err := streamer.CreateAuditStream(t.Context(), sid)
			require.NoError(t, err)

			preparer, err := events.NewPreparer(events.PreparerConfig{
				SessionID:   sid,
				Namespace:   apidefaults.Namespace,
				ClusterName: "cluster",
			})
			require.NoError(t, err)

			for _, evt := range evts {
				preparedEvent, err := preparer.PrepareSessionEvent(evt)
				require.NoError(t, err)

				err = stream.RecordEvent(t.Context(), preparedEvent)
				require.NoError(t, err)
			}

			err = stream.Complete(t.Context())
			require.NoError(t, err)

			mockSummarizer.AssertExpectations(t)
		})
	}
}

func makeQueryEvent(id string, query string) *apievents.DatabaseSessionQuery {
	return &apievents.DatabaseSessionQuery{
		Metadata: apievents.Metadata{
			ID:   id,
			Type: events.DatabaseSessionQueryEvent,
		},
		DatabaseQuery: query,
	}
}

func makeAccessRequestEvent(id string, in string) *apievents.AccessRequestDelete {
	return &apievents.AccessRequestDelete{
		Metadata: apievents.Metadata{
			ID:   id,
			Type: events.DatabaseSessionQueryEvent,
		},
		RequestID: in,
	}
}

// encryptedIO is really just a reversible transform, so we fake encryption by encoding/decoding as hex
type fakeEncryptedIO struct {
	err error
}

type fakeEncrypter struct {
	inner  io.WriteCloser
	writer io.Writer
}

func (f *fakeEncrypter) Write(out []byte) (int, error) {
	return f.writer.Write(out)
}

func (f *fakeEncrypter) Close() error {
	return f.inner.Close()
}

func (f *fakeEncryptedIO) WithEncryption(ctx context.Context, writer io.WriteCloser) (io.WriteCloser, error) {
	hexWriter := hex.NewEncoder(writer)
	encrypter := &fakeEncrypter{
		inner:  writer,
		writer: hexWriter,
	}

	return encrypter, f.err
}

func (f *fakeEncryptedIO) WithDecryption(ctx context.Context, reader io.Reader) (io.Reader, error) {
	return hex.NewDecoder(reader), f.err
}

type fakeWriterAt struct {
	buf *bytes.Buffer
}

func (f fakeWriterAt) Write(p []byte) (int, error) {
	return f.buf.Write(p)
}

func (f fakeWriterAt) WriteAt(p []byte, offset int64) (int, error) {
	return f.Write(p)
}

type MockSummarizer struct {
	mock.Mock
}

func (m *MockSummarizer) Summarize(
	ctx context.Context, sessionID session.ID, sessionEndEvent *apievents.OneOf,
) error {
	args := m.Called(ctx, sessionID, sessionEndEvent)
	return args.Error(0)
}<|MERGE_RESOLUTION|>--- conflicted
+++ resolved
@@ -397,11 +397,7 @@
 
 	for _, tc := range cases {
 		t.Run(tc.name, func(t *testing.T) {
-<<<<<<< HEAD
-			summarizerProvider := &summarizerv1.SummarizerProvider{}
-=======
 			summarizerProvider := &summarizer.SummarizerProvider{}
->>>>>>> 1ad13ed4
 			uploader := eventstest.NewMemoryUploader()
 			streamer, err := events.NewProtoStreamer(events.ProtoStreamerConfig{
 				Uploader:           uploader,
