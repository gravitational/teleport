--- conflicted
+++ resolved
@@ -19,12 +19,9 @@
 import (
 	"bytes"
 	"context"
-<<<<<<< HEAD
 	"crypto/tls"
 	"crypto/x509"
-=======
 	"io"
->>>>>>> 1a970e6f
 	"net"
 	"net/http"
 	"net/http/httptest"
@@ -38,11 +35,8 @@
 	"github.com/aws/aws-sdk-go/aws/session"
 	v4 "github.com/aws/aws-sdk-go/aws/signer/v4"
 	"github.com/aws/aws-sdk-go/service/s3"
-<<<<<<< HEAD
+	"github.com/gravitational/trace"
 	"github.com/jonboulle/clockwork"
-=======
-	"github.com/gravitational/trace"
->>>>>>> 1a970e6f
 	"github.com/stretchr/testify/assert"
 	"github.com/stretchr/testify/require"
 
@@ -259,7 +253,6 @@
 	m.waitForCounts(t, 1, 1)
 }
 
-<<<<<<< HEAD
 // mockCertRenewer is a mock middleware for the local proxy that always sets the local proxy certs slice.
 type mockCertRenewer struct{}
 
@@ -279,50 +272,22 @@
 	t.Cleanup(func() {
 		hs.Close()
 	})
-=======
-type mockMiddlewareConnUnauth struct {
-}
-
-func (m *mockMiddlewareConnUnauth) OnNewConnection(_ context.Context, _ *LocalProxy, _ net.Conn) error {
-	return trace.AccessDenied("access denied.")
-}
-
-func (m *mockMiddlewareConnUnauth) OnStart(_ context.Context, _ *LocalProxy) error {
-	return nil
-}
-
-var _ LocalProxyMiddleware = (*mockMiddlewareConnUnauth)(nil)
-
-func TestLocalProxyClosesConnOnError(t *testing.T) {
-	hs := httptest.NewTLSServer(http.HandlerFunc(func(writer http.ResponseWriter, request *http.Request) {}))
->>>>>>> 1a970e6f
 	lp, err := NewLocalProxy(LocalProxyConfig{
 		Listener:           mustCreateLocalListener(t),
 		RemoteProxyAddr:    hs.Listener.Addr().String(),
 		Protocols:          []common.Protocol{common.ProtocolHTTP},
 		ParentContext:      context.Background(),
 		InsecureSkipVerify: true,
-<<<<<<< HEAD
 		Middleware:         &mockCertRenewer{},
 	})
 	require.NoError(t, err)
 	t.Cleanup(func() {
 		lp.Close()
-=======
-		Middleware:         &mockMiddlewareConnUnauth{},
-	})
-	require.NoError(t, err)
-	t.Cleanup(func() {
-		err := lp.Close()
-		require.NoError(t, err)
-		hs.Close()
->>>>>>> 1a970e6f
 	})
 	go func() {
 		assert.NoError(t, lp.Start(context.Background()))
 	}()
 
-<<<<<<< HEAD
 	var wg sync.WaitGroup
 	for i := 0; i < 2; i++ {
 		wg.Add(1)
@@ -425,7 +390,41 @@
 			tt.errAssertFn(t, lp.CheckDBCerts(tt.dbRoute))
 		})
 	}
-=======
+}
+
+type mockMiddlewareConnUnauth struct {
+}
+
+func (m *mockMiddlewareConnUnauth) OnNewConnection(_ context.Context, _ *LocalProxy, _ net.Conn) error {
+	return trace.AccessDenied("access denied.")
+}
+
+func (m *mockMiddlewareConnUnauth) OnStart(_ context.Context, _ *LocalProxy) error {
+	return nil
+}
+
+var _ LocalProxyMiddleware = (*mockMiddlewareConnUnauth)(nil)
+
+func TestLocalProxyClosesConnOnError(t *testing.T) {
+	hs := httptest.NewTLSServer(http.HandlerFunc(func(writer http.ResponseWriter, request *http.Request) {}))
+	lp, err := NewLocalProxy(LocalProxyConfig{
+		Listener:           mustCreateLocalListener(t),
+		RemoteProxyAddr:    hs.Listener.Addr().String(),
+		Protocols:          []common.Protocol{common.ProtocolHTTP},
+		ParentContext:      context.Background(),
+		InsecureSkipVerify: true,
+		Middleware:         &mockMiddlewareConnUnauth{},
+	})
+	require.NoError(t, err)
+	t.Cleanup(func() {
+		err := lp.Close()
+		require.NoError(t, err)
+		hs.Close()
+	})
+	go func() {
+		assert.NoError(t, lp.Start(context.Background()))
+	}()
+
 	conn, err := net.Dial("tcp", lp.GetAddr())
 	require.NoError(t, err)
 
@@ -436,7 +435,6 @@
 	_, err = conn.Read(buf)
 	require.Error(t, err)
 	require.ErrorIs(t, err, io.EOF)
->>>>>>> 1a970e6f
 }
 
 func createAWSAccessProxySuite(t *testing.T, cred *credentials.Credentials) *LocalProxy {
