--- conflicted
+++ resolved
@@ -104,19 +104,11 @@
 	}
 
 	return &transport{
-<<<<<<< HEAD
 		closeContext:    ctx,
+		transportConfig: c,
 		uri:             uri,
 		tr:              tr,
-		ws:              newWebsocketTransport(uri, tr.TLSClientConfig, c),
-		transportConfig: c,
-=======
-		closeContext: ctx,
-		c:            c,
-		uri:          uri,
-		tr:           tr,
-		ws:           newWebsocketTransport(uri, tr.TLSClientConfig.Clone(), c),
->>>>>>> 44715e1d
+		ws:              newWebsocketTransport(uri, tr.TLSClientConfig.Clone(), c),
 	}, nil
 }
 
