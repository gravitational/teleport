// Copyright 2021 Gravitational, Inc
//
// Licensed under the Apache License, Version 2.0 (the "License");
// you may not use this file except in compliance with the License.
// You may obtain a copy of the License at
//
//      http://www.apache.org/licenses/LICENSE-2.0
//
// Unless required by applicable law or agreed to in writing, software
// distributed under the License is distributed on an "AS IS" BASIS,
// WITHOUT WARRANTIES OR CONDITIONS OF ANY KIND, either express or implied.
// See the License for the specific language governing permissions and
// limitations under the License.

pub mod consts;
mod flags;
pub(crate) mod path;
mod scard;
pub(crate) mod tdp;

use self::path::{UnixPath, WindowsPath};
use self::scard::{Contexts, IoctlCode};
use crate::client::{ClientFunction, ClientHandle};
use crate::errors::{
    invalid_data_error, not_implemented_error, rejected_by_server_error, try_error,
};
use crate::{util, vchan, Encode, Message, Messages, Payload, MAX_ALLOWED_VCHAN_MSG_SIZE};
use byteorder::{LittleEndian, ReadBytesExt, WriteBytesExt};
pub use consts::CHANNEL_NAME;
use consts::{
    CapabilityType, Component, DeviceType, FileInformationClassLevel,
    FileSystemInformationClassLevel, MajorFunctionDeprecated, MinorFunction, PacketId, BOOL_SIZE,
    DIRECTORY_SHARE_CLIENT_NAME, DRIVE_CAPABILITY_VERSION_02, FILE_ATTR_SIZE,
    GENERAL_CAPABILITY_VERSION_02, I64_SIZE, I8_SIZE, NTSTATUS, SCARD_DEVICE_ID,
    SMARTCARD_CAPABILITY_VERSION_01, TDP_FALSE, U32_SIZE, U8_SIZE, VERSION_MAJOR, VERSION_MINOR,
};
<<<<<<< HEAD
use ironrdp_pdu::{other_err, PduResult};
use ironrdp_rdpdr::pdu::esc::{
    rpce, CardProtocol, CardStateFlags, ConnectCall, ConnectReturn, EstablishContextCall,
    EstablishContextReturn, GetStatusChangeCall, GetStatusChangeReturn, HCardAndDispositionCall,
    ListReadersCall, ListReadersReturn, ReaderStateCommonCall, ScardCall,
=======
use ironrdp_pdu::{custom_err, other_err, PduResult};
use ironrdp_rdpdr::pdu::esc::{
    rpce, CardProtocol, CardStateFlags, ConnectCall, ConnectReturn, EstablishContextCall,
    EstablishContextReturn, GetStatusChangeCall, GetStatusChangeReturn, ListReadersCall,
    ListReadersReturn, ReaderStateCommonCall, ScardCall,
>>>>>>> e1405460
};
use ironrdp_rdpdr::pdu::RdpdrPdu;
use ironrdp_rdpdr::{
    pdu::{
        efs::{
            DeviceControlRequest, DeviceControlResponse, NtStatus, ServerDeviceAnnounceResponse,
        },
        esc::{LongReturn, ReturnCode, ScardAccessStartedEventCall, ScardIoCtlCode},
    },
    RdpdrBackend,
};
use num_traits::{FromPrimitive, ToPrimitive};
use rdp::core::tpkt;
use rdp::model::error::Error as RdpError;
use rdp::model::error::*;
use std::collections::HashMap;
use std::convert::{TryFrom, TryInto};
use std::ffi::CString;
use std::io::{Read, Seek, SeekFrom};
use std::vec;
use tdp::{
    FileSystemObject, FileType, SharedDirectoryAcknowledge, SharedDirectoryCreateRequest,
    SharedDirectoryCreateResponse, SharedDirectoryDeleteRequest, SharedDirectoryDeleteResponse,
    SharedDirectoryInfoRequest, SharedDirectoryInfoResponse, SharedDirectoryListRequest,
    SharedDirectoryListResponse, SharedDirectoryMoveRequest, SharedDirectoryMoveResponse,
    SharedDirectoryReadRequest, SharedDirectoryReadResponse, SharedDirectoryWriteRequest,
    SharedDirectoryWriteResponse, TdpErrCode,
};
<<<<<<< HEAD
use tokio::sync::mpsc::error::SendError;
=======
>>>>>>> e1405460
use uuid::Uuid;

#[derive(Debug)]
pub struct TeleportRdpdrBackend {
    /// Active device ids for this session.
    ///
    /// The smartcard device id is always active, and always the first element in this vector.
    active_device_ids: Vec<u32>,
    /// The client handle for this backend, used to send messages to the RDP server.
    client_handle: ClientHandle,
<<<<<<< HEAD
    // contexts holds all the active contexts for the server, established using
    // SCARD_IOCTL_ESTABLISHCONTEXT. Some IOCTLs are context-specific and pass it as argument.
    //
    // contexts also holds a cache and connected smartcard handles for each context.
=======
    /// contexts holds all the active contexts for the server, established using
    /// SCARD_IOCTL_ESTABLISHCONTEXT. Some IOCTLs are context-specific and pass it as argument.
    ///
    /// contexts also holds a cache and connected smartcard handles for each context.
>>>>>>> e1405460
    contexts: Contexts,
    uuid: Uuid,
    cert_der: Vec<u8>,
    key_der: Vec<u8>,
    pin: String,
}

impl TeleportRdpdrBackend {
    pub fn new(
        smartcard_device_id: u32,
        client_handle: ClientHandle,
        cert_der: Vec<u8>,
        key_der: Vec<u8>,
        pin: String,
    ) -> Self {
        Self {
            active_device_ids: vec![smartcard_device_id],
            client_handle,
            contexts: Contexts::new(),
            uuid: Uuid::new_v4(),
            cert_der,
            key_der,
            pin,
        }
    }

    fn get_scard_device_id(&self) -> PduResult<u32> {
        if self.active_device_ids.is_empty() {
<<<<<<< HEAD
            return Err(other_err!(
=======
            return Err(custom_err!(
>>>>>>> e1405460
                "TeleportRdpdrBackend::get_scard_device_id",
                TeleportRdpdrBackendError("no active devices".to_string())
            ));
        }
        Ok(self.active_device_ids[0])
    }

    fn handle_access_started(
        &mut self,
        req: DeviceControlRequest<ScardIoCtlCode>,
        _call: ScardAccessStartedEventCall,
    ) -> PduResult<()> {
<<<<<<< HEAD
        if req.header.device_id != self.get_scard_device_id()? {
            return Err(other_err!(
                "TeleportRdpdrBackend::handle_scard_access_started_event_call",
                "got ScardAccessStartedEventCall for unknown device_id",
=======
        let scard_device_id = self.get_scard_device_id()?;
        if req.header.device_id != scard_device_id {
            return Err(custom_err!(
                "TeleportRdpdrBackend::handle_scard_access_started_event_call",
                TeleportRdpdrBackendError(
                    format!(
                        "got ScardAccessStartedEventCall for unknown device_id [{}], expected [{}]",
                        req.header.device_id, scard_device_id
                    )
                    .to_string()
                ),
>>>>>>> e1405460
            ));
        }

        self.write_rdpdr_dev_ctl_resp(req, Box::new(LongReturn::new(ReturnCode::Success)))
<<<<<<< HEAD
            .map_err(|_e| {
                other_err!(
                    "TeleportRdpdrBackend::handle_access_started",
                    "failed to send DeviceControlResponse to server",
                )
            })?;

        Ok(())
=======
>>>>>>> e1405460
    }

    fn handle_establish_context(
        &mut self,
        req: DeviceControlRequest<ScardIoCtlCode>,
        _call: EstablishContextCall,
    ) -> PduResult<()> {
        let ctx = self.contexts.establish();

        self.write_rdpdr_dev_ctl_resp(
            req,
            Box::new(EstablishContextReturn::new(ReturnCode::Success, ctx)),
        )
<<<<<<< HEAD
        .map_err(|_e| {
            other_err!(
                "TeleportRdpdrBackend::handle_establish_context",
                "failed to send DeviceControlResponse to server",
            )
        })?;

        Ok(())
=======
>>>>>>> e1405460
    }

    fn handle_list_readers(
        &mut self,
        req: DeviceControlRequest<ScardIoCtlCode>,
        _call: ListReadersCall,
    ) -> PduResult<()> {
        self.write_rdpdr_dev_ctl_resp(
            req,
            Box::new(ListReadersReturn::new(
                ReturnCode::Success,
                vec![scard::TELEPORT_READER_NAME.to_string()],
            )),
        )
<<<<<<< HEAD
        .map_err(|_e| {
            other_err!(
                "TeleportRdpdrBackend::handle_list_readers",
                "failed to send DeviceControlResponse to server",
            )
        })?;

        Ok(())
=======
>>>>>>> e1405460
    }

    fn handle_get_status_change(
        &mut self,
        req: DeviceControlRequest<ScardIoCtlCode>,
        call: GetStatusChangeCall,
    ) -> PduResult<()> {
        let timeout = call.timeout;
        let context_id = call.context.value;

        if timeout != scard::TIMEOUT_INFINITE && timeout != scard::TIMEOUT_IMMEDIATE {
            // We've never seen one of these but we log a warning here in case we ever come
            // across one and need to debug a related issue.
            warn!(
                "logic for a non-infinite/non-immediate timeout [{}] is not implemented",
                timeout
            );
        }

        let get_status_change_ret = Self::create_get_status_change_return(call);

        // We have no status change to report, cache a response
        // for later in case we get an SCARD_IOCTL_CANCEL.
        if Self::has_no_change(&get_status_change_ret) {
            if timeout != scard::TIMEOUT_INFINITE {
                return Err(other_err!(
                    "TeleportRdpdrBackend::handle_list_readers",
                    "got no change for non-infinite timeout",
                ));
            }

            // Received a GetStatusChangeCall with an infinite timeout, so we're adding
            // a corresponding DeviceControlResponse holding a GetStatusChangeReturn
            // with its return code set to SCARD_E_CANCELLED to this Context. This value will
            // be returned when we get an SCARD_IOCTL_CANCEL call for this Context.
            self.contexts.set_scard_cancel_response(
                context_id,
                DeviceControlResponse::new(
                    req,
                    NtStatus::Success,
                    Box::new(GetStatusChangeReturn::new(
                        ReturnCode::Cancelled,
                        get_status_change_ret.into_inner().reader_states,
                    )),
                ),
            )?;

            debug!("blocking GetStatusChange call indefinitely (since our status never changes) until we receive an SCARD_IOCTL_CANCEL");

            return Ok(());
        }

        // We have some status change to report, send it to the server.
        self.write_rdpdr_dev_ctl_resp(req, Box::new(get_status_change_ret))
<<<<<<< HEAD
            .map_err(|_e| {
                other_err!(
                    "TeleportRdpdrBackend::handle_list_readers",
                    "failed to send DeviceControlResponse to server",
                )
            })?;

        Ok(())
=======
>>>>>>> e1405460
    }

    fn handle_connect(
        &mut self,
        req: DeviceControlRequest<ScardIoCtlCode>,
        call: ConnectCall,
    ) -> PduResult<()> {
        let handle = self.contexts.connect(
            call.common.context,
            call.common.context.value,
            self.uuid,
            &self.cert_der,
            &self.key_der,
            self.pin.clone(),
        )?;

        self.write_rdpdr_dev_ctl_resp(
            req,
            Box::new(ConnectReturn::new(
                ReturnCode::Success,
                handle,
                CardProtocol::SCARD_PROTOCOL_T1,
            )),
        )
<<<<<<< HEAD
        .map_err(|_e| {
            other_err!(
                "TeleportRdpdrBackend::handle_connect",
                "failed to send DeviceControlResponse to server",
            )
        })?;

        Ok(())
    }

    fn handle_begin_transaction(
        &mut self,
        req: DeviceControlRequest<ScardIoCtlCode>,
        _call: HCardAndDispositionCall,
    ) -> PduResult<()> {
        self.write_rdpdr_dev_ctl_resp(req, Box::new(LongReturn::new(ReturnCode::Success)))
            .map_err(|_e| {
                other_err!(
                    "TeleportRdpdrBackend::handle_begin_transaction",
                    "failed to send DeviceControlResponse to server",
                )
            })?;

        Ok(())
=======
>>>>>>> e1405460
    }

    fn create_get_status_change_return(
        call: GetStatusChangeCall,
    ) -> rpce::Pdu<GetStatusChangeReturn> {
        let mut reader_states = vec![];
        for state in call.states {
            match state.reader.as_str() {
                // PnP is Plug-and-Play. This special reader "name" is used to monitor for
                // new readers being plugged in.
                "\\\\?PnP?\\Notification" => {
                    reader_states.push(ReaderStateCommonCall {
                        current_state: state.common.current_state,
                        event_state: state.common.current_state,
                        atr_length: state.common.atr_length,
                        atr: state.common.atr,
                    });
                }
                // This is our actual emulated smartcard reader. We always advertise its state as
                // "present".
                scard::TELEPORT_READER_NAME => {
                    let (atr_length, atr) = scard::padded_atr::<36>();
                    reader_states.push(ReaderStateCommonCall {
                        current_state: state.common.current_state,
                        event_state: CardStateFlags::SCARD_STATE_CHANGED
                            | CardStateFlags::SCARD_STATE_PRESENT,
                        atr_length,
                        atr,
                    });
                }
                // All other reader names are unknown and unexpected.
                _ => {
                    warn!(
                        "got unexpected reader name [{}], ignoring",
                        state.reader.as_str()
                    );
                    reader_states.push(ReaderStateCommonCall {
                        current_state: state.common.current_state,
                        event_state: CardStateFlags::SCARD_STATE_CHANGED
                            | CardStateFlags::SCARD_STATE_UNKNOWN
                            | CardStateFlags::SCARD_STATE_IGNORE,
                        atr_length: state.common.atr_length,
                        atr: state.common.atr,
                    });
                }
            }
        }

        GetStatusChangeReturn::new(ReturnCode::Success, reader_states)
    }

    fn has_no_change(pdu: &rpce::Pdu<GetStatusChangeReturn>) -> bool {
<<<<<<< HEAD
        for state in &pdu.into_inner_ref().reader_states {
            if state.current_state != state.event_state {
                return false;
            }
        }
        true
=======
        pdu.into_inner_ref()
            .reader_states
            .iter()
            .all(|state| state.current_state == state.event_state)
>>>>>>> e1405460
    }

    fn write_rdpdr_dev_ctl_resp(
        &mut self,
        req: DeviceControlRequest<ScardIoCtlCode>,
        resp: Box<dyn rpce::Encode>,
<<<<<<< HEAD
    ) -> Result<(), SendError<ClientFunction>> {
        let resp = DeviceControlResponse::new(req, NtStatus::Success, resp);
        self.client_handle.blocking_send(ClientFunction::WriteRdpdr(
            RdpdrPdu::DeviceControlResponse(resp),
        ))
=======
    ) -> PduResult<()> {
        let resp = DeviceControlResponse::new(req, NtStatus::Success, resp);
        self.client_handle
            .blocking_send(ClientFunction::WriteRdpdr(RdpdrPdu::DeviceControlResponse(
                resp,
            )))
            .map_err(|e| {
                custom_err!(
                    "write_rdpdr_dev_ctl_resp",
                    // Due to a long chain of trait dependencies in IronRDP that are impractical to unwind at this point,
                    // we can't put _e in the source field of the error because it isn't Sync (because ClientFunction itself
                    // isn't sync). We compromise here by just wrapping its Debug output in a TeleportRdpdrBackendError.
                    TeleportRdpdrBackendError(format!("{:?}", e))
                )
            })
>>>>>>> e1405460
    }
}

impl RdpdrBackend for TeleportRdpdrBackend {
    fn handle_server_device_announce_response(
        &mut self,
        pdu: ServerDeviceAnnounceResponse,
    ) -> PduResult<()> {
        if !self.active_device_ids.contains(&pdu.device_id) {
            return Err(other_err!(
                "TeleportRdpdrBackend::handle_server_device_announce_response",
                "got ServerDeviceAnnounceResponse for unknown device_id",
            ));
        }

        if pdu.result_code != NtStatus::Success {
            return Err(other_err!(
                "TeleportRdpdrBackend::handle_server_device_announce_response",
                "ServerDeviceAnnounceResponse for smartcard redirection failed"
            ));
        }

        // Nothing to send back to the server
        Ok(())
    }

    fn handle_scard_call(
        &mut self,
        req: DeviceControlRequest<ScardIoCtlCode>,
        call: ScardCall,
    ) -> PduResult<()> {
        match call {
            ScardCall::AccessStartedEventCall(call) => self.handle_access_started(req, call),
            ScardCall::EstablishContextCall(call) => self.handle_establish_context(req, call),
            ScardCall::ListReadersCall(call) => self.handle_list_readers(req, call),
            ScardCall::GetStatusChangeCall(call) => self.handle_get_status_change(req, call),
            ScardCall::ConnectCall(call) => self.handle_connect(req, call),
<<<<<<< HEAD
            ScardCall::HCardAndDispositionCall(call) => match req.io_control_code {
                ScardIoCtlCode::BeginTransaction => self.handle_begin_transaction(req, call),
                _ => Err(other_err!(
                    "TeleportRdpdrBackend::handle_scard_call",
                    "got unexpected ScardIoCtlCode with a HCardAndDispositionCall",
                )),
            },

            ScardCall::Unsupported => Ok(()),
        }
=======
            ScardCall::Unsupported => Ok(()),
        }
    }
}

/// A generic error type for the TeleportRdpdrBackend that can contain any arbitrary error message.
#[derive(Debug)]
struct TeleportRdpdrBackendError(String);

impl std::fmt::Display for TeleportRdpdrBackendError {
    fn fmt(&self, f: &mut std::fmt::Formatter<'_>) -> std::fmt::Result {
        write!(f, "{:#?}", self)
>>>>>>> e1405460
    }
}

impl std::error::Error for TeleportRdpdrBackendError {}

/// Client implements a device redirection (RDPDR) client, as defined in
/// https://winprotocoldoc.blob.core.windows.net/productionwindowsarchives/MS-RDPEFS/%5bMS-RDPEFS%5d.pdf
///
/// This client only supports a single smartcard device.
pub struct Client {
    vchan: vchan::Client,
    scard: scard::Client,

    allow_directory_sharing: bool,
    active_device_ids: Vec<u32>,
    /// FileId-indexed cache of FileCacheObjects.
    /// See the documentation of FileCacheObject
    /// for more detail on how this is used.
    file_cache: FileCache,
    next_file_id: u32, // used to generate file ids

    // Functions for sending tdp messages to the browser client.
    tdp_sd_acknowledge: SharedDirectoryAcknowledgeSender,
    tdp_sd_info_request: SharedDirectoryInfoRequestSender,
    tdp_sd_create_request: SharedDirectoryCreateRequestSender,
    tdp_sd_delete_request: SharedDirectoryDeleteRequestSender,
    tdp_sd_list_request: SharedDirectoryListRequestSender,
    tdp_sd_read_request: SharedDirectoryReadRequestSender,
    tdp_sd_write_request: SharedDirectoryWriteRequestSender,
    tdp_sd_move_request: SharedDirectoryMoveRequestSender,

    // CompletionId-indexed maps of handlers for tdp messages coming from the browser client.
    pending_sd_info_resp_handlers: HashMap<u32, SharedDirectoryInfoResponseHandler>,
    pending_sd_create_resp_handlers: HashMap<u32, SharedDirectoryCreateResponseHandler>,
    pending_sd_delete_resp_handlers: HashMap<u32, SharedDirectoryDeleteResponseHandler>,
    pending_sd_list_resp_handlers: HashMap<u32, SharedDirectoryListResponseHandler>,
    pending_sd_read_resp_handlers: HashMap<u32, SharedDirectoryReadResponseHandler>,
    pending_sd_write_resp_handlers: HashMap<u32, SharedDirectoryWriteResponseHandler>,
    pending_sd_move_resp_handlers: HashMap<u32, SharedDirectoryMoveResponseHandler>,
}

pub struct Config {
    pub cert_der: Vec<u8>,
    pub key_der: Vec<u8>,
    pub pin: String,
    pub allow_directory_sharing: bool,

    pub tdp_sd_acknowledge: SharedDirectoryAcknowledgeSender,
    pub tdp_sd_info_request: SharedDirectoryInfoRequestSender,
    pub tdp_sd_create_request: SharedDirectoryCreateRequestSender,
    pub tdp_sd_delete_request: SharedDirectoryDeleteRequestSender,
    pub tdp_sd_list_request: SharedDirectoryListRequestSender,
    pub tdp_sd_read_request: SharedDirectoryReadRequestSender,
    pub tdp_sd_write_request: SharedDirectoryWriteRequestSender,
    pub tdp_sd_move_request: SharedDirectoryMoveRequestSender,
}

impl Client {
    pub fn new(cfg: Config) -> Self {
        if cfg.allow_directory_sharing {
            debug!("creating rdpdr client with directory sharing enabled")
        } else {
            debug!("creating rdpdr client with directory sharing disabled")
        }
        Client {
            vchan: vchan::Client::new(MAX_ALLOWED_VCHAN_MSG_SIZE),
            scard: scard::Client::new(cfg.cert_der, cfg.key_der, cfg.pin),

            allow_directory_sharing: cfg.allow_directory_sharing,
            active_device_ids: vec![],
            file_cache: FileCache::new(),
            next_file_id: 0,

            tdp_sd_acknowledge: cfg.tdp_sd_acknowledge,
            tdp_sd_info_request: cfg.tdp_sd_info_request,
            tdp_sd_create_request: cfg.tdp_sd_create_request,
            tdp_sd_delete_request: cfg.tdp_sd_delete_request,
            tdp_sd_list_request: cfg.tdp_sd_list_request,
            tdp_sd_read_request: cfg.tdp_sd_read_request,
            tdp_sd_write_request: cfg.tdp_sd_write_request,
            tdp_sd_move_request: cfg.tdp_sd_move_request,

            pending_sd_info_resp_handlers: HashMap::new(),
            pending_sd_create_resp_handlers: HashMap::new(),
            pending_sd_delete_resp_handlers: HashMap::new(),
            pending_sd_list_resp_handlers: HashMap::new(),
            pending_sd_read_resp_handlers: HashMap::new(),
            pending_sd_write_resp_handlers: HashMap::new(),
            pending_sd_move_resp_handlers: HashMap::new(),
        }
    }
    /// Reads raw RDP messages sent on the rdpdr virtual channel and replies as necessary.
    pub fn read_and_create_reply(&mut self, payload: tpkt::Payload) -> RdpResult<Messages> {
        if let Some(mut payload) = self.vchan.read(payload)? {
            let header = SharedHeader::decode(&mut payload)?;
            debug!("got RDP: {:?}", header);
            if let Component::RDPDR_CTYP_PRN = header.component {
                warn!("got {:?} RDPDR header from RDP server, ignoring because we're not redirecting any printers", header);
                return Ok(vec![]);
            }

            let responses = match header.packet_id {
                PacketId::PAKID_CORE_SERVER_ANNOUNCE => {
                    self.handle_server_announce(&mut payload)?
                }
                PacketId::PAKID_CORE_SERVER_CAPABILITY => {
                    self.handle_server_capability(&mut payload)?
                }
                PacketId::PAKID_CORE_CLIENTID_CONFIRM => {
                    self.handle_client_id_confirm(&mut payload)?
                }
                PacketId::PAKID_CORE_DEVICE_REPLY => self.handle_device_reply(&mut payload)?,
                // Device IO request is where communication with the smartcard and shared drive actually happens.
                // Everything up to this point was negotiation (and smartcard device registration).
                PacketId::PAKID_CORE_DEVICE_IOREQUEST => {
                    self.handle_device_io_request(&mut payload)?
                }
                _ => {
                    // We don't implement the full set of messages.
                    error!(
                        "RDPDR packets {:?} are not implemented yet, ignoring",
                        header.packet_id
                    );
                    vec![]
                }
            };

            return Ok(responses);
        }
        Ok(vec![])
    }

    fn handle_server_announce(&self, payload: &mut Payload) -> RdpResult<Messages> {
        let req = ServerAnnounceRequest::decode(payload)?;
        debug!("received RDP ServerAnnounceRequest: {:?}", req);

        let resp = ClientAnnounceReply::new(req);
        debug!("sending RDP ClientAnnounceReply: {:?}", resp);

        let mut resp =
            self.add_headers_and_chunkify(PacketId::PAKID_CORE_CLIENTID_CONFIRM, resp.encode()?)?;

        let client_name_request = ClientNameRequest::new(
            ClientNameRequestUnicodeFlag::Ascii,
            CString::new(DIRECTORY_SHARE_CLIENT_NAME.to_string()).unwrap(),
        );

        debug!("sending RDP {:?}", client_name_request);

        let mut client_name_response = self.add_headers_and_chunkify(
            PacketId::PAKID_CORE_CLIENT_NAME,
            client_name_request.encode()?,
        )?;
        resp.append(&mut client_name_response);

        Ok(resp)
    }

    fn handle_server_capability(&self, payload: &mut Payload) -> RdpResult<Messages> {
        let req = ServerCoreCapabilityRequest::decode(payload)?;
        debug!("received RDP {:?}", req);

        let resp = ClientCoreCapabilityResponse::new_response(self.allow_directory_sharing);
        debug!("sending RDP ClientCoreCapabilityResponse: {:?}", resp);
        let resp =
            self.add_headers_and_chunkify(PacketId::PAKID_CORE_CLIENT_CAPABILITY, resp.encode()?)?;
        Ok(resp)
    }

    fn handle_client_id_confirm(&mut self, payload: &mut Payload) -> RdpResult<Messages> {
        let req = ServerClientIdConfirm::decode(payload)?;
        debug!("received RDP ServerClientIdConfirm: {:?}", req);

        if !self.active_device_ids.contains(&SCARD_DEVICE_ID) {
            self.push_active_device_id(SCARD_DEVICE_ID)?;
        }
        let resp = ClientDeviceListAnnounceRequest::new_smartcard(SCARD_DEVICE_ID);
        debug!("sending RDP {:?}", resp);
        self.add_headers_and_chunkify(PacketId::PAKID_CORE_DEVICELIST_ANNOUNCE, resp.encode()?)
    }

    fn handle_device_reply(&self, payload: &mut Payload) -> RdpResult<Messages> {
        let req = ServerDeviceAnnounceResponseDeprecated::decode(payload)?;
        debug!("received RDP: {:?}", req);

        if !self.active_device_ids.contains(&req.device_id) {
            return Err(invalid_data_error(&format!(
                "got ServerDeviceAnnounceResponse for unknown device_id {}",
                &req.device_id
            )));
        }

        if req.device_id != self.get_scard_device_id()? {
            // This was for a directory we're sharing over TDP
            let mut err_code = TdpErrCode::Nil;
            if req.result_code != NTSTATUS::STATUS_SUCCESS {
                err_code = TdpErrCode::Failed;
                debug!("ServerDeviceAnnounceResponse for smartcard redirection failed with result code {:?}", req.result_code);
            } else {
                debug!("ServerDeviceAnnounceResponse for shared directory succeeded")
            }

            (self.tdp_sd_acknowledge)(SharedDirectoryAcknowledge {
                err_code,
                directory_id: req.device_id,
            })?;
        } else {
            // This was for the smart card
            if req.result_code != NTSTATUS::STATUS_SUCCESS {
                // End the session, we cannot continue without
                // the smart card being redirected.
                return Err(rejected_by_server_error(&format!(
                        "ServerDeviceAnnounceResponse for smartcard redirection failed with result code {:?}",
                        req.result_code
                    )));
            }
            debug!("ServerDeviceAnnounceResponse for smartcard redirection succeeded");
        }
        Ok(vec![])
    }

    fn handle_device_io_request(&mut self, payload: &mut Payload) -> RdpResult<Messages> {
        let device_io_request = DeviceIoRequestDeprecated::decode(payload)?;
        let major_function = device_io_request.major_function;

        // Smartcard control only uses IRP_MJ_DEVICE_CONTROL; directory control uses IRP_MJ_DEVICE_CONTROL along with
        // all the other MajorFunctions supported by this Client. Therefore if we receive any major function when drive
        // redirection is not allowed, something has gone wrong. In such a case, we return an error as a security measure
        // to ensure directories are never shared when RBAC doesn't permit it.
        if major_function != MajorFunctionDeprecated::IRP_MJ_DEVICE_CONTROL
            && !self.allow_directory_sharing
        {
            return Err(Error::TryError(
                "received a drive redirection major function when drive redirection was not allowed"
                    .to_string(),
            ));
        }

        match major_function {
            MajorFunctionDeprecated::IRP_MJ_DEVICE_CONTROL => {
                self.process_irp_device_control(device_io_request, payload)
            }
            MajorFunctionDeprecated::IRP_MJ_CREATE => {
                self.process_irp_create(device_io_request, payload)
            }
            MajorFunctionDeprecated::IRP_MJ_QUERY_INFORMATION => {
                self.process_irp_query_information(device_io_request, payload)
            }
            MajorFunctionDeprecated::IRP_MJ_CLOSE => self.process_irp_close(device_io_request),
            MajorFunctionDeprecated::IRP_MJ_DIRECTORY_CONTROL => {
                self.process_irp_directory_control(device_io_request, payload)
            }
            MajorFunctionDeprecated::IRP_MJ_QUERY_VOLUME_INFORMATION => {
                self.process_irp_query_volume_information(device_io_request, payload)
            }
            MajorFunctionDeprecated::IRP_MJ_READ => {
                self.process_irp_read(device_io_request, payload)
            }
            MajorFunctionDeprecated::IRP_MJ_WRITE => {
                self.process_irp_write(device_io_request, payload)
            }
            MajorFunctionDeprecated::IRP_MJ_SET_INFORMATION => {
                self.process_irp_set_information(device_io_request, payload)
            }
            MajorFunctionDeprecated::IRP_MJ_LOCK_CONTROL => self.process_irp_lock_ctl(),
            _ => Err(invalid_data_error(&format!(
                "got unsupported major_function in DeviceIoRequest: {:?}",
                &major_function
            ))),
        }
    }

    fn process_irp_device_control(
        &mut self,
        device_io_request: DeviceIoRequestDeprecated,
        payload: &mut Payload,
    ) -> RdpResult<Messages> {
        let ioctl = DeviceControlRequestDeprecated::decode(device_io_request, payload)?;
        let is_smart_card_op = ioctl.header.device_id == self.get_scard_device_id()?;
        debug!("received RDP: {:?}", ioctl);

        // IRP_MJ_DEVICE_CONTROL is the one major function used by both the smartcard controller (always enabled)
        // and shared directory controller (potentially disabled by RBAC). Here we check that directory sharing
        // is enabled here before proceeding with any shared directory controls as an additional security measure.
        if !is_smart_card_op && !self.allow_directory_sharing {
            return Err(Error::TryError("received a drive redirection major function when drive redirection was not allowed".to_string()));
        }

        let device_control_responses = if is_smart_card_op {
            // Smart card control
            self.scard.ioctl(&ioctl, payload)?
        } else {
            // Drive redirection, mimic FreeRDP's "no-op"
            // https://github.com/FreeRDP/FreeRDP/blob/511444a65e7aa2f537c5e531fa68157a50c1bd4d/channels/drive/client/drive_main.c#L677-L684
            vec![DeviceControlResponseDeprecated::new(
                &ioctl,
                NTSTATUS::STATUS_SUCCESS,
                Box::new(NoOp::new()),
            )]
        };

        let mut messages: Messages = vec![];
        for resp in device_control_responses {
            debug!("sending RDP: {:?}", resp);
            messages.extend(self.add_headers_and_chunkify(
                PacketId::PAKID_CORE_DEVICE_IOCOMPLETION,
                resp.encode()?,
            )?);
        }

        Ok(messages)
    }

    fn process_irp_create(
        &mut self,
        device_io_request: DeviceIoRequestDeprecated,
        payload: &mut Payload,
    ) -> RdpResult<Messages> {
        // https://github.com/FreeRDP/FreeRDP/blob/511444a65e7aa2f537c5e531fa68157a50c1bd4d/channels/drive/client/drive_file.c#L207
        let rdp_req = ServerCreateDriveRequest::decode(device_io_request, payload)?;
        debug!("received RDP ServerCreateDriveRequest: {:?}", rdp_req);

        // Send a TDP Shared Directory Info Request
        // https://github.com/FreeRDP/FreeRDP/blob/511444a65e7aa2f537c5e531fa68157a50c1bd4d/channels/drive/client/drive_file.c#L210
        let tdp_req = SharedDirectoryInfoRequest::from(rdp_req.clone());
        (self.tdp_sd_info_request)(tdp_req)?;

        // Add a TDP Shared Directory Info Response handler to the handler cache.
        // When we receive a TDP Shared Directory Info Response with this completion_id,
        // this handler will be called.
        self.pending_sd_info_resp_handlers.insert(
            rdp_req.device_io_request.completion_id,
            Box::new(
                |cli: &mut Self, res: SharedDirectoryInfoResponse| -> RdpResult<Messages> {
                    match res.err_code {
                        TdpErrCode::Failed | TdpErrCode::AlreadyExists => {
                            return Err(try_error(&format!(
                                "received unexpected TDP error code in SharedDirectoryInfoResponse: {:?}",
                                res.err_code,
                            )));
                        }
                        TdpErrCode::Nil => {
                            // The file exists
                            // https://github.com/FreeRDP/FreeRDP/blob/511444a65e7aa2f537c5e531fa68157a50c1bd4d/channels/drive/client/drive_file.c#L214
                            if res.fso.file_type == FileType::Directory {
                                if rdp_req.create_disposition
                                    == flags::CreateDisposition::FILE_CREATE
                                {
                                    // https://github.com/FreeRDP/FreeRDP/blob/511444a65e7aa2f537c5e531fa68157a50c1bd4d/channels/drive/client/drive_file.c#L221
                                    return cli.prep_device_create_response(
                                        &rdp_req,
                                        NTSTATUS::STATUS_OBJECT_NAME_COLLISION,
                                        0,
                                    );
                                }

                                if rdp_req
                                    .create_options
                                    .contains(flags::CreateOptions::FILE_NON_DIRECTORY_FILE)
                                {
                                    // https://github.com/FreeRDP/FreeRDP/blob/511444a65e7aa2f537c5e531fa68157a50c1bd4d/channels/drive/client/drive_file.c#L227
                                    return cli.prep_device_create_response(
                                        &rdp_req,
                                        NTSTATUS::STATUS_ACCESS_DENIED,
                                        0,
                                    );
                                }
                            } else if rdp_req
                                .create_options
                                .contains(flags::CreateOptions::FILE_DIRECTORY_FILE)
                            {
                                // https://github.com/FreeRDP/FreeRDP/blob/511444a65e7aa2f537c5e531fa68157a50c1bd4d/channels/drive/client/drive_file.c#L237
                                return cli.prep_device_create_response(
                                    &rdp_req,
                                    NTSTATUS::STATUS_NOT_A_DIRECTORY,
                                    0,
                                );
                            }
                        }
                        TdpErrCode::DoesNotExist => {
                            // https://github.com/FreeRDP/FreeRDP/blob/511444a65e7aa2f537c5e531fa68157a50c1bd4d/channels/drive/client/drive_file.c#L242
                            if rdp_req
                                .create_options
                                .contains(flags::CreateOptions::FILE_DIRECTORY_FILE)
                            {
                                if rdp_req.create_disposition.intersects(
                                    flags::CreateDisposition::FILE_OPEN_IF
                                        | flags::CreateDisposition::FILE_CREATE,
                                ) {
                                    // https://github.com/FreeRDP/FreeRDP/blob/511444a65e7aa2f537c5e531fa68157a50c1bd4d/channels/drive/client/drive_file.c#L252
                                    return cli.tdp_sd_create(
                                        rdp_req,
                                        FileType::Directory,
                                    );
                                } else {
                                    // https://github.com/FreeRDP/FreeRDP/blob/511444a65e7aa2f537c5e531fa68157a50c1bd4d/channels/drive/client/drive_file.c#L258
                                    return cli.prep_device_create_response(
                                        &rdp_req,
                                        NTSTATUS::STATUS_NO_SUCH_FILE,
                                        0,
                                    );
                                }
                            }
                        }
                    }

                    // The actual creation of files and error mapping in FreeRDP happens here, for reference:
                    // https://github.com/FreeRDP/FreeRDP/blob/511444a65e7aa2f537c5e531fa68157a50c1bd4d/winpr/libwinpr/file/file.c#L781
                    match rdp_req.create_disposition {
                        flags::CreateDisposition::FILE_SUPERSEDE => {
                            // If the file already exists, replace it with the given file. If it does not, create the given file.
                            if res.err_code == TdpErrCode::Nil {
                                return cli.tdp_sd_overwrite(rdp_req);
                            } else if res.err_code == TdpErrCode::DoesNotExist {
                                return cli.tdp_sd_create(rdp_req, FileType::File);
                            }
                        }
                        flags::CreateDisposition::FILE_OPEN => {
                            // If the file already exists, open it instead of creating a new file. If it does not, fail the request and do not create a new file.
                            if res.err_code == TdpErrCode::Nil {
                                let file_id = cli.generate_file_id();
                                cli.file_cache.insert(
                                    file_id,
                                    FileCacheObject::new(UnixPath::from(&rdp_req.path), res.fso),
                                );
                                return cli.prep_device_create_response(
                                    &rdp_req,
                                    NTSTATUS::STATUS_SUCCESS,
                                    file_id,
                                );
                            } else if res.err_code == TdpErrCode::DoesNotExist {
                                return cli.prep_device_create_response(
                                    &rdp_req,
                                    NTSTATUS::STATUS_NO_SUCH_FILE,
                                    0,
                                )
                            }
                        }
                        flags::CreateDisposition::FILE_CREATE => {
                            // If the file already exists, fail the request and do not create or open the given file. If it does not, create the given file.
                            if res.err_code == TdpErrCode::Nil {
                                return cli.prep_device_create_response(
                                    &rdp_req,
                                    NTSTATUS::STATUS_OBJECT_NAME_COLLISION,
                                    0,
                                );
                            } else if res.err_code == TdpErrCode::DoesNotExist {
                                return cli.tdp_sd_create(rdp_req, FileType::File);
                            }
                        }
                        flags::CreateDisposition::FILE_OPEN_IF => {
                            // If the file already exists, open it. If it does not, create the given file.
                            if res.err_code == TdpErrCode::Nil {
                                let file_id = cli.generate_file_id();
                                cli.file_cache.insert(
                                    file_id,
                                    FileCacheObject::new(UnixPath::from(&rdp_req.path), res.fso),
                                );
                                return cli.prep_device_create_response(
                                    &rdp_req,
                                    NTSTATUS::STATUS_SUCCESS,
                                    file_id,
                                );
                            } else if res.err_code == TdpErrCode::DoesNotExist {
                                return cli.tdp_sd_create(rdp_req, FileType::File);
                            }
                        }
                        flags::CreateDisposition::FILE_OVERWRITE => {
                            // If the file already exists, open it and overwrite it. If it does not, fail the request.
                            if res.err_code == TdpErrCode::Nil {
                                return cli.tdp_sd_overwrite(rdp_req);
                            } else if res.err_code == TdpErrCode::DoesNotExist {
                                return cli.prep_device_create_response(
                                    &rdp_req,
                                    NTSTATUS::STATUS_NO_SUCH_FILE,
                                    0,
                                )
                            }
                        }
                        flags::CreateDisposition::FILE_OVERWRITE_IF => {
                            // If the file already exists, open it and overwrite it. If it does not, create the given file.
                            if res.err_code == TdpErrCode::Nil {
                                return cli.tdp_sd_overwrite(rdp_req);
                            } else if res.err_code == TdpErrCode::DoesNotExist {
                                return cli.tdp_sd_create(rdp_req, FileType::File);
                            }
                        }
                        _ => {
                            return Err(invalid_data_error(&format!(
                                "received unknown CreateDisposition value for RDP {rdp_req:?}"
                            )));
                        }
                    }

                    Err(try_error("Programmer error, this line should never be reached"))
                },
            ),
        );

        Ok(vec![])
    }

    fn process_irp_query_information(
        &mut self,
        device_io_request: DeviceIoRequestDeprecated,
        payload: &mut Payload,
    ) -> RdpResult<Messages> {
        // https://github.com/FreeRDP/FreeRDP/blob/511444a65e7aa2f537c5e531fa68157a50c1bd4d/channels/drive/client/drive_main.c#L373
        let rdp_req = ServerDriveQueryInformationRequest::decode(device_io_request, payload)?;
        debug!("received RDP: {:?}", rdp_req);
        let f = self.file_cache.get(rdp_req.device_io_request.file_id);
        let code = if f.is_some() {
            NTSTATUS::STATUS_SUCCESS
        } else {
            NTSTATUS::STATUS_UNSUCCESSFUL
        };
        self.prep_query_info_response(&rdp_req, f, code)
    }

    fn process_irp_close(
        &mut self,
        device_io_request: DeviceIoRequestDeprecated,
    ) -> RdpResult<Messages> {
        // https://github.com/FreeRDP/FreeRDP/blob/511444a65e7aa2f537c5e531fa68157a50c1bd4d/channels/drive/client/drive_main.c#L236
        let rdp_req = DeviceCloseRequest::decode(device_io_request);
        debug!("received RDP: {:?}", rdp_req);
        // Remove the file from our cache
        if let Some(file) = self.file_cache.remove(rdp_req.device_io_request.file_id) {
            if file.delete_pending {
                return self.tdp_sd_delete(rdp_req, file);
            }
            return self.prep_device_close_response(rdp_req, NTSTATUS::STATUS_SUCCESS);
        }

        self.prep_device_close_response(rdp_req, NTSTATUS::STATUS_UNSUCCESSFUL)
    }

    /// The IRP_MJ_DIRECTORY_CONTROL function we support is when it's sent with minor function IRP_MN_QUERY_DIRECTORY,
    /// which is used to retrieve the contents of a directory. RDP does this by repeatedly sending
    /// IRP_MN_QUERY_DIRECTORY, expecting to retrieve the next item in the directory in each reply.
    /// (Which directory is being queried is specified by the FileId in each request).
    ///
    /// An idiosyncrasy of the protocol is that on the first IRP_MN_QUERY_DIRECTORY in a sequence, RDP expects back an
    /// entry for the "." directory, on the second call it expects an entry for the ".." directory, and on subsequent
    /// calls it expects entries for the actual contents of the directory.
    ///
    /// Once all of the directory's contents has been sent back, we alert RDP to stop sending IRP_MN_QUERY_DIRECTORY
    /// by sending it back an NTSTATUS::STATUS_NO_MORE_FILES.
    fn process_irp_directory_control(
        &mut self,
        device_io_request: DeviceIoRequestDeprecated,
        payload: &mut Payload,
    ) -> RdpResult<Messages> {
        // https://github.com/FreeRDP/FreeRDP/blob/511444a65e7aa2f537c5e531fa68157a50c1bd4d/channels/drive/client/drive_main.c#L650
        match device_io_request.minor_function {
            MinorFunction::IRP_MN_QUERY_DIRECTORY => {
                let rdp_req = ServerDriveQueryDirectoryRequest::decode(device_io_request, payload)?;
                debug!("received RDP: {:?}", rdp_req);
                let file_id = rdp_req.device_io_request.file_id;
                // https://github.com/FreeRDP/FreeRDP/blob/511444a65e7aa2f537c5e531fa68157a50c1bd4d/channels/drive/client/drive_main.c#L610
                if let Some(dir) = self.file_cache.get(file_id) {
                    if dir.fso.file_type != FileType::Directory {
                        return Err(invalid_data_error("received an IRP_MN_QUERY_DIRECTORY request for a file rather than a directory"));
                    }

                    if rdp_req.initial_query == 0 {
                        // This isn't the initial query, ergo we already have this dir's contents filled in.
                        // Just send the next item.
                        return self.prep_next_drive_query_dir_response(&rdp_req);
                    }

                    // On the initial query, we need to get the list of files in this directory from
                    // the client by sending a TDP SharedDirectoryListRequest.
                    // https://github.com/FreeRDP/FreeRDP/blob/511444a65e7aa2f537c5e531fa68157a50c1bd4d/channels/drive/client/drive_file.c#L775
                    let path = dir.path.clone();

                    // Ask the client for the list of files in this directory.
                    (self.tdp_sd_list_request)(SharedDirectoryListRequest {
                        completion_id: rdp_req.device_io_request.completion_id,
                        directory_id: rdp_req.device_io_request.device_id,
                        path,
                    })?;

                    // When we get the response for that list of files...
                    self.pending_sd_list_resp_handlers.insert(
                        rdp_req.device_io_request.completion_id,
                        Box::new(
                            move |cli: &mut Self,
                                  res: SharedDirectoryListResponse|
                                  -> RdpResult<Messages> {
                                if res.err_code != TdpErrCode::Nil {
                                    // TODO(isaiah): For now any error will kill the session.
                                    // In the future, we might want to make this send back
                                    // an NTSTATUS::STATUS_UNSUCCESSFUL instead.
                                    return Err(try_error(&format!(
                                        "SharedDirectoryListRequest failed with err_code = {:?}",
                                        res.err_code
                                    )));
                                }

                                // If SharedDirectoryListRequest succeeded, move the
                                // list of FileSystemObjects that correspond to this directory's
                                // contents to its entry in the file cache.
                                if let Some(dir) = cli.file_cache.get_mut(file_id) {
                                    dir.contents = res.fso_list;
                                    // And send back the "." directory over RDP
                                    return cli.prep_next_drive_query_dir_response(&rdp_req);
                                }

                                cli.prep_file_cache_fail_drive_query_dir_response(&rdp_req)
                            },
                        ),
                    );

                    // Return nothing yet, an RDP message will be returned when the pending_sd_list_resp_handlers
                    // closure gets called.
                    return Ok(vec![]);
                }

                // File not found in cache, return a failure
                self.prep_file_cache_fail_drive_query_dir_response(&rdp_req)
            }
            MinorFunction::IRP_MN_NOTIFY_CHANGE_DIRECTORY => {
                debug!("received RDP: {:?}", device_io_request);
                debug!(
                    "ignoring IRP_MN_NOTIFY_CHANGE_DIRECTORY: {:?}",
                    device_io_request
                );
                // https://github.com/FreeRDP/FreeRDP/blob/511444a65e7aa2f537c5e531fa68157a50c1bd4d/channels/drive/client/drive_main.c#L661
                Ok(vec![])
            }
            _ => {
                debug!("received RDP: {:?}", device_io_request);
                // https://github.com/FreeRDP/FreeRDP/blob/511444a65e7aa2f537c5e531fa68157a50c1bd4d/channels/drive/client/drive_main.c#L663
                self.prep_drive_query_dir_response(
                    &device_io_request,
                    NTSTATUS::STATUS_NOT_SUPPORTED,
                    None,
                )
            }
        }
    }

    /// https://github.com/FreeRDP/FreeRDP/blob/511444a65e7aa2f537c5e531fa68157a50c1bd4d/channels/drive/client/drive_main.c#L442
    fn process_irp_query_volume_information(
        &mut self,
        device_io_request: DeviceIoRequestDeprecated,
        payload: &mut Payload,
    ) -> RdpResult<Messages> {
        let rdp_req = ServerDriveQueryVolumeInformationRequest::decode(device_io_request, payload)?;
        debug!("received RDP: {:?}", rdp_req);
        if let Some(dir) = self.file_cache.get(rdp_req.device_io_request.file_id) {
            let buffer = match rdp_req.fs_info_class_lvl {
                FileSystemInformationClassLevel::FileFsVolumeInformation => {
                    Some(FileSystemInformationClass::FileFsVolumeInformation(
                        FileFsVolumeInformation::new(dir.fso.last_modified as i64),
                    ))
                }
                FileSystemInformationClassLevel::FileFsAttributeInformation => {
                    Some(FileSystemInformationClass::FileFsAttributeInformation(
                        FileFsAttributeInformation::new(),
                    ))
                }
                FileSystemInformationClassLevel::FileFsFullSizeInformation => {
                    Some(FileSystemInformationClass::FileFsFullSizeInformation(
                        FileFsFullSizeInformation::new(),
                    ))
                }
                FileSystemInformationClassLevel::FileFsDeviceInformation => {
                    Some(FileSystemInformationClass::FileFsDeviceInformation(
                        FileFsDeviceInformation::new(),
                    ))
                }
                FileSystemInformationClassLevel::FileFsSizeInformation => Some(
                    FileSystemInformationClass::FileFsSizeInformation(FileFsSizeInformation::new()),
                ),
                _ => None,
            };

            let io_status = if buffer.is_some() {
                NTSTATUS::STATUS_SUCCESS
            } else {
                NTSTATUS::STATUS_UNSUCCESSFUL
            };

            return self.prep_query_vol_info_response(
                &rdp_req.device_io_request,
                io_status,
                buffer,
            );
        }

        // File not found in cache
        Err(invalid_data_error(&format!(
            "failed to retrieve an item from the file cache with FileId = {}",
            rdp_req.device_io_request.file_id
        )))
    }

    fn process_irp_read(
        &mut self,
        device_io_request: DeviceIoRequestDeprecated,
        payload: &mut Payload,
    ) -> RdpResult<Messages> {
        // https://github.com/FreeRDP/FreeRDP/blob/511444a65e7aa2f537c5e531fa68157a50c1bd4d/channels/drive/client/drive_main.c#L268
        let rdp_req = DeviceReadRequest::decode(device_io_request, payload)?;
        debug!("received RDP: {:?}", rdp_req);
        self.tdp_sd_read(rdp_req)
    }

    fn process_irp_write(
        &mut self,
        device_io_request: DeviceIoRequestDeprecated,
        payload: &mut Payload,
    ) -> RdpResult<Messages> {
        let rdp_req = DeviceWriteRequest::decode(device_io_request, payload)?;
        debug!("received RDP: {:?}", rdp_req);
        self.tdp_sd_write(rdp_req)
    }

    fn process_irp_set_information(
        &mut self,
        device_io_request: DeviceIoRequestDeprecated,
        payload: &mut Payload,
    ) -> RdpResult<Messages> {
        let rdp_req = ServerDriveSetInformationRequest::decode(device_io_request, payload)?;
        debug!("received RDP: {:?}", rdp_req);

        // Determine whether to send back a STATUS_DIRECTORY_NOT_EMPTY
        // or STATUS_SUCCESS in the case of a succesful operation
        // https://github.com/FreeRDP/FreeRDP/blob/dfa231c0a55b005af775b833f92f6bcd30363d77/channels/drive/client/drive_main.c#L430-L431
        let io_status = match self.file_cache.get(rdp_req.device_io_request.file_id) {
            Some(file) => {
                if file.fso.file_type == FileType::Directory && file.fso.is_empty == TDP_FALSE {
                    NTSTATUS::STATUS_DIRECTORY_NOT_EMPTY
                } else {
                    NTSTATUS::STATUS_SUCCESS
                }
            }
            None => {
                // File not found in cache
                return self.prep_set_info_response(&rdp_req, NTSTATUS::STATUS_UNSUCCESSFUL);
            }
        };

        match rdp_req.file_information_class_level {
            FileInformationClassLevel::FileRenameInformation => match rdp_req.set_buffer {
                FileInformationClass::FileRenameInformation(ref rename_info) => {
                    self.rename(rdp_req.clone(), rename_info, io_status)
                }
                _ => Err(invalid_data_error(
                    "FileInformationClass does not match FileInformationClassLevel",
                )),
            },
            FileInformationClassLevel::FileDispositionInformation => match rdp_req.set_buffer {
                FileInformationClass::FileDispositionInformation(ref info) => {
                    if let Some(file) = self.file_cache.get_mut(rdp_req.device_io_request.file_id) {
                        if !(file.fso.file_type == FileType::Directory && file.fso.is_empty == TDP_FALSE) {
                            // https://github.com/FreeRDP/FreeRDP/blob/dfa231c0a55b005af775b833f92f6bcd30363d77/channels/drive/client/drive_file.c#L681
                            file.delete_pending = info.delete_pending == 1;
                        }

                        return self.prep_set_info_response(&rdp_req, io_status);
                    }

                    // File not found in cache
                    self.prep_set_info_response(&rdp_req, NTSTATUS::STATUS_UNSUCCESSFUL)
                }
                _ => Err(invalid_data_error(
                    "FileInformationClass does not match FileInformationClassLevel",
                )),

            },
            FileInformationClassLevel::FileBasicInformation
            | FileInformationClassLevel::FileEndOfFileInformation
            | FileInformationClassLevel::FileAllocationInformation => {
                // Each of these ask us to change something we don't have control over at the browser
                // level, so we just do nothing and send back a success.
                // https://github.com/FreeRDP/FreeRDP/blob/dfa231c0a55b005af775b833f92f6bcd30363d77/channels/drive/client/drive_file.c#L579
                self.prep_set_info_response(&rdp_req, io_status)
            }

            _ => {
                Err(not_implemented_error(&format!(
                    "support for ServerDriveSetInformationRequest with fs_info_class_lvl = {:?} is not implemented",
                    rdp_req.file_information_class_level
                )))
            }
        }
    }

    fn process_irp_lock_ctl(&mut self) -> RdpResult<Messages> {
        // return an empty payload
        // https://github.com/FreeRDP/FreeRDP/blob/dfa231c0a55b005af775b833f92f6bcd30363d77/channels/drive/client/drive_main.c#L600-L601
        debug!("received RDP: major function IRP_MJ_LOCK_CONTROL");
        debug!("sending RDP an empty response");
        self.vchan.add_header_and_chunkify(None, vec![])
    }

    pub fn handle_client_device_list_announce(
        &mut self,
        req: ClientDeviceListAnnounce,
    ) -> RdpResult<Messages> {
        if !self.allow_directory_sharing {
            return Err(try_error("directory sharing disabled"));
        }

        self.push_active_device_id(req.device_list[0].device_id)?;
        debug!(
            "sending new drive for redirection over RDP, ClientDeviceListAnnounce: {:?}",
            req
        );

        let responses =
            self.add_headers_and_chunkify(PacketId::PAKID_CORE_DEVICELIST_ANNOUNCE, req.encode()?)?;

        Ok(responses)
    }

    pub fn handle_tdp_sd_info_response(
        &mut self,
        res: SharedDirectoryInfoResponse,
    ) -> RdpResult<Messages> {
        if !self.allow_directory_sharing {
            return Err(try_error("directory sharing disabled"));
        }

        debug!("received TDP SharedDirectoryInfoResponse: {:?}", res);
        if let Some(tdp_resp_handler) = self
            .pending_sd_info_resp_handlers
            .remove(&res.completion_id)
        {
            let rdp_responses = tdp_resp_handler(self, res)?;
            return Ok(rdp_responses);
        }

        Err(try_error(&format!(
            "received invalid completion id: {}",
            res.completion_id
        )))
    }

    pub fn handle_tdp_sd_create_response(
        &mut self,
        res: SharedDirectoryCreateResponse,
    ) -> RdpResult<Messages> {
        if !self.allow_directory_sharing {
            return Err(try_error("directory sharing disabled"));
        }

        debug!("received TDP SharedDirectoryCreateResponse: {:?}", res);
        if let Some(tdp_resp_handler) = self
            .pending_sd_create_resp_handlers
            .remove(&res.completion_id)
        {
            let rdp_responses = tdp_resp_handler(self, res)?;
            return Ok(rdp_responses);
        }

        Err(try_error(&format!(
            "received invalid completion id: {}",
            res.completion_id
        )))
    }

    pub fn handle_tdp_sd_delete_response(
        &mut self,
        res: SharedDirectoryDeleteResponse,
    ) -> RdpResult<Messages> {
        if !self.allow_directory_sharing {
            return Err(try_error("directory sharing disabled"));
        }

        debug!("received TDP SharedDirectoryDeleteResponse: {:?}", res);
        if let Some(tdp_resp_handler) = self
            .pending_sd_delete_resp_handlers
            .remove(&res.completion_id)
        {
            let rdp_responses = tdp_resp_handler(self, res)?;
            return Ok(rdp_responses);
        }

        Err(try_error(&format!(
            "received invalid completion id: {}",
            res.completion_id
        )))
    }

    pub fn handle_tdp_sd_list_response(
        &mut self,
        res: SharedDirectoryListResponse,
    ) -> RdpResult<Messages> {
        if !self.allow_directory_sharing {
            return Err(try_error("directory sharing disabled"));
        }

        debug!("received TDP SharedDirectoryListResponse: {:?}", res);
        if let Some(tdp_resp_handler) = self
            .pending_sd_list_resp_handlers
            .remove(&res.completion_id)
        {
            let rdp_responses = tdp_resp_handler(self, res)?;
            return Ok(rdp_responses);
        }

        Err(try_error(&format!(
            "received invalid completion id: {}",
            res.completion_id
        )))
    }

    pub fn handle_tdp_sd_read_response(
        &mut self,
        res: SharedDirectoryReadResponse,
    ) -> RdpResult<Messages> {
        if !self.allow_directory_sharing {
            return Err(try_error("directory sharing disabled"));
        }

        debug!("received TDP: {:?}", res);
        if let Some(tdp_resp_handler) = self
            .pending_sd_read_resp_handlers
            .remove(&res.completion_id)
        {
            let rdp_responses = tdp_resp_handler(self, res)?;
            return Ok(rdp_responses);
        }

        Err(try_error(&format!(
            "received invalid completion id: {}",
            res.completion_id
        )))
    }

    pub fn handle_tdp_sd_write_response(
        &mut self,
        res: SharedDirectoryWriteResponse,
    ) -> RdpResult<Messages> {
        if !self.allow_directory_sharing {
            return Err(try_error("directory sharing disabled"));
        }

        debug!("received TDP: {:?}", res);
        if let Some(tdp_resp_handler) = self
            .pending_sd_write_resp_handlers
            .remove(&res.completion_id)
        {
            let rdp_responses = tdp_resp_handler(self, res)?;
            return Ok(rdp_responses);
        }

        Err(try_error(&format!(
            "received invalid completion id: {}",
            res.completion_id
        )))
    }

    pub fn handle_tdp_sd_move_response(
        &mut self,
        res: SharedDirectoryMoveResponse,
    ) -> RdpResult<Messages> {
        if !self.allow_directory_sharing {
            return Err(try_error("directory sharing disabled"));
        }

        debug!("received TDP SharedDirectoryMoveResponse: {:?}", res);
        if let Some(tdp_resp_handler) = self
            .pending_sd_move_resp_handlers
            .remove(&res.completion_id)
        {
            let rdp_responses = tdp_resp_handler(self, res)?;
            return Ok(rdp_responses);
        }

        Err(try_error(&format!(
            "received invalid completion id: {}",
            res.completion_id
        )))
    }

    fn prep_device_create_response(
        &mut self,
        req: &DeviceCreateRequest,
        io_status: NTSTATUS,
        new_file_id: u32,
    ) -> RdpResult<Messages> {
        let resp = DeviceCreateResponse::new(req, io_status, new_file_id);
        debug!("sending RDP: {:?}", resp);
        let resp = self
            .add_headers_and_chunkify(PacketId::PAKID_CORE_DEVICE_IOCOMPLETION, resp.encode()?)?;
        Ok(resp)
    }

    fn prep_query_info_response(
        &self,
        req: &ServerDriveQueryInformationRequest,
        file: Option<&FileCacheObject>,
        io_status: NTSTATUS,
    ) -> RdpResult<Messages> {
        let resp = ClientDriveQueryInformationResponse::new(req, file, io_status)?;
        debug!("sending RDP: {:?}", resp);
        let resp = self
            .add_headers_and_chunkify(PacketId::PAKID_CORE_DEVICE_IOCOMPLETION, resp.encode()?)?;
        Ok(resp)
    }

    fn prep_device_close_response(
        &self,
        req: DeviceCloseRequest,
        io_status: NTSTATUS,
    ) -> RdpResult<Messages> {
        let resp = DeviceCloseResponse::new(req, io_status);
        debug!("sending RDP: {:?}", resp);
        let resp = self
            .add_headers_and_chunkify(PacketId::PAKID_CORE_DEVICE_IOCOMPLETION, resp.encode()?)?;
        Ok(resp)
    }

    fn prep_drive_query_dir_response(
        &self,
        device_io_request: &DeviceIoRequestDeprecated,
        io_status: NTSTATUS,
        buffer: Option<FileInformationClass>,
    ) -> RdpResult<Messages> {
        let resp = ClientDriveQueryDirectoryResponse::new(device_io_request, io_status, buffer)?;
        debug!("sending RDP: {:?}", resp);
        let resp = self
            .add_headers_and_chunkify(PacketId::PAKID_CORE_DEVICE_IOCOMPLETION, resp.encode()?)?;
        Ok(resp)
    }

    /// prep_next_drive_query_dir_response is a helper function that takes advantage of the
    /// Iterator implementation for FileCacheObject in order to respond appropriately to
    /// Server Drive Query Directory Requests as they come in.
    ///
    /// req gives us a FileId, which we use to get the FileCacheObject for the directory that
    /// this request is targeted at. We use that FileCacheObject as an iterator, grabbing the
    /// next() FileSystemObject (starting with ".", then "..", then iterating through the contents
    /// of the target directory), which we then convert to an RDP FileInformationClass for sending back
    /// to the RDP server.
    fn prep_next_drive_query_dir_response(
        &mut self,
        req: &ServerDriveQueryDirectoryRequest,
    ) -> RdpResult<Messages> {
        if let Some(dir) = self.file_cache.get_mut(req.device_io_request.file_id) {
            // Get the next FileSystemObject from the FileCacheObject for translation
            // into an RDP data structure. Because of how next() is implemented for FileCacheObject,
            // the first time this is called we will get an object for the "." directory, the second
            // time will give us "..", and then we will iterate through any files/directories stored
            // within dir.
            if let Some(fso) = dir.next() {
                let buffer = match req.file_info_class_lvl {
                    FileInformationClassLevel::FileBothDirectoryInformation => {
                        Some(FileInformationClass::FileBothDirectoryInformation(
                            FileBothDirectoryInformation::from(fso)?,
                        ))
                    }
                    FileInformationClassLevel::FileFullDirectoryInformation => {
                        Some(FileInformationClass::FileFullDirectoryInformation(
                            FileFullDirectoryInformation::from(fso)?,
                        ))
                    }
                    FileInformationClassLevel::FileNamesInformation => {
                        Some(FileInformationClass::FileNamesInformation(
                            FileNamesInformation::new(fso.name()?),
                        ))
                    }
                    FileInformationClassLevel::FileDirectoryInformation => {
                        Some(FileInformationClass::FileDirectoryInformation(
                            FileDirectoryInformation::from(fso)?,
                        ))
                    }
                    _ => {
                        return Err(invalid_data_error("received invalid FileInformationClassLevel in ServerDriveQueryDirectoryRequest"));
                    }
                };

                return self.prep_drive_query_dir_response(
                    &req.device_io_request,
                    NTSTATUS::STATUS_SUCCESS,
                    buffer,
                );
            }

            // If we reach here it means our iterator is exhausted,
            // so we send back a NTSTATUS::STATUS_NO_MORE_FILES to
            // alert RDP that we've listed all the contents of this directory.
            // https://github.com/FreeRDP/FreeRDP/blob/511444a65e7aa2f537c5e531fa68157a50c1bd4d/winpr/libwinpr/file/generic.c#L1193
            // https://github.com/FreeRDP/FreeRDP/blob/511444a65e7aa2f537c5e531fa68157a50c1bd4d/channels/drive/client/drive_main.c#L114
            return self.prep_drive_query_dir_response(
                &req.device_io_request,
                NTSTATUS::STATUS_NO_MORE_FILES,
                None,
            );
        }

        // File not found in cache
        self.prep_file_cache_fail_drive_query_dir_response(req)
    }

    fn prep_file_cache_fail_drive_query_dir_response(
        &self,
        req: &ServerDriveQueryDirectoryRequest,
    ) -> RdpResult<Messages> {
        debug!(
            "failed to retrieve an item from the file cache with FileId = {}",
            req.device_io_request.file_id
        );
        // https://github.com/FreeRDP/FreeRDP/blob/511444a65e7aa2f537c5e531fa68157a50c1bd4d/channels/drive/client/drive_main.c#L633
        self.prep_drive_query_dir_response(
            &req.device_io_request,
            NTSTATUS::STATUS_UNSUCCESSFUL,
            None,
        )
    }

    fn prep_query_vol_info_response(
        &self,
        device_io_request: &DeviceIoRequestDeprecated,
        io_status: NTSTATUS,
        buffer: Option<FileSystemInformationClass>,
    ) -> RdpResult<Messages> {
        let resp =
            ClientDriveQueryVolumeInformationResponse::new(device_io_request, io_status, buffer)?;
        debug!("sending RDP: {:?}", resp);
        let resp = self
            .add_headers_and_chunkify(PacketId::PAKID_CORE_DEVICE_IOCOMPLETION, resp.encode()?)?;
        Ok(resp)
    }

    fn prep_read_response(
        &self,
        req: DeviceReadRequest,
        io_status: NTSTATUS,
        data: Vec<u8>,
    ) -> RdpResult<Messages> {
        let resp = DeviceReadResponse::new(&req, io_status, data);
        debug!("sending RDP: {:?}", resp);
        let resp = self
            .add_headers_and_chunkify(PacketId::PAKID_CORE_DEVICE_IOCOMPLETION, resp.encode()?)?;
        Ok(resp)
    }

    fn prep_write_response(
        &self,
        req: DeviceIoRequestDeprecated,
        io_status: NTSTATUS,
        length: u32,
    ) -> RdpResult<Messages> {
        let resp = DeviceWriteResponse::new(&req, io_status, length);
        debug!("sending RDP: {:?}", resp);
        let resp = self
            .add_headers_and_chunkify(PacketId::PAKID_CORE_DEVICE_IOCOMPLETION, resp.encode()?)?;
        Ok(resp)
    }

    fn prep_set_info_response(
        &mut self,
        req: &ServerDriveSetInformationRequest,
        io_status: NTSTATUS,
    ) -> RdpResult<Messages> {
        let resp = ClientDriveSetInformationResponse::new(req, io_status);
        debug!("sending RDP: {:?}", resp);
        let resp = self
            .add_headers_and_chunkify(PacketId::PAKID_CORE_DEVICE_IOCOMPLETION, resp.encode()?)?;
        Ok(resp)
    }

    /// Helper function for sending a TDP SharedDirectoryCreateRequest based on an
    /// RDP DeviceCreateRequest and handling the TDP SharedDirectoryCreateResponse.
    fn tdp_sd_create(
        &mut self,
        rdp_req: DeviceCreateRequest,
        file_type: FileType,
    ) -> RdpResult<Messages> {
        let tdp_req = SharedDirectoryCreateRequest {
            completion_id: rdp_req.device_io_request.completion_id,
            directory_id: rdp_req.device_io_request.device_id,
            file_type,
            path: UnixPath::from(&rdp_req.path),
        };
        (self.tdp_sd_create_request)(tdp_req)?;

        self.pending_sd_create_resp_handlers.insert(
            rdp_req.device_io_request.completion_id,
            Box::new(
                move |cli: &mut Self, res: SharedDirectoryCreateResponse| -> RdpResult<Messages> {
                    if res.err_code != TdpErrCode::Nil {
                        return cli.prep_device_create_response(
                            &rdp_req,
                            NTSTATUS::STATUS_UNSUCCESSFUL,
                            0,
                        );
                    }

                    let file_id = cli.generate_file_id();
                    cli.file_cache.insert(
                        file_id,
                        FileCacheObject::new(UnixPath::from(&rdp_req.path), res.fso),
                    );
                    cli.prep_device_create_response(&rdp_req, NTSTATUS::STATUS_SUCCESS, file_id)
                },
            ),
        );
        Ok(vec![])
    }

    /// Helper function for combining a TDP SharedDirectoryDeleteRequest
    /// with a TDP SharedDirectoryCreateRequest to overwrite a file, based
    /// on an RDP DeviceCreateRequest.
    fn tdp_sd_overwrite(&mut self, rdp_req: DeviceCreateRequest) -> RdpResult<Messages> {
        let tdp_req = SharedDirectoryDeleteRequest {
            completion_id: rdp_req.device_io_request.completion_id,
            directory_id: rdp_req.device_io_request.device_id,
            path: UnixPath::from(&rdp_req.path),
        };
        (self.tdp_sd_delete_request)(tdp_req)?;
        self.pending_sd_delete_resp_handlers.insert(
            rdp_req.device_io_request.completion_id,
            Box::new(
                |cli: &mut Self, res: SharedDirectoryDeleteResponse| -> RdpResult<Messages> {
                    match res.err_code {
                        TdpErrCode::Nil => cli.tdp_sd_create(rdp_req, FileType::File),
                        _ => cli.prep_device_create_response(
                            &rdp_req,
                            NTSTATUS::STATUS_UNSUCCESSFUL,
                            0,
                        ),
                    }
                },
            ),
        );
        Ok(vec![])
    }

    fn tdp_sd_delete(
        &mut self,
        rdp_req: DeviceCloseRequest,
        file: FileCacheObject,
    ) -> RdpResult<Messages> {
        let tdp_req = SharedDirectoryDeleteRequest {
            completion_id: rdp_req.device_io_request.completion_id,
            directory_id: rdp_req.device_io_request.device_id,
            path: file.path,
        };
        (self.tdp_sd_delete_request)(tdp_req)?;
        self.pending_sd_delete_resp_handlers.insert(
            rdp_req.device_io_request.completion_id,
            Box::new(
                |cli: &mut Self, res: SharedDirectoryDeleteResponse| -> RdpResult<Messages> {
                    let code = if res.err_code == TdpErrCode::Nil {
                        NTSTATUS::STATUS_SUCCESS
                    } else {
                        NTSTATUS::STATUS_UNSUCCESSFUL
                    };
                    cli.prep_device_close_response(rdp_req, code)
                },
            ),
        );
        Ok(vec![])
    }

    fn tdp_sd_read(&mut self, rdp_req: DeviceReadRequest) -> RdpResult<Messages> {
        if let Some(file) = self.file_cache.get(rdp_req.device_io_request.file_id) {
            let tdp_req = SharedDirectoryReadRequest {
                completion_id: rdp_req.device_io_request.completion_id,
                directory_id: rdp_req.device_io_request.device_id,
                path: file.path.clone(),
                length: rdp_req.length,
                offset: rdp_req.offset,
            };
            (self.tdp_sd_read_request)(tdp_req)?;

            self.pending_sd_read_resp_handlers.insert(
                rdp_req.device_io_request.completion_id,
                Box::new(
                    move |cli: &mut Self,
                          res: SharedDirectoryReadResponse|
                          -> RdpResult<Messages> {
                        match res.err_code {
                            TdpErrCode::Nil => cli.prep_read_response(
                                rdp_req,
                                NTSTATUS::STATUS_SUCCESS,
                                res.read_data,
                            ),
                            _ => cli.prep_read_response(
                                rdp_req,
                                NTSTATUS::STATUS_UNSUCCESSFUL,
                                vec![],
                            ),
                        }
                    },
                ),
            );

            return Ok(vec![]);
        }

        // File not found in cache
        self.prep_read_response(rdp_req, NTSTATUS::STATUS_UNSUCCESSFUL, vec![])
    }

    fn tdp_sd_write(&mut self, rdp_req: DeviceWriteRequest) -> RdpResult<Messages> {
        if let Some(file) = self.file_cache.get(rdp_req.device_io_request.file_id) {
            let tdp_req = SharedDirectoryWriteRequest {
                completion_id: rdp_req.device_io_request.completion_id,
                directory_id: rdp_req.device_io_request.device_id,
                path: file.path.clone(),
                offset: rdp_req.offset,
                write_data: rdp_req.write_data,
            };
            (self.tdp_sd_write_request)(tdp_req)?;

            let device_io_request = rdp_req.device_io_request;
            self.pending_sd_write_resp_handlers.insert(
                device_io_request.completion_id,
                Box::new(
                    move |cli: &mut Self,
                          res: SharedDirectoryWriteResponse|
                          -> RdpResult<Messages> {
                        match res.err_code {
                            TdpErrCode::Nil => cli.prep_write_response(
                                device_io_request,
                                NTSTATUS::STATUS_SUCCESS,
                                res.bytes_written,
                            ),
                            _ => cli.prep_write_response(
                                device_io_request,
                                NTSTATUS::STATUS_UNSUCCESSFUL,
                                0,
                            ),
                        }
                    },
                ),
            );

            return Ok(vec![]);
        }

        // File not found in cache
        self.prep_write_response(rdp_req.device_io_request, NTSTATUS::STATUS_UNSUCCESSFUL, 0)
    }

    fn rename(
        &mut self,
        rdp_req: ServerDriveSetInformationRequest,
        rename_info: &FileRenameInformation,
        io_status: NTSTATUS,
    ) -> RdpResult<Messages> {
        // https://github.com/FreeRDP/FreeRDP/blob/dfa231c0a55b005af775b833f92f6bcd30363d77/channels/drive/client/drive_file.c#L709
        match rename_info.replace_if_exists {
            Boolean::True => self.rename_replace_if_exists(rdp_req, rename_info, io_status),
            Boolean::False => self.rename_dont_replace_if_exists(rdp_req, rename_info, io_status),
        }
    }

    fn rename_replace_if_exists(
        &mut self,
        rdp_req: ServerDriveSetInformationRequest,
        rename_info: &FileRenameInformation,
        io_status: NTSTATUS,
    ) -> RdpResult<Messages> {
        // If replace_if_exists is true, we can just send a TDP SharedDirectoryMoveRequest,
        // which works like the unix `mv` utility (meaning it will automatically replace if exists).
        self.tdp_sd_move(rdp_req, rename_info, io_status)
    }

    fn rename_dont_replace_if_exists(
        &mut self,
        rdp_req: ServerDriveSetInformationRequest,
        rename_info: &FileRenameInformation,
        io_status: NTSTATUS,
    ) -> RdpResult<Messages> {
        let new_path = UnixPath::from(&rename_info.file_name);
        // If replace_if_exists is false, first check if the new_path exists.
        (self.tdp_sd_info_request)(SharedDirectoryInfoRequest {
            completion_id: rdp_req.device_io_request.completion_id,
            directory_id: rdp_req.device_io_request.device_id,
            path: new_path,
        })?;

        let rename_info = (*rename_info).clone();
        self.pending_sd_info_resp_handlers.insert(
            rdp_req.device_io_request.completion_id,
            Box::new(
                move |cli: &mut Self, res: SharedDirectoryInfoResponse| -> RdpResult<Messages> {
                    if res.err_code == TdpErrCode::DoesNotExist {
                        // If the file doesn't already exist, send a move request.
                        return cli.tdp_sd_move(rdp_req, &rename_info, io_status);
                    }
                    // If it does, send back a name collision error, as is done in FreeRDP.
                    cli.prep_set_info_response(&rdp_req, NTSTATUS::STATUS_OBJECT_NAME_COLLISION)
                },
            ),
        );

        Ok(vec![])
    }

    fn tdp_sd_move(
        &mut self,
        rdp_req: ServerDriveSetInformationRequest,
        rename_info: &FileRenameInformation,
        io_status: NTSTATUS,
    ) -> RdpResult<Messages> {
        if let Some(file) = self.file_cache.get(rdp_req.device_io_request.file_id) {
            (self.tdp_sd_move_request)(SharedDirectoryMoveRequest {
                completion_id: rdp_req.device_io_request.completion_id,
                directory_id: rdp_req.device_io_request.device_id,
                original_path: file.path.clone(),
                new_path: UnixPath::from(&rename_info.file_name),
            })?;

            self.pending_sd_move_resp_handlers.insert(
                rdp_req.device_io_request.completion_id,
                Box::new(
                    move |cli: &mut Self,
                          res: SharedDirectoryMoveResponse|
                          -> RdpResult<Messages> {
                        if res.err_code != TdpErrCode::Nil {
                            return cli
                                .prep_set_info_response(&rdp_req, NTSTATUS::STATUS_UNSUCCESSFUL);
                        }

                        cli.prep_set_info_response(&rdp_req, io_status)
                    },
                ),
            );

            return Ok(vec![]);
        }

        // File not found in cache
        self.prep_set_info_response(&rdp_req, NTSTATUS::STATUS_UNSUCCESSFUL)
    }

    /// add_headers_and_chunkify takes an encoded PDU ready to be sent over a virtual channel (payload),
    /// adds on the Shared Header based the passed packet_id, adds the appropriate (virtual) Channel PDU Header,
    /// and splits the entire payload into chunks if the payload exceeds the maximum size.
    fn add_headers_and_chunkify(
        &self,
        packet_id: PacketId,
        payload: Message,
    ) -> RdpResult<Messages> {
        let mut inner = SharedHeader::new(Component::RDPDR_CTYP_CORE, packet_id).encode()?;
        inner.extend_from_slice(&payload);
        self.vchan.add_header_and_chunkify(None, inner)
    }

    fn push_active_device_id(&mut self, device_id: u32) -> RdpResult<()> {
        if self.active_device_ids.contains(&device_id) {
            return Err(RdpError::TryError(format!(
                "attempted to add a duplicate device_id {} to active_device_ids {:?}",
                device_id, self.active_device_ids
            )));
        }
        self.active_device_ids.push(device_id);
        Ok(())
    }

    fn get_scard_device_id(&self) -> RdpResult<u32> {
        // We always push it into the list first
        if !self.active_device_ids.is_empty() {
            return Ok(self.active_device_ids[0]);
        }
        Err(RdpError::TryError("no active device ids".to_string()))
    }

    fn generate_file_id(&mut self) -> u32 {
        self.next_file_id = self.next_file_id.wrapping_add(1);
        self.next_file_id
    }
}

/// FileCacheObject is an in-memory representation of
/// of a file or directory holding the metadata necessary
/// for RDP drive redirection. They are stored in map indexed
/// by their RDP FileId.
///
/// The lifecycle for a FileCacheObject is a function of the
/// MajorFunction of RDP DeviceIoRequests:
///
/// | Sequence | MajorFunction | results in                                               |
/// | -------- | ------------- | ---------------------------------------------------------|
/// | 1        | IRP_MJ_CREATE | A new FileCacheObject is created and assigned a FileId   |
/// | -------- | ------------- | ---------------------------------------------------------|
/// | 2        | <other>       | The FCO is retrieved from the cache by the FileId in the |
/// |          |               | DeviceIoRequest and metadata is used to craft a response |
/// | -------- | ------------- | ---------------------------------------------------------|
/// | 3        | IRP_MJ_CLOSE  | The FCO is deleted from the cache                        |
/// | -------- | ------------- | ---------------------------------------------------------|
#[derive(Debug, Clone)]
struct FileCacheObject {
    path: UnixPath,
    delete_pending: bool,
    /// The FileSystemObject pertaining to the file or directory at path.
    fso: FileSystemObject,
    /// A vector of the contents of the directory at path.
    contents: Vec<FileSystemObject>,

    /// Book-keeping variable, see Iterator implementation
    contents_i: usize,
    /// Book-keeping variable, see Iterator implementation
    dot_sent: bool,
    /// Book-keeping variable, see Iterator implementation
    dotdot_sent: bool,
}

impl FileCacheObject {
    fn new(path: UnixPath, fso: FileSystemObject) -> Self {
        Self {
            path,
            delete_pending: false,
            fso,
            contents: Vec::new(),

            contents_i: 0,
            dot_sent: false,
            dotdot_sent: false,
        }
    }
}

/// FileCacheObject is used as an iterator for the implementation of
/// IRP_MJ_DIRECTORY_CONTROL, which requires that we iterate through
/// all the files of a directory one by one. In this case, the directory
/// is the FileCacheObject itself, with it's own fso field representing
/// the directory, and its contents being represented by FileSystemObject's
/// in its contents field.
///
/// We account for an idiosyncrasy of the RDP protocol here: when fielding an
/// IRP_MJ_DIRECTORY_CONTROL, RDP first expects to receive an entry for the "."
/// directory, and next an entry for the ".." directory. Only after those two
/// directories have been sent do we begin sending the actual contents of this
/// directory (the contents field). (This is why we maintain dot_sent and dotdot_sent
/// fields on each FileCacheObject)
///
/// Note that this implementation only makes sense in the case that this FileCacheObject
/// is itself a directory (fso.file_type == FileType::Directory). We leave it up to the
/// caller to ensure iteration makes sense in the given context that it's used.
impl Iterator for FileCacheObject {
    type Item = FileSystemObject;

    fn next(&mut self) -> Option<Self::Item> {
        // On the first call to next, return the "." directory
        if !self.dot_sent {
            self.dot_sent = true;
            Some(FileSystemObject {
                last_modified: self.fso.last_modified,
                size: self.fso.size,
                file_type: self.fso.file_type,
                is_empty: TDP_FALSE,
                path: UnixPath::from(".".to_string()),
            })
        } else if !self.dotdot_sent {
            // On the second call to next, return the ".." directory
            self.dotdot_sent = true;
            Some(FileSystemObject {
                last_modified: self.fso.last_modified,
                size: 0,
                file_type: FileType::Directory,
                is_empty: TDP_FALSE,
                path: UnixPath::from("..".to_string()),
            })
        } else {
            // "." and ".." have been sent, now start iterating through
            // the actual contents of the directory
            if self.contents_i < self.contents.len() {
                let i = self.contents_i;
                self.contents_i += 1;
                return Some(self.contents[i].clone());
            }
            None
        }
    }
}

struct FileCache {
    cache: HashMap<u32, FileCacheObject>,
}

impl FileCache {
    fn new() -> Self {
        Self {
            cache: HashMap::new(),
        }
    }

    /// Insert a FileCacheObject into the file cache.
    ///
    /// If the file cache did not have this key present, [`None`] is returned.
    ///
    /// If the file cache did have this key present, the value is updated, and the old
    /// value is returned. The key is not updated, though; this matters for
    /// types that can be `==` without being identical.
    fn insert(&mut self, file_id: u32, file: FileCacheObject) -> Option<FileCacheObject> {
        self.cache.insert(file_id, file)
    }

    /// Retrieves a FileCacheObject from the file cache,
    /// without removing it from the cache.
    fn get(&self, file_id: u32) -> Option<&FileCacheObject> {
        self.cache.get(&file_id)
    }
    /// Retrieves a mutable FileCacheObject from the file cache,
    /// without removing it from the cache.
    fn get_mut(&mut self, file_id: u32) -> Option<&mut FileCacheObject> {
        self.cache.get_mut(&file_id)
    }

    /// Retrieves a FileCacheObject from the file cache,
    /// removing it from the cache.
    fn remove(&mut self, file_id: u32) -> Option<FileCacheObject> {
        self.cache.remove(&file_id)
    }
}

/// 2.2.1.1 Shared Header (RDPDR_HEADER)
/// This header is present at the beginning of every message in sent over the rdpdr virtual channel.
/// The purpose of this header is to describe the type of the message.
/// https://docs.microsoft.com/en-us/openspecs/windows_protocols/ms-rdpefs/29d4108f-8163-4a67-8271-e48c4b9c2a7c
#[derive(Debug, PartialEq)]
struct SharedHeader {
    component: Component,
    packet_id: PacketId,
}

impl SharedHeader {
    fn new(component: Component, packet_id: PacketId) -> Self {
        Self {
            component,
            packet_id,
        }
    }
    fn decode(payload: &mut Payload) -> RdpResult<Self> {
        let component = payload.read_u16::<LittleEndian>()?;
        let packet_id = payload.read_u16::<LittleEndian>()?;
        Ok(Self {
            component: Component::from_u16(component).ok_or_else(|| {
                invalid_data_error(&format!("invalid component value {component:#06x}"))
            })?,
            packet_id: PacketId::from_u16(packet_id).ok_or_else(|| {
                invalid_data_error(&format!("invalid packet_id value {packet_id:#06x}"))
            })?,
        })
    }
}

impl Encode for SharedHeader {
    fn encode(&self) -> RdpResult<Message> {
        let mut w = vec![];
        w.write_u16::<LittleEndian>(self.component.to_u16().unwrap())?;
        w.write_u16::<LittleEndian>(self.packet_id.to_u16().unwrap())?;
        Ok(w)
    }
}

type ServerAnnounceRequest = ClientIdMessage;
type ClientAnnounceReply = ClientIdMessage;
type ServerClientIdConfirm = ClientIdMessage;

#[derive(Debug, PartialEq)]
struct ClientIdMessage {
    version_major: u16,
    version_minor: u16,
    client_id: u32,
}

impl ClientIdMessage {
    fn new(req: ServerAnnounceRequest) -> Self {
        Self {
            version_major: VERSION_MAJOR,
            version_minor: VERSION_MINOR,
            client_id: req.client_id,
        }
    }

    fn decode(payload: &mut Payload) -> RdpResult<Self> {
        Ok(Self {
            version_major: payload.read_u16::<LittleEndian>()?,
            version_minor: payload.read_u16::<LittleEndian>()?,
            client_id: payload.read_u32::<LittleEndian>()?,
        })
    }
}

impl Encode for ClientIdMessage {
    fn encode(&self) -> RdpResult<Message> {
        let mut w = vec![];
        w.write_u16::<LittleEndian>(self.version_major)?;
        w.write_u16::<LittleEndian>(self.version_minor)?;
        w.write_u32::<LittleEndian>(self.client_id)?;
        Ok(w)
    }
}

#[derive(Debug)]
struct ServerCoreCapabilityRequest {
    num_capabilities: u16,
    padding: u16,
    capabilities: Vec<CapabilitySet>,
}

impl ServerCoreCapabilityRequest {
    fn new_response(allow_directory_sharing: bool) -> Self {
        // Clients are always required to send the "general" capability set.
        // In addition, we also send the optional smartcard capability (CAP_SMARTCARD_TYPE)
        // and drive capability (CAP_DRIVE_TYPE).
        let mut capabilities = vec![
            CapabilitySet {
                header: CapabilityHeader {
                    cap_type: CapabilityType::CAP_GENERAL_TYPE,
                    length: 8 + 36, // 8 byte header + 36 byte capability descriptor
                    version: GENERAL_CAPABILITY_VERSION_02,
                },
                data: Capability::General(GeneralCapabilitySet {
                    os_type: 0,
                    os_version: 0,
                    protocol_major_version: VERSION_MAJOR,
                    protocol_minor_version: VERSION_MINOR,
                    io_code_1: 0x00007fff, // Combination of all the required bits.
                    io_code_2: 0,
                    extended_pdu: 0x00000001 | 0x00000002, // RDPDR_DEVICE_REMOVE_PDUS | RDPDR_CLIENT_DISPLAY_NAME_PDU
                    extra_flags_1: 0,
                    extra_flags_2: 0,
                    special_type_device_cap: 1, // Request redirection of 1 special device - smartcard.
                }),
            },
            CapabilitySet {
                header: CapabilityHeader {
                    cap_type: CapabilityType::CAP_SMARTCARD_TYPE,
                    length: 8, // 8 byte header + empty capability descriptor
                    version: SMARTCARD_CAPABILITY_VERSION_01,
                },
                data: Capability::Smartcard,
            },
        ];

        if allow_directory_sharing {
            capabilities.push(CapabilitySet {
                header: CapabilityHeader {
                    cap_type: CapabilityType::CAP_DRIVE_TYPE,
                    length: 8, // 8 byte header + empty capability descriptor
                    version: DRIVE_CAPABILITY_VERSION_02,
                },
                data: Capability::Drive,
            });
        }

        Self {
            padding: 0,
            num_capabilities: capabilities.len() as u16,
            capabilities,
        }
    }

    fn decode(payload: &mut Payload) -> RdpResult<Self> {
        let num_capabilities = payload.read_u16::<LittleEndian>()?;
        let padding = payload.read_u16::<LittleEndian>()?;
        let mut capabilities = vec![];
        for _ in 0..num_capabilities {
            capabilities.push(CapabilitySet::decode(payload)?);
        }

        Ok(Self {
            num_capabilities,
            padding,
            capabilities,
        })
    }
}
impl Encode for ServerCoreCapabilityRequest {
    fn encode(&self) -> RdpResult<Message> {
        let mut w = vec![];
        w.write_u16::<LittleEndian>(self.num_capabilities)?;
        w.write_u16::<LittleEndian>(self.padding)?;
        for cap in self.capabilities.iter() {
            w.extend_from_slice(&cap.encode()?);
        }
        Ok(w)
    }
}

#[derive(Debug)]
struct CapabilitySet {
    header: CapabilityHeader,
    data: Capability,
}

impl CapabilitySet {
    fn encode(&self) -> RdpResult<Message> {
        let mut w = self.header.encode()?;
        w.extend_from_slice(&self.data.encode()?);
        Ok(w)
    }
    fn decode(payload: &mut Payload) -> RdpResult<Self> {
        let header = CapabilityHeader::decode(payload)?;
        let data = Capability::decode(payload, &header)?;

        Ok(Self { header, data })
    }
}

#[derive(Debug)]
struct CapabilityHeader {
    cap_type: CapabilityType,
    length: u16,
    version: u32,
}

impl CapabilityHeader {
    fn encode(&self) -> RdpResult<Message> {
        let mut w = vec![];
        w.write_u16::<LittleEndian>(self.cap_type.to_u16().unwrap())?;
        w.write_u16::<LittleEndian>(self.length)?;
        w.write_u32::<LittleEndian>(self.version)?;
        Ok(w)
    }
    fn decode(payload: &mut Payload) -> RdpResult<Self> {
        let cap_type = payload.read_u16::<LittleEndian>()?;
        Ok(Self {
            cap_type: CapabilityType::from_u16(cap_type).ok_or_else(|| {
                invalid_data_error(&format!("invalid capability type {cap_type:#06x}"))
            })?,
            length: payload.read_u16::<LittleEndian>()?,
            version: payload.read_u32::<LittleEndian>()?,
        })
    }
}

#[derive(Debug)]
enum Capability {
    General(GeneralCapabilitySet),
    Printer,
    Port,
    Drive,
    Smartcard,
}

impl Capability {
    fn encode(&self) -> RdpResult<Message> {
        match self {
            Capability::General(general) => Ok(general.encode()?),
            _ => Ok(vec![]),
        }
    }

    fn decode(payload: &mut Payload, header: &CapabilityHeader) -> RdpResult<Self> {
        match header.cap_type {
            CapabilityType::CAP_GENERAL_TYPE => Ok(Capability::General(
                GeneralCapabilitySet::decode(payload, header.version)?,
            )),
            CapabilityType::CAP_PRINTER_TYPE => Ok(Capability::Printer),
            CapabilityType::CAP_PORT_TYPE => Ok(Capability::Port),
            CapabilityType::CAP_DRIVE_TYPE => Ok(Capability::Drive),
            CapabilityType::CAP_SMARTCARD_TYPE => Ok(Capability::Smartcard),
        }
    }
}

#[derive(Debug)]
struct GeneralCapabilitySet {
    os_type: u32,
    os_version: u32,
    protocol_major_version: u16,
    protocol_minor_version: u16,
    io_code_1: u32,
    io_code_2: u32,
    extended_pdu: u32,
    extra_flags_1: u32,
    extra_flags_2: u32,
    special_type_device_cap: u32,
}

impl GeneralCapabilitySet {
    fn encode(&self) -> RdpResult<Message> {
        let mut w = vec![];
        w.write_u32::<LittleEndian>(self.os_type)?;
        w.write_u32::<LittleEndian>(self.os_version)?;
        w.write_u16::<LittleEndian>(self.protocol_major_version)?;
        w.write_u16::<LittleEndian>(self.protocol_minor_version)?;
        w.write_u32::<LittleEndian>(self.io_code_1)?;
        w.write_u32::<LittleEndian>(self.io_code_2)?;
        w.write_u32::<LittleEndian>(self.extended_pdu)?;
        w.write_u32::<LittleEndian>(self.extra_flags_1)?;
        w.write_u32::<LittleEndian>(self.extra_flags_2)?;
        w.write_u32::<LittleEndian>(self.special_type_device_cap)?;
        Ok(w)
    }

    fn decode(payload: &mut Payload, version: u32) -> RdpResult<Self> {
        Ok(Self {
            os_type: payload.read_u32::<LittleEndian>()?,
            os_version: payload.read_u32::<LittleEndian>()?,
            protocol_major_version: payload.read_u16::<LittleEndian>()?,
            protocol_minor_version: payload.read_u16::<LittleEndian>()?,
            io_code_1: payload.read_u32::<LittleEndian>()?,
            io_code_2: payload.read_u32::<LittleEndian>()?,
            extended_pdu: payload.read_u32::<LittleEndian>()?,
            extra_flags_1: payload.read_u32::<LittleEndian>()?,
            extra_flags_2: payload.read_u32::<LittleEndian>()?,
            special_type_device_cap: if version == GENERAL_CAPABILITY_VERSION_02 {
                payload.read_u32::<LittleEndian>()?
            } else {
                0
            },
        })
    }
}

type ClientCoreCapabilityResponse = ServerCoreCapabilityRequest;

#[derive(Debug)]
pub struct ClientDeviceListAnnounceRequest {
    device_count: u32,
    device_list: Vec<DeviceAnnounceHeader>,
}

pub type ClientDeviceListAnnounce = ClientDeviceListAnnounceRequest;

impl ClientDeviceListAnnounceRequest {
    // We only need to announce the smartcard in this Client Device List Announce Request.
    // Drives (directories) can be announced at any time with a Client Drive Device List Announce.
    fn new_smartcard(device_id: u32) -> Self {
        Self {
            device_count: 1,
            device_list: vec![DeviceAnnounceHeader {
                device_type: DeviceType::RDPDR_DTYP_SMARTCARD,
                device_id,
                // This name is a constant defined by the spec.
                preferred_dos_name: "SCARD".to_string(),
                device_data_length: 0,
                device_data: vec![],
            }],
        }
    }

    /// A new drive can be announced at any time during RDP's operation. It is up to the caller
    pub fn new_drive(device_id: u32, drive_name: String) -> Self {
        // If the client supports DRIVE_CAPABILITY_VERSION_02 in the Drive Capability Set,
        // then the full name MUST also be specified in the DeviceData field, as a null-terminated
        // Unicode string. If the DeviceDataLength field is nonzero, the content of the
        // PreferredDosName field is ignored.
        //
        // In the RDP spec, Unicode typically means null-terminated UTF-16LE, however empirically it
        // appears that this field expects null-terminated UTF-8.
        let device_data = util::to_utf8(&drive_name);

        Self {
            device_count: 1,
            device_list: vec![DeviceAnnounceHeader {
                device_type: DeviceType::RDPDR_DTYP_FILESYSTEM,
                device_id,
                preferred_dos_name: drive_name,
                device_data_length: device_data.len() as u32,
                device_data,
            }],
        }
    }
}

impl Encode for ClientDeviceListAnnounceRequest {
    fn encode(&self) -> RdpResult<Message> {
        let mut w = vec![];
        w.write_u32::<LittleEndian>(self.device_count)?;
        for dev in self.device_list.iter() {
            w.extend_from_slice(&dev.encode()?);
        }
        Ok(w)
    }
}

/// 2.2.1.3 Device Announce Header (DEVICE_ANNOUNCE)
/// https://docs.microsoft.com/en-us/openspecs/windows_protocols/ms-rdpefs/32e34332-774b-4ead-8c9d-5d64720d6bf9
#[derive(Debug)]
struct DeviceAnnounceHeader {
    device_type: DeviceType,
    device_id: u32,
    preferred_dos_name: String,
    device_data_length: u32,
    device_data: Vec<u8>,
}

impl DeviceAnnounceHeader {
    fn encode(&self) -> RdpResult<Message> {
        let mut w = vec![];
        w.write_u32::<LittleEndian>(self.device_type.to_u32().unwrap())?;
        w.write_u32::<LittleEndian>(self.device_id)?;
        let mut name: &str = &self.preferred_dos_name;
        // See "PreferredDosName" at
        // https://docs.microsoft.com/en-us/openspecs/windows_protocols/ms-rdpefs/32e34332-774b-4ead-8c9d-5d64720d6bf9
        if name.len() > 7 {
            name = &name[..7];
        }
        w.extend_from_slice(&format!("{name:\x00<8}").into_bytes());
        w.write_u32::<LittleEndian>(self.device_data_length)?;
        w.extend_from_slice(&self.device_data);
        Ok(w)
    }
}

#[derive(Debug)]
struct ServerDeviceAnnounceResponseDeprecated {
    device_id: u32,
    result_code: NTSTATUS,
}

impl ServerDeviceAnnounceResponseDeprecated {
    fn decode(payload: &mut Payload) -> RdpResult<Self> {
        let device_id = payload.read_u32::<LittleEndian>()?;
        let result_code = payload.read_u32::<LittleEndian>()?;
        if let Some(result_code) = NTSTATUS::from_u32(result_code) {
            return Ok(Self {
                device_id,
                result_code,
            });
        }
        Err(RdpError::TryError(format!(
            "Read unsupported NTSTATUS: {result_code}",
        )))
    }
}

impl Encode for ServerDeviceAnnounceResponseDeprecated {
    fn encode(&self) -> RdpResult<Message> {
        let mut w = vec![];
        w.write_u32::<LittleEndian>(self.device_id)?;
        w.write_u32::<LittleEndian>(self.result_code as u32)?;
        Ok(w)
    }
}

#[derive(Debug, Clone, ToPrimitive, PartialEq)]
#[repr(u32)]
#[allow(non_camel_case_types)]
#[allow(dead_code)]
enum ClientNameRequestUnicodeFlag {
    Ascii = 0x0,
    Unicode = 0x1,
}

/// 2.2.2.4 Client Name Request (DR_CORE_CLIENT_NAME_REQ)
/// https://docs.microsoft.com/en-us/openspecs/windows_protocols/ms-rdpefs/902497f1-3b1c-4aee-95f8-1668f9b7b7d2
#[derive(Debug, Clone, PartialEq)]
pub struct ClientNameRequest {
    unicode_flag: ClientNameRequestUnicodeFlag,
    computer_name: CString,
}

impl ClientNameRequest {
    fn new(unicode_flag: ClientNameRequestUnicodeFlag, computer_name: CString) -> Self {
        Self {
            unicode_flag,
            computer_name,
        }
    }
}

impl Encode for ClientNameRequest {
    fn encode(&self) -> RdpResult<Message> {
        let mut w = vec![];
        w.write_u32::<LittleEndian>(self.unicode_flag.clone() as u32)?;
        // CodePage (4 bytes): A 32-bit unsigned integer that specifies the code page of the ComputerName field; it MUST be set to 0.
        w.write_u32::<LittleEndian>(0x0)?;

        let computer_name_data = match self.unicode_flag {
            ClientNameRequestUnicodeFlag::Ascii => self.computer_name.to_bytes_with_nul().to_vec(),
            ClientNameRequestUnicodeFlag::Unicode => util::to_unicode(
                self.computer_name
                    .as_c_str()
                    .to_str()
                    .map_err(|err| RdpError::TryError(err.to_string()))?,
                true,
            ),
        };

        w.write_u32::<LittleEndian>(computer_name_data.len() as u32)?;
        w.extend_from_slice(&computer_name_data);
        Ok(w)
    }
}

/// 2.2.1.4 Device I/O Request (DR_DEVICE_IOREQUEST)
/// https://docs.microsoft.com/en-us/openspecs/windows_protocols/ms-rdpefs/a087ffa8-d0d5-4874-ac7b-0494f63e2d5d
#[derive(Debug, Clone)]
pub struct DeviceIoRequestDeprecated {
    pub device_id: u32,
    file_id: u32,
    pub completion_id: u32,
    major_function: MajorFunctionDeprecated,
    minor_function: MinorFunction,
}

impl DeviceIoRequestDeprecated {
    #[cfg(test)]
    fn new(
        device_id: u32,
        file_id: u32,
        completion_id: u32,
        major_function: MajorFunctionDeprecated,
        minor_function: MinorFunction,
    ) -> Self {
        Self {
            device_id,
            file_id,
            completion_id,
            major_function,
            minor_function,
        }
    }

    fn decode(payload: &mut Payload) -> RdpResult<Self> {
        let device_id = payload.read_u32::<LittleEndian>()?;
        let file_id = payload.read_u32::<LittleEndian>()?;
        let completion_id = payload.read_u32::<LittleEndian>()?;
        let major_function = payload.read_u32::<LittleEndian>()?;
        let major_function =
            MajorFunctionDeprecated::from_u32(major_function).ok_or_else(|| {
                invalid_data_error(&format!(
                    "invalid major function value {major_function:#010x}"
                ))
            })?;
        let minor_function = payload.read_u32::<LittleEndian>()?;
        // From the spec (2.2.1.4 Device I/O Request (DR_DEVICE_IOREQUEST)):
        // "This field [MinorFunction] is valid only when the MajorFunction field
        // is set to IRP_MJ_DIRECTORY_CONTROL. If the MajorFunction field is set
        // to another value, the MinorFunction field value SHOULD be 0x00000000.""
        //
        // SHOULD means implementations are not guaranteed to give us 0x00000000,
        // so handle that possibility here.
        let minor_function = if major_function == MajorFunctionDeprecated::IRP_MJ_DIRECTORY_CONTROL
        {
            minor_function
        } else {
            0x00000000
        };
        let minor_function = MinorFunction::from_u32(minor_function).ok_or_else(|| {
            invalid_data_error(&format!(
                "invalid minor function value {minor_function:#010x}"
            ))
        })?;

        Ok(Self {
            device_id,
            file_id,
            completion_id,
            major_function,
            minor_function,
        })
    }
}

impl Encode for DeviceIoRequestDeprecated {
    fn encode(&self) -> RdpResult<Message> {
        let mut w = vec![];
        w.write_u32::<LittleEndian>(self.device_id)?;
        w.write_u32::<LittleEndian>(self.file_id)?;
        w.write_u32::<LittleEndian>(self.completion_id)?;
        w.write_u32::<LittleEndian>(self.major_function as u32)?;
        w.write_u32::<LittleEndian>(self.minor_function as u32)?;
        Ok(w)
    }
}

/// 2.2.1.4.5 Device Control Request (DR_CONTROL_REQ)
/// https://docs.microsoft.com/en-us/openspecs/windows_protocols/ms-rdpefs/30662c80-ec6e-4ed1-9004-2e6e367bb59f
#[derive(Debug)]
#[allow(dead_code)]
struct DeviceControlRequestDeprecated {
    header: DeviceIoRequestDeprecated,
    output_buffer_length: u32,
    input_buffer_length: u32,
    io_control_code: IoctlCode,
}

impl DeviceControlRequestDeprecated {
    #[cfg(test)]
    fn new(
        header: DeviceIoRequestDeprecated,
        output_buffer_length: u32,
        input_buffer_length: u32,
        io_control_code: IoctlCode,
    ) -> Self {
        Self {
            header,
            output_buffer_length,
            input_buffer_length,
            io_control_code,
        }
    }

    fn decode(header: DeviceIoRequestDeprecated, payload: &mut Payload) -> RdpResult<Self> {
        let output_buffer_length = payload.read_u32::<LittleEndian>()?;
        let input_buffer_length = payload.read_u32::<LittleEndian>()?;
        let io_control_code = payload.read_u32::<LittleEndian>()?;
        let io_control_code = IoctlCode::from_u32(io_control_code).ok_or_else(|| {
            invalid_data_error(&format!(
                "invalid I/O control code value {io_control_code:#010x}"
            ))
        })?;
        payload.seek(SeekFrom::Current(20))?; // padding
        Ok(Self {
            header,
            output_buffer_length,
            input_buffer_length,
            io_control_code,
        })
    }
}

impl Encode for DeviceControlRequestDeprecated {
    fn encode(&self) -> RdpResult<Message> {
        let mut w = self.header.encode()?;
        w.write_u32::<LittleEndian>(self.output_buffer_length)?;
        w.write_u32::<LittleEndian>(self.input_buffer_length)?;
        w.write_u32::<LittleEndian>(self.io_control_code as u32)?;
        for _ in 0..20 {
            w.write_u8(0)?; // padding
        }
        Ok(w)
    }
}

/// 2.2.1.5 Device I/O Response (DR_DEVICE_IOCOMPLETION)
/// https://docs.microsoft.com/en-us/openspecs/windows_protocols/ms-rdpefs/1c412a84-0776-4984-b35c-3f0445fcae65
#[derive(Debug)]
struct DeviceIoResponseDeprecated {
    device_id: u32,
    completion_id: u32,
    io_status: NTSTATUS,
}

impl DeviceIoResponseDeprecated {
    fn new(req: &DeviceIoRequestDeprecated, io_status: NTSTATUS) -> Self {
        Self {
            device_id: req.device_id,
            completion_id: req.completion_id,
            io_status,
        }
    }

    fn encode(&self) -> RdpResult<Message> {
        let mut w = vec![];
        w.write_u32::<LittleEndian>(self.device_id)?;
        w.write_u32::<LittleEndian>(self.completion_id)?;
        w.write_u32::<LittleEndian>(self.io_status as u32)?;
        Ok(w)
    }
}

#[derive(Debug)]
struct DeviceControlResponseDeprecated {
    header: DeviceIoResponseDeprecated,
    output_buffer: Box<dyn Encode + Send + Sync>,
}

impl DeviceControlResponseDeprecated {
    fn new(
        req: &DeviceControlRequestDeprecated,
        io_status: NTSTATUS,
        output: Box<dyn Encode + Send + Sync>,
    ) -> Self {
        Self {
            header: DeviceIoResponseDeprecated::new(&req.header, io_status),
            output_buffer: output,
        }
    }
}

impl Encode for DeviceControlResponseDeprecated {
    fn encode(&self) -> RdpResult<Message> {
        let mut w = vec![];
        w.extend_from_slice(&self.header.encode()?);
        let output_buffer_enc = self.output_buffer.encode()?;
        w.write_u32::<LittleEndian>(output_buffer_enc.len() as u32)?; // output_buffer_length
        w.extend_from_slice(&output_buffer_enc);
        Ok(w)
    }
}

/// 2.2.3.3.1 Server Create Drive Request (DR_DRIVE_CREATE_REQ)
/// https://docs.microsoft.com/en-us/openspecs/windows_protocols/ms-rdpefs/95b16fd0-d530-407c-a310-adedc85e9897
pub type ServerCreateDriveRequest = DeviceCreateRequest;

/// 2.2.1.4.1 Device Create Request (DR_CREATE_REQ)
/// https://docs.microsoft.com/en-us/openspecs/windows_protocols/ms-rdpefs/5f71f6d2-d9ff-40c2-bdb5-a739447d3c3e
#[derive(Debug, Clone)]
#[allow(dead_code)]
pub struct DeviceCreateRequest {
    /// The MajorFunction field in this header MUST be set to IRP_MJ_CREATE.
    pub device_io_request: DeviceIoRequestDeprecated,
    desired_access: flags::DesiredAccess,
    allocation_size: u64,
    file_attributes: flags::FileAttributes,
    shared_access: flags::SharedAccess,
    create_disposition: flags::CreateDisposition,
    create_options: flags::CreateOptions,
    path_length: u32,
    pub path: WindowsPath,
}

impl DeviceCreateRequest {
    fn decode(
        device_io_request: DeviceIoRequestDeprecated,
        payload: &mut Payload,
    ) -> RdpResult<Self> {
        debug!("In DeviceCreateRequest decode");
        let invalid_flags = |flag_name: &str, v: u32| {
            invalid_data_error(&format!(
                "invalid flags in Device Create Request: {flag_name} = {v}"
            ))
        };

        let desired_access = payload.read_u32::<LittleEndian>()?;
        let allocation_size = payload.read_u64::<LittleEndian>()?;
        let file_attributes = payload.read_u32::<LittleEndian>()?;
        let shared_access = payload.read_u32::<LittleEndian>()?;
        let create_disposition = payload.read_u32::<LittleEndian>()?;
        let create_options = payload.read_u32::<LittleEndian>()?;
        let path_length = payload.read_u32::<LittleEndian>()?;

        let desired_access = flags::DesiredAccess::from_bits(desired_access)
            .ok_or_else(|| invalid_flags("desired_access", desired_access))?;
        let file_attributes = flags::FileAttributes::from_bits(file_attributes)
            .ok_or_else(|| invalid_flags("file_attributes", file_attributes))?;
        let shared_access = flags::SharedAccess::from_bits(shared_access)
            .ok_or_else(|| invalid_flags("shared_access", shared_access))?;
        let create_disposition = flags::CreateDisposition::from_bits(create_disposition)
            .ok_or_else(|| invalid_flags("create_disposition", create_disposition))?;
        let create_options = flags::CreateOptions::from_bits(create_options)
            .ok_or_else(|| invalid_flags("create_options", create_options))?;

        // usize is 32 bits on a 32 bit target and 64 on a 64, so we can safely say try_into().unwrap()
        // for a u32 will never panic on the machines that run teleport.
        let mut path = vec![0u8; path_length.try_into().unwrap()];
        payload.read_exact(&mut path)?;
        let path = WindowsPath::from(util::from_unicode(path)?);

        Ok(Self {
            device_io_request,
            desired_access,
            allocation_size,
            file_attributes,
            shared_access,
            create_disposition,
            create_options,
            path_length,
            path,
        })
    }
}

/// 2.2.1.5.1 Device Create Response (DR_CREATE_RSP)
/// A message with this header describes a response to a Device Create Request (section 2.2.1.4.1).
/// https://docs.microsoft.com/en-us/openspecs/windows_protocols/ms-rdpefs/99e5fca5-b37a-41e4-bc69-8d7da7860f76
#[derive(Debug)]
struct DeviceCreateResponse {
    device_io_reply: DeviceIoResponseDeprecated,
    file_id: u32,
    /// The values of the CreateDisposition field in the Device Create Request (section 2.2.1.4.1) that determine the value
    /// of the Information field are associated as follows:
    /// +---------------------+--------------------+
    /// | CreateDisposition   |   Information      |
    /// +---------------------+--------------------+
    /// | FILE_SUPERSEDE      |   FILE_SUPERSEDED  |
    /// | FILE_OPEN           |                    |
    /// | FILE_CREATE         |                    |
    /// | FILE_OVERWRITE      |                    |
    /// +---------------------+--------------------+
    /// | FILE_OPEN_IF        |   FILE_OPENED      |
    /// +---------------------+--------------------+
    /// | FILE_OVERWRITE_IF   |   FILE_OVERWRITTEN |
    /// +---------------------+--------------------+
    information: flags::Information,
}

impl DeviceCreateResponse {
    fn new(device_create_request: &DeviceCreateRequest, io_status: NTSTATUS, file_id: u32) -> Self {
        let device_io_request = &device_create_request.device_io_request;

        let information: flags::Information;
        if io_status != NTSTATUS::STATUS_SUCCESS
            || device_create_request.create_disposition.intersects(
                flags::CreateDisposition::FILE_SUPERSEDE
                    | flags::CreateDisposition::FILE_OPEN
                    | flags::CreateDisposition::FILE_CREATE
                    | flags::CreateDisposition::FILE_OVERWRITE,
            )
        {
            // if io_status != NTSTATUS::STATUS_SUCCESS because that's what FreeRDP sets information to in the case of failure, see
            // https://github.com/FreeRDP/FreeRDP/blob/511444a65e7aa2f537c5e531fa68157a50c1bd4d/channels/drive/client/drive_main.c#L191
            information = flags::Information::FILE_SUPERSEDED;
        } else if device_create_request.create_disposition == flags::CreateDisposition::FILE_OPEN_IF
        {
            information = flags::Information::FILE_OPENED;
        } else if device_create_request.create_disposition
            == flags::CreateDisposition::FILE_OVERWRITE_IF
        {
            information = flags::Information::FILE_OVERWRITTEN;
        } else {
            panic!("program error, CreateDispositionFlags check should be exhaustive");
        }

        Self {
            device_io_reply: DeviceIoResponseDeprecated::new(device_io_request, io_status),
            file_id,
            information,
        }
    }

    fn encode(&self) -> RdpResult<Message> {
        let mut w = vec![];
        w.extend_from_slice(&self.device_io_reply.encode()?);
        w.write_u32::<LittleEndian>(self.file_id)?;
        w.write_u8(self.information.bits())?;
        Ok(w)
    }
}

/// 2.2.3.3.8 Server Drive Query Information Request (DR_DRIVE_QUERY_INFORMATION_REQ)
/// https://docs.microsoft.com/en-us/openspecs/windows_protocols/ms-rdpefs/e43dcd68-2980-40a9-9238-344b6cf94946
#[derive(Debug)]
struct ServerDriveQueryInformationRequest {
    /// A DR_DEVICE_IOREQUEST (section 2.2.1.4) header. The MajorFunction field in the DR_DEVICE_IOREQUEST header MUST be set to IRP_MJ_QUERY_INFORMATION.
    device_io_request: DeviceIoRequestDeprecated,
    /// A 32-bit unsigned integer.
    /// This field MUST contain one of the following values:
    /// FileBasicInformation
    /// This information class is used to query a file for the times of creation, last access, last write, and change, in addition to file attribute information. The Reserved field of the FileBasicInformation structure ([MS-FSCC] section 2.4.7) MUST NOT be present.
    ///
    /// FileStandardInformation
    /// This information class is used to query for file information such as allocation size, end-of-file position, and number of links. The Reserved field of the FileStandardInformation structure ([MS-FSCC] section 2.4.41) MUST NOT be present.
    ///
    /// FileAttributeTagInformation
    /// This information class is used to query for file attribute and reparse tag information.
    file_info_class_lvl: FileInformationClassLevel,
    // Length, Padding, and QueryBuffer appear to be vestigial fields and can safely be ignored. Their description
    // is provided below for documentation purposes.
    //
    // Length (4 bytes): A 32-bit unsigned integer that specifies the number of bytes in the QueryBuffer field.
    //
    // Padding (24 bytes): An array of 24 bytes. This field is unused and MUST be ignored.
    //
    // QueryBuffer (variable): A variable-length array of bytes. The size of the array is specified by the Length field.
    // The content of this field is based on the value of the FileInformationClass field, which determines the different
    // structures that MUST be contained in the QueryBuffer field. For a complete list of these structures, see [MS-FSCC]
    // section 2.4. The "File information class" table defines all the possible values for the FileInformationClass field.
}

impl ServerDriveQueryInformationRequest {
    fn decode(
        device_io_request: DeviceIoRequestDeprecated,
        payload: &mut Payload,
    ) -> RdpResult<Self> {
        let n = payload.read_u32::<LittleEndian>()?;
        if let Some(file_info_class_lvl) = FileInformationClassLevel::from_u32(n) {
            return Ok(Self {
                device_io_request,
                file_info_class_lvl,
            });
        }

        Err(invalid_data_error(
            format!(
                "received invalid FileInformationClass in ServerDriveQueryInformationRequest: {n}"
            )
            .as_str(),
        ))
    }
}

/// 2.4 File Information Classes [MS-FSCC]
/// https://docs.microsoft.com/en-us/openspecs/windows_protocols/ms-fscc/4718fc40-e539-4014-8e33-b675af74e3e1
#[derive(Debug, Clone)]
#[allow(dead_code, clippy::enum_variant_names)]
enum FileInformationClass {
    FileBasicInformation(FileBasicInformation),
    FileStandardInformation(FileStandardInformation),
    FileBothDirectoryInformation(FileBothDirectoryInformation),
    FileAttributeTagInformation(FileAttributeTagInformation),
    FileFullDirectoryInformation(FileFullDirectoryInformation),
    FileEndOfFileInformation(FileEndOfFileInformation),
    FileDispositionInformation(FileDispositionInformation),
    FileRenameInformation(FileRenameInformation),
    FileAllocationInformation(FileAllocationInformation),
    FileNamesInformation(FileNamesInformation),
    FileDirectoryInformation(FileDirectoryInformation),
}

impl FileInformationClass {
    fn encode(&self) -> RdpResult<Message> {
        match self {
            Self::FileBasicInformation(file_info_class) => file_info_class.encode(),
            Self::FileStandardInformation(file_info_class) => file_info_class.encode(),
            Self::FileBothDirectoryInformation(file_info_class) => file_info_class.encode(),
            Self::FileAttributeTagInformation(file_info_class) => file_info_class.encode(),
            Self::FileFullDirectoryInformation(file_info_class) => file_info_class.encode(),
            Self::FileEndOfFileInformation(file_info_class) => file_info_class.encode(),
            Self::FileDispositionInformation(file_info_class) => file_info_class.encode(),
            Self::FileRenameInformation(file_info_class) => file_info_class.encode(),
            Self::FileAllocationInformation(file_info_class) => file_info_class.encode(),
            Self::FileNamesInformation(file_info_class) => file_info_class.encode(),
            Self::FileDirectoryInformation(file_info_class) => file_info_class.encode(),
        }
    }

    fn decode(
        file_information_class_level: &FileInformationClassLevel,
        length: u32,
        payload: &mut Payload,
    ) -> RdpResult<Self> {
        match file_information_class_level {
            FileInformationClassLevel::FileBasicInformation => Ok(
                FileInformationClass::FileBasicInformation(FileBasicInformation::decode(payload)?),
            ),
            FileInformationClassLevel::FileEndOfFileInformation => {
                Ok(FileInformationClass::FileEndOfFileInformation(
                    FileEndOfFileInformation::decode(payload)?,
                ))
            }
            FileInformationClassLevel::FileDispositionInformation => {
                Ok(FileInformationClass::FileDispositionInformation(
                    FileDispositionInformation::decode(payload, length)?,
                ))
            }
            FileInformationClassLevel::FileRenameInformation => {
                Ok(FileInformationClass::FileRenameInformation(
                    FileRenameInformation::decode(payload)?,
                ))
            }
            FileInformationClassLevel::FileAllocationInformation => {
                Ok(FileInformationClass::FileAllocationInformation(
                    FileAllocationInformation::decode(payload)?,
                ))
            }
            _ => Err(invalid_data_error(&format!(
                "decode invalid FileInformationClassLevel: {file_information_class_level:?}"
            ))),
        }
    }

    fn size(&self) -> u32 {
        match self {
            Self::FileBasicInformation(file_info_class) => file_info_class.size(),
            Self::FileStandardInformation(file_info_class) => file_info_class.size(),
            Self::FileBothDirectoryInformation(file_info_class) => file_info_class.size(),
            Self::FileAttributeTagInformation(file_info_class) => file_info_class.size(),
            Self::FileFullDirectoryInformation(file_info_class) => file_info_class.size(),
            Self::FileEndOfFileInformation(file_info_class) => file_info_class.size(),
            Self::FileDispositionInformation(file_info_class) => file_info_class.size(),
            Self::FileRenameInformation(file_info_class) => file_info_class.size(),
            Self::FileAllocationInformation(file_info_class) => file_info_class.size(),
            Self::FileNamesInformation(file_info_class) => file_info_class.size(),
            Self::FileDirectoryInformation(file_info_class) => file_info_class.size(),
        }
    }
}

/// 2.4.7 FileBasicInformation [MS-FSCC]
/// https://docs.microsoft.com/en-us/openspecs/windows_protocols/ms-fscc/16023025-8a78-492f-8b96-c873b042ac50
#[derive(Debug, Clone)]
struct FileBasicInformation {
    creation_time: i64,
    last_access_time: i64,
    last_write_time: i64,
    change_time: i64,
    file_attributes: flags::FileAttributes,
    // NOTE: The `reserved` field in the spec MUST not be serialized and sent over RDP, or it will break the server implementation.
    // FreeRDP does the same: https://github.com/FreeRDP/FreeRDP/blob/1adb263813ca2e76a893ef729a04db8f94b5d757/channels/drive/client/drive_file.c#L508
    //reserved: u32,
}

impl FileBasicInformation {
    const BASE_SIZE: u32 = (4 * I64_SIZE) + FILE_ATTR_SIZE;

    fn encode(&self) -> RdpResult<Message> {
        let mut w = vec![];
        w.write_i64::<LittleEndian>(self.creation_time)?;
        w.write_i64::<LittleEndian>(self.last_access_time)?;
        w.write_i64::<LittleEndian>(self.last_write_time)?;
        w.write_i64::<LittleEndian>(self.change_time)?;
        w.write_u32::<LittleEndian>(self.file_attributes.bits())?;
        Ok(w)
    }

    fn decode(payload: &mut Payload) -> RdpResult<Self> {
        let creation_time = payload.read_i64::<LittleEndian>()?;
        let last_access_time = payload.read_i64::<LittleEndian>()?;
        let last_write_time = payload.read_i64::<LittleEndian>()?;
        let change_time = payload.read_i64::<LittleEndian>()?;
        let file_attributes = flags::FileAttributes::from_bits(payload.read_u32::<LittleEndian>()?)
            .ok_or_else(|| invalid_data_error("invalid flags in FileBasicInformation decode"))?;

        Ok(Self {
            creation_time,
            last_access_time,
            last_write_time,
            change_time,
            file_attributes,
        })
    }

    fn size(&self) -> u32 {
        Self::BASE_SIZE
    }
}

/// 2.4.41 FileStandardInformation [MS-FSCC]
/// https://docs.microsoft.com/en-us/openspecs/windows_protocols/ms-fscc/5afa7f66-619c-48f3-955f-68c4ece704ae
#[derive(Debug, Clone)]
struct FileStandardInformation {
    /// A 64-bit signed integer that contains the file allocation size, in bytes. The value of this field MUST be an
    /// integer multiple of the cluster size.
    /// Cluster size is the size of the logical minimal unit of disk space used by the operating system. FreeRDP
    /// doesn't give the actual size here, but rather just gives the file size itself, which we will mimic.
    /// (ttps://github.com/FreeRDP/FreeRDP/blob/511444a65e7aa2f537c5e531fa68157a50c1bd4d/channels/drive/client/drive_file.c#L518-L519).
    ///
    /// When FileStandardInformation is requested for a directory, its not entirely clear what "file size" means.
    /// FreeRDP derives this value from the st_size field of a stat struct (https://linux.die.net/man/2/lstat), which says
    /// "The st_size field gives the size of the file (if it is a regular file or a symbolic link) in bytes. The size of
    /// a symbolic link is the length of the pathname it contains, without a terminating null byte." Since it's not
    /// entirely clear what is offered here in the case of a directory, we will just use 0.
    allocation_size: i64,
    /// A 64-bit signed integer that contains the absolute end-of-file position as a byte offset from the start of the
    /// file. EndOfFile specifies the offset to the byte immediately following the last valid byte in the file. Because
    /// this value is zero-based, it actually refers to the first free byte in the file. That is, it is the offset from
    /// the beginning of the file at which new bytes appended to the file will be written. The value of this field MUST
    /// be greater than or equal to 0.
    end_of_file: i64,
    /// A 32-bit unsigned integer that contains the number of non-deleted [hard] links to this file.
    /// NOTE: this information is not available to us in the browser, so we will simply set this field to 0.
    number_of_links: u32,
    /// Set to TRUE to indicate that a file deletion has been requested; set to FALSE
    /// otherwise.
    delete_pending: Boolean,
    /// Set to TRUE to indicate that the file is a directory; set to FALSE otherwise.
    directory: Boolean,
    // NOTE: `reserved` field omitted, see NOTE in FileBasicInformation struct.
    // reserved: u16,
}

impl FileStandardInformation {
    const BASE_SIZE: u32 = (2 * I64_SIZE) + U32_SIZE + (2 * BOOL_SIZE);

    fn encode(&self) -> RdpResult<Message> {
        let mut w = vec![];
        w.write_i64::<LittleEndian>(self.allocation_size)?;
        w.write_i64::<LittleEndian>(self.end_of_file)?;
        w.write_u32::<LittleEndian>(self.number_of_links)?;
        w.write_u8(Boolean::to_u8(&self.delete_pending).unwrap())?;
        w.write_u8(Boolean::to_u8(&self.directory).unwrap())?;
        Ok(w)
    }

    fn size(&self) -> u32 {
        Self::BASE_SIZE
    }
}

/// 2.4.6 FileAttributeTagInformation [MS-FSCC]
/// https://docs.microsoft.com/en-us/openspecs/windows_protocols/ms-fscc/d295752f-ce89-4b98-8553-266d37c84f0e?redirectedfrom=MSDN
#[derive(Debug, Clone)]
struct FileAttributeTagInformation {
    file_attributes: flags::FileAttributes,
    reparse_tag: u32,
}

impl FileAttributeTagInformation {
    const BASE_SIZE: u32 = U32_SIZE + FILE_ATTR_SIZE;

    fn encode(&self) -> RdpResult<Message> {
        let mut w = vec![];
        w.write_u32::<LittleEndian>(self.file_attributes.bits())?;
        w.write_u32::<LittleEndian>(self.reparse_tag)?;
        Ok(w)
    }

    fn size(&self) -> u32 {
        Self::BASE_SIZE
    }
}

/// 2.1.8 Boolean
/// https://docs.microsoft.com/en-us/openspecs/windows_protocols/ms-fscc/8ce7b38c-d3cc-415d-ab39-944000ea77ff
#[derive(Debug, FromPrimitive, ToPrimitive, PartialEq, Clone)]
#[repr(u8)]
enum Boolean {
    True = 1,
    False = 0,
}

/// 2.4.8 FileBothDirectoryInformation
/// https://docs.microsoft.com/en-us/openspecs/windows_protocols/ms-fscc/270df317-9ba5-4ccb-ba00-8d22be139bc5
#[derive(Debug, Clone)]
struct FileBothDirectoryInformation {
    next_entry_offset: u32,
    file_index: u32,
    creation_time: i64,
    last_access_time: i64,
    last_write_time: i64,
    change_time: i64,
    end_of_file: i64,
    allocation_size: i64,
    file_attributes: flags::FileAttributes,
    file_name_length: u32,
    ea_size: u32,
    short_name_length: i8,
    // reserved: u8: MUST NOT be added,
    // see https://github.com/FreeRDP/FreeRDP/blob/511444a65e7aa2f537c5e531fa68157a50c1bd4d/channels/drive/client/drive_file.c#L907
    short_name: [u8; 24], // 24 bytes
    file_name: String,
}

impl FileBothDirectoryInformation {
    /// Base size of the FileBothDirectoryInformation, not accounting for variably sized file_name.
    /// Note that file_name's size should be calculated as if it were a Unicode string.
    const BASE_SIZE: u32 = (4 * U32_SIZE) + FILE_ATTR_SIZE + (6 * I64_SIZE) + I8_SIZE + 24; // 93

    fn new(
        creation_time: i64,
        last_access_time: i64,
        last_write_time: i64,
        change_time: i64,
        file_size: i64,
        file_attributes: flags::FileAttributes,
        file_name: String,
    ) -> Self {
        // Default field values taken from
        // https://github.com/FreeRDP/FreeRDP/blob/511444a65e7aa2f537c5e531fa68157a50c1bd4d/channels/drive/client/drive_file.c#L871
        Self {
            next_entry_offset: 0,
            file_index: 0,
            creation_time,
            last_access_time,
            last_write_time,
            change_time,
            end_of_file: file_size,
            allocation_size: file_size,
            file_attributes,
            file_name_length: util::unicode_size(&file_name, false),
            ea_size: 0,
            short_name_length: 0,
            short_name: [0; 24],
            file_name,
        }
    }

    fn encode(&self) -> RdpResult<Message> {
        let mut w = vec![];
        w.write_u32::<LittleEndian>(self.next_entry_offset)?;
        w.write_u32::<LittleEndian>(self.file_index)?;
        w.write_i64::<LittleEndian>(self.creation_time)?;
        w.write_i64::<LittleEndian>(self.last_access_time)?;
        w.write_i64::<LittleEndian>(self.last_write_time)?;
        w.write_i64::<LittleEndian>(self.change_time)?;
        w.write_i64::<LittleEndian>(self.end_of_file)?;
        w.write_i64::<LittleEndian>(self.allocation_size)?;
        w.write_u32::<LittleEndian>(self.file_attributes.bits())?;
        w.write_u32::<LittleEndian>(self.file_name_length)?;
        w.write_u32::<LittleEndian>(self.ea_size)?;
        w.write_i8(self.short_name_length)?;
        // reserved u8, MUST NOT be added!
        w.extend_from_slice(&self.short_name);
        // When working with this field, use file_name_length to determine the length of the file name rather
        // than assuming the presence of a trailing null delimiter. Dot directory names are valid for this field.
        w.extend_from_slice(&util::to_unicode(&self.file_name, false));
        Ok(w)
    }

    fn from(fso: FileSystemObject) -> RdpResult<Self> {
        let file_attributes = if fso.file_type == FileType::Directory {
            flags::FileAttributes::FILE_ATTRIBUTE_DIRECTORY
        } else {
            flags::FileAttributes::FILE_ATTRIBUTE_NORMAL
        };

        let last_modified = to_windows_time(fso.last_modified);

        Ok(FileBothDirectoryInformation::new(
            last_modified,
            last_modified,
            last_modified,
            last_modified,
            i64::try_from(fso.size)?,
            file_attributes,
            fso.name()?,
        ))
    }

    fn size(&self) -> u32 {
        Self::BASE_SIZE + self.file_name_length
    }
}

/// 2.4.14 FileFullDirectoryInformation
/// https://docs.microsoft.com/en-us/openspecs/windows_protocols/ms-fscc/e8d926d1-3a22-4654-be9c-58317a85540b
#[derive(Debug, Clone)]
struct FileFullDirectoryInformation {
    next_entry_offset: u32,
    file_index: u32,
    creation_time: i64,
    last_access_time: i64,
    last_write_time: i64,
    change_time: i64,
    end_of_file: i64,
    allocation_size: i64,
    file_attributes: flags::FileAttributes,
    file_name_length: u32,
    ea_size: u32,
    file_name: String,
}

impl FileFullDirectoryInformation {
    /// Base size of the FileFullDirectoryInformation, not accounting for variably sized file_name.
    /// Note that file_name's size should be calculated as if it were a Unicode string.
    const BASE_SIZE: u32 = (4 * U32_SIZE) + FILE_ATTR_SIZE + (6 * I64_SIZE); // 68

    fn new(
        creation_time: i64,
        last_access_time: i64,
        last_write_time: i64,
        change_time: i64,
        file_size: i64,
        file_attributes: flags::FileAttributes,
        file_name: String,
    ) -> Self {
        // Default field values taken from
        // https://github.com/FreeRDP/FreeRDP/blob/511444a65e7aa2f537c5e531fa68157a50c1bd4d/channels/drive/client/drive_file.c#L871
        Self {
            next_entry_offset: 0,
            file_index: 0,
            creation_time,
            last_access_time,
            last_write_time,
            change_time,
            end_of_file: file_size,
            allocation_size: file_size,
            file_attributes,
            file_name_length: util::unicode_size(&file_name, false),
            ea_size: 0,
            file_name,
        }
    }

    fn encode(&self) -> RdpResult<Message> {
        let mut w = vec![];
        w.write_u32::<LittleEndian>(self.next_entry_offset)?;
        w.write_u32::<LittleEndian>(self.file_index)?;
        w.write_i64::<LittleEndian>(self.creation_time)?;
        w.write_i64::<LittleEndian>(self.last_access_time)?;
        w.write_i64::<LittleEndian>(self.last_write_time)?;
        w.write_i64::<LittleEndian>(self.change_time)?;
        w.write_i64::<LittleEndian>(self.end_of_file)?;
        w.write_i64::<LittleEndian>(self.allocation_size)?;
        w.write_u32::<LittleEndian>(self.file_attributes.bits())?;
        w.write_u32::<LittleEndian>(self.file_name_length)?;
        w.write_u32::<LittleEndian>(self.ea_size)?;
        // When working with this field, use file_name_length to determine the length of the file name rather
        // than assuming the presence of a trailing null delimiter. Dot directory names are valid for this field.
        w.extend_from_slice(&util::to_unicode(&self.file_name, false));
        Ok(w)
    }

    fn from(fso: FileSystemObject) -> RdpResult<Self> {
        let file_attributes = if fso.file_type == FileType::Directory {
            flags::FileAttributes::FILE_ATTRIBUTE_DIRECTORY
        } else {
            flags::FileAttributes::FILE_ATTRIBUTE_NORMAL
        };

        let last_modified = to_windows_time(fso.last_modified);

        Ok(Self::new(
            last_modified,
            last_modified,
            last_modified,
            last_modified,
            i64::try_from(fso.size)?,
            file_attributes,
            fso.name()?,
        ))
    }

    fn size(&self) -> u32 {
        Self::BASE_SIZE + self.file_name_length
    }
}

// 2.4.13 FileEndOfFileInformation
// https://docs.microsoft.com/en-us/openspecs/windows_protocols/ms-fscc/75241cca-3167-472f-8058-a52d77c6bb17
#[derive(Debug, Clone)]
struct FileEndOfFileInformation {
    end_of_file: i64,
}

impl FileEndOfFileInformation {
    const BASE_SIZE: u32 = I64_SIZE;

    fn encode(&self) -> RdpResult<Message> {
        let mut w = vec![];
        w.write_i64::<LittleEndian>(self.end_of_file)?;
        Ok(w)
    }

    fn decode(payload: &mut Payload) -> RdpResult<Self> {
        let end_of_file = payload.read_i64::<LittleEndian>()?;
        Ok(Self { end_of_file })
    }

    fn size(&self) -> u32 {
        Self::BASE_SIZE
    }
}

// 2.4.11 FileDispositionInformation
// https://docs.microsoft.com/en-us/openspecs/windows_protocols/ms-fscc/12c3dd1c-14f6-4229-9d29-75fb2cb392f6
#[derive(Debug, Clone)]
struct FileDispositionInformation {
    delete_pending: u8,
}

impl FileDispositionInformation {
    const BASE_SIZE: u32 = U8_SIZE;

    fn encode(&self) -> RdpResult<Message> {
        let mut w = vec![];
        w.write_u8(self.delete_pending)?;
        Ok(w)
    }

    fn decode(payload: &mut Payload, length: u32) -> RdpResult<Self> {
        // https://github.com/FreeRDP/FreeRDP/blob/dfa231c0a55b005af775b833f92f6bcd30363d77/channels/drive/client/drive_file.c#L684-L692
        let delete_pending = if length != 0 { payload.read_u8()? } else { 1 };
        Ok(Self { delete_pending })
    }

    fn size(&self) -> u32 {
        Self::BASE_SIZE
    }
}

// 2.4.37 FileRenameInformation
// https://docs.microsoft.com/en-us/openspecs/windows_protocols/ms-fscc/1d2673a8-8fb9-4868-920a-775ccaa30cf8
#[derive(Debug, Clone)]
struct FileRenameInformation {
    replace_if_exists: Boolean,
    /// file_name is the relative path to the new location of the file
    file_name: WindowsPath,
}

impl FileRenameInformation {
    // This matches the FreeRDP implementation rather than Microsoft specification
    // see encode method
    const BASE_SIZE: u32 = (2 * U8_SIZE) + U32_SIZE;

    fn encode(&self) -> RdpResult<Message> {
        // https://github.com/FreeRDP/FreeRDP/blob/511444a65e7aa2f537c5e531fa68157a50c1bd4d/channels/drive/client/drive_file.c#L709
        // https://docs.microsoft.com/en-us/openspecs/windows_protocols/ms-fscc/3668ae46-1df5-4656-b481-763877428bcb
        // This matches the FreeRDP implementation rather than Microsoft specification
        let mut w = vec![];
        w.write_u8(Boolean::to_u8(&self.replace_if_exists).unwrap())?;
        // RootDirectory. For network operations, this value MUST be zero.
        w.write_u8(0)?;
        w.write_u32::<LittleEndian>(self.file_name.len())?;
        w.extend_from_slice(&util::to_unicode(&self.file_name.path, false));
        Ok(w)
    }

    fn decode(payload: &mut Payload) -> RdpResult<Self> {
        let replace_if_exists = payload.read_u8()?;
        // RootDirectory
        payload.read_u8()?;

        let file_name_length = payload.read_u32::<LittleEndian>()?;
        let mut file_name = vec![0u8; file_name_length as usize];
        payload.read_exact(&mut file_name)?;
        let file_name = WindowsPath::from(util::from_unicode(file_name)?);

        Ok(Self {
            replace_if_exists: Boolean::from_u8(replace_if_exists).unwrap(),
            file_name,
        })
    }

    fn size(&self) -> u32 {
        Self::BASE_SIZE + self.file_name.len()
    }
}

// 2.4.4 FileAllocationInformation
// https://docs.microsoft.com/en-us/openspecs/windows_protocols/ms-fscc/0201c69b-50db-412d-bab3-dd97aeede13b
#[derive(Debug, Clone)]
struct FileAllocationInformation {
    allocation_size: i64,
}

impl FileAllocationInformation {
    const BASE_SIZE: u32 = I64_SIZE;

    fn encode(&self) -> RdpResult<Message> {
        let mut w = vec![];
        w.write_i64::<LittleEndian>(self.allocation_size)?;
        Ok(w)
    }

    fn decode(payload: &mut Payload) -> RdpResult<Self> {
        let allocation_size = payload.read_i64::<LittleEndian>()?;

        Ok(Self { allocation_size })
    }

    fn size(&self) -> u32 {
        Self::BASE_SIZE
    }
}

/// 2.4.28 FileNamesInformation
/// https://docs.microsoft.com/en-us/openspecs/windows_protocols/ms-fscc/a289f7a8-83d2-4927-8c88-b2d328dde5a5?redirectedfrom=MSDN
#[derive(Debug, Clone)]
struct FileNamesInformation {
    next_entry_offset: u32,
    file_index: u32,
    file_name_length: u32,
    file_name: String,
}

impl FileNamesInformation {
    /// Base size of the FileBothDirectoryInformation, not accounting for variably sized file_name.
    /// Note that file_name's size should be calculated as if it were a Unicode string.
    const BASE_SIZE: u32 = 3 * U32_SIZE;

    fn new(file_name: String) -> Self {
        // https://github.com/FreeRDP/FreeRDP/blob/dfa231c0a55b005af775b833f92f6bcd30363d77/channels/drive/client/drive_file.c#L912
        Self {
            next_entry_offset: 0,
            file_index: 0,
            file_name_length: util::unicode_size(&file_name, false),
            file_name,
        }
    }

    fn encode(&self) -> RdpResult<Message> {
        let mut w = vec![];
        w.write_u32::<LittleEndian>(self.next_entry_offset)?;
        w.write_u32::<LittleEndian>(self.file_index)?;
        w.write_u32::<LittleEndian>(self.file_name_length)?;
        w.extend_from_slice(&util::to_unicode(&self.file_name, false));
        Ok(w)
    }

    fn size(&self) -> u32 {
        Self::BASE_SIZE + self.file_name_length
    }
}

/// 2.4.10 FileDirectoryInformation
/// https://docs.microsoft.com/en-us/openspecs/windows_protocols/ms-fscc/b38bf518-9057-4c88-9ddd-5e2d3976a64b
#[derive(Debug, Clone)]
struct FileDirectoryInformation {
    next_entry_offset: u32,
    file_index: u32,
    creation_time: i64,
    last_access_time: i64,
    last_write_time: i64,
    change_time: i64,
    end_of_file: i64,
    allocation_size: i64,
    file_attributes: flags::FileAttributes,
    file_name_length: u32,
    file_name: String,
}

impl FileDirectoryInformation {
    /// Base size of the FileDirectoryInformation, not accounting for variably sized file_name.
    /// Note that file_name's size should be calculated as if it were a Unicode string.
    const BASE_SIZE: u32 = (3 * U32_SIZE) + FILE_ATTR_SIZE + (6 * I64_SIZE); // 64

    fn new(
        creation_time: i64,
        last_access_time: i64,
        last_write_time: i64,
        change_time: i64,
        file_size: i64,
        file_attributes: flags::FileAttributes,
        file_name: String,
    ) -> Self {
        // Default field values taken from
        // https://github.com/FreeRDP/FreeRDP/blob/511444a65e7aa2f537c5e531fa68157a50c1bd4d/channels/drive/client/drive_file.c#L796
        Self {
            next_entry_offset: 0,
            file_index: 0,
            creation_time,
            last_access_time,
            last_write_time,
            change_time,
            end_of_file: file_size,
            allocation_size: file_size,
            file_attributes,
            file_name_length: util::unicode_size(&file_name, false),
            file_name,
        }
    }

    fn encode(&self) -> RdpResult<Message> {
        let mut w = vec![];
        w.write_u32::<LittleEndian>(self.next_entry_offset)?;
        w.write_u32::<LittleEndian>(self.file_index)?;
        w.write_i64::<LittleEndian>(self.creation_time)?;
        w.write_i64::<LittleEndian>(self.last_access_time)?;
        w.write_i64::<LittleEndian>(self.last_write_time)?;
        w.write_i64::<LittleEndian>(self.change_time)?;
        w.write_i64::<LittleEndian>(self.end_of_file)?;
        w.write_i64::<LittleEndian>(self.allocation_size)?;
        w.write_u32::<LittleEndian>(self.file_attributes.bits())?;
        w.write_u32::<LittleEndian>(self.file_name_length)?;
        // When working with this field, use file_name_length to determine the length of the file name rather
        // than assuming the presence of a trailing null delimiter. Dot directory names are valid for this field.
        w.extend_from_slice(&util::to_unicode(&self.file_name, false));
        Ok(w)
    }

    fn from(fso: FileSystemObject) -> RdpResult<Self> {
        let file_attributes = if fso.file_type == FileType::Directory {
            flags::FileAttributes::FILE_ATTRIBUTE_DIRECTORY
        } else {
            flags::FileAttributes::FILE_ATTRIBUTE_NORMAL
        };

        let last_modified = to_windows_time(fso.last_modified);

        Ok(Self::new(
            last_modified,
            last_modified,
            last_modified,
            last_modified,
            i64::try_from(fso.size)?,
            file_attributes,
            fso.name()?,
        ))
    }

    fn size(&self) -> u32 {
        Self::BASE_SIZE + self.file_name_length
    }
}

/// 2.5 File System Information Classes
/// https://docs.microsoft.com/en-us/openspecs/windows_protocols/ms-fscc/ee12042a-9352-46e3-9f67-c094b75fe6c3
#[derive(Debug)]
#[allow(clippy::enum_variant_names)]
#[allow(dead_code)]
enum FileSystemInformationClass {
    FileFsVolumeInformation(FileFsVolumeInformation),
    FileFsSizeInformation(FileFsSizeInformation),
    FileFsAttributeInformation(FileFsAttributeInformation),
    FileFsFullSizeInformation(FileFsFullSizeInformation),
    FileFsDeviceInformation(FileFsDeviceInformation),
}

impl FileSystemInformationClass {
    fn encode(&self) -> RdpResult<Message> {
        match self {
            Self::FileFsVolumeInformation(fs_info_class) => fs_info_class.encode(),
            Self::FileFsSizeInformation(fs_info_class) => fs_info_class.encode(),
            Self::FileFsAttributeInformation(fs_info_class) => fs_info_class.encode(),
            Self::FileFsFullSizeInformation(fs_info_class) => fs_info_class.encode(),
            Self::FileFsDeviceInformation(fs_info_class) => fs_info_class.encode(),
        }
    }
}

/// 2.5.9 FileFsVolumeInformation
/// https://docs.microsoft.com/en-us/openspecs/windows_protocols/ms-fscc/bf691378-c34e-4a13-976e-404ea1a87738
#[derive(Debug)]
struct FileFsVolumeInformation {
    volume_creation_time: i64,
    volume_serial_number: u32,
    volume_label_length: u32,
    supports_objects: Boolean,
    // reserved is omitted
    // https://github.com/FreeRDP/FreeRDP/blob/511444a65e7aa2f537c5e531fa68157a50c1bd4d/channels/drive/client/drive_main.c#L495
    volume_label: String,
}

impl FileFsVolumeInformation {
    /// Base size of the FileFsVolumeInformation, not accounting for variably sized volume_label.
    /// 1 i64, 2 u32, 1 Boolean
    const BASE_SIZE: u32 = I64_SIZE + (2 * U32_SIZE) + BOOL_SIZE; // 17

    fn new(volume_creation_time: i64) -> Self {
        // volume_label can just be something we make up
        // https://github.com/FreeRDP/FreeRDP/blob/511444a65e7aa2f537c5e531fa68157a50c1bd4d/channels/drive/client/drive_main.c#L446
        let volume_label = "TELEPORT".to_string();

        Self {
            volume_creation_time,
            // Not sure why the `& 0xffff` is necessary, just copying FreeRDP
            // https://github.com/FreeRDP/FreeRDP/blob/511444a65e7aa2f537c5e531fa68157a50c1bd4d/channels/drive/client/drive_main.c#L492
            // u32::MAX is given due to the fact that FreeRDP uses it as a fallback:
            // https://github.com/FreeRDP/FreeRDP/blob/511444a65e7aa2f537c5e531fa68157a50c1bd4d/winpr/libwinpr/file/file.c#L1018-L1021
            volume_serial_number: u32::MAX & 0xffff,
            // The FreeRDP function they use to convert the volume_label to unicode is null-terminated
            // https://github.com/FreeRDP/FreeRDP/blob/511444a65e7aa2f537c5e531fa68157a50c1bd4d/winpr/libwinpr/crt/unicode.c#L371
            volume_label_length: util::unicode_size(&volume_label, true),
            // https://github.com/FreeRDP/FreeRDP/blob/511444a65e7aa2f537c5e531fa68157a50c1bd4d/channels/drive/client/drive_main.c#L494
            supports_objects: Boolean::False,
            volume_label,
        }
    }

    fn encode(&self) -> RdpResult<Message> {
        let mut w = vec![];
        w.write_i64::<LittleEndian>(self.volume_creation_time)?;
        w.write_u32::<LittleEndian>(self.volume_serial_number)?;
        w.write_u32::<LittleEndian>(self.volume_label_length)?;
        w.write_u8(Boolean::to_u8(&self.supports_objects).unwrap())?;
        w.extend_from_slice(&util::to_unicode(&self.volume_label, true));
        Ok(w)
    }

    fn size(&self) -> u32 {
        Self::BASE_SIZE + self.volume_label_length
    }
}

/// 2.5.8 FileFsSizeInformation
/// https://docs.microsoft.com/en-us/openspecs/windows_protocols/ms-fscc/e13e068c-e3a7-4dd4-94fd-3892b492e6e7
#[derive(Debug)]
struct FileFsSizeInformation {
    total_alloc_units: i64,
    available_alloc_units: i64,
    sectors_per_alloc_unit: u32,
    bytes_per_sector: u32,
}

#[allow(dead_code)]
impl FileFsSizeInformation {
    const BASE_SIZE: u32 = (2 * I64_SIZE) + (2 * U32_SIZE);

    fn new() -> Self {
        // Fill these out with the default fallback values FreeRDP uses
        // Written here: https://github.com/FreeRDP/FreeRDP/blob/511444a65e7aa2f537c5e531fa68157a50c1bd4d/channels/drive/client/drive_main.c#L510-L513
        // With default fallback values ultimately found here:
        // https://github.com/FreeRDP/FreeRDP/blob/511444a65e7aa2f537c5e531fa68157a50c1bd4d/winpr/libwinpr/file/file.c#L1018-L1021
        Self {
            total_alloc_units: u32::MAX as i64,
            available_alloc_units: u32::MAX as i64,
            sectors_per_alloc_unit: u32::MAX,
            bytes_per_sector: 1,
        }
    }

    fn encode(&self) -> RdpResult<Message> {
        let mut w = vec![];
        w.write_i64::<LittleEndian>(self.total_alloc_units)?;
        w.write_i64::<LittleEndian>(self.available_alloc_units)?;
        w.write_u32::<LittleEndian>(self.sectors_per_alloc_unit)?;
        w.write_u32::<LittleEndian>(self.bytes_per_sector)?;
        Ok(w)
    }

    fn size(&self) -> u32 {
        Self::BASE_SIZE
    }
}

/// 2.5.1 FileFsAttributeInformation
/// https://docs.microsoft.com/en-us/openspecs/windows_protocols/ms-fscc/ebc7e6e5-4650-4e54-b17c-cf60f6fbeeaa
#[derive(Debug)]
struct FileFsAttributeInformation {
    file_system_attributes: flags::FileSystemAttributes,
    max_component_name_len: u32,
    file_system_name_len: u32,
    file_system_name: String,
}

impl FileFsAttributeInformation {
    const BASE_SIZE: u32 = (2 * U32_SIZE) + FILE_ATTR_SIZE;

    fn new() -> Self {
        // https://github.com/FreeRDP/FreeRDP/blob/511444a65e7aa2f537c5e531fa68157a50c1bd4d/channels/drive/client/drive_main.c#L447
        // https://github.com/FreeRDP/FreeRDP/blob/511444a65e7aa2f537c5e531fa68157a50c1bd4d/channels/drive/client/drive_main.c#L519
        // https://github.com/FreeRDP/FreeRDP/blob/511444a65e7aa2f537c5e531fa68157a50c1bd4d/channels/drive/client/drive_main.c#L538
        let file_system_name = "FAT32".to_string();

        Self {
            file_system_attributes: flags::FileSystemAttributes::FILE_CASE_SENSITIVE_SEARCH
                | flags::FileSystemAttributes::FILE_CASE_PRESERVED_NAMES
                | flags::FileSystemAttributes::FILE_UNICODE_ON_DISK,
            // https://github.com/FreeRDP/FreeRDP/blob/511444a65e7aa2f537c5e531fa68157a50c1bd4d/channels/drive/client/drive_main.c#L536
            // https://github.com/FreeRDP/FreeRDP/blob/511444a65e7aa2f537c5e531fa68157a50c1bd4d/winpr/include/winpr/file.h#L36
            max_component_name_len: 260,
            // The FreeRDP function they use to convert the file_system_name to unicode is null-terminated
            // https://github.com/FreeRDP/FreeRDP/blob/511444a65e7aa2f537c5e531fa68157a50c1bd4d/channels/drive/client/drive_main.c#L519
            file_system_name_len: util::unicode_size(&file_system_name, true),
            file_system_name,
        }
    }

    fn encode(&self) -> RdpResult<Message> {
        let mut w = vec![];
        w.write_u32::<LittleEndian>(self.file_system_attributes.bits())?;
        w.write_u32::<LittleEndian>(self.max_component_name_len)?;
        w.write_u32::<LittleEndian>(self.file_system_name_len)?;
        w.extend_from_slice(&util::to_unicode(&self.file_system_name, true));
        Ok(w)
    }

    fn size(&self) -> u32 {
        Self::BASE_SIZE + self.file_system_name_len
    }
}

/// 2.5.4 FileFsFullSizeInformation
/// https://docs.microsoft.com/en-us/openspecs/windows_protocols/ms-fscc/63768db7-9012-4209-8cca-00781e7322f5
#[derive(Debug)]
struct FileFsFullSizeInformation {
    total_alloc_units: i64,
    caller_available_alloc_units: i64,
    actual_available_alloc_units: i64,
    sectors_per_alloc_unit: u32,
    bytes_per_sector: u32,
}

#[allow(dead_code)]
impl FileFsFullSizeInformation {
    const BASE_SIZE: u32 = (3 * I64_SIZE) + (2 * U32_SIZE);

    fn new() -> Self {
        // Fill these out with the default fallback values FreeRDP uses
        // Written here: https://github.com/FreeRDP/FreeRDP/blob/511444a65e7aa2f537c5e531fa68157a50c1bd4d/channels/drive/client/drive_main.c#L552-L557
        // With default fallback values ultimately found here:
        // https://github.com/FreeRDP/FreeRDP/blob/511444a65e7aa2f537c5e531fa68157a50c1bd4d/winpr/libwinpr/file/file.c#L1018-L1021
        Self {
            total_alloc_units: u32::MAX as i64,
            caller_available_alloc_units: u32::MAX as i64,
            actual_available_alloc_units: u32::MAX as i64,
            sectors_per_alloc_unit: u32::MAX,
            bytes_per_sector: 1,
        }
    }

    fn encode(&self) -> RdpResult<Message> {
        let mut w = vec![];
        w.write_i64::<LittleEndian>(self.total_alloc_units)?;
        w.write_i64::<LittleEndian>(self.caller_available_alloc_units)?;
        w.write_i64::<LittleEndian>(self.actual_available_alloc_units)?;
        w.write_u32::<LittleEndian>(self.sectors_per_alloc_unit)?;
        w.write_u32::<LittleEndian>(self.bytes_per_sector)?;
        Ok(w)
    }

    fn size(&self) -> u32 {
        Self::BASE_SIZE
    }
}

/// 2.5.10 FileFsDeviceInformation
/// https://docs.microsoft.com/en-us/openspecs/windows_protocols/ms-fscc/616b66d5-b335-4e1c-8f87-b4a55e8d3e4a
// Taking a shortcut by ignoring the bitflag typing here, since we will only ever fill this out with single values:
// https://github.com/FreeRDP/FreeRDP/blob/511444a65e7aa2f537c5e531fa68157a50c1bd4d/channels/drive/client/drive_main.c#L570-L571
#[derive(Debug)]
struct FileFsDeviceInformation {
    device_type: u32,
    characteristics: u32,
}

#[allow(dead_code)]
impl FileFsDeviceInformation {
    const BASE_SIZE: u32 = 2 * U32_SIZE;

    fn new() -> Self {
        // https://github.com/FreeRDP/FreeRDP/blob/511444a65e7aa2f537c5e531fa68157a50c1bd4d/channels/drive/client/drive_main.c#L570-L571
        Self {
            device_type: 0x00000007, // FILE_DEVICE_DISK
            characteristics: 0,
        }
    }

    fn encode(&self) -> RdpResult<Message> {
        let mut w = vec![];
        w.write_u32::<LittleEndian>(self.device_type)?;
        w.write_u32::<LittleEndian>(self.characteristics)?;
        Ok(w)
    }

    fn size(&self) -> u32 {
        Self::BASE_SIZE
    }
}

/// 2.2.3.4.8 Client Drive Query Information Response (DR_DRIVE_QUERY_INFORMATION_RSP)
/// https://docs.microsoft.com/en-us/openspecs/windows_protocols/ms-rdpefs/37ef4fb1-6a95-4200-9fbf-515464f034a4
#[derive(Debug)]
struct ClientDriveQueryInformationResponse {
    device_io_response: DeviceIoResponseDeprecated,
    length: Option<u32>,
    buffer: Option<FileInformationClass>,
}

impl ClientDriveQueryInformationResponse {
    /// Constructs a ClientDriveQueryInformationResponse from a ServerDriveQueryInformationRequest and an NTSTATUS.
    fn new(
        req: &ServerDriveQueryInformationRequest,
        file: Option<&FileCacheObject>,
        io_status: NTSTATUS,
    ) -> RdpResult<Self> {
        // If io_status == NTSTATUS::STATUS_UNSUCCESSFUL, we can just fill out the
        // device_io_response and don't need to create/encode the rest.
        if io_status == NTSTATUS::STATUS_UNSUCCESSFUL {
            return Ok(Self {
                device_io_response: DeviceIoResponseDeprecated::new(
                    &req.device_io_request,
                    io_status,
                ),
                length: None,
                buffer: None,
            });
        }

        if let Some(file) = file {
            // We support all the FsInformationClasses that FreeRDP does here
            // https://github.com/FreeRDP/FreeRDP/blob/511444a65e7aa2f537c5e531fa68157a50c1bd4d/channels/drive/client/drive_file.c#L482
            let (length, buffer) = match req.file_info_class_lvl {
                FileInformationClassLevel::FileBasicInformation => (
                    Some(FileBasicInformation::BASE_SIZE),
                    Some(FileInformationClass::FileBasicInformation(
                        FileBasicInformation {
                            creation_time: to_windows_time(file.fso.last_modified),
                            last_access_time: to_windows_time(file.fso.last_modified),
                            last_write_time: to_windows_time(file.fso.last_modified),
                            change_time: to_windows_time(file.fso.last_modified),
                            file_attributes: if file.fso.file_type == FileType::File {
                                flags::FileAttributes::FILE_ATTRIBUTE_NORMAL
                            } else {
                                flags::FileAttributes::FILE_ATTRIBUTE_DIRECTORY
                            },
                        },
                    )),
                ),
                FileInformationClassLevel::FileStandardInformation => (
                    Some(FileStandardInformation::BASE_SIZE),
                    Some(FileInformationClass::FileStandardInformation(
                        FileStandardInformation {
                            allocation_size: file.fso.size as i64,
                            end_of_file: file.fso.size as i64,
                            number_of_links: 0,
                            delete_pending: if file.delete_pending {
                                Boolean::True
                            } else {
                                Boolean::False
                            },
                            directory: if file.fso.file_type == FileType::File {
                                Boolean::False
                            } else {
                                Boolean::True
                            },
                        },
                    )),
                ),
                FileInformationClassLevel::FileAttributeTagInformation => (
                    Some(FileAttributeTagInformation::BASE_SIZE),
                    Some(FileInformationClass::FileAttributeTagInformation(
                        FileAttributeTagInformation {
                            file_attributes: if file.fso.file_type == FileType::File {
                                flags::FileAttributes::FILE_ATTRIBUTE_NORMAL
                            } else {
                                flags::FileAttributes::FILE_ATTRIBUTE_DIRECTORY
                            },
                            reparse_tag: 0,
                        },
                    )),
                ),
                _ => {
                    return Err(not_implemented_error(&format!(
                        "received unsupported FileInformationClass: {:?}",
                        req.file_info_class_lvl
                    )))
                }
            };

            Ok(Self {
                device_io_response: DeviceIoResponseDeprecated::new(
                    &req.device_io_request,
                    io_status,
                ),
                length,
                buffer,
            })
        } else {
            Err(try_error(
                "if io_status != NTSTATUS::STATUS_UNSUCCESSFUL a &FileCacheObject must be provided",
            ))
        }
    }

    fn encode(&self) -> RdpResult<Message> {
        let mut w = vec![];
        w.extend_from_slice(&self.device_io_response.encode()?);
        if let Some(length) = self.length {
            w.write_u32::<LittleEndian>(length)?;
        }
        if let Some(buffer) = &self.buffer {
            w.extend_from_slice(&buffer.encode()?);
        }
        Ok(w)
    }
}

/// 2.2.1.4.2 Device Close Request (DR_CLOSE_REQ)
/// https://docs.microsoft.com/en-us/openspecs/windows_protocols/ms-rdpefs/3ec6627f-9e0f-4941-a828-3fc6ed63d9e7
#[derive(Debug)]
struct DeviceCloseRequest {
    device_io_request: DeviceIoRequestDeprecated,
    // Padding (32 bytes):  An array of 32 bytes. Reserved. This field can be set to any value, and MUST be ignored.
}

impl DeviceCloseRequest {
    fn decode(device_io_request: DeviceIoRequestDeprecated) -> Self {
        Self { device_io_request }
    }
}

/// 2.2.1.5.2 Device Close Response (DR_CLOSE_RSP)
/// https://docs.microsoft.com/en-us/openspecs/windows_protocols/ms-rdpefs/0dae7031-cfd8-4f14-908c-ec06e14997b5
#[derive(Debug)]
struct DeviceCloseResponse {
    /// The CompletionId field of this header MUST match a Device I/O Request (section 2.2.1.4) message that had the MajorFunction field set to IRP_MJ_CLOSE.
    device_io_response: DeviceIoResponseDeprecated,
    /// This field can be set to any value and MUST be ignored.
    padding: u32,
}
impl DeviceCloseResponse {
    fn new(device_close_request: DeviceCloseRequest, io_status: NTSTATUS) -> Self {
        Self {
            device_io_response: DeviceIoResponseDeprecated::new(
                &device_close_request.device_io_request,
                io_status,
            ),
            padding: 0,
        }
    }

    fn encode(&self) -> RdpResult<Message> {
        let mut w = vec![];
        w.extend_from_slice(&self.device_io_response.encode()?);
        w.write_u32::<LittleEndian>(self.padding)?;
        Ok(w)
    }
}

/// 2.2.3.3.11 Server Drive NotifyChange Directory Request (DR_DRIVE_NOTIFY_CHANGE_DIRECTORY_REQ)
/// https://docs.microsoft.com/en-us/openspecs/windows_protocols/ms-rdpefs/ed05e73d-e53e-4261-a1e1-365a70ba6512
#[derive(Debug)]
#[allow(dead_code)]
struct ServerDriveNotifyChangeDirectoryRequest {
    /// The MajorFunction field in the DR_DEVICE_IOREQUEST header MUST be set to IRP_MJ_DIRECTORY_CONTROL,
    /// and the MinorFunction field MUST be set to IRP_MN_NOTIFY_CHANGE_DIRECTORY.
    device_io_request: DeviceIoRequestDeprecated,
    /// If nonzero, a change anywhere within the tree MUST trigger the notification response; otherwise, only a change in the root directory will do so.
    watch_tree: u8,
    completion_filter: flags::CompletionFilter,
    // Padding (27 bytes):  An array of 27 bytes. This field is unused and MUST be ignored.
}

#[allow(dead_code)]
impl ServerDriveNotifyChangeDirectoryRequest {
    fn decode(
        device_io_request: DeviceIoRequestDeprecated,
        payload: &mut Payload,
    ) -> RdpResult<Self> {
        let invalid_flags =
            || invalid_data_error("invalid flags in Server Drive NotifyChange Directory Request");

        let watch_tree = payload.read_u8()?;
        let completion_filter =
            flags::CompletionFilter::from_bits(payload.read_u32::<LittleEndian>()?)
                .ok_or_else(invalid_flags)?;

        Ok(Self {
            device_io_request,
            watch_tree,
            completion_filter,
        })
    }
}

/// 2.2.1.4.3 Device Read Request (DR_READ_REQ)
/// https://docs.microsoft.com/en-us/openspecs/windows_protocols/ms-rdpefs/3192516d-36a6-47c5-987a-55c214aa0441
#[derive(Debug, Clone)]
pub struct DeviceReadRequest {
    /// The MajorFunction field in this header MUST be set to IRP_MJ_READ.
    pub device_io_request: DeviceIoRequestDeprecated,
    /// This field specifies the maximum number of bytes to be read from the device.
    pub length: u32,
    /// This field specifies the file offset where the read operation is performed.
    pub offset: u64,
    // Padding (20 bytes):  An array of 20 bytes. Reserved. This field can be set to any value and MUST be ignored.
}

impl DeviceReadRequest {
    fn decode(
        device_io_request: DeviceIoRequestDeprecated,
        payload: &mut Payload,
    ) -> RdpResult<Self> {
        Ok(Self {
            device_io_request,
            length: payload.read_u32::<LittleEndian>()?,
            offset: payload.read_u64::<LittleEndian>()?,
        })
    }
}

/// 2.2.1.5.3 Device Read Response (DR_READ_RSP)
/// https://docs.microsoft.com/en-us/openspecs/windows_protocols/ms-rdpefs/d35d3f91-fc5b-492b-80be-47f483ad1dc9
struct DeviceReadResponse {
    /// The CompletionId field of this header MUST match a Device I/O Request (section 2.2.1.4) message that had the MajorFunction field set to IRP_MJ_READ.
    device_io_reply: DeviceIoResponseDeprecated,
    /// Specifies the number of bytes in the ReadData field.
    length: u32,
    /// A variable-length array of bytes that specifies the output data from the read request.
    read_data: Vec<u8>,
}

impl std::fmt::Debug for DeviceReadResponse {
    fn fmt(&self, f: &mut std::fmt::Formatter<'_>) -> std::fmt::Result {
        f.debug_struct("DeviceReadResponse")
            .field("device_io_reply", &self.device_io_reply)
            .field("length", &self.length)
            .field("read_data", &util::vec_u8_debug(&self.read_data))
            .finish()
    }
}

impl DeviceReadResponse {
    fn new(
        device_read_request: &DeviceReadRequest,
        io_status: NTSTATUS,
        read_data: Vec<u8>,
    ) -> Self {
        let device_io_request = &device_read_request.device_io_request;

        Self {
            device_io_reply: DeviceIoResponseDeprecated::new(device_io_request, io_status),
            length: u32::try_from(read_data.len()).unwrap(),
            read_data,
        }
    }

    fn encode(&self) -> RdpResult<Message> {
        let mut w = vec![];
        w.extend_from_slice(&self.device_io_reply.encode()?);
        w.write_u32::<LittleEndian>(self.length)?;
        w.extend_from_slice(&self.read_data);
        Ok(w)
    }
}

/// 2.2.1.4.4 Device Write Request (DR_WRITE_REQ)
/// https://docs.microsoft.com/en-us/openspecs/windows_protocols/ms-rdpefs/2e25f0aa-a4ce-4ff3-ad62-ab6098280a3a
#[derive(Clone)]
pub struct DeviceWriteRequest {
    /// The MajorFunction field in this header MUST be set to IRP_MJ_WRITE.
    pub device_io_request: DeviceIoRequestDeprecated,
    /// Number of bytes in the write_data field.
    pub length: u32,
    /// File offset at which the data must be written.
    pub offset: u64,
    /// Data to be written on the target device.
    pub write_data: Vec<u8>,
}

impl std::fmt::Debug for DeviceWriteRequest {
    fn fmt(&self, f: &mut std::fmt::Formatter<'_>) -> std::fmt::Result {
        f.debug_struct("DeviceWriteRequest")
            .field("device_io_request", &self.device_io_request)
            .field("length", &self.length)
            .field("offset", &self.offset)
            .field("write_data", &util::vec_u8_debug(&self.write_data))
            .finish()
    }
}

impl DeviceWriteRequest {
    fn decode(
        device_io_request: DeviceIoRequestDeprecated,
        payload: &mut Payload,
    ) -> RdpResult<Self> {
        let length = payload.read_u32::<LittleEndian>()?;
        let offset = payload.read_u64::<LittleEndian>()?;

        // There is a padding of 20 bytes between offset and write data so we
        // must ignore it
        payload.seek(SeekFrom::Current(20))?;

        let mut write_data = vec![0; length as usize];
        payload.read_exact(&mut write_data)?;

        Ok(Self {
            device_io_request,
            length,
            offset,
            write_data,
        })
    }
}

/// 2.2.1.5.4 Device Write Response (DR_WRITE_RSP)
/// https://docs.microsoft.com/en-us/openspecs/windows_protocols/ms-rdpefs/58160a47-2379-4c4a-a99d-24a1a666c02a
#[derive(Debug)]
pub struct DeviceWriteResponse {
    /// The CompletionId field of this header MUST match a Device I/O Request (section 2.2.1.4) message that had the MajorFunction field set to IRP_MJ_WRITE.
    device_io_reply: DeviceIoResponseDeprecated,
    /// Number of bytes written in response to the write request.
    length: u32,
}

impl DeviceWriteResponse {
    fn new(
        device_io_request: &DeviceIoRequestDeprecated,
        io_status: NTSTATUS,
        length: u32,
    ) -> Self {
        Self {
            device_io_reply: DeviceIoResponseDeprecated::new(device_io_request, io_status),
            length,
        }
    }

    fn encode(&self) -> RdpResult<Message> {
        let mut w = vec![];
        w.extend_from_slice(&self.device_io_reply.encode()?);
        w.write_u32::<LittleEndian>(self.length)?;
        // 1 byte padding
        w.write_u32::<LittleEndian>(0)?;
        Ok(w)
    }
}

/// 2.2.3.4.9 Client Drive Set Information Response (DR_DRIVE_SET_INFORMATION_RSP)
/// https://docs.microsoft.com/en-us/openspecs/windows_protocols/ms-rdpefs/16b893d5-5d8b-49d1-8dcb-ee21e7612970
#[derive(Debug)]
struct ClientDriveSetInformationResponse {
    device_io_reply: DeviceIoResponseDeprecated,
    /// This field MUST be equal to the Length field in the Server Drive Set Information Request (section 2.2.3.3.9).
    length: u32,
}

impl ClientDriveSetInformationResponse {
    fn new(req: &ServerDriveSetInformationRequest, io_status: NTSTATUS) -> Self {
        Self {
            device_io_reply: DeviceIoResponseDeprecated::new(&req.device_io_request, io_status),
            length: req.set_buffer.size(),
        }
    }

    fn encode(&self) -> RdpResult<Message> {
        let mut w = vec![];
        w.extend_from_slice(&self.device_io_reply.encode()?);
        w.write_u32::<LittleEndian>(self.length)?;
        // 1 byte padding
        w.write_u32::<LittleEndian>(0)?;
        Ok(w)
    }
}

/// 2.2.3.3.9 Server Drive Set Information Request (DR_DRIVE_SET_INFORMATION_REQ)
/// https://docs.microsoft.com/en-us/openspecs/windows_protocols/ms-rdpefs/b5d3104b-0e42-4cf8-9059-e9fe86615e5c
#[derive(Debug, Clone)]
struct ServerDriveSetInformationRequest {
    /// The MajorFunction field in the DR_DEVICE_IOREQUEST header MUST be set to IRP_MJ_SET_INFORMATION.
    device_io_request: DeviceIoRequestDeprecated,
    file_information_class_level: FileInformationClassLevel,
    set_buffer: FileInformationClass,
}

impl ServerDriveSetInformationRequest {
    fn decode(
        device_io_request: DeviceIoRequestDeprecated,
        payload: &mut Payload,
    ) -> RdpResult<Self> {
        let file_information_class_level =
            FileInformationClassLevel::from_u32(payload.read_u32::<LittleEndian>()?)
                .ok_or_else(|| invalid_data_error("failed to read FileInformationClassLevel"))?;

        match file_information_class_level {
            FileInformationClassLevel::FileBasicInformation
            | FileInformationClassLevel::FileEndOfFileInformation
            | FileInformationClassLevel::FileDispositionInformation
            | FileInformationClassLevel::FileRenameInformation
            | FileInformationClassLevel::FileAllocationInformation => {}
            _ => {
                return Err(invalid_data_error(&format!(
                    "read invalid FileInformationClassLevel: {file_information_class_level:?}"
                )))
            }
        };

        let length = payload.read_u32::<LittleEndian>()?;

        // There is a padding of 24 bytes between offset and write data so we
        // must ignore it
        payload.seek(SeekFrom::Current(24))?;

        let set_buffer =
            FileInformationClass::decode(&file_information_class_level, length, payload)?;

        Ok(Self {
            device_io_request,
            file_information_class_level,
            set_buffer,
        })
    }
}

/// 2.2.3.3.10 Server Drive Query Directory Request (DR_DRIVE_QUERY_DIRECTORY_REQ)
/// https://docs.microsoft.com/en-us/openspecs/windows_protocols/ms-rdpefs/458019d2-5d5a-4fd4-92ef-8c05f8d7acb1
#[derive(Debug)]
#[allow(dead_code)]
struct ServerDriveQueryDirectoryRequest {
    /// The MajorFunction field in the DR_DEVICE_IOREQUEST header MUST be set to IRP_MJ_DIRECTORY_CONTROL,
    /// and the MinorFunction field MUST be set to IRP_MN_QUERY_DIRECTORY.
    device_io_request: DeviceIoRequestDeprecated,
    /// Must contain one of FileDirectoryInformation, FileFullDirectoryInformation, FileBothDirectoryInformation, FileNamesInformation
    file_info_class_lvl: FileInformationClassLevel,
    /// If the value of this field is zero, the request is for the next file in the directory that was specified in a previous
    /// Server Drive Query Directory Request. If such a file does not exist, the client MUST complete this request with STATUS_NO_MORE_FILES
    /// in the IoStatus field of the Client Drive I/O Response packet (section 2.2.3.4).  If the value of this field is non-zero and such a
    /// file does not exist, the client MUST complete this request with STATUS_NO_SUCH_FILE in the IoStatus field of the Client Drive I/O Response.
    initial_query: u8,
    /// Specifies the number of bytes in the Path field, including the null-terminator.
    path_length: u32,
    // Padding (23 bytes): An array of 23 bytes. This field is unused and MUST be ignored.
    padding: [u8; 23],
    /// A variable-length array of Unicode characters (we will store this as a regular rust String) that specifies the directory
    /// on which this operation will be performed. The Path field MUST be null-terminated. If the value of the InitialQuery field
    /// is zero, then the contents of the Path field MUST be ignored, irrespective of the value specified in the PathLength field.
    path: WindowsPath,
}

impl ServerDriveQueryDirectoryRequest {
    fn decode(
        device_io_request: DeviceIoRequestDeprecated,
        payload: &mut Payload,
    ) -> RdpResult<Self> {
        let file_info_class_lvl =
            FileInformationClassLevel::from_u32(payload.read_u32::<LittleEndian>()?)
                .ok_or_else(|| invalid_data_error("failed to read FileInformationClassLevel"))?;

        // These are all the FileInformationClass's supported for this message by FreeRDP
        // https://github.com/FreeRDP/FreeRDP/blob/511444a65e7aa2f537c5e531fa68157a50c1bd4d/channels/drive/client/drive_file.c#L794
        static VALID_LEVELS: [FileInformationClassLevel; 4] = [
            FileInformationClassLevel::FileDirectoryInformation,
            FileInformationClassLevel::FileFullDirectoryInformation,
            FileInformationClassLevel::FileBothDirectoryInformation,
            FileInformationClassLevel::FileNamesInformation,
        ];

        if !VALID_LEVELS.contains(&file_info_class_lvl) {
            return Err(invalid_data_error(&format!(
                "read invalid FileInformationClassLevel: {file_info_class_lvl:?}, expected one of {VALID_LEVELS:?}",
            )));
        }

        let initial_query = payload.read_u8()?;
        let mut path_length: u32 = 0;
        let mut path = WindowsPath::from("".to_string());
        let mut padding: [u8; 23] = [0; 23];
        if initial_query != 0 {
            path_length = payload.read_u32::<LittleEndian>()?;

            payload.read_exact(&mut padding)?;

            let mut path_as_vec = vec![0u8; path_length.try_into().unwrap()];
            payload.read_exact(&mut path_as_vec)?;
            path = WindowsPath::from(util::from_unicode(path_as_vec)?);
        }

        Ok(Self {
            device_io_request,
            file_info_class_lvl,
            initial_query,
            path_length,
            padding,
            path,
        })
    }
}

/// 2.2.3.4.10 Client Drive Query Directory Response (DR_DRIVE_QUERY_DIRECTORY_RSP)
/// https://docs.microsoft.com/en-us/openspecs/windows_protocols/ms-rdpefs/9c929407-a833-4893-8f20-90c984756140
#[derive(Debug)]
struct ClientDriveQueryDirectoryResponse {
    /// The CompletionId field of the DR_DEVICE_IOCOMPLETION header MUST match a Device I/O Request (section 2.2.1.4) that
    /// has the MajorFunction field set to IRP_MJ_DIRECTORY_CONTROL and the MinorFunction field set to IRP_MN_QUERY_DIRECTORY.
    device_io_reply: DeviceIoResponseDeprecated,
    /// Specifies the number of bytes in the Buffer field.
    length: u32,
    /// The content of this field is based on the value of the FileInformationClass field in the Server Drive Query Directory Request
    /// message, which determines the different structures that MUST be contained in the Buffer field.
    buffer: Option<FileInformationClass>,
    // Padding (1 byte): This field is unused and MUST be ignored.
}

impl ClientDriveQueryDirectoryResponse {
    fn new(
        device_io_request: &DeviceIoRequestDeprecated,
        io_status: NTSTATUS,
        buffer: Option<FileInformationClass>,
    ) -> RdpResult<Self> {
        // This match block ensures that the passed parameters are in a configuration that's
        // explicitly supported by the length calculation (below) and the self.encode() method.
        match io_status {
            NTSTATUS::STATUS_SUCCESS => {
                if buffer.is_none() {
                    return Err(invalid_data_error(
                        "a ClientDriveQueryDirectoryResponse with NTSTATUS::STATUS_SUCCESS \
                        should have Some(FileInformationClass) buffer, got None",
                    ));
                }
            }
            NTSTATUS::STATUS_NOT_SUPPORTED
            | NTSTATUS::STATUS_NO_MORE_FILES
            | NTSTATUS::STATUS_UNSUCCESSFUL => {
                if buffer.is_some() {
                    return Err(invalid_data_error(&format!(
                        "a ClientDriveQueryDirectoryResponse with NTSTATUS = {io_status:?} \
                        should have a None buffer, got {buffer:?}",
                    )));
                }
            }
            _ => {
                return Err(invalid_data_error(&format!(
                    "received unsupported io_status for ClientDriveQueryDirectoryResponse: {io_status:?}"
                )))
            }
        }

        let length = match buffer {
            Some(ref fs_information_class) => match fs_information_class {
                FileInformationClass::FileBothDirectoryInformation(fs_info_class) => {
                    fs_info_class.size()
                }
                FileInformationClass::FileFullDirectoryInformation(fs_info_class) => {
                    fs_info_class.size()
                }
                FileInformationClass::FileNamesInformation(fs_info_class) => fs_info_class.size(),
                FileInformationClass::FileDirectoryInformation(fs_info_class) => {
                    fs_info_class.size()
                }
                _ => {
                    return Err(not_implemented_error(&format!("ClientDriveQueryDirectoryResponse not implemented for fs_information_class {fs_information_class:?}")));
                }
            },
            None => 0,
        };

        Ok(Self {
            device_io_reply: DeviceIoResponseDeprecated::new(device_io_request, io_status),
            length,
            buffer,
        })
    }

    fn encode(&self) -> RdpResult<Message> {
        let mut w = vec![];
        w.extend_from_slice(&self.device_io_reply.encode()?);
        w.write_u32::<LittleEndian>(self.length)?;
        if let Some(buffer) = &self.buffer {
            w.extend_from_slice(&buffer.encode()?);
        }
        if self.device_io_reply.io_status == NTSTATUS::STATUS_NO_MORE_FILES {
            // https://github.com/FreeRDP/FreeRDP/blob/511444a65e7aa2f537c5e531fa68157a50c1bd4d/channels/drive/client/drive_file.c#L937
            w.write_u8(0)?;
        }

        Ok(w)
    }
}

/// 2.2.3.3.6 Server Drive Query Volume Information Request
/// https://docs.microsoft.com/en-us/openspecs/windows_protocols/ms-rdpefs/484e622d-0e2b-423c-8461-7de38878effb
///
/// We only need to read the buffer up to the FileInformationClass to get the job done, so the rest of the fields in
/// this structure are omitted. See FreeRDP:
/// https://github.com/FreeRDP/FreeRDP/blob/511444a65e7aa2f537c5e531fa68157a50c1bd4d/channels/drive/client/drive_main.c#L464
#[derive(Debug)]
struct ServerDriveQueryVolumeInformationRequest {
    device_io_request: DeviceIoRequestDeprecated,
    fs_info_class_lvl: FileSystemInformationClassLevel,
}

impl ServerDriveQueryVolumeInformationRequest {
    fn decode(
        device_io_request: DeviceIoRequestDeprecated,
        payload: &mut Payload,
    ) -> RdpResult<Self> {
        let fs_info_class_lvl =
            FileSystemInformationClassLevel::from_u32(payload.read_u32::<LittleEndian>()?)
                .ok_or_else(|| {
                    invalid_data_error("failed to read FileSystemInformationClassLevel")
                })?;

        // These are all the FileInformationClass's supported for this message by FreeRDP
        // https://github.com/FreeRDP/FreeRDP/blob/511444a65e7aa2f537c5e531fa68157a50c1bd4d/channels/drive/client/drive_main.c#L468
        static VALID_LEVELS: [FileSystemInformationClassLevel; 5] = [
            FileSystemInformationClassLevel::FileFsVolumeInformation,
            FileSystemInformationClassLevel::FileFsSizeInformation,
            FileSystemInformationClassLevel::FileFsAttributeInformation,
            FileSystemInformationClassLevel::FileFsFullSizeInformation,
            FileSystemInformationClassLevel::FileFsDeviceInformation,
        ];

        if !VALID_LEVELS.contains(&fs_info_class_lvl) {
            return Err(invalid_data_error(&format!(
                "read invalid FileInformationClassLevel: {fs_info_class_lvl:?}, expected one of {VALID_LEVELS:?}",
            )));
        }

        Ok(Self {
            device_io_request,
            fs_info_class_lvl,
        })
    }
}

/// 2.2.3.4.6 Client Drive Query Volume Information Response
#[derive(Debug)]
struct ClientDriveQueryVolumeInformationResponse {
    device_io_reply: DeviceIoResponseDeprecated,
    /// Specifies the number of bytes in the Buffer field.
    length: u32,
    /// The content of this field is based on the value of the FileInformationClass field in the Server Drive Query Volume Information Request message,
    /// which determines the different structures that MUST be contained in the Buffer field.
    buffer: Option<FileSystemInformationClass>,
}

impl ClientDriveQueryVolumeInformationResponse {
    fn new(
        device_io_request: &DeviceIoRequestDeprecated,
        io_status: NTSTATUS,
        buffer: Option<FileSystemInformationClass>,
    ) -> RdpResult<Self> {
        match io_status {
            NTSTATUS::STATUS_SUCCESS => {
                if buffer.is_none() {
                    return Err(invalid_data_error(
                        "a ClientDriveQueryVolumeInformationResponse with NTSTATUS::STATUS_SUCCESS \
                        should have Some(FileInformationClass) buffer, got None",
                    ));
                }
            }
            NTSTATUS::STATUS_UNSUCCESSFUL => {
                if buffer.is_some() {
                    return Err(invalid_data_error(&format!(
                        "a ClientDriveQueryVolumeInformationResponse with NTSTATUS = {io_status:?} \
                        should have a None buffer, got {buffer:?}",
                    )));
                }
            }
            _ => {
                return Err(invalid_data_error(&format!(
                    "received unsupported io_status for ClientDriveQueryVolumeInformationResponse: {io_status:?}"
                )))
            }
        }

        let length = match buffer {
            Some(ref buf) => match buf {
                FileSystemInformationClass::FileFsVolumeInformation(f) => f.size(),
                FileSystemInformationClass::FileFsSizeInformation(f) => f.size(),
                FileSystemInformationClass::FileFsAttributeInformation(f) => f.size(),
                FileSystemInformationClass::FileFsFullSizeInformation(f) => f.size(),
                FileSystemInformationClass::FileFsDeviceInformation(f) => f.size(),
            },
            None => 0,
        };

        Ok(Self {
            device_io_reply: DeviceIoResponseDeprecated::new(device_io_request, io_status),
            length,
            buffer,
        })
    }

    fn encode(&self) -> RdpResult<Message> {
        let mut w = vec![];
        w.extend_from_slice(&self.device_io_reply.encode()?);
        w.write_u32::<LittleEndian>(self.length)?;
        if let Some(buffer) = &self.buffer {
            w.extend_from_slice(&buffer.encode()?);
        }

        Ok(w)
    }
}

#[derive(Debug)]
struct NoOp {}
impl NoOp {
    fn new() -> Self {
        Self {}
    }
}
impl Encode for NoOp {
    fn encode(&self) -> RdpResult<Message> {
        Ok(vec![])
    }
}

/// TDP handles time in milliseconds since the UNIX epoch (https://en.wikipedia.org/wiki/Unix_time),
/// whereas Windows prefers 64-bit signed integers representing the number of 100-nanosecond intervals
/// that have elapsed since January 1, 1601, Coordinated Universal Time (UTC)
/// (https://docs.microsoft.com/en-us/openspecs/windows_protocols/ms-fscc/a69cc039-d288-4673-9598-772b6083f8bf).
fn to_windows_time(tdp_time_ms: u64) -> i64 {
    // https://stackoverflow.com/a/5471380/6277051
    // https://docs.microsoft.com/en-us/windows/win32/sysinfo/converting-a-time-t-value-to-a-file-time
    let tdp_time_sec = tdp_time_ms / 1000;
    ((tdp_time_sec * 10000000) + 116444736000000000) as i64
}

type SharedDirectoryAcknowledgeSender = Box<dyn Fn(SharedDirectoryAcknowledge) -> RdpResult<()>>;
type SharedDirectoryInfoRequestSender = Box<dyn Fn(SharedDirectoryInfoRequest) -> RdpResult<()>>;
type SharedDirectoryCreateRequestSender =
    Box<dyn Fn(SharedDirectoryCreateRequest) -> RdpResult<()>>;
type SharedDirectoryDeleteRequestSender =
    Box<dyn Fn(SharedDirectoryDeleteRequest) -> RdpResult<()>>;
type SharedDirectoryListRequestSender = Box<dyn Fn(SharedDirectoryListRequest) -> RdpResult<()>>;
type SharedDirectoryReadRequestSender = Box<dyn Fn(SharedDirectoryReadRequest) -> RdpResult<()>>;
type SharedDirectoryWriteRequestSender = Box<dyn Fn(SharedDirectoryWriteRequest) -> RdpResult<()>>;
type SharedDirectoryMoveRequestSender = Box<dyn Fn(SharedDirectoryMoveRequest) -> RdpResult<()>>;

type SharedDirectoryInfoResponseHandler =
    Box<dyn FnOnce(&mut Client, SharedDirectoryInfoResponse) -> RdpResult<Messages>>;
type SharedDirectoryCreateResponseHandler =
    Box<dyn FnOnce(&mut Client, SharedDirectoryCreateResponse) -> RdpResult<Messages>>;
type SharedDirectoryDeleteResponseHandler =
    Box<dyn FnOnce(&mut Client, SharedDirectoryDeleteResponse) -> RdpResult<Messages>>;
type SharedDirectoryListResponseHandler =
    Box<dyn FnOnce(&mut Client, SharedDirectoryListResponse) -> RdpResult<Messages>>;
type SharedDirectoryReadResponseHandler =
    Box<dyn FnOnce(&mut Client, SharedDirectoryReadResponse) -> RdpResult<Messages>>;
type SharedDirectoryWriteResponseHandler =
    Box<dyn FnOnce(&mut Client, SharedDirectoryWriteResponse) -> RdpResult<Messages>>;
type SharedDirectoryMoveResponseHandler =
    Box<dyn FnOnce(&mut Client, SharedDirectoryMoveResponse) -> RdpResult<Messages>>;

#[cfg(test)]
mod tests;<|MERGE_RESOLUTION|>--- conflicted
+++ resolved
@@ -34,19 +34,11 @@
     GENERAL_CAPABILITY_VERSION_02, I64_SIZE, I8_SIZE, NTSTATUS, SCARD_DEVICE_ID,
     SMARTCARD_CAPABILITY_VERSION_01, TDP_FALSE, U32_SIZE, U8_SIZE, VERSION_MAJOR, VERSION_MINOR,
 };
-<<<<<<< HEAD
-use ironrdp_pdu::{other_err, PduResult};
+use ironrdp_pdu::{custom_err, other_err, PduResult};
 use ironrdp_rdpdr::pdu::esc::{
     rpce, CardProtocol, CardStateFlags, ConnectCall, ConnectReturn, EstablishContextCall,
     EstablishContextReturn, GetStatusChangeCall, GetStatusChangeReturn, HCardAndDispositionCall,
     ListReadersCall, ListReadersReturn, ReaderStateCommonCall, ScardCall,
-=======
-use ironrdp_pdu::{custom_err, other_err, PduResult};
-use ironrdp_rdpdr::pdu::esc::{
-    rpce, CardProtocol, CardStateFlags, ConnectCall, ConnectReturn, EstablishContextCall,
-    EstablishContextReturn, GetStatusChangeCall, GetStatusChangeReturn, ListReadersCall,
-    ListReadersReturn, ReaderStateCommonCall, ScardCall,
->>>>>>> e1405460
 };
 use ironrdp_rdpdr::pdu::RdpdrPdu;
 use ironrdp_rdpdr::{
@@ -75,10 +67,6 @@
     SharedDirectoryReadRequest, SharedDirectoryReadResponse, SharedDirectoryWriteRequest,
     SharedDirectoryWriteResponse, TdpErrCode,
 };
-<<<<<<< HEAD
-use tokio::sync::mpsc::error::SendError;
-=======
->>>>>>> e1405460
 use uuid::Uuid;
 
 #[derive(Debug)]
@@ -89,17 +77,10 @@
     active_device_ids: Vec<u32>,
     /// The client handle for this backend, used to send messages to the RDP server.
     client_handle: ClientHandle,
-<<<<<<< HEAD
-    // contexts holds all the active contexts for the server, established using
-    // SCARD_IOCTL_ESTABLISHCONTEXT. Some IOCTLs are context-specific and pass it as argument.
-    //
-    // contexts also holds a cache and connected smartcard handles for each context.
-=======
     /// contexts holds all the active contexts for the server, established using
     /// SCARD_IOCTL_ESTABLISHCONTEXT. Some IOCTLs are context-specific and pass it as argument.
     ///
     /// contexts also holds a cache and connected smartcard handles for each context.
->>>>>>> e1405460
     contexts: Contexts,
     uuid: Uuid,
     cert_der: Vec<u8>,
@@ -128,11 +109,7 @@
 
     fn get_scard_device_id(&self) -> PduResult<u32> {
         if self.active_device_ids.is_empty() {
-<<<<<<< HEAD
-            return Err(other_err!(
-=======
             return Err(custom_err!(
->>>>>>> e1405460
                 "TeleportRdpdrBackend::get_scard_device_id",
                 TeleportRdpdrBackendError("no active devices".to_string())
             ));
@@ -145,12 +122,6 @@
         req: DeviceControlRequest<ScardIoCtlCode>,
         _call: ScardAccessStartedEventCall,
     ) -> PduResult<()> {
-<<<<<<< HEAD
-        if req.header.device_id != self.get_scard_device_id()? {
-            return Err(other_err!(
-                "TeleportRdpdrBackend::handle_scard_access_started_event_call",
-                "got ScardAccessStartedEventCall for unknown device_id",
-=======
         let scard_device_id = self.get_scard_device_id()?;
         if req.header.device_id != scard_device_id {
             return Err(custom_err!(
@@ -162,22 +133,10 @@
                     )
                     .to_string()
                 ),
->>>>>>> e1405460
             ));
         }
 
         self.write_rdpdr_dev_ctl_resp(req, Box::new(LongReturn::new(ReturnCode::Success)))
-<<<<<<< HEAD
-            .map_err(|_e| {
-                other_err!(
-                    "TeleportRdpdrBackend::handle_access_started",
-                    "failed to send DeviceControlResponse to server",
-                )
-            })?;
-
-        Ok(())
-=======
->>>>>>> e1405460
     }
 
     fn handle_establish_context(
@@ -191,17 +150,6 @@
             req,
             Box::new(EstablishContextReturn::new(ReturnCode::Success, ctx)),
         )
-<<<<<<< HEAD
-        .map_err(|_e| {
-            other_err!(
-                "TeleportRdpdrBackend::handle_establish_context",
-                "failed to send DeviceControlResponse to server",
-            )
-        })?;
-
-        Ok(())
-=======
->>>>>>> e1405460
     }
 
     fn handle_list_readers(
@@ -216,17 +164,6 @@
                 vec![scard::TELEPORT_READER_NAME.to_string()],
             )),
         )
-<<<<<<< HEAD
-        .map_err(|_e| {
-            other_err!(
-                "TeleportRdpdrBackend::handle_list_readers",
-                "failed to send DeviceControlResponse to server",
-            )
-        })?;
-
-        Ok(())
-=======
->>>>>>> e1405460
     }
 
     fn handle_get_status_change(
@@ -281,17 +218,6 @@
 
         // We have some status change to report, send it to the server.
         self.write_rdpdr_dev_ctl_resp(req, Box::new(get_status_change_ret))
-<<<<<<< HEAD
-            .map_err(|_e| {
-                other_err!(
-                    "TeleportRdpdrBackend::handle_list_readers",
-                    "failed to send DeviceControlResponse to server",
-                )
-            })?;
-
-        Ok(())
-=======
->>>>>>> e1405460
     }
 
     fn handle_connect(
@@ -316,15 +242,6 @@
                 CardProtocol::SCARD_PROTOCOL_T1,
             )),
         )
-<<<<<<< HEAD
-        .map_err(|_e| {
-            other_err!(
-                "TeleportRdpdrBackend::handle_connect",
-                "failed to send DeviceControlResponse to server",
-            )
-        })?;
-
-        Ok(())
     }
 
     fn handle_begin_transaction(
@@ -333,16 +250,6 @@
         _call: HCardAndDispositionCall,
     ) -> PduResult<()> {
         self.write_rdpdr_dev_ctl_resp(req, Box::new(LongReturn::new(ReturnCode::Success)))
-            .map_err(|_e| {
-                other_err!(
-                    "TeleportRdpdrBackend::handle_begin_transaction",
-                    "failed to send DeviceControlResponse to server",
-                )
-            })?;
-
-        Ok(())
-=======
->>>>>>> e1405460
     }
 
     fn create_get_status_change_return(
@@ -395,32 +302,16 @@
     }
 
     fn has_no_change(pdu: &rpce::Pdu<GetStatusChangeReturn>) -> bool {
-<<<<<<< HEAD
-        for state in &pdu.into_inner_ref().reader_states {
-            if state.current_state != state.event_state {
-                return false;
-            }
-        }
-        true
-=======
         pdu.into_inner_ref()
             .reader_states
             .iter()
             .all(|state| state.current_state == state.event_state)
->>>>>>> e1405460
     }
 
     fn write_rdpdr_dev_ctl_resp(
         &mut self,
         req: DeviceControlRequest<ScardIoCtlCode>,
         resp: Box<dyn rpce::Encode>,
-<<<<<<< HEAD
-    ) -> Result<(), SendError<ClientFunction>> {
-        let resp = DeviceControlResponse::new(req, NtStatus::Success, resp);
-        self.client_handle.blocking_send(ClientFunction::WriteRdpdr(
-            RdpdrPdu::DeviceControlResponse(resp),
-        ))
-=======
     ) -> PduResult<()> {
         let resp = DeviceControlResponse::new(req, NtStatus::Success, resp);
         self.client_handle
@@ -436,7 +327,6 @@
                     TeleportRdpdrBackendError(format!("{:?}", e))
                 )
             })
->>>>>>> e1405460
     }
 }
 
@@ -474,7 +364,6 @@
             ScardCall::ListReadersCall(call) => self.handle_list_readers(req, call),
             ScardCall::GetStatusChangeCall(call) => self.handle_get_status_change(req, call),
             ScardCall::ConnectCall(call) => self.handle_connect(req, call),
-<<<<<<< HEAD
             ScardCall::HCardAndDispositionCall(call) => match req.io_control_code {
                 ScardIoCtlCode::BeginTransaction => self.handle_begin_transaction(req, call),
                 _ => Err(other_err!(
@@ -485,9 +374,6 @@
 
             ScardCall::Unsupported => Ok(()),
         }
-=======
-            ScardCall::Unsupported => Ok(()),
-        }
     }
 }
 
@@ -498,7 +384,6 @@
 impl std::fmt::Display for TeleportRdpdrBackendError {
     fn fmt(&self, f: &mut std::fmt::Formatter<'_>) -> std::fmt::Result {
         write!(f, "{:#?}", self)
->>>>>>> e1405460
     }
 }
 
