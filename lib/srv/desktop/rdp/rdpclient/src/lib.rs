// Copyright 2021 Gravitational, Inc
//
// Licensed under the Apache License, Version 2.0 (the "License");
// you may not use this file except in compliance with the License.
// You may obtain a copy of the License at
//
//      http://www.apache.org/licenses/LICENSE-2.0
//
// Unless required by applicable law or agreed to in writing, software
// distributed under the License is distributed on an "AS IS" BASIS,
// WITHOUT WARRANTIES OR CONDITIONS OF ANY KIND, either express or implied.
// See the License for the specific language governing permissions and
// limitations under the License.

//! This crate contains an RDP Client with the minimum functionality required
//! for Teleport's Desktop Access feature.
//!
//! Along with core RDP functionality, it contains code for:
//! - Calling functions defined in Go (these are declared in an `extern "C"` block)
//! - Functions to be called from Go (any function prefixed with the `#[no_mangle]`
//!   macro and a `pub unsafe extern "C"`).
//! - Structs for passing between the two (those prefixed with the `#[repr(C)]` macro
//!   and whose name begins with `CGO`)

#[macro_use]
extern crate log;

use crate::client::global::get_client_handle;
use crate::client::Client;
use crate::rdpdr::tdp::SharedDirectoryAnnounce;
use client::{ClientHandle, ClientResult, ConnectParams};
use ironrdp_pdu::{other_err, PduError};
use ironrdp_session::image::DecodedImage;
use rdpdr::path::UnixPath;
use rdpdr::tdp::{
    FileSystemObject, FileType, SharedDirectoryAcknowledge, SharedDirectoryCreateResponse,
    SharedDirectoryDeleteResponse, SharedDirectoryInfoResponse, SharedDirectoryMoveResponse,
    SharedDirectoryWriteResponse, TdpErrCode,
};
use std::convert::TryFrom;
use std::ffi::CString;
use std::fmt::Debug;
use std::io::Cursor;
use std::os::raw::c_char;
use std::{mem, ptr, time};
use util::{encode_png, from_c_string, from_go_array};
pub mod client;
mod cliprdr;
mod piv;
mod rdpdr;
mod ssl;
mod util;

#[no_mangle]
pub extern "C" fn init() {
    env_logger::try_init().unwrap_or_else(|e| println!("failed to initialize Rust logger: {e}"));
}

/// free_string is used to free memory for strings that were passed back to Go side.
///
/// # Safety
///
/// The caller must ensure that the provided pointer was created by Rust using CString::into_raw
/// method and that length of the string was not modified in the meantime.
#[no_mangle]
pub unsafe extern "C" fn free_string(ptr: *mut c_char) {
    if !ptr.is_null() {
        drop(CString::from_raw(ptr));
    }
}

/// client_run establishes an RDP connection with the provided `params`
/// and executes the RDP session, hanging until the session ends.
///
/// Sessions can end due to an error, or the caller can end the session
/// manually by calling [`client_stop`]. Failure to end a session can
/// result in a memory leak.
///
/// Caller must free memory allocated for message returned (CGOResult.message)
/// using free_string function.
///
/// Message returned by this function can be null.
///
/// # Safety
///
/// The caller must ensure that cgo_handle is a valid handle and that
/// go_addr, go_username, cert_der, key_der point to valid buffers.
#[no_mangle]
pub unsafe extern "C" fn client_run(cgo_handle: CgoHandle, params: CGOConnectParams) -> CGOResult {
    trace!("client_run");
    // Convert from C to Rust types.
    let addr = from_c_string(params.go_addr);
    let cert_der = from_go_array(params.cert_der, params.cert_der_len);
    let key_der = from_go_array(params.key_der, params.key_der_len);

    match Client::run(
        cgo_handle,
        ConnectParams {
            addr,
            cert_der,
            key_der,
            screen_width: params.screen_width,
            screen_height: params.screen_height,
            allow_clipboard: params.allow_clipboard,
            allow_directory_sharing: params.allow_directory_sharing,
            show_desktop_wallpaper: params.show_desktop_wallpaper,
        },
    ) {
        Ok(_) => CGOResult {
            err_code: CGOErrCode::ErrCodeSuccess,
            message: ptr::null_mut(),
        },
        Err(e) => {
            error!("client_run failed: {:?}", e);
            CGOResult {
                err_code: CGOErrCode::ErrCodeFailure,
                message: CString::new(format!("{}", e))
                    .map(|c| c.into_raw())
                    .unwrap_or(ptr::null_mut()),
            }
        }
    }
}

fn handle_operation<T>(cgo_handle: CgoHandle, ctx: &'static str, f: T) -> CGOErrCode
where
    T: FnOnce(ClientHandle) -> ClientResult<()>,
{
    let client_handle = match get_client_handle(cgo_handle) {
        Some(it) => it,
        None => {
            warn!("call_function_on_handle failed: handle not found");
            return CGOErrCode::ErrCodeFailure;
        }
    };
    match f(client_handle) {
        Ok(_) => CGOErrCode::ErrCodeSuccess,
        Err(e) => {
            error!("{} failed: {:?}", ctx, e);
            CGOErrCode::ErrCodeFailure
        }
    }
}

/// client_stop ensures that a connection started by [`client_run`] is stopped
/// and that all related memory is cleaned up. Calling [`client_stop`] on a handle
/// that's already been dropped is safe and will result in a no-op.
///
/// # Safety
///
/// All values of `cgo_handle` are safe to use.
#[no_mangle]
pub unsafe extern "C" fn client_stop(cgo_handle: CgoHandle) -> CGOErrCode {
    trace!("client_stop");
    handle_operation(cgo_handle, "client_stop", move |client_handle| {
        client_handle.stop()
    })
}

/// `client_update_clipboard` is called from Go, and caches data that was copied
/// client-side while notifying the RDP server that new clipboard data is available.
///
/// # Safety
///
/// client_ptr MUST be a valid pointer.
/// (validity defined by https://doc.rust-lang.org/nightly/core/primitive.pointer.html#method.as_ref-1)
///
/// data MUST be a valid pointer.
/// (validity defined by the validity of data in https://doc.rust-lang.org/std/slice/fn.from_raw_parts_mut.html)
#[no_mangle]
pub unsafe extern "C" fn client_update_clipboard(
    cgo_handle: CgoHandle,
    data: *mut u8,
    len: u32,
) -> CGOErrCode {
    let data = from_go_array(data, len);
    match String::from_utf8(data) {
        Ok(s) => handle_operation(
            cgo_handle,
            "client_update_clipboard",
            move |client_handle| client_handle.update_clipboard(s),
        ),
        Err(e) => {
            error!("can't convert clipboard data: {}", e);
            CGOErrCode::ErrCodeFailure
        }
    }
}

/// client_handle_tdp_sd_announce announces a new drive that's ready to be
/// redirected over RDP.
///
///
/// # Safety
///
/// client_ptr MUST be a valid pointer.
/// (validity defined by https://doc.rust-lang.org/nightly/core/primitive.pointer.html#method.as_ref-1)
///
/// sd_announce.name MUST be a non-null pointer to a C-style null terminated string.
#[no_mangle]
pub unsafe extern "C" fn client_handle_tdp_sd_announce(
    cgo_handle: CgoHandle,
    sd_announce: CGOSharedDirectoryAnnounce,
) -> CGOErrCode {
    let sd_announce = SharedDirectoryAnnounce::from(sd_announce);
    handle_operation(
        cgo_handle,
        "client_handle_tdp_sd_announce",
        move |client_handle| client_handle.handle_tdp_sd_announce(sd_announce),
    )
}

/// client_handle_tdp_sd_info_response handles a TDP Shared Directory Info Response
/// message
///
/// # Safety
///
/// client_ptr MUST be a valid pointer.
/// (validity defined by https://doc.rust-lang.org/nightly/core/primitive.pointer.html#method.as_ref-1)
///
/// res.fso.path MUST be a non-null pointer to a C-style null terminated string.
#[no_mangle]
pub unsafe extern "C" fn client_handle_tdp_sd_info_response(
    cgo_handle: CgoHandle,
    res: CGOSharedDirectoryInfoResponse,
) -> CGOErrCode {
    let res = SharedDirectoryInfoResponse::from(res);
<<<<<<< HEAD
    handle_operation(
        cgo_handle,
        "client_handle_tdp_sd_info_response",
        move |client_handle| client_handle.handle_tdp_sd_info_response(res),
    )
=======
    call_function_on_handle(cgo_handle, ClientFunction::HandleTdpSdInfoResponse(res))
>>>>>>> bab5a3b5
}

/// client_handle_tdp_sd_create_response handles a TDP Shared Directory Create Response
/// message
///
/// # Safety
///
/// client_ptr MUST be a valid pointer.
/// (validity defined by https://doc.rust-lang.org/nightly/core/primitive.pointer.html#method.as_ref-1)
#[no_mangle]
pub unsafe extern "C" fn client_handle_tdp_sd_create_response(
    cgo_handle: CgoHandle,
    res: CGOSharedDirectoryCreateResponse,
) -> CGOErrCode {
    let res = SharedDirectoryCreateResponse::from(res);
<<<<<<< HEAD
    handle_operation(
        cgo_handle,
        "client_handle_tdp_sd_create_response",
        move |client_handle| client_handle.handle_tdp_sd_create_response(res),
    )
=======
    call_function_on_handle(cgo_handle, ClientFunction::HandleTdpSdCreateResponse(res))
>>>>>>> bab5a3b5
}

/// client_handle_tdp_sd_delete_response handles a TDP Shared Directory Delete Response
/// message
///
/// # Safety
///
/// client_ptr MUST be a valid pointer.
/// (validity defined by https://doc.rust-lang.org/nightly/core/primitive.pointer.html#method.as_ref-1)
#[no_mangle]
pub unsafe extern "C" fn client_handle_tdp_sd_delete_response(
    cgo_handle: CgoHandle,
    res: CGOSharedDirectoryDeleteResponse,
) -> CGOErrCode {
<<<<<<< HEAD
    handle_operation(
        cgo_handle,
        "client_handle_tdp_sd_delete_response",
        move |client_handle| client_handle.handle_tdp_sd_delete_response(res),
    )
=======
    call_function_on_handle(cgo_handle, ClientFunction::HandleTdpSdDeleteResponse(res))
>>>>>>> bab5a3b5
}

/// client_handle_tdp_sd_list_response handles a TDP Shared Directory List Response message.
///
/// # Safety
///
/// client_ptr MUST be a valid pointer.
/// (validity defined by https://doc.rust-lang.org/nightly/core/primitive.pointer.html#method.as_ref-1)
///
/// res.fso_list MUST be a valid pointer
/// (validity defined by the validity of data in https://doc.rust-lang.org/std/slice/fn.from_raw_parts_mut.html)
///
/// each res.fso_list[i].path MUST be a non-null pointer to a C-style null terminated string.
#[no_mangle]
pub unsafe extern "C" fn client_handle_tdp_sd_list_response(
    cgo_handle: CgoHandle,
    res: CGOSharedDirectoryListResponse,
) -> CGOErrCode {
    warn!("unimplemented: client_handle_tdp_sd_list_response");
    CGOErrCode::ErrCodeSuccess
}

/// client_handle_tdp_sd_read_response handles a TDP Shared Directory Read Response
/// message
///
/// # Safety
///
/// client_ptr must be a valid pointer
#[no_mangle]
pub unsafe extern "C" fn client_handle_tdp_sd_read_response(
    cgo_handle: CgoHandle,
    res: CGOSharedDirectoryReadResponse,
) -> CGOErrCode {
    warn!("unimplemented: client_handle_tdp_sd_read_response");
    CGOErrCode::ErrCodeSuccess
}

/// client_handle_tdp_sd_write_response handles a TDP Shared Directory Write Response
/// message
///
/// # Safety
///
/// client_ptr must be a valid pointer
#[no_mangle]
pub unsafe extern "C" fn client_handle_tdp_sd_write_response(
    cgo_handle: CgoHandle,
    res: CGOSharedDirectoryWriteResponse,
) -> CGOErrCode {
    warn!("unimplemented: client_handle_tdp_sd_write_response");
    CGOErrCode::ErrCodeSuccess
}

/// client_handle_tdp_sd_move_response handles a TDP Shared Directory Move Response
/// message
///
/// # Safety
///
/// client_ptr MUST be a valid pointer.
/// (validity defined by https://doc.rust-lang.org/nightly/core/primitive.pointer.html#method.as_ref-1)
#[no_mangle]
pub unsafe extern "C" fn client_handle_tdp_sd_move_response(
    cgo_handle: CgoHandle,
    res: CGOSharedDirectoryMoveResponse,
) -> CGOErrCode {
    warn!("unimplemented: client_handle_tdp_sd_move_response");
    CGOErrCode::ErrCodeSuccess
}

/// client_handle_tdp_rdp_response_pdu handles a TDP RDP Response PDU message. It takes a raw encoded RDP PDU
/// created by the ironrdp client on the frontend and sends it directly to the RDP server.
///
/// res is the raw RDP response message to be sent back to the RDP server, without the TDP message type or
/// array length header.
///n
/// # Safety
///
/// client_ptr MUST be a valid pointer.
/// (validity defined by https://doc.rust-lang.org/nightly/core/primitive.pointer.html#method.as_ref-1)
#[no_mangle]
pub unsafe extern "C" fn client_handle_tdp_rdp_response_pdu(
    cgo_handle: CgoHandle,
    res: *mut u8,
    res_len: u32,
) -> CGOErrCode {
    let res = from_go_array(res, res_len);
    handle_operation(
        cgo_handle,
        "client_handle_tdp_rdp_response_pdu",
        move |client_handle| client_handle.write_raw_pdu(res),
    )
}

/// # Safety
///
/// client_ptr MUST be a valid pointer.
/// (validity defined by https://doc.rust-lang.org/nightly/core/primitive.pointer.html#method.as_ref-1)
#[no_mangle]
pub unsafe extern "C" fn client_write_rdp_pointer(
    cgo_handle: CgoHandle,
    pointer: CGOMousePointerEvent,
) -> CGOErrCode {
    handle_operation(
        cgo_handle,
        "client_write_rdp_pointer",
        move |client_handle| client_handle.write_rdp_pointer(pointer),
    )
}

/// # Safety
///
/// client_ptr MUST be a valid pointer.
/// (validity defined by https://doc.rust-lang.org/nightly/core/primitive.pointer.html#method.as_ref-1)
#[no_mangle]
pub unsafe extern "C" fn client_write_rdp_keyboard(
    cgo_handle: CgoHandle,
    key: CGOKeyboardEvent,
) -> CGOErrCode {
    handle_operation(
        cgo_handle,
        "client_write_rdp_keyboard",
        move |client_handle| client_handle.write_rdp_key(key),
    )
}

/// # Safety
///
/// client_ptr must be a valid pointer to a Client.
#[no_mangle]
pub unsafe extern "C" fn client_close_rdp(cgo_reg: usize) -> CGOErrCode {
    warn!("unimplemented: client_close_rdp");
    CGOErrCode::ErrCodeSuccess
}

#[repr(C)]
pub struct CGOConnectParams {
    go_addr: *const c_char,
    cert_der_len: u32,
    cert_der: *mut u8,
    key_der_len: u32,
    key_der: *mut u8,
    screen_width: u16,
    screen_height: u16,
    allow_clipboard: bool,
    allow_directory_sharing: bool,
    show_desktop_wallpaper: bool,
}

/// CGOPNG is a CGO-compatible version of PNG that we pass back to Go.
#[repr(C)]
pub struct CGOPNG {
    pub dest_left: u16,
    pub dest_top: u16,
    pub dest_right: u16,
    pub dest_bottom: u16,
    /// The memory of this field is managed by the Rust side.
    pub data_ptr: *mut u8,
    pub data_len: usize,
    pub data_cap: usize,
}

impl TryFrom<&DecodedImage> for CGOPNG {
    type Error = PduError;

    fn try_from(image: &DecodedImage) -> Result<Self, Self::Error> {
        let w: u16 = image.width();
        let h: u16 = image.height();
        let mut res = CGOPNG {
            dest_left: 0,
            dest_top: 0,
            dest_right: w,
            dest_bottom: h,
            data_ptr: ptr::null_mut(),
            data_len: 0,
            data_cap: 0,
        };

        let mut encoded = Vec::with_capacity(8192);
        encode_png(&mut encoded, w, h, image.data().to_vec()).map_err(|err| {
            other_err!(
                "TryFrom<&DecodedImage> for CGOPNG",
                "failed to encode bitmap to png"
            )
        })?;

        res.data_ptr = encoded.as_mut_ptr();
        res.data_len = encoded.len();
        res.data_cap = encoded.capacity();

        // Prevent the data field from being freed while Go handles it.
        // It will be dropped once CGOPNG is dropped (see below).
        mem::forget(encoded);

        Ok(res)
    }
}

impl Drop for CGOPNG {
    fn drop(&mut self) {
        // Reconstruct into Vec to drop the allocated buffer.
        unsafe {
            Vec::from_raw_parts(self.data_ptr, self.data_len, self.data_cap);
        }
    }
}

/// CGOKeyboardEvent is a CGO-compatible version of KeyboardEvent that we pass back to Go.
/// KeyboardEvent is a keyboard update from the user.
#[repr(C)]
#[derive(Copy, Clone, Debug)]
pub struct CGOKeyboardEvent {
    // Note: there's only one key code sent at a time. A key combo is sent as a sequence of
    // KeyboardEvent messages, one key at a time in the "down" state. The RDP server takes care of
    // interpreting those.
    pub code: u16,
    pub down: bool,
}

#[repr(C)]
pub enum CGODisconnectCode {
    /// DisconnectCodeUnknown is for when we can't determine whether
    /// a disconnect was caused by the RDP client or server.
    DisconnectCodeUnknown = 0,
    /// DisconnectCodeClient is for when the RDP client initiated a disconnect.
    DisconnectCodeClient = 1,
    /// DisconnectCodeServer is for when the RDP server initiated a disconnect.
    DisconnectCodeServer = 2,
}

#[repr(C)]
pub struct CGOReadRdpOutputReturns {
    user_message: *const c_char,
    disconnect_code: CGODisconnectCode,
    err_code: CGOErrCode,
}

#[repr(C)]
pub struct CGOClientOrError {
    client: u64,
    err: CGOErrCode,
}

/// CGOMousePointerEvent is a CGO-compatible version of PointerEvent that we pass back to Go.
/// PointerEvent is a mouse move or click update from the user.
#[repr(C)]
#[derive(Copy, Clone, Debug)]
pub struct CGOMousePointerEvent {
    pub x: u16,
    pub y: u16,
    pub button: CGOPointerButton,
    pub down: bool,
    pub wheel: CGOPointerWheel,
    pub wheel_delta: i16,
}

#[repr(C)]
#[derive(Copy, Clone, PartialEq, Debug)]
pub enum CGOPointerButton {
    PointerButtonNone,
    PointerButtonLeft,
    PointerButtonRight,
    PointerButtonMiddle,
}

#[repr(C)]
#[derive(Copy, Clone, Debug, PartialEq)]
pub enum CGOPointerWheel {
    PointerWheelNone,
    PointerWheelVertical,
    PointerWheelHorizontal,
}

#[repr(C)]
#[derive(Copy, Clone, PartialEq, Eq, Debug)]
pub enum CGOErrCode {
    ErrCodeSuccess = 0,
    ErrCodeFailure = 1,
    ErrCodeClientPtr = 2,
}

#[repr(C)]
pub struct CGOResult {
    pub err_code: CGOErrCode,
    pub message: *mut c_char,
}

#[repr(C)]
pub struct CGOSharedDirectoryAnnounce {
    pub directory_id: u32,
    pub name: *const c_char,
}

pub type CGOSharedDirectoryAcknowledge = SharedDirectoryAcknowledge;

#[repr(C)]
pub struct CGOSharedDirectoryInfoRequest {
    pub completion_id: u32,
    pub directory_id: u32,
    pub path: *const c_char,
}

#[repr(C)]
pub struct CGOSharedDirectoryInfoResponse {
    pub completion_id: u32,
    pub err_code: TdpErrCode,
    pub fso: CGOFileSystemObject,
}

#[repr(C)]
#[derive(Clone)]
pub struct CGOFileSystemObject {
    pub last_modified: u64,
    pub size: u64,
    pub file_type: FileType,
    pub is_empty: u8,
    pub path: *const c_char,
}

impl From<CGOFileSystemObject> for FileSystemObject {
    fn from(cgo_fso: CGOFileSystemObject) -> FileSystemObject {
        // # Safety
        //
        // This function MUST NOT hang on to any of the pointers passed in to it after it returns.
        // In other words, all pointer data that needs to persist after this function returns MUST
        // be copied into Rust-owned memory.
        unsafe {
            FileSystemObject {
                last_modified: cgo_fso.last_modified,
                size: cgo_fso.size,
                file_type: cgo_fso.file_type,
                is_empty: cgo_fso.is_empty,
                path: UnixPath::from(from_c_string(cgo_fso.path)),
            }
        }
    }
}

#[derive(Debug)]
#[repr(C)]
pub struct CGOSharedDirectoryWriteRequest {
    pub completion_id: u32,
    pub directory_id: u32,
    pub offset: u64,
    pub path_length: u32,
    pub path: *const c_char,
    pub write_data_length: u32,
    pub write_data: *mut u8,
}

#[repr(C)]
pub struct CGOSharedDirectoryReadRequest {
    pub completion_id: u32,
    pub directory_id: u32,
    pub path_length: u32,
    pub path: *const c_char,
    pub offset: u64,
    pub length: u32,
}

#[derive(Debug)]
#[repr(C)]
pub struct CGOSharedDirectoryReadResponse {
    pub completion_id: u32,
    pub err_code: TdpErrCode,
    pub read_data_length: u32,
    pub read_data: *mut u8,
}

pub type CGOSharedDirectoryWriteResponse = SharedDirectoryWriteResponse;

#[repr(C)]
pub struct CGOSharedDirectoryCreateRequest {
    pub completion_id: u32,
    pub directory_id: u32,
    pub file_type: FileType,
    pub path: *const c_char,
}

#[repr(C)]
pub struct CGOSharedDirectoryListResponse {
    completion_id: u32,
    err_code: TdpErrCode,
    fso_list_length: u32,
    fso_list: *mut CGOFileSystemObject,
}

#[repr(C)]
pub struct CGOSharedDirectoryMoveRequest {
    pub completion_id: u32,
    pub directory_id: u32,
    pub original_path: *const c_char,
    pub new_path: *const c_char,
}

#[repr(C)]
pub struct CGOSharedDirectoryCreateResponse {
    pub completion_id: u32,
    pub err_code: TdpErrCode,
    pub fso: CGOFileSystemObject,
}

#[repr(C)]
pub struct CGOSharedDirectoryDeleteRequest {
    pub completion_id: u32,
    pub directory_id: u32,
    pub path: *const c_char,
}

pub type CGOSharedDirectoryDeleteResponse = SharedDirectoryDeleteResponse;

pub type CGOSharedDirectoryMoveResponse = SharedDirectoryMoveResponse;

#[repr(C)]
pub struct CGOSharedDirectoryListRequest {
    pub completion_id: u32,
    pub directory_id: u32,
    pub path: *const c_char,
}

// These functions are defined on the Go side. Look for functions with '//export funcname'
// comments.
extern "C" {
    fn handle_png(cgo_handle: CgoHandle, b: *mut CGOPNG) -> CGOErrCode;
    fn handle_remote_copy(cgo_handle: CgoHandle, data: *mut u8, len: u32) -> CGOErrCode;
    fn handle_fastpath_pdu(cgo_handle: CgoHandle, data: *mut u8, len: u32) -> CGOErrCode;
    fn handle_rdp_channel_ids(
        cgo_handle: CgoHandle,
        io_channel_id: u16,
        user_channel_id: u16,
    ) -> CGOErrCode;
    fn tdp_sd_acknowledge(
        cgo_handle: CgoHandle,
        ack: *mut CGOSharedDirectoryAcknowledge,
    ) -> CGOErrCode;
    fn tdp_sd_info_request(
        cgo_handle: CgoHandle,
        req: *mut CGOSharedDirectoryInfoRequest,
    ) -> CGOErrCode;
    fn tdp_sd_create_request(
        cgo_handle: CgoHandle,
        req: *mut CGOSharedDirectoryCreateRequest,
    ) -> CGOErrCode;
    fn tdp_sd_delete_request(
        cgo_handle: CgoHandle,
        req: *mut CGOSharedDirectoryDeleteRequest,
    ) -> CGOErrCode;
    fn tdp_sd_list_request(
        cgo_handle: CgoHandle,
        req: *mut CGOSharedDirectoryListRequest,
    ) -> CGOErrCode;
    fn tdp_sd_read_request(
        cgo_handle: CgoHandle,
        req: *mut CGOSharedDirectoryReadRequest,
    ) -> CGOErrCode;
    fn tdp_sd_write_request(
        cgo_handle: CgoHandle,
        req: *mut CGOSharedDirectoryWriteRequest,
    ) -> CGOErrCode;
    fn tdp_sd_move_request(
        cgo_handle: CgoHandle,
        req: *mut CGOSharedDirectoryMoveRequest,
    ) -> CGOErrCode;
}

/// Payload represents raw incoming RDP messages for parsing.
pub(crate) type Payload = Cursor<Vec<u8>>;
/// Message represents a raw outgoing RDP message to send to the RDP server.
pub(crate) type Message = Vec<u8>;
pub(crate) type Messages = Vec<Message>;

/// A [cgo.Handle] passed to us by Go.
///
/// [cgo.Handle]: https://pkg.go.dev/runtime/cgo#Handle
type CgoHandle = usize;

/// This is the maximum size of an RDP message which we will accept
/// over a virtual channel.
///
/// Note that this is not an RDP defined value, but rather one we've chosen
/// in order to harden system security.
const MAX_ALLOWED_VCHAN_MSG_SIZE: usize = 2 * 1024 * 1024; // 2MB

const RDP_CONNECT_TIMEOUT: time::Duration = time::Duration::from_secs(5);
const RDP_HANDSHAKE_TIMEOUT: time::Duration = time::Duration::from_secs(10);
const RDPSND_CHANNEL_NAME: &str = "rdpsnd";<|MERGE_RESOLUTION|>--- conflicted
+++ resolved
@@ -225,15 +225,11 @@
     res: CGOSharedDirectoryInfoResponse,
 ) -> CGOErrCode {
     let res = SharedDirectoryInfoResponse::from(res);
-<<<<<<< HEAD
     handle_operation(
         cgo_handle,
         "client_handle_tdp_sd_info_response",
         move |client_handle| client_handle.handle_tdp_sd_info_response(res),
     )
-=======
-    call_function_on_handle(cgo_handle, ClientFunction::HandleTdpSdInfoResponse(res))
->>>>>>> bab5a3b5
 }
 
 /// client_handle_tdp_sd_create_response handles a TDP Shared Directory Create Response
@@ -249,15 +245,11 @@
     res: CGOSharedDirectoryCreateResponse,
 ) -> CGOErrCode {
     let res = SharedDirectoryCreateResponse::from(res);
-<<<<<<< HEAD
     handle_operation(
         cgo_handle,
         "client_handle_tdp_sd_create_response",
         move |client_handle| client_handle.handle_tdp_sd_create_response(res),
     )
-=======
-    call_function_on_handle(cgo_handle, ClientFunction::HandleTdpSdCreateResponse(res))
->>>>>>> bab5a3b5
 }
 
 /// client_handle_tdp_sd_delete_response handles a TDP Shared Directory Delete Response
@@ -272,15 +264,11 @@
     cgo_handle: CgoHandle,
     res: CGOSharedDirectoryDeleteResponse,
 ) -> CGOErrCode {
-<<<<<<< HEAD
     handle_operation(
         cgo_handle,
         "client_handle_tdp_sd_delete_response",
         move |client_handle| client_handle.handle_tdp_sd_delete_response(res),
     )
-=======
-    call_function_on_handle(cgo_handle, ClientFunction::HandleTdpSdDeleteResponse(res))
->>>>>>> bab5a3b5
 }
 
 /// client_handle_tdp_sd_list_response handles a TDP Shared Directory List Response message.
