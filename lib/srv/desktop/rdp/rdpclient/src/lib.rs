// Copyright 2021 Gravitational, Inc
//
// Licensed under the Apache License, Version 2.0 (the "License");
// you may not use this file except in compliance with the License.
// You may obtain a copy of the License at
//
//      http://www.apache.org/licenses/LICENSE-2.0
//
// Unless required by applicable law or agreed to in writing, software
// distributed under the License is distributed on an "AS IS" BASIS,
// WITHOUT WARRANTIES OR CONDITIONS OF ANY KIND, either express or implied.
// See the License for the specific language governing permissions and
// limitations under the License.

//! This crate contains an RDP Client with the minimum functionality required
//! for Teleport's Desktop Access feature.
//!
//! Along with core RDP functionality, it contains code for:
//! - Calling functions defined in Go (these are declared in an `extern "C"` block)
//! - Functions to be called from Go (any function prefixed with the `#[no_mangle]`
//!   macro and a `pub unsafe extern "C"`).
//! - Structs for passing between the two (those prefixed with the `#[repr(C)]` macro
//!   and whose name begins with `CGO`)
//!
//! Memory management at this interface can be tricky, given the long list of rules
//! required by CGO (https://pkg.go.dev/cmd/cgo). We can simplify our job in this
//! regard by sticking to the following design principles:
//!
//! 1) Whichever side of the Rust-Go interface allocates some memory on the heap is
//!    responsible for freeing it.
//! 2) And therefore whenever one side of the Rust-Go interface is passed some memory
//!    it didn't allocate but needs to hold on to, is responsible for copying it to its
//!    own respective heap.
//!
//! In practice, this means that all the functions called from Go (those
//! prefixed with `pub unsafe extern "C"`) MUST NOT hang on to any of the
//! pointers passed in to them after they return. All pointer data that needs to
//! persist MUST be copied into Rust-owned memory.

mod cliprdr;
mod errors;
mod piv;
mod rdpdr;
mod util;
mod vchan;

#[macro_use]
extern crate log;
#[macro_use]
extern crate num_derive;

use bytes::BytesMut;
use errors::try_error;
use ironrdp_pdu::input::fast_path::{FastPathInput, FastPathInputEvent};
use ironrdp_pdu::input::mouse::PointerFlags;
use ironrdp_pdu::input::MousePdu;
use ironrdp_pdu::PduParsing;
use ironrdp_session::image::DecodedImage;
use ironrdp_session::utils::swap_hashmap_kv;
use ironrdp_session::{x224, ActiveStageOutput, SessionError, SessionErrorKind, SessionResult};
use rdp::core::event::*;
use rdp::model::error::{Error as RdpError, RdpResult};
use rdpdr::path::UnixPath;
use rdpdr::ServerCreateDriveRequest;
use sspi::network_client::reqwest_network_client::RequestClientFactory;
use std::convert::TryFrom;
use std::ffi::{CStr, CString, NulError};
use std::fmt::Debug;
use std::io::Cursor;
use std::io::{self, Error as IoError};
use std::net::ToSocketAddrs;
use std::os::raw::c_char;
use std::{mem, ptr, slice, time};
use tokio::net::TcpStream as TokioTcpStream;
use tokio::sync::Mutex;

#[no_mangle]
pub extern "C" fn init() {
    env_logger::try_init().unwrap_or_else(|e| println!("failed to initialize Rust logger: {e}"));
}

pub struct IronRDPClient {
    framed: UpgradedFramed,
    x224_processor: x224::Processor,
}

impl IronRDPClient {
    fn new(upgraded_framed: UpgradedFramed, x224_processor: x224::Processor) -> Self {
        Self {
            framed: upgraded_framed,
            x224_processor,
        }
    }
}

/// Client has an unusual lifecycle:
/// - The function client_connect calls Client::connect(), which creates it on the heap (Box::new), grabs a raw pointer(Box::into_raw),
///   and returns in to Go.
/// - Most other exported rdp functions (pub unsafe extern "C") take the raw pointer and convert it Client::from_raw
///   to a reference (&Client), which can then be used without dropping the client.
/// - The function client_drop takes the raw pointer and drops it.
///
/// The Client is forced to be Sync. See "Go/Rust Interface" in ../README.md for more details.
///
/// The Client makes use of asynchronous rust via the tokio runtime. A single runtime is created in client_connect and held on to by the
/// Client. The exported rdp functions which need to call async rust functions start with `client.tokio_rt.handle().clone().block_on( ... )`,
/// which creates a new task on the tokio runtime and blocks the current thread until it completes. Since these functions are called from
/// Go, the "current thread" can be thought of as whichever goroutine the exported rdp function is called from. Because the client might
/// be being used by multiple goroutines concurrently, it is up to the programmer to consider any synchronization mechanisms that might
/// need to be implemented as features are added to the Client going forward.
pub struct Client {
    iron_rdp_client: Mutex<IronRDPClient>,
    tokio_rt: tokio::runtime::Runtime,
    go_ref: usize,
}

/// Forces the compiler to check that the Client struct is Send + Sync.
/// See the README for more details.
const _: () = {
    const fn assert_send_sync<T: Send + Sync>() {}
    assert_send_sync::<Client>();
};

impl Client {
    pub fn connect(
        go_ref: usize,
        tokio_rt: tokio::runtime::Runtime,
        params: ConnectParams,
    ) -> Result<*const Self, ConnectError> {
        match tokio_rt.block_on(async {
            let server_addr = params.addr;
            let server_socket_addr = server_addr.to_socket_addrs()?.next().unwrap();

            let stream = match TokioTcpStream::connect(&server_socket_addr).await {
                Ok(it) => it,
                Err(err) => {
                    error!("tcp connect error: {:?}", err);
                    return Err(ConnectError::IronRdpError(SessionError::new(
                        "tcp connect error",
                        SessionErrorKind::General,
                    )));
                }
            };

            let mut framed = ironrdp_tokio::TokioFramed::new(stream);

            let connector_config = ironrdp_connector::Config {
                desktop_size: ironrdp_connector::DesktopSize {
                    width: params.screen_width,
                    height: params.screen_height,
                },
                security_protocol: ironrdp_pdu::nego::SecurityProtocol::HYBRID_EX,
                username: params.username,
                password: std::env::var("RDP_PASSWORD").unwrap(), //todo(isaiah)
                domain: None,
                client_build: 0,
                client_name: "Teleport".to_string(),
                keyboard_type: ironrdp_pdu::gcc::KeyboardType::IbmEnhanced,
                keyboard_subtype: 0,
                keyboard_functional_keys_count: 12,
                ime_file_name: "".to_string(),
                graphics: None,
                bitmap: Some(ironrdp_connector::BitmapConfig {
                    lossy_compression: true,
                    color_depth: 32, // Changing this to 16 gets us uncompressed bitmaps on machines configured like https://github.com/Devolutions/IronRDP/blob/55d11a5000ebd474c2ddc294b8b3935554443112/README.md?plain=1#L17-L36
                }),
                dig_product_id: "".to_string(),
                client_dir: "C:\\Windows\\System32\\mstscax.dll".to_string(),
                platform: ironrdp_pdu::rdp::capability_sets::MajorPlatformType::Unspecified,
            };

            let mut connector = ironrdp_connector::ClientConnector::new(connector_config)
                .with_server_addr(server_socket_addr)
                .with_server_name(server_addr)
                .with_credssp_client_factory(Box::new(RequestClientFactory));

            let should_upgrade =
                match ironrdp_tokio::connect_begin(&mut framed, &mut connector).await {
                    Ok(it) => it,
                    Err(e) => {
                        error!("connect_begin error: {:?}", e);
                        return Err(ConnectError::IronRdpError(SessionError::new(
                            "connect_begin error",
                            SessionErrorKind::General,
                        )));
                    }
                };

            debug!("TLS upgrade");

            // Ensure there is no leftover
            let initial_stream = framed.into_inner_no_leftover();
            let (upgraded_stream, server_public_key) =
                ironrdp_tls::upgrade(initial_stream, &server_socket_addr.ip().to_string()).await?;

            let upgraded =
                ironrdp_tokio::mark_as_upgraded(should_upgrade, &mut connector, server_public_key);

            let mut upgraded_framed = ironrdp_tokio::TokioFramed::new(upgraded_stream);

            let connection_result =
                match ironrdp_tokio::connect_finalize(upgraded, &mut upgraded_framed, connector)
                    .await
                {
                    Ok(it) => it,
                    Err(e) => {
                        error!("connect_finalize error: {:?}", e);
                        return Err(ConnectError::IronRdpError(SessionError::new(
                            "connect_finalize error",
                            SessionErrorKind::General,
                        )));
                    }
                };

            debug!("connection_result: {:?}", connection_result);

            let x224_processor = x224::Processor::new(
                swap_hashmap_kv(connection_result.static_channels),
                connection_result.user_channel_id,
                connection_result.io_channel_id,
                None,
                None,
            );

            Ok((upgraded_framed, x224_processor))
        }) {
            Ok((upgraded_framed, x224_processor)) => Ok(Box::into_raw(Box::new(Self {
                iron_rdp_client: Mutex::new(IronRDPClient::new(upgraded_framed, x224_processor)),
                tokio_rt,
                go_ref,
            }))),
            Err(err) => Err(err),
        }
    }

    pub fn null() -> *const Self {
        ptr::null()
    }

    /// # Safety
    ///
    /// client_ptr MUST be a valid pointer.
    /// (validity defined by https://doc.rust-lang.org/nightly/core/primitive.pointer.html#method.as_ref-1)
    pub unsafe fn from_raw<'a>(client_ptr: *const Self) -> Result<&'a Client, CGOErrCode> {
        client_ptr.as_ref().ok_or_else(|| {
            error!("Client pointer is null");
            CGOErrCode::ErrCodeClientPtr
        })
    }

    /// # Safety
    ///
    /// Calling this twice on the same Client
    /// pointer will result in a double free.
    pub unsafe fn drop(ptr: *mut Self) {
        if !ptr.is_null() {
            drop(Box::from_raw(ptr))
        }
    }

    pub async fn read_rdp_output(&self) -> ReadRdpOutputReturns {
        loop {
            trace!("awaiting frame from rdp server");
            let (action, mut frame) = match self.read_pdu().await {
                Ok(it) => it,
                Err(e) => {
                    error!("error reading PDU: {:?}", e);
                    return ReadRdpOutputReturns {
                        user_message: "error reading PDU".to_string(),
                        disconnect_code: CGODisconnectCode::DisconnectCodeUnknown,
                        err_code: CGOErrCode::ErrCodeFailure,
                    };
                }
            };
            trace!(
                "Frame received, action = {:?}, frame_len = {:?}",
                action,
                frame.len()
            );

            match action {
                ironrdp_pdu::Action::X224 => {
                    let result = self.process_x224_frame(&frame).await;
                    if let Some(return_value) = self.process_active_stage_result(result).await {
                        return return_value;
                    }
                }
                ironrdp_pdu::Action::FastPath => {
                    let go_ref = self.go_ref;
                    match unsafe {
                        handle_remote_fx_frame(go_ref, frame.as_mut_ptr(), frame.len() as u32)
                    } {
                        CGOErrCode::ErrCodeSuccess => continue,
                        err => {
                            error!("failed to process fastpath frame: {:?}", err);
                            return ReadRdpOutputReturns {
                                user_message: "Failed to process fastpath frame".to_string(),
                                disconnect_code: CGODisconnectCode::DisconnectCodeUnknown,
                                err_code: err,
                            };
                        }
                    }
                }
            };
        }
    }

    pub async fn client_write_rdp_pointer(&self, pointer: CGOMousePointerEvent) -> CGOErrCode {
        let mut fastpath_events = Vec::new();
        // TODO(isaiah): impl From for this
        let mut flags = match pointer.button {
            CGOPointerButton::PointerButtonLeft => PointerFlags::LEFT_BUTTON,
            CGOPointerButton::PointerButtonRight => PointerFlags::RIGHT_BUTTON,
            CGOPointerButton::PointerButtonMiddle => PointerFlags::MIDDLE_BUTTON_OR_WHEEL,
            _ => PointerFlags::empty(),
        };

        flags |= match pointer.wheel {
            CGOPointerWheel::PointerWheelVertical => PointerFlags::VERTICAL_WHEEL,
            CGOPointerWheel::PointerWheelHorizontal => PointerFlags::HORIZONTAL_WHEEL,
            _ => PointerFlags::empty(),
        };

        if pointer.button == CGOPointerButton::PointerButtonNone
            && pointer.wheel == CGOPointerWheel::PointerWheelNone
        {
            flags |= PointerFlags::MOVE;
        }

        if pointer.down {
            flags |= PointerFlags::DOWN;
        }

        // MousePdu.to_buffer takes care of the rest of the flags.
        let event = FastPathInputEvent::MouseEvent(MousePdu {
            flags,
            number_of_wheel_rotation_units: pointer.wheel_delta,
            x_position: pointer.x,
            y_position: pointer.y,
        });
        fastpath_events.push(event);

        let mut data: Vec<u8> = Vec::new();
        let input_pdu = FastPathInput(fastpath_events);
        input_pdu.to_buffer(&mut data).unwrap();

        self.write_all(&data).await.unwrap(); // todo(isaiah): handle error

        CGOErrCode::ErrCodeSuccess
    }

    /// Iterates through any response frames in result, sending them to the RDP server.
    /// Typically returns None if everything goes as expected and the session should continue.
    // TODO(isaiah): this api is weird, should probably return a Result instead of an Option.
    pub async fn process_active_stage_result(
        &self,
        result: SessionResult<Vec<ActiveStageOutput>>,
    ) -> Option<ReadRdpOutputReturns> {
        match result {
            Ok(outputs) => {
                for output in outputs {
                    match output {
                        ActiveStageOutput::ResponseFrame(response) => {
                            match self.write_all(&response).await {
                                Ok(_) => {
                                    trace!("write_all succeeded, continuing");
                                    continue;
                                }
                                Err(e) => {
                                    return Some(ReadRdpOutputReturns {
                                        user_message: format!("Failed to write frame: {}", e),
                                        disconnect_code: CGODisconnectCode::DisconnectCodeUnknown,
                                        err_code: CGOErrCode::ErrCodeFailure,
                                    });
                                }
                            }
                        }
                        ActiveStageOutput::Terminate => {
                            return Some(ReadRdpOutputReturns {
                                user_message: "RDP session terminated".to_string(),
                                disconnect_code: CGODisconnectCode::DisconnectCodeUnknown,
                                err_code: CGOErrCode::ErrCodeSuccess,
                            });
                        }
                        ActiveStageOutput::GraphicsUpdate(_) => {
                            error!("unexpected GraphicsUpdate, this should be handled on the client side");
                            return Some(ReadRdpOutputReturns {
                                user_message: "Server error".to_string(),
                                disconnect_code: CGODisconnectCode::DisconnectCodeUnknown,
                                err_code: CGOErrCode::ErrCodeFailure,
                            });
                        }
                    }
                }
            }
            Err(err) => {
                error!("failed to process frame: {}", err);
                return Some(ReadRdpOutputReturns {
                    user_message: "Failed to process frame".to_string(),
                    disconnect_code: CGODisconnectCode::DisconnectCodeUnknown,
                    err_code: CGOErrCode::ErrCodeFailure,
                });
            }
        }

        // All outputs were response frames, return None to indicate that the client should continue
        trace!("process_active_stage_result succeeded, returning None");
        None
    }

    async fn read_pdu(&self) -> io::Result<(ironrdp_pdu::Action, BytesMut)> {
        self.iron_rdp_client.lock().await.framed.read_pdu().await
    }

    async fn write_all(&self, buf: &[u8]) -> io::Result<()> {
        self.iron_rdp_client
            .lock()
            .await
            .framed
            .write_all(buf)
            .await
    }

    async fn process_x224_frame(&self, frame: &[u8]) -> SessionResult<Vec<ActiveStageOutput>> {
        let output = self
            .iron_rdp_client
            .lock()
            .await
            .x224_processor
            .process(frame)?;
        let mut stage_outputs = Vec::new();
        if !output.is_empty() {
            stage_outputs.push(ActiveStageOutput::ResponseFrame(output));
        }
        Ok(stage_outputs)
    }
}

#[repr(C)]
pub struct ClientOrError {
    client: *const Client,
    err: CGOErrCode,
}

/// client_connect establishes an RDP connection to go_addr with the provided credentials and screen
/// size. If succeeded, the client is internally registered under client_ref. When done with the
/// connection, the caller must call client_close_rdp.
///
/// # Safety
///
/// The caller mmust ensure that go_addr, go_username, cert_der, key_der point to valid buffers in respect
/// to their corresponding parameters.
#[no_mangle]
pub unsafe extern "C" fn client_connect(go_ref: usize, params: CGOConnectParams) -> ClientOrError {
    // Convert from C to Rust types.
    let addr = from_c_string(params.go_addr);
    let username = from_c_string(params.go_username);
    let cert_der = from_go_array(params.cert_der, params.cert_der_len);
    let key_der = from_go_array(params.key_der, params.key_der_len);

    let tokio_rt = tokio::runtime::Runtime::new().unwrap();

    match Client::connect(
        go_ref,
        tokio_rt,
        ConnectParams {
            addr,
            username,
            cert_der,
            key_der,
            screen_width: params.screen_width,
            screen_height: params.screen_height,
            allow_clipboard: params.allow_clipboard,
            allow_directory_sharing: params.allow_directory_sharing,
            show_desktop_wallpaper: params.show_desktop_wallpaper,
        },
    ) {
        Ok(client) => ClientOrError {
            client,
            err: CGOErrCode::ErrCodeSuccess,
        },
        Err(err) => {
            error!("{:?}", err);
            ClientOrError {
                client: Client::null(),
                err: CGOErrCode::ErrCodeFailure,
            }
        }
    }
}

#[derive(Debug)]
pub enum ConnectError {
    Tcp(IoError),
    Rdp(RdpError),
    IronRdpError(SessionError), //todo(isaiah): reconsider error typing
}

impl From<IoError> for ConnectError {
    fn from(e: IoError) -> ConnectError {
        ConnectError::Tcp(e)
    }
}

impl From<RdpError> for ConnectError {
    fn from(e: RdpError) -> ConnectError {
        ConnectError::Rdp(e)
    }
}

const RDP_CONNECT_TIMEOUT: time::Duration = time::Duration::from_secs(5);
const RDP_HANDSHAKE_TIMEOUT: time::Duration = time::Duration::from_secs(10);
const RDPSND_CHANNEL_NAME: &str = "rdpsnd";

#[repr(C)]
pub struct CGOConnectParams {
    go_addr: *const c_char,
    go_username: *const c_char,
    cert_der_len: u32,
    cert_der: *mut u8,
    key_der_len: u32,
    key_der: *mut u8,
    screen_width: u16,
    screen_height: u16,
    allow_clipboard: bool,
    allow_directory_sharing: bool,
    show_desktop_wallpaper: bool,
}

#[derive(Debug)]
pub struct ConnectParams {
    addr: String,
    username: String,
    cert_der: Vec<u8>,
    key_der: Vec<u8>,
    screen_width: u16,
    screen_height: u16,
    allow_clipboard: bool,
    allow_directory_sharing: bool,
    show_desktop_wallpaper: bool,
}

type UpgradedFramed = ironrdp_tokio::TokioFramed<ironrdp_tls::TlsStream<TokioTcpStream>>;

<<<<<<< HEAD
fn connect_rdp_inner(
    go_ref: usize,
    tokio_rt: tokio::runtime::Runtime,
    params: ConnectParams,
) -> Result<*mut Client, ConnectError> {
    match tokio_rt.block_on(async {
        let server_addr = params.addr;
        let server_socket_addr = server_addr.to_socket_addrs()?.next().unwrap();

        let stream = match TokioTcpStream::connect(&server_socket_addr).await {
            Ok(it) => it,
            Err(err) => {
                error!("tcp connect error: {:?}", err);
                return Err(ConnectError::IronRdpError(SessionError::new(
                    "tcp connect error",
                    SessionErrorKind::General,
                )));
            }
        };

        let mut framed = ironrdp_tokio::TokioFramed::new(stream);

        let connector_config = ironrdp_connector::Config {
            desktop_size: ironrdp_connector::DesktopSize {
                width: params.screen_width,
                height: params.screen_height,
            },
            security_protocol: ironrdp_pdu::nego::SecurityProtocol::HYBRID_EX,
            username: params.username,
            password: std::env::var("RDP_PASSWORD").unwrap(), //todo(isaiah)
            domain: None,
            client_build: 0,
            client_name: "Teleport".to_string(),
            keyboard_type: ironrdp_pdu::gcc::KeyboardType::IbmEnhanced,
            keyboard_subtype: 0,
            keyboard_functional_keys_count: 12,
            ime_file_name: "".to_string(),
            graphics: None,
            bitmap: Some(ironrdp_connector::BitmapConfig {
                lossy_compression: true,
                color_depth: 32, // Changing this to 16 gets us uncompressed bitmaps on machines configured like https://github.com/Devolutions/IronRDP/blob/55d11a5000ebd474c2ddc294b8b3935554443112/README.md?plain=1#L17-L36
            }),
            dig_product_id: "".to_string(),
            client_dir: "C:\\Windows\\System32\\mstscax.dll".to_string(),
            platform: ironrdp_pdu::rdp::capability_sets::MajorPlatformType::Unspecified,
        };

        let mut connector = ironrdp_connector::ClientConnector::new(connector_config)
            .with_server_addr(server_socket_addr)
            .with_server_name(server_addr)
            .with_credssp_client_factory(Box::new(RequestClientFactory));

        let should_upgrade = match ironrdp_tokio::connect_begin(&mut framed, &mut connector).await {
            Ok(it) => it,
            Err(e) => {
                error!("connect_begin error: {:?}", e);
                return Err(ConnectError::IronRdpError(SessionError::new(
                    "connect_begin error",
                    SessionErrorKind::General,
                )));
            }
        };

        debug!("TLS upgrade");

        // Ensure there is no leftover
        let initial_stream = framed.into_inner_no_leftover();
        let (upgraded_stream, server_public_key) =
            ironrdp_tls::upgrade(initial_stream, &server_socket_addr.ip().to_string()).await?;

        let upgraded =
            ironrdp_tokio::mark_as_upgraded(should_upgrade, &mut connector, server_public_key);

        let mut upgraded_framed = ironrdp_tokio::TokioFramed::new(upgraded_stream);

        let connection_result = match ironrdp_tokio::connect_finalize(
            upgraded,
            &mut upgraded_framed,
            connector,
        )
        .await
        {
            Ok(it) => it,
            Err(e) => {
                error!("connect_finalize error: {:?}", e);
                return Err(ConnectError::IronRdpError(SessionError::new(
                    "connect_finalize error",
                    SessionErrorKind::General,
                )));
            }
        };

        debug!("connection_result: {:?}", connection_result);

        unsafe {
            match handle_rdp_channel_ids(
                go_ref,
                connection_result.io_channel_id,
                connection_result.user_channel_id,
            ) {
                CGOErrCode::ErrCodeSuccess => {}
                _ => {
                    return Err(ConnectError::IronRdpError(SessionError::new(
                        "handle_rdp_channel_ids error",
                        SessionErrorKind::General,
                    )));
                }
            };
        };

        let x224_processor = x224::Processor::new(
            swap_hashmap_kv(connection_result.static_channels),
            connection_result.user_channel_id,
            connection_result.io_channel_id,
            None,
            None,
        );

        Ok((upgraded_framed, x224_processor))
    }) {
        Ok((upgraded_framed, x224_processor)) => Ok(Client::new(
            IronRDPClient::new(upgraded_framed, x224_processor),
            go_ref,
            tokio_rt,
        )),
        Err(err) => Err(err),
    }
}

=======
>>>>>>> 3b0c8b7d
/// CGOPNG is a CGO-compatible version of PNG that we pass back to Go.
#[repr(C)]
pub struct CGOPNG {
    pub dest_left: u16,
    pub dest_top: u16,
    pub dest_right: u16,
    pub dest_bottom: u16,
    /// The memory of this field is managed by the Rust side.
    pub data_ptr: *mut u8,
    pub data_len: usize,
    pub data_cap: usize,
}

impl TryFrom<BitmapEvent> for CGOPNG {
    type Error = RdpError;

    fn try_from(e: BitmapEvent) -> Result<Self, Self::Error> {
        let mut res = CGOPNG {
            dest_left: e.dest_left,
            dest_top: e.dest_top,
            dest_right: e.dest_right,
            dest_bottom: e.dest_bottom,
            data_ptr: ptr::null_mut(),
            data_len: 0,
            data_cap: 0,
        };

        let w: u16 = e.width;
        let h: u16 = e.height;

        let mut encoded = Vec::with_capacity(8192);
        encode_png(&mut encoded, w, h, e.decompress()?).map_err(|err| {
            Self::Error::TryError(format!("failed to encode bitmap to png: {err:?}"))
        })?;

        res.data_ptr = encoded.as_mut_ptr();
        res.data_len = encoded.len();
        res.data_cap = encoded.capacity();

        // Prevent the data field from being freed while Go handles it.
        // It will be dropped once CGOPNG is dropped (see below).
        mem::forget(encoded);

        Ok(res)
    }
}

impl TryFrom<&DecodedImage> for CGOPNG {
    type Error = RdpError;

    fn try_from(image: &DecodedImage) -> Result<Self, Self::Error> {
        let w: u16 = image.width();
        let h: u16 = image.height();
        let mut res = CGOPNG {
            dest_left: 0,
            dest_top: 0,
            dest_right: w,
            dest_bottom: h,
            data_ptr: ptr::null_mut(),
            data_len: 0,
            data_cap: 0,
        };

        let mut encoded = Vec::with_capacity(8192);
        encode_png(&mut encoded, w, h, image.data().to_vec()).map_err(|err| {
            Self::Error::TryError(format!("failed to encode bitmap to png: {err:?}"))
        })?;

        res.data_ptr = encoded.as_mut_ptr();
        res.data_len = encoded.len();
        res.data_cap = encoded.capacity();

        // Prevent the data field from being freed while Go handles it.
        // It will be dropped once CGOPNG is dropped (see below).
        mem::forget(encoded);

        Ok(res)
    }
}

/// encodes png from the uncompressed bitmap data
///
/// # Arguments
///
/// * `dest` - buffer that will contain the png data
/// * `width` - width of the png
/// * `height` - height of the png
/// * `data` - buffer that contains uncompressed bitmap data
pub fn encode_png(
    dest: &mut Vec<u8>,
    width: u16,
    height: u16,
    data: Vec<u8>,
) -> Result<(), png::EncodingError> {
    let mut encoder = png::Encoder::new(dest, width as u32, height as u32);
    encoder.set_compression(png::Compression::Fast);
    encoder.set_color(png::ColorType::Rgba);

    let mut writer = encoder.write_header()?;
    writer.write_image_data(&data)?;
    writer.finish()?;
    Ok(())
}

impl Drop for CGOPNG {
    fn drop(&mut self) {
        // Reconstruct into Vec to drop the allocated buffer.
        unsafe {
            Vec::from_raw_parts(self.data_ptr, self.data_len, self.data_cap);
        }
    }
}

/// `client_update_clipboard` is called from Go, and caches data that was copied
/// client-side while notifying the RDP server that new clipboard data is available.
///
/// # Safety
///
/// client_ptr MUST be a valid pointer.
/// (validity defined by https://doc.rust-lang.org/nightly/core/primitive.pointer.html#method.as_ref-1)
///
/// data MUST be a valid pointer.
/// (validity defined by the validity of data in https://doc.rust-lang.org/std/slice/fn.from_raw_parts_mut.html)
#[no_mangle]
pub unsafe extern "C" fn client_update_clipboard(
    client_ptr: *const Client,
    data: *mut u8,
    len: u32,
) -> CGOErrCode {
    warn!("unimplemented: client_update_clipboard");
    CGOErrCode::ErrCodeSuccess
}

/// client_handle_tdp_sd_announce announces a new drive that's ready to be
/// redirected over RDP.
///
///
/// # Safety
///
/// client_ptr MUST be a valid pointer.
/// (validity defined by https://doc.rust-lang.org/nightly/core/primitive.pointer.html#method.as_ref-1)
///
/// sd_announce.name MUST be a non-null pointer to a C-style null terminated string.
#[no_mangle]
pub unsafe extern "C" fn client_handle_tdp_sd_announce(
    client_ptr: *const Client,
    sd_announce: CGOSharedDirectoryAnnounce,
) -> CGOErrCode {
    warn!("unimplemented: client_handle_tdp_sd_announce");
    CGOErrCode::ErrCodeSuccess
}

/// client_handle_tdp_sd_info_response handles a TDP Shared Directory Info Response
/// message
///
/// # Safety
///
/// client_ptr MUST be a valid pointer.
/// (validity defined by https://doc.rust-lang.org/nightly/core/primitive.pointer.html#method.as_ref-1)
///
/// res.fso.path MUST be a non-null pointer to a C-style null terminated string.
#[no_mangle]
pub unsafe extern "C" fn client_handle_tdp_sd_info_response(
    client_ptr: *const Client,
    res: CGOSharedDirectoryInfoResponse,
) -> CGOErrCode {
    warn!("unimplemented: client_handle_tdp_sd_info_response");
    CGOErrCode::ErrCodeSuccess
}

/// client_handle_tdp_sd_create_response handles a TDP Shared Directory Create Response
/// message
///
/// # Safety
///
/// client_ptr MUST be a valid pointer.
/// (validity defined by https://doc.rust-lang.org/nightly/core/primitive.pointer.html#method.as_ref-1)
#[no_mangle]
pub unsafe extern "C" fn client_handle_tdp_sd_create_response(
    client_ptr: *const Client,
    res: CGOSharedDirectoryCreateResponse,
) -> CGOErrCode {
    warn!("unimplemented: client_handle_tdp_sd_create_response");
    CGOErrCode::ErrCodeSuccess
}

/// client_handle_tdp_sd_delete_response handles a TDP Shared Directory Delete Response
/// message
///
/// # Safety
///
/// client_ptr MUST be a valid pointer.
/// (validity defined by https://doc.rust-lang.org/nightly/core/primitive.pointer.html#method.as_ref-1)
#[no_mangle]
pub unsafe extern "C" fn client_handle_tdp_sd_delete_response(
    client_ptr: *const Client,
    res: CGOSharedDirectoryDeleteResponse,
) -> CGOErrCode {
    warn!("unimplemented: client_handle_tdp_sd_delete_response");
    CGOErrCode::ErrCodeSuccess
}

/// client_handle_tdp_sd_list_response handles a TDP Shared Directory List Response message.
///
/// # Safety
///
/// client_ptr MUST be a valid pointer.
/// (validity defined by https://doc.rust-lang.org/nightly/core/primitive.pointer.html#method.as_ref-1)
///
/// res.fso_list MUST be a valid pointer
/// (validity defined by the validity of data in https://doc.rust-lang.org/std/slice/fn.from_raw_parts_mut.html)
///
/// each res.fso_list[i].path MUST be a non-null pointer to a C-style null terminated string.
#[no_mangle]
pub unsafe extern "C" fn client_handle_tdp_sd_list_response(
    client_ptr: *const Client,
    res: CGOSharedDirectoryListResponse,
) -> CGOErrCode {
    warn!("unimplemented: client_handle_tdp_sd_list_response");
    CGOErrCode::ErrCodeSuccess
}

/// client_handle_tdp_sd_read_response handles a TDP Shared Directory Read Response
/// message
///
/// # Safety
///
/// client_ptr must be a valid pointer
#[no_mangle]
pub unsafe extern "C" fn client_handle_tdp_sd_read_response(
    client_ptr: *const Client,
    res: CGOSharedDirectoryReadResponse,
) -> CGOErrCode {
    warn!("unimplemented: client_handle_tdp_sd_read_response");
    CGOErrCode::ErrCodeSuccess
}

/// client_handle_tdp_sd_write_response handles a TDP Shared Directory Write Response
/// message
///
/// # Safety
///
/// client_ptr must be a valid pointer
#[no_mangle]
pub unsafe extern "C" fn client_handle_tdp_sd_write_response(
    client_ptr: *const Client,
    res: CGOSharedDirectoryWriteResponse,
) -> CGOErrCode {
    warn!("unimplemented: client_handle_tdp_sd_write_response");
    CGOErrCode::ErrCodeSuccess
}

/// client_handle_tdp_sd_move_response handles a TDP Shared Directory Move Response
/// message
///
/// # Safety
///
/// client_ptr MUST be a valid pointer.
/// (validity defined by https://doc.rust-lang.org/nightly/core/primitive.pointer.html#method.as_ref-1)
#[no_mangle]
pub unsafe extern "C" fn client_handle_tdp_sd_move_response(
    client_ptr: *const Client,
    res: CGOSharedDirectoryMoveResponse,
) -> CGOErrCode {
    warn!("unimplemented: client_handle_tdp_sd_move_response");
    CGOErrCode::ErrCodeSuccess
}

/// client_handle_tdp_rdp_response_pdu handles a TDP RDP Response PDU message. It takes a raw encoded RDP PDU
/// created by the ironrdp client on the frontend and sends it directly to the RDP server.
///
/// res is the raw RDP response message to be sent back to the RDP server, without the TDP message type or
/// array length header.
///n
/// # Safety
///
/// client_ptr MUST be a valid pointer.
/// (validity defined by https://doc.rust-lang.org/nightly/core/primitive.pointer.html#method.as_ref-1)
#[no_mangle]
pub unsafe extern "C" fn client_handle_tdp_rdp_response_pdu(
    client_ptr: *const Client,
    res: *mut u8,
    res_len: u32,
) -> CGOErrCode {
    let client = match Client::from_raw(client_ptr) {
        Ok(client) => client,
        Err(cgo_error) => {
            return cgo_error;
        }
    };

    client.tokio_rt.handle().clone().block_on(async {
        let res = from_go_array(res, res_len);
        match client
            .process_active_stage_result(Ok(vec![ActiveStageOutput::ResponseFrame(res)]))
            .await
        {
            Some(ret) => ret.err_code,
            None => CGOErrCode::ErrCodeSuccess,
        }
    })
}

/// `client_read_rdp_output` reads incoming RDP bitmap frames from client at client_ref, encodes bitmap
/// as a png and forwards them to handle_png.
///
/// # Safety
///
/// `client_ptr` must be a valid pointer to a Client.
/// `handle_png` *must not* free the memory of CGOPNG.
#[no_mangle]
pub unsafe extern "C" fn client_read_rdp_output(
    client_ptr: *const Client,
) -> CGOReadRdpOutputReturns {
    let client = match Client::from_raw(client_ptr) {
        Ok(client) => client,
        Err(cgo_error) => {
            return ReadRdpOutputReturns {
                user_message: "invalid Rust client pointer".to_string(),
                disconnect_code: CGODisconnectCode::DisconnectCodeUnknown,
                err_code: cgo_error,
            }
            .into();
        }
    };

    client
        .tokio_rt
        .handle()
        .clone()
<<<<<<< HEAD
        .block_on(async { read_rdp_output_inner(client).await.into() })
}

async fn read_rdp_output_inner(client: &mut Client) -> ReadRdpOutputReturns {
    loop {
        trace!("awaiting frame from rdp server");
        let (action, mut frame) = match client.read_pdu().await {
            Ok(it) => it,
            Err(e) => {
                error!("error reading PDU: {:?}", e);
                return ReadRdpOutputReturns {
                    user_message: "error reading PDU".to_string(),
                    disconnect_code: CGODisconnectCode::DisconnectCodeUnknown,
                    err_code: CGOErrCode::ErrCodeFailure,
                };
            }
        };
        trace!(
            "Frame received, action = {:?}, frame_len = {:?}",
            action,
            frame.len()
        );

        match action {
            ironrdp_pdu::Action::X224 => {
                let result = client.process_x224_frame(&frame);
                if let Some(return_value) = client.process_active_stage_result(result).await {
                    return return_value;
                }
            }
            ironrdp_pdu::Action::FastPath => {
                let go_ref = client.go_ref;
                match unsafe { handle_fastpath_pdu(go_ref, frame.as_mut_ptr(), frame.len() as u32) }
                {
                    CGOErrCode::ErrCodeSuccess => continue,
                    err => {
                        error!("failed to process fastpath frame: {:?}", err);
                        return ReadRdpOutputReturns {
                            user_message: "Failed to process fastpath frame".to_string(),
                            disconnect_code: CGODisconnectCode::DisconnectCodeUnknown,
                            err_code: err,
                        };
                    }
                }
            }
        };
    }
=======
        .block_on(async { client.read_rdp_output().await.into() })
>>>>>>> 3b0c8b7d
}

/// CGOMousePointerEvent is a CGO-compatible version of PointerEvent that we pass back to Go.
/// PointerEvent is a mouse move or click update from the user.
#[repr(C)]
#[derive(Copy, Clone)]
pub struct CGOMousePointerEvent {
    pub x: u16,
    pub y: u16,
    pub button: CGOPointerButton,
    pub down: bool,
    pub wheel: CGOPointerWheel,
    pub wheel_delta: i16,
}

#[repr(C)]
#[derive(Copy, Clone, PartialEq)]
pub enum CGOPointerButton {
    PointerButtonNone,
    PointerButtonLeft,
    PointerButtonRight,
    PointerButtonMiddle,
}

#[repr(C)]
#[derive(Copy, Clone, Debug, PartialEq)]
pub enum CGOPointerWheel {
    PointerWheelNone,
    PointerWheelVertical,
    PointerWheelHorizontal,
}

impl From<CGOMousePointerEvent> for PointerEvent {
    fn from(p: CGOMousePointerEvent) -> PointerEvent {
        // # Safety
        //
        // This function MUST NOT hang on to any of the pointers passed in to it after it returns.
        // In other words, all pointer data that needs to persist after this function returns MUST
        // be copied into Rust-owned memory.
        PointerEvent {
            x: p.x,
            y: p.y,
            button: match p.button {
                CGOPointerButton::PointerButtonNone => PointerButton::None,
                CGOPointerButton::PointerButtonLeft => PointerButton::Left,
                CGOPointerButton::PointerButtonRight => PointerButton::Right,
                CGOPointerButton::PointerButtonMiddle => PointerButton::Middle,
            },
            down: p.down,
            wheel: match p.wheel {
                CGOPointerWheel::PointerWheelNone => PointerWheel::None,
                CGOPointerWheel::PointerWheelVertical => PointerWheel::Vertical,
                CGOPointerWheel::PointerWheelHorizontal => PointerWheel::Horizontal,
            },
            wheel_delta: p.wheel_delta,
        }
    }
}

/// # Safety
///
/// client_ptr MUST be a valid pointer.
/// (validity defined by https://doc.rust-lang.org/nightly/core/primitive.pointer.html#method.as_ref-1)
#[no_mangle]
pub unsafe extern "C" fn client_write_rdp_pointer(
    client_ptr: *const Client,
    pointer: CGOMousePointerEvent,
) -> CGOErrCode {
    let client = match Client::from_raw(client_ptr) {
        Ok(client) => client,
        Err(cgo_error) => {
            return cgo_error;
        }
    };

    client
        .tokio_rt
        .handle()
        .clone()
        .block_on(async { client.client_write_rdp_pointer(pointer).await })
}

/// CGOKeyboardEvent is a CGO-compatible version of KeyboardEvent that we pass back to Go.
/// KeyboardEvent is a keyboard update from the user.
#[repr(C)]
#[derive(Copy, Clone)]
pub struct CGOKeyboardEvent {
    // Note: there's only one key code sent at a time. A key combo is sent as a sequence of
    // KeyboardEvent messages, one key at a time in the "down" state. The RDP server takes care of
    // interpreting those.
    pub code: u16,
    pub down: bool,
}

impl From<CGOKeyboardEvent> for KeyboardEvent {
    fn from(k: CGOKeyboardEvent) -> KeyboardEvent {
        // # Safety
        //
        // This function MUST NOT hang on to any of the pointers passed in to it after it returns.
        // In other words, all pointer data that needs to persist after this function returns MUST
        // be copied into Rust-owned memory.
        KeyboardEvent {
            code: k.code,
            down: k.down,
        }
    }
}

/// # Safety
///
/// client_ptr MUST be a valid pointer.
/// (validity defined by https://doc.rust-lang.org/nightly/core/primitive.pointer.html#method.as_ref-1)
#[no_mangle]
pub unsafe extern "C" fn client_write_rdp_keyboard(
    client_ptr: *const Client,
    key: CGOKeyboardEvent,
) -> CGOErrCode {
    warn!("unimplemented: client_write_rdp_keyboard");
    CGOErrCode::ErrCodeSuccess
}

/// # Safety
///
/// client_ptr must be a valid pointer to a Client.
#[no_mangle]
pub unsafe extern "C" fn client_close_rdp(client_ptr: *const Client) -> CGOErrCode {
    warn!("unimplemented: client_close_rdp");
    CGOErrCode::ErrCodeSuccess
}

#[repr(C)]
pub enum CGODisconnectCode {
    /// DisconnectCodeUnknown is for when we can't determine whether
    /// a disconnect was caused by the RDP client or server.
    DisconnectCodeUnknown = 0,
    /// DisconnectCodeClient is for when the RDP client initiated a disconnect.
    DisconnectCodeClient = 1,
    /// DisconnectCodeServer is for when the RDP server initiated a disconnect.
    DisconnectCodeServer = 2,
}

pub struct ReadRdpOutputReturns {
    user_message: String,
    disconnect_code: CGODisconnectCode,
    err_code: CGOErrCode,
}

#[repr(C)]
pub struct CGOReadRdpOutputReturns {
    user_message: *const c_char,
    disconnect_code: CGODisconnectCode,
    err_code: CGOErrCode,
}

impl From<ReadRdpOutputReturns> for CGOReadRdpOutputReturns {
    fn from(r: ReadRdpOutputReturns) -> CGOReadRdpOutputReturns {
        CGOReadRdpOutputReturns {
            user_message: to_c_string(&r.user_message).unwrap(),
            disconnect_code: r.disconnect_code,
            err_code: r.err_code,
        }
    }
}

/// client_drop lets the Go side inform us when it's done with Client and it can be dropped.
///
/// # Safety
///
/// client_ptr MUST be a valid pointer.
/// (validity defined by https://doc.rust-lang.org/nightly/core/primitive.pointer.html#method.as_ref-1)
#[no_mangle]
pub unsafe extern "C" fn client_drop(client_ptr: *mut Client) {
    Client::drop(client_ptr)
}

/// # Safety
///
/// s must be a C-style null terminated string.
/// s is cloned here, and the caller is responsible for
/// ensuring its memory is freed.
unsafe fn from_c_string(s: *const c_char) -> String {
    // # Safety
    //
    // This function MUST NOT hang on to any of the pointers passed in to it after it returns.
    // In other words, all pointer data that needs to persist after this function returns MUST
    // be copied into Rust-owned memory.
    CStr::from_ptr(s).to_string_lossy().into_owned()
}

/// Creates a Vec from a Go (C) array without a copy.
///
/// # Safety
///
/// See https://doc.rust-lang.org/std/slice/fn.from_raw_parts_mut.html
unsafe fn from_go_array<T: Clone>(data: *mut T, len: u32) -> Vec<T> {
    // # Safety
    //
    // This function MUST NOT hang on to any of the pointers passed in to it after it returns.
    // In other words, all pointer data that needs to persist after this function returns MUST
    // be copied into Rust-owned memory.
    slice::from_raw_parts(data, len as usize).to_vec()
}

/// to_c_string can be used to return string values over the Go boundary.
/// To avoid memory leaks, the Go function must call free_go_string once
/// it's done with the memory.
///
/// See https://doc.rust-lang.org/std/ffi/struct.CString.html#method.into_raw
fn to_c_string(s: &str) -> Result<*const c_char, NulError> {
    let c_string = CString::new(s)?;
    Ok(c_string.into_raw())
}

/// See the docstring for to_c_string.
///
/// # Safety
///
/// s must be a pointer originally created by to_c_string
#[no_mangle]
pub unsafe extern "C" fn free_c_string(s: *mut c_char) {
    // retake pointer to free memory
    let _ = CString::from_raw(s);
}

#[repr(C)]
#[derive(Copy, Clone, PartialEq, Eq, Debug)]
pub enum CGOErrCode {
    ErrCodeSuccess = 0,
    ErrCodeFailure = 1,
    ErrCodeClientPtr = 2,
}

#[repr(C)]
pub struct CGOSharedDirectoryAnnounce {
    pub directory_id: u32,
    pub name: *const c_char,
}

/// SharedDirectoryAnnounce is sent by the TDP client to the server
/// to announce a new directory to be shared over TDP.
pub struct SharedDirectoryAnnounce {
    directory_id: u32,
    name: String,
}

impl From<CGOSharedDirectoryAnnounce> for SharedDirectoryAnnounce {
    fn from(cgo: CGOSharedDirectoryAnnounce) -> SharedDirectoryAnnounce {
        // # Safety
        //
        // This function MUST NOT hang on to any of the pointers passed in to it after it returns.
        // In other words, all pointer data that needs to persist after this function returns MUST
        // be copied into Rust-owned memory.
        unsafe {
            SharedDirectoryAnnounce {
                directory_id: cgo.directory_id,
                name: from_c_string(cgo.name),
            }
        }
    }
}

/// SharedDirectoryAcknowledge is sent by the TDP server to the client
/// to acknowledge that a SharedDirectoryAnnounce was received.
#[derive(Debug)]
#[repr(C)]
pub struct SharedDirectoryAcknowledge {
    pub err_code: TdpErrCode,
    pub directory_id: u32,
}

pub type CGOSharedDirectoryAcknowledge = SharedDirectoryAcknowledge;

/// SharedDirectoryInfoRequest is sent from the TDP server to the client
/// to request information about a file or directory at a given path.
#[derive(Debug)]
pub struct SharedDirectoryInfoRequest {
    completion_id: u32,
    directory_id: u32,
    path: UnixPath,
}

#[repr(C)]
pub struct CGOSharedDirectoryInfoRequest {
    pub completion_id: u32,
    pub directory_id: u32,
    pub path: *const c_char,
}

impl From<ServerCreateDriveRequest> for SharedDirectoryInfoRequest {
    fn from(req: ServerCreateDriveRequest) -> SharedDirectoryInfoRequest {
        SharedDirectoryInfoRequest {
            completion_id: req.device_io_request.completion_id,
            directory_id: req.device_io_request.device_id,
            path: UnixPath::from(&req.path),
        }
    }
}

/// SharedDirectoryInfoResponse is sent by the TDP client to the server
/// in response to a `Shared Directory Info Request`.
#[derive(Debug)]
pub struct SharedDirectoryInfoResponse {
    completion_id: u32,
    err_code: TdpErrCode,

    fso: FileSystemObject,
}

#[repr(C)]
pub struct CGOSharedDirectoryInfoResponse {
    pub completion_id: u32,
    pub err_code: TdpErrCode,
    pub fso: CGOFileSystemObject,
}

impl From<CGOSharedDirectoryInfoResponse> for SharedDirectoryInfoResponse {
    fn from(cgo_res: CGOSharedDirectoryInfoResponse) -> SharedDirectoryInfoResponse {
        // # Safety
        //
        // This function MUST NOT hang on to any of the pointers passed in to it after it returns.
        // In other words, all pointer data that needs to persist after this function returns MUST
        // be copied into Rust-owned memory.
        SharedDirectoryInfoResponse {
            completion_id: cgo_res.completion_id,
            err_code: cgo_res.err_code,
            fso: FileSystemObject::from(cgo_res.fso),
        }
    }
}

#[derive(Debug, Clone)]
/// FileSystemObject is a TDP structure containing the metadata
/// of a file or directory.
pub struct FileSystemObject {
    last_modified: u64,
    size: u64,
    file_type: FileType,
    is_empty: u8,
    path: UnixPath,
}

impl FileSystemObject {
    fn name(&self) -> RdpResult<String> {
        if let Some(name) = self.path.last() {
            Ok(name.to_string())
        } else {
            Err(try_error(&format!(
                "failed to extract name from path: {:?}",
                self.path
            )))
        }
    }
}

#[repr(C)]
#[derive(Clone)]
pub struct CGOFileSystemObject {
    pub last_modified: u64,
    pub size: u64,
    pub file_type: FileType,
    pub is_empty: u8,
    pub path: *const c_char,
}

impl From<CGOFileSystemObject> for FileSystemObject {
    fn from(cgo_fso: CGOFileSystemObject) -> FileSystemObject {
        // # Safety
        //
        // This function MUST NOT hang on to any of the pointers passed in to it after it returns.
        // In other words, all pointer data that needs to persist after this function returns MUST
        // be copied into Rust-owned memory.
        unsafe {
            FileSystemObject {
                last_modified: cgo_fso.last_modified,
                size: cgo_fso.size,
                file_type: cgo_fso.file_type,
                is_empty: cgo_fso.is_empty,
                path: UnixPath::from(from_c_string(cgo_fso.path)),
            }
        }
    }
}

#[repr(C)]
#[derive(Copy, Clone, PartialEq, Eq, Debug)]
pub enum FileType {
    File = 0,
    Directory = 1,
}

#[repr(C)]
#[derive(Copy, Clone, PartialEq, Eq, Debug)]
pub enum TdpErrCode {
    /// nil (no error, operation succeeded)
    Nil = 0,
    /// operation failed
    Failed = 1,
    /// resource does not exist
    DoesNotExist = 2,
    /// resource already exists
    AlreadyExists = 3,
}

/// SharedDirectoryWriteRequest is sent by the TDP server to the client
/// to write to a file.
#[derive(Clone)]
pub struct SharedDirectoryWriteRequest {
    completion_id: u32,
    directory_id: u32,
    offset: u64,
    path: UnixPath,
    write_data: Vec<u8>,
}

impl std::fmt::Debug for SharedDirectoryWriteRequest {
    fn fmt(&self, f: &mut std::fmt::Formatter<'_>) -> std::fmt::Result {
        f.debug_struct("SharedDirectoryWriteRequest")
            .field("completion_id", &self.completion_id)
            .field("directory_id", &self.directory_id)
            .field("offset", &self.offset)
            .field("path", &self.path)
            .field("write_data", &util::vec_u8_debug(&self.write_data))
            .finish()
    }
}

#[derive(Debug)]
#[repr(C)]
pub struct CGOSharedDirectoryWriteRequest {
    pub completion_id: u32,
    pub directory_id: u32,
    pub offset: u64,
    pub path_length: u32,
    pub path: *const c_char,
    pub write_data_length: u32,
    pub write_data: *mut u8,
}

/// SharedDirectoryReadRequest is sent by the TDP server to the client
/// to request the contents of a file.
#[derive(Debug)]
pub struct SharedDirectoryReadRequest {
    completion_id: u32,
    directory_id: u32,
    path: UnixPath,
    offset: u64,
    length: u32,
}

#[repr(C)]
pub struct CGOSharedDirectoryReadRequest {
    pub completion_id: u32,
    pub directory_id: u32,
    pub path_length: u32,
    pub path: *const c_char,
    pub offset: u64,
    pub length: u32,
}

/// SharedDirectoryReadResponse is sent by the TDP client to the server
/// with the data as requested by a SharedDirectoryReadRequest.
#[repr(C)]
pub struct SharedDirectoryReadResponse {
    pub completion_id: u32,
    pub err_code: TdpErrCode,
    pub read_data: Vec<u8>,
}

impl std::fmt::Debug for SharedDirectoryReadResponse {
    fn fmt(&self, f: &mut std::fmt::Formatter<'_>) -> std::fmt::Result {
        f.debug_struct("SharedDirectoryReadResponse")
            .field("completion_id", &self.completion_id)
            .field("err_code", &self.err_code)
            .field("read_data", &util::vec_u8_debug(&self.read_data))
            .finish()
    }
}

impl From<CGOSharedDirectoryReadResponse> for SharedDirectoryReadResponse {
    fn from(cgo_response: CGOSharedDirectoryReadResponse) -> SharedDirectoryReadResponse {
        unsafe {
            SharedDirectoryReadResponse {
                completion_id: cgo_response.completion_id,
                err_code: cgo_response.err_code,
                read_data: from_go_array(cgo_response.read_data, cgo_response.read_data_length),
            }
        }
    }
}

#[derive(Debug)]
#[repr(C)]
pub struct CGOSharedDirectoryReadResponse {
    pub completion_id: u32,
    pub err_code: TdpErrCode,
    pub read_data_length: u32,
    pub read_data: *mut u8,
}

/// SharedDirectoryWriteResponse is sent by the TDP client to the server
/// to acknowledge the completion of a SharedDirectoryWriteRequest.
#[derive(Debug)]
#[repr(C)]
pub struct SharedDirectoryWriteResponse {
    pub completion_id: u32,
    pub err_code: TdpErrCode,
    pub bytes_written: u32,
}

pub type CGOSharedDirectoryWriteResponse = SharedDirectoryWriteResponse;

/// SharedDirectoryCreateRequest is sent by the TDP server to
/// the client to request the creation of a new file or directory.
#[derive(Debug)]
pub struct SharedDirectoryCreateRequest {
    completion_id: u32,
    directory_id: u32,
    file_type: FileType,
    path: UnixPath,
}

#[repr(C)]
pub struct CGOSharedDirectoryCreateRequest {
    pub completion_id: u32,
    pub directory_id: u32,
    pub file_type: FileType,
    pub path: *const c_char,
}

/// SharedDirectoryListResponse is sent by the TDP client to the server
/// in response to a SharedDirectoryInfoRequest.
#[derive(Debug)]
pub struct SharedDirectoryListResponse {
    completion_id: u32,
    err_code: TdpErrCode,
    fso_list: Vec<FileSystemObject>,
}

impl From<CGOSharedDirectoryListResponse> for SharedDirectoryListResponse {
    fn from(cgo: CGOSharedDirectoryListResponse) -> SharedDirectoryListResponse {
        // # Safety
        //
        // This function MUST NOT hang on to any of the pointers passed in to it after it returns.
        // In other words, all pointer data that needs to persist after this function returns MUST
        // be copied into Rust-owned memory.
        unsafe {
            let cgo_fso_list = from_go_array(cgo.fso_list, cgo.fso_list_length);
            let mut fso_list = vec![];
            for cgo_fso in cgo_fso_list.into_iter() {
                fso_list.push(FileSystemObject::from(cgo_fso));
            }

            SharedDirectoryListResponse {
                completion_id: cgo.completion_id,
                err_code: cgo.err_code,
                fso_list,
            }
        }
    }
}

#[repr(C)]
pub struct CGOSharedDirectoryListResponse {
    completion_id: u32,
    err_code: TdpErrCode,
    fso_list_length: u32,
    fso_list: *mut CGOFileSystemObject,
}

/// SharedDirectoryMoveRequest is sent from the TDP server to the client
/// to request a file at original_path be moved to new_path.
#[derive(Debug)]
pub struct SharedDirectoryMoveRequest {
    completion_id: u32,
    directory_id: u32,
    original_path: UnixPath,
    new_path: UnixPath,
}

#[repr(C)]
pub struct CGOSharedDirectoryMoveRequest {
    pub completion_id: u32,
    pub directory_id: u32,
    pub original_path: *const c_char,
    pub new_path: *const c_char,
}

/// SharedDirectoryCreateResponse is sent by the TDP client to the server
/// to acknowledge a SharedDirectoryCreateRequest was received and executed.
#[derive(Debug)]
pub struct SharedDirectoryCreateResponse {
    completion_id: u32,
    err_code: TdpErrCode,
    fso: FileSystemObject,
}

#[repr(C)]
pub struct CGOSharedDirectoryCreateResponse {
    pub completion_id: u32,
    pub err_code: TdpErrCode,
    pub fso: CGOFileSystemObject,
}

impl From<CGOSharedDirectoryCreateResponse> for SharedDirectoryCreateResponse {
    fn from(cgo_res: CGOSharedDirectoryCreateResponse) -> SharedDirectoryCreateResponse {
        // # Safety
        //
        // This function MUST NOT hang on to any of the pointers passed in to it after it returns.
        // In other words, all pointer data that needs to persist after this function returns MUST
        // be copied into Rust-owned memory.
        SharedDirectoryCreateResponse {
            completion_id: cgo_res.completion_id,
            err_code: cgo_res.err_code,
            fso: FileSystemObject::from(cgo_res.fso),
        }
    }
}

/// SharedDirectoryDeleteRequest is sent by the TDP server to the client
/// to request the deletion of a file or directory at path.
#[derive(Debug)]
pub struct SharedDirectoryDeleteRequest {
    completion_id: u32,
    directory_id: u32,
    path: UnixPath,
}

#[repr(C)]
pub struct CGOSharedDirectoryDeleteRequest {
    pub completion_id: u32,
    pub directory_id: u32,
    pub path: *const c_char,
}

/// SharedDirectoryDeleteResponse is sent by the TDP client to the server
/// to acknowledge a SharedDirectoryDeleteRequest was received and executed.
#[derive(Debug)]
#[repr(C)]
pub struct SharedDirectoryDeleteResponse {
    completion_id: u32,
    err_code: TdpErrCode,
}

pub type CGOSharedDirectoryDeleteResponse = SharedDirectoryDeleteResponse;

/// SharedDirectoryMoveResponse is sent by the TDP client to the server
/// to acknowledge a SharedDirectoryMoveRequest was received and expected.
#[derive(Debug)]
#[repr(C)]
pub struct SharedDirectoryMoveResponse {
    completion_id: u32,
    err_code: TdpErrCode,
}

pub type CGOSharedDirectoryMoveResponse = SharedDirectoryMoveResponse;

/// SharedDirectoryListRequest is sent by the TDP server to the client
/// to request the contents of a directory.
#[derive(Debug)]
pub struct SharedDirectoryListRequest {
    completion_id: u32,
    directory_id: u32,
    path: UnixPath,
}

#[repr(C)]
pub struct CGOSharedDirectoryListRequest {
    pub completion_id: u32,
    pub directory_id: u32,
    pub path: *const c_char,
}

// These functions are defined on the Go side. Look for functions with '//export funcname'
// comments.
extern "C" {
    fn handle_png(client_ref: usize, b: *mut CGOPNG) -> CGOErrCode;
    fn handle_remote_copy(client_ref: usize, data: *mut u8, len: u32) -> CGOErrCode;
    fn handle_fastpath_pdu(client_ref: usize, data: *mut u8, len: u32) -> CGOErrCode;
    fn handle_rdp_channel_ids(
        client_ref: usize,
        io_channel_id: u16,
        user_channel_id: u16,
    ) -> CGOErrCode;
    fn tdp_sd_acknowledge(client_ref: usize, ack: *mut CGOSharedDirectoryAcknowledge)
        -> CGOErrCode;
    fn tdp_sd_info_request(
        client_ref: usize,
        req: *mut CGOSharedDirectoryInfoRequest,
    ) -> CGOErrCode;
    fn tdp_sd_create_request(
        client_ref: usize,
        req: *mut CGOSharedDirectoryCreateRequest,
    ) -> CGOErrCode;
    fn tdp_sd_delete_request(
        client_ref: usize,
        req: *mut CGOSharedDirectoryDeleteRequest,
    ) -> CGOErrCode;
    fn tdp_sd_list_request(
        client_ref: usize,
        req: *mut CGOSharedDirectoryListRequest,
    ) -> CGOErrCode;
    fn tdp_sd_read_request(
        client_ref: usize,
        req: *mut CGOSharedDirectoryReadRequest,
    ) -> CGOErrCode;
    fn tdp_sd_write_request(
        client_ref: usize,
        req: *mut CGOSharedDirectoryWriteRequest,
    ) -> CGOErrCode;
    fn tdp_sd_move_request(
        client_ref: usize,
        req: *mut CGOSharedDirectoryMoveRequest,
    ) -> CGOErrCode;
}

/// Payload represents raw incoming RDP messages for parsing.
pub(crate) type Payload = Cursor<Vec<u8>>;
/// Message represents a raw outgoing RDP message to send to the RDP server.
pub(crate) type Message = Vec<u8>;
pub(crate) type Messages = Vec<Message>;

/// Encode is an object that can be encoded for sending to the RDP server.
pub(crate) trait Encode: std::fmt::Debug {
    fn encode(&self) -> RdpResult<Message>;
}

/// This is the maximum size of an RDP message which we will accept
/// over a virtual channel.
///
/// Note that this is not an RDP defined value, but rather one we've chosen
/// in order to harden system security.
const MAX_ALLOWED_VCHAN_MSG_SIZE: usize = 2 * 1024 * 1024; // 2MB<|MERGE_RESOLUTION|>--- conflicted
+++ resolved
@@ -214,6 +214,22 @@
 
             debug!("connection_result: {:?}", connection_result);
 
+            unsafe {
+                match handle_rdp_channel_ids(
+                    go_ref,
+                    connection_result.io_channel_id,
+                    connection_result.user_channel_id,
+                ) {
+                    CGOErrCode::ErrCodeSuccess => {}
+                    _ => {
+                        return Err(ConnectError::IronRdpError(SessionError::new(
+                            "handle_rdp_channel_ids error",
+                            SessionErrorKind::General,
+                        )));
+                    }
+                };
+            };
+
             let x224_processor = x224::Processor::new(
                 swap_hashmap_kv(connection_result.static_channels),
                 connection_result.user_channel_id,
@@ -288,7 +304,7 @@
                 ironrdp_pdu::Action::FastPath => {
                     let go_ref = self.go_ref;
                     match unsafe {
-                        handle_remote_fx_frame(go_ref, frame.as_mut_ptr(), frame.len() as u32)
+                        handle_fastpath_pdu(go_ref, frame.as_mut_ptr(), frame.len() as u32)
                     } {
                         CGOErrCode::ErrCodeSuccess => continue,
                         err => {
@@ -542,138 +558,6 @@
 
 type UpgradedFramed = ironrdp_tokio::TokioFramed<ironrdp_tls::TlsStream<TokioTcpStream>>;
 
-<<<<<<< HEAD
-fn connect_rdp_inner(
-    go_ref: usize,
-    tokio_rt: tokio::runtime::Runtime,
-    params: ConnectParams,
-) -> Result<*mut Client, ConnectError> {
-    match tokio_rt.block_on(async {
-        let server_addr = params.addr;
-        let server_socket_addr = server_addr.to_socket_addrs()?.next().unwrap();
-
-        let stream = match TokioTcpStream::connect(&server_socket_addr).await {
-            Ok(it) => it,
-            Err(err) => {
-                error!("tcp connect error: {:?}", err);
-                return Err(ConnectError::IronRdpError(SessionError::new(
-                    "tcp connect error",
-                    SessionErrorKind::General,
-                )));
-            }
-        };
-
-        let mut framed = ironrdp_tokio::TokioFramed::new(stream);
-
-        let connector_config = ironrdp_connector::Config {
-            desktop_size: ironrdp_connector::DesktopSize {
-                width: params.screen_width,
-                height: params.screen_height,
-            },
-            security_protocol: ironrdp_pdu::nego::SecurityProtocol::HYBRID_EX,
-            username: params.username,
-            password: std::env::var("RDP_PASSWORD").unwrap(), //todo(isaiah)
-            domain: None,
-            client_build: 0,
-            client_name: "Teleport".to_string(),
-            keyboard_type: ironrdp_pdu::gcc::KeyboardType::IbmEnhanced,
-            keyboard_subtype: 0,
-            keyboard_functional_keys_count: 12,
-            ime_file_name: "".to_string(),
-            graphics: None,
-            bitmap: Some(ironrdp_connector::BitmapConfig {
-                lossy_compression: true,
-                color_depth: 32, // Changing this to 16 gets us uncompressed bitmaps on machines configured like https://github.com/Devolutions/IronRDP/blob/55d11a5000ebd474c2ddc294b8b3935554443112/README.md?plain=1#L17-L36
-            }),
-            dig_product_id: "".to_string(),
-            client_dir: "C:\\Windows\\System32\\mstscax.dll".to_string(),
-            platform: ironrdp_pdu::rdp::capability_sets::MajorPlatformType::Unspecified,
-        };
-
-        let mut connector = ironrdp_connector::ClientConnector::new(connector_config)
-            .with_server_addr(server_socket_addr)
-            .with_server_name(server_addr)
-            .with_credssp_client_factory(Box::new(RequestClientFactory));
-
-        let should_upgrade = match ironrdp_tokio::connect_begin(&mut framed, &mut connector).await {
-            Ok(it) => it,
-            Err(e) => {
-                error!("connect_begin error: {:?}", e);
-                return Err(ConnectError::IronRdpError(SessionError::new(
-                    "connect_begin error",
-                    SessionErrorKind::General,
-                )));
-            }
-        };
-
-        debug!("TLS upgrade");
-
-        // Ensure there is no leftover
-        let initial_stream = framed.into_inner_no_leftover();
-        let (upgraded_stream, server_public_key) =
-            ironrdp_tls::upgrade(initial_stream, &server_socket_addr.ip().to_string()).await?;
-
-        let upgraded =
-            ironrdp_tokio::mark_as_upgraded(should_upgrade, &mut connector, server_public_key);
-
-        let mut upgraded_framed = ironrdp_tokio::TokioFramed::new(upgraded_stream);
-
-        let connection_result = match ironrdp_tokio::connect_finalize(
-            upgraded,
-            &mut upgraded_framed,
-            connector,
-        )
-        .await
-        {
-            Ok(it) => it,
-            Err(e) => {
-                error!("connect_finalize error: {:?}", e);
-                return Err(ConnectError::IronRdpError(SessionError::new(
-                    "connect_finalize error",
-                    SessionErrorKind::General,
-                )));
-            }
-        };
-
-        debug!("connection_result: {:?}", connection_result);
-
-        unsafe {
-            match handle_rdp_channel_ids(
-                go_ref,
-                connection_result.io_channel_id,
-                connection_result.user_channel_id,
-            ) {
-                CGOErrCode::ErrCodeSuccess => {}
-                _ => {
-                    return Err(ConnectError::IronRdpError(SessionError::new(
-                        "handle_rdp_channel_ids error",
-                        SessionErrorKind::General,
-                    )));
-                }
-            };
-        };
-
-        let x224_processor = x224::Processor::new(
-            swap_hashmap_kv(connection_result.static_channels),
-            connection_result.user_channel_id,
-            connection_result.io_channel_id,
-            None,
-            None,
-        );
-
-        Ok((upgraded_framed, x224_processor))
-    }) {
-        Ok((upgraded_framed, x224_processor)) => Ok(Client::new(
-            IronRDPClient::new(upgraded_framed, x224_processor),
-            go_ref,
-            tokio_rt,
-        )),
-        Err(err) => Err(err),
-    }
-}
-
-=======
->>>>>>> 3b0c8b7d
 /// CGOPNG is a CGO-compatible version of PNG that we pass back to Go.
 #[repr(C)]
 pub struct CGOPNG {
@@ -1004,57 +888,7 @@
         .tokio_rt
         .handle()
         .clone()
-<<<<<<< HEAD
-        .block_on(async { read_rdp_output_inner(client).await.into() })
-}
-
-async fn read_rdp_output_inner(client: &mut Client) -> ReadRdpOutputReturns {
-    loop {
-        trace!("awaiting frame from rdp server");
-        let (action, mut frame) = match client.read_pdu().await {
-            Ok(it) => it,
-            Err(e) => {
-                error!("error reading PDU: {:?}", e);
-                return ReadRdpOutputReturns {
-                    user_message: "error reading PDU".to_string(),
-                    disconnect_code: CGODisconnectCode::DisconnectCodeUnknown,
-                    err_code: CGOErrCode::ErrCodeFailure,
-                };
-            }
-        };
-        trace!(
-            "Frame received, action = {:?}, frame_len = {:?}",
-            action,
-            frame.len()
-        );
-
-        match action {
-            ironrdp_pdu::Action::X224 => {
-                let result = client.process_x224_frame(&frame);
-                if let Some(return_value) = client.process_active_stage_result(result).await {
-                    return return_value;
-                }
-            }
-            ironrdp_pdu::Action::FastPath => {
-                let go_ref = client.go_ref;
-                match unsafe { handle_fastpath_pdu(go_ref, frame.as_mut_ptr(), frame.len() as u32) }
-                {
-                    CGOErrCode::ErrCodeSuccess => continue,
-                    err => {
-                        error!("failed to process fastpath frame: {:?}", err);
-                        return ReadRdpOutputReturns {
-                            user_message: "Failed to process fastpath frame".to_string(),
-                            disconnect_code: CGODisconnectCode::DisconnectCodeUnknown,
-                            err_code: err,
-                        };
-                    }
-                }
-            }
-        };
-    }
-=======
         .block_on(async { client.read_rdp_output().await.into() })
->>>>>>> 3b0c8b7d
 }
 
 /// CGOMousePointerEvent is a CGO-compatible version of PointerEvent that we pass back to Go.
