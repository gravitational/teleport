// Copyright 2021 Gravitational, Inc
//
// Licensed under the Apache License, Version 2.0 (the "License");
// you may not use this file except in compliance with the License.
// You may obtain a copy of the License at
//
//      http://www.apache.org/licenses/LICENSE-2.0
//
// Unless required by applicable law or agreed to in writing, software
// distributed under the License is distributed on an "AS IS" BASIS,
// WITHOUT WARRANTIES OR CONDITIONS OF ANY KIND, either express or implied.
// See the License for the specific language governing permissions and
// limitations under the License.

//! This crate contains an RDP Client with the minimum functionality required
//! for Teleport's Desktop Access feature.
//!
//! Along with core RDP functionality, it contains code for:
//! - Calling functions defined in Go (these are declared in an `extern "C"` block)
//! - Functions to be called from Go (any function prefixed with the `#[no_mangle]`
//!   macro and a `pub unsafe extern "C"`).
//! - Structs for passing between the two (those prefixed with the `#[repr(C)]` macro
//!   and whose name begins with `CGO`)

mod client;
mod cliprdr;
mod errors;
mod piv;
mod rdpdr;
mod util;
mod vchan;

#[macro_use]
extern crate log;
#[macro_use]
extern crate num_derive;

use client::{Client, ConnectParams};
use ironrdp_session::image::DecodedImage;
use rdp::core::event::*;
use rdp::model::error::{Error as RdpError, RdpResult};
use rdpdr::path::UnixPath;
use rdpdr::tdp::{
    FileSystemObject, FileType, SharedDirectoryAcknowledge, SharedDirectoryDeleteResponse,
    SharedDirectoryMoveResponse, SharedDirectoryWriteResponse, TdpErrCode,
};
use std::convert::TryFrom;
use std::fmt::Debug;
use std::io::Cursor;
use std::os::raw::c_char;
<<<<<<< HEAD
use std::{mem, ptr, time};
use util::{encode_png, from_c_string, from_go_array, to_c_string};
=======
use std::{mem, ptr, slice, time};
use tokio::net::TcpStream as TokioTcpStream;
use tokio::sync::Mutex;
>>>>>>> ee7fabaf

#[no_mangle]
pub extern "C" fn init() {
    env_logger::try_init().unwrap_or_else(|e| println!("failed to initialize Rust logger: {e}"));
}

<<<<<<< HEAD
=======
pub struct IronRDPClient {
    framed: UpgradedFramed,
    x224_processor: x224::Processor,
}

impl IronRDPClient {
    fn new(upgraded_framed: UpgradedFramed, x224_processor: x224::Processor) -> Self {
        Self {
            framed: upgraded_framed,
            x224_processor,
        }
    }
}

/// Client has an unusual lifecycle:
/// - The function client_connect calls Client::connect(), which creates it on the heap (Box::new), grabs a raw pointer(Box::into_raw),
///   and returns in to Go.
/// - Most other exported rdp functions (pub unsafe extern "C") take the raw pointer and convert it Client::from_raw
///   to a reference (&Client), which can then be used without dropping the client.
/// - The function client_drop takes the raw pointer and drops it.
///
/// The Client is forced to be Sync. See "Go/Rust Interface" in ../README.md for more details.
///
/// The Client makes use of asynchronous rust via the tokio runtime. A single runtime is created in client_connect and held on to by the
/// Client. The exported rdp functions which need to call async rust functions start with `client.tokio_rt.handle().clone().block_on( ... )`,
/// which creates a new task on the tokio runtime and blocks the current thread until it completes. Since these functions are called from
/// Go, the "current thread" can be thought of as whichever goroutine the exported rdp function is called from. Because the client might
/// be being used by multiple goroutines concurrently, it is up to the programmer to consider any synchronization mechanisms that might
/// need to be implemented as features are added to the Client going forward.
pub struct Client {
    iron_rdp_client: Mutex<IronRDPClient>,
    tokio_rt: tokio::runtime::Runtime,
    go_ref: usize,
}

/// Forces the compiler to check that the Client struct is Send + Sync.
/// See the README for more details.
const _: () = {
    const fn assert_send_sync<T: Send + Sync>() {}
    assert_send_sync::<Client>();
};

impl Client {
    pub fn connect(
        go_ref: usize,
        tokio_rt: tokio::runtime::Runtime,
        params: ConnectParams,
    ) -> Result<*const Self, ConnectError> {
        match tokio_rt.block_on(async {
            let server_addr = params.addr;
            let server_socket_addr = server_addr.to_socket_addrs()?.next().unwrap();

            let stream = match TokioTcpStream::connect(&server_socket_addr).await {
                Ok(it) => it,
                Err(err) => {
                    error!("tcp connect error: {:?}", err);
                    return Err(ConnectError::IronRdpError(SessionError::new(
                        "tcp connect error",
                        SessionErrorKind::General,
                    )));
                }
            };

            let mut framed = ironrdp_tokio::TokioFramed::new(stream);

            let connector_config = ironrdp_connector::Config {
                desktop_size: ironrdp_connector::DesktopSize {
                    width: params.screen_width,
                    height: params.screen_height,
                },
                security_protocol: ironrdp_pdu::nego::SecurityProtocol::HYBRID_EX,
                username: params.username,
                password: std::env::var("RDP_PASSWORD").unwrap(), //todo(isaiah)
                domain: None,
                client_build: 0,
                client_name: "Teleport".to_string(),
                keyboard_type: ironrdp_pdu::gcc::KeyboardType::IbmEnhanced,
                keyboard_subtype: 0,
                keyboard_functional_keys_count: 12,
                ime_file_name: "".to_string(),
                graphics: None,
                bitmap: Some(ironrdp_connector::BitmapConfig {
                    lossy_compression: true,
                    color_depth: 32, // Changing this to 16 gets us uncompressed bitmaps on machines configured like https://github.com/Devolutions/IronRDP/blob/55d11a5000ebd474c2ddc294b8b3935554443112/README.md?plain=1#L17-L36
                }),
                dig_product_id: "".to_string(),
                client_dir: "C:\\Windows\\System32\\mstscax.dll".to_string(),
                platform: ironrdp_pdu::rdp::capability_sets::MajorPlatformType::Unspecified,
            };

            let mut connector = ironrdp_connector::ClientConnector::new(connector_config)
                .with_server_addr(server_socket_addr)
                .with_server_name(server_addr)
                .with_credssp_client_factory(Box::new(RequestClientFactory));

            let should_upgrade =
                match ironrdp_tokio::connect_begin(&mut framed, &mut connector).await {
                    Ok(it) => it,
                    Err(e) => {
                        error!("connect_begin error: {:?}", e);
                        return Err(ConnectError::IronRdpError(SessionError::new(
                            "connect_begin error",
                            SessionErrorKind::General,
                        )));
                    }
                };

            debug!("TLS upgrade");

            // Ensure there is no leftover
            let initial_stream = framed.into_inner_no_leftover();
            let (upgraded_stream, server_public_key) =
                ironrdp_tls::upgrade(initial_stream, &server_socket_addr.ip().to_string()).await?;

            let upgraded =
                ironrdp_tokio::mark_as_upgraded(should_upgrade, &mut connector, server_public_key);

            let mut upgraded_framed = ironrdp_tokio::TokioFramed::new(upgraded_stream);

            let connection_result =
                match ironrdp_tokio::connect_finalize(upgraded, &mut upgraded_framed, connector)
                    .await
                {
                    Ok(it) => it,
                    Err(e) => {
                        error!("connect_finalize error: {:?}", e);
                        return Err(ConnectError::IronRdpError(SessionError::new(
                            "connect_finalize error",
                            SessionErrorKind::General,
                        )));
                    }
                };

            debug!("connection_result: {:?}", connection_result);

            unsafe {
                match handle_rdp_channel_ids(
                    go_ref,
                    connection_result.io_channel_id,
                    connection_result.user_channel_id,
                ) {
                    CGOErrCode::ErrCodeSuccess => {}
                    _ => {
                        return Err(ConnectError::IronRdpError(SessionError::new(
                            "handle_rdp_channel_ids error",
                            SessionErrorKind::General,
                        )));
                    }
                };
            };

            let x224_processor = x224::Processor::new(
                swap_hashmap_kv(connection_result.static_channels),
                connection_result.user_channel_id,
                connection_result.io_channel_id,
                None,
                None,
            );

            Ok((upgraded_framed, x224_processor))
        }) {
            Ok((upgraded_framed, x224_processor)) => Ok(Box::into_raw(Box::new(Self {
                iron_rdp_client: Mutex::new(IronRDPClient::new(upgraded_framed, x224_processor)),
                tokio_rt,
                go_ref,
            }))),
            Err(err) => Err(err),
        }
    }

    pub fn null() -> *const Self {
        ptr::null()
    }

    /// # Safety
    ///
    /// client_ptr MUST be a valid pointer.
    /// (validity defined by https://doc.rust-lang.org/nightly/core/primitive.pointer.html#method.as_ref-1)
    pub unsafe fn from_raw<'a>(client_ptr: *const Self) -> Result<&'a Client, CGOErrCode> {
        client_ptr.as_ref().ok_or_else(|| {
            error!("Client pointer is null");
            CGOErrCode::ErrCodeClientPtr
        })
    }

    /// # Safety
    ///
    /// Calling this twice on the same Client
    /// pointer will result in a double free.
    pub unsafe fn drop(ptr: *mut Self) {
        if !ptr.is_null() {
            drop(Box::from_raw(ptr))
        }
    }

    pub async fn read_rdp_output(&self) -> ReadRdpOutputReturns {
        loop {
            trace!("awaiting frame from rdp server");
            let (action, mut frame) = match self.read_pdu().await {
                Ok(it) => it,
                Err(e) => {
                    error!("error reading PDU: {:?}", e);
                    return ReadRdpOutputReturns {
                        user_message: "error reading PDU".to_string(),
                        disconnect_code: CGODisconnectCode::DisconnectCodeUnknown,
                        err_code: CGOErrCode::ErrCodeFailure,
                    };
                }
            };
            trace!(
                "Frame received, action = {:?}, frame_len = {:?}",
                action,
                frame.len()
            );

            match action {
                ironrdp_pdu::Action::X224 => {
                    let result = self.process_x224_frame(&frame).await;
                    if let Some(return_value) = self.process_active_stage_result(result).await {
                        return return_value;
                    }
                }
                ironrdp_pdu::Action::FastPath => {
                    let go_ref = self.go_ref;
                    match unsafe {
                        handle_fastpath_pdu(go_ref, frame.as_mut_ptr(), frame.len() as u32)
                    } {
                        CGOErrCode::ErrCodeSuccess => continue,
                        err => {
                            error!("failed to process fastpath frame: {:?}", err);
                            return ReadRdpOutputReturns {
                                user_message: "Failed to process fastpath frame".to_string(),
                                disconnect_code: CGODisconnectCode::DisconnectCodeUnknown,
                                err_code: err,
                            };
                        }
                    }
                }
            };
        }
    }

    pub async fn client_write_rdp_pointer(&self, pointer: CGOMousePointerEvent) -> CGOErrCode {
        let mut fastpath_events = Vec::new();
        // TODO(isaiah): impl From for this
        let mut flags = match pointer.button {
            CGOPointerButton::PointerButtonLeft => PointerFlags::LEFT_BUTTON,
            CGOPointerButton::PointerButtonRight => PointerFlags::RIGHT_BUTTON,
            CGOPointerButton::PointerButtonMiddle => PointerFlags::MIDDLE_BUTTON_OR_WHEEL,
            _ => PointerFlags::empty(),
        };

        flags |= match pointer.wheel {
            CGOPointerWheel::PointerWheelVertical => PointerFlags::VERTICAL_WHEEL,
            CGOPointerWheel::PointerWheelHorizontal => PointerFlags::HORIZONTAL_WHEEL,
            _ => PointerFlags::empty(),
        };

        if pointer.button == CGOPointerButton::PointerButtonNone
            && pointer.wheel == CGOPointerWheel::PointerWheelNone
        {
            flags |= PointerFlags::MOVE;
        }

        if pointer.down {
            flags |= PointerFlags::DOWN;
        }

        // MousePdu.to_buffer takes care of the rest of the flags.
        let event = FastPathInputEvent::MouseEvent(MousePdu {
            flags,
            number_of_wheel_rotation_units: pointer.wheel_delta,
            x_position: pointer.x,
            y_position: pointer.y,
        });
        fastpath_events.push(event);

        let mut data: Vec<u8> = Vec::new();
        let input_pdu = FastPathInput(fastpath_events);
        input_pdu.to_buffer(&mut data).unwrap();

        self.write_all(&data).await.unwrap(); // todo(isaiah): handle error

        CGOErrCode::ErrCodeSuccess
    }

    /// Iterates through any response frames in result, sending them to the RDP server.
    /// Typically returns None if everything goes as expected and the session should continue.
    // TODO(isaiah): this api is weird, should probably return a Result instead of an Option.
    pub async fn process_active_stage_result(
        &self,
        result: SessionResult<Vec<ActiveStageOutput>>,
    ) -> Option<ReadRdpOutputReturns> {
        match result {
            Ok(outputs) => {
                for output in outputs {
                    match output {
                        ActiveStageOutput::ResponseFrame(response) => {
                            match self.write_all(&response).await {
                                Ok(_) => {
                                    trace!("write_all succeeded, continuing");
                                    continue;
                                }
                                Err(e) => {
                                    return Some(ReadRdpOutputReturns {
                                        user_message: format!("Failed to write frame: {}", e),
                                        disconnect_code: CGODisconnectCode::DisconnectCodeUnknown,
                                        err_code: CGOErrCode::ErrCodeFailure,
                                    });
                                }
                            }
                        }
                        ActiveStageOutput::Terminate => {
                            return Some(ReadRdpOutputReturns {
                                user_message: "RDP session terminated".to_string(),
                                disconnect_code: CGODisconnectCode::DisconnectCodeUnknown,
                                err_code: CGOErrCode::ErrCodeSuccess,
                            });
                        }
                        ActiveStageOutput::GraphicsUpdate(_) => {
                            error!("unexpected GraphicsUpdate, this should be handled on the client side");
                            return Some(ReadRdpOutputReturns {
                                user_message: "Server error".to_string(),
                                disconnect_code: CGODisconnectCode::DisconnectCodeUnknown,
                                err_code: CGOErrCode::ErrCodeFailure,
                            });
                        }
                    }
                }
            }
            Err(err) => {
                error!("failed to process frame: {}", err);
                return Some(ReadRdpOutputReturns {
                    user_message: "Failed to process frame".to_string(),
                    disconnect_code: CGODisconnectCode::DisconnectCodeUnknown,
                    err_code: CGOErrCode::ErrCodeFailure,
                });
            }
        }

        // All outputs were response frames, return None to indicate that the client should continue
        trace!("process_active_stage_result succeeded, returning None");
        None
    }

    async fn read_pdu(&self) -> io::Result<(ironrdp_pdu::Action, BytesMut)> {
        self.iron_rdp_client.lock().await.framed.read_pdu().await
    }

    async fn write_all(&self, buf: &[u8]) -> io::Result<()> {
        self.iron_rdp_client
            .lock()
            .await
            .framed
            .write_all(buf)
            .await
    }

    async fn process_x224_frame(&self, frame: &[u8]) -> SessionResult<Vec<ActiveStageOutput>> {
        let output = self
            .iron_rdp_client
            .lock()
            .await
            .x224_processor
            .process(frame)?;
        let mut stage_outputs = Vec::new();
        if !output.is_empty() {
            stage_outputs.push(ActiveStageOutput::ResponseFrame(output));
        }
        Ok(stage_outputs)
    }
}

#[repr(C)]
pub struct ClientOrError {
    client: *const Client,
    err: CGOErrCode,
}

>>>>>>> ee7fabaf
/// client_connect establishes an RDP connection to go_addr with the provided credentials and screen
/// size. If succeeded, the client is internally registered under client_ref. When done with the
/// connection, the caller must call client_close_rdp.
///
/// # Safety
///
/// The caller mmust ensure that go_addr, go_username, cert_der, key_der point to valid buffers in respect
/// to their corresponding parameters.
#[no_mangle]
<<<<<<< HEAD
pub unsafe extern "C" fn client_connect(go_ref: usize, params: CGOConnectParams) -> CGOClientOrError
where
    Client: Send + Sync,
{
=======
pub unsafe extern "C" fn client_connect(go_ref: usize, params: CGOConnectParams) -> ClientOrError {
>>>>>>> ee7fabaf
    // Convert from C to Rust types.
    let addr = from_c_string(params.go_addr);
    let username = from_c_string(params.go_username);
    let cert_der = from_go_array(params.cert_der, params.cert_der_len);
    let key_der = from_go_array(params.key_der, params.key_der_len);

    let tokio_rt = tokio::runtime::Runtime::new().unwrap();

    match Client::connect(
        go_ref,
        tokio_rt,
        ConnectParams {
            addr,
            username,
            cert_der,
            key_der,
            screen_width: params.screen_width,
            screen_height: params.screen_height,
            allow_clipboard: params.allow_clipboard,
            allow_directory_sharing: params.allow_directory_sharing,
            show_desktop_wallpaper: params.show_desktop_wallpaper,
        },
    ) {
        Ok(client) => CGOClientOrError {
            client,
            err: CGOErrCode::ErrCodeSuccess,
        },
        Err(err) => {
            error!("{:?}", err);
<<<<<<< HEAD
            CGOClientOrError {
=======
            ClientOrError {
>>>>>>> ee7fabaf
                client: Client::null(),
                err: CGOErrCode::ErrCodeFailure,
            }
        }
    }
}

<<<<<<< HEAD
=======
#[derive(Debug)]
pub enum ConnectError {
    Tcp(IoError),
    Rdp(RdpError),
    IronRdpError(SessionError), //todo(isaiah): reconsider error typing
}

impl From<IoError> for ConnectError {
    fn from(e: IoError) -> ConnectError {
        ConnectError::Tcp(e)
    }
}

impl From<RdpError> for ConnectError {
    fn from(e: RdpError) -> ConnectError {
        ConnectError::Rdp(e)
    }
}

const RDP_CONNECT_TIMEOUT: time::Duration = time::Duration::from_secs(5);
const RDP_HANDSHAKE_TIMEOUT: time::Duration = time::Duration::from_secs(10);
const RDPSND_CHANNEL_NAME: &str = "rdpsnd";

#[repr(C)]
pub struct CGOConnectParams {
    go_addr: *const c_char,
    go_username: *const c_char,
    cert_der_len: u32,
    cert_der: *mut u8,
    key_der_len: u32,
    key_der: *mut u8,
    screen_width: u16,
    screen_height: u16,
    allow_clipboard: bool,
    allow_directory_sharing: bool,
    show_desktop_wallpaper: bool,
}

#[derive(Debug)]
pub struct ConnectParams {
    addr: String,
    username: String,
    cert_der: Vec<u8>,
    key_der: Vec<u8>,
    screen_width: u16,
    screen_height: u16,
    allow_clipboard: bool,
    allow_directory_sharing: bool,
    show_desktop_wallpaper: bool,
}

type UpgradedFramed = ironrdp_tokio::TokioFramed<ironrdp_tls::TlsStream<TokioTcpStream>>;

/// CGOPNG is a CGO-compatible version of PNG that we pass back to Go.
#[repr(C)]
pub struct CGOPNG {
    pub dest_left: u16,
    pub dest_top: u16,
    pub dest_right: u16,
    pub dest_bottom: u16,
    /// The memory of this field is managed by the Rust side.
    pub data_ptr: *mut u8,
    pub data_len: usize,
    pub data_cap: usize,
}

impl TryFrom<BitmapEvent> for CGOPNG {
    type Error = RdpError;

    fn try_from(e: BitmapEvent) -> Result<Self, Self::Error> {
        let mut res = CGOPNG {
            dest_left: e.dest_left,
            dest_top: e.dest_top,
            dest_right: e.dest_right,
            dest_bottom: e.dest_bottom,
            data_ptr: ptr::null_mut(),
            data_len: 0,
            data_cap: 0,
        };

        let w: u16 = e.width;
        let h: u16 = e.height;

        let mut encoded = Vec::with_capacity(8192);
        encode_png(&mut encoded, w, h, e.decompress()?).map_err(|err| {
            Self::Error::TryError(format!("failed to encode bitmap to png: {err:?}"))
        })?;

        res.data_ptr = encoded.as_mut_ptr();
        res.data_len = encoded.len();
        res.data_cap = encoded.capacity();

        // Prevent the data field from being freed while Go handles it.
        // It will be dropped once CGOPNG is dropped (see below).
        mem::forget(encoded);

        Ok(res)
    }
}

impl TryFrom<&DecodedImage> for CGOPNG {
    type Error = RdpError;

    fn try_from(image: &DecodedImage) -> Result<Self, Self::Error> {
        let w: u16 = image.width();
        let h: u16 = image.height();
        let mut res = CGOPNG {
            dest_left: 0,
            dest_top: 0,
            dest_right: w,
            dest_bottom: h,
            data_ptr: ptr::null_mut(),
            data_len: 0,
            data_cap: 0,
        };

        let mut encoded = Vec::with_capacity(8192);
        encode_png(&mut encoded, w, h, image.data().to_vec()).map_err(|err| {
            Self::Error::TryError(format!("failed to encode bitmap to png: {err:?}"))
        })?;

        res.data_ptr = encoded.as_mut_ptr();
        res.data_len = encoded.len();
        res.data_cap = encoded.capacity();

        // Prevent the data field from being freed while Go handles it.
        // It will be dropped once CGOPNG is dropped (see below).
        mem::forget(encoded);

        Ok(res)
    }
}

/// encodes png from the uncompressed bitmap data
///
/// # Arguments
///
/// * `dest` - buffer that will contain the png data
/// * `width` - width of the png
/// * `height` - height of the png
/// * `data` - buffer that contains uncompressed bitmap data
pub fn encode_png(
    dest: &mut Vec<u8>,
    width: u16,
    height: u16,
    data: Vec<u8>,
) -> Result<(), png::EncodingError> {
    let mut encoder = png::Encoder::new(dest, width as u32, height as u32);
    encoder.set_compression(png::Compression::Fast);
    encoder.set_color(png::ColorType::Rgba);

    let mut writer = encoder.write_header()?;
    writer.write_image_data(&data)?;
    writer.finish()?;
    Ok(())
}

impl Drop for CGOPNG {
    fn drop(&mut self) {
        // Reconstruct into Vec to drop the allocated buffer.
        unsafe {
            Vec::from_raw_parts(self.data_ptr, self.data_len, self.data_cap);
        }
    }
}

>>>>>>> ee7fabaf
/// `client_update_clipboard` is called from Go, and caches data that was copied
/// client-side while notifying the RDP server that new clipboard data is available.
///
/// # Safety
///
/// client_ptr MUST be a valid pointer.
/// (validity defined by https://doc.rust-lang.org/nightly/core/primitive.pointer.html#method.as_ref-1)
///
/// data MUST be a valid pointer.
/// (validity defined by the validity of data in https://doc.rust-lang.org/std/slice/fn.from_raw_parts_mut.html)
#[no_mangle]
pub unsafe extern "C" fn client_update_clipboard(
    client_ptr: *const Client,
    data: *mut u8,
    len: u32,
<<<<<<< HEAD
) -> CGOErrCode
where
    Client: Send + Sync,
{
=======
) -> CGOErrCode {
>>>>>>> ee7fabaf
    warn!("unimplemented: client_update_clipboard");
    CGOErrCode::ErrCodeSuccess
}

/// client_handle_tdp_sd_announce announces a new drive that's ready to be
/// redirected over RDP.
///
///
/// # Safety
///
/// client_ptr MUST be a valid pointer.
/// (validity defined by https://doc.rust-lang.org/nightly/core/primitive.pointer.html#method.as_ref-1)
///
/// sd_announce.name MUST be a non-null pointer to a C-style null terminated string.
#[no_mangle]
pub unsafe extern "C" fn client_handle_tdp_sd_announce(
    client_ptr: *const Client,
    sd_announce: CGOSharedDirectoryAnnounce,
<<<<<<< HEAD
) -> CGOErrCode
where
    Client: Send + Sync,
{
=======
) -> CGOErrCode {
>>>>>>> ee7fabaf
    warn!("unimplemented: client_handle_tdp_sd_announce");
    CGOErrCode::ErrCodeSuccess
}

/// client_handle_tdp_sd_info_response handles a TDP Shared Directory Info Response
/// message
///
/// # Safety
///
/// client_ptr MUST be a valid pointer.
/// (validity defined by https://doc.rust-lang.org/nightly/core/primitive.pointer.html#method.as_ref-1)
///
/// res.fso.path MUST be a non-null pointer to a C-style null terminated string.
#[no_mangle]
pub unsafe extern "C" fn client_handle_tdp_sd_info_response(
    client_ptr: *const Client,
    res: CGOSharedDirectoryInfoResponse,
<<<<<<< HEAD
) -> CGOErrCode
where
    Client: Send + Sync,
{
=======
) -> CGOErrCode {
>>>>>>> ee7fabaf
    warn!("unimplemented: client_handle_tdp_sd_info_response");
    CGOErrCode::ErrCodeSuccess
}

/// client_handle_tdp_sd_create_response handles a TDP Shared Directory Create Response
/// message
///
/// # Safety
///
/// client_ptr MUST be a valid pointer.
/// (validity defined by https://doc.rust-lang.org/nightly/core/primitive.pointer.html#method.as_ref-1)
#[no_mangle]
pub unsafe extern "C" fn client_handle_tdp_sd_create_response(
    client_ptr: *const Client,
    res: CGOSharedDirectoryCreateResponse,
<<<<<<< HEAD
) -> CGOErrCode
where
    Client: Send + Sync,
{
=======
) -> CGOErrCode {
>>>>>>> ee7fabaf
    warn!("unimplemented: client_handle_tdp_sd_create_response");
    CGOErrCode::ErrCodeSuccess
}

/// client_handle_tdp_sd_delete_response handles a TDP Shared Directory Delete Response
/// message
///
/// # Safety
///
/// client_ptr MUST be a valid pointer.
/// (validity defined by https://doc.rust-lang.org/nightly/core/primitive.pointer.html#method.as_ref-1)
#[no_mangle]
pub unsafe extern "C" fn client_handle_tdp_sd_delete_response(
    client_ptr: *const Client,
    res: CGOSharedDirectoryDeleteResponse,
<<<<<<< HEAD
) -> CGOErrCode
where
    Client: Send + Sync,
{
=======
) -> CGOErrCode {
>>>>>>> ee7fabaf
    warn!("unimplemented: client_handle_tdp_sd_delete_response");
    CGOErrCode::ErrCodeSuccess
}

/// client_handle_tdp_sd_list_response handles a TDP Shared Directory List Response message.
///
/// # Safety
///
/// client_ptr MUST be a valid pointer.
/// (validity defined by https://doc.rust-lang.org/nightly/core/primitive.pointer.html#method.as_ref-1)
///
/// res.fso_list MUST be a valid pointer
/// (validity defined by the validity of data in https://doc.rust-lang.org/std/slice/fn.from_raw_parts_mut.html)
///
/// each res.fso_list[i].path MUST be a non-null pointer to a C-style null terminated string.
#[no_mangle]
pub unsafe extern "C" fn client_handle_tdp_sd_list_response(
    client_ptr: *const Client,
    res: CGOSharedDirectoryListResponse,
<<<<<<< HEAD
) -> CGOErrCode
where
    Client: Send + Sync,
{
=======
) -> CGOErrCode {
>>>>>>> ee7fabaf
    warn!("unimplemented: client_handle_tdp_sd_list_response");
    CGOErrCode::ErrCodeSuccess
}

/// client_handle_tdp_sd_read_response handles a TDP Shared Directory Read Response
/// message
///
/// # Safety
///
/// client_ptr must be a valid pointer
#[no_mangle]
pub unsafe extern "C" fn client_handle_tdp_sd_read_response(
    client_ptr: *const Client,
    res: CGOSharedDirectoryReadResponse,
<<<<<<< HEAD
) -> CGOErrCode
where
    Client: Send + Sync,
{
=======
) -> CGOErrCode {
>>>>>>> ee7fabaf
    warn!("unimplemented: client_handle_tdp_sd_read_response");
    CGOErrCode::ErrCodeSuccess
}

/// client_handle_tdp_sd_write_response handles a TDP Shared Directory Write Response
/// message
///
/// # Safety
///
/// client_ptr must be a valid pointer
#[no_mangle]
pub unsafe extern "C" fn client_handle_tdp_sd_write_response(
    client_ptr: *const Client,
    res: CGOSharedDirectoryWriteResponse,
<<<<<<< HEAD
) -> CGOErrCode
where
    Client: Send + Sync,
{
=======
) -> CGOErrCode {
>>>>>>> ee7fabaf
    warn!("unimplemented: client_handle_tdp_sd_write_response");
    CGOErrCode::ErrCodeSuccess
}

/// client_handle_tdp_sd_move_response handles a TDP Shared Directory Move Response
/// message
///
/// # Safety
///
/// client_ptr MUST be a valid pointer.
/// (validity defined by https://doc.rust-lang.org/nightly/core/primitive.pointer.html#method.as_ref-1)
#[no_mangle]
pub unsafe extern "C" fn client_handle_tdp_sd_move_response(
    client_ptr: *const Client,
    res: CGOSharedDirectoryMoveResponse,
<<<<<<< HEAD
) -> CGOErrCode
where
    Client: Send + Sync,
{
=======
) -> CGOErrCode {
>>>>>>> ee7fabaf
    warn!("unimplemented: client_handle_tdp_sd_move_response");
    CGOErrCode::ErrCodeSuccess
}

/// client_handle_tdp_rdp_response_pdu handles a TDP RDP Response PDU message. It takes a raw encoded RDP PDU
/// created by the ironrdp client on the frontend and sends it directly to the RDP server.
///
/// res is the raw RDP response message to be sent back to the RDP server, without the TDP message type or
/// array length header.
///n
/// # Safety
///
/// client_ptr MUST be a valid pointer.
/// (validity defined by https://doc.rust-lang.org/nightly/core/primitive.pointer.html#method.as_ref-1)
#[no_mangle]
pub unsafe extern "C" fn client_handle_tdp_rdp_response_pdu(
    client_ptr: *const Client,
    res: *mut u8,
    res_len: u32,
) -> CGOErrCode
where
    Client: Send + Sync,
{
    let client = match Client::from_raw(client_ptr) {
        Ok(client) => client,
        Err(cgo_error) => {
            return cgo_error;
        }
    };

    let res = from_go_array(res, res_len);
    client.handle_tdp_rdp_response_pdu(res)
}

/// `client_read_rdp_output` reads incoming RDP bitmap frames from client at client_ref, encodes bitmap
/// as a png and forwards them to handle_png.
///
/// # Safety
///
/// `client_ptr` must be a valid pointer to a Client.
/// `handle_png` *must not* free the memory of CGOPNG.
#[no_mangle]
pub unsafe extern "C" fn client_read_rdp_output(
    client_ptr: *const Client,
<<<<<<< HEAD
) -> CGOReadRdpOutputReturns
where
    Client: Send + Sync,
{
=======
) -> CGOReadRdpOutputReturns {
>>>>>>> ee7fabaf
    let client = match Client::from_raw(client_ptr) {
        Ok(client) => client,
        Err(cgo_error) => {
            return CGOReadRdpOutputReturns {
                user_message: to_c_string("invalid Rust client pointer").unwrap(),
                disconnect_code: CGODisconnectCode::DisconnectCodeUnknown,
                err_code: cgo_error,
            }
        }
    };

<<<<<<< HEAD
    client.read_rdp_output()
}

/// # Safety
///
/// client_ptr MUST be a valid pointer.
/// (validity defined by https://doc.rust-lang.org/nightly/core/primitive.pointer.html#method.as_ref-1)
#[no_mangle]
pub unsafe extern "C" fn client_write_rdp_pointer(
    client_ptr: *const Client,
    pointer: CGOMousePointerEvent,
) -> CGOErrCode
where
    Client: Send + Sync,
{
    let client = match Client::from_raw(client_ptr) {
        Ok(client) => client,
        Err(cgo_error) => {
            return cgo_error;
        }
    };

    client.write_rdp_pointer(pointer)
=======
    client
        .tokio_rt
        .handle()
        .clone()
        .block_on(async { client.read_rdp_output().await.into() })
>>>>>>> ee7fabaf
}

/// # Safety
///
/// client_ptr MUST be a valid pointer.
/// (validity defined by https://doc.rust-lang.org/nightly/core/primitive.pointer.html#method.as_ref-1)
#[no_mangle]
pub unsafe extern "C" fn client_write_rdp_keyboard(
    client_ptr: *const Client,
    key: CGOKeyboardEvent,
) -> CGOErrCode
where
    Client: Send + Sync,
{
    warn!("unimplemented: client_write_rdp_keyboard");
    CGOErrCode::ErrCodeSuccess
}

/// # Safety
///
/// client_ptr must be a valid pointer to a Client.
#[no_mangle]
pub unsafe extern "C" fn client_close_rdp(client_ptr: *const Client) -> CGOErrCode
where
    Client: Send + Sync,
{
    warn!("unimplemented: client_close_rdp");
    CGOErrCode::ErrCodeSuccess
}

/// client_drop lets the Go side inform us when it's done with Client and it can be dropped.
///
/// # Safety
///
/// client_ptr MUST be a valid pointer.
/// (validity defined by https://doc.rust-lang.org/nightly/core/primitive.pointer.html#method.as_ref-1)
#[no_mangle]
pub unsafe extern "C" fn client_drop(client_ptr: *mut Client)
where
    Client: Send + Sync,
{
    Client::drop(client_ptr)
}

#[repr(C)]
pub struct CGOConnectParams {
    go_addr: *const c_char,
    go_username: *const c_char,
    cert_der_len: u32,
    cert_der: *mut u8,
    key_der_len: u32,
    key_der: *mut u8,
    screen_width: u16,
    screen_height: u16,
    allow_clipboard: bool,
    allow_directory_sharing: bool,
    show_desktop_wallpaper: bool,
}

/// CGOPNG is a CGO-compatible version of PNG that we pass back to Go.
#[repr(C)]
pub struct CGOPNG {
    pub dest_left: u16,
    pub dest_top: u16,
    pub dest_right: u16,
    pub dest_bottom: u16,
    /// The memory of this field is managed by the Rust side.
    pub data_ptr: *mut u8,
    pub data_len: usize,
    pub data_cap: usize,
}

impl TryFrom<BitmapEvent> for CGOPNG {
    type Error = RdpError;

    fn try_from(e: BitmapEvent) -> Result<Self, Self::Error> {
        let mut res = CGOPNG {
            dest_left: e.dest_left,
            dest_top: e.dest_top,
            dest_right: e.dest_right,
            dest_bottom: e.dest_bottom,
            data_ptr: ptr::null_mut(),
            data_len: 0,
            data_cap: 0,
        };

        let w: u16 = e.width;
        let h: u16 = e.height;

        let mut encoded = Vec::with_capacity(8192);
        encode_png(&mut encoded, w, h, e.decompress()?).map_err(|err| {
            Self::Error::TryError(format!("failed to encode bitmap to png: {err:?}"))
        })?;

        res.data_ptr = encoded.as_mut_ptr();
        res.data_len = encoded.len();
        res.data_cap = encoded.capacity();

        // Prevent the data field from being freed while Go handles it.
        // It will be dropped once CGOPNG is dropped (see below).
        mem::forget(encoded);

        Ok(res)
    }
}

<<<<<<< HEAD
impl TryFrom<&DecodedImage> for CGOPNG {
    type Error = RdpError;

    fn try_from(image: &DecodedImage) -> Result<Self, Self::Error> {
        let w: u16 = image.width();
        let h: u16 = image.height();
        let mut res = CGOPNG {
            dest_left: 0,
            dest_top: 0,
            dest_right: w,
            dest_bottom: h,
            data_ptr: ptr::null_mut(),
            data_len: 0,
            data_cap: 0,
        };

        let mut encoded = Vec::with_capacity(8192);
        encode_png(&mut encoded, w, h, image.data().to_vec()).map_err(|err| {
            Self::Error::TryError(format!("failed to encode bitmap to png: {err:?}"))
        })?;

        res.data_ptr = encoded.as_mut_ptr();
        res.data_len = encoded.len();
        res.data_cap = encoded.capacity();

        // Prevent the data field from being freed while Go handles it.
        // It will be dropped once CGOPNG is dropped (see below).
        mem::forget(encoded);

        Ok(res)
    }
}

impl Drop for CGOPNG {
    fn drop(&mut self) {
        // Reconstruct into Vec to drop the allocated buffer.
        unsafe {
            Vec::from_raw_parts(self.data_ptr, self.data_len, self.data_cap);
        }
    }
=======
/// # Safety
///
/// client_ptr MUST be a valid pointer.
/// (validity defined by https://doc.rust-lang.org/nightly/core/primitive.pointer.html#method.as_ref-1)
#[no_mangle]
pub unsafe extern "C" fn client_write_rdp_pointer(
    client_ptr: *const Client,
    pointer: CGOMousePointerEvent,
) -> CGOErrCode {
    let client = match Client::from_raw(client_ptr) {
        Ok(client) => client,
        Err(cgo_error) => {
            return cgo_error;
        }
    };

    client
        .tokio_rt
        .handle()
        .clone()
        .block_on(async { client.client_write_rdp_pointer(pointer).await })
>>>>>>> ee7fabaf
}

/// CGOKeyboardEvent is a CGO-compatible version of KeyboardEvent that we pass back to Go.
/// KeyboardEvent is a keyboard update from the user.
#[repr(C)]
#[derive(Copy, Clone)]
pub struct CGOKeyboardEvent {
    // Note: there's only one key code sent at a time. A key combo is sent as a sequence of
    // KeyboardEvent messages, one key at a time in the "down" state. The RDP server takes care of
    // interpreting those.
    pub code: u16,
    pub down: bool,
}

impl From<CGOKeyboardEvent> for KeyboardEvent {
    fn from(k: CGOKeyboardEvent) -> KeyboardEvent {
        // # Safety
        //
        // This function MUST NOT hang on to any of the pointers passed in to it after it returns.
        // In other words, all pointer data that needs to persist after this function returns MUST
        // be copied into Rust-owned memory.
        KeyboardEvent {
            code: k.code,
            down: k.down,
        }
    }
}

<<<<<<< HEAD
=======
/// # Safety
///
/// client_ptr MUST be a valid pointer.
/// (validity defined by https://doc.rust-lang.org/nightly/core/primitive.pointer.html#method.as_ref-1)
#[no_mangle]
pub unsafe extern "C" fn client_write_rdp_keyboard(
    client_ptr: *const Client,
    key: CGOKeyboardEvent,
) -> CGOErrCode {
    warn!("unimplemented: client_write_rdp_keyboard");
    CGOErrCode::ErrCodeSuccess
}

/// # Safety
///
/// client_ptr must be a valid pointer to a Client.
#[no_mangle]
pub unsafe extern "C" fn client_close_rdp(client_ptr: *const Client) -> CGOErrCode {
    warn!("unimplemented: client_close_rdp");
    CGOErrCode::ErrCodeSuccess
}

>>>>>>> ee7fabaf
#[repr(C)]
pub enum CGODisconnectCode {
    /// DisconnectCodeUnknown is for when we can't determine whether
    /// a disconnect was caused by the RDP client or server.
    DisconnectCodeUnknown = 0,
    /// DisconnectCodeClient is for when the RDP client initiated a disconnect.
    DisconnectCodeClient = 1,
    /// DisconnectCodeServer is for when the RDP server initiated a disconnect.
    DisconnectCodeServer = 2,
}

<<<<<<< HEAD
=======
pub struct ReadRdpOutputReturns {
    user_message: String,
    disconnect_code: CGODisconnectCode,
    err_code: CGOErrCode,
}

>>>>>>> ee7fabaf
#[repr(C)]
pub struct CGOReadRdpOutputReturns {
    user_message: *const c_char,
    disconnect_code: CGODisconnectCode,
    err_code: CGOErrCode,
}

<<<<<<< HEAD
#[repr(C)]
pub struct CGOClientOrError {
    client: *const Client,
    err: CGOErrCode,
=======
impl From<ReadRdpOutputReturns> for CGOReadRdpOutputReturns {
    fn from(r: ReadRdpOutputReturns) -> CGOReadRdpOutputReturns {
        CGOReadRdpOutputReturns {
            user_message: to_c_string(&r.user_message).unwrap(),
            disconnect_code: r.disconnect_code,
            err_code: r.err_code,
        }
    }
}

/// client_drop lets the Go side inform us when it's done with Client and it can be dropped.
///
/// # Safety
///
/// client_ptr MUST be a valid pointer.
/// (validity defined by https://doc.rust-lang.org/nightly/core/primitive.pointer.html#method.as_ref-1)
#[no_mangle]
pub unsafe extern "C" fn client_drop(client_ptr: *mut Client) {
    Client::drop(client_ptr)
>>>>>>> ee7fabaf
}

/// CGOMousePointerEvent is a CGO-compatible version of PointerEvent that we pass back to Go.
/// PointerEvent is a mouse move or click update from the user.
#[repr(C)]
#[derive(Copy, Clone)]
pub struct CGOMousePointerEvent {
    pub x: u16,
    pub y: u16,
    pub button: CGOPointerButton,
    pub down: bool,
    pub wheel: CGOPointerWheel,
    pub wheel_delta: i16,
}

#[repr(C)]
#[derive(Copy, Clone, PartialEq)]
pub enum CGOPointerButton {
    PointerButtonNone,
    PointerButtonLeft,
    PointerButtonRight,
    PointerButtonMiddle,
}

#[repr(C)]
#[derive(Copy, Clone, Debug, PartialEq)]
pub enum CGOPointerWheel {
    PointerWheelNone,
    PointerWheelVertical,
    PointerWheelHorizontal,
}

impl From<CGOMousePointerEvent> for PointerEvent {
    fn from(p: CGOMousePointerEvent) -> PointerEvent {
        // # Safety
        //
        // This function MUST NOT hang on to any of the pointers passed in to it after it returns.
        // In other words, all pointer data that needs to persist after this function returns MUST
        // be copied into Rust-owned memory.
        PointerEvent {
            x: p.x,
            y: p.y,
            button: match p.button {
                CGOPointerButton::PointerButtonNone => PointerButton::None,
                CGOPointerButton::PointerButtonLeft => PointerButton::Left,
                CGOPointerButton::PointerButtonRight => PointerButton::Right,
                CGOPointerButton::PointerButtonMiddle => PointerButton::Middle,
            },
            down: p.down,
            wheel: match p.wheel {
                CGOPointerWheel::PointerWheelNone => PointerWheel::None,
                CGOPointerWheel::PointerWheelVertical => PointerWheel::Vertical,
                CGOPointerWheel::PointerWheelHorizontal => PointerWheel::Horizontal,
            },
            wheel_delta: p.wheel_delta,
        }
    }
}

#[repr(C)]
#[derive(Copy, Clone, PartialEq, Eq, Debug)]
pub enum CGOErrCode {
    ErrCodeSuccess = 0,
    ErrCodeFailure = 1,
    ErrCodeClientPtr = 2,
}

#[repr(C)]
pub struct CGOSharedDirectoryAnnounce {
    pub directory_id: u32,
    pub name: *const c_char,
}

pub type CGOSharedDirectoryAcknowledge = SharedDirectoryAcknowledge;

#[repr(C)]
pub struct CGOSharedDirectoryInfoRequest {
    pub completion_id: u32,
    pub directory_id: u32,
    pub path: *const c_char,
}

#[repr(C)]
pub struct CGOSharedDirectoryInfoResponse {
    pub completion_id: u32,
    pub err_code: TdpErrCode,
    pub fso: CGOFileSystemObject,
}

#[repr(C)]
#[derive(Clone)]
pub struct CGOFileSystemObject {
    pub last_modified: u64,
    pub size: u64,
    pub file_type: FileType,
    pub is_empty: u8,
    pub path: *const c_char,
}

impl From<CGOFileSystemObject> for FileSystemObject {
    fn from(cgo_fso: CGOFileSystemObject) -> FileSystemObject {
        // # Safety
        //
        // This function MUST NOT hang on to any of the pointers passed in to it after it returns.
        // In other words, all pointer data that needs to persist after this function returns MUST
        // be copied into Rust-owned memory.
        unsafe {
            FileSystemObject {
                last_modified: cgo_fso.last_modified,
                size: cgo_fso.size,
                file_type: cgo_fso.file_type,
                is_empty: cgo_fso.is_empty,
                path: UnixPath::from(from_c_string(cgo_fso.path)),
            }
        }
    }
}

#[derive(Debug)]
#[repr(C)]
pub struct CGOSharedDirectoryWriteRequest {
    pub completion_id: u32,
    pub directory_id: u32,
    pub offset: u64,
    pub path_length: u32,
    pub path: *const c_char,
    pub write_data_length: u32,
    pub write_data: *mut u8,
}

#[repr(C)]
pub struct CGOSharedDirectoryReadRequest {
    pub completion_id: u32,
    pub directory_id: u32,
    pub path_length: u32,
    pub path: *const c_char,
    pub offset: u64,
    pub length: u32,
}

#[derive(Debug)]
#[repr(C)]
pub struct CGOSharedDirectoryReadResponse {
    pub completion_id: u32,
    pub err_code: TdpErrCode,
    pub read_data_length: u32,
    pub read_data: *mut u8,
}

pub type CGOSharedDirectoryWriteResponse = SharedDirectoryWriteResponse;

#[repr(C)]
pub struct CGOSharedDirectoryCreateRequest {
    pub completion_id: u32,
    pub directory_id: u32,
    pub file_type: FileType,
    pub path: *const c_char,
}

#[repr(C)]
pub struct CGOSharedDirectoryListResponse {
    completion_id: u32,
    err_code: TdpErrCode,
    fso_list_length: u32,
    fso_list: *mut CGOFileSystemObject,
}

#[repr(C)]
pub struct CGOSharedDirectoryMoveRequest {
    pub completion_id: u32,
    pub directory_id: u32,
    pub original_path: *const c_char,
    pub new_path: *const c_char,
}

#[repr(C)]
pub struct CGOSharedDirectoryCreateResponse {
    pub completion_id: u32,
    pub err_code: TdpErrCode,
    pub fso: CGOFileSystemObject,
}

#[repr(C)]
pub struct CGOSharedDirectoryDeleteRequest {
    pub completion_id: u32,
    pub directory_id: u32,
    pub path: *const c_char,
}

pub type CGOSharedDirectoryDeleteResponse = SharedDirectoryDeleteResponse;

pub type CGOSharedDirectoryMoveResponse = SharedDirectoryMoveResponse;

#[repr(C)]
pub struct CGOSharedDirectoryListRequest {
    pub completion_id: u32,
    pub directory_id: u32,
    pub path: *const c_char,
}

// These functions are defined on the Go side. Look for functions with '//export funcname'
// comments.
extern "C" {
    fn handle_png(client_ref: usize, b: *mut CGOPNG) -> CGOErrCode;
    fn handle_remote_copy(client_ref: usize, data: *mut u8, len: u32) -> CGOErrCode;
    fn handle_fastpath_pdu(client_ref: usize, data: *mut u8, len: u32) -> CGOErrCode;
    fn handle_rdp_channel_ids(
        client_ref: usize,
        io_channel_id: u16,
        user_channel_id: u16,
    ) -> CGOErrCode;
    fn tdp_sd_acknowledge(client_ref: usize, ack: *mut CGOSharedDirectoryAcknowledge)
        -> CGOErrCode;
    fn tdp_sd_info_request(
        client_ref: usize,
        req: *mut CGOSharedDirectoryInfoRequest,
    ) -> CGOErrCode;
    fn tdp_sd_create_request(
        client_ref: usize,
        req: *mut CGOSharedDirectoryCreateRequest,
    ) -> CGOErrCode;
    fn tdp_sd_delete_request(
        client_ref: usize,
        req: *mut CGOSharedDirectoryDeleteRequest,
    ) -> CGOErrCode;
    fn tdp_sd_list_request(
        client_ref: usize,
        req: *mut CGOSharedDirectoryListRequest,
    ) -> CGOErrCode;
    fn tdp_sd_read_request(
        client_ref: usize,
        req: *mut CGOSharedDirectoryReadRequest,
    ) -> CGOErrCode;
    fn tdp_sd_write_request(
        client_ref: usize,
        req: *mut CGOSharedDirectoryWriteRequest,
    ) -> CGOErrCode;
    fn tdp_sd_move_request(
        client_ref: usize,
        req: *mut CGOSharedDirectoryMoveRequest,
    ) -> CGOErrCode;
}

/// Payload represents raw incoming RDP messages for parsing.
pub(crate) type Payload = Cursor<Vec<u8>>;
/// Message represents a raw outgoing RDP message to send to the RDP server.
pub(crate) type Message = Vec<u8>;
pub(crate) type Messages = Vec<Message>;

/// Encode is an object that can be encoded for sending to the RDP server.
pub(crate) trait Encode: std::fmt::Debug {
    fn encode(&self) -> RdpResult<Message>;
}

/// This is the maximum size of an RDP message which we will accept
/// over a virtual channel.
///
/// Note that this is not an RDP defined value, but rather one we've chosen
/// in order to harden system security.
const MAX_ALLOWED_VCHAN_MSG_SIZE: usize = 2 * 1024 * 1024; // 2MB

const RDP_CONNECT_TIMEOUT: time::Duration = time::Duration::from_secs(5);
const RDP_HANDSHAKE_TIMEOUT: time::Duration = time::Duration::from_secs(10);
const RDPSND_CHANNEL_NAME: &str = "rdpsnd";<|MERGE_RESOLUTION|>--- conflicted
+++ resolved
@@ -48,402 +48,14 @@
 use std::fmt::Debug;
 use std::io::Cursor;
 use std::os::raw::c_char;
-<<<<<<< HEAD
 use std::{mem, ptr, time};
 use util::{encode_png, from_c_string, from_go_array, to_c_string};
-=======
-use std::{mem, ptr, slice, time};
-use tokio::net::TcpStream as TokioTcpStream;
-use tokio::sync::Mutex;
->>>>>>> ee7fabaf
 
 #[no_mangle]
 pub extern "C" fn init() {
     env_logger::try_init().unwrap_or_else(|e| println!("failed to initialize Rust logger: {e}"));
 }
 
-<<<<<<< HEAD
-=======
-pub struct IronRDPClient {
-    framed: UpgradedFramed,
-    x224_processor: x224::Processor,
-}
-
-impl IronRDPClient {
-    fn new(upgraded_framed: UpgradedFramed, x224_processor: x224::Processor) -> Self {
-        Self {
-            framed: upgraded_framed,
-            x224_processor,
-        }
-    }
-}
-
-/// Client has an unusual lifecycle:
-/// - The function client_connect calls Client::connect(), which creates it on the heap (Box::new), grabs a raw pointer(Box::into_raw),
-///   and returns in to Go.
-/// - Most other exported rdp functions (pub unsafe extern "C") take the raw pointer and convert it Client::from_raw
-///   to a reference (&Client), which can then be used without dropping the client.
-/// - The function client_drop takes the raw pointer and drops it.
-///
-/// The Client is forced to be Sync. See "Go/Rust Interface" in ../README.md for more details.
-///
-/// The Client makes use of asynchronous rust via the tokio runtime. A single runtime is created in client_connect and held on to by the
-/// Client. The exported rdp functions which need to call async rust functions start with `client.tokio_rt.handle().clone().block_on( ... )`,
-/// which creates a new task on the tokio runtime and blocks the current thread until it completes. Since these functions are called from
-/// Go, the "current thread" can be thought of as whichever goroutine the exported rdp function is called from. Because the client might
-/// be being used by multiple goroutines concurrently, it is up to the programmer to consider any synchronization mechanisms that might
-/// need to be implemented as features are added to the Client going forward.
-pub struct Client {
-    iron_rdp_client: Mutex<IronRDPClient>,
-    tokio_rt: tokio::runtime::Runtime,
-    go_ref: usize,
-}
-
-/// Forces the compiler to check that the Client struct is Send + Sync.
-/// See the README for more details.
-const _: () = {
-    const fn assert_send_sync<T: Send + Sync>() {}
-    assert_send_sync::<Client>();
-};
-
-impl Client {
-    pub fn connect(
-        go_ref: usize,
-        tokio_rt: tokio::runtime::Runtime,
-        params: ConnectParams,
-    ) -> Result<*const Self, ConnectError> {
-        match tokio_rt.block_on(async {
-            let server_addr = params.addr;
-            let server_socket_addr = server_addr.to_socket_addrs()?.next().unwrap();
-
-            let stream = match TokioTcpStream::connect(&server_socket_addr).await {
-                Ok(it) => it,
-                Err(err) => {
-                    error!("tcp connect error: {:?}", err);
-                    return Err(ConnectError::IronRdpError(SessionError::new(
-                        "tcp connect error",
-                        SessionErrorKind::General,
-                    )));
-                }
-            };
-
-            let mut framed = ironrdp_tokio::TokioFramed::new(stream);
-
-            let connector_config = ironrdp_connector::Config {
-                desktop_size: ironrdp_connector::DesktopSize {
-                    width: params.screen_width,
-                    height: params.screen_height,
-                },
-                security_protocol: ironrdp_pdu::nego::SecurityProtocol::HYBRID_EX,
-                username: params.username,
-                password: std::env::var("RDP_PASSWORD").unwrap(), //todo(isaiah)
-                domain: None,
-                client_build: 0,
-                client_name: "Teleport".to_string(),
-                keyboard_type: ironrdp_pdu::gcc::KeyboardType::IbmEnhanced,
-                keyboard_subtype: 0,
-                keyboard_functional_keys_count: 12,
-                ime_file_name: "".to_string(),
-                graphics: None,
-                bitmap: Some(ironrdp_connector::BitmapConfig {
-                    lossy_compression: true,
-                    color_depth: 32, // Changing this to 16 gets us uncompressed bitmaps on machines configured like https://github.com/Devolutions/IronRDP/blob/55d11a5000ebd474c2ddc294b8b3935554443112/README.md?plain=1#L17-L36
-                }),
-                dig_product_id: "".to_string(),
-                client_dir: "C:\\Windows\\System32\\mstscax.dll".to_string(),
-                platform: ironrdp_pdu::rdp::capability_sets::MajorPlatformType::Unspecified,
-            };
-
-            let mut connector = ironrdp_connector::ClientConnector::new(connector_config)
-                .with_server_addr(server_socket_addr)
-                .with_server_name(server_addr)
-                .with_credssp_client_factory(Box::new(RequestClientFactory));
-
-            let should_upgrade =
-                match ironrdp_tokio::connect_begin(&mut framed, &mut connector).await {
-                    Ok(it) => it,
-                    Err(e) => {
-                        error!("connect_begin error: {:?}", e);
-                        return Err(ConnectError::IronRdpError(SessionError::new(
-                            "connect_begin error",
-                            SessionErrorKind::General,
-                        )));
-                    }
-                };
-
-            debug!("TLS upgrade");
-
-            // Ensure there is no leftover
-            let initial_stream = framed.into_inner_no_leftover();
-            let (upgraded_stream, server_public_key) =
-                ironrdp_tls::upgrade(initial_stream, &server_socket_addr.ip().to_string()).await?;
-
-            let upgraded =
-                ironrdp_tokio::mark_as_upgraded(should_upgrade, &mut connector, server_public_key);
-
-            let mut upgraded_framed = ironrdp_tokio::TokioFramed::new(upgraded_stream);
-
-            let connection_result =
-                match ironrdp_tokio::connect_finalize(upgraded, &mut upgraded_framed, connector)
-                    .await
-                {
-                    Ok(it) => it,
-                    Err(e) => {
-                        error!("connect_finalize error: {:?}", e);
-                        return Err(ConnectError::IronRdpError(SessionError::new(
-                            "connect_finalize error",
-                            SessionErrorKind::General,
-                        )));
-                    }
-                };
-
-            debug!("connection_result: {:?}", connection_result);
-
-            unsafe {
-                match handle_rdp_channel_ids(
-                    go_ref,
-                    connection_result.io_channel_id,
-                    connection_result.user_channel_id,
-                ) {
-                    CGOErrCode::ErrCodeSuccess => {}
-                    _ => {
-                        return Err(ConnectError::IronRdpError(SessionError::new(
-                            "handle_rdp_channel_ids error",
-                            SessionErrorKind::General,
-                        )));
-                    }
-                };
-            };
-
-            let x224_processor = x224::Processor::new(
-                swap_hashmap_kv(connection_result.static_channels),
-                connection_result.user_channel_id,
-                connection_result.io_channel_id,
-                None,
-                None,
-            );
-
-            Ok((upgraded_framed, x224_processor))
-        }) {
-            Ok((upgraded_framed, x224_processor)) => Ok(Box::into_raw(Box::new(Self {
-                iron_rdp_client: Mutex::new(IronRDPClient::new(upgraded_framed, x224_processor)),
-                tokio_rt,
-                go_ref,
-            }))),
-            Err(err) => Err(err),
-        }
-    }
-
-    pub fn null() -> *const Self {
-        ptr::null()
-    }
-
-    /// # Safety
-    ///
-    /// client_ptr MUST be a valid pointer.
-    /// (validity defined by https://doc.rust-lang.org/nightly/core/primitive.pointer.html#method.as_ref-1)
-    pub unsafe fn from_raw<'a>(client_ptr: *const Self) -> Result<&'a Client, CGOErrCode> {
-        client_ptr.as_ref().ok_or_else(|| {
-            error!("Client pointer is null");
-            CGOErrCode::ErrCodeClientPtr
-        })
-    }
-
-    /// # Safety
-    ///
-    /// Calling this twice on the same Client
-    /// pointer will result in a double free.
-    pub unsafe fn drop(ptr: *mut Self) {
-        if !ptr.is_null() {
-            drop(Box::from_raw(ptr))
-        }
-    }
-
-    pub async fn read_rdp_output(&self) -> ReadRdpOutputReturns {
-        loop {
-            trace!("awaiting frame from rdp server");
-            let (action, mut frame) = match self.read_pdu().await {
-                Ok(it) => it,
-                Err(e) => {
-                    error!("error reading PDU: {:?}", e);
-                    return ReadRdpOutputReturns {
-                        user_message: "error reading PDU".to_string(),
-                        disconnect_code: CGODisconnectCode::DisconnectCodeUnknown,
-                        err_code: CGOErrCode::ErrCodeFailure,
-                    };
-                }
-            };
-            trace!(
-                "Frame received, action = {:?}, frame_len = {:?}",
-                action,
-                frame.len()
-            );
-
-            match action {
-                ironrdp_pdu::Action::X224 => {
-                    let result = self.process_x224_frame(&frame).await;
-                    if let Some(return_value) = self.process_active_stage_result(result).await {
-                        return return_value;
-                    }
-                }
-                ironrdp_pdu::Action::FastPath => {
-                    let go_ref = self.go_ref;
-                    match unsafe {
-                        handle_fastpath_pdu(go_ref, frame.as_mut_ptr(), frame.len() as u32)
-                    } {
-                        CGOErrCode::ErrCodeSuccess => continue,
-                        err => {
-                            error!("failed to process fastpath frame: {:?}", err);
-                            return ReadRdpOutputReturns {
-                                user_message: "Failed to process fastpath frame".to_string(),
-                                disconnect_code: CGODisconnectCode::DisconnectCodeUnknown,
-                                err_code: err,
-                            };
-                        }
-                    }
-                }
-            };
-        }
-    }
-
-    pub async fn client_write_rdp_pointer(&self, pointer: CGOMousePointerEvent) -> CGOErrCode {
-        let mut fastpath_events = Vec::new();
-        // TODO(isaiah): impl From for this
-        let mut flags = match pointer.button {
-            CGOPointerButton::PointerButtonLeft => PointerFlags::LEFT_BUTTON,
-            CGOPointerButton::PointerButtonRight => PointerFlags::RIGHT_BUTTON,
-            CGOPointerButton::PointerButtonMiddle => PointerFlags::MIDDLE_BUTTON_OR_WHEEL,
-            _ => PointerFlags::empty(),
-        };
-
-        flags |= match pointer.wheel {
-            CGOPointerWheel::PointerWheelVertical => PointerFlags::VERTICAL_WHEEL,
-            CGOPointerWheel::PointerWheelHorizontal => PointerFlags::HORIZONTAL_WHEEL,
-            _ => PointerFlags::empty(),
-        };
-
-        if pointer.button == CGOPointerButton::PointerButtonNone
-            && pointer.wheel == CGOPointerWheel::PointerWheelNone
-        {
-            flags |= PointerFlags::MOVE;
-        }
-
-        if pointer.down {
-            flags |= PointerFlags::DOWN;
-        }
-
-        // MousePdu.to_buffer takes care of the rest of the flags.
-        let event = FastPathInputEvent::MouseEvent(MousePdu {
-            flags,
-            number_of_wheel_rotation_units: pointer.wheel_delta,
-            x_position: pointer.x,
-            y_position: pointer.y,
-        });
-        fastpath_events.push(event);
-
-        let mut data: Vec<u8> = Vec::new();
-        let input_pdu = FastPathInput(fastpath_events);
-        input_pdu.to_buffer(&mut data).unwrap();
-
-        self.write_all(&data).await.unwrap(); // todo(isaiah): handle error
-
-        CGOErrCode::ErrCodeSuccess
-    }
-
-    /// Iterates through any response frames in result, sending them to the RDP server.
-    /// Typically returns None if everything goes as expected and the session should continue.
-    // TODO(isaiah): this api is weird, should probably return a Result instead of an Option.
-    pub async fn process_active_stage_result(
-        &self,
-        result: SessionResult<Vec<ActiveStageOutput>>,
-    ) -> Option<ReadRdpOutputReturns> {
-        match result {
-            Ok(outputs) => {
-                for output in outputs {
-                    match output {
-                        ActiveStageOutput::ResponseFrame(response) => {
-                            match self.write_all(&response).await {
-                                Ok(_) => {
-                                    trace!("write_all succeeded, continuing");
-                                    continue;
-                                }
-                                Err(e) => {
-                                    return Some(ReadRdpOutputReturns {
-                                        user_message: format!("Failed to write frame: {}", e),
-                                        disconnect_code: CGODisconnectCode::DisconnectCodeUnknown,
-                                        err_code: CGOErrCode::ErrCodeFailure,
-                                    });
-                                }
-                            }
-                        }
-                        ActiveStageOutput::Terminate => {
-                            return Some(ReadRdpOutputReturns {
-                                user_message: "RDP session terminated".to_string(),
-                                disconnect_code: CGODisconnectCode::DisconnectCodeUnknown,
-                                err_code: CGOErrCode::ErrCodeSuccess,
-                            });
-                        }
-                        ActiveStageOutput::GraphicsUpdate(_) => {
-                            error!("unexpected GraphicsUpdate, this should be handled on the client side");
-                            return Some(ReadRdpOutputReturns {
-                                user_message: "Server error".to_string(),
-                                disconnect_code: CGODisconnectCode::DisconnectCodeUnknown,
-                                err_code: CGOErrCode::ErrCodeFailure,
-                            });
-                        }
-                    }
-                }
-            }
-            Err(err) => {
-                error!("failed to process frame: {}", err);
-                return Some(ReadRdpOutputReturns {
-                    user_message: "Failed to process frame".to_string(),
-                    disconnect_code: CGODisconnectCode::DisconnectCodeUnknown,
-                    err_code: CGOErrCode::ErrCodeFailure,
-                });
-            }
-        }
-
-        // All outputs were response frames, return None to indicate that the client should continue
-        trace!("process_active_stage_result succeeded, returning None");
-        None
-    }
-
-    async fn read_pdu(&self) -> io::Result<(ironrdp_pdu::Action, BytesMut)> {
-        self.iron_rdp_client.lock().await.framed.read_pdu().await
-    }
-
-    async fn write_all(&self, buf: &[u8]) -> io::Result<()> {
-        self.iron_rdp_client
-            .lock()
-            .await
-            .framed
-            .write_all(buf)
-            .await
-    }
-
-    async fn process_x224_frame(&self, frame: &[u8]) -> SessionResult<Vec<ActiveStageOutput>> {
-        let output = self
-            .iron_rdp_client
-            .lock()
-            .await
-            .x224_processor
-            .process(frame)?;
-        let mut stage_outputs = Vec::new();
-        if !output.is_empty() {
-            stage_outputs.push(ActiveStageOutput::ResponseFrame(output));
-        }
-        Ok(stage_outputs)
-    }
-}
-
-#[repr(C)]
-pub struct ClientOrError {
-    client: *const Client,
-    err: CGOErrCode,
-}
-
->>>>>>> ee7fabaf
 /// client_connect establishes an RDP connection to go_addr with the provided credentials and screen
 /// size. If succeeded, the client is internally registered under client_ref. When done with the
 /// connection, the caller must call client_close_rdp.
@@ -453,14 +65,10 @@
 /// The caller mmust ensure that go_addr, go_username, cert_der, key_der point to valid buffers in respect
 /// to their corresponding parameters.
 #[no_mangle]
-<<<<<<< HEAD
 pub unsafe extern "C" fn client_connect(go_ref: usize, params: CGOConnectParams) -> CGOClientOrError
 where
     Client: Send + Sync,
 {
-=======
-pub unsafe extern "C" fn client_connect(go_ref: usize, params: CGOConnectParams) -> ClientOrError {
->>>>>>> ee7fabaf
     // Convert from C to Rust types.
     let addr = from_c_string(params.go_addr);
     let username = from_c_string(params.go_username);
@@ -490,11 +98,7 @@
         },
         Err(err) => {
             error!("{:?}", err);
-<<<<<<< HEAD
             CGOClientOrError {
-=======
-            ClientOrError {
->>>>>>> ee7fabaf
                 client: Client::null(),
                 err: CGOErrCode::ErrCodeFailure,
             }
@@ -502,30 +106,309 @@
     }
 }
 
-<<<<<<< HEAD
-=======
-#[derive(Debug)]
-pub enum ConnectError {
-    Tcp(IoError),
-    Rdp(RdpError),
-    IronRdpError(SessionError), //todo(isaiah): reconsider error typing
-}
-
-impl From<IoError> for ConnectError {
-    fn from(e: IoError) -> ConnectError {
-        ConnectError::Tcp(e)
-    }
-}
-
-impl From<RdpError> for ConnectError {
-    fn from(e: RdpError) -> ConnectError {
-        ConnectError::Rdp(e)
-    }
-}
-
-const RDP_CONNECT_TIMEOUT: time::Duration = time::Duration::from_secs(5);
-const RDP_HANDSHAKE_TIMEOUT: time::Duration = time::Duration::from_secs(10);
-const RDPSND_CHANNEL_NAME: &str = "rdpsnd";
+/// `client_update_clipboard` is called from Go, and caches data that was copied
+/// client-side while notifying the RDP server that new clipboard data is available.
+///
+/// # Safety
+///
+/// client_ptr MUST be a valid pointer.
+/// (validity defined by https://doc.rust-lang.org/nightly/core/primitive.pointer.html#method.as_ref-1)
+///
+/// data MUST be a valid pointer.
+/// (validity defined by the validity of data in https://doc.rust-lang.org/std/slice/fn.from_raw_parts_mut.html)
+#[no_mangle]
+pub unsafe extern "C" fn client_update_clipboard(
+    client_ptr: *const Client,
+    data: *mut u8,
+    len: u32,
+) -> CGOErrCode
+where
+    Client: Send + Sync,
+{
+    warn!("unimplemented: client_update_clipboard");
+    CGOErrCode::ErrCodeSuccess
+}
+
+/// client_handle_tdp_sd_announce announces a new drive that's ready to be
+/// redirected over RDP.
+///
+///
+/// # Safety
+///
+/// client_ptr MUST be a valid pointer.
+/// (validity defined by https://doc.rust-lang.org/nightly/core/primitive.pointer.html#method.as_ref-1)
+///
+/// sd_announce.name MUST be a non-null pointer to a C-style null terminated string.
+#[no_mangle]
+pub unsafe extern "C" fn client_handle_tdp_sd_announce(
+    client_ptr: *const Client,
+    sd_announce: CGOSharedDirectoryAnnounce,
+) -> CGOErrCode
+where
+    Client: Send + Sync,
+{
+    warn!("unimplemented: client_handle_tdp_sd_announce");
+    CGOErrCode::ErrCodeSuccess
+}
+
+/// client_handle_tdp_sd_info_response handles a TDP Shared Directory Info Response
+/// message
+///
+/// # Safety
+///
+/// client_ptr MUST be a valid pointer.
+/// (validity defined by https://doc.rust-lang.org/nightly/core/primitive.pointer.html#method.as_ref-1)
+///
+/// res.fso.path MUST be a non-null pointer to a C-style null terminated string.
+#[no_mangle]
+pub unsafe extern "C" fn client_handle_tdp_sd_info_response(
+    client_ptr: *const Client,
+    res: CGOSharedDirectoryInfoResponse,
+) -> CGOErrCode
+where
+    Client: Send + Sync,
+{
+    warn!("unimplemented: client_handle_tdp_sd_info_response");
+    CGOErrCode::ErrCodeSuccess
+}
+
+/// client_handle_tdp_sd_create_response handles a TDP Shared Directory Create Response
+/// message
+///
+/// # Safety
+///
+/// client_ptr MUST be a valid pointer.
+/// (validity defined by https://doc.rust-lang.org/nightly/core/primitive.pointer.html#method.as_ref-1)
+#[no_mangle]
+pub unsafe extern "C" fn client_handle_tdp_sd_create_response(
+    client_ptr: *const Client,
+    res: CGOSharedDirectoryCreateResponse,
+) -> CGOErrCode
+where
+    Client: Send + Sync,
+{
+    warn!("unimplemented: client_handle_tdp_sd_create_response");
+    CGOErrCode::ErrCodeSuccess
+}
+
+/// client_handle_tdp_sd_delete_response handles a TDP Shared Directory Delete Response
+/// message
+///
+/// # Safety
+///
+/// client_ptr MUST be a valid pointer.
+/// (validity defined by https://doc.rust-lang.org/nightly/core/primitive.pointer.html#method.as_ref-1)
+#[no_mangle]
+pub unsafe extern "C" fn client_handle_tdp_sd_delete_response(
+    client_ptr: *const Client,
+    res: CGOSharedDirectoryDeleteResponse,
+) -> CGOErrCode
+where
+    Client: Send + Sync,
+{
+    warn!("unimplemented: client_handle_tdp_sd_delete_response");
+    CGOErrCode::ErrCodeSuccess
+}
+
+/// client_handle_tdp_sd_list_response handles a TDP Shared Directory List Response message.
+///
+/// # Safety
+///
+/// client_ptr MUST be a valid pointer.
+/// (validity defined by https://doc.rust-lang.org/nightly/core/primitive.pointer.html#method.as_ref-1)
+///
+/// res.fso_list MUST be a valid pointer
+/// (validity defined by the validity of data in https://doc.rust-lang.org/std/slice/fn.from_raw_parts_mut.html)
+///
+/// each res.fso_list[i].path MUST be a non-null pointer to a C-style null terminated string.
+#[no_mangle]
+pub unsafe extern "C" fn client_handle_tdp_sd_list_response(
+    client_ptr: *const Client,
+    res: CGOSharedDirectoryListResponse,
+) -> CGOErrCode
+where
+    Client: Send + Sync,
+{
+    warn!("unimplemented: client_handle_tdp_sd_list_response");
+    CGOErrCode::ErrCodeSuccess
+}
+
+/// client_handle_tdp_sd_read_response handles a TDP Shared Directory Read Response
+/// message
+///
+/// # Safety
+///
+/// client_ptr must be a valid pointer
+#[no_mangle]
+pub unsafe extern "C" fn client_handle_tdp_sd_read_response(
+    client_ptr: *const Client,
+    res: CGOSharedDirectoryReadResponse,
+) -> CGOErrCode
+where
+    Client: Send + Sync,
+{
+    warn!("unimplemented: client_handle_tdp_sd_read_response");
+    CGOErrCode::ErrCodeSuccess
+}
+
+/// client_handle_tdp_sd_write_response handles a TDP Shared Directory Write Response
+/// message
+///
+/// # Safety
+///
+/// client_ptr must be a valid pointer
+#[no_mangle]
+pub unsafe extern "C" fn client_handle_tdp_sd_write_response(
+    client_ptr: *const Client,
+    res: CGOSharedDirectoryWriteResponse,
+) -> CGOErrCode
+where
+    Client: Send + Sync,
+{
+    warn!("unimplemented: client_handle_tdp_sd_write_response");
+    CGOErrCode::ErrCodeSuccess
+}
+
+/// client_handle_tdp_sd_move_response handles a TDP Shared Directory Move Response
+/// message
+///
+/// # Safety
+///
+/// client_ptr MUST be a valid pointer.
+/// (validity defined by https://doc.rust-lang.org/nightly/core/primitive.pointer.html#method.as_ref-1)
+#[no_mangle]
+pub unsafe extern "C" fn client_handle_tdp_sd_move_response(
+    client_ptr: *const Client,
+    res: CGOSharedDirectoryMoveResponse,
+) -> CGOErrCode
+where
+    Client: Send + Sync,
+{
+    warn!("unimplemented: client_handle_tdp_sd_move_response");
+    CGOErrCode::ErrCodeSuccess
+}
+
+/// client_handle_tdp_rdp_response_pdu handles a TDP RDP Response PDU message. It takes a raw encoded RDP PDU
+/// created by the ironrdp client on the frontend and sends it directly to the RDP server.
+///
+/// res is the raw RDP response message to be sent back to the RDP server, without the TDP message type or
+/// array length header.
+///n
+/// # Safety
+///
+/// client_ptr MUST be a valid pointer.
+/// (validity defined by https://doc.rust-lang.org/nightly/core/primitive.pointer.html#method.as_ref-1)
+#[no_mangle]
+pub unsafe extern "C" fn client_handle_tdp_rdp_response_pdu(
+    client_ptr: *const Client,
+    res: *mut u8,
+    res_len: u32,
+) -> CGOErrCode
+where
+    Client: Send + Sync,
+{
+    let client = match Client::from_raw(client_ptr) {
+        Ok(client) => client,
+        Err(cgo_error) => {
+            return cgo_error;
+        }
+    };
+
+    let res = from_go_array(res, res_len);
+    client.handle_tdp_rdp_response_pdu(res)
+}
+
+/// `client_read_rdp_output` reads incoming RDP bitmap frames from client at client_ref, encodes bitmap
+/// as a png and forwards them to handle_png.
+///
+/// # Safety
+///
+/// `client_ptr` must be a valid pointer to a Client.
+/// `handle_png` *must not* free the memory of CGOPNG.
+#[no_mangle]
+pub unsafe extern "C" fn client_read_rdp_output(
+    client_ptr: *const Client,
+) -> CGOReadRdpOutputReturns
+where
+    Client: Send + Sync,
+{
+    let client = match Client::from_raw(client_ptr) {
+        Ok(client) => client,
+        Err(cgo_error) => {
+            return CGOReadRdpOutputReturns {
+                user_message: to_c_string("invalid Rust client pointer").unwrap(),
+                disconnect_code: CGODisconnectCode::DisconnectCodeUnknown,
+                err_code: cgo_error,
+            }
+        }
+    };
+
+    client.read_rdp_output()
+}
+
+/// # Safety
+///
+/// client_ptr MUST be a valid pointer.
+/// (validity defined by https://doc.rust-lang.org/nightly/core/primitive.pointer.html#method.as_ref-1)
+#[no_mangle]
+pub unsafe extern "C" fn client_write_rdp_pointer(
+    client_ptr: *const Client,
+    pointer: CGOMousePointerEvent,
+) -> CGOErrCode
+where
+    Client: Send + Sync,
+{
+    let client = match Client::from_raw(client_ptr) {
+        Ok(client) => client,
+        Err(cgo_error) => {
+            return cgo_error;
+        }
+    };
+
+    client.write_rdp_pointer(pointer)
+}
+
+/// # Safety
+///
+/// client_ptr MUST be a valid pointer.
+/// (validity defined by https://doc.rust-lang.org/nightly/core/primitive.pointer.html#method.as_ref-1)
+#[no_mangle]
+pub unsafe extern "C" fn client_write_rdp_keyboard(
+    client_ptr: *const Client,
+    key: CGOKeyboardEvent,
+) -> CGOErrCode
+where
+    Client: Send + Sync,
+{
+    warn!("unimplemented: client_write_rdp_keyboard");
+    CGOErrCode::ErrCodeSuccess
+}
+
+/// # Safety
+///
+/// client_ptr must be a valid pointer to a Client.
+#[no_mangle]
+pub unsafe extern "C" fn client_close_rdp(client_ptr: *const Client) -> CGOErrCode
+where
+    Client: Send + Sync,
+{
+    warn!("unimplemented: client_close_rdp");
+    CGOErrCode::ErrCodeSuccess
+}
+
+/// client_drop lets the Go side inform us when it's done with Client and it can be dropped.
+///
+/// # Safety
+///
+/// client_ptr MUST be a valid pointer.
+/// (validity defined by https://doc.rust-lang.org/nightly/core/primitive.pointer.html#method.as_ref-1)
+#[no_mangle]
+pub unsafe extern "C" fn client_drop(client_ptr: *mut Client)
+where
+    Client: Send + Sync,
+{
+    Client::drop(client_ptr)
+}
 
 #[repr(C)]
 pub struct CGOConnectParams {
@@ -542,21 +425,6 @@
     show_desktop_wallpaper: bool,
 }
 
-#[derive(Debug)]
-pub struct ConnectParams {
-    addr: String,
-    username: String,
-    cert_der: Vec<u8>,
-    key_der: Vec<u8>,
-    screen_width: u16,
-    screen_height: u16,
-    allow_clipboard: bool,
-    allow_directory_sharing: bool,
-    show_desktop_wallpaper: bool,
-}
-
-type UpgradedFramed = ironrdp_tokio::TokioFramed<ironrdp_tls::TlsStream<TokioTcpStream>>;
-
 /// CGOPNG is a CGO-compatible version of PNG that we pass back to Go.
 #[repr(C)]
 pub struct CGOPNG {
@@ -637,30 +505,6 @@
     }
 }
 
-/// encodes png from the uncompressed bitmap data
-///
-/// # Arguments
-///
-/// * `dest` - buffer that will contain the png data
-/// * `width` - width of the png
-/// * `height` - height of the png
-/// * `data` - buffer that contains uncompressed bitmap data
-pub fn encode_png(
-    dest: &mut Vec<u8>,
-    width: u16,
-    height: u16,
-    data: Vec<u8>,
-) -> Result<(), png::EncodingError> {
-    let mut encoder = png::Encoder::new(dest, width as u32, height as u32);
-    encoder.set_compression(png::Compression::Fast);
-    encoder.set_color(png::ColorType::Rgba);
-
-    let mut writer = encoder.write_header()?;
-    writer.write_image_data(&data)?;
-    writer.finish()?;
-    Ok(())
-}
-
 impl Drop for CGOPNG {
     fn drop(&mut self) {
         // Reconstruct into Vec to drop the allocated buffer.
@@ -668,487 +512,6 @@
             Vec::from_raw_parts(self.data_ptr, self.data_len, self.data_cap);
         }
     }
-}
-
->>>>>>> ee7fabaf
-/// `client_update_clipboard` is called from Go, and caches data that was copied
-/// client-side while notifying the RDP server that new clipboard data is available.
-///
-/// # Safety
-///
-/// client_ptr MUST be a valid pointer.
-/// (validity defined by https://doc.rust-lang.org/nightly/core/primitive.pointer.html#method.as_ref-1)
-///
-/// data MUST be a valid pointer.
-/// (validity defined by the validity of data in https://doc.rust-lang.org/std/slice/fn.from_raw_parts_mut.html)
-#[no_mangle]
-pub unsafe extern "C" fn client_update_clipboard(
-    client_ptr: *const Client,
-    data: *mut u8,
-    len: u32,
-<<<<<<< HEAD
-) -> CGOErrCode
-where
-    Client: Send + Sync,
-{
-=======
-) -> CGOErrCode {
->>>>>>> ee7fabaf
-    warn!("unimplemented: client_update_clipboard");
-    CGOErrCode::ErrCodeSuccess
-}
-
-/// client_handle_tdp_sd_announce announces a new drive that's ready to be
-/// redirected over RDP.
-///
-///
-/// # Safety
-///
-/// client_ptr MUST be a valid pointer.
-/// (validity defined by https://doc.rust-lang.org/nightly/core/primitive.pointer.html#method.as_ref-1)
-///
-/// sd_announce.name MUST be a non-null pointer to a C-style null terminated string.
-#[no_mangle]
-pub unsafe extern "C" fn client_handle_tdp_sd_announce(
-    client_ptr: *const Client,
-    sd_announce: CGOSharedDirectoryAnnounce,
-<<<<<<< HEAD
-) -> CGOErrCode
-where
-    Client: Send + Sync,
-{
-=======
-) -> CGOErrCode {
->>>>>>> ee7fabaf
-    warn!("unimplemented: client_handle_tdp_sd_announce");
-    CGOErrCode::ErrCodeSuccess
-}
-
-/// client_handle_tdp_sd_info_response handles a TDP Shared Directory Info Response
-/// message
-///
-/// # Safety
-///
-/// client_ptr MUST be a valid pointer.
-/// (validity defined by https://doc.rust-lang.org/nightly/core/primitive.pointer.html#method.as_ref-1)
-///
-/// res.fso.path MUST be a non-null pointer to a C-style null terminated string.
-#[no_mangle]
-pub unsafe extern "C" fn client_handle_tdp_sd_info_response(
-    client_ptr: *const Client,
-    res: CGOSharedDirectoryInfoResponse,
-<<<<<<< HEAD
-) -> CGOErrCode
-where
-    Client: Send + Sync,
-{
-=======
-) -> CGOErrCode {
->>>>>>> ee7fabaf
-    warn!("unimplemented: client_handle_tdp_sd_info_response");
-    CGOErrCode::ErrCodeSuccess
-}
-
-/// client_handle_tdp_sd_create_response handles a TDP Shared Directory Create Response
-/// message
-///
-/// # Safety
-///
-/// client_ptr MUST be a valid pointer.
-/// (validity defined by https://doc.rust-lang.org/nightly/core/primitive.pointer.html#method.as_ref-1)
-#[no_mangle]
-pub unsafe extern "C" fn client_handle_tdp_sd_create_response(
-    client_ptr: *const Client,
-    res: CGOSharedDirectoryCreateResponse,
-<<<<<<< HEAD
-) -> CGOErrCode
-where
-    Client: Send + Sync,
-{
-=======
-) -> CGOErrCode {
->>>>>>> ee7fabaf
-    warn!("unimplemented: client_handle_tdp_sd_create_response");
-    CGOErrCode::ErrCodeSuccess
-}
-
-/// client_handle_tdp_sd_delete_response handles a TDP Shared Directory Delete Response
-/// message
-///
-/// # Safety
-///
-/// client_ptr MUST be a valid pointer.
-/// (validity defined by https://doc.rust-lang.org/nightly/core/primitive.pointer.html#method.as_ref-1)
-#[no_mangle]
-pub unsafe extern "C" fn client_handle_tdp_sd_delete_response(
-    client_ptr: *const Client,
-    res: CGOSharedDirectoryDeleteResponse,
-<<<<<<< HEAD
-) -> CGOErrCode
-where
-    Client: Send + Sync,
-{
-=======
-) -> CGOErrCode {
->>>>>>> ee7fabaf
-    warn!("unimplemented: client_handle_tdp_sd_delete_response");
-    CGOErrCode::ErrCodeSuccess
-}
-
-/// client_handle_tdp_sd_list_response handles a TDP Shared Directory List Response message.
-///
-/// # Safety
-///
-/// client_ptr MUST be a valid pointer.
-/// (validity defined by https://doc.rust-lang.org/nightly/core/primitive.pointer.html#method.as_ref-1)
-///
-/// res.fso_list MUST be a valid pointer
-/// (validity defined by the validity of data in https://doc.rust-lang.org/std/slice/fn.from_raw_parts_mut.html)
-///
-/// each res.fso_list[i].path MUST be a non-null pointer to a C-style null terminated string.
-#[no_mangle]
-pub unsafe extern "C" fn client_handle_tdp_sd_list_response(
-    client_ptr: *const Client,
-    res: CGOSharedDirectoryListResponse,
-<<<<<<< HEAD
-) -> CGOErrCode
-where
-    Client: Send + Sync,
-{
-=======
-) -> CGOErrCode {
->>>>>>> ee7fabaf
-    warn!("unimplemented: client_handle_tdp_sd_list_response");
-    CGOErrCode::ErrCodeSuccess
-}
-
-/// client_handle_tdp_sd_read_response handles a TDP Shared Directory Read Response
-/// message
-///
-/// # Safety
-///
-/// client_ptr must be a valid pointer
-#[no_mangle]
-pub unsafe extern "C" fn client_handle_tdp_sd_read_response(
-    client_ptr: *const Client,
-    res: CGOSharedDirectoryReadResponse,
-<<<<<<< HEAD
-) -> CGOErrCode
-where
-    Client: Send + Sync,
-{
-=======
-) -> CGOErrCode {
->>>>>>> ee7fabaf
-    warn!("unimplemented: client_handle_tdp_sd_read_response");
-    CGOErrCode::ErrCodeSuccess
-}
-
-/// client_handle_tdp_sd_write_response handles a TDP Shared Directory Write Response
-/// message
-///
-/// # Safety
-///
-/// client_ptr must be a valid pointer
-#[no_mangle]
-pub unsafe extern "C" fn client_handle_tdp_sd_write_response(
-    client_ptr: *const Client,
-    res: CGOSharedDirectoryWriteResponse,
-<<<<<<< HEAD
-) -> CGOErrCode
-where
-    Client: Send + Sync,
-{
-=======
-) -> CGOErrCode {
->>>>>>> ee7fabaf
-    warn!("unimplemented: client_handle_tdp_sd_write_response");
-    CGOErrCode::ErrCodeSuccess
-}
-
-/// client_handle_tdp_sd_move_response handles a TDP Shared Directory Move Response
-/// message
-///
-/// # Safety
-///
-/// client_ptr MUST be a valid pointer.
-/// (validity defined by https://doc.rust-lang.org/nightly/core/primitive.pointer.html#method.as_ref-1)
-#[no_mangle]
-pub unsafe extern "C" fn client_handle_tdp_sd_move_response(
-    client_ptr: *const Client,
-    res: CGOSharedDirectoryMoveResponse,
-<<<<<<< HEAD
-) -> CGOErrCode
-where
-    Client: Send + Sync,
-{
-=======
-) -> CGOErrCode {
->>>>>>> ee7fabaf
-    warn!("unimplemented: client_handle_tdp_sd_move_response");
-    CGOErrCode::ErrCodeSuccess
-}
-
-/// client_handle_tdp_rdp_response_pdu handles a TDP RDP Response PDU message. It takes a raw encoded RDP PDU
-/// created by the ironrdp client on the frontend and sends it directly to the RDP server.
-///
-/// res is the raw RDP response message to be sent back to the RDP server, without the TDP message type or
-/// array length header.
-///n
-/// # Safety
-///
-/// client_ptr MUST be a valid pointer.
-/// (validity defined by https://doc.rust-lang.org/nightly/core/primitive.pointer.html#method.as_ref-1)
-#[no_mangle]
-pub unsafe extern "C" fn client_handle_tdp_rdp_response_pdu(
-    client_ptr: *const Client,
-    res: *mut u8,
-    res_len: u32,
-) -> CGOErrCode
-where
-    Client: Send + Sync,
-{
-    let client = match Client::from_raw(client_ptr) {
-        Ok(client) => client,
-        Err(cgo_error) => {
-            return cgo_error;
-        }
-    };
-
-    let res = from_go_array(res, res_len);
-    client.handle_tdp_rdp_response_pdu(res)
-}
-
-/// `client_read_rdp_output` reads incoming RDP bitmap frames from client at client_ref, encodes bitmap
-/// as a png and forwards them to handle_png.
-///
-/// # Safety
-///
-/// `client_ptr` must be a valid pointer to a Client.
-/// `handle_png` *must not* free the memory of CGOPNG.
-#[no_mangle]
-pub unsafe extern "C" fn client_read_rdp_output(
-    client_ptr: *const Client,
-<<<<<<< HEAD
-) -> CGOReadRdpOutputReturns
-where
-    Client: Send + Sync,
-{
-=======
-) -> CGOReadRdpOutputReturns {
->>>>>>> ee7fabaf
-    let client = match Client::from_raw(client_ptr) {
-        Ok(client) => client,
-        Err(cgo_error) => {
-            return CGOReadRdpOutputReturns {
-                user_message: to_c_string("invalid Rust client pointer").unwrap(),
-                disconnect_code: CGODisconnectCode::DisconnectCodeUnknown,
-                err_code: cgo_error,
-            }
-        }
-    };
-
-<<<<<<< HEAD
-    client.read_rdp_output()
-}
-
-/// # Safety
-///
-/// client_ptr MUST be a valid pointer.
-/// (validity defined by https://doc.rust-lang.org/nightly/core/primitive.pointer.html#method.as_ref-1)
-#[no_mangle]
-pub unsafe extern "C" fn client_write_rdp_pointer(
-    client_ptr: *const Client,
-    pointer: CGOMousePointerEvent,
-) -> CGOErrCode
-where
-    Client: Send + Sync,
-{
-    let client = match Client::from_raw(client_ptr) {
-        Ok(client) => client,
-        Err(cgo_error) => {
-            return cgo_error;
-        }
-    };
-
-    client.write_rdp_pointer(pointer)
-=======
-    client
-        .tokio_rt
-        .handle()
-        .clone()
-        .block_on(async { client.read_rdp_output().await.into() })
->>>>>>> ee7fabaf
-}
-
-/// # Safety
-///
-/// client_ptr MUST be a valid pointer.
-/// (validity defined by https://doc.rust-lang.org/nightly/core/primitive.pointer.html#method.as_ref-1)
-#[no_mangle]
-pub unsafe extern "C" fn client_write_rdp_keyboard(
-    client_ptr: *const Client,
-    key: CGOKeyboardEvent,
-) -> CGOErrCode
-where
-    Client: Send + Sync,
-{
-    warn!("unimplemented: client_write_rdp_keyboard");
-    CGOErrCode::ErrCodeSuccess
-}
-
-/// # Safety
-///
-/// client_ptr must be a valid pointer to a Client.
-#[no_mangle]
-pub unsafe extern "C" fn client_close_rdp(client_ptr: *const Client) -> CGOErrCode
-where
-    Client: Send + Sync,
-{
-    warn!("unimplemented: client_close_rdp");
-    CGOErrCode::ErrCodeSuccess
-}
-
-/// client_drop lets the Go side inform us when it's done with Client and it can be dropped.
-///
-/// # Safety
-///
-/// client_ptr MUST be a valid pointer.
-/// (validity defined by https://doc.rust-lang.org/nightly/core/primitive.pointer.html#method.as_ref-1)
-#[no_mangle]
-pub unsafe extern "C" fn client_drop(client_ptr: *mut Client)
-where
-    Client: Send + Sync,
-{
-    Client::drop(client_ptr)
-}
-
-#[repr(C)]
-pub struct CGOConnectParams {
-    go_addr: *const c_char,
-    go_username: *const c_char,
-    cert_der_len: u32,
-    cert_der: *mut u8,
-    key_der_len: u32,
-    key_der: *mut u8,
-    screen_width: u16,
-    screen_height: u16,
-    allow_clipboard: bool,
-    allow_directory_sharing: bool,
-    show_desktop_wallpaper: bool,
-}
-
-/// CGOPNG is a CGO-compatible version of PNG that we pass back to Go.
-#[repr(C)]
-pub struct CGOPNG {
-    pub dest_left: u16,
-    pub dest_top: u16,
-    pub dest_right: u16,
-    pub dest_bottom: u16,
-    /// The memory of this field is managed by the Rust side.
-    pub data_ptr: *mut u8,
-    pub data_len: usize,
-    pub data_cap: usize,
-}
-
-impl TryFrom<BitmapEvent> for CGOPNG {
-    type Error = RdpError;
-
-    fn try_from(e: BitmapEvent) -> Result<Self, Self::Error> {
-        let mut res = CGOPNG {
-            dest_left: e.dest_left,
-            dest_top: e.dest_top,
-            dest_right: e.dest_right,
-            dest_bottom: e.dest_bottom,
-            data_ptr: ptr::null_mut(),
-            data_len: 0,
-            data_cap: 0,
-        };
-
-        let w: u16 = e.width;
-        let h: u16 = e.height;
-
-        let mut encoded = Vec::with_capacity(8192);
-        encode_png(&mut encoded, w, h, e.decompress()?).map_err(|err| {
-            Self::Error::TryError(format!("failed to encode bitmap to png: {err:?}"))
-        })?;
-
-        res.data_ptr = encoded.as_mut_ptr();
-        res.data_len = encoded.len();
-        res.data_cap = encoded.capacity();
-
-        // Prevent the data field from being freed while Go handles it.
-        // It will be dropped once CGOPNG is dropped (see below).
-        mem::forget(encoded);
-
-        Ok(res)
-    }
-}
-
-<<<<<<< HEAD
-impl TryFrom<&DecodedImage> for CGOPNG {
-    type Error = RdpError;
-
-    fn try_from(image: &DecodedImage) -> Result<Self, Self::Error> {
-        let w: u16 = image.width();
-        let h: u16 = image.height();
-        let mut res = CGOPNG {
-            dest_left: 0,
-            dest_top: 0,
-            dest_right: w,
-            dest_bottom: h,
-            data_ptr: ptr::null_mut(),
-            data_len: 0,
-            data_cap: 0,
-        };
-
-        let mut encoded = Vec::with_capacity(8192);
-        encode_png(&mut encoded, w, h, image.data().to_vec()).map_err(|err| {
-            Self::Error::TryError(format!("failed to encode bitmap to png: {err:?}"))
-        })?;
-
-        res.data_ptr = encoded.as_mut_ptr();
-        res.data_len = encoded.len();
-        res.data_cap = encoded.capacity();
-
-        // Prevent the data field from being freed while Go handles it.
-        // It will be dropped once CGOPNG is dropped (see below).
-        mem::forget(encoded);
-
-        Ok(res)
-    }
-}
-
-impl Drop for CGOPNG {
-    fn drop(&mut self) {
-        // Reconstruct into Vec to drop the allocated buffer.
-        unsafe {
-            Vec::from_raw_parts(self.data_ptr, self.data_len, self.data_cap);
-        }
-    }
-=======
-/// # Safety
-///
-/// client_ptr MUST be a valid pointer.
-/// (validity defined by https://doc.rust-lang.org/nightly/core/primitive.pointer.html#method.as_ref-1)
-#[no_mangle]
-pub unsafe extern "C" fn client_write_rdp_pointer(
-    client_ptr: *const Client,
-    pointer: CGOMousePointerEvent,
-) -> CGOErrCode {
-    let client = match Client::from_raw(client_ptr) {
-        Ok(client) => client,
-        Err(cgo_error) => {
-            return cgo_error;
-        }
-    };
-
-    client
-        .tokio_rt
-        .handle()
-        .clone()
-        .block_on(async { client.client_write_rdp_pointer(pointer).await })
->>>>>>> ee7fabaf
 }
 
 /// CGOKeyboardEvent is a CGO-compatible version of KeyboardEvent that we pass back to Go.
@@ -1177,31 +540,6 @@
     }
 }
 
-<<<<<<< HEAD
-=======
-/// # Safety
-///
-/// client_ptr MUST be a valid pointer.
-/// (validity defined by https://doc.rust-lang.org/nightly/core/primitive.pointer.html#method.as_ref-1)
-#[no_mangle]
-pub unsafe extern "C" fn client_write_rdp_keyboard(
-    client_ptr: *const Client,
-    key: CGOKeyboardEvent,
-) -> CGOErrCode {
-    warn!("unimplemented: client_write_rdp_keyboard");
-    CGOErrCode::ErrCodeSuccess
-}
-
-/// # Safety
-///
-/// client_ptr must be a valid pointer to a Client.
-#[no_mangle]
-pub unsafe extern "C" fn client_close_rdp(client_ptr: *const Client) -> CGOErrCode {
-    warn!("unimplemented: client_close_rdp");
-    CGOErrCode::ErrCodeSuccess
-}
-
->>>>>>> ee7fabaf
 #[repr(C)]
 pub enum CGODisconnectCode {
     /// DisconnectCodeUnknown is for when we can't determine whether
@@ -1213,15 +551,6 @@
     DisconnectCodeServer = 2,
 }
 
-<<<<<<< HEAD
-=======
-pub struct ReadRdpOutputReturns {
-    user_message: String,
-    disconnect_code: CGODisconnectCode,
-    err_code: CGOErrCode,
-}
-
->>>>>>> ee7fabaf
 #[repr(C)]
 pub struct CGOReadRdpOutputReturns {
     user_message: *const c_char,
@@ -1229,32 +558,10 @@
     err_code: CGOErrCode,
 }
 
-<<<<<<< HEAD
 #[repr(C)]
 pub struct CGOClientOrError {
     client: *const Client,
     err: CGOErrCode,
-=======
-impl From<ReadRdpOutputReturns> for CGOReadRdpOutputReturns {
-    fn from(r: ReadRdpOutputReturns) -> CGOReadRdpOutputReturns {
-        CGOReadRdpOutputReturns {
-            user_message: to_c_string(&r.user_message).unwrap(),
-            disconnect_code: r.disconnect_code,
-            err_code: r.err_code,
-        }
-    }
-}
-
-/// client_drop lets the Go side inform us when it's done with Client and it can be dropped.
-///
-/// # Safety
-///
-/// client_ptr MUST be a valid pointer.
-/// (validity defined by https://doc.rust-lang.org/nightly/core/primitive.pointer.html#method.as_ref-1)
-#[no_mangle]
-pub unsafe extern "C" fn client_drop(client_ptr: *mut Client) {
-    Client::drop(client_ptr)
->>>>>>> ee7fabaf
 }
 
 /// CGOMousePointerEvent is a CGO-compatible version of PointerEvent that we pass back to Go.
