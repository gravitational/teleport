// Copyright 2023 Gravitational, Inc
//
// Licensed under the Apache License, Version 2.0 (the "License");
// you may not use this file except in compliance with the License.
// You may obtain a copy of the License at
//
//      http://www.apache.org/licenses/LICENSE-2.0
//
// Unless required by applicable law or agreed to in writing, software
// distributed under the License is distributed on an "AS IS" BASIS,
// WITHOUT WARRANTIES OR CONDITIONS OF ANY KIND, either express or implied.
// See the License for the specific language governing permissions and
// limitations under the License.

pub mod global;

use crate::rdpdr::tdp;
use crate::{
    handle_fastpath_pdu, handle_rdp_channel_ids, handle_remote_copy, ssl, CGOErrCode,
    CGOKeyboardEvent, CGOMousePointerEvent, CGOPointerButton, CGOPointerWheel, CgoHandle,
};
use bitflags::Flags;
#[cfg(feature = "fips")]
use boring::error::ErrorStack;
use bytes::BytesMut;
pub(crate) use global::call_function_on_handle;
use ironrdp_cliprdr::{Cliprdr, CliprdrSvcMessages};
use ironrdp_connector::{Config, ConnectorError, Credentials};
use ironrdp_pdu::input::fast_path::{FastPathInput, FastPathInputEvent, KeyboardFlags};
use ironrdp_pdu::input::mouse::PointerFlags;
use ironrdp_pdu::input::{InputEventError, MousePdu};
use ironrdp_pdu::nego::SecurityProtocol;
use ironrdp_pdu::rdp::capability_sets::MajorPlatformType;
use ironrdp_pdu::rdp::RdpError;
use ironrdp_pdu::{PduError, PduParsing};
use ironrdp_rdpdr::pdu::efs::ClientDeviceListAnnounce;
use ironrdp_rdpdr::pdu::RdpdrPdu;
use ironrdp_rdpdr::Rdpdr;
use ironrdp_rdpsnd::Rdpsnd;
use ironrdp_session::x224::{Processor as X224Processor, Processor};
use ironrdp_session::SessionErrorKind::Reason;
use ironrdp_session::{reason_err, SessionError, SessionResult};
use ironrdp_svc::{StaticVirtualChannelProcessor, SvcMessage, SvcProcessorMessages};
use ironrdp_tokio::{Framed, TokioStream};
use rand::{Rng, SeedableRng};
use std::fmt::{Debug, Display, Formatter};
use std::io::Error as IoError;
use std::net::ToSocketAddrs;
use std::sync::{Arc, Mutex, MutexGuard};
use tokio::io::{split, ReadHalf, WriteHalf};
use tokio::net::TcpStream as TokioTcpStream;
use tokio::sync::mpsc::{channel, error::SendError, Receiver, Sender};
use tokio::task::JoinError;
// Export this for crate level use.
use crate::cliprdr::{ClipboardFn, TeleportCliprdrBackend};
use crate::rdpdr::scard::SCARD_DEVICE_ID;
use crate::rdpdr::TeleportRdpdrBackend;
use crate::ssl::TlsStream;
#[cfg(feature = "fips")]
use tokio_boring::{HandshakeError, SslStream};

/// The RDP client on the Rust side of things. Each `Client`
/// corresponds with a Go `Client` specified by `cgo_handle`.
pub struct Client {
    cgo_handle: CgoHandle,
    client_handle: ClientHandle,
    read_stream: Option<RdpReadStream>,
    write_stream: Option<RdpWriteStream>,
    function_receiver: Option<FunctionReceiver>,
    x224_processor: Arc<Mutex<X224Processor>>,
}

impl Client {
    /// Connects a new client to the RDP server specified by `params` and starts the session.
    ///
    /// After creating the connection, this function registers the newly made Client with
    /// the [`global::ClientHandles`] map, and creates a task for reading frames from the  RDP
    /// server and sending them back to Go, and receiving function calls via [`global::call_function_on_handle`]
    /// and executing them.
    ///
    /// This function hangs until the RDP session ends or a [`ClientFunction::Stop`] is dispatched
    /// (see [`global::call_function_on_handle`]).
    pub fn run(cgo_handle: CgoHandle, params: ConnectParams) -> ClientResult<()> {
        global::TOKIO_RT.block_on(async {
            Self::connect(cgo_handle, params)
                .await?
                .register()?
                .run_loops()
                .await
        })
    }

    /// Initializes the RDP connection with the given [`ConnectParams`].
    async fn connect(cgo_handle: CgoHandle, params: ConnectParams) -> ClientResult<Self> {
        let server_addr = params.addr.clone();
        let server_socket_addr = server_addr
            .to_socket_addrs()?
            .next()
            .ok_or(ClientError::UnknownAddress)?;

        let stream = TokioTcpStream::connect(&server_socket_addr).await?;

        // Create a framed stream for use by connect_begin
        let mut framed = ironrdp_tokio::TokioFramed::new(stream);

        // Generate a random 8-digit PIN for our smartcard.
        let mut rng = rand_chacha::ChaCha20Rng::from_entropy();
        let pin = format!("{:08}", rng.gen_range(0i32..=99999999i32));

        let connector_config =
            create_config(params.screen_width, params.screen_height, pin.clone());

        // Create a channel for sending/receiving function calls to/from the Client.
        let (client_handle, function_receiver) = channel(100);

        let mut rdpdr = Rdpdr::new(
            Box::new(TeleportRdpdrBackend::new(
                client_handle.clone(),
                params.cert_der,
                params.key_der,
                pin,
                cgo_handle,
            )),
            "Teleport".to_string(),
        )
        .with_smartcard(SCARD_DEVICE_ID);

        if params.allow_directory_sharing {
            debug!("creating rdpdr client with directory sharing enabled");
            rdpdr = rdpdr.with_drives(None);
        } else {
            debug!("creating rdpdr client with directory sharing disabled")
        }

        let mut connector = ironrdp_connector::ClientConnector::new(connector_config)
            .with_server_addr(server_socket_addr)
            .with_server_name(server_addr)
            .with_static_channel(Rdpsnd::new()) // required for rdpdr to work
            .with_static_channel(rdpdr);

        if params.allow_clipboard {
            connector = connector.with_static_channel(Cliprdr::new(Box::new(
                TeleportCliprdrBackend::new(client_handle.clone()),
            )));
        }

        let should_upgrade = ironrdp_tokio::connect_begin(&mut framed, &mut connector).await?;

        // Take the stream back out of the framed object for upgrading
        let initial_stream = framed.into_inner_no_leftover();
        let (upgraded_stream, server_public_key) =
            ssl::upgrade(initial_stream, &server_socket_addr.ip().to_string()).await?;

        // Upgrade the stream
        let upgraded =
            ironrdp_tokio::mark_as_upgraded(should_upgrade, &mut connector, server_public_key);

        // Frame the stream again for use by connect_finalize
        let mut rdp_stream = ironrdp_tokio::TokioFramed::new(upgraded_stream);

        let connection_result =
            ironrdp_tokio::connect_finalize(upgraded, &mut rdp_stream, connector).await?;

        debug!("connection_result: {:?}", connection_result);

        // Register the RDP channels with the browser client.
        unsafe {
            ClientResult::from(handle_rdp_channel_ids(
                cgo_handle,
                connection_result.io_channel_id,
                connection_result.user_channel_id,
            ))
        }?;

        // Take the stream back out of the framed object for splitting.
        let rdp_stream = rdp_stream.into_inner_no_leftover();
        let (read_stream, write_stream) = split(rdp_stream);
        let read_stream = ironrdp_tokio::TokioFramed::new(read_stream);
        let write_stream = ironrdp_tokio::TokioFramed::new(write_stream);

        let x224_processor = X224Processor::new(
            connection_result.static_channels,
            connection_result.user_channel_id,
            connection_result.io_channel_id,
            None,
            None,
        );

        Ok(Self {
            cgo_handle,
            client_handle,
            read_stream: Some(read_stream),
            write_stream: Some(write_stream),
            function_receiver: Some(function_receiver),
            x224_processor: Arc::new(Mutex::new(x224_processor)),
        })
    }

    /// Registers the Client with the [`global::CLIENT_HANDLES`] cache.
    ///
    /// This constitutes storing the [`ClientHandle`] (indexed by `self.cgo_handle`)
    /// in [`global::CLIENT_HANDLES`].
    fn register(self) -> ClientResult<Self> {
        global::CLIENT_HANDLES.insert(self.cgo_handle, self.client_handle.clone());

        Ok(self)
    }

    /// Spawns separate tasks for the input and output loops:
    ///
    /// 1. Read Loop: reads new messages from the RDP server and processes them.
    ///
    /// 2. Write Loop: listens on the Client's function_receiver for function calls
    ///    which it then executes.
    ///
    /// When either loop returns, the other is aborted and the result is returned.
    async fn run_loops(mut self) -> ClientResult<()> {
        let read_stream = self
            .read_stream
            .take()
            .ok_or_else(|| ClientError::InternalError("read_stream failed".to_string()))?;

        let write_stream = self
            .write_stream
            .take()
            .ok_or_else(|| ClientError::InternalError("write_stream failed".to_string()))?;

        let function_receiver = self
            .function_receiver
            .take()
            .ok_or_else(|| ClientError::InternalError("function_receiver failed".to_string()))?;

        let mut read_loop_handle = Client::run_read_loop(
            self.cgo_handle,
            read_stream,
            self.x224_processor.clone(),
            self.client_handle.clone(),
        );

        let mut write_loop_handle = Client::run_write_loop(
            self.cgo_handle,
            write_stream,
            function_receiver,
            self.x224_processor.clone(),
        );

        // Wait for either loop to finish. When one does, abort the other and return the result.
        tokio::select! {
            res = &mut read_loop_handle => {
                write_loop_handle.abort();
                res?
            },
            res = &mut write_loop_handle => {
                read_loop_handle.abort();
                res?
            }
        }
    }

    fn run_read_loop(
        cgo_handle: CgoHandle,
        mut read_stream: RdpReadStream,
        x224_processor: Arc<Mutex<X224Processor>>,
        write_requester: ClientHandle,
    ) -> tokio::task::JoinHandle<ClientResult<()>> {
        global::TOKIO_RT.spawn(async move {
            loop {
                let (action, mut frame) = read_stream.read_pdu().await?;
                match action {
                    // Fast-path PDU, send to the browser for processing / rendering.
                    ironrdp_pdu::Action::FastPath => {
                        global::TOKIO_RT
                            .spawn_blocking(move || unsafe {
                                let err_code = handle_fastpath_pdu(
                                    cgo_handle,
                                    frame.as_mut_ptr(),
                                    frame.len() as u32,
                                );
                                ClientResult::from(err_code)
                            })
                            .await??
                    }
                    ironrdp_pdu::Action::X224 => {
                        // X224 PDU, process it and send any immediate response frames to the write loop
                        // for writing to the RDP server.
                        let res = Client::x224_process(x224_processor.clone(), frame).await?;
                        // Send response frames to write loop for writing to RDP server.
                        write_requester
                            .send(ClientFunction::WriteRawPdu(res))
                            .await?;
                    }
                }
            }
        })
    }

    fn run_write_loop(
        cgo_handle: CgoHandle,
        mut write_stream: RdpWriteStream,
        mut write_receiver: FunctionReceiver,
        x224_processor: Arc<Mutex<X224Processor>>,
    ) -> tokio::task::JoinHandle<ClientResult<()>> {
        global::TOKIO_RT.spawn(async move {
            loop {
                match write_receiver.recv().await {
                    Some(write_request) => match write_request {
                        ClientFunction::WriteRdpKey(args) => {
                            Client::write_rdp_key(&mut write_stream, args).await?;
                        }
                        ClientFunction::WriteRdpPointer(args) => {
                            Client::write_rdp_pointer(&mut write_stream, args).await?;
                        }
                        ClientFunction::WriteRawPdu(args) => {
                            Client::write_raw_pdu(&mut write_stream, args).await?;
                        }
                        ClientFunction::WriteRdpdr(args) => {
                            Client::write_rdpdr(&mut write_stream, x224_processor.clone(), args)
                                .await?;
                        }
                        ClientFunction::HandleTdpSdAnnounce(sda) => {
                            Client::handle_tdp_sd_announce(
                                &mut write_stream,
                                x224_processor.clone(),
                                sda,
                            )
                            .await?;
                        }
                        ClientFunction::HandleTdpSdInfoResponse(res) => {
                            Client::handle_tdp_sd_info_response(x224_processor.clone(), res)
                                .await?;
                        }
<<<<<<< HEAD
                        ClientFunction::HandleTdpSdCreateResponse(res) => {
                            Client::handle_tdp_sd_create_response(x224_processor.clone(), res)
                                .await?;
                        }
=======
>>>>>>> 6693e619
                        ClientFunction::WriteCliprdr(f) => {
                            Client::write_cliprdr(x224_processor.clone(), &mut write_stream, f)
                                .await?;
                        }
                        ClientFunction::HandleRemoteCopy(data) => {
                            Client::handle_remote_copy(cgo_handle, data).await?;
                        }
                        ClientFunction::UpdateClipboard(data) => {
                            Client::update_clipboard(x224_processor.clone(), data).await?;
                        }
                        ClientFunction::Stop => {
                            // Stop this write loop. The read loop will then be stopped by the caller.
                            return Ok(());
                        }
                    },
                    None => {
                        return Ok(());
                    }
                }
            }
        })
    }

    async fn update_clipboard(
        x224_processor: Arc<Mutex<Processor>>,
        data: String,
    ) -> ClientResult<()> {
        global::TOKIO_RT
            .spawn_blocking(move || {
                let mut x224_processor = Self::x224_lock(&x224_processor)?;
                let cliprdr = Self::cliprdr_backend(&mut x224_processor)?;
                cliprdr.set_clipboard_data(data.clone());
                Ok(())
            })
            .await?
    }

    async fn handle_remote_copy(cgo_handle: CgoHandle, mut data: Vec<u8>) -> ClientResult<()> {
        let code = global::TOKIO_RT
            .spawn_blocking(move || unsafe {
                handle_remote_copy(cgo_handle, data.as_mut_ptr(), data.len() as u32)
            })
            .await?;
        ClientResult::from(code)
    }

    async fn write_cliprdr(
        x224_processor: Arc<Mutex<X224Processor>>,
        write_stream: &mut RdpWriteStream,
        fun: Box<dyn ClipboardFn>,
    ) -> ClientResult<()> {
        let processor = x224_processor.clone();
        let messages: ClientResult<CliprdrSvcMessages> = global::TOKIO_RT
            .spawn_blocking(move || {
                let mut x224_processor = Self::x224_lock(&processor)?;
                let cliprdr = Self::get_svc_processor::<Cliprdr>(&mut x224_processor)?;
                Ok(fun.call(cliprdr)?)
            })
            .await?;
        let encoded = Client::x224_process_svc_messages(x224_processor, messages?).await?;
        write_stream.write_all(&encoded).await?;
        Ok(())
    }

    async fn write_rdp_key(
        write_stream: &mut RdpWriteStream,
        key: CGOKeyboardEvent,
    ) -> ClientResult<()> {
        let mut fastpath_events = Vec::new();

        let mut flags: KeyboardFlags = KeyboardFlags::empty();
        if !key.down {
            flags = KeyboardFlags::RELEASE;
        }
        let event = FastPathInputEvent::KeyboardEvent(flags, key.code as u8);
        fastpath_events.push(event);

        let mut data: Vec<u8> = Vec::new();
        let input_pdu = FastPathInput(fastpath_events);
        input_pdu.to_buffer(&mut data)?;

        write_stream.write_all(&data).await?;
        Ok(())
    }

    async fn write_rdp_pointer(
        write_stream: &mut RdpWriteStream,
        pointer: CGOMousePointerEvent,
    ) -> ClientResult<()> {
        let mut fastpath_events = Vec::new();

        let mut flags = match pointer.button {
            CGOPointerButton::PointerButtonLeft => PointerFlags::LEFT_BUTTON,
            CGOPointerButton::PointerButtonRight => PointerFlags::RIGHT_BUTTON,
            CGOPointerButton::PointerButtonMiddle => PointerFlags::MIDDLE_BUTTON_OR_WHEEL,
            _ => PointerFlags::empty(),
        };

        flags |= match pointer.wheel {
            CGOPointerWheel::PointerWheelVertical => PointerFlags::VERTICAL_WHEEL,
            CGOPointerWheel::PointerWheelHorizontal => PointerFlags::HORIZONTAL_WHEEL,
            _ => PointerFlags::empty(),
        };

        if pointer.button == CGOPointerButton::PointerButtonNone
            && pointer.wheel == CGOPointerWheel::PointerWheelNone
        {
            flags |= PointerFlags::MOVE;
        }

        if pointer.down {
            flags |= PointerFlags::DOWN;
        }

        // MousePdu.to_buffer takes care of the rest of the flags.
        let event = FastPathInputEvent::MouseEvent(MousePdu {
            flags,
            number_of_wheel_rotation_units: pointer.wheel_delta,
            x_position: pointer.x,
            y_position: pointer.y,
        });
        fastpath_events.push(event);

        let mut data: Vec<u8> = Vec::new();
        let input_pdu = FastPathInput(fastpath_events);
        input_pdu.to_buffer(&mut data)?;

        write_stream.write_all(&data).await?;
        Ok(())
    }

    /// Writes a fully encoded PDU to the RDP server.
    async fn write_raw_pdu(write_stream: &mut RdpWriteStream, resp: Vec<u8>) -> ClientResult<()> {
        write_stream.write_all(&resp).await?;
        Ok(())
    }

    async fn write_rdpdr(
        write_stream: &mut RdpWriteStream,
        x224_processor: Arc<Mutex<X224Processor>>,
        pdu: RdpdrPdu,
    ) -> ClientResult<()> {
        debug!("sending rdp: {:?}", pdu);
        // Process the RDPDR PDU.
        let encoded = Client::x224_process_svc_messages(
            x224_processor,
            SvcProcessorMessages::<Rdpdr>::new(vec![SvcMessage::from(pdu)]),
        )
        .await?;

        // Write the RDPDR PDU to the RDP server.
        write_stream.write_all(&encoded).await?;
        Ok(())
    }

    async fn handle_tdp_sd_announce(
        write_stream: &mut RdpWriteStream,
        x224_processor: Arc<Mutex<X224Processor>>,
        sda: tdp::SharedDirectoryAnnounce,
    ) -> ClientResult<()> {
        debug!("received tdp: {:?}", sda);
        let pdu = Self::add_drive(x224_processor.clone(), sda).await?;
        Self::write_rdpdr(
            write_stream,
            x224_processor,
            RdpdrPdu::ClientDeviceListAnnounce(pdu),
        )
        .await?;
        Ok(())
    }

    async fn handle_tdp_sd_info_response(
        x224_processor: Arc<Mutex<X224Processor>>,
        res: tdp::SharedDirectoryInfoResponse,
    ) -> ClientResult<()> {
        global::TOKIO_RT
            .spawn_blocking(move || {
                debug!("received tdp: {:?}", res);
                let mut x224_processor = Self::x224_lock(&x224_processor)?;
<<<<<<< HEAD
                let rdpdr = Self::rdpdr_backend(&mut x224_processor)?;
                rdpdr.handle_tdp_sd_info_response(res)?;
                Ok(())
            })
            .await?
    }

    async fn handle_tdp_sd_create_response(
        x224_processor: Arc<Mutex<X224Processor>>,
        res: tdp::SharedDirectoryCreateResponse,
    ) -> ClientResult<()> {
        global::TOKIO_RT
            .spawn_blocking(move || {
                debug!("received tdp: {:?}", res);
                let mut x224_processor = Self::x224_lock(&x224_processor)?;
                let rdpdr = Self::rdpdr_backend(&mut x224_processor)?;
                rdpdr.handle_tdp_sd_create_response(res)?;
=======
                let teleport_rdpdr_backend = x224_processor
                    .get_svc_processor_mut::<Rdpdr>()
                    .ok_or(ClientError::InternalError)?
                    .downcast_backend_mut::<TeleportRdpdrBackend>()
                    .ok_or(ClientError::InternalError)?;
                teleport_rdpdr_backend.handle_tdp_sd_info_response(res)?;
>>>>>>> 6693e619
                Ok(())
            })
            .await?
    }

    async fn add_drive(
        x224_processor: Arc<Mutex<X224Processor>>,
        sda: tdp::SharedDirectoryAnnounce,
    ) -> ClientResult<ClientDeviceListAnnounce> {
        global::TOKIO_RT
            .spawn_blocking(move || {
                let mut x224_processor = Self::x224_lock(&x224_processor)?;
<<<<<<< HEAD
                let rdpdr = x224_processor.get_svc_processor_mut::<Rdpdr>().ok_or(
                    ClientError::InternalError(
                        "get_svc_processor_mut::<Rdpdr>() returned None".to_string(),
                    ),
                )?;
=======
                let rdpdr = x224_processor
                    .get_svc_processor_mut::<Rdpdr>()
                    .ok_or(ClientError::InternalError)?;
>>>>>>> 6693e619
                let pdu = rdpdr.add_drive(sda.directory_id, sda.name);
                Ok(pdu)
            })
            .await?
    }

    /// Processes an x224 frame on a blocking thread.
    ///
    /// We use a blocking task here so we don't block the tokio runtime
    /// while waiting for the `x224_processor` lock, or while processing the frame.
    /// This function ensures `x224_processor` is locked only for the necessary duration
    /// of the function call.
    async fn x224_process(
        x224_processor: Arc<Mutex<X224Processor>>,
        frame: BytesMut,
    ) -> SessionResult<Vec<u8>> {
        global::TOKIO_RT
            .spawn_blocking(move || Self::x224_lock(&x224_processor)?.process(&frame))
            .await
            .map_err(|err| reason_err!("tokio::spawn_blocking", "JoinError: {:?}", err))?
    }

    /// Processes some [`SvcProcessorMessages`] on a blocking thread.
    ///
    /// We use a blocking task here so we don't block the tokio runtime
    /// while waiting for the `x224_processor` lock, or while processing the frame.
    /// This function ensures `x224_processor` is locked only for the necessary duration
    /// of the function call.
    async fn x224_process_svc_messages<C: StaticVirtualChannelProcessor + 'static>(
        x224_processor: Arc<Mutex<X224Processor>>,
        messages: SvcProcessorMessages<C>,
    ) -> SessionResult<Vec<u8>> {
        global::TOKIO_RT
            .spawn_blocking(move || {
                Self::x224_lock(&x224_processor)?.process_svc_processor_messages(messages)
            })
            .await
            .map_err(|err| reason_err!("tokio::spawn_blocking", "JoinError: {:?}", err))?
    }

    fn x224_lock(
        x224_processor: &Arc<Mutex<X224Processor>>,
    ) -> Result<MutexGuard<X224Processor>, SessionError> {
        x224_processor
            .lock()
            .map_err(|err| reason_err!("x224_processor.lock()", "PoisonError: {:?}", err))
    }

    /// Returns an immutable reference to the [`StaticVirtualChannelProcessor`] of type `S`.
    ///
    /// # Example
    ///
    /// ```
    /// let mut x224_processor = Self::x224_lock(&x224_processor)?;
    /// let cliprdr = Self::get_svc_processor::<Cliprdr>(&mut x224_processor)?;
    /// // Now we can call methods on the Cliprdr processor.
    /// ```
    fn get_svc_processor<'a, S>(
        x224_processor: &'a mut MutexGuard<'_, X224Processor>,
    ) -> Result<&'a S, ClientError>
    where
        S: StaticVirtualChannelProcessor + 'static,
    {
        x224_processor
            .get_svc_processor::<S>()
            .ok_or(ClientError::InternalError(format!(
                "get_svc_processor::<{}>() returned None",
                std::any::type_name::<S>(),
            )))
    }

    /// Returns a mutable reference to the [`TeleportCliprdrBackend`] of the [`Cliprdr`] processor.
    fn cliprdr_backend(
        x224_processor: &mut X224Processor,
    ) -> ClientResult<&mut TeleportCliprdrBackend> {
        x224_processor
            .get_svc_processor_mut::<Cliprdr>()
            .and_then(|c| c.downcast_backend_mut::<TeleportCliprdrBackend>())
            .ok_or(ClientError::InternalError(
                "cliprdr_backend returned None".to_string(),
            ))
    }

    /// Returns a mutable reference to the [`TeleportRdpdrBackend`] of the [`Rdpdr`] processor.
    fn rdpdr_backend(
        x224_processor: &mut X224Processor,
    ) -> ClientResult<&mut TeleportRdpdrBackend> {
        x224_processor
            .get_svc_processor_mut::<Rdpdr>()
            .and_then(|c| c.downcast_backend_mut::<TeleportRdpdrBackend>())
            .ok_or(ClientError::InternalError(
                "rdpdr_backend returned None".to_string(),
            ))
    }
}

impl Drop for Client {
    fn drop(&mut self) {
        global::CLIENT_HANDLES.remove(self.cgo_handle)
    }
}

/// [`ClientFunction`] is an enum representing the different functions that can be called on a client.
/// Each variant corresponds to a different function, and carries the necessary arguments for that function.
/// This enum is used in conjunction with the [`call_function_on_handle`] function to call a specific function on a client.
#[derive(Debug)]
pub enum ClientFunction {
    /// Corresponds to [`Client::write_rdp_pointer`]
    WriteRdpPointer(CGOMousePointerEvent),
    /// Corresponds to [`Client::write_rdp_key`]
    WriteRdpKey(CGOKeyboardEvent),
    /// Corresponds to [`Client::write_raw_pdu`]
    WriteRawPdu(Vec<u8>),
    /// Corresponds to [`Client::write_rdpdr`]
    WriteRdpdr(RdpdrPdu),
    /// Corresponds to [`Client::handle_tdp_sd_announce`]
    HandleTdpSdAnnounce(tdp::SharedDirectoryAnnounce),
    /// Corresponds to [`Client::handle_tdp_sd_info_response`]
    HandleTdpSdInfoResponse(tdp::SharedDirectoryInfoResponse),
<<<<<<< HEAD
    /// Corresponds to [`Client::handle_tdp_sd_create_response`]
    HandleTdpSdCreateResponse(tdp::SharedDirectoryCreateResponse),
=======
>>>>>>> 6693e619
    /// Corresponds to [`Client::write_cliprdr`]
    WriteCliprdr(Box<dyn ClipboardFn>),
    /// Corresponds to [`Client::update_clipboard`]
    UpdateClipboard(String),
    /// Corresponds to [`Client::handle_remote_copy`]
    HandleRemoteCopy(Vec<u8>),
    /// Aborts the client by stopping both the read and write loops.
    Stop,
}

/// `ClientHandle` is used to dispatch [`ClientFunction`]s calls
/// to a corresponding [`FunctionReceiver`] on a `Client`.
pub type ClientHandle = Sender<ClientFunction>;

/// Each `Client` has a `FunctionReceiver` that it listens to for
/// incoming [`ClientFunction`] calls sent via its corresponding
/// [`ClientHandle`].
pub type FunctionReceiver = Receiver<ClientFunction>;

type RdpReadStream = Framed<TokioStream<ReadHalf<TlsStream<TokioTcpStream>>>>;
type RdpWriteStream = Framed<TokioStream<WriteHalf<TlsStream<TokioTcpStream>>>>;

fn create_config(width: u16, height: u16, pin: String) -> Config {
    Config {
        desktop_size: ironrdp_connector::DesktopSize { width, height },
        security_protocol: SecurityProtocol::SSL,
        credentials: Credentials::SmartCard { pin },
        domain: None,
        // Windows 10, Version 1909, same as FreeRDP as of October 5th, 2021.
        // This determines which Smart Card Redirection dialect we use per
        // https://learn.microsoft.com/en-us/openspecs/windows_protocols/ms-rdpesc/568e22ee-c9ee-4e87-80c5-54795f667062.
        client_build: 18363,
        client_name: "Teleport".to_string(),
        keyboard_type: ironrdp_pdu::gcc::KeyboardType::IbmEnhanced,
        keyboard_subtype: 0,
        keyboard_functional_keys_count: 12,
        ime_file_name: "".to_string(),
        graphics: None,
        bitmap: Some(ironrdp_connector::BitmapConfig {
            lossy_compression: true,
            color_depth: 32, // Changing this to 16 gets us uncompressed bitmaps on machines configured like https://github.com/Devolutions/IronRDP/blob/55d11a5000ebd474c2ddc294b8b3935554443112/README.md?plain=1#L17-L36
        }),
        dig_product_id: "".to_string(),
        client_dir: "C:\\Windows\\System32\\mstscax.dll".to_string(),
        platform: MajorPlatformType::UNSPECIFIED,
        no_server_pointer: false,
        autologon: true,
    }
}

#[derive(Debug)]
pub struct ConnectParams {
    pub addr: String,
    pub cert_der: Vec<u8>,
    pub key_der: Vec<u8>,
    pub screen_width: u16,
    pub screen_height: u16,
    pub allow_clipboard: bool,
    pub allow_directory_sharing: bool,
    pub show_desktop_wallpaper: bool,
}

#[derive(Debug)]
pub enum ClientError {
    Tcp(IoError),
    Rdp(RdpError),
    PduError(PduError),
    SessionError(SessionError),
    ConnectorError(ConnectorError),
    CGOErrCode(CGOErrCode),
    SendError,
    JoinError(JoinError),
    InternalError(String),
    UnknownAddress,
    InputEventError(InputEventError),
    #[cfg(feature = "fips")]
    ErrorStack(ErrorStack),
    #[cfg(feature = "fips")]
    HandshakeError(HandshakeError<TokioTcpStream>),
}

impl Display for ClientError {
    fn fmt(&self, f: &mut Formatter<'_>) -> std::fmt::Result {
        match self {
            ClientError::Tcp(e) => Display::fmt(e, f),
            ClientError::Rdp(e) => Display::fmt(e, f),
            ClientError::SessionError(e) => match &e.kind {
                Reason(reason) => Display::fmt(reason, f),
                _ => Display::fmt(e, f),
            },
            ClientError::ConnectorError(e) => Display::fmt(e, f),
            ClientError::InputEventError(e) => Display::fmt(e, f),
            ClientError::JoinError(e) => Display::fmt(e, f),
            ClientError::CGOErrCode(e) => Debug::fmt(e, f),
            ClientError::SendError => Display::fmt("Couldn't send message to channel", f),
            ClientError::InternalError(msg) => Display::fmt(msg, f),
            ClientError::UnknownAddress => Display::fmt("Unknown address", f),
            ClientError::PduError(e) => Display::fmt(e, f),
            #[cfg(feature = "fips")]
            ClientError::ErrorStack(e) => Display::fmt(e, f),
            #[cfg(feature = "fips")]
            ClientError::HandshakeError(e) => Display::fmt(e, f),
        }
    }
}

impl From<IoError> for ClientError {
    fn from(e: IoError) -> ClientError {
        ClientError::Tcp(e)
    }
}

impl From<RdpError> for ClientError {
    fn from(e: RdpError) -> ClientError {
        ClientError::Rdp(e)
    }
}

impl From<ConnectorError> for ClientError {
    fn from(value: ConnectorError) -> Self {
        ClientError::ConnectorError(value)
    }
}

impl From<CGOErrCode> for ClientError {
    fn from(value: CGOErrCode) -> Self {
        ClientError::CGOErrCode(value)
    }
}

impl From<SessionError> for ClientError {
    fn from(value: SessionError) -> Self {
        ClientError::SessionError(value)
    }
}

impl<T> From<SendError<T>> for ClientError {
    fn from(_value: SendError<T>) -> Self {
        ClientError::SendError
    }
}

impl From<JoinError> for ClientError {
    fn from(e: JoinError) -> Self {
        ClientError::JoinError(e)
    }
}

impl From<PduError> for ClientError {
    fn from(e: PduError) -> Self {
        ClientError::PduError(e)
    }
}

#[cfg(feature = "fips")]
impl From<ErrorStack> for ClientError {
    fn from(e: ErrorStack) -> Self {
        ClientError::ErrorStack(e)
    }
}

#[cfg(feature = "fips")]
impl From<HandshakeError<TokioTcpStream>> for ClientError {
    fn from(e: HandshakeError<TokioTcpStream>) -> Self {
        ClientError::HandshakeError(e)
    }
}

pub type ClientResult<T> = Result<T, ClientError>;

impl From<CGOErrCode> for ClientResult<()> {
    fn from(value: CGOErrCode) -> Self {
        match value {
            CGOErrCode::ErrCodeSuccess => Ok(()),
            _ => Err(ClientError::from(value)),
        }
    }
}

impl From<InputEventError> for ClientError {
    fn from(e: InputEventError) -> Self {
        ClientError::InputEventError(e)
    }
}<|MERGE_RESOLUTION|>--- conflicted
+++ resolved
@@ -329,13 +329,10 @@
                             Client::handle_tdp_sd_info_response(x224_processor.clone(), res)
                                 .await?;
                         }
-<<<<<<< HEAD
                         ClientFunction::HandleTdpSdCreateResponse(res) => {
                             Client::handle_tdp_sd_create_response(x224_processor.clone(), res)
                                 .await?;
                         }
-=======
->>>>>>> 6693e619
                         ClientFunction::WriteCliprdr(f) => {
                             Client::write_cliprdr(x224_processor.clone(), &mut write_stream, f)
                                 .await?;
@@ -515,7 +512,6 @@
             .spawn_blocking(move || {
                 debug!("received tdp: {:?}", res);
                 let mut x224_processor = Self::x224_lock(&x224_processor)?;
-<<<<<<< HEAD
                 let rdpdr = Self::rdpdr_backend(&mut x224_processor)?;
                 rdpdr.handle_tdp_sd_info_response(res)?;
                 Ok(())
@@ -533,14 +529,6 @@
                 let mut x224_processor = Self::x224_lock(&x224_processor)?;
                 let rdpdr = Self::rdpdr_backend(&mut x224_processor)?;
                 rdpdr.handle_tdp_sd_create_response(res)?;
-=======
-                let teleport_rdpdr_backend = x224_processor
-                    .get_svc_processor_mut::<Rdpdr>()
-                    .ok_or(ClientError::InternalError)?
-                    .downcast_backend_mut::<TeleportRdpdrBackend>()
-                    .ok_or(ClientError::InternalError)?;
-                teleport_rdpdr_backend.handle_tdp_sd_info_response(res)?;
->>>>>>> 6693e619
                 Ok(())
             })
             .await?
@@ -553,17 +541,11 @@
         global::TOKIO_RT
             .spawn_blocking(move || {
                 let mut x224_processor = Self::x224_lock(&x224_processor)?;
-<<<<<<< HEAD
                 let rdpdr = x224_processor.get_svc_processor_mut::<Rdpdr>().ok_or(
                     ClientError::InternalError(
                         "get_svc_processor_mut::<Rdpdr>() returned None".to_string(),
                     ),
                 )?;
-=======
-                let rdpdr = x224_processor
-                    .get_svc_processor_mut::<Rdpdr>()
-                    .ok_or(ClientError::InternalError)?;
->>>>>>> 6693e619
                 let pdu = rdpdr.add_drive(sda.directory_id, sda.name);
                 Ok(pdu)
             })
@@ -683,11 +665,8 @@
     HandleTdpSdAnnounce(tdp::SharedDirectoryAnnounce),
     /// Corresponds to [`Client::handle_tdp_sd_info_response`]
     HandleTdpSdInfoResponse(tdp::SharedDirectoryInfoResponse),
-<<<<<<< HEAD
     /// Corresponds to [`Client::handle_tdp_sd_create_response`]
     HandleTdpSdCreateResponse(tdp::SharedDirectoryCreateResponse),
-=======
->>>>>>> 6693e619
     /// Corresponds to [`Client::write_cliprdr`]
     WriteCliprdr(Box<dyn ClipboardFn>),
     /// Corresponds to [`Client::update_clipboard`]
