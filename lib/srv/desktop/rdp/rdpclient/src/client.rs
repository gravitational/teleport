// Copyright 2023 Gravitational, Inc
//
// Licensed under the Apache License, Version 2.0 (the "License");
// you may not use this file except in compliance with the License.
// You may obtain a copy of the License at
//
//      http://www.apache.org/licenses/LICENSE-2.0
//
// Unless required by applicable law or agreed to in writing, software
// distributed under the License is distributed on an "AS IS" BASIS,
// WITHOUT WARRANTIES OR CONDITIONS OF ANY KIND, either express or implied.
// See the License for the specific language governing permissions and
// limitations under the License.

pub mod global;

use crate::rdpdr::tdp;
use crate::{
<<<<<<< HEAD
    cgo_handle_fastpath_pdu, cgo_handle_rdp_channel_ids, cgo_handle_remote_copy, ssl, CGOErrCode,
    CGOKeyboardEvent, CGOMousePointerEvent, CGOPointerButton, CGOPointerWheel, CGOSyncKeys,
=======
    cgo_handle_fastpath_pdu, cgo_handle_rdp_connection_initialized, cgo_handle_remote_copy, ssl,
    CGOErrCode, CGOKeyboardEvent, CGOMousePointerEvent, CGOPointerButton, CGOPointerWheel,
>>>>>>> 1ee944be
    CgoHandle,
};
#[cfg(feature = "fips")]
use boring::error::ErrorStack;
use bytes::BytesMut;
use ironrdp_cliprdr::{Cliprdr, CliprdrSvcMessages};
use ironrdp_connector::{Config, ConnectorError, Credentials};
use ironrdp_pdu::input::fast_path::{
    FastPathInput, FastPathInputEvent, KeyboardFlags, SynchronizeFlags,
};
use ironrdp_pdu::input::mouse::PointerFlags;
use ironrdp_pdu::input::{InputEventError, MousePdu};
use ironrdp_pdu::rdp::capability_sets::MajorPlatformType;
use ironrdp_pdu::rdp::RdpError;
use ironrdp_pdu::{custom_err, function, PduError, PduParsing};
use ironrdp_rdpdr::pdu::efs::ClientDeviceListAnnounce;
use ironrdp_rdpdr::pdu::RdpdrPdu;
use ironrdp_rdpdr::Rdpdr;
use ironrdp_rdpsnd::Rdpsnd;
use ironrdp_session::x224::{Processor as X224Processor, Processor};
use ironrdp_session::SessionErrorKind::Reason;
use ironrdp_session::{reason_err, SessionError, SessionResult};
use ironrdp_svc::{StaticVirtualChannelProcessor, SvcMessage, SvcProcessorMessages};
use ironrdp_tokio::{Framed, TokioStream};
use log::debug;
use rand::{Rng, SeedableRng};
use std::fmt::{Debug, Display, Formatter};
use std::io::Error as IoError;
use std::net::ToSocketAddrs;
use std::sync::{Arc, Mutex, MutexGuard};
use tokio::io::{split, ReadHalf, WriteHalf};
use tokio::net::TcpStream as TokioTcpStream;
use tokio::sync::mpsc::{channel, error::SendError, Receiver, Sender};
use tokio::task::JoinError;
// Export this for crate level use.
use crate::cliprdr::{ClipboardFn, TeleportCliprdrBackend};
use crate::rdpdr::scard::SCARD_DEVICE_ID;
use crate::rdpdr::TeleportRdpdrBackend;
use crate::ssl::TlsStream;
#[cfg(feature = "fips")]
use tokio_boring::{HandshakeError, SslStream};

/// The RDP client on the Rust side of things. Each `Client`
/// corresponds with a Go `Client` specified by `cgo_handle`.
pub struct Client {
    cgo_handle: CgoHandle,
    client_handle: ClientHandle,
    read_stream: Option<RdpReadStream>,
    write_stream: Option<RdpWriteStream>,
    function_receiver: Option<FunctionReceiver>,
    x224_processor: Arc<Mutex<X224Processor>>,
}

impl Client {
    /// Connects a new client to the RDP server specified by `params` and starts the session.
    ///
    /// After creating the connection, this function registers the newly made Client with
    /// the [`global::ClientHandles`] map, and creates a task for reading frames from the  RDP
    /// server and sending them back to Go, and receiving function calls via [`ClientHandle`]
    /// and executing them.
    ///
    /// This function hangs until the RDP session ends or a [`ClientFunction::Stop`] is dispatched
    /// (see [`ClientHandle::stop`]).
    pub fn run(cgo_handle: CgoHandle, params: ConnectParams) -> ClientResult<()> {
        global::TOKIO_RT.block_on(async {
            Self::connect(cgo_handle, params)
                .await?
                .register()?
                .run_loops()
                .await
        })
    }

    /// Initializes the RDP connection with the given [`ConnectParams`].
    async fn connect(cgo_handle: CgoHandle, params: ConnectParams) -> ClientResult<Self> {
        let server_addr = params.addr.clone();
        let server_socket_addr = server_addr
            .to_socket_addrs()?
            .next()
            .ok_or(ClientError::UnknownAddress)?;

        let stream = TokioTcpStream::connect(&server_socket_addr).await?;

        // Create a framed stream for use by connect_begin
        let mut framed = ironrdp_tokio::TokioFramed::new(stream);

        // Generate a random 8-digit PIN for our smartcard.
        let mut rng = rand_chacha::ChaCha20Rng::from_entropy();
        let pin = format!("{:08}", rng.gen_range(0i32..=99999999i32));

        let connector_config =
            create_config(params.screen_width, params.screen_height, pin.clone());

        // Create a channel for sending/receiving function calls to/from the Client.
        let (client_handle, function_receiver) = ClientHandle::new(100);

        let mut rdpdr = Rdpdr::new(
            Box::new(TeleportRdpdrBackend::new(
                client_handle.clone(),
                params.cert_der,
                params.key_der,
                pin,
                cgo_handle,
                params.allow_directory_sharing,
            )),
            "Teleport".to_string(), // directories will show up as "<directory> on Teleport"
        )
        .with_smartcard(SCARD_DEVICE_ID);

        if params.allow_directory_sharing {
            debug!("creating rdpdr client with directory sharing enabled");
            rdpdr = rdpdr.with_drives(None);
        } else {
            debug!("creating rdpdr client with directory sharing disabled")
        }

        let mut connector = ironrdp_connector::ClientConnector::new(connector_config)
            .with_server_addr(server_socket_addr)
            .with_static_channel(Rdpsnd::new()) // required for rdpdr to work
            .with_static_channel(rdpdr);

        if params.allow_clipboard {
            connector = connector.with_static_channel(Cliprdr::new(Box::new(
                TeleportCliprdrBackend::new(client_handle.clone()),
            )));
        }

        let should_upgrade = ironrdp_tokio::connect_begin(&mut framed, &mut connector).await?;

        // Take the stream back out of the framed object for upgrading
        let initial_stream = framed.into_inner_no_leftover();
        let (upgraded_stream, server_public_key) =
            ssl::upgrade(initial_stream, &server_socket_addr.ip().to_string()).await?;

        // Upgrade the stream
        let upgraded = ironrdp_tokio::mark_as_upgraded(should_upgrade, &mut connector);

        // Frame the stream again for use by connect_finalize
        let mut rdp_stream = ironrdp_tokio::TokioFramed::new(upgraded_stream);

        let connection_result = ironrdp_tokio::connect_finalize(
            upgraded,
            &mut rdp_stream,
            connector,
            server_addr.into(),
            server_public_key,
            None,
            None,
        )
        .await?;

        debug!("connection_result: {:?}", connection_result);

        // Register the RDP channels with the browser client.
        unsafe {
            ClientResult::from(cgo_handle_rdp_connection_initialized(
                cgo_handle,
                connection_result.io_channel_id,
                connection_result.user_channel_id,
                connection_result.desktop_size.width,
                connection_result.desktop_size.height,
            ))
        }?;

        // Take the stream back out of the framed object for splitting.
        let rdp_stream = rdp_stream.into_inner_no_leftover();
        let (read_stream, write_stream) = split(rdp_stream);
        let read_stream = ironrdp_tokio::TokioFramed::new(read_stream);
        let write_stream = ironrdp_tokio::TokioFramed::new(write_stream);

        let x224_processor = X224Processor::new(
            connection_result.static_channels,
            connection_result.user_channel_id,
            connection_result.io_channel_id,
            None,
            None,
        );

        Ok(Self {
            cgo_handle,
            client_handle,
            read_stream: Some(read_stream),
            write_stream: Some(write_stream),
            function_receiver: Some(function_receiver),
            x224_processor: Arc::new(Mutex::new(x224_processor)),
        })
    }

    /// Registers the Client with the [`global::CLIENT_HANDLES`] cache.
    ///
    /// This constitutes storing the [`ClientHandle`] (indexed by `self.cgo_handle`)
    /// in [`global::CLIENT_HANDLES`].
    fn register(self) -> ClientResult<Self> {
        global::CLIENT_HANDLES.insert(self.cgo_handle, self.client_handle.clone());

        Ok(self)
    }

    /// Spawns separate tasks for the input and output loops:
    ///
    /// 1. Read Loop: reads new messages from the RDP server and processes them.
    ///
    /// 2. Write Loop: listens on the Client's function_receiver for function calls
    ///    which it then executes.
    ///
    /// When either loop returns, the other is aborted and the result is returned.
    async fn run_loops(mut self) -> ClientResult<()> {
        let read_stream = self
            .read_stream
            .take()
            .ok_or_else(|| ClientError::InternalError("read_stream failed".to_string()))?;

        let write_stream = self
            .write_stream
            .take()
            .ok_or_else(|| ClientError::InternalError("write_stream failed".to_string()))?;

        let function_receiver = self
            .function_receiver
            .take()
            .ok_or_else(|| ClientError::InternalError("function_receiver failed".to_string()))?;

        let mut read_loop_handle = Client::run_read_loop(
            self.cgo_handle,
            read_stream,
            self.x224_processor.clone(),
            self.client_handle.clone(),
        );

        let mut write_loop_handle = Client::run_write_loop(
            self.cgo_handle,
            write_stream,
            function_receiver,
            self.x224_processor.clone(),
        );

        // Wait for either loop to finish. When one does, abort the other and return the result.
        tokio::select! {
            res = &mut read_loop_handle => {
                write_loop_handle.abort();
                res?
            },
            res = &mut write_loop_handle => {
                read_loop_handle.abort();
                res?
            }
        }
    }

    fn run_read_loop(
        cgo_handle: CgoHandle,
        mut read_stream: RdpReadStream,
        x224_processor: Arc<Mutex<X224Processor>>,
        write_requester: ClientHandle,
    ) -> tokio::task::JoinHandle<ClientResult<()>> {
        global::TOKIO_RT.spawn(async move {
            loop {
                let (action, mut frame) = read_stream.read_pdu().await?;
                match action {
                    // Fast-path PDU, send to the browser for processing / rendering.
                    ironrdp_pdu::Action::FastPath => {
                        global::TOKIO_RT
                            .spawn_blocking(move || unsafe {
                                let err_code = cgo_handle_fastpath_pdu(
                                    cgo_handle,
                                    frame.as_mut_ptr(),
                                    frame.len() as u32,
                                );
                                ClientResult::from(err_code)
                            })
                            .await??
                    }
                    ironrdp_pdu::Action::X224 => {
                        // X224 PDU, process it and send any immediate response frames to the write loop
                        // for writing to the RDP server.
                        let res = Client::x224_process(x224_processor.clone(), frame).await?;
                        // Send response frames to write loop for writing to RDP server.
                        write_requester.write_raw_pdu_async(res).await?;
                    }
                }
            }
        })
    }

    fn run_write_loop(
        cgo_handle: CgoHandle,
        mut write_stream: RdpWriteStream,
        mut write_receiver: FunctionReceiver,
        x224_processor: Arc<Mutex<X224Processor>>,
    ) -> tokio::task::JoinHandle<ClientResult<()>> {
        global::TOKIO_RT.spawn(async move {
            loop {
                match write_receiver.recv().await {
                    Some(write_request) => match write_request {
                        ClientFunction::WriteRdpKey(args) => {
                            Client::write_rdp_key(&mut write_stream, args).await?;
                        }
                        ClientFunction::WriteRdpPointer(args) => {
                            Client::write_rdp_pointer(&mut write_stream, args).await?;
                        }
                        ClientFunction::WriteRdpSyncKeys(args) => {
                            Client::write_rdp_sync_keys(&mut write_stream, args).await?;
                        }
                        ClientFunction::WriteRawPdu(args) => {
                            Client::write_raw_pdu(&mut write_stream, args).await?;
                        }
                        ClientFunction::WriteRdpdr(args) => {
                            Client::write_rdpdr(&mut write_stream, x224_processor.clone(), args)
                                .await?;
                        }
                        ClientFunction::HandleTdpSdAnnounce(sda) => {
                            Client::handle_tdp_sd_announce(
                                &mut write_stream,
                                x224_processor.clone(),
                                sda,
                            )
                            .await?;
                        }
                        ClientFunction::HandleTdpSdInfoResponse(res) => {
                            Client::handle_tdp_sd_info_response(x224_processor.clone(), res)
                                .await?;
                        }
                        ClientFunction::HandleTdpSdCreateResponse(res) => {
                            Client::handle_tdp_sd_create_response(x224_processor.clone(), res)
                                .await?;
                        }
                        ClientFunction::HandleTdpSdDeleteResponse(res) => {
                            Client::handle_tdp_sd_delete_response(x224_processor.clone(), res)
                                .await?;
                        }
                        ClientFunction::HandleTdpSdListResponse(res) => {
                            Client::handle_tdp_sd_list_response(x224_processor.clone(), res)
                                .await?;
                        }
                        ClientFunction::HandleTdpSdReadResponse(res) => {
                            Client::handle_tdp_sd_read_response(x224_processor.clone(), res)
                                .await?;
                        }
                        ClientFunction::HandleTdpSdWriteResponse(res) => {
                            Client::handle_tdp_sd_write_response(x224_processor.clone(), res)
                                .await?;
                        }
                        ClientFunction::HandleTdpSdMoveResponse(res) => {
                            Client::handle_tdp_sd_move_response(x224_processor.clone(), res)
                                .await?;
                        }
                        ClientFunction::WriteCliprdr(f) => {
                            Client::write_cliprdr(x224_processor.clone(), &mut write_stream, f)
                                .await?;
                        }
                        ClientFunction::HandleRemoteCopy(data) => {
                            Client::handle_remote_copy(cgo_handle, data).await?;
                        }
                        ClientFunction::UpdateClipboard(data) => {
                            Client::update_clipboard(x224_processor.clone(), data).await?;
                        }
                        ClientFunction::Stop => {
                            // Stop this write loop. The read loop will then be stopped by the caller.
                            return Ok(());
                        }
                    },
                    None => {
                        return Ok(());
                    }
                }
            }
        })
    }

    async fn update_clipboard(
        x224_processor: Arc<Mutex<Processor>>,
        data: String,
    ) -> ClientResult<()> {
        global::TOKIO_RT
            .spawn_blocking(move || {
                let mut x224_processor = Self::x224_lock(&x224_processor)?;
                let cliprdr = Self::cliprdr_backend(&mut x224_processor)?;
                cliprdr.set_clipboard_data(data.clone());
                Ok(())
            })
            .await?
    }

    async fn handle_remote_copy(cgo_handle: CgoHandle, mut data: Vec<u8>) -> ClientResult<()> {
        let code = global::TOKIO_RT
            .spawn_blocking(move || unsafe {
                cgo_handle_remote_copy(cgo_handle, data.as_mut_ptr(), data.len() as u32)
            })
            .await?;
        ClientResult::from(code)
    }

    async fn write_cliprdr(
        x224_processor: Arc<Mutex<X224Processor>>,
        write_stream: &mut RdpWriteStream,
        fun: Box<dyn ClipboardFn>,
    ) -> ClientResult<()> {
        let processor = x224_processor.clone();
        let messages: ClientResult<CliprdrSvcMessages> = global::TOKIO_RT
            .spawn_blocking(move || {
                let mut x224_processor = Self::x224_lock(&processor)?;
                let cliprdr = Self::get_svc_processor::<Cliprdr>(&mut x224_processor)?;
                Ok(fun.call(cliprdr)?)
            })
            .await?;
        let encoded = Client::x224_process_svc_messages(x224_processor, messages?).await?;
        write_stream.write_all(&encoded).await?;
        Ok(())
    }

    async fn write_rdp_key(
        write_stream: &mut RdpWriteStream,
        key: CGOKeyboardEvent,
    ) -> ClientResult<()> {
        let mut flags: KeyboardFlags = KeyboardFlags::empty();
        if !key.down {
            flags = KeyboardFlags::RELEASE;
        }
        let event = FastPathInputEvent::KeyboardEvent(flags, key.code as u8);

        Self::write_fast_path_input_event(write_stream, event).await
    }

    async fn write_rdp_pointer(
        write_stream: &mut RdpWriteStream,
        pointer: CGOMousePointerEvent,
    ) -> ClientResult<()> {
        let mut flags = match pointer.button {
            CGOPointerButton::PointerButtonLeft => PointerFlags::LEFT_BUTTON,
            CGOPointerButton::PointerButtonRight => PointerFlags::RIGHT_BUTTON,
            CGOPointerButton::PointerButtonMiddle => PointerFlags::MIDDLE_BUTTON_OR_WHEEL,
            _ => PointerFlags::empty(),
        };

        flags |= match pointer.wheel {
            CGOPointerWheel::PointerWheelVertical => PointerFlags::VERTICAL_WHEEL,
            CGOPointerWheel::PointerWheelHorizontal => PointerFlags::HORIZONTAL_WHEEL,
            _ => PointerFlags::empty(),
        };

        if pointer.button == CGOPointerButton::PointerButtonNone
            && pointer.wheel == CGOPointerWheel::PointerWheelNone
        {
            flags |= PointerFlags::MOVE;
        }

        if pointer.down {
            flags |= PointerFlags::DOWN;
        }

        // MousePdu.to_buffer takes care of the rest of the flags.
        let event = FastPathInputEvent::MouseEvent(MousePdu {
            flags,
            number_of_wheel_rotation_units: pointer.wheel_delta,
            x_position: pointer.x,
            y_position: pointer.y,
        });

        Self::write_fast_path_input_event(write_stream, event).await
    }

    async fn write_rdp_sync_keys(
        write_stream: &mut RdpWriteStream,
        keys: CGOSyncKeys,
    ) -> ClientResult<()> {
        let mut flags = SynchronizeFlags::empty();
        if keys.scroll_lock_down {
            flags |= SynchronizeFlags::SCROLL_LOCK;
        }
        if keys.num_lock_down {
            flags |= SynchronizeFlags::NUM_LOCK;
        }
        if keys.caps_lock_down {
            flags |= SynchronizeFlags::CAPS_LOCK;
        }
        if keys.kana_lock_down {
            flags |= SynchronizeFlags::KANA_LOCK;
        }

        let event = FastPathInputEvent::SyncEvent(flags);

        Self::write_fast_path_input_event(write_stream, event).await
    }

    /// Helper function for writing a single [`FastPathInputEvent`] to the RDP server.
    async fn write_fast_path_input_event(
        write_stream: &mut RdpWriteStream,
        event: FastPathInputEvent,
    ) -> ClientResult<()> {
        let mut data: Vec<u8> = Vec::new();
        let input_pdu = FastPathInput(vec![event]);
        input_pdu.to_buffer(&mut data)?;

        write_stream.write_all(&data).await?;
        Ok(())
    }

    /// Writes a fully encoded PDU to the RDP server.
    async fn write_raw_pdu(write_stream: &mut RdpWriteStream, resp: Vec<u8>) -> ClientResult<()> {
        write_stream.write_all(&resp).await?;
        Ok(())
    }

    async fn write_rdpdr(
        write_stream: &mut RdpWriteStream,
        x224_processor: Arc<Mutex<X224Processor>>,
        pdu: RdpdrPdu,
    ) -> ClientResult<()> {
        debug!("sending rdp: {:?}", pdu);
        // Process the RDPDR PDU.
        let encoded = Client::x224_process_svc_messages(
            x224_processor,
            SvcProcessorMessages::<Rdpdr>::new(vec![SvcMessage::from(pdu)]),
        )
        .await?;

        // Write the RDPDR PDU to the RDP server.
        write_stream.write_all(&encoded).await?;
        Ok(())
    }

    async fn handle_tdp_sd_announce(
        write_stream: &mut RdpWriteStream,
        x224_processor: Arc<Mutex<X224Processor>>,
        sda: tdp::SharedDirectoryAnnounce,
    ) -> ClientResult<()> {
        debug!("received tdp: {:?}", sda);
        let pdu = Self::add_drive(x224_processor.clone(), sda).await?;
        Self::write_rdpdr(
            write_stream,
            x224_processor,
            RdpdrPdu::ClientDeviceListAnnounce(pdu),
        )
        .await?;
        Ok(())
    }

    async fn handle_tdp_sd_info_response(
        x224_processor: Arc<Mutex<X224Processor>>,
        res: tdp::SharedDirectoryInfoResponse,
    ) -> ClientResult<()> {
        global::TOKIO_RT
            .spawn_blocking(move || {
                debug!("received tdp: {:?}", res);
                let mut x224_processor = Self::x224_lock(&x224_processor)?;
                let rdpdr = Self::rdpdr_backend(&mut x224_processor)?;
                rdpdr.handle_tdp_sd_info_response(res)?;
                Ok(())
            })
            .await?
    }

    async fn handle_tdp_sd_create_response(
        x224_processor: Arc<Mutex<X224Processor>>,
        res: tdp::SharedDirectoryCreateResponse,
    ) -> ClientResult<()> {
        global::TOKIO_RT
            .spawn_blocking(move || {
                debug!("received tdp: {:?}", res);
                let mut x224_processor = Self::x224_lock(&x224_processor)?;
                let rdpdr = Self::rdpdr_backend(&mut x224_processor)?;
                rdpdr.handle_tdp_sd_create_response(res)?;
                Ok(())
            })
            .await?
    }

    async fn handle_tdp_sd_delete_response(
        x224_processor: Arc<Mutex<X224Processor>>,
        res: tdp::SharedDirectoryDeleteResponse,
    ) -> ClientResult<()> {
        global::TOKIO_RT
            .spawn_blocking(move || {
                debug!("received tdp: {:?}", res);
                let mut x224_processor = Self::x224_lock(&x224_processor)?;
                let rdpdr = Self::rdpdr_backend(&mut x224_processor)?;
                rdpdr.handle_tdp_sd_delete_response(res)?;
                Ok(())
            })
            .await?
    }

    async fn handle_tdp_sd_list_response(
        x224_processor: Arc<Mutex<X224Processor>>,
        res: tdp::SharedDirectoryListResponse,
    ) -> ClientResult<()> {
        global::TOKIO_RT
            .spawn_blocking(move || {
                debug!("received tdp: {:?}", res);
                let mut x224_processor = Self::x224_lock(&x224_processor)?;
                let rdpdr = Self::rdpdr_backend(&mut x224_processor)?;
                rdpdr.handle_tdp_sd_list_response(res)?;
                Ok(())
            })
            .await?
    }

    async fn handle_tdp_sd_read_response(
        x224_processor: Arc<Mutex<X224Processor>>,
        res: tdp::SharedDirectoryReadResponse,
    ) -> ClientResult<()> {
        global::TOKIO_RT
            .spawn_blocking(move || {
                debug!("received tdp: {:?}", res);
                let mut x224_processor = Self::x224_lock(&x224_processor)?;
                let rdpdr = Self::rdpdr_backend(&mut x224_processor)?;
                rdpdr.handle_tdp_sd_read_response(res)?;
                Ok(())
            })
            .await?
    }

    async fn handle_tdp_sd_write_response(
        x224_processor: Arc<Mutex<X224Processor>>,
        res: tdp::SharedDirectoryWriteResponse,
    ) -> ClientResult<()> {
        global::TOKIO_RT
            .spawn_blocking(move || {
                debug!("received tdp: {:?}", res);
                let mut x224_processor = Self::x224_lock(&x224_processor)?;
                let rdpdr = Self::rdpdr_backend(&mut x224_processor)?;
                rdpdr.handle_tdp_sd_write_response(res)?;
                Ok(())
            })
            .await?
    }

    async fn handle_tdp_sd_move_response(
        x224_processor: Arc<Mutex<X224Processor>>,
        res: tdp::SharedDirectoryMoveResponse,
    ) -> ClientResult<()> {
        global::TOKIO_RT
            .spawn_blocking(move || {
                debug!("received tdp: {:?}", res);
                let mut x224_processor = Self::x224_lock(&x224_processor)?;
                let rdpdr = Self::rdpdr_backend(&mut x224_processor)?;
                rdpdr.handle_tdp_sd_move_response(res)?;
                Ok(())
            })
            .await?
    }

    async fn add_drive(
        x224_processor: Arc<Mutex<X224Processor>>,
        sda: tdp::SharedDirectoryAnnounce,
    ) -> ClientResult<ClientDeviceListAnnounce> {
        global::TOKIO_RT
            .spawn_blocking(move || {
                let mut x224_processor = Self::x224_lock(&x224_processor)?;
                let rdpdr = Self::get_svc_processor_mut::<Rdpdr>(&mut x224_processor)?;
                let pdu = rdpdr.add_drive(sda.directory_id, sda.name);
                Ok(pdu)
            })
            .await?
    }

    /// Processes an x224 frame on a blocking thread.
    ///
    /// We use a blocking task here so we don't block the tokio runtime
    /// while waiting for the `x224_processor` lock, or while processing the frame.
    /// This function ensures `x224_processor` is locked only for the necessary duration
    /// of the function call.
    async fn x224_process(
        x224_processor: Arc<Mutex<X224Processor>>,
        frame: BytesMut,
    ) -> SessionResult<Vec<u8>> {
        global::TOKIO_RT
            .spawn_blocking(move || Self::x224_lock(&x224_processor)?.process(&frame))
            .await
            .map_err(|err| reason_err!(function!(), "JoinError: {:?}", err))?
    }

    /// Processes some [`SvcProcessorMessages`] on a blocking thread.
    ///
    /// We use a blocking task here so we don't block the tokio runtime
    /// while waiting for the `x224_processor` lock, or while processing the frame.
    /// This function ensures `x224_processor` is locked only for the necessary duration
    /// of the function call.
    async fn x224_process_svc_messages<C: StaticVirtualChannelProcessor + 'static>(
        x224_processor: Arc<Mutex<X224Processor>>,
        messages: SvcProcessorMessages<C>,
    ) -> SessionResult<Vec<u8>> {
        global::TOKIO_RT
            .spawn_blocking(move || {
                Self::x224_lock(&x224_processor)?.process_svc_processor_messages(messages)
            })
            .await
            .map_err(|err| reason_err!(function!(), "JoinError: {:?}", err))?
    }

    fn x224_lock(
        x224_processor: &Arc<Mutex<X224Processor>>,
    ) -> Result<MutexGuard<X224Processor>, SessionError> {
        x224_processor
            .lock()
            .map_err(|err| reason_err!(function!(), "PoisonError: {:?}", err))
    }

    /// Returns an immutable reference to the [`StaticVirtualChannelProcessor`] of type `S`.
    ///
    /// # Example
    ///
    /// ```
    /// let mut x224_processor = Self::x224_lock(&x224_processor)?;
    /// let cliprdr = Self::get_svc_processor::<Cliprdr>(&mut x224_processor)?;
    /// // Now we can call methods on the Cliprdr processor.
    /// ```
    fn get_svc_processor<'a, S>(
        x224_processor: &'a mut MutexGuard<'_, X224Processor>,
    ) -> Result<&'a S, ClientError>
    where
        S: StaticVirtualChannelProcessor + 'static,
    {
        x224_processor
            .get_svc_processor::<S>()
            .ok_or(ClientError::InternalError(format!(
                "get_svc_processor::<{}>() returned None",
                std::any::type_name::<S>(),
            )))
    }

    /// Returns a mutable reference to the [`StaticVirtualChannelProcessor`] of type `S`.
    ///
    /// # Example
    ///
    /// ```
    /// let mut x224_processor = Self::x224_lock(&x224_processor)?;
    /// let cliprdr = Self::get_svc_processor_mut::<Cliprdr>(&mut x224_processor)?;
    /// // Now we can call mutating methods on the Cliprdr processor.
    /// ```
    fn get_svc_processor_mut<'a, S>(
        x224_processor: &'a mut MutexGuard<'_, X224Processor>,
    ) -> Result<&'a mut S, ClientError>
    where
        S: StaticVirtualChannelProcessor + 'static,
    {
        x224_processor
            .get_svc_processor_mut::<S>()
            .ok_or(ClientError::InternalError(format!(
                "get_svc_processor_mut::<{}>() returned None",
                std::any::type_name::<S>(),
            )))
    }

    /// Returns a mutable reference to the [`TeleportCliprdrBackend`] of the [`Cliprdr`] processor.
    fn cliprdr_backend(
        x224_processor: &mut X224Processor,
    ) -> ClientResult<&mut TeleportCliprdrBackend> {
        x224_processor
            .get_svc_processor_mut::<Cliprdr>()
            .and_then(|c| c.downcast_backend_mut::<TeleportCliprdrBackend>())
            .ok_or(ClientError::InternalError(
                "cliprdr_backend returned None".to_string(),
            ))
    }

    /// Returns a mutable reference to the [`TeleportRdpdrBackend`] of the [`Rdpdr`] processor.
    fn rdpdr_backend(
        x224_processor: &mut X224Processor,
    ) -> ClientResult<&mut TeleportRdpdrBackend> {
        x224_processor
            .get_svc_processor_mut::<Rdpdr>()
            .and_then(|c| c.downcast_backend_mut::<TeleportRdpdrBackend>())
            .ok_or(ClientError::InternalError(
                "rdpdr_backend returned None".to_string(),
            ))
    }
}

impl Drop for Client {
    fn drop(&mut self) {
        global::CLIENT_HANDLES.remove(self.cgo_handle)
    }
}

/// [`ClientFunction`] is an enum representing the different functions that can be called on a client.
/// Each variant corresponds to a different function, and carries the necessary arguments for that function.
///
/// This enum is used by [`ClientHandle`]'s methods to dispatch function calls to the corresponding [`Client`] instance.
#[derive(Debug)]
enum ClientFunction {
    /// Corresponds to [`Client::write_rdp_pointer`]
    WriteRdpPointer(CGOMousePointerEvent),
    /// Corresponds to [`Client::write_rdp_key`]
    WriteRdpKey(CGOKeyboardEvent),
    /// Corresponds to [`Client::write_rdp_sync_keys`]
    WriteRdpSyncKeys(CGOSyncKeys),
    /// Corresponds to [`Client::write_raw_pdu`]
    WriteRawPdu(Vec<u8>),
    /// Corresponds to [`Client::write_rdpdr`]
    WriteRdpdr(RdpdrPdu),
    /// Corresponds to [`Client::handle_tdp_sd_announce`]
    HandleTdpSdAnnounce(tdp::SharedDirectoryAnnounce),
    /// Corresponds to [`Client::handle_tdp_sd_info_response`]
    HandleTdpSdInfoResponse(tdp::SharedDirectoryInfoResponse),
    /// Corresponds to [`Client::handle_tdp_sd_create_response`]
    HandleTdpSdCreateResponse(tdp::SharedDirectoryCreateResponse),
    /// Corresponds to [`Client::handle_tdp_sd_delete_response`]
    HandleTdpSdDeleteResponse(tdp::SharedDirectoryDeleteResponse),
    /// Corresponds to [`Client::handle_tdp_sd_list_response`]
    HandleTdpSdListResponse(tdp::SharedDirectoryListResponse),
    /// Corresponds to [`Client::handle_tdp_sd_read_response`]
    HandleTdpSdReadResponse(tdp::SharedDirectoryReadResponse),
    /// Corresponds to [`Client::handle_tdp_sd_write_response`]
    HandleTdpSdWriteResponse(tdp::SharedDirectoryWriteResponse),
    /// Corresponds to [`Client::handle_tdp_sd_move_response`]
    HandleTdpSdMoveResponse(tdp::SharedDirectoryMoveResponse),
    /// Corresponds to [`Client::write_cliprdr`]
    WriteCliprdr(Box<dyn ClipboardFn>),
    /// Corresponds to [`Client::update_clipboard`]
    UpdateClipboard(String),
    /// Corresponds to [`Client::handle_remote_copy`]
    HandleRemoteCopy(Vec<u8>),
    /// Aborts the client by stopping both the read and write loops.
    Stop,
}

/// `ClientHandle` is used to dispatch [`ClientFunction`]s calls
/// to a corresponding [`FunctionReceiver`] on a `Client`.
#[derive(Clone, Debug)]
pub struct ClientHandle(Sender<ClientFunction>);

impl ClientHandle {
    /// Creates a new `ClientHandle` and corresponding [`FunctionReceiver`] with a buffer of size `buffer`.
    fn new(buffer: usize) -> (Self, FunctionReceiver) {
        let (sender, receiver) = channel(buffer);
        (Self(sender), FunctionReceiver(receiver))
    }

    pub fn write_rdp_pointer(&self, pointer: CGOMousePointerEvent) -> ClientResult<()> {
        self.blocking_send(ClientFunction::WriteRdpPointer(pointer))
    }

    pub async fn write_rdp_pointer_async(&self, pointer: CGOMousePointerEvent) -> ClientResult<()> {
        self.send(ClientFunction::WriteRdpPointer(pointer)).await
    }

    pub fn write_rdp_key(&self, key: CGOKeyboardEvent) -> ClientResult<()> {
        self.blocking_send(ClientFunction::WriteRdpKey(key))
    }

    pub async fn write_rdp_key_async(&self, key: CGOKeyboardEvent) -> ClientResult<()> {
        self.send(ClientFunction::WriteRdpKey(key)).await
    }

    pub fn write_rdp_sync_keys(&self, keys: CGOSyncKeys) -> ClientResult<()> {
        self.blocking_send(ClientFunction::WriteRdpSyncKeys(keys))
    }

    pub async fn write_rdp_sync_keys_async(&self, keys: CGOSyncKeys) -> ClientResult<()> {
        self.send(ClientFunction::WriteRdpSyncKeys(keys)).await
    }

    pub fn write_raw_pdu(&self, resp: Vec<u8>) -> ClientResult<()> {
        self.blocking_send(ClientFunction::WriteRawPdu(resp))
    }

    pub async fn write_raw_pdu_async(&self, resp: Vec<u8>) -> ClientResult<()> {
        self.send(ClientFunction::WriteRawPdu(resp)).await
    }

    pub fn write_rdpdr(&self, pdu: RdpdrPdu) -> ClientResult<()> {
        self.blocking_send(ClientFunction::WriteRdpdr(pdu))
    }

    pub async fn write_rdpdr_async(&self, pdu: RdpdrPdu) -> ClientResult<()> {
        self.send(ClientFunction::WriteRdpdr(pdu)).await
    }

    pub fn handle_tdp_sd_announce(&self, sda: tdp::SharedDirectoryAnnounce) -> ClientResult<()> {
        self.blocking_send(ClientFunction::HandleTdpSdAnnounce(sda))
    }

    pub async fn handle_tdp_sd_announce_async(
        &self,
        sda: tdp::SharedDirectoryAnnounce,
    ) -> ClientResult<()> {
        self.send(ClientFunction::HandleTdpSdAnnounce(sda)).await
    }

    pub fn handle_tdp_sd_info_response(
        &self,
        res: tdp::SharedDirectoryInfoResponse,
    ) -> ClientResult<()> {
        self.blocking_send(ClientFunction::HandleTdpSdInfoResponse(res))
    }

    pub async fn handle_tdp_sd_info_response_async(
        &self,
        res: tdp::SharedDirectoryInfoResponse,
    ) -> ClientResult<()> {
        self.send(ClientFunction::HandleTdpSdInfoResponse(res))
            .await
    }

    pub fn handle_tdp_sd_create_response(
        &self,
        res: tdp::SharedDirectoryCreateResponse,
    ) -> ClientResult<()> {
        self.blocking_send(ClientFunction::HandleTdpSdCreateResponse(res))
    }

    pub async fn handle_tdp_sd_create_response_async(
        &self,
        res: tdp::SharedDirectoryCreateResponse,
    ) -> ClientResult<()> {
        self.send(ClientFunction::HandleTdpSdCreateResponse(res))
            .await
    }

    pub fn handle_tdp_sd_delete_response(
        &self,
        res: tdp::SharedDirectoryDeleteResponse,
    ) -> ClientResult<()> {
        self.blocking_send(ClientFunction::HandleTdpSdDeleteResponse(res))
    }

    pub async fn handle_tdp_sd_delete_response_async(
        &self,
        res: tdp::SharedDirectoryDeleteResponse,
    ) -> ClientResult<()> {
        self.send(ClientFunction::HandleTdpSdDeleteResponse(res))
            .await
    }

    pub fn handle_tdp_sd_list_response(
        &self,
        res: tdp::SharedDirectoryListResponse,
    ) -> ClientResult<()> {
        self.blocking_send(ClientFunction::HandleTdpSdListResponse(res))
    }

    pub async fn handle_tdp_sd_list_response_async(
        &self,
        res: tdp::SharedDirectoryListResponse,
    ) -> ClientResult<()> {
        self.send(ClientFunction::HandleTdpSdListResponse(res))
            .await
    }

    pub fn handle_tdp_sd_read_response(
        &self,
        res: tdp::SharedDirectoryReadResponse,
    ) -> ClientResult<()> {
        self.blocking_send(ClientFunction::HandleTdpSdReadResponse(res))
    }

    pub async fn handle_tdp_sd_read_response_async(
        &self,
        res: tdp::SharedDirectoryReadResponse,
    ) -> ClientResult<()> {
        self.send(ClientFunction::HandleTdpSdReadResponse(res))
            .await
    }

    pub fn handle_tdp_sd_write_response(
        &self,
        res: tdp::SharedDirectoryWriteResponse,
    ) -> ClientResult<()> {
        self.blocking_send(ClientFunction::HandleTdpSdWriteResponse(res))
    }

    pub async fn handle_tdp_sd_write_response_async(
        &self,
        res: tdp::SharedDirectoryWriteResponse,
    ) -> ClientResult<()> {
        self.send(ClientFunction::HandleTdpSdWriteResponse(res))
            .await
    }

    pub fn handle_tdp_sd_move_response(
        &self,
        res: tdp::SharedDirectoryMoveResponse,
    ) -> ClientResult<()> {
        self.blocking_send(ClientFunction::HandleTdpSdMoveResponse(res))
    }

    pub async fn handle_tdp_sd_move_response_async(
        &self,
        res: tdp::SharedDirectoryMoveResponse,
    ) -> ClientResult<()> {
        self.send(ClientFunction::HandleTdpSdMoveResponse(res))
            .await
    }

    pub fn write_cliprdr(&self, f: Box<dyn ClipboardFn>) -> ClientResult<()> {
        self.blocking_send(ClientFunction::WriteCliprdr(f))
    }

    pub async fn write_cliprdr_async(&self, f: Box<dyn ClipboardFn>) -> ClientResult<()> {
        self.send(ClientFunction::WriteCliprdr(f)).await
    }

    pub fn update_clipboard(&self, data: String) -> ClientResult<()> {
        self.blocking_send(ClientFunction::UpdateClipboard(data))
    }

    pub async fn update_clipboard_async(&self, data: String) -> ClientResult<()> {
        self.send(ClientFunction::UpdateClipboard(data)).await
    }

    pub fn handle_remote_copy(&self, data: Vec<u8>) -> ClientResult<()> {
        self.blocking_send(ClientFunction::HandleRemoteCopy(data))
    }

    pub async fn handle_remote_copy_async(&self, data: Vec<u8>) -> ClientResult<()> {
        self.send(ClientFunction::HandleRemoteCopy(data)).await
    }

    pub fn stop(&self) -> ClientResult<()> {
        self.blocking_send(ClientFunction::Stop)
    }

    pub async fn stop_async(&self) -> ClientResult<()> {
        self.send(ClientFunction::Stop).await
    }

    fn blocking_send(&self, fun: ClientFunction) -> ClientResult<()> {
        self.0
            .blocking_send(fun)
            .map_err(|e| ClientError::SendError(format!("{:?}", e)))
    }

    async fn send(&self, fun: ClientFunction) -> ClientResult<()> {
        self.0
            .send(fun)
            .await
            .map_err(|e| ClientError::SendError(format!("{:?}", e)))
    }
}

/// Each `Client` has a `FunctionReceiver` that it listens to for
/// incoming [`ClientFunction`] calls sent via its corresponding
/// [`ClientHandle`].
pub struct FunctionReceiver(Receiver<ClientFunction>);

impl FunctionReceiver {
    /// Receives a [`ClientFunction`] call from the `FunctionReceiver`.
    async fn recv(&mut self) -> Option<ClientFunction> {
        self.0.recv().await
    }
}

type RdpReadStream = Framed<TokioStream<ReadHalf<TlsStream<TokioTcpStream>>>>;
type RdpWriteStream = Framed<TokioStream<WriteHalf<TlsStream<TokioTcpStream>>>>;

fn create_config(width: u16, height: u16, pin: String) -> Config {
    Config {
        desktop_size: ironrdp_connector::DesktopSize { width, height },
        enable_tls: true,
        enable_credssp: false,
        credentials: Credentials::SmartCard { pin },
        domain: None,
        // Windows 10, Version 1909, same as FreeRDP as of October 5th, 2021.
        // This determines which Smart Card Redirection dialect we use per
        // https://learn.microsoft.com/en-us/openspecs/windows_protocols/ms-rdpesc/568e22ee-c9ee-4e87-80c5-54795f667062.
        client_build: 18363,
        client_name: "Teleport".to_string(),
        keyboard_type: ironrdp_pdu::gcc::KeyboardType::IbmEnhanced,
        keyboard_subtype: 0,
        keyboard_functional_keys_count: 12,
        ime_file_name: "".to_string(),
        graphics: None,
        bitmap: Some(ironrdp_connector::BitmapConfig {
            lossy_compression: true,
            color_depth: 32, // Changing this to 16 gets us uncompressed bitmaps on machines configured like https://github.com/Devolutions/IronRDP/blob/55d11a5000ebd474c2ddc294b8b3935554443112/README.md?plain=1#L17-L36
        }),
        dig_product_id: "".to_string(),
        // `client_dir` is apparently unimportant, however most RDP clients hardcode this value (including FreeRDP):
        // https://github.com/FreeRDP/FreeRDP/blob/4e24b966c86fdf494a782f0dfcfc43a057a2ea60/libfreerdp/core/settings.c#LL49C34-L49C70
        client_dir: "C:\\Windows\\System32\\mstscax.dll".to_string(),
        platform: MajorPlatformType::UNSPECIFIED,
        no_server_pointer: true,
        autologon: true,
        pointer_software_rendering: false,
    }
}

#[derive(Debug)]
pub struct ConnectParams {
    pub addr: String,
    pub cert_der: Vec<u8>,
    pub key_der: Vec<u8>,
    pub screen_width: u16,
    pub screen_height: u16,
    pub allow_clipboard: bool,
    pub allow_directory_sharing: bool,
    pub show_desktop_wallpaper: bool,
}

#[derive(Debug)]
pub enum ClientError {
    Tcp(IoError),
    Rdp(RdpError),
    PduError(PduError),
    SessionError(SessionError),
    ConnectorError(ConnectorError),
    CGOErrCode(CGOErrCode),
    SendError(String),
    JoinError(JoinError),
    InternalError(String),
    UnknownAddress,
    InputEventError(InputEventError),
    #[cfg(feature = "fips")]
    ErrorStack(ErrorStack),
    #[cfg(feature = "fips")]
    HandshakeError(HandshakeError<TokioTcpStream>),
}

impl std::error::Error for ClientError {}

impl Display for ClientError {
    fn fmt(&self, f: &mut Formatter<'_>) -> std::fmt::Result {
        match self {
            ClientError::Tcp(e) => Display::fmt(e, f),
            ClientError::Rdp(e) => Display::fmt(e, f),
            ClientError::SessionError(e) => match &e.kind {
                Reason(reason) => Display::fmt(reason, f),
                _ => Display::fmt(e, f),
            },
            ClientError::ConnectorError(e) => Display::fmt(e, f),
            ClientError::InputEventError(e) => Display::fmt(e, f),
            ClientError::JoinError(e) => Display::fmt(e, f),
            ClientError::CGOErrCode(e) => Debug::fmt(e, f),
            ClientError::SendError(msg) => Display::fmt(&msg.to_string(), f),
            ClientError::InternalError(msg) => Display::fmt(&msg.to_string(), f),
            ClientError::UnknownAddress => Display::fmt("Unknown address", f),
            ClientError::PduError(e) => Display::fmt(e, f),
            #[cfg(feature = "fips")]
            ClientError::ErrorStack(e) => Display::fmt(e, f),
            #[cfg(feature = "fips")]
            ClientError::HandshakeError(e) => Display::fmt(e, f),
        }
    }
}

impl From<IoError> for ClientError {
    fn from(e: IoError) -> ClientError {
        ClientError::Tcp(e)
    }
}

impl From<RdpError> for ClientError {
    fn from(e: RdpError) -> ClientError {
        ClientError::Rdp(e)
    }
}

impl From<ConnectorError> for ClientError {
    fn from(value: ConnectorError) -> Self {
        ClientError::ConnectorError(value)
    }
}

impl From<CGOErrCode> for ClientError {
    fn from(value: CGOErrCode) -> Self {
        ClientError::CGOErrCode(value)
    }
}

impl From<SessionError> for ClientError {
    fn from(value: SessionError) -> Self {
        ClientError::SessionError(value)
    }
}

impl<T> From<SendError<T>> for ClientError {
    fn from(value: SendError<T>) -> Self {
        ClientError::SendError(format!("{:?}", value))
    }
}

impl From<JoinError> for ClientError {
    fn from(e: JoinError) -> Self {
        ClientError::JoinError(e)
    }
}

impl From<PduError> for ClientError {
    fn from(e: PduError) -> Self {
        ClientError::PduError(e)
    }
}

impl From<ClientError> for PduError {
    fn from(e: ClientError) -> Self {
        custom_err!(e)
    }
}

#[cfg(feature = "fips")]
impl From<ErrorStack> for ClientError {
    fn from(e: ErrorStack) -> Self {
        ClientError::ErrorStack(e)
    }
}

#[cfg(feature = "fips")]
impl From<HandshakeError<TokioTcpStream>> for ClientError {
    fn from(e: HandshakeError<TokioTcpStream>) -> Self {
        ClientError::HandshakeError(e)
    }
}

pub type ClientResult<T> = Result<T, ClientError>;

impl From<CGOErrCode> for ClientResult<()> {
    fn from(value: CGOErrCode) -> Self {
        match value {
            CGOErrCode::ErrCodeSuccess => Ok(()),
            _ => Err(ClientError::from(value)),
        }
    }
}

impl From<InputEventError> for ClientError {
    fn from(e: InputEventError) -> Self {
        ClientError::InputEventError(e)
    }
}<|MERGE_RESOLUTION|>--- conflicted
+++ resolved
@@ -16,14 +16,9 @@
 
 use crate::rdpdr::tdp;
 use crate::{
-<<<<<<< HEAD
-    cgo_handle_fastpath_pdu, cgo_handle_rdp_channel_ids, cgo_handle_remote_copy, ssl, CGOErrCode,
-    CGOKeyboardEvent, CGOMousePointerEvent, CGOPointerButton, CGOPointerWheel, CGOSyncKeys,
-=======
     cgo_handle_fastpath_pdu, cgo_handle_rdp_connection_initialized, cgo_handle_remote_copy, ssl,
     CGOErrCode, CGOKeyboardEvent, CGOMousePointerEvent, CGOPointerButton, CGOPointerWheel,
->>>>>>> 1ee944be
-    CgoHandle,
+    CGOSyncKeys, CgoHandle,
 };
 #[cfg(feature = "fips")]
 use boring::error::ErrorStack;
