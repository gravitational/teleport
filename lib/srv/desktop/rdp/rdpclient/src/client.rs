--- conflicted
+++ resolved
@@ -57,33 +57,6 @@
 #[cfg(feature = "fips")]
 use tokio_boring::{HandshakeError, SslStream};
 
-#[macro_use]
-mod macros {
-    macro_rules! get_svc_processor {
-        ($x224_processor:expr, $svc_processor:ty) => {
-            $x224_processor
-                .get_svc_processor::<$svc_processor>()
-                .ok_or(ClientError::InternalError)?
-        };
-    }
-
-    macro_rules! get_svc_processor_mut {
-        ($x224_processor:expr, $svc_processor:ty) => {
-            $x224_processor
-                .get_svc_processor_mut::<$svc_processor>()
-                .ok_or(ClientError::InternalError)?
-        };
-    }
-
-    macro_rules! get_backend_mut {
-        ($x224_processor:expr, $svc_processor:ty, $backend:ty) => {
-            get_svc_processor_mut!($x224_processor, $svc_processor)
-                .downcast_backend_mut::<$backend>()
-                .ok_or(ClientError::InternalError)?
-        };
-    }
-}
-
 /// The RDP client on the Rust side of things. Each `Client`
 /// corresponds with a Go `Client` specified by `cgo_handle`.
 pub struct Client {
@@ -390,11 +363,7 @@
         global::TOKIO_RT
             .spawn_blocking(move || {
                 let mut x224_processor = Self::x224_lock(&x224_processor)?;
-<<<<<<< HEAD
-                let cliprdr = get_backend_mut!(x224_processor, Cliprdr, TeleportCliprdrBackend);
-=======
                 let cliprdr = Self::cliprdr_backend(&mut x224_processor)?;
->>>>>>> bab5a3b5
                 cliprdr.set_clipboard_data(data.clone());
                 Ok(())
             })
@@ -419,11 +388,7 @@
         let messages: ClientResult<CliprdrSvcMessages> = global::TOKIO_RT
             .spawn_blocking(move || {
                 let mut x224_processor = Self::x224_lock(&processor)?;
-<<<<<<< HEAD
-                let cliprdr = get_svc_processor!(x224_processor, Cliprdr);
-=======
                 let cliprdr = Self::get_svc_processor::<Cliprdr>(&mut x224_processor)?;
->>>>>>> bab5a3b5
                 Ok(fun.call(cliprdr)?)
             })
             .await?;
@@ -547,11 +512,7 @@
             .spawn_blocking(move || {
                 debug!("received tdp: {:?}", res);
                 let mut x224_processor = Self::x224_lock(&x224_processor)?;
-<<<<<<< HEAD
-                let rdpdr = get_backend_mut!(x224_processor, Rdpdr, TeleportRdpdrBackend);
-=======
                 let rdpdr = Self::rdpdr_backend(&mut x224_processor)?;
->>>>>>> bab5a3b5
                 rdpdr.handle_tdp_sd_info_response(res)?;
                 Ok(())
             })
@@ -566,11 +527,7 @@
             .spawn_blocking(move || {
                 debug!("received tdp: {:?}", res);
                 let mut x224_processor = Self::x224_lock(&x224_processor)?;
-<<<<<<< HEAD
-                let rdpdr = get_backend_mut!(x224_processor, Rdpdr, TeleportRdpdrBackend);
-=======
                 let rdpdr = Self::rdpdr_backend(&mut x224_processor)?;
->>>>>>> bab5a3b5
                 rdpdr.handle_tdp_sd_create_response(res)?;
                 Ok(())
             })
@@ -585,11 +542,7 @@
             .spawn_blocking(move || {
                 debug!("received tdp: {:?}", res);
                 let mut x224_processor = Self::x224_lock(&x224_processor)?;
-<<<<<<< HEAD
-                let rdpdr = get_backend_mut!(x224_processor, Rdpdr, TeleportRdpdrBackend);
-=======
                 let rdpdr = Self::rdpdr_backend(&mut x224_processor)?;
->>>>>>> bab5a3b5
                 rdpdr.handle_tdp_sd_delete_response(res)?;
                 Ok(())
             })
@@ -603,13 +556,7 @@
         global::TOKIO_RT
             .spawn_blocking(move || {
                 let mut x224_processor = Self::x224_lock(&x224_processor)?;
-<<<<<<< HEAD
-                let rdpdr = x224_processor
-                    .get_svc_processor_mut::<Rdpdr>()
-                    .ok_or(ClientError::InternalError)?;
-=======
                 let rdpdr = Self::get_svc_processor_mut::<Rdpdr>(&mut x224_processor)?;
->>>>>>> bab5a3b5
                 let pdu = rdpdr.add_drive(sda.directory_id, sda.name);
                 Ok(pdu)
             })
@@ -1002,13 +949,8 @@
             ClientError::InputEventError(e) => Display::fmt(e, f),
             ClientError::JoinError(e) => Display::fmt(e, f),
             ClientError::CGOErrCode(e) => Debug::fmt(e, f),
-<<<<<<< HEAD
             ClientError::SendError(msg) => Display::fmt(&msg.to_string(), f),
-            ClientError::InternalError => Display::fmt("Internal error", f),
-=======
-            ClientError::SendError => Display::fmt("Couldn't send message to channel", f),
-            ClientError::InternalError(msg) => Display::fmt(msg, f),
->>>>>>> bab5a3b5
+            ClientError::InternalError(msg) => Display::fmt(&msg.to_string(), f),
             ClientError::UnknownAddress => Display::fmt("Unknown address", f),
             ClientError::PduError(e) => Display::fmt(e, f),
             #[cfg(feature = "fips")]
@@ -1067,11 +1009,12 @@
     }
 }
 
-<<<<<<< HEAD
 impl From<ClientError> for PduError {
     fn from(e: ClientError) -> Self {
         custom_err!("ClientError", e)
-=======
+    }
+}
+
 #[cfg(feature = "fips")]
 impl From<ErrorStack> for ClientError {
     fn from(e: ErrorStack) -> Self {
@@ -1083,7 +1026,6 @@
 impl From<HandshakeError<TokioTcpStream>> for ClientError {
     fn from(e: HandshakeError<TokioTcpStream>) -> Self {
         ClientError::HandshakeError(e)
->>>>>>> bab5a3b5
     }
 }
 
