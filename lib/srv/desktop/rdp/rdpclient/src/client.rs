<<<<<<< HEAD
use std::io::Error as IoError;
use std::io::ErrorKind::ConnectionRefused;
use std::net::ToSocketAddrs;
use std::sync::{Arc, Mutex, MutexGuard};

use bitflags::Flags;
use bytes::BytesMut;
use ironrdp_cliprdr::pdu::{ClipboardFormat, ClipboardFormatId, FormatDataResponse};
use ironrdp_cliprdr::Cliprdr;
use ironrdp_connector::{Config, ConnectionResult, ConnectorError};
=======
pub mod global;
use crate::rdpdr::consts::SCARD_DEVICE_ID;
use crate::rdpdr::TeleportRdpdrBackend;
use crate::{
    handle_fastpath_pdu, handle_rdp_channel_ids, CGOErrCode, CGOKeyboardEvent,
    CGOMousePointerEvent, CGOPointerButton, CGOPointerWheel, CgoHandle,
};
use bytes::BytesMut;
use ironrdp_connector::{Config, ConnectorError};
>>>>>>> e1405460
use ironrdp_pdu::input::fast_path::{FastPathInput, FastPathInputEvent, KeyboardFlags};
use ironrdp_pdu::input::mouse::PointerFlags;
use ironrdp_pdu::input::MousePdu;
use ironrdp_pdu::nego::SecurityProtocol;
use ironrdp_pdu::rdp::capability_sets::MajorPlatformType;
use ironrdp_pdu::rdp::RdpError;
<<<<<<< HEAD
use ironrdp_pdu::{PduError, PduParsing};
use ironrdp_rdpdr::pdu::RdpdrPdu;
use ironrdp_rdpdr::Rdpdr;
use ironrdp_rdpsnd::Rdpsnd;
use ironrdp_session::x224::{Processor as X224Processor, Processor};
use ironrdp_session::{reason_err, SessionError, SessionResult};
use ironrdp_svc::{StaticVirtualChannelProcessor, SvcMessage, SvcProcessorMessages};
=======
use ironrdp_pdu::PduParsing;
use ironrdp_rdpdr::pdu::RdpdrPdu;
use ironrdp_rdpdr::Rdpdr;
use ironrdp_rdpsnd::Rdpsnd;
use ironrdp_session::x224::Processor as X224Processor;
use ironrdp_session::{reason_err, SessionError, SessionResult};
use ironrdp_svc::{SvcMessage, SvcProcessorMessages};
>>>>>>> e1405460
use ironrdp_tls::TlsStream;
use ironrdp_tokio::{Framed, TokioStream};
use rand::{Rng, SeedableRng};
use sspi::network_client::reqwest_network_client::RequestClientFactory;
<<<<<<< HEAD
=======
use std::io::Error as IoError;
use std::net::ToSocketAddrs;
use std::sync::{Arc, Mutex, MutexGuard};
>>>>>>> e1405460
use tokio::io::{split, ReadHalf, WriteHalf};
use tokio::net::TcpStream as TokioTcpStream;
use tokio::sync::mpsc::{channel, error::SendError, Receiver, Sender};
use tokio::task::JoinError;

pub(crate) use global::call_function_on_handle;

use crate::{
    handle_fastpath_pdu, handle_rdp_channel_ids, handle_remote_copy, util, CGOErrCode,
    CGOKeyboardEvent, CGOMousePointerEvent, CGOPointerButton, CGOPointerWheel, CgoHandle,
};
// Export this for crate level use.
use crate::cliprdr::{ClipboardFunction, TeleportCliprdrBackend};
use crate::rdpdr::consts::SCARD_DEVICE_ID;
use crate::rdpdr::TeleportRdpdrBackend;

pub mod global;

/// The RDP client on the Rust side of things. Each `Client`
/// corresponds with a Go `Client` specified by `cgo_handle`.
pub struct Client {
    cgo_handle: CgoHandle,
    read_stream: Option<RdpReadStream>,
    write_stream: Option<RdpWriteStream>,
    x224_processor: Option<Arc<Mutex<X224Processor>>>,
    client_handle: Option<ClientHandle>,
    function_receiver: Option<FunctionReceiver>,
}

impl Client {
    /// Connects a new client to the RDP server specified by `params` and starts the session.
    ///
    /// After creating the connection, this function registers the newly made Client with
    /// the [`global::ClientHandles`] map, and creates a task for reading frames from the  RDP
    /// server and sending them back to Go, and receiving function calls via [`global::call_function_on_handle`]
    /// and executing them.
    ///
    /// This function hangs until the RDP session ends or a [`ClientFunction::Stop`] is dispatched
    /// (see [`global::call_function_on_handle`]).
    pub fn run(cgo_handle: CgoHandle, params: ConnectParams) -> ClientResult<()> {
        global::TOKIO_RT.block_on(async {
            Self::connect(cgo_handle, params)
                .await?
                .register()?
                .run_loops()
                .await
        })
    }

    /// Initializes the RDP connection with the given [`ConnectParams`].
    async fn connect(cgo_handle: CgoHandle, params: ConnectParams) -> ClientResult<Self> {
        let server_addr = params.addr.clone();
        let server_socket_addr = server_addr.to_socket_addrs().unwrap().next().unwrap();

        let stream = TokioTcpStream::connect(&server_socket_addr).await?;

        // Create a framed stream for use by connect_begin
        let mut framed = ironrdp_tokio::TokioFramed::new(stream);

<<<<<<< HEAD
        let connector_config = create_config(params);
=======
        let connector_config =
            create_config(params.screen_width, params.screen_height, params.username);
>>>>>>> e1405460

        // Create a channel for sending/receiving function calls to/from the Client.
        let (client_handle, function_receiver) = channel(100);

<<<<<<< HEAD
=======
        // Generate a random 8-digit PIN for our smartcard.
        let mut rng = rand_chacha::ChaCha20Rng::from_entropy();
        let pin = format!("{:08}", rng.gen_range(0i32..=99999999i32));

>>>>>>> e1405460
        let mut connector = ironrdp_connector::ClientConnector::new(connector_config)
            .with_server_addr(server_socket_addr)
            .with_server_name(server_addr)
            .with_credssp_network_client(RequestClientFactory)
            .with_static_channel(Rdpsnd::new())
<<<<<<< HEAD
            .with_static_channel(Cliprdr::new(Box::new(TeleportCliprdrBackend::new(
                client_handle.clone(),
            ))))
=======
>>>>>>> e1405460
            .with_static_channel(
                Rdpdr::new(
                    Box::new(TeleportRdpdrBackend::new(
                        SCARD_DEVICE_ID,
                        client_handle.clone(),
<<<<<<< HEAD
=======
                        params.cert_der,
                        params.key_der,
                        pin,
>>>>>>> e1405460
                    )),
                    "IronRDP".to_string(),
                )
                .with_smartcard(SCARD_DEVICE_ID),
            );

        let should_upgrade = ironrdp_tokio::connect_begin(&mut framed, &mut connector).await?;

        // Take the stream back out of the framed object for upgrading
        let initial_stream = framed.into_inner_no_leftover();
        let (upgraded_stream, server_public_key) =
            ironrdp_tls::upgrade(initial_stream, &server_socket_addr.ip().to_string()).await?;

        // Upgrade the stream
        let upgraded =
            ironrdp_tokio::mark_as_upgraded(should_upgrade, &mut connector, server_public_key);

        // Frame the stream again for use by connect_finalize
        let mut rdp_stream = ironrdp_tokio::TokioFramed::new(upgraded_stream);

        let connection_result =
            ironrdp_tokio::connect_finalize(upgraded, &mut rdp_stream, connector).await?;

        debug!("connection_result: {:?}", connection_result);

        // Register the RDP channels with the browser client.
        unsafe {
            ClientResult::from(handle_rdp_channel_ids(
                cgo_handle,
                connection_result.io_channel_id,
                connection_result.user_channel_id,
            ))
        }?;

        // Take the stream back out of the framed object for splitting.
        let rdp_stream = rdp_stream.into_inner_no_leftover();
        let (read_stream, write_stream) = split(rdp_stream);
        let read_stream = ironrdp_tokio::TokioFramed::new(read_stream);
        let write_stream = ironrdp_tokio::TokioFramed::new(write_stream);

        let x224_processor = X224Processor::new(
            connection_result.static_channels,
            connection_result.user_channel_id,
            connection_result.io_channel_id,
            None,
            None,
        );

        Ok(Self {
            cgo_handle,
            read_stream: Some(read_stream),
            write_stream: Some(write_stream),
            x224_processor: Some(Arc::new(Mutex::new(x224_processor))),
            client_handle: Some(client_handle),
            function_receiver: Some(function_receiver),
        })
    }

    /// Registers the Client with the [`global::CLIENT_HANDLES`] cache.
    ///
    /// This constitutes storing the [`ClientHandle`] (indexed by `self.cgo_handle`)
    /// in [`global::CLIENT_HANDLES`].
    fn register(self) -> ClientResult<Self> {
        global::CLIENT_HANDLES.insert(
            self.cgo_handle,
            // self.client_handle should have been initialized in [`Self::connect`].
            self.client_handle
                .as_ref()
                .ok_or(ClientError::InternalError)?
                .clone(),
        );

        Ok(self)
    }

    /// Spawns separate tasks for the input and output loops:
    ///
    /// 1. Read Loop: reads new messages from the RDP server and processes them.
    ///
    /// 2. Write Loop: listens on the Client's function_receiver for function calls
    ///    which it then executes.
    ///
    /// When either loop returns, the other is aborted and the result is returned.
    async fn run_loops(mut self) -> ClientResult<()> {
        let read_stream = self
            .read_stream
            .take()
            .ok_or_else(|| ClientError::InternalError)?;

        let write_stream = self
            .write_stream
            .take()
            .ok_or_else(|| ClientError::InternalError)?;

        let x224_processor = self
            .x224_processor
            .take()
            .ok_or_else(|| ClientError::InternalError)?;

        let client_handle = self
            .client_handle
            .take()
            .ok_or_else(|| ClientError::InternalError)?;

        let function_receiver = self
            .function_receiver
            .take()
            .ok_or_else(|| ClientError::InternalError)?;

        let mut read_loop_handle = Client::run_read_loop(
            self.cgo_handle,
            read_stream,
            x224_processor.clone(),
            client_handle,
        );

<<<<<<< HEAD
        let mut write_loop_handle = Client::run_write_loop(
            self.cgo_handle,
            write_stream,
            function_receiver,
            x224_processor,
        );
=======
        let mut write_loop_handle =
            Client::run_write_loop(write_stream, function_receiver, x224_processor);
>>>>>>> e1405460

        // Wait for either loop to finish. When one does, abort the other and return the result.
        tokio::select! {
            res = &mut read_loop_handle => {
                write_loop_handle.abort();
                res?
            },
            res = &mut write_loop_handle => {
                read_loop_handle.abort();
                res?
            }
        }
    }

    fn run_read_loop(
        cgo_handle: CgoHandle,
        mut read_stream: RdpReadStream,
        x224_processor: Arc<Mutex<X224Processor>>,
        write_requester: ClientHandle,
    ) -> tokio::task::JoinHandle<ClientResult<()>> {
        global::TOKIO_RT.spawn(async move {
            loop {
                let (action, mut frame) = read_stream.read_pdu().await?;
                match action {
                    // Fast-path PDU, send to the browser for processing / rendering.
                    ironrdp_pdu::Action::FastPath => {
                        global::TOKIO_RT
                            .spawn_blocking(move || unsafe {
                                let err_code = handle_fastpath_pdu(
                                    cgo_handle,
                                    frame.as_mut_ptr(),
                                    frame.len() as u32,
                                );
                                ClientResult::from(err_code)
                            })
                            .await??
                    }
                    ironrdp_pdu::Action::X224 => {
                        // X224 PDU, process it and send any immediate response frames to the write loop
                        // for writing to the RDP server.
                        let res = Client::x224_process(x224_processor.clone(), frame).await?;
                        // Send response frames to write loop for writing to RDP server.
                        write_requester
                            .send(ClientFunction::WriteRawPdu(res))
                            .await?;
                    }
                }
            }
        })
    }

    fn run_write_loop(
        cgo_handle: CgoHandle,
        mut write_stream: RdpWriteStream,
        mut write_receiver: FunctionReceiver,
        x224_processor: Arc<Mutex<X224Processor>>,
    ) -> tokio::task::JoinHandle<ClientResult<()>> {
        global::TOKIO_RT.spawn(async move {
            let mut clipboard = String::new();
            loop {
                match write_receiver.recv().await {
                    Some(write_request) => match write_request {
                        ClientFunction::WriteRdpKey(args) => {
                            Client::write_rdp_key(&mut write_stream, args).await?;
                        }
                        ClientFunction::WriteRdpPointer(args) => {
                            Client::write_rdp_pointer(&mut write_stream, args).await?;
                        }
                        ClientFunction::WriteRawPdu(args) => {
                            Client::write_raw_pdu(&mut write_stream, args).await?;
                        }
                        ClientFunction::WriteRdpdr(args) => {
                            debug!("sending: {:?}", args);
                            Client::write_rdpdr(&mut write_stream, x224_processor.clone(), args)
                                .await?;
                        }
<<<<<<< HEAD
                        ClientFunction::HandleClipboard(args) => {
                            if let Some(c) = Self::handle_clipboard(
                                cgo_handle,
                                &mut write_stream,
                                x224_processor.clone(),
                                &clipboard,
                                args,
                            )
                            .await?
                            {
                                clipboard = c;
                            }
                        }
=======
>>>>>>> e1405460
                        ClientFunction::Stop => {
                            // Stop this write loop. The read loop will then be stopped by the caller.
                            return Ok(());
                        }
                    },
                    None => {
                        return Ok(());
                    }
                }
            }
        })
    }

    async fn handle_clipboard(
        cgo_handle: CgoHandle,
        mut write_stream: &mut RdpWriteStream,
        x224_processor: Arc<Mutex<Processor>>,
        clipboard: &str,
        clipboard_function: ClipboardFunction,
    ) -> ClientResult<Option<String>> {
        match clipboard_function {
            ClipboardFunction::RequestFormatList => {
                let messages = Self::x224_lock(&x224_processor)?
                    .get_svc_processor::<Cliprdr>()
                    .unwrap()
                    .initiate_copy(&[])?;
                let encoded =
                    Client::x224_process_svc_messages(x224_processor.clone(), messages).await?;
                write_stream.write_all(&encoded).await?;
            }
            ClipboardFunction::Update(data) => {
                let clipboard = data.clone();

                let messages = Self::x224_lock(&x224_processor)?
                    .get_svc_processor::<Cliprdr>()
                    .unwrap()
                    .initiate_copy(&[ClipboardFormat::new(ClipboardFormatId::CF_UNICODETEXT)])?;
                let encoded =
                    Client::x224_process_svc_messages(x224_processor.clone(), messages).await?;
                write_stream.write_all(&encoded).await?;
                return Ok(Some(clipboard));
            }
            ClipboardFunction::RemoteCopy(data) => {
                info!("remote copy: {:?}", data);
                let messages = Self::x224_lock(&x224_processor)?
                    .get_svc_processor::<Cliprdr>()
                    .unwrap()
                    .initiate_paste(ClipboardFormatId::CF_UNICODETEXT)?;
                let encoded =
                    Client::x224_process_svc_messages(x224_processor.clone(), messages).await?;
                write_stream.write_all(&encoded).await?;
            }
            ClipboardFunction::FormatDataResponse(data) => unsafe {
                info!("format data responose: {:?}", data);
                let mut s = util::from_unicode(data).map_err(|_| ClientError::InternalError)?;
                let code = handle_remote_copy(cgo_handle, s.as_mut_ptr(), s.len() as u32);
                ClientResult::from(code)?;
            },
            ClipboardFunction::FormatDataRequest(req) => {
                if req == ClipboardFormatId::CF_UNICODETEXT {
                    let data = util::to_unicode(&clipboard, true);
                    let messages = Self::x224_lock(&x224_processor)?
                        .get_svc_processor::<Cliprdr>()
                        .unwrap()
                        .submit_format_data(FormatDataResponse::new_data(data))?;
                    let encoded =
                        Client::x224_process_svc_messages(x224_processor.clone(), messages).await?;
                    write_stream.write_all(&encoded).await?;
                } else {
                    let messages = Self::x224_lock(&x224_processor)?
                        .get_svc_processor::<Cliprdr>()
                        .unwrap()
                        .submit_format_data(FormatDataResponse::new_error())?;
                    let encoded =
                        Client::x224_process_svc_messages(x224_processor.clone(), messages).await?;
                    write_stream.write_all(&encoded).await?;
                }
            }
        }
        Ok(None)
    }

    async fn write_rdp_key(
        write_stream: &mut RdpWriteStream,
        key: CGOKeyboardEvent,
    ) -> ClientResult<()> {
        let mut fastpath_events = Vec::new();

        let mut flags: KeyboardFlags = KeyboardFlags::empty();
        if !key.down {
            flags = KeyboardFlags::RELEASE;
        }
        let event = FastPathInputEvent::KeyboardEvent(flags, key.code as u8);
        fastpath_events.push(event);

        let mut data: Vec<u8> = Vec::new();
        let input_pdu = FastPathInput(fastpath_events);
        input_pdu.to_buffer(&mut data).unwrap();

        write_stream.write_all(&data).await?;
        Ok(())
    }

    async fn write_rdp_pointer(
        write_stream: &mut RdpWriteStream,
        pointer: CGOMousePointerEvent,
    ) -> ClientResult<()> {
        let mut fastpath_events = Vec::new();

        let mut flags = match pointer.button {
            CGOPointerButton::PointerButtonLeft => PointerFlags::LEFT_BUTTON,
            CGOPointerButton::PointerButtonRight => PointerFlags::RIGHT_BUTTON,
            CGOPointerButton::PointerButtonMiddle => PointerFlags::MIDDLE_BUTTON_OR_WHEEL,
            _ => PointerFlags::empty(),
        };

        flags |= match pointer.wheel {
            CGOPointerWheel::PointerWheelVertical => PointerFlags::VERTICAL_WHEEL,
            CGOPointerWheel::PointerWheelHorizontal => PointerFlags::HORIZONTAL_WHEEL,
            _ => PointerFlags::empty(),
        };

        if pointer.button == CGOPointerButton::PointerButtonNone
            && pointer.wheel == CGOPointerWheel::PointerWheelNone
        {
            flags |= PointerFlags::MOVE;
        }

        if pointer.down {
            flags |= PointerFlags::DOWN;
        }

        // MousePdu.to_buffer takes care of the rest of the flags.
        let event = FastPathInputEvent::MouseEvent(MousePdu {
            flags,
            number_of_wheel_rotation_units: pointer.wheel_delta,
            x_position: pointer.x,
            y_position: pointer.y,
        });
        fastpath_events.push(event);

        let mut data: Vec<u8> = Vec::new();
        let input_pdu = FastPathInput(fastpath_events);
        input_pdu.to_buffer(&mut data).unwrap();

        write_stream.write_all(&data).await?;
        Ok(())
    }

    /// Writes a fully encoded PDU to the RDP server.
    async fn write_raw_pdu(write_stream: &mut RdpWriteStream, resp: Vec<u8>) -> ClientResult<()> {
        write_stream.write_all(&resp).await?;
        Ok(())
    }

    async fn write_rdpdr(
        write_stream: &mut RdpWriteStream,
        x224_processor: Arc<Mutex<X224Processor>>,
        pdu: RdpdrPdu,
    ) -> ClientResult<()> {
        // Process the RDPDR PDU.
        let encoded = Client::x224_process_svc_messages(
            x224_processor,
            SvcProcessorMessages::<Rdpdr>::new(vec![SvcMessage::from(pdu)]),
        )
        .await?;

        // Write the RDPDR PDU to the RDP server.
        write_stream.write_all(&encoded).await?;
        Ok(())
    }

    /// Processes an x224 frame on a blocking thread.
    ///
    /// We use a blocking task here so we don't block the tokio runtime
    /// while waiting for the `x224_processor` lock, or while processing the frame.
    /// This function ensures `x224_processor` is locked only for the necessary duration
    /// of the function call.
    async fn x224_process(
        x224_processor: Arc<Mutex<X224Processor>>,
        frame: BytesMut,
    ) -> SessionResult<Vec<u8>> {
        global::TOKIO_RT
            .spawn_blocking(move || Self::x224_lock(&x224_processor)?.process(&frame))
            .await
            .map_err(|err| reason_err!("tokio::spawn_blocking", "JoinError: {:?}", err))?
    }

    /// Processes some [`SvcProcessorMessages`] on a blocking thread.
    ///
    /// We use a blocking task here so we don't block the tokio runtime
    /// while waiting for the `x224_processor` lock, or while processing the frame.
    /// This function ensures `x224_processor` is locked only for the necessary duration
    /// of the function call.
<<<<<<< HEAD
    async fn x224_process_svc_messages<C: StaticVirtualChannelProcessor + 'static>(
        x224_processor: Arc<Mutex<X224Processor>>,
        messages: SvcProcessorMessages<C>,
=======
    async fn x224_process_svc_messages(
        x224_processor: Arc<Mutex<X224Processor>>,
        messages: SvcProcessorMessages<Rdpdr>,
>>>>>>> e1405460
    ) -> SessionResult<Vec<u8>> {
        global::TOKIO_RT
            .spawn_blocking(move || {
                Self::x224_lock(&x224_processor)?.process_svc_processor_messages(messages)
            })
            .await
            .map_err(|err| reason_err!("tokio::spawn_blocking", "JoinError: {:?}", err))?
    }

    fn x224_lock(
        x224_processor: &Arc<Mutex<X224Processor>>,
    ) -> Result<MutexGuard<X224Processor>, SessionError> {
        x224_processor
            .lock()
            .map_err(|err| reason_err!("x224_processor.lock()", "PoisonError: {:?}", err))
    }
}

impl Drop for Client {
    fn drop(&mut self) {
        global::CLIENT_HANDLES.remove(self.cgo_handle)
    }
}

/// [`ClientFunction`] is an enum representing the different functions that can be called on a client.
/// Each variant corresponds to a different function, and carries the necessary arguments for that function.
/// This enum is used in conjunction with the [`call_function_on_handle`] function to call a specific function on a client.
#[derive(Debug)]
pub enum ClientFunction {
    /// Corresponds to [`Client::write_rdp_pointer`]
    WriteRdpPointer(CGOMousePointerEvent),
    /// Corresponds to [`Client::write_rdp_key`]
    WriteRdpKey(CGOKeyboardEvent),
    /// Corresponds to [`Client::write_raw_pdu`]
    WriteRawPdu(Vec<u8>),
    /// Corresponds to [`Client::write_rdpdr`]
    WriteRdpdr(RdpdrPdu),
    /// Aborts the client by stopping both the read and write loops.
    Stop,
    HandleClipboard(ClipboardFunction),
}

/// `ClientHandle` is used to dispatch [`ClientFunction`]s calls
/// to a corresponding [`FunctionReceiver`] on a `Client`.
pub type ClientHandle = Sender<ClientFunction>;

/// Each `Client` has a `FunctionReceiver` that it listens to for
/// incoming [`ClientFunction`] calls sent via its corresponding
/// [`ClientHandle`].
pub type FunctionReceiver = Receiver<ClientFunction>;

type RdpReadStream = Framed<TokioStream<ReadHalf<TlsStream<TokioTcpStream>>>>;
type RdpWriteStream = Framed<TokioStream<WriteHalf<TlsStream<TokioTcpStream>>>>;

fn create_config(width: u16, height: u16, username: String) -> Config {
    Config {
        desktop_size: ironrdp_connector::DesktopSize { width, height },
        security_protocol: SecurityProtocol::HYBRID_EX,
        username,
        password: std::env::var("RDP_PASSWORD").unwrap(), //todo(isaiah)
        domain: None,
        client_build: 0,
        client_name: "Teleport".to_string(),
        keyboard_type: ironrdp_pdu::gcc::KeyboardType::IbmEnhanced,
        keyboard_subtype: 0,
        keyboard_functional_keys_count: 12,
        ime_file_name: "".to_string(),
        graphics: None,
        bitmap: Some(ironrdp_connector::BitmapConfig {
            lossy_compression: true,
            color_depth: 32, // Changing this to 16 gets us uncompressed bitmaps on machines configured like https://github.com/Devolutions/IronRDP/blob/55d11a5000ebd474c2ddc294b8b3935554443112/README.md?plain=1#L17-L36
        }),
        dig_product_id: "".to_string(),
        client_dir: "C:\\Windows\\System32\\mstscax.dll".to_string(),
        platform: MajorPlatformType::UNSPECIFIED,
        no_server_pointer: false,
    }
}

#[derive(Debug)]
pub struct ConnectParams {
    pub addr: String,
    pub username: String,
    pub cert_der: Vec<u8>,
    pub key_der: Vec<u8>,
    pub screen_width: u16,
    pub screen_height: u16,
    pub allow_clipboard: bool,
    pub allow_directory_sharing: bool,
    pub show_desktop_wallpaper: bool,
}

#[derive(Debug)]
pub enum ClientError {
    Tcp(IoError),
    Rdp(RdpError),
    PduError(PduError),
    SessionError(SessionError),
    ConnectorError(ConnectorError),
    CGOErrCode(CGOErrCode),
    SendError,
    JoinError(JoinError),
    InternalError,
}

impl From<IoError> for ClientError {
    fn from(e: IoError) -> ClientError {
        ClientError::Tcp(e)
    }
}

impl From<RdpError> for ClientError {
    fn from(e: RdpError) -> ClientError {
        ClientError::Rdp(e)
    }
}

impl From<ConnectorError> for ClientError {
    fn from(value: ConnectorError) -> Self {
        ClientError::ConnectorError(value)
    }
}

impl From<CGOErrCode> for ClientError {
    fn from(value: CGOErrCode) -> Self {
        ClientError::CGOErrCode(value)
    }
}

impl From<SessionError> for ClientError {
    fn from(value: SessionError) -> Self {
        ClientError::SessionError(value)
    }
}

impl<T> From<SendError<T>> for ClientError {
    fn from(_value: SendError<T>) -> Self {
        ClientError::SendError
    }
}

impl From<JoinError> for ClientError {
    fn from(e: JoinError) -> Self {
        ClientError::JoinError(e)
    }
}

impl From<PduError> for ClientError {
    fn from(e: PduError) -> Self {
        ClientError::PduError(e)
    }
}

type ClientResult<T> = Result<T, ClientError>;

impl From<CGOErrCode> for ClientResult<()> {
    fn from(value: CGOErrCode) -> Self {
        match value {
            CGOErrCode::ErrCodeSuccess => Ok(()),
            _ => Err(ClientError::from(value)),
        }
    }
}<|MERGE_RESOLUTION|>--- conflicted
+++ resolved
@@ -1,15 +1,3 @@
-<<<<<<< HEAD
-use std::io::Error as IoError;
-use std::io::ErrorKind::ConnectionRefused;
-use std::net::ToSocketAddrs;
-use std::sync::{Arc, Mutex, MutexGuard};
-
-use bitflags::Flags;
-use bytes::BytesMut;
-use ironrdp_cliprdr::pdu::{ClipboardFormat, ClipboardFormatId, FormatDataResponse};
-use ironrdp_cliprdr::Cliprdr;
-use ironrdp_connector::{Config, ConnectionResult, ConnectorError};
-=======
 pub mod global;
 use crate::rdpdr::consts::SCARD_DEVICE_ID;
 use crate::rdpdr::TeleportRdpdrBackend;
@@ -18,23 +6,14 @@
     CGOMousePointerEvent, CGOPointerButton, CGOPointerWheel, CgoHandle,
 };
 use bytes::BytesMut;
+use ironrdp_cliprdr::Cliprdr;
 use ironrdp_connector::{Config, ConnectorError};
->>>>>>> e1405460
 use ironrdp_pdu::input::fast_path::{FastPathInput, FastPathInputEvent, KeyboardFlags};
 use ironrdp_pdu::input::mouse::PointerFlags;
 use ironrdp_pdu::input::MousePdu;
 use ironrdp_pdu::nego::SecurityProtocol;
 use ironrdp_pdu::rdp::capability_sets::MajorPlatformType;
 use ironrdp_pdu::rdp::RdpError;
-<<<<<<< HEAD
-use ironrdp_pdu::{PduError, PduParsing};
-use ironrdp_rdpdr::pdu::RdpdrPdu;
-use ironrdp_rdpdr::Rdpdr;
-use ironrdp_rdpsnd::Rdpsnd;
-use ironrdp_session::x224::{Processor as X224Processor, Processor};
-use ironrdp_session::{reason_err, SessionError, SessionResult};
-use ironrdp_svc::{StaticVirtualChannelProcessor, SvcMessage, SvcProcessorMessages};
-=======
 use ironrdp_pdu::PduParsing;
 use ironrdp_rdpdr::pdu::RdpdrPdu;
 use ironrdp_rdpdr::Rdpdr;
@@ -42,34 +21,21 @@
 use ironrdp_session::x224::Processor as X224Processor;
 use ironrdp_session::{reason_err, SessionError, SessionResult};
 use ironrdp_svc::{SvcMessage, SvcProcessorMessages};
->>>>>>> e1405460
 use ironrdp_tls::TlsStream;
 use ironrdp_tokio::{Framed, TokioStream};
 use rand::{Rng, SeedableRng};
 use sspi::network_client::reqwest_network_client::RequestClientFactory;
-<<<<<<< HEAD
-=======
 use std::io::Error as IoError;
 use std::net::ToSocketAddrs;
 use std::sync::{Arc, Mutex, MutexGuard};
->>>>>>> e1405460
 use tokio::io::{split, ReadHalf, WriteHalf};
 use tokio::net::TcpStream as TokioTcpStream;
 use tokio::sync::mpsc::{channel, error::SendError, Receiver, Sender};
 use tokio::task::JoinError;
 
+// Export this for crate level use.
+use crate::cliprdr::TeleportCliprdrBackend;
 pub(crate) use global::call_function_on_handle;
-
-use crate::{
-    handle_fastpath_pdu, handle_rdp_channel_ids, handle_remote_copy, util, CGOErrCode,
-    CGOKeyboardEvent, CGOMousePointerEvent, CGOPointerButton, CGOPointerWheel, CgoHandle,
-};
-// Export this for crate level use.
-use crate::cliprdr::{ClipboardFunction, TeleportCliprdrBackend};
-use crate::rdpdr::consts::SCARD_DEVICE_ID;
-use crate::rdpdr::TeleportRdpdrBackend;
-
-pub mod global;
 
 /// The RDP client on the Rust side of things. Each `Client`
 /// corresponds with a Go `Client` specified by `cgo_handle`.
@@ -112,45 +78,32 @@
         // Create a framed stream for use by connect_begin
         let mut framed = ironrdp_tokio::TokioFramed::new(stream);
 
-<<<<<<< HEAD
-        let connector_config = create_config(params);
-=======
         let connector_config =
             create_config(params.screen_width, params.screen_height, params.username);
->>>>>>> e1405460
 
         // Create a channel for sending/receiving function calls to/from the Client.
         let (client_handle, function_receiver) = channel(100);
 
-<<<<<<< HEAD
-=======
         // Generate a random 8-digit PIN for our smartcard.
         let mut rng = rand_chacha::ChaCha20Rng::from_entropy();
         let pin = format!("{:08}", rng.gen_range(0i32..=99999999i32));
 
->>>>>>> e1405460
         let mut connector = ironrdp_connector::ClientConnector::new(connector_config)
             .with_server_addr(server_socket_addr)
             .with_server_name(server_addr)
             .with_credssp_network_client(RequestClientFactory)
             .with_static_channel(Rdpsnd::new())
-<<<<<<< HEAD
             .with_static_channel(Cliprdr::new(Box::new(TeleportCliprdrBackend::new(
                 client_handle.clone(),
             ))))
-=======
->>>>>>> e1405460
             .with_static_channel(
                 Rdpdr::new(
                     Box::new(TeleportRdpdrBackend::new(
                         SCARD_DEVICE_ID,
                         client_handle.clone(),
-<<<<<<< HEAD
-=======
                         params.cert_der,
                         params.key_der,
                         pin,
->>>>>>> e1405460
                     )),
                     "IronRDP".to_string(),
                 )
@@ -267,17 +220,8 @@
             client_handle,
         );
 
-<<<<<<< HEAD
-        let mut write_loop_handle = Client::run_write_loop(
-            self.cgo_handle,
-            write_stream,
-            function_receiver,
-            x224_processor,
-        );
-=======
         let mut write_loop_handle =
             Client::run_write_loop(write_stream, function_receiver, x224_processor);
->>>>>>> e1405460
 
         // Wait for either loop to finish. When one does, abort the other and return the result.
         tokio::select! {
@@ -354,7 +298,6 @@
                             Client::write_rdpdr(&mut write_stream, x224_processor.clone(), args)
                                 .await?;
                         }
-<<<<<<< HEAD
                         ClientFunction::HandleClipboard(args) => {
                             if let Some(c) = Self::handle_clipboard(
                                 cgo_handle,
@@ -368,8 +311,6 @@
                                 clipboard = c;
                             }
                         }
-=======
->>>>>>> e1405460
                         ClientFunction::Stop => {
                             // Stop this write loop. The read loop will then be stopped by the caller.
                             return Ok(());
@@ -564,15 +505,9 @@
     /// while waiting for the `x224_processor` lock, or while processing the frame.
     /// This function ensures `x224_processor` is locked only for the necessary duration
     /// of the function call.
-<<<<<<< HEAD
-    async fn x224_process_svc_messages<C: StaticVirtualChannelProcessor + 'static>(
-        x224_processor: Arc<Mutex<X224Processor>>,
-        messages: SvcProcessorMessages<C>,
-=======
     async fn x224_process_svc_messages(
         x224_processor: Arc<Mutex<X224Processor>>,
         messages: SvcProcessorMessages<Rdpdr>,
->>>>>>> e1405460
     ) -> SessionResult<Vec<u8>> {
         global::TOKIO_RT
             .spawn_blocking(move || {
