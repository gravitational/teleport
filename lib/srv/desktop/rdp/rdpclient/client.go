//go:build desktop_access_rdp

/*
 * Teleport
 * Copyright (C) 2023  Gravitational, Inc.
 *
 * This program is free software: you can redistribute it and/or modify
 * it under the terms of the GNU Affero General Public License as published by
 * the Free Software Foundation, either version 3 of the License, or
 * (at your option) any later version.
 *
 * This program is distributed in the hope that it will be useful,
 * but WITHOUT ANY WARRANTY; without even the implied warranty of
 * MERCHANTABILITY or FITNESS FOR A PARTICULAR PURPOSE.  See the
 * GNU Affero General Public License for more details.
 *
 * You should have received a copy of the GNU Affero General Public License
 * along with this program.  If not, see <http://www.gnu.org/licenses/>.
 */

package rdpclient

// Some implementation details that don't belong in the public godoc:
// This package wraps a Rust library that ultimately calls IronRDP
// (https://github.com/Devolutions/IronRDP).
//
// The Rust library is statically-compiled and called via CGO.
// The Go code sends and receives the CGO versions of Rust RDP/TDP
// events and passes them to and from the browser.
//
// The flow is roughly this:
//    Go                                Rust
// ==============================================
//  rdpclient.Run -----------------> client_run
//                    *connected*
//                                    run_read_loop
//  handleRDPFastPathPDU <----------- cgo_handle_fastpath_pdu
//  handleRDPFastPathPDU <-----------
//  handleRDPFastPathPDU <-----------
//  			 *fast path (screen) streaming continues...*
//
//              *user input messages*
//                                   run_write_loop
//  ReadMessage(MouseMove) --------> client_write_rdp_pointer
//  ReadMessage(MouseButton) ------> client_write_rdp_pointer
//  ReadMessage(KeyboardButton) ---> client_write_rdp_keyboard
//            *user input continues...*
//
//        *connection closed (client or server side)*
//
//  The wds <--> RDP connection is guaranteed to close when the rust Client is dropped,
//  which happens when client_run returns (typically either due to an error or because
//  client_stop was called).
//
//  The browser <--> wds connection is guaranteed to close when WindowsService.handleConnection
//  returns.

/*
// Flags to include the static Rust library.
#cgo linux,386 LDFLAGS: -L${SRCDIR}/../../../../../target/i686-unknown-linux-gnu/release
#cgo linux,amd64 LDFLAGS: -L${SRCDIR}/../../../../../target/x86_64-unknown-linux-gnu/release
#cgo linux,arm LDFLAGS: -L${SRCDIR}/../../../../../target/arm-unknown-linux-gnueabihf/release
#cgo linux,arm64 LDFLAGS: -L${SRCDIR}/../../../../../target/aarch64-unknown-linux-gnu/release
#cgo linux LDFLAGS: -l:librdp_client.a -lpthread -ldl -lm
#cgo darwin,amd64 LDFLAGS: -L${SRCDIR}/../../../../../target/x86_64-apple-darwin/release
#cgo darwin,arm64 LDFLAGS: -L${SRCDIR}/../../../../../target/aarch64-apple-darwin/release
#cgo darwin LDFLAGS: -framework CoreFoundation -framework Security -lrdp_client -lpthread -ldl -lm
#include <librdpclient.h>
*/
import "C"

import (
	"bytes"
	"context"
	"encoding/binary"
	"fmt"
	"github.com/jezek/xgb"
	"github.com/jezek/xgb/damage"
	"github.com/jezek/xgb/randr"
	"github.com/jezek/xgb/xfixes"
	"github.com/jezek/xgb/xproto"
	"github.com/jezek/xgb/xtest"
	"github.com/klauspost/compress/zstd"
	"golang.org/x/sync/errgroup"
	"golang.org/x/sys/unix"
	"log/slog"
	"math"
	"net"
	"os"
	"os/exec"
	"runtime/cgo"
	"strconv"
	"sync"
	"sync/atomic"
	"syscall"
	"time"
	"unsafe"

	"github.com/google/uuid"
	"github.com/gravitational/trace"

	"github.com/gravitational/teleport/api/types"
	"github.com/gravitational/teleport/lib/srv/desktop/tdp"
	"github.com/gravitational/teleport/lib/utils"
	logutils "github.com/gravitational/teleport/lib/utils/log"
)

func init() {
	var rustLogLevel string

	// initialize the Rust logger by setting $RUST_LOG based
	// on the slog log level
	// (unless RUST_LOG is already explicitly set, then we
	// assume the user knows what they want)
	rl := os.Getenv("RUST_LOG")
	if rl == "" {
		ctx := context.Background()
		switch {
		case slog.Default().Enabled(ctx, logutils.TraceLevel):
			rustLogLevel = "trace"
		case slog.Default().Enabled(ctx, slog.LevelDebug):
			rustLogLevel = "debug"
		case slog.Default().Enabled(ctx, slog.LevelInfo):
			rustLogLevel = "info"
		case slog.Default().Enabled(ctx, slog.LevelWarn):
			rustLogLevel = "warn"
		default:
			rustLogLevel = "error"
		}

		// sspi-rs info-level logs are extremely verbose, so filter them out by default
		// TODO(zmb3): remove this after sspi-rs logging is cleaned up
		rustLogLevel += ",sspi=warn"

		os.Setenv("RUST_LOG", rustLogLevel)
	}

	C.rdpclient_init_log()
}

// Client is the RDP client.
// Its lifecycle is:
//
// ```
// rdpc := New()         // creates client
// rdpc.Run()   // starts rdp and waits for the duration of the connection
// ```
type Client struct {
	cfg Config

	// Parameters read from the TDP stream
	requestedWidth, requestedHeight uint16
	username                        string
	keyboardLayout                  uint32

	// handle allows the rust code to call back into the client.
	handle cgo.Handle

	// Synchronization point to prevent input messages from being forwarded
	// until the connection is established.
	// Used with sync/atomic, 0 means false, 1 means true.
	readyForInput uint32

	// wg is used to wait for the input/output streaming
	// goroutines to complete
	wg        sync.WaitGroup
	closeOnce sync.Once

	// png2FrameBuffer is used in the handlePNG function
	// to avoid allocation of the buffer on each png as
	// that part of the code is performance-sensitive.
	png2FrameBuffer []byte

	clientActivityMu sync.RWMutex
	clientLastActive time.Time

	// mouseX and mouseY are the last mouse coordinates sent to the client.
	mouseX, mouseY uint32
}

// New creates and connects a new Client based on cfg.
func New(cfg Config) (*Client, error) {
	if err := cfg.checkAndSetDefaults(); err != nil {
		return nil, err
	}
	c := &Client{
		cfg:           cfg,
		readyForInput: 0,
	}

	if err := c.readClientUsername(); err != nil {
		return nil, trace.Wrap(err)
	}
	if err := cfg.AuthorizeFn(c.username); err != nil {
		return nil, trace.Wrap(err)
	}
	if err := c.readClientSize(); err != nil {
		return nil, trace.Wrap(err)
	}
	if err := c.readClientKeyboardLayout(); err != nil {
		return nil, trace.Wrap(err)
	}
	return c, nil
}

<<<<<<< HEAD
// Run starts the rdp client and blocks until the client disconnects,
// then ensures the cleanup is run.
func (c *Client) Run(ctx context.Context) error {
	if c.cfg.Local {
		return c.runLocal(ctx)
	}
=======
// Run starts the RDP client, using the provided user certificate and private key.
// It blocks until the client disconnects, then ensures the cleanup is run.
func (c *Client) Run(ctx context.Context, certDER, keyDER []byte) error {
>>>>>>> ca912b78
	// Create a handle to the client to pass to Rust.
	// The handle is used to call back into this Client from Rust.
	// Since the handle is created and deleted here, methods which
	// rely on a valid c.handle can only be called between here and
	// when this function returns.
	c.handle = cgo.NewHandle(c)
	defer c.handle.Delete()

	// Create a channel to signal the startInputStreaming goroutine to stop
	stopCh := make(chan struct{})

	inputStreamingReturnCh := make(chan error, 1)
	// Kick off input streaming goroutine
	go func() {
		inputStreamingReturnCh <- c.startInputStreaming(stopCh)
	}()

	rustRDPReturnCh := make(chan error, 1)
	// Kick off rust RDP loop goroutine
	go func() {
		rustRDPReturnCh <- c.startRustRDP(ctx, certDER, keyDER)
	}()

	select {
	case err := <-rustRDPReturnCh:
		// Ensure the startInputStreaming goroutine returns.
		close(stopCh)
		return trace.Wrap(err)
	case err := <-inputStreamingReturnCh:
		// Ensure the startRustRDP goroutine returns.
		stopErr := c.stopRustRDP()
		return trace.NewAggregate(err, stopErr)
	}
}

func (c *Client) runLocal(ctx context.Context) error {
	width := c.requestedWidth - c.requestedWidth%2
	if err := c.writeConnectionActivated(0, 0, width, c.requestedHeight); err != nil {
		return trace.Wrap(err)
	}
	r, w, err := os.Pipe()
	if err != nil {
		return trace.Wrap(err)
	}
	defer r.Close()
	defer w.Close()
	_, err = unix.FcntlInt(w.Fd(), syscall.F_SETFD, 0)
	if err != nil {
		return trace.Wrap(err)
	}
	ctx, cancel := context.WithCancel(ctx)
	defer cancel()
	xvfb := exec.CommandContext(ctx, "Xvfb",
		"-dpi", "50",
		"-nolock",
		"-dpms",
		"-displayfd", fmt.Sprintf("%d", w.Fd()),
		"-screen", "0", fmt.Sprintf("%dx%dx16", width, c.requestedHeight),
		"-nolisten", "tcp",
		"-iglx")
	if err := xvfb.Start(); err != nil {
		return trace.Wrap(err)
	}
	defer func() {
		xvfb.Process.Kill()
		xvfb.Process.Wait()
	}()
	if err := w.Close(); err != nil {
		return trace.Wrap(err)
	}
	buf := make([]byte, 64)
	n, err := r.Read(buf)
	if err != nil {
		return trace.Wrap(err)
	}
	display := fmt.Sprintf(":%s", string(buf[:n-1]))
	c.cfg.Logger.DebugContext(ctx, "Started Xvfb", "display", display)

	cmd := xSessionCommand(display, c.username)
	xsession := exec.CommandContext(ctx, cmd[0], cmd[1:]...)
	if err := xsession.Start(); err != nil {
		return trace.Wrap(err)
	}
	defer func() {
		xsession.Process.Kill()
		xsession.Process.Wait()
	}()

	dial, setup, err := c.connectToDisplay(ctx, display)
	if err != nil {
		return trace.Wrap(err)
	}

	dmg, err := damage.NewDamageId(dial)
	if err != nil {
		return trace.Wrap(err)
	}
	window := setup.Roots[0].Root
	root := xproto.Drawable(window)
	if err := damage.CreateChecked(dial, dmg, root, damage.ReportLevelDeltaRectangles).Check(); err != nil {
		return trace.Wrap(err)
	}
	parts, err := xfixes.NewRegionId(dial)
	if err != nil {
		return trace.Wrap(err)
	}
	if err := xfixes.CreateRegionChecked(dial, parts, nil).Check(); err != nil {
		return trace.Wrap(err)
	}

	//ticker := time.NewTicker(40 * time.Millisecond)
	group, ctx := errgroup.WithContext(ctx)
	group.Go(func() error {
		i := int64(0)
		i2 := 0
		totalDuration := 0 * time.Millisecond
		totalSize := 1
		compressedSize := 0
		var buf bytes.Buffer
		var qoim []byte
		encoder, err := zstd.NewWriter(&buf)
		if err != nil {
			return trace.Wrap(err)
		}
		for {
			for e, er := dial.PollForEvent(); e != nil || er != nil; e, er = dial.PollForEvent() {
			}
			if err := damage.SubtractChecked(dial, dmg, xfixes.RegionNone, parts).Check(); err != nil {
				return trace.Wrap(err)
			}
			res, err := xfixes.FetchRegion(dial, parts).Reply()
			if err != nil {
				return trace.Wrap(err)
			}
			for _, rect := range res.Rectangles {
				i2++
				if rect.Width%2 == 1 {
					rect.Width += 1
					if uint16(rect.X)+rect.Width > width {
						rect.X -= 1
					}
				}
				replay, err := xproto.GetImage(dial, xproto.ImageFormatZPixmap, root, rect.X, rect.Y, rect.Width, rect.Height, math.MaxUint32).Reply()
				if err != nil {
					return trace.Wrap(err)
				}
				if len(replay.Data) == 0 {
					continue
				}
				start := time.Now()
				buf.Reset()
				encoder.Reset(&buf)
				if err := binary.Write(&buf, binary.BigEndian, rect.X); err != nil {
					return trace.Wrap(err)
				}
				if err := binary.Write(&buf, binary.BigEndian, rect.Y); err != nil {
					return trace.Wrap(err)
				}
				if err := binary.Write(&buf, binary.BigEndian, rect.Width); err != nil {
					return trace.Wrap(err)
				}
				if err := binary.Write(&buf, binary.BigEndian, rect.Height); err != nil {
					return trace.Wrap(err)
				}
				if len(qoim) < len(replay.Data)*3/2 {
					qoim = make([]byte, len(replay.Data)*3/2)
				}
				encodedSize := C.encode_qoim((*C.uint8_t)(&replay.Data[0]), C.uintptr_t(len(replay.Data)), (*C.uint8_t)(&qoim[0]))
				if _, err := encoder.Write(qoim[:encodedSize]); err != nil {
					return trace.Wrap(err)
				}
				if err := encoder.Close(); err != nil {
					return trace.Wrap(err)
				}
				duration := time.Now().Sub(start)
				totalDuration += duration
				totalSize += len(replay.Data)
				compressedSize += buf.Len()
				if duration > 20*time.Millisecond {
					c.cfg.Logger.WarnContext(ctx, "Slow frame rendering", "duration", duration, "width", rect.Width, "height", rect.Height, "uncompressed", len(replay.Data), "compressed", buf.Len())
					//os.WriteFile(fmt.Sprintf("../slow/slow%d_%dx%d.rgb565", i2, rect.Width, rect.Height), replay.Data, 0666)
				}
				if err := c.cfg.Conn.WriteMessage(tdp.X11Frame(buf.Bytes())); err != nil {
					return trace.Wrap(err)
				}
			}
			select {
			case <-ctx.Done():
				return nil
			case <-time.NewTimer(40 * time.Millisecond).C:
			}
			i++
			if i%25 == 0 {
				c.cfg.Logger.DebugContext(ctx, fmt.Sprintf("Average encooding time %dms, compression rate: %d%%", totalDuration.Milliseconds()/i, compressedSize*100/totalSize))
			}
		}
	})
	group.Go(func() error {
		return c.handleInputLocal(ctx, dial, window)
	})
	err = group.Wait()
	return err
}

func (c *Client) connectToDisplay(ctx context.Context, display string) (*xgb.Conn, *xproto.SetupInfo, error) {
	dial, err := xgb.NewConnDisplay(display)
	if err != nil {
		return nil, nil, trace.Wrap(err)
	}
	setup := xproto.Setup(dial)
	if err := randr.Init(dial); err != nil {
		return nil, nil, trace.Wrap(err)
	}
	if err := xtest.Init(dial); err != nil {
		return nil, nil, trace.Wrap(err)
	}
	if err := damage.Init(dial); err != nil {
		return nil, nil, trace.Wrap(err)
	}
	if err := xfixes.Init(dial); err != nil {
		return nil, nil, trace.Wrap(err)
	}

	xfixesVersion, err := xfixes.QueryVersion(dial, 5, 0).Reply()
	if err != nil {
		return nil, nil, trace.Wrap(err)
	}
	c.cfg.Logger.DebugContext(ctx, "Xfixes version", "major", xfixesVersion.MajorVersion, "minor", xfixesVersion.MinorVersion)

	damageVersion, err := damage.QueryVersion(dial, 1, 1).Reply()
	if err != nil {
		return nil, nil, trace.Wrap(err)
	}
	c.cfg.Logger.DebugContext(ctx, "Damage version", "major", damageVersion.MajorVersion, "minor", damageVersion.MinorVersion)

	xtestVersion, err := xfixes.QueryVersion(dial, 5, 0).Reply()
	if err != nil {
		return nil, nil, trace.Wrap(err)
	}
	c.cfg.Logger.DebugContext(ctx, "Xtest version", "major", xtestVersion.MajorVersion, "minor", xtestVersion.MinorVersion)
	return dial, setup, nil
}

func (c *Client) handleInputLocal(ctx context.Context, dial *xgb.Conn, root xproto.Window) error {
	for {
		select {
		case <-ctx.Done():
			return nil
		default:
		}
		msg, err := c.cfg.Conn.ReadMessage()
		if err != nil {
			return trace.Wrap(err)
		}
		switch msg := msg.(type) {
		case tdp.MouseMove:
			if err := xtest.FakeInputChecked(dial, 6, 0, xproto.TimeCurrentTime, root, int16(msg.X), int16(msg.Y), 0).Check(); err != nil {
				return trace.Wrap(err)
			}
		case tdp.MouseButton:
			eventType := 5
			if msg.State == tdp.ButtonPressed {
				eventType = 4
			}
			if err := xtest.FakeInputChecked(dial, byte(eventType), byte(msg.Button+1), xproto.TimeCurrentTime, root, 0, 0, 0).Check(); err != nil {
				return trace.Wrap(err)
			}
		case tdp.MouseWheel:
			detail := 5
			if msg.Delta > 0 {
				detail = 4
			}
			if err := xtest.FakeInputChecked(dial, 4, byte(detail), xproto.TimeCurrentTime, root, 0, 0, 0).Check(); err != nil {
				return trace.Wrap(err)
			}
			if err := xtest.FakeInputChecked(dial, 5, byte(detail), xproto.TimeCurrentTime, root, 0, 0, 0).Check(); err != nil {
				return trace.Wrap(err)
			}
		case tdp.KeyboardButton:
			eventType := 3
			if msg.State == tdp.ButtonPressed {
				eventType = 2
			}
			if err := xtest.FakeInputChecked(dial, byte(eventType), byte(msg.KeyCode+8), xproto.TimeCurrentTime, root, 0, 0, 0).Check(); err != nil {
				return trace.Wrap(err)
			}
		}
	}
}

func (c *Client) GetClientUsername() string {
	return c.username
}

func (c *Client) readClientUsername() error {
	for {
		msg, err := c.cfg.Conn.ReadMessage()
		if err != nil {
			return trace.Wrap(err)
		}
		u, ok := msg.(tdp.ClientUsername)
		if !ok {
			c.cfg.Logger.DebugContext(context.Background(), "Received unexpected ClientUsername message", "message_type", logutils.TypeAttr(msg))
			continue
		}
		c.cfg.Logger.DebugContext(context.Background(), "Got RDP username", "username", u.Username)
		c.username = u.Username
		return nil
	}
}

func (c *Client) readClientSize() error {
	for {
		s, err := c.cfg.Conn.ReadClientScreenSpec()
		if err != nil {
			if trace.IsBadParameter(err) {
				c.cfg.Logger.DebugContext(context.Background(), "Failed to read client screen spec", "error", err)
				continue
			} else {
				return err
			}
		}

		if c.cfg.hasSizeOverride() {
			// Some desktops have a screen size in their resource definition.
			// If non-zero then we always request this screen size.
			c.cfg.Logger.DebugContext(context.Background(), "Forcing a fixed screen size", "width", c.cfg.Width, "height", c.cfg.Height)
			c.requestedWidth = uint16(c.cfg.Width)
			c.requestedHeight = uint16(c.cfg.Height)
		} else {
			// If not otherwise specified, we request the screen size based
			// on what the client (browser) reports.
			c.cfg.Logger.DebugContext(context.Background(), "Got RDP screen size", "width", s.Width, "height", s.Height)
			c.requestedWidth = uint16(s.Width)
			c.requestedHeight = uint16(s.Height)
		}

		if c.requestedWidth > types.MaxRDPScreenWidth || c.requestedHeight > types.MaxRDPScreenHeight {
			err = trace.BadParameter(
				"screen size of %d x %d is greater than the maximum allowed by RDP (%d x %d)",
				s.Width, s.Height, types.MaxRDPScreenWidth, types.MaxRDPScreenHeight,
			)
			if err := c.sendTDPAlert(err.Error(), tdp.SeverityError); err != nil {
				return trace.Wrap(err)
			}
			return trace.Wrap(err)
		}

		return nil
	}
}

func (c *Client) readClientKeyboardLayout() error {
	msgType, err := c.cfg.Conn.NextMessageType()
	if err != nil {
		return trace.Wrap(err)
	}
	if msgType != tdp.TypeClientKeyboardLayout {
		c.cfg.Logger.DebugContext(context.Background(), "Client did not send keyboard layout")
		return nil
	}
	msg, err := c.cfg.Conn.ReadMessage()
	if err != nil {
		return trace.Wrap(err)
	}
	k, ok := msg.(tdp.ClientKeyboardLayout)
	if !ok {
		return trace.BadParameter("Unexpected message %T", msg)
	}
	c.cfg.Logger.DebugContext(context.Background(), "Got RDP keyboard layout", "keyboard_layout", k.KeyboardLayout)
	c.keyboardLayout = k.KeyboardLayout
	return nil
}

func (c *Client) sendTDPAlert(message string, severity tdp.Severity) error {
	return c.cfg.Conn.WriteMessage(tdp.Alert{Message: message, Severity: severity})
}

func (c *Client) startRustRDP(ctx context.Context, certDER, keyDER []byte) error {
	c.cfg.Logger.InfoContext(ctx, "Rust RDP loop starting")
	defer c.cfg.Logger.InfoContext(ctx, "Rust RDP loop finished")

	// [username] need only be valid for the duration of
	// C.client_run. It is copied on the Rust  side and
	// thus can be freed here.
	username := C.CString(c.username)
	defer C.free(unsafe.Pointer(username))
	var res C.CGOResult
	if c.cfg.Local {
		res = C.local_client_run(
			C.uintptr_t(c.handle),
			C.CGOConnectParams{
				go_username:   username,
				screen_width:  C.uint16_t(c.requestedWidth),
				screen_height: C.uint16_t(c.requestedHeight),
			})
	} else {

		userCertDER, userKeyDER, err := c.cfg.GenerateUserCert(ctx, c.username, c.cfg.CertTTL)
		if err != nil {
			return trace.Wrap(err)
		}

		// [addr] need only be valid for the duration of
		// C.client_run. It is copied on the Rust side and
		// thus can be freed here.
		addr := C.CString(c.cfg.Addr)
		defer C.free(unsafe.Pointer(addr))

		// [kdcAddr] need only be valid for the duration of
		// C.client_run. It is copied on the Rust side and
		// thus can be freed here.
		kdcAddr := C.CString(c.cfg.KDCAddr)
		defer C.free(unsafe.Pointer(kdcAddr))

		// [computerName] need only be valid for the duration of
		// C.client_run. It is copied on the Rust side and
		// thus can be freed here.
		computerName := C.CString(c.cfg.ComputerName)
		defer C.free(unsafe.Pointer(computerName))

		cert_der, err := utils.UnsafeSliceData(userCertDER)
		if err != nil {
			return trace.Wrap(err)
		} else if cert_der == nil {
			return trace.BadParameter("user cert was nil")
		}

		key_der, err := utils.UnsafeSliceData(userKeyDER)
		if err != nil {
			return trace.Wrap(err)
		} else if key_der == nil {
			return trace.BadParameter("user key was nil")
		}

<<<<<<< HEAD
		hostID, err := uuid.Parse(c.cfg.HostID)
		if err != nil {
			return trace.Wrap(err)
		}

		nextHostID := hostID[:]
		cHostID := [4]C.uint32_t{}
		for i := 0; i < len(cHostID); i++ {
			const uint32Len = 4
			cHostID[i] = (C.uint32_t)(binary.LittleEndian.Uint32(nextHostID[:uint32Len]))
			nextHostID = nextHostID[uint32Len:]
		}
=======
	cert_der, err := utils.UnsafeSliceData(certDER)
	if err != nil {
		return trace.Wrap(err)
	} else if cert_der == nil {
		return trace.BadParameter("user cert was nil")
	}

	key_der, err := utils.UnsafeSliceData(keyDER)
	if err != nil {
		return trace.Wrap(err)
	}
>>>>>>> ca912b78

		res = C.client_run(
			C.uintptr_t(c.handle),
			C.CGOConnectParams{
				ad:               C.bool(c.cfg.AD),
				nla:              C.bool(c.cfg.NLA),
				go_username:      username,
				go_addr:          addr,
				go_computer_name: computerName,
				go_kdc_addr:      kdcAddr,
				// cert length and bytes.
				cert_der_len: C.uint32_t(len(userCertDER)),
				cert_der:     (*C.uint8_t)(cert_der),
				// key length and bytes.
				key_der_len:             C.uint32_t(len(userKeyDER)),
				key_der:                 (*C.uint8_t)(key_der),
				screen_width:            C.uint16_t(c.requestedWidth),
				screen_height:           C.uint16_t(c.requestedHeight),
				allow_clipboard:         C.bool(c.cfg.AllowClipboard),
				allow_directory_sharing: C.bool(c.cfg.AllowDirectorySharing),
				show_desktop_wallpaper:  C.bool(c.cfg.ShowDesktopWallpaper),
				client_id:               cHostID,
			},
		)
	}

<<<<<<< HEAD
=======
	nextHostID := hostID[:]
	cHostID := [4]C.uint32_t{}
	for i := 0; i < len(cHostID); i++ {
		const uint32Len = 4
		cHostID[i] = (C.uint32_t)(binary.LittleEndian.Uint32(nextHostID[:uint32Len]))
		nextHostID = nextHostID[uint32Len:]
	}

	res := C.client_run(
		C.uintptr_t(c.handle),
		C.CGOConnectParams{
			ad:               C.bool(c.cfg.AD),
			nla:              C.bool(c.cfg.NLA),
			go_username:      username,
			go_addr:          addr,
			go_computer_name: computerName,
			go_kdc_addr:      kdcAddr,
			// cert length and bytes.
			cert_der_len: C.uint32_t(len(certDER)),
			cert_der:     (*C.uint8_t)(cert_der),
			// key length and bytes.
			key_der_len:             C.uint32_t(len(keyDER)),
			key_der:                 (*C.uint8_t)(key_der),
			screen_width:            C.uint16_t(c.requestedWidth),
			screen_height:           C.uint16_t(c.requestedHeight),
			allow_clipboard:         C.bool(c.cfg.AllowClipboard),
			allow_directory_sharing: C.bool(c.cfg.AllowDirectorySharing),
			show_desktop_wallpaper:  C.bool(c.cfg.ShowDesktopWallpaper),
			client_id:               cHostID,
			keyboard_layout:         C.uint32_t(c.keyboardLayout),
		},
	)

>>>>>>> ca912b78
	var message string
	if res.message != nil {
		message = C.GoString(res.message)
		defer C.free_string(res.message)
	}

	// If the client exited with an error, send a TDP notification and return it.
	if res.err_code != C.ErrCodeSuccess {
		var err error

		if message != "" {
			err = trace.Errorf("RDP client exited with an error: %v", message)
		} else {
			err = trace.Errorf("RDP client exited with an unknown error")
		}

		c.sendTDPAlert(err.Error(), tdp.SeverityError)
		return err
	}

	if message != "" {
		message = fmt.Sprintf("RDP client exited gracefully with message: %v", message)
	} else {
		message = "RDP client exited gracefully"
	}

	c.cfg.Logger.InfoContext(ctx, message)

	c.sendTDPAlert(message, tdp.SeverityError)

	return nil
}

func (c *Client) stopRustRDP() error {
	if errCode := C.client_stop(C.uintptr_t(c.handle)); errCode != C.ErrCodeSuccess {
		return trace.Errorf("client_stop failed: %v", errCode)
	}
	return nil
}

// start_input_streaming kicks off goroutines for input/output streaming and returns right
// away. Use Wait to wait for them to finish.
func (c *Client) startInputStreaming(stopCh chan struct{}) error {
	c.cfg.Logger.InfoContext(context.Background(), "TDP input streaming starting")
	defer c.cfg.Logger.InfoContext(context.Background(), "TDP input streaming finished")

	// we will disable ping only if the env var is truthy
	disableDesktopPing, _ := strconv.ParseBool(os.Getenv("TELEPORT_DISABLE_DESKTOP_LATENCY_DETECTOR_PING"))

	var withheldResize *tdp.ClientScreenSpec
	for {
		select {
		case <-stopCh:
			return nil
		default:
		}

		msg, err := c.cfg.Conn.ReadMessage()
		if utils.IsOKNetworkError(err) {
			return nil
		} else if tdp.IsNonFatalErr(err) {
			c.cfg.Conn.SendNotification(err.Error(), tdp.SeverityWarning)
			continue
		} else if err != nil {
			c.cfg.Logger.WarnContext(context.Background(), "Failed reading TDP input message", "error", err)
			return err
		}
		if m, ok := msg.(tdp.Ping); ok {
			go func() {
				// Upon receiving a ping message, we make a connection
				// to the host and send the same message back to the proxy.
				// The proxy will then compute the round trip time.
				if !disableDesktopPing {
					conn, err := net.Dial("tcp", c.cfg.Addr)
					if err == nil {
						conn.Close()
					}
				}
				if err := c.cfg.Conn.WriteMessage(m); err != nil {
					c.cfg.Logger.WarnContext(context.Background(), "Failed writing TDP ping message", "error", err)
				}
			}()
			continue
		}

		if atomic.LoadUint32(&c.readyForInput) == 0 {
			switch m := msg.(type) {
			case tdp.ClientScreenSpec:
				// Withhold the latest screen size until the client is ready for input. This ensures
				// that the client receives the correct screen size when it is ready.
				withheldResize = &m
				c.cfg.Logger.DebugContext(context.Background(), "Withholding screen size until client is ready for input", "width", m.Width, "height", m.Height)
			default:
				// Ignore all messages except ClientScreenSpec until the client is ready for input.
				c.cfg.Logger.DebugContext(context.Background(), "Dropping TDP input message, not ready for input")
			}

			continue
		}

		// If the message was due to user input, then we update client activity
		// in order to refresh the client_idle_timeout checks.
		//
		// Note: we count some of the directory sharing messages as client activity
		// because we don't want a session to be closed due to inactivity during a large
		// file transfer.
		switch msg.(type) {
		case tdp.KeyboardButton, tdp.MouseMove, tdp.MouseButton, tdp.MouseWheel,
			tdp.SharedDirectoryAnnounce, tdp.SharedDirectoryInfoResponse,
			tdp.SharedDirectoryReadResponse, tdp.SharedDirectoryWriteResponse:

			c.UpdateClientActivity()
		}

		if withheldResize != nil {
			c.cfg.Logger.DebugContext(context.Background(), "Sending withheld screen size to client")
			if err := c.handleTDPInput(*withheldResize); err != nil {
				return trace.Wrap(err)
			}
			withheldResize = nil
		}

		if err := c.handleTDPInput(msg); err != nil {
			return trace.Wrap(err)
		}
	}
}

// handleTDPInput handles a single TDP message sent to us from the browser.
func (c *Client) handleTDPInput(msg tdp.Message) error {
	switch m := msg.(type) {
	case tdp.ClientScreenSpec:
		// If the client has specified a fixed screen size, we don't
		// need to send a screen resize event.
		if c.cfg.hasSizeOverride() {
			return nil
		}

		c.cfg.Logger.DebugContext(context.Background(), "Client changed screen size", "width", m.Width, "height", m.Height)
		if errCode := C.client_write_screen_resize(
			C.uintptr_t(c.handle),
			C.uint32_t(m.Width),
			C.uint32_t(m.Height),
		); errCode != C.ErrCodeSuccess {
			return trace.Errorf("ClientScreenSpec: client_write_screen_resize: %v", errCode)
		}
	case tdp.MouseMove:
		c.mouseX, c.mouseY = m.X, m.Y
		if errCode := C.client_write_rdp_pointer(
			C.uintptr_t(c.handle),
			C.CGOMousePointerEvent{
				x:      C.uint16_t(m.X),
				y:      C.uint16_t(m.Y),
				button: C.PointerButtonNone,
				wheel:  C.PointerWheelNone,
			},
		); errCode != C.ErrCodeSuccess {
			return trace.Errorf("MouseMove: client_write_rdp_pointer: %v", errCode)
		}
	case tdp.MouseButton:
		// Map the button to a C enum value.
		var button C.CGOPointerButton
		switch m.Button {
		case tdp.LeftMouseButton:
			button = C.PointerButtonLeft
		case tdp.RightMouseButton:
			button = C.PointerButtonRight
		case tdp.MiddleMouseButton:
			button = C.PointerButtonMiddle
		default:
			button = C.PointerButtonNone
		}
		if errCode := C.client_write_rdp_pointer(
			C.uintptr_t(c.handle),
			C.CGOMousePointerEvent{
				x:      C.uint16_t(c.mouseX),
				y:      C.uint16_t(c.mouseY),
				button: uint32(button),
				down:   m.State == tdp.ButtonPressed,
				wheel:  C.PointerWheelNone,
			},
		); errCode != C.ErrCodeSuccess {
			return trace.Errorf("MouseButton: client_write_rdp_pointer: %v", errCode)
		}
	case tdp.MouseWheel:
		var wheel C.CGOPointerWheel
		switch m.Axis {
		case tdp.VerticalWheelAxis:
			wheel = C.PointerWheelVertical
		case tdp.HorizontalWheelAxis:
			wheel = C.PointerWheelHorizontal
			// TDP positive scroll deltas move towards top-left.
			// RDP positive scroll deltas move towards top-right.
			//
			// Fix the scroll direction to match TDP, it's inverted for
			// horizontal scroll in RDP.
			m.Delta = -m.Delta
		default:
			wheel = C.PointerWheelNone
		}
		if errCode := C.client_write_rdp_pointer(
			C.uintptr_t(c.handle),
			C.CGOMousePointerEvent{
				x:           C.uint16_t(c.mouseX),
				y:           C.uint16_t(c.mouseY),
				button:      C.PointerButtonNone,
				wheel:       uint32(wheel),
				wheel_delta: C.int16_t(m.Delta),
			},
		); errCode != C.ErrCodeSuccess {
			return trace.Errorf("MouseWheel: client_write_rdp_pointer: %v", errCode)
		}
	case tdp.KeyboardButton:
		if errCode := C.client_write_rdp_keyboard(
			C.uintptr_t(c.handle),
			C.CGOKeyboardEvent{
				code: C.uint16_t(m.KeyCode),
				down: m.State == tdp.ButtonPressed,
			},
		); errCode != C.ErrCodeSuccess {
			return trace.Errorf("KeyboardButton: client_write_rdp_keyboard: %v", errCode)
		}
	case tdp.SyncKeys:
		if errCode := C.client_write_rdp_sync_keys(C.uintptr_t(c.handle),
			C.CGOSyncKeys{
				scroll_lock_down: m.ScrollLockState == tdp.ButtonPressed,
				num_lock_down:    m.NumLockState == tdp.ButtonPressed,
				caps_lock_down:   m.CapsLockState == tdp.ButtonPressed,
				kana_lock_down:   m.KanaLockState == tdp.ButtonPressed,
			}); errCode != C.ErrCodeSuccess {
			return trace.Errorf("SyncKeys: client_write_rdp_sync_keys: %v", errCode)
		}
	case tdp.ClipboardData:
		if !c.cfg.AllowClipboard {
			c.cfg.Logger.DebugContext(context.Background(), "Received clipboard data, but clipboard is disabled")
			return nil
		}
		if len(m) > 0 {
			if errCode := C.client_update_clipboard(
				C.uintptr_t(c.handle),
				(*C.uint8_t)(unsafe.Pointer(&m[0])),
				C.uint32_t(len(m)),
			); errCode != C.ErrCodeSuccess {
				return trace.Errorf("ClipboardData: client_update_clipboard (len=%v): %v", len(m), errCode)
			}
		} else {
			c.cfg.Logger.WarnContext(context.Background(), "Received an empty clipboard message")
		}
	case tdp.SharedDirectoryAnnounce:
		if c.cfg.AllowDirectorySharing {
			driveName := C.CString(m.Name)
			defer C.free(unsafe.Pointer(driveName))
			if errCode := C.client_handle_tdp_sd_announce(C.uintptr_t(c.handle), C.CGOSharedDirectoryAnnounce{
				directory_id: C.uint32_t(m.DirectoryID),
				name:         driveName,
			}); errCode != C.ErrCodeSuccess {
				return trace.Errorf("SharedDirectoryAnnounce: failed with %v", errCode)
			}
		}
	case tdp.SharedDirectoryInfoResponse:
		if c.cfg.AllowDirectorySharing {
			path := C.CString(m.Fso.Path)
			defer C.free(unsafe.Pointer(path))
			if errCode := C.client_handle_tdp_sd_info_response(C.uintptr_t(c.handle), C.CGOSharedDirectoryInfoResponse{
				completion_id: C.uint32_t(m.CompletionID),
				err_code:      m.ErrCode,
				fso: C.CGOFileSystemObject{
					last_modified: C.uint64_t(m.Fso.LastModified),
					size:          C.uint64_t(m.Fso.Size),
					file_type:     m.Fso.FileType,
					is_empty:      C.uint8_t(m.Fso.IsEmpty),
					path:          path,
				},
			}); errCode != C.ErrCodeSuccess {
				return trace.Errorf("SharedDirectoryInfoResponse failed: %v", errCode)
			}
		}
	case tdp.SharedDirectoryCreateResponse:
		if c.cfg.AllowDirectorySharing {
			path := C.CString(m.Fso.Path)
			defer C.free(unsafe.Pointer(path))
			if errCode := C.client_handle_tdp_sd_create_response(C.uintptr_t(c.handle), C.CGOSharedDirectoryCreateResponse{
				completion_id: C.uint32_t(m.CompletionID),
				err_code:      m.ErrCode,
				fso: C.CGOFileSystemObject{
					last_modified: C.uint64_t(m.Fso.LastModified),
					size:          C.uint64_t(m.Fso.Size),
					file_type:     m.Fso.FileType,
					is_empty:      C.uint8_t(m.Fso.IsEmpty),
					path:          path,
				},
			}); errCode != C.ErrCodeSuccess {
				return trace.Errorf("SharedDirectoryCreateResponse failed: %v", errCode)
			}
		}
	case tdp.SharedDirectoryDeleteResponse:
		if c.cfg.AllowDirectorySharing {
			if errCode := C.client_handle_tdp_sd_delete_response(C.uintptr_t(c.handle), C.CGOSharedDirectoryDeleteResponse{
				completion_id: C.uint32_t(m.CompletionID),
				err_code:      m.ErrCode,
			}); errCode != C.ErrCodeSuccess {
				return trace.Errorf("SharedDirectoryDeleteResponse failed: %v", errCode)
			}
		}
	case tdp.SharedDirectoryListResponse:
		if c.cfg.AllowDirectorySharing {
			fsoList := make([]C.CGOFileSystemObject, 0, len(m.FsoList))

			for _, fso := range m.FsoList {
				path := C.CString(fso.Path)
				defer C.free(unsafe.Pointer(path))

				fsoList = append(fsoList, C.CGOFileSystemObject{
					last_modified: C.uint64_t(fso.LastModified),
					size:          C.uint64_t(fso.Size),
					file_type:     fso.FileType,
					is_empty:      C.uint8_t(fso.IsEmpty),
					path:          path,
				})
			}

			fsoListLen := len(fsoList)
			var cgoFsoList *C.CGOFileSystemObject

			if fsoListLen > 0 {
				cgoFsoList = (*C.CGOFileSystemObject)(unsafe.Pointer(&fsoList[0]))
			} else {
				cgoFsoList = (*C.CGOFileSystemObject)(unsafe.Pointer(&fsoList))
			}

			if errCode := C.client_handle_tdp_sd_list_response(C.uintptr_t(c.handle), C.CGOSharedDirectoryListResponse{
				completion_id:   C.uint32_t(m.CompletionID),
				err_code:        m.ErrCode,
				fso_list_length: C.uint32_t(fsoListLen),
				fso_list:        cgoFsoList,
			}); errCode != C.ErrCodeSuccess {
				return trace.Errorf("SharedDirectoryListResponse failed: %v", errCode)
			}
		}
	case tdp.SharedDirectoryReadResponse:
		if c.cfg.AllowDirectorySharing {
			var readData *C.uint8_t
			if m.ReadDataLength > 0 {
				readData = (*C.uint8_t)(unsafe.Pointer(&m.ReadData[0]))
			} else {
				readData = (*C.uint8_t)(unsafe.Pointer(&m.ReadData))
			}

			if errCode := C.client_handle_tdp_sd_read_response(C.uintptr_t(c.handle), C.CGOSharedDirectoryReadResponse{
				completion_id:    C.uint32_t(m.CompletionID),
				err_code:         m.ErrCode,
				read_data_length: C.uint32_t(m.ReadDataLength),
				read_data:        readData,
			}); errCode != C.ErrCodeSuccess {
				return trace.Errorf("SharedDirectoryReadResponse failed: %v", errCode)
			}
		}
	case tdp.SharedDirectoryWriteResponse:
		if c.cfg.AllowDirectorySharing {
			if errCode := C.client_handle_tdp_sd_write_response(C.uintptr_t(c.handle), C.CGOSharedDirectoryWriteResponse{
				completion_id: C.uint32_t(m.CompletionID),
				err_code:      m.ErrCode,
				bytes_written: C.uint32_t(m.BytesWritten),
			}); errCode != C.ErrCodeSuccess {
				return trace.Errorf("SharedDirectoryWriteResponse failed: %v", errCode)
			}
		}
	case tdp.SharedDirectoryMoveResponse:
		if c.cfg.AllowDirectorySharing {
			if errCode := C.client_handle_tdp_sd_move_response(C.uintptr_t(c.handle), C.CGOSharedDirectoryMoveResponse{
				completion_id: C.uint32_t(m.CompletionID),
				err_code:      m.ErrCode,
			}); errCode != C.ErrCodeSuccess {
				return trace.Errorf("SharedDirectoryMoveResponse failed: %v", errCode)
			}
		}
	case tdp.SharedDirectoryTruncateResponse:
		if c.cfg.AllowDirectorySharing {
			if errCode := C.client_handle_tdp_sd_truncate_response(C.uintptr_t(c.handle), C.CGOSharedDirectoryTruncateResponse{
				completion_id: C.uint32_t(m.CompletionID),
				err_code:      m.ErrCode,
			}); errCode != C.ErrCodeSuccess {
				return trace.Errorf("SharedDirectoryTruncateResponse failed: %v", errCode)
			}
		}
	case tdp.RDPResponsePDU:
		pduLen := uint32(len(m))
		if pduLen == 0 {
			c.cfg.Logger.ErrorContext(context.Background(), "response PDU empty")
		}
		rdpResponsePDU := (*C.uint8_t)(unsafe.SliceData(m))

		if errCode := C.client_handle_tdp_rdp_response_pdu(
			C.uintptr_t(c.handle), rdpResponsePDU, C.uint32_t(pduLen),
		); errCode != C.ErrCodeSuccess {
			return trace.Errorf("RDPResponsePDU failed: %v", errCode)
		}
	default:
		c.cfg.Logger.WarnContext(
			context.Background(),
			"Skipping unimplemented TDP message",
			"type", logutils.TypeAttr(msg),
		)
	}

	return nil
}

// asRustBackedSlice creates a Go slice backed by data managed in Rust
// without copying it. The caller must ensure that the data is not freed
// by Rust while the slice is in use.
//
// This can be used in lieu of C.GoBytes (which copies the data) wherever
// performance is of greater concern.
func asRustBackedSlice(data *C.uint8_t, length int) []byte {
	ptr := unsafe.Pointer(data)
	uptr := (*uint8)(ptr)
	return unsafe.Slice(uptr, length)
}

func toClient(handle C.uintptr_t) (value *Client, err error) {
	defer func() {
		if r := recover(); r != nil {
			err = trace.Errorf("panic: %v", r)
		}
	}()
	return cgo.Handle(handle).Value().(*Client), nil
}

//export cgo_read_rdp_license
func cgo_read_rdp_license(handle C.uintptr_t, req *C.CGOLicenseRequest, data_out **C.uint8_t, len_out *C.size_t) C.CGOErrCode {
	*data_out = nil
	*len_out = 0

	client, err := toClient(handle)
	if err != nil {
		return C.ErrCodeFailure
	}

	issuer := C.GoString(req.issuer)
	company := C.GoString(req.company)
	productID := C.GoString(req.product_id)

	license, err := client.readRDPLicense(context.Background(), types.RDPLicenseKey{
		Version:   uint32(req.version),
		Issuer:    issuer,
		Company:   company,
		ProductID: productID,
	})
	if trace.IsNotFound(err) {
		return C.ErrCodeNotFound
	} else if err != nil {
		return C.ErrCodeFailure
	}

	// in this case, we expect the caller to use cgo_free_rdp_license
	// when the data is no longer needed
	*data_out = (*C.uint8_t)(C.CBytes(license))
	*len_out = C.size_t(len(license))
	return C.ErrCodeSuccess
}

//export cgo_free_rdp_license
func cgo_free_rdp_license(p *C.uint8_t) {
	C.free(unsafe.Pointer(p))
}

//export cgo_write_rdp_license
func cgo_write_rdp_license(handle C.uintptr_t, req *C.CGOLicenseRequest, data *C.uint8_t, length C.size_t) C.CGOErrCode {
	client, err := toClient(handle)
	if err != nil {
		return C.ErrCodeFailure
	}

	issuer := C.GoString(req.issuer)
	company := C.GoString(req.company)
	productID := C.GoString(req.product_id)

	licenseData := C.GoBytes(unsafe.Pointer(data), C.int(length))

	err = client.writeRDPLicense(context.Background(), types.RDPLicenseKey{
		Version:   uint32(req.version),
		Issuer:    issuer,
		Company:   company,
		ProductID: productID,
	}, licenseData)
	if err != nil {
		return C.ErrCodeFailure
	}

	return C.ErrCodeSuccess
}

func (c *Client) readRDPLicense(ctx context.Context, key types.RDPLicenseKey) ([]byte, error) {
	log := c.cfg.Logger.With(
		"issuer", key.Issuer,
		"company", key.Company,
		"version", key.Version,
		"product", key.ProductID,
	)

	license, err := c.cfg.LicenseStore.ReadRDPLicense(ctx, &key)
	switch {
	case trace.IsNotFound(err):
		log.InfoContext(ctx, "existing RDP license not found")
	case err != nil:
		log.ErrorContext(ctx, "could not look up existing RDP license", "error", err)
	case len(license) > 0:
		log.InfoContext(ctx, "found existing RDP license")
	}

	return license, trace.Wrap(err)
}

func (c *Client) writeRDPLicense(ctx context.Context, key types.RDPLicenseKey, license []byte) error {
	log := c.cfg.Logger.With(
		"issuer", key.Issuer,
		"company", key.Company,
		"version", key.Version,
		"product", key.ProductID,
	)
	log.InfoContext(ctx, "writing RDP license to storage")
	err := c.cfg.LicenseStore.WriteRDPLicense(ctx, &key, license)
	if err != nil {
		log.ErrorContext(ctx, "could not write RDP license", "error", err)
	}
	return trace.Wrap(err)
}

//export cgo_handle_x11_update
func cgo_handle_x11_update(handle C.uintptr_t, data *C.uint8_t, length C.uint32_t) C.CGOErrCode {
	goData := asRustBackedSlice(data, int(length))
	client, err := toClient(handle)
	if err != nil {
		return C.ErrCodeFailure
	}
	return client.handleX11Update(goData)
}

func (c *Client) handleX11Update(data []byte) C.CGOErrCode {
	atomic.StoreUint32(&c.readyForInput, 1)

	if err := c.cfg.Conn.WriteMessage(tdp.X11Frame(data)); err != nil {
		c.cfg.Logger.ErrorContext(context.Background(), "failed handling X11Frame", "error", err)
		return C.ErrCodeFailure
	}
	return C.ErrCodeSuccess
}

//export cgo_handle_fastpath_pdu
func cgo_handle_fastpath_pdu(handle C.uintptr_t, data *C.uint8_t, length C.uint32_t) C.CGOErrCode {
	goData := asRustBackedSlice(data, int(length))
	client, err := toClient(handle)
	if err != nil {
		return C.ErrCodeFailure
	}
	return client.handleRDPFastPathPDU(goData)
}

func (c *Client) handleRDPFastPathPDU(data []byte) C.CGOErrCode {
	// Notify the input forwarding goroutine that we're ready for input.
	// Input can only be sent after connection was established, which we infer
	// from the fact that a fast path pdu was sent.
	atomic.StoreUint32(&c.readyForInput, 1)

	if err := c.cfg.Conn.WriteMessage(tdp.RDPFastPathPDU(data)); err != nil {
		c.cfg.Logger.ErrorContext(context.Background(), "failed handling RDPFastPathPDU", "error", err)
		return C.ErrCodeFailure
	}
	return C.ErrCodeSuccess
}

//export cgo_handle_rdp_connection_activated
func cgo_handle_rdp_connection_activated(
	handle C.uintptr_t,
	io_channel_id C.uint16_t,
	user_channel_id C.uint16_t,
	screen_width C.uint16_t,
	screen_height C.uint16_t,
) C.CGOErrCode {
	client, err := toClient(handle)
	if err != nil {
		return C.ErrCodeFailure
	}
	return client.handleRDPConnectionActivated(io_channel_id, user_channel_id, screen_width, screen_height)
}

func (c *Client) handleRDPConnectionActivated(ioChannelID, userChannelID, screenWidth, screenHeight C.uint16_t) C.CGOErrCode {
	c.cfg.Logger.DebugContext(context.Background(), "Received RDP  channel IDs", "io_channel_id", ioChannelID, "user_channel_id", userChannelID)

	// Note: RDP doesn't always use the resolution we asked for.
	// This is especially true when we request dimensions that are not a multiple of 4.
	c.cfg.Logger.DebugContext(context.Background(), "RDP server provided resolution", "width", screenWidth, "height", screenHeight)

	if err := c.writeConnectionActivated(uint16(ioChannelID), uint16(userChannelID), uint16(screenWidth), uint16(screenHeight)); err != nil {
		c.cfg.Logger.ErrorContext(context.Background(), "failed  handling connection initialization", "error", err)
		return C.ErrCodeFailure
	}
	return C.ErrCodeSuccess
}

func (c *Client) writeConnectionActivated(ioChannelID uint16, userChannelID uint16, screenWidth uint16, screenHeight uint16) error {
	return c.cfg.Conn.WriteMessage(tdp.ConnectionActivated{
		IOChannelID:   ioChannelID,
		UserChannelID: userChannelID,
		ScreenWidth:   screenWidth,
		ScreenHeight:  screenHeight,
	})
}

//export cgo_handle_remote_copy
func cgo_handle_remote_copy(handle C.uintptr_t, data *C.uint8_t, length C.uint32_t) C.CGOErrCode {
	goData := C.GoBytes(unsafe.Pointer(data), C.int(length))
	client, err := toClient(handle)
	if err != nil {
		return C.ErrCodeFailure
	}
	return client.handleRemoteCopy(goData)
}

// handleRemoteCopy is called from Rust when data is copied
// on the remote desktop
func (c *Client) handleRemoteCopy(data []byte) C.CGOErrCode {
	// Ignore empty clipboard data to mitigate a part of a clipboard
	// issue where sometimes the clipboard data is wiped.
	if len(data) == 0 {
		c.cfg.Logger.DebugContext(context.Background(), "Received empty clipboard data from Windows desktop, ignoring message")
		return C.ErrCodeSuccess
	}

	c.cfg.Logger.DebugContext(context.Background(), "Received clipboard data from Windows desktop", "len", len(data))

	if err := c.cfg.Conn.WriteMessage(tdp.ClipboardData(data)); err != nil {
		c.cfg.Logger.ErrorContext(context.Background(), "failed handling remote copy", "error", err)
		return C.ErrCodeFailure
	}
	return C.ErrCodeSuccess
}

//export cgo_tdp_sd_acknowledge
func cgo_tdp_sd_acknowledge(handle C.uintptr_t, ack *C.CGOSharedDirectoryAcknowledge) C.CGOErrCode {
	client, err := toClient(handle)
	if err != nil {
		return C.ErrCodeFailure
	}
	return client.sharedDirectoryAcknowledge(tdp.SharedDirectoryAcknowledge{
		//nolint:unconvert // Avoid hard dependencies on C types
		ErrCode:     uint32(ack.err_code),
		DirectoryID: uint32(ack.directory_id),
	})
}

// sharedDirectoryAcknowledge is sent by the TDP server to the client
// to acknowledge that a SharedDirectoryAnnounce was received.
func (c *Client) sharedDirectoryAcknowledge(ack tdp.SharedDirectoryAcknowledge) C.CGOErrCode {
	if !c.cfg.AllowDirectorySharing {
		return C.ErrCodeFailure
	}

	if err := c.cfg.Conn.WriteMessage(ack); err != nil {
		c.cfg.Logger.ErrorContext(context.Background(), "failed to send SharedDirectoryAcknowledge", "error", err)
		return C.ErrCodeFailure
	}
	return C.ErrCodeSuccess
}

//export cgo_tdp_sd_info_request
func cgo_tdp_sd_info_request(handle C.uintptr_t, req *C.CGOSharedDirectoryInfoRequest) C.CGOErrCode {
	client, err := toClient(handle)
	if err != nil {
		return C.ErrCodeFailure
	}
	return client.sharedDirectoryInfoRequest(tdp.SharedDirectoryInfoRequest{
		CompletionID: uint32(req.completion_id),
		DirectoryID:  uint32(req.directory_id),
		Path:         C.GoString(req.path),
	})
}

// sharedDirectoryInfoRequest is sent from the TDP server to the client
// to request information about a file or directory at a given path.
func (c *Client) sharedDirectoryInfoRequest(req tdp.SharedDirectoryInfoRequest) C.CGOErrCode {
	if !c.cfg.AllowDirectorySharing {
		return C.ErrCodeFailure
	}

	if err := c.cfg.Conn.WriteMessage(req); err != nil {
		c.cfg.Logger.ErrorContext(context.Background(), "failed to send SharedDirectoryAcknowledge", "error", err)
		return C.ErrCodeFailure
	}
	return C.ErrCodeSuccess
}

//export cgo_tdp_sd_create_request
func cgo_tdp_sd_create_request(handle C.uintptr_t, req *C.CGOSharedDirectoryCreateRequest) C.CGOErrCode {
	client, err := toClient(handle)
	if err != nil {
		return C.ErrCodeFailure
	}
	return client.sharedDirectoryCreateRequest(tdp.SharedDirectoryCreateRequest{
		CompletionID: uint32(req.completion_id),
		DirectoryID:  uint32(req.directory_id),
		//nolint:unconvert // Avoid hard dependencies on C types.
		FileType: uint32(req.file_type),
		Path:     C.GoString(req.path),
	})
}

// sharedDirectoryCreateRequest is sent by the TDP server to
// the client to request the creation of a new file or directory.
func (c *Client) sharedDirectoryCreateRequest(req tdp.SharedDirectoryCreateRequest) C.CGOErrCode {
	if !c.cfg.AllowDirectorySharing {
		return C.ErrCodeFailure
	}

	if err := c.cfg.Conn.WriteMessage(req); err != nil {
		c.cfg.Logger.ErrorContext(context.Background(), "failed to send SharedDirectoryCreateRequest", "error", err)
		return C.ErrCodeFailure
	}
	return C.ErrCodeSuccess
}

//export cgo_tdp_sd_delete_request
func cgo_tdp_sd_delete_request(handle C.uintptr_t, req *C.CGOSharedDirectoryDeleteRequest) C.CGOErrCode {
	client, err := toClient(handle)
	if err != nil {
		return C.ErrCodeFailure
	}
	return client.sharedDirectoryDeleteRequest(tdp.SharedDirectoryDeleteRequest{
		CompletionID: uint32(req.completion_id),
		DirectoryID:  uint32(req.directory_id),
		Path:         C.GoString(req.path),
	})
}

// sharedDirectoryDeleteRequest is sent by the TDP server to the client
// to request the deletion of a file or directory at path.
func (c *Client) sharedDirectoryDeleteRequest(req tdp.SharedDirectoryDeleteRequest) C.CGOErrCode {
	if !c.cfg.AllowDirectorySharing {
		return C.ErrCodeFailure
	}

	if err := c.cfg.Conn.WriteMessage(req); err != nil {
		c.cfg.Logger.ErrorContext(context.Background(), "failed to send SharedDirectoryDeleteRequest", "error", err)
		return C.ErrCodeFailure
	}
	return C.ErrCodeSuccess
}

//export cgo_tdp_sd_list_request
func cgo_tdp_sd_list_request(handle C.uintptr_t, req *C.CGOSharedDirectoryListRequest) C.CGOErrCode {
	client, err := toClient(handle)
	if err != nil {
		return C.ErrCodeFailure
	}
	return client.sharedDirectoryListRequest(tdp.SharedDirectoryListRequest{
		CompletionID: uint32(req.completion_id),
		DirectoryID:  uint32(req.directory_id),
		Path:         C.GoString(req.path),
	})
}

// sharedDirectoryListRequest is sent by the TDP server to the client
// to request the contents of a directory.
func (c *Client) sharedDirectoryListRequest(req tdp.SharedDirectoryListRequest) C.CGOErrCode {
	if !c.cfg.AllowDirectorySharing {
		return C.ErrCodeFailure
	}

	if err := c.cfg.Conn.WriteMessage(req); err != nil {
		c.cfg.Logger.ErrorContext(context.Background(), "failed to send SharedDirectoryListRequest", "error", err)
		return C.ErrCodeFailure
	}
	return C.ErrCodeSuccess
}

//export cgo_tdp_sd_read_request
func cgo_tdp_sd_read_request(handle C.uintptr_t, req *C.CGOSharedDirectoryReadRequest) C.CGOErrCode {
	client, err := toClient(handle)
	if err != nil {
		return C.ErrCodeFailure
	}
	return client.sharedDirectoryReadRequest(tdp.SharedDirectoryReadRequest{
		CompletionID: uint32(req.completion_id),
		DirectoryID:  uint32(req.directory_id),
		Path:         C.GoString(req.path),
		Offset:       uint64(req.offset),
		Length:       uint32(req.length),
	})
}

// SharedDirectoryReadRequest is sent by the TDP server to the client
// to request the contents of a file.
func (c *Client) sharedDirectoryReadRequest(req tdp.SharedDirectoryReadRequest) C.CGOErrCode {
	if !c.cfg.AllowDirectorySharing {
		return C.ErrCodeFailure
	}

	if err := c.cfg.Conn.WriteMessage(req); err != nil {
		c.cfg.Logger.ErrorContext(context.Background(), "failed to send SharedDirectoryReadRequest", "error", err)
		return C.ErrCodeFailure
	}
	return C.ErrCodeSuccess
}

//export cgo_tdp_sd_write_request
func cgo_tdp_sd_write_request(handle C.uintptr_t, req *C.CGOSharedDirectoryWriteRequest) C.CGOErrCode {
	client, err := toClient(handle)
	if err != nil {
		return C.ErrCodeFailure
	}
	return client.sharedDirectoryWriteRequest(tdp.SharedDirectoryWriteRequest{
		CompletionID:    uint32(req.completion_id),
		DirectoryID:     uint32(req.directory_id),
		Offset:          uint64(req.offset),
		Path:            C.GoString(req.path),
		WriteDataLength: uint32(req.write_data_length),
		WriteData:       C.GoBytes(unsafe.Pointer(req.write_data), C.int(req.write_data_length)),
	})
}

// SharedDirectoryWriteRequest is sent by the TDP server to the client
// to write to a file.
func (c *Client) sharedDirectoryWriteRequest(req tdp.SharedDirectoryWriteRequest) C.CGOErrCode {
	if !c.cfg.AllowDirectorySharing {
		return C.ErrCodeFailure
	}

	if err := c.cfg.Conn.WriteMessage(req); err != nil {
		c.cfg.Logger.ErrorContext(context.Background(), "failed to send SharedDirectoryWriteRequest", "error", err)
		return C.ErrCodeFailure
	}
	return C.ErrCodeSuccess
}

//export cgo_tdp_sd_move_request
func cgo_tdp_sd_move_request(handle C.uintptr_t, req *C.CGOSharedDirectoryMoveRequest) C.CGOErrCode {
	client, err := toClient(handle)
	if err != nil {
		return C.ErrCodeFailure
	}
	return client.sharedDirectoryMoveRequest(tdp.SharedDirectoryMoveRequest{
		CompletionID: uint32(req.completion_id),
		DirectoryID:  uint32(req.directory_id),
		OriginalPath: C.GoString(req.original_path),
		NewPath:      C.GoString(req.new_path),
	})
}

func (c *Client) sharedDirectoryMoveRequest(req tdp.SharedDirectoryMoveRequest) C.CGOErrCode {
	if !c.cfg.AllowDirectorySharing {
		return C.ErrCodeFailure
	}

	if err := c.cfg.Conn.WriteMessage(req); err != nil {
		c.cfg.Logger.ErrorContext(context.Background(), "failed to send SharedDirectoryMoveRequest", "error", err)
		return C.ErrCodeFailure
	}
	return C.ErrCodeSuccess
}

//export cgo_tdp_sd_truncate_request
func cgo_tdp_sd_truncate_request(handle C.uintptr_t, req *C.CGOSharedDirectoryTruncateRequest) C.CGOErrCode {
	client, err := toClient(handle)
	if err != nil {
		return C.ErrCodeFailure
	}
	return client.sharedDirectoryTruncateRequest(tdp.SharedDirectoryTruncateRequest{
		CompletionID: uint32(req.completion_id),
		DirectoryID:  uint32(req.directory_id),
		Path:         C.GoString(req.path),
		EndOfFile:    uint32(req.end_of_file),
	})
}

func (c *Client) sharedDirectoryTruncateRequest(req tdp.SharedDirectoryTruncateRequest) C.CGOErrCode {
	if !c.cfg.AllowDirectorySharing {
		return C.ErrCodeFailure
	}

	if err := c.cfg.Conn.WriteMessage(req); err != nil {
		c.cfg.Logger.ErrorContext(context.Background(), "failed to send SharedDirectoryTruncateRequest", "error", err)
		return C.ErrCodeFailure
	}
	return C.ErrCodeSuccess
}

// GetClientLastActive returns the time of the last recorded activity.
// For RDP, "activity" is defined as user-input messages
// (mouse move, button press, etc.)
func (c *Client) GetClientLastActive() time.Time {
	c.clientActivityMu.RLock()
	defer c.clientActivityMu.RUnlock()
	return c.clientLastActive
}

// UpdateClientActivity updates the client activity timestamp.
func (c *Client) UpdateClientActivity() {
	c.clientActivityMu.Lock()
	c.clientLastActive = time.Now().UTC()
	c.clientActivityMu.Unlock()
}

func (c *Client) isLocal() {

}<|MERGE_RESOLUTION|>--- conflicted
+++ resolved
@@ -203,18 +203,12 @@
 	return c, nil
 }
 
-<<<<<<< HEAD
-// Run starts the rdp client and blocks until the client disconnects,
-// then ensures the cleanup is run.
-func (c *Client) Run(ctx context.Context) error {
-	if c.cfg.Local {
-		return c.runLocal(ctx)
-	}
-=======
 // Run starts the RDP client, using the provided user certificate and private key.
 // It blocks until the client disconnects, then ensures the cleanup is run.
 func (c *Client) Run(ctx context.Context, certDER, keyDER []byte) error {
->>>>>>> ca912b78
+	if c.cfg.Local {
+		return c.runLocal(ctx)
+	}
 	// Create a handle to the client to pass to Rust.
 	// The handle is used to call back into this Client from Rust.
 	// Since the handle is created and deleted here, methods which
@@ -598,72 +592,29 @@
 	defer c.cfg.Logger.InfoContext(ctx, "Rust RDP loop finished")
 
 	// [username] need only be valid for the duration of
-	// C.client_run. It is copied on the Rust  side and
+	// C.client_run. It is copied on the Rust side and
 	// thus can be freed here.
 	username := C.CString(c.username)
 	defer C.free(unsafe.Pointer(username))
-	var res C.CGOResult
-	if c.cfg.Local {
-		res = C.local_client_run(
-			C.uintptr_t(c.handle),
-			C.CGOConnectParams{
-				go_username:   username,
-				screen_width:  C.uint16_t(c.requestedWidth),
-				screen_height: C.uint16_t(c.requestedHeight),
-			})
-	} else {
-
-		userCertDER, userKeyDER, err := c.cfg.GenerateUserCert(ctx, c.username, c.cfg.CertTTL)
-		if err != nil {
-			return trace.Wrap(err)
-		}
-
-		// [addr] need only be valid for the duration of
-		// C.client_run. It is copied on the Rust side and
-		// thus can be freed here.
-		addr := C.CString(c.cfg.Addr)
-		defer C.free(unsafe.Pointer(addr))
-
-		// [kdcAddr] need only be valid for the duration of
-		// C.client_run. It is copied on the Rust side and
-		// thus can be freed here.
-		kdcAddr := C.CString(c.cfg.KDCAddr)
-		defer C.free(unsafe.Pointer(kdcAddr))
-
-		// [computerName] need only be valid for the duration of
-		// C.client_run. It is copied on the Rust side and
-		// thus can be freed here.
-		computerName := C.CString(c.cfg.ComputerName)
-		defer C.free(unsafe.Pointer(computerName))
-
-		cert_der, err := utils.UnsafeSliceData(userCertDER)
-		if err != nil {
-			return trace.Wrap(err)
-		} else if cert_der == nil {
-			return trace.BadParameter("user cert was nil")
-		}
-
-		key_der, err := utils.UnsafeSliceData(userKeyDER)
-		if err != nil {
-			return trace.Wrap(err)
-		} else if key_der == nil {
-			return trace.BadParameter("user key was nil")
-		}
-
-<<<<<<< HEAD
-		hostID, err := uuid.Parse(c.cfg.HostID)
-		if err != nil {
-			return trace.Wrap(err)
-		}
-
-		nextHostID := hostID[:]
-		cHostID := [4]C.uint32_t{}
-		for i := 0; i < len(cHostID); i++ {
-			const uint32Len = 4
-			cHostID[i] = (C.uint32_t)(binary.LittleEndian.Uint32(nextHostID[:uint32Len]))
-			nextHostID = nextHostID[uint32Len:]
-		}
-=======
+
+	// [addr] need only be valid for the duration of
+	// C.client_run. It is copied on the Rust side and
+	// thus can be freed here.
+	addr := C.CString(c.cfg.Addr)
+	defer C.free(unsafe.Pointer(addr))
+
+	// [kdcAddr] need only be valid for the duration of
+	// C.client_run. It is copied on the Rust side and
+	// thus can be freed here.
+	kdcAddr := C.CString(c.cfg.KDCAddr)
+	defer C.free(unsafe.Pointer(kdcAddr))
+
+	// [computerName] need only be valid for the duration of
+	// C.client_run. It is copied on the Rust side and
+	// thus can be freed here.
+	computerName := C.CString(c.cfg.ComputerName)
+	defer C.free(unsafe.Pointer(computerName))
+
 	cert_der, err := utils.UnsafeSliceData(certDER)
 	if err != nil {
 		return trace.Wrap(err)
@@ -675,35 +626,12 @@
 	if err != nil {
 		return trace.Wrap(err)
 	}
->>>>>>> ca912b78
-
-		res = C.client_run(
-			C.uintptr_t(c.handle),
-			C.CGOConnectParams{
-				ad:               C.bool(c.cfg.AD),
-				nla:              C.bool(c.cfg.NLA),
-				go_username:      username,
-				go_addr:          addr,
-				go_computer_name: computerName,
-				go_kdc_addr:      kdcAddr,
-				// cert length and bytes.
-				cert_der_len: C.uint32_t(len(userCertDER)),
-				cert_der:     (*C.uint8_t)(cert_der),
-				// key length and bytes.
-				key_der_len:             C.uint32_t(len(userKeyDER)),
-				key_der:                 (*C.uint8_t)(key_der),
-				screen_width:            C.uint16_t(c.requestedWidth),
-				screen_height:           C.uint16_t(c.requestedHeight),
-				allow_clipboard:         C.bool(c.cfg.AllowClipboard),
-				allow_directory_sharing: C.bool(c.cfg.AllowDirectorySharing),
-				show_desktop_wallpaper:  C.bool(c.cfg.ShowDesktopWallpaper),
-				client_id:               cHostID,
-			},
-		)
-	}
-
-<<<<<<< HEAD
-=======
+
+	hostID, err := uuid.Parse(c.cfg.HostID)
+	if err != nil {
+		return trace.Wrap(err)
+	}
+
 	nextHostID := hostID[:]
 	cHostID := [4]C.uint32_t{}
 	for i := 0; i < len(cHostID); i++ {
@@ -737,7 +665,6 @@
 		},
 	)
 
->>>>>>> ca912b78
 	var message string
 	if res.message != nil {
 		message = C.GoString(res.message)
@@ -1326,7 +1253,7 @@
 }
 
 func (c *Client) handleRDPConnectionActivated(ioChannelID, userChannelID, screenWidth, screenHeight C.uint16_t) C.CGOErrCode {
-	c.cfg.Logger.DebugContext(context.Background(), "Received RDP  channel IDs", "io_channel_id", ioChannelID, "user_channel_id", userChannelID)
+	c.cfg.Logger.DebugContext(context.Background(), "Received RDP channel IDs", "io_channel_id", ioChannelID, "user_channel_id", userChannelID)
 
 	// Note: RDP doesn't always use the resolution we asked for.
 	// This is especially true when we request dimensions that are not a multiple of 4.
@@ -1639,8 +1566,4 @@
 	c.clientActivityMu.Lock()
 	c.clientLastActive = time.Now().UTC()
 	c.clientActivityMu.Unlock()
-}
-
-func (c *Client) isLocal() {
-
 }