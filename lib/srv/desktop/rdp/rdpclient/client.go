--- conflicted
+++ resolved
@@ -254,15 +254,14 @@
 		}
 
 		if c.requestedWidth > types.MaxRDPScreenWidth || c.requestedHeight > types.MaxRDPScreenHeight {
-			return trace.BadParameter(
+			err = trace.BadParameter(
 				"screen size of %d x %d is greater than the maximum allowed by RDP (%d x %d)",
 				s.Width, s.Height, types.MaxRDPScreenWidth, types.MaxRDPScreenHeight,
 			)
-<<<<<<< HEAD
-			c.cfg.Log.Error(err)
-			return trace.Wrap(c.sendTDPNotification(err.Error(), tdp.SeverityError))
-=======
->>>>>>> 862997e0
+			if err := c.sendTDPNotification(err.Error(), tdp.SeverityError); err != nil {
+				return trace.Wrap(err)
+			}
+			return trace.Wrap(err)
 		}
 
 		return nil
