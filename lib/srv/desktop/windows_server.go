--- conflicted
+++ resolved
@@ -247,13 +247,8 @@
 		close:       close,
 	}
 
-<<<<<<< HEAD
-	// TODO(awly): session recording.
+	// TODO(zmb3): session recording.
 	// TODO(zmb3): LDAP host discovery
-=======
-	// TODO(zmb3): session recording.
-	// TODO(zmb3): user locking.
->>>>>>> 1c51f28c
 
 	if err := s.startServiceHeartbeat(); err != nil {
 		return nil, trace.Wrap(err)
@@ -401,18 +396,14 @@
 	}
 	log.Debug("Authenticated Windows desktop connection")
 
-<<<<<<< HEAD
 	authContext, err := s.cfg.Authorizer.Authorize(ctx)
 	if err != nil {
 		log.WithError(err).Warning("authorization failed for Windows desktop connection")
 		return
 	}
 
+	// Fetch the target desktop info. UUID of the desktop is passed via SNI.
 	desktopUUID := strings.TrimSuffix(tlsConn.ConnectionState().ServerName, SNISuffix)
-=======
-	// Fetch the target desktop info. UUID of the desktop is passed via SNI.
-	desktopUUID := strings.TrimSuffix(tlsCon.ConnectionState().ServerName, SNISuffix)
->>>>>>> 1c51f28c
 	log = log.WithField("desktop-uuid", desktopUUID)
 
 	desktop, err := s.cfg.AccessPoint.GetWindowsDesktop(ctx, desktopUUID)
@@ -425,13 +416,7 @@
 	log.Debug("Connecting to Windows desktop")
 	defer log.Debug("Windows desktop disconnected")
 
-<<<<<<< HEAD
 	if err := s.connectRDP(ctx, log, tlsConn, desktop, authContext); err != nil {
-=======
-	// TODO(zmb3): authorization
-
-	if err := s.connectRDP(ctx, log, tlsCon, desktop); err != nil {
->>>>>>> 1c51f28c
 		log.WithError(err).Error("RDP connection failed")
 		return
 	}
@@ -525,11 +510,7 @@
 		}
 		desktop, err := types.NewWindowsDesktopV3(
 			name,
-<<<<<<< HEAD
 			getHostLabels(name), // TODO(zmb3): include teleport.dev/origin (see #8519)
-=======
-			nil, // TODO(zmb3): set RBAC labels.
->>>>>>> 1c51f28c
 			types.WindowsDesktopSpecV3{
 				Addr:   addr,
 				Domain: s.cfg.Domain,
@@ -599,9 +580,6 @@
 	}
 	defer lc.close()
 
-<<<<<<< HEAD
-	if err := s.updateCAInNTAuthStore(ctx, lc, caDER); err != nil {
-=======
 	// To make the CA trusted, we need 3 things:
 	// 1. put the CA cert into the Trusted Certification Authorities in the
 	//    Group Policy (done manually for now, see public docs)
@@ -609,8 +587,7 @@
 	// 3. put the CRL of the CA into a dedicated LDAP entry
 	//
 	// Below we do #2 and #3.
-	if err := s.updateCAInNTAuthStore(ctx, con, caDER); err != nil {
->>>>>>> 1c51f28c
+	if err := s.updateCAInNTAuthStore(ctx, lc, caDER); err != nil {
 		return trace.Wrap(err, "updating NTAuth store over LDAP: %v", err)
 	}
 	if err := s.updateCRL(ctx, lc, crlDER); err != nil {
