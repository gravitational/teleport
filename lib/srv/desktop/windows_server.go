--- conflicted
+++ resolved
@@ -1334,15 +1334,11 @@
 		// Find the user's SID
 		filter := windows.CombineLDAPFilters("&", []string{
 			fmt.Sprintf("(%s=%s)", attrSAMAccountType, AccountTypeUser),
-<<<<<<< HEAD
 			windows.CombineLDAPFilters("|", []string{
 				//sAMAAccountName is limited to 20 characters by AD
-				fmt.Sprintf("(%s=%s)", attrSAMAccountName, username[:20]),
-				fmt.Sprintf("(%s=%s)", attrUserPrincipalName, username+"@"+domain),
+				fmt.Sprintf("(%s=%s)", attrSAMAccountName, ldap.EscapeFilter(username)),
+				fmt.Sprintf("(%s=%s)", attrUserPrincipalName, ldap.EscapeFilter(username+"@"+domain)),
 			}),
-=======
-			fmt.Sprintf("(%s=%s)", attrSAMAccountName, ldap.EscapeFilter(username)),
->>>>>>> d7606155
 		})
 		s.cfg.Logger.DebugContext(ctx, "querying LDAP for objectSid of Windows user", "username", username, "filter", filter)
 
