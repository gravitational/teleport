/*
 * Teleport
 * Copyright (C) 2023  Gravitational, Inc.
 *
 * This program is free software: you can redistribute it and/or modify
 * it under the terms of the GNU Affero General Public License as published by
 * the Free Software Foundation, either version 3 of the License, or
 * (at your option) any later version.
 *
 * This program is distributed in the hope that it will be useful,
 * but WITHOUT ANY WARRANTY; without even the implied warranty of
 * MERCHANTABILITY or FITNESS FOR A PARTICULAR PURPOSE.  See the
 * GNU Affero General Public License for more details.
 *
 * You should have received a copy of the GNU Affero General Public License
 * along with this program.  If not, see <http://www.gnu.org/licenses/>.
 */

// Package tdp implements the Teleport desktop protocol (TDP)
// encoder/decoder.
// See https://github.com/gravitational/teleport/blob/master/rfd/0037-desktop-access-protocol.md
package tdp

// TODO(zmb3): complete the implementation of all messages, even if we don't
// use them yet.

import (
	"bytes"
	"encoding/binary"
	"encoding/json"
	"errors"
	"image"
	"image/png"
	"io"

	"github.com/gravitational/trace"

	authproto "github.com/gravitational/teleport/api/client/proto"
	wantypes "github.com/gravitational/teleport/lib/auth/webauthntypes"
	"github.com/gravitational/teleport/lib/client"
	"github.com/gravitational/teleport/lib/defaults"
	"github.com/gravitational/teleport/lib/web/mfajson"
)

// MessageType identifies the type of the message.
type MessageType byte

// For descriptions of each message type see:
// https://github.com/gravitational/teleport/blob/master/rfd/0037-desktop-access-protocol.md#message-types
const (
	TypeClientScreenSpec              = MessageType(1)
	TypePNGFrame                      = MessageType(2)
	TypeMouseMove                     = MessageType(3)
	TypeMouseButton                   = MessageType(4)
	TypeKeyboardButton                = MessageType(5)
	TypeClipboardData                 = MessageType(6)
	TypeClientUsername                = MessageType(7)
	TypeMouseWheel                    = MessageType(8)
	TypeError                         = MessageType(9)
	TypeMFA                           = MessageType(10)
	TypeSharedDirectoryAnnounce       = MessageType(11)
	TypeSharedDirectoryAcknowledge    = MessageType(12)
	TypeSharedDirectoryInfoRequest    = MessageType(13)
	TypeSharedDirectoryInfoResponse   = MessageType(14)
	TypeSharedDirectoryCreateRequest  = MessageType(15)
	TypeSharedDirectoryCreateResponse = MessageType(16)
	TypeSharedDirectoryDeleteRequest  = MessageType(17)
	TypeSharedDirectoryDeleteResponse = MessageType(18)
	TypeSharedDirectoryReadRequest    = MessageType(19)
	TypeSharedDirectoryReadResponse   = MessageType(20)
	TypeSharedDirectoryWriteRequest   = MessageType(21)
	TypeSharedDirectoryWriteResponse  = MessageType(22)
	TypeSharedDirectoryMoveRequest    = MessageType(23)
	TypeSharedDirectoryMoveResponse   = MessageType(24)
	TypeSharedDirectoryListRequest    = MessageType(25)
	TypeSharedDirectoryListResponse   = MessageType(26)
	TypePNG2Frame                     = MessageType(27)
	TypeNotification                  = MessageType(28)
	TypeRDPFastPathPDU                = MessageType(29)
	TypeRDPResponsePDU                = MessageType(30)
<<<<<<< HEAD
	TypeRDPChannelIDs                 = MessageType(31)
	TypeSyncKeys                      = MessageType(32)
=======
	TypeRDPConnectionInitialized      = MessageType(31)
>>>>>>> 1ee944be
)

// Message is a Go representation of a desktop protocol message.
type Message interface {
	Encode() ([]byte, error)
}

// Decode decodes the wire representation of a message.
func Decode(buf []byte) (Message, error) {
	if len(buf) == 0 {
		return nil, trace.BadParameter("input desktop protocol message is empty")
	}
	return decode(bytes.NewReader(buf))
}

type byteReader interface {
	io.Reader
	io.ByteReader
}

func decode(in byteReader) (Message, error) {
	// Peek at the first byte to figure out message type.
	t, err := in.ReadByte()
	if err != nil {
		return nil, trace.Wrap(err)
	}

	return decodeMessage(t, in)
}

func decodeMessage(firstByte byte, in byteReader) (Message, error) {
	switch mt := MessageType(firstByte); mt {
	case TypeClientScreenSpec:
		return decodeClientScreenSpec(in)
	case TypePNGFrame:
		return decodePNGFrame(in)
	case TypePNG2Frame:
		return decodePNG2Frame(in)
	case TypeRDPFastPathPDU:
		return decodeRDPFastPathPDU(in)
	case TypeRDPResponsePDU:
		return decodeRDPResponsePDU(in)
	case TypeRDPConnectionInitialized:
		return decodeConnectionInitialized(in)
	case TypeMouseMove:
		return decodeMouseMove(in)
	case TypeMouseButton:
		return decodeMouseButton(in)
	case TypeMouseWheel:
		return decodeMouseWheel(in)
	case TypeKeyboardButton:
		return decodeKeyboardButton(in)
	case TypeSyncKeys:
		return decodeSyncKeys(in)
	case TypeClientUsername:
		return decodeClientUsername(in)
	case TypeClipboardData:
		return decodeClipboardData(in, maxClipboardDataLength)
	case TypeError:
		return decodeError(in)
	case TypeNotification:
		return decodeNotification(in)
	case TypeMFA:
		return DecodeMFA(in)
	case TypeSharedDirectoryAnnounce:
		return decodeSharedDirectoryAnnounce(in)
	case TypeSharedDirectoryAcknowledge:
		return decodeSharedDirectoryAcknowledge(in)
	case TypeSharedDirectoryInfoRequest:
		return decodeSharedDirectoryInfoRequest(in)
	case TypeSharedDirectoryInfoResponse:
		return decodeSharedDirectoryInfoResponse(in)
	case TypeSharedDirectoryCreateRequest:
		return decodeSharedDirectoryCreateRequest(in)
	case TypeSharedDirectoryCreateResponse:
		return decodeSharedDirectoryCreateResponse(in)
	case TypeSharedDirectoryDeleteRequest:
		return decodeSharedDirectoryDeleteRequest(in)
	case TypeSharedDirectoryDeleteResponse:
		return decodeSharedDirectoryDeleteResponse(in)
	case TypeSharedDirectoryListRequest:
		return decodeSharedDirectoryListRequest(in)
	case TypeSharedDirectoryListResponse:
		return decodeSharedDirectoryListResponse(in)
	case TypeSharedDirectoryReadRequest:
		return decodeSharedDirectoryReadRequest(in)
	case TypeSharedDirectoryReadResponse:
		return decodeSharedDirectoryReadResponse(in, tdpMaxFileReadWriteLength)
	case TypeSharedDirectoryWriteRequest:
		return decodeSharedDirectoryWriteRequest(in, tdpMaxFileReadWriteLength)
	case TypeSharedDirectoryWriteResponse:
		return decodeSharedDirectoryWriteResponse(in)
	case TypeSharedDirectoryMoveRequest:
		return decodeSharedDirectoryMoveRequest(in)
	case TypeSharedDirectoryMoveResponse:
		return decodeSharedDirectoryMoveResponse(in)
	default:
		return nil, trace.BadParameter("unsupported desktop protocol message type %d", firstByte)
	}
}

// PNGFrame is the PNG frame message
// | message type (2) | left uint32 | top uint32 | right uint32 | bottom uint32 | data []byte |
type PNGFrame struct {
	Img image.Image

	enc *png.Encoder // optionally override the PNG encoder
}

func (f PNGFrame) Encode() ([]byte, error) {
	buf := new(bytes.Buffer)
	buf.WriteByte(byte(TypePNGFrame))
	writeUint32(buf, uint32(f.Img.Bounds().Min.X))
	writeUint32(buf, uint32(f.Img.Bounds().Min.Y))
	writeUint32(buf, uint32(f.Img.Bounds().Max.X))
	writeUint32(buf, uint32(f.Img.Bounds().Max.Y))

	encoder := f.enc
	if encoder == nil {
		encoder = &png.Encoder{}
	}
	if err := encoder.Encode(buf, f.Img); err != nil {
		return nil, trace.Wrap(err)
	}
	return buf.Bytes(), nil
}

func decodePNGFrame(in byteReader) (PNGFrame, error) {
	var header struct {
		Left, Top     uint32
		Right, Bottom uint32
	}
	if err := binary.Read(in, binary.BigEndian, &header); err != nil {
		return PNGFrame{}, trace.Wrap(err)
	}
	img, err := png.Decode(in)
	if err != nil {
		return PNGFrame{}, trace.Wrap(err)
	}
	// PNG encoding does not preserve offset image bounds.
	// Opportunistically restore them based on the header.
	switch img := img.(type) {
	case *image.RGBA:
		img.Rect = image.Rect(int(header.Left), int(header.Top), int(header.Right), int(header.Bottom))
	case *image.NRGBA:
		img.Rect = image.Rect(int(header.Left), int(header.Top), int(header.Right), int(header.Bottom))
	}
	return PNGFrame{Img: img}, nil
}

// PNG2Frame is a newer version of PNGFrame that includes the
// length of the PNG data. It's represented as a fully encoded
// byte slice to optimize for speed and simplicity of encoding/decoding.
// | message type (27) | png_length uint32 | left uint32 | top uint32 | right uint32 | bottom uint32 | data []byte |
type PNG2Frame []byte

func decodePNG2Frame(in byteReader) (PNG2Frame, error) {
	// Read PNG length so we can allocate buffer that will fit PNG2Frame message
	var pngLength uint32
	if err := binary.Read(in, binary.BigEndian, &pngLength); err != nil {
		return PNG2Frame{}, trace.Wrap(err)
	}

	// prevent allocation of giant buffers.
	// this also avoids panic for pngLength ~ 4294967295 due to overflow.
	if pngLength > maxPNGFrameDataLength {
		return PNG2Frame{}, trace.BadParameter("pngLength too big: %v", pngLength)
	}

	// Allocate buffer that will fit PNG2Frame message
	// https://github.com/gravitational/teleport/blob/master/rfd/0037-desktop-access-protocol.md#27---png-frame-2
	// message type (1) + png length (4) + left, right, top, bottom (4 x 4) + data => 21 + data
	png2frame := make([]byte, 21+pngLength)

	// Write message type and png length into the buffer
	png2frame[0] = byte(TypePNG2Frame)
	binary.BigEndian.PutUint32(png2frame[1:5], pngLength)

	// Write left, top, right, bottom, and the png itself into the buffer
	if _, err := io.ReadFull(in, png2frame[5:]); err != nil {
		return PNG2Frame{}, trace.Wrap(err)
	}

	return png2frame, nil
}

func (f PNG2Frame) Encode() ([]byte, error) {
	// Encode gets called on the reusable buffer at
	// lib/srv/desktop/rdp/rdclient.Client.png2FrameBuffer,
	// which was causing us recording problems due to the async
	// nature of SessionWriter. Copying into a new buffer here is
	// a temporary hack that fixes that.
	//
	// TODO(isaiah, zmb3): remove this once a buffer pool is added.
	b := make([]byte, len(f))
	copy(b, f)
	return b, nil
}

func (f PNG2Frame) Left() uint32   { return binary.BigEndian.Uint32(f[5:9]) }
func (f PNG2Frame) Top() uint32    { return binary.BigEndian.Uint32(f[9:13]) }
func (f PNG2Frame) Right() uint32  { return binary.BigEndian.Uint32(f[13:17]) }
func (f PNG2Frame) Bottom() uint32 { return binary.BigEndian.Uint32(f[17:21]) }
func (f PNG2Frame) Data() []byte   { return f[21:] }

// RDPFastPathPDU is an RDP Fast-Path PDU message. It carries a raw
// RDP Server Fast-Path Update PDU (https://tinyurl.com/3t2t6er8) which
// is used to transport image data to the frontend.
//
// | message type (29) | data_length uint32 | data []byte |
//
// Whenever you see this type itself, you can assume that it's just
// the | data []byte | part of the message. Calling Encode() on this
// type will return the full encoded message, including the
// | message type (29) | data_length uint32 | parts.
type RDPFastPathPDU []byte

func decodeRDPFastPathPDU(in byteReader) (RDPFastPathPDU, error) {
	// Read data length so we can allocate buffer that will fit RDPFastPathPDU message
	var dataLength uint32
	if err := binary.Read(in, binary.BigEndian, &dataLength); err != nil {
		return RDPFastPathPDU(nil), trace.Wrap(err)
	}

	// Allocate buffer that will fit the data
	// TODO(isaiah): improve performance by changing
	// this api to allow buffer re-use.
	data := make([]byte, dataLength)

	// Write the data into the buffer
	if _, err := io.ReadFull(in, data); err != nil {
		return RDPFastPathPDU(nil), trace.Wrap(err)
	}

	return RDPFastPathPDU(data), nil
}

func (f RDPFastPathPDU) Encode() ([]byte, error) {
	// TODO(isaiah, zmb3): remove this once a buffer pool is added.
	b := make([]byte, 1+4+len(f))                      // byte + uint32 + len(f)
	b[0] = byte(TypeRDPFastPathPDU)                    // message type (29)
	binary.BigEndian.PutUint32(b[1:5], uint32(len(f))) // data_length uint32
	copy(b[5:], f)                                     // data []byte
	return b, nil
}

// RDPResponsePDU is an RDP Response PDU message. It carries a raw
// encoded RDP response PDU created by the ironrdp client on the
// frontend and sends it directly to the RDP server.
//
// | message type (30) | data_length uint32 | data []byte |
//
// Whenever you see this type itself, you can assume that it's just
// the | data []byte | section of the message. Calling Encode() on
// this type will return the full encoded message, including the
// | message type (30) | data_length uint32 | parts.
type RDPResponsePDU []byte

func decodeRDPResponsePDU(in byteReader) (RDPResponsePDU, error) {
	var resFrameLength uint32
	if err := binary.Read(in, binary.BigEndian, &resFrameLength); err != nil {
		return RDPResponsePDU{}, trace.Wrap(err)
	}

	resFrame := make([]byte, resFrameLength)
	if _, err := io.ReadFull(in, resFrame); err != nil {
		return RDPResponsePDU{}, trace.Wrap(err)
	}

	return resFrame, nil
}

func (r RDPResponsePDU) Encode() ([]byte, error) {
	buf := new(bytes.Buffer)
	buf.WriteByte(byte(TypeRDPResponsePDU))
	writeUint32(buf, uint32(len(r)))
	buf.Write(r)
	return buf.Bytes(), nil
}

// ConnectionInitialized is sent to the browser when an RDP session is fully initialized.
// It contains data that the browser needs in order to correctly handle the session.
//
// See "3. Channel Connection" at https://learn.microsoft.com/en-us/openspecs/windows_protocols/ms-rdpbcgr/023f1e69-cfe8-4ee6-9ee0-7e759fb4e4ee
//
// | message type (31) | io_channel_id uint16 | user_channel_id uint16 |
type ConnectionInitialized struct {
	IOChannelID   uint16
	UserChannelID uint16
	ScreenWidth   uint16
	ScreenHeight  uint16
}

func (c ConnectionInitialized) Encode() ([]byte, error) {
	buf := new(bytes.Buffer)
	buf.WriteByte(byte(TypeRDPConnectionInitialized))
	writeUint16(buf, c.IOChannelID)
	writeUint16(buf, c.UserChannelID)
	writeUint16(buf, c.ScreenWidth)
	writeUint16(buf, c.ScreenHeight)
	return buf.Bytes(), nil
}

func decodeConnectionInitialized(in byteReader) (ConnectionInitialized, error) {
	var ids ConnectionInitialized
	err := binary.Read(in, binary.BigEndian, &ids)
	return ids, trace.Wrap(err)
}

// | message type (32) | scroll_lock_state byte | num_lock_state byte | caps_lock_state byte | kana_lock_state byte |
type SyncKeys struct {
	ScrollLockState ButtonState
	NumLockState    ButtonState
	CapsLockState   ButtonState
	KanaLockState   ButtonState
}

func (k SyncKeys) Encode() ([]byte, error) {
	buf := new(bytes.Buffer)
	buf.WriteByte(byte(TypeSyncKeys))
	buf.WriteByte(byte(k.ScrollLockState))
	buf.WriteByte(byte(k.NumLockState))
	buf.WriteByte(byte(k.CapsLockState))
	buf.WriteByte(byte(k.KanaLockState))
	return buf.Bytes(), nil
}

func decodeSyncKeys(in byteReader) (SyncKeys, error) {
	var k SyncKeys
	err := binary.Read(in, binary.BigEndian, &k)
	return k, trace.Wrap(err)
}

// MouseMove is the mouse movement message.
// | message type (3) | x uint32 | y uint32 |
type MouseMove struct {
	X, Y uint32
}

func (m MouseMove) Encode() ([]byte, error) {
	buf := new(bytes.Buffer)
	buf.WriteByte(byte(TypeMouseMove))
	writeUint32(buf, m.X)
	writeUint32(buf, m.Y)
	return buf.Bytes(), nil
}

func decodeMouseMove(in byteReader) (MouseMove, error) {
	var m MouseMove
	err := binary.Read(in, binary.BigEndian, &m)
	return m, trace.Wrap(err)
}

// MouseButtonType identifies a specific button on the mouse.
type MouseButtonType byte

const (
	LeftMouseButton   = MouseButtonType(0)
	MiddleMouseButton = MouseButtonType(1)
	RightMouseButton  = MouseButtonType(2)
)

// ButtonState is the press state of a keyboard or mouse button.
type ButtonState byte

const (
	ButtonNotPressed = ButtonState(0)
	ButtonPressed    = ButtonState(1)
)

// MouseButton is the mouse button press message.
// | message type (4) | button byte | state byte |
type MouseButton struct {
	Button MouseButtonType
	State  ButtonState
}

func (m MouseButton) Encode() ([]byte, error) {
	return []byte{byte(TypeMouseButton), byte(m.Button), byte(m.State)}, nil
}

func decodeMouseButton(in byteReader) (MouseButton, error) {
	var m MouseButton
	err := binary.Read(in, binary.BigEndian, &m)
	return m, trace.Wrap(err)
}

// KeyboardButton is the keyboard button press message.
// | message type (5) | key_code uint32 | state byte |
type KeyboardButton struct {
	KeyCode uint32
	State   ButtonState
}

func (k KeyboardButton) Encode() ([]byte, error) {
	buf := new(bytes.Buffer)
	buf.WriteByte(byte(TypeKeyboardButton))
	writeUint32(buf, k.KeyCode)
	buf.WriteByte(byte(k.State))
	return buf.Bytes(), nil
}

func decodeKeyboardButton(in byteReader) (KeyboardButton, error) {
	var k KeyboardButton
	err := binary.Read(in, binary.BigEndian, &k)
	return k, trace.Wrap(err)
}

// ClientScreenSpec is the client screen specification.
// | message type (1) | width uint32 | height uint32 |
type ClientScreenSpec struct {
	Width  uint32
	Height uint32
}

func (s ClientScreenSpec) Encode() ([]byte, error) {
	buf := new(bytes.Buffer)
	buf.WriteByte(byte(TypeClientScreenSpec))
	writeUint32(buf, s.Width)
	writeUint32(buf, s.Height)
	return buf.Bytes(), nil
}

func decodeClientScreenSpec(in io.Reader) (ClientScreenSpec, error) {
	var s ClientScreenSpec
	err := binary.Read(in, binary.BigEndian, &s)
	return s, trace.Wrap(err)
}

// ClientUsername is the client username.
// | message type (7) | username_length uint32 | username []byte |
type ClientUsername struct {
	Username string
}

// windowsMaxUsernameLength is the maximum username length, as defined by Windows
// https://docs.microsoft.com/en-us/windows-hardware/customize/desktop/unattend/microsoft-windows-shell-setup-autologon-username
const windowsMaxUsernameLength = 256

func (r ClientUsername) Encode() ([]byte, error) {
	buf := new(bytes.Buffer)
	buf.WriteByte(byte(TypeClientUsername))
	if err := encodeString(buf, r.Username); err != nil {
		return nil, trace.Wrap(err)
	}
	return buf.Bytes(), nil
}

func decodeClientUsername(in io.Reader) (ClientUsername, error) {
	username, err := decodeString(in, windowsMaxUsernameLength)
	if err != nil {
		if errors.Is(err, stringMaxLenErr) {
			// Change the error message here so it's considered a fatal error
			return ClientUsername{}, trace.LimitExceeded("ClientUsername exceeded maximum length")
		}
		return ClientUsername{}, trace.Wrap(err)
	}
	return ClientUsername{Username: username}, nil
}

// Error is used to send a fatal error message to the browser.
// In Teleport 12 and up, Error is deprecated and Notification
// should be preferred.
// | message type (9) | message_length uint32 | message []byte |
type Error struct {
	Message string
}

func (m Error) Encode() ([]byte, error) {
	buf := new(bytes.Buffer)
	buf.WriteByte(byte(TypeError))
	if err := encodeString(buf, m.Message); err != nil {
		return nil, trace.Wrap(err)
	}
	return buf.Bytes(), nil
}

func decodeError(in io.Reader) (Error, error) {
	message, err := decodeString(in, tdpMaxNotificationMessageLength)
	if err != nil {
		return Error{}, trace.Wrap(err)
	}
	return Error{Message: message}, nil
}

type Severity byte

const (
	SeverityInfo    Severity = 0
	SeverityWarning Severity = 1
	SeverityError   Severity = 2
)

// Notification is an informational message sent from Teleport
// to the Web UI. It can be used for fatal errors or non-fatal
// warnings.
// | message type (28) | message_length uint32 | message []byte | severity byte |
type Notification struct {
	Message  string
	Severity Severity
}

func (m Notification) Encode() ([]byte, error) {
	buf := new(bytes.Buffer)
	buf.WriteByte(byte(TypeNotification))
	if err := encodeString(buf, m.Message); err != nil {
		return nil, trace.Wrap(err)
	}
	buf.WriteByte(byte(m.Severity))
	return buf.Bytes(), nil
}

func decodeNotification(in byteReader) (Notification, error) {
	message, err := decodeString(in, tdpMaxNotificationMessageLength)
	if err != nil {
		return Notification{}, trace.Wrap(err)
	}
	severity, err := in.ReadByte()
	if err != nil {
		return Notification{}, trace.Wrap(err)
	}
	return Notification{Message: message, Severity: Severity(severity)}, nil
}

// MouseWheelAxis identifies a scroll axis on the mouse wheel.
type MouseWheelAxis byte

const (
	VerticalWheelAxis   = MouseWheelAxis(0)
	HorizontalWheelAxis = MouseWheelAxis(1)
)

// MouseWheel is the mouse wheel scroll message.
// | message type (8) | axis byte | delta int16 |
type MouseWheel struct {
	Axis  MouseWheelAxis
	Delta int16
}

func (w MouseWheel) Encode() ([]byte, error) {
	buf := new(bytes.Buffer)
	buf.WriteByte(byte(TypeMouseWheel))
	if err := binary.Write(buf, binary.BigEndian, w); err != nil {
		return nil, trace.Wrap(err)
	}
	return buf.Bytes(), nil
}

func decodeMouseWheel(in io.Reader) (MouseWheel, error) {
	var w MouseWheel
	err := binary.Read(in, binary.BigEndian, &w)
	return w, trace.Wrap(err)
}

// ClipboardData represents shared clipboard data.
// | message type (6) | length uint32 | data []byte |
type ClipboardData []byte

func (c ClipboardData) Encode() ([]byte, error) {
	buf := new(bytes.Buffer)
	buf.WriteByte(byte(TypeClipboardData))
	writeUint32(buf, uint32(len(c)))
	buf.Write(c)
	return buf.Bytes(), nil
}

func decodeClipboardData(in io.Reader, maxLen uint32) (ClipboardData, error) {
	var length uint32
	if err := binary.Read(in, binary.BigEndian, &length); err != nil {
		return nil, trace.Wrap(err)
	}

	if length > maxLen {
		// If clipboard data exceeds maxLen,
		// discard the rest of the message
		_, _ = io.CopyN(io.Discard, in, int64(length))
		return nil, clipDataMaxLenErr
	}

	b := make([]byte, int(length))
	if _, err := io.ReadFull(in, b); err != nil {
		return nil, trace.Wrap(err)
	}

	return ClipboardData(b), nil
}

const maxMFADataLength = 1024 * 1024

// MFA represents a MFA challenge or response.
// | message type (10) | mfa_type byte | length uint32 | JSON []byte |
type MFA struct {
	// Type should be defaults.WebsocketWebauthnChallenge
	Type byte
	// MFAAuthenticateChallenge is the challenge we send to the client.
	// Used for messages from Teleport to the user's browser.
	*client.MFAAuthenticateChallenge
	// MFAAuthenticateResponse is the response to the MFA challenge,
	// sent from the browser to Teleport.
	*authproto.MFAAuthenticateResponse
}

func (m MFA) Encode() ([]byte, error) {
	buf := new(bytes.Buffer)
	buf.WriteByte(byte(TypeMFA))
	buf.WriteByte(m.Type)
	var buff []byte
	var err error

	if m.MFAAuthenticateChallenge != nil {
		buff, err = json.Marshal(m.MFAAuthenticateChallenge)
		if err != nil {
			return nil, trace.Wrap(err)
		}
	} else if m.MFAAuthenticateResponse != nil {
		switch t := m.MFAAuthenticateResponse.Response.(type) {
		case *authproto.MFAAuthenticateResponse_Webauthn:
			buff, err = json.Marshal(wantypes.CredentialAssertionResponseFromProto(m.MFAAuthenticateResponse.GetWebauthn()))
			if err != nil {
				return nil, trace.Wrap(err)
			}
		default:
			return nil, trace.BadParameter("unsupported type %T", t)
		}
	} else {
		return nil, trace.BadParameter("got nil MFAAuthenticateChallenge and MFAAuthenticateResponse fields")
	}

	if len(buff) > maxMFADataLength {
		return nil, trace.BadParameter("mfa challenge data exceeds maximum length")
	}
	writeUint32(buf, uint32(len(buff)))
	buf.Write(buff)
	return buf.Bytes(), nil
}

func DecodeMFA(in byteReader) (*MFA, error) {
	mt, err := in.ReadByte()
	if err != nil {
		return nil, trace.Wrap(err)
	}
	s := string(mt)
	switch s {
	case defaults.WebsocketWebauthnChallenge:
	default:
		return nil, trace.BadParameter(
			"got mfa type %v, expected %v (WebAuthn)", mt, defaults.WebsocketWebauthnChallenge)
	}

	var length uint32
	if err := binary.Read(in, binary.BigEndian, &length); err != nil {
		return nil, trace.Wrap(err)
	}

	if length > maxMFADataLength {
		_, _ = io.CopyN(io.Discard, in, int64(length))
		return nil, mfaDataMaxLenErr
	} else if length == 0 {
		return nil, trace.BadParameter("mfa data missing")
	}

	b := make([]byte, int(length))
	if _, err := io.ReadFull(in, b); err != nil {
		return nil, trace.Wrap(err)
	}

	mfaResp, err := mfajson.Decode(b, s)
	if err != nil {
		return nil, trace.Wrap(err)
	}

	return &MFA{
		Type:                    mt,
		MFAAuthenticateResponse: mfaResp,
	}, nil
}

// DecodeMFAChallenge is a helper function used in test purpose to decode MFA challenge payload because in
// real flow this logic is invoked by a fronted client.
func DecodeMFAChallenge(in byteReader) (*MFA, error) {
	mt, err := in.ReadByte()
	if err != nil {
		return nil, trace.Wrap(err)
	}
	s := string(mt)
	switch s {
	case defaults.WebsocketWebauthnChallenge:
	default:
		return nil, trace.BadParameter(
			"got mfa type %v, expected %v (WebAuthn)", mt, defaults.WebsocketWebauthnChallenge)
	}

	var length uint32
	if err := binary.Read(in, binary.BigEndian, &length); err != nil {
		return nil, trace.Wrap(err)
	}

	if length > maxMFADataLength {
		return nil, trace.BadParameter("mfa challenge data exceeds maximum length")
	} else if length == 0 {
		return nil, trace.BadParameter("mfa challenge data missing")
	}

	b := make([]byte, int(length))
	if _, err := io.ReadFull(in, b); err != nil {
		return nil, trace.Wrap(err)
	}

	var req client.MFAAuthenticateChallenge
	if err := json.Unmarshal(b, &req); err != nil {
		return nil, trace.Wrap(err)
	}

	return &MFA{
		Type:                     mt,
		MFAAuthenticateChallenge: &req,
	}, nil
}

// SharedDirectoryAnnounce announces a new directory to be shared.
// | message type (11) | directory_id uint32 | name_length uint32 | name []byte |
type SharedDirectoryAnnounce struct {
	DirectoryID uint32
	Name        string
}

func (s SharedDirectoryAnnounce) Encode() ([]byte, error) {
	buf := new(bytes.Buffer)
	buf.WriteByte(byte(TypeSharedDirectoryAnnounce))
	// TODO(isaiah): The discard here allows fuzz tests to succeed, it should eventually be done away with.
	writeUint32(buf, 0) // discard
	writeUint32(buf, s.DirectoryID)
	if err := encodeString(buf, s.Name); err != nil {
		return nil, trace.Wrap(err)
	}
	return buf.Bytes(), nil
}

func decodeSharedDirectoryAnnounce(in io.Reader) (SharedDirectoryAnnounce, error) {
	// TODO(isaiah): The discard here is a copy-paste error, but we need to keep it
	// for now in order that the proxy stay compatible with previous versions of the wds.
	var discard uint32
	err := binary.Read(in, binary.BigEndian, &discard)
	if err != nil {
		return SharedDirectoryAnnounce{}, trace.Wrap(err)
	}

	var directoryID uint32
	err = binary.Read(in, binary.BigEndian, &directoryID)
	if err != nil {
		return SharedDirectoryAnnounce{}, trace.Wrap(err)
	}
	name, err := decodeString(in, windowsMaxUsernameLength)
	if err != nil {
		return SharedDirectoryAnnounce{}, trace.Wrap(err)
	}

	return SharedDirectoryAnnounce{
		DirectoryID: directoryID,
		Name:        name,
	}, nil
}

// SharedDirectoryAcknowledge acknowledges a SharedDirectoryAnnounce was received.
// | message type (12) | err_code uint32 | directory_id uint32 |
type SharedDirectoryAcknowledge struct {
	ErrCode     uint32
	DirectoryID uint32
}

func decodeSharedDirectoryAcknowledge(in io.Reader) (SharedDirectoryAcknowledge, error) {
	var s SharedDirectoryAcknowledge
	err := binary.Read(in, binary.BigEndian, &s)
	return s, trace.Wrap(err)
}

func (s SharedDirectoryAcknowledge) Encode() ([]byte, error) {
	buf := new(bytes.Buffer)
	buf.WriteByte(byte(TypeSharedDirectoryAcknowledge))
	writeUint32(buf, s.ErrCode)
	writeUint32(buf, s.DirectoryID)
	return buf.Bytes(), nil
}

// SharedDirectoryInfoRequest requests information about a file or directory.
// | message type (13) | completion_id uint32 | directory_id uint32 | path_length uint32 | path []byte |
type SharedDirectoryInfoRequest struct {
	CompletionID uint32
	DirectoryID  uint32
	Path         string
}

func (s SharedDirectoryInfoRequest) Encode() ([]byte, error) {
	buf := new(bytes.Buffer)
	buf.WriteByte(byte(TypeSharedDirectoryInfoRequest))
	writeUint32(buf, s.CompletionID)
	writeUint32(buf, s.DirectoryID)
	if err := encodeString(buf, s.Path); err != nil {
		return nil, trace.Wrap(err)
	}
	return buf.Bytes(), nil
}

func decodeSharedDirectoryInfoRequest(in io.Reader) (SharedDirectoryInfoRequest, error) {
	var completionID, directoryID uint32
	err := binary.Read(in, binary.BigEndian, &completionID)
	if err != nil {
		return SharedDirectoryInfoRequest{}, trace.Wrap(err)
	}
	err = binary.Read(in, binary.BigEndian, &directoryID)
	if err != nil {
		return SharedDirectoryInfoRequest{}, trace.Wrap(err)
	}
	path, err := decodeString(in, tdpMaxPathLength)
	if err != nil {
		return SharedDirectoryInfoRequest{}, trace.Wrap(err)
	}

	return SharedDirectoryInfoRequest{
		CompletionID: completionID,
		DirectoryID:  directoryID,
		Path:         path,
	}, nil
}

// SharedDirectoryInfoResponse returns information about a file or directory.
// | message type (14) | completion_id uint32 | err_code uint32 | file_system_object fso |
type SharedDirectoryInfoResponse struct {
	CompletionID uint32
	ErrCode      uint32
	Fso          FileSystemObject
}

func (s SharedDirectoryInfoResponse) Encode() ([]byte, error) {
	buf := new(bytes.Buffer)
	buf.WriteByte(byte(TypeSharedDirectoryInfoResponse))
	writeUint32(buf, s.CompletionID)
	writeUint32(buf, s.ErrCode)
	fso, err := s.Fso.Encode()
	if err != nil {
		return nil, trace.Wrap(err)
	}
	buf.Write(fso)
	return buf.Bytes(), nil
}

func decodeSharedDirectoryInfoResponse(in byteReader) (SharedDirectoryInfoResponse, error) {
	var completionID, errCode uint32
	err := binary.Read(in, binary.BigEndian, &completionID)
	if err != nil {
		return SharedDirectoryInfoResponse{}, trace.Wrap(err)
	}
	err = binary.Read(in, binary.BigEndian, &errCode)
	if err != nil {
		return SharedDirectoryInfoResponse{}, trace.Wrap(err)
	}
	fso, err := decodeFileSystemObject(in)
	if err != nil {
		return SharedDirectoryInfoResponse{}, trace.Wrap(err)
	}

	return SharedDirectoryInfoResponse{
		CompletionID: completionID,
		ErrCode:      errCode,
		Fso:          fso,
	}, nil
}

// FileSystemObject represents a file or directory.
// | last_modified uint64 | size uint64 | file_type uint32 | is_empty bool | path_length uint32 | path byte[] |
type FileSystemObject struct {
	LastModified uint64
	Size         uint64
	FileType     uint32
	IsEmpty      uint8
	Path         string
}

func (f FileSystemObject) Encode() ([]byte, error) {
	buf := new(bytes.Buffer)
	writeUint64(buf, f.LastModified)
	writeUint64(buf, f.Size)
	writeUint32(buf, f.FileType)
	buf.WriteByte(f.IsEmpty)
	if err := encodeString(buf, f.Path); err != nil {
		return nil, trace.Wrap(err)
	}
	return buf.Bytes(), nil
}

func decodeFileSystemObject(in byteReader) (FileSystemObject, error) {
	var lastModified, size uint64
	var fileType uint32
	var isEmpty uint8
	err := binary.Read(in, binary.BigEndian, &lastModified)
	if err != nil {
		return FileSystemObject{}, trace.Wrap(err)
	}
	err = binary.Read(in, binary.BigEndian, &size)
	if err != nil {
		return FileSystemObject{}, trace.Wrap(err)
	}
	err = binary.Read(in, binary.BigEndian, &fileType)
	if err != nil {
		return FileSystemObject{}, trace.Wrap(err)
	}
	isEmpty, err = in.ReadByte()
	if err != nil {
		return FileSystemObject{}, trace.Wrap(err)
	}
	path, err := decodeString(in, tdpMaxPathLength)
	if err != nil {
		return FileSystemObject{}, trace.Wrap(err)
	}

	return FileSystemObject{
		LastModified: lastModified,
		Size:         size,
		FileType:     fileType,
		IsEmpty:      isEmpty,
		Path:         path,
	}, nil
}

// SharedDirectoryCreateRequest is sent by the TDP server to the client to request the creation of a new file or directory.
// | message type (15) | completion_id uint32 | directory_id uint32 | file_type uint32 | path_length uint32 | path []byte |
type SharedDirectoryCreateRequest struct {
	CompletionID uint32
	DirectoryID  uint32
	FileType     uint32
	Path         string
}

func (s SharedDirectoryCreateRequest) Encode() ([]byte, error) {
	buf := new(bytes.Buffer)
	buf.WriteByte(byte(TypeSharedDirectoryCreateRequest))
	writeUint32(buf, s.CompletionID)
	writeUint32(buf, s.DirectoryID)
	writeUint32(buf, s.FileType)
	if err := encodeString(buf, s.Path); err != nil {
		return nil, trace.Wrap(err)
	}

	return buf.Bytes(), nil
}

func decodeSharedDirectoryCreateRequest(in io.Reader) (SharedDirectoryCreateRequest, error) {
	var completionID, directoryID, fileType uint32
	err := binary.Read(in, binary.BigEndian, &completionID)
	if err != nil {
		return SharedDirectoryCreateRequest{}, trace.Wrap(err)
	}
	err = binary.Read(in, binary.BigEndian, &directoryID)
	if err != nil {
		return SharedDirectoryCreateRequest{}, trace.Wrap(err)
	}
	err = binary.Read(in, binary.BigEndian, &fileType)
	if err != nil {
		return SharedDirectoryCreateRequest{}, trace.Wrap(err)
	}
	path, err := decodeString(in, tdpMaxPathLength)
	if err != nil {
		return SharedDirectoryCreateRequest{}, trace.Wrap(err)
	}

	return SharedDirectoryCreateRequest{
		CompletionID: completionID,
		DirectoryID:  directoryID,
		FileType:     fileType,
		Path:         path,
	}, nil
}

// SharedDirectoryCreateResponseis sent by the TDP client to the server with information from an executed SharedDirectoryCreateRequest.
// | message type (16) | completion_id uint32 | err_code uint32 | file_system_object fso |
type SharedDirectoryCreateResponse struct {
	CompletionID uint32
	ErrCode      uint32
	Fso          FileSystemObject
}

func (s SharedDirectoryCreateResponse) Encode() ([]byte, error) {
	buf := new(bytes.Buffer)
	buf.WriteByte(byte(TypeSharedDirectoryCreateResponse))
	writeUint32(buf, s.CompletionID)
	writeUint32(buf, s.ErrCode)
	fsoEnc, err := s.Fso.Encode()
	if err != nil {
		return nil, trace.Wrap(err)
	}
	buf.Write(fsoEnc)

	return buf.Bytes(), nil
}

func decodeSharedDirectoryCreateResponse(in byteReader) (SharedDirectoryCreateResponse, error) {
	var completionID, errCode uint32
	err := binary.Read(in, binary.BigEndian, &completionID)
	if err != nil {
		return SharedDirectoryCreateResponse{}, trace.Wrap(err)
	}
	err = binary.Read(in, binary.BigEndian, &errCode)
	if err != nil {
		return SharedDirectoryCreateResponse{}, trace.Wrap(err)
	}
	fso, err := decodeFileSystemObject(in)
	if err != nil {
		return SharedDirectoryCreateResponse{}, trace.Wrap(err)
	}

	return SharedDirectoryCreateResponse{
		CompletionID: completionID,
		ErrCode:      errCode,
		Fso:          fso,
	}, err
}

// SharedDirectoryDeleteRequest is sent by the TDP server to the client to request the deletion of a file or directory.
// | message type (17) | completion_id uint32 | directory_id uint32 | path_length uint32 | path []byte |
type SharedDirectoryDeleteRequest struct {
	CompletionID uint32
	DirectoryID  uint32
	Path         string
}

func (s SharedDirectoryDeleteRequest) Encode() ([]byte, error) {
	buf := new(bytes.Buffer)
	buf.WriteByte(byte(TypeSharedDirectoryDeleteRequest))
	writeUint32(buf, s.CompletionID)
	writeUint32(buf, s.DirectoryID)
	if err := encodeString(buf, s.Path); err != nil {
		return nil, trace.Wrap(err)
	}

	return buf.Bytes(), nil
}

func decodeSharedDirectoryDeleteRequest(in io.Reader) (SharedDirectoryDeleteRequest, error) {
	var completionID, directoryID uint32
	err := binary.Read(in, binary.BigEndian, &completionID)
	if err != nil {
		return SharedDirectoryDeleteRequest{}, trace.Wrap(err)
	}
	err = binary.Read(in, binary.BigEndian, &directoryID)
	if err != nil {
		return SharedDirectoryDeleteRequest{}, trace.Wrap(err)
	}
	path, err := decodeString(in, tdpMaxPathLength)
	if err != nil {
		return SharedDirectoryDeleteRequest{}, trace.Wrap(err)
	}

	return SharedDirectoryDeleteRequest{
		CompletionID: completionID,
		DirectoryID:  directoryID,
		Path:         path,
	}, nil
}

// SharedDirectoryDeleteResponse is sent by the TDP client to the server with information from an executed SharedDirectoryDeleteRequest.
// | message type (18) | completion_id uint32 | err_code uint32 |
type SharedDirectoryDeleteResponse struct {
	CompletionID uint32
	ErrCode      uint32
}

func (s SharedDirectoryDeleteResponse) Encode() ([]byte, error) {
	buf := new(bytes.Buffer)
	buf.WriteByte(byte(TypeSharedDirectoryDeleteResponse))
	writeUint32(buf, s.CompletionID)
	writeUint32(buf, s.ErrCode)
	return buf.Bytes(), nil
}

func decodeSharedDirectoryDeleteResponse(in io.Reader) (SharedDirectoryDeleteResponse, error) {
	var res SharedDirectoryDeleteResponse
	err := binary.Read(in, binary.BigEndian, &res)
	return res, err
}

// SharedDirectoryListRequest is sent by the TDP server to the client to request a directory listing.
// | message type (25) | completion_id uint32 | directory_id uint32 | path_length uint32 | path []byte |
type SharedDirectoryListRequest struct {
	CompletionID uint32
	DirectoryID  uint32
	Path         string
}

func (s SharedDirectoryListRequest) Encode() ([]byte, error) {
	buf := new(bytes.Buffer)
	buf.WriteByte(byte(TypeSharedDirectoryListRequest))
	writeUint32(buf, s.CompletionID)
	writeUint32(buf, s.DirectoryID)
	if err := encodeString(buf, s.Path); err != nil {
		return nil, trace.Wrap(err)
	}

	return buf.Bytes(), nil
}

func decodeSharedDirectoryListRequest(in io.Reader) (SharedDirectoryListRequest, error) {
	var completionID, directoryID uint32
	err := binary.Read(in, binary.BigEndian, &completionID)
	if err != nil {
		return SharedDirectoryListRequest{}, trace.Wrap(err)
	}
	err = binary.Read(in, binary.BigEndian, &directoryID)
	if err != nil {
		return SharedDirectoryListRequest{}, trace.Wrap(err)
	}
	path, err := decodeString(in, tdpMaxPathLength)
	if err != nil {
		return SharedDirectoryListRequest{}, trace.Wrap(err)
	}

	return SharedDirectoryListRequest{
		CompletionID: completionID,
		DirectoryID:  directoryID,
		Path:         path,
	}, nil
}

// SharedDirectoryListResponse is sent by the TDP client to the server with the information from an executed SharedDirectoryListRequest.
// | message type (26) | completion_id uint32 | err_code uint32 | fso_list_length uint32 | fso_list fso[] |
type SharedDirectoryListResponse struct {
	CompletionID uint32
	ErrCode      uint32
	FsoList      []FileSystemObject
}

func (s SharedDirectoryListResponse) Encode() ([]byte, error) {
	buf := new(bytes.Buffer)
	buf.WriteByte(byte(TypeSharedDirectoryListResponse))
	writeUint32(buf, s.CompletionID)
	writeUint32(buf, s.ErrCode)
	writeUint32(buf, uint32(len(s.FsoList)))

	for _, fso := range s.FsoList {
		fsoEnc, err := fso.Encode()
		if err != nil {
			return nil, trace.Wrap(err)
		}
		buf.Write(fsoEnc)
	}

	return buf.Bytes(), nil
}

func decodeSharedDirectoryListResponse(in byteReader) (SharedDirectoryListResponse, error) {
	var completionID, errCode, fsoListLength uint32
	err := binary.Read(in, binary.BigEndian, &completionID)
	if err != nil {
		return SharedDirectoryListResponse{}, trace.Wrap(err)
	}
	err = binary.Read(in, binary.BigEndian, &errCode)
	if err != nil {
		return SharedDirectoryListResponse{}, trace.Wrap(err)
	}
	err = binary.Read(in, binary.BigEndian, &fsoListLength)
	if err != nil {
		return SharedDirectoryListResponse{}, trace.Wrap(err)
	}

	var fsoList []FileSystemObject
	for i := uint32(0); i < fsoListLength; i++ {
		fso, err := decodeFileSystemObject(in)
		if err != nil {
			return SharedDirectoryListResponse{}, trace.Wrap(err)
		}
		fsoList = append(fsoList, fso)
	}

	return SharedDirectoryListResponse{
		CompletionID: completionID,
		ErrCode:      errCode,
		FsoList:      fsoList,
	}, nil
}

// SharedDirectoryReadRequest is a message sent by the TDP server to the client to request
// bytes to be read from the file at the path and starting at byte offset.
// | message type (19) | completion_id uint32 | directory_id uint32 | path_length uint32 | path []byte | offset uint64 | length uint32 |
type SharedDirectoryReadRequest struct {
	CompletionID uint32
	DirectoryID  uint32
	Path         string
	Offset       uint64
	Length       uint32
}

func (s SharedDirectoryReadRequest) Encode() ([]byte, error) {
	buf := new(bytes.Buffer)
	buf.WriteByte(byte(TypeSharedDirectoryReadRequest))
	writeUint32(buf, s.CompletionID)
	writeUint32(buf, s.DirectoryID)
	if err := encodeString(buf, s.Path); err != nil {
		return nil, trace.Wrap(err)
	}
	writeUint64(buf, s.Offset)
	writeUint32(buf, s.Length)
	return buf.Bytes(), nil
}

func decodeSharedDirectoryReadRequest(in io.Reader) (SharedDirectoryReadRequest, error) {
	var completionID, directoryID, length uint32
	var offset uint64

	err := binary.Read(in, binary.BigEndian, &completionID)
	if err != nil {
		return SharedDirectoryReadRequest{}, trace.Wrap(err)
	}

	err = binary.Read(in, binary.BigEndian, &directoryID)
	if err != nil {
		return SharedDirectoryReadRequest{}, trace.Wrap(err)
	}

	path, err := decodeString(in, tdpMaxPathLength)
	if err != nil {
		return SharedDirectoryReadRequest{}, trace.Wrap(err)
	}

	err = binary.Read(in, binary.BigEndian, &offset)
	if err != nil {
		return SharedDirectoryReadRequest{}, trace.Wrap(err)
	}

	err = binary.Read(in, binary.BigEndian, &length)
	if err != nil {
		return SharedDirectoryReadRequest{}, trace.Wrap(err)
	}

	return SharedDirectoryReadRequest{
		CompletionID: completionID,
		DirectoryID:  directoryID,
		Path:         path,
		Offset:       offset,
		Length:       length,
	}, nil
}

// SharedDirectoryReadResponse is a message sent by the TDP client to the server
// in response to the SharedDirectoryReadRequest.
// | message type (20) | completion_id uint32 | err_code uint32 | read_data_length uint32 | read_data []byte |
type SharedDirectoryReadResponse struct {
	CompletionID   uint32
	ErrCode        uint32
	ReadDataLength uint32
	ReadData       []byte
}

func (s SharedDirectoryReadResponse) Encode() ([]byte, error) {
	buf := new(bytes.Buffer)
	buf.WriteByte(byte(TypeSharedDirectoryReadResponse))
	writeUint32(buf, s.CompletionID)
	writeUint32(buf, s.ErrCode)
	writeUint32(buf, s.ReadDataLength)
	buf.Write(s.ReadData)
	return buf.Bytes(), nil
}

func decodeSharedDirectoryReadResponse(in io.Reader, maxLen uint32) (SharedDirectoryReadResponse, error) {
	var completionID, errorCode, readDataLength uint32

	err := binary.Read(in, binary.BigEndian, &completionID)
	if err != nil {
		return SharedDirectoryReadResponse{}, trace.Wrap(err)
	}

	err = binary.Read(in, binary.BigEndian, &errorCode)
	if err != nil {
		return SharedDirectoryReadResponse{}, trace.Wrap(err)
	}

	err = binary.Read(in, binary.BigEndian, &readDataLength)
	if err != nil {
		return SharedDirectoryReadResponse{}, trace.Wrap(err)
	}

	if readDataLength > maxLen {
		_, _ = io.CopyN(io.Discard, in, int64(readDataLength))
		return SharedDirectoryReadResponse{}, fileReadWriteMaxLenErr
	}

	readData := make([]byte, int(readDataLength))
	if _, err := io.ReadFull(in, readData); err != nil {
		return SharedDirectoryReadResponse{}, trace.Wrap(err)
	}

	return SharedDirectoryReadResponse{
		CompletionID:   completionID,
		ErrCode:        errorCode,
		ReadDataLength: readDataLength,
		ReadData:       readData,
	}, nil
}

// SharedDirectoryWriteRequest is a message sent by the TDP server to the client to request
// bytes to be written the file at the path and starting at byte offset.
// | message type (21) | completion_id uint32 | directory_id uint32 | path_length uint32 | path []byte | offset uint64 | write_data_length uint32 | write_data []byte |
type SharedDirectoryWriteRequest struct {
	CompletionID    uint32
	DirectoryID     uint32
	Offset          uint64
	Path            string
	WriteDataLength uint32
	WriteData       []byte
}

func (s SharedDirectoryWriteRequest) Encode() ([]byte, error) {
	buf := new(bytes.Buffer)

	buf.WriteByte(byte(TypeSharedDirectoryWriteRequest))
	writeUint32(buf, s.CompletionID)
	writeUint32(buf, s.DirectoryID)
	writeUint64(buf, s.Offset)
	if err := encodeString(buf, s.Path); err != nil {
		return nil, trace.Wrap(err)
	}
	writeUint32(buf, s.WriteDataLength)
	buf.Write(s.WriteData)
	return buf.Bytes(), nil
}

func decodeSharedDirectoryWriteRequest(in byteReader, maxLen uint32) (SharedDirectoryWriteRequest, error) {
	var completionID, directoryID, writeDataLength uint32
	var offset uint64

	err := binary.Read(in, binary.BigEndian, &completionID)
	if err != nil {
		return SharedDirectoryWriteRequest{}, trace.Wrap(err)
	}

	err = binary.Read(in, binary.BigEndian, &directoryID)
	if err != nil {
		return SharedDirectoryWriteRequest{}, trace.Wrap(err)
	}

	err = binary.Read(in, binary.BigEndian, &offset)
	if err != nil {
		return SharedDirectoryWriteRequest{}, trace.Wrap(err)
	}

	path, err := decodeString(in, tdpMaxPathLength)
	if err != nil {
		return SharedDirectoryWriteRequest{}, trace.Wrap(err)
	}

	err = binary.Read(in, binary.BigEndian, &writeDataLength)
	if err != nil {
		return SharedDirectoryWriteRequest{}, trace.Wrap(err)
	}

	if writeDataLength > maxLen {
		_, _ = io.CopyN(io.Discard, in, int64(writeDataLength))
		return SharedDirectoryWriteRequest{}, fileReadWriteMaxLenErr
	}

	writeData := make([]byte, int(writeDataLength))
	if _, err := io.ReadFull(in, writeData); err != nil {
		return SharedDirectoryWriteRequest{}, trace.Wrap(err)
	}

	return SharedDirectoryWriteRequest{
		CompletionID:    completionID,
		DirectoryID:     directoryID,
		Path:            path,
		Offset:          offset,
		WriteDataLength: writeDataLength,
		WriteData:       writeData,
	}, nil
}

// SharedDirectoryWriteResponse is a message sent by the TDP client to the server
// in response to the SharedDirectoryWriteRequest.
// | message type (22) | completion_id uint32 | err_code uint32 | bytes_written uint32 |
type SharedDirectoryWriteResponse struct {
	CompletionID uint32
	ErrCode      uint32
	BytesWritten uint32
}

func (s SharedDirectoryWriteResponse) Encode() ([]byte, error) {
	buf := new(bytes.Buffer)
	buf.WriteByte(byte(TypeSharedDirectoryWriteResponse))
	writeUint32(buf, s.CompletionID)
	writeUint32(buf, s.ErrCode)
	writeUint32(buf, s.BytesWritten)
	return buf.Bytes(), nil
}

func decodeSharedDirectoryWriteResponse(in io.Reader) (SharedDirectoryWriteResponse, error) {
	var res SharedDirectoryWriteResponse
	err := binary.Read(in, binary.BigEndian, &res)
	return res, err
}

// SharedDirectoryMoveRequest is sent from the TDP server to the client
// to request a file at original_path be moved to new_path.
// | message type (23) | completion_id uint32 | directory_id uint32 | original_path_length uint32 | original_path []byte | new_path_length uint32 | new_path []byte |
type SharedDirectoryMoveRequest struct {
	CompletionID uint32
	DirectoryID  uint32
	OriginalPath string
	NewPath      string
}

func (s SharedDirectoryMoveRequest) Encode() ([]byte, error) {
	buf := new(bytes.Buffer)
	buf.WriteByte(byte(TypeSharedDirectoryMoveRequest))
	writeUint32(buf, s.CompletionID)
	writeUint32(buf, s.DirectoryID)
	if err := encodeString(buf, s.OriginalPath); err != nil {
		return nil, trace.Wrap(err)
	}
	if err := encodeString(buf, s.NewPath); err != nil {
		return nil, trace.Wrap(err)
	}
	return buf.Bytes(), nil
}

func decodeSharedDirectoryMoveRequest(in io.Reader) (SharedDirectoryMoveRequest, error) {
	var completionID, directoryID uint32
	err := binary.Read(in, binary.BigEndian, &completionID)
	if err != nil {
		return SharedDirectoryMoveRequest{}, trace.Wrap(err)
	}
	err = binary.Read(in, binary.BigEndian, &directoryID)
	if err != nil {
		return SharedDirectoryMoveRequest{}, trace.Wrap(err)
	}
	originalPath, err := decodeString(in, tdpMaxPathLength)
	if err != nil {
		return SharedDirectoryMoveRequest{}, trace.Wrap(err)
	}
	newPath, err := decodeString(in, tdpMaxPathLength)
	if err != nil {
		return SharedDirectoryMoveRequest{}, trace.Wrap(err)
	}
	return SharedDirectoryMoveRequest{
		CompletionID: completionID,
		DirectoryID:  directoryID,
		OriginalPath: originalPath,
		NewPath:      newPath,
	}, nil
}

// SharedDirectoryMoveResponse is sent from the TDP client to the server
// to acknowledge a SharedDirectoryMoveRequest was executed.
// | message type (24) | completion_id uint32 | err_code uint32 |
type SharedDirectoryMoveResponse struct {
	CompletionID uint32
	ErrCode      uint32
}

func (s SharedDirectoryMoveResponse) Encode() ([]byte, error) {
	buf := new(bytes.Buffer)
	buf.WriteByte(byte(TypeSharedDirectoryMoveResponse))
	writeUint32(buf, s.CompletionID)
	writeUint32(buf, s.ErrCode)
	return buf.Bytes(), nil
}

func decodeSharedDirectoryMoveResponse(in io.Reader) (SharedDirectoryMoveResponse, error) {
	var res SharedDirectoryMoveResponse
	err := binary.Read(in, binary.BigEndian, &res)
	return res, err
}

// encodeString encodes strings for TDP. Strings are encoded as UTF-8 with
// a 32-bit length prefix (in bytes):
// https://github.com/gravitational/teleport/blob/master/rfd/0037-desktop-access-protocol.md#field-types
func encodeString(w io.Writer, s string) error {
	if err := binary.Write(w, binary.BigEndian, uint32(len(s))); err != nil {
		return trace.Wrap(err)
	}
	if _, err := io.WriteString(w, s); err != nil {
		return trace.Wrap(err)
	}
	return nil
}

func decodeString(r io.Reader, maxLen uint32) (string, error) {
	var length uint32
	if err := binary.Read(r, binary.BigEndian, &length); err != nil {
		return "", trace.Wrap(err)
	}

	if length > maxLen {
		_, _ = io.CopyN(io.Discard, r, int64(length))
		return "", stringMaxLenErr
	}

	s := make([]byte, int(length))
	if _, err := io.ReadFull(r, s); err != nil {
		return "", trace.Wrap(err)
	}
	return string(s), nil
}

// writeUint16 writes v to b in big endian order
func writeUint16(b *bytes.Buffer, v uint16) {
	b.WriteByte(byte(v >> 8))
	b.WriteByte(byte(v))
}

// writeUint32 writes v to b in big endian order
func writeUint32(b *bytes.Buffer, v uint32) {
	b.WriteByte(byte(v >> 24))
	b.WriteByte(byte(v >> 16))
	b.WriteByte(byte(v >> 8))
	b.WriteByte(byte(v))
}

// writeUint64 writes v to b in big endian order
func writeUint64(b *bytes.Buffer, v uint64) {
	b.WriteByte(byte(v >> 56))
	b.WriteByte(byte(v >> 48))
	b.WriteByte(byte(v >> 40))
	b.WriteByte(byte(v >> 32))
	b.WriteByte(byte(v >> 24))
	b.WriteByte(byte(v >> 16))
	b.WriteByte(byte(v >> 8))
	b.WriteByte(byte(v))
}

const (
	// tdpMaxNotificationMessageLength is somewhat arbitrary, as it is only sent *to*
	// the browser (Teleport never receives this message, so won't be decoding it)
	tdpMaxNotificationMessageLength = 10240

	// tdpMaxPathLength is somewhat arbitrary because we weren't able to determine
	// a precise value to set it to: https://github.com/gravitational/teleport/issues/14950#issuecomment-1341632465
	// The limit is kept as an additional defense-in-depth measure.
	tdpMaxPathLength = 10240

	maxClipboardDataLength    = 1024 * 1024 // 1MB
	tdpMaxFileReadWriteLength = 1024 * 1024 // 1MB
)

// maxPNGFrameDataLength is maximum data length for PNG2Frame
const maxPNGFrameDataLength = 10 * 1024 * 1024 // 10MB

// These correspond to TdpErrCode enum in the rust RDP client.
const (
	ErrCodeNil           uint32 = 0
	ErrCodeFailed        uint32 = 1
	ErrCodeDoesNotExist  uint32 = 2
	ErrCodeAlreadyExists uint32 = 3
)

var (
	clipDataMaxLenErr      = trace.LimitExceeded("clipboard sync failed: clipboard data exceeded maximum length")
	stringMaxLenErr        = trace.LimitExceeded("TDP string length exceeds allowable limit")
	fileReadWriteMaxLenErr = trace.LimitExceeded("TDP file read or write message exceeds maximum size limit")
	mfaDataMaxLenErr       = trace.LimitExceeded("MFA challenge data exceeds maximum length")
)<|MERGE_RESOLUTION|>--- conflicted
+++ resolved
@@ -78,12 +78,8 @@
 	TypeNotification                  = MessageType(28)
 	TypeRDPFastPathPDU                = MessageType(29)
 	TypeRDPResponsePDU                = MessageType(30)
-<<<<<<< HEAD
-	TypeRDPChannelIDs                 = MessageType(31)
+	TypeRDPConnectionInitialized      = MessageType(31)
 	TypeSyncKeys                      = MessageType(32)
-=======
-	TypeRDPConnectionInitialized      = MessageType(31)
->>>>>>> 1ee944be
 )
 
 // Message is a Go representation of a desktop protocol message.
