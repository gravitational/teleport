--- conflicted
+++ resolved
@@ -743,18 +743,11 @@
 	if s.azureWatcher != nil {
 		go s.handleAzureDiscovery()
 	}
-<<<<<<< HEAD
+	if s.gcpWatcher != nil {
+		go s.handleGCPDiscovery()
+	}
 	if err := s.startKubeWatchers(); err != nil {
 		return trace.Wrap(err)
-=======
-	if s.gcpWatcher != nil {
-		go s.handleGCPDiscovery()
-	}
-	if len(s.kubeFetchers) > 0 {
-		if err := s.startKubeWatchers(); err != nil {
-			return trace.Wrap(err)
-		}
->>>>>>> 90774ac8
 	}
 	if err := s.startDatabaseWatchers(); err != nil {
 		return trace.Wrap(err)
