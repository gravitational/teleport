/*
Copyright 2023 Gravitational, Inc.

Licensed under the Apache License, Version 2.0 (the "License");
you may not use this file except in compliance with the License.
You may obtain a copy of the License at

    http://www.apache.org/licenses/LICENSE-2.0

Unless required by applicable law or agreed to in writing, software
distributed under the License is distributed on an "AS IS" BASIS,
WITHOUT WARRANTIES OR CONDITIONS OF ANY KIND, either express or implied.
See the License for the specific language governing permissions and
limitations under the License.
*/

package db

import (
	"context"
	"strings"
	"testing"
	"time"

	"github.com/stretchr/testify/require"

	"github.com/gravitational/teleport/api/types"
	"github.com/gravitational/teleport/lib/auth"
)

// TestAutoUsersPostgres verifies automatic database user creation for Postgres.
func TestAutoUsersPostgres(t *testing.T) {
	ctx := context.Background()
	for name, tc := range map[string]struct {
		mode                types.CreateDatabaseUserMode
		databaseRoles       []string
		expectConnectionErr bool
	}{
		"activate/deactivate users": {
			mode:                types.CreateDatabaseUserMode_DB_USER_MODE_KEEP,
			databaseRoles:       []string{"reader", "writer"},
			expectConnectionErr: false,
		},
		"activate/delete users": {
			mode:                types.CreateDatabaseUserMode_DB_USER_MODE_BEST_EFFORT_DROP,
			databaseRoles:       []string{"reader", "writer"},
			expectConnectionErr: false,
		},
		"disabled": {
			mode:          types.CreateDatabaseUserMode_DB_USER_MODE_OFF,
			databaseRoles: []string{"reader", "writer"},
			// Given the "alice" user is not present on the database and
			// Teleport won't create it, this should fail with an access denied
			// error.
			expectConnectionErr: true,
		},
	} {
		t.Run(name, func(t *testing.T) {
			tc := tc
			t.Parallel()

			// At initial setup, only allows postgres (used to create execute the procedures).
			testCtx := setupTestContext(ctx, t, withSelfHostedPostgresUsers("postgres", []string{"postgres"}, func(db *types.DatabaseV3) {
				db.Spec.AdminUser = &types.DatabaseAdminUser{
					Name: "postgres",
				}
			}))
			go testCtx.startHandlingConnections()

			// Create user with role that allows user provisioning.
			_, role, err := auth.CreateUserAndRole(testCtx.tlsServer.Auth(), "alice", []string{"auto"}, nil)
			require.NoError(t, err)
			options := role.GetOptions()
			options.CreateDatabaseUserMode = tc.mode
			role.SetOptions(options)
			role.SetDatabaseRoles(types.Allow, tc.databaseRoles)
			role.SetDatabaseNames(types.Allow, []string{"*"})
			_, err = testCtx.tlsServer.Auth().UpsertRole(ctx, role)
			require.NoError(t, err)

			// Try to connect to the database as this user.
			pgConn, err := testCtx.postgresClient(ctx, "alice", "postgres", "alice", "postgres")
			if tc.expectConnectionErr {
				require.Error(t, err)
				return
			}
			require.NoError(t, err)

			// Verify user was activated.
			select {
			case e := <-testCtx.postgres["postgres"].db.UserEventsCh():
				require.Equal(t, "alice", e.Name)
				require.Equal(t, []string{"reader", "writer"}, e.Roles)
				require.True(t, e.Active)
			case <-time.After(5 * time.Second):
				t.Fatal("user not activated after 5s")
			}

			// Disconnect.
			err = pgConn.Close(ctx)
			require.NoError(t, err)

			// Verify user was deactivated.
			select {
			case e := <-testCtx.postgres["postgres"].db.UserEventsCh():
				require.Equal(t, "alice", e.Name)
				require.False(t, e.Active)
			case <-time.After(5 * time.Second):
				t.Fatal("user not deactivated after 5s")
			}
		})
	}
}

func TestAutoUsersMySQL(t *testing.T) {
	tests := []mysqlAutoUserTest{
		{
			name:             "MySQL with long name",
			serverVersion:    "8.0.28",
			teleportUser:     "a.very.long.name@teleport.example.com",
			wantDatabaseUser: "tp-ZLhdP1FgxXsUvcVpG8ucVm/PCHg",
		},
		{
			name:            "MySQL not supported",
			serverVersion:   "5.7.42",
			teleportUser:    "a.very.long.name@teleport.example.com",
			wantClientError: true,
		},
		{
			name:          "MariaDB",
			serverVersion: "5.5.5-10.11.0-MariaDB",
			teleportUser:  "a.very.long.name@teleport.example.com",
			// MariaDB max username length is 80 (MySQL is 32).
			wantDatabaseUser: "a.very.long.name@teleport.example.com",
		},
		{
			name:             "MariaDB with long name",
			serverVersion:    "5.5.5-10.11.0-MariaDB",
			teleportUser:     strings.Repeat("even-longer-name", 5) + "@teleport.example.com",
			wantDatabaseUser: "tp-W+34lSjdNvyLfzOejQLRcbe0Rrs",
		},
		{
			name:            "MariaDB not supported",
			serverVersion:   "5.5.5-10.0.0-MariaDB",
			teleportUser:    "a.very.long.name@teleport.example.com",
			wantClientError: true,
		},
	}

	for _, test := range tests {
		test := test
		t.Run(test.name, test.Run)
	}
}

type mysqlAutoUserTest struct {
	name             string
	serverVersion    string
	teleportUser     string
	wantDatabaseUser string
	wantClientError  bool
}

func (m *mysqlAutoUserTest) Run(t *testing.T) {
	t.Parallel()

	ctx := context.Background()
<<<<<<< HEAD
	testCtx := setupTestContext(
		ctx,
		t,
		withSelfHostedMySQL("mysql",
			withMySQLAdminUser("admin"),
			withMySQLServerVersion(m.serverVersion),
		),
	)
	go testCtx.startHandlingConnections()

	// Create user with role that allows user provisioning.
	_, role, err := auth.CreateUserAndRole(testCtx.tlsServer.Auth(), m.teleportUser, []string{"auto"}, nil)
	require.NoError(t, err)
	options := role.GetOptions()
	options.CreateDatabaseUser = types.NewBoolOption(true)
	role.SetOptions(options)
	role.SetDatabaseRoles(types.Allow, []string{"reader", "writer"})
	role.SetDatabaseNames(types.Allow, []string{"*"})
	err = testCtx.tlsServer.Auth().UpsertRole(ctx, role)
	require.NoError(t, err)

	// DatabaseUser must match identity.
	_, err = testCtx.mysqlClient(m.teleportUser, "mysql", "user1")
	require.Error(t, err)

	// Try to connect to the database as this user.
	mysqlConn, err := testCtx.mysqlClient(m.teleportUser, "mysql", m.teleportUser)
	if m.wantClientError {
		require.Error(t, err)
		return
	}
	require.NoError(t, err)

	select {
	case e := <-testCtx.mysql["mysql"].db.UserEventsCh():
		require.Equal(t, m.teleportUser, e.TeleportUser)
		require.Equal(t, m.wantDatabaseUser, e.DatabaseUser)
		require.Equal(t, []string{"reader", "writer"}, e.Roles)
		require.True(t, e.Active)
	case <-time.After(5 * time.Second):
		t.Fatal("user not activated after 5s")
	}

	// Disconnect.
	err = mysqlConn.Close()
	require.NoError(t, err)

	// Verify user was deactivated.
	select {
	case e := <-testCtx.mysql["mysql"].db.UserEventsCh():
		require.Equal(t, m.teleportUser, e.TeleportUser)
		require.Equal(t, m.wantDatabaseUser, e.DatabaseUser)
		require.False(t, e.Active)
	case <-time.After(5 * time.Second):
		t.Fatal("user not deactivated after 5s")
=======
	for name, tc := range map[string]struct {
		mode                types.CreateDatabaseUserMode
		databaseRoles       []string
		expectConnectionErr bool
	}{
		"activate/deactivate users": {
			mode:                types.CreateDatabaseUserMode_DB_USER_MODE_KEEP,
			databaseRoles:       []string{"reader", "writer"},
			expectConnectionErr: false,
		},
		"activate/delete users": {
			mode:                types.CreateDatabaseUserMode_DB_USER_MODE_BEST_EFFORT_DROP,
			databaseRoles:       []string{"reader", "writer"},
			expectConnectionErr: false,
		},
		"disabled": {
			mode:          types.CreateDatabaseUserMode_DB_USER_MODE_OFF,
			databaseRoles: []string{"reader", "writer"},
			// Given the "alice" user is not present on the database and
			// Teleport won't create it, this should fail with an access denied
			// error.
			expectConnectionErr: true,
		},
	} {
		t.Run(name, func(t *testing.T) {
			tc := tc
			t.Parallel()

			testCtx := setupTestContext(ctx, t, withSelfHostedMySQL("mysql", withMySQLAdminUser("admin")))
			go testCtx.startHandlingConnections()

			// Use a long name to test hashed name is used in database.
			teleportUser := "a.very.long.name@teleport.example.com"
			wantDatabaseUser := "tp-ZLhdP1FgxXsUvcVpG8ucVm/PCHg"

			// Create user with role that allows user provisioning.
			_, role, err := auth.CreateUserAndRole(testCtx.tlsServer.Auth(), teleportUser, []string{"auto"}, nil)
			require.NoError(t, err)
			options := role.GetOptions()
			options.CreateDatabaseUserMode = tc.mode
			role.SetOptions(options)
			role.SetDatabaseRoles(types.Allow, []string{"reader", "writer"})
			role.SetDatabaseNames(types.Allow, []string{"*"})
			_, err = testCtx.tlsServer.Auth().UpsertRole(ctx, role)
			require.NoError(t, err)

			// DatabaseUser must match identity.
			_, err = testCtx.mysqlClient(teleportUser, "mysql", "user1")
			require.Error(t, err)

			// Try to connect to the database as this user.
			mysqlConn, err := testCtx.mysqlClient(teleportUser, "mysql", teleportUser)
			if tc.expectConnectionErr {
				require.Error(t, err)
				return
			}
			require.NoError(t, err)

			select {
			case e := <-testCtx.mysql["mysql"].db.UserEventsCh():
				require.Equal(t, teleportUser, e.TeleportUser)
				require.Equal(t, wantDatabaseUser, e.DatabaseUser)
				require.Equal(t, []string{"reader", "writer"}, e.Roles)
				require.True(t, e.Active)
			case <-time.After(5 * time.Second):
				t.Fatal("user not activated after 5s")
			}

			// Disconnect.
			err = mysqlConn.Close()
			require.NoError(t, err)

			// Verify user was deactivated.
			select {
			case e := <-testCtx.mysql["mysql"].db.UserEventsCh():
				require.Equal(t, teleportUser, e.TeleportUser)
				require.Equal(t, wantDatabaseUser, e.DatabaseUser)
				require.False(t, e.Active)
			case <-time.After(5 * time.Second):
				t.Fatal("user not deactivated after 5s")
			}
		})
>>>>>>> 2087a2fd
	}
}<|MERGE_RESOLUTION|>--- conflicted
+++ resolved
@@ -113,152 +113,91 @@
 }
 
 func TestAutoUsersMySQL(t *testing.T) {
-	tests := []mysqlAutoUserTest{
-		{
-			name:             "MySQL with long name",
-			serverVersion:    "8.0.28",
-			teleportUser:     "a.very.long.name@teleport.example.com",
-			wantDatabaseUser: "tp-ZLhdP1FgxXsUvcVpG8ucVm/PCHg",
-		},
-		{
-			name:            "MySQL not supported",
-			serverVersion:   "5.7.42",
-			teleportUser:    "a.very.long.name@teleport.example.com",
-			wantClientError: true,
-		},
-		{
-			name:          "MariaDB",
-			serverVersion: "5.5.5-10.11.0-MariaDB",
-			teleportUser:  "a.very.long.name@teleport.example.com",
-			// MariaDB max username length is 80 (MySQL is 32).
-			wantDatabaseUser: "a.very.long.name@teleport.example.com",
-		},
-		{
-			name:             "MariaDB with long name",
-			serverVersion:    "5.5.5-10.11.0-MariaDB",
-			teleportUser:     strings.Repeat("even-longer-name", 5) + "@teleport.example.com",
-			wantDatabaseUser: "tp-W+34lSjdNvyLfzOejQLRcbe0Rrs",
-		},
-		{
-			name:            "MariaDB not supported",
-			serverVersion:   "5.5.5-10.0.0-MariaDB",
-			teleportUser:    "a.very.long.name@teleport.example.com",
-			wantClientError: true,
-		},
-	}
-
-	for _, test := range tests {
-		test := test
-		t.Run(test.name, test.Run)
-	}
-}
-
-type mysqlAutoUserTest struct {
-	name             string
-	serverVersion    string
-	teleportUser     string
-	wantDatabaseUser string
-	wantClientError  bool
-}
-
-func (m *mysqlAutoUserTest) Run(t *testing.T) {
-	t.Parallel()
-
 	ctx := context.Background()
-<<<<<<< HEAD
-	testCtx := setupTestContext(
-		ctx,
-		t,
-		withSelfHostedMySQL("mysql",
-			withMySQLAdminUser("admin"),
-			withMySQLServerVersion(m.serverVersion),
-		),
-	)
-	go testCtx.startHandlingConnections()
-
-	// Create user with role that allows user provisioning.
-	_, role, err := auth.CreateUserAndRole(testCtx.tlsServer.Auth(), m.teleportUser, []string{"auto"}, nil)
-	require.NoError(t, err)
-	options := role.GetOptions()
-	options.CreateDatabaseUser = types.NewBoolOption(true)
-	role.SetOptions(options)
-	role.SetDatabaseRoles(types.Allow, []string{"reader", "writer"})
-	role.SetDatabaseNames(types.Allow, []string{"*"})
-	err = testCtx.tlsServer.Auth().UpsertRole(ctx, role)
-	require.NoError(t, err)
-
-	// DatabaseUser must match identity.
-	_, err = testCtx.mysqlClient(m.teleportUser, "mysql", "user1")
-	require.Error(t, err)
-
-	// Try to connect to the database as this user.
-	mysqlConn, err := testCtx.mysqlClient(m.teleportUser, "mysql", m.teleportUser)
-	if m.wantClientError {
-		require.Error(t, err)
-		return
-	}
-	require.NoError(t, err)
-
-	select {
-	case e := <-testCtx.mysql["mysql"].db.UserEventsCh():
-		require.Equal(t, m.teleportUser, e.TeleportUser)
-		require.Equal(t, m.wantDatabaseUser, e.DatabaseUser)
-		require.Equal(t, []string{"reader", "writer"}, e.Roles)
-		require.True(t, e.Active)
-	case <-time.After(5 * time.Second):
-		t.Fatal("user not activated after 5s")
-	}
-
-	// Disconnect.
-	err = mysqlConn.Close()
-	require.NoError(t, err)
-
-	// Verify user was deactivated.
-	select {
-	case e := <-testCtx.mysql["mysql"].db.UserEventsCh():
-		require.Equal(t, m.teleportUser, e.TeleportUser)
-		require.Equal(t, m.wantDatabaseUser, e.DatabaseUser)
-		require.False(t, e.Active)
-	case <-time.After(5 * time.Second):
-		t.Fatal("user not deactivated after 5s")
-=======
 	for name, tc := range map[string]struct {
 		mode                types.CreateDatabaseUserMode
 		databaseRoles       []string
+		teleportUser        string
+		serverVersion       string
 		expectConnectionErr bool
+		expectDatabaseUser  string
 	}{
-		"activate/deactivate users": {
-			mode:                types.CreateDatabaseUserMode_DB_USER_MODE_KEEP,
-			databaseRoles:       []string{"reader", "writer"},
-			expectConnectionErr: false,
-		},
-		"activate/delete users": {
+		"MySQL activate/deactivate users": {
+			mode:                types.CreateDatabaseUserMode_DB_USER_MODE_KEEP,
+			databaseRoles:       []string{"reader", "writer"},
+			serverVersion:       "8.0.28",
+			teleportUser:        "a.very.long.name@teleport.example.com",
+			expectConnectionErr: false,
+			expectDatabaseUser:  "tp-ZLhdP1FgxXsUvcVpG8ucVm/PCHg",
+		},
+		"MySQL activate/delete users": {
 			mode:                types.CreateDatabaseUserMode_DB_USER_MODE_BEST_EFFORT_DROP,
 			databaseRoles:       []string{"reader", "writer"},
-			expectConnectionErr: false,
-		},
-		"disabled": {
+			serverVersion:       "8.0.28",
+			teleportUser:        "user1",
+			expectConnectionErr: false,
+			expectDatabaseUser:  "user1",
+		},
+		"MySQL auto-user off": {
 			mode:          types.CreateDatabaseUserMode_DB_USER_MODE_OFF,
 			databaseRoles: []string{"reader", "writer"},
+			serverVersion: "8.0.28",
+			teleportUser:  "a.very.long.name@teleport.example.com",
 			// Given the "alice" user is not present on the database and
 			// Teleport won't create it, this should fail with an access denied
 			// error.
 			expectConnectionErr: true,
+			expectDatabaseUser:  "user1",
+		},
+		"MySQL version not supported": {
+			mode:                types.CreateDatabaseUserMode_DB_USER_MODE_KEEP,
+			databaseRoles:       []string{"reader", "writer"},
+			serverVersion:       "5.7.42",
+			teleportUser:        "user1",
+			expectConnectionErr: true,
+			expectDatabaseUser:  "user1",
+		},
+		"MariaDB activate/deactivate users": {
+			mode:                types.CreateDatabaseUserMode_DB_USER_MODE_KEEP,
+			databaseRoles:       []string{"reader", "writer"},
+			serverVersion:       "5.5.5-10.11.0-MariaDB",
+			teleportUser:        "user1",
+			expectConnectionErr: false,
+			expectDatabaseUser:  "user1",
+		},
+		"MariaDB long name": {
+			mode:                types.CreateDatabaseUserMode_DB_USER_MODE_KEEP,
+			databaseRoles:       []string{"reader", "writer"},
+			serverVersion:       "5.5.5-10.11.0-MariaDB",
+			teleportUser:        strings.Repeat("even-longer-name", 5) + "@teleport.example.com",
+			expectConnectionErr: false,
+			expectDatabaseUser:  "tp-W+34lSjdNvyLfzOejQLRcbe0Rrs",
+		},
+		"MariaDB version not supported ": {
+			mode:                types.CreateDatabaseUserMode_DB_USER_MODE_KEEP,
+			databaseRoles:       []string{"reader", "writer"},
+			serverVersion:       "5.5.5-10.0.0-MariaDB",
+			teleportUser:        "user1",
+			expectConnectionErr: true,
+			expectDatabaseUser:  "user1",
 		},
 	} {
 		t.Run(name, func(t *testing.T) {
 			tc := tc
 			t.Parallel()
 
-			testCtx := setupTestContext(ctx, t, withSelfHostedMySQL("mysql", withMySQLAdminUser("admin")))
+			testCtx := setupTestContext(
+				ctx,
+				t,
+				withSelfHostedMySQL("mysql",
+					withMySQLAdminUser("admin"),
+					withMySQLServerVersion(tc.serverVersion),
+				),
+			)
 			go testCtx.startHandlingConnections()
 
-			// Use a long name to test hashed name is used in database.
-			teleportUser := "a.very.long.name@teleport.example.com"
-			wantDatabaseUser := "tp-ZLhdP1FgxXsUvcVpG8ucVm/PCHg"
-
 			// Create user with role that allows user provisioning.
-			_, role, err := auth.CreateUserAndRole(testCtx.tlsServer.Auth(), teleportUser, []string{"auto"}, nil)
+			_, role, err := auth.CreateUserAndRole(testCtx.tlsServer.Auth(), tc.teleportUser, []string{"auto"}, nil)
 			require.NoError(t, err)
 			options := role.GetOptions()
 			options.CreateDatabaseUserMode = tc.mode
@@ -269,11 +208,11 @@
 			require.NoError(t, err)
 
 			// DatabaseUser must match identity.
-			_, err = testCtx.mysqlClient(teleportUser, "mysql", "user1")
+			_, err = testCtx.mysqlClient(tc.teleportUser, "mysql", "some-other-username")
 			require.Error(t, err)
 
 			// Try to connect to the database as this user.
-			mysqlConn, err := testCtx.mysqlClient(teleportUser, "mysql", teleportUser)
+			mysqlConn, err := testCtx.mysqlClient(tc.teleportUser, "mysql", tc.teleportUser)
 			if tc.expectConnectionErr {
 				require.Error(t, err)
 				return
@@ -282,8 +221,8 @@
 
 			select {
 			case e := <-testCtx.mysql["mysql"].db.UserEventsCh():
-				require.Equal(t, teleportUser, e.TeleportUser)
-				require.Equal(t, wantDatabaseUser, e.DatabaseUser)
+				require.Equal(t, tc.teleportUser, e.TeleportUser)
+				require.Equal(t, tc.expectDatabaseUser, e.DatabaseUser)
 				require.Equal(t, []string{"reader", "writer"}, e.Roles)
 				require.True(t, e.Active)
 			case <-time.After(5 * time.Second):
@@ -297,13 +236,12 @@
 			// Verify user was deactivated.
 			select {
 			case e := <-testCtx.mysql["mysql"].db.UserEventsCh():
-				require.Equal(t, teleportUser, e.TeleportUser)
-				require.Equal(t, wantDatabaseUser, e.DatabaseUser)
+				require.Equal(t, tc.teleportUser, e.TeleportUser)
+				require.Equal(t, tc.expectDatabaseUser, e.DatabaseUser)
 				require.False(t, e.Active)
 			case <-time.After(5 * time.Second):
 				t.Fatal("user not deactivated after 5s")
 			}
 		})
->>>>>>> 2087a2fd
 	}
 }