--- conflicted
+++ resolved
@@ -266,11 +266,7 @@
 		identity:     authContext.Identity.GetIdentity(),
 		checker:      authContext.Checker,
 		clock:        s.cfg.Clock,
-<<<<<<< HEAD
-		serverID:     string(types.RoleProxy),
-=======
 		serverID:     s.cfg.ServerID,
->>>>>>> 53094d87
 		authClient:   s.cfg.AuthClient,
 		teleportUser: authContext.Identity.GetIdentity().Username,
 		emitter:      s.cfg.Emitter,
