/*
Copyright 2021 Gravitational, Inc.

Licensed under the Apache License, Version 2.0 (the "License");
you may not use this file except in compliance with the License.
You may obtain a copy of the License at

    http://www.apache.org/licenses/LICENSE-2.0

Unless required by applicable law or agreed to in writing, software
distributed under the License is distributed on an "AS IS" BASIS,
WITHOUT WARRANTIES OR CONDITIONS OF ANY KIND, either express or implied.
See the License for the specific language governing permissions and
limitations under the License.
*/

package db

import (
	"context"

	"github.com/gravitational/teleport"
	"github.com/gravitational/teleport/api/types"
	"github.com/gravitational/teleport/lib/services"
	"github.com/gravitational/teleport/lib/srv/db/cloud/watchers"

	"github.com/gravitational/trace"
)

// startReconciler starts reconciler that registers/unregisters proxied
// databases according to the up-to-date list of database resources and
// databases imported from the cloud.
func (s *Server) startReconciler(ctx context.Context) error {
	reconciler, err := services.NewReconciler(services.ReconcilerConfig{
		Matcher:             s.matcher,
		GetCurrentResources: s.getResources,
		GetNewResources:     s.monitoredDatabases.get,
		OnCreate:            s.onCreate,
		OnUpdate:            s.onUpdate,
		OnDelete:            s.onDelete,
		Log:                 s.log,
	})
	if err != nil {
		return trace.Wrap(err)
	}
	go func() {
		for {
			select {
			case <-s.reconcileCh:
				if err := reconciler.Reconcile(ctx); err != nil {
					s.log.WithError(err).Error("Failed to reconcile.")
				} else if s.cfg.OnReconcile != nil {
					s.cfg.OnReconcile(s.getProxiedDatabases())
				}
			case <-ctx.Done():
				s.log.Debug("Reconciler done.")
				return
			}
		}
	}()
	return nil
}

// startResourceWatcher starts watching changes to database resources and
// registers/unregisters the proxied databases accordingly.
func (s *Server) startResourceWatcher(ctx context.Context) (*services.DatabaseWatcher, error) {
	if len(s.cfg.ResourceMatchers) == 0 {
		s.log.Debug("Not starting database resource watcher.")
		return nil, nil
	}
	s.log.Debug("Starting database resource watcher.")
	watcher, err := services.NewDatabaseWatcher(ctx, services.DatabaseWatcherConfig{
		ResourceWatcherConfig: services.ResourceWatcherConfig{
			Component: teleport.ComponentDatabase,
			Log:       s.log,
			Client:    s.cfg.AccessPoint,
		},
	})
	if err != nil {
		return nil, trace.Wrap(err)
	}
	go func() {
		defer s.log.Debug("Database resource watcher done.")
		defer watcher.Close()
		for {
			select {
			case databases := <-watcher.DatabasesC:
				s.monitoredDatabases.setResources(databases)
				select {
				case s.reconcileCh <- struct{}{}:
				case <-ctx.Done():
					return
				}
			case <-ctx.Done():
				return
			}
		}
	}()
	return watcher, nil
}

// startCloudWatcher starts fetching cloud databases according to the
// selectors and register/unregister them appropriately.
func (s *Server) startCloudWatcher(ctx context.Context) error {
	watcher, err := watchers.NewWatcher(ctx, watchers.WatcherConfig{
		AWSMatchers: s.cfg.AWSMatchers,
		Clients:     s.cfg.CloudClients,
	})
	if err != nil {
		if trace.IsNotFound(err) {
			s.log.Debugf("Not starting cloud database watcher: %v.", err)
			return nil
		}
		return trace.Wrap(err)
	}
	go watcher.Start()
	go func() {
		defer s.log.Debug("Cloud database watcher done.")
		for {
			select {
			case databases := <-watcher.DatabasesC():
				s.monitoredDatabases.setCloud(databases)
				select {
				case s.reconcileCh <- struct{}{}:
				case <-ctx.Done():
					return
				}
			case <-ctx.Done():
				return
			}
		}
	}()
	return nil
}

// getResources returns proxied databases as resources.
func (s *Server) getResources() types.ResourcesWithLabelsMap {
	return s.getProxiedDatabases().AsResources().ToMap()
}

// onCreate is called by reconciler when a new database is created.
func (s *Server) onCreate(ctx context.Context, resource types.ResourceWithLabels) error {
	database, ok := resource.(types.Database)
	if !ok {
		return trace.BadParameter("expected types.Database, got %T", resource)
	}
	return s.registerDatabase(ctx, database)
}

// onUpdate is called by reconciler when an already proxied database is updated.
func (s *Server) onUpdate(ctx context.Context, resource types.ResourceWithLabels) error {
	database, ok := resource.(types.Database)
	if !ok {
		return trace.BadParameter("expected types.Database, got %T", resource)
	}
	return s.updateDatabase(ctx, database)
}

// onDelete is called by reconciler when a proxied database is deleted.
func (s *Server) onDelete(ctx context.Context, resource types.ResourceWithLabels) error {
	database, ok := resource.(types.Database)
	if !ok {
		return trace.BadParameter("expected types.Database, got %T", resource)
	}
	return s.unregisterDatabase(ctx, database)
}

// matcher is used by reconciler to check if database matches selectors.
func (s *Server) matcher(resource types.ResourceWithLabels) bool {
	database, ok := resource.(types.Database)
	if !ok {
		return false
	}
<<<<<<< HEAD
	if database.IsCloudHosted() {
=======

	// In the case of CloudOrigin CloudHosted resources the matchers should be skipped.
	if cloudOrigin(resource) && database.IsCloudHosted() {
>>>>>>> 3de0f5df
		return true // Cloud fetchers return only matching databases.
	}
	return services.MatchResourceLabels(s.cfg.ResourceMatchers, database)
}

func cloudOrigin(r types.ResourceWithLabels) bool {
	return r.Origin() == types.OriginCloud
}<|MERGE_RESOLUTION|>--- conflicted
+++ resolved
@@ -171,13 +171,9 @@
 	if !ok {
 		return false
 	}
-<<<<<<< HEAD
-	if database.IsCloudHosted() {
-=======
 
 	// In the case of CloudOrigin CloudHosted resources the matchers should be skipped.
 	if cloudOrigin(resource) && database.IsCloudHosted() {
->>>>>>> 3de0f5df
 		return true // Cloud fetchers return only matching databases.
 	}
 	return services.MatchResourceLabels(s.cfg.ResourceMatchers, database)
