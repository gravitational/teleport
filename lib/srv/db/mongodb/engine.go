--- conflicted
+++ resolved
@@ -190,23 +190,16 @@
 		e.Log.Warnf("No database info in message: %v.", message)
 		return nil
 	}
-<<<<<<< HEAD
 	dbRoleMatchers := role.DatabaseRoleMatchers(
 		defaults.ProtocolMongoDB,
 		sessionCtx.DatabaseUser,
 		database,
-		sessionCtx.Database.GetAllLabels(),
 	)
-	err := sessionCtx.Checker.CheckAccessToDatabase(sessionCtx.Database,
+	err := sessionCtx.Checker.CheckAccess(
+		sessionCtx.Database,
 		services.AccessMFAParams{Verified: true},
 		dbRoleMatchers...,
 	)
-=======
-	err := sessionCtx.Checker.CheckAccess(sessionCtx.Database,
-		services.AccessMFAParams{Verified: true},
-		&services.DatabaseUserMatcher{User: sessionCtx.DatabaseUser},
-		&services.DatabaseNameMatcher{Name: database})
->>>>>>> a5390ae0
 	e.Audit.OnQuery(e.Context, sessionCtx, common.Query{
 		Database: msg.GetDatabase(),
 		// Commands may consist of multiple bson documents.
