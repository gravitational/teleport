--- conflicted
+++ resolved
@@ -225,14 +225,19 @@
 		return "", "", trace.Wrap(err)
 	}
 
-	baseSession, err := a.cfg.Clients.GetAWSSession(ctx, meta.Region, cloud.WithAssumeRoleFromAWSMeta(meta))
+	baseSession, err := a.cfg.Clients.GetAWSSession(ctx, meta.Region,
+		cloud.WithAssumeRoleFromAWSMeta(meta),
+		cloud.WithAmbientCredentials(),
+	)
 	if err != nil {
 		return "", "", trace.Wrap(err)
 	}
 	// Assume the configured AWS role before assuming the role we need to get the
 	// auth token. This allows cross-account AWS access.
 	client, err := a.cfg.Clients.GetAWSRedshiftClient(ctx, meta.Region,
-		cloud.WithChainedAssumeRole(baseSession, roleARN, externalIDForChainedAssumeRole(meta)))
+		cloud.WithChainedAssumeRole(baseSession, roleARN, externalIDForChainedAssumeRole(meta)),
+		cloud.WithAmbientCredentials(),
+	)
 	if err != nil {
 		return "", "", trace.AccessDenied(`Could not generate Redshift IAM role auth token:
 
@@ -326,13 +331,9 @@
 	// Assume the configured AWS role before assuming the role we need to get the
 	// auth token. This allows cross-account AWS access.
 	client, err := a.cfg.Clients.GetAWSRedshiftServerlessClient(ctx, meta.Region,
-<<<<<<< HEAD
-		cloud.WithChainedAssumeRole(baseSession, roleARN, externalIDForChainedAssumeRole(meta)))
-=======
-		cloud.WithChainedAssumeRole(baseSession, roleARN, externalID),
+		cloud.WithChainedAssumeRole(baseSession, roleARN, externalIDForChainedAssumeRole(meta)),
 		cloud.WithAmbientCredentials(),
 	)
->>>>>>> f3d2d199
 	if err != nil {
 		return "", "", trace.AccessDenied(`Could not generate Redshift Serverless auth token:
 
@@ -989,21 +990,13 @@
 		return "", "", "", trace.Wrap(err)
 	}
 
-<<<<<<< HEAD
-	sess, err := a.cfg.Clients.GetAWSSession(ctx, dbAWS.Region, cloud.WithChainedAssumeRole(baseSession, arn, externalIDForChainedAssumeRole(dbAWS)))
-=======
 	// ExternalID should only be used once. If the baseSession assumes a role,
 	// the chained sessions should have an empty external ID.
-	awsExternalID := ""
-	if dbAWS.AssumeRoleARN == "" {
-		awsExternalID = dbAWS.ExternalID
-	}
 
 	sess, err := a.cfg.Clients.GetAWSSession(ctx, dbAWS.Region,
-		cloud.WithChainedAssumeRole(baseSession, arn, awsExternalID),
+		cloud.WithChainedAssumeRole(baseSession, arn, externalIDForChainedAssumeRole(dbAWS)),
 		cloud.WithAmbientCredentials(),
 	)
->>>>>>> f3d2d199
 	if err != nil {
 		return "", "", "", trace.Wrap(err)
 	}
