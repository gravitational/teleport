/*
 * Teleport
 * Copyright (C) 2023  Gravitational, Inc.
 *
 * This program is free software: you can redistribute it and/or modify
 * it under the terms of the GNU Affero General Public License as published by
 * the Free Software Foundation, either version 3 of the License, or
 * (at your option) any later version.
 *
 * This program is distributed in the hope that it will be useful,
 * but WITHOUT ANY WARRANTY; without even the implied warranty of
 * MERCHANTABILITY or FITNESS FOR A PARTICULAR PURPOSE.  See the
 * GNU Affero General Public License for more details.
 *
 * You should have received a copy of the GNU Affero General Public License
 * along with this program.  If not, see <http://www.gnu.org/licenses/>.
 */

package common

import (
	"context"
	"crypto/tls"
	"crypto/x509"
	"crypto/x509/pkix"
	"fmt"
	"net/http"
	"net/url"
	"strings"
	"time"

	gcpcredentials "cloud.google.com/go/iam/credentials/apiv1"
	gcpcredentialspb "cloud.google.com/go/iam/credentials/apiv1/credentialspb"
	"github.com/Azure/azure-sdk-for-go/sdk/azcore/arm"
	"github.com/Azure/azure-sdk-for-go/sdk/azcore/policy"
	"github.com/aws/aws-sdk-go/aws"
	"github.com/aws/aws-sdk-go/aws/credentials"
	v4 "github.com/aws/aws-sdk-go/aws/signer/v4"
	"github.com/aws/aws-sdk-go/service/elasticache"
	"github.com/aws/aws-sdk-go/service/memorydb"
	"github.com/aws/aws-sdk-go/service/rds/rdsutils"
	"github.com/aws/aws-sdk-go/service/redshift"
	"github.com/aws/aws-sdk-go/service/redshiftserverless"
	"github.com/gravitational/trace"
	"github.com/jonboulle/clockwork"
	"github.com/sirupsen/logrus"
	"golang.org/x/oauth2"
	sqladmin "google.golang.org/api/sqladmin/v1beta4"

	"github.com/gravitational/teleport"
	"github.com/gravitational/teleport/api/client/proto"
	"github.com/gravitational/teleport/api/types"
	azureutils "github.com/gravitational/teleport/api/utils/azure"
	"github.com/gravitational/teleport/api/utils/retryutils"
	"github.com/gravitational/teleport/lib/auth/native"
	"github.com/gravitational/teleport/lib/cloud"
	awslib "github.com/gravitational/teleport/lib/cloud/aws"
	libazure "github.com/gravitational/teleport/lib/cloud/azure"
	"github.com/gravitational/teleport/lib/cloud/gcp"
	"github.com/gravitational/teleport/lib/defaults"
	dbiam "github.com/gravitational/teleport/lib/srv/db/common/iam"
	"github.com/gravitational/teleport/lib/tlsca"
	"github.com/gravitational/teleport/lib/utils"
	awsutils "github.com/gravitational/teleport/lib/utils/aws"
)

// azureVirtualMachineCacheTTL is the default TTL for Azure virtual machine
// cache entries.
const azureVirtualMachineCacheTTL = 5 * time.Minute

// Auth defines interface for creating auth tokens and TLS configurations.
type Auth interface {
	// GetRDSAuthToken generates RDS/Aurora auth token.
	GetRDSAuthToken(ctx context.Context, database types.Database, databaseUser string) (string, error)
	// GetRedshiftAuthToken generates Redshift auth token.
	GetRedshiftAuthToken(ctx context.Context, database types.Database, databaseUser string, databaseName string) (string, string, error)
	// GetRedshiftServerlessAuthToken generates Redshift Serverless auth token.
	GetRedshiftServerlessAuthToken(ctx context.Context, database types.Database, databaseUser string, databaseName string) (string, string, error)
	// GetElastiCacheRedisToken generates an ElastiCache Redis auth token.
	GetElastiCacheRedisToken(ctx context.Context, database types.Database, databaseUser string) (string, error)
	// GetMemoryDBToken generates a MemoryDB auth token.
	GetMemoryDBToken(ctx context.Context, database types.Database, databaseUser string) (string, error)
	// GetCloudSQLAuthToken generates Cloud SQL auth token.
	GetCloudSQLAuthToken(ctx context.Context, databaseUser string) (string, error)
	// GetSpannerTokenSource returns an oauth token source for GCP Spanner.
	GetSpannerTokenSource(ctx context.Context, databaseUser string) (oauth2.TokenSource, error)
	// GetCloudSQLPassword generates password for a Cloud SQL database user.
	GetCloudSQLPassword(ctx context.Context, database types.Database, databaseUser string) (string, error)
	// GetAzureAccessToken generates Azure database access token.
	GetAzureAccessToken(ctx context.Context) (string, error)
	// GetAzureCacheForRedisToken retrieves auth token for Azure Cache for Redis.
	GetAzureCacheForRedisToken(ctx context.Context, database types.Database) (string, error)
	// GetTLSConfig builds the client TLS configuration for the session.
	GetTLSConfig(ctx context.Context, certExpiry time.Time, database types.Database, databaseUser string) (*tls.Config, error)
	// GetAuthPreference returns the cluster authentication config.
	GetAuthPreference(ctx context.Context) (types.AuthPreference, error)
	// GetAzureIdentityResourceID returns the Azure identity resource ID
	// attached to the current compute instance. If Teleport is not running on
	// Azure VM returns an error.
	GetAzureIdentityResourceID(ctx context.Context, identityName string) (string, error)
	// GetAWSIAMCreds returns the AWS IAM credentials, including access key,
	// secret access key and session token.
	GetAWSIAMCreds(ctx context.Context, database types.Database, databaseUser string) (string, string, string, error)
	// WithLogger returns a new instance of Auth with updated logger.
	// The callback function receives the current logger and returns a new one.
	WithLogger(getUpdatedLogger func(logrus.FieldLogger) logrus.FieldLogger) Auth
}

// AuthClient is an interface that defines a subset of libauth.Client's
// functions that are required for database auth.
type AuthClient interface {
	// GenerateDatabaseCert generates client certificate used by a database
	// service to authenticate with the database instance.
	GenerateDatabaseCert(ctx context.Context, req *proto.DatabaseCertRequest) (*proto.DatabaseCertResponse, error)
	// GetAuthPreference returns the cluster authentication config.
	GetAuthPreference(ctx context.Context) (types.AuthPreference, error)
}

// AuthConfig is the database access authenticator configuration.
type AuthConfig struct {
	// AuthClient is the cluster auth client.
	AuthClient AuthClient
	// Clients provides interface for obtaining cloud provider clients.
	Clients cloud.Clients
	// Clock is the clock implementation.
	Clock clockwork.Clock
	// Log is used for logging.
	Log logrus.FieldLogger
}

// CheckAndSetDefaults validates the config and sets defaults.
func (c *AuthConfig) CheckAndSetDefaults() error {
	if c.AuthClient == nil {
		return trace.BadParameter("missing AuthClient")
	}
	if c.Clients == nil {
		return trace.BadParameter("missing Clients")
	}
	if c.Clock == nil {
		c.Clock = clockwork.NewRealClock()
	}
	if c.Log == nil {
		c.Log = logrus.WithField(teleport.ComponentKey, "db:auth")
	}
	return nil
}

func (c *AuthConfig) withLogger(getUpdatedLogger func(logrus.FieldLogger) logrus.FieldLogger) AuthConfig {
	return AuthConfig{
		AuthClient: c.AuthClient,
		Clients:    c.Clients,
		Clock:      c.Clock,
		Log:        getUpdatedLogger(c.Log),
	}
}

// dbAuth provides utilities for creating TLS configurations and
// generating auth tokens when connecting to databases.
type dbAuth struct {
	cfg AuthConfig
	// azureVirtualMachineCache caches the current Azure virtual machine.
	// Avoiding the need to query the metadata server on every database
	// connection.
	azureVirtualMachineCache *utils.FnCache
}

// NewAuth returns a new instance of database access authenticator.
func NewAuth(config AuthConfig) (Auth, error) {
	if err := config.CheckAndSetDefaults(); err != nil {
		return nil, trace.Wrap(err)
	}

	azureVirtualMachineCache, err := utils.NewFnCache(utils.FnCacheConfig{
		TTL:   azureVirtualMachineCacheTTL,
		Clock: config.Clock,
	})
	if err != nil {
		return nil, trace.Wrap(err)
	}

	return &dbAuth{
		cfg:                      config,
		azureVirtualMachineCache: azureVirtualMachineCache,
	}, nil
}

// NewAuthForSession returns a copy of Auth with session-specific logging.
func NewAuthForSession(auth Auth, sessionCtx *Session) Auth {
	return auth.WithLogger(func(logger logrus.FieldLogger) logrus.FieldLogger {
		return logger.WithFields(logrus.Fields{
			"session_id": sessionCtx.ID,
			"database":   sessionCtx.Database.GetName(),
		})
	})
}

// WithLogger returns a new instance of Auth with updated logger.
// The callback function receives the current logger and returns a new one.
func (a *dbAuth) WithLogger(getUpdatedLogger func(logrus.FieldLogger) logrus.FieldLogger) Auth {
	return &dbAuth{
		cfg:                      a.cfg.withLogger(getUpdatedLogger),
		azureVirtualMachineCache: a.azureVirtualMachineCache,
	}
}

// GetRDSAuthToken returns authorization token that will be used as a password
// when connecting to RDS and Aurora databases.
func (a *dbAuth) GetRDSAuthToken(ctx context.Context, database types.Database, databaseUser string) (string, error) {
	meta := database.GetAWS()
	awsSession, err := a.cfg.Clients.GetAWSSession(ctx, meta.Region,
		cloud.WithAssumeRoleFromAWSMeta(meta),
		cloud.WithAmbientCredentials(),
	)
	if err != nil {
		return "", trace.Wrap(err)
	}
	a.cfg.Log.
		WithField("database", database).
		WithField("database_user", databaseUser).
		Debug("Generating RDS auth token")
	token, err := rdsutils.BuildAuthToken(
		database.GetURI(),
		meta.Region,
		databaseUser,
		awsSession.Config.Credentials)
	if err != nil {
		policy, getPolicyErr := dbiam.GetReadableAWSPolicyDocument(database)
		if getPolicyErr != nil {
			policy = fmt.Sprintf("failed to generate IAM policy: %v", getPolicyErr)
		}
		return "", trace.AccessDenied(`Could not generate RDS IAM auth token:

  %v

Make sure that Teleport database agent's IAM policy is attached and has "rds-connect"
permissions (note that IAM changes may take a few minutes to propagate):

%v
`, err, policy)
	}
	return token, nil
}

// GetRedshiftAuthToken returns authorization token that will be used as a
// password when connecting to Redshift databases.
func (a *dbAuth) GetRedshiftAuthToken(ctx context.Context, database types.Database, databaseUser string, databaseName string) (string, string, error) {
	if awsutils.IsRoleARN(databaseUser) {
		return a.getRedshiftIAMRoleAuthToken(ctx, database, databaseUser, databaseName)
	}

	return a.getRedshiftDBUserAuthToken(ctx, database, databaseUser, databaseName)
}

func (a *dbAuth) getRedshiftIAMRoleAuthToken(ctx context.Context, database types.Database, databaseUser string, databaseName string) (string, string, error) {
	meta := database.GetAWS()
	roleARN, err := a.buildAWSRoleARNFromDatabaseUser(ctx, database, databaseUser)
	if err != nil {
		return "", "", trace.Wrap(err)
	}

	baseSession, err := a.cfg.Clients.GetAWSSession(ctx, meta.Region,
		cloud.WithAssumeRoleFromAWSMeta(meta),
		cloud.WithAmbientCredentials(),
	)
	if err != nil {
		return "", "", trace.Wrap(err)
	}
	// Assume the configured AWS role before assuming the role we need to get the
	// auth token. This allows cross-account AWS access.
	client, err := a.cfg.Clients.GetAWSRedshiftClient(ctx, meta.Region,
		cloud.WithChainedAssumeRole(baseSession, roleARN, externalIDForChainedAssumeRole(meta)),
		cloud.WithAmbientCredentials(),
	)
	if err != nil {
		return "", "", trace.AccessDenied(`Could not generate Redshift IAM role auth token:

  %v

Make sure that IAM role %q has a trust relationship with Teleport database agent's IAM identity.
`, err, roleARN)
	}

	// Now make the API call to generate the temporary credentials.
	a.cfg.Log.
		WithField("database", database).
		WithField("database_user", databaseUser).
		WithField("database_name", databaseName).
		Debug("Generating Redshift IAM role auth token")
	resp, err := client.GetClusterCredentialsWithIAMWithContext(ctx, &redshift.GetClusterCredentialsWithIAMInput{
		ClusterIdentifier: aws.String(meta.Redshift.ClusterID),
		DbName:            aws.String(databaseName),
	})
	if err != nil {
		policy, getPolicyErr := dbiam.GetReadableAWSPolicyDocumentForAssumedRole(database)
		if getPolicyErr != nil {
			policy = fmt.Sprintf("failed to generate IAM policy: %v", getPolicyErr)
		}
		return "", "", trace.AccessDenied(`Could not generate Redshift IAM role auth token:

  %v

Make sure that IAM role %q has permissions to generate credentials. Here is a sample IAM policy:

%v
`, err, roleARN, policy)
	}
	return aws.StringValue(resp.DbUser), aws.StringValue(resp.DbPassword), nil
}

func (a *dbAuth) getRedshiftDBUserAuthToken(ctx context.Context, database types.Database, databaseUser string, databaseName string) (string, string, error) {
	meta := database.GetAWS()
	redshiftClient, err := a.cfg.Clients.GetAWSRedshiftClient(ctx, meta.Region,
		cloud.WithAssumeRoleFromAWSMeta(meta),
		cloud.WithAmbientCredentials(),
	)
	if err != nil {
		return "", "", trace.Wrap(err)
	}
	a.cfg.Log.
		WithField("database", database).
		WithField("database_user", databaseUser).
		WithField("database_name", databaseName).
		Debug("Generating Redshift auth token")
	resp, err := redshiftClient.GetClusterCredentialsWithContext(ctx, &redshift.GetClusterCredentialsInput{
		ClusterIdentifier: aws.String(meta.Redshift.ClusterID),
		DbUser:            aws.String(databaseUser),
		DbName:            aws.String(databaseName),
		// TODO(r0mant): Do not auto-create database account if DbUser doesn't
		// exist for now, but it may be potentially useful in future.
		AutoCreate: aws.Bool(false),
		// TODO(r0mant): List of additional groups DbUser will join for the
		// session. Do we need to let people control this?
		DbGroups: []*string{},
	})
	if err != nil {
		policy, getPolicyErr := dbiam.GetReadableAWSPolicyDocument(database)
		if getPolicyErr != nil {
			policy = fmt.Sprintf("failed to generate IAM policy: %v", getPolicyErr)
		}
		return "", "", trace.AccessDenied(`Could not generate Redshift IAM auth token:

  %v

Make sure that Teleport database agent's IAM policy is attached and has permissions
to generate Redshift credentials (note that IAM changes may take a few minutes to
propagate):

%v
`, err, policy)
	}
	return aws.StringValue(resp.DbUser), aws.StringValue(resp.DbPassword), nil
}

// GetRedshiftServerlessAuthToken generates Redshift Serverless auth token.
func (a *dbAuth) GetRedshiftServerlessAuthToken(ctx context.Context, database types.Database, databaseUser string, databaseName string) (string, string, error) {
	// Redshift Serverless maps caller IAM users/roles to database users. For
	// example, an IAM role "arn:aws:iam::1234567890:role/my-role-name" will be
	// mapped to a Postgres user "IAMR:my-role-name" inside the database. So we
	// first need to assume this IAM role before getting auth token.
	meta := database.GetAWS()
	roleARN, err := redshiftServerlessUsernameToRoleARN(meta, databaseUser)
	if err != nil {
		return "", "", trace.Wrap(err)
	}
	baseSession, err := a.cfg.Clients.GetAWSSession(ctx, meta.Region,
		cloud.WithAssumeRoleFromAWSMeta(meta),
		cloud.WithAmbientCredentials(),
	)
	if err != nil {
		return "", "", trace.Wrap(err)
	}
	// Assume the configured AWS role before assuming the role we need to get the
	// auth token. This allows cross-account AWS access.
	client, err := a.cfg.Clients.GetAWSRedshiftServerlessClient(ctx, meta.Region,
		cloud.WithChainedAssumeRole(baseSession, roleARN, externalIDForChainedAssumeRole(meta)),
		cloud.WithAmbientCredentials(),
	)
	if err != nil {
		return "", "", trace.AccessDenied(`Could not generate Redshift Serverless auth token:

  %v

Make sure that IAM role %q has a trust relationship with Teleport database agent's IAM identity.
`, err, roleARN)
	}

	// Now make the API call to generate the temporary credentials.
	a.cfg.Log.
		WithField("database", database).
		WithField("database_user", databaseUser).
		WithField("database_name", databaseName).
		Debug("Generating Redshift Serverless auth token")
	resp, err := client.GetCredentialsWithContext(ctx, &redshiftserverless.GetCredentialsInput{
		WorkgroupName: aws.String(meta.RedshiftServerless.WorkgroupName),
		DbName:        aws.String(databaseName),
	})
	if err != nil {
		policy, getPolicyErr := dbiam.GetReadableAWSPolicyDocumentForAssumedRole(database)
		if getPolicyErr != nil {
			policy = fmt.Sprintf("failed to generate IAM policy: %v", getPolicyErr)
		}
		return "", "", trace.AccessDenied(`Could not generate Redshift Serverless auth token:

  %v

Make sure that IAM role %q has permissions to generate credentials. Here is a sample IAM policy:

%v
`, err, roleARN, policy)
	}
	return aws.StringValue(resp.DbUser), aws.StringValue(resp.DbPassword), nil
}

// GetCloudSQLAuthToken returns authorization token that will be used as a
// password when connecting to Cloud SQL databases.
func (a *dbAuth) GetCloudSQLAuthToken(ctx context.Context, databaseUser string) (string, error) {
	//   https://developers.google.com/identity/protocols/oauth2/scopes#sqladmin
	scopes := []string{
		"https://www.googleapis.com/auth/sqlservice.admin",
	}
	ts, err := a.getCloudTokenSource(ctx, databaseUser, scopes)
	if err != nil {
		return "", trace.Wrap(err)
	}
	tok, err := ts.Token()
	if err != nil {
		return "", trace.Wrap(err)
	}
	return tok.AccessToken, nil
}

// GetSpannerTokenSource returns an oauth token source for GCP Spanner.
func (a *dbAuth) GetSpannerTokenSource(ctx context.Context, databaseUser string) (oauth2.TokenSource, error) {
	// https://developers.google.com/identity/protocols/oauth2/scopes#spanner
	scopes := []string{
		"https://www.googleapis.com/auth/spanner.data",
	}
	ts, err := a.getCloudTokenSource(ctx, databaseUser, scopes)
	if err != nil {
		return nil, trace.Wrap(err)
	}
	// refreshes the credentials as needed.
	return oauth2.ReuseTokenSource(nil, ts), nil
}

func (a *dbAuth) getCloudTokenSource(ctx context.Context, databaseUser string, scopes []string) (*cloudTokenSource, error) {
	gcpIAM, err := a.cfg.Clients.GetGCPIAMClient(ctx)
	if err != nil {
		return nil, trace.Wrap(err)
	}
	serviceAccountName := databaseUser
	if !strings.HasSuffix(serviceAccountName, ".gserviceaccount.com") {
		serviceAccountName = serviceAccountName + ".gserviceaccount.com"
	}
	return &cloudTokenSource{
		ctx:            ctx,
		client:         gcpIAM,
		log:            a.cfg.Log.WithField("database_user", databaseUser),
		serviceAccount: serviceAccountName,
		scopes:         scopes,
	}, nil
}

// cloudTokenSource implements [oauth2.TokenSource] and logs each time it's
// used to fetch a token.
type cloudTokenSource struct {
	ctx            context.Context
	client         *gcpcredentials.IamCredentialsClient
	log            logrus.FieldLogger
	serviceAccount string
	scopes         []string
}

// Token returns a token or an error.
// Token must be safe for concurrent use by multiple goroutines.
// The returned Token must not be modified.
func (l *cloudTokenSource) Token() (*oauth2.Token, error) {
	l.log.Debug("Generating GCP auth token")
	resp, err := l.client.GenerateAccessToken(l.ctx,
		&gcpcredentialspb.GenerateAccessTokenRequest{
			// From GenerateAccessToken docs:
			//
			// The resource name of the service account for which the credentials
			// are requested, in the following format:
			//   projects/-/serviceAccounts/{ACCOUNT_EMAIL_OR_UNIQUEID}
			Name: fmt.Sprintf("projects/-/serviceAccounts/%v", l.serviceAccount),
			// From GenerateAccessToken docs:
			//
			// Code to identify the scopes to be included in the OAuth 2.0 access
			// token:
			//   https://developers.google.com/identity/protocols/oauth2/scopes
			Scope: l.scopes,
		})
	if err != nil {
		return nil, trace.AccessDenied(`Could not generate GCP IAM auth token:

  %v

Make sure Teleport db service has "Service Account Token Creator" GCP IAM role,
or "iam.serviceAccounts.getAccessToken" IAM permission.
`, err)
	}
	return &oauth2.Token{
		AccessToken: resp.AccessToken,
		Expiry:      resp.ExpireTime.AsTime(),
	}, nil
}

// GetCloudSQLPassword updates the specified database user's password to a
// random value using GCP Cloud SQL Admin API.
//
// It is used to generate a one-time password when connecting to GCP MySQL
// databases which don't support IAM authentication.
func (a *dbAuth) GetCloudSQLPassword(ctx context.Context, database types.Database, databaseUser string) (string, error) {
	gcpCloudSQL, err := a.cfg.Clients.GetGCPSQLAdminClient(ctx)
	if err != nil {
		return "", trace.Wrap(err)
	}
	a.cfg.Log.
		WithField("database", database).
		WithField("database_user", databaseUser).
		Debug("Generating GCP user password")
	token, err := utils.CryptoRandomHex(defaults.TokenLenBytes)
	if err != nil {
		return "", trace.Wrap(err)
	}
	// Cloud SQL will return 409 to a user update operation if there is another
	// one in progress, so retry upon encountering it. Also, be nice to the API
	// and retry with a backoff.
	retry, err := retryutils.NewConstant(time.Second)
	if err != nil {
		return "", trace.Wrap(err)
	}
	retryCtx, cancel := context.WithTimeout(ctx, defaults.DatabaseConnectTimeout)
	defer cancel()
	err = retry.For(retryCtx, func() error {
		err := a.updateCloudSQLUser(ctx, database, databaseUser, gcpCloudSQL, &sqladmin.User{
			Password: token,
		})
		if err != nil && !trace.IsCompareFailed(ConvertError(err)) { // We only want to retry on 409.
			return retryutils.PermanentRetryError(err)
		}
		return trace.Wrap(err)
	})
	if err != nil {
		return "", trace.Wrap(err)
	}
	return token, nil
}

// updateCloudSQLUser makes a request to Cloud SQL API to update the provided user.
func (a *dbAuth) updateCloudSQLUser(ctx context.Context, database types.Database, databaseUser string, gcpCloudSQL gcp.SQLAdminClient, user *sqladmin.User) error {
	err := gcpCloudSQL.UpdateUser(ctx, database, databaseUser, user)
	if err != nil {
		// Note that mysql client has a 1024 char limit for displaying errors
		// so we need to keep the message short when possible. This message
		// does get cut off when databaseUser or err is long.
		return trace.AccessDenied(`Could not update Cloud SQL user %q password:

  %v

If the db user uses IAM authentication, please use the full service account email
ID as "--db-user", or grant the Teleport Database Service the
"cloudsql.users.get" IAM permission so it can discover the user type.

If the db user uses passwords, make sure Teleport Database Service has "Cloud
SQL Admin" GCP IAM role, or "cloudsql.users.update" IAM permission.
`, databaseUser, err)
	}
	return nil
}

// GetAzureAccessToken generates Azure database access token.
func (a *dbAuth) GetAzureAccessToken(ctx context.Context) (string, error) {
	a.cfg.Log.Debug("Generating Azure access token")
	cred, err := a.cfg.Clients.GetAzureCredential()
	if err != nil {
		return "", trace.Wrap(err)
	}
	token, err := cred.GetToken(ctx, policy.TokenRequestOptions{
		Scopes: []string{
			// Access token scope for connecting to Postgres/MySQL database.
			"https://ossrdbms-aad.database.windows.net/.default",
		},
	})
	if err != nil {
		return "", trace.Wrap(err)
	}
	return token.Token, nil
}

// GetElastiCacheRedisToken generates an ElastiCache Redis auth token.
func (a *dbAuth) GetElastiCacheRedisToken(ctx context.Context, database types.Database, databaseUser string) (string, error) {
	meta := database.GetAWS()
	awsSession, err := a.cfg.Clients.GetAWSSession(ctx, meta.Region,
		cloud.WithAssumeRoleFromAWSMeta(meta),
		cloud.WithAmbientCredentials(),
	)
	if err != nil {
		return "", trace.Wrap(err)
	}
	a.cfg.Log.
		WithField("database", database).
		WithField("database_user", databaseUser).
		Debug("Generating ElastiCache Redis auth token")
	tokenReq := &awsRedisIAMTokenRequest{
		// For IAM-enabled ElastiCache users, the username and user id properties must be identical.
		// https://docs.aws.amazon.com/AmazonElastiCache/latest/red-ug/auth-iam.html#auth-iam-limits
		userID:      databaseUser,
		targetID:    meta.ElastiCache.ReplicationGroupID,
		serviceName: elasticache.ServiceName,
		region:      meta.Region,
		credentials: awsSession.Config.Credentials,
		clock:       a.cfg.Clock,
	}
	token, err := tokenReq.toSignedRequestURI()
	return token, trace.Wrap(err)
}

// GetMemoryDBToken generates a MemoryDB auth token.
func (a *dbAuth) GetMemoryDBToken(ctx context.Context, database types.Database, databaseUser string) (string, error) {
	meta := database.GetAWS()
	awsSession, err := a.cfg.Clients.GetAWSSession(ctx, meta.Region,
		cloud.WithAssumeRoleFromAWSMeta(meta),
		cloud.WithAmbientCredentials(),
	)
	if err != nil {
		return "", trace.Wrap(err)
	}
	a.cfg.Log.
		WithField("database", database).
		WithField("database_user", databaseUser).
		Debug("Generating MemoryDB auth token")
	tokenReq := &awsRedisIAMTokenRequest{
		userID:      databaseUser,
		targetID:    meta.MemoryDB.ClusterName,
		serviceName: strings.ToLower(memorydb.ServiceName),
		region:      meta.Region,
		credentials: awsSession.Config.Credentials,
		clock:       a.cfg.Clock,
	}
	token, err := tokenReq.toSignedRequestURI()
	return token, trace.Wrap(err)
}

// GetAzureCacheForRedisToken retrieves auth token for Azure Cache for Redis.
func (a *dbAuth) GetAzureCacheForRedisToken(ctx context.Context, database types.Database) (string, error) {
	resourceID, err := arm.ParseResourceID(database.GetAzure().ResourceID)
	if err != nil {
		return "", trace.Wrap(err)
	}

	var client libazure.CacheForRedisClient
	switch resourceID.ResourceType.String() {
	case "Microsoft.Cache/Redis":
		client, err = a.cfg.Clients.GetAzureRedisClient(resourceID.SubscriptionID)
		if err != nil {
			return "", trace.Wrap(err)
		}
	case "Microsoft.Cache/redisEnterprise", "Microsoft.Cache/redisEnterprise/databases":
		client, err = a.cfg.Clients.GetAzureRedisEnterpriseClient(resourceID.SubscriptionID)
		if err != nil {
			return "", trace.Wrap(err)
		}
	default:
		return "", trace.BadParameter("unknown Azure Cache for Redis resource type: %v", resourceID.ResourceType)
	}
	token, err := client.GetToken(ctx, database.GetAzure().ResourceID)
	if err != nil {
		// Some Azure error messages are long, multi-lined, and may even
		// contain divider lines like "------". It's unreadable in redis-cli as
		// the message has to be merged to a single line string. Thus logging
		// the original error as debug and returning a more user friendly
		// message.
		a.cfg.Log.
			WithField("database", database).
			WithError(err).
			Debug("Failed to get token for Azure Redis")
		switch {
		case trace.IsAccessDenied(err):
			return "", trace.AccessDenied("Failed to get token for Azure Redis %q. Please make sure the database agent has the \"listKeys\" permission to the database.", database.GetName())
		case trace.IsNotFound(err):
			// Note that Azure Cache for Redis should always have both keys
			// generated at all time. Here just checking in case something
			// wrong with the API.
			return "", trace.AccessDenied("Failed to get token for Azure Redis %q. Please make sure either the primary key or the secondary key is generated.", database.GetName())
		default:
			return "", trace.Errorf("Failed to get token for Azure Redis %q.", database.GetName())
		}
	}
	return token, nil
}

// GetTLSConfig builds the client TLS configuration for the session.
//
// For RDS/Aurora, the config must contain RDS root certificate as a trusted
// authority. For on-prem we generate a client certificate signed by the host
// CA used to authenticate.
func (a *dbAuth) GetTLSConfig(ctx context.Context, expiry time.Time, database types.Database, databaseUser string) (*tls.Config, error) {
	dbTLSConfig := database.GetTLS()

	// Mode won't be set for older clients. We will default to VerifyFull then - the same as before.
	switch dbTLSConfig.Mode {
	case types.DatabaseTLSMode_INSECURE:
		return a.getTLSConfigInsecure(ctx, expiry, database, databaseUser)
	case types.DatabaseTLSMode_VERIFY_CA:
		return a.getTLSConfigVerifyCA(ctx, expiry, database, databaseUser)
	default:
		return a.getTLSConfigVerifyFull(ctx, expiry, database, databaseUser)
	}
}

// getTLSConfigVerifyFull returns tls.Config with full verification enabled ('verify-full' mode).
// Config also includes database specific adjustment.
func (a *dbAuth) getTLSConfigVerifyFull(ctx context.Context, expiry time.Time, database types.Database, databaseUser string) (*tls.Config, error) {
	tlsConfig := &tls.Config{}

	// Add CA certificate to the trusted pool if it's present, e.g. when
	// connecting to RDS/Aurora which require AWS CA or when was provided in config file.
	//
	// Some databases may also require the system cert pool, e.g Azure Redis.
	if err := setupTLSConfigRootCAs(tlsConfig, database); err != nil {
		return nil, trace.Wrap(err)
	}

	// You connect to Cloud SQL instances by IP and the certificate presented
	// by the instance does not contain IP SANs so the default "full" certificate
	// verification will always fail.
	//
	// In the docs they recommend disabling hostname verification when connecting
	// e.g. with psql (verify-ca mode) reasoning that it's not required since
	// CA is instance-specific:
	//   https://cloud.google.com/sql/docs/postgres/connect-admin-ip
	//
	// They do encode <project-id>:<instance-id> in the CN field, which also
	// wouldn't validate by default since CN has been deprecated and server
	// name verification ignores it starting from Go 1.15.
	//
	// For this reason we're setting ServerName to <project-id>:<instance-id>,
	// disabling default certificate verification and validating it ourselves.
	//
	// See the following Go issue for more context:
	//   https://github.com/golang/go/issues/40748
	if database.IsCloudSQL() {
		// Cloud SQL server presented certificates encode instance names as
		// "<project-id>:<instance-id>" in CommonName. This is verified against
		// the ServerName in a custom connection verification step (see below).
		tlsConfig.ServerName = database.GetGCP().GetServerName()
		// This just disables default verification.
		tlsConfig.InsecureSkipVerify = true
		// This will verify CN and cert chain on each connection.
		tlsConfig.VerifyConnection = getVerifyCloudSQLCertificate(tlsConfig.RootCAs)
	}

	// Setup server name for verification.
	if err := setupTLSConfigServerName(tlsConfig, database); err != nil {
		return nil, trace.Wrap(err)
	}

	// RDS/Aurora/Redshift/ElastiCache and Cloud SQL auth is done with an auth
	// token so don't generate a client certificate and exit here.
	if database.IsCloudHosted() {
		return tlsConfig, nil
	}

	// MongoDB Atlas doesn't not require client certificates if is using AWS
	// authentication.
	if awsutils.IsRoleARN(databaseUser) && database.GetType() == types.DatabaseTypeMongoAtlas {
		return tlsConfig, nil
	}

	// Otherwise, when connecting to an onprem database, generate a client
	// certificate. The database instance should be configured with
	// Teleport's CA obtained with 'tctl auth sign --type=db'.
	return a.appendClientCert(ctx, expiry, databaseUser, tlsConfig)
}

// getTLSConfigInsecure generates tls.Config when TLS mode is equal to 'insecure'.
// Generated configuration will accept any certificate provided by database.
func (a *dbAuth) getTLSConfigInsecure(ctx context.Context, expiry time.Time, database types.Database, databaseUser string) (*tls.Config, error) {
	tlsConfig, err := a.getTLSConfigVerifyFull(ctx, expiry, database, databaseUser)
	if err != nil {
		return nil, trace.Wrap(err)
	}

	// Accept any certificate provided by database.
	tlsConfig.InsecureSkipVerify = true
	// Remove certificate validation if set.
	tlsConfig.VerifyConnection = nil

	return tlsConfig, nil
}

// getTLSConfigVerifyCA generates tls.Config when TLS mode is equal to 'verify-ca'.
// Generated configuration is the same as 'verify-full' except the server name
// verification is disabled.
func (a *dbAuth) getTLSConfigVerifyCA(ctx context.Context, expiry time.Time, database types.Database, databaseUser string) (*tls.Config, error) {
	tlsConfig, err := a.getTLSConfigVerifyFull(ctx, expiry, database, databaseUser)
	if err != nil {
		return nil, trace.Wrap(err)
	}

	// Base on https://github.com/golang/go/blob/master/src/crypto/tls/example_test.go#L193-L208
	// Set InsecureSkipVerify to skip the default validation we are
	// replacing. This will not disable VerifyConnection.
	tlsConfig.InsecureSkipVerify = true
	tlsConfig.VerifyConnection = verifyConnectionFunc(tlsConfig.RootCAs)
	// ServerName is irrelevant in this case. Set it to default value to make it explicit.
	tlsConfig.ServerName = ""

	return tlsConfig, nil
}

// appendClientCert generates a client certificate and appends it to the provided tlsConfig.
func (a *dbAuth) appendClientCert(ctx context.Context, expiry time.Time, databaseUser string, tlsConfig *tls.Config) (*tls.Config, error) {
	cert, cas, err := a.getClientCert(ctx, expiry, databaseUser)
	if err != nil {
		return nil, trace.Wrap(err)
	}
	tlsConfig.Certificates = []tls.Certificate{*cert}
	for _, ca := range cas {
		if !tlsConfig.RootCAs.AppendCertsFromPEM(ca) {
			return nil, trace.BadParameter("failed to append CA certificate to the pool")
		}
	}

	return tlsConfig, nil
}

// setupTLSConfigRootCAs initializes the root CA cert pool for the provided
// tlsConfig based on session context.
func setupTLSConfigRootCAs(tlsConfig *tls.Config, database types.Database) error {
	// Start with an empty pool or a system cert pool.
	if shouldUseSystemCertPool(database) {
		systemCertPool, err := x509.SystemCertPool()
		if err != nil {
			return trace.Wrap(err)
		}
		tlsConfig.RootCAs = systemCertPool
	} else {
		tlsConfig.RootCAs = x509.NewCertPool()
	}

	// If CAs are provided by the database object, add them to the pool.
	if len(database.GetCA()) != 0 {
		if !tlsConfig.RootCAs.AppendCertsFromPEM([]byte(database.GetCA())) {
			return trace.BadParameter("invalid server CA certificate")
		}
		return nil
	}

	// Done. Client cert may also be added later for non-cloud databases.
	return nil
}

// shouldUseSystemCertPool returns true for database servers presenting
// certificates signed by publicly trusted CAs so a system cert pool can be
// used.
<<<<<<< HEAD
func shouldUseSystemCertPool(database types.Database) bool {
	switch database.GetType() {
=======
func shouldUseSystemCertPool(sessionCtx *Session) bool {
	if sessionCtx.Database.GetTLS().TrustSystemCertPool {
		return true
	}

	switch sessionCtx.Database.GetType() {
>>>>>>> 3d8fb118
	// Azure databases either use Baltimore Root CA or DigiCert Global Root G2.
	//
	// https://docs.microsoft.com/en-us/azure/postgresql/concepts-ssl-connection-security
	// https://docs.microsoft.com/en-us/azure/mysql/howto-configure-ssl
	case types.DatabaseTypeAzure:
		return true

	case types.DatabaseTypeRDSProxy:
		// AWS RDS Proxy uses Amazon Root CAs.
		//
		// https://docs.aws.amazon.com/AmazonRDS/latest/UserGuide/rds-proxy.howitworks.html#rds-proxy-security.tls
		return true

	case types.DatabaseTypeOpenSearch:
		// OpenSearch is commonly hosted on AWS and uses Amazon Root CAs.
		return true
	case types.DatabaseTypeSpanner:
		// Spanner is hosted on GCP.
		return true
	}
	return false
}

// setupTLSConfigServerName initializes the server name for the provided
// tlsConfig based on session context.
func setupTLSConfigServerName(tlsConfig *tls.Config, database types.Database) error {
	// Use user provided server name if set. Override the current value if needed.
	if dbTLSConfig := database.GetTLS(); dbTLSConfig.ServerName != "" {
		tlsConfig.ServerName = dbTLSConfig.ServerName
		return nil
	}

	// If server name is set prior to this function, use that.
	if tlsConfig.ServerName != "" {
		return nil
	}

	switch database.GetProtocol() {
	case defaults.ProtocolMongoDB:
		// Don't set the ServerName when connecting to a MongoDB cluster - in case
		// of replica set the driver may dial multiple servers and will set
		// ServerName itself.
		return nil
	case defaults.ProtocolDynamoDB:
		// Don't set the server name for DynamoDB - the engine may dial different endpoints
		// based on the client request and will set ServerName itself.
		return nil
	case defaults.ProtocolRedis:
		// Azure Redis servers always serve the certificates with the proper
		// hostnames. However, OSS cluster mode may redirect to an IP address,
		// and without correct ServerName the handshake will fail as the IPs
		// are not in SANs.
		if database.IsAzure() {
			serverName, err := azureutils.GetHostFromRedisURI(database.GetURI())
			if err != nil {
				return trace.Wrap(err)
			}

			tlsConfig.ServerName = serverName
			return nil
		}

		// Redis is using custom URI schema.
		return nil
	case defaults.ProtocolClickHouse, defaults.ProtocolClickHouseHTTP:
		u, err := url.Parse(database.GetURI())
		if err != nil {
			return trace.Wrap(err)
		}
		addr, err := utils.ParseAddr(u.Host)
		if err != nil {
			return trace.Wrap(err)
		}
		tlsConfig.ServerName = addr.Host()
		return nil
	default:
		// For other databases we're always connecting to the server specified
		// in URI so set ServerName ourselves.
		addr, err := utils.ParseAddr(database.GetURI())
		if err != nil {
			return trace.Wrap(err)
		}
		tlsConfig.ServerName = addr.Host()
		return nil
	}
}

// verifyConnectionFunc returns a certificate validation function. serverName if empty will skip the hostname validation.
func verifyConnectionFunc(rootCAs *x509.CertPool) func(cs tls.ConnectionState) error {
	return func(cs tls.ConnectionState) error {
		if len(cs.PeerCertificates) == 0 {
			return trace.AccessDenied("database didn't present any certificate during initial handshake")
		}

		opts := x509.VerifyOptions{
			Roots:         rootCAs,
			DNSName:       "", // Skip server name validation
			Intermediates: x509.NewCertPool(),
		}
		// From Go Docs:
		// The first element (zero index) is the leaf certificate that the connection is verified against.
		//
		// In order to verify the whole chain we need to add all certificates on pos [1:] as intermediates
		// and call Verify() on the [0] one. Root is provided as an input to this function.
		for _, cert := range cs.PeerCertificates[1:] {
			opts.Intermediates.AddCert(cert)
		}

		_, err := cs.PeerCertificates[0].Verify(opts)
		return trace.Wrap(err)
	}
}

// getClientCert signs an ephemeral client certificate used by this
// server to authenticate with the database instance.
func (a *dbAuth) getClientCert(ctx context.Context, expiry time.Time, databaseUser string) (cert *tls.Certificate, cas [][]byte, err error) {
	privateKey, err := native.GeneratePrivateKey()
	if err != nil {
		return nil, nil, trace.Wrap(err)
	}
	// Postgres requires the database username to be encoded as a common
	// name in the client certificate.
	subject := pkix.Name{CommonName: databaseUser}
	csr, err := tlsca.GenerateCertificateRequestPEM(subject, privateKey)
	if err != nil {
		return nil, nil, trace.Wrap(err)
	}
	// TODO(r0mant): Cache database certificates to avoid expensive generate
	// operation on each connection.
	a.cfg.Log.
		WithField("database_user", databaseUser).
		Debug("Generating client certificate")

	resp, err := a.cfg.AuthClient.GenerateDatabaseCert(ctx, &proto.DatabaseCertRequest{
		CSR: csr,
		TTL: proto.Duration(expiry.Sub(a.cfg.Clock.Now())),
	})
	if err != nil {
		return nil, nil, trace.Wrap(err)
	}
	clientCert, err := privateKey.TLSCertificate(resp.Cert)
	if err != nil {
		return nil, nil, trace.Wrap(err)
	}
	return &clientCert, resp.CACerts, nil
}

// GetAuthPreference returns the cluster authentication config.
func (a *dbAuth) GetAuthPreference(ctx context.Context) (types.AuthPreference, error) {
	return a.cfg.AuthClient.GetAuthPreference(ctx)
}

// GetAzureIdentityResourceID returns the Azure identity resource ID attached to
// the current compute instance.
func (a *dbAuth) GetAzureIdentityResourceID(ctx context.Context, identityName string) (string, error) {
	if identityName == "" {
		return "", trace.BadParameter("empty identity name")
	}

	vm, err := utils.FnCacheGet(ctx, a.azureVirtualMachineCache, "", a.getCurrentAzureVM)
	if err != nil {
		return "", trace.Wrap(err)
	}

	for _, identity := range vm.Identities {
		if matchAzureResourceName(identity.ResourceID, identityName) {
			return identity.ResourceID, nil
		}
	}

	return "", trace.NotFound("could not find identity %q attached to the instance", identityName)
}

// getCurrentAzureVM fetches current Azure Virtual Machine struct. If Teleport
// is not running on Azure, returns an error.
func (a *dbAuth) getCurrentAzureVM(ctx context.Context) (*libazure.VirtualMachine, error) {
	metadataClient, err := a.cfg.Clients.GetInstanceMetadataClient(ctx)
	if err != nil {
		return nil, trace.Wrap(err)
	}

	if metadataClient.GetType() != types.InstanceMetadataTypeAzure {
		return nil, trace.BadParameter("fetching Azure identity resource ID is only supported on Azure")
	}

	instanceID, err := metadataClient.GetID(ctx)
	if err != nil {
		return nil, trace.Wrap(err)
	}

	parsedInstanceID, err := arm.ParseResourceID(instanceID)
	if err != nil {
		return nil, trace.Wrap(err)
	}

	vmClient, err := a.cfg.Clients.GetAzureVirtualMachinesClient(parsedInstanceID.SubscriptionID)
	if err != nil {
		return nil, trace.Wrap(err)
	}

	vm, err := vmClient.Get(ctx, instanceID)
	if err != nil {
		return nil, trace.Wrap(err)
	}

	return vm, nil
}

func (a *dbAuth) buildAWSRoleARNFromDatabaseUser(ctx context.Context, database types.Database, databaseUser string) (string, error) {
	dbAWS := database.GetAWS()
	awsAccountID := dbAWS.AccountID

	if awsutils.IsPartialRoleARN(databaseUser) && awsAccountID == "" {
		switch {
		case dbAWS.AssumeRoleARN != "":
			a.cfg.Log.Debug("Using AWS Account ID from assumed role")
			assumeRoleARN, err := awsutils.ParseRoleARN(dbAWS.AssumeRoleARN)
			if err != nil {
				return "", trace.Wrap(err)
			}

			awsAccountID = assumeRoleARN.AccountID
		default:
			a.cfg.Log.Debug("Fetching AWS Account ID to build role ARN")
			stsClient, err := a.cfg.Clients.GetAWSSTSClient(ctx, dbAWS.Region, cloud.WithAmbientCredentials())
			if err != nil {
				return "", trace.Wrap(err)
			}

			identity, err := awslib.GetIdentityWithClient(ctx, stsClient)
			if err != nil {
				return "", trace.Wrap(err)
			}

			awsAccountID = identity.GetAccountID()
		}
	}

	arn, err := awsutils.BuildRoleARN(databaseUser, dbAWS.Region, awsAccountID)
	return arn, trace.Wrap(err)
}

// GetAWSIAMCreds returns the AWS IAM credentials, including access key, secret
// access key and session token.
func (a *dbAuth) GetAWSIAMCreds(ctx context.Context, database types.Database, databaseUser string) (string, string, string, error) {
	dbAWS := database.GetAWS()
	arn, err := a.buildAWSRoleARNFromDatabaseUser(ctx, database, databaseUser)
	if err != nil {
		return "", "", "", trace.Wrap(err)
	}

	baseSession, err := a.cfg.Clients.GetAWSSession(ctx, dbAWS.Region,
		cloud.WithAssumeRoleFromAWSMeta(dbAWS),
		cloud.WithAmbientCredentials(),
	)
	if err != nil {
		return "", "", "", trace.Wrap(err)
	}

	// ExternalID should only be used once. If the baseSession assumes a role,
	// the chained sessions should have an empty external ID.

	sess, err := a.cfg.Clients.GetAWSSession(ctx, dbAWS.Region,
		cloud.WithChainedAssumeRole(baseSession, arn, externalIDForChainedAssumeRole(dbAWS)),
		cloud.WithAmbientCredentials(),
	)
	if err != nil {
		return "", "", "", trace.Wrap(err)
	}

	creds, err := sess.Config.Credentials.Get()
	if err != nil {
		return "", "", "", trace.Wrap(err)
	}

	return creds.AccessKeyID, creds.SecretAccessKey, creds.SessionToken, nil
}

// Close releases all resources used by authenticator.
func (a *dbAuth) Close() error {
	return a.cfg.Clients.Close()
}

// getVerifyCloudSQLCertificate returns a function that performs verification
// of server certificate presented by a Cloud SQL database instance.
func getVerifyCloudSQLCertificate(roots *x509.CertPool) func(tls.ConnectionState) error {
	return func(cs tls.ConnectionState) error {
		if len(cs.PeerCertificates) < 1 {
			return trace.AccessDenied("Cloud SQL instance didn't present a certificate")
		}
		// CN has been deprecated for a while, but Cloud SQL instances still use
		// it to encode instance name in the form of <project-id>:<instance-id>.
		commonName := cs.PeerCertificates[0].Subject.CommonName
		if commonName != cs.ServerName {
			return trace.AccessDenied("Cloud SQL certificate CommonName validation failed: expected %q, got %q", cs.ServerName, commonName)
		}
		opts := x509.VerifyOptions{Roots: roots, Intermediates: x509.NewCertPool()}
		for _, cert := range cs.PeerCertificates[1:] {
			opts.Intermediates.AddCert(cert)
		}
		_, err := cs.PeerCertificates[0].Verify(opts)
		return err
	}
}

// matchAzureResourceName receives a resource ID and checks if the resource name
// matches.
func matchAzureResourceName(resourceID, name string) bool {
	parsedResource, err := arm.ParseResourceID(resourceID)
	if err != nil {
		return false
	}

	return parsedResource.Name == name
}

// redshiftServerlessUsernameToRoleARN converts a database username to AWS role
// ARN for a Redshift Serverless database.
func redshiftServerlessUsernameToRoleARN(aws types.AWS, username string) (string, error) {
	// These are in-database usernames created when logged in as IAM
	// users/roles. We will enforce Teleport users to provide IAM roles
	// instead.
	if strings.HasPrefix(username, "IAM:") || strings.HasPrefix(username, "IAMR:") {
		return "", trace.BadParameter("expecting name or ARN of an AWS IAM role but got %v", username)
	}
	return awsutils.BuildRoleARN(username, aws.Region, aws.AccountID)
}

func externalIDForChainedAssumeRole(meta types.AWS) string {
	// ExternalID should only be used once. If the baseSession assumes a role,
	// the chained sessions should have an empty external ID.
	if meta.AssumeRoleARN != "" {
		return ""
	}
	return meta.ExternalID
}

// awsRedisIAMTokenRequest builds an AWS IAM auth token for ElastiCache
// Redis and MemoryDB.
// Implemented following the AWS examples:
// https://docs.aws.amazon.com/AmazonElastiCache/latest/red-ug/auth-iam.html#auth-iam-Connecting
// https://docs.aws.amazon.com/memorydb/latest/devguide/auth-iam.html#auth-iam-Connecting
type awsRedisIAMTokenRequest struct {
	// userID is the ElastiCache user ID.
	userID string
	// targetID is the ElastiCache replication group ID or the MemoryDB cluster name.
	targetID string
	// region is the AWS region.
	region string
	// credentials are used to presign with AWS SigV4.
	credentials *credentials.Credentials
	// clock is the clock implementation.
	clock clockwork.Clock
	// serviceName is the AWS service name used for signing.
	serviceName string
}

// checkAndSetDefaults validates config and sets defaults.
func (r *awsRedisIAMTokenRequest) checkAndSetDefaults() error {
	if r.userID == "" {
		return trace.BadParameter("missing user ID")
	}
	if r.targetID == "" {
		return trace.BadParameter("missing target ID for signing")
	}
	if r.region == "" {
		return trace.BadParameter("missing region")
	}
	if r.credentials == nil {
		return trace.BadParameter("missing credentials")
	}
	if r.serviceName == "" {
		return trace.BadParameter("missing service name")
	}
	if r.clock == nil {
		r.clock = clockwork.NewRealClock()
	}
	return nil
}

// toSignedRequestURI creates a new AWS SigV4 pre-signed request URI.
// This pre-signed request URI can then be used to authenticate as an
// ElastiCache Redis or MemoryDB user.
func (r *awsRedisIAMTokenRequest) toSignedRequestURI() (string, error) {
	if err := r.checkAndSetDefaults(); err != nil {
		return "", trace.Wrap(err)
	}
	req, err := r.getSignableRequest()
	if err != nil {
		return "", trace.Wrap(err)
	}
	s := v4.NewSigner(r.credentials)
	_, err = s.Presign(req, nil, r.serviceName, r.region, time.Minute*15, r.clock.Now())
	if err != nil {
		return "", trace.Wrap(err)
	}
	res := url.URL{
		Host:     req.URL.Host,
		Path:     "/",
		RawQuery: req.URL.RawQuery,
	}
	return strings.TrimPrefix(res.String(), "//"), nil
}

// getSignableRequest creates a new request suitable for pre-signing with SigV4.
func (r *awsRedisIAMTokenRequest) getSignableRequest() (*http.Request, error) {
	query := url.Values{
		"Action": {"connect"},
		"User":   {r.userID},
	}
	reqURI := url.URL{
		Scheme:   "http",
		Host:     r.targetID,
		Path:     "/",
		RawQuery: query.Encode(),
	}
	req, err := http.NewRequest(http.MethodGet, reqURI.String(), nil)
	if err != nil {
		return nil, err
	}
	return req, nil
}

type reportingAuth struct {
	Auth
	component string
	db        types.Database
}

// newReportingAuth returns a reporting version of Auth, wrapping the original Auth instance.
func newReportingAuth(db types.Database, auth Auth) Auth {
	return &reportingAuth{
		Auth:      auth,
		component: "db:auth",
		db:        db,
	}
}

func (r *reportingAuth) GetTLSConfig(ctx context.Context, expiry time.Time, database types.Database, databaseUser string) (*tls.Config, error) {
	defer methodCallMetrics("GetTLSConfig", r.component, r.db)()
	return r.Auth.GetTLSConfig(ctx, expiry, database, databaseUser)
}<|MERGE_RESOLUTION|>--- conflicted
+++ resolved
@@ -856,17 +856,12 @@
 // shouldUseSystemCertPool returns true for database servers presenting
 // certificates signed by publicly trusted CAs so a system cert pool can be
 // used.
-<<<<<<< HEAD
 func shouldUseSystemCertPool(database types.Database) bool {
+	if database.GetTLS().TrustSystemCertPool {
+		return true
+	}
+
 	switch database.GetType() {
-=======
-func shouldUseSystemCertPool(sessionCtx *Session) bool {
-	if sessionCtx.Database.GetTLS().TrustSystemCertPool {
-		return true
-	}
-
-	switch sessionCtx.Database.GetType() {
->>>>>>> 3d8fb118
 	// Azure databases either use Baltimore Root CA or DigiCert Global Root G2.
 	//
 	// https://docs.microsoft.com/en-us/azure/postgresql/concepts-ssl-connection-security
