/*
Copyright 2021 Gravitational, Inc.

Licensed under the Apache License, Version 2.0 (the "License");
you may not use this file except in compliance with the License.
You may obtain a copy of the License at

    http://www.apache.org/licenses/LICENSE-2.0

Unless required by applicable law or agreed to in writing, software
distributed under the License is distributed on an "AS IS" BASIS,
WITHOUT WARRANTIES OR CONDITIONS OF ANY KIND, either express or implied.
See the License for the specific language governing permissions and
limitations under the License.
*/

package common

import (
	"context"
	"crypto/tls"
	"crypto/x509"
	"crypto/x509/pkix"
	"fmt"
	"io"
	"strings"
	"time"

	gcpcredentialspb "cloud.google.com/go/iam/credentials/apiv1/credentialspb"
	"github.com/Azure/azure-sdk-for-go/sdk/azcore/arm"
	"github.com/Azure/azure-sdk-for-go/sdk/azcore/policy"
	"github.com/aws/aws-sdk-go/aws"
	"github.com/aws/aws-sdk-go/aws/arn"
	"github.com/aws/aws-sdk-go/service/iam"
	"github.com/aws/aws-sdk-go/service/rds/rdsutils"
	"github.com/aws/aws-sdk-go/service/redshift"
	"github.com/aws/aws-sdk-go/service/redshiftserverless"
	"github.com/gravitational/trace"
	"github.com/jonboulle/clockwork"
	"github.com/sirupsen/logrus"
	sqladmin "google.golang.org/api/sqladmin/v1beta4"

	"github.com/gravitational/teleport/api/client/proto"
	"github.com/gravitational/teleport/api/types"
	awsutils "github.com/gravitational/teleport/api/utils/aws"
	azureutils "github.com/gravitational/teleport/api/utils/azure"
	"github.com/gravitational/teleport/api/utils/retryutils"
	libauth "github.com/gravitational/teleport/lib/auth"
	"github.com/gravitational/teleport/lib/auth/native"
	"github.com/gravitational/teleport/lib/cloud"
	libazure "github.com/gravitational/teleport/lib/cloud/azure"
	"github.com/gravitational/teleport/lib/cloud/gcp"
	"github.com/gravitational/teleport/lib/defaults"
	dbiam "github.com/gravitational/teleport/lib/srv/db/common/iam"
	"github.com/gravitational/teleport/lib/tlsca"
	"github.com/gravitational/teleport/lib/utils"
)

// azureVirtualMachineCacheTTL is the default TTL for Azure virtual machine
// cache entries.
const azureVirtualMachineCacheTTL = 5 * time.Minute

// Auth defines interface for creating auth tokens and TLS configurations.
type Auth interface {
	// GetRDSAuthToken generates RDS/Aurora auth token.
	GetRDSAuthToken(sessionCtx *Session) (string, error)
	// GetRedshiftAuthToken generates Redshift auth token.
	GetRedshiftAuthToken(sessionCtx *Session) (string, string, error)
	// GetRedshiftServerlessAuthToken generates Redshift Serverless auth token.
	GetRedshiftServerlessAuthToken(ctx context.Context, sessionCtx *Session) (string, string, error)
	// GetCloudSQLAuthToken generates Cloud SQL auth token.
	GetCloudSQLAuthToken(ctx context.Context, sessionCtx *Session) (string, error)
	// GetCloudSQLPassword generates password for a Cloud SQL database user.
	GetCloudSQLPassword(ctx context.Context, sessionCtx *Session) (string, error)
	// GetAzureAccessToken generates Azure database access token.
	GetAzureAccessToken(ctx context.Context, sessionCtx *Session) (string, error)
	// GetAzureCacheForRedisToken retrieves auth token for Azure Cache for Redis.
	GetAzureCacheForRedisToken(ctx context.Context, sessionCtx *Session) (string, error)
	// GetTLSConfig builds the client TLS configuration for the session.
	GetTLSConfig(ctx context.Context, sessionCtx *Session) (*tls.Config, error)
	// GetAuthPreference returns the cluster authentication config.
	GetAuthPreference(ctx context.Context) (types.AuthPreference, error)
	// GetAzureIdentityResourceID returns the Azure identity resource ID
	// attached to the current compute instance. If Teleport is not running on
	// Azure VM returns an error.
	GetAzureIdentityResourceID(ctx context.Context, identityName string) (string, error)
	// Closer releases all resources used by authenticator.
	io.Closer
}

// AuthClient is an interface that defines a subset of libauth.Client's
// functions that are required for database auth.
type AuthClient interface {
	// GenerateDatabaseCert generates client certificate used by a database
	// service to authenticate with the database instance.
	GenerateDatabaseCert(ctx context.Context, req *proto.DatabaseCertRequest) (*proto.DatabaseCertResponse, error)
	// GetAuthPreference returns the cluster authentication config.
	GetAuthPreference(ctx context.Context) (types.AuthPreference, error)
}

// AuthConfig is the database access authenticator configuration.
type AuthConfig struct {
	// AuthClient is the cluster auth client.
	AuthClient AuthClient
	// Clients provides interface for obtaining cloud provider clients.
	Clients cloud.Clients
	// Clock is the clock implementation.
	Clock clockwork.Clock
	// Log is used for logging.
	Log logrus.FieldLogger
}

// CheckAndSetDefaults validates the config and sets defaults.
func (c *AuthConfig) CheckAndSetDefaults() error {
	if c.AuthClient == nil {
		return trace.BadParameter("missing AuthClient")
	}
	if c.Clients == nil {
		c.Clients = cloud.NewClients()
	}
	if c.Clock == nil {
		c.Clock = clockwork.NewRealClock()
	}
	if c.Log == nil {
		c.Log = logrus.WithField(trace.Component, "db:auth")
	}
	return nil
}

// dbAuth provides utilities for creating TLS configurations and
// generating auth tokens when connecting to databases.
type dbAuth struct {
	cfg AuthConfig
	// azureVirtualMachineCache caches the current Azure virtual machine.
	// Avoiding the need to query the metadata server on every database
	// connection.
	azureVirtualMachineCache *utils.FnCache
}

// NewAuth returns a new instance of database access authenticator.
func NewAuth(config AuthConfig) (Auth, error) {
	if err := config.CheckAndSetDefaults(); err != nil {
		return nil, trace.Wrap(err)
	}

	azureVirtualMachineCache, err := utils.NewFnCache(utils.FnCacheConfig{
		TTL:   azureVirtualMachineCacheTTL,
		Clock: config.Clock,
	})
	if err != nil {
		return nil, trace.Wrap(err)
	}

	return &dbAuth{
		cfg:                      config,
		azureVirtualMachineCache: azureVirtualMachineCache,
	}, nil
}

// GetRDSAuthToken returns authorization token that will be used as a password
// when connecting to RDS and Aurora databases.
func (a *dbAuth) GetRDSAuthToken(sessionCtx *Session) (string, error) {
	awsSession, err := a.cfg.Clients.GetAWSSession(sessionCtx.Database.GetAWS().Region)
	if err != nil {
		return "", trace.Wrap(err)
	}
	a.cfg.Log.Debugf("Generating RDS auth token for %s.", sessionCtx)
	token, err := rdsutils.BuildAuthToken(
		sessionCtx.Database.GetURI(),
		sessionCtx.Database.GetAWS().Region,
		sessionCtx.DatabaseUser,
		awsSession.Config.Credentials)
	if err != nil {
		policy, getPolicyErr := dbiam.GetReadableAWSPolicyDocument(sessionCtx.Database)
		if getPolicyErr != nil {
			policy = fmt.Sprintf("failed to generate IAM policy: %v", getPolicyErr)
		}
		return "", trace.AccessDenied(`Could not generate RDS IAM auth token:

  %v

Make sure that Teleport database agent's IAM policy is attached and has "rds-connect"
permissions (note that IAM changes may take a few minutes to propagate):

%v
`, err, policy)
	}
	return token, nil
}

// GetRedshiftAuthToken returns authorization token that will be used as a
// password when connecting to Redshift databases.
func (a *dbAuth) GetRedshiftAuthToken(sessionCtx *Session) (string, string, error) {
	awsSession, err := a.cfg.Clients.GetAWSSession(sessionCtx.Database.GetAWS().Region)
	if err != nil {
		return "", "", trace.Wrap(err)
	}
	a.cfg.Log.Debugf("Generating Redshift auth token for %s.", sessionCtx)
	resp, err := redshift.New(awsSession).GetClusterCredentials(&redshift.GetClusterCredentialsInput{
		ClusterIdentifier: aws.String(sessionCtx.Database.GetAWS().Redshift.ClusterID),
		DbUser:            aws.String(sessionCtx.DatabaseUser),
		DbName:            aws.String(sessionCtx.DatabaseName),
		// TODO(r0mant): Do not auto-create database account if DbUser doesn't
		// exist for now, but it may be potentially useful in future.
		AutoCreate: aws.Bool(false),
		// TODO(r0mant): List of additional groups DbUser will join for the
		// session. Do we need to let people control this?
		DbGroups: []*string{},
	})
	if err != nil {
		policy, getPolicyErr := dbiam.GetReadableAWSPolicyDocument(sessionCtx.Database)
		if getPolicyErr != nil {
			policy = fmt.Sprintf("failed to generate IAM policy: %v", getPolicyErr)
		}
		return "", "", trace.AccessDenied(`Could not generate Redshift IAM auth token:

  %v

Make sure that Teleport database agent's IAM policy is attached and has permissions
to generate Redshift credentials (note that IAM changes may take a few minutes to
propagate):

%v
`, err, policy)
	}
	return *resp.DbUser, *resp.DbPassword, nil
}

// GetRedshiftServerlessAuthToken generates Redshift Serverless auth token.
func (a *dbAuth) GetRedshiftServerlessAuthToken(ctx context.Context, sessionCtx *Session) (string, string, error) {
<<<<<<< HEAD
	// Redshift Serverless maps IAM users/roles to database users. For example,
	// an IAM role "arn:aws:iam::1234567890:role/my-role-name" will be mapped
	// to a Postgres user "IAMR:my-role-name" inside the database. So we first
	// need to assume another IAM role before getting auth token.
	awsMetadata := sessionCtx.Database.GetAWS()
	roleARN := UsernameToAWSRoleARN(sessionCtx.Database, sessionCtx.DatabaseUser)
=======
	// Redshift Serverless maps caller IAM users/roles to database users. For
	// example, an IAM role "arn:aws:iam::1234567890:role/my-role-name" will be
	// mapped to a Postgres user "IAMR:my-role-name" inside the database. So we
	// first need to assume this IAM role before getting auth token.
	awsMetadata := sessionCtx.Database.GetAWS()
	roleARN, err := redshiftServerlessUsernameToRoleARN(awsMetadata, sessionCtx.DatabaseUser)
	if err != nil {
		return "", "", trace.Wrap(err)
	}
>>>>>>> 32408a0a
	client, err := a.cfg.Clients.GetAWSRedshiftServerlessClientForRole(ctx, awsMetadata.Region, roleARN)
	if err != nil {
		return "", "", trace.AccessDenied(`Could not generate Redshift Serverless auth token:

  %v

Make sure that IAM role %q has a trust relationship with Teleport database agent's IAM identity.
`, err, roleARN)
	}

	// Now make the API call to generate the temporary credentials.
	a.cfg.Log.Debugf("Generating Redshift Serverless auth token for %s.", sessionCtx)
	resp, err := client.GetCredentialsWithContext(ctx, &redshiftserverless.GetCredentialsInput{
		WorkgroupName: aws.String(awsMetadata.RedshiftServerless.WorkgroupName),
		DbName:        aws.String(sessionCtx.DatabaseName),
	})
	if err != nil {
		policy, getPolicyErr := dbiam.GetReadableAWSPolicyDocumentForAssumedRole(sessionCtx.Database)
		if getPolicyErr != nil {
			policy = fmt.Sprintf("failed to generate IAM policy: %v", getPolicyErr)
		}
		return "", "", trace.AccessDenied(`Could not generate Redshift Serverless auth token:

  %v

<<<<<<< HEAD
Make sure that IAM role %q has permissions to generate credentials. Here is sample IAM policy:
=======
Make sure that IAM role %q has permissions to generate credentials. Here is a sample IAM policy:
>>>>>>> 32408a0a

%v
`, err, roleARN, policy)
	}
	return aws.StringValue(resp.DbUser), aws.StringValue(resp.DbPassword), nil
}

// GetCloudSQLAuthToken returns authorization token that will be used as a
// password when connecting to Cloud SQL databases.
func (a *dbAuth) GetCloudSQLAuthToken(ctx context.Context, sessionCtx *Session) (string, error) {
	gcpIAM, err := a.cfg.Clients.GetGCPIAMClient(ctx)
	if err != nil {
		return "", trace.Wrap(err)
	}
	a.cfg.Log.Debugf("Generating GCP auth token for %s.", sessionCtx)
	resp, err := gcpIAM.GenerateAccessToken(ctx,
		&gcpcredentialspb.GenerateAccessTokenRequest{
			// From GenerateAccessToken docs:
			//
			// The resource name of the service account for which the credentials
			// are requested, in the following format:
			//   projects/-/serviceAccounts/{ACCOUNT_EMAIL_OR_UNIQUEID}
			Name: fmt.Sprintf("projects/-/serviceAccounts/%v.gserviceaccount.com", sessionCtx.DatabaseUser),
			// From GenerateAccessToken docs:
			//
			// Code to identify the scopes to be included in the OAuth 2.0 access
			// token:
			//   https://developers.google.com/identity/protocols/oauth2/scopes
			//   https://developers.google.com/identity/protocols/oauth2/scopes#sqladmin
			Scope: []string{
				"https://www.googleapis.com/auth/sqlservice.admin",
			},
		})
	if err != nil {
		return "", trace.AccessDenied(`Could not generate GCP IAM auth token:

  %v

Make sure Teleport db service has "Service Account Token Creator" GCP IAM role,
or "iam.serviceAccounts.getAccessToken" IAM permission.
`, err)
	}
	return resp.AccessToken, nil
}

// GetCloudSQLPassword updates the specified database user's password to a
// random value using GCP Cloud SQL Admin API.
//
// It is used to generate a one-time password when connecting to GCP MySQL
// databases which don't support IAM authentication.
func (a *dbAuth) GetCloudSQLPassword(ctx context.Context, sessionCtx *Session) (string, error) {
	gcpCloudSQL, err := a.cfg.Clients.GetGCPSQLAdminClient(ctx)
	if err != nil {
		return "", trace.Wrap(err)
	}
	a.cfg.Log.Debugf("Generating GCP user password for %s.", sessionCtx)
	token, err := utils.CryptoRandomHex(libauth.TokenLenBytes)
	if err != nil {
		return "", trace.Wrap(err)
	}
	// Cloud SQL will return 409 to a user update operation if there is another
	// one in progress, so retry upon encountering it. Also, be nice to the API
	// and retry with a backoff.
	retry, err := retryutils.NewConstant(time.Second)
	if err != nil {
		return "", trace.Wrap(err)
	}
	retryCtx, cancel := context.WithTimeout(ctx, defaults.DatabaseConnectTimeout)
	defer cancel()
	err = retry.For(retryCtx, func() error {
		err := a.updateCloudSQLUser(ctx, sessionCtx, gcpCloudSQL, &sqladmin.User{
			Password: token,
		})
		if err != nil && !trace.IsCompareFailed(ConvertError(err)) { // We only want to retry on 409.
			return retryutils.PermanentRetryError(err)
		}
		return trace.Wrap(err)
	})
	if err != nil {
		return "", trace.Wrap(err)
	}
	return token, nil
}

// updateCloudSQLUser makes a request to Cloud SQL API to update the provided user.
func (a *dbAuth) updateCloudSQLUser(ctx context.Context, sessionCtx *Session, gcpCloudSQL gcp.SQLAdminClient, user *sqladmin.User) error {
	err := gcpCloudSQL.UpdateUser(ctx, sessionCtx.Database, sessionCtx.DatabaseUser, user)
	if err != nil {
		return trace.AccessDenied(`Could not update Cloud SQL user %q password:

  %v

Make sure Teleport db service has "Cloud SQL Admin" GCP IAM role, or
"cloudsql.users.update" IAM permission.
`, sessionCtx.DatabaseUser, err)
	}
	return nil
}

// GetAzureAccessToken generates Azure database access token.
func (a *dbAuth) GetAzureAccessToken(ctx context.Context, sessionCtx *Session) (string, error) {
	a.cfg.Log.Debugf("Generating Azure access token for %s.", sessionCtx)
	cred, err := a.cfg.Clients.GetAzureCredential()
	if err != nil {
		return "", trace.Wrap(err)
	}
	token, err := cred.GetToken(ctx, policy.TokenRequestOptions{
		Scopes: []string{
			// Access token scope for connecting to Postgres/MySQL database.
			"https://ossrdbms-aad.database.windows.net/.default",
		},
	})
	if err != nil {
		return "", trace.Wrap(err)
	}
	return token.Token, nil
}

// GetAzureCacheForRedisToken retrieves auth token for Azure Cache for Redis.
func (a *dbAuth) GetAzureCacheForRedisToken(ctx context.Context, sessionCtx *Session) (string, error) {
	resourceID, err := arm.ParseResourceID(sessionCtx.Database.GetAzure().ResourceID)
	if err != nil {
		return "", trace.Wrap(err)
	}

	var client libazure.CacheForRedisClient
	switch resourceID.ResourceType.String() {
	case "Microsoft.Cache/Redis":
		client, err = a.cfg.Clients.GetAzureRedisClient(resourceID.SubscriptionID)
		if err != nil {
			return "", trace.Wrap(err)
		}
	case "Microsoft.Cache/redisEnterprise", "Microsoft.Cache/redisEnterprise/databases":
		client, err = a.cfg.Clients.GetAzureRedisEnterpriseClient(resourceID.SubscriptionID)
		if err != nil {
			return "", trace.Wrap(err)
		}
	default:
		return "", trace.BadParameter("unknown Azure Cache for Redis resource type: %v", resourceID.ResourceType)
	}
	token, err := client.GetToken(ctx, sessionCtx.Database.GetAzure().ResourceID)
	if err != nil {
		// Some Azure error messages are long, multi-lined, and may even
		// contain divider lines like "------". It's unreadable in redis-cli as
		// the message has to be merged to a single line string. Thus logging
		// the original error as debug and returning a more user friendly
		// message.
		a.cfg.Log.WithError(err).Debugf("Failed to get token for Azure Redis %q.", sessionCtx.Database.GetName())
		switch {
		case trace.IsAccessDenied(err):
			return "", trace.AccessDenied("Failed to get token for Azure Redis %q. Please make sure the database agent has the \"listKeys\" permission to the database.", sessionCtx.Database.GetName())
		case trace.IsNotFound(err):
			// Note that Azure Cache for Redis should always have both keys
			// generated at all time. Here just checking in case something
			// wrong with the API.
			return "", trace.AccessDenied("Failed to get token for Azure Redis %q. Please make sure either the primary key or the secondary key is generated.", sessionCtx.Database.GetName())
		default:
			return "", trace.Errorf("Failed to get token for Azure Redis %q.", sessionCtx.Database.GetName())
		}
	}
	return token, nil
}

// GetTLSConfig builds the client TLS configuration for the session.
//
// For RDS/Aurora, the config must contain RDS root certificate as a trusted
// authority. For on-prem we generate a client certificate signed by the host
// CA used to authenticate.
func (a *dbAuth) GetTLSConfig(ctx context.Context, sessionCtx *Session) (*tls.Config, error) {
	dbTLSConfig := sessionCtx.Database.GetTLS()

	// Mode won't be set for older clients. We will default to VerifyFull then - the same as before.
	switch dbTLSConfig.Mode {
	case types.DatabaseTLSMode_INSECURE:
		return a.getTLSConfigInsecure(ctx, sessionCtx)
	case types.DatabaseTLSMode_VERIFY_CA:
		return a.getTLSConfigVerifyCA(ctx, sessionCtx)
	default:
		return a.getTLSConfigVerifyFull(ctx, sessionCtx)
	}
}

// getTLSConfigVerifyFull returns tls.Config with full verification enabled ('verify-full' mode).
// Config also includes database specific adjustment.
func (a *dbAuth) getTLSConfigVerifyFull(ctx context.Context, sessionCtx *Session) (*tls.Config, error) {
	tlsConfig := &tls.Config{}

	// Add CA certificate to the trusted pool if it's present, e.g. when
	// connecting to RDS/Aurora which require AWS CA or when was provided in config file.
	//
	// Some databases may also require the system cert pool, e.g Azure Redis.
	if err := setupTLSConfigRootCAs(tlsConfig, sessionCtx); err != nil {
		return nil, trace.Wrap(err)
	}

	// You connect to Cloud SQL instances by IP and the certificate presented
	// by the instance does not contain IP SANs so the default "full" certificate
	// verification will always fail.
	//
	// In the docs they recommend disabling hostname verification when connecting
	// e.g. with psql (verify-ca mode) reasoning that it's not required since
	// CA is instance-specific:
	//   https://cloud.google.com/sql/docs/postgres/connect-admin-ip
	//
	// They do encode <project-id>:<instance-id> in the CN field, which also
	// wouldn't validate by default since CN has been deprecated and server
	// name verification ignores it starting from Go 1.15.
	//
	// For this reason we're setting ServerName to <project-id>:<instance-id>,
	// disabling default certificate verification and validating it ourselves.
	//
	// See the following Go issue for more context:
	//   https://github.com/golang/go/issues/40748
	if sessionCtx.Database.IsCloudSQL() {
		// Cloud SQL server presented certificates encode instance names as
		// "<project-id>:<instance-id>" in CommonName. This is verified against
		// the ServerName in a custom connection verification step (see below).
		tlsConfig.ServerName = sessionCtx.Database.GetGCP().GetServerName()
		// This just disables default verification.
		tlsConfig.InsecureSkipVerify = true
		// This will verify CN and cert chain on each connection.
		tlsConfig.VerifyConnection = getVerifyCloudSQLCertificate(tlsConfig.RootCAs)
	}

	// Setup server name for verification.
	if err := setupTLSConfigServerName(tlsConfig, sessionCtx); err != nil {
		return nil, trace.Wrap(err)
	}

	// RDS/Aurora/Redshift/ElastiCache and Cloud SQL auth is done with an auth
	// token so don't generate a client certificate and exit here.
	if sessionCtx.Database.IsCloudHosted() {
		return tlsConfig, nil
	}

	// Otherwise, when connecting to an onprem database, generate a client
	// certificate. The database instance should be configured with
	// Teleport's CA obtained with 'tctl auth sign --type=db'.
	return a.appendClientCert(ctx, sessionCtx, tlsConfig)
}

// getTLSConfigInsecure generates tls.Config when TLS mode is equal to 'insecure'.
// Generated configuration will accept any certificate provided by database.
func (a *dbAuth) getTLSConfigInsecure(ctx context.Context, sessionCtx *Session) (*tls.Config, error) {
	tlsConfig, err := a.getTLSConfigVerifyFull(ctx, sessionCtx)
	if err != nil {
		return nil, trace.Wrap(err)
	}

	// Accept any certificate provided by database.
	tlsConfig.InsecureSkipVerify = true
	// Remove certificate validation if set.
	tlsConfig.VerifyConnection = nil

	return tlsConfig, nil
}

// getTLSConfigVerifyCA generates tls.Config when TLS mode is equal to 'verify-ca'.
// Generated configuration is the same as 'verify-full' except the server name
// verification is disabled.
func (a *dbAuth) getTLSConfigVerifyCA(ctx context.Context, sessionCtx *Session) (*tls.Config, error) {
	tlsConfig, err := a.getTLSConfigVerifyFull(ctx, sessionCtx)
	if err != nil {
		return nil, trace.Wrap(err)
	}

	// Base on https://github.com/golang/go/blob/master/src/crypto/tls/example_test.go#L193-L208
	// Set InsecureSkipVerify to skip the default validation we are
	// replacing. This will not disable VerifyConnection.
	tlsConfig.InsecureSkipVerify = true
	tlsConfig.VerifyConnection = verifyConnectionFunc(tlsConfig.RootCAs)
	// ServerName is irrelevant in this case. Set it to default value to make it explicit.
	tlsConfig.ServerName = ""

	return tlsConfig, nil
}

// appendClientCert generates a client certificate and appends it to the provided tlsConfig.
func (a *dbAuth) appendClientCert(ctx context.Context, sessionCtx *Session, tlsConfig *tls.Config) (*tls.Config, error) {
	cert, cas, err := a.getClientCert(ctx, sessionCtx)
	if err != nil {
		return nil, trace.Wrap(err)
	}
	tlsConfig.Certificates = []tls.Certificate{*cert}
	for _, ca := range cas {
		if !tlsConfig.RootCAs.AppendCertsFromPEM(ca) {
			return nil, trace.BadParameter("failed to append CA certificate to the pool")
		}
	}

	return tlsConfig, nil
}

// setupTLSConfigRootCAs initializes the root CA cert pool for the provided
// tlsConfig based on session context.
func setupTLSConfigRootCAs(tlsConfig *tls.Config, sessionCtx *Session) error {
	// Start with an empty pool or a system cert pool.
	if shouldUseSystemCertPool(sessionCtx) {
		systemCertPool, err := x509.SystemCertPool()
		if err != nil {
			return trace.Wrap(err)
		}
		tlsConfig.RootCAs = systemCertPool
	} else {
		tlsConfig.RootCAs = x509.NewCertPool()
	}

	// If CAs are provided by the database object, add them to the pool.
	if len(sessionCtx.Database.GetCA()) != 0 {
		if !tlsConfig.RootCAs.AppendCertsFromPEM([]byte(sessionCtx.Database.GetCA())) {
			return trace.BadParameter("invalid server CA certificate")
		}
		return nil
	}

	// Done. Client cert may also be added later for non-cloud databases.
	return nil
}

// shouldUseSystemCertPool returns true for database servers presenting
// certificates signed by publicly trusted CAs so a system cert pool can be
// used.
func shouldUseSystemCertPool(sessionCtx *Session) bool {
	switch sessionCtx.Database.GetType() {
	// Azure databases either use Baltimore Root CA or DigiCert Global Root G2.
	//
	// https://docs.microsoft.com/en-us/azure/postgresql/concepts-ssl-connection-security
	// https://docs.microsoft.com/en-us/azure/mysql/howto-configure-ssl
	case types.DatabaseTypeAzure:
		return true

	case types.DatabaseTypeRDSProxy:
		// AWS RDS Proxy uses Amazon Root CAs.
		//
		// https://docs.aws.amazon.com/AmazonRDS/latest/UserGuide/rds-proxy.howitworks.html#rds-proxy-security.tls
		return true
	}
	return false
}

// setupTLSConfigServerName initializes the server name for the provided
// tlsConfig based on session context.
func setupTLSConfigServerName(tlsConfig *tls.Config, sessionCtx *Session) error {
	// Use user provided server name if set. Override the current value if needed.
	if dbTLSConfig := sessionCtx.Database.GetTLS(); dbTLSConfig.ServerName != "" {
		tlsConfig.ServerName = dbTLSConfig.ServerName
		return nil
	}

	// If server name is set prior to this function, use that.
	if tlsConfig.ServerName != "" {
		return nil
	}

	switch sessionCtx.Database.GetProtocol() {
	case defaults.ProtocolMongoDB:
		// Don't set the ServerName when connecting to a MongoDB cluster - in case
		// of replica set the driver may dial multiple servers and will set
		// ServerName itself.
		return nil

	case defaults.ProtocolRedis:
		// Azure Redis servers always serve the certificates with the proper
		// hostnames. However, OSS cluster mode may redirect to an IP address,
		// and without correct ServerName the handshake will fail as the IPs
		// are not in SANs.
		if sessionCtx.Database.IsAzure() {
			serverName, err := azureutils.GetHostFromRedisURI(sessionCtx.Database.GetURI())
			if err != nil {
				return trace.Wrap(err)
			}

			tlsConfig.ServerName = serverName
			return nil
		}

		// Redis is using custom URI schema.
		return nil

	default:
		// For other databases we're always connecting to the server specified
		// in URI so set ServerName ourselves.
		addr, err := utils.ParseAddr(sessionCtx.Database.GetURI())
		if err != nil {
			return trace.Wrap(err)
		}
		tlsConfig.ServerName = addr.Host()
		return nil
	}
}

// verifyConnectionFunc returns a certificate validation function. serverName if empty will skip the hostname validation.
func verifyConnectionFunc(rootCAs *x509.CertPool) func(cs tls.ConnectionState) error {
	return func(cs tls.ConnectionState) error {
		if len(cs.PeerCertificates) == 0 {
			return trace.AccessDenied("database didn't present any certificate during initial handshake")
		}

		opts := x509.VerifyOptions{
			Roots:         rootCAs,
			DNSName:       "", // Skip server name validation
			Intermediates: x509.NewCertPool(),
		}
		// From Go Docs:
		// The first element (zero index) is the leaf certificate that the connection is verified against.
		//
		// In order to verify the whole chain we need to add all certificates on pos [1:] as intermediates
		// and call Verify() on the [0] one. Root is provided as an input to this function.
		for _, cert := range cs.PeerCertificates[1:] {
			opts.Intermediates.AddCert(cert)
		}

		_, err := cs.PeerCertificates[0].Verify(opts)
		return trace.Wrap(err)
	}
}

// getClientCert signs an ephemeral client certificate used by this
// server to authenticate with the database instance.
func (a *dbAuth) getClientCert(ctx context.Context, sessionCtx *Session) (cert *tls.Certificate, cas [][]byte, err error) {
	privateKey, err := native.GeneratePrivateKey()
	if err != nil {
		return nil, nil, trace.Wrap(err)
	}
	// Postgres requires the database username to be encoded as a common
	// name in the client certificate.
	subject := pkix.Name{CommonName: sessionCtx.DatabaseUser}
	csr, err := tlsca.GenerateCertificateRequestPEM(subject, privateKey)
	if err != nil {
		return nil, nil, trace.Wrap(err)
	}
	// TODO(r0mant): Cache database certificates to avoid expensive generate
	// operation on each connection.
	a.cfg.Log.Debugf("Generating client certificate for %s.", sessionCtx)
	resp, err := a.cfg.AuthClient.GenerateDatabaseCert(ctx, &proto.DatabaseCertRequest{
		CSR: csr,
		TTL: proto.Duration(sessionCtx.Identity.Expires.Sub(a.cfg.Clock.Now())),
	})
	if err != nil {
		return nil, nil, trace.Wrap(err)
	}
	clientCert, err := privateKey.TLSCertificate(resp.Cert)
	if err != nil {
		return nil, nil, trace.Wrap(err)
	}
	return &clientCert, resp.CACerts, nil
}

// GetAuthPreference returns the cluster authentication config.
func (a *dbAuth) GetAuthPreference(ctx context.Context) (types.AuthPreference, error) {
	return a.cfg.AuthClient.GetAuthPreference(ctx)
}

// GetAzureIdentityResourceID returns the Azure identity resource ID attached to
// the current compute instance.
func (a *dbAuth) GetAzureIdentityResourceID(ctx context.Context, identityName string) (string, error) {
	if identityName == "" {
		return "", trace.BadParameter("empty identity name")
	}

	vm, err := utils.FnCacheGet(ctx, a.azureVirtualMachineCache, "", a.getCurrentAzureVM)
	if err != nil {
		return "", trace.Wrap(err)
	}

	for _, identity := range vm.Identities {
		if matchAzureResourceName(identity.ResourceID, identityName) {
			return identity.ResourceID, nil
		}
	}

	return "", trace.NotFound("could not find identity %q attached to the instance", identityName)
}

// getCurrentAzureVM fetches current Azure Virtual Machine struct. If Teleport
// is not running on Azure, returns an error.
func (a *dbAuth) getCurrentAzureVM(ctx context.Context) (*libazure.VirtualMachine, error) {
	metadataClient, err := a.cfg.Clients.GetInstanceMetadataClient(ctx)
	if err != nil {
		return nil, trace.Wrap(err)
	}

	if metadataClient.GetType() != types.InstanceMetadataTypeAzure {
		return nil, trace.BadParameter("fetching Azure identity resource ID is only supported on Azure")
	}

	instanceID, err := metadataClient.GetID(ctx)
	if err != nil {
		return nil, trace.Wrap(err)
	}

	parsedInstanceID, err := arm.ParseResourceID(instanceID)
	if err != nil {
		return nil, trace.Wrap(err)
	}

	vmClient, err := a.cfg.Clients.GetAzureVirtualMachinesClient(parsedInstanceID.SubscriptionID)
	if err != nil {
		return nil, trace.Wrap(err)
	}

	vm, err := vmClient.Get(ctx, instanceID)
	if err != nil {
		return nil, trace.Wrap(err)
	}

	return vm, nil
}

// Close releases all resources used by authenticator.
func (a *dbAuth) Close() error {
	return a.cfg.Clients.Close()
}

// getVerifyCloudSQLCertificate returns a function that performs verification
// of server certificate presented by a Cloud SQL database instance.
func getVerifyCloudSQLCertificate(roots *x509.CertPool) func(tls.ConnectionState) error {
	return func(cs tls.ConnectionState) error {
		if len(cs.PeerCertificates) < 1 {
			return trace.AccessDenied("Cloud SQL instance didn't present a certificate")
		}
		// CN has been deprecated for a while, but Cloud SQL instances still use
		// it to encode instance name in the form of <project-id>:<instance-id>.
		commonName := cs.PeerCertificates[0].Subject.CommonName
		if commonName != cs.ServerName {
			return trace.AccessDenied("Cloud SQL certificate CommonName validation failed: expected %q, got %q", cs.ServerName, commonName)
		}
		opts := x509.VerifyOptions{Roots: roots, Intermediates: x509.NewCertPool()}
		for _, cert := range cs.PeerCertificates[1:] {
			opts.Intermediates.AddCert(cert)
		}
		_, err := cs.PeerCertificates[0].Verify(opts)
		return err
	}
}

// matchAzureResourceName receives a resource ID and checks if the resource name
// matches.
func matchAzureResourceName(resourceID, name string) bool {
	parsedResource, err := arm.ParseResourceID(resourceID)
	if err != nil {
		return false
	}

	return parsedResource.Name == name
}

<<<<<<< HEAD
// UsernameToAWSRoleARN converts a database username to AWS role ARN.
func UsernameToAWSRoleARN(database types.Database, username string) string {
	if arn.IsARN(username) {
		return username
	}
	resource := username
	if !strings.Contains(resource, "/") {
		resource = fmt.Sprintf("role/%s", username)
	}

	aws := database.GetAWS()
	return arn.ARN{
		Partition: awsutils.GetPartitionFromRegion(aws.Region),
		Service:   iam.ServiceName,
		AccountID: aws.AccountID,
		Resource:  resource,
	}.String()
=======
// redshiftServerlessUsernameToRoleARN converts a database username to AWS role
// ARN for a Redshift Serverless database.
func redshiftServerlessUsernameToRoleARN(aws types.AWS, username string) (string, error) {
	switch {
	// These are in-database usernames created when logged in as IAM
	// users/roles. We will enforce Teleport users to provide IAM roles
	// instead.
	case strings.HasPrefix(username, "IAM:") || strings.HasPrefix(username, "IAMR:"):
		return "", trace.BadParameter("expecting name or ARN of an AWS IAM role but got %v", username)

	case arn.IsARN(username):
		if parsedARN, err := arn.Parse(username); err != nil {
			return "", trace.Wrap(err)
		} else if parsedARN.Service != iam.ServiceName || !strings.HasPrefix(parsedARN.Resource, "role/") {
			return "", trace.BadParameter("expecting name or ARN of an AWS IAM role but got %v", username)
		}
		return username, nil

	default:
		resource := username
		if !strings.Contains(resource, "/") {
			resource = fmt.Sprintf("role/%s", username)
		}

		return arn.ARN{
			Partition: awsutils.GetPartitionFromRegion(aws.Region),
			Service:   iam.ServiceName,
			AccountID: aws.AccountID,
			Resource:  resource,
		}.String(), nil
	}
>>>>>>> 32408a0a
}<|MERGE_RESOLUTION|>--- conflicted
+++ resolved
@@ -228,14 +228,6 @@
 
 // GetRedshiftServerlessAuthToken generates Redshift Serverless auth token.
 func (a *dbAuth) GetRedshiftServerlessAuthToken(ctx context.Context, sessionCtx *Session) (string, string, error) {
-<<<<<<< HEAD
-	// Redshift Serverless maps IAM users/roles to database users. For example,
-	// an IAM role "arn:aws:iam::1234567890:role/my-role-name" will be mapped
-	// to a Postgres user "IAMR:my-role-name" inside the database. So we first
-	// need to assume another IAM role before getting auth token.
-	awsMetadata := sessionCtx.Database.GetAWS()
-	roleARN := UsernameToAWSRoleARN(sessionCtx.Database, sessionCtx.DatabaseUser)
-=======
 	// Redshift Serverless maps caller IAM users/roles to database users. For
 	// example, an IAM role "arn:aws:iam::1234567890:role/my-role-name" will be
 	// mapped to a Postgres user "IAMR:my-role-name" inside the database. So we
@@ -245,7 +237,6 @@
 	if err != nil {
 		return "", "", trace.Wrap(err)
 	}
->>>>>>> 32408a0a
 	client, err := a.cfg.Clients.GetAWSRedshiftServerlessClientForRole(ctx, awsMetadata.Region, roleARN)
 	if err != nil {
 		return "", "", trace.AccessDenied(`Could not generate Redshift Serverless auth token:
@@ -271,11 +262,7 @@
 
   %v
 
-<<<<<<< HEAD
-Make sure that IAM role %q has permissions to generate credentials. Here is sample IAM policy:
-=======
 Make sure that IAM role %q has permissions to generate credentials. Here is a sample IAM policy:
->>>>>>> 32408a0a
 
 %v
 `, err, roleARN, policy)
@@ -823,25 +810,6 @@
 	return parsedResource.Name == name
 }
 
-<<<<<<< HEAD
-// UsernameToAWSRoleARN converts a database username to AWS role ARN.
-func UsernameToAWSRoleARN(database types.Database, username string) string {
-	if arn.IsARN(username) {
-		return username
-	}
-	resource := username
-	if !strings.Contains(resource, "/") {
-		resource = fmt.Sprintf("role/%s", username)
-	}
-
-	aws := database.GetAWS()
-	return arn.ARN{
-		Partition: awsutils.GetPartitionFromRegion(aws.Region),
-		Service:   iam.ServiceName,
-		AccountID: aws.AccountID,
-		Resource:  resource,
-	}.String()
-=======
 // redshiftServerlessUsernameToRoleARN converts a database username to AWS role
 // ARN for a Redshift Serverless database.
 func redshiftServerlessUsernameToRoleARN(aws types.AWS, username string) (string, error) {
@@ -873,5 +841,4 @@
 			Resource:  resource,
 		}.String(), nil
 	}
->>>>>>> 32408a0a
 }