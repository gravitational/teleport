--- conflicted
+++ resolved
@@ -227,28 +227,16 @@
 		return trace.Wrap(err)
 	}
 
-<<<<<<< HEAD
+	conn, err := e.connectAsAdminSessionDatabase(ctx, sessionCtx)
+	if err != nil {
+		e.Log.ErrorContext(ctx, "Failed to connect to the database.", "error", err)
+		return trace.Wrap(err)
+	}
+	defer conn.Close(ctx)
+
 	// teleport_remove_permissions and teleport_update_permissions are created in pg_temp table of the session database.
 	// teleport_remove_permissions gets called by teleport_update_permissions as needed.
-	conn, err := e.connectAsAdminSessionDatabase(ctx, sessionCtx)
-	if err != nil {
-		e.Log.ErrorContext(ctx, "Failed to connect to the database.", "error", err)
-		return trace.Wrap(err)
-	}
-	defer conn.Close(ctx)
-
-	_, err = conn.Exec(ctx, removePermissionsProc)
-	if err != nil {
-		e.Log.ErrorContext(e.Context, "Creating temporary stored procedure failed.", "procedure", removePermissionsProcName, "error", err)
-		return trace.Wrap(err)
-	}
-
-	_, err = conn.Exec(ctx, updatePermissionsProc)
-	if err != nil {
-		e.Log.ErrorContext(e.Context, "Creating temporary stored procedure failed.", "procedure", updatePermissionsProcName, "error", err)
-=======
 	if err := e.createProcedures(ctx, sessionCtx, conn, []string{removePermissionsProcName, updatePermissionsProcName}); err != nil {
->>>>>>> b667592c
 		return trace.Wrap(err)
 	}
 
@@ -419,8 +407,6 @@
 	return nil
 }
 
-<<<<<<< HEAD
-=======
 // pgxConnect connects to the database using pgx driver which is higher-level
 // than pgconn and is easier to use for executing queries.
 func (e *Engine) pgxConnect(ctx context.Context, sessionCtx *common.Session) (*pgx.Conn, error) {
@@ -502,7 +488,6 @@
 	return "call " + procCall, nil
 }
 
->>>>>>> b667592c
 func prepareRoles(sessionCtx *common.Session) (any, error) {
 	switch sessionCtx.Database.GetType() {
 	case types.DatabaseTypeRDS:
