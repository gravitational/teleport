/*
Copyright 2023 Gravitational, Inc.

Licensed under the Apache License, Version 2.0 (the "License");
you may not use this file except in compliance with the License.
You may obtain a copy of the License at

    http://www.apache.org/licenses/LICENSE-2.0

Unless required by applicable law or agreed to in writing, software
distributed under the License is distributed on an "AS IS" BASIS,
WITHOUT WARRANTIES OR CONDITIONS OF ANY KIND, either express or implied.
See the License for the specific language governing permissions and
limitations under the License.
*/

package postgres

import (
	"context"
	_ "embed"
	"encoding/json"
	"fmt"
	"strings"

	"github.com/gravitational/trace"
	"github.com/jackc/pgx/v4"

	"github.com/gravitational/teleport/api/types"
	"github.com/gravitational/teleport/lib/srv/db/common"
)

// ActivateUser creates or enables the database user.
func (e *Engine) ActivateUser(ctx context.Context, sessionCtx *common.Session) error {
	if sessionCtx.Database.GetAdminUser() == "" {
		return trace.BadParameter("Teleport does not have admin user configured for this database")
	}

	conn, err := e.pgxConnect(ctx, sessionCtx.WithUser(sessionCtx.Database.GetAdminUser()))
	if err != nil {
		return trace.Wrap(err)
	}
	defer conn.Close(ctx)

	// We could call this once when the database is being initialized but
	// doing it here has a nice "self-healing" property in case the Teleport
	// bookkeeping group or stored procedures get deleted or changed offband.
	err = e.initAutoUsers(ctx, sessionCtx, conn)
	if err != nil {
		return trace.Wrap(err)
	}

	roles, err := prepareRoles(sessionCtx)
	if err != nil {
		return trace.Wrap(err)
	}

	e.Log.Infof("Activating PostgreSQL user %q with roles %v.", sessionCtx.DatabaseUser, roles)

	_, err = conn.Exec(ctx, activateQuery, sessionCtx.DatabaseUser, roles)
	if err != nil {
		e.Log.Debugf("Call teleport_activate_user failed: %v", err)
		return trace.Wrap(convertActivateError(sessionCtx, err))
	}
	return nil

}

// DeactivateUser disables the database user.
func (e *Engine) DeactivateUser(ctx context.Context, sessionCtx *common.Session) error {
	if sessionCtx.Database.GetAdminUser() == "" {
		return trace.BadParameter("Teleport does not have admin user configured for this database")
	}

	conn, err := e.pgxConnect(ctx, sessionCtx.WithUser(sessionCtx.Database.GetAdminUser()))
	if err != nil {
		return trace.Wrap(err)
	}
	defer conn.Close(ctx)

	e.Log.Infof("Deactivating PostgreSQL user %q.", sessionCtx.DatabaseUser)

	_, err = conn.Exec(ctx, deactivateQuery, sessionCtx.DatabaseUser)
	if err != nil {
		return trace.Wrap(err)
	}

	return nil
}

// DeleteUser deletes the database user.
func (e *Engine) DeleteUser(ctx context.Context, sessionCtx *common.Session) error {
	if sessionCtx.Database.GetAdminUser() == "" {
		return trace.BadParameter("Teleport does not have admin user configured for this database")
	}

	conn, err := e.pgxConnect(ctx, sessionCtx.WithUser(sessionCtx.Database.GetAdminUser()))
	if err != nil {
		return trace.Wrap(err)
	}
	defer conn.Close(ctx)

	e.Log.Infof("Deleting PostgreSQL user %q.", sessionCtx.DatabaseUser)

	var state string
	err = conn.QueryRow(ctx, deleteQuery, sessionCtx.DatabaseUser).Scan(&state)
	if err != nil {
		return trace.Wrap(err)
	}

	switch state {
	case common.SQLStateUserDropped:
		e.Log.Debug("User %q deleted successfully.", sessionCtx.DatabaseUser)
	case common.SQLStateUserDeactivated:
		e.Log.Infof("Unable to delete user %q, it was disabled instead", sessionCtx.DatabaseUser)
	default:
		e.Log.Warnf("Unable to determine user %q deletion state.", sessionCtx.DatabaseUser)
	}

	return nil
}

// initAutoUsers installs procedures for activating and deactivating users and
// creates the bookkeeping role for auto-provisioned users.
func (e *Engine) initAutoUsers(ctx context.Context, sessionCtx *common.Session, conn *pgx.Conn) error {
	// Create a role/group which all auto-created users will be a part of.
	_, err := conn.Exec(ctx, fmt.Sprintf("create role %q", teleportAutoUserRole))
	if err != nil {
		if !strings.Contains(err.Error(), "already exists") {
			return trace.Wrap(err)
		}
		e.Log.Debugf("PostgreSQL role %q already exists.", teleportAutoUserRole)
	} else {
		e.Log.Debugf("Created PostgreSQL role %q.", teleportAutoUserRole)
	}

	// Install stored procedures for creating and disabling database users.
	for name, sql := range pickProcedures(sessionCtx) {
		_, err := conn.Exec(ctx, sql)
		if err != nil {
			return trace.Wrap(err)
		}
		e.Log.Debugf("Installed PostgreSQL stored procedure %q.", name)
	}
	return nil
}

// pgxConnect connects to the database using pgx driver which is higher-level
// than pgconn and is easier to use for executing queries.
func (e *Engine) pgxConnect(ctx context.Context, sessionCtx *common.Session) (*pgx.Conn, error) {
	config, err := e.getConnectConfig(ctx, sessionCtx)
	if err != nil {
		return nil, trace.Wrap(err)
	}
	pgxConf, err := pgx.ParseConfig("")
	if err != nil {
		return nil, trace.Wrap(err)
	}
	pgxConf.Config = *config
	return pgx.ConnectConfig(ctx, pgxConf)
}

func prepareRoles(sessionCtx *common.Session) (any, error) {
	switch sessionCtx.Database.GetType() {
	case types.DatabaseTypeRDS:
		return append(sessionCtx.DatabaseRoles, "rds_iam"), nil

	case types.DatabaseTypeRedshift:
		// Redshift does not support array. Encode roles in JSON (type text).
		rolesJSON, err := json.Marshal(sessionCtx.DatabaseRoles)
		if err != nil {
			return nil, trace.Wrap(err)
		}
		return string(rolesJSON), nil

	default:
		return sessionCtx.DatabaseRoles, nil
	}
}

func convertActivateError(sessionCtx *common.Session, err error) error {
	switch {
	case strings.Contains(err.Error(), "already exists"):
		return trace.AlreadyExists("user %q already exists in this PostgreSQL database and is not managed by Teleport", sessionCtx.DatabaseUser)

	case strings.Contains(err.Error(), "User has active connections and roles have changed"):
		return trace.CompareFailed("roles for user %q has changed. Please quit all active connections and try again.", sessionCtx.DatabaseUser)

	default:
		return trace.Wrap(err)
	}
}

func pickProcedures(sessionCtx *common.Session) map[string]string {
	if sessionCtx.Database.IsRedshift() {
		return redshiftProcs
	}
	return procs
}

const (
	// activateProcName is the name of the stored procedure Teleport will use
	// to automatically provision/activate database users.
	activateProcName = "teleport_activate_user"
	// deactivateProcName is the name of the stored procedure Teleport will use
	// to automatically deactivate database users after session ends.
	deactivateProcName = "teleport_deactivate_user"
	// deleteProcName is the name of the stored procedure Teleport will use to
	// automatically delete database users after session ends.
	deleteProcName = "teleport_delete_user"

	// teleportAutoUserRole is the name of a PostgreSQL role that all Teleport
	// managed users will be a part of.
	teleportAutoUserRole = "teleport-auto-user"
)

var (
	//go:embed activate-user.sql
	activateProc string
	// activateQuery is the query for calling user activation procedure.
	activateQuery = fmt.Sprintf(`call %v($1, $2)`, activateProcName)

	//go:embed deactivate-user.sql
	deactivateProc string
	// deactivateQuery is the query for calling user deactivation procedure.
	deactivateQuery = fmt.Sprintf(`call %v($1)`, deactivateProcName)

<<<<<<< HEAD
	//go:embed redshift-activate-user.sql
	redshiftActivateProc string
	//go:embed redshift-deactivate-user.sql
	redshiftDeactivateProc string
=======
	//go:embed delete-user.sql
	deleteProc string
	// deleteQuery is the query for calling user deletion procedure.
	deleteQuery = fmt.Sprintf(`call %v($1)`, deleteProcName)
>>>>>>> 163e04e1

	procs = map[string]string{
		activateProcName:   activateProc,
		deactivateProcName: deactivateProc,
		deleteProcName:     deleteProc,
	}
	redshiftProcs = map[string]string{
		activateProcName:   redshiftActivateProc,
		deactivateProcName: redshiftDeactivateProc,
	}
)<|MERGE_RESOLUTION|>--- conflicted
+++ resolved
@@ -225,17 +225,15 @@
 	// deactivateQuery is the query for calling user deactivation procedure.
 	deactivateQuery = fmt.Sprintf(`call %v($1)`, deactivateProcName)
 
-<<<<<<< HEAD
+	//go:embed delete-user.sql
+	deleteProc string
+	// deleteQuery is the query for calling user deletion procedure.
+	deleteQuery = fmt.Sprintf(`call %v($1)`, deleteProcName)
+
 	//go:embed redshift-activate-user.sql
 	redshiftActivateProc string
 	//go:embed redshift-deactivate-user.sql
 	redshiftDeactivateProc string
-=======
-	//go:embed delete-user.sql
-	deleteProc string
-	// deleteQuery is the query for calling user deletion procedure.
-	deleteQuery = fmt.Sprintf(`call %v($1)`, deleteProcName)
->>>>>>> 163e04e1
 
 	procs = map[string]string{
 		activateProcName:   activateProc,
