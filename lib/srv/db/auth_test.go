--- conflicted
+++ resolved
@@ -20,11 +20,8 @@
 
 import (
 	"context"
-<<<<<<< HEAD
+	"crypto/tls"
 	"log/slog"
-=======
-	"crypto/tls"
->>>>>>> b287f9f8
 	"testing"
 	"time"
 
@@ -32,6 +29,7 @@
 	"github.com/aws/aws-sdk-go/service/elasticache"
 	"github.com/aws/aws-sdk-go/service/memorydb"
 	"github.com/gravitational/trace"
+	"github.com/sirupsen/logrus"
 	"github.com/stretchr/testify/require"
 	"golang.org/x/oauth2"
 
@@ -265,15 +263,9 @@
 type testAuth struct {
 	// Auth is the wrapped "real" auth that handles everything except for
 	// cloud auth tokens generation.
-<<<<<<< HEAD
-	common.Auth
+	realAuth common.Auth
 	// Logger is used for logging.
 	*slog.Logger
-=======
-	realAuth common.Auth
-	// FieldLogger is used for logging.
-	logger logrus.FieldLogger
->>>>>>> b287f9f8
 }
 
 func newTestAuth(ac common.AuthConfig) (*testAuth, error) {
@@ -282,13 +274,8 @@
 		return nil, trace.Wrap(err)
 	}
 	return &testAuth{
-<<<<<<< HEAD
-		Auth:   auth,
-		Logger: slog.With(teleport.ComponentKey, "auth:test"),
-=======
 		realAuth: auth,
-		logger:   logrus.WithField(teleport.ComponentKey, "auth:test"),
->>>>>>> b287f9f8
+		Logger:   slog.With(teleport.ComponentKey, "auth:test"),
 	}, nil
 }
 
@@ -331,43 +318,27 @@
 }
 
 func (f *fakeTokenSource) Token() (*oauth2.Token, error) {
-<<<<<<< HEAD
 	f.InfoContext(context.Background(), "Generating Cloud Spanner auth token source")
-=======
-	f.Info("Generating Cloud Spanner auth token source")
->>>>>>> b287f9f8
 	return &oauth2.Token{
 		Expiry:      f.exp,
 		AccessToken: f.token,
 	}, nil
 }
 
-<<<<<<< HEAD
-// GetRDSAuthToken generates RDS/Aurora auth token.
-func (a *testAuth) GetRDSAuthToken(ctx context.Context, sessionCtx *common.Session) (string, error) {
-	a.InfoContext(ctx, "Generating RDS auth token.", "session", sessionCtx)
+func (a *testAuth) GetRDSAuthToken(ctx context.Context, database types.Database, databaseUser string) (string, error) {
+	a.InfoContext(ctx, "Generating RDS auth token.",
+		"database", database,
+		"databaseUser", databaseUser,
+	)
 	return rdsAuthToken, nil
 }
 
-// GetRedshiftAuthToken generates Redshift auth token.
-func (a *testAuth) GetRedshiftAuthToken(ctx context.Context, sessionCtx *common.Session) (string, string, error) {
-	a.InfoContext(ctx, "Generating Redshift auth token.", "session", sessionCtx)
-=======
-func (a *testAuth) GetRDSAuthToken(ctx context.Context, database types.Database, databaseUser string) (string, error) {
-	a.logger.
-		WithField("database", database).
-		WithField("databaseUser", databaseUser).
-		Info("Generating RDS auth token")
-	return rdsAuthToken, nil
-}
-
 func (a *testAuth) GetRedshiftAuthToken(ctx context.Context, database types.Database, databaseUser string, databaseName string) (string, string, error) {
-	a.logger.
-		WithField("database", database).
-		WithField("databaseUser", databaseUser).
-		WithField("databaseName", databaseName).
-		Info("Generating Redshift auth token")
->>>>>>> b287f9f8
+	a.InfoContext(ctx, "Generating Redshift auth token",
+		"database", database,
+		"databaseUser", databaseUser,
+		"databaseName", databaseName,
+	)
 	return redshiftAuthUser, redshiftAuthToken, nil
 }
 
@@ -383,70 +354,33 @@
 	return memorydbToken, nil
 }
 
-<<<<<<< HEAD
-// GetCloudSQLAuthToken generates Cloud SQL auth token.
-func (a *testAuth) GetCloudSQLAuthToken(ctx context.Context, sessionCtx *common.Session) (string, error) {
-	a.InfoContext(ctx, "Generating Cloud SQL auth token.", "session", sessionCtx)
-=======
 func (a *testAuth) GetCloudSQLAuthToken(ctx context.Context, databaseUser string) (string, error) {
-	a.logger.WithField("database_user", databaseUser).Info("Generating Cloud SQL auth token")
->>>>>>> b287f9f8
+	a.InfoContext(ctx, "Generating Cloud SQL auth token", "database_user", databaseUser)
 	return cloudSQLAuthToken, nil
 }
 
 func (a *testAuth) GetSpannerTokenSource(ctx context.Context, databaseUser string) (oauth2.TokenSource, error) {
 	return &fakeTokenSource{
-<<<<<<< HEAD
 		token:  cloudSpannerAuthToken,
-		Logger: a.Logger.With("session", sessionCtx),
+		Logger: a.Logger.With("database_user", databaseUser),
 	}, nil
 }
 
-// GetCloudSQLPassword generates Cloud SQL user password.
-func (a *testAuth) GetCloudSQLPassword(ctx context.Context, sessionCtx *common.Session) (string, error) {
-	a.InfoContext(ctx, "Generating Cloud SQL user password.", "session", sessionCtx)
+func (a *testAuth) GetCloudSQLPassword(ctx context.Context, database types.Database, databaseUser string) (string, error) {
+	a.InfoContext(ctx, "Generating Cloud SQL password",
+		"database", database,
+		"database_user", databaseUser,
+	)
 	return cloudSQLPassword, nil
 }
 
-// GetAzureAccessToken generates Azure access token.
-func (a *testAuth) GetAzureAccessToken(ctx context.Context, sessionCtx *common.Session) (string, error) {
-	a.InfoContext(ctx, "Generating Azure access token.", "session", sessionCtx)
+func (a *testAuth) GetAzureAccessToken(ctx context.Context) (string, error) {
+	a.InfoContext(ctx, "Generating Azure access token")
 	return azureAccessToken, nil
 }
 
-// GetAzureCacheForRedisToken retrieves auth token for Azure Cache for Redis.
-func (a *testAuth) GetAzureCacheForRedisToken(ctx context.Context, sessionCtx *common.Session) (string, error) {
-	a.InfoContext(ctx, "Generating Azure Redis token.", "session", sessionCtx)
-	return azureRedisToken, nil
-}
-
-// GetAWSIAMCreds returns the AWS IAM credentials, including access key, secret
-// access key and session token.
-func (a *testAuth) GetAWSIAMCreds(ctx context.Context, sessionCtx *common.Session) (string, string, string, error) {
-	a.InfoContext(ctx, "Generating AWS IAM credentials.", "session", sessionCtx)
-=======
-		token:       cloudSpannerAuthToken,
-		FieldLogger: a.logger.WithField("database_user", databaseUser),
-	}, nil
-}
-
-func (a *testAuth) GetCloudSQLPassword(ctx context.Context, database types.Database, databaseUser string) (string, error) {
-	a.logger.
-		WithField("database", database).
-		WithField("database_user", databaseUser).
-		Info("Generating Cloud SQL password")
-	return cloudSQLPassword, nil
-}
-
-func (a *testAuth) GetAzureAccessToken(ctx context.Context) (string, error) {
-	a.logger.Info("Generating Azure access token")
-	return azureAccessToken, nil
-}
-
 func (a *testAuth) GetAzureCacheForRedisToken(ctx context.Context, database types.Database) (string, error) {
-	a.logger.
-		WithField("database", database).
-		Info("Generating Azure Redis token")
+	a.InfoContext(ctx, "Generating Azure Redis token", "database", database)
 	return azureRedisToken, nil
 }
 
@@ -463,18 +397,18 @@
 }
 
 func (a *testAuth) GetAWSIAMCreds(ctx context.Context, database types.Database, databaseUser string) (string, string, string, error) {
-	a.logger.
-		WithField("database", database).
-		WithField("database_user", databaseUser).
-		Info("Generating AWS IAM credentials")
->>>>>>> b287f9f8
+	a.InfoContext(ctx, "Generating AWS IAM credentials",
+		"database", database,
+		"database_user", databaseUser,
+	)
 	return atlasAuthUser, atlasAuthToken, atlasAuthSessionToken, nil
 }
 
 func (a *testAuth) WithLogger(getUpdatedLogger func(logrus.FieldLogger) logrus.FieldLogger) common.Auth {
+	// TODO(greedy52) update WithLogger to use slog.
 	return &testAuth{
 		realAuth: a.realAuth,
-		logger:   getUpdatedLogger(a.logger),
+		Logger:   a.Logger,
 	}
 }
 
