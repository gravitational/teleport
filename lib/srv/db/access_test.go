/*
Copyright 2020-2021 Gravitational, Inc.

Licensed under the Apache License, Version 2.0 (the "License");
you may not use this file except in compliance with the License.
You may obtain a copy of the License at

    http://www.apache.org/licenses/LICENSE-2.0

Unless required by applicable law or agreed to in writing, software
distributed under the License is distributed on an "AS IS" BASIS,
WITHOUT WARRANTIES OR CONDITIONS OF ANY KIND, either express or implied.
See the License for the specific language governing permissions and
limitations under the License.
*/

package db

import (
	"context"
	"crypto/tls"
	"database/sql"
	"errors"
	"fmt"
	"net"
	"os"
	"sync"
	"testing"
	"time"

	cqlclient "github.com/datastax/go-cassandra-native-protocol/client"
	mssql "github.com/denisenkom/go-mssqldb"
	elastic "github.com/elastic/go-elasticsearch/v8"
	mysqlclient "github.com/go-mysql-org/go-mysql/client"
	mysqllib "github.com/go-mysql-org/go-mysql/mysql"
	goredis "github.com/go-redis/redis/v9"
	"github.com/google/uuid"
	"github.com/gravitational/trace"
	"github.com/jackc/pgconn"
	"github.com/jonboulle/clockwork"
	"github.com/stretchr/testify/require"
	"go.mongodb.org/mongo-driver/bson"
	"go.mongodb.org/mongo-driver/mongo"
	"go.mongodb.org/mongo-driver/mongo/options"
	"go.mongodb.org/mongo-driver/x/mongo/driver/wiremessage"
	sqladmin "google.golang.org/api/sqladmin/v1beta4"

	"github.com/gravitational/teleport"
	"github.com/gravitational/teleport/api/constants"
	"github.com/gravitational/teleport/api/types"
	"github.com/gravitational/teleport/lib/auth"
	"github.com/gravitational/teleport/lib/auth/native"
	"github.com/gravitational/teleport/lib/client"
	clients "github.com/gravitational/teleport/lib/cloud"
	"github.com/gravitational/teleport/lib/cloud/mocks"
	"github.com/gravitational/teleport/lib/defaults"
	"github.com/gravitational/teleport/lib/events/eventstest"
	"github.com/gravitational/teleport/lib/fixtures"
	"github.com/gravitational/teleport/lib/limiter"
	"github.com/gravitational/teleport/lib/modules"
	"github.com/gravitational/teleport/lib/multiplexer"
	"github.com/gravitational/teleport/lib/reversetunnel"
	"github.com/gravitational/teleport/lib/services"
	"github.com/gravitational/teleport/lib/srv/alpnproxy"
	alpncommon "github.com/gravitational/teleport/lib/srv/alpnproxy/common"
	"github.com/gravitational/teleport/lib/srv/db/cassandra"
	"github.com/gravitational/teleport/lib/srv/db/common"
	"github.com/gravitational/teleport/lib/srv/db/dynamodb"
	"github.com/gravitational/teleport/lib/srv/db/elasticsearch"
	"github.com/gravitational/teleport/lib/srv/db/mongodb"
	"github.com/gravitational/teleport/lib/srv/db/mysql"
	"github.com/gravitational/teleport/lib/srv/db/postgres"
	"github.com/gravitational/teleport/lib/srv/db/redis"
	"github.com/gravitational/teleport/lib/srv/db/secrets"
	"github.com/gravitational/teleport/lib/srv/db/snowflake"
	"github.com/gravitational/teleport/lib/srv/db/sqlserver"
	"github.com/gravitational/teleport/lib/tlsca"
	"github.com/gravitational/teleport/lib/utils"
	"github.com/gravitational/teleport/lib/utils/cert"
)

func TestMain(m *testing.M) {
	utils.InitLoggerForTests()
	native.PrecomputeTestKeys(m)
	registerTestSnowflakeEngine()
	registerTestElasticsearchEngine()
	registerTestSQLServerEngine()
	registerTestDynamoDBEngine()
	os.Exit(m.Run())
}

// TestAccessPostgres verifies access scenarios to a Postgres database based
// on the configured RBAC rules.
func TestAccessPostgres(t *testing.T) {
	ctx := context.Background()
	testCtx := setupTestContext(ctx, t, withSelfHostedPostgres("postgres"))
	go testCtx.startHandlingConnections()

	tests := []struct {
		desc         string
		user         string
		role         string
		allowDbNames []string
		allowDbUsers []string
		dbName       string
		dbUser       string
		err          string
	}{
		{
			desc:         "has access to all database names and users",
			user:         "alice",
			role:         "admin",
			allowDbNames: []string{types.Wildcard},
			allowDbUsers: []string{types.Wildcard},
			dbName:       "postgres",
			dbUser:       "postgres",
		},
		{
			desc:         "has access to nothing",
			user:         "alice",
			role:         "admin",
			allowDbNames: []string{},
			allowDbUsers: []string{},
			dbName:       "postgres",
			dbUser:       "postgres",
			err:          "access to db denied",
		},
		{
			desc:         "no access to databases",
			user:         "alice",
			role:         "admin",
			allowDbNames: []string{},
			allowDbUsers: []string{types.Wildcard},
			dbName:       "postgres",
			dbUser:       "postgres",
			err:          "access to db denied",
		},
		{
			desc:         "no access to users",
			user:         "alice",
			role:         "admin",
			allowDbNames: []string{types.Wildcard},
			allowDbUsers: []string{},
			dbName:       "postgres",
			dbUser:       "postgres",
			err:          "access to db denied",
		},
		{
			desc:         "access allowed to specific user/database",
			user:         "alice",
			role:         "admin",
			allowDbNames: []string{"metrics"},
			allowDbUsers: []string{"alice"},
			dbName:       "metrics",
			dbUser:       "alice",
		},
		{
			desc:         "access denied to specific user/database",
			user:         "alice",
			role:         "admin",
			allowDbNames: []string{"metrics"},
			allowDbUsers: []string{"alice"},
			dbName:       "postgres",
			dbUser:       "postgres",
			err:          "access to db denied",
		},
	}

	for _, test := range tests {
		t.Run(test.desc, func(t *testing.T) {
			// Create user/role with the requested permissions.
			testCtx.createUserAndRole(ctx, t, test.user, test.role, test.allowDbUsers, test.allowDbNames)

			// Try to connect to the database as this user.
			pgConn, err := testCtx.postgresClient(ctx, test.user, "postgres", test.dbUser, test.dbName)
			if test.err != "" {
				require.Error(t, err)
				require.Contains(t, err.Error(), test.err)
				return
			}

			require.NoError(t, err)

			// Execute a query.
			result, err := pgConn.Exec(ctx, "select 1").ReadAll()
			require.NoError(t, err)
			require.Equal(t, []*pgconn.Result{postgres.TestQueryResponse}, result)

			// Disconnect.
			err = pgConn.Close(ctx)
			require.NoError(t, err)
		})
	}
}

// TestAccessMySQL verifies access scenarios to a MySQL database based
// on the configured RBAC rules.
func TestAccessMySQL(t *testing.T) {
	ctx := context.Background()
	testCtx := setupTestContext(ctx, t, withSelfHostedMySQL("mysql"))
	go testCtx.startHandlingConnections()

	tests := []struct {
		// desc is the test case description.
		desc string
		// user is the Teleport local user name the test will use.
		user string
		// role is the Teleport role name to create and assign to the user.
		role string
		// allowDbUsers is the role's list of allowed database users.
		allowDbUsers []string
		// dbUser is the database user to simulate connect as.
		dbUser string
		// err is the expected test case error.
		err string
	}{
		{
			desc:         "has access to all database users",
			user:         "alice",
			role:         "admin",
			allowDbUsers: []string{types.Wildcard},
			dbUser:       "root",
		},
		{
			desc:         "has access to nothing",
			user:         "alice",
			role:         "admin",
			allowDbUsers: []string{},
			dbUser:       "root",
			err:          "access to db denied",
		},
		{
			desc:         "access allowed to specific user",
			user:         "alice",
			role:         "admin",
			allowDbUsers: []string{"alice"},
			dbUser:       "alice",
		},
		{
			desc:         "access denied to specific user",
			user:         "alice",
			role:         "admin",
			allowDbUsers: []string{"alice"},
			dbUser:       "root",
			err:          "access to db denied",
		},
	}

	for _, test := range tests {
		t.Run(test.desc, func(t *testing.T) {
			// Create user/role with the requested permissions.
			testCtx.createUserAndRole(ctx, t, test.user, test.role, test.allowDbUsers, []string{types.Wildcard})

			// Try to connect to the database as this user.
			mysqlConn, err := testCtx.mysqlClient(test.user, "mysql", test.dbUser)
			if test.err != "" {
				require.Error(t, err)
				require.Contains(t, err.Error(), test.err)
				return
			}

			require.NoError(t, err)

			// Execute a query.
			result, err := mysqlConn.Execute("select 1")
			require.NoError(t, err)
			require.Equal(t, mysql.TestQueryResponse, result)

			// Disconnect.
			err = mysqlConn.Close()
			require.NoError(t, err)
		})
	}
}

// TestAccessRedis verifies access scenarios to a Redis database based
// on the configured RBAC rules.
func TestAccessRedis(t *testing.T) {
	ctx := context.Background()
	testCtx := setupTestContext(ctx, t, withSelfHostedRedis("redis"))
	go testCtx.startHandlingConnections()

	tests := []struct {
		// desc is the test case description.
		desc string
		// user is the Teleport local username the test will use.
		user string
		// role is the Teleport role name to create and assign to the user.
		role string
		// allowDbUsers is the role's list of allowed database users.
		allowDbUsers []string
		// dbUser is the database user to simulate connect as.
		dbUser string
		// err is the expected test case error.
		err string
	}{
		{
			desc:         "has access to all database users",
			user:         "alice",
			role:         "admin",
			allowDbUsers: []string{types.Wildcard},
			dbUser:       "root",
		},
		{
			desc:         "has access to nothing",
			user:         "alice",
			role:         "admin",
			allowDbUsers: []string{},
			dbUser:       "root",
			err:          "access to db denied",
		},
		{
			desc:         "access allowed to specific user",
			user:         "alice",
			role:         "admin",
			allowDbUsers: []string{"alice"},
			dbUser:       "alice",
		},
		{
			desc:         "access denied to specific user",
			user:         "alice",
			role:         "admin",
			allowDbUsers: []string{"alice"},
			dbUser:       "root",
			err:          "access to db denied",
		},
	}

	for _, test := range tests {
		t.Run(test.desc, func(t *testing.T) {
			// Create user/role with the requested permissions.
			testCtx.createUserAndRole(ctx, t, test.user, test.role, test.allowDbUsers, []string{types.Wildcard})

			ctx := context.Background()
			// Try to connect to the database as this user.
			redisClient, err := testCtx.redisClient(ctx, test.user, "redis", test.dbUser)
			if test.err != "" {
				require.Error(t, err)
				require.Contains(t, err.Error(), test.err)
				return
			}

			require.NoError(t, err)

			// Execute a query.
			result := redisClient.Echo(ctx, "ping")
			require.NoError(t, result.Err())
			require.Equal(t, "ping", result.Val())

			// Disconnect.
			err = redisClient.Close()
			require.NoError(t, err)
		})
	}
}

// TestMySQLBadHandshake verifies MySQL proxy can gracefully handle truncated
// client handshake messages.
func TestMySQLBadHandshake(t *testing.T) {
	ctx := context.Background()
	testCtx := setupTestContext(ctx, t, withSelfHostedMySQL("mysql"))
	go testCtx.startHandlingConnections()

	tests := []struct {
		name string
		data []byte
	}{
		{
			name: "short user name",
			data: []byte{0x8d, 0xae, 0xff, 0x49, 0x0, 0x0, 0x0, 0x1, 0x2d, 0x0, 0x0, 0x0, 0x0, 0x0, 0x0, 0x0, 0x0, 0x0, 0x0, 0x0, 0x0, 0x0, 0x0, 0x0, 0x0, 0x0, 0x0, 0x0, 0x0, 0x0, 0x0, 0x0, 0x61, 0x6c, 0x69, 0x63, 0x65},
		},
		{
			name: "short db name",
			data: []byte{0x8d, 0xae, 0xff, 0x49, 0x0, 0x0, 0x0, 0x1, 0x2d, 0x0, 0x0, 0x0, 0x0, 0x0, 0x0, 0x0, 0x0, 0x0, 0x0, 0x0, 0x0, 0x0, 0x0, 0x0, 0x0, 0x0, 0x0, 0x0, 0x0, 0x0, 0x0, 0x0, 0x61, 0x6c, 0x69, 0x63, 0x65, 0x0, 0x14, 0xce, 0x7, 0x50, 0x5d, 0x8c, 0xca, 0x17, 0xda, 0x1b, 0x60, 0xea, 0x9d, 0xa9, 0xc4, 0x7d, 0x83, 0x85, 0xa8, 0x7a, 0x96, 0x71, 0x77, 0x65, 0x31, 0x32},
		},
		{
			name: "short plugin name",
			data: []byte{0x8d, 0xae, 0xff, 0x49, 0x0, 0x0, 0x0, 0x1, 0x2d, 0x0, 0x0, 0x0, 0x0, 0x0, 0x0, 0x0, 0x0, 0x0, 0x0, 0x0, 0x0, 0x0, 0x0, 0x0, 0x0, 0x0, 0x0, 0x0, 0x0, 0x0, 0x0, 0x0, 0x61, 0x6c, 0x69, 0x63, 0x65, 0x0, 0x14, 0xce, 0x7, 0x50, 0x5d, 0x8c, 0xca, 0x17, 0xda, 0x1b, 0x60, 0xea, 0x9d, 0xa9, 0xc4, 0x7d, 0x83, 0x85, 0xa8, 0x7a, 0x96, 0x71, 0x77, 0x65, 0x31, 0x32, 0x33, 0x0, 0x6d, 0x79, 0x73, 0x71, 0x6c, 0x5f, 0x6e, 0x61, 0x74, 0x69, 0x76, 0x65, 0x5f, 0x70, 0x61, 0x73, 0x73},
		},
	}

	for _, test := range tests {
		t.Run(test.name, func(t *testing.T) {
			// Connect to MySQL proxy endpoint.
			conn, err := net.Dial("tcp", testCtx.mysqlListener.Addr().String())
			require.NoError(t, err)

			// Read initial handshake message.
			bytes := make([]byte, 1024)
			_, err = conn.Read(bytes)
			require.NoError(t, err)

			// Prepend header to the packet data.
			packet := append([]byte{
				byte(len(test.data)),
				byte(len(test.data) >> 8),
				byte(len(test.data) >> 16),
				0x1,
			}, test.data...)

			// Write handshake response packet.
			_, err = conn.Write(packet)
			require.NoError(t, err)

			err = conn.Close()
			require.NoError(t, err)
		})
	}
}

// TestAccessMySQLChangeUser verifies that COM_CHANGE_USER command is rejected.
func TestAccessMySQLChangeUser(t *testing.T) {
	ctx := context.Background()
	testCtx := setupTestContext(ctx, t, withSelfHostedMySQL("mysql"))
	go testCtx.startHandlingConnections()

	// Create user/role with the requested permissions.
	testCtx.createUserAndRole(ctx, t, "alice", "admin", []string{"alice"}, []string{types.Wildcard})

	// Connect to the database as this user.
	mysqlConn, err := testCtx.mysqlClient("alice", "mysql", "alice")
	require.NoError(t, err)

	// Send COM_CHANGE_USER command. The driver doesn't support it natively so
	// assemble the raw packet and send it which should be enough to test the
	// rejection logic.
	packet := []byte{
		0x05,                     // Payload length.
		0x00,                     // Payload length cont'd.
		0x00,                     // Payload length cont'd.
		0x00,                     // Sequence number.
		mysqllib.COM_CHANGE_USER, // Command type.
		'b',                      // Null-terminated string with new user name.
		'o',
		'b',
		0x00,
		// There would've been other fields in "real" packet but these will
		// do for the test to detect the command.
	}
	err = mysqlConn.WritePacket(packet)
	require.NoError(t, err)

	// Connection should've been closed so any attempt to use it should fail.
	_, err = mysqlConn.Execute("select 1")
	require.Error(t, err)
}

func TestMySQLCloseConnection(t *testing.T) {
	ctx := context.Background()
	testCtx := setupTestContext(ctx, t, withSelfHostedMySQL("mysql"))
	go testCtx.startHandlingConnections()

	// Create user/role with the requested permissions.
	testCtx.createUserAndRole(ctx, t, "alice", "admin", []string{"alice"}, []string{types.Wildcard})

	// Connect to the database as this user.
	mysqlConn, err := testCtx.mysqlClient("alice", "mysql", "alice")
	require.NoError(t, err)

	_, err = mysqlConn.Execute("select 1")
	require.NoError(t, err)

	// Close connection to DB proxy
	err = mysqlConn.Close()
	require.NoError(t, err)

	// DB proxy should close the DB connection and send COM_QUIT message.
	require.Eventually(t, func() bool {
		return testCtx.mysql["mysql"].db.ConnsClosed()
	}, 2*time.Second, 100*time.Millisecond)
}

// TestAccessRedisAUTHDefaultCmd checks if empty user can log in to Redis as default.
func TestAccessRedisAUTHDefaultCmd(t *testing.T) {
	ctx := context.Background()
	testCtx := setupTestContext(ctx, t, withSelfHostedRedis("redis", redis.TestServerPassword("123")))
	go testCtx.startHandlingConnections()

	// Create user/role with the requested permissions.
	testCtx.createUserAndRole(ctx, t, "alice", "admin", []string{"default"}, []string{types.Wildcard})

	// Connect to the database as this user.
	redisConn, err := testCtx.redisClient(ctx, "alice", "redis", "", redis.SkipPing(true))
	require.NoError(t, err)

	err = redisConn.Process(ctx, goredis.NewCmd(ctx, "AUTH", "123"))
	require.NoError(t, err)

	// Check if we can execute some commands
	resp := redisConn.Echo(ctx, "ping")
	require.NoError(t, resp.Err())
	require.Equal(t, "ping", resp.Val())

	err = redisConn.Close()
	require.NoError(t, err)
}

// TestAccessRedisAUTHCmd checks if AUTH command is verified against Teleport RBAC before is sent to Redis.
func TestAccessRedisAUTHCmd(t *testing.T) {
	ctx := context.Background()
	testCtx := setupTestContext(ctx, t, withSelfHostedRedis("redis"))
	go testCtx.startHandlingConnections()

	// Create user/role with the requested permissions.
	testCtx.createUserAndRole(ctx, t, "alice", "admin", []string{"alice"}, []string{types.Wildcard})

	// Connect to the database as this user.
	redisConn, err := testCtx.redisClient(ctx, "alice", "redis", "alice")
	require.NoError(t, err)

	err = redisConn.Process(ctx, goredis.NewCmd(ctx, "AUTH", "attacker", "secret-password"))
	require.Error(t, err)
	require.Contains(t, err.Error(), "ERR Teleport: failed to authenticate as")

	err = redisConn.Close()
	require.NoError(t, err)
}

// TestAccessMySQLServerPacket verifies some edge-cases related to reading
// wire packets sent by the MySQL server.
func TestAccessMySQLServerPacket(t *testing.T) {
	ctx := context.Background()
	testCtx := setupTestContext(ctx, t, withSelfHostedMySQL("mysql"))
	go testCtx.startHandlingConnections()

	// Create user/role with access permissions.
	testCtx.createUserAndRole(ctx, t, "alice", "admin", []string{"alice"}, []string{types.Wildcard})

	// Connect to the database as this user.
	mysqlConn, err := testCtx.mysqlClient("alice", "mysql", "alice")
	require.NoError(t, err)

	// Execute "show tables" command which will make the test server to reply
	// in a way that previously would cause our packet parsing logic to fail.
	_, err = mysqlConn.Execute("show tables")
	require.NoError(t, err)

	err = mysqlConn.Close()
	require.NoError(t, err)
}

// TestGCPRequireSSL tests connecting to GCP Cloud SQL Postgres and MySQL
// databases with an ephemeral client certificate.
func TestGCPRequireSSL(t *testing.T) {
	ctx := context.Background()
	user := "alice"
	testCtx := setupTestContext(ctx, t)
	testCtx.createUserAndRole(ctx, t, user, "admin", []string{types.Wildcard}, []string{types.Wildcard})

	// Generate ephemeral cert returned from mock GCP API.
	ephemeralCert, err := common.MakeTestClientTLSCert(common.TestClientConfig{
		AuthClient: testCtx.authClient,
		AuthServer: testCtx.authServer,
		Cluster:    testCtx.clusterName,
		Username:   user,
	})
	require.NoError(t, err)

	// Setup database servers for Postgres and MySQL with a mock GCP API that
	// will require SSL and return the ephemeral certificate created above.
	testCtx.server = testCtx.setupDatabaseServer(ctx, t, agentParams{
		Databases: []types.Database{
			withCloudSQLPostgres("postgres", cloudSQLAuthToken)(t, ctx, testCtx),
			withCloudSQLMySQLTLS("mysql", user, cloudSQLPassword)(t, ctx, testCtx),
		},
		GCPSQL: &mocks.GCPSQLAdminClientMock{
			EphemeralCert: ephemeralCert,
			DatabaseInstance: &sqladmin.DatabaseInstance{
				Settings: &sqladmin.Settings{
					IpConfiguration: &sqladmin.IpConfiguration{
						RequireSsl: true,
					},
				},
			},
		},
	})
	go testCtx.startHandlingConnections()

	// Try to connect to postgres.
	pgConn, err := testCtx.postgresClient(ctx, user, "postgres", "postgres", "postgres")
	require.NoError(t, err)

	// Execute a query.
	pgResult, err := pgConn.Exec(ctx, "select 1").ReadAll()
	require.NoError(t, err)
	require.Equal(t, []*pgconn.Result{postgres.TestQueryResponse}, pgResult)

	// Disconnect.
	err = pgConn.Close(ctx)
	require.NoError(t, err)

	// Try to connect to MySQL.
	mysqlConn, err := testCtx.mysqlClient(user, "mysql", user)
	require.NoError(t, err)

	// Execute a query.
	mysqlResult, err := mysqlConn.Execute("select 1")
	require.NoError(t, err)
	require.Equal(t, mysql.TestQueryResponse, mysqlResult)

	// Disconnect.
	err = mysqlConn.Close()
	require.NoError(t, err)
}

func registerTestSQLServerEngine() {
	// Override SQL Server engine that is used normally with the test one
	// that mocks connection dial and Kerberos auth.
	common.RegisterEngine(newTestSQLServerEngine, defaults.ProtocolSQLServer)
}

func newTestSQLServerEngine(ec common.EngineConfig) common.Engine {
	return &sqlserver.Engine{
		EngineConfig: ec,
		Connector:    &sqlserver.TestConnector{},
	}
}

// TestAccessSQLServer verifies access scenarios to a SQL Server database.
func TestAccessSQLServer(t *testing.T) {
	ctx := context.Background()
	testCtx := setupTestContext(ctx, t, withSQLServer("sqlserver"))
	go testCtx.startHandlingConnections()

	tests := []struct {
		desc         string
		teleportUser string
		teleportRole string
		allowDbUsers []string
		dbUser       string
		err          string
	}{
		{
			desc:         "has access to all database users",
			teleportUser: "alice",
			teleportRole: "admin",
			allowDbUsers: []string{types.Wildcard},
			dbUser:       "root",
		},
		{
			desc:         "has access to nothing",
			teleportUser: "alice",
			teleportRole: "admin",
			allowDbUsers: []string{},
			dbUser:       "root",
			err:          "access to db denied",
		},
		{
			desc:         "access allowed to specific user",
			teleportUser: "alice",
			teleportRole: "admin",
			allowDbUsers: []string{"alice"},
			dbUser:       "alice",
		},
		{
			desc:         "access denied to specific user",
			teleportUser: "alice",
			teleportRole: "admin",
			allowDbUsers: []string{"alice"},
			dbUser:       "root",
			err:          "access to db denied",
		},
	}

	for _, test := range tests {
		t.Run(test.desc, func(t *testing.T) {
			// Create user/role with the requested permissions.
			testCtx.createUserAndRole(ctx, t, test.teleportUser, test.teleportRole, test.allowDbUsers, []string{types.Wildcard})

			// Try to connect to the database as this user.
			conn, proxy, err := testCtx.sqlServerClient(ctx, test.teleportUser, "sqlserver", test.dbUser, "master")
			if test.err != "" {
				require.Error(t, err)
				require.Contains(t, err.Error(), test.err)
				return
			}
			require.NoError(t, err)

			// Close connection and proxy.
			t.Cleanup(func() {
				require.NoError(t, conn.Close())
				require.NoError(t, proxy.Close())
			})
		})
	}
}

// TestAccessMongoDB verifies access scenarios to a MongoDB database based
// on the configured RBAC rules.
func TestAccessMongoDB(t *testing.T) {
	ctx := context.Background()

	tests := []struct {
		desc         string
		user         string
		role         string
		allowDbNames []string
		allowDbUsers []string
		dbName       string
		dbUser       string
		connectErr   string
		queryErr     string
	}{
		{
			desc:         "has access to all database names and users",
			user:         "alice",
			role:         "admin",
			allowDbNames: []string{types.Wildcard},
			allowDbUsers: []string{types.Wildcard},
			dbUser:       "admin",
			dbName:       "admin",
			connectErr:   "",
			queryErr:     "",
		},
		{
			desc:         "has access to nothing",
			user:         "alice",
			role:         "admin",
			allowDbNames: []string{},
			allowDbUsers: []string{},
			dbName:       "admin",
			dbUser:       "admin",
			connectErr:   "access to db denied",
			queryErr:     "",
		},
		{
			desc:         "no access to databases",
			user:         "alice",
			role:         "admin",
			allowDbNames: []string{""},
			allowDbUsers: []string{types.Wildcard},
			dbName:       "admin",
			dbUser:       "admin",
			connectErr:   "access to db denied",
			queryErr:     "",
		},
		{
			desc:         "no access to users",
			user:         "alice",
			role:         "admin",
			allowDbNames: []string{types.Wildcard},
			allowDbUsers: []string{},
			dbName:       "admin",
			dbUser:       "admin",
			connectErr:   "access to db denied",
			queryErr:     "",
		},
		{
			desc:         "access allowed to specific user and database",
			user:         "alice",
			role:         "admin",
			allowDbNames: []string{"admin"},
			allowDbUsers: []string{"alice"},
			dbName:       "admin",
			dbUser:       "alice",
			connectErr:   "",
			queryErr:     "",
		},
		{
			desc:         "access denied to specific user and database",
			user:         "alice",
			role:         "admin",
			allowDbNames: []string{"admin"},
			allowDbUsers: []string{"alice"},
			dbName:       "metrics",
			dbUser:       "alice",
			connectErr:   "",
			queryErr:     "access to db denied",
		},
	}

	// Each scenario is executed multiple times with different server/client
	// options to test things like legacy MongoDB servers and clients that
	// use compression.
	serverOpts := []struct {
		name string
		opts []mongodb.TestServerOption
	}{
		{
			name: "new server",
			opts: []mongodb.TestServerOption{},
		},
		{
			name: "old server",
			opts: []mongodb.TestServerOption{
				mongodb.TestServerWireVersion(wiremessage.OpmsgWireVersion - 1),
			},
		},
	}

	clientOpts := []struct {
		name string
		opts *options.ClientOptions
	}{
		{
			name: "client without compression",
			opts: options.Client().
				// Add extra time so the test won't time out when running in parallel.
				SetServerSelectionTimeout(10 * time.Second),
		},
		{
			name: "client with compression",
			opts: options.Client().
				// Add extra time so the test won't time out when running in parallel.
				SetServerSelectionTimeout(10 * time.Second).
				SetCompressors([]string{"zlib"}),
		},
	}

	// Execute each scenario on both modern and legacy Mongo servers
	// to make sure legacy messages are also subject to RBAC.
	for _, test := range tests {
		test := test
		t.Run(fmt.Sprintf("%v", test.desc), func(t *testing.T) {
			t.Parallel()

			for _, serverOpt := range serverOpts {
				testCtx := setupTestContext(ctx, t, withSelfHostedMongo("mongo", serverOpt.opts...))
				go testCtx.startHandlingConnections()

				for _, clientOpt := range clientOpts {
					clientOpt := clientOpt

					t.Run(fmt.Sprintf("%v/%v", serverOpt.name, clientOpt.name), func(t *testing.T) {
						t.Parallel()

						// Create user/role with the requested permissions.
						testCtx.createUserAndRole(ctx, t, test.user, test.role, test.allowDbUsers, test.allowDbNames)

						// Try to connect to the database as this user.
						mongoClient, err := testCtx.mongoClient(ctx, test.user, "mongo", test.dbUser, clientOpt.opts)
						t.Cleanup(func() {
							if mongoClient != nil {
								require.NoError(t, mongoClient.Disconnect(ctx))
							}
						})
						if test.connectErr != "" {
							require.Error(t, err)
							require.Contains(t, err.Error(), test.connectErr)
							return
						}
						require.NoError(t, err)

						// Execute a "find" command. Collection name doesn't matter currently.
						records, err := mongoClient.Database(test.dbName).Collection("test").Find(ctx, bson.M{})
						if test.queryErr != "" {
							require.Error(t, err)
							require.Contains(t, err.Error(), test.queryErr)
							return
						}
						require.NoError(t, err)
						require.NoError(t, records.Close(ctx))
					})
				}
			}
		})
	}
}

// TestAccessDisabled makes sure database access can be disabled via modules.
func TestAccessDisabled(t *testing.T) {
	modules.SetTestModules(t, &modules.TestModules{
		TestFeatures: modules.Features{
			DB: false,
		},
	})

	ctx := context.Background()
	testCtx := setupTestContext(ctx, t, withSelfHostedPostgres("postgres"))
	go testCtx.startHandlingConnections()

	userName := "alice"
	roleName := "admin"
	dbUser := "postgres"
	dbName := "postgres"

	// Create user/role with the requested permissions.
	testCtx.createUserAndRole(ctx, t, userName, roleName, []string{types.Wildcard}, []string{types.Wildcard})

	// Try to connect to the database as this user.
	_, err := testCtx.postgresClient(ctx, userName, "postgres", dbUser, dbName)
	require.Error(t, err)
	require.Contains(t, err.Error(), "this Teleport cluster is not licensed for database access")
}

// TestPostgresInjectionDatabase makes sure Postgres connection is not
// susceptible to malicious database name injections.
func TestPostgresInjectionDatabase(t *testing.T) {
	ctx := context.Background()
	testCtx := setupTestContext(ctx, t, withSelfHostedPostgres("postgres"))
	go testCtx.startHandlingConnections()

	postgresServer := testCtx.postgres["postgres"].db

	// Make sure the role allows wildcard database users and names.
	testCtx.createUserAndRole(ctx, t, "alice", "admin", []string{types.Wildcard}, []string{types.Wildcard})

	// Connect and make sure connection parameters are as expected.
	psql, err := testCtx.postgresClient(ctx, "alice", "postgres", "alice", "test&user=bob")
	require.NoError(t, err)

	select {
	case p := <-postgresServer.ParametersCh():
		require.Equal(t, map[string]string{"user": "alice", "database": "test&user=bob"}, p)
	case <-time.After(time.Second):
		t.Fatal("didn't receive startup message parameters after 1s")
	}

	err = psql.Close(ctx)
	require.NoError(t, err)
}

// TestPostgresInjectionUser makes sure Postgres connection is not
// susceptible to malicious user name injections.
func TestPostgresInjectionUser(t *testing.T) {
	ctx := context.Background()
	testCtx := setupTestContext(ctx, t, withSelfHostedPostgres("postgres"))
	go testCtx.startHandlingConnections()

	postgresServer := testCtx.postgres["postgres"].db

	// Make sure the role allows wildcard database users and names.
	testCtx.createUserAndRole(ctx, t, "alice", "admin", []string{types.Wildcard}, []string{types.Wildcard})

	// Construct malicious username that simulates the connection string.
	user := fmt.Sprintf("alice@localhost:%v?database=prod&foo=", postgresServer.Port())

	// Connect and make sure startup parameters are as expected.
	psql, err := testCtx.postgresClient(ctx, "alice", "postgres", user, "test")
	require.NoError(t, err)

	select {
	case p := <-postgresServer.ParametersCh():
		require.Equal(t, map[string]string{"user": user, "database": "test"}, p)
	case <-time.After(time.Second):
		t.Fatal("didn't receive startup message parameters after 1s")
	}

	err = psql.Close(ctx)
	require.NoError(t, err)
}

func TestRedisGetSet(t *testing.T) {
	ctx := context.Background()
	testCtx := setupTestContext(ctx, t, withSelfHostedRedis("redis"))
	go testCtx.startHandlingConnections()

	// Create user/role with the requested permissions.
	testCtx.createUserAndRole(ctx, t, "alice", "admin", []string{types.Wildcard}, []string{types.Wildcard})

	// Try to connect to the database as this user.
	redisClient, err := testCtx.redisClient(ctx, "alice", "redis", "admin")
	require.NoError(t, err)

	// Execute a query.
	result := redisClient.Set(ctx, "key1", "123", 0)
	require.NoError(t, result.Err())

	getResult := redisClient.Get(ctx, "key1")
	require.NoError(t, getResult.Err())
	require.Equal(t, getResult.Val(), "123")

	// Disconnect.
	err = redisClient.Close()
	require.NoError(t, err)
}

func TestRedisPubSub(t *testing.T) {
	tests := []struct {
		name        string
		subscribeFn func(ctx context.Context, client *redis.Client) *goredis.PubSub
		verifyMsg   func(t *testing.T, msg *goredis.Message)
	}{
		{
			name: "subscribe",
			subscribeFn: func(ctx context.Context, client *redis.Client) *goredis.PubSub {
				return client.Subscribe(ctx, "foo")
			},
			verifyMsg: func(t *testing.T, msg *goredis.Message) {
				require.Equal(t, "foo", msg.Channel)
				require.Equal(t, "bar", msg.Payload)
			},
		},
		{
			name: "psubscribe",
			subscribeFn: func(ctx context.Context, client *redis.Client) *goredis.PubSub {
				return client.PSubscribe(ctx, "fo?")
			},
			verifyMsg: func(t *testing.T, msg *goredis.Message) {
				require.Equal(t, "foo", msg.Channel)
				require.Equal(t, "fo?", msg.Pattern)
				require.Equal(t, "bar", msg.Payload)
			},
		},
	}

	for _, tt := range tests {
		tt := tt

		t.Run(tt.name, func(t *testing.T) {
			ctx := context.Background()
			testCtx := setupTestContext(ctx, t, withSelfHostedRedis("redis"))
			go testCtx.startHandlingConnections()

			// Create user/role with the requested permissions.
			testCtx.createUserAndRole(ctx, t, "alice", "admin", []string{types.Wildcard}, []string{types.Wildcard})

			// Try to connect to the database as this user.
			redisClient, err := testCtx.redisClient(ctx, "alice", "redis", "admin")
			require.NoError(t, err)

			var fooSub *goredis.PubSub
			// Create a synchronization channel between publisher and subscriber
			syncChan := make(chan bool)

			go func() {
				fooSub = tt.subscribeFn(ctx, redisClient)
				// If one of the checks fails the syncChan will be closed. If the main goroutine is waiting for a response
				// it will be unblocked, and it will fail the test.
				defer func() {
					fooSub.Close()
					close(syncChan)
				}()

				event, err := fooSub.Receive(ctx)
				require.NoError(t, err)
				require.IsType(t, &goredis.Subscription{}, event)
				syncChan <- true

				event, err = fooSub.Receive(ctx)
				require.NoError(t, err)

				msg, ok := event.(*goredis.Message)
				require.True(t, ok, "Redis message has a wrong type")
				tt.verifyMsg(t, msg)
				syncChan <- true
			}()

			// Wait for a subscription to be active.
			require.True(t, <-syncChan)
			err = redisClient.Publish(ctx, "foo", "bar").Err()
			require.NoError(t, err)
			// Wait for a message to be received in subscribed goroutine.
			require.True(t, <-syncChan)

			// Check if the connection is still active
			resp := redisClient.Echo(ctx, "ping")
			require.NoError(t, resp.Err())
			require.Equal(t, "ping", resp.Val())

			// Disconnect.
			err = redisClient.Close()
			require.NoError(t, err)
		})
	}
}

func TestRedisPipeline(t *testing.T) {
	ctx := context.Background()
	testCtx := setupTestContext(ctx, t, withSelfHostedRedis("redis"))
	go testCtx.startHandlingConnections()

	// Create user/role with the requested permissions.
	testCtx.createUserAndRole(ctx, t, "alice", "admin", []string{types.Wildcard}, []string{types.Wildcard})

	// Try to connect to the database as this user.
	redisClient, err := testCtx.redisClient(ctx, "alice", "redis", "admin")
	require.NoError(t, err)

	t.Cleanup(func() {
		err := redisClient.Close()
		require.NoError(t, err)
	})

	pipeliner := redisClient.Pipeline()

	// Set multiple keys using pipelining.
	for i := 0; i < 10; i++ {
		err := pipeliner.Set(ctx, fmt.Sprintf("foo%d", i), i, 0).Err()
		require.NoError(t, err)
	}

	cmds, err := pipeliner.Exec(ctx)
	require.NoError(t, err)

	for _, cmd := range cmds {
		require.NoError(t, cmd.Err())
	}

	for i := 0; i < 10; i++ {
		err := pipeliner.Get(ctx, fmt.Sprintf("foo%d", i)).Err()
		require.NoError(t, err)
	}

	cmds, err = pipeliner.Exec(ctx)
	require.NoError(t, err)

	for i, cmd := range cmds {
		require.NoError(t, cmd.Err())
		require.Equal(t, fmt.Sprintf("foo%d", i), cmd.Args()[1])
	}
}

func TestRedisTransaction(t *testing.T) {
	ctx := context.Background()
	testCtx := setupTestContext(ctx, t, withSelfHostedRedis("redis"))
	go testCtx.startHandlingConnections()

	// Create user/role with the requested permissions.
	testCtx.createUserAndRole(ctx, t, "alice", "admin", []string{types.Wildcard}, []string{types.Wildcard})

	// Try to connect to the database as this user.
	redisClient, err := testCtx.redisClient(ctx, "alice", "redis", "admin")
	require.NoError(t, err)

	t.Cleanup(func() {
		err := redisClient.Close()
		require.NoError(t, err)
	})

	// Test below has been taken from go-redis documentation and modify: https://pkg.go.dev/github.com/go-redis/redis/v8#Client.Watch
	const maxRetries = 100

	// Increment transactional increments key using GET and SET commands.
	increment := func(key string) error {
		// Transactional function.
		txf := func(tx *goredis.Tx) error {
			// Get current value or zero.
			n, err := tx.Get(ctx, key).Int()
			if err != nil && err != goredis.Nil {
				return err
			}

			// Actual operation (local in optimistic lock).
			n++

			// Operation is committed only if the watched keys remain unchanged.
			_, err = tx.TxPipelined(ctx, func(pipe goredis.Pipeliner) error {
				pipe.Set(ctx, key, n, 0)
				return nil
			})
			return err
		}

		for i := 0; i < maxRetries; i++ {
			err := redisClient.Watch(ctx, txf, key)
			if err == nil {
				// Success.
				return nil
			}
			if err == goredis.TxFailedErr {
				// Optimistic lock lost. Retry.
				continue
			}
			// Return any other error.
			return err
		}

		return errors.New("increment reached maximum number of retries")
	}

	var wg sync.WaitGroup
	// use just 2 concurrent connections as we want to test our proxy/protocol behavior not Redis concurrency.
	const concurrentConnections = 2

	// Create a channel for potential transaction errors, as testify require package cannot be used from a goroutine.
	asyncErrors := make(chan error, concurrentConnections)
	defer close(asyncErrors)

	for i := 0; i < concurrentConnections; i++ {
		wg.Add(1)
		go func() {
			defer wg.Done()

			if err := increment("counter"); err != nil {
				asyncErrors <- err
			}
		}()
	}
	wg.Wait()

	select {
	case err := <-asyncErrors:
		require.FailNow(t, "failed to increment counter", err)
	default:
	}

	n, err := redisClient.Get(ctx, "counter").Int()

	require.NoError(t, err)
	require.Equal(t, concurrentConnections, n)
}

func TestRedisNil(t *testing.T) {
	ctx := context.Background()
	testCtx := setupTestContext(ctx, t, withSelfHostedRedis("redis"))
	go testCtx.startHandlingConnections()

	// Create user/role with the requested permissions.
	testCtx.createUserAndRole(ctx, t, "alice", "admin", []string{types.Wildcard}, []string{types.Wildcard})

	// Try to connect to the database as this user.
	redisClient, err := testCtx.redisClient(ctx, "alice", "redis", "admin")
	require.NoError(t, err)

	// Get Redis to return nil. It should be parsed correctly as nil, not a Redis error.
	result := redisClient.Get(ctx, "keyDoesntExist")
	require.Equal(t, goredis.Nil, result.Err())

	// Disconnect.
	err = redisClient.Close()
	require.NoError(t, err)
}

type testContext struct {
	hostID         string
	clusterName    string
	tlsServer      *auth.TestTLSServer
	authServer     *auth.Server
	authClient     *auth.Client
	proxyServer    *ProxyServer
	mux            *multiplexer.Mux
	mysqlListener  net.Listener
	webListener    *multiplexer.WebListener
	fakeRemoteSite *reversetunnel.FakeRemoteSite
	server         *Server
	emitter        *eventstest.ChannelEmitter
	databaseCA     types.CertAuthority
	// postgres is a collection of Postgres databases the test uses.
	postgres map[string]testPostgres
	// mysql is a collection of MySQL databases the test uses.
	mysql map[string]testMySQL
	// mongo is a collection of MongoDB databases the test uses.
	mongo map[string]testMongoDB
	// redis is a collection of Redis databases the test uses.
	redis map[string]testRedis
	// sqlServer is a collection of SQL Server databases the test uses.
	sqlServer map[string]testSQLServer
	// snowflake is a collection of Snowflake databases the test uses.
	snowflake map[string]testSnowflake
	// cassandra is a collection of Cassandra databases the test uses.
	cassandra map[string]testCassandra
	// elasticsearch is a collection of Elasticsearch databases the test uses.
	elasticsearch map[string]testElasticsearch
	// dynamodb is a collection of DynamoDB databases the test uses.
	dynamodb map[string]testDynamoDB
	// clock to override clock in tests.
	clock clockwork.FakeClock
}

// testPostgres represents a single proxied Postgres database.
type testPostgres struct {
	// db is the test Postgres database server.
	db *postgres.TestServer
	// resource is the resource representing this Postgres database.
	resource types.Database
}

// testMySQL represents a single proxied MySQL database.
type testMySQL struct {
	// db is the test MySQL database server.
	db *mysql.TestServer
	// resource is the resource representing this MySQL database.
	resource types.Database
}

// testMongoDB represents a single proxied MongoDB database.
type testMongoDB struct {
	// db is the test MongoDB database server.
	db *mongodb.TestServer
	// resource is the resource representing this MongoDB database.
	resource types.Database
}

// testRedis represents a single proxied Redis database.
type testRedis struct {
	// db is the test Redis database server.
	db *redis.TestServer
	// resource is the resource representing this Redis database.
	resource types.Database
}

// testSQLServer represents a single proxied SQL Server database.
type testSQLServer struct {
	// db is the test SQLServer database server.
	db *sqlserver.TestServer
	// resource is the resource representing this SQL Server database
	resource types.Database
}

type testSnowflake struct {
	// db is the test Snowflake database server.
	db *snowflake.TestServer
	// resource is the resource representing this Snowflake database.
	resource types.Database
}

// testCassandra represents a single proxied Cassandra database.
type testCassandra struct {
	// db is the test Cassandra database server.
	db *cassandra.TestServer
	// resource is the resource representing this Cassandra database.
	resource types.Database
}

type testElasticsearch struct {
	// db is the test elasticsearch database server.
	db *elasticsearch.TestServer
	// resource is the resource representing this elasticsearch database.
	resource types.Database
}

// testDynamoDB represents a single proxied DynamoDB database.
type testDynamoDB struct {
	// db is the test Dynamodb database server.
	db *dynamodb.TestServer
	// resource is the resource representing this DynamoDB database.
	resource types.Database
}

// startProxy starts all proxy services required to handle connections.
func (c *testContext) startProxy() {
	// Start multiplexer.
	go c.mux.Serve()
	// Start TLS multiplexer.
	go c.webListener.Serve()
	// Start database proxy server.
	go c.proxyServer.ServePostgres(c.mux.DB())
	// Start MySQL proxy server.
	go c.proxyServer.ServeMySQL(c.mysqlListener)
	// Start database TLS proxy server.
	go c.proxyServer.ServeTLS(c.webListener.DB())
}

// startHandlingConnections starts all services required to handle database
// client connections: multiplexer, proxy server Postgres/MySQL listeners
// and the database service agent.
func (c *testContext) startHandlingConnections() {
	// Start all proxy services.
	c.startProxy()
	// Start handling database client connections on the database server.
	for conn := range c.fakeRemoteSite.ProxyConn() {
		go c.server.HandleConnection(conn)
	}
}

// postgresClient connects to test Postgres through database access as a
// specified Teleport user and database account.
func (c *testContext) postgresClient(ctx context.Context, teleportUser, dbService, dbUser, dbName string) (*pgconn.PgConn, error) {
	return c.postgresClientWithAddr(ctx, c.mux.DB().Addr().String(), teleportUser, dbService, dbUser, dbName)
}

// postgresClientWithAddr is like postgresClient but allows to override connection address.
func (c *testContext) postgresClientWithAddr(ctx context.Context, address, teleportUser, dbService, dbUser, dbName string) (*pgconn.PgConn, error) {
	return postgres.MakeTestClient(ctx, common.TestClientConfig{
		AuthClient: c.authClient,
		AuthServer: c.authServer,
		Address:    address,
		Cluster:    c.clusterName,
		Username:   teleportUser,
		RouteToDatabase: tlsca.RouteToDatabase{
			ServiceName: dbService,
			Protocol:    defaults.ProtocolPostgres,
			Username:    dbUser,
			Database:    dbName,
		},
	})
}

// postgresClientLocalProxy connects to test Postgres through local ALPN proxy.
func (c *testContext) postgresClientLocalProxy(ctx context.Context, teleportUser, dbService, dbUser, dbName string) (*pgconn.PgConn, *alpnproxy.LocalProxy, error) {
	route := tlsca.RouteToDatabase{
		ServiceName: dbService,
		Protocol:    defaults.ProtocolPostgres,
		Username:    dbUser,
		Database:    dbName,
	}

	// Start local proxy which client will connect to.
	proxy, err := c.startLocalALPNProxy(ctx, c.webListener.Addr().String(), teleportUser, route)
	if err != nil {
		return nil, nil, trace.Wrap(err)
	}

	// Client connects to the local proxy without TLS.
	conn, err := pgconn.Connect(ctx, fmt.Sprintf("postgres://%v@%v/%v", dbUser, proxy.GetAddr(), dbName))
	if err != nil {
		return nil, nil, trace.Wrap(err)
	}

	return conn, proxy, nil
}

// mysqlClient connects to test MySQL through database access as a specified
// Teleport user and database account.
func (c *testContext) mysqlClient(teleportUser, dbService, dbUser string) (*mysqlclient.Conn, error) {
	return c.mysqlClientWithAddr(c.mysqlListener.Addr().String(), teleportUser, dbService, dbUser)
}

// mysqlClientWithAddr is like mysqlClient but allows to override connection address.
func (c *testContext) mysqlClientWithAddr(address, teleportUser, dbService, dbUser string) (*mysqlclient.Conn, error) {
	return mysql.MakeTestClient(common.TestClientConfig{
		AuthClient: c.authClient,
		AuthServer: c.authServer,
		Address:    address,
		Cluster:    c.clusterName,
		Username:   teleportUser,
		RouteToDatabase: tlsca.RouteToDatabase{
			ServiceName: dbService,
			Protocol:    defaults.ProtocolMySQL,
			Username:    dbUser,
		},
	})
}

// mysqlClientLocalProxy connects to test MySQL through local ALPN proxy.
func (c *testContext) mysqlClientLocalProxy(ctx context.Context, teleportUser, dbService, dbUser string) (*mysqlclient.Conn, *alpnproxy.LocalProxy, error) {
	route := tlsca.RouteToDatabase{
		ServiceName: dbService,
		Protocol:    defaults.ProtocolMySQL,
		Username:    dbUser,
	}

	// Start local proxy which client will connect to.
	proxy, err := c.startLocalALPNProxy(ctx, c.webListener.Addr().String(), teleportUser, route)
	if err != nil {
		return nil, nil, trace.Wrap(err)
	}

	// Client connects to the local proxy without TLS.
	conn, err := mysqlclient.Connect(proxy.GetAddr(), dbUser, "", "")
	if err != nil {
		return nil, nil, trace.Wrap(err)
	}

	return conn, proxy, nil
}

// mongoClient connects to test MongoDB through database access as a
// specified Teleport user and database account.
func (c *testContext) mongoClient(ctx context.Context, teleportUser, dbService, dbUser string, opts ...*options.ClientOptions) (*mongo.Client, error) {
	return c.mongoClientWithAddr(ctx, c.webListener.Addr().String(), teleportUser, dbService, dbUser, opts...)
}

// mongoClientWithAddr is like mongoClient but allows overriding connection address.
func (c *testContext) mongoClientWithAddr(ctx context.Context, address, teleportUser, dbService, dbUser string, opts ...*options.ClientOptions) (*mongo.Client, error) {
	return mongodb.MakeTestClient(ctx, common.TestClientConfig{
		AuthClient: c.authClient,
		AuthServer: c.authServer,
		Address:    address,
		Cluster:    c.clusterName,
		Username:   teleportUser,
		RouteToDatabase: tlsca.RouteToDatabase{
			ServiceName: dbService,
			Protocol:    defaults.ProtocolMongoDB,
			Username:    dbUser,
		},
	}, opts...)
}

// mongoClientLocalProxy connects to test MongoDB through local ALPN proxy.
func (c *testContext) mongoClientLocalProxy(ctx context.Context, teleportUser, dbService, dbUser string) (*mongo.Client, *alpnproxy.LocalProxy, error) {
	route := tlsca.RouteToDatabase{
		ServiceName: dbService,
		Protocol:    defaults.ProtocolMongoDB,
		Username:    dbUser,
	}

	// Start local proxy which client will connect to.
	proxy, err := c.startLocalALPNProxy(ctx, c.webListener.Addr().String(), teleportUser, route)
	if err != nil {
		return nil, nil, trace.Wrap(err)
	}

	// Client connects to the local proxy without TLS.
	client, err := mongo.Connect(ctx, options.Client().
		ApplyURI("mongodb://"+proxy.GetAddr()).
		SetHeartbeatInterval(500*time.Millisecond).
		SetServerSelectionTimeout(5*time.Second))
	if err != nil {
		return nil, nil, trace.Wrap(err)
	}

	// Ping to make sure it connected successfully.
	errPing := client.Ping(ctx, nil)
	if errPing != nil {
		if err := client.Disconnect(ctx); err != nil {
			return nil, nil, trace.NewAggregate(errPing, err)
		}
		return nil, nil, trace.Wrap(errPing)
	}

	return client, proxy, nil
}

// redisClient connects to test Redis through database access as a specified Teleport user and database account.
func (c *testContext) redisClient(ctx context.Context, teleportUser, dbService, dbUser string, opts ...redis.ClientOptions) (*redis.Client, error) {
	return c.redisClientWithAddr(ctx, c.webListener.Addr().String(), teleportUser, dbService, dbUser, opts...)
}

// redisClientWithAddr is like redisClient but allows overriding connection address.
func (c *testContext) redisClientWithAddr(ctx context.Context, proxyAddress, teleportUser, dbService, dbUser string, opts ...redis.ClientOptions) (*redis.Client, error) {
	return redis.MakeTestClient(ctx, common.TestClientConfig{
		AuthClient: c.authClient,
		AuthServer: c.authServer,
		Address:    proxyAddress,
		Cluster:    c.clusterName,
		Username:   teleportUser,
		RouteToDatabase: tlsca.RouteToDatabase{
			ServiceName: dbService,
			Protocol:    defaults.ProtocolRedis,
			Username:    dbUser,
		},
	}, opts...)
}

// redisClientLocalProxy connects to test Redis through local ALPN proxy.
func (c *testContext) redisClientLocalProxy(ctx context.Context, teleportUser, dbService, dbUser string) (*redis.Client, *alpnproxy.LocalProxy, error) {
	route := tlsca.RouteToDatabase{
		ServiceName: dbService,
		Protocol:    defaults.ProtocolRedis,
		Username:    dbUser,
	}

	// Start local proxy which client will connect to.
	proxy, err := c.startLocalALPNProxy(ctx, c.webListener.Addr().String(), teleportUser, route)
	if err != nil {
		return nil, nil, trace.Wrap(err)
	}

	// Client connects to the local proxy without TLS.
	client := goredis.NewClient(&goredis.Options{
		Addr: proxy.GetAddr(),
	})

	// Ping to make sure connection is successful.
	errPing := client.Ping(ctx).Err()
	if errPing != nil {
		if err := client.Close(); err != nil {
			return nil, nil, trace.NewAggregate(errPing, err)
		}
		return nil, nil, trace.Wrap(errPing)
	}

	return client, proxy, nil
}

// sqlServerClient connects to the specified SQL Server address.
func (c *testContext) sqlServerClient(ctx context.Context, teleportUser, dbService, dbUser, dbName string) (*mssql.Conn, *alpnproxy.LocalProxy, error) {
	route := tlsca.RouteToDatabase{
		ServiceName: dbService,
		Protocol:    defaults.ProtocolSQLServer,
		Username:    dbUser,
		Database:    dbName,
	}

	// SQL Server clients always connect via the local proxy so start it first.
	proxy, err := c.startLocalALPNProxy(ctx, c.webListener.Addr().String(), teleportUser, route)
	if err != nil {
		return nil, nil, trace.Wrap(err)
	}

	// Client connects to the local proxy.
	client, err := sqlserver.MakeTestClient(ctx, common.TestClientConfig{
		AuthClient:      c.authClient,
		AuthServer:      c.authServer,
		Address:         proxy.GetAddr(),
		Cluster:         c.clusterName,
		Username:        teleportUser,
		RouteToDatabase: route,
	})
	if err != nil {
		return nil, nil, trace.Wrap(err)
	}

	return client, proxy, nil
}

// cassandraClient connects to test Cassandra through database access as a specified Teleport user and database account.
func (c *testContext) cassandraClient(ctx context.Context, teleportUser, dbService, dbUser string, opts ...cassandra.ClientOptions) (*cassandra.Session, error) {
	return c.cassandraClientWithAddr(ctx, c.webListener.Addr().String(), teleportUser, dbService, dbUser, opts...)
}

// cassandraRawClient connects to test Cassandra through using a raw connection that
// allows to send/receive a native Cassandra protocol frames.
func (c *testContext) cassandraRawClient(ctx context.Context, teleportUser, dbService, dbUser string, opts ...cassandra.ClientOptions) (*cqlclient.CqlClientConnection, error) {
	options := cassandra.ClientOptionsParams{
		Username: "cassandra",
	}
	for _, opt := range opts {
		opt(&options)
	}
	cc := cqlclient.NewCqlClient(c.webListener.Addr().String(), &cqlclient.AuthCredentials{
		Username: options.Username,
		Password: "cassandra",
	})
	cc.ReadTimeout = time.Hour
	cc.ConnectTimeout = time.Hour
	tlsConfig, err := common.MakeTestClientTLSConfig(common.TestClientConfig{
		AuthClient: c.authClient,
		AuthServer: c.authServer,
		Address:    c.webListener.Addr().String(),
		Cluster:    c.clusterName,
		Username:   teleportUser,
		RouteToDatabase: tlsca.RouteToDatabase{
			ServiceName: dbService,
			Protocol:    defaults.ProtocolCassandra,
			Username:    dbUser,
		},
	})
	if err != nil {
		return nil, trace.Wrap(err)
	}
	cc.TLSConfig = tlsConfig
	pp, err := cc.Connect(ctx)
	if err != nil {
		return nil, trace.Wrap(err)
	}
	return pp, nil
}

// cassandraClientWithAddr is like cassandraClient but allows overriding connection address.
func (c *testContext) cassandraClientWithAddr(ctx context.Context, proxyAddress, teleportUser, dbService, dbUser string, opts ...cassandra.ClientOptions) (*cassandra.Session, error) {
	return cassandra.MakeTestClient(ctx, common.TestClientConfig{
		AuthClient: c.authClient,
		AuthServer: c.authServer,
		Address:    proxyAddress,
		Cluster:    c.clusterName,
		Username:   teleportUser,
		RouteToDatabase: tlsca.RouteToDatabase{
			ServiceName: dbService,
			Protocol:    defaults.ProtocolCassandra,
			Username:    dbUser,
		},
	}, opts...)
}

// startLocalALPNProxy starts local ALPN proxy for the specified database.
func (c *testContext) startLocalALPNProxy(ctx context.Context, proxyAddr, teleportUser string, route tlsca.RouteToDatabase) (*alpnproxy.LocalProxy, error) {
	key, err := client.GenerateRSAKey()
	if err != nil {
		return nil, trace.Wrap(err)
	}

	clientCert, err := c.authServer.GenerateDatabaseTestCert(
		auth.DatabaseTestCertRequest{
			PublicKey:       key.MarshalSSHPublicKey(),
			Cluster:         c.clusterName,
			Username:        teleportUser,
			RouteToDatabase: route,
		})
	if err != nil {
		return nil, trace.Wrap(err)
	}

	tlsCert, err := key.TLSCertificate(clientCert)
	if err != nil {
		return nil, trace.Wrap(err)
	}

	listener, err := net.Listen("tcp", "127.0.0.1:0")
	if err != nil {
		return nil, trace.Wrap(err)
	}

	proto, err := alpncommon.ToALPNProtocol(route.Protocol)
	if err != nil {
		return nil, trace.Wrap(err)
	}

	proxy, err := alpnproxy.NewLocalProxy(alpnproxy.LocalProxyConfig{
		RemoteProxyAddr:    proxyAddr,
		Protocols:          []alpncommon.Protocol{proto},
		InsecureSkipVerify: true,
		Listener:           listener,
		ParentContext:      ctx,
		Certs:              []tls.Certificate{tlsCert},
	})
	if err != nil {
		return nil, trace.Wrap(err)
	}

	go proxy.Start(ctx)

	return proxy, nil
}

// snowflakeClient returns a Snowflake test DB client.
func (c *testContext) snowflakeClient(ctx context.Context, teleportUser, dbService, dbUser, dbName string) (*sql.DB, *alpnproxy.LocalProxy, error) {
	route := tlsca.RouteToDatabase{
		ServiceName: dbService,
		Protocol:    defaults.ProtocolSnowflake,
		Username:    dbUser,
		Database:    dbName,
	}

	proxy, err := c.startLocalALPNProxy(ctx, c.webListener.Addr().String(), teleportUser, route)
	if err != nil {
		return nil, nil, trace.Wrap(err)
	}

	db, err := snowflake.MakeTestClient(ctx, common.TestClientConfig{
		AuthClient:      c.authClient,
		AuthServer:      c.authServer,
		Address:         proxy.GetAddr(),
		Cluster:         c.clusterName,
		Username:        teleportUser,
		RouteToDatabase: route,
	})
	if err != nil {
		return nil, nil, trace.Wrap(err)
	}

	return db, proxy, nil
}

// elasticsearchClient returns an Elasticsearch test DB client.
func (c *testContext) elasticsearchClient(ctx context.Context, teleportUser, dbService, dbUser string) (*elastic.Client, *alpnproxy.LocalProxy, error) {
	route := tlsca.RouteToDatabase{
		ServiceName: dbService,
		Protocol:    defaults.ProtocolElasticsearch,
		Username:    dbUser,
	}

	proxy, err := c.startLocalALPNProxy(ctx, c.webListener.Addr().String(), teleportUser, route)
	if err != nil {
		return nil, nil, trace.Wrap(err)
	}

	db, err := elasticsearch.MakeTestClient(ctx, common.TestClientConfig{
		AuthClient:      c.authClient,
		AuthServer:      c.authServer,
		Address:         proxy.GetAddr(),
		Cluster:         c.clusterName,
		Username:        teleportUser,
		RouteToDatabase: route,
	})
	if err != nil {
		return nil, nil, trace.Wrap(err)
	}

	return db, proxy, nil
}

// dynamodbClient returns a DynamoDB test client.
func (c *testContext) dynamodbClient(ctx context.Context, teleportUser, dbService, dbUser string) (*dynamodb.Client, *alpnproxy.LocalProxy, error) {
	route := tlsca.RouteToDatabase{
		ServiceName: dbService,
		Protocol:    defaults.ProtocolDynamoDB,
		Username:    dbUser,
	}

	proxy, err := c.startLocalALPNProxy(ctx, c.webListener.Addr().String(), teleportUser, route)
	if err != nil {
		return nil, nil, trace.Wrap(err)
	}

	db, err := dynamodb.MakeTestClient(ctx, common.TestClientConfig{
		AuthClient:      c.authClient,
		AuthServer:      c.authServer,
		Address:         proxy.GetAddr(),
		Cluster:         c.clusterName,
		Username:        teleportUser,
		RouteToDatabase: route,
	})
	if err != nil {
		return nil, nil, trace.Wrap(err)
	}

	return db, proxy, nil
}

// createUserAndRole creates Teleport user and role with specified names
// and allowed database users/names properties.
func (c *testContext) createUserAndRole(ctx context.Context, t *testing.T, userName, roleName string, dbUsers, dbNames []string) (types.User, types.Role) {
	user, role, err := auth.CreateUserAndRole(c.tlsServer.Auth(), userName, []string{roleName})
	require.NoError(t, err)
	role.SetDatabaseUsers(types.Allow, dbUsers)
	role.SetDatabaseNames(types.Allow, dbNames)
	err = c.tlsServer.Auth().UpsertRole(ctx, role)
	require.NoError(t, err)
	return user, role
}

// makeTLSConfig returns tls configuration for the test's tls listener.
func (c *testContext) makeTLSConfig(t *testing.T) *tls.Config {
	creds, err := cert.GenerateSelfSignedCert([]string{"localhost"})
	require.NoError(t, err)
	cert, err := tls.X509KeyPair(creds.Cert, creds.PrivateKey)
	require.NoError(t, err)
	conf := utils.TLSConfig(nil)
	conf.Certificates = append(conf.Certificates, cert)
	conf.ClientAuth = tls.VerifyClientCertIfGiven
	conf.ClientCAs, _, err = auth.DefaultClientCertPool(c.authServer, c.clusterName)
	require.NoError(t, err)
	return conf
}

// Close closes all resources associated with the test context.
func (c *testContext) Close() error {
	var errors []error
	if c.mux != nil {
		errors = append(errors, c.mux.Close())
	}
	if c.mysqlListener != nil {
		errors = append(errors, c.mysqlListener.Close())
	}
	if c.webListener != nil {
		errors = append(errors, c.webListener.Close())
	}
	if c.server != nil {
		errors = append(errors, c.server.Close())
	}
	return trace.NewAggregate(errors...)
}

func init() {
	// Override database agents shuffle behavior to ensure they're always
	// tried in the same order during tests. Used for HA tests.
	SetShuffleFunc(ShuffleSort)
}

func setupTestContext(ctx context.Context, t *testing.T, withDatabases ...withDatabaseOption) *testContext {
	testCtx := &testContext{
		clusterName:   "root.example.com",
		hostID:        uuid.New().String(),
		postgres:      make(map[string]testPostgres),
		mysql:         make(map[string]testMySQL),
		mongo:         make(map[string]testMongoDB),
		redis:         make(map[string]testRedis),
		sqlServer:     make(map[string]testSQLServer),
		snowflake:     make(map[string]testSnowflake),
		elasticsearch: make(map[string]testElasticsearch),
		cassandra:     make(map[string]testCassandra),
		dynamodb:      make(map[string]testDynamoDB),
		clock:         clockwork.NewFakeClockAt(time.Now()),
	}
	t.Cleanup(func() { testCtx.Close() })

	// Create and start test auth server.
	authServer, err := auth.NewTestAuthServer(auth.TestAuthServerConfig{
		Clock:       testCtx.clock,
		ClusterName: testCtx.clusterName,
		Dir:         t.TempDir(),
	})
	require.NoError(t, err)
	t.Cleanup(func() { require.NoError(t, authServer.Close()) })

	testCtx.tlsServer, err = authServer.NewTestTLSServer()
	require.NoError(t, err)
	t.Cleanup(func() { require.NoError(t, testCtx.tlsServer.Close()) })

	testCtx.authServer = testCtx.tlsServer.Auth()

	// Create multiplexer.
	listener, err := net.Listen("tcp", "localhost:0")
	require.NoError(t, err)
	testCtx.mux, err = multiplexer.New(multiplexer.Config{
		ID:                          "test",
		Listener:                    listener,
		EnableExternalProxyProtocol: true,
	})
	require.NoError(t, err)

	// Setup TLS listener.
	testCtx.webListener, err = multiplexer.NewWebListener(multiplexer.WebListenerConfig{
		Listener: tls.NewListener(testCtx.mux.TLS(), testCtx.makeTLSConfig(t)),
	})
	require.NoError(t, err)
	t.Cleanup(func() { require.NoError(t, testCtx.webListener.Close()) })

	// Create MySQL proxy listener.
	testCtx.mysqlListener, err = net.Listen("tcp", "localhost:0")
	require.NoError(t, err)

	// Use sync recording to not involve the uploader.
	recConfig, err := authServer.AuthServer.GetSessionRecordingConfig(ctx)
	require.NoError(t, err)
	recConfig.SetMode(types.RecordAtNodeSync)
	err = authServer.AuthServer.SetSessionRecordingConfig(ctx, recConfig)
	require.NoError(t, err)

	// Auth client for database service.
	testCtx.authClient, err = testCtx.tlsServer.NewClient(auth.TestServerID(types.RoleDatabase, testCtx.hostID))
	require.NoError(t, err)
	t.Cleanup(func() { require.NoError(t, testCtx.authClient.Close()) })

	testCtx.databaseCA, err = testCtx.authClient.GetCertAuthority(ctx, types.CertAuthID{Type: types.DatabaseCA, DomainName: testCtx.clusterName}, false)
	require.NoError(t, err)

	// Auth client, lock watcher and authorizer for database proxy.
	proxyAuthClient, err := testCtx.tlsServer.NewClient(auth.TestBuiltin(types.RoleProxy))
	require.NoError(t, err)
	t.Cleanup(func() { require.NoError(t, proxyAuthClient.Close()) })

	proxyLockWatcher, err := services.NewLockWatcher(ctx, services.LockWatcherConfig{
		ResourceWatcherConfig: services.ResourceWatcherConfig{
			Component: teleport.ComponentProxy,
			Client:    proxyAuthClient,
		},
	})
	require.NoError(t, err)
	proxyAuthorizer, err := auth.NewAuthorizer(auth.AuthorizerOpts{
		ClusterName: testCtx.clusterName,
		AccessPoint: proxyAuthClient,
		LockWatcher: proxyLockWatcher,
	})
	require.NoError(t, err)

	// TLS config for database proxy and database service.
	serverIdentity, err := auth.NewServerIdentity(authServer.AuthServer, testCtx.hostID, types.RoleDatabase)
	require.NoError(t, err)
	tlsConfig, err := serverIdentity.TLSConfig(nil)
	require.NoError(t, err)

	// Set up database servers used by this test.
	var databases []types.Database
	for _, withDatabase := range withDatabases {
		databases = append(databases, withDatabase(t, ctx, testCtx))
	}

	// Establish fake reversetunnel b/w database proxy and database service.
	testCtx.fakeRemoteSite = reversetunnel.NewFakeRemoteSite(testCtx.clusterName, proxyAuthClient)
	t.Cleanup(func() { require.NoError(t, testCtx.fakeRemoteSite.Close()) })
	tunnel := &reversetunnel.FakeServer{
		Sites: []reversetunnel.RemoteSite{
			testCtx.fakeRemoteSite,
		},
	}
	// Empty config means no limit.
	connLimiter, err := limiter.NewLimiter(limiter.Config{})
	require.NoError(t, err)

	// Create test audit events emitter.
	testCtx.emitter = eventstest.NewChannelEmitter(100)

	// Create database proxy server.
	testCtx.proxyServer, err = NewProxyServer(ctx, ProxyServerConfig{
		AuthClient:  proxyAuthClient,
		AccessPoint: proxyAuthClient,
		Authorizer:  proxyAuthorizer,
		Tunnel:      tunnel,
		TLSConfig:   tlsConfig,
		Limiter:     connLimiter,
		Emitter:     testCtx.emitter,
		Clock:       testCtx.clock,
		ServerID:    "proxy-server",
		LockWatcher: proxyLockWatcher,
	})
	require.NoError(t, err)

	// Create database service agent.
	if len(databases) > 0 {
		testCtx.server = testCtx.setupDatabaseServer(ctx, t, agentParams{
			Databases: databases,
		})
	}

	return testCtx
}

// agentParams combines parameters for creating database agent servers in tests.
type agentParams struct {
	// Databases is a list of statically registered databases.
	Databases types.Databases
	// HostID is an optional host id.
	HostID string
	// ResourceMatchers are optional database resource matchers.
	ResourceMatchers []services.ResourceMatcher
	// GetServerInfoFn overrides heartbeat's server info function.
	GetServerInfoFn func(database types.Database) func() (types.Resource, error)
	// OnReconcile sets database resource reconciliation callback.
	OnReconcile func(types.Databases)
	// NoStart indicates server should not be started.
	NoStart bool
	// GCPSQL defines the GCP Cloud SQL mock to use for GCP API calls.
	GCPSQL *mocks.GCPSQLAdminClientMock
	// OnHeartbeat defines a heartbeat function that generates heartbeat events.
	OnHeartbeat func(error)
	// CADownloader defines the CA downloader.
	CADownloader CADownloader
	// CloudClients is the cloud API clients for database service.
	CloudClients clients.Clients
	// AWSMatchers is a list of AWS databases matchers.
	AWSMatchers []services.AWSMatcher
	// AzureMatchers is a list of Azure databases matchers.
	AzureMatchers []services.AzureMatcher
}

func (p *agentParams) setDefaults(c *testContext) {
	if p.HostID == "" {
		p.HostID = c.hostID
	}
	if p.GCPSQL == nil {
		p.GCPSQL = &mocks.GCPSQLAdminClientMock{
			DatabaseInstance: &sqladmin.DatabaseInstance{
				Settings: &sqladmin.Settings{
					IpConfiguration: &sqladmin.IpConfiguration{
						RequireSsl: false,
					},
				},
			},
		}
	}
	if p.CADownloader == nil {
		p.CADownloader = &fakeDownloader{
			cert: []byte(fixtures.TLSCACertPEM),
		}
	}

	if p.CloudClients == nil {
		p.CloudClients = &clients.TestCloudClients{
			STS:                &mocks.STSMock{},
			RDS:                &mocks.RDSMock{},
			Redshift:           &mocks.RedshiftMock{},
			RedshiftServerless: &mocks.RedshiftServerlessMock{},
			ElastiCache:        &mocks.ElastiCacheMock{},
			MemoryDB:           &mocks.MemoryDBMock{},
			SecretsManager:     secrets.NewMockSecretsManagerClient(secrets.MockSecretsManagerClientConfig{}),
			IAM:                &mocks.IAMMock{},
			GCPSQL:             p.GCPSQL,
		}
	}
}

func (c *testContext) setupDatabaseServer(ctx context.Context, t *testing.T, p agentParams) *Server {
	p.setDefaults(c)

	// Database service credentials.
	serverIdentity, err := auth.NewServerIdentity(c.authServer, p.HostID, types.RoleDatabase)
	require.NoError(t, err)
	tlsConfig, err := serverIdentity.TLSConfig(nil)
	require.NoError(t, err)

	// Lock watcher and authorizer for database service.
	lockWatcher, err := services.NewLockWatcher(ctx, services.LockWatcherConfig{
		ResourceWatcherConfig: services.ResourceWatcherConfig{
			Component: teleport.ComponentDatabase,
			Client:    c.authClient,
		},
	})
	require.NoError(t, err)
	dbAuthorizer, err := auth.NewAuthorizer(auth.AuthorizerOpts{
		ClusterName: c.clusterName,
		AccessPoint: c.authClient,
		LockWatcher: lockWatcher,
	})
	require.NoError(t, err)

	// Create test database auth tokens generator.
	testAuth, err := newTestAuth(common.AuthConfig{
		AuthClient: c.authClient,
		Clients:    &clients.TestCloudClients{},
		Clock:      c.clock,
	})
	require.NoError(t, err)

	// Create default limiter.
	connLimiter, err := limiter.NewLimiter(limiter.Config{})
	require.NoError(t, err)

	// Create database server agent itself.
	server, err := New(ctx, Config{
		Clock:            c.clock,
		DataDir:          t.TempDir(),
		AuthClient:       c.authClient,
		AccessPoint:      c.authClient,
		StreamEmitter:    c.authClient,
		Authorizer:       dbAuthorizer,
		Hostname:         constants.APIDomain,
		HostID:           p.HostID,
		TLSConfig:        tlsConfig,
		Limiter:          connLimiter,
		Auth:             testAuth,
		Emitter:          c.emitter,
		Databases:        p.Databases,
		OnHeartbeat:      p.OnHeartbeat,
		ResourceMatchers: p.ResourceMatchers,
		GetServerInfoFn:  p.GetServerInfoFn,
		GetRotation: func(types.SystemRole) (*types.Rotation, error) {
			return &types.Rotation{}, nil
		},
		NewAudit: func(common.AuditConfig) (common.Audit, error) {
			// Use the same audit logger implementation but substitute the
			// underlying emitter so events can be tracked in tests.
			return common.NewAudit(common.AuditConfig{
				Emitter: c.emitter,
			})
		},
<<<<<<< HEAD
		CADownloader: &fakeDownloader{
			cert: []byte(fixtures.TLSCACertPEM),
		},
		OnReconcile:              p.OnReconcile,
		LockWatcher:              lockWatcher,
		CloudClients:             p.CloudClients,
		AWSMatchers:              p.AWSMatchers,
		AzureMatchers:            p.AzureMatchers,
		discoveryResourceChecker: &fakeDiscoveryResourceChecker{},
=======
		CADownloader:  p.CADownloader,
		OnReconcile:   p.OnReconcile,
		LockWatcher:   lockWatcher,
		CloudClients:  p.CloudClients,
		AWSMatchers:   p.AWSMatchers,
		AzureMatchers: p.AzureMatchers,
>>>>>>> 5ffd3727
	})
	require.NoError(t, err)

	if !p.NoStart {
		require.NoError(t, server.Start(ctx))
		require.NoError(t, server.ForceHeartbeat())
	}

	return server
}

type withDatabaseOption func(t *testing.T, ctx context.Context, testCtx *testContext) types.Database

func withSelfHostedPostgres(name string) withDatabaseOption {
	return func(t *testing.T, ctx context.Context, testCtx *testContext) types.Database {
		postgresServer, err := postgres.NewTestServer(common.TestServerConfig{
			Name:       name,
			AuthClient: testCtx.authClient,
			ClientAuth: tls.RequireAndVerifyClientCert,
		})
		require.NoError(t, err)
		go postgresServer.Serve()
		t.Cleanup(func() { postgresServer.Close() })
		database, err := types.NewDatabaseV3(types.Metadata{
			Name: name,
		}, types.DatabaseSpecV3{
			Protocol:      defaults.ProtocolPostgres,
			URI:           net.JoinHostPort("localhost", postgresServer.Port()),
			DynamicLabels: dynamicLabels,
		})
		require.NoError(t, err)
		testCtx.postgres[name] = testPostgres{
			db:       postgresServer,
			resource: database,
		}
		return database
	}
}

func withRDSPostgres(name, authToken string) withDatabaseOption {
	return func(t *testing.T, ctx context.Context, testCtx *testContext) types.Database {
		postgresServer, err := postgres.NewTestServer(common.TestServerConfig{
			Name:       name,
			AuthClient: testCtx.authClient,
			AuthToken:  authToken,
		})
		require.NoError(t, err)
		go postgresServer.Serve()
		t.Cleanup(func() { postgresServer.Close() })
		database, err := types.NewDatabaseV3(types.Metadata{
			Name: name,
		}, types.DatabaseSpecV3{
			Protocol:      defaults.ProtocolPostgres,
			URI:           net.JoinHostPort("localhost", postgresServer.Port()),
			DynamicLabels: dynamicLabels,
			AWS: types.AWS{
				Region: testAWSRegion,
			},
			// Set CA cert, otherwise we will attempt to download RDS roots.
			TLS: types.DatabaseTLS{
				CACert: string(testCtx.databaseCA.GetActiveKeys().TLS[0].Cert),
			},
		})
		require.NoError(t, err)
		testCtx.postgres[name] = testPostgres{
			db:       postgresServer,
			resource: database,
		}
		return database
	}
}

func withRedshiftPostgres(name, authToken string) withDatabaseOption {
	return func(t *testing.T, ctx context.Context, testCtx *testContext) types.Database {
		postgresServer, err := postgres.NewTestServer(common.TestServerConfig{
			Name:       name,
			AuthClient: testCtx.authClient,
			AuthToken:  authToken,
		})
		require.NoError(t, err)
		go postgresServer.Serve()
		t.Cleanup(func() { postgresServer.Close() })
		database, err := types.NewDatabaseV3(types.Metadata{
			Name: name,
		}, types.DatabaseSpecV3{
			Protocol:      defaults.ProtocolPostgres,
			URI:           net.JoinHostPort("localhost", postgresServer.Port()),
			DynamicLabels: dynamicLabels,
			AWS: types.AWS{
				Region:   testAWSRegion,
				Redshift: types.Redshift{ClusterID: "redshift-cluster-1"},
			},
			// Set CA cert, otherwise we will attempt to download Redshift roots.
			TLS: types.DatabaseTLS{
				CACert: string(testCtx.databaseCA.GetActiveKeys().TLS[0].Cert),
			},
		})
		require.NoError(t, err)
		testCtx.postgres[name] = testPostgres{
			db:       postgresServer,
			resource: database,
		}
		return database
	}
}

func withCloudSQLPostgres(name, authToken string) withDatabaseOption {
	return func(t *testing.T, ctx context.Context, testCtx *testContext) types.Database {
		postgresServer, err := postgres.NewTestServer(common.TestServerConfig{
			Name:       name,
			AuthClient: testCtx.authClient,
			AuthToken:  authToken,
			// Cloud SQL presented certificate must have <project-id>:<instance-id>
			// in its CN.
			CN: "project-1:instance-1",
		})
		require.NoError(t, err)
		go postgresServer.Serve()
		t.Cleanup(func() { postgresServer.Close() })
		database, err := types.NewDatabaseV3(types.Metadata{
			Name: name,
		}, types.DatabaseSpecV3{
			Protocol:      defaults.ProtocolPostgres,
			URI:           net.JoinHostPort("localhost", postgresServer.Port()),
			DynamicLabels: dynamicLabels,
			GCP: types.GCPCloudSQL{
				ProjectID:  "project-1",
				InstanceID: "instance-1",
			},
			// Set CA cert to pass cert validation.
			TLS: types.DatabaseTLS{
				CACert: string(testCtx.databaseCA.GetActiveKeys().TLS[0].Cert),
			},
		})
		require.NoError(t, err)
		testCtx.postgres[name] = testPostgres{
			db:       postgresServer,
			resource: database,
		}
		return database
	}
}

func withAzurePostgres(name, authToken string) withDatabaseOption {
	return func(t *testing.T, ctx context.Context, testCtx *testContext) types.Database {
		postgresServer, err := postgres.NewTestServer(common.TestServerConfig{
			Name:       name,
			AuthClient: testCtx.authClient,
			AuthToken:  authToken,
		})
		require.NoError(t, err)
		go postgresServer.Serve()
		t.Cleanup(func() { postgresServer.Close() })
		database, err := types.NewDatabaseV3(types.Metadata{
			Name: name,
		}, types.DatabaseSpecV3{
			Protocol:      defaults.ProtocolPostgres,
			URI:           net.JoinHostPort("localhost", postgresServer.Port()),
			DynamicLabels: dynamicLabels,
			Azure: types.Azure{
				Name: name,
			},
			// Set CA cert, otherwise we will attempt to download RDS roots.
			TLS: types.DatabaseTLS{
				CACert: string(testCtx.databaseCA.GetActiveKeys().TLS[0].Cert),
			},
		})
		require.NoError(t, err)
		testCtx.postgres[name] = testPostgres{
			db:       postgresServer,
			resource: database,
		}
		return database
	}
}

func withSelfHostedMySQL(name string, opts ...mysql.TestServerOption) withDatabaseOption {
	return func(t *testing.T, ctx context.Context, testCtx *testContext) types.Database {
		mysqlServer, err := mysql.NewTestServer(common.TestServerConfig{
			Name:       name,
			AuthClient: testCtx.authClient,
			ClientAuth: tls.RequireAndVerifyClientCert,
		}, opts...)
		require.NoError(t, err)
		go mysqlServer.Serve()
		t.Cleanup(func() {
			require.NoError(t, mysqlServer.Close())
		})
		database, err := types.NewDatabaseV3(types.Metadata{
			Name: name,
		}, types.DatabaseSpecV3{
			Protocol:      defaults.ProtocolMySQL,
			URI:           net.JoinHostPort("localhost", mysqlServer.Port()),
			DynamicLabels: dynamicLabels,
		})
		require.NoError(t, err)
		testCtx.mysql[name] = testMySQL{
			db:       mysqlServer,
			resource: database,
		}
		return database
	}
}

func withRDSMySQL(name, authUser, authToken string) withDatabaseOption {
	return func(t *testing.T, ctx context.Context, testCtx *testContext) types.Database {
		mysqlServer, err := mysql.NewTestServer(common.TestServerConfig{
			Name:       name,
			AuthClient: testCtx.authClient,
			AuthUser:   authUser,
			AuthToken:  authToken,
		})
		require.NoError(t, err)
		go mysqlServer.Serve()
		t.Cleanup(func() { mysqlServer.Close() })
		database, err := types.NewDatabaseV3(types.Metadata{
			Name: name,
		}, types.DatabaseSpecV3{
			Protocol:      defaults.ProtocolMySQL,
			URI:           net.JoinHostPort("localhost", mysqlServer.Port()),
			DynamicLabels: dynamicLabels,
			AWS: types.AWS{
				Region: testAWSRegion,
			},
			// Set CA cert, otherwise we will attempt to download RDS roots.
			CACert: string(testCtx.databaseCA.GetActiveKeys().TLS[0].Cert),
		})
		require.NoError(t, err)
		testCtx.mysql[name] = testMySQL{
			db:       mysqlServer,
			resource: database,
		}
		return database
	}
}

func withCloudSQLMySQL(name, authUser, authToken string) withDatabaseOption {
	return func(t *testing.T, ctx context.Context, testCtx *testContext) types.Database {
		mysqlServer, err := mysql.NewTestServer(common.TestServerConfig{
			Name:       name,
			AuthClient: testCtx.authClient,
			AuthUser:   authUser,
			AuthToken:  authToken,
			// Cloud SQL presented certificate must have <project-id>:<instance-id>
			// in its CN.
			CN: "project-1:instance-1",
		})
		require.NoError(t, err)
		go mysqlServer.Serve()
		t.Cleanup(func() { mysqlServer.Close() })
		database, err := types.NewDatabaseV3(types.Metadata{
			Name: name,
		}, types.DatabaseSpecV3{
			Protocol:      defaults.ProtocolMySQL,
			URI:           net.JoinHostPort("localhost", mysqlServer.Port()),
			DynamicLabels: dynamicLabels,
			GCP: types.GCPCloudSQL{
				ProjectID:  "project-1",
				InstanceID: "instance-1",
			},
			// Set CA cert to pass cert validation.
			CACert: string(testCtx.databaseCA.GetActiveKeys().TLS[0].Cert),
		})
		require.NoError(t, err)
		testCtx.mysql[name] = testMySQL{
			db:       mysqlServer,
			resource: database,
		}
		return database
	}
}

// withCloudSQLMySQLTLS creates a test MySQL server that simulates GCP Cloud SQL
// and requires client authentication using an ephemeral client certificate.
func withCloudSQLMySQLTLS(name, authUser, authToken string) withDatabaseOption {
	return func(t *testing.T, ctx context.Context, testCtx *testContext) types.Database {
		mysqlServer, err := mysql.NewTestServer(common.TestServerConfig{
			Name:       name,
			AuthClient: testCtx.authClient,
			AuthUser:   authUser,
			AuthToken:  authToken,
			// Cloud SQL presented certificate must have <project-id>:<instance-id>
			// in its CN.
			CN: "project-1:instance-1",
			// Enable TLS listener.
			ListenTLS: true,
		})
		require.NoError(t, err)
		go mysqlServer.Serve()
		t.Cleanup(func() { mysqlServer.Close() })
		database, err := types.NewDatabaseV3(types.Metadata{
			Name: name,
		}, types.DatabaseSpecV3{
			Protocol:      defaults.ProtocolMySQL,
			URI:           net.JoinHostPort("localhost", mysqlServer.Port()),
			DynamicLabels: dynamicLabels,
			GCP: types.GCPCloudSQL{
				ProjectID:  "project-1",
				InstanceID: "instance-1",
			},
			// Set CA cert to pass cert validation.
			CACert: string(testCtx.databaseCA.GetActiveKeys().TLS[0].Cert),
		})
		require.NoError(t, err)
		testCtx.mysql[name] = testMySQL{
			db:       mysqlServer,
			resource: database,
		}
		return database
	}
}

func withAzureMySQL(name, authUser, authToken string) withDatabaseOption {
	return func(t *testing.T, ctx context.Context, testCtx *testContext) types.Database {
		mysqlServer, err := mysql.NewTestServer(common.TestServerConfig{
			Name:       name,
			AuthClient: testCtx.authClient,
			AuthUser:   authUser,
			AuthToken:  authToken,
		})
		require.NoError(t, err)
		go mysqlServer.Serve()
		t.Cleanup(func() { mysqlServer.Close() })
		database, err := types.NewDatabaseV3(types.Metadata{
			Name: name,
		}, types.DatabaseSpecV3{
			Protocol:      defaults.ProtocolMySQL,
			URI:           net.JoinHostPort("localhost", mysqlServer.Port()),
			DynamicLabels: dynamicLabels,
			Azure: types.Azure{
				Name: name,
			},
			// Set CA cert, otherwise we will attempt to download RDS roots.
			CACert: string(testCtx.databaseCA.GetActiveKeys().TLS[0].Cert),
		})
		require.NoError(t, err)
		testCtx.mysql[name] = testMySQL{
			db:       mysqlServer,
			resource: database,
		}
		return database
	}
}

func withSelfHostedMongo(name string, opts ...mongodb.TestServerOption) withDatabaseOption {
	return func(t *testing.T, ctx context.Context, testCtx *testContext) types.Database {
		mongoServer, err := mongodb.NewTestServer(common.TestServerConfig{
			Name:       name,
			AuthClient: testCtx.authClient,
			ClientAuth: tls.RequireAndVerifyClientCert,
		}, opts...)
		require.NoError(t, err)
		go mongoServer.Serve()
		t.Cleanup(func() { mongoServer.Close() })
		database, err := types.NewDatabaseV3(types.Metadata{
			Name: name,
		}, types.DatabaseSpecV3{
			Protocol:      defaults.ProtocolMongoDB,
			URI:           net.JoinHostPort("localhost", mongoServer.Port()),
			DynamicLabels: dynamicLabels,
		})
		require.NoError(t, err)
		testCtx.mongo[name] = testMongoDB{
			db:       mongoServer,
			resource: database,
		}
		return database
	}
}

func withSelfHostedRedis(name string, opts ...redis.TestServerOption) withDatabaseOption {
	return func(t *testing.T, ctx context.Context, testCtx *testContext) types.Database {
		redisServer, err := redis.NewTestServer(t, common.TestServerConfig{
			Name:       name,
			AuthClient: testCtx.authClient,
			ClientAuth: tls.RequireAndVerifyClientCert,
		}, opts...)
		require.NoError(t, err)

		database, err := types.NewDatabaseV3(types.Metadata{
			Name: name,
		}, types.DatabaseSpecV3{
			Protocol:      defaults.ProtocolRedis,
			URI:           fmt.Sprintf("rediss://%s", net.JoinHostPort("localhost", redisServer.Port())),
			DynamicLabels: dynamicLabels,
		})
		require.NoError(t, err)
		testCtx.redis[name] = testRedis{
			db:       redisServer,
			resource: database,
		}
		return database
	}
}

func withSQLServer(name string) withDatabaseOption {
	return func(t *testing.T, ctx context.Context, testCtx *testContext) types.Database {
		sqlServer, err := sqlserver.NewTestServer(common.TestServerConfig{
			Name:       name,
			AuthClient: testCtx.authClient,
		})
		require.NoError(t, err)
		go sqlServer.Serve()
		t.Cleanup(func() { sqlServer.Close() })
		database, err := types.NewDatabaseV3(types.Metadata{
			Name: name,
		}, types.DatabaseSpecV3{
			Protocol: defaults.ProtocolSQLServer,
			URI:      net.JoinHostPort("localhost", sqlServer.Port()),
		})
		require.NoError(t, err)
		testCtx.sqlServer[name] = testSQLServer{
			db:       sqlServer,
			resource: database,
		}
		return database
	}
}

func withAzureRedis(name string, token string) withDatabaseOption {
	return func(t *testing.T, ctx context.Context, testCtx *testContext) types.Database {
		redisServer, err := redis.NewTestServer(t, common.TestServerConfig{
			Name:       name,
			AuthClient: testCtx.authClient,
		}, redis.TestServerPassword(token))
		require.NoError(t, err)

		database, err := types.NewDatabaseV3(types.Metadata{
			Name: name,
		}, types.DatabaseSpecV3{
			Protocol:      defaults.ProtocolRedis,
			URI:           fmt.Sprintf("rediss://%s", net.JoinHostPort("localhost", redisServer.Port())),
			DynamicLabels: dynamicLabels,
			Azure: types.Azure{
				Name:       name,
				ResourceID: "/subscriptions/sub-id/resourceGroups/group-name/providers/Microsoft.Cache/Redis/example-teleport",
			},
			// Set CA cert to pass cert validation.
			TLS: types.DatabaseTLS{
				CACert: string(testCtx.databaseCA.GetActiveKeys().TLS[0].Cert),
			},
		})
		require.NoError(t, err)
		testCtx.redis[name] = testRedis{
			db:       redisServer,
			resource: database,
		}
		return database
	}
}

type fakeDiscoveryResourceChecker struct {
}

func (f fakeDiscoveryResourceChecker) check(_ context.Context, _ types.Database) {
}

var dynamicLabels = types.LabelsToV2(map[string]types.CommandLabel{
	"echo": &types.CommandLabelV2{
		Period:  types.NewDuration(time.Second),
		Command: []string{"echo", "test"},
	},
})

// testAWSRegion is the AWS region used in tests.
const testAWSRegion = "us-east-1"<|MERGE_RESOLUTION|>--- conflicted
+++ resolved
@@ -2087,24 +2087,13 @@
 				Emitter: c.emitter,
 			})
 		},
-<<<<<<< HEAD
-		CADownloader: &fakeDownloader{
-			cert: []byte(fixtures.TLSCACertPEM),
-		},
+		CADownloader:             p.CADownloader,
 		OnReconcile:              p.OnReconcile,
 		LockWatcher:              lockWatcher,
 		CloudClients:             p.CloudClients,
 		AWSMatchers:              p.AWSMatchers,
 		AzureMatchers:            p.AzureMatchers,
 		discoveryResourceChecker: &fakeDiscoveryResourceChecker{},
-=======
-		CADownloader:  p.CADownloader,
-		OnReconcile:   p.OnReconcile,
-		LockWatcher:   lockWatcher,
-		CloudClients:  p.CloudClients,
-		AWSMatchers:   p.AWSMatchers,
-		AzureMatchers: p.AzureMatchers,
->>>>>>> 5ffd3727
 	})
 	require.NoError(t, err)
 
