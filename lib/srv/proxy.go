--- conflicted
+++ resolved
@@ -246,15 +246,9 @@
 
 	// if port is 0, it means the client wants us to figure out
 	// which port to use
-<<<<<<< HEAD
 	specifiedPort := len(t.port) > 0 && t.port != "0"
 	ips, _ := net.LookupHost(t.host)
-=======
-	useExactPort := len(t.port) > 0 && t.port != "0"
-	log.Debugf("proxy connecting to host=%v port=%v, exact port=%v\n", t.host, t.port, useExactPort)
-
-	ips, err := net.LookupHost(t.host)
->>>>>>> c79d4c85
+	log.Debugf("proxy connecting to host=%v port=%v, exact port=%v\n", t.host, t.port, specifiedPort)
 
 	// enumerate and try to find a server with self-registered with a matching name/IP:
 	var server services.Server
