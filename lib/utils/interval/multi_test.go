--- conflicted
+++ resolved
@@ -48,19 +48,12 @@
 			resetTimer := time.NewTimer(duration / 3)
 			defer resetTimer.Stop()
 
-<<<<<<< HEAD
-			interval := NewMulti[string](clockwork.NewRealClock(), SubInterval[string]{
-				Key:      "key",
-				Duration: duration,
-			})
-=======
 			interval := NewMulti[string](
 				clockwork.NewRealClock(),
 				SubInterval[string]{
 					Key:      "key",
 					Duration: duration,
 				})
->>>>>>> b465b040
 			defer interval.Stop()
 
 			start := time.Now()
