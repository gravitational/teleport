/*
 * Teleport
 * Copyright (C) 2023  Gravitational, Inc.
 *
 * This program is free software: you can redistribute it and/or modify
 * it under the terms of the GNU Affero General Public License as published by
 * the Free Software Foundation, either version 3 of the License, or
 * (at your option) any later version.
 *
 * This program is distributed in the hope that it will be useful,
 * but WITHOUT ANY WARRANTY; without even the implied warranty of
 * MERCHANTABILITY or FITNESS FOR A PARTICULAR PURPOSE.  See the
 * GNU Affero General Public License for more details.
 *
 * You should have received a copy of the GNU Affero General Public License
 * along with this program.  If not, see <http://www.gnu.org/licenses/>.
 */

package utils

import (
	"crypto/x509"
	"fmt"
	"log/slog"
	"testing"

	"github.com/gravitational/trace"
	"github.com/stretchr/testify/require"
)

func TestUserMessageFromError(t *testing.T) {
	// Behavior is different in debug
	defaultLogger := slog.Default()

	var leveler slog.LevelVar
	leveler.Set(slog.LevelInfo)
	slog.SetDefault(slog.New(slog.DiscardHandler))
	t.Cleanup(func() {
		slog.SetDefault(defaultLogger)
	})

	tests := []struct {
		comment   string
		inError   error
		outString string
	}{
		{
			comment:   "outputs x509-specific unknown authority message",
			inError:   trace.Wrap(x509.UnknownAuthorityError{}),
			outString: "WARNING:\n\n  The proxy you are connecting to has presented a",
		},
		{
			comment:   "outputs x509-specific invalid certificate message",
			inError:   trace.Wrap(x509.CertificateInvalidError{}),
			outString: "WARNING:\n\n  The certificate presented by the proxy is invalid",
		},
		{
			comment:   "outputs user message as provided",
			inError:   trace.Errorf("bad thing occurred"),
			outString: "\x1b[31mERROR: \x1b[0mbad thing occurred",
		},
	}

	for _, tt := range tests {
		message := UserMessageFromError(tt.inError)
		require.Contains(t, message, tt.outString)
	}
}

// TestEscapeControl tests escape control
func TestEscapeControl(t *testing.T) {
	t.Parallel()

	tests := []struct {
		in  string
		out string
	}{
		{
			in:  "hello, world!",
			out: "hello, world!",
		},
		{
			in:  "hello,\nworld!",
			out: `"hello,\nworld!"`,
		},
		{
			in:  "hello,\r\tworld!",
			out: `"hello,\r\tworld!"`,
		},
	}

	for i, tt := range tests {
		require.Equal(t, tt.out, EscapeControl(tt.in), fmt.Sprintf("test case %v", i))
	}
}

// TestAllowWhitespace tests escape control that allows (some) whitespace characters.
func TestAllowWhitespace(t *testing.T) {
	t.Parallel()

	tests := []struct {
		in  string
		out string
	}{
		{
			in:  "hello, world!",
			out: "hello, world!",
		},
		{
			in:  "hello,\nworld!",
			out: "hello,\nworld!",
		},
		{
			in:  "\thello, world!",
			out: "\thello, world!",
		},
		{
			in:  "\t\thello, world!",
			out: "\t\thello, world!",
		},
		{
			in:  "hello, world!\n",
			out: "hello, world!\n",
		},
		{
			in:  "hello, world!\n\n",
			out: "hello, world!\n\n",
		},
		{
			in:  string([]byte{0x68, 0x00, 0x68}),
			out: "\"h\\x00h\"",
		},
		{
			in:  string([]byte{0x68, 0x08, 0x68}),
			out: "\"h\\bh\"",
		},
		{
			in:  string([]int32{0x00000008, 0x00000009, 0x00000068}),
			out: "\"\\b\"\th",
		},
		{
			in:  string([]int32{0x00000090}),
			out: "\"\\u0090\"",
		},
		{
			in:  "hello,\r\tworld!",
			out: `"hello,\r"` + "\tworld!",
		},
		{
			in:  "hello,\n\r\tworld!",
			out: "hello,\n" + `"\r"` + "\tworld!",
		},
		{
			in:  "hello,\t\n\r\tworld!",
			out: "hello,\t\n" + `"\r"` + "\tworld!",
		},
	}

	for i, tt := range tests {
		require.Equal(t, tt.out, AllowWhitespace(tt.in), fmt.Sprintf("test case %v", i))
	}
<<<<<<< HEAD
}

func TestUpdateAppUsageTemplate(t *testing.T) {
	makeApp := func(usageWriter io.Writer) *kingpin.Application {
		app := InitCLIParser("TestUpdateAppUsageTemplate", "some help message")
		app.UsageWriter(usageWriter)
		app.Terminate(func(int) {})

		app.Command("hello", "Hello.")

		create := app.Command("create", "Create.")
		create.Command("box", "Box.")
		create.Command("rocket", "Rocket.")
		return app
	}

	tests := []struct {
		name           string
		inputArgs      []string
		outputContains string
	}{
		{
			name:      "command width aligned for app help",
			inputArgs: []string{},
			outputContains: `
Commands:
  help          Show help.
  hello         Hello.
  create box    Box.
  create rocket Rocket.
`,
		},
		{
			name:      "command width aligned for command help",
			inputArgs: []string{"create"},
			outputContains: `
Commands:
  create box    Box.
  create rocket Rocket.
`,
		},
		{
			name:      "command width aligned for unknown command error",
			inputArgs: []string{"unknown"},
			outputContains: `
Commands:
  help          Show help.
  hello         Hello.
  create box    Box.
  create rocket Rocket.
`,
		},
	}
	for _, tt := range tests {
		t.Run(tt.name, func(t *testing.T) {
			t.Run("help flag", func(t *testing.T) {
				var buffer bytes.Buffer
				app := makeApp(&buffer)
				args := append(tt.inputArgs, "--help")
				UpdateAppUsageTemplate(app, args)

				app.Usage(args)
				require.Contains(t, buffer.String(), tt.outputContains)
			})

			t.Run("help command", func(t *testing.T) {
				var buffer bytes.Buffer
				app := makeApp(&buffer)
				args := append([]string{"help"}, tt.inputArgs...)
				UpdateAppUsageTemplate(app, args)

				// HelpCommand is triggered on PreAction during Parse.
				// See kingpin.Application.init for more details.
				_, err := app.Parse(args)
				require.NoError(t, err)
				require.Contains(t, buffer.String(), tt.outputContains)
			})
		})
	}
}

// TestFilterArguments tests filtering command arguments.
func TestFilterArguments(t *testing.T) {
	t.Parallel()

	app := kingpin.New("tsh", "")
	app.Flag("proxy", "").String()
	app.Flag("check-update", "").Bool()

	tests := []struct {
		args     []string
		expected []string
	}{
		{
			args:     []string{"--insecure", "--proxy", "localhost", "--check-update", "test"},
			expected: []string{"--proxy", "localhost", "--check-update"},
		},
		{
			args:     []string{"--insecure", "--proxy=localhost", "--check-update", "test"},
			expected: []string{"--proxy=localhost", "--check-update"},
		},
		{
			args:     []string{"--proxy", "localhost", "test"},
			expected: []string{"--proxy", "localhost"},
		},
		{
			args:     []string{"--proxy"},
			expected: []string(nil),
		},
		{
			args:     []string{"--insecure", "--check-update", "test", "--proxy=localhost"},
			expected: []string{"--proxy=localhost", "--check-update"},
		},
		{
			args:     []string{"--insecure", "--check-update", "test", "--proxy1=localhost"},
			expected: []string{"--check-update"},
		},
		{
			args:     []string{"--check-update", "test", "--proxy1", "localhost"},
			expected: []string{"--check-update"},
		},
		{
			args:     []string{"--insecure", "test", "--proxy1", "localhost", "--check-update"},
			expected: []string{"--check-update"},
		},
	}

	for i, tt := range tests {
		require.Equal(t, tt.expected, FilterArguments(tt.args, app.Model()), fmt.Sprintf("test case %v", i))
	}
=======
>>>>>>> ff59bedb
}<|MERGE_RESOLUTION|>--- conflicted
+++ resolved
@@ -24,6 +24,7 @@
 	"log/slog"
 	"testing"
 
+	"github.com/alecthomas/kingpin/v2"
 	"github.com/gravitational/trace"
 	"github.com/stretchr/testify/require"
 )
@@ -159,86 +160,6 @@
 	for i, tt := range tests {
 		require.Equal(t, tt.out, AllowWhitespace(tt.in), fmt.Sprintf("test case %v", i))
 	}
-<<<<<<< HEAD
-}
-
-func TestUpdateAppUsageTemplate(t *testing.T) {
-	makeApp := func(usageWriter io.Writer) *kingpin.Application {
-		app := InitCLIParser("TestUpdateAppUsageTemplate", "some help message")
-		app.UsageWriter(usageWriter)
-		app.Terminate(func(int) {})
-
-		app.Command("hello", "Hello.")
-
-		create := app.Command("create", "Create.")
-		create.Command("box", "Box.")
-		create.Command("rocket", "Rocket.")
-		return app
-	}
-
-	tests := []struct {
-		name           string
-		inputArgs      []string
-		outputContains string
-	}{
-		{
-			name:      "command width aligned for app help",
-			inputArgs: []string{},
-			outputContains: `
-Commands:
-  help          Show help.
-  hello         Hello.
-  create box    Box.
-  create rocket Rocket.
-`,
-		},
-		{
-			name:      "command width aligned for command help",
-			inputArgs: []string{"create"},
-			outputContains: `
-Commands:
-  create box    Box.
-  create rocket Rocket.
-`,
-		},
-		{
-			name:      "command width aligned for unknown command error",
-			inputArgs: []string{"unknown"},
-			outputContains: `
-Commands:
-  help          Show help.
-  hello         Hello.
-  create box    Box.
-  create rocket Rocket.
-`,
-		},
-	}
-	for _, tt := range tests {
-		t.Run(tt.name, func(t *testing.T) {
-			t.Run("help flag", func(t *testing.T) {
-				var buffer bytes.Buffer
-				app := makeApp(&buffer)
-				args := append(tt.inputArgs, "--help")
-				UpdateAppUsageTemplate(app, args)
-
-				app.Usage(args)
-				require.Contains(t, buffer.String(), tt.outputContains)
-			})
-
-			t.Run("help command", func(t *testing.T) {
-				var buffer bytes.Buffer
-				app := makeApp(&buffer)
-				args := append([]string{"help"}, tt.inputArgs...)
-				UpdateAppUsageTemplate(app, args)
-
-				// HelpCommand is triggered on PreAction during Parse.
-				// See kingpin.Application.init for more details.
-				_, err := app.Parse(args)
-				require.NoError(t, err)
-				require.Contains(t, buffer.String(), tt.outputContains)
-			})
-		})
-	}
 }
 
 // TestFilterArguments tests filtering command arguments.
@@ -290,6 +211,4 @@
 	for i, tt := range tests {
 		require.Equal(t, tt.expected, FilterArguments(tt.args, app.Model()), fmt.Sprintf("test case %v", i))
 	}
-=======
->>>>>>> ff59bedb
 }