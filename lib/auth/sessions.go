--- conflicted
+++ resolved
@@ -297,7 +297,6 @@
 		verifiedMFADeviceID = mfaData.Device.Id
 	}
 
-<<<<<<< HEAD
 	sess, err := a.CreateAppSessionFromReq(ctx, NewAppSessionRequest{
 		NewWebSessionRequest: NewWebSessionRequest{
 			User:           req.Username,
@@ -344,10 +343,12 @@
 		Traits:             req.Traits,
 		AllowedResourceIDs: req.RequestedResourceIDs,
 	}, clusterName.GetClusterName(), a)
-=======
+	if err != nil {
+		return nil, trace.Wrap(err)
+	}
+
 	// Create services.WebSession for this session.
 	sessionID, err := utils.CryptoRandomHex(defaults.SessionTokenBytes)
->>>>>>> fb0645e2
 	if err != nil {
 		return nil, trace.Wrap(err)
 	}
@@ -362,17 +363,11 @@
 		loginIP:        req.LoginIP,
 		publicKey:      publicKey,
 		checker:        checker,
-<<<<<<< HEAD
 		ttl:            req.SessionTTL,
 		traits:         req.Traits,
 		activeRequests: services.RequestIDs{AccessRequests: req.AccessRequests},
-=======
-		ttl:            ttl,
-		traits:         traits,
-		activeRequests: services.RequestIDs{AccessRequests: identity.ActiveRequests},
 		// Set the app session ID in the certificate - used in auditing from the App Service.
 		appSessionID: sessionID,
->>>>>>> fb0645e2
 		// Only allow this certificate to be used for applications.
 		usage:             []string{teleport.UsageAppsOnly},
 		appPublicAddr:     req.PublicAddr,
@@ -415,95 +410,6 @@
 	return session, nil
 }
 
-<<<<<<< HEAD
-// AppSessionWatcher is watcher interface used by app session watcher.
-type AppSessionWatcher interface {
-	// NewWatcher returns a new event watcher.
-	NewWatcher(ctx context.Context, watch types.Watch) (types.Watcher, error)
-	// GetAppSession gets an app session for a given request.
-	GetAppSession(context.Context, types.GetAppSessionRequest) (types.WebSession, error)
-}
-
-// WaitForAppSession will block until the requested application session shows up in the
-// cache or a timeout occurs.
-func WaitForAppSession(ctx context.Context, sessionID, user string, ap AppSessionWatcher) error {
-	req := waitForWebSessionReq{
-		newWatcherFn: ap.NewWatcher,
-		getSessionFn: func(ctx context.Context, sessionID string) (types.WebSession, error) {
-			return ap.GetAppSession(ctx, types.GetAppSessionRequest{SessionID: sessionID})
-		},
-	}
-	return trace.Wrap(waitForWebSession(ctx, sessionID, user, types.KindAppSession, req))
-}
-
-// WaitForSnowflakeSession waits until the requested Snowflake session shows up int the cache
-// or a timeout occurs.
-func WaitForSnowflakeSession(ctx context.Context, sessionID, user string, ap SnowflakeSessionWatcher) error {
-	req := waitForWebSessionReq{
-		newWatcherFn: ap.NewWatcher,
-		getSessionFn: func(ctx context.Context, sessionID string) (types.WebSession, error) {
-			return ap.GetSnowflakeSession(ctx, types.GetSnowflakeSessionRequest{SessionID: sessionID})
-		},
-	}
-	return trace.Wrap(waitForWebSession(ctx, sessionID, user, types.KindSnowflakeSession, req))
-}
-
-// waitForWebSessionReq is a request to wait for web session to be populated in the application cache.
-type waitForWebSessionReq struct {
-	// newWatcherFn is a function that returns new event watcher.
-	newWatcherFn func(ctx context.Context, watch types.Watch) (types.Watcher, error)
-	// getSessionFn is a function that returns web session by given ID.
-	getSessionFn func(ctx context.Context, sessionID string) (types.WebSession, error)
-}
-
-// waitForWebSession is an implementation for web session wait functions.
-func waitForWebSession(ctx context.Context, sessionID, user string, evenSubKind string, req waitForWebSessionReq) error {
-	_, err := req.getSessionFn(ctx, sessionID)
-	if err == nil {
-		return nil
-	}
-	logger := log.WithField("session", sessionID)
-	if !trace.IsNotFound(err) {
-		logger.WithError(err).Debug("Failed to query web session.")
-	}
-	// Establish a watch on application session.
-	watcher, err := req.newWatcherFn(ctx, types.Watch{
-		Name: teleport.ComponentAppProxy,
-		Kinds: []types.WatchKind{
-			{
-				Kind:    types.KindWebSession,
-				SubKind: evenSubKind,
-				Filter:  (&types.WebSessionFilter{User: user}).IntoMap(),
-			},
-		},
-		MetricComponent: teleport.ComponentAppProxy,
-	})
-	if err != nil {
-		return trace.Wrap(err)
-	}
-	defer watcher.Close()
-	matchEvent := func(event types.Event) (types.Resource, error) {
-		if event.Type == types.OpPut &&
-			event.Resource.GetKind() == types.KindWebSession &&
-			event.Resource.GetSubKind() == evenSubKind &&
-			event.Resource.GetName() == sessionID {
-			return event.Resource, nil
-		}
-		return nil, trace.CompareFailed("no match")
-	}
-	_, err = local.WaitForEvent(ctx, watcher, local.EventMatcherFunc(matchEvent), clockwork.NewRealClock())
-	if err != nil {
-		logger.WithError(err).Warn("Failed to wait for web session.")
-		// See again if we maybe missed the event but the session was actually created.
-		if _, err := req.getSessionFn(ctx, sessionID); err == nil {
-			return nil
-		}
-	}
-	return trace.Wrap(err)
-}
-
-=======
->>>>>>> fb0645e2
 // generateAppToken generates an JWT token that will be passed along with every
 // application request.
 func (a *Server) generateAppToken(ctx context.Context, username string, roles []string, traits map[string][]string, uri string, expires time.Time) (string, error) {
@@ -661,7 +567,6 @@
 type CreateAppSessionForV15Client interface {
 	Ping(ctx context.Context) (proto.PingResponse, error)
 	CreateAppSession(ctx context.Context, req *proto.CreateAppSessionRequest) (types.WebSession, error)
-	AppSessionWatcher
 }
 
 // TryCreateAppSessionForClientCertV15 creates an app session if the auth
@@ -692,9 +597,5 @@
 		return "", trace.Wrap(err)
 	}
 
-	if err = WaitForAppSession(ctx, ws.GetName(), ws.GetUser(), client); err != nil {
-		return "", trace.Wrap(err)
-	}
-
 	return ws.GetName(), nil
 }