/*
 * Teleport
 * Copyright (C) 2023  Gravitational, Inc.
 *
 * This program is free software: you can redistribute it and/or modify
 * it under the terms of the GNU Affero General Public License as published by
 * the Free Software Foundation, either version 3 of the License, or
 * (at your option) any later version.
 *
 * This program is distributed in the hope that it will be useful,
 * but WITHOUT ANY WARRANTY; without even the implied warranty of
 * MERCHANTABILITY or FITNESS FOR A PARTICULAR PURPOSE.  See the
 * GNU Affero General Public License for more details.
 *
 * You should have received a copy of the GNU Affero General Public License
 * along with this program.  If not, see <http://www.gnu.org/licenses/>.
 */

package auth

import (
	"context"
	"crypto"
	"crypto/tls"
	"crypto/x509/pkix"
	"fmt"
	"io"
	"net/url"
	"slices"
	"strconv"
	"strings"
	"testing"
	"time"

	"github.com/google/go-cmp/cmp"
	"github.com/google/go-cmp/cmp/cmpopts"
	"github.com/google/uuid"
	"github.com/gravitational/trace"
	"github.com/jonboulle/clockwork"
	"github.com/pquerna/otp/totp"
	"github.com/sirupsen/logrus"
	"github.com/stretchr/testify/assert"
	"github.com/stretchr/testify/require"
	"golang.org/x/crypto/ssh"
	"google.golang.org/protobuf/types/known/durationpb"

	"github.com/gravitational/teleport"
	apiclient "github.com/gravitational/teleport/api/client"
	"github.com/gravitational/teleport/api/client/proto"
	"github.com/gravitational/teleport/api/constants"
	apidefaults "github.com/gravitational/teleport/api/defaults"
	headerv1 "github.com/gravitational/teleport/api/gen/proto/go/teleport/header/v1"
	identitycenterv1 "github.com/gravitational/teleport/api/gen/proto/go/teleport/identitycenter/v1"
	mfav1 "github.com/gravitational/teleport/api/gen/proto/go/teleport/mfa/v1"
	trustpb "github.com/gravitational/teleport/api/gen/proto/go/teleport/trust/v1"
	userpreferencesv1 "github.com/gravitational/teleport/api/gen/proto/go/userpreferences/v1"
	"github.com/gravitational/teleport/api/metadata"
	"github.com/gravitational/teleport/api/mfa"
	"github.com/gravitational/teleport/api/types"
	apicommon "github.com/gravitational/teleport/api/types/common"
	apievents "github.com/gravitational/teleport/api/types/events"
	"github.com/gravitational/teleport/api/types/installers"
	wanpb "github.com/gravitational/teleport/api/types/webauthn"
	"github.com/gravitational/teleport/api/types/wrappers"
	apiutils "github.com/gravitational/teleport/api/utils"
	"github.com/gravitational/teleport/api/utils/keys"
	"github.com/gravitational/teleport/api/utils/sshutils"
	"github.com/gravitational/teleport/lib/auth/authclient"
	"github.com/gravitational/teleport/lib/auth/testauthority"
	"github.com/gravitational/teleport/lib/authz"
	"github.com/gravitational/teleport/lib/cryptosuites"
	"github.com/gravitational/teleport/lib/defaults"
	"github.com/gravitational/teleport/lib/events"
	"github.com/gravitational/teleport/lib/events/eventstest"
	"github.com/gravitational/teleport/lib/modules"
	"github.com/gravitational/teleport/lib/services"
	"github.com/gravitational/teleport/lib/session"
	"github.com/gravitational/teleport/lib/srv/discovery/common"
	"github.com/gravitational/teleport/lib/tlsca"
	logutils "github.com/gravitational/teleport/lib/utils/log"
)

func TestGenerateUserCerts_MFAVerifiedFieldSet(t *testing.T) {
	t.Parallel()
	srv := newTestTLSServer(t)

	u, err := createUserWithSecondFactors(srv)
	require.NoError(t, err)
	client, err := srv.NewClient(TestUser(u.username))
	require.NoError(t, err)

	// GenerateUserCerts requires MFA.
	client.SetMFAPromptConstructor(func(po ...mfa.PromptOpt) mfa.Prompt {
		return mfa.PromptFunc(func(ctx context.Context, chal *proto.MFAAuthenticateChallenge) (*proto.MFAAuthenticateResponse, error) {
			return u.webDev.SolveAuthn(chal)
		})
	})

	_, sshPubKey, _, tlsPubKey := newSSHAndTLSKeyPairs(t)

	for _, test := range []struct {
		desc           string
		getMFAResponse func() *proto.MFAAuthenticateResponse
		wantErr        string
	}{
		{
			desc: "valid mfa response",
			getMFAResponse: func() *proto.MFAAuthenticateResponse {
				// Get a totp code to re-auth.
				totpCode, err := totp.GenerateCode(u.totpDev.TOTPSecret, srv.AuthServer.Clock().Now().Add(30*time.Second))
				require.NoError(t, err)

				return &proto.MFAAuthenticateResponse{
					Response: &proto.MFAAuthenticateResponse_TOTP{
						TOTP: &proto.TOTPResponse{Code: totpCode},
					},
				}
			},
		},
		{
			desc: "valid empty mfa response",
			getMFAResponse: func() *proto.MFAAuthenticateResponse {
				return nil
			},
		},
		{
			desc:    "invalid mfa response",
			wantErr: "invalid totp token",
			getMFAResponse: func() *proto.MFAAuthenticateResponse {
				return &proto.MFAAuthenticateResponse{
					Response: &proto.MFAAuthenticateResponse_TOTP{
						TOTP: &proto.TOTPResponse{Code: "invalid-totp-code"},
					},
				}
			},
		},
	} {
		test := test
		t.Run(test.desc, func(t *testing.T) {
			mfaResponse := test.getMFAResponse()
			certs, err := client.GenerateUserCerts(context.Background(), proto.UserCertsRequest{
				SSHPublicKey: sshPubKey,
				TLSPublicKey: tlsPubKey,
				Username:     u.username,
				Expires:      time.Now().Add(time.Hour),
				MFAResponse:  mfaResponse,
			})

			switch {
			case test.wantErr != "":
				require.True(t, trace.IsAccessDenied(err), "GenerateUserCerts returned err = %v (%T), wanted trace.AccessDenied", err, err)
				require.ErrorContains(t, err, test.wantErr)
				return
			default:
				require.NoError(t, err)
			}

			sshCert, err := sshutils.ParseCertificate(certs.SSH)
			require.NoError(t, err)
			mfaVerified := sshCert.Permissions.Extensions[teleport.CertExtensionMFAVerified]

			switch {
			case mfaResponse == nil:
				require.Empty(t, mfaVerified, "GenerateUserCerts returned certificate with non-empty CertExtensionMFAVerified")
			default:
				require.Equal(t, mfaVerified, u.totpDev.MFA.Id, "GenerateUserCerts returned certificate with unexpected CertExtensionMFAVerified")
			}
		})
	}
}

// TestLocalUserCanReissueCerts tests that local users can reissue
// certificates for themselves with varying TTLs.
func TestLocalUserCanReissueCerts(t *testing.T) {
	t.Parallel()
	srv := newTestTLSServer(t)

	_, sshPubKey, _, tlsPubKey := newSSHAndTLSKeyPairs(t)

	start := srv.AuthServer.Clock().Now()

	for _, test := range []struct {
		desc         string
		renewable    bool
		roleRequests bool
		reqTTL       time.Duration
		expiresIn    time.Duration
	}{
		{
			desc:      "not-renewable",
			renewable: false,
			// expiration limited to duration of the user's session (default 1 hour)
			reqTTL:    4 * time.Hour,
			expiresIn: 1 * time.Hour,
		},
		{
			desc:         "not-renewable-role-requests",
			renewable:    false,
			roleRequests: true,
			// expiration is allowed to be pushed out into the future
			reqTTL:    4 * time.Hour,
			expiresIn: 4 * time.Hour,
		},
		{
			desc:      "renewable",
			renewable: true,
			reqTTL:    4 * time.Hour,
			expiresIn: 4 * time.Hour,
		},
		{
			desc:         "renewable-role-requests",
			renewable:    true,
			roleRequests: true,
			reqTTL:       4 * time.Hour,
			expiresIn:    4 * time.Hour,
		},
		{
			desc:      "max-renew",
			renewable: true,
			// expiration is allowed to be pushed out into the future,
			// but no more than the maximum renewable cert TTL
			reqTTL:    2 * defaults.MaxRenewableCertTTL,
			expiresIn: defaults.MaxRenewableCertTTL,
		},
		{
			desc:         "not-renewable-role-requests-max-renew",
			renewable:    false,
			roleRequests: true,
			reqTTL:       2 * defaults.MaxRenewableCertTTL,
			expiresIn:    defaults.MaxRenewableCertTTL,
		},
	} {
		t.Run(test.desc, func(t *testing.T) {
			ctx := context.Background()
			user, role, err := CreateUserAndRole(srv.Auth(), test.desc, []string{"role"}, nil)
			require.NoError(t, err)
			authPref, err := srv.Auth().GetAuthPreference(ctx)
			require.NoError(t, err)
			authPref.SetDefaultSessionTTL(types.Duration(test.expiresIn))
			_, err = srv.Auth().UpsertAuthPreference(ctx, authPref)
			require.NoError(t, err)

			var id TestIdentity
			if test.renewable {
				id = TestRenewableUser(user.GetName(), 0)

				meta := user.GetMetadata()
				meta.Labels = map[string]string{
					types.BotGenerationLabel: "0",
				}
				user.SetMetadata(meta)
				user, err = srv.Auth().UpsertUser(ctx, user)
				require.NoError(t, err)
			} else {
				id = TestUser(user.GetName())
			}

			client, err := srv.NewClient(id)
			require.NoError(t, err)

			req := proto.UserCertsRequest{
				SSHPublicKey: sshPubKey,
				TLSPublicKey: tlsPubKey,
				Username:     user.GetName(),
				Expires:      start.Add(test.reqTTL),
			}
			if test.roleRequests {
				// Reconfigure role to allow impersonation of its own role.
				role.SetImpersonateConditions(types.Allow, types.ImpersonateConditions{
					Roles: []string{role.GetName()},
				})
				role, err = srv.Auth().UpsertRole(ctx, role)
				require.NoError(t, err)

				req.UseRoleRequests = true
				req.RoleRequests = []string{role.GetName()}
			}

			certs, err := client.GenerateUserCerts(ctx, req)
			require.NoError(t, err)

			x509, err := tlsca.ParseCertificatePEM(certs.TLS)
			require.NoError(t, err)

			sshCert, err := sshutils.ParseCertificate(certs.SSH)
			require.NoError(t, err)

			require.WithinDuration(t, start.Add(test.expiresIn), x509.NotAfter, 1*time.Second)
			require.WithinDuration(t, start.Add(test.expiresIn), time.Unix(int64(sshCert.ValidBefore), 0), 1*time.Second)
		})
	}
}

// TestSSOUserCanReissueCert makes sure that SSO user can reissue certificate
// for themselves.
func TestSSOUserCanReissueCert(t *testing.T) {
	ctx := context.Background()
	srv := newTestTLSServer(t)

	// Create test SSO user.
	user, _, err := CreateUserAndRole(srv.Auth(), "sso-user", []string{"role"}, nil)
	require.NoError(t, err)
	user.SetCreatedBy(types.CreatedBy{
		Connector: &types.ConnectorRef{Type: "oidc", ID: "google"},
	})
	user, err = srv.Auth().UpdateUser(ctx, user)
	require.NoError(t, err)

	client, err := srv.NewClient(TestUser(user.GetName()))
	require.NoError(t, err)

	_, sshPubKey, _, tlsPubKey := newSSHAndTLSKeyPairs(t)
	_, err = client.GenerateUserCerts(ctx, proto.UserCertsRequest{
		SSHPublicKey: sshPubKey,
		TLSPublicKey: tlsPubKey,
		Username:     user.GetName(),
		Expires:      time.Now().Add(time.Hour),
	})
	require.NoError(t, err)
}

func TestInstaller(t *testing.T) {
	ctx := context.Background()
	srv := newTestTLSServer(t)

	_, err := CreateRole(ctx, srv.Auth(), "test-empty", types.RoleSpecV6{})
	require.NoError(t, err)

	_, err = CreateRole(ctx, srv.Auth(), "test-read", types.RoleSpecV6{
		Allow: types.RoleConditions{
			Rules: []types.Rule{
				{
					Resources: []string{types.KindInstaller},
					Verbs:     []string{types.VerbRead},
				},
			},
		},
	})
	require.NoError(t, err)
	_, err = CreateRole(ctx, srv.Auth(), "test-update", types.RoleSpecV6{
		Allow: types.RoleConditions{
			Rules: []types.Rule{
				{
					Resources: []string{types.KindInstaller},
					Verbs:     []string{types.VerbUpdate, types.VerbCreate},
				},
			},
		},
	})
	require.NoError(t, err)
	_, err = CreateRole(ctx, srv.Auth(), "test-delete", types.RoleSpecV6{
		Allow: types.RoleConditions{
			Rules: []types.Rule{
				{
					Resources: []string{types.KindInstaller},
					Verbs:     []string{types.VerbDelete},
				},
			},
		},
	})
	require.NoError(t, err)
	user, err := CreateUser(ctx, srv.Auth(), "testuser")
	require.NoError(t, err)

	inst, err := types.NewInstallerV1(installers.InstallerScriptName, "contents")
	require.NoError(t, err)
	err = srv.Auth().SetInstaller(ctx, inst)
	require.NoError(t, err)

	for _, tc := range []struct {
		roles           []string
		assert          require.ErrorAssertionFunc
		installerAction func(*authclient.Client) error
	}{{
		roles:  []string{"test-empty"},
		assert: require.Error,
		installerAction: func(c *authclient.Client) error {
			_, err := c.GetInstaller(ctx, installers.InstallerScriptName)
			return err
		},
	}, {
		roles:  []string{"test-read"},
		assert: require.NoError,
		installerAction: func(c *authclient.Client) error {
			_, err := c.GetInstaller(ctx, installers.InstallerScriptName)
			return err
		},
	}, {
		roles:  []string{"test-update"},
		assert: require.NoError,
		installerAction: func(c *authclient.Client) error {
			inst, err := types.NewInstallerV1(installers.InstallerScriptName, "new-contents")
			require.NoError(t, err)
			return c.SetInstaller(ctx, inst)
		},
	}, {
		roles:  []string{"test-delete"},
		assert: require.NoError,
		installerAction: func(c *authclient.Client) error {
			err := c.DeleteInstaller(ctx, installers.InstallerScriptName)
			return err
		},
	}} {
		user.SetRoles(tc.roles)
		user, err = srv.Auth().UpsertUser(ctx, user)
		require.NoError(t, err)

		client, err := srv.NewClient(TestUser(user.GetName()))
		require.NoError(t, err)
		tc.assert(t, tc.installerAction(client))
	}
}

func TestGithubAuthRequest(t *testing.T) {
	ctx := context.Background()
	srv := newTestTLSServer(t)

	emptyRole, err := CreateRole(ctx, srv.Auth(), "test-empty", types.RoleSpecV6{})
	require.NoError(t, err)

	access1Role, err := CreateRole(ctx, srv.Auth(), "test-access-1", types.RoleSpecV6{
		Allow: types.RoleConditions{
			Rules: []types.Rule{
				{
					Resources: []string{types.KindGithubRequest},
					Verbs:     []string{types.VerbCreate},
				},
			},
		},
	})
	require.NoError(t, err)

	access2Role, err := CreateRole(ctx, srv.Auth(), "test-access-2", types.RoleSpecV6{
		Allow: types.RoleConditions{
			Rules: []types.Rule{
				{
					Resources: []string{types.KindGithub},
					Verbs:     []string{types.VerbCreate},
				},
			},
		},
	})
	require.NoError(t, err)

	access3Role, err := CreateRole(ctx, srv.Auth(), "test-access-3", types.RoleSpecV6{
		Allow: types.RoleConditions{
			Rules: []types.Rule{
				{
					Resources: []string{types.KindGithub, types.KindGithubRequest},
					Verbs:     []string{types.VerbCreate},
				},
			},
		},
	})
	require.NoError(t, err)

	readerRole, err := CreateRole(ctx, srv.Auth(), "test-access-4", types.RoleSpecV6{
		Allow: types.RoleConditions{
			Rules: []types.Rule{
				{
					Resources: []string{types.KindGithubRequest},
					Verbs:     []string{types.VerbRead},
				},
			},
		},
	})
	require.NoError(t, err)

	conn, err := types.NewGithubConnector("example", types.GithubConnectorSpecV3{
		ClientID:     "example-client-id",
		ClientSecret: "example-client-secret",
		RedirectURL:  "https://localhost:3080/v1/webapi/github/callback",
		Display:      "sign in with github",
		TeamsToLogins: []types.TeamMapping{
			{
				Organization: "octocats",
				Team:         "idp-admin",
				Logins:       []string{"access"},
			},
		},
	})
	require.NoError(t, err)

	upserted, err := srv.Auth().UpsertGithubConnector(context.Background(), conn)
	require.NoError(t, err)
	require.NotNil(t, upserted)

	reqNormal := types.GithubAuthRequest{ConnectorID: conn.GetName(), Type: constants.Github}
	reqTest := types.GithubAuthRequest{ConnectorID: conn.GetName(), Type: constants.Github, SSOTestFlow: true, ConnectorSpec: &types.GithubConnectorSpecV3{
		ClientID:     "example-client-id",
		ClientSecret: "example-client-secret",
		RedirectURL:  "https://localhost:3080/v1/webapi/github/callback",
		Display:      "sign in with github",
		TeamsToLogins: []types.TeamMapping{
			{
				Organization: "octocats",
				Team:         "idp-admin",
				Logins:       []string{"access"},
			},
		},
	}}

	tests := []struct {
		desc               string
		roles              []string
		request            types.GithubAuthRequest
		expectAccessDenied bool
	}{
		{
			desc:               "empty role - no access",
			roles:              []string{emptyRole.GetName()},
			request:            reqNormal,
			expectAccessDenied: true,
		},
		{
			desc:               "can create regular request with normal access",
			roles:              []string{access1Role.GetName()},
			request:            reqNormal,
			expectAccessDenied: false,
		},
		{
			desc:               "cannot create sso test request with normal access",
			roles:              []string{access1Role.GetName()},
			request:            reqTest,
			expectAccessDenied: true,
		},
		{
			desc:               "cannot create normal request with connector access",
			roles:              []string{access2Role.GetName()},
			request:            reqNormal,
			expectAccessDenied: true,
		},
		{
			desc:               "cannot create sso test request with connector access",
			roles:              []string{access2Role.GetName()},
			request:            reqTest,
			expectAccessDenied: true,
		},
		{
			desc:               "can create regular request with combined access",
			roles:              []string{access3Role.GetName()},
			request:            reqNormal,
			expectAccessDenied: false,
		},
		{
			desc:               "can create sso test request with combined access",
			roles:              []string{access3Role.GetName()},
			request:            reqTest,
			expectAccessDenied: false,
		},
	}

	user, err := CreateUser(ctx, srv.Auth(), "dummy")
	require.NoError(t, err)

	userReader, err := CreateUser(ctx, srv.Auth(), "dummy-reader", readerRole)
	require.NoError(t, err)

	clientReader, err := srv.NewClient(TestUser(userReader.GetName()))
	require.NoError(t, err)

	for _, tt := range tests {
		t.Run(tt.desc, func(t *testing.T) {
			user.SetRoles(tt.roles)
			user, err = srv.Auth().UpsertUser(ctx, user)
			require.NoError(t, err)

			client, err := srv.NewClient(TestUser(user.GetName()))
			require.NoError(t, err)

			request, err := client.CreateGithubAuthRequest(ctx, tt.request)
			if tt.expectAccessDenied {
				require.Error(t, err)
				require.True(t, trace.IsAccessDenied(err), "expected access denied, got: %v", err)
				return
			}

			require.NoError(t, err)
			require.NotEmpty(t, request.StateToken)
			require.Equal(t, tt.request.ConnectorID, request.ConnectorID)

			requestCopy, err := clientReader.GetGithubAuthRequest(ctx, request.StateToken)
			require.NoError(t, err)
			require.Equal(t, request, requestCopy)
		})
	}
}

// TestGithubAuthCompat attempts to test github SSO authentication from the
// perspective of an Auth service receiving requests from a Proxy service. The
// Auth service on major version N should support proxies on version N and N-1,
// which may send a single user public key or split SSH and TLS public keys.
//
// The proxy originally sends the user public keys via gPRC
// CreateGithubAuthRequest, and later retrieves the request via HTTP
// github/requests/validate which must have the same format as the requested
// keys to support both old and new proxies.
func TestGithubAuthCompat(t *testing.T) {
	ctx := context.Background()
	srv := newTestTLSServer(t)

	connector, err := types.NewGithubConnector("example", types.GithubConnectorSpecV3{
		ClientID:     "example-client-id",
		ClientSecret: "example-client-secret",
		RedirectURL:  "https://localhost:3080/v1/webapi/github/callback",
		Display:      "sign in with github",
		TeamsToRoles: []types.TeamRolesMapping{{
			Organization: "octocats",
			Team:         "devs",
			Roles:        []string{"access"},
		}},
	})
	require.NoError(t, err)
	_, err = srv.Auth().UpsertGithubConnector(context.Background(), connector)
	require.NoError(t, err)

	srv.Auth().GithubUserAndTeamsOverride = func() (*GithubUserResponse, []GithubTeamResponse, error) {
		return &GithubUserResponse{
				Login: "alice",
			}, []GithubTeamResponse{{
				Name: "devs",
				Slug: "devs",
				Org:  GithubOrgResponse{Login: "octocats"},
			}}, nil
	}

	_, err = CreateRole(ctx, srv.Auth(), "access", types.RoleSpecV6{})
	require.NoError(t, err)

	proxyClient, err := srv.NewClient(TestBuiltin(types.RoleProxy))
	require.NoError(t, err)

	sshKey, err := cryptosuites.GenerateKeyWithAlgorithm(cryptosuites.Ed25519)
	require.NoError(t, err)
	sshPub, err := ssh.NewPublicKey(sshKey.Public())
	require.NoError(t, err)
	sshPubBytes := ssh.MarshalAuthorizedKey(sshPub)

	tlsKey, err := cryptosuites.GenerateKeyWithAlgorithm(cryptosuites.ECDSAP256)
	require.NoError(t, err)
	tlsPubBytes, err := keys.MarshalPublicKey(tlsKey.Public())
	require.NoError(t, err)

	for _, tc := range []struct {
		desc                         string
		pubKey, sshPubKey, tlsPubKey []byte
		expectSSHSubjectKey          ssh.PublicKey
		expectTLSSubjectKey          crypto.PublicKey
	}{
		{
			desc: "no keys",
		},
		{
			desc:                "single key",
			pubKey:              sshPubBytes,
			expectSSHSubjectKey: sshPub,
			expectTLSSubjectKey: sshKey.Public(),
		},
		{
			desc:                "split keys",
			sshPubKey:           sshPubBytes,
			tlsPubKey:           tlsPubBytes,
			expectSSHSubjectKey: sshPub,
			expectTLSSubjectKey: tlsKey.Public(),
		},
		{
			desc:                "only ssh",
			sshPubKey:           sshPubBytes,
			expectSSHSubjectKey: sshPub,
		},
		{
			desc:                "only tls",
			tlsPubKey:           tlsPubBytes,
			expectTLSSubjectKey: tlsKey.Public(),
		},
	} {
		t.Run(tc.desc, func(t *testing.T) {
			// Create the request over gRPC, this simulates to proxy creating the
			// initial request.
			req, err := proxyClient.CreateGithubAuthRequest(ctx, types.GithubAuthRequest{
				ConnectorID:  connector.GetName(),
				Type:         constants.Github,
				PublicKey:    tc.pubKey,
				SshPublicKey: tc.sshPubKey,
				TlsPublicKey: tc.tlsPubKey,
				CertTTL:      apidefaults.MinCertDuration,
			})
			require.NoError(t, err)

			// Simulate the proxy redirecting the user to github, getting a
			// response, and calling back to auth for validation.
			resp, err := proxyClient.ValidateGithubAuthCallback(ctx, url.Values{
				"code":  []string{"success"},
				"state": []string{req.StateToken},
			})
			require.NoError(t, err)

			// The proxy should get back the keys exactly as it sent them. Older
			// proxies won't look for the new split keys, and they do check for
			// the old single key to tell if this was a console or web request.
			require.Equal(t, tc.pubKey, resp.Req.PublicKey) //nolint:staticcheck // SA1019. Checking that deprecated field is set.
			require.Equal(t, tc.sshPubKey, resp.Req.SSHPubKey)
			require.Equal(t, tc.tlsPubKey, resp.Req.TLSPubKey)

			// Make sure the subject key in the issued SSH cert matches the
			// expected key and didn't get accidentally switched.
			if tc.expectSSHSubjectKey != nil {
				sshCert, err := sshutils.ParseCertificate(resp.Cert)
				require.NoError(t, err)
				require.Equal(t, tc.expectSSHSubjectKey, sshCert.Key)
			} else {
				// No SSH cert should be issued if we didn't ask for one.
				require.Empty(t, resp.Cert)
			}

			// Make sure the subject key in the issued TLS cert matches the
			// expected key and didn't get accidentally switched.
			if tc.expectTLSSubjectKey != nil {
				tlsCert, err := tlsca.ParseCertificatePEM(resp.TLSCert)
				require.NoError(t, err)
				require.Equal(t, tc.expectTLSSubjectKey, tlsCert.PublicKey)
			} else {
				// No TLS cert should be issued if we didn't ask for one.
				require.Empty(t, resp.TLSCert)
			}
		})
	}
}

func TestSSODiagnosticInfo(t *testing.T) {
	ctx := context.Background()
	srv := newTestTLSServer(t)

	// empty role
	emptyRole, err := CreateRole(ctx, srv.Auth(), "test-empty", types.RoleSpecV6{})
	require.NoError(t, err)

	// privileged role
	privRole, err := CreateRole(ctx, srv.Auth(), "priv-access", types.RoleSpecV6{
		Allow: types.RoleConditions{
			Rules: []types.Rule{
				{
					Resources: []string{types.KindSAMLRequest},
					Verbs:     []string{types.VerbRead},
				},
			},
		},
	})
	require.NoError(t, err)

	user, err := CreateUser(ctx, srv.Auth(), "dummy", emptyRole)
	require.NoError(t, err)

	userPriv, err := CreateUser(ctx, srv.Auth(), "superDummy", privRole)
	require.NoError(t, err)

	client, err := srv.NewClient(TestUser(user.GetName()))
	require.NoError(t, err)

	clientPriv, err := srv.NewClient(TestUser(userPriv.GetName()))
	require.NoError(t, err)

	// fresh server, no SSO diag info, request fails
	info, err := client.GetSSODiagnosticInfo(ctx, types.KindSAML, "XXX-INVALID-ID")
	require.Error(t, err)
	require.Nil(t, info)

	infoCreate := types.SSODiagnosticInfo{
		TestFlow: true,
		Error:    "aaa bbb ccc",
	}

	// invalid auth kind returns error, no information stored.
	err = srv.Auth().CreateSSODiagnosticInfo(ctx, "XXX-BAD-KIND", "ABC123", infoCreate)
	require.Error(t, err)
	info, err = client.GetSSODiagnosticInfo(ctx, "XXX-BAD-KIND", "XXX-INVALID-ID")
	require.Error(t, err)
	require.Nil(t, info)

	// proper record can be stored, retrieved, if user has access.
	err = srv.Auth().CreateSSODiagnosticInfo(ctx, types.KindSAML, "ABC123", infoCreate)
	require.NoError(t, err)

	info, err = client.GetSSODiagnosticInfo(ctx, types.KindSAML, "ABC123")
	require.Error(t, err)
	require.True(t, trace.IsAccessDenied(err))
	require.Nil(t, info)

	info, err = clientPriv.GetSSODiagnosticInfo(ctx, types.KindSAML, "ABC123")
	require.NoError(t, err)
	require.Equal(t, &infoCreate, info)
}

func TestGenerateUserCertsForHeadlessKube(t *testing.T) {
	t.Parallel()

	ctx := context.Background()
	srv := newTestTLSServer(t)

	const kubeClusterName = "kube-cluster-1"
	kubeCluster, err := types.NewKubernetesClusterV3(
		types.Metadata{
			Name: kubeClusterName,
		},
		types.KubernetesClusterSpecV3{},
	)
	require.NoError(t, err)

	kubeServer, err := types.NewKubernetesServerV3(
		types.Metadata{
			Name:   kubeClusterName,
			Labels: map[string]string{"name": kubeClusterName},
		},

		types.KubernetesServerSpecV3{
			HostID:   kubeClusterName,
			Hostname: "test",
			Cluster:  kubeCluster,
		},
	)
	require.NoError(t, err)

	_, err = srv.Auth().UpsertKubernetesServer(ctx, kubeServer)
	require.NoError(t, err)

	// Create test user1.
	user1, _, err := CreateUserAndRole(srv.Auth(), "user1", []string{"role1"}, nil)
	require.NoError(t, err)

	// Create test user2.
	user2, role2, err := CreateUserAndRole(srv.Auth(), "user2", []string{"role2"}, nil)
	require.NoError(t, err)

	role2Opts := role2.GetOptions()
	role2Opts.MaxSessionTTL = types.NewDuration(2 * time.Hour)
	role2.SetOptions(role2Opts)

	_, err = srv.Auth().UpsertRole(ctx, role2)
	require.NoError(t, err)

	user1, err = srv.Auth().UpdateUser(ctx, user1)
	require.NoError(t, err)

	user2, err = srv.Auth().UpdateUser(ctx, user2)
	require.NoError(t, err)
	authPrefs, err := srv.Auth().GetAuthPreference(ctx)
	require.NoError(t, err)

	_, sshPubKey, _, tlsPubKey := newSSHAndTLSKeyPairs(t)
	defaultDuration := authPrefs.GetDefaultSessionTTL().Duration()

	testCases := []struct {
		desc       string
		user       types.User
		expiration time.Time
	}{
		{
			desc:       "Roles don't have max_session_ttl set",
			user:       user1,
			expiration: srv.Auth().GetClock().Now().Add(defaultDuration),
		},
		{
			desc:       "Roles have max_session_ttl set, cert expiration adjusted",
			user:       user2,
			expiration: srv.Auth().GetClock().Now().Add(2 * time.Hour),
		},
	}

	for _, tt := range testCases {
		t.Run(tt.desc, func(t *testing.T) {
			user := TestUser(tt.user.GetName())
			user.TTL = defaultDuration
			client, err := srv.NewClient(user)
			require.NoError(t, err)

			certs, err := client.GenerateUserCerts(ctx, proto.UserCertsRequest{
				SSHPublicKey:      sshPubKey,
				TLSPublicKey:      tlsPubKey,
				Username:          tt.user.GetName(),
				Expires:           srv.Auth().GetClock().Now().Add(defaultDuration),
				KubernetesCluster: kubeClusterName,
				RequesterName:     proto.UserCertsRequest_TSH_KUBE_LOCAL_PROXY_HEADLESS,
				Usage:             proto.UserCertsRequest_Kubernetes,
			})
			require.NoError(t, err)

			// Parse the Identity
			tlsCert, err := tlsca.ParseCertificatePEM(certs.TLS)
			require.NoError(t, err)
			identity, err := tlsca.FromSubject(tlsCert.Subject, tlsCert.NotAfter)
			require.NoError(t, err)

			sshCert, err := sshutils.ParseCertificate(certs.SSH)
			require.NoError(t, err)

			require.WithinDuration(t, tt.expiration, identity.Expires, 10*time.Second,
				"Identity expiration is out of expected boundaries")
			require.WithinDuration(t, tt.expiration, time.Unix(int64(sshCert.ValidBefore), 0), 10*time.Second,
				"Identity expiration is out of expected boundaries")
		})
	}
}

func TestGenerateUserCertsWithMFAVerification(t *testing.T) {
	t.Parallel()

	const minVerificationDuration = 35 * time.Minute

	ctx := context.Background()
	srv := newTestTLSServer(t)

	const kubeClusterName = "kube-cluster-1"
	kubeCluster, err := types.NewKubernetesClusterV3(
		types.Metadata{
			Name: kubeClusterName,
		},
		types.KubernetesClusterSpecV3{},
	)
	require.NoError(t, err)

	kubeServer, err := types.NewKubernetesServerV3(
		types.Metadata{
			Name:   kubeClusterName,
			Labels: map[string]string{"name": kubeClusterName},
		},

		types.KubernetesServerSpecV3{
			HostID:   kubeClusterName,
			Hostname: "test",
			Cluster:  kubeCluster,
		},
	)
	require.NoError(t, err)

	_, err = srv.Auth().UpsertKubernetesServer(ctx, kubeServer)
	require.NoError(t, err)

	// Create test user1.
	user1, _, err := CreateUserAndRole(srv.Auth(), "user1", []string{"role1"}, nil)
	require.NoError(t, err)

	// Create test user2.
	user2, role2, err := CreateUserAndRole(srv.Auth(), "user2", []string{"role2"}, nil)
	require.NoError(t, err)

	role2Opts := role2.GetOptions()
	role2Opts.MFAVerificationInterval = minVerificationDuration
	role2Opts.RequireMFAType = types.RequireMFAType_SESSION
	role2.SetOptions(role2Opts)

	_, err = srv.Auth().UpsertRole(ctx, role2)
	require.NoError(t, err)

	// Create test user3.
	user3, role3, err := CreateUserAndRole(srv.Auth(), "user3", []string{"role3"}, nil)
	require.NoError(t, err)

	role3Opts := role3.GetOptions()
	role3Opts.MFAVerificationInterval = minVerificationDuration
	role3.SetOptions(role3Opts)

	_, err = srv.Auth().UpsertRole(ctx, role3)
	require.NoError(t, err)

	user1, err = srv.Auth().UpdateUser(ctx, user1)
	require.NoError(t, err)

	user2, err = srv.Auth().UpdateUser(ctx, user2)
	require.NoError(t, err)

	user3, err = srv.Auth().UpdateUser(ctx, user3)
	require.NoError(t, err)

	authPrefs, err := srv.Auth().GetAuthPreference(ctx)
	require.NoError(t, err)

	defaultDuration := authPrefs.GetDefaultSessionTTL().Duration()
	authClock := srv.Auth().GetClock()

	testCases := []struct {
		desc              string
		user              types.User
		expiration        time.Time
		clusterRequireMFA bool
		usage             proto.UserCertsRequest_CertUsage
		requester         proto.UserCertsRequest_Requester
	}{
		{
			desc:       "Roles don't have mfa_verification_interval set",
			user:       user1,
			expiration: authClock.Now().Add(defaultDuration),
			usage:      proto.UserCertsRequest_Kubernetes,
			requester:  proto.UserCertsRequest_TSH_KUBE_LOCAL_PROXY_HEADLESS,
		},
		{
			desc:       "Roles have mfa_verification_interval set, but MFA is not required",
			user:       user3,
			expiration: authClock.Now().Add(defaultDuration),
			usage:      proto.UserCertsRequest_Kubernetes,
			requester:  proto.UserCertsRequest_TSH_KUBE_LOCAL_PROXY_HEADLESS,
		},
		{
			desc:              "Roles have mfa_verification_interval set, MFA required only on cluster level",
			user:              user3,
			expiration:        authClock.Now().Add(minVerificationDuration),
			usage:             proto.UserCertsRequest_Kubernetes,
			requester:         proto.UserCertsRequest_TSH_KUBE_LOCAL_PROXY_HEADLESS,
			clusterRequireMFA: true,
		},
		{
			desc:       "Kube proxy, roles have mfa_verification_interval set, cert expiration adjusted",
			user:       user2,
			expiration: authClock.Now().Add(minVerificationDuration),
			usage:      proto.UserCertsRequest_Kubernetes,
			requester:  proto.UserCertsRequest_TSH_KUBE_LOCAL_PROXY,
		},
		{
			desc:       "Headless kube proxy, roles have mfa_verification_interval set, cert expiration adjusted",
			user:       user2,
			expiration: authClock.Now().Add(minVerificationDuration),
			usage:      proto.UserCertsRequest_Kubernetes,
			requester:  proto.UserCertsRequest_TSH_KUBE_LOCAL_PROXY_HEADLESS,
		},
		{
			desc:       "DB Proxy, roles have mfa_verification_interval set, cert expiration adjusted",
			user:       user2,
			expiration: authClock.Now().Add(minVerificationDuration),
			usage:      proto.UserCertsRequest_Database,
			requester:  proto.UserCertsRequest_TSH_DB_LOCAL_PROXY_TUNNEL,
		},
		{
			desc:       "App proxy, roles have mfa_verification_interval set, cert expiration adjusted",
			user:       user2,
			expiration: authClock.Now().Add(minVerificationDuration),
			usage:      proto.UserCertsRequest_App,
			requester:  proto.UserCertsRequest_TSH_APP_LOCAL_PROXY,
		},
	}

	for _, tt := range testCases {
		t.Run(tt.desc, func(t *testing.T) {
			user := TestUser(tt.user.GetName())
			user.TTL = defaultDuration
			client, err := srv.NewClient(user)
			require.NoError(t, err)

			ap, ok := authPrefs.(*types.AuthPreferenceV2)
			require.True(t, ok)

			if tt.clusterRequireMFA {
				ap.Spec.RequireMFAType = types.RequireMFAType_SESSION
			} else {
				ap.Spec.RequireMFAType = types.RequireMFAType_OFF
			}

			_, err = srv.Auth().UpsertAuthPreference(ctx, ap)
			require.NoError(t, err)

			_, pub, err := testauthority.New().GenerateKeyPair()
			require.NoError(t, err)

			certs, err := client.GenerateUserCerts(ctx, proto.UserCertsRequest{
				PublicKey:         pub,
				Username:          tt.user.GetName(),
				Expires:           authClock.Now().Add(defaultDuration),
				KubernetesCluster: kubeClusterName,
				RouteToDatabase:   proto.RouteToDatabase{ServiceName: "test"},
				RouteToApp:        proto.RouteToApp{Name: "test"},
				RequesterName:     tt.requester,
				Usage:             tt.usage,
			})
			require.NoError(t, err)

			// Parse the Identity
			tlsCert, err := tlsca.ParseCertificatePEM(certs.TLS)
			require.NoError(t, err)
			identity, err := tlsca.FromSubject(tlsCert.Subject, tlsCert.NotAfter)
			require.NoError(t, err)
			require.Less(t, tt.expiration.Sub(identity.Expires).Abs(), 10*time.Second,
				"Identity expiration is out of expected boundaries")
		})
	}
}

func TestGenerateUserCertsWithRoleRequest(t *testing.T) {
	ctx := context.Background()
	srv := newTestTLSServer(t)

	emptyRole, err := CreateRole(ctx, srv.Auth(), "test-empty", types.RoleSpecV6{})
	require.NoError(t, err)

	accessFooRole, err := CreateRole(ctx, srv.Auth(), "test-access-foo", types.RoleSpecV6{
		Allow: types.RoleConditions{
			Logins: []string{"foo"},
		},
	})
	require.NoError(t, err)

	accessBarRole, err := CreateRole(ctx, srv.Auth(), "test-access-bar", types.RoleSpecV6{
		Allow: types.RoleConditions{
			Logins: []string{"bar"},
		},
	})
	require.NoError(t, err)

	loginsTraitsRole, err := CreateRole(ctx, srv.Auth(), "test-access-traits", types.RoleSpecV6{
		Allow: types.RoleConditions{
			Logins: []string{"{{internal.logins}}"},
		},
	})
	require.NoError(t, err)

	impersonatorRole, err := CreateRole(ctx, srv.Auth(), "test-impersonator", types.RoleSpecV6{
		Allow: types.RoleConditions{
			Impersonate: &types.ImpersonateConditions{
				Roles: []string{
					accessFooRole.GetName(),
					accessBarRole.GetName(),
					loginsTraitsRole.GetName(),
				},
			},
		},
	})
	require.NoError(t, err)

	denyBarRole, err := CreateRole(ctx, srv.Auth(), "test-deny", types.RoleSpecV6{
		Deny: types.RoleConditions{
			Impersonate: &types.ImpersonateConditions{
				Roles: []string{accessBarRole.GetName()},
			},
		},
	})
	require.NoError(t, err)

	dummyUserRole, err := types.NewRole("dummy-user-role", types.RoleSpecV6{})
	require.NoError(t, err)

	dummyUser, err := CreateUser(ctx, srv.Auth(), "dummy-user", dummyUserRole)
	require.NoError(t, err)

	dummyUserImpersonatorRole, err := CreateRole(ctx, srv.Auth(), "dummy-user-impersonator", types.RoleSpecV6{
		Allow: types.RoleConditions{
			Impersonate: &types.ImpersonateConditions{
				Users: []string{dummyUser.GetName()},
				Roles: []string{dummyUserRole.GetName()},
			},
		},
	})
	require.NoError(t, err)

	tests := []struct {
		desc             string
		username         string
		userTraits       wrappers.Traits
		roles            []string
		roleRequests     []string
		useRoleRequests  bool
		expectPrincipals []string
		expectRoles      []string
		expectError      func(error) bool
	}{
		{
			desc:             "requesting all allowed roles",
			username:         "alice",
			roles:            []string{emptyRole.GetName(), impersonatorRole.GetName()},
			roleRequests:     []string{accessFooRole.GetName(), accessBarRole.GetName()},
			useRoleRequests:  true,
			expectPrincipals: []string{"foo", "bar"},
		},
		{
			desc:     "requesting a subset of allowed roles",
			username: "bob",
			userTraits: wrappers.Traits{
				// We don't expect this login trait to appear in the principals
				// as "test-access-foo" does not contain {{internal.logins}}
				constants.TraitLogins: []string{"trait-login"},
			},
			roles:            []string{emptyRole.GetName(), impersonatorRole.GetName()},
			roleRequests:     []string{accessFooRole.GetName()},
			useRoleRequests:  true,
			expectPrincipals: []string{"foo"},
		},
		{
			// Users traits should be preserved in role impersonation
			desc:     "requesting a role preserves user traits",
			username: "ash",
			userTraits: wrappers.Traits{
				constants.TraitLogins: []string{"trait-login"},
			},
			roles: []string{
				emptyRole.GetName(),
				impersonatorRole.GetName(),
			},
			roleRequests:     []string{loginsTraitsRole.GetName()},
			useRoleRequests:  true,
			expectPrincipals: []string{"trait-login"},
		},
		{
			// Users not using role requests should keep their own roles
			desc:            "requesting no roles",
			username:        "charlie",
			roles:           []string{emptyRole.GetName()},
			roleRequests:    []string{},
			useRoleRequests: false,
			expectRoles:     []string{emptyRole.GetName()},
		},
		{
			// An empty role request should fail when role requests are
			// expected.
			desc:            "requesting no roles with UseRoleRequests",
			username:        "charlie",
			roles:           []string{emptyRole.GetName()},
			roleRequests:    []string{},
			useRoleRequests: true,
			expectError: func(err error) bool {
				return trace.IsBadParameter(err)
			},
		},
		{
			desc:            "requesting a disallowed role",
			username:        "dave",
			roles:           []string{emptyRole.GetName()},
			roleRequests:    []string{accessFooRole.GetName()},
			useRoleRequests: true,
			expectError: func(err error) bool {
				return err != nil && trace.IsAccessDenied(err)
			},
		},
		{
			desc:            "requesting a nonexistent role",
			username:        "erin",
			roles:           []string{emptyRole.GetName()},
			roleRequests:    []string{"doesnotexist"},
			useRoleRequests: true,
			expectError: func(err error) bool {
				return err != nil && trace.IsNotFound(err)
			},
		},
		{
			desc:             "requesting an allowed role with a separate deny role",
			username:         "frank",
			roles:            []string{emptyRole.GetName(), impersonatorRole.GetName(), denyBarRole.GetName()},
			roleRequests:     []string{accessFooRole.GetName()},
			useRoleRequests:  true,
			expectPrincipals: []string{"foo"},
		},
		{
			desc:            "requesting a denied role",
			username:        "geoff",
			roles:           []string{emptyRole.GetName(), impersonatorRole.GetName(), denyBarRole.GetName()},
			roleRequests:    []string{accessBarRole.GetName()},
			useRoleRequests: true,
			expectError: func(err error) bool {
				return err != nil && trace.IsAccessDenied(err)
			},
		},
		{
			desc:            "misusing a role intended for user impersonation",
			username:        "helen",
			roles:           []string{emptyRole.GetName(), dummyUserImpersonatorRole.GetName()},
			roleRequests:    []string{dummyUserRole.GetName()},
			useRoleRequests: true,
			expectError: func(err error) bool {
				return err != nil && trace.IsAccessDenied(err)
			},
		},
	}
	for _, tt := range tests {
		t.Run(tt.desc, func(t *testing.T) {
			user, err := CreateUser(ctx, srv.Auth(), tt.username)
			require.NoError(t, err)
			t.Cleanup(func() {
				require.NoError(t, srv.Auth().DeleteUser(ctx, tt.username), "failed cleaning up testing user: %s", tt.username)
			})
			for _, role := range tt.roles {
				user.AddRole(role)
			}
			if tt.userTraits != nil {
				user.SetTraits(tt.userTraits)
			}
			user, err = srv.Auth().UpsertUser(ctx, user)
			require.NoError(t, err)

			client, err := srv.NewClient(TestUser(user.GetName()))
			require.NoError(t, err)

			_, sshPubKey, _, tlsPubKey := newSSHAndTLSKeyPairs(t)
			certs, err := client.GenerateUserCerts(ctx, proto.UserCertsRequest{
				SSHPublicKey:    sshPubKey,
				TLSPublicKey:    tlsPubKey,
				Username:        user.GetName(),
				Expires:         time.Now().Add(time.Hour),
				RoleRequests:    tt.roleRequests,
				UseRoleRequests: tt.useRoleRequests,
			})
			if tt.expectError != nil {
				require.True(t, tt.expectError(err), "error: %+v: %s", err, trace.DebugReport(err))
				return
			}
			require.NoError(t, err)

			// Parse the Identity
			impersonatedTLSCert, err := tlsca.ParseCertificatePEM(certs.TLS)
			require.NoError(t, err)
			impersonatedIdent, err := tlsca.FromSubject(impersonatedTLSCert.Subject, impersonatedTLSCert.NotAfter)
			require.NoError(t, err)

			userCert, err := sshutils.ParseCertificate(certs.SSH)
			require.NoError(t, err)

			roles, ok := userCert.Extensions[teleport.CertExtensionTeleportRoles]
			require.True(t, ok)

			parsedRoles, err := services.UnmarshalCertRoles(roles)
			require.NoError(t, err)

			if len(tt.expectPrincipals) > 0 {
				expectPrincipals := append(tt.expectPrincipals, teleport.SSHSessionJoinPrincipal)
				require.ElementsMatch(t, expectPrincipals, userCert.ValidPrincipals, "principals must match")
			}

			if tt.expectRoles != nil {
				require.ElementsMatch(t, tt.expectRoles, parsedRoles, "granted roles must match expected values")
			} else {
				require.ElementsMatch(t, tt.roleRequests, parsedRoles, "granted roles must match requests")
			}

			_, disallowReissue := userCert.Extensions[teleport.CertExtensionDisallowReissue]
			if len(tt.roleRequests) > 0 {
				impersonator, ok := userCert.Extensions[teleport.CertExtensionImpersonator]
				require.True(t, ok, "impersonator must be set if any role requests exist")
				require.Equal(t, tt.username, impersonator, "certificate must show self-impersonation")

				require.True(t, disallowReissue)
				require.True(t, impersonatedIdent.DisallowReissue)
			} else {
				require.False(t, disallowReissue)
				require.False(t, impersonatedIdent.DisallowReissue)
			}
		})
	}
}

// TestRoleRequestDenyReimpersonation make sure role requests can't be used to
// re-escalate privileges using a (perhaps compromised) set of role
// impersonated certs.
func TestRoleRequestDenyReimpersonation(t *testing.T) {
	ctx := context.Background()
	srv := newTestTLSServer(t)

	accessFooRole, err := CreateRole(ctx, srv.Auth(), "test-access-foo", types.RoleSpecV6{
		Allow: types.RoleConditions{
			Logins: []string{"foo"},
		},
	})
	require.NoError(t, err)

	accessBarRole, err := CreateRole(ctx, srv.Auth(), "test-access-bar", types.RoleSpecV6{
		Allow: types.RoleConditions{
			Logins: []string{"bar"},
		},
	})
	require.NoError(t, err)

	impersonatorRole, err := CreateRole(ctx, srv.Auth(), "test-impersonator", types.RoleSpecV6{
		Allow: types.RoleConditions{
			Impersonate: &types.ImpersonateConditions{
				Roles: []string{accessFooRole.GetName(), accessBarRole.GetName()},
			},
		},
	})
	require.NoError(t, err)

	// Create a testing user.
	user, err := CreateUser(ctx, srv.Auth(), "alice")
	require.NoError(t, err)
	user.AddRole(impersonatorRole.GetName())
	user, err = srv.Auth().UpsertUser(ctx, user)
	require.NoError(t, err)

	// Generate cert with a role request.
	client, err := srv.NewClient(TestUser(user.GetName()))
	require.NoError(t, err)

	_, sshPubKey, tlsPrivKey, tlsPubKey := newSSHAndTLSKeyPairs(t)

	// Request certs for only the `foo` role.
	certs, err := client.GenerateUserCerts(ctx, proto.UserCertsRequest{
		SSHPublicKey: sshPubKey,
		TLSPublicKey: tlsPubKey,
		Username:     user.GetName(),
		Expires:      time.Now().Add(time.Hour),
		RoleRequests: []string{accessFooRole.GetName()},
	})
	require.NoError(t, err)

	// Make an impersonated client.
	impersonatedTLSCert, err := tls.X509KeyPair(certs.TLS, tlsPrivKey)
	require.NoError(t, err)
	impersonatedClient := srv.NewClientWithCert(impersonatedTLSCert)

	// Attempt a request.
	_, err = impersonatedClient.GetClusterName()
	require.NoError(t, err)

	// Attempt to generate new certs for a different (allowed) role.
	_, err = impersonatedClient.GenerateUserCerts(ctx, proto.UserCertsRequest{
		SSHPublicKey: sshPubKey,
		TLSPublicKey: tlsPubKey,
		Username:     user.GetName(),
		Expires:      time.Now().Add(time.Hour),
		RoleRequests: []string{accessBarRole.GetName()},
	})
	require.Error(t, err)
	require.True(t, trace.IsAccessDenied(err))

	// Attempt to generate new certs for the same role.
	_, err = impersonatedClient.GenerateUserCerts(ctx, proto.UserCertsRequest{
		SSHPublicKey: sshPubKey,
		TLSPublicKey: tlsPubKey,
		Username:     user.GetName(),
		Expires:      time.Now().Add(time.Hour),
		RoleRequests: []string{accessFooRole.GetName()},
	})
	require.Error(t, err)
	require.True(t, trace.IsAccessDenied(err))

	// Attempt to generate new certs with no role requests
	// (If allowed, this might issue certs for the original user without role
	// requests.)
	_, err = impersonatedClient.GenerateUserCerts(ctx, proto.UserCertsRequest{
		SSHPublicKey: sshPubKey,
		TLSPublicKey: tlsPubKey,
		Username:     user.GetName(),
		Expires:      time.Now().Add(time.Hour),
	})
	require.Error(t, err)
	require.True(t, trace.IsAccessDenied(err))
}

// TestGenerateDatabaseCert makes sure users and services with appropriate
// permissions can generate database certificates.
func TestGenerateDatabaseCert(t *testing.T) {
	t.Parallel()
	ctx := context.Background()
	srv := newTestTLSServer(t)

	// This user can't impersonate anyone and can't generate database certs.
	userWithoutAccess, _, err := CreateUserAndRole(srv.Auth(), "user", []string{"role1"}, nil)
	require.NoError(t, err)

	// This user can impersonate system role Db.
	userImpersonateDb, roleDb, err := CreateUserAndRole(srv.Auth(), "user-impersonate-db", []string{"role2"}, nil)
	require.NoError(t, err)
	roleDb.SetImpersonateConditions(types.Allow, types.ImpersonateConditions{
		Users: []string{string(types.RoleDatabase)},
		Roles: []string{string(types.RoleDatabase)},
	})
	_, err = srv.Auth().UpsertRole(ctx, roleDb)
	require.NoError(t, err)

	tests := []struct {
		desc      string
		identity  TestIdentity
		requester proto.DatabaseCertRequest_Requester
		err       string
	}{
		{
			desc:      "user can't sign database certs",
			identity:  TestUser(userWithoutAccess.GetName()),
			requester: proto.DatabaseCertRequest_TCTL,
			err:       "access denied",
		},
		{
			desc:      "user can impersonate Db and sign database certs",
			identity:  TestUser(userImpersonateDb.GetName()),
			requester: proto.DatabaseCertRequest_TCTL,
		},
		{
			desc:      "built-in admin can sign database certs",
			identity:  TestAdmin(),
			requester: proto.DatabaseCertRequest_TCTL,
		},
		{
			desc:     "database service can sign database certs",
			identity: TestBuiltin(types.RoleDatabase),
		},
	}

	// Generate CSR once for speed sake.
	priv, err := cryptosuites.GeneratePrivateKeyWithAlgorithm(cryptosuites.RSA2048)
	require.NoError(t, err)

	csr, err := tlsca.GenerateCertificateRequestPEM(pkix.Name{CommonName: "test"}, priv)
	require.NoError(t, err)

	for _, test := range tests {
		t.Run(test.desc, func(t *testing.T) {
			client, err := srv.NewClient(test.identity)
			require.NoError(t, err)

			_, err = client.GenerateDatabaseCert(ctx, &proto.DatabaseCertRequest{CSR: csr, RequesterName: test.requester})
			if test.err != "" {
				require.ErrorContains(t, err, test.err)
			} else {
				require.NoError(t, err)
			}
		})
	}
}

type testDynamicallyConfigurableRBACParams struct {
	kind                          string
	storeDefault, storeConfigFile func(*Server)
	get, set, reset               func(*ServerWithRoles) error
	alwaysReadable                bool
}

// TestDynamicConfigurationRBACVerbs tests the dynamic configuration RBAC verbs described
// in rfd/0016-dynamic-configuration.md § Implementation.
func testDynamicallyConfigurableRBAC(t *testing.T, p testDynamicallyConfigurableRBACParams) {
	testAuth, err := NewTestAuthServer(TestAuthServerConfig{Dir: t.TempDir()})
	require.NoError(t, err)

	testOperation := func(op func(*ServerWithRoles) error, allowRules []types.Rule, expectErr, withConfigFile bool) func(*testing.T) {
		return func(t *testing.T) {
			if withConfigFile {
				p.storeConfigFile(testAuth.AuthServer)
			} else {
				p.storeDefault(testAuth.AuthServer)
			}
			server := serverWithAllowRules(t, testAuth, allowRules)
			opErr := op(server)
			if expectErr {
				require.Error(t, opErr)
			} else {
				require.NoError(t, opErr)
			}
		}
	}

	// runTestCases generates all non-empty RBAC verb combinations and checks the expected
	// error for each operation.
	runTestCases := func(withConfigFile bool) {
		for _, canCreate := range []bool{false, true} {
			for _, canUpdate := range []bool{false, true} {
				for _, canRead := range []bool{false, true} {
					if !canRead && !canUpdate && !canCreate {
						continue
					}
					verbs := []string{}
					expectGetErr, expectSetErr, expectResetErr := true, true, true
					if canRead || p.alwaysReadable {
						verbs = append(verbs, types.VerbRead)
						expectGetErr = false
					}
					if canUpdate {
						verbs = append(verbs, types.VerbUpdate)
						if !withConfigFile {
							expectSetErr, expectResetErr = false, false
						}
					}
					if canCreate {
						verbs = append(verbs, types.VerbCreate)
						if canUpdate {
							expectSetErr = false
						}
					}
					allowRules := []types.Rule{
						{
							Resources: []string{p.kind},
							Verbs:     verbs,
						},
					}
					t.Run(fmt.Sprintf("get %v %v", verbs, withConfigFile), testOperation(p.get, allowRules, expectGetErr, withConfigFile))
					t.Run(fmt.Sprintf("set %v %v", verbs, withConfigFile), testOperation(p.set, allowRules, expectSetErr, withConfigFile))
					t.Run(fmt.Sprintf("reset %v %v", verbs, withConfigFile), testOperation(p.reset, allowRules, expectResetErr, withConfigFile))
				}
			}
		}
	}

	runTestCases(false)
	runTestCases(true)
}

func TestAuthPreferenceRBAC(t *testing.T) {
	t.Parallel()
	ctx := context.Background()
	testDynamicallyConfigurableRBAC(t, testDynamicallyConfigurableRBACParams{
		kind: types.KindClusterAuthPreference,
		storeDefault: func(s *Server) {
			s.UpsertAuthPreference(ctx, types.DefaultAuthPreference())
		},
		storeConfigFile: func(s *Server) {
			authPref := types.DefaultAuthPreference()
			authPref.SetOrigin(types.OriginConfigFile)
			s.UpsertAuthPreference(ctx, authPref)
		},
		get: func(s *ServerWithRoles) error {
			_, err := s.GetAuthPreference(ctx)
			return err
		},
		set: func(s *ServerWithRoles) error {
			return s.SetAuthPreference(ctx, types.DefaultAuthPreference())
		},
		reset: func(s *ServerWithRoles) error {
			return s.ResetAuthPreference(ctx)
		},
		alwaysReadable: true,
	})
}

func TestClusterNetworkingCloudUpdates(t *testing.T) {
	srv := newTestTLSServer(t)
	ctx := context.Background()
	_, err := srv.Auth().UpsertClusterNetworkingConfig(ctx, types.DefaultClusterNetworkingConfig())
	require.NoError(t, err)

	user, _, err := CreateUserAndRole(srv.Auth(), "username", []string{}, []types.Rule{
		{
			Resources: []string{
				types.KindClusterNetworkingConfig,
			},
			Verbs: services.RW(),
		},
	})
	require.NoError(t, err)

	for _, tc := range []struct {
		cloud                   bool
		identity                TestIdentity
		expectSetErr            string
		clusterNetworkingConfig types.ClusterNetworkingConfig
		name                    string
	}{
		{
			name:                    "non admin user can set existing values to the same value",
			cloud:                   true,
			identity:                TestUser(user.GetName()),
			clusterNetworkingConfig: types.DefaultClusterNetworkingConfig(),
		},
		{
			name:         "non admin user cannot set keep_alive_interval",
			cloud:        true,
			identity:     TestUser(user.GetName()),
			expectSetErr: "keep_alive_interval",
			clusterNetworkingConfig: newClusterNetworkingConf(t, types.ClusterNetworkingConfigSpecV2{
				KeepAliveInterval: types.Duration(time.Second * 20),
			}),
		},
		{
			name:         "non admin user cannot set tunnel_strategy",
			cloud:        true,
			identity:     TestUser(user.GetName()),
			expectSetErr: "tunnel_strategy",
			clusterNetworkingConfig: newClusterNetworkingConf(t, types.ClusterNetworkingConfigSpecV2{
				TunnelStrategy: &types.TunnelStrategyV1{
					Strategy: &types.TunnelStrategyV1_ProxyPeering{
						ProxyPeering: types.DefaultProxyPeeringTunnelStrategy(),
					},
				},
			}),
		},
		{
			name:         "non admin user cannot set proxy_listener_mode",
			cloud:        true,
			identity:     TestUser(user.GetName()),
			expectSetErr: "proxy_listener_mode",
			clusterNetworkingConfig: newClusterNetworkingConf(t, types.ClusterNetworkingConfigSpecV2{
				ProxyListenerMode: types.ProxyListenerMode_Multiplex,
			}),
		},
		{
			name:         "non admin user cannot set keep_alive_count_max",
			cloud:        true,
			identity:     TestUser(user.GetName()),
			expectSetErr: "keep_alive_count_max",
			clusterNetworkingConfig: newClusterNetworkingConf(t, types.ClusterNetworkingConfigSpecV2{
				KeepAliveCountMax: 55,
			}),
		},
		{
			name:     "non admin user can set client_idle_timeout",
			cloud:    true,
			identity: TestUser(user.GetName()),
			clusterNetworkingConfig: newClusterNetworkingConf(t, types.ClusterNetworkingConfigSpecV2{
				ClientIdleTimeout: types.Duration(time.Second * 67),
			}),
		},
		{
			name:     "admin user can set keep_alive_interval",
			cloud:    true,
			identity: TestAdmin(),
			clusterNetworkingConfig: newClusterNetworkingConf(t, types.ClusterNetworkingConfigSpecV2{
				KeepAliveInterval: types.Duration(time.Second * 67),
			}),
		},
		{
			name:     "non admin user can set keep_alive_interval on non cloud cluster",
			cloud:    false,
			identity: TestUser(user.GetName()),
			clusterNetworkingConfig: newClusterNetworkingConf(t, types.ClusterNetworkingConfigSpecV2{
				KeepAliveInterval: types.Duration(time.Second * 67),
			}),
		},
	} {
		t.Run(tc.name, func(t *testing.T) {
			modules.SetTestModules(t, &modules.TestModules{
				TestBuildType: modules.BuildEnterprise,
				TestFeatures: modules.Features{
					Cloud: tc.cloud,
				},
			})

			client, err := srv.NewClient(tc.identity)
			require.NoError(t, err)

			err = client.SetClusterNetworkingConfig(ctx, tc.clusterNetworkingConfig.(*types.ClusterNetworkingConfigV2))
			if tc.expectSetErr != "" {
				assert.ErrorContains(t, err, tc.expectSetErr)
			} else {
				assert.NoError(t, err)
			}

			_, err = client.UpsertClusterNetworkingConfig(ctx, tc.clusterNetworkingConfig)
			if tc.expectSetErr != "" {
				assert.ErrorContains(t, err, tc.expectSetErr)
			} else {
				assert.NoError(t, err)
			}
		})
	}
}

func newClusterNetworkingConf(t *testing.T, spec types.ClusterNetworkingConfigSpecV2) *types.ClusterNetworkingConfigV2 {
	c := &types.ClusterNetworkingConfigV2{
		Metadata: types.Metadata{
			Labels: map[string]string{
				types.OriginLabel: types.OriginDynamic,
			},
		},
		Spec: spec,
	}
	err := c.CheckAndSetDefaults()
	require.NoError(t, err)
	return c
}

func TestClusterNetworkingConfigRBAC(t *testing.T) {
	t.Parallel()
	ctx := context.Background()
	testDynamicallyConfigurableRBAC(t, testDynamicallyConfigurableRBACParams{
		kind: types.KindClusterNetworkingConfig,
		storeDefault: func(s *Server) {
			s.UpsertClusterNetworkingConfig(ctx, types.DefaultClusterNetworkingConfig())
		},
		storeConfigFile: func(s *Server) {
			netConfig := types.DefaultClusterNetworkingConfig()
			netConfig.SetOrigin(types.OriginConfigFile)
			s.UpsertClusterNetworkingConfig(ctx, netConfig)
		},
		get: func(s *ServerWithRoles) error {
			_, err := s.GetClusterNetworkingConfig(ctx)
			return err
		},
		set: func(s *ServerWithRoles) error {
			return s.SetClusterNetworkingConfig(ctx, types.DefaultClusterNetworkingConfig())
		},
		reset: func(s *ServerWithRoles) error {
			return s.ResetClusterNetworkingConfig(ctx)
		},
	})
}

func TestSessionRecordingConfigRBAC(t *testing.T) {
	t.Parallel()
	ctx := context.Background()
	testDynamicallyConfigurableRBAC(t, testDynamicallyConfigurableRBACParams{
		kind: types.KindSessionRecordingConfig,
		storeDefault: func(s *Server) {
			s.UpsertSessionRecordingConfig(ctx, types.DefaultSessionRecordingConfig())
		},
		storeConfigFile: func(s *Server) {
			recConfig := types.DefaultSessionRecordingConfig()
			recConfig.SetOrigin(types.OriginConfigFile)
			s.UpsertSessionRecordingConfig(ctx, recConfig)
		},
		get: func(s *ServerWithRoles) error {
			_, err := s.GetSessionRecordingConfig(ctx)
			return err
		},
		set: func(s *ServerWithRoles) error {
			return s.SetSessionRecordingConfig(ctx, types.DefaultSessionRecordingConfig())
		},
		reset: func(s *ServerWithRoles) error {
			return s.ResetSessionRecordingConfig(ctx)
		},
	})
}

// go test ./lib/auth -bench=. -run=^$ -v -benchtime 1x
// goos: darwin
// goarch: amd64
// pkg: github.com/gravitational/teleport/lib/auth
// cpu: Intel(R) Core(TM) i9-9880H CPU @ 2.30GHz
// BenchmarkListNodes
// BenchmarkListNodes/simple_labels
// BenchmarkListNodes/simple_labels-16                    1        1079886286 ns/op        525128104 B/op   8831939 allocs/op
// BenchmarkListNodes/simple_expression
// BenchmarkListNodes/simple_expression-16                1         770118479 ns/op        432667432 B/op   6514790 allocs/op
// BenchmarkListNodes/labels
// BenchmarkListNodes/labels-16                           1        1931843502 ns/op        741444360 B/op  15159333 allocs/op
// BenchmarkListNodes/expression
// BenchmarkListNodes/expression-16                       1        1040855282 ns/op        509643128 B/op   8120970 allocs/op
// BenchmarkListNodes/complex_labels
// BenchmarkListNodes/complex_labels-16                   1        2274376396 ns/op        792948904 B/op  17084107 allocs/op
// BenchmarkListNodes/complex_expression
// BenchmarkListNodes/complex_expression-16               1        1518800599 ns/op        738532920 B/op  12483748 allocs/op
// PASS
// ok      github.com/gravitational/teleport/lib/auth      11.679s
func BenchmarkListNodes(b *testing.B) {
	const nodeCount = 50_000
	const roleCount = 32

	logger := logrus.StandardLogger()
	logger.ReplaceHooks(make(logrus.LevelHooks))
	logrus.SetFormatter(logutils.NewTestJSONFormatter())
	logger.SetLevel(logrus.DebugLevel)
	logger.SetOutput(io.Discard)

	ctx := context.Background()
	srv := newTestTLSServer(b)

	var ids []string
	for i := 0; i < roleCount; i++ {
		ids = append(ids, uuid.New().String())
	}

	ids[0] = "hidden"

	var hiddenNodes int
	// Create test nodes.
	for i := 0; i < nodeCount; i++ {
		name := uuid.New().String()
		id := ids[i%len(ids)]
		if id == "hidden" {
			hiddenNodes++
		}
		node, err := types.NewServerWithLabels(
			name,
			types.KindNode,
			types.ServerSpecV2{},
			map[string]string{
				"key":   id,
				"group": "users",
			},
		)
		require.NoError(b, err)

		_, err = srv.Auth().UpsertNode(ctx, node)
		require.NoError(b, err)
	}
	testNodes, err := srv.Auth().GetNodes(ctx, apidefaults.Namespace)
	require.NoError(b, err)
	require.Len(b, testNodes, nodeCount)

	for _, tc := range []struct {
		desc     string
		editRole func(types.Role, string)
	}{
		{
			desc: "simple labels",
			editRole: func(r types.Role, id string) {
				if id == "hidden" {
					r.SetNodeLabels(types.Deny, types.Labels{"key": {id}})
				} else {
					r.SetNodeLabels(types.Allow, types.Labels{"key": {id}})
				}
			},
		},
		{
			desc: "simple expression",
			editRole: func(r types.Role, id string) {
				if id == "hidden" {
					err = r.SetLabelMatchers(types.Deny, types.KindNode, types.LabelMatchers{
						Expression: `labels.key == "hidden"`,
					})
					require.NoError(b, err)
				} else {
					err := r.SetLabelMatchers(types.Allow, types.KindNode, types.LabelMatchers{
						Expression: fmt.Sprintf(`labels.key == %q`, id),
					})
					require.NoError(b, err)
				}
			},
		},
		{
			desc: "labels",
			editRole: func(r types.Role, id string) {
				r.SetNodeLabels(types.Allow, types.Labels{
					"key":   {id},
					"group": {"{{external.group}}"},
				})
				r.SetNodeLabels(types.Deny, types.Labels{"key": {"hidden"}})
			},
		},
		{
			desc: "expression",
			editRole: func(r types.Role, id string) {
				err := r.SetLabelMatchers(types.Allow, types.KindNode, types.LabelMatchers{
					Expression: fmt.Sprintf(`labels.key == %q && contains(user.spec.traits["group"], labels["group"])`,
						id),
				})
				require.NoError(b, err)
				err = r.SetLabelMatchers(types.Deny, types.KindNode, types.LabelMatchers{
					Expression: `labels.key == "hidden"`,
				})
				require.NoError(b, err)
			},
		},
		{
			desc: "complex labels",
			editRole: func(r types.Role, id string) {
				r.SetNodeLabels(types.Allow, types.Labels{
					"key": {"other", id, "another"},
					"group": {
						`{{regexp.replace(external.group, "^(.*)$", "$1")}}`,
						"{{email.local(external.email)}}",
					},
				})
				r.SetNodeLabels(types.Deny, types.Labels{"key": {"hidden"}})
			},
		},
		{
			desc: "complex expression",
			editRole: func(r types.Role, id string) {
				expr := fmt.Sprintf(
					`(labels.key == "other" || labels.key == %q || labels.key == "another") &&
					 (contains(email.local(user.spec.traits["email"]), labels["group"]) ||
						 contains(regexp.replace(user.spec.traits["group"], "^(.*)$", "$1"), labels["group"]))`,
					id)
				err := r.SetLabelMatchers(types.Allow, types.KindNode, types.LabelMatchers{
					Expression: expr,
				})
				require.NoError(b, err)
				err = r.SetLabelMatchers(types.Deny, types.KindNode, types.LabelMatchers{
					Expression: `labels.key == "hidden"`,
				})
				require.NoError(b, err)
			},
		},
	} {
		b.Run(tc.desc, func(b *testing.B) {
			benchmarkListNodes(
				b, ctx,
				nodeCount, hiddenNodes,
				srv,
				ids,
				tc.editRole,
			)
		})
	}
}

func benchmarkListNodes(
	b *testing.B, ctx context.Context,
	nodeCount, hiddenNodes int,
	srv *TestTLSServer,
	ids []string,
	editRole func(r types.Role, id string),
) {
	var roles []types.Role
	for _, id := range ids {
		role, err := types.NewRole(fmt.Sprintf("role-%s", id), types.RoleSpecV6{})
		require.NoError(b, err)
		editRole(role, id)
		roles = append(roles, role)
	}

	// create user, role, and client
	username := "user"

	user, err := CreateUser(ctx, srv.Auth(), username, roles...)
	require.NoError(b, err)
	user.SetTraits(map[string][]string{
		"group": {"users"},
		"email": {"test@example.com"},
	})
	user, err = srv.Auth().UpsertUser(ctx, user)
	require.NoError(b, err)
	identity := TestUser(user.GetName())
	clt, err := srv.NewClient(identity)
	require.NoError(b, err)

	b.ReportAllocs()
	b.ResetTimer()

	for n := 0; n < b.N; n++ {
		var resources []types.ResourceWithLabels
		req := proto.ListResourcesRequest{
			ResourceType: types.KindNode,
			Namespace:    apidefaults.Namespace,
			Limit:        1_000,
		}
		for {
			rsp, err := clt.ListResources(ctx, req)
			require.NoError(b, err)

			resources = append(resources, rsp.Resources...)
			req.StartKey = rsp.NextKey
			if req.StartKey == "" {
				break
			}
		}
		require.Len(b, resources, nodeCount-hiddenNodes)
	}
}

// TestGetAndList_Nodes users can retrieve nodes with various filters
// and with the appropriate permissions.
func TestGetAndList_Nodes(t *testing.T) {
	t.Parallel()
	ctx := context.Background()
	srv := newTestTLSServer(t)

	// Create test nodes.
	for i := 0; i < 10; i++ {
		name := uuid.New().String()
		node, err := types.NewServerWithLabels(
			name,
			types.KindNode,
			types.ServerSpecV2{},
			map[string]string{"name": name},
		)
		require.NoError(t, err)

		_, err = srv.Auth().UpsertNode(ctx, node)
		require.NoError(t, err)
	}

	testNodes, err := srv.Auth().GetNodes(ctx, apidefaults.Namespace)
	require.NoError(t, err)

	// create user, role, and client
	username := "user"
	user, role, err := CreateUserAndRole(srv.Auth(), username, nil, nil)
	require.NoError(t, err)
	identity := TestUser(user.GetName())
	clt, err := srv.NewClient(identity)
	require.NoError(t, err)

	// permit user to list all nodes
	role.SetNodeLabels(types.Allow, types.Labels{types.Wildcard: {types.Wildcard}})
	_, err = srv.Auth().UpsertRole(ctx, role)
	require.NoError(t, err)

	// Convert nodes retrieved earlier as types.ResourcesWithLabels
	testResources := make([]types.ResourceWithLabels, len(testNodes))
	for i, node := range testNodes {
		testResources[i] = node
	}

	// listing nodes 0-4 should list first 5 nodes
	resp, err := clt.ListResources(ctx, proto.ListResourcesRequest{
		ResourceType: types.KindNode,
		Namespace:    apidefaults.Namespace,
		Limit:        5,
	})
	require.NoError(t, err)
	require.Len(t, resp.Resources, 5)
	expectedNodes := testResources[:5]
	require.Empty(t, cmp.Diff(expectedNodes, resp.Resources))

	// remove permission for third node
	role.SetNodeLabels(types.Deny, types.Labels{"name": {testResources[3].GetName()}})
	_, err = srv.Auth().UpsertRole(ctx, role)
	require.NoError(t, err)

	// listing nodes 0-4 should skip the third node and add the fifth to the end.
	resp, err = clt.ListResources(ctx, proto.ListResourcesRequest{
		ResourceType: types.KindNode,
		Namespace:    apidefaults.Namespace,
		Limit:        5,
	})
	require.NoError(t, err)
	require.Len(t, resp.Resources, 5)
	expectedNodes = append(testResources[:3], testResources[4:6]...)
	require.Empty(t, cmp.Diff(expectedNodes, resp.Resources))

	// Test various filtering.
	baseRequest := proto.ListResourcesRequest{
		ResourceType: types.KindNode,
		Namespace:    apidefaults.Namespace,
		Limit:        int32(len(testResources) + 1),
	}

	// Test label match.
	withLabels := baseRequest
	withLabels.Labels = map[string]string{"name": testResources[0].GetName()}
	resp, err = clt.ListResources(ctx, withLabels)
	require.NoError(t, err)
	require.Len(t, resp.Resources, 1)
	require.Empty(t, cmp.Diff(testResources[0:1], resp.Resources))

	// Test search keywords match.
	withSearchKeywords := baseRequest
	withSearchKeywords.SearchKeywords = []string{"name", testResources[0].GetName()}
	resp, err = clt.ListResources(ctx, withSearchKeywords)
	require.NoError(t, err)
	require.Len(t, resp.Resources, 1)
	require.Empty(t, cmp.Diff(testResources[0:1], resp.Resources))

	// Test expression match.
	withExpression := baseRequest
	withExpression.PredicateExpression = fmt.Sprintf(`labels.name == "%s"`, testResources[0].GetName())
	resp, err = clt.ListResources(ctx, withExpression)
	require.NoError(t, err)
	require.Len(t, resp.Resources, 1)
	require.Empty(t, cmp.Diff(testResources[0:1], resp.Resources))
}

// TestStreamSessionEventsRBAC ensures that session events can not be streamed
// by users who lack the read permission on the session resource.
func TestStreamSessionEventsRBAC(t *testing.T) {
	t.Parallel()

	role, err := types.NewRole("deny-sessions", types.RoleSpecV6{
		Allow: types.RoleConditions{
			NodeLabels: types.Labels{
				"*": []string{types.Wildcard},
			},
		},
		Deny: types.RoleConditions{
			Rules: []types.Rule{
				types.NewRule(types.KindSession, []string{types.VerbRead}),
			},
		},
	})
	require.NoError(t, err)

	srv := newTestTLSServer(t)

	user, err := CreateUser(context.Background(), srv.Auth(), "user", role)
	require.NoError(t, err)

	identity := TestUser(user.GetName())
	clt, err := srv.NewClient(identity)
	require.NoError(t, err)

	ctx, cancel := context.WithCancel(context.Background())
	defer cancel()
	_, errC := clt.StreamSessionEvents(ctx, "foo", 0)
	select {
	case err := <-errC:
		require.ErrorAs(t, err, new(*trace.AccessDeniedError))
	case <-time.After(5 * time.Second):
		require.FailNow(t, "expected access denied error but stream succeeded")
	}
}

// TestStreamSessionEvents_User ensures that when a user streams a session's events, it emits an audit event.
func TestStreamSessionEvents_User(t *testing.T) {
	t.Parallel()

	ctx, cancel := context.WithCancel(context.Background())
	defer cancel()
	srv := newTestTLSServer(t)

	username := "user"
	user, _, err := CreateUserAndRole(srv.Auth(), username, nil, nil)
	require.NoError(t, err)

	identity := TestUser(user.GetName())
	clt, err := srv.NewClient(identity)
	require.NoError(t, err)

	// ignore the response as we don't want the events or the error (the session will not exist)
	_, _ = clt.StreamSessionEvents(ctx, "44c6cea8-362f-11ea-83aa-125400432324", 0)

	// we need to wait for a short period to ensure the event is returned
	time.Sleep(500 * time.Millisecond)

	searchEvents, _, err := srv.AuthServer.AuditLog.SearchEvents(ctx, events.SearchEventsRequest{
		From:       srv.Clock().Now().Add(-time.Hour),
		To:         srv.Clock().Now().Add(time.Hour),
		EventTypes: []string{events.SessionRecordingAccessEvent},
		Limit:      1,
		Order:      types.EventOrderDescending,
	})
	require.NoError(t, err)

	event := searchEvents[0].(*apievents.SessionRecordingAccess)
	require.Equal(t, username, event.User)
}

// TestStreamSessionEvents_Builtin ensures that when a builtin role streams a session's events, it does not emit
// an audit event.
func TestStreamSessionEvents_Builtin(t *testing.T) {
	t.Parallel()

	ctx, cancel := context.WithCancel(context.Background())
	defer cancel()
	srv := newTestTLSServer(t)

	identity := TestBuiltin(types.RoleProxy)
	clt, err := srv.NewClient(identity)
	require.NoError(t, err)

	// ignore the response as we don't want the events or the error (the session will not exist)
	_, _ = clt.StreamSessionEvents(ctx, "44c6cea8-362f-11ea-83aa-125400432324", 0)

	// we need to wait for a short period to ensure the event is returned
	time.Sleep(500 * time.Millisecond)

	searchEvents, _, err := srv.AuthServer.AuditLog.SearchEvents(ctx, events.SearchEventsRequest{
		From:       srv.Clock().Now().Add(-time.Hour),
		To:         srv.Clock().Now().Add(time.Hour),
		EventTypes: []string{events.SessionRecordingAccessEvent},
		Limit:      1,
		Order:      types.EventOrderDescending,
	})
	require.NoError(t, err)

	require.Empty(t, searchEvents)
}

// TestStreamSessionEvents ensures that when a user streams a session's events
// a "session recording access" event is emitted.
func TestStreamSessionEvents(t *testing.T) {
	t.Parallel()

	srv := newTestTLSServer(t)

	username := "user"
	user, _, err := CreateUserAndRole(srv.Auth(), username, nil, nil)
	require.NoError(t, err)

	identity := TestUser(user.GetName())
	clt, err := srv.NewClient(identity)
	require.NoError(t, err)

	ctx, cancel := context.WithCancel(context.Background())
	t.Cleanup(cancel)

	// ignore the response as we don't want the events or the error (the session will not exist)
	clt.StreamSessionEvents(ctx, session.ID("44c6cea8-362f-11ea-83aa-125400432324"), 0)

	// we need to wait for a short period to ensure the event is returned
	time.Sleep(500 * time.Millisecond)
	searchEvents, _, err := srv.AuthServer.AuditLog.SearchEvents(ctx, events.SearchEventsRequest{
		From:       srv.Clock().Now().Add(-time.Hour),
		To:         srv.Clock().Now().Add(time.Hour),
		EventTypes: []string{events.SessionRecordingAccessEvent},
		Limit:      1,
		Order:      types.EventOrderDescending,
	})
	require.NoError(t, err)

	event := searchEvents[0].(*apievents.SessionRecordingAccess)
	require.Equal(t, username, event.User)
}

// TestStreamSessionEvents ensures that when a user streams a session's events
// a "session recording access" event is emitted with the correct session type.
func TestStreamSessionEvents_SessionType(t *testing.T) {
	t.Parallel()

	srv := newTestTLSServer(t)
	ctx, cancel := context.WithCancel(context.Background())
	t.Cleanup(cancel)

	username := "user"
	user, _, err := CreateUserAndRole(srv.Auth(), username, []string{}, nil)
	require.NoError(t, err)

	identity := TestUser(user.GetName())
	clt, err := srv.NewClient(identity)
	require.NoError(t, err)
	sessionID := "44c6cea8-362f-11ea-83aa-125400432324"

	// Emitting a session end event will cause the listing to correctly locate
	// the recording (even if there might not be a recording file to stream).
	require.NoError(t, srv.Auth().EmitAuditEvent(ctx, &apievents.DatabaseSessionEnd{
		Metadata: apievents.Metadata{
			Type: events.DatabaseSessionEndEvent,
			Code: events.DatabaseSessionEndCode,
		},
		SessionMetadata: apievents.SessionMetadata{
			SessionID: sessionID,
		},
	}))

	accessedFormat := teleport.PTY
	clt.StreamSessionEvents(metadata.WithSessionRecordingFormatContext(ctx, accessedFormat), session.ID(sessionID), 0)

	// Perform the listing an eventually loop to ensure the event is emitted.
	var searchEvents []apievents.AuditEvent
	require.EventuallyWithT(t, func(t *assert.CollectT) {
		var err error
		searchEvents, _, err = srv.AuthServer.AuditLog.SearchEvents(ctx, events.SearchEventsRequest{
			From:       srv.Clock().Now().Add(-time.Hour),
			To:         srv.Clock().Now().Add(time.Hour),
			EventTypes: []string{events.SessionRecordingAccessEvent},
			Limit:      1,
			Order:      types.EventOrderDescending,
		})
		assert.NoError(t, err)
		assert.Len(t, searchEvents, 1, "expected one event but got %d", len(searchEvents))
	}, 5*time.Second, 200*time.Millisecond)

	event := searchEvents[0].(*apievents.SessionRecordingAccess)
	require.Equal(t, username, event.User)
	require.Equal(t, string(types.DatabaseSessionKind), event.SessionType)
	require.Equal(t, accessedFormat, event.Format)
}

// TestAPILockedOut tests Auth API when there are locks involved.
func TestAPILockedOut(t *testing.T) {
	t.Parallel()
	ctx := context.Background()
	srv := newTestTLSServer(t)

	// Create user, role and client.
	user, role, err := CreateUserAndRole(srv.Auth(), "test-user", nil, nil)
	require.NoError(t, err)
	clt, err := srv.NewClient(TestUser(user.GetName()))
	require.NoError(t, err)

	// Prepare an operation requiring authorization.
	testOp := func() error {
		_, err := clt.GetUser(ctx, user.GetName(), false)
		return err
	}

	// With no locks, the operation should pass with no error.
	require.NoError(t, testOp())

	// With a lock targeting the user, the operation should be denied.
	lock, err := types.NewLock("user-lock", types.LockSpecV2{
		Target: types.LockTarget{User: user.GetName()},
	})
	require.NoError(t, err)
	require.NoError(t, srv.Auth().UpsertLock(ctx, lock))
	require.Eventually(t, func() bool { return trace.IsAccessDenied(testOp()) }, time.Second, time.Second/10)

	// Delete the lock.
	require.NoError(t, srv.Auth().DeleteLock(ctx, lock.GetName()))
	require.Eventually(t, func() bool { return testOp() == nil }, time.Second, time.Second/10)

	// Create a new lock targeting the user's role.
	roleLock, err := types.NewLock("role-lock", types.LockSpecV2{
		Target: types.LockTarget{Role: role.GetName()},
	})
	require.NoError(t, err)
	require.NoError(t, srv.Auth().UpsertLock(ctx, roleLock))
	require.Eventually(t, func() bool { return trace.IsAccessDenied(testOp()) }, time.Second, time.Second/10)
}

func serverWithAllowRules(t *testing.T, srv *TestAuthServer, allowRules []types.Rule) *ServerWithRoles {
	username := "test-user"
	ctx := context.Background()
	_, role, err := CreateUserAndRoleWithoutRoles(srv.AuthServer, username, nil)
	require.NoError(t, err)
	role.SetRules(types.Allow, allowRules)
	_, err = srv.AuthServer.UpsertRole(ctx, role)
	require.NoError(t, err)

	localUser := authz.LocalUser{Username: username, Identity: tlsca.Identity{Username: username}}
	authContext, err := authz.ContextForLocalUser(ctx, localUser, srv.AuthServer.Services, srv.ClusterName, true /* disableDeviceAuthz */)
	require.NoError(t, err)
	authContext.AdminActionAuthState = authz.AdminActionAuthMFAVerified

	return &ServerWithRoles{
		authServer: srv.AuthServer,
		alog:       srv.AuditLog,
		context:    *authContext,
	}
}

// TestDatabasesCRUDRBAC verifies RBAC is applied to database CRUD methods.
func TestDatabasesCRUDRBAC(t *testing.T) {
	t.Parallel()
	ctx := context.Background()
	srv := newTestTLSServer(t)

	// Setup a couple of users:
	// - "dev" only has access to databases with labels env=dev
	// - "admin" has access to all databases
	dev, devRole, err := CreateUserAndRole(srv.Auth(), "dev", nil, nil)
	require.NoError(t, err)
	devRole.SetDatabaseLabels(types.Allow, types.Labels{"env": {"dev"}})
	_, err = srv.Auth().UpsertRole(ctx, devRole)
	require.NoError(t, err)
	devClt, err := srv.NewClient(TestUser(dev.GetName()))
	require.NoError(t, err)

	admin, adminRole, err := CreateUserAndRole(srv.Auth(), "admin", nil, nil)
	require.NoError(t, err)
	adminRole.SetDatabaseLabels(types.Allow, types.Labels{types.Wildcard: {types.Wildcard}})
	_, err = srv.Auth().UpsertRole(ctx, adminRole)
	require.NoError(t, err)
	adminClt, err := srv.NewClient(TestUser(admin.GetName()))
	require.NoError(t, err)

	// Prepare a couple of database resources.
	devDatabase, err := types.NewDatabaseV3(types.Metadata{
		Name:   "dev",
		Labels: map[string]string{"env": "dev", types.OriginLabel: types.OriginDynamic},
	}, types.DatabaseSpecV3{
		Protocol: defaults.ProtocolPostgres,
		URI:      "localhost:5432",
	})
	require.NoError(t, err)
	adminDatabase, err := types.NewDatabaseV3(types.Metadata{
		Name:   "admin",
		Labels: map[string]string{"env": "prod", types.OriginLabel: types.OriginDynamic},
	}, types.DatabaseSpecV3{
		Protocol: defaults.ProtocolMySQL,
		URI:      "localhost:3306",
	})
	require.NoError(t, err)

	// Dev shouldn't be able to create prod database...
	err = devClt.CreateDatabase(ctx, adminDatabase)
	require.True(t, trace.IsAccessDenied(err))

	// ... but can create dev database.
	err = devClt.CreateDatabase(ctx, devDatabase)
	require.NoError(t, err)

	// Admin can create prod database.
	err = adminClt.CreateDatabase(ctx, adminDatabase)
	require.NoError(t, err)

	// Dev shouldn't be able to update prod database...
	err = devClt.UpdateDatabase(ctx, adminDatabase)
	require.True(t, trace.IsAccessDenied(err))

	// ... but can update dev database.
	err = devClt.UpdateDatabase(ctx, devDatabase)
	require.NoError(t, err)

	// Dev shouldn't be able to update labels on the prod database.
	adminDatabase.SetStaticLabels(map[string]string{"env": "dev", types.OriginLabel: types.OriginDynamic})
	err = devClt.UpdateDatabase(ctx, adminDatabase)
	require.True(t, trace.IsAccessDenied(err))
	adminDatabase.SetStaticLabels(map[string]string{"env": "prod", types.OriginLabel: types.OriginDynamic}) // Reset.

	// Dev shouldn't be able to get prod database...
	_, err = devClt.GetDatabase(ctx, adminDatabase.GetName())
	require.True(t, trace.IsAccessDenied(err))

	// ... but can get dev database.
	db, err := devClt.GetDatabase(ctx, devDatabase.GetName())
	require.NoError(t, err)
	require.Empty(t, cmp.Diff(devDatabase, db,
		cmpopts.IgnoreFields(types.Metadata{}, "Revision"),
	))

	// Admin can get both databases.
	db, err = adminClt.GetDatabase(ctx, adminDatabase.GetName())
	require.NoError(t, err)
	require.Empty(t, cmp.Diff(adminDatabase, db,
		cmpopts.IgnoreFields(types.Metadata{}, "Revision"),
	))
	db, err = adminClt.GetDatabase(ctx, devDatabase.GetName())
	require.NoError(t, err)
	require.Empty(t, cmp.Diff(devDatabase, db,
		cmpopts.IgnoreFields(types.Metadata{}, "Revision"),
	))

	// When listing databases, dev should only see one.
	dbs, err := devClt.GetDatabases(ctx)
	require.NoError(t, err)
	require.Empty(t, cmp.Diff([]types.Database{devDatabase}, dbs,
		cmpopts.IgnoreFields(types.Metadata{}, "Revision"),
	))

	// Admin should see both.
	dbs, err = adminClt.GetDatabases(ctx)
	require.NoError(t, err)
	require.Empty(t, cmp.Diff([]types.Database{adminDatabase, devDatabase}, dbs,
		cmpopts.IgnoreFields(types.Metadata{}, "Revision"),
	))

	// Dev shouldn't be able to delete dev database...
	err = devClt.DeleteDatabase(ctx, adminDatabase.GetName())
	require.True(t, trace.IsAccessDenied(err))

	// ... but can delete dev database.
	err = devClt.DeleteDatabase(ctx, devDatabase.GetName())
	require.NoError(t, err)

	// Admin should be able to delete admin database.
	err = adminClt.DeleteDatabase(ctx, adminDatabase.GetName())
	require.NoError(t, err)

	// Create both databases again to test "delete all" functionality.
	require.NoError(t, devClt.CreateDatabase(ctx, devDatabase))
	require.NoError(t, adminClt.CreateDatabase(ctx, adminDatabase))

	// Dev should only be able to delete dev database.
	err = devClt.DeleteAllDatabases(ctx)
	require.NoError(t, err)
	mustGetDatabases(t, adminClt, []types.Database{adminDatabase})

	// Admin should be able to delete all.
	err = adminClt.DeleteAllDatabases(ctx)
	require.NoError(t, err)
	mustGetDatabases(t, adminClt, nil)

	t.Run("discovery service", func(t *testing.T) {
		t.Cleanup(func() {
			require.NoError(t, adminClt.DeleteAllDatabases(ctx))
		})

		// Prepare discovery service client.
		discoveryClt, err := srv.NewClient(TestBuiltin(types.RoleDiscovery))
		require.NoError(t, err)

		cloudDatabase, err := types.NewDatabaseV3(types.Metadata{
			Name:   "cloud1",
			Labels: map[string]string{"env": "prod", types.OriginLabel: types.OriginCloud},
		}, types.DatabaseSpecV3{
			Protocol: defaults.ProtocolMySQL,
			URI:      "localhost:3306",
		})
		require.NoError(t, err)

		// Create a non-cloud database.
		require.NoError(t, adminClt.CreateDatabase(ctx, adminDatabase))
		mustGetDatabases(t, adminClt, []types.Database{adminDatabase})

		t.Run("cannot create non-cloud database", func(t *testing.T) {
			require.True(t, trace.IsAccessDenied(discoveryClt.CreateDatabase(ctx, devDatabase)))
			require.True(t, trace.IsAccessDenied(discoveryClt.UpdateDatabase(ctx, adminDatabase)))
		})
		t.Run("cannot create database with dynamic labels", func(t *testing.T) {
			cloudDatabaseWithDynamicLabels, err := types.NewDatabaseV3(types.Metadata{
				Name:   "cloud2",
				Labels: map[string]string{"env": "prod", types.OriginLabel: types.OriginCloud},
			}, types.DatabaseSpecV3{
				Protocol: defaults.ProtocolMySQL,
				URI:      "localhost:3306",
				DynamicLabels: map[string]types.CommandLabelV2{
					"hostname": {
						Period:  types.Duration(time.Hour),
						Command: []string{"hostname"},
					},
				},
			})
			require.NoError(t, err)
			require.True(t, trace.IsAccessDenied(discoveryClt.CreateDatabase(ctx, cloudDatabaseWithDynamicLabels)))
		})
		t.Run("can create cloud database", func(t *testing.T) {
			require.NoError(t, discoveryClt.CreateDatabase(ctx, cloudDatabase))
			require.NoError(t, discoveryClt.UpdateDatabase(ctx, cloudDatabase))
		})
		t.Run("can get only cloud database", func(t *testing.T) {
			mustGetDatabases(t, discoveryClt, []types.Database{cloudDatabase})
		})
		t.Run("can delete only cloud database", func(t *testing.T) {
			require.NoError(t, discoveryClt.DeleteAllDatabases(ctx))
			mustGetDatabases(t, discoveryClt, nil)
			mustGetDatabases(t, adminClt, []types.Database{adminDatabase})
		})
	})
}

func mustGetDatabases(t *testing.T, client *authclient.Client, wantDatabases []types.Database) {
	t.Helper()

	actualDatabases, err := client.GetDatabases(context.Background())
	require.NoError(t, err)

	require.Empty(t, cmp.Diff(wantDatabases, actualDatabases,
		cmpopts.IgnoreFields(types.Metadata{}, "Revision"),
		cmpopts.EquateEmpty(),
	))
}

func TestKubernetesClusterCRUD_DiscoveryService(t *testing.T) {
	t.Parallel()
	ctx := context.Background()
	srv := newTestTLSServer(t)

	discoveryClt, err := srv.NewClient(TestBuiltin(types.RoleDiscovery))
	require.NoError(t, err)

	eksCluster, err := common.NewKubeClusterFromAWSEKS(
		"eks-cluster1",
		"arn:aws:eks:eu-west-1:accountID:cluster/cluster1",
		nil,
	)
	require.NoError(t, err)
	eksCluster.SetOrigin(types.OriginCloud)

	// Discovery service must not have access to non-cloud cluster (cluster
	// without "cloud" origin label).
	nonCloudCluster, err := types.NewKubernetesClusterV3(
		types.Metadata{
			Name: "non-cloud",
		},
		types.KubernetesClusterSpecV3{},
	)
	require.NoError(t, err)
	require.NoError(t, srv.Auth().CreateKubernetesCluster(ctx, nonCloudCluster))

	// Discovery service cannot create cluster with dynamic labels.
	clusterWithDynamicLabels, err := common.NewKubeClusterFromAWSEKS(
		"eks-cluster2",
		"arn:aws:eks:eu-west-1:accountID:cluster/cluster2",
		nil,
	)
	require.NoError(t, err)
	clusterWithDynamicLabels.SetOrigin(types.OriginCloud)
	clusterWithDynamicLabels.SetDynamicLabels(map[string]types.CommandLabel{
		"hostname": &types.CommandLabelV2{
			Period:  types.Duration(time.Hour),
			Command: []string{"hostname"},
		},
	})

	t.Run("Create", func(t *testing.T) {
		require.NoError(t, discoveryClt.CreateKubernetesCluster(ctx, eksCluster))
		require.True(t, trace.IsAccessDenied(discoveryClt.CreateKubernetesCluster(ctx, nonCloudCluster)))
		require.True(t, trace.IsAccessDenied(discoveryClt.CreateKubernetesCluster(ctx, clusterWithDynamicLabels)))
	})
	t.Run("Read", func(t *testing.T) {
		clusters, err := discoveryClt.GetKubernetesClusters(ctx)
		require.NoError(t, err)
		require.Empty(t, cmp.Diff([]types.KubeCluster{eksCluster}, clusters, cmpopts.IgnoreFields(types.Metadata{}, "Revision")))
	})
	t.Run("Update", func(t *testing.T) {
		require.NoError(t, discoveryClt.UpdateKubernetesCluster(ctx, eksCluster))
		require.True(t, trace.IsAccessDenied(discoveryClt.UpdateKubernetesCluster(ctx, nonCloudCluster)))
	})
	t.Run("Delete", func(t *testing.T) {
		require.NoError(t, discoveryClt.DeleteAllKubernetesClusters(ctx))
		clusters, err := discoveryClt.GetKubernetesClusters(ctx)
		require.NoError(t, err)
		require.Empty(t, clusters)

		// Discovery service cannot delete non-cloud clusters.
		clusters, err = srv.Auth().GetKubernetesClusters(ctx)
		require.NoError(t, err)
		require.Len(t, clusters, 1)
	})
}

func TestGetAndList_DatabaseServers(t *testing.T) {
	t.Parallel()
	ctx := context.Background()
	srv := newTestTLSServer(t)

	// Create test databases.
	for i := 0; i < 5; i++ {
		name := fmt.Sprintf("db-%d", i)
		database, err := types.NewDatabaseV3(
			types.Metadata{
				Name:   name,
				Labels: map[string]string{"name": name},
			},
			types.DatabaseSpecV3{
				Protocol: defaults.ProtocolPostgres,
				URI:      "example.com",
			},
		)
		require.NoError(t, err)
		db, err := types.NewDatabaseServerV3(types.Metadata{
			Name:   name,
			Labels: map[string]string{"name": name},
		}, types.DatabaseServerSpecV3{
			Database: database,
			Hostname: "host",
			HostID:   "hostid",
		})
		require.NoError(t, err)

		_, err = srv.Auth().UpsertDatabaseServer(ctx, db)
		require.NoError(t, err)
	}

	testServers, err := srv.Auth().GetDatabaseServers(ctx, apidefaults.Namespace)
	require.NoError(t, err)

	testResources := make([]types.ResourceWithLabels, len(testServers))
	for i, server := range testServers {
		testResources[i] = server
	}

	// create user, role, and client
	username := "user"
	user, role, err := CreateUserAndRole(srv.Auth(), username, nil, nil)
	require.NoError(t, err)
	identity := TestUser(user.GetName())
	clt, err := srv.NewClient(identity)
	require.NoError(t, err)

	listRequest := proto.ListResourcesRequest{
		Namespace: apidefaults.Namespace,
		// Guarantee that the list will all the servers.
		Limit:        int32(len(testServers) + 1),
		ResourceType: types.KindDatabaseServer,
	}

	// permit user to get the first database
	role.SetDatabaseLabels(types.Allow, types.Labels{"name": {testServers[0].GetName()}})
	_, err = srv.Auth().UpsertRole(ctx, role)
	require.NoError(t, err)
	servers, err := clt.GetDatabaseServers(ctx, apidefaults.Namespace)
	require.NoError(t, err)
	require.Len(t, servers, 1)
	require.Empty(t, cmp.Diff(testServers[0:1], servers))
	resp, err := clt.ListResources(ctx, listRequest)
	require.NoError(t, err)
	require.Len(t, resp.Resources, 1)
	require.Empty(t, cmp.Diff(testResources[0:1], resp.Resources))

	// permit user to get all databases
	role.SetDatabaseLabels(types.Allow, types.Labels{types.Wildcard: {types.Wildcard}})
	_, err = srv.Auth().UpsertRole(ctx, role)
	require.NoError(t, err)
	servers, err = clt.GetDatabaseServers(ctx, apidefaults.Namespace)
	require.NoError(t, err)
	require.EqualValues(t, len(testServers), len(servers))
	require.Empty(t, cmp.Diff(testServers, servers))
	resp, err = clt.ListResources(ctx, listRequest)
	require.NoError(t, err)
	require.Len(t, resp.Resources, len(testResources))
	require.Empty(t, cmp.Diff(testResources, resp.Resources))

	// Test various filtering.
	baseRequest := proto.ListResourcesRequest{
		Namespace:    apidefaults.Namespace,
		Limit:        int32(len(testServers) + 1),
		ResourceType: types.KindDatabaseServer,
	}

	// list only database with label
	withLabels := baseRequest
	withLabels.Labels = map[string]string{"name": testServers[0].GetName()}
	resp, err = clt.ListResources(ctx, withLabels)
	require.NoError(t, err)
	require.Len(t, resp.Resources, 1)
	require.Empty(t, cmp.Diff(testResources[0:1], resp.Resources))

	// Test search keywords match.
	withSearchKeywords := baseRequest
	withSearchKeywords.SearchKeywords = []string{"name", testServers[0].GetName()}
	resp, err = clt.ListResources(ctx, withSearchKeywords)
	require.NoError(t, err)
	require.Len(t, resp.Resources, 1)
	require.Empty(t, cmp.Diff(testResources[0:1], resp.Resources))

	// Test expression match.
	withExpression := baseRequest
	withExpression.PredicateExpression = fmt.Sprintf(`labels.name == "%s"`, testServers[0].GetName())
	resp, err = clt.ListResources(ctx, withExpression)
	require.NoError(t, err)
	require.Len(t, resp.Resources, 1)
	require.Empty(t, cmp.Diff(testResources[0:1], resp.Resources))

	// deny user to get the first database
	role.SetDatabaseLabels(types.Deny, types.Labels{"name": {testServers[0].GetName()}})
	_, err = srv.Auth().UpsertRole(ctx, role)
	require.NoError(t, err)
	servers, err = clt.GetDatabaseServers(ctx, apidefaults.Namespace)
	require.NoError(t, err)
	require.EqualValues(t, len(testServers[1:]), len(servers))
	require.Empty(t, cmp.Diff(testServers[1:], servers))
	resp, err = clt.ListResources(ctx, listRequest)
	require.NoError(t, err)
	require.Len(t, resp.Resources, len(testResources[1:]))
	require.Empty(t, cmp.Diff(testResources[1:], resp.Resources))

	// deny user to get all databases
	role.SetDatabaseLabels(types.Deny, types.Labels{types.Wildcard: {types.Wildcard}})
	_, err = srv.Auth().UpsertRole(ctx, role)
	require.NoError(t, err)
	servers, err = clt.GetDatabaseServers(ctx, apidefaults.Namespace)
	require.NoError(t, err)
	require.Empty(t, servers)
	resp, err = clt.ListResources(ctx, listRequest)
	require.NoError(t, err)
	require.Empty(t, resp.Resources)
}

// TestGetAndList_ApplicationServers verifies RBAC and filtering is applied when fetching app servers.
func TestGetAndList_ApplicationServers(t *testing.T) {
	t.Parallel()
	ctx := context.Background()
	srv := newTestTLSServer(t)

	// Create test app servers.
	for i := 0; i < 5; i++ {
		name := fmt.Sprintf("app-%v", i)
		app, err := types.NewAppV3(types.Metadata{
			Name:   name,
			Labels: map[string]string{"name": name},
		},
			types.AppSpecV3{URI: "localhost"})
		require.NoError(t, err)
		server, err := types.NewAppServerV3FromApp(app, "host", "hostid")
		require.NoError(t, err)

		_, err = srv.Auth().UpsertApplicationServer(ctx, server)
		require.NoError(t, err)
	}

	testServers, err := srv.Auth().GetApplicationServers(ctx, apidefaults.Namespace)
	require.NoError(t, err)

	testResources := make([]types.ResourceWithLabels, len(testServers))
	for i, server := range testServers {
		testResources[i] = server
	}

	listRequest := proto.ListResourcesRequest{
		Namespace: apidefaults.Namespace,
		// Guarantee that the list will all the servers.
		Limit:        int32(len(testServers) + 1),
		ResourceType: types.KindAppServer,
	}

	// create user, role, and client
	username := "user"
	user, role, err := CreateUserAndRole(srv.Auth(), username, nil, nil)
	require.NoError(t, err)
	identity := TestUser(user.GetName())
	clt, err := srv.NewClient(identity)
	require.NoError(t, err)

	// permit user to get the first app
	role.SetAppLabels(types.Allow, types.Labels{"name": {testServers[0].GetName()}})
	_, err = srv.Auth().UpsertRole(ctx, role)
	require.NoError(t, err)
	servers, err := clt.GetApplicationServers(ctx, apidefaults.Namespace)
	require.NoError(t, err)
	require.Len(t, servers, 1)
	require.Empty(t, cmp.Diff(testServers[0:1], servers))
	resp, err := clt.ListResources(ctx, listRequest)
	require.NoError(t, err)
	require.Len(t, resp.Resources, 1)
	require.Empty(t, cmp.Diff(testResources[0:1], resp.Resources))

	// permit user to get all apps
	role.SetAppLabels(types.Allow, types.Labels{types.Wildcard: {types.Wildcard}})
	_, err = srv.Auth().UpsertRole(ctx, role)
	require.NoError(t, err)
	servers, err = clt.GetApplicationServers(ctx, apidefaults.Namespace)
	require.NoError(t, err)
	require.EqualValues(t, len(testServers), len(servers))
	require.Empty(t, cmp.Diff(testServers, servers))
	resp, err = clt.ListResources(ctx, listRequest)
	require.NoError(t, err)
	require.Len(t, resp.Resources, len(testResources))
	require.Empty(t, cmp.Diff(testResources, resp.Resources))

	// Test various filtering.
	baseRequest := proto.ListResourcesRequest{
		Namespace:    apidefaults.Namespace,
		Limit:        int32(len(testServers) + 1),
		ResourceType: types.KindAppServer,
	}

	// list only application with label
	withLabels := baseRequest
	withLabels.Labels = map[string]string{"name": testServers[0].GetName()}
	resp, err = clt.ListResources(ctx, withLabels)
	require.NoError(t, err)
	require.Len(t, resp.Resources, 1)
	require.Empty(t, cmp.Diff(testResources[0:1], resp.Resources))

	// Test search keywords match.
	withSearchKeywords := baseRequest
	withSearchKeywords.SearchKeywords = []string{"name", testServers[0].GetName()}
	resp, err = clt.ListResources(ctx, withSearchKeywords)
	require.NoError(t, err)
	require.Len(t, resp.Resources, 1)
	require.Empty(t, cmp.Diff(testResources[0:1], resp.Resources))

	// Test expression match.
	withExpression := baseRequest
	withExpression.PredicateExpression = fmt.Sprintf(`labels.name == "%s"`, testServers[0].GetName())
	resp, err = clt.ListResources(ctx, withExpression)
	require.NoError(t, err)
	require.Len(t, resp.Resources, 1)
	require.Empty(t, cmp.Diff(testResources[0:1], resp.Resources))

	// deny user to get the first app
	role.SetAppLabels(types.Deny, types.Labels{"name": {testServers[0].GetName()}})
	_, err = srv.Auth().UpsertRole(ctx, role)
	require.NoError(t, err)
	servers, err = clt.GetApplicationServers(ctx, apidefaults.Namespace)
	require.NoError(t, err)
	require.EqualValues(t, len(testServers[1:]), len(servers))
	require.Empty(t, cmp.Diff(testServers[1:], servers))
	resp, err = clt.ListResources(ctx, listRequest)
	require.NoError(t, err)
	require.Len(t, resp.Resources, len(testResources[1:]))
	require.Empty(t, cmp.Diff(testResources[1:], resp.Resources))

	// deny user to get all apps
	role.SetAppLabels(types.Deny, types.Labels{types.Wildcard: {types.Wildcard}})
	_, err = srv.Auth().UpsertRole(ctx, role)
	require.NoError(t, err)
	servers, err = clt.GetApplicationServers(ctx, apidefaults.Namespace)
	require.NoError(t, err)
	require.Empty(t, servers)
	resp, err = clt.ListResources(ctx, listRequest)
	require.NoError(t, err)
	require.Empty(t, resp.Resources)
}

// TestGetAndList_AppServersAndSAMLIdPServiceProviders verifies RBAC and filtering is applied when fetching App Servers and SAML IdP Service Providers.
// DELETE IN 17.0
func TestGetAndList_AppServersAndSAMLIdPServiceProviders(t *testing.T) {
	ctx := context.Background()
	srv := newTestTLSServer(t)

	// Set license to enterprise in order to be able to list SAML IdP Service Providers.
	modules.SetTestModules(t, &modules.TestModules{
		TestBuildType: modules.BuildEnterprise,
	})

	// Create test app servers and SAML IdP Service Providers.
	for i := 0; i < 6; i++ {
		// Alternate between creating AppServers and SAMLIdPServiceProviders
		if i%2 == 0 {
			name := fmt.Sprintf("app-server-%v", i)
			app, err := types.NewAppV3(types.Metadata{
				Name:   name,
				Labels: map[string]string{"name": name},
			},
				types.AppSpecV3{URI: "localhost"})
			require.NoError(t, err)
			server, err := types.NewAppServerV3FromApp(app, "host", "hostid")
			server.Spec.Version = types.V3
			require.NoError(t, err)

			_, err = srv.Auth().UpsertApplicationServer(ctx, server)
			require.NoError(t, err)
		} else {
			name := fmt.Sprintf("saml-app-%v", i)
			sp, err := types.NewSAMLIdPServiceProvider(types.Metadata{
				Name:      name,
				Namespace: apidefaults.Namespace,
			}, types.SAMLIdPServiceProviderSpecV1{
				ACSURL:   fmt.Sprintf("https://entity-id-%v", i),
				EntityID: fmt.Sprintf("entity-id-%v", i),
			})
			require.NoError(t, err)
			err = srv.Auth().CreateSAMLIdPServiceProvider(ctx, sp)
			require.NoError(t, err)
		}
	}

	testAppServers, err := srv.Auth().GetApplicationServers(ctx, apidefaults.Namespace)
	require.NoError(t, err)

	testServiceProviders, _, err := srv.Auth().ListSAMLIdPServiceProviders(ctx, 0, "")
	require.NoError(t, err)

	numResources := len(testAppServers) + len(testServiceProviders)

	testResources := make([]types.ResourceWithLabels, numResources)
	for i, server := range testAppServers {
		testResources[i] = createAppServerOrSPFromAppServer(server)
	}

	for i, sp := range testServiceProviders {
		testResources[i+len(testAppServers)] = createAppServerOrSPFromSP(sp)
	}

	listRequest := proto.ListResourcesRequest{
		Namespace: apidefaults.Namespace,
		// Guarantee that the list will have all the app servers and IdP service providers.
		Limit:        int32(numResources + 1),
		ResourceType: types.KindAppOrSAMLIdPServiceProvider,
	}

	// create user, role, and client
	username := "user"
	user, role, err := CreateUserAndRole(srv.Auth(), username, nil, nil)
	require.NoError(t, err)
	identity := TestUser(user.GetName())
	clt, err := srv.NewClient(identity)
	require.NoError(t, err)

	// permit user to get the first app
	listRequestAppsOnly := listRequest
	listRequestAppsOnly.SearchKeywords = []string{"app-server"}
	role.SetAppLabels(types.Allow, types.Labels{"name": {testAppServers[0].GetName()}})
	_, err = srv.Auth().UpsertRole(ctx, role)
	require.NoError(t, err)
	servers, err := clt.GetApplicationServers(ctx, apidefaults.Namespace)
	require.NoError(t, err)
	require.Len(t, servers, 1)
	require.Empty(t, cmp.Diff(testAppServers[0:1], servers))
	resp, err := clt.ListResources(ctx, listRequestAppsOnly)
	require.NoError(t, err)
	require.Len(t, resp.Resources, 1)
	require.Empty(t, cmp.Diff(testResources[0:1], resp.Resources))

	// Permit user to get all apps and saml idp service providers.
	role.SetAppLabels(types.Allow, types.Labels{types.Wildcard: {types.Wildcard}})

	_, err = srv.Auth().UpsertRole(ctx, role)
	require.NoError(t, err)

	// Test getting all apps and SAML IdP service providers.
	resp, err = clt.ListResources(ctx, listRequest)
	require.NoError(t, err)
	require.Len(t, resp.Resources, len(testResources))
	require.Empty(t, cmp.Diff(testResources, resp.Resources))
	// Test various filtering.
	baseRequest := proto.ListResourcesRequest{
		Namespace:    apidefaults.Namespace,
		Limit:        int32(numResources + 1),
		ResourceType: types.KindAppOrSAMLIdPServiceProvider,
	}

	// list only application with label
	withLabels := baseRequest
	withLabels.Labels = map[string]string{"name": testAppServers[0].GetName()}
	resp, err = clt.ListResources(ctx, withLabels)
	require.NoError(t, err)
	require.Len(t, resp.Resources, 1)
	require.Empty(t, cmp.Diff(testResources[0:1], resp.Resources))

	// Test search keywords match for app servers.
	withSearchKeywords := baseRequest
	withSearchKeywords.SearchKeywords = []string{"app-server", testAppServers[0].GetName()}
	resp, err = clt.ListResources(ctx, withSearchKeywords)
	require.NoError(t, err)
	require.Len(t, resp.Resources, 1)
	require.Empty(t, cmp.Diff(testResources[0:1], resp.Resources))

	// Test search keywords match for saml idp service providers servers.
	withSearchKeywords.SearchKeywords = []string{"saml-app", testServiceProviders[0].GetName()}
	resp, err = clt.ListResources(ctx, withSearchKeywords)
	require.NoError(t, err)
	require.Len(t, resp.Resources, 1)
	require.Empty(t, cmp.Diff(testResources[len(testAppServers):len(testAppServers)+1], resp.Resources))

	// Test expression match for app servers.
	withExpression := baseRequest
	withExpression.PredicateExpression = fmt.Sprintf(`search("%s")`, testResources[0].GetName())
	resp, err = clt.ListResources(ctx, withExpression)
	require.NoError(t, err)
	require.Len(t, resp.Resources, 1)
	require.Empty(t, cmp.Diff(testResources[0:1], resp.Resources))

	// deny user to get the first app
	role.SetAppLabels(types.Deny, types.Labels{"name": {testAppServers[0].GetName()}})
	_, err = srv.Auth().UpsertRole(ctx, role)
	require.NoError(t, err)
	servers, err = clt.GetApplicationServers(ctx, apidefaults.Namespace)
	require.NoError(t, err)
	require.EqualValues(t, len(testAppServers[1:]), len(servers))
	require.Empty(t, cmp.Diff(testAppServers[1:], servers))
	resp, err = clt.ListResources(ctx, listRequest)
	require.NoError(t, err)
	require.Len(t, resp.Resources, len(testResources[1:]))
	require.Empty(t, cmp.Diff(testResources[1:], resp.Resources))

	// deny user to get all apps and service providers
	role.SetAppLabels(types.Deny, types.Labels{types.Wildcard: {types.Wildcard}})
	role.SetRules(types.Deny, []types.Rule{
		{
			Resources: []string{types.KindSAMLIdPServiceProvider},
			Verbs:     []string{types.VerbList},
		},
	})
	_, err = srv.Auth().UpsertRole(ctx, role)
	require.NoError(t, err)
	servers, err = clt.GetApplicationServers(ctx, apidefaults.Namespace)
	require.NoError(t, err)
	require.Empty(t, servers)
	resp, err = clt.ListResources(ctx, listRequest)
	require.NoError(t, err)
	require.Empty(t, resp.Resources)
}

// TestListSAMLIdPServiceProviderAndListResources verifies
// RBAC and search filters when fetching SAML IdP service providers.
func TestListSAMLIdPServiceProviderAndListResources(t *testing.T) {
	// Set license to enterprise in order to be able to list SAML IdP service providers.
	modules.SetTestModules(t, &modules.TestModules{
		TestBuildType: modules.BuildEnterprise,
	})

	ctx := context.Background()
	srv := newTestTLSServer(t)

	for i := 0; i < 5; i++ {
		name := fmt.Sprintf("saml-app-%v", i)
		sp, err := types.NewSAMLIdPServiceProvider(types.Metadata{
			Name:   name,
			Labels: map[string]string{"name": name},
		}, types.SAMLIdPServiceProviderSpecV1{
			ACSURL:   fmt.Sprintf("https://entity-id-%v", i),
			EntityID: fmt.Sprintf("entity-id-%v", i),
		})
		require.NoError(t, err)
		err = srv.Auth().CreateSAMLIdPServiceProvider(ctx, sp)
		require.NoError(t, err)
	}

	testServiceProviders, _, err := srv.Auth().ListSAMLIdPServiceProviders(ctx, 0, "")
	require.NoError(t, err)

	testResources := make([]types.ResourceWithLabels, len(testServiceProviders))
	for i, sp := range testServiceProviders {
		testResources[i] = sp
	}

	listRequest := proto.ListResourcesRequest{
		Namespace: apidefaults.Namespace,
		// Guarantee that the list will have all SAML IdP service providers.
		Limit:        int32(len(testServiceProviders) + 1),
		ResourceType: types.KindSAMLIdPServiceProvider,
	}

	// create user, role, and client
	username := "user"
	user, role, err := CreateUserAndRole(srv.Auth(), username, nil, nil)
	require.NoError(t, err)
	identity := TestUser(user.GetName())
	clt, err := srv.NewClient(identity)
	require.NoError(t, err)

	// permit user to get the first service provider
	role.SetAppLabels(types.Allow, types.Labels{"name": {testServiceProviders[0].GetName()}})
	_, err = srv.Auth().UpsertRole(ctx, role)
	require.NoError(t, err)

	sps, _, err := clt.ListSAMLIdPServiceProviders(ctx, 0, "")
	require.NoError(t, err)
	require.Len(t, sps, 1)
	require.Empty(t, cmp.Diff(testServiceProviders[0:1], sps))
	resp, err := clt.ListResources(ctx, listRequest)
	require.NoError(t, err)
	require.Len(t, resp.Resources, 1)
	require.Empty(t, cmp.Diff(testResources[0:1], resp.Resources))

	// permit user to get all service providers
	role.SetAppLabels(types.Allow, types.Labels{types.Wildcard: {types.Wildcard}})
	_, err = srv.Auth().UpsertRole(ctx, role)
	require.NoError(t, err)
	sps, _, err = clt.ListSAMLIdPServiceProviders(ctx, 0, "")
	require.NoError(t, err)
	require.EqualValues(t, len(testServiceProviders), len(sps))
	require.Empty(t, cmp.Diff(testServiceProviders, sps))
	resp, err = clt.ListResources(ctx, listRequest)
	require.NoError(t, err)
	require.Len(t, resp.Resources, len(testResources))
	require.Empty(t, cmp.Diff(testResources, resp.Resources))

	// Test various filtering.
	baseRequest := proto.ListResourcesRequest{
		Namespace:    apidefaults.Namespace,
		Limit:        int32(len(testServiceProviders) + 1),
		ResourceType: types.KindSAMLIdPServiceProvider,
	}

	// list only service providers with label
	withLabels := baseRequest
	withLabels.Labels = map[string]string{"name": testServiceProviders[0].GetName()}
	resp, err = clt.ListResources(ctx, withLabels)
	require.NoError(t, err)
	require.Len(t, resp.Resources, 1)
	require.Empty(t, cmp.Diff(testResources[0:1], resp.Resources))

	// Test search keywords match.
	withSearchKeywords := baseRequest
	withSearchKeywords.SearchKeywords = []string{"name", testServiceProviders[0].GetName()}
	resp, err = clt.ListResources(ctx, withSearchKeywords)
	require.NoError(t, err)
	require.Len(t, resp.Resources, 1)
	require.Empty(t, cmp.Diff(testResources[0:1], resp.Resources))

	// Test expression match.
	withExpression := baseRequest
	withExpression.PredicateExpression = fmt.Sprintf(`labels.name == "%s"`, testServiceProviders[0].GetName())
	resp, err = clt.ListResources(ctx, withExpression)
	require.NoError(t, err)
	require.Len(t, resp.Resources, 1)
	require.Empty(t, cmp.Diff(testResources[0:1], resp.Resources))

	// deny user to get the first service provider
	role.SetAppLabels(types.Deny, types.Labels{"name": {testServiceProviders[0].GetName()}})
	_, err = srv.Auth().UpsertRole(ctx, role)
	require.NoError(t, err)
	sps, _, err = clt.ListSAMLIdPServiceProviders(ctx, 0, "")
	require.NoError(t, err)
	require.EqualValues(t, len(testServiceProviders[1:]), len(sps))
	require.Empty(t, cmp.Diff(testServiceProviders[1:], sps))
	resp, err = clt.ListResources(ctx, listRequest)
	require.NoError(t, err)
	require.Len(t, resp.Resources, len(testResources[1:]))
	require.Empty(t, cmp.Diff(testResources[1:], resp.Resources))

	// deny user to get all service providers
	role.SetAppLabels(types.Deny, types.Labels{types.Wildcard: {types.Wildcard}})
	_, err = srv.Auth().UpsertRole(ctx, role)
	require.NoError(t, err)
	sps, _, err = clt.ListSAMLIdPServiceProviders(ctx, 0, "")
	require.NoError(t, err)
	require.Empty(t, sps)
	resp, err = clt.ListResources(ctx, listRequest)
	require.NoError(t, err)
	require.Empty(t, resp.Resources)
}

// TestApps verifies RBAC is applied to app resources.
func TestApps(t *testing.T) {
	t.Parallel()
	ctx := context.Background()
	srv := newTestTLSServer(t)

	// Setup a couple of users:
	// - "dev" only has access to apps with labels env=dev
	// - "admin" has access to all apps
	dev, devRole, err := CreateUserAndRole(srv.Auth(), "dev", nil, nil)
	require.NoError(t, err)
	devRole.SetAppLabels(types.Allow, types.Labels{"env": {"dev"}})
	_, err = srv.Auth().UpsertRole(ctx, devRole)
	require.NoError(t, err)
	devClt, err := srv.NewClient(TestUser(dev.GetName()))
	require.NoError(t, err)

	admin, adminRole, err := CreateUserAndRole(srv.Auth(), "admin", nil, nil)
	require.NoError(t, err)
	adminRole.SetAppLabels(types.Allow, types.Labels{types.Wildcard: {types.Wildcard}})
	_, err = srv.Auth().UpsertRole(ctx, adminRole)
	require.NoError(t, err)
	adminClt, err := srv.NewClient(TestUser(admin.GetName()))
	require.NoError(t, err)

	// Prepare a couple of app resources.
	devApp, err := types.NewAppV3(types.Metadata{
		Name:   "dev",
		Labels: map[string]string{"env": "dev", types.OriginLabel: types.OriginDynamic},
	}, types.AppSpecV3{
		URI: "localhost1",
	})
	require.NoError(t, err)
	adminApp, err := types.NewAppV3(types.Metadata{
		Name:   "admin",
		Labels: map[string]string{"env": "prod", types.OriginLabel: types.OriginDynamic},
	}, types.AppSpecV3{
		URI: "localhost2",
	})
	require.NoError(t, err)

	// Dev shouldn't be able to create prod app...
	err = devClt.CreateApp(ctx, adminApp)
	require.True(t, trace.IsAccessDenied(err))

	// ... but can create dev app.
	err = devClt.CreateApp(ctx, devApp)
	require.NoError(t, err)

	// Admin can create prod app.
	err = adminClt.CreateApp(ctx, adminApp)
	require.NoError(t, err)

	// Dev shouldn't be able to update prod app...
	err = devClt.UpdateApp(ctx, adminApp)
	require.True(t, trace.IsAccessDenied(err))

	// ... but can update dev app.
	err = devClt.UpdateApp(ctx, devApp)
	require.NoError(t, err)

	// Dev shouldn't be able to update labels on the prod app.
	adminApp.SetStaticLabels(map[string]string{"env": "dev", types.OriginLabel: types.OriginDynamic})
	err = devClt.UpdateApp(ctx, adminApp)
	require.True(t, trace.IsAccessDenied(err))
	adminApp.SetStaticLabels(map[string]string{"env": "prod", types.OriginLabel: types.OriginDynamic}) // Reset.

	// Dev shouldn't be able to get prod app...
	_, err = devClt.GetApp(ctx, adminApp.GetName())
	require.True(t, trace.IsAccessDenied(err))

	// ... but can get dev app.
	app, err := devClt.GetApp(ctx, devApp.GetName())
	require.NoError(t, err)
	require.Empty(t, cmp.Diff(devApp, app,
		cmpopts.IgnoreFields(types.Metadata{}, "Revision"),
	))

	// Admin can get both apps.
	app, err = adminClt.GetApp(ctx, adminApp.GetName())
	require.NoError(t, err)
	require.Empty(t, cmp.Diff(adminApp, app,
		cmpopts.IgnoreFields(types.Metadata{}, "Revision"),
	))
	app, err = adminClt.GetApp(ctx, devApp.GetName())
	require.NoError(t, err)
	require.Empty(t, cmp.Diff(devApp, app,
		cmpopts.IgnoreFields(types.Metadata{}, "Revision"),
	))

	// When listing apps, dev should only see one.
	apps, err := devClt.GetApps(ctx)
	require.NoError(t, err)
	require.Empty(t, cmp.Diff([]types.Application{devApp}, apps,
		cmpopts.IgnoreFields(types.Metadata{}, "Revision"),
	))

	// Admin should see both.
	apps, err = adminClt.GetApps(ctx)
	require.NoError(t, err)
	require.Empty(t, cmp.Diff([]types.Application{adminApp, devApp}, apps,
		cmpopts.IgnoreFields(types.Metadata{}, "Revision"),
	))

	// Dev shouldn't be able to delete dev app...
	err = devClt.DeleteApp(ctx, adminApp.GetName())
	require.True(t, trace.IsAccessDenied(err))

	// ... but can delete dev app.
	err = devClt.DeleteApp(ctx, devApp.GetName())
	require.NoError(t, err)

	// Admin should be able to delete admin app.
	err = adminClt.DeleteApp(ctx, adminApp.GetName())
	require.NoError(t, err)

	// Create both apps again to test "delete all" functionality.
	require.NoError(t, devClt.CreateApp(ctx, devApp))
	require.NoError(t, adminClt.CreateApp(ctx, adminApp))

	// Dev should only be able to delete dev app.
	err = devClt.DeleteAllApps(ctx)
	require.NoError(t, err)
	apps, err = adminClt.GetApps(ctx)
	require.NoError(t, err)
	require.Empty(t, cmp.Diff([]types.Application{adminApp}, apps,
		cmpopts.IgnoreFields(types.Metadata{}, "Revision"),
	))

	// Admin should be able to delete all.
	err = adminClt.DeleteAllApps(ctx)
	require.NoError(t, err)
	apps, err = adminClt.GetApps(ctx)
	require.NoError(t, err)
	require.Empty(t, apps)
}

// TestReplaceRemoteLocksRBAC verifies that only a remote proxy may replace the
// remote locks associated with its cluster.
func TestReplaceRemoteLocksRBAC(t *testing.T) {
	t.Parallel()
	ctx := context.Background()
	srv, err := NewTestAuthServer(TestAuthServerConfig{Dir: t.TempDir()})
	require.NoError(t, err)

	user, _, err := CreateUserAndRole(srv.AuthServer, "test-user", []string{}, nil)
	require.NoError(t, err)

	targetCluster := "cluster"
	tests := []struct {
		desc     string
		identity TestIdentity
		checkErr func(error) bool
	}{
		{
			desc:     "users may not replace remote locks",
			identity: TestUser(user.GetName()),
			checkErr: trace.IsAccessDenied,
		},
		{
			desc:     "local proxy may not replace remote locks",
			identity: TestBuiltin(types.RoleProxy),
			checkErr: trace.IsAccessDenied,
		},
		{
			desc:     "remote proxy of a non-target cluster may not replace the target's remote locks",
			identity: TestRemoteBuiltin(types.RoleProxy, "non-"+targetCluster),
			checkErr: trace.IsAccessDenied,
		},
		{
			desc:     "remote proxy of the target cluster may replace its remote locks",
			identity: TestRemoteBuiltin(types.RoleProxy, targetCluster),
			checkErr: func(err error) bool { return err == nil },
		},
	}

	lock, err := types.NewLock("test-lock", types.LockSpecV2{Target: types.LockTarget{User: "test-user"}})
	require.NoError(t, err)

	for _, test := range tests {
		t.Run(test.desc, func(t *testing.T) {
			authContext, err := srv.Authorizer.Authorize(authz.ContextWithUser(ctx, test.identity.I))
			require.NoError(t, err)

			s := &ServerWithRoles{
				authServer: srv.AuthServer,
				alog:       srv.AuditLog,
				context:    *authContext,
			}

			err = s.ReplaceRemoteLocks(ctx, targetCluster, []types.Lock{lock})
			require.True(t, test.checkErr(err), trace.DebugReport(err))
		})
	}
}

// TestIsMFARequired_databaseProtocols tests the MFA requirement logic per
// database protocol where different role matchers are used.
func TestIsMFARequired_databaseProtocols(t *testing.T) {
	const (
		databaseName = "test-database"
		userName     = "test-username"
	)

	type modifyRoleFunc func(role types.Role)
	tests := []struct {
		name           string
		modifyRoleFunc modifyRoleFunc
		dbProtocol     string
		req            *proto.IsMFARequiredRequest
		want           proto.MFARequired
	}{
		{
			name:       "RequireSessionMFA on MySQL protocol doesn't match database name",
			dbProtocol: defaults.ProtocolMySQL,
			req: &proto.IsMFARequiredRequest{
				Target: &proto.IsMFARequiredRequest_Database{
					Database: &proto.RouteToDatabase{
						ServiceName: databaseName,
						Protocol:    defaults.ProtocolMySQL,
						Username:    userName,
						Database:    "example",
					},
				},
			},
			modifyRoleFunc: func(role types.Role) {
				roleOpt := role.GetOptions()
				roleOpt.RequireMFAType = types.RequireMFAType_SESSION
				role.SetOptions(roleOpt)

				role.SetDatabaseUsers(types.Allow, []string{types.Wildcard})
				role.SetDatabaseLabels(types.Allow, types.Labels{types.Wildcard: {types.Wildcard}})
				role.SetDatabaseNames(types.Allow, nil)
			},
			want: proto.MFARequired_MFA_REQUIRED_YES,
		},
		{
			name:       "RequireSessionMFA off",
			dbProtocol: defaults.ProtocolMySQL,
			req: &proto.IsMFARequiredRequest{
				Target: &proto.IsMFARequiredRequest_Database{
					Database: &proto.RouteToDatabase{
						ServiceName: databaseName,
						Protocol:    defaults.ProtocolMySQL,
						Username:    userName,
						Database:    "example",
					},
				},
			},
			modifyRoleFunc: func(role types.Role) {
				roleOpt := role.GetOptions()
				roleOpt.RequireMFAType = types.RequireMFAType_OFF
				role.SetOptions(roleOpt)

				role.SetDatabaseUsers(types.Allow, []string{types.Wildcard})
				role.SetDatabaseLabels(types.Allow, types.Labels{types.Wildcard: {types.Wildcard}})
				role.SetDatabaseNames(types.Allow, nil)
			},
			want: proto.MFARequired_MFA_REQUIRED_NO,
		},
		{
			name:       "RequireSessionMFA on Postgres protocol database name doesn't match",
			dbProtocol: defaults.ProtocolPostgres,
			req: &proto.IsMFARequiredRequest{
				Target: &proto.IsMFARequiredRequest_Database{
					Database: &proto.RouteToDatabase{
						ServiceName: databaseName,
						Protocol:    defaults.ProtocolPostgres,
						Username:    userName,
						Database:    "example",
					},
				},
			},
			modifyRoleFunc: func(role types.Role) {
				roleOpt := role.GetOptions()
				roleOpt.RequireMFAType = types.RequireMFAType_SESSION
				role.SetOptions(roleOpt)

				role.SetDatabaseUsers(types.Allow, []string{types.Wildcard})
				role.SetDatabaseLabels(types.Allow, types.Labels{types.Wildcard: {types.Wildcard}})
				role.SetDatabaseNames(types.Allow, nil)
			},
			want: proto.MFARequired_MFA_REQUIRED_NO,
		},
		{
			name:       "RequireSessionMFA on Postgres protocol database name matches",
			dbProtocol: defaults.ProtocolPostgres,
			req: &proto.IsMFARequiredRequest{
				Target: &proto.IsMFARequiredRequest_Database{
					Database: &proto.RouteToDatabase{
						ServiceName: databaseName,
						Protocol:    defaults.ProtocolPostgres,
						Username:    userName,
						Database:    "example",
					},
				},
			},
			modifyRoleFunc: func(role types.Role) {
				roleOpt := role.GetOptions()
				roleOpt.RequireMFAType = types.RequireMFAType_SESSION
				role.SetOptions(roleOpt)

				role.SetDatabaseUsers(types.Allow, []string{types.Wildcard})
				role.SetDatabaseLabels(types.Allow, types.Labels{types.Wildcard: {types.Wildcard}})
				role.SetDatabaseNames(types.Allow, []string{"example"})
			},
			want: proto.MFARequired_MFA_REQUIRED_YES,
		},
	}

	for _, tc := range tests {
		t.Run(tc.name, func(t *testing.T) {
			ctx := context.Background()
			srv := newTestTLSServer(t)

			// Enable MFA support.
			authPref, err := types.NewAuthPreference(types.AuthPreferenceSpecV2{
				Type:         constants.Local,
				SecondFactor: constants.SecondFactorOptional,
				Webauthn: &types.Webauthn{
					RPID: "teleport",
				},
			})
			require.NoError(t, err)
			_, err = srv.Auth().UpsertAuthPreference(ctx, authPref)
			require.NoError(t, err)

			db, err := types.NewDatabaseV3(
				types.Metadata{
					Name: databaseName,
				},
				types.DatabaseSpecV3{
					Protocol: tc.dbProtocol,
					URI:      "example.com",
				},
			)
			require.NoError(t, err)

			database, err := types.NewDatabaseServerV3(
				types.Metadata{
					Name: databaseName,
					Labels: map[string]string{
						"env": "dev",
					},
				},
				types.DatabaseServerSpecV3{
					Database: db,
					Hostname: "host",
					HostID:   "hostID",
				},
			)
			require.NoError(t, err)

			_, err = srv.Auth().UpsertDatabaseServer(ctx, database)
			require.NoError(t, err)

			user, role, err := CreateUserAndRole(srv.Auth(), userName, []string{"test-role"}, nil)
			require.NoError(t, err)

			if tc.modifyRoleFunc != nil {
				tc.modifyRoleFunc(role)
			}
			_, err = srv.Auth().UpsertRole(ctx, role)
			require.NoError(t, err)

			cl, err := srv.NewClient(TestUser(user.GetName()))
			require.NoError(t, err)

			resp, err := cl.IsMFARequired(ctx, tc.req)
			require.NoError(t, err)
			assert.Equal(t, tc.want, resp.MFARequired, "MFARequired mismatch")
			assert.Equal(t, MFARequiredToBool(tc.want), resp.Required, "Required mismatch")
		})
	}
}

// TestKindClusterConfig verifies that types.KindClusterConfig can be used
// as an alternative privilege to provide access to cluster configuration
// resources.
func TestKindClusterConfig(t *testing.T) {
	t.Parallel()
	ctx := context.Background()
	srv, err := NewTestAuthServer(TestAuthServerConfig{Dir: t.TempDir()})
	require.NoError(t, err)

	getClusterConfigResources := func(ctx context.Context, user types.User) []error {
		authContext, err := srv.Authorizer.Authorize(authz.ContextWithUser(ctx, TestUser(user.GetName()).I))
		require.NoError(t, err, trace.DebugReport(err))
		s := &ServerWithRoles{
			authServer: srv.AuthServer,
			alog:       srv.AuditLog,
			context:    *authContext,
		}
		_, err1 := s.GetClusterAuditConfig(ctx)
		_, err2 := s.GetClusterNetworkingConfig(ctx)
		_, err3 := s.GetSessionRecordingConfig(ctx)
		return []error{err1, err2, err3}
	}

	t.Run("without KindClusterConfig privilege", func(t *testing.T) {
		user, err := CreateUser(ctx, srv.AuthServer, "test-user")
		require.NoError(t, err)
		for _, err := range getClusterConfigResources(ctx, user) {
			require.Error(t, err)
			require.True(t, trace.IsAccessDenied(err))
		}
	})

	t.Run("with KindClusterConfig privilege", func(t *testing.T) {
		role, err := types.NewRole("test-role", types.RoleSpecV6{
			Allow: types.RoleConditions{
				Rules: []types.Rule{
					types.NewRule(types.KindClusterConfig, []string{types.VerbRead}),
				},
			},
		})
		require.NoError(t, err)
		user, err := CreateUser(ctx, srv.AuthServer, "test-user", role)
		require.NoError(t, err)
		for _, err := range getClusterConfigResources(ctx, user) {
			require.NoError(t, err)
		}
	})
}

func TestGetAndList_KubernetesServers(t *testing.T) {
	t.Parallel()
	ctx := context.Background()
	srv := newTestTLSServer(t)

	// Create test kube servers.
	for i := 0; i < 5; i++ {
		// insert legacy kube servers
		name := uuid.NewString()
		cluster, err := types.NewKubernetesClusterV3(
			types.Metadata{
				Name: name, Labels: map[string]string{"name": name},
			},
			types.KubernetesClusterSpecV3{},
		)
		require.NoError(t, err)

		kubeServer, err := types.NewKubernetesServerV3(
			types.Metadata{
				Name: name, Labels: map[string]string{"name": name},
			},

			types.KubernetesServerSpecV3{
				HostID:   name,
				Hostname: "test",
				Cluster:  cluster,
			},
		)
		require.NoError(t, err)

		_, err = srv.Auth().UpsertKubernetesServer(ctx, kubeServer)
		require.NoError(t, err)
	}

	testServers, err := srv.Auth().GetKubernetesServers(ctx)
	require.NoError(t, err)
	require.Len(t, testServers, 5)

	testResources := make([]types.ResourceWithLabels, len(testServers))
	for i, server := range testServers {
		testResources[i] = server
	}

	// create user, role, and client
	username := "user"
	user, role, err := CreateUserAndRole(srv.Auth(), username, nil, nil)
	require.NoError(t, err)
	identity := TestUser(user.GetName())
	clt, err := srv.NewClient(identity)
	require.NoError(t, err)

	listRequest := proto.ListResourcesRequest{
		Namespace: apidefaults.Namespace,
		// Guarantee that the list will all the servers.
		Limit:        int32(len(testServers) + 1),
		ResourceType: types.KindKubeServer,
	}

	// permit user to get all kubernetes service
	role.SetKubernetesLabels(types.Allow, types.Labels{types.Wildcard: {types.Wildcard}})
	_, err = srv.Auth().UpsertRole(ctx, role)
	require.NoError(t, err)
	servers, err := clt.GetKubernetesServers(ctx)
	require.NoError(t, err)
	require.Len(t, testServers, len(testServers))
	require.Empty(t, cmp.Diff(testServers, servers))
	resp, err := clt.ListResources(ctx, listRequest)
	require.NoError(t, err)
	require.Len(t, resp.Resources, len(testResources))
	require.Empty(t, cmp.Diff(testResources, resp.Resources))

	// Test various filtering.
	baseRequest := proto.ListResourcesRequest{
		Namespace:    apidefaults.Namespace,
		Limit:        int32(len(testServers) + 1),
		ResourceType: types.KindKubeServer,
	}

	// Test label match.
	withLabels := baseRequest
	withLabels.Labels = map[string]string{"name": testServers[0].GetName()}
	resp, err = clt.ListResources(ctx, withLabels)
	require.NoError(t, err)
	require.Len(t, resp.Resources, 1)
	require.Empty(t, cmp.Diff(testResources[0:1], resp.Resources))

	// Test search keywords match.
	withSearchKeywords := baseRequest
	withSearchKeywords.SearchKeywords = []string{"name", testServers[0].GetName()}
	resp, err = clt.ListResources(ctx, withSearchKeywords)
	require.NoError(t, err)
	require.Len(t, resp.Resources, 1)
	require.Empty(t, cmp.Diff(testResources[0:1], resp.Resources))

	// Test expression match.
	withExpression := baseRequest
	withExpression.PredicateExpression = fmt.Sprintf(`labels.name == "%s"`, testServers[0].GetName())
	resp, err = clt.ListResources(ctx, withExpression)
	require.NoError(t, err)
	require.Len(t, resp.Resources, 1)
	require.Empty(t, cmp.Diff(testResources[0:1], resp.Resources))

	// deny user to get the first kubernetes service
	role.SetKubernetesLabels(types.Deny, types.Labels{"name": {testServers[0].GetName()}})
	_, err = srv.Auth().UpsertRole(ctx, role)
	require.NoError(t, err)
	servers, err = clt.GetKubernetesServers(ctx)
	require.NoError(t, err)
	require.Len(t, servers, len(testServers)-1)
	require.Empty(t, cmp.Diff(testServers[1:], servers))
	resp, err = clt.ListResources(ctx, listRequest)
	require.NoError(t, err)
	require.Len(t, resp.Resources, len(testResources)-1)
	require.Empty(t, cmp.Diff(testResources[1:], resp.Resources))

	// deny user to get all databases
	role.SetKubernetesLabels(types.Deny, types.Labels{types.Wildcard: {types.Wildcard}})
	_, err = srv.Auth().UpsertRole(ctx, role)
	require.NoError(t, err)
	servers, err = clt.GetKubernetesServers(ctx)
	require.NoError(t, err)
	require.Empty(t, servers)
	resp, err = clt.ListResources(ctx, listRequest)
	require.NoError(t, err)
	require.Empty(t, resp.Resources)
}

func TestListDatabaseServices(t *testing.T) {
	t.Parallel()
	ctx := context.Background()
	srv := newTestTLSServer(t)

	numInitialResources := 5

	// Create test Database Services.
	for i := 0; i < numInitialResources; i++ {
		name := uuid.NewString()
		s, err := types.NewDatabaseServiceV1(types.Metadata{
			Name: name,
		}, types.DatabaseServiceSpecV1{
			ResourceMatchers: []*types.DatabaseResourceMatcher{
				{
					Labels: &types.Labels{
						"env": []string{name},
					},
				},
			},
		})
		require.NoError(t, err)

		_, err = srv.Auth().UpsertDatabaseService(ctx, s)
		require.NoError(t, err)
	}

	listServicesResp, err := srv.Auth().ListResources(ctx,
		proto.ListResourcesRequest{
			ResourceType: types.KindDatabaseService,
			Limit:        apidefaults.DefaultChunkSize,
		},
	)
	require.NoError(t, err)
	databaseServices, err := types.ResourcesWithLabels(listServicesResp.Resources).AsDatabaseServices()
	require.NoError(t, err)

	testResources := make([]types.ResourceWithLabels, len(databaseServices))
	for i, server := range databaseServices {
		testResources[i] = server
	}

	// Create user, role, and client
	username := "user"
	user, role, err := CreateUserAndRole(srv.Auth(), username, nil, nil)
	require.NoError(t, err)
	identity := TestUser(user.GetName())
	clt, err := srv.NewClient(identity)
	require.NoError(t, err)

	// User is not allowed to list DatabseServices
	_, err = clt.ListResources(ctx,
		proto.ListResourcesRequest{
			ResourceType: types.KindDatabaseService,
			Limit:        apidefaults.DefaultChunkSize,
		},
	)
	require.True(t, trace.IsAccessDenied(err), "expected access denied because role does not allow Read operations")

	// Change the user's role to allow them to list DatabaseServices
	currentAllowRules := role.GetRules(types.Allow)
	role.SetRules(types.Allow, append(currentAllowRules, types.NewRule(types.KindDatabaseService, services.RO())))
	role.SetDatabaseServiceLabels(types.Allow, types.Labels{types.Wildcard: []string{types.Wildcard}})
	_, err = srv.Auth().UpsertRole(ctx, role)
	require.NoError(t, err)

	listServicesResp, err = clt.ListResources(ctx,
		proto.ListResourcesRequest{
			ResourceType: types.KindDatabaseService,
			Limit:        apidefaults.DefaultChunkSize,
		},
	)
	require.NoError(t, err)
	usersViewDBServices, err := types.ResourcesWithLabels(listServicesResp.Resources).AsDatabaseServices()
	require.NoError(t, err)
	require.Len(t, usersViewDBServices, numInitialResources)

	require.Empty(t, cmp.Diff(databaseServices, usersViewDBServices))

	// User is not allowed to Upsert DatabaseServices
	extraDatabaseService, err := types.NewDatabaseServiceV1(types.Metadata{
		Name: "extra",
	}, types.DatabaseServiceSpecV1{
		ResourceMatchers: []*types.DatabaseResourceMatcher{
			{
				Labels: &types.Labels{
					"env": []string{"extra"},
				},
			},
		},
	})
	require.NoError(t, err)
	_, err = clt.UpsertDatabaseService(ctx, extraDatabaseService)
	require.True(t, trace.IsAccessDenied(err), "expected access denied because role does not allow Create/Update operations")

	currentAllowRules = role.GetRules(types.Allow)
	role.SetRules(types.Allow, append(currentAllowRules, types.NewRule(types.KindDatabaseService, services.RW())))
	_, err = srv.Auth().UpsertRole(ctx, role)
	require.NoError(t, err)

	_, err = clt.UpsertDatabaseService(ctx, extraDatabaseService)
	require.NoError(t, err)

	listServicesResp, err = clt.ListResources(ctx,
		proto.ListResourcesRequest{
			ResourceType: types.KindDatabaseService,
			Limit:        apidefaults.DefaultChunkSize,
		},
	)
	require.NoError(t, err)
	usersViewDBServices, err = types.ResourcesWithLabels(listServicesResp.Resources).AsDatabaseServices()
	require.NoError(t, err)
	require.Len(t, usersViewDBServices, numInitialResources+1)

	// User can also delete a single or multiple DatabaseServices because they have RW permissions now
	err = clt.DeleteDatabaseService(ctx, extraDatabaseService.GetName())
	require.NoError(t, err)

	listServicesResp, err = clt.ListResources(ctx,
		proto.ListResourcesRequest{
			ResourceType: types.KindDatabaseService,
			Limit:        apidefaults.DefaultChunkSize,
		},
	)
	require.NoError(t, err)
	usersViewDBServices, err = types.ResourcesWithLabels(listServicesResp.Resources).AsDatabaseServices()
	require.NoError(t, err)
	require.Len(t, usersViewDBServices, numInitialResources)

	// After removing all resources, we should have 0 resources being returned.
	err = clt.DeleteAllDatabaseServices(ctx)
	require.NoError(t, err)

	listServicesResp, err = clt.ListResources(ctx,
		proto.ListResourcesRequest{
			ResourceType: types.KindDatabaseService,
			Limit:        apidefaults.DefaultChunkSize,
		},
	)
	require.NoError(t, err)
	usersViewDBServices, err = types.ResourcesWithLabels(listServicesResp.Resources).AsDatabaseServices()
	require.NoError(t, err)
	require.Empty(t, usersViewDBServices)
}

func TestListResources_NeedTotalCountFlag(t *testing.T) {
	t.Parallel()
	ctx := context.Background()
	srv := newTestTLSServer(t)

	// Create test nodes.
	for i := 0; i < 3; i++ {
		name := uuid.New().String()
		node, err := types.NewServerWithLabels(
			name,
			types.KindNode,
			types.ServerSpecV2{},
			map[string]string{"name": name},
		)
		require.NoError(t, err)

		_, err = srv.Auth().UpsertNode(ctx, node)
		require.NoError(t, err)
	}

	testNodes, err := srv.Auth().GetNodes(ctx, apidefaults.Namespace)
	require.NoError(t, err)
	require.Len(t, testNodes, 3)

	// create user and client
	user, _, err := CreateUserAndRole(srv.Auth(), "user", nil, nil)
	require.NoError(t, err)
	clt, err := srv.NewClient(TestUser(user.GetName()))
	require.NoError(t, err)

	// Total returned.
	resp, err := clt.ListResources(ctx, proto.ListResourcesRequest{
		ResourceType:   types.KindNode,
		Limit:          2,
		NeedTotalCount: true,
	})
	require.NoError(t, err)
	require.Len(t, resp.Resources, 2)
	require.NotEmpty(t, resp.NextKey)
	require.Len(t, testNodes, resp.TotalCount)

	// No total.
	resp, err = clt.ListResources(ctx, proto.ListResourcesRequest{
		ResourceType: types.KindNode,
		Limit:        2,
	})
	require.NoError(t, err)
	require.Len(t, resp.Resources, 2)
	require.NotEmpty(t, resp.NextKey)
	require.Empty(t, resp.TotalCount)
}

func TestListResources_SearchAsRoles(t *testing.T) {
	t.Parallel()
	ctx := context.Background()
	srv := newTestTLSServer(t)

	// Create test nodes.
	const numTestNodes = 3
	for i := 0; i < numTestNodes; i++ {
		name := fmt.Sprintf("node%d", i)
		node, err := types.NewServerWithLabels(
			name,
			types.KindNode,
			types.ServerSpecV2{},
			map[string]string{"name": name},
		)
		require.NoError(t, err)

		_, err = srv.Auth().UpsertNode(ctx, node)
		require.NoError(t, err)
	}

	testNodes, err := srv.Auth().GetNodes(ctx, apidefaults.Namespace)
	require.NoError(t, err)
	require.Len(t, testNodes, numTestNodes)

	// create user and client
	requester, role, err := CreateUserAndRole(srv.Auth(), "requester", []string{"requester"}, nil)
	require.NoError(t, err)

	// only allow user to see first node
	role.SetNodeLabels(types.Allow, types.Labels{"name": {testNodes[0].GetName()}})

	// create a new role which can see second node
	searchAsRole := services.RoleForUser(requester)
	searchAsRole.SetName("test_search_role")
	searchAsRole.SetNodeLabels(types.Allow, types.Labels{"name": {testNodes[1].GetName()}})
	searchAsRole.SetLogins(types.Allow, []string{"requester"})
	_, err = srv.Auth().UpsertRole(ctx, searchAsRole)
	require.NoError(t, err)

	// create a third role which can see the third node
	previewAsRole := services.RoleForUser(requester)
	previewAsRole.SetName("test_preview_role")
	previewAsRole.SetNodeLabels(types.Allow, types.Labels{"name": {testNodes[2].GetName()}})
	previewAsRole.SetLogins(types.Allow, []string{"requester"})
	_, err = srv.Auth().UpsertRole(ctx, previewAsRole)
	require.NoError(t, err)

	role.SetSearchAsRoles(types.Allow, []string{searchAsRole.GetName()})
	role.SetPreviewAsRoles(types.Allow, []string{previewAsRole.GetName()})
	_, err = srv.Auth().UpsertRole(ctx, role)
	require.NoError(t, err)

	requesterClt, err := srv.NewClient(TestUser(requester.GetName()))
	require.NoError(t, err)

	// create another user that can see all nodes but has no search_as_roles or
	// preview_as_roles
	admin, _, err := CreateUserAndRole(srv.Auth(), "admin", []string{"admin"}, nil)
	require.NoError(t, err)
	adminClt, err := srv.NewClient(TestUser(admin.GetName()))
	require.NoError(t, err)

	for _, tc := range []struct {
		desc                   string
		clt                    *authclient.Client
		requestOpt             func(*proto.ListResourcesRequest)
		expectNodes            []string
		expectSearchEvent      bool
		expectSearchEventRoles []string
	}{
		{
			desc:        "no search",
			clt:         requesterClt,
			expectNodes: []string{testNodes[0].GetName()},
		},
		{
			desc: "search as roles",
			clt:  requesterClt,
			requestOpt: func(req *proto.ListResourcesRequest) {
				req.UseSearchAsRoles = true
			},
			expectNodes:            []string{testNodes[0].GetName(), testNodes[1].GetName()},
			expectSearchEventRoles: []string{role.GetName(), searchAsRole.GetName()},
		},
		{
			desc: "preview as roles",
			clt:  requesterClt,
			requestOpt: func(req *proto.ListResourcesRequest) {
				req.UsePreviewAsRoles = true
			},
			expectNodes:            []string{testNodes[0].GetName(), testNodes[2].GetName()},
			expectSearchEventRoles: []string{role.GetName(), previewAsRole.GetName()},
		},
		{
			desc: "both",
			clt:  requesterClt,
			requestOpt: func(req *proto.ListResourcesRequest) {
				req.UseSearchAsRoles = true
				req.UsePreviewAsRoles = true
			},
			expectNodes:            []string{testNodes[0].GetName(), testNodes[1].GetName(), testNodes[2].GetName()},
			expectSearchEventRoles: []string{role.GetName(), searchAsRole.GetName(), previewAsRole.GetName()},
		},
		{
			// this tests the case where the request includes UseSearchAsRoles
			// and UsePreviewAsRoles, but the user has none
			desc: "no extra roles",
			clt:  adminClt,
			requestOpt: func(req *proto.ListResourcesRequest) {
				req.UseSearchAsRoles = true
				req.UsePreviewAsRoles = true
			},
			expectNodes: []string{testNodes[0].GetName(), testNodes[1].GetName(), testNodes[2].GetName()},
		},
	} {
		t.Run(tc.desc, func(t *testing.T) {
			req := proto.ListResourcesRequest{
				ResourceType: types.KindNode,
				Limit:        int32(len(testNodes)),
			}
			if tc.requestOpt != nil {
				tc.requestOpt(&req)
			}
			resp, err := tc.clt.ListResources(ctx, req)
			require.NoError(t, err)
			require.Len(t, resp.Resources, len(tc.expectNodes))
			var gotNodes []string
			for _, node := range resp.Resources {
				gotNodes = append(gotNodes, node.GetName())
			}
			require.ElementsMatch(t, tc.expectNodes, gotNodes)
		})
	}
}

// TestListResources_WithLogins will generate multiple resources
// and get them with login information.
func TestListResources_WithLogins(t *testing.T) {
	t.Parallel()
	ctx := context.Background()
	srv := newTestTLSServer(t, withCacheEnabled(true))

	require.Eventually(t, func() bool {
		return srv.Auth().UnifiedResourceCache.IsInitialized()
	}, 5*time.Second, 200*time.Millisecond, "unified resource watcher never initialized")

	for i := 0; i < 5; i++ {
		name := uuid.New().String()
		node, err := types.NewServerWithLabels(
			name,
			types.KindNode,
			types.ServerSpecV2{},
			map[string]string{"name": name},
		)
		require.NoError(t, err)

		_, err = srv.Auth().UpsertNode(ctx, node)
		require.NoError(t, err)

		db, err := types.NewDatabaseServerV3(types.Metadata{
			Name: name,
		}, types.DatabaseServerSpecV3{
			HostID:   "_",
			Hostname: "_",
			Database: &types.DatabaseV3{
				Metadata: types.Metadata{
					Name: fmt.Sprintf("name-%d", i),
				},
				Spec: types.DatabaseSpecV3{
					Protocol: "_",
					URI:      "_",
				},
			},
		})
		require.NoError(t, err)

		_, err = srv.Auth().UpsertDatabaseServer(ctx, db)
		require.NoError(t, err)

		desktop, err := types.NewWindowsDesktopV3(name, nil, types.WindowsDesktopSpecV3{
			HostID: strconv.Itoa(i),
			Addr:   "1.2.3.4",
		})
		require.NoError(t, err)

		require.NoError(t, srv.Auth().UpsertWindowsDesktop(ctx, desktop))

		awsApp, err := types.NewAppServerV3(types.Metadata{Name: name}, types.AppServerSpecV3{
			HostID:   "_",
			Hostname: "_",
			App: &types.AppV3{
				Metadata: types.Metadata{Name: fmt.Sprintf("name-%d", i)},
				Spec: types.AppSpecV3{
					URI: "https://console.aws.amazon.com/ec2/v2/home",
				},
			},
		})
		require.NoError(t, err)

		_, err = srv.Auth().UpsertApplicationServer(ctx, awsApp)
		require.NoError(t, err)
	}

	// create user and client
	logins := []string{"llama", "fish"}
	user, role, err := CreateUserAndRole(srv.Auth(), "user", logins, nil)
	require.NoError(t, err)
	role.SetWindowsDesktopLabels(types.Allow, types.Labels{types.Wildcard: []string{types.Wildcard}})
	role.SetWindowsLogins(types.Allow, logins)
	role.SetAppLabels(types.Allow, types.Labels{types.Wildcard: []string{types.Wildcard}})
	role.SetAWSRoleARNs(types.Allow, logins)
	_, err = srv.Auth().UpdateRole(ctx, role)
	require.NoError(t, err)

	clt, err := srv.NewClient(TestUser(user.GetName()))
	require.NoError(t, err)

	t.Run("with fake pagination", func(t *testing.T) {
		for _, resourceType := range []string{types.KindNode, types.KindWindowsDesktop, types.KindDatabaseServer, types.KindAppServer} {
			var results []*types.EnrichedResource
			var start string

			for len(results) != 5 {
				resp, err := apiclient.GetEnrichedResourcePage(ctx, clt, &proto.ListResourcesRequest{
					ResourceType:  resourceType,
					Limit:         2,
					IncludeLogins: true,
					SortBy:        types.SortBy{IsDesc: true, Field: types.ResourceMetadataName},
					StartKey:      start,
				})
				require.NoError(t, err)

				results = append(results, resp.Resources...)
				start = resp.NextKey
			}

			// Check that only server, desktop, and app server resources contain the expected logins
			for _, resource := range results {
				switch resource.ResourceWithLabels.(type) {
				case types.Server, types.WindowsDesktop, types.AppServer:
					require.Empty(t, cmp.Diff(resource.Logins, logins, cmpopts.SortSlices(func(a, b string) bool {
						return strings.Compare(a, b) < 0
					})), "mismatch on expected logins list for resource %T", resource.ResourceWithLabels)
				default:
					require.Empty(t, resource.Logins, "expected resource %T to get empty list of logins but got %s", resource.ResourceWithLabels, resource.Logins)
				}
			}
		}
	})

	t.Run("without fake pagination", func(t *testing.T) {
		for _, resourceType := range []string{types.KindNode, types.KindWindowsDesktop, types.KindDatabaseServer, types.KindAppServer} {
			var results []*types.EnrichedResource
			var start string

			for len(results) != 5 {
				resp, err := apiclient.GetEnrichedResourcePage(ctx, clt, &proto.ListResourcesRequest{
					ResourceType:  resourceType,
					Limit:         2,
					IncludeLogins: true,
					StartKey:      start,
				})
				require.NoError(t, err)

				results = append(results, resp.Resources...)
				start = resp.NextKey
			}

			// Check that only server, desktop, and app server resources contain the expected logins
			for _, resource := range results {
				switch resource.ResourceWithLabels.(type) {
				case types.Server, types.WindowsDesktop, types.AppServer:
					require.Empty(t, cmp.Diff(resource.Logins, logins, cmpopts.SortSlices(func(a, b string) bool {
						return strings.Compare(a, b) < 0
					})), "mismatch on expected logins list for resource %T", resource.ResourceWithLabels)
				default:
					require.Empty(t, resource.Logins, "expected resource %T to get empty list of logins but got %s", resource.ResourceWithLabels, resource.Logins)
				}
			}
		}
	})
}

func TestGetAndList_WindowsDesktops(t *testing.T) {
	t.Parallel()
	ctx := context.Background()
	srv := newTestTLSServer(t)

	// Create test desktops.
	for i := 0; i < 5; i++ {
		name := uuid.New().String()
		desktop, err := types.NewWindowsDesktopV3(name, map[string]string{"name": name},
			types.WindowsDesktopSpecV3{Addr: "_", HostID: "_"})
		require.NoError(t, err)
		require.NoError(t, srv.Auth().UpsertWindowsDesktop(ctx, desktop))
	}

	// Test all has been upserted.
	testDesktops, err := srv.Auth().GetWindowsDesktops(ctx, types.WindowsDesktopFilter{})
	require.NoError(t, err)
	require.Len(t, testDesktops, 5)

	testResources := types.WindowsDesktops(testDesktops).AsResources()

	// Create user, role, and client.
	username := "user"
	user, role, err := CreateUserAndRole(srv.Auth(), username, nil, nil)
	require.NoError(t, err)
	identity := TestUser(user.GetName())
	clt, err := srv.NewClient(identity)
	require.NoError(t, err)

	// Base request.
	listRequest := proto.ListResourcesRequest{
		ResourceType: types.KindWindowsDesktop,
		Limit:        int32(len(testDesktops) + 1),
	}

	// Permit user to get the first desktop.
	role.SetWindowsDesktopLabels(types.Allow, types.Labels{"name": {testDesktops[0].GetName()}})
	_, err = srv.Auth().UpsertRole(ctx, role)
	require.NoError(t, err)

	desktops, err := clt.GetWindowsDesktops(ctx, types.WindowsDesktopFilter{})
	require.NoError(t, err)
	require.Len(t, desktops, 1)
	require.Empty(t, cmp.Diff(testDesktops[0:1], desktops))

	resp, err := clt.ListResources(ctx, listRequest)
	require.NoError(t, err)
	require.Len(t, resp.Resources, 1)
	require.Empty(t, cmp.Diff(testResources[0:1], resp.Resources))
	require.Empty(t, resp.NextKey)
	require.Empty(t, resp.TotalCount)

	// Permit user to get all desktops.
	role.SetWindowsDesktopLabels(types.Allow, types.Labels{types.Wildcard: {types.Wildcard}})
	_, err = srv.Auth().UpsertRole(ctx, role)
	require.NoError(t, err)
	desktops, err = clt.GetWindowsDesktops(ctx, types.WindowsDesktopFilter{})
	require.NoError(t, err)
	require.EqualValues(t, len(testDesktops), len(desktops))
	require.Empty(t, cmp.Diff(testDesktops, desktops))

	resp, err = clt.ListResources(ctx, listRequest)
	require.NoError(t, err)
	require.Len(t, resp.Resources, len(testResources))
	require.Empty(t, cmp.Diff(testResources, resp.Resources))
	require.Empty(t, resp.NextKey)
	require.Empty(t, resp.TotalCount)

	// Test sorting is supported.
	withSort := listRequest
	withSort.SortBy = types.SortBy{IsDesc: true, Field: types.ResourceMetadataName}
	resp, err = clt.ListResources(ctx, withSort)
	require.NoError(t, err)
	require.Len(t, resp.Resources, len(testResources))
	desktops, err = types.ResourcesWithLabels(resp.Resources).AsWindowsDesktops()
	require.NoError(t, err)
	names, err := types.WindowsDesktops(desktops).GetFieldVals(types.ResourceMetadataName)
	require.NoError(t, err)
	require.IsDecreasing(t, names)

	// Filter by labels.
	withLabels := listRequest
	withLabels.Labels = map[string]string{"name": testDesktops[0].GetName()}
	resp, err = clt.ListResources(ctx, withLabels)
	require.NoError(t, err)
	require.Len(t, resp.Resources, 1)
	require.Empty(t, cmp.Diff(testResources[0:1], resp.Resources))
	require.Empty(t, resp.NextKey)
	require.Empty(t, resp.TotalCount)

	// Test search keywords match.
	withSearchKeywords := listRequest
	withSearchKeywords.SearchKeywords = []string{"name", testDesktops[0].GetName()}
	resp, err = clt.ListResources(ctx, withSearchKeywords)
	require.NoError(t, err)
	require.Len(t, resp.Resources, 1)
	require.Empty(t, cmp.Diff(testResources[0:1], resp.Resources))

	// Test predicate match.
	withExpression := listRequest
	withExpression.PredicateExpression = fmt.Sprintf(`labels.name == "%s"`, testDesktops[0].GetName())
	resp, err = clt.ListResources(ctx, withExpression)
	require.NoError(t, err)
	require.Len(t, resp.Resources, 1)
	require.Empty(t, cmp.Diff(testResources[0:1], resp.Resources))

	// Deny user to get the first desktop.
	role.SetWindowsDesktopLabels(types.Deny, types.Labels{"name": {testDesktops[0].GetName()}})
	_, err = srv.Auth().UpsertRole(ctx, role)
	require.NoError(t, err)

	desktops, err = clt.GetWindowsDesktops(ctx, types.WindowsDesktopFilter{})
	require.NoError(t, err)
	require.EqualValues(t, len(testDesktops[1:]), len(desktops))
	require.Empty(t, cmp.Diff(testDesktops[1:], desktops))

	resp, err = clt.ListResources(ctx, listRequest)
	require.NoError(t, err)
	require.Len(t, resp.Resources, len(testResources[1:]))
	require.Empty(t, cmp.Diff(testResources[1:], resp.Resources))

	// Deny user all desktops.
	role.SetWindowsDesktopLabels(types.Deny, types.Labels{types.Wildcard: {types.Wildcard}})
	_, err = srv.Auth().UpsertRole(ctx, role)
	require.NoError(t, err)

	desktops, err = clt.GetWindowsDesktops(ctx, types.WindowsDesktopFilter{})
	require.NoError(t, err)
	require.Empty(t, desktops)
	require.Empty(t, cmp.Diff([]types.WindowsDesktop{}, desktops))

	resp, err = clt.ListResources(ctx, listRequest)
	require.NoError(t, err)
	require.Empty(t, resp.Resources)
}

func TestListResources_KindKubernetesCluster(t *testing.T) {
	t.Parallel()
	ctx := context.Background()
	srv, err := NewTestAuthServer(TestAuthServerConfig{Dir: t.TempDir()})
	require.NoError(t, err)

	authContext, err := srv.Authorizer.Authorize(authz.ContextWithUser(ctx, TestBuiltin(types.RoleProxy).I))
	require.NoError(t, err)

	s := &ServerWithRoles{
		authServer: srv.AuthServer,
		alog:       srv.AuditLog,
		context:    *authContext,
	}

	testNames := []string{"a", "b", "c", "d"}

	// Add a kube service with 3 clusters.
	createKubeServer(t, s, []string{"d", "b", "a"}, "host1")

	// Add a kube service with 2 clusters.
	// Includes a duplicate cluster name to test deduplicate.
	createKubeServer(t, s, []string{"a", "c"}, "host2")

	// Test upsert.
	kubeServers, err := s.GetKubernetesServers(ctx)
	require.NoError(t, err)
	require.Len(t, kubeServers, 5)

	t.Run("fetch all", func(t *testing.T) {
		t.Parallel()

		res, err := s.ListResources(ctx, proto.ListResourcesRequest{
			ResourceType: types.KindKubernetesCluster,
			Limit:        10,
		})
		require.NoError(t, err)
		require.Len(t, res.Resources, len(testNames))
		require.Empty(t, res.NextKey)
		// There is 2 kube services, but 4 unique clusters.
		require.Equal(t, 4, res.TotalCount)

		clusters, err := types.ResourcesWithLabels(res.Resources).AsKubeClusters()
		require.NoError(t, err)
		names, err := types.KubeClusters(clusters).GetFieldVals(types.ResourceMetadataName)
		require.NoError(t, err)
		require.ElementsMatch(t, names, testNames)
	})

	t.Run("start keys", func(t *testing.T) {
		t.Parallel()

		// First fetch.
		res, err := s.ListResources(ctx, proto.ListResourcesRequest{
			ResourceType: types.KindKubernetesCluster,
			Limit:        1,
		})
		require.NoError(t, err)
		require.Len(t, res.Resources, 1)
		require.Equal(t, kubeServers[1].GetCluster().GetName(), res.NextKey)

		// Second fetch.
		res, err = s.ListResources(ctx, proto.ListResourcesRequest{
			ResourceType: types.KindKubernetesCluster,
			Limit:        1,
			StartKey:     res.NextKey,
		})
		require.NoError(t, err)
		require.Len(t, res.Resources, 1)
		require.Equal(t, kubeServers[2].GetCluster().GetName(), res.NextKey)
	})

	t.Run("fetch with sort and total count", func(t *testing.T) {
		t.Parallel()
		res, err := s.ListResources(ctx, proto.ListResourcesRequest{
			ResourceType: types.KindKubernetesCluster,
			Limit:        10,
			SortBy: types.SortBy{
				IsDesc: true,
				Field:  types.ResourceMetadataName,
			},
			NeedTotalCount: true,
		})
		require.NoError(t, err)
		require.Empty(t, res.NextKey)
		require.Len(t, res.Resources, len(testNames))
		require.Len(t, testNames, res.TotalCount)

		clusters, err := types.ResourcesWithLabels(res.Resources).AsKubeClusters()
		require.NoError(t, err)
		names, err := types.KubeClusters(clusters).GetFieldVals(types.ResourceMetadataName)
		require.NoError(t, err)
		require.IsDecreasing(t, names)
	})
}

func createKubeServer(t *testing.T, s *ServerWithRoles, clusterNames []string, hostID string) {
	for _, clusterName := range clusterNames {
		kubeCluster, err := types.NewKubernetesClusterV3(types.Metadata{
			Name: clusterName,
		}, types.KubernetesClusterSpecV3{})
		require.NoError(t, err)
		kubeServer, err := types.NewKubernetesServerV3FromCluster(kubeCluster, hostID, hostID)
		require.NoError(t, err)
		_, err = s.UpsertKubernetesServer(context.Background(), kubeServer)
		require.NoError(t, err)
	}
}

func TestListResources_KindUserGroup(t *testing.T) {
	t.Parallel()
	ctx := context.Background()
	srv, err := NewTestAuthServer(TestAuthServerConfig{Dir: t.TempDir()})
	require.NoError(t, err)

	role, err := types.NewRole("test-role", types.RoleSpecV6{
		Allow: types.RoleConditions{
			GroupLabels: types.Labels{
				"label": []string{"value"},
			},
			Rules: []types.Rule{
				{
					Resources: []string{types.KindUserGroup},
					Verbs:     []string{types.VerbCreate, types.VerbRead, types.VerbList},
				},
			},
		},
	})
	require.NoError(t, err)
	_, err = srv.AuthServer.UpsertRole(ctx, role)
	require.NoError(t, err)

	user, err := types.NewUser("test-user")
	require.NoError(t, err)
	user.AddRole(role.GetName())
	user, err = srv.AuthServer.UpsertUser(ctx, user)
	require.NoError(t, err)

	// Create the admin context so that we can create all the user groups we need.
	authContext, err := srv.Authorizer.Authorize(authz.ContextWithUser(ctx, TestBuiltin(types.RoleAdmin).I))
	require.NoError(t, err)

	s := &ServerWithRoles{
		authServer: srv.AuthServer,
		alog:       srv.AuditLog,
		context:    *authContext,
	}

	// Add user groups.
	testUg1 := createUserGroup(t, s, "c", map[string]string{"label": "value"})
	testUg2 := createUserGroup(t, s, "a", map[string]string{"label": "value"})
	testUg3 := createUserGroup(t, s, "b", map[string]string{"label": "value"})

	// This user group should never should up because the user doesn't have group label access to it.
	_ = createUserGroup(t, s, "d", map[string]string{"inaccessible": "value"})

	authContext, err = srv.Authorizer.Authorize(authz.ContextWithUser(ctx, TestUser(user.GetName()).I))
	require.NoError(t, err)

	s = &ServerWithRoles{
		authServer: srv.AuthServer,
		alog:       srv.AuditLog,
		context:    *authContext,
	}

	// Test create.
	userGroups, _, err := s.ListUserGroups(ctx, 0, "")
	require.NoError(t, err)
	require.Len(t, userGroups, 3)

	t.Run("fetch all", func(t *testing.T) {
		t.Parallel()

		res, err := s.ListResources(ctx, proto.ListResourcesRequest{
			ResourceType: types.KindUserGroup,
			Limit:        10,
		})
		require.NoError(t, err)
		require.Len(t, res.Resources, 3)
		require.Empty(t, res.NextKey)
		require.Equal(t, 0, res.TotalCount) // TotalCount is 0 because this is not using fake pagination.

		userGroups, err := types.ResourcesWithLabels(res.Resources).AsUserGroups()
		require.NoError(t, err)
		slices.SortFunc(userGroups, func(a, b types.UserGroup) int {
			return strings.Compare(a.GetName(), b.GetName())
		})
		require.Empty(t, cmp.Diff([]types.UserGroup{testUg2, testUg3, testUg1}, userGroups, cmpopts.IgnoreFields(types.Metadata{}, "Revision")))
	})

	t.Run("start keys", func(t *testing.T) {
		t.Parallel()

		// First fetch.
		res, err := s.ListResources(ctx, proto.ListResourcesRequest{
			ResourceType: types.KindUserGroup,
			Limit:        1,
		})
		require.NoError(t, err)
		require.Len(t, res.Resources, 1)
		require.Equal(t, testUg3.GetName(), res.NextKey)

		// Second fetch.
		res, err = s.ListResources(ctx, proto.ListResourcesRequest{
			ResourceType: types.KindUserGroup,
			Limit:        1,
			StartKey:     res.NextKey,
		})
		require.NoError(t, err)
		require.Len(t, res.Resources, 1)
		require.Equal(t, testUg1.GetName(), res.NextKey)
	})

	t.Run("fetch with sort and total count", func(t *testing.T) {
		t.Parallel()
		res, err := s.ListResources(ctx, proto.ListResourcesRequest{
			ResourceType: types.KindUserGroup,
			Limit:        10,
			SortBy: types.SortBy{
				IsDesc: true,
				Field:  types.ResourceMetadataName,
			},
			NeedTotalCount: true,
		})
		require.NoError(t, err)
		require.Empty(t, res.NextKey)
		require.Len(t, res.Resources, 3)
		require.Equal(t, 3, res.TotalCount)

		userGroups, err := types.ResourcesWithLabels(res.Resources).AsUserGroups()
		require.NoError(t, err)
		names := make([]string, 3)
		for i, userGroup := range userGroups {
			names[i] = userGroup.GetName()
		}
		require.IsDecreasing(t, names)
	})
}

func createUserGroup(t *testing.T, s *ServerWithRoles, name string, labels map[string]string) types.UserGroup {
	userGroup, err := types.NewUserGroup(types.Metadata{
		Name:   name,
		Labels: labels,
	}, types.UserGroupSpecV1{})
	require.NoError(t, err)
	err = s.CreateUserGroup(context.Background(), userGroup)
	require.NoError(t, err)
	return userGroup
}

func TestDeleteUserAppSessions(t *testing.T) {
	ctx := context.Background()

	srv := newTestTLSServer(t)
	t.Cleanup(func() { srv.Close() })

	// Generates a new user client.
	userClient := func(username string) *authclient.Client {
		user, _, err := CreateUserAndRole(srv.Auth(), username, nil, nil)
		require.NoError(t, err)
		identity := TestUser(user.GetName())
		clt, err := srv.NewClient(identity)
		require.NoError(t, err)
		return clt
	}

	// Register users.
	aliceClt := userClient("alice")
	bobClt := userClient("bob")

	// Register multiple applications.
	applications := []struct {
		name       string
		publicAddr string
	}{
		{name: "panel", publicAddr: "panel.example.com"},
		{name: "admin", publicAddr: "admin.example.com"},
		{name: "metrics", publicAddr: "metrics.example.com"},
	}

	// Register and create a session for each application.
	for _, application := range applications {
		// Register an application.
		app, err := types.NewAppV3(types.Metadata{
			Name: application.name,
		}, types.AppSpecV3{
			URI:        "localhost",
			PublicAddr: application.publicAddr,
		})
		require.NoError(t, err)
		server, err := types.NewAppServerV3FromApp(app, "host", uuid.New().String())
		require.NoError(t, err)
		_, err = srv.Auth().UpsertApplicationServer(ctx, server)
		require.NoError(t, err)

		// Create a session for alice.
		_, err = aliceClt.CreateAppSession(ctx, &proto.CreateAppSessionRequest{
			Username:    "alice",
			PublicAddr:  application.publicAddr,
			ClusterName: "localhost",
		})
		require.NoError(t, err)

		// Create a session for bob.
		_, err = bobClt.CreateAppSession(ctx, &proto.CreateAppSessionRequest{
			Username:    "bob",
			PublicAddr:  application.publicAddr,
			ClusterName: "localhost",
		})
		require.NoError(t, err)
	}

	// Ensure the correct number of sessions.
	sessions, nextKey, err := srv.Auth().ListAppSessions(ctx, 10, "", "")
	require.NoError(t, err)
	require.Empty(t, nextKey)
	require.Len(t, sessions, 6)

	// Try to delete other user app sessions.
	err = aliceClt.DeleteUserAppSessions(ctx, &proto.DeleteUserAppSessionsRequest{Username: "bob"})
	require.Error(t, err)
	require.True(t, trace.IsAccessDenied(err))

	err = bobClt.DeleteUserAppSessions(ctx, &proto.DeleteUserAppSessionsRequest{Username: "alice"})
	require.Error(t, err)
	require.True(t, trace.IsAccessDenied(err))

	// Delete alice sessions.
	err = aliceClt.DeleteUserAppSessions(ctx, &proto.DeleteUserAppSessionsRequest{Username: "alice"})
	require.NoError(t, err)

	// Check if only bob's sessions are left.
	sessions, nextKey, err = srv.Auth().ListAppSessions(ctx, 10, "", "bob")
	require.NoError(t, err)
	require.Empty(t, nextKey)
	require.Len(t, sessions, 3)
	for _, session := range sessions {
		require.Equal(t, "bob", session.GetUser())
	}

	sessions, nextKey, err = srv.Auth().ListAppSessions(ctx, 10, "", "alice")
	require.NoError(t, err)
	require.Empty(t, sessions)
	require.Empty(t, nextKey)

	// Delete bob sessions.
	err = bobClt.DeleteUserAppSessions(ctx, &proto.DeleteUserAppSessionsRequest{Username: "bob"})
	require.NoError(t, err)

	// No sessions left.
	sessions, nextKey, err = srv.Auth().ListAppSessions(ctx, 10, "", "")
	require.NoError(t, err)
	require.Empty(t, sessions)
	require.Empty(t, nextKey)
}

func TestListResources_SortAndDeduplicate(t *testing.T) {
	t.Parallel()
	ctx := context.Background()
	srv := newTestTLSServer(t)

	// Create user, role, and client.
	username := "user"
	user, role, err := CreateUserAndRole(srv.Auth(), username, nil, nil)
	require.NoError(t, err)
	identity := TestUser(user.GetName())
	clt, err := srv.NewClient(identity)
	require.NoError(t, err)

	// Permit user to get all resources.
	role.SetWindowsDesktopLabels(types.Allow, types.Labels{types.Wildcard: {types.Wildcard}})
	_, err = srv.Auth().UpsertRole(ctx, role)
	require.NoError(t, err)

	// Define some resource names for testing.
	names := []string{"d", "b", "d", "a", "a", "b"}
	uniqueNames := []string{"a", "b", "d"}

	tests := []struct {
		name            string
		kind            string
		insertResources func()
		wantNames       []string
	}{
		{
			name: "KindDatabaseServer",
			kind: types.KindDatabaseServer,
			insertResources: func() {
				for i := 0; i < len(names); i++ {
					db, err := types.NewDatabaseServerV3(types.Metadata{
						Name: fmt.Sprintf("name-%v", i),
					}, types.DatabaseServerSpecV3{
						HostID:   "_",
						Hostname: "_",
						Database: &types.DatabaseV3{
							Metadata: types.Metadata{
								Name: names[i],
							},
							Spec: types.DatabaseSpecV3{
								Protocol: "_",
								URI:      "_",
							},
						},
					})
					require.NoError(t, err)
					_, err = srv.Auth().UpsertDatabaseServer(ctx, db)
					require.NoError(t, err)
				}
			},
		},
		{
			name: "KindAppServer",
			kind: types.KindAppServer,
			insertResources: func() {
				for i := 0; i < len(names); i++ {
					server, err := types.NewAppServerV3(types.Metadata{
						Name: fmt.Sprintf("name-%v", i),
					}, types.AppServerSpecV3{
						HostID: "_",
						App:    &types.AppV3{Metadata: types.Metadata{Name: names[i]}, Spec: types.AppSpecV3{URI: "_"}},
					})
					require.NoError(t, err)
					_, err = srv.Auth().UpsertApplicationServer(ctx, server)
					require.NoError(t, err)
				}
			},
		},
		{
			name: "KindWindowsDesktop",
			kind: types.KindWindowsDesktop,
			insertResources: func() {
				for i := 0; i < len(names); i++ {
					desktop, err := types.NewWindowsDesktopV3(names[i], nil, types.WindowsDesktopSpecV3{
						Addr:   "_",
						HostID: fmt.Sprintf("name-%v", i),
					})
					require.NoError(t, err)
					require.NoError(t, srv.Auth().UpsertWindowsDesktop(ctx, desktop))
				}
			},
		},
		{
			name: "KindKubernetesCluster",
			kind: types.KindKubernetesCluster,
			insertResources: func() {
				for i := 0; i < len(names); i++ {

					kube, err := types.NewKubernetesClusterV3(types.Metadata{
						Name: names[i],
					}, types.KubernetesClusterSpecV3{})
					require.NoError(t, err)
					server, err := types.NewKubernetesServerV3FromCluster(kube, fmt.Sprintf("name-%v", i), fmt.Sprintf("name-%v", i))
					require.NoError(t, err)
					_, err = srv.Auth().UpsertKubernetesServer(ctx, server)
					require.NoError(t, err)
				}
			},
		},
	}

	for _, tc := range tests {
		t.Run(tc.name, func(t *testing.T) {
			tc.insertResources()

			// Fetch all resources
			fetchedResources := make([]types.ResourceWithLabels, 0, len(uniqueNames))
			resp, err := clt.ListResources(ctx, proto.ListResourcesRequest{
				ResourceType:   tc.kind,
				NeedTotalCount: true,
				Limit:          2,
				SortBy:         types.SortBy{Field: types.ResourceMetadataName, IsDesc: true},
			})
			require.NoError(t, err)
			require.Len(t, resp.Resources, 2)
			require.Len(t, uniqueNames, resp.TotalCount)
			fetchedResources = append(fetchedResources, resp.Resources...)

			resp, err = clt.ListResources(ctx, proto.ListResourcesRequest{
				ResourceType:   tc.kind,
				NeedTotalCount: true,
				StartKey:       resp.NextKey,
				Limit:          2,
				SortBy:         types.SortBy{Field: types.ResourceMetadataName, IsDesc: true},
			})
			require.NoError(t, err)
			require.Len(t, resp.Resources, 1)
			require.Len(t, uniqueNames, resp.TotalCount)
			fetchedResources = append(fetchedResources, resp.Resources...)

			r := types.ResourcesWithLabels(fetchedResources)
			var extractedErr error
			var extractedNames []string

			switch tc.kind {
			case types.KindDatabaseServer:
				s, err := r.AsDatabaseServers()
				require.NoError(t, err)
				extractedNames, extractedErr = types.DatabaseServers(s).GetFieldVals(types.ResourceMetadataName)

			case types.KindAppServer:
				s, err := r.AsAppServers()
				require.NoError(t, err)
				extractedNames, extractedErr = types.AppServers(s).GetFieldVals(types.ResourceMetadataName)

			case types.KindWindowsDesktop:
				s, err := r.AsWindowsDesktops()
				require.NoError(t, err)
				extractedNames, extractedErr = types.WindowsDesktops(s).GetFieldVals(types.ResourceMetadataName)

			default:
				s, err := r.AsKubeClusters()
				require.NoError(t, err)
				require.Len(t, s, 3)
				extractedNames, extractedErr = types.KubeClusters(s).GetFieldVals(types.ResourceMetadataName)
			}

			require.NoError(t, extractedErr)
			require.ElementsMatch(t, uniqueNames, extractedNames)
			require.IsDecreasing(t, extractedNames)
		})
	}
}

func TestListResources_WithRoles(t *testing.T) {
	t.Parallel()
	ctx := context.Background()
	srv := newTestTLSServer(t)
	const nodePerPool = 3

	// inserts a pool nodes with different labels
	insertNodes := func(ctx context.Context, t *testing.T, srv *Server, nodeCount int, labels map[string]string) {
		for i := 0; i < nodeCount; i++ {
			name := uuid.NewString()
			addr := fmt.Sprintf("node-%s.example.com", name)

			node := &types.ServerV2{
				Kind:    types.KindNode,
				Version: types.V2,
				Metadata: types.Metadata{
					Name:      name,
					Namespace: apidefaults.Namespace,
					Labels:    labels,
				},
				Spec: types.ServerSpecV2{
					Addr: addr,
				},
			}

			_, err := srv.UpsertNode(ctx, node)
			require.NoError(t, err)
		}
	}

	// creates roles that deny the given labels
	createRole := func(ctx context.Context, t *testing.T, srv *Server, name string, labels map[string]apiutils.Strings) {
		role, err := types.NewRole(name, types.RoleSpecV6{
			Allow: types.RoleConditions{
				NodeLabels: types.Labels{
					"*": []string{types.Wildcard},
				},
			},
			Deny: types.RoleConditions{
				NodeLabels: labels,
			},
		})
		require.NoError(t, err)
		_, err = srv.UpsertRole(ctx, role)
		require.NoError(t, err)
	}

	// the pool from which nodes and roles are created from
	pool := map[string]struct {
		denied map[string]apiutils.Strings
		labels map[string]string
	}{
		"other": {
			denied: nil,
			labels: map[string]string{
				"other": "123",
			},
		},
		"a": {
			denied: map[string]apiutils.Strings{
				"pool": {"a"},
			},
			labels: map[string]string{
				"pool": "a",
			},
		},
		"b": {
			denied: map[string]apiutils.Strings{
				"pool": {"b"},
			},
			labels: map[string]string{
				"pool": "b",
			},
		},
		"c": {
			denied: map[string]apiutils.Strings{
				"pool": {"c"},
			},
			labels: map[string]string{
				"pool": "c",
			},
		},
		"d": {
			denied: map[string]apiutils.Strings{
				"pool": {"d"},
			},
			labels: map[string]string{
				"pool": "d",
			},
		},
		"e": {
			denied: map[string]apiutils.Strings{
				"pool": {"e"},
			},
			labels: map[string]string{
				"pool": "e",
			},
		},
	}

	// create the nodes and role
	for name, data := range pool {
		insertNodes(ctx, t, srv.Auth(), nodePerPool, data.labels)
		createRole(ctx, t, srv.Auth(), name, data.denied)
	}

	nodeCount := len(pool) * nodePerPool

	cases := []struct {
		name     string
		roles    []string
		expected int
	}{
		{
			name:     "all allowed",
			roles:    []string{"other"},
			expected: nodeCount,
		},
		{
			name:     "role a",
			roles:    []string{"a"},
			expected: nodeCount - nodePerPool,
		},
		{
			name:     "role a,b",
			roles:    []string{"a", "b"},
			expected: nodeCount - (2 * nodePerPool),
		},
		{
			name:     "role a,b,c",
			roles:    []string{"a", "b", "c"},
			expected: nodeCount - (3 * nodePerPool),
		},
		{
			name:     "role a,b,c,d",
			roles:    []string{"a", "b", "c", "d"},
			expected: nodeCount - (4 * nodePerPool),
		},
		{
			name:     "role a,b,c,d,e",
			roles:    []string{"a", "b", "c", "d", "e"},
			expected: nodeCount - (5 * nodePerPool),
		},
	}

	// ensure that a user can see the correct number of resources for their role(s)
	for _, tt := range cases {
		tt := tt
		t.Run(tt.name, func(t *testing.T) {
			t.Parallel()

			user, err := types.NewUser(uuid.NewString())
			require.NoError(t, err)

			for _, role := range tt.roles {
				user.AddRole(role)
			}

			user, err = srv.Auth().UpsertUser(ctx, user)
			require.NoError(t, err)

			for _, needTotal := range []bool{true, false} {
				total := needTotal
				t.Run(fmt.Sprintf("needTotal=%t", total), func(t *testing.T) {
					t.Parallel()

					clt, err := srv.NewClient(TestUser(user.GetName()))
					require.NoError(t, err)

					var resp *types.ListResourcesResponse
					var nodes []types.ResourceWithLabels
					for {
						key := ""
						if resp != nil {
							key = resp.NextKey
						}

						resp, err = clt.ListResources(ctx, proto.ListResourcesRequest{
							ResourceType:   types.KindNode,
							StartKey:       key,
							Limit:          nodePerPool,
							NeedTotalCount: total,
						})
						require.NoError(t, err)

						nodes = append(nodes, resp.Resources...)

						if resp.NextKey == "" {
							break
						}
					}

					require.Len(t, nodes, tt.expected)
				})
			}
		})
	}
}

// TestListUnifiedResources_WithLogins will generate multiple resources
// and retrieve them with login information.
func TestListUnifiedResources_WithLogins(t *testing.T) {
	t.Parallel()
	ctx := context.Background()
	srv := newTestTLSServer(t, withCacheEnabled(true))

	require.Eventually(t, func() bool {
		return srv.Auth().UnifiedResourceCache.IsInitialized()
	}, 5*time.Second, 200*time.Millisecond, "unified resource watcher never initialized")

	// create user and client
	logins := []string{"llama", "fish"}
	user, _, err := CreateUserAndRole(srv.Auth(), "user", nil /*mutated with role mutator*/, nil,
		WithRoleMutator(
			func(role types.Role) {
				role.SetLogins(types.Allow, logins)
				role.SetWindowsLogins(types.Allow, logins)
				role.SetWindowsDesktopLabels(types.Allow, types.Labels{types.Wildcard: []string{types.Wildcard}})
				role.SetAWSRoleARNs(types.Allow, logins)
			}),
	)
	require.NoError(t, err)

	for i := 0; i < 5; i++ {
		name := uuid.New().String()
		node, err := types.NewServerWithLabels(
			name,
			types.KindNode,
			types.ServerSpecV2{},
			map[string]string{"name": name},
		)
		require.NoError(t, err)

		_, err = srv.Auth().UpsertNode(ctx, node)
		require.NoError(t, err)

		db, err := types.NewDatabaseServerV3(types.Metadata{
			Name: name,
		}, types.DatabaseServerSpecV3{
			HostID:   "_",
			Hostname: "_",
			Database: &types.DatabaseV3{
				Metadata: types.Metadata{
					Name: fmt.Sprintf("name-%d", i),
				},
				Spec: types.DatabaseSpecV3{
					Protocol: "_",
					URI:      "_",
				},
			},
		})
		require.NoError(t, err)

		_, err = srv.Auth().UpsertDatabaseServer(ctx, db)
		require.NoError(t, err)

		desktop, err := types.NewWindowsDesktopV3(name, nil, types.WindowsDesktopSpecV3{
			HostID: strconv.Itoa(i),
			Addr:   "1.2.3.4",
		})
		require.NoError(t, err)

		require.NoError(t, srv.Auth().UpsertWindowsDesktop(ctx, desktop))

		awsApp, err := types.NewAppServerV3(types.Metadata{Name: name}, types.AppServerSpecV3{
			HostID:   strconv.Itoa(i),
			Hostname: "example.com",
			App: &types.AppV3{
				Metadata: types.Metadata{Name: fmt.Sprintf("name-%d", i)},
				Spec: types.AppSpecV3{
					URI: "https://console.aws.amazon.com/ec2/v2/home",
				},
			},
		})
		require.NoError(t, err)

		_, err = srv.Auth().UpsertApplicationServer(ctx, awsApp)
		require.NoError(t, err)
	}

	clt, err := srv.NewClient(TestUser(user.GetName()))
	require.NoError(t, err)

	resultsC := make(chan []*proto.PaginatedResource, 1)

	// Immediately listing resources can be problematic, given that not all were
	// necessarily replicated in the unified resources cache. To cover this
	// scenario, perform multiple attempts (if necessary) to read the complete
	// list of resources.
	require.EventuallyWithT(t, func(t *assert.CollectT) {
		var start string
		var results []*proto.PaginatedResource
		for {
			resp, err := clt.ListUnifiedResources(ctx, &proto.ListUnifiedResourcesRequest{
				Limit:         5,
				IncludeLogins: true,
				SortBy:        types.SortBy{IsDesc: true, Field: types.ResourceMetadataName},
				StartKey:      start,
			})
			if !assert.NoError(t, err) {
				return
			}

			results = append(results, resp.Resources...)
			start = resp.NextKey
			if start == "" {
				break
			}
		}

		// Note: this number should be updated in case we add more resources to
		// the setup loop.
		if !assert.Len(t, results, 20) {
			return
		}
		resultsC <- results
	}, 10*time.Second, 100*time.Millisecond, "unable to list all resources")

	results := <-resultsC
	// Check that only server, desktop, and app server resources contain the expected logins
	expectPrincipals := func(resource *proto.PaginatedResource) bool {
		isAWSConsoleApp := resource.GetAppServer() != nil && resource.GetAppServer().GetApp().IsAWSConsole()
		return resource.GetNode() != nil || resource.GetWindowsDesktop() != nil || isAWSConsoleApp
	}

	for _, resource := range results {
		if expectPrincipals(resource) {
			require.Empty(t, cmp.Diff(resource.Logins, logins, cmpopts.SortSlices(func(a, b string) bool {
				return strings.Compare(a, b) < 0
			})), "mismatch on expected logins list for resource %T", resource.Resource)
			continue
		}

		require.Empty(t, resource.Logins, "expected resource %T to get empty list of logins but got %s", resource.Resource, resource.Logins)
	}
}

func TestListUnifiedResources_IncludeRequestable(t *testing.T) {
	t.Parallel()
	ctx := context.Background()
	srv := newTestTLSServer(t)

	// Create test nodes.
	const numTestNodes = 3
	for i := 0; i < numTestNodes; i++ {
		name := fmt.Sprintf("node%d", i)
		node, err := types.NewServerWithLabels(
			name,
			types.KindNode,
			types.ServerSpecV2{},
			map[string]string{"name": name},
		)
		require.NoError(t, err)

		_, err = srv.Auth().UpsertNode(ctx, node)
		require.NoError(t, err)
	}

	testNodes, err := srv.Auth().GetNodes(ctx, apidefaults.Namespace)
	require.NoError(t, err)
	require.Len(t, testNodes, numTestNodes)

	// create user and client
	requester, role, err := CreateUserAndRole(srv.Auth(), "requester", []string{"requester"}, nil)
	require.NoError(t, err)

	// only allow user to see first node
	role.SetNodeLabels(types.Allow, types.Labels{"name": {testNodes[0].GetName()}})

	// create a new role which can see second node
	searchAsRole := services.RoleForUser(requester)
	searchAsRole.SetName("test_search_role")
	searchAsRole.SetNodeLabels(types.Allow, types.Labels{"name": {testNodes[1].GetName()}})
	searchAsRole.SetLogins(types.Allow, []string{"requester"})
	_, err = srv.Auth().UpsertRole(ctx, searchAsRole)
	require.NoError(t, err)

	role.SetSearchAsRoles(types.Allow, []string{searchAsRole.GetName()})
	_, err = srv.Auth().UpsertRole(ctx, role)
	require.NoError(t, err)

	requesterClt, err := srv.NewClient(TestUser(requester.GetName()))
	require.NoError(t, err)

	type expected struct {
		name        string
		requestable bool
	}

	for _, tc := range []struct {
		desc              string
		clt               *authclient.Client
		requestOpt        func(*proto.ListUnifiedResourcesRequest)
		expectedResources []expected
	}{
		{
			desc:              "no search",
			clt:               requesterClt,
			expectedResources: []expected{{name: testNodes[0].GetName(), requestable: false}},
		},
		{
			desc: "search as roles without requestable",
			clt:  requesterClt,
			requestOpt: func(req *proto.ListUnifiedResourcesRequest) {
				req.UseSearchAsRoles = true
			},
			expectedResources: []expected{
				{name: testNodes[0].GetName(), requestable: false},
				{name: testNodes[1].GetName(), requestable: false},
			},
		},
		{
			desc: "search as roles with requestable",
			clt:  requesterClt,
			requestOpt: func(req *proto.ListUnifiedResourcesRequest) {
				req.IncludeRequestable = true
				req.UseSearchAsRoles = true
			},
			expectedResources: []expected{
				{name: testNodes[0].GetName(), requestable: false},
				{name: testNodes[1].GetName(), requestable: true},
			},
		},
	} {
		t.Run(tc.desc, func(t *testing.T) {
			req := proto.ListUnifiedResourcesRequest{
				SortBy: types.SortBy{Field: "name", IsDesc: false},
				Limit:  int32(len(testNodes)),
			}
			if tc.requestOpt != nil {
				tc.requestOpt(&req)
			}
			resp, err := tc.clt.ListUnifiedResources(ctx, &req)
			require.NoError(t, err)
			require.Len(t, resp.Resources, len(tc.expectedResources))
			var resources []expected
			for _, resource := range resp.Resources {
				resources = append(resources, expected{name: resource.GetNode().GetName(), requestable: resource.RequiresRequest})
			}
			require.ElementsMatch(t, tc.expectedResources, resources)
		})
	}
}

// TestListUnifiedResources_KindsFilter will generate multiple resources
// and filter for only one kind.
func TestListUnifiedResources_KindsFilter(t *testing.T) {
	t.Parallel()
	ctx := context.Background()
	srv := newTestTLSServer(t, withCacheEnabled(true))

	require.Eventually(t, func() bool {
		return srv.Auth().UnifiedResourceCache.IsInitialized()
	}, 5*time.Second, 200*time.Millisecond, "unified resource watcher never initialized")

	for i := 0; i < 5; i++ {
		name := uuid.New().String()
		node, err := types.NewServerWithLabels(
			name,
			types.KindNode,
			types.ServerSpecV2{},
			map[string]string{"name": name},
		)
		require.NoError(t, err)

		_, err = srv.Auth().UpsertNode(ctx, node)
		require.NoError(t, err)
		db, err := types.NewDatabaseServerV3(types.Metadata{
			Name: name,
		}, types.DatabaseServerSpecV3{
			HostID:   "_",
			Hostname: "_",
			Database: &types.DatabaseV3{
				Metadata: types.Metadata{
					Name: fmt.Sprintf("name-%d", i),
				},
				Spec: types.DatabaseSpecV3{
					Protocol: "_",
					URI:      "_",
				},
			},
		})
		require.NoError(t, err)
		_, err = srv.Auth().UpsertDatabaseServer(ctx, db)
		require.NoError(t, err)
	}

	// create user and client
	user, _, err := CreateUserAndRole(srv.Auth(), "user", nil, nil)
	require.NoError(t, err)
	clt, err := srv.NewClient(TestUser(user.GetName()))
	require.NoError(t, err)

	var resp *proto.ListUnifiedResourcesResponse
	inlineEventually(t, func() bool {
		var err error
		resp, err = clt.ListUnifiedResources(ctx, &proto.ListUnifiedResourcesRequest{
			Kinds:  []string{types.KindDatabase},
			Limit:  5,
			SortBy: types.SortBy{IsDesc: true, Field: types.ResourceMetadataName},
		})
		require.NoError(t, err)
		return len(resp.Resources) == 5
	}, time.Second, time.Second/10)

	// Check that all resources are of type KindDatabaseServer
	for _, resource := range resp.Resources {
		r := resource.GetDatabaseServer()
		require.Equal(t, types.KindDatabaseServer, r.GetKind())
	}

	// Check for invalid sort error message
	_, err = clt.ListUnifiedResources(ctx, &proto.ListUnifiedResourcesRequest{
		Kinds:  []string{types.KindDatabase},
		Limit:  5,
		SortBy: types.SortBy{},
	})
	require.ErrorContains(t, err, "sort field is required")
}

func TestListUnifiedResources_WithPinnedResources(t *testing.T) {
	t.Parallel()
	ctx := context.Background()
	srv := newTestTLSServer(t, withCacheEnabled(true))

	require.Eventually(t, func() bool {
		return srv.Auth().UnifiedResourceCache.IsInitialized()
	}, 5*time.Second, 200*time.Millisecond, "unified resource watcher never initialized")

	names := []string{"tifa", "cloud", "aerith", "baret", "cid", "tifa2"}
	for _, name := range names {

		// add nodes
		node, err := types.NewServerWithLabels(
			name,
			types.KindNode,
			types.ServerSpecV2{
				Hostname: name,
			},
			map[string]string{"name": name},
		)
		require.NoError(t, err)

		_, err = srv.Auth().UpsertNode(ctx, node)
		require.NoError(t, err)
	}

	// create user, role, and client
	username := "theuser"
	user, _, err := CreateUserAndRole(srv.Auth(), username, nil, nil)
	require.NoError(t, err)
	identity := TestUser(user.GetName())

	// pin a resource
	pinned := &userpreferencesv1.PinnedResourcesUserPreferences{
		ResourceIds: []string{"tifa/tifa/node"},
	}
	clusterPrefs := &userpreferencesv1.ClusterUserPreferences{
		PinnedResources: pinned,
	}

	req := &userpreferencesv1.UpsertUserPreferencesRequest{
		Preferences: &userpreferencesv1.UserPreferences{
			ClusterPreferences: clusterPrefs,
		},
	}
	err = srv.Auth().UpsertUserPreferences(ctx, username, req.Preferences)
	require.NoError(t, err)

	clt, err := srv.NewClient(identity)
	require.NoError(t, err)

	var resp *proto.ListUnifiedResourcesResponse
	inlineEventually(t, func() bool {
		var err error
		resp, err = clt.ListUnifiedResources(ctx, &proto.ListUnifiedResourcesRequest{
			PinnedOnly: true,
		})
		require.NoError(t, err)
		return len(resp.Resources) == 1
	}, time.Second*5, time.Millisecond*200)

	require.Empty(t, resp.NextKey)
	// Check that our returned resource is the pinned resource
	require.Equal(t, "tifa", resp.Resources[0].GetNode().GetHostname())
}

// TestListUnifiedResources_WithSearch will generate multiple resources
// and filter by a search query
func TestListUnifiedResources_WithSearch(t *testing.T) {
	t.Parallel()
	ctx := context.Background()
	srv := newTestTLSServer(t, withCacheEnabled(true))

	require.Eventually(t, func() bool {
		return srv.Auth().UnifiedResourceCache.IsInitialized()
	}, 5*time.Second, 200*time.Millisecond, "unified resource watcher never initialized")

	names := []string{"vivi", "cloud", "aerith", "barret", "cid", "vivi2"}
	for i := 0; i < 6; i++ {
		name := names[i]
		node, err := types.NewServerWithLabels(
			name,
			types.KindNode,
			types.ServerSpecV2{
				Hostname: name,
			},
			map[string]string{"name": name},
		)
		require.NoError(t, err)

		_, err = srv.Auth().UpsertNode(ctx, node)
		require.NoError(t, err)
	}

	inlineEventually(t, func() bool {
		testNodes, err := srv.Auth().GetNodes(ctx, apidefaults.Namespace)
		require.NoError(t, err)
		return len(testNodes) == 6
	}, time.Second*5, time.Millisecond*200)

	sp := &types.SAMLIdPServiceProviderV1{
		ResourceHeader: types.ResourceHeader{
			Metadata: types.Metadata{
				Name: "example",
			},
		},
		Spec: types.SAMLIdPServiceProviderSpecV1{
			ACSURL:   "https://example.com/acs",
			EntityID: "https://example.com",
		},
	}
	require.NoError(t, srv.Auth().CreateSAMLIdPServiceProvider(ctx, sp))

	// create user and client
	user, _, err := CreateUserAndRole(srv.Auth(), "user", nil, nil)
	require.NoError(t, err)
	clt, err := srv.NewClient(TestUser(user.GetName()))
	require.NoError(t, err)

	var resp *proto.ListUnifiedResourcesResponse
	inlineEventually(t, func() bool {
		var err error
		resp, err = clt.ListUnifiedResources(ctx, &proto.ListUnifiedResourcesRequest{
			SearchKeywords: []string{"example"},
			Limit:          10,
			SortBy:         types.SortBy{IsDesc: true, Field: types.ResourceMetadataName},
		})
		require.NoError(t, err)
		return len(resp.Resources) == 1
	}, time.Second*5, time.Millisecond*200)

	require.Empty(t, resp.NextKey)

	// Check that our returned resource has the correct name
	for _, resource := range resp.Resources {
		r := resource.GetSAMLIdPServiceProvider()
		require.True(t, strings.Contains(r.GetName(), "example"))
	}
}

// TestListUnifiedResources_MixedAccess will generate multiple resources
// and only return the kinds the user has access to
func TestListUnifiedResources_MixedAccess(t *testing.T) {
	t.Parallel()
	ctx := context.Background()
	srv := newTestTLSServer(t, withCacheEnabled(true))

	require.Eventually(t, func() bool {
		return srv.Auth().UnifiedResourceCache.IsInitialized()
	}, 5*time.Second, 200*time.Millisecond, "unified resource watcher never initialized")

	names := []string{"tifa", "cloud", "aerith", "baret", "cid", "tifa2"}
	for i := 0; i < 6; i++ {
		name := names[i]

		// add nodes
		node, err := types.NewServerWithLabels(
			name,
			types.KindNode,
			types.ServerSpecV2{
				Hostname: name,
			},
			map[string]string{"name": "mylabel"},
		)
		require.NoError(t, err)

		_, err = srv.Auth().UpsertNode(ctx, node)
		require.NoError(t, err)

		// add dbs
		db, err := types.NewDatabaseServerV3(types.Metadata{
			Name: name,
		}, types.DatabaseServerSpecV3{
			HostID:   "_",
			Hostname: "_",
			Database: &types.DatabaseV3{
				Metadata: types.Metadata{
					Name: fmt.Sprintf("name-%d", i),
				},
				Spec: types.DatabaseSpecV3{
					Protocol: "_",
					URI:      "_",
				},
			},
		})
		require.NoError(t, err)
		_, err = srv.Auth().UpsertDatabaseServer(ctx, db)
		require.NoError(t, err)

		// add desktops
		desktop, err := types.NewWindowsDesktopV3(name, nil,
			types.WindowsDesktopSpecV3{Addr: "_", HostID: "_"})
		require.NoError(t, err)
		require.NoError(t, srv.Auth().UpsertWindowsDesktop(ctx, desktop))
	}

	inlineEventually(t, func() bool {
		testNodes, err := srv.Auth().GetNodes(ctx, apidefaults.Namespace)
		require.NoError(t, err)
		return len(testNodes) == 6
	}, time.Second*5, time.Millisecond*200)

	inlineEventually(t, func() bool {
		testDbs, err := srv.Auth().GetDatabaseServers(ctx, apidefaults.Namespace)
		require.NoError(t, err)
		return len(testDbs) == 6
	}, time.Second*5, time.Millisecond*200)

	inlineEventually(t, func() bool {
		testDesktops, err := srv.Auth().GetWindowsDesktops(ctx, types.WindowsDesktopFilter{})
		require.NoError(t, err)
		return len(testDesktops) == 6
	}, time.Second*5, time.Millisecond*200)

	// create user, role, and client
	username := "user"
	user, role, err := CreateUserAndRole(srv.Auth(), username, nil, nil)
	require.NoError(t, err)

	role.SetNodeLabels(types.Allow, types.Labels{"*": {"*"}})
	role.SetDatabaseLabels(types.Allow, types.Labels{"*": {"*"}})
	role.SetWindowsDesktopLabels(types.Allow, types.Labels{"*": {"*"}})
	_, err = srv.Auth().UpsertRole(ctx, role)
	require.NoError(t, err)
	// remove permission from nodes by labels
	role.SetNodeLabels(types.Deny, types.Labels{"name": {"mylabel"}})
	// remove permission from desktops by rule
	denyRules := []types.Rule{{
		Resources: []string{types.KindWindowsDesktop},
		Verbs:     []string{types.VerbList, types.VerbRead},
	}}
	role.SetRules(types.Deny, denyRules)
	_, err = srv.Auth().UpsertRole(ctx, role)
	require.NoError(t, err)
	// require.NoError(t, err)
	identity := TestUser(user.GetName())
	clt, err := srv.NewClient(identity)
	require.NoError(t, err)

	// ensure updated roles have propagated to auth cache
	flushCache(t, srv.Auth())

	resp, err := clt.ListUnifiedResources(ctx, &proto.ListUnifiedResourcesRequest{
		Limit:  20,
		SortBy: types.SortBy{IsDesc: true, Field: types.ResourceMetadataName},
	})
	require.NoError(t, err)
	require.Len(t, resp.Resources, 6)
	require.Empty(t, resp.NextKey)

	// only receive databases because nodes are denied with labels and desktops are denied with a verb rule
	for _, resource := range resp.Resources {
		r := resource.GetDatabaseServer()
		require.Equal(t, types.KindDatabaseServer, r.GetKind())
	}

	// Update the roles to prevent access to any resource kinds.
	role.SetRules(types.Deny, []types.Rule{{Resources: services.UnifiedResourceKinds, Verbs: []string{types.VerbList, types.VerbRead}}})
	_, err = srv.Auth().UpsertRole(ctx, role)
	require.NoError(t, err)

	// ensure updated roles have propagated to auth cache
	flushCache(t, srv.Auth())

	// Get a new client to test with the new roles.
	clt, err = srv.NewClient(identity)
	require.NoError(t, err)

	// Validate that an error is returned when no kinds are requested.
	resp, err = clt.ListUnifiedResources(ctx, &proto.ListUnifiedResourcesRequest{
		Limit:  20,
		SortBy: types.SortBy{IsDesc: true, Field: types.ResourceMetadataName},
	})

	require.True(t, trace.IsAccessDenied(err), "Expected Access Denied, got %v", err)
	require.Nil(t, resp)

	// Validate that an error is returned when a subset of kinds are requested.
	resp, err = clt.ListUnifiedResources(ctx, &proto.ListUnifiedResourcesRequest{
		Limit:  20,
		SortBy: types.SortBy{IsDesc: true, Field: types.ResourceMetadataName},
		Kinds:  []string{types.KindNode, types.KindDatabaseServer},
	})
	require.True(t, trace.IsAccessDenied(err))
	require.Nil(t, resp)
}

// TestListUnifiedResources_WithPredicate will return resources that match the
// predicate expression
func TestListUnifiedResources_WithPredicate(t *testing.T) {
	t.Parallel()
	ctx := context.Background()
	srv := newTestTLSServer(t, withCacheEnabled(true))

	require.Eventually(t, func() bool {
		return srv.Auth().UnifiedResourceCache.IsInitialized()
	}, 5*time.Second, 200*time.Millisecond, "unified resource watcher never initialized")

	names := []string{"tifa", "cloud", "aerith", "baret", "cid", "tifa2"}
	for i := 0; i < 6; i++ {
		name := names[i]

		// add nodes
		node, err := types.NewServerWithLabels(
			name,
			types.KindNode,
			types.ServerSpecV2{
				Hostname: name,
			},
			map[string]string{"name": name},
		)
		require.NoError(t, err)

		_, err = srv.Auth().UpsertNode(ctx, node)
		require.NoError(t, err)
	}

	inlineEventually(t, func() bool {
		testNodes, err := srv.Auth().GetNodes(ctx, apidefaults.Namespace)
		require.NoError(t, err)
		return len(testNodes) == 6
	}, time.Second*5, time.Millisecond*200)

	// create user, role, and client
	username := "theuser"
	user, _, err := CreateUserAndRole(srv.Auth(), username, nil, nil)
	require.NoError(t, err)
	identity := TestUser(user.GetName())
	clt, err := srv.NewClient(identity)
	require.NoError(t, err)

	resp, err := clt.ListUnifiedResources(ctx, &proto.ListUnifiedResourcesRequest{
		PredicateExpression: `labels.name == "tifa"`,
		Limit:               10,
		SortBy:              types.SortBy{IsDesc: true, Field: types.ResourceMetadataName},
	})
	require.NoError(t, err)
	require.Len(t, resp.Resources, 1)
	require.Empty(t, resp.NextKey)

	// fail with bad predicate expression
	_, err = clt.ListUnifiedResources(ctx, &proto.ListUnifiedResourcesRequest{
		PredicateExpression: `labels.name == "tifa`,
		Limit:               10,
		SortBy:              types.SortBy{IsDesc: true, Field: types.ResourceMetadataName},
	})
	require.Error(t, err)
}

func TestUnifiedResources_IdentityCenter(t *testing.T) {
	ctx := context.Background()
	srv := newTestTLSServer(t, withCacheEnabled(true))

	require.Eventually(t, func() bool {
		return srv.Auth().UnifiedResourceCache.IsInitialized()
	}, 5*time.Second, 200*time.Millisecond, "unified resource watcher never initialized")

	_, err := srv.Auth().CreateIdentityCenterAccount(ctx, services.IdentityCenterAccount{
		Account: &identitycenterv1.Account{
			Kind:    types.KindIdentityCenterAccount,
			Version: types.V1,
			Metadata: &headerv1.Metadata{
				Name: "test_acct",
				Labels: map[string]string{
					types.OriginLabel: apicommon.OriginAWSIdentityCenter,
				},
			},
			Spec: &identitycenterv1.AccountSpec{
				Id:   "11111111",
				Arn:  "some:arn",
				Name: "Test Account",
			},
		},
	})
	require.NoError(t, err)

<<<<<<< HEAD
	setAccountAssignment := func(role types.Role) {
		r := role.(*types.RoleV6)
		r.Spec.Allow.AccountAssignments = []types.IdentityCenterAccountAssignment{
			{
				Account:       "11111111",
				PermissionSet: "some:arn",
			},
		}
	}

	t.Run("no access", func(t *testing.T) {
		userNoAccess, _, err := CreateUserAndRole(srv.Auth(), "no-access", nil, nil)
=======
	t.Run("access denied", func(t *testing.T) {
		// Asserts that, with no RBAC or matchers in place, acces to IC Accounts
		// is denied by default

		userNoAccess, _, err := CreateUserAndRole(srv.Auth(), "test", nil, nil)
>>>>>>> ffa762d8
		require.NoError(t, err)

		identity := TestUser(userNoAccess.GetName())
		clt, err := srv.NewClient(identity)
		require.NoError(t, err)
		defer clt.Close()

<<<<<<< HEAD
		resp, err := clt.ListResources(ctx, proto.ListResourcesRequest{
			ResourceType: types.KindIdentityCenterAccount,
			Labels: map[string]string{
				types.OriginLabel: apicommon.OriginAWSIdentityCenter,
			},
		})
		require.NoError(t, err)
		require.Empty(t, resp.Resources)
	})

	t.Run("access via generic kind", func(t *testing.T) {
		user, _, err := CreateUserAndRole(srv.Auth(), "read-generic", nil,
			[]types.Rule{
				types.NewRule(types.KindIdentityCenter, services.RO()),
			},
			WithRoleMutator(setAccountAssignment))
		require.NoError(t, err)

		identity := TestUser(user.GetName())
		clt, err := srv.NewClient(identity)
		require.NoError(t, err)
		defer clt.Close()

		resp, err := clt.ListResources(ctx, proto.ListResourcesRequest{
=======
		_, err = clt.ListResources(ctx, proto.ListResourcesRequest{
>>>>>>> ffa762d8
			ResourceType: types.KindIdentityCenterAccount,
			Labels: map[string]string{
				types.OriginLabel: apicommon.OriginAWSIdentityCenter,
			},
		})
<<<<<<< HEAD
		require.NoError(t, err)
		require.Len(t, resp.Resources, 1)
	})

	t.Run("access via specific kind", func(t *testing.T) {
		user, _, err := CreateUserAndRole(srv.Auth(), "read-specific", nil,
			[]types.Rule{
				types.NewRule(types.KindIdentityCenterAccount, services.RO()),
			},
			WithRoleMutator(setAccountAssignment))
		require.NoError(t, err)

		identity := TestUser(user.GetName())
		clt, err := srv.NewClient(identity)
		require.NoError(t, err)
		defer clt.Close()

		resp, err := clt.ListResources(ctx, proto.ListResourcesRequest{
			ResourceType: types.KindIdentityCenterAccount,
		})
		require.NoError(t, err)
		require.Len(t, resp.Resources, 1)
	})

	t.Run("denied via specific kind beats allow via generic kind", func(t *testing.T) {
		user, _, err := CreateUserAndRole(srv.Auth(), "specific-beats-generic", nil,
			[]types.Rule{
				types.NewRule(types.KindIdentityCenter, services.RO()),
			},
			WithRoleMutator(func(r types.Role) {
				setAccountAssignment(r)
				r.SetRules(types.Deny, []types.Rule{
					types.NewRule(types.KindIdentityCenterAccount, services.RO()),
				})
			}))
		require.NoError(t, err)

		identity := TestUser(user.GetName())
		clt, err := srv.NewClient(identity)
		require.NoError(t, err)
		defer clt.Close()

		_, err = clt.ListResources(ctx, proto.ListResourcesRequest{
			ResourceType: types.KindIdentityCenterAccount,
		})
		require.True(t, trace.IsAccessDenied(err),
			"Expected Access Denied, got %v", err)
	})
=======
		require.True(t, trace.IsAccessDenied(err))
	})

	// TODO(tcsc): Add other tests one RBAC implemented
>>>>>>> ffa762d8
}

func BenchmarkListUnifiedResourcesFilter(b *testing.B) {
	const nodeCount = 150_000
	const roleCount = 32

	logger := logrus.StandardLogger()
	logger.ReplaceHooks(make(logrus.LevelHooks))
	logrus.SetFormatter(logutils.NewTestJSONFormatter())
	logger.SetLevel(logrus.PanicLevel)
	logger.SetOutput(io.Discard)

	ctx := context.Background()
	srv := newTestTLSServer(b)

	var ids []string
	for i := 0; i < roleCount; i++ {
		ids = append(ids, uuid.New().String())
	}

	ids[0] = "hidden"

	var hiddenNodes int
	// Create test nodes.
	for i := 0; i < nodeCount; i++ {
		name := uuid.New().String()
		id := ids[i%len(ids)]
		if id == "hidden" {
			hiddenNodes++
		}

		labels := map[string]string{
			"kEy":   id,
			"grouP": "useRs",
		}

		if i == 10 {
			labels["ip"] = "10.20.30.40"
			labels["ADDRESS"] = "10.20.30.41"
			labels["food"] = "POTATO"
		}

		node, err := types.NewServerWithLabels(
			name,
			types.KindNode,
			types.ServerSpecV2{},
			labels,
		)
		require.NoError(b, err)

		_, err = srv.Auth().UpsertNode(ctx, node)
		require.NoError(b, err)
	}

	b.Run("labels", func(b *testing.B) {
		benchmarkListUnifiedResources(
			b, ctx,
			1,
			srv,
			ids,
			func(role types.Role, id string) {
				role.SetNodeLabels(types.Allow, types.Labels{types.Wildcard: []string{types.Wildcard}})
			},
			func(req *proto.ListUnifiedResourcesRequest) {
				req.Labels = map[string]string{"ip": "10.20.30.40"}
			},
		)
	})
	b.Run("predicate path", func(b *testing.B) {
		benchmarkListUnifiedResources(
			b, ctx,
			1,
			srv,
			ids,
			func(role types.Role, id string) {
				role.SetNodeLabels(types.Allow, types.Labels{types.Wildcard: []string{types.Wildcard}})
			},
			func(req *proto.ListUnifiedResourcesRequest) {
				req.PredicateExpression = `labels.ip == "10.20.30.40"`
			},
		)
	})
	b.Run("predicate index", func(b *testing.B) {
		benchmarkListUnifiedResources(
			b, ctx,
			1,
			srv,
			ids,
			func(role types.Role, id string) {
				role.SetNodeLabels(types.Allow, types.Labels{types.Wildcard: []string{types.Wildcard}})
			},
			func(req *proto.ListUnifiedResourcesRequest) {
				req.PredicateExpression = `labels["ip"] == "10.20.30.40"`
			},
		)
	})
	b.Run("search lower", func(b *testing.B) {
		benchmarkListUnifiedResources(
			b, ctx,
			1,
			srv,
			ids,
			func(role types.Role, id string) {
				role.SetNodeLabels(types.Allow, types.Labels{types.Wildcard: []string{types.Wildcard}})
			},
			func(req *proto.ListUnifiedResourcesRequest) {
				req.SearchKeywords = []string{"10.20.30.40"}
			},
		)
	})
	b.Run("search upper", func(b *testing.B) {
		benchmarkListUnifiedResources(
			b, ctx,
			1,
			srv,
			ids,
			func(role types.Role, id string) {
				role.SetNodeLabels(types.Allow, types.Labels{types.Wildcard: []string{types.Wildcard}})
			},
			func(req *proto.ListUnifiedResourcesRequest) {
				req.SearchKeywords = []string{"POTATO"}
			},
		)
	})
}

// go test ./lib/auth -bench=BenchmarkListUnifiedResources -run=^$ -v -benchtime 1x
// goos: darwin
// goarch: arm64
// pkg: github.com/gravitational/teleport/lib/auth
// BenchmarkListUnifiedResources
// BenchmarkListUnifiedResources/simple_labels
// BenchmarkListUnifiedResources/simple_labels-10                 1         653696459 ns/op        480570296 B/op   8241706 allocs/op
// PASS
// ok      github.com/gravitational/teleport/lib/auth      2.878s
func BenchmarkListUnifiedResources(b *testing.B) {
	const nodeCount = 150_000
	const roleCount = 32

	logger := logrus.StandardLogger()
	logger.ReplaceHooks(make(logrus.LevelHooks))
	logrus.SetFormatter(logutils.NewTestJSONFormatter())
	logger.SetLevel(logrus.DebugLevel)
	logger.SetOutput(io.Discard)

	ctx := context.Background()
	srv := newTestTLSServer(b)

	var ids []string
	for i := 0; i < roleCount; i++ {
		ids = append(ids, uuid.New().String())
	}

	ids[0] = "hidden"

	var hiddenNodes int
	// Create test nodes.
	for i := 0; i < nodeCount; i++ {
		name := uuid.New().String()
		id := ids[i%len(ids)]
		if id == "hidden" {
			hiddenNodes++
		}
		node, err := types.NewServerWithLabels(
			name,
			types.KindNode,
			types.ServerSpecV2{},
			map[string]string{
				"key":   id,
				"group": "users",
			},
		)
		require.NoError(b, err)

		_, err = srv.Auth().UpsertNode(ctx, node)
		require.NoError(b, err)
	}

	for _, tc := range []struct {
		desc     string
		editRole func(types.Role, string)
	}{
		{
			desc: "simple labels",
			editRole: func(r types.Role, id string) {
				if id == "hidden" {
					r.SetNodeLabels(types.Deny, types.Labels{"key": {id}})
				} else {
					r.SetNodeLabels(types.Allow, types.Labels{"key": {id}})
				}
			},
		},
	} {
		b.Run(tc.desc, func(b *testing.B) {
			benchmarkListUnifiedResources(
				b, ctx,
				nodeCount-hiddenNodes,
				srv,
				ids,
				tc.editRole,
				func(req *proto.ListUnifiedResourcesRequest) {},
			)
		})
	}
}

func benchmarkListUnifiedResources(
	b *testing.B, ctx context.Context,
	expectedCount int,
	srv *TestTLSServer,
	ids []string,
	editRole func(r types.Role, id string),
	editReq func(req *proto.ListUnifiedResourcesRequest),
) {
	var roles []types.Role
	for _, id := range ids {
		role, err := types.NewRole(fmt.Sprintf("role-%s", id), types.RoleSpecV6{})
		require.NoError(b, err)
		editRole(role, id)
		roles = append(roles, role)
	}

	// create user, role, and client
	username := "user"

	user, err := CreateUser(ctx, srv.Auth(), username, roles...)
	require.NoError(b, err)
	user.SetTraits(map[string][]string{
		"group": {"users"},
		"email": {"test@example.com"},
	})
	user, err = srv.Auth().UpsertUser(ctx, user)
	require.NoError(b, err)
	identity := TestUser(user.GetName())
	clt, err := srv.NewClient(identity)
	require.NoError(b, err)

	b.ReportAllocs()
	b.ResetTimer()

	for n := 0; n < b.N; n++ {
		var resources []*proto.PaginatedResource
		req := &proto.ListUnifiedResourcesRequest{
			SortBy: types.SortBy{IsDesc: false, Field: types.ResourceMetadataName},
			Limit:  1_000,
		}

		editReq(req)

		for {
			rsp, err := clt.ListUnifiedResources(ctx, req)
			require.NoError(b, err)

			resources = append(resources, rsp.Resources...)
			req.StartKey = rsp.NextKey
			if req.StartKey == "" {
				break
			}
		}
		require.Len(b, resources, expectedCount)
	}
}

// TestGenerateHostCert attempts to generate host certificates using various
// RBAC rules
func TestGenerateHostCert(t *testing.T) {
	t.Parallel()
	ctx := context.Background()
	srv := newTestTLSServer(t)

	clusterName := srv.ClusterName()

	_, pub, err := testauthority.New().GenerateKeyPair()
	require.NoError(t, err)

	noError := func(err error) bool {
		return err == nil
	}

	for _, test := range []struct {
		desc       string
		principals []string
		skipRule   bool
		where      string
		deny       bool
		denyWhere  string
		expect     func(error) bool
	}{
		{
			desc:       "disallowed",
			skipRule:   true,
			principals: []string{"foo.example.com"},
			expect:     trace.IsAccessDenied,
		},
		{
			desc:       "denied",
			deny:       true,
			principals: []string{"foo.example.com"},
			expect:     trace.IsAccessDenied,
		},
		{
			desc:       "allowed",
			principals: []string{"foo.example.com"},
			expect:     noError,
		},
		{
			desc:       "allowed-subset",
			principals: []string{"foo.example.com"},
			where:      `is_subset(host_cert.principals, "foo.example.com", "bar.example.com")`,
			expect:     noError,
		},
		{
			desc:       "disallowed-subset",
			principals: []string{"baz.example.com"},
			where:      `is_subset(host_cert.principals, "foo.example.com", "bar.example.com")`,
			expect:     trace.IsAccessDenied,
		},
		{
			desc:       "allowed-all-equal",
			principals: []string{"foo.example.com"},
			where:      `all_equal(host_cert.principals, "foo.example.com")`,
			expect:     noError,
		},
		{
			desc:       "disallowed-all-equal",
			principals: []string{"bar.example.com"},
			where:      `all_equal(host_cert.principals, "foo.example.com")`,
			expect:     trace.IsAccessDenied,
		},
		{
			desc:       "allowed-all-end-with",
			principals: []string{"node.foo.example.com"},
			where:      `all_end_with(host_cert.principals, ".foo.example.com")`,
			expect:     noError,
		},
		{
			desc:       "disallowed-all-end-with",
			principals: []string{"node.bar.example.com"},
			where:      `all_end_with(host_cert.principals, ".foo.example.com")`,
			expect:     trace.IsAccessDenied,
		},
		{
			desc:       "allowed-complex",
			principals: []string{"foo.example.com"},
			where:      `all_end_with(host_cert.principals, ".example.com")`,
			denyWhere:  `is_subset(host_cert.principals, "bar.example.com", "baz.example.com")`,
			expect:     noError,
		},
		{
			desc:       "disallowed-complex",
			principals: []string{"bar.example.com"},
			where:      `all_end_with(host_cert.principals, ".example.com")`,
			denyWhere:  `is_subset(host_cert.principals, "bar.example.com", "baz.example.com")`,
			expect:     trace.IsAccessDenied,
		},
		{
			desc:       "allowed-multiple",
			principals: []string{"bar.example.com", "foo.example.com"},
			where:      `is_subset(host_cert.principals, "foo.example.com", "bar.example.com")`,
			expect:     noError,
		},
		{
			desc:       "disallowed-multiple",
			principals: []string{"foo.example.com", "bar.example.com", "baz.example.com"},
			where:      `is_subset(host_cert.principals, "foo.example.com", "bar.example.com")`,
			expect:     trace.IsAccessDenied,
		},
	} {
		t.Run(test.desc, func(t *testing.T) {
			rules := []types.Rule{}
			if !test.skipRule {
				rules = append(rules, types.Rule{
					Resources: []string{types.KindHostCert},
					Verbs:     []string{types.VerbCreate},
					Where:     test.where,
				})
			}

			denyRules := []types.Rule{}
			if test.deny || test.denyWhere != "" {
				denyRules = append(denyRules, types.Rule{
					Resources: []string{types.KindHostCert},
					Verbs:     []string{types.VerbCreate},
					Where:     test.denyWhere,
				})
			}

			role, err := CreateRole(ctx, srv.Auth(), test.desc, types.RoleSpecV6{
				Allow: types.RoleConditions{Rules: rules},
				Deny:  types.RoleConditions{Rules: denyRules},
			})
			require.NoError(t, err)

			user, err := CreateUser(ctx, srv.Auth(), test.desc, role)
			require.NoError(t, err)

			client, err := srv.NewClient(TestUser(user.GetName()))
			require.NoError(t, err)

			// Try by calling new gRPC endpoint directly
			_, err = client.TrustClient().GenerateHostCert(ctx, &trustpb.GenerateHostCertRequest{
				Key:         pub,
				HostId:      "",
				NodeName:    "",
				Principals:  test.principals,
				ClusterName: clusterName,
				Role:        string(types.RoleNode),
				Ttl:         durationpb.New(0),
			})
			require.True(t, test.expect(err))
		})
	}
}

// TestLocalServiceRolesHavePermissionsForUploaderService verifies that all of Teleport's
// builtin roles have permissions to execute the calls required by the uploader service.
// This is because only one uploader service runs per Teleport process, and it will use
// the first available identity.
func TestLocalServiceRolesHavePermissionsForUploaderService(t *testing.T) {
	srv, err := NewTestAuthServer(TestAuthServerConfig{Dir: t.TempDir()})
	require.NoError(t, err, trace.DebugReport(err))

	roles := types.LocalServiceMappings()
	for _, role := range roles {
		// RoleMDM and AccessGraphPlugin services don't create events by themselves, instead they rely on
		// Auth to issue events.
		if role == types.RoleAuth || role == types.RoleMDM || role == types.RoleAccessGraphPlugin {
			continue
		}

		t.Run(role.String(), func(t *testing.T) {
			ctx := context.Background()
			identity := TestIdentity{
				I: authz.BuiltinRole{
					Role:                  types.RoleInstance,
					AdditionalSystemRoles: []types.SystemRole{role},
					Username:              string(types.RoleInstance),
				},
			}

			authContext, err := srv.Authorizer.Authorize(authz.ContextWithUser(ctx, identity.I))
			require.NoError(t, err)

			s := &ServerWithRoles{
				authServer: srv.AuthServer,
				alog:       srv.AuditLog,
				context:    *authContext,
			}

			t.Run("GetSessionTracker", func(t *testing.T) {
				sid := session.NewID()
				tracker, err := s.CreateSessionTracker(ctx, &types.SessionTrackerV1{
					ResourceHeader: types.ResourceHeader{
						Metadata: types.Metadata{
							Name: sid.String(),
						},
					},
					Spec: types.SessionTrackerSpecV1{
						SessionID: sid.String(),
					},
				})
				require.NoError(t, err)

				_, err = s.GetSessionTracker(ctx, tracker.GetSessionID())
				require.NoError(t, err)
			})

			t.Run("EmitAuditEvent", func(t *testing.T) {
				err := s.EmitAuditEvent(ctx, &apievents.UserLogin{
					Metadata: apievents.Metadata{
						Type: events.UserLoginEvent,
						Code: events.UserLocalLoginFailureCode,
					},
					Method: events.LoginMethodClientCert,
					Status: apievents.Status{Success: true},
				})
				require.NoError(t, err)
			})

			t.Run("StreamSessionEvents", func(t *testing.T) {
				// swap out the audit log with a discard log because we don't care if
				// the streaming actually succeeds, we just want to make sure RBAC checks
				// pass and allow us to enter the audit log code
				originalLog := s.alog
				t.Cleanup(func() { s.alog = originalLog })
				s.alog = events.NewDiscardAuditLog()

				eventC, errC := s.StreamSessionEvents(ctx, "foo", 0)
				select {
				case err := <-errC:
					require.NoError(t, err)
				default:
					// drain eventC to prevent goroutine leak
					for range eventC {
					}
				}
			})

			t.Run("CreateAuditStream", func(t *testing.T) {
				stream, err := s.CreateAuditStream(ctx, session.ID("streamer"))
				require.NoError(t, err)
				require.NoError(t, stream.Close(ctx))
			})

			t.Run("ResumeAuditStream", func(t *testing.T) {
				stream, err := s.ResumeAuditStream(ctx, session.ID("streamer"), "upload")
				require.NoError(t, err)
				require.NoError(t, stream.Close(ctx))
			})
		})
	}
}

type getActiveSessionsTestCase struct {
	name      string
	tracker   types.SessionTracker
	role      types.Role
	hasAccess bool
}

func TestGetActiveSessionTrackers(t *testing.T) {
	t.Parallel()

	testCases := []getActiveSessionsTestCase{func() getActiveSessionsTestCase {
		tracker, err := types.NewSessionTracker(types.SessionTrackerSpecV1{
			SessionID: "1",
			Kind:      string(types.SSHSessionKind),
		})
		require.NoError(t, err)

		role, err := types.NewRole("foo", types.RoleSpecV6{
			Allow: types.RoleConditions{
				Rules: []types.Rule{{
					Resources: []string{types.KindSessionTracker},
					Verbs:     []string{types.VerbList, types.VerbRead},
				}},
			},
		})
		require.NoError(t, err)

		return getActiveSessionsTestCase{"with access simple", tracker, role, true}
	}(), func() getActiveSessionsTestCase {
		tracker, err := types.NewSessionTracker(types.SessionTrackerSpecV1{
			SessionID: "1",
			Kind:      string(types.SSHSessionKind),
		})
		require.NoError(t, err)

		role, err := types.NewRole("foo", types.RoleSpecV6{})
		require.NoError(t, err)

		return getActiveSessionsTestCase{"with no access rule", tracker, role, false}
	}(), func() getActiveSessionsTestCase {
		tracker, err := types.NewSessionTracker(types.SessionTrackerSpecV1{
			SessionID: "1",
			Kind:      string(types.KubernetesSessionKind),
		})
		require.NoError(t, err)

		role, err := types.NewRole("foo", types.RoleSpecV6{
			Allow: types.RoleConditions{
				Rules: []types.Rule{{
					Resources: []string{types.KindSessionTracker},
					Verbs:     []string{types.VerbList, types.VerbRead},
					Where:     "equals(session_tracker.session_id, \"1\")",
				}},
			},
		})
		require.NoError(t, err)

		return getActiveSessionsTestCase{"access with match expression", tracker, role, true}
	}(), func() getActiveSessionsTestCase {
		tracker, err := types.NewSessionTracker(types.SessionTrackerSpecV1{
			SessionID: "2",
			Kind:      string(types.KubernetesSessionKind),
		})
		require.NoError(t, err)

		role, err := types.NewRole("foo", types.RoleSpecV6{
			Allow: types.RoleConditions{
				Rules: []types.Rule{{
					Resources: []string{types.KindSessionTracker},
					Verbs:     []string{types.VerbList, types.VerbRead},
					Where:     "equals(session_tracker.session_id, \"1\")",
				}},
			},
		})
		require.NoError(t, err)

		return getActiveSessionsTestCase{"no access with match expression", tracker, role, false}
	}(), func() getActiveSessionsTestCase {
		tracker, err := types.NewSessionTracker(types.SessionTrackerSpecV1{
			SessionID: "1",
			Kind:      string(types.SSHSessionKind),
		})
		require.NoError(t, err)

		role, err := types.NewRoleWithVersion("dev", types.V3, types.RoleSpecV6{
			Allow: types.RoleConditions{
				AppLabels:        types.Labels{"*": []string{"*"}},
				DatabaseLabels:   types.Labels{"*": []string{"*"}},
				KubernetesLabels: types.Labels{"*": []string{"*"}},
				KubernetesResources: []types.KubernetesResource{
					{Kind: types.KindKubePod, Name: "*", Namespace: "*", Verbs: []string{"*"}},
				},
				NodeLabels:           types.Labels{"*": []string{"*"}},
				NodeLabelsExpression: `contains(user.spec.traits["cluster_ids"], labels["cluster_id"]) || contains(user.spec.traits["sub"], labels["owner"])`,
				Logins:               []string{"{{external.sub}}"},
				WindowsDesktopLabels: types.Labels{"cluster_id": []string{"{{external.cluster_ids}}"}},
				WindowsDesktopLogins: []string{"{{external.sub}}", "{{external.windows_logins}}"},
			},
			Deny: types.RoleConditions{
				Rules: []types.Rule{
					{
						Resources: []string{types.KindDatabaseServer, types.KindAppServer, types.KindSession, types.KindSSHSession, types.KindKubeService, types.KindSessionTracker},
						Verbs:     []string{"list", "read"},
					},
				},
			},
		})
		require.NoError(t, err)

		return getActiveSessionsTestCase{"filter bug v3 role", tracker, role, false}
	}(),
	}

	for _, testCase := range testCases {
		t.Run(testCase.name, func(t *testing.T) {
			ctx := context.Background()
			srv := newTestTLSServer(t)
			_, err := srv.Auth().CreateRole(ctx, testCase.role)
			require.NoError(t, err)

			_, err = srv.Auth().CreateSessionTracker(ctx, testCase.tracker)
			require.NoError(t, err)

			user, err := types.NewUser(uuid.NewString())
			require.NoError(t, err)

			user.AddRole(testCase.role.GetName())
			user, err = srv.Auth().UpsertUser(ctx, user)
			require.NoError(t, err)

			clt, err := srv.NewClient(TestUser(user.GetName()))
			require.NoError(t, err)

			found, err := clt.GetActiveSessionTrackers(ctx)
			require.NoError(t, err)
			require.Equal(t, testCase.hasAccess, len(found) != 0)
		})
	}
}

func TestListReleasesPermissions(t *testing.T) {
	ctx := context.Background()
	srv := newTestTLSServer(t)

	tt := []struct {
		Name         string
		Role         types.RoleSpecV6
		ErrAssertion require.BoolAssertionFunc
	}{
		{
			Name: "no permission error if user has allow rule to list downloads",
			Role: types.RoleSpecV6{
				Allow: types.RoleConditions{Rules: []types.Rule{{
					Resources: []string{types.KindDownload},
					Verbs:     []string{types.VerbList},
				}}},
			},
			ErrAssertion: require.False,
		},
		{
			Name: "permission error if user deny allow rule to list downloads",
			Role: types.RoleSpecV6{
				Deny: types.RoleConditions{Rules: []types.Rule{{
					Resources: []string{types.KindDownload},
					Verbs:     []string{types.VerbList},
				}}},
			},
			ErrAssertion: require.True,
		},
		{
			Name: "permission error if user has no rules regarding downloads",
			Role: types.RoleSpecV6{
				Allow: types.RoleConditions{Rules: []types.Rule{}},
			},
			ErrAssertion: require.True,
		},
	}

	for _, tc := range tt {
		t.Run(tc.Name, func(t *testing.T) {
			role, err := CreateRole(ctx, srv.Auth(), "test-role", tc.Role)
			require.NoError(t, err)

			user, err := CreateUser(ctx, srv.Auth(), "test-user", role)
			require.NoError(t, err)

			client, err := srv.NewClient(TestUser(user.GetName()))
			require.NoError(t, err)

			_, err = client.ListReleases(ctx)
			tc.ErrAssertion(t, trace.IsAccessDenied(err))
		})
	}
}

func TestGetLicensePermissions(t *testing.T) {
	ctx := context.Background()
	srv := newTestTLSServer(t)

	tt := []struct {
		Name         string
		Role         types.RoleSpecV6
		ErrAssertion require.BoolAssertionFunc
	}{
		{
			Name: "no permission error if user has allow rule to read license",
			Role: types.RoleSpecV6{
				Allow: types.RoleConditions{Rules: []types.Rule{{
					Resources: []string{types.KindLicense},
					Verbs:     []string{types.VerbRead},
				}}},
			},
			ErrAssertion: require.False,
		},
		{
			Name: "permission error if user deny allow rule to read license",
			Role: types.RoleSpecV6{
				Deny: types.RoleConditions{Rules: []types.Rule{{
					Resources: []string{types.KindLicense},
					Verbs:     []string{types.VerbRead},
				}}},
			},
			ErrAssertion: require.True,
		},
		{
			Name: "permission error if user has no rules regarding license",
			Role: types.RoleSpecV6{
				Allow: types.RoleConditions{Rules: []types.Rule{}},
			},
			ErrAssertion: require.True,
		},
	}

	for _, tc := range tt {
		t.Run(tc.Name, func(t *testing.T) {
			role, err := CreateRole(ctx, srv.Auth(), "test-role", tc.Role)
			require.NoError(t, err)

			user, err := CreateUser(ctx, srv.Auth(), "test-user", role)
			require.NoError(t, err)

			client, err := srv.NewClient(TestUser(user.GetName()))
			require.NoError(t, err)

			_, err = client.GetLicense(ctx)
			tc.ErrAssertion(t, trace.IsAccessDenied(err))
		})
	}
}

const errSAMLAppLabelsDenied = "access to saml_idp_service_provider denied"

func TestCreateSAMLIdPServiceProvider(t *testing.T) {
	ctx := context.Background()
	srv := newTestTLSServer(t)

	const errCreateVerbDenied = `access denied to perform action "create"`

	tt := []struct {
		name         string
		metadata     types.Metadata
		spec         types.SAMLIdPServiceProviderSpecV1
		allowRule    types.RoleConditions
		denyRule     types.RoleConditions
		eventCode    string
		errAssertion require.ErrorAssertionFunc
	}{
		{
			name: "with VerbCreate and wildcard app_labels",
			metadata: types.Metadata{
				Name: "sp1",
			},
			spec: types.SAMLIdPServiceProviderSpecV1{
				EntityDescriptor: newEntityDescriptor("sp1"),
				EntityID:         "sp1",
			},
			allowRule:    samlIdPRoleCondition(types.Labels{"*": []string{"*"}}, types.VerbCreate),
			eventCode:    events.SAMLIdPServiceProviderCreateCode,
			errAssertion: require.NoError,
		},
		{
			name: "with VerbCreate and a matching app_labels",
			metadata: types.Metadata{
				Name: "sp2",
				Labels: map[string]string{
					"env": "dev",
				},
			},
			spec: types.SAMLIdPServiceProviderSpecV1{
				EntityDescriptor: newEntityDescriptor("sp2"),
				EntityID:         "sp2",
			},
			allowRule:    samlIdPRoleCondition(types.Labels{"env": []string{"dev"}}, types.VerbCreate),
			eventCode:    events.SAMLIdPServiceProviderCreateCode,
			errAssertion: require.NoError,
		},
		{
			name: "without VerbCreate but a matching app_labels",
			metadata: types.Metadata{
				Name: "sp1",
				Labels: map[string]string{
					"env": "dev",
				},
			},
			spec: types.SAMLIdPServiceProviderSpecV1{
				EntityDescriptor: newEntityDescriptor("sp1"),
				EntityID:         "sp1",
			},
			allowRule: samlIdPRoleCondition(types.Labels{"env": []string{"dev"}}),
			eventCode: events.SAMLIdPServiceProviderCreateFailureCode,
			errAssertion: func(t require.TestingT, err error, i ...interface{}) {
				require.ErrorContains(t, err, errCreateVerbDenied)
			},
		},
		{
			name: "with VerbCreate but a non-matching app_labels",
			metadata: types.Metadata{
				Name: "sp1",
				Labels: map[string]string{
					"env": "prod",
				},
			},
			spec: types.SAMLIdPServiceProviderSpecV1{
				EntityDescriptor: newEntityDescriptor("sp1"),
				EntityID:         "sp1",
			},
			allowRule: samlIdPRoleCondition(types.Labels{"env": []string{"dev"}}, types.VerbCreate),
			eventCode: events.SAMLIdPServiceProviderCreateFailureCode,
			errAssertion: func(t require.TestingT, err error, i ...interface{}) {
				require.ErrorContains(t, err, errSAMLAppLabelsDenied)
			},
		},
		{
			name: "with allow VerbCreate and deny VerbCreate",
			metadata: types.Metadata{
				Name: "sp1",
				Labels: map[string]string{
					"env": "dev",
				},
			},
			spec: types.SAMLIdPServiceProviderSpecV1{
				EntityDescriptor: newEntityDescriptor("sp1"),
				EntityID:         "sp1",
			},
			allowRule: samlIdPRoleCondition(types.Labels{"env": []string{"dev"}}, types.VerbCreate),
			denyRule:  samlIdPRoleCondition(types.Labels{"env": []string{"dev"}}, types.VerbCreate),
			eventCode: events.SAMLIdPServiceProviderCreateFailureCode,
			errAssertion: func(t require.TestingT, err error, i ...interface{}) {
				require.ErrorContains(t, err, errCreateVerbDenied)
			},
		},
		{
			name: "with VerbCreate but a deny app_labels",
			metadata: types.Metadata{
				Name: "sp1",
				Labels: map[string]string{
					"env": "prod",
				},
			},
			spec: types.SAMLIdPServiceProviderSpecV1{
				EntityDescriptor: newEntityDescriptor("sp1"),
				EntityID:         "sp1",
			},
			allowRule: samlIdPRoleCondition(types.Labels{"env": []string{"dev"}}, types.VerbCreate),
			denyRule:  samlIdPRoleCondition(types.Labels{"env": []string{"dev"}}),
			eventCode: events.SAMLIdPServiceProviderCreateFailureCode,
			errAssertion: func(t require.TestingT, err error, i ...interface{}) {
				require.ErrorContains(t, err, errSAMLAppLabelsDenied)
			},
		},
		{
			name: "without any permissions",
			metadata: types.Metadata{
				Name: "sp1",
			},
			spec: types.SAMLIdPServiceProviderSpecV1{
				EntityDescriptor: newEntityDescriptor("sp1"),
				EntityID:         "sp1",
			},
			eventCode: events.SAMLIdPServiceProviderCreateFailureCode,
			errAssertion: func(t require.TestingT, err error, i ...interface{}) {
				require.ErrorContains(t, err, errCreateVerbDenied)
			},
		},
	}

	for _, tc := range tt {
		t.Run(tc.name, func(t *testing.T) {
			user := createSAMLIdPTestUser(t, srv.Auth(), types.RoleSpecV6{Allow: tc.allowRule, Deny: tc.denyRule})
			client, err := srv.NewClient(TestUser(user))
			require.NoError(t, err)
			t.Cleanup(func() {
				require.NoError(t, client.Close())
			})

			sp, err := types.NewSAMLIdPServiceProvider(tc.metadata, tc.spec)
			require.NoError(t, err)
			modifyAndWaitForEvent(t, tc.errAssertion, srv, tc.eventCode, func() error {
				return client.CreateSAMLIdPServiceProvider(ctx, sp)
			})
		})
	}
}

func TestUpdateSAMLIdPServiceProvider(t *testing.T) {
	ctx := context.Background()
	srv := newTestTLSServer(t)

	const errUpdateVerbDenied = `access denied to perform action "update"`

	sp := &types.SAMLIdPServiceProviderV1{
		ResourceHeader: types.ResourceHeader{
			Metadata: types.Metadata{
				Name: "sp1",
				Labels: map[string]string{
					"env": "dev",
				},
			},
		},
		Spec: types.SAMLIdPServiceProviderSpecV1{
			EntityDescriptor: newEntityDescriptor("sp1"),
			EntityID:         "sp1",
		},
	}
	require.NoError(t, srv.Auth().CreateSAMLIdPServiceProvider(ctx, sp))

	tt := []struct {
		name         string
		metadata     types.Metadata
		spec         types.SAMLIdPServiceProviderSpecV1
		allowRule    types.RoleConditions
		denyRule     types.RoleConditions
		eventCode    string
		errAssertion require.ErrorAssertionFunc
	}{
		{
			name: "with VerbUpdate and wildcard app_labels",
			metadata: types.Metadata{
				Name: "sp1",
				Labels: map[string]string{
					"env": "dev",
				},
			},
			spec: types.SAMLIdPServiceProviderSpecV1{
				EntityDescriptor: newEntityDescriptor("sp2"),
				EntityID:         "sp2",
			},
			allowRule:    samlIdPRoleCondition(types.Labels{"*": []string{"*"}}, types.VerbUpdate),
			eventCode:    events.SAMLIdPServiceProviderUpdateCode,
			errAssertion: require.NoError,
		},
		{
			name: "with VerbUpdate and a matching app_labels",
			metadata: types.Metadata{
				Name: "sp1",
				Labels: map[string]string{
					"env": "dev",
				},
			},
			spec: types.SAMLIdPServiceProviderSpecV1{
				EntityDescriptor: newEntityDescriptor("sp3"),
				EntityID:         "sp3",
			},
			allowRule:    samlIdPRoleCondition(types.Labels{"env": []string{"dev"}}, types.VerbUpdate),
			eventCode:    events.SAMLIdPServiceProviderUpdateCode,
			errAssertion: require.NoError,
		},
		{
			name: "without VerbUpdate but a matching app_labels",
			metadata: types.Metadata{
				Name: "sp1",
				Labels: map[string]string{
					"env": "dev",
				},
			},
			spec: types.SAMLIdPServiceProviderSpecV1{
				EntityDescriptor: newEntityDescriptor("sp2"),
				EntityID:         "sp2",
			},
			allowRule: samlIdPRoleCondition(types.Labels{"env": []string{"dev"}}),
			eventCode: events.SAMLIdPServiceProviderUpdateFailureCode,
			errAssertion: func(t require.TestingT, err error, i ...interface{}) {
				require.ErrorContains(t, err, errUpdateVerbDenied)
			},
		},
		{
			name: "with VerbUpdate but a non-matching app_labels",
			metadata: types.Metadata{
				Name: "sp1",
				Labels: map[string]string{
					"env": "prod",
				},
			},
			spec: types.SAMLIdPServiceProviderSpecV1{
				EntityDescriptor: newEntityDescriptor("sp2"),
				EntityID:         "sp2",
			},
			allowRule: samlIdPRoleCondition(types.Labels{"env": []string{"dev"}}, types.VerbUpdate),
			eventCode: events.SAMLIdPServiceProviderUpdateFailureCode,
			errAssertion: func(t require.TestingT, err error, i ...interface{}) {
				require.ErrorContains(t, err, errSAMLAppLabelsDenied)
			},
		},
		{
			name: "with allow VerbUpdate and deny VerbUpdate",
			metadata: types.Metadata{
				Name: "sp1",
				Labels: map[string]string{
					"env": "dev",
				},
			},
			spec: types.SAMLIdPServiceProviderSpecV1{
				EntityDescriptor: newEntityDescriptor("sp1"),
				EntityID:         "sp1",
			},
			allowRule: samlIdPRoleCondition(types.Labels{"env": []string{"dev"}}, types.VerbUpdate),
			denyRule:  samlIdPRoleCondition(types.Labels{}, types.VerbUpdate),
			eventCode: events.SAMLIdPServiceProviderUpdateFailureCode,
			errAssertion: func(t require.TestingT, err error, i ...interface{}) {
				require.ErrorContains(t, err, errUpdateVerbDenied)
			},
		},
		{
			name: "with VerbUpdate but a deny app_labels",
			metadata: types.Metadata{
				Name: "sp1",
				Labels: map[string]string{
					"env": "prod",
				},
			},
			spec: types.SAMLIdPServiceProviderSpecV1{
				EntityDescriptor: newEntityDescriptor("sp1"),
				EntityID:         "sp1",
			},
			allowRule: samlIdPRoleCondition(types.Labels{}, types.VerbUpdate),
			denyRule:  samlIdPRoleCondition(types.Labels{"env": []string{"prod"}}),
			eventCode: events.SAMLIdPServiceProviderUpdateFailureCode,
			errAssertion: func(t require.TestingT, err error, i ...interface{}) {
				require.ErrorContains(t, err, errSAMLAppLabelsDenied)
			},
		},
		{
			name: "without any permissions",
			metadata: types.Metadata{
				Name: "sp1",
			},
			spec: types.SAMLIdPServiceProviderSpecV1{
				EntityDescriptor: newEntityDescriptor("sp1"),
				EntityID:         "sp1",
			},
			eventCode: events.SAMLIdPServiceProviderUpdateFailureCode,
			errAssertion: func(t require.TestingT, err error, i ...interface{}) {
				require.ErrorContains(t, err, errUpdateVerbDenied)
			},
		},
	}

	for _, tc := range tt {
		t.Run(tc.name, func(t *testing.T) {
			user := createSAMLIdPTestUser(t, srv.Auth(), types.RoleSpecV6{Allow: tc.allowRule, Deny: tc.denyRule})

			client, err := srv.NewClient(TestUser(user))
			require.NoError(t, err)
			t.Cleanup(func() {
				require.NoError(t, client.Close())
			})

			sp, err := types.NewSAMLIdPServiceProvider(tc.metadata, tc.spec)
			require.NoError(t, err)

			modifyAndWaitForEvent(t, tc.errAssertion, srv, tc.eventCode, func() error {
				return client.UpdateSAMLIdPServiceProvider(ctx, sp)
			})
		})
	}
}

func TestCreateSAMLIdPServiceProviderInvalidInputs(t *testing.T) {
	ctx := context.Background()
	srv := newTestTLSServer(t)
	user := createSAMLIdPTestUser(t, srv.Auth(), types.RoleSpecV6{Allow: samlIdPRoleCondition(types.Labels{"*": []string{"*"}}, types.VerbCreate)})
	client, err := srv.NewClient(TestUser(user))
	require.NoError(t, err)

	tests := []struct {
		name             string
		entityDescriptor string
		entityID         string
		acsURL           string
		relayState       string
		errAssertion     require.ErrorAssertionFunc
	}{
		{
			name:     "missing url scheme in acs input",
			entityID: "sp",
			acsURL:   "sp",
			errAssertion: func(t require.TestingT, err error, i ...interface{}) {
				require.ErrorContains(t, err, "invalid scheme")
			},
		},
		{
			name:             "missing url scheme for acs in ed",
			entityDescriptor: services.NewSAMLTestSPMetadata("sp", "sp"),
			errAssertion: func(t require.TestingT, err error, i ...interface{}) {
				require.ErrorContains(t, err, "invalid url scheme")
			},
		},
		{
			name:     "http url scheme in acs",
			entityID: "sp",
			acsURL:   "http://sp",
			errAssertion: func(t require.TestingT, err error, i ...interface{}) {
				require.ErrorContains(t, err, "invalid scheme")
			},
		},
		{
			name:             "http url scheme for acs in ed",
			entityDescriptor: services.NewSAMLTestSPMetadata("sp", "http://sp"),
			errAssertion: func(t require.TestingT, err error, i ...interface{}) {
				require.ErrorContains(t, err, "unsupported ACS bindings")
			},
		},
		{
			name:     "unsupported scheme in acs",
			entityID: "sp",
			acsURL:   "gopher://sp",
			errAssertion: func(t require.TestingT, err error, i ...interface{}) {
				require.ErrorContains(t, err, "invalid scheme")
			},
		},
		{
			name:             "unsupported scheme for acs in ed",
			entityDescriptor: services.NewSAMLTestSPMetadata("sp", "gopher://sp"),
			errAssertion: func(t require.TestingT, err error, i ...interface{}) {
				require.ErrorContains(t, err, "invalid url scheme")
			},
		},
		{
			name:     "invalid character in acs",
			entityID: "sp",
			acsURL:   "https://sp>",
			errAssertion: func(t require.TestingT, err error, i ...interface{}) {
				require.ErrorContains(t, err, "unsupported character")
			},
		},
		{
			name:             "invalid character in acs in ed",
			entityDescriptor: services.NewSAMLTestSPMetadata("sp", "https://sp>"),
			errAssertion: func(t require.TestingT, err error, i ...interface{}) {
				require.ErrorContains(t, err, "unsupported ACS bindings")
			},
		},
		{
			name:       "invalid character in relay state",
			entityID:   "sp",
			acsURL:     "https://sp",
			relayState: "default_state<b",
			errAssertion: func(t require.TestingT, err error, i ...interface{}) {
				require.ErrorContains(t, err, "unsupported character")
			},
		},
	}

	for _, test := range tests {
		t.Run(test.name, func(t *testing.T) {
			sp, err := types.NewSAMLIdPServiceProvider(types.Metadata{
				Name: "test",
			}, types.SAMLIdPServiceProviderSpecV1{
				EntityDescriptor: test.entityDescriptor,
				EntityID:         test.entityID,
				ACSURL:           test.acsURL,
				RelayState:       test.relayState,
			})
			require.NoError(t, err)

			err = client.CreateSAMLIdPServiceProvider(ctx, sp)
			test.errAssertion(t, err)
		})
	}
}

func TestUpdateSAMLIdPServiceProviderInvalidInputs(t *testing.T) {
	ctx := context.Background()
	srv := newTestTLSServer(t)
	user := createSAMLIdPTestUser(t, srv.Auth(), types.RoleSpecV6{Allow: samlIdPRoleCondition(types.Labels{"*": []string{"*"}}, types.VerbCreate, types.VerbUpdate)})
	client, err := srv.NewClient(TestUser(user))
	require.NoError(t, err)

	sp, err := types.NewSAMLIdPServiceProvider(types.Metadata{
		Name: "sp",
	}, types.SAMLIdPServiceProviderSpecV1{
		EntityDescriptor: services.NewSAMLTestSPMetadata("https://sp", "https://sp"),
	})
	require.NoError(t, err)

	err = client.CreateSAMLIdPServiceProvider(ctx, sp)
	require.NoError(t, err)

	tests := []struct {
		name             string
		entityDescriptor string
		entityID         string
		acsURL           string
		relayState       string
		errAssertion     require.ErrorAssertionFunc
	}{
		{
			name:             "missing url scheme for acs in ed",
			entityDescriptor: services.NewSAMLTestSPMetadata("https://sp", "sp"),
			errAssertion: func(t require.TestingT, err error, i ...interface{}) {
				require.ErrorContains(t, err, "invalid url scheme")
			},
		},
		{
			name:             "http url scheme for acs in ed",
			entityDescriptor: services.NewSAMLTestSPMetadata("https://sp", "http://sp"),
			errAssertion: func(t require.TestingT, err error, i ...interface{}) {
				require.ErrorContains(t, err, "unsupported ACS bindings")
			},
		},
		{
			name:             "unsupported scheme for acs in ed",
			entityDescriptor: services.NewSAMLTestSPMetadata("https://sp", "gopher://sp"),
			errAssertion: func(t require.TestingT, err error, i ...interface{}) {
				require.ErrorContains(t, err, "invalid url scheme")
			},
		},
		{
			name:             "invalid character in acs in ed",
			entityDescriptor: services.NewSAMLTestSPMetadata("https://sp", "https://sp>"),
			errAssertion: func(t require.TestingT, err error, i ...interface{}) {
				require.ErrorContains(t, err, "unsupported ACS bindings")
			},
		},
		{
			name:             "invalid character in relay state",
			entityDescriptor: services.NewSAMLTestSPMetadata("https://sp", "https://sp"),
			relayState:       "default_state<b",
			errAssertion: func(t require.TestingT, err error, i ...interface{}) {
				require.ErrorContains(t, err, "unsupported character")
			},
		},
	}

	for _, test := range tests {
		t.Run(test.name, func(t *testing.T) {
			sp, err := types.NewSAMLIdPServiceProvider(types.Metadata{
				Name: "sp",
			}, types.SAMLIdPServiceProviderSpecV1{
				EntityDescriptor: test.entityDescriptor,
				RelayState:       test.relayState,
			})
			require.NoError(t, err)

			err = client.UpdateSAMLIdPServiceProvider(ctx, sp)
			test.errAssertion(t, err)
		})
	}
}

func TestDeleteSAMLIdPServiceProvider(t *testing.T) {
	ctx := context.Background()
	srv := newTestTLSServer(t)

	const errDeleteVerbDenied = `access denied to perform action "delete"`

	sp := &types.SAMLIdPServiceProviderV1{
		ResourceHeader: types.ResourceHeader{
			Metadata: types.Metadata{
				Name: "sp1",
				Labels: map[string]string{
					"env": "dev",
				},
			},
		},
		Spec: types.SAMLIdPServiceProviderSpecV1{
			EntityDescriptor: newEntityDescriptor("sp1"),
			EntityID:         "sp1",
		},
	}
	require.NoError(t, srv.Auth().CreateSAMLIdPServiceProvider(ctx, sp))

	tt := []struct {
		name         string
		spName       string
		allowRule    types.RoleConditions
		denyRule     types.RoleConditions
		eventCode    string
		errAssertion require.ErrorAssertionFunc
	}{
		{
			name:      "without VerbDelete but a matching app_labels",
			spName:    "sp1",
			allowRule: samlIdPRoleCondition(types.Labels{"env": []string{"dev"}}),
			eventCode: events.SAMLIdPServiceProviderDeleteFailureCode,
			errAssertion: func(t require.TestingT, err error, i ...interface{}) {
				require.ErrorContains(t, err, errDeleteVerbDenied)
			},
		},
		{
			name:      "with VerbDelete but a non-matching app_labels",
			spName:    "sp1",
			allowRule: samlIdPRoleCondition(types.Labels{"env": []string{"prod"}}, types.VerbDelete),
			eventCode: events.SAMLIdPServiceProviderDeleteFailureCode,
			errAssertion: func(t require.TestingT, err error, i ...interface{}) {
				require.ErrorContains(t, err, errSAMLAppLabelsDenied)
			},
		},
		{
			name:      "with allow VerbDelete and deny VerbDelete",
			spName:    "sp1",
			allowRule: samlIdPRoleCondition(types.Labels{"env": []string{"dev"}}, types.VerbDelete),
			denyRule:  samlIdPRoleCondition(types.Labels{}, types.VerbDelete),
			eventCode: events.SAMLIdPServiceProviderDeleteFailureCode,
			errAssertion: func(t require.TestingT, err error, i ...interface{}) {
				require.ErrorContains(t, err, errDeleteVerbDenied)
			},
		},
		{
			name:      "with VerbDelete but a deny app_labels",
			spName:    "sp1",
			allowRule: samlIdPRoleCondition(types.Labels{"env": []string{"dev"}}, types.VerbDelete),
			denyRule:  samlIdPRoleCondition(types.Labels{"env": []string{"dev"}}),
			eventCode: events.SAMLIdPServiceProviderDeleteFailureCode,
			errAssertion: func(t require.TestingT, err error, i ...interface{}) {
				require.ErrorContains(t, err, errSAMLAppLabelsDenied)
			},
		},
		{
			name:      "without any permissions",
			spName:    "sp1",
			eventCode: events.SAMLIdPServiceProviderDeleteFailureCode,
			errAssertion: func(t require.TestingT, err error, i ...interface{}) {
				require.ErrorContains(t, err, errDeleteVerbDenied)
			},
		},
		{
			name:         "with VerbDelete and a matching app_labels",
			spName:       "sp1",
			allowRule:    samlIdPRoleCondition(types.Labels{"env": []string{"dev"}}, types.VerbDelete),
			eventCode:    events.SAMLIdPServiceProviderDeleteCode,
			errAssertion: require.NoError,
		},
	}

	for _, tc := range tt {
		t.Run(tc.name, func(t *testing.T) {
			user := createSAMLIdPTestUser(t, srv.Auth(), types.RoleSpecV6{Allow: tc.allowRule, Deny: tc.denyRule})

			client, err := srv.NewClient(TestUser(user))
			require.NoError(t, err)
			t.Cleanup(func() {
				require.NoError(t, client.Close())
			})

			modifyAndWaitForEvent(t, tc.errAssertion, srv, tc.eventCode, func() error {
				return client.DeleteSAMLIdPServiceProvider(ctx, tc.spName)
			})
		})
	}
}

func TestDeleteAllSAMLIdPServiceProviders(t *testing.T) {
	ctx := context.Background()
	srv := newTestTLSServer(t)

	const errDeleteVerbDenied = `access denied to perform action "delete"`

	for i := 0; i < 5; i++ {
		name := fmt.Sprintf("saml-app-%v", i)
		sp, err := types.NewSAMLIdPServiceProvider(types.Metadata{
			Name:   name,
			Labels: map[string]string{"env": "dev"},
		}, types.SAMLIdPServiceProviderSpecV1{
			EntityDescriptor: newEntityDescriptor(fmt.Sprintf("entity-id-%v", i)),
			EntityID:         fmt.Sprintf("entity-id-%v", i),
		})
		require.NoError(t, err)
		err = srv.Auth().CreateSAMLIdPServiceProvider(ctx, sp)
		require.NoError(t, err)
	}

	tt := []struct {
		name         string
		allowRule    types.RoleConditions
		denyRule     types.RoleConditions
		eventCode    string
		errAssertion require.ErrorAssertionFunc
	}{
		{
			name:      "without VerbDelete but a matching app_labels",
			allowRule: samlIdPRoleCondition(types.Labels{"env": []string{"dev"}}),
			eventCode: events.SAMLIdPServiceProviderDeleteAllFailureCode,
			errAssertion: func(t require.TestingT, err error, i ...interface{}) {
				require.ErrorContains(t, err, errDeleteVerbDenied)
			},
		},
		{
			name:      "with VerbDelete but a non-matching app_labels",
			allowRule: samlIdPRoleCondition(types.Labels{}, types.VerbDelete),
			eventCode: events.SAMLIdPServiceProviderDeleteAllFailureCode,
			errAssertion: func(t require.TestingT, err error, i ...interface{}) {
				require.ErrorContains(t, err, errSAMLAppLabelsDenied)
			},
		},
		{
			name:      "with allow VerbDelete and deny VerbDelete",
			allowRule: samlIdPRoleCondition(types.Labels{"env": []string{"dev"}}, types.VerbDelete),
			denyRule:  samlIdPRoleCondition(types.Labels{"env": []string{"dev"}}, types.VerbDelete),
			eventCode: events.SAMLIdPServiceProviderDeleteAllFailureCode,
			errAssertion: func(t require.TestingT, err error, i ...interface{}) {
				require.ErrorContains(t, err, errDeleteVerbDenied)
			},
		},
		{
			name:      "with VerbDelete but a deny app_labels",
			allowRule: samlIdPRoleCondition(types.Labels{"env": []string{"dev"}}, types.VerbDelete),
			denyRule:  samlIdPRoleCondition(types.Labels{"env": []string{"dev"}}),
			eventCode: events.SAMLIdPServiceProviderDeleteAllFailureCode,
			errAssertion: func(t require.TestingT, err error, i ...interface{}) {
				require.ErrorContains(t, err, errSAMLAppLabelsDenied)
			},
		},
		{
			name:      "without any permissions",
			eventCode: events.SAMLIdPServiceProviderDeleteAllFailureCode,
			errAssertion: func(t require.TestingT, err error, i ...interface{}) {
				require.ErrorContains(t, err, errDeleteVerbDenied)
			},
		},
		{
			name:         "with VerbDelete and a matching app_labels",
			allowRule:    samlIdPRoleCondition(types.Labels{"env": []string{"dev"}}, types.VerbDelete),
			eventCode:    events.SAMLIdPServiceProviderDeleteAllCode,
			errAssertion: require.NoError,
		},
	}

	for _, tc := range tt {
		t.Run(tc.name, func(t *testing.T) {
			user := createSAMLIdPTestUser(t, srv.Auth(), types.RoleSpecV6{Allow: tc.allowRule, Deny: tc.denyRule})

			client, err := srv.NewClient(TestUser(user))
			require.NoError(t, err)
			t.Cleanup(func() {
				require.NoError(t, client.Close())
			})

			modifyAndWaitForEvent(t, tc.errAssertion, srv, tc.eventCode, func() error {
				return client.DeleteAllSAMLIdPServiceProviders(ctx)
			})
		})
	}
}

func createSAMLIdPTestUser(t *testing.T, server *Server, userRole types.RoleSpecV6) string {
	ctx := context.Background()

	role, err := CreateRole(ctx, server, "test-empty", userRole)
	require.NoError(t, err)

	user, err := CreateUser(ctx, server, "test-user", role)
	require.NoError(t, err)

	return user.GetName()
}

func samlIdPRoleCondition(label types.Labels, verb ...string) (rc types.RoleConditions) {
	if label != nil {
		rc.AppLabels = label
	}
	if verb != nil {
		rc.Rules = []types.Rule{
			{
				Resources: []string{types.KindSAMLIdPServiceProvider},
				Verbs:     verb,
			},
		}
	}
	return
}

// modifyAndWaitForEvent performs the function fn() and then waits for the given event.
func modifyAndWaitForEvent(t *testing.T, errFn require.ErrorAssertionFunc, srv *TestTLSServer, eventCode string, fn func() error) apievents.AuditEvent {
	// Make sure we ignore events after consuming this one.
	defer func() {
		srv.AuthServer.AuthServer.emitter = events.NewDiscardEmitter()
	}()
	chanEmitter := eventstest.NewChannelEmitter(1)
	srv.AuthServer.AuthServer.emitter = chanEmitter
	err := fn()
	errFn(t, err)
	select {
	case event := <-chanEmitter.C():
		require.Equal(t, eventCode, event.GetCode())
		return event
	case <-time.After(5 * time.Second):
		require.Fail(t, "timeout waiting for update event")
	}
	return nil
}

// newTestHeadlessAuthn returns the headless authentication resource
// used across headless authentication tests.
func newTestHeadlessAuthn(t *testing.T, user string, clock clockwork.Clock) *types.HeadlessAuthentication {
	sshKey, err := cryptosuites.GenerateKeyWithAlgorithm(cryptosuites.Ed25519)
	require.NoError(t, err)
	sshPub, err := ssh.NewPublicKey(sshKey.Public())
	require.NoError(t, err)
	sshPubKey := ssh.MarshalAuthorizedKey(sshPub)

	tlsKey, err := cryptosuites.GenerateKeyWithAlgorithm(cryptosuites.ECDSAP256)
	require.NoError(t, err)
	tlsPubKey, err := keys.MarshalPublicKey(tlsKey.Public())
	require.NoError(t, err)

	headlessID := services.NewHeadlessAuthenticationID(sshPubKey)
	headlessAuthn := &types.HeadlessAuthentication{
		ResourceHeader: types.ResourceHeader{
			Metadata: types.Metadata{
				Name: headlessID,
			},
		},
		User:            user,
		SshPublicKey:    sshPubKey,
		TlsPublicKey:    tlsPubKey,
		ClientIpAddress: "0.0.0.0",
	}
	headlessAuthn.SetExpiry(clock.Now().Add(time.Minute))

	err = headlessAuthn.CheckAndSetDefaults()
	require.NoError(t, err)

	return headlessAuthn
}

func TestGetHeadlessAuthentication(t *testing.T) {
	ctx := context.Background()
	username := "teleport-user"
	otherUsername := "other-user"

	srv := newTestTLSServer(t)
	_, _, err := CreateUserAndRole(srv.Auth(), username, nil, nil)
	require.NoError(t, err)
	_, _, err = CreateUserAndRole(srv.Auth(), otherUsername, nil, nil)
	require.NoError(t, err)

	assertTimeout := func(t require.TestingT, err error, i ...interface{}) {
		require.Error(t, err)
		require.ErrorContains(t, err, context.DeadlineExceeded.Error(), "expected context deadline error but got: %v", err)
	}

	assertAccessDenied := func(t require.TestingT, err error, i ...interface{}) {
		require.Error(t, err)
		require.True(t, trace.IsAccessDenied(err), "expected access denied error but got: %v", err)
	}

	for _, tc := range []struct {
		name                  string
		headlessID            string
		identity              TestIdentity
		assertError           require.ErrorAssertionFunc
		expectedHeadlessAuthn *types.HeadlessAuthentication
	}{
		{
			name:        "OK same user",
			identity:    TestUser(username),
			assertError: require.NoError,
		}, {
			name:        "NOK not found",
			headlessID:  uuid.NewString(),
			identity:    TestUser(username),
			assertError: assertTimeout,
		}, {
			name:        "NOK different user",
			identity:    TestUser(otherUsername),
			assertError: assertTimeout,
		}, {
			name:        "NOK admin",
			identity:    TestAdmin(),
			assertError: assertAccessDenied,
		},
	} {
		tc := tc
		t.Run(tc.name, func(t *testing.T) {
			t.Parallel()

			// create headless authn
			headlessAuthn := newTestHeadlessAuthn(t, username, srv.Auth().clock)
			err := srv.Auth().UpsertHeadlessAuthentication(ctx, headlessAuthn)
			require.NoError(t, err)
			client, err := srv.NewClient(tc.identity)
			require.NoError(t, err)

			ctx, cancel := context.WithTimeout(ctx, time.Second)
			defer cancel()

			// default to same headlessAuthn
			if tc.headlessID == "" {
				tc.headlessID = headlessAuthn.GetName()
			}

			retrievedHeadlessAuthn, err := client.GetHeadlessAuthentication(ctx, tc.headlessID)
			tc.assertError(t, err)
			if err == nil {
				require.Equal(t, headlessAuthn, retrievedHeadlessAuthn)
			}
		})
	}
}

func TestUpdateHeadlessAuthenticationState(t *testing.T) {
	t.Parallel()

	ctx := context.Background()
	otherUsername := "other-user"

	srv := newTestTLSServer(t)
	mockEmitter := &eventstest.MockRecorderEmitter{}
	srv.Auth().emitter = mockEmitter
	mfa := configureForMFA(t, srv)

	_, _, err := CreateUserAndRole(srv.Auth(), otherUsername, nil, nil)
	require.NoError(t, err)

	assertNotFound := func(t require.TestingT, err error, i ...interface{}) {
		require.Error(t, err)
		require.True(t, trace.IsNotFound(err), "expected not found error but got: %v", err)
	}

	assertAccessDenied := func(t require.TestingT, err error, i ...interface{}) {
		require.Error(t, err)
		require.True(t, trace.IsAccessDenied(err), "expected access denied error but got: %v", err)
	}

	for _, tc := range []struct {
		name string
		// defaults to the mfa identity tied to the headless authentication created
		identity TestIdentity
		// defaults to id of the headless authentication created
		headlessID   string
		state        types.HeadlessAuthenticationState
		withMFA      bool
		assertError  require.ErrorAssertionFunc
		assertEvents func(*testing.T, *eventstest.MockRecorderEmitter)
	}{
		{
			name:        "OK same user denied",
			state:       types.HeadlessAuthenticationState_HEADLESS_AUTHENTICATION_STATE_DENIED,
			assertError: require.NoError,
			assertEvents: func(t *testing.T, emitter *eventstest.MockRecorderEmitter) {
				require.Len(t, emitter.Events(), 1)
				require.Equal(t, events.UserHeadlessLoginRejectedCode, emitter.LastEvent().GetCode())
			},
		}, {
			name:        "OK same user approved with mfa",
			state:       types.HeadlessAuthenticationState_HEADLESS_AUTHENTICATION_STATE_APPROVED,
			withMFA:     true,
			assertError: require.NoError,
			assertEvents: func(t *testing.T, emitter *eventstest.MockRecorderEmitter) {
				require.Len(t, emitter.Events(), 2)
				require.Equal(t, events.ValidateMFAAuthResponseCode, emitter.Events()[0].GetCode())
				require.Equal(t, events.UserHeadlessLoginApprovedCode, emitter.Events()[1].GetCode())
			},
		}, {
			name:        "NOK same user approved without mfa",
			state:       types.HeadlessAuthenticationState_HEADLESS_AUTHENTICATION_STATE_APPROVED,
			withMFA:     false,
			assertError: assertAccessDenied,
			assertEvents: func(t *testing.T, emitter *eventstest.MockRecorderEmitter) {
				require.Len(t, emitter.Events(), 2)
				require.Equal(t, events.ValidateMFAAuthResponseFailureCode, emitter.Events()[0].GetCode())
				require.Equal(t, events.UserHeadlessLoginApprovedFailureCode, emitter.Events()[1].GetCode())
			},
		}, {
			name:        "NOK not found",
			headlessID:  uuid.NewString(),
			state:       types.HeadlessAuthenticationState_HEADLESS_AUTHENTICATION_STATE_DENIED,
			assertError: assertNotFound,
		}, {
			name:        "NOK different user not found",
			state:       types.HeadlessAuthenticationState_HEADLESS_AUTHENTICATION_STATE_DENIED,
			identity:    TestUser(otherUsername),
			assertError: assertNotFound,
		}, {
			name:        "NOK different user approved",
			state:       types.HeadlessAuthenticationState_HEADLESS_AUTHENTICATION_STATE_APPROVED,
			identity:    TestUser(otherUsername),
			assertError: assertNotFound,
		}, {
			name:        "NOK admin denied",
			state:       types.HeadlessAuthenticationState_HEADLESS_AUTHENTICATION_STATE_DENIED,
			identity:    TestAdmin(),
			assertError: assertAccessDenied,
		}, {
			name:        "NOK admin approved",
			state:       types.HeadlessAuthenticationState_HEADLESS_AUTHENTICATION_STATE_APPROVED,
			identity:    TestAdmin(),
			assertError: assertAccessDenied,
		},
	} {
		tc := tc
		t.Run(tc.name, func(t *testing.T) {
			// create headless authn
			headlessAuthn := newTestHeadlessAuthn(t, mfa.User, srv.Auth().clock)
			headlessAuthn.State = types.HeadlessAuthenticationState_HEADLESS_AUTHENTICATION_STATE_PENDING
			err := srv.Auth().UpsertHeadlessAuthentication(ctx, headlessAuthn)
			require.NoError(t, err)

			// default to mfa user
			if tc.identity.I == nil {
				tc.identity = TestUser(mfa.User)
			}

			client, err := srv.NewClient(tc.identity)
			require.NoError(t, err)

			// default to failed mfa challenge response
			resp := &proto.MFAAuthenticateResponse{
				Response: &proto.MFAAuthenticateResponse_Webauthn{
					Webauthn: &wanpb.CredentialAssertionResponse{
						Type: "bad response",
					},
				},
			}

			if tc.withMFA {
				client, err := srv.NewClient(TestUser(mfa.User))
				require.NoError(t, err)

				challenge, err := client.CreateAuthenticateChallenge(ctx, &proto.CreateAuthenticateChallengeRequest{
					Request: &proto.CreateAuthenticateChallengeRequest_ContextUser{},
					ChallengeExtensions: &mfav1.ChallengeExtensions{
						Scope: mfav1.ChallengeScope_CHALLENGE_SCOPE_HEADLESS_LOGIN,
					},
				})
				require.NoError(t, err)

				resp, err = mfa.WebDev.SolveAuthn(challenge)
				require.NoError(t, err)
			}

			// default to same headlessAuthn
			if tc.headlessID == "" {
				tc.headlessID = headlessAuthn.GetName()
			}

			ctx, cancel := context.WithTimeout(ctx, time.Second)
			defer cancel()

			mockEmitter.Reset()
			err = client.UpdateHeadlessAuthenticationState(ctx, tc.headlessID, tc.state, resp)
			tc.assertError(t, err)

			if tc.assertEvents != nil {
				tc.assertEvents(t, mockEmitter)
			} else {
				require.Empty(t, mockEmitter.Events())
			}
		})
	}
}

func TestGenerateCertAuthorityCRL(t *testing.T) {
	t.Parallel()
	ctx := context.Background()
	srv, err := NewTestAuthServer(TestAuthServerConfig{Dir: t.TempDir()})
	require.NoError(t, err)

	// Create a test user.
	_, err = CreateUser(ctx, srv.AuthServer.Services, "username")
	require.NoError(t, err)

	for _, tc := range []struct {
		desc      string
		identity  TestIdentity
		assertErr require.ErrorAssertionFunc
	}{
		{
			desc:      "AdminRole",
			identity:  TestAdmin(),
			assertErr: require.NoError,
		},
		{
			desc:      "User",
			identity:  TestUser("username"),
			assertErr: require.NoError,
		},
		{
			desc:      "WindowsDesktopService",
			identity:  TestBuiltin(types.RoleWindowsDesktop),
			assertErr: require.NoError,
		},
	} {
		t.Run(tc.desc, func(t *testing.T) {
			authContext, err := srv.Authorizer.Authorize(authz.ContextWithUser(ctx, tc.identity.I))
			require.NoError(t, err)

			s := &ServerWithRoles{
				authServer: srv.AuthServer,
				alog:       srv.AuditLog,
				context:    *authContext,
			}

			_, err = s.GenerateCertAuthorityCRL(ctx, types.UserCA)
			tc.assertErr(t, err)
		})
	}
}

func TestCreateSnowflakeSession(t *testing.T) {
	t.Parallel()
	srv := newTestTLSServer(t)
	alice, bob, admin := createSessionTestUsers(t, srv.Auth())

	tests := map[string]struct {
		identity  TestIdentity
		assertErr require.ErrorAssertionFunc
	}{
		"as db service": {
			identity:  TestBuiltin(types.RoleDatabase),
			assertErr: require.NoError,
		},
		"as session user": {
			identity:  TestUser(alice),
			assertErr: require.NoError,
		},
		"as other user": {
			identity:  TestUser(bob),
			assertErr: require.Error,
		},
		"as admin user": {
			identity:  TestUser(admin),
			assertErr: require.NoError,
		},
	}
	for name, test := range tests {
		test := test
		t.Run(name, func(t *testing.T) {
			t.Parallel()
			ctx, cancel := context.WithCancel(context.Background())
			t.Cleanup(cancel)
			client, err := srv.NewClient(test.identity)
			require.NoError(t, err)
			_, err = client.CreateSnowflakeSession(ctx, types.CreateSnowflakeSessionRequest{
				Username:     alice,
				TokenTTL:     time.Minute * 15,
				SessionToken: "test-token-123",
			})
			test.assertErr(t, err)
		})
	}
}

func TestGetSnowflakeSession(t *testing.T) {
	t.Parallel()
	srv := newTestTLSServer(t)
	alice, bob, admin := createSessionTestUsers(t, srv.Auth())
	dbClient, err := srv.NewClient(TestBuiltin(types.RoleDatabase))
	require.NoError(t, err)

	ctx, cancel := context.WithCancel(context.Background())
	t.Cleanup(cancel)
	// setup a session to get, for user "alice".
	sess, err := dbClient.CreateSnowflakeSession(ctx, types.CreateSnowflakeSessionRequest{
		Username:     alice,
		TokenTTL:     time.Minute * 15,
		SessionToken: "abc123",
	})
	require.NoError(t, err)

	tests := map[string]struct {
		identity  TestIdentity
		assertErr require.ErrorAssertionFunc
	}{
		"as db service": {
			identity:  TestBuiltin(types.RoleDatabase),
			assertErr: require.NoError,
		},
		"as session user": {
			identity:  TestUser(alice),
			assertErr: require.NoError,
		},
		"as other user": {
			identity:  TestUser(bob),
			assertErr: require.Error,
		},
		"as admin user": {
			identity:  TestUser(admin),
			assertErr: require.NoError,
		},
	}

	for name, test := range tests {
		test := test
		t.Run(name, func(t *testing.T) {
			t.Parallel()
			client, err := srv.NewClient(test.identity)
			require.NoError(t, err)
			ctx, cancel := context.WithCancel(context.Background())
			t.Cleanup(cancel)
			_, err = client.GetSnowflakeSession(ctx, types.GetSnowflakeSessionRequest{
				SessionID: sess.GetName(),
			})
			test.assertErr(t, err)
		})
	}
}

func TestGetSnowflakeSessions(t *testing.T) {
	t.Parallel()
	srv := newTestTLSServer(t)
	alice, _, admin := createSessionTestUsers(t, srv.Auth())

	tests := map[string]struct {
		identity  TestIdentity
		assertErr require.ErrorAssertionFunc
	}{
		"as db service": {
			identity:  TestBuiltin(types.RoleDatabase),
			assertErr: require.NoError,
		},
		"as user": {
			identity:  TestUser(alice),
			assertErr: require.Error,
		},
		"as admin": {
			identity:  TestUser(admin),
			assertErr: require.NoError,
		},
	}

	for name, test := range tests {
		test := test
		t.Run(name, func(t *testing.T) {
			t.Parallel()
			client, err := srv.NewClient(test.identity)
			require.NoError(t, err)
			ctx, cancel := context.WithCancel(context.Background())
			t.Cleanup(cancel)
			_, err = client.GetSnowflakeSessions(ctx)
			test.assertErr(t, err)
		})
	}
}

func TestDeleteSnowflakeSession(t *testing.T) {
	t.Parallel()
	srv := newTestTLSServer(t)
	alice, bob, admin := createSessionTestUsers(t, srv.Auth())
	tests := map[string]struct {
		identity  TestIdentity
		assertErr require.ErrorAssertionFunc
	}{
		"as db service": {
			identity:  TestBuiltin(types.RoleDatabase),
			assertErr: require.NoError,
		},
		"as session user": {
			identity:  TestUser(alice),
			assertErr: require.NoError,
		},
		"as other user": {
			identity:  TestUser(bob),
			assertErr: require.Error,
		},
		"as admin user": {
			identity:  TestUser(admin),
			assertErr: require.NoError,
		},
	}

	dbClient, err := srv.NewClient(TestBuiltin(types.RoleDatabase))
	require.NoError(t, err)
	for name, test := range tests {
		test := test
		t.Run(name, func(t *testing.T) {
			t.Parallel()
			ctx, cancel := context.WithCancel(context.Background())
			t.Cleanup(cancel)
			sess, err := dbClient.CreateSnowflakeSession(ctx, types.CreateSnowflakeSessionRequest{
				Username:     alice,
				TokenTTL:     time.Minute * 15,
				SessionToken: "abc123",
			})
			require.NoError(t, err)
			client, err := srv.NewClient(test.identity)
			require.NoError(t, err)
			err = client.DeleteSnowflakeSession(ctx, types.DeleteSnowflakeSessionRequest{
				SessionID: sess.GetName(),
			})
			test.assertErr(t, err)
		})
	}
}

func TestDeleteAllSnowflakeSessions(t *testing.T) {
	t.Parallel()
	srv := newTestTLSServer(t)
	alice, _, admin := createSessionTestUsers(t, srv.Auth())

	tests := map[string]struct {
		identity  TestIdentity
		assertErr require.ErrorAssertionFunc
	}{
		"as db service": {
			identity:  TestBuiltin(types.RoleDatabase),
			assertErr: require.NoError,
		},
		"as user": {
			identity:  TestUser(alice),
			assertErr: require.Error,
		},
		"as admin user": {
			identity:  TestUser(admin),
			assertErr: require.NoError,
		},
	}

	for name, test := range tests {
		test := test
		t.Run(name, func(t *testing.T) {
			t.Parallel()
			client, err := srv.NewClient(test.identity)
			require.NoError(t, err)
			ctx, cancel := context.WithCancel(context.Background())
			t.Cleanup(cancel)
			err = client.DeleteAllSnowflakeSessions(ctx)
			test.assertErr(t, err)
		})
	}
}

func TestCreateSAMLIdPSession(t *testing.T) {
	t.Parallel()
	srv := newTestTLSServer(t)
	alice, bob, admin := createSessionTestUsers(t, srv.Auth())

	tests := map[string]struct {
		identity  TestIdentity
		assertErr require.ErrorAssertionFunc
	}{
		"as proxy user": {
			identity:  TestBuiltin(types.RoleProxy),
			assertErr: require.NoError,
		},
		"as session user": {
			identity:  TestUser(alice),
			assertErr: require.Error,
		},
		"as other user": {
			identity:  TestUser(bob),
			assertErr: require.Error,
		},
		"as admin user": {
			identity:  TestUser(admin),
			assertErr: require.Error,
		},
	}
	for name, test := range tests {
		test := test
		t.Run(name, func(t *testing.T) {
			t.Parallel()
			ctx, cancel := context.WithCancel(context.Background())
			t.Cleanup(cancel)
			client, err := srv.NewClient(test.identity)
			require.NoError(t, err)
			_, err = client.CreateSAMLIdPSession(ctx, types.CreateSAMLIdPSessionRequest{
				SessionID:   "test",
				Username:    alice,
				SAMLSession: &types.SAMLSessionData{},
			})
			test.assertErr(t, err)
		})
	}
}

func TestGetSAMLIdPSession(t *testing.T) {
	t.Parallel()
	srv := newTestTLSServer(t)
	alice, bob, admin := createSessionTestUsers(t, srv.Auth())

	ctx, cancel := context.WithCancel(context.Background())
	t.Cleanup(cancel)

	sess, err := srv.Auth().CreateSAMLIdPSession(ctx, types.CreateSAMLIdPSessionRequest{
		SessionID:   "test",
		Username:    alice,
		SAMLSession: &types.SAMLSessionData{},
	})
	require.NoError(t, err)

	tests := map[string]struct {
		identity  TestIdentity
		assertErr require.ErrorAssertionFunc
	}{
		"as proxy service": {
			identity:  TestBuiltin(types.RoleProxy),
			assertErr: require.NoError,
		},
		"as session user": {
			identity:  TestUser(alice),
			assertErr: require.Error,
		},
		"as other user": {
			identity:  TestUser(bob),
			assertErr: require.Error,
		},
		"as admin user": {
			identity:  TestUser(admin),
			assertErr: require.NoError,
		},
	}

	for name, test := range tests {
		test := test
		t.Run(name, func(t *testing.T) {
			t.Parallel()
			client, err := srv.NewClient(test.identity)
			require.NoError(t, err)
			ctx, cancel := context.WithCancel(context.Background())
			t.Cleanup(cancel)
			_, err = client.GetSAMLIdPSession(ctx, types.GetSAMLIdPSessionRequest{
				SessionID: sess.GetName(),
			})
			test.assertErr(t, err)
		})
	}
}

func TestListSAMLIdPSessions(t *testing.T) {
	t.Parallel()
	srv := newTestTLSServer(t)
	alice, _, admin := createSessionTestUsers(t, srv.Auth())

	tests := map[string]struct {
		identity  TestIdentity
		assertErr require.ErrorAssertionFunc
	}{
		"as proxy service": {
			identity:  TestBuiltin(types.RoleProxy),
			assertErr: require.NoError,
		},
		"as user": {
			identity:  TestUser(alice),
			assertErr: require.Error,
		},
		"as admin": {
			identity:  TestUser(admin),
			assertErr: require.NoError,
		},
	}

	for name, test := range tests {
		test := test
		t.Run(name, func(t *testing.T) {
			t.Parallel()
			client, err := srv.NewClient(test.identity)
			require.NoError(t, err)
			ctx, cancel := context.WithCancel(context.Background())
			t.Cleanup(cancel)
			_, _, err = client.ListSAMLIdPSessions(ctx, 0, "", "")
			test.assertErr(t, err)
		})
	}
}

func TestDeleteSAMLIdPSession(t *testing.T) {
	t.Parallel()
	srv := newTestTLSServer(t)
	alice, bob, admin := createSessionTestUsers(t, srv.Auth())
	tests := map[string]struct {
		identity  TestIdentity
		assertErr require.ErrorAssertionFunc
	}{
		"as proxy service": {
			identity:  TestBuiltin(types.RoleProxy),
			assertErr: require.NoError,
		},
		"as session user": {
			identity:  TestUser(alice),
			assertErr: require.NoError,
		},
		"as other user": {
			identity:  TestUser(bob),
			assertErr: require.Error,
		},
		"as admin user": {
			identity:  TestUser(admin),
			assertErr: require.NoError,
		},
	}

	for name, test := range tests {
		test := test
		t.Run(name, func(t *testing.T) {
			t.Parallel()
			ctx, cancel := context.WithCancel(context.Background())
			defer cancel()
			sess, err := srv.Auth().CreateSAMLIdPSession(ctx, types.CreateSAMLIdPSessionRequest{
				SessionID:   uuid.NewString(),
				Username:    alice,
				SAMLSession: &types.SAMLSessionData{},
			})
			require.NoError(t, err)
			client, err := srv.NewClient(test.identity)
			require.NoError(t, err)
			err = client.DeleteSAMLIdPSession(ctx, types.DeleteSAMLIdPSessionRequest{
				SessionID: sess.GetName(),
			})
			test.assertErr(t, err)
		})
	}
}

func TestDeleteAllSAMLIdPSessions(t *testing.T) {
	t.Parallel()
	srv := newTestTLSServer(t)
	alice, _, admin := createSessionTestUsers(t, srv.Auth())

	tests := map[string]struct {
		identity  TestIdentity
		assertErr require.ErrorAssertionFunc
	}{
		"as proxy service": {
			identity:  TestBuiltin(types.RoleProxy),
			assertErr: require.NoError,
		},
		"as user": {
			identity:  TestUser(alice),
			assertErr: require.Error,
		},
		"as admin user": {
			identity:  TestUser(admin),
			assertErr: require.NoError,
		},
	}

	for name, test := range tests {
		test := test
		t.Run(name, func(t *testing.T) {
			t.Parallel()
			client, err := srv.NewClient(test.identity)
			require.NoError(t, err)
			ctx, cancel := context.WithCancel(context.Background())
			t.Cleanup(cancel)
			err = client.DeleteAllSAMLIdPSessions(ctx)
			test.assertErr(t, err)
		})
	}
}

// Create test users for web session CRUD authz tests.
func createSessionTestUsers(t *testing.T, authServer *Server) (string, string, string) {
	t.Helper()
	// create alice and bob who have no permissions.
	_, _, err := CreateUserAndRole(authServer, "alice", nil, []types.Rule{})
	require.NoError(t, err)
	_, _, err = CreateUserAndRole(authServer, "bob", nil, []types.Rule{})
	require.NoError(t, err)
	// create "admin" who has read/write on users and web sessions.
	_, _, err = CreateUserAndRole(authServer, "admin", nil, []types.Rule{
		types.NewRule(types.KindUser, services.RW()),
		types.NewRule(types.KindWebSession, services.RW()),
	})
	require.NoError(t, err)
	return "alice", "bob", "admin"
}

func TestCreateAccessRequest(t *testing.T) {
	t.Parallel()
	ctx := context.Background()

	srv := newTestTLSServer(t)
	clock := srv.Clock()
	alice, bob, admin := createSessionTestUsers(t, srv.Auth())

	searchRole, err := types.NewRole("searchRole", types.RoleSpecV6{
		Allow: types.RoleConditions{
			Request: &types.AccessRequestConditions{
				Roles:         []string{"requestRole"},
				SearchAsRoles: []string{"requestRole"},
			},
		},
	})
	require.NoError(t, err)

	requestRole, err := types.NewRole("requestRole", types.RoleSpecV6{
		Allow: types.RoleConditions{
			GroupLabels: types.Labels{
				types.Wildcard: []string{types.Wildcard},
			},
			NodeLabels: types.Labels{
				types.Wildcard: []string{types.Wildcard},
			},
		},
	})
	require.NoError(t, err)

	nodeAllowedByRequestRole, err := types.NewServerWithLabels(
		"test-node",
		types.KindNode,
		types.ServerSpecV2{},
		map[string]string{"any-key": "any-val"},
	)
	require.NoError(t, err)

	_, err = srv.Auth().UpsertNode(ctx, nodeAllowedByRequestRole)
	require.NoError(t, err)
	_, err = srv.Auth().CreateRole(ctx, requestRole)
	require.NoError(t, err)
	_, err = srv.Auth().CreateRole(ctx, searchRole)
	require.NoError(t, err)

	user, err := srv.Auth().GetUser(ctx, alice, true)
	require.NoError(t, err)

	user.AddRole(searchRole.GetName())
	_, err = srv.Auth().UpsertUser(ctx, user)
	require.NoError(t, err)

	userGroup1, err := types.NewUserGroup(types.Metadata{
		Name: "user-group1",
	}, types.UserGroupSpecV1{
		Applications: []string{"app1", "app2", "app3"},
	})
	require.NoError(t, err)
	require.NoError(t, srv.Auth().CreateUserGroup(ctx, userGroup1))

	userGroup2, err := types.NewUserGroup(types.Metadata{
		Name: "user-group2",
	}, types.UserGroupSpecV1{})
	require.NoError(t, err)
	require.NoError(t, srv.Auth().CreateUserGroup(ctx, userGroup2))

	userGroup3, err := types.NewUserGroup(types.Metadata{
		Name: "user-group3",
	}, types.UserGroupSpecV1{
		Applications: []string{"app1", "app4", "app5"},
	})
	require.NoError(t, err)
	require.NoError(t, srv.Auth().CreateUserGroup(ctx, userGroup3))

	tests := []struct {
		name             string
		user             string
		accessRequest    types.AccessRequest
		errAssertionFunc require.ErrorAssertionFunc
		expected         types.AccessRequest
	}{
		{
			name: "user creates own pending access request",
			user: alice,
			accessRequest: mustAccessRequest(t, alice, types.RequestState_PENDING, clock.Now(), clock.Now().Add(time.Hour),
				[]string{requestRole.GetName()}, []types.ResourceID{
					mustResourceID(srv.ClusterName(), nodeAllowedByRequestRole.GetKind(), nodeAllowedByRequestRole.GetName()),
				}),
			errAssertionFunc: require.NoError,
			expected: mustAccessRequest(t, alice, types.RequestState_PENDING, clock.Now(), clock.Now().Add(time.Hour),
				[]string{requestRole.GetName()}, []types.ResourceID{
					mustResourceID(srv.ClusterName(), nodeAllowedByRequestRole.GetKind(), nodeAllowedByRequestRole.GetName()),
				}),
		},
		{
			name: "admin creates a request for alice",
			user: admin,
			accessRequest: mustAccessRequest(t, alice, types.RequestState_PENDING, clock.Now(), clock.Now().Add(time.Hour),
				[]string{requestRole.GetName()}, []types.ResourceID{
					mustResourceID(srv.ClusterName(), types.KindUserGroup, userGroup1.GetName()),
				}),
			errAssertionFunc: require.NoError,
			expected: mustAccessRequest(t, alice, types.RequestState_PENDING, clock.Now(), clock.Now().Add(time.Hour),
				[]string{requestRole.GetName()}, []types.ResourceID{
					mustResourceID(srv.ClusterName(), types.KindUserGroup, userGroup1.GetName()),
					mustResourceID(srv.ClusterName(), types.KindApp, userGroup1.GetApplications()[0]),
					mustResourceID(srv.ClusterName(), types.KindApp, userGroup1.GetApplications()[1]),
					mustResourceID(srv.ClusterName(), types.KindApp, userGroup1.GetApplications()[2]),
				}),
		},
		{
			name: "bob fails to create a request for alice",
			user: bob,
			accessRequest: mustAccessRequest(t, alice, types.RequestState_PENDING, clock.Now(), clock.Now().Add(time.Hour),
				[]string{requestRole.GetName()}, []types.ResourceID{
					mustResourceID(srv.ClusterName(), types.KindUserGroup, userGroup1.GetName()),
				}),
			errAssertionFunc: require.Error,
		},
		{
			name: "user creates own pending access request with user group needing app expansion",
			user: alice,
			accessRequest: mustAccessRequest(t, alice, types.RequestState_PENDING, clock.Now(), clock.Now().Add(time.Hour),
				[]string{requestRole.GetName()}, []types.ResourceID{
					mustResourceID(srv.ClusterName(), nodeAllowedByRequestRole.GetKind(), nodeAllowedByRequestRole.GetName()),
					mustResourceID(srv.ClusterName(), types.KindUserGroup, userGroup1.GetName()),
					mustResourceID(srv.ClusterName(), types.KindApp, "app1"),
					mustResourceID(srv.ClusterName(), types.KindUserGroup, userGroup2.GetName()),
					mustResourceID(srv.ClusterName(), types.KindUserGroup, userGroup3.GetName()),
				}),
			errAssertionFunc: require.NoError,
			expected: mustAccessRequest(t, alice, types.RequestState_PENDING, clock.Now(), clock.Now().Add(time.Hour),
				[]string{requestRole.GetName()}, []types.ResourceID{
					mustResourceID(srv.ClusterName(), nodeAllowedByRequestRole.GetKind(), nodeAllowedByRequestRole.GetName()),
					mustResourceID(srv.ClusterName(), types.KindUserGroup, userGroup1.GetName()),
					mustResourceID(srv.ClusterName(), types.KindApp, "app1"),
					mustResourceID(srv.ClusterName(), types.KindUserGroup, userGroup2.GetName()),
					mustResourceID(srv.ClusterName(), types.KindUserGroup, userGroup3.GetName()),
					mustResourceID(srv.ClusterName(), types.KindApp, "app2"),
					mustResourceID(srv.ClusterName(), types.KindApp, "app3"),
					mustResourceID(srv.ClusterName(), types.KindApp, "app4"),
					mustResourceID(srv.ClusterName(), types.KindApp, "app5"),
				}),
		},
	}

	for _, test := range tests {
		t.Run(test.name, func(t *testing.T) {
			// Make sure there are no access requests before we do anything. We'll clear out
			// each time to save on the complexity of setting up the auth server and dependent
			// users and roles.
			ctx := context.Background()
			require.NoError(t, srv.Auth().DeleteAllAccessRequests(ctx))

			client, err := srv.NewClient(TestUser(test.user))
			require.NoError(t, err)

			req, err := client.CreateAccessRequestV2(ctx, test.accessRequest)
			test.errAssertionFunc(t, err)

			if err != nil {
				require.Nil(t, test.expected, "erroring test-cases should not assert expectations (this is a bug)")
				return
			}

			// id should be regenerated server-side
			require.NotEqual(t, test.accessRequest.GetName(), req.GetName())

			accessRequests, err := srv.Auth().GetAccessRequests(ctx, types.AccessRequestFilter{
				ID: req.GetName(),
			})
			require.NoError(t, err)

			if test.expected == nil {
				require.Empty(t, accessRequests)
				return
			}

			require.Len(t, accessRequests, 1)

			// We have to ignore the name here, as it's auto-generated by the underlying access request
			// logic.
			require.Empty(t, cmp.Diff(test.expected, accessRequests[0],
				cmpopts.IgnoreFields(types.Metadata{}, "Name", "Revision"),
				cmpopts.IgnoreFields(types.AccessRequestSpecV3{}),
			))
		})
	}
}

func TestAccessRequestNonGreedyAnnotations(t *testing.T) {
	t.Parallel()

	userTraits := map[string][]string{
		"email": {"tester@example.com"},
	}

	paymentsRequester, err := types.NewRole("payments-requester", types.RoleSpecV6{
		Allow: types.RoleConditions{
			Request: &types.AccessRequestConditions{
				Annotations: map[string][]string{
					"services":     {"payments"},
					"requesting":   {"role"},
					"requested-by": {"{{email.local(external.email)}}"},
				},
				Roles: []string{"payments-access"},
			},
		},
	})
	require.NoError(t, err)

	paymentsResourceRequester, err := types.NewRole("payments-resource-requester", types.RoleSpecV6{
		Allow: types.RoleConditions{
			Request: &types.AccessRequestConditions{
				Annotations: map[string][]string{
					"services":     {"payments"},
					"requesting":   {"resources"},
					"requested-by": {"{{email.local(external.email)}}"},
				},
				SearchAsRoles: []string{"payments-access"},
			},
		},
	})
	require.NoError(t, err)

	paymentsAccess, err := types.NewRole("payments-access", types.RoleSpecV6{
		Allow: types.RoleConditions{
			NodeLabels: types.Labels{"service": []string{"payments"}},
			Request: &types.AccessRequestConditions{
				Annotations: map[string][]string{
					"never-get-this": {"true"},
				},
			},
		},
	})
	require.NoError(t, err)

	identityRequester, err := types.NewRole("identity-requester", types.RoleSpecV6{
		Allow: types.RoleConditions{
			Request: &types.AccessRequestConditions{
				Annotations: map[string][]string{
					"services":     {"identity"},
					"requesting":   {"role"},
					"requested-by": {"{{email.local(external.email)}}"},
				},
				Roles: []string{"identity-access"},
			},
		},
	})
	require.NoError(t, err)

	identityResourceRequester, err := types.NewRole("identity-resource-requester", types.RoleSpecV6{
		Allow: types.RoleConditions{
			Request: &types.AccessRequestConditions{
				Annotations: map[string][]string{
					"services":     {"identity"},
					"requesting":   {"resources"},
					"requested-by": {"{{email.local(external.email)}}"},
				},
				SearchAsRoles: []string{"identity-access"},
			},
		},
	})
	require.NoError(t, err)

	identityAccess, err := types.NewRole("identity-access", types.RoleSpecV6{
		Allow: types.RoleConditions{
			NodeLabels: types.Labels{"service": []string{"identity"}},
			Request: &types.AccessRequestConditions{
				Annotations: map[string][]string{
					"never-get-this": {"true"},
				},
			},
		},
	})
	require.NoError(t, err)

	anyResourceRequester, err := types.NewRole("any-requester", types.RoleSpecV6{
		Allow: types.RoleConditions{
			Request: &types.AccessRequestConditions{
				Annotations: map[string][]string{
					"any-requester": {"true"},
					"requested-by":  {"{{email.local(external.email)}}"},
				},
				SearchAsRoles: []string{"identity-access", "payments-access"},
				Roles:         []string{"identity-access", "payments-access"},
			},
		},
	})
	require.NoError(t, err)

	globRequester, err := types.NewRole("glob-requester", types.RoleSpecV6{
		Allow: types.RoleConditions{
			Request: &types.AccessRequestConditions{
				Annotations: map[string][]string{
					"glob-requester": {"true"},
					"requested-by":   {"{{email.local(external.email)}}"},
				},
				Roles: []string{"*"},
			},
		},
	})
	require.NoError(t, err)

	reRequester, err := types.NewRole("re-requester", types.RoleSpecV6{
		Allow: types.RoleConditions{
			Request: &types.AccessRequestConditions{
				Annotations: map[string][]string{
					"re-requester": {"true"},
					"requested-by": {"{{email.local(external.email)}}"},
				},
				Roles: []string{"identity-*", "^payments-acces.$"},
			},
		},
	})
	require.NoError(t, err)

	// This role denies the services: identity annotation
	denyIdentityService, err := types.NewRole("deny-identity-service", types.RoleSpecV6{
		Deny: types.RoleConditions{
			Request: &types.AccessRequestConditions{
				Annotations: map[string][]string{
					"services": {"identity"},
				},
			},
		},
	})
	require.NoError(t, err)

	// This role allows roles and annotations based on claims.
	claimsRequester, err := types.NewRole("claims-requester", types.RoleSpecV6{
		Allow: types.RoleConditions{
			Request: &types.AccessRequestConditions{
				ClaimsToRoles: []types.ClaimMapping{
					{
						Claim: "email",
						Value: "tester@example.com",
						Roles: []string{"identity-access"},
					},
				},
				Annotations: map[string][]string{
					"services":           {"identity"},
					"requested-by":       {"{{email.local(external.email)}}"},
					"should-be-excluded": {"true"},
				},
			},
		},
		Deny: types.RoleConditions{
			Request: &types.AccessRequestConditions{
				Annotations: map[string][]string{
					"should-be-excluded": {"true"},
				},
			},
		},
	})
	require.NoError(t, err)

	roles := []types.Role{
		paymentsRequester, paymentsResourceRequester, paymentsAccess,
		identityRequester, identityResourceRequester, identityAccess,
		anyResourceRequester, globRequester, reRequester,
		denyIdentityService, claimsRequester,
	}

	paymentsServer, err := types.NewServer("server-payments", types.KindNode, types.ServerSpecV2{})
	require.NoError(t, err)
	paymentsServer.SetStaticLabels(map[string]string{"service": "payments"})

	idServer, err := types.NewServerWithLabels(
		"server-identity",
		types.KindNode,
		types.ServerSpecV2{},
		map[string]string{"service": "identity"},
	)
	require.NoError(t, err)

	ctx := context.Background()
	srv := newTestTLSServer(t)
	for _, role := range roles {
		_, err := srv.Auth().CreateRole(ctx, role)
		require.NoError(t, err)
	}

	for _, server := range []types.Server{paymentsServer, idServer} {
		_, err := srv.Auth().UpsertNode(ctx, server)
		require.NoError(t, err)
	}

	for _, tc := range []struct {
		name                 string
		roles                []string
		requestedRoles       []string
		requestedResourceIDs []string
		expectedAnnotations  map[string][]string
		errfn                require.ErrorAssertionFunc
	}{
		{
			name:           "payments-requester requests role, receives payment annotations",
			roles:          []string{"payments-requester"},
			requestedRoles: []string{"payments-access"},
			expectedAnnotations: map[string][]string{
				"services":     {"payments"},
				"requesting":   {"role"},
				"requested-by": {"tester"},
			},
		},
		{
			name:                 "payments-resource-requester requests resource, receives payment annotations",
			roles:                []string{"payments-resource-requester"},
			requestedRoles:       []string{"payments-access"},
			requestedResourceIDs: []string{"server-payments"},
			expectedAnnotations: map[string][]string{
				"services":     {"payments"},
				"requesting":   {"resources"},
				"requested-by": {"tester"},
			},
		},
		{
			name:           "payments-requester requests identity role, receives error",
			roles:          []string{"payments-requester"},
			requestedRoles: []string{"identity-access"},
			errfn:          require.Error,
		},
		{
			name:                 "payments-resource-requester requests identity resource, receives error",
			roles:                []string{"payments-resource-requester"},
			requestedRoles:       []string{"identity-access"},
			requestedResourceIDs: []string{"server-identity"},
			errfn:                require.Error,
		},
		{
			name:           "identity-requester requests role, receives identity annotations",
			roles:          []string{"identity-requester"},
			requestedRoles: []string{"identity-access"},
			expectedAnnotations: map[string][]string{
				"services":     {"identity"},
				"requesting":   {"role"},
				"requested-by": {"tester"},
			},
		},
		{
			name:                 "identity-resource-requester requests resource, receives identity annotations",
			roles:                []string{"identity-resource-requester"},
			requestedRoles:       []string{"identity-access"},
			requestedResourceIDs: []string{"server-identity"},
			expectedAnnotations: map[string][]string{
				"services":     {"identity"},
				"requesting":   {"resources"},
				"requested-by": {"tester"},
			},
		},
		{
			name:           "identity-requester requests paymen role, receives error",
			roles:          []string{"identity-requester"},
			requestedRoles: []string{"payments-access"},
			errfn:          require.Error,
		},
		{
			name:                 "identity-resource-requester requests payment resource, receives error",
			roles:                []string{"identity-resource-requester"},
			requestedRoles:       []string{"payment-access"},
			requestedResourceIDs: []string{"server-identity"},
			errfn:                require.Error,
		},
		{
			name:           "any-requester requests role, receives annotations",
			roles:          []string{"any-requester"},
			requestedRoles: []string{"payments-access"},
			expectedAnnotations: map[string][]string{
				"any-requester": {"true"},
				"requested-by":  {"tester"},
			},
		},
		{
			name:                 "any-requester requests role, receives annotations",
			roles:                []string{"any-requester"},
			requestedRoles:       []string{"payments-access"},
			requestedResourceIDs: []string{"server-payments"},
			expectedAnnotations: map[string][]string{
				"any-requester": {"true"},
				"requested-by":  {"tester"},
			},
		},
		{
			name:           "both payments and identity-requester requests payments role, receives payments annotations",
			roles:          []string{"identity-requester", "payments-requester"},
			requestedRoles: []string{"payments-access"},
			expectedAnnotations: map[string][]string{
				"requesting":   {"role"},
				"services":     {"payments"},
				"requested-by": {"tester"},
			},
		},
		{
			name: "all requester roles, requests payments role, receives payments and any annotations",
			roles: []string{
				"identity-requester", "payments-requester",
				"identity-resource-requester", "payments-resource-requester",
				"any-requester",
			},
			requestedRoles: []string{"payments-access"},
			expectedAnnotations: map[string][]string{
				"requesting":    {"role"},
				"services":      {"payments"},
				"any-requester": {"true"},
				"requested-by":  {"tester"},
			},
		},
		{
			name: "all requester roles, requests payments resource, receives payments and any annotations",
			roles: []string{
				"identity-requester", "payments-requester",
				"identity-resource-requester", "payments-resource-requester",
				"any-requester",
			},
			requestedRoles:       []string{"payments-access"},
			requestedResourceIDs: []string{"server-payments"},
			expectedAnnotations: map[string][]string{
				"requesting":    {"resources"},
				"services":      {"payments"},
				"any-requester": {"true"},
				"requested-by":  {"tester"},
			},
		},
		{
			name:           "glob-requester requests payments role, receives annotations",
			roles:          []string{"glob-requester"},
			requestedRoles: []string{"payments-access"},
			expectedAnnotations: map[string][]string{
				"glob-requester": {"true"},
				"requested-by":   {"tester"},
			},
		},
		{
			name:           "glob-requester requests identity role, receives annotations",
			roles:          []string{"glob-requester"},
			requestedRoles: []string{"identity-access"},
			expectedAnnotations: map[string][]string{
				"glob-requester": {"true"},
				"requested-by":   {"tester"},
			},
		},
		{
			name:           "re-requester requests both roles, receives annotations",
			roles:          []string{"re-requester"},
			requestedRoles: []string{"identity-access", "payments-access"},
			expectedAnnotations: map[string][]string{
				"re-requester": {"true"},
				"requested-by": {"tester"},
			},
		},
		{
			name:           "re-requester requests payments role, receives annotations",
			roles:          []string{"re-requester"},
			requestedRoles: []string{"payments-access"},
			expectedAnnotations: map[string][]string{
				"re-requester": {"true"},
				"requested-by": {"tester"},
			},
		},
		{
			name:           "deny identity services annotation",
			roles:          []string{"identity-requester", "payments-requester", "deny-identity-service"},
			requestedRoles: []string{"identity-access", "payments-access"},
			expectedAnnotations: map[string][]string{
				"requesting":   {"role"},
				"services":     {"payments"},
				"requested-by": {"tester"},
			},
		},
		{
			name:           "annotations based on claims",
			roles:          []string{"claims-requester"},
			requestedRoles: []string{"identity-access"},
			expectedAnnotations: map[string][]string{
				"services":     {"identity"},
				"requested-by": {"tester"},
			},
		},
	} {
		t.Run(tc.name, func(t *testing.T) {
			user, err := types.NewUser("requester")
			require.NoError(t, err)
			user.SetRoles(tc.roles)
			user.SetTraits(userTraits)
			_, err = srv.Auth().UpsertUser(ctx, user)
			require.NoError(t, err)

			var req types.AccessRequest
			if len(tc.requestedResourceIDs) == 0 {
				req, err = types.NewAccessRequest(uuid.NewString(), user.GetName(), tc.requestedRoles...)
			} else {
				var resourceIds []types.ResourceID
				for _, id := range tc.requestedResourceIDs {
					resourceIds = append(resourceIds, types.ResourceID{
						ClusterName: srv.ClusterName(),
						Kind:        types.KindNode,
						Name:        id,
					})
				}
				req, err = types.NewAccessRequestWithResources(uuid.NewString(), user.GetName(), tc.requestedRoles, resourceIds)
			}
			require.NoError(t, err)

			client, err := srv.NewClient(TestUser(user.GetName()))
			require.NoError(t, err)
			res, err := client.CreateAccessRequestV2(ctx, req)
			if tc.errfn == nil {
				require.NoError(t, err)
				require.Equal(t, tc.expectedAnnotations, res.GetSystemAnnotations())
			} else {
				tc.errfn(t, err)
			}
		})
	}
}

func mustAccessRequest(t *testing.T, user string, state types.RequestState, created, expires time.Time, roles []string, resourceIDs []types.ResourceID) types.AccessRequest {
	t.Helper()

	accessRequest, err := types.NewAccessRequest(uuid.NewString(), user, roles...)
	require.NoError(t, err)

	accessRequest.SetRequestedResourceIDs(resourceIDs)
	accessRequest.SetState(state)
	accessRequest.SetCreationTime(created)
	accessRequest.SetExpiry(expires)
	accessRequest.SetAccessExpiry(expires)
	accessRequest.SetMaxDuration(expires)
	accessRequest.SetSessionTLL(expires)
	accessRequest.SetThresholds([]types.AccessReviewThreshold{{Name: "default", Approve: 1, Deny: 1}})
	accessRequest.SetRoleThresholdMapping(map[string]types.ThresholdIndexSets{
		"requestRole": {
			Sets: []types.ThresholdIndexSet{
				{Indexes: []uint32{0}},
			},
		},
	})

	return accessRequest
}

func mustResourceID(clusterName, kind, name string) types.ResourceID {
	return types.ResourceID{
		ClusterName: clusterName,
		Kind:        kind,
		Name:        name,
	}
}

func TestWatchHeadlessAuthentications_usersCanOnlyWatchThemselves(t *testing.T) {
	t.Parallel()
	ctx := context.Background()
	srv := newTestTLSServer(t)
	alice, bob, admin := createSessionTestUsers(t, srv.Auth())

	// For each user, prepare 4 different headless authentications with the varying states.
	// These will be created during each test, and the watcher will return a subset of the
	// collected events based on the test's filter.
	var headlessAuthns []*types.HeadlessAuthentication
	var headlessEvents []types.Event
	for _, username := range []string{alice, bob} {
		for _, state := range []types.HeadlessAuthenticationState{
			types.HeadlessAuthenticationState_HEADLESS_AUTHENTICATION_STATE_UNSPECIFIED,
			types.HeadlessAuthenticationState_HEADLESS_AUTHENTICATION_STATE_PENDING,
			types.HeadlessAuthenticationState_HEADLESS_AUTHENTICATION_STATE_DENIED,
			types.HeadlessAuthenticationState_HEADLESS_AUTHENTICATION_STATE_APPROVED,
		} {
			ha, err := types.NewHeadlessAuthentication(username, uuid.NewString(), srv.Clock().Now().Add(time.Minute))
			require.NoError(t, err)
			ha.State = state
			headlessAuthns = append(headlessAuthns, ha)
			headlessEvents = append(headlessEvents, types.Event{
				Type:     types.OpPut,
				Resource: ha,
			})
		}
	}
	aliceEvents := headlessEvents[:4]
	bobEvents := headlessEvents[4:]

	testCases := []*struct {
		name             string
		identity         TestIdentity
		filter           types.HeadlessAuthenticationFilter
		expectWatchError string
		expectEvents     []types.Event
		watcher          types.Watcher
	}{
		{
			name:             "NOK non local users cannot watch headless authentications",
			identity:         TestAdmin(),
			expectWatchError: "non-local user roles cannot watch headless authentications",
		},
		{
			name:             "NOK must filter for username",
			identity:         TestUser(admin),
			filter:           types.HeadlessAuthenticationFilter{},
			expectWatchError: "user cannot watch headless authentications without a filter for their username",
		},
		{
			name:     "NOK alice cannot filter for username=bob",
			identity: TestUser(alice),
			filter: types.HeadlessAuthenticationFilter{
				Username: bob,
			},
			expectWatchError: "user \"alice\" cannot watch headless authentications of \"bob\"",
		},
		{
			name:     "OK alice can filter for username=alice",
			identity: TestUser(alice),
			filter: types.HeadlessAuthenticationFilter{
				Username: alice,
			},
			expectEvents: aliceEvents,
		},
		{
			name:     "OK bob can filter for username=bob",
			identity: TestUser(bob),
			filter: types.HeadlessAuthenticationFilter{
				Username: bob,
			},
			expectEvents: bobEvents,
		},
		{
			name:     "OK alice can filter for pending requests",
			identity: TestUser(alice),
			filter: types.HeadlessAuthenticationFilter{
				Username: alice,
				State:    types.HeadlessAuthenticationState_HEADLESS_AUTHENTICATION_STATE_PENDING,
			},
			expectEvents: []types.Event{aliceEvents[types.HeadlessAuthenticationState_HEADLESS_AUTHENTICATION_STATE_PENDING]},
		},
		{
			name:     "OK alice can filter for a specific request",
			identity: TestUser(alice),
			filter: types.HeadlessAuthenticationFilter{
				Username: alice,
				Name:     headlessAuthns[2].GetName(),
			},
			expectEvents: aliceEvents[2:3],
		},
	}

	// Initialize headless watcher for each test cases.
	t.Run("init_watchers", func(t *testing.T) {
		for _, tc := range testCases {
			tc := tc

			t.Run(tc.name, func(t *testing.T) {
				t.Parallel()

				client, err := srv.NewClient(tc.identity)
				require.NoError(t, err)

				watcher, err := client.NewWatcher(ctx, types.Watch{
					Kinds: []types.WatchKind{
						{
							Kind:   types.KindHeadlessAuthentication,
							Filter: tc.filter.IntoMap(),
						},
					},
				})
				require.NoError(t, err)

				select {
				case event := <-watcher.Events():
					require.Equal(t, types.OpInit, event.Type, "Expected watcher init event but got %v", event)
				case <-time.After(time.Second):
					t.Fatal("Failed to receive watcher init event before timeout")
				case <-watcher.Done():
					if tc.expectWatchError != "" {
						require.True(t, trace.IsAccessDenied(watcher.Error()), "Expected access denied error but got %v", err)
						require.ErrorContains(t, watcher.Error(), tc.expectWatchError)
						return
					}
					t.Fatalf("Watcher unexpectedly closed with error: %v", watcher.Error())
				}

				// If the watcher was intitialized successfully, attach it to the
				// test case for the watch_events portion of the test.
				tc.watcher = watcher
			})
		}
	})

	// Upsert headless requests.
	for _, ha := range headlessAuthns {
		err := srv.Auth().UpsertHeadlessAuthentication(ctx, ha)
		require.NoError(t, err)
	}

	t.Run("watch_events", func(t *testing.T) {
		// Check that each watcher captured the expected events.
		for _, tc := range testCases {
			tc := tc

			// watcher was not initialized for this test case, skip.
			if tc.watcher == nil {
				continue
			}

			t.Run(tc.name, func(t *testing.T) {
				t.Parallel()

				var events []types.Event
			loop:
				for {
					select {
					case event := <-tc.watcher.Events():
						events = append(events, event)
					case <-time.After(500 * time.Millisecond):
						break loop
					case <-tc.watcher.Done():
						t.Fatalf("Watcher unexpectedly closed with error: %v", tc.watcher.Error())
					}
				}
				require.Equal(t, tc.expectEvents, events)
			})
		}
	})
}

// createAppServerOrSPFromAppServer returns a AppServerOrSAMLIdPServiceProvider given an AppServer.
//
//nolint:staticcheck // SA1019. TODO(sshah) DELETE IN 17.0
func createAppServerOrSPFromAppServer(appServer types.AppServer) types.AppServerOrSAMLIdPServiceProvider {
	appServerOrSP := &types.AppServerOrSAMLIdPServiceProviderV1{
		Resource: &types.AppServerOrSAMLIdPServiceProviderV1_AppServer{
			AppServer: appServer.(*types.AppServerV3),
		},
	}

	return appServerOrSP
}

// createAppServerOrSPFromApp returns a AppServerOrSAMLIdPServiceProvider given a SAMLIdPServiceProvider.
//
//nolint:staticcheck // SA1019. TODO(sshah) DELETE IN 17.0
func createAppServerOrSPFromSP(sp types.SAMLIdPServiceProvider) types.AppServerOrSAMLIdPServiceProvider {
	appServerOrSP := &types.AppServerOrSAMLIdPServiceProviderV1{
		Resource: &types.AppServerOrSAMLIdPServiceProviderV1_SAMLIdPServiceProvider{
			SAMLIdPServiceProvider: sp.(*types.SAMLIdPServiceProviderV1),
		},
	}

	return appServerOrSP
}

func TestKubeKeepAliveServer(t *testing.T) {
	t.Parallel()
	srv := newTestTLSServer(t)
	domainName, err := srv.Auth().GetDomainName()
	require.NoError(t, err)

	tests := map[string]struct {
		builtInRole types.SystemRole
		assertErr   require.ErrorAssertionFunc
	}{
		"as kube service": {
			builtInRole: types.RoleKube,
			assertErr:   require.NoError,
		},
		"as legacy proxy service": {
			builtInRole: types.RoleProxy,
			assertErr:   require.NoError,
		},
		"as database service": {
			builtInRole: types.RoleDatabase,
			assertErr:   require.Error,
		},
	}
	for name, test := range tests {
		test := test
		t.Run(name, func(t *testing.T) {
			t.Parallel()
			hostID := uuid.New().String()
			// Create a kubernetes cluster.
			kube, err := types.NewKubernetesClusterV3(
				types.Metadata{
					Name:      "kube",
					Namespace: apidefaults.Namespace,
				},
				types.KubernetesClusterSpecV3{},
			)
			require.NoError(t, err)
			// Create a kubernetes server.
			// If the built-in role is proxy, the server name should be
			// kube-proxy_service
			serverName := "kube"
			if test.builtInRole == types.RoleProxy {
				serverName += teleport.KubeLegacyProxySuffix
			}
			kubeServer, err := types.NewKubernetesServerV3(
				types.Metadata{
					Name:      serverName,
					Namespace: apidefaults.Namespace,
				},
				types.KubernetesServerSpecV3{
					Cluster: kube,
					HostID:  hostID,
				},
			)
			require.NoError(t, err)
			// Upsert the kubernetes server into the backend.
			_, err = srv.Auth().UpsertKubernetesServer(context.Background(), kubeServer)
			require.NoError(t, err)

			// Create a built-in role.
			authContext, err := authz.ContextForBuiltinRole(
				authz.BuiltinRole{
					Role:     test.builtInRole,
					Username: fmt.Sprintf("%s.%s", hostID, domainName),
				},
				types.DefaultSessionRecordingConfig(),
			)
			require.NoError(t, err)

			// Create a server with the built-in role.
			srv := ServerWithRoles{
				authServer: srv.Auth(),
				context:    *authContext,
			}
			// Keep alive the server.
			err = srv.KeepAliveServer(context.Background(),
				types.KeepAlive{
					Type:      types.KeepAlive_KUBERNETES,
					Expires:   time.Now().Add(5 * time.Minute),
					Name:      serverName,
					Namespace: apidefaults.Namespace,
					HostID:    hostID,
				},
			)
			test.assertErr(t, err)
		},
		)
	}
}

// inlineEventually is equivalent to require.Eventually except that it runs the provided function directly
// instead of in a background goroutine, making it safe to fail the test from within the closure.
func inlineEventually(t *testing.T, cond func() bool, waitFor time.Duration, tick time.Duration, msgAndArgs ...interface{}) {
	t.Helper()

	timer := time.NewTimer(waitFor)
	defer timer.Stop()

	ticker := time.NewTicker(tick)
	defer ticker.Stop()

	for {
		select {
		case <-timer.C:
			require.FailNow(t, "condition never satisfied", msgAndArgs...)
		case <-ticker.C:
			if cond() {
				return
			}
		}
	}
}

func TestIsMFARequired_AdminAction(t *testing.T) {
	for _, tt := range []struct {
		name                 string
		adminActionAuthState authz.AdminActionAuthState
		expectResp           *proto.IsMFARequiredResponse
	}{
		{
			name:                 "unauthorized",
			adminActionAuthState: authz.AdminActionAuthUnauthorized,
			expectResp: &proto.IsMFARequiredResponse{
				Required:    true,
				MFARequired: proto.MFARequired_MFA_REQUIRED_YES,
			},
		}, {
			name:                 "not required",
			adminActionAuthState: authz.AdminActionAuthNotRequired,
			expectResp: &proto.IsMFARequiredResponse{
				Required:    false,
				MFARequired: proto.MFARequired_MFA_REQUIRED_NO,
			},
		}, {
			name:                 "mfa verified",
			adminActionAuthState: authz.AdminActionAuthMFAVerified,
			expectResp: &proto.IsMFARequiredResponse{
				Required:    false,
				MFARequired: proto.MFARequired_MFA_REQUIRED_NO,
			},
		}, {
			name:                 "mfa verified with reuse",
			adminActionAuthState: authz.AdminActionAuthMFAVerifiedWithReuse,
			expectResp: &proto.IsMFARequiredResponse{
				Required:    false,
				MFARequired: proto.MFARequired_MFA_REQUIRED_NO,
			},
		},
	} {
		t.Run(tt.name, func(t *testing.T) {
			server := ServerWithRoles{
				context: authz.Context{
					AdminActionAuthState: tt.adminActionAuthState,
				},
			}
			resp, err := server.IsMFARequired(context.Background(), &proto.IsMFARequiredRequest{
				Target: &proto.IsMFARequiredRequest_AdminAction{},
			})
			require.NoError(t, err)
			require.Equal(t, tt.expectResp, resp)
		})
	}
}

func TestCloudDefaultPasswordless(t *testing.T) {
	tt := []struct {
		name                     string
		cloud                    bool
		withPresetUsers          bool
		qtyPreexistingUsers      int
		expectedDefaultConnector string
	}{
		{
			name:                     "First Cloud user should set cluster to passwordless when presets exist",
			cloud:                    true,
			withPresetUsers:          true,
			qtyPreexistingUsers:      0,
			expectedDefaultConnector: constants.PasswordlessConnector,
		},
		{
			name:                     "First Cloud user should set cluster to passwordless when presets don't exist",
			cloud:                    true,
			withPresetUsers:          false,
			qtyPreexistingUsers:      0,
			expectedDefaultConnector: constants.PasswordlessConnector,
		},
		{
			name:                     "Second Cloud user should not set cluster to passwordless when presets exist",
			cloud:                    true,
			withPresetUsers:          true,
			qtyPreexistingUsers:      1,
			expectedDefaultConnector: "",
		},
		{
			name:                     "Second Cloud user should not set cluster to passwordless when presets don't exist",
			cloud:                    true,
			withPresetUsers:          false,
			qtyPreexistingUsers:      1,
			expectedDefaultConnector: "",
		},
		{
			name:                     "First non-Cloud user should not set cluster to passwordless",
			cloud:                    false,
			withPresetUsers:          false,
			qtyPreexistingUsers:      0,
			expectedDefaultConnector: "",
		},
	}

	for _, tc := range tt {
		t.Run(tc.name, func(t *testing.T) {
			// create new server
			ctx := context.Background()
			srv := newTestTLSServer(t)

			modules.SetTestModules(t, &modules.TestModules{
				TestBuildType: modules.BuildEnterprise,
				TestFeatures: modules.Features{
					Cloud: tc.cloud,
				},
			})

			// set cluster Webauthn
			authPreference, err := types.NewAuthPreference(types.AuthPreferenceSpecV2{
				Type:         constants.Local,
				SecondFactor: constants.SecondFactorWebauthn,
				Webauthn: &types.Webauthn{
					RPID: "localhost",
				},
			})
			require.NoError(t, err)
			_, err = srv.Auth().UpsertAuthPreference(ctx, authPreference)
			require.NoError(t, err)

			// the test server doesn't create the preset users, so we call createPresetUsers manually
			if tc.withPresetUsers {
				createPresetUsers(ctx, srv.Auth())
			}

			// create preexisting users
			for i := 0; i < tc.qtyPreexistingUsers; i += 1 {
				_, _, err = CreateUserAndRole(srv.Auth(), fmt.Sprintf("testuser-%d", i), nil /* allowedLogins */, nil /* allowRules */)
				require.NoError(t, err)
			}

			// create the user that might have the auth method changed to passwordless with 2FA
			// since CreateResetPasswordToken requires MFA verification.
			u, err := createUserWithSecondFactors(srv)
			require.NoError(t, err)

			// add permission to edit users, necessary to change auth method to passwordless
			user, err := srv.Auth().GetUser(ctx, u.username, false /* withSecrets */)
			require.NoError(t, err)
			// createUserWithSecondFactors creates a role for the user already, so we modify it with extra perms
			roleName := user.GetRoles()[0]
			role, err := srv.Auth().GetRole(ctx, roleName)
			require.NoError(t, err)
			role.SetRules(types.Allow, []types.Rule{
				types.NewRule(types.KindUser, services.RW()),
			})
			_, err = srv.Auth().UpsertRole(ctx, role)
			require.NoError(t, err)

			client, err := srv.NewClient(TestUser(user.GetName()))
			require.NoError(t, err)

			// setup to change authentication method to passkey
			resetToken, err := client.CreateResetPasswordToken(ctx, authclient.CreateUserTokenRequest{
				Name: user.GetName(),
			})
			require.NoError(t, err)
			token := resetToken.GetName()

			registerChal, err := client.CreateRegisterChallenge(ctx, &proto.CreateRegisterChallengeRequest{
				TokenID:     token,
				DeviceType:  proto.DeviceType_DEVICE_TYPE_WEBAUTHN,
				DeviceUsage: proto.DeviceUsage_DEVICE_USAGE_PASSWORDLESS,
			})
			require.NoError(t, err)

			_, registerSolved, err := NewTestDeviceFromChallenge(registerChal, WithPasswordless())
			require.NoError(t, err)

			_, err = client.ChangeUserAuthentication(ctx, &proto.ChangeUserAuthenticationRequest{
				TokenID:                token,
				NewMFARegisterResponse: registerSolved,
			})
			require.NoError(t, err)

			authPreferences, err := client.GetAuthPreference(ctx)
			require.NoError(t, err)

			// assert that the auth preference matches the expected
			require.Equal(t, tc.expectedDefaultConnector, authPreferences.GetConnectorName())
		})
	}
}

func TestRoleRequestReasonModeValidation(t *testing.T) {
	ctx := context.Background()
	srv := newTestTLSServer(t)

	s := newTestServerWithRoles(t, srv.AuthServer, types.RoleAdmin)

	testCases := []struct {
		desc          string
		allow         types.AccessRequestConditions
		deny          types.AccessRequestConditions
		expectedError error
	}{
		{
			desc: "Reason mode can be omitted",
			allow: types.AccessRequestConditions{
				Roles: []string{"requestable-test-role"},
			},
			expectedError: nil,
		},
		{
			desc: "Reason mode can be empty",
			allow: types.AccessRequestConditions{
				Roles: []string{"requestable-test-role"},
				Reason: &types.AccessRequestConditionsReason{
					Mode: "",
				},
			},
			expectedError: nil,
		},
		{
			desc: "Reason mode can be required in allow condition",
			allow: types.AccessRequestConditions{
				Roles: []string{"requestable-test-role"},
				Reason: &types.AccessRequestConditionsReason{
					Mode: types.RequestReasonModeRequired,
				},
			},
			expectedError: nil,
		},
		{
			desc: "Reason mode can be optional in allow condition",
			allow: types.AccessRequestConditions{
				Roles: []string{"requestable-test-role"},
				Reason: &types.AccessRequestConditionsReason{
					Mode: types.RequestReasonModeOptional,
				},
			},
			expectedError: nil,
		},
		{
			desc: "Reason mode can be empty",
			allow: types.AccessRequestConditions{
				Roles: []string{"requestable-test-role"},
				Reason: &types.AccessRequestConditionsReason{
					Mode: "",
				},
			},
			expectedError: nil,
		},
		{
			desc: "Reason mode cannot be set to any other value",
			allow: types.AccessRequestConditions{
				Roles: []string{"requestable-test-role"},
				Reason: &types.AccessRequestConditionsReason{
					Mode: "other-value",
				},
			},
			expectedError: trace.BadParameter(`unrecognized request reason mode "other-value", must be one of: [required optional]`),
		},
		{
			desc: "Reason mode cannot be set deny condition",
			deny: types.AccessRequestConditions{
				Roles: []string{"requestable-test-role"},
				Reason: &types.AccessRequestConditionsReason{
					Mode: types.RequestReasonModeOptional,
				},
			},
			expectedError: trace.BadParameter("request reason mode can be provided only for allow rules"),
		},
	}

	for i, tt := range testCases {
		t.Run(tt.desc, func(t *testing.T) {
			var err error

			createRole := newRole(t, fmt.Sprintf("test-create-role-%d", i), nil, types.RoleConditions{}, types.RoleConditions{})
			updateRole := newRole(t, fmt.Sprintf("test-update-role-%d", i), nil, types.RoleConditions{}, types.RoleConditions{})
			upsertRole := newRole(t, fmt.Sprintf("test-upsert-role-%d", i), nil, types.RoleConditions{}, types.RoleConditions{})

			createRole.SetAccessRequestConditions(types.Allow, tt.allow)
			createRole.SetAccessRequestConditions(types.Deny, tt.deny)
			_, err = s.CreateRole(ctx, createRole)
			require.ErrorIs(t, err, tt.expectedError)

			updateRole, err = s.CreateRole(ctx, updateRole)
			require.NoError(t, err)
			updateRole.SetAccessRequestConditions(types.Allow, tt.allow)
			updateRole.SetAccessRequestConditions(types.Deny, tt.deny)
			_, err = s.UpdateRole(ctx, updateRole)
			require.ErrorIs(t, err, tt.expectedError)

			upsertRole, err = s.CreateRole(ctx, upsertRole)
			require.NoError(t, err)
			upsertRole.SetAccessRequestConditions(types.Allow, tt.allow)
			upsertRole.SetAccessRequestConditions(types.Deny, tt.deny)
			_, err = s.UpsertRole(ctx, upsertRole)
			require.ErrorIs(t, err, tt.expectedError)
		})
	}
}<|MERGE_RESOLUTION|>--- conflicted
+++ resolved
@@ -5804,26 +5804,11 @@
 	})
 	require.NoError(t, err)
 
-<<<<<<< HEAD
-	setAccountAssignment := func(role types.Role) {
-		r := role.(*types.RoleV6)
-		r.Spec.Allow.AccountAssignments = []types.IdentityCenterAccountAssignment{
-			{
-				Account:       "11111111",
-				PermissionSet: "some:arn",
-			},
-		}
-	}
-
-	t.Run("no access", func(t *testing.T) {
-		userNoAccess, _, err := CreateUserAndRole(srv.Auth(), "no-access", nil, nil)
-=======
 	t.Run("access denied", func(t *testing.T) {
 		// Asserts that, with no RBAC or matchers in place, acces to IC Accounts
 		// is denied by default
 
 		userNoAccess, _, err := CreateUserAndRole(srv.Auth(), "test", nil, nil)
->>>>>>> ffa762d8
 		require.NoError(t, err)
 
 		identity := TestUser(userNoAccess.GetName())
@@ -5831,94 +5816,16 @@
 		require.NoError(t, err)
 		defer clt.Close()
 
-<<<<<<< HEAD
-		resp, err := clt.ListResources(ctx, proto.ListResourcesRequest{
+		_, err = clt.ListResources(ctx, proto.ListResourcesRequest{
 			ResourceType: types.KindIdentityCenterAccount,
 			Labels: map[string]string{
 				types.OriginLabel: apicommon.OriginAWSIdentityCenter,
 			},
 		})
-		require.NoError(t, err)
-		require.Empty(t, resp.Resources)
-	})
-
-	t.Run("access via generic kind", func(t *testing.T) {
-		user, _, err := CreateUserAndRole(srv.Auth(), "read-generic", nil,
-			[]types.Rule{
-				types.NewRule(types.KindIdentityCenter, services.RO()),
-			},
-			WithRoleMutator(setAccountAssignment))
-		require.NoError(t, err)
-
-		identity := TestUser(user.GetName())
-		clt, err := srv.NewClient(identity)
-		require.NoError(t, err)
-		defer clt.Close()
-
-		resp, err := clt.ListResources(ctx, proto.ListResourcesRequest{
-=======
-		_, err = clt.ListResources(ctx, proto.ListResourcesRequest{
->>>>>>> ffa762d8
-			ResourceType: types.KindIdentityCenterAccount,
-			Labels: map[string]string{
-				types.OriginLabel: apicommon.OriginAWSIdentityCenter,
-			},
-		})
-<<<<<<< HEAD
-		require.NoError(t, err)
-		require.Len(t, resp.Resources, 1)
-	})
-
-	t.Run("access via specific kind", func(t *testing.T) {
-		user, _, err := CreateUserAndRole(srv.Auth(), "read-specific", nil,
-			[]types.Rule{
-				types.NewRule(types.KindIdentityCenterAccount, services.RO()),
-			},
-			WithRoleMutator(setAccountAssignment))
-		require.NoError(t, err)
-
-		identity := TestUser(user.GetName())
-		clt, err := srv.NewClient(identity)
-		require.NoError(t, err)
-		defer clt.Close()
-
-		resp, err := clt.ListResources(ctx, proto.ListResourcesRequest{
-			ResourceType: types.KindIdentityCenterAccount,
-		})
-		require.NoError(t, err)
-		require.Len(t, resp.Resources, 1)
-	})
-
-	t.Run("denied via specific kind beats allow via generic kind", func(t *testing.T) {
-		user, _, err := CreateUserAndRole(srv.Auth(), "specific-beats-generic", nil,
-			[]types.Rule{
-				types.NewRule(types.KindIdentityCenter, services.RO()),
-			},
-			WithRoleMutator(func(r types.Role) {
-				setAccountAssignment(r)
-				r.SetRules(types.Deny, []types.Rule{
-					types.NewRule(types.KindIdentityCenterAccount, services.RO()),
-				})
-			}))
-		require.NoError(t, err)
-
-		identity := TestUser(user.GetName())
-		clt, err := srv.NewClient(identity)
-		require.NoError(t, err)
-		defer clt.Close()
-
-		_, err = clt.ListResources(ctx, proto.ListResourcesRequest{
-			ResourceType: types.KindIdentityCenterAccount,
-		})
-		require.True(t, trace.IsAccessDenied(err),
-			"Expected Access Denied, got %v", err)
-	})
-=======
 		require.True(t, trace.IsAccessDenied(err))
 	})
 
 	// TODO(tcsc): Add other tests one RBAC implemented
->>>>>>> ffa762d8
 }
 
 func BenchmarkListUnifiedResourcesFilter(b *testing.B) {
