--- conflicted
+++ resolved
@@ -271,11 +271,6 @@
 	// Wrap backend in sanitizer like in production.
 	srv.Backend = backend.NewSanitizer(b)
 
-	uploadHandler := cfg.UploadHandler
-	if uploadHandler == nil {
-		uploadHandler = eventstest.NewMemoryUploader()
-	}
-
 	if cfg.AuditLog != nil {
 		srv.AuditLog = cfg.AuditLog
 	} else {
@@ -283,11 +278,7 @@
 			DataDir:       cfg.Dir,
 			ServerID:      cfg.ClusterName,
 			Clock:         cfg.Clock,
-<<<<<<< HEAD
-			UploadHandler: uploadHandler,
-=======
 			UploadHandler: cfg.UploadHandler,
->>>>>>> aca8d629
 		})
 		if err != nil {
 			return nil, trace.Wrap(err)
@@ -340,11 +331,7 @@
 		AccessLists:               accessLists,
 		FIPS:                      cfg.FIPS,
 		KeyStoreConfig:            cfg.KeystoreConfig,
-<<<<<<< HEAD
-		MultipartHandler:          uploadHandler,
-=======
 		MultipartHandler:          cfg.UploadHandler,
->>>>>>> aca8d629
 		SessionSummarizerProvider: cfg.SessionSummarizerProvider,
 	},
 		WithClock(cfg.Clock),
