--- conflicted
+++ resolved
@@ -1020,7 +1020,63 @@
 	})
 }
 
-<<<<<<< HEAD
+// TestClusterNetworkingConfigOriginDynamic tests setting ClusterNetworkingConfig
+// via gRPC results in configuration with OriginDynamic being stored.
+func TestClusterNetworkingConfigOriginDynamic(t *testing.T) {
+	t.Parallel()
+	ctx := context.Background()
+	srv := newTestTLSServer(t)
+
+	// Create a fake user.
+	user, _, err := CreateUserAndRole(srv.Auth(), "configurer", []string{})
+	require.NoError(t, err)
+	cl, err := srv.NewClient(TestUser(user.GetName()))
+	require.NoError(t, err)
+
+	testCases := []struct {
+		desc      string
+		netConfig func(t *testing.T) types.ClusterNetworkingConfig
+	}{
+		{
+			desc: "setting origin: defaults",
+			netConfig: func(t *testing.T) types.ClusterNetworkingConfig {
+				c := types.DefaultClusterNetworkingConfig()
+				require.Equal(t, c.Origin(), types.OriginDefaults)
+				return c
+			},
+		},
+		{
+			desc: "setting origin: config-file",
+			netConfig: func(t *testing.T) types.ClusterNetworkingConfig {
+				c, err := types.NewClusterNetworkingConfigFromConfigFile(types.ClusterNetworkingConfigSpecV2{})
+				require.NoError(t, err)
+				require.Equal(t, c.Origin(), types.OriginConfigFile)
+				return c
+			},
+		},
+		{
+			desc: "setting origin: dynamic",
+			netConfig: func(t *testing.T) types.ClusterNetworkingConfig {
+				c := types.DefaultClusterNetworkingConfig()
+				c.SetOrigin(types.OriginDynamic)
+				return c
+			},
+		},
+	}
+
+	for _, tc := range testCases {
+		t.Run(tc.desc, func(t *testing.T) {
+			netConfig := tc.netConfig(t)
+			err := cl.SetClusterNetworkingConfig(ctx, netConfig)
+			require.NoError(t, err)
+
+			storedNetConfig, err := srv.Auth().GetClusterNetworkingConfig(ctx)
+			require.NoError(t, err)
+			require.Equal(t, storedNetConfig.Origin(), types.OriginDynamic)
+		})
+	}
+}
+
 // TestRoleVersions tests that downgraded V3 roles are returned to older
 // clients, and V4 roles are returned to newer clients.
 func TestRoleVersions(t *testing.T) {
@@ -1093,55 +1149,11 @@
 			disableMetadata:     true,
 			expectedRoleVersion: "v3",
 			assertErr:           require.NoError,
-=======
-// TestClusterNetworkingConfigOriginDynamic tests setting ClusterNetworkingConfig
-// via gRPC results in configuration with OriginDynamic being stored.
-func TestClusterNetworkingConfigOriginDynamic(t *testing.T) {
-	t.Parallel()
-	ctx := context.Background()
-	srv := newTestTLSServer(t)
-
-	// Create a fake user.
-	user, _, err := CreateUserAndRole(srv.Auth(), "configurer", []string{})
-	require.NoError(t, err)
-	cl, err := srv.NewClient(TestUser(user.GetName()))
-	require.NoError(t, err)
-
-	testCases := []struct {
-		desc      string
-		netConfig func(t *testing.T) types.ClusterNetworkingConfig
-	}{
-		{
-			desc: "setting origin: defaults",
-			netConfig: func(t *testing.T) types.ClusterNetworkingConfig {
-				c := types.DefaultClusterNetworkingConfig()
-				require.Equal(t, c.Origin(), types.OriginDefaults)
-				return c
-			},
-		},
-		{
-			desc: "setting origin: config-file",
-			netConfig: func(t *testing.T) types.ClusterNetworkingConfig {
-				c, err := types.NewClusterNetworkingConfigFromConfigFile(types.ClusterNetworkingConfigSpecV2{})
-				require.NoError(t, err)
-				require.Equal(t, c.Origin(), types.OriginConfigFile)
-				return c
-			},
-		},
-		{
-			desc: "setting origin: dynamic",
-			netConfig: func(t *testing.T) types.ClusterNetworkingConfig {
-				c := types.DefaultClusterNetworkingConfig()
-				c.SetOrigin(types.OriginDynamic)
-				return c
-			},
->>>>>>> af646b6d
 		},
 	}
 
 	for _, tc := range testCases {
 		t.Run(tc.desc, func(t *testing.T) {
-<<<<<<< HEAD
 			// setup client metadata
 			ctx := context.Background()
 			if tc.disableMetadata {
@@ -1172,15 +1184,6 @@
 				}
 				require.True(t, foundTestRole)
 			}
-=======
-			netConfig := tc.netConfig(t)
-			err := cl.SetClusterNetworkingConfig(ctx, netConfig)
-			require.NoError(t, err)
-
-			storedNetConfig, err := srv.Auth().GetClusterNetworkingConfig(ctx)
-			require.NoError(t, err)
-			require.Equal(t, storedNetConfig.Origin(), types.OriginDynamic)
->>>>>>> af646b6d
 		})
 	}
 }