--- conflicted
+++ resolved
@@ -624,7 +624,6 @@
 		require.Equal(t, types.Labels{types.Wildcard: []string{types.Wildcard}}, deniedDatabaseServiceLabels, "keeps the deny label for DatabaseService")
 	})
 
-<<<<<<< HEAD
 	upsertRoleTest := func(t *testing.T, expectedPresetRoles []string, expectedSystemRoles []string) {
 		// test state
 		ctx := context.Background()
@@ -663,14 +662,6 @@
 			Return(nil)
 
 		err := createPresetRoles(ctx, roleManager)
-=======
-	upsertRoleTest := func(t *testing.T, presetRoleCount int) {
-		roleManager := &mockRoleManager{
-			roles: make(map[string]types.Role, presetRoleCount),
-		}
-
-		err := createPresets(ctx, roleManager)
->>>>>>> 8f43fdbc
 		require.NoError(t, err)
 		require.Len(t, createdPresets, len(expectedPresetRoles))
 		require.Len(t, createdSystemRoles, len(expectedSystemRoles))
@@ -813,7 +804,6 @@
 			}
 		})
 
-<<<<<<< HEAD
 		t.Run("Does not upsert roles if nothing changes", func(t *testing.T) {
 			upsertRoleTest(t, presetRoleNames, []string{teleport.PresetAutomaticAccessApprovalRoleName})
 		})
@@ -821,7 +811,7 @@
 		t.Run("System users are always upserted", func(t *testing.T) {
 			ctx := context.Background()
 			sysUser := services.NewPresetAutomaticAccessBotUser().(*types.UserV2)
-
+			
 			// GIVEN a user database...
 			auth := newMockUserManager(t)
 
@@ -841,30 +831,13 @@
 				}).
 				Return(nil)
 
-			// WHEN I attempt to create the preset users...
-			err := createPresetUsers(ctx, auth)
-
+			TestBuildType: modules.BuildEnterprise,
 			// EXPECT that the process succeeds and the system user was upserted
 			require.NoError(t, err)
 			auth.AssertExpectations(t)
 			require.Contains(t, upsertedUsers, sysUser.Metadata.Name)
 		})
-=======
-		require.Equal(t, 1, roleManager.upsertRoleCallsCount, "unexpected call to UpsertRole")
-		require.Equal(t, presetRoleCount, roleManager.getRoleCallsCount, "unexpected number of calls to CreateRole, got %d calls", roleManager.getRoleCallsCount)
-		require.Equal(t, presetRoleCount, roleManager.createRoleCallsCount, "unexpected number of calls to CreateRole, got %d calls", roleManager.createRoleCallsCount)
-	}
-
-	t.Run("Does not upsert roles if nothing changes", func(t *testing.T) {
-		upsertRoleTest(t, 3 /* presetRoleCount */)
-	})
-
-	t.Run("Does not upsert roles if nothing changes (enterprise)", func(t *testing.T) {
-		modules.SetTestModules(t, &modules.TestModules{
-			TestBuildType: modules.BuildEnterprise,
-		})
 		upsertRoleTest(t, 6 /* presetRoleCount */)
->>>>>>> 8f43fdbc
 	})
 }
 
