--- conflicted
+++ resolved
@@ -2182,7 +2182,7 @@
 		},
 		{
 			name:               "old-version-upgrade-proc",
-			initialProcVersion: fmt.Sprintf("%d.0.0", teleport.SemVersion.Major-1),
+			initialProcVersion: fmt.Sprintf("%d.0.0", api.VersionMajor-1),
 			expectedVersion:    teleport.Version,
 			expectError:        false,
 		},
@@ -2194,24 +2194,19 @@
 		},
 		{
 			name:               "major-upgrade-fail-proc",
-			initialProcVersion: fmt.Sprintf("%d.0.0", teleport.SemVersion.Major-2),
+			initialProcVersion: fmt.Sprintf("%d.0.0", api.VersionMajor-2),
 			expectError:        true,
 		},
 		{
 			name:               "major-upgrade-fail-proc-with-skip-check",
-			initialProcVersion: fmt.Sprintf("%d.0.0", teleport.SemVersion.Major-2),
-			expectedVersion:    teleport.SemVersion.String(),
+			initialProcVersion: fmt.Sprintf("%d.0.0", api.VersionMajor-2),
+			expectedVersion:    teleport.Version,
 			skipCheck:          true,
 		},
 		{
 			name:            "major-upgrade-with-dev-skip-check",
-<<<<<<< HEAD
-			initialVersion:  fmt.Sprintf("%d.0.0", teleport.SemVersion.Major-2),
-			expectedVersion: teleport.SemVersion.String(),
-=======
 			initialVersion:  fmt.Sprintf("%d.0.0", api.VersionMajor-2),
-			expectedVersion: fmt.Sprintf("%d.0.0", api.VersionMajor-2),
->>>>>>> 6af2dc0e
+			expectedVersion: teleport.Version,
 			expectError:     false,
 			skipCheck:       true,
 		},
@@ -2223,24 +2218,19 @@
 		},
 		{
 			name:               "major-downgrade-fail-proc",
-			initialProcVersion: fmt.Sprintf("%d.0.0", teleport.SemVersion.Major+2),
+			initialProcVersion: fmt.Sprintf("%d.0.0", api.VersionMajor+2),
 			expectError:        true,
 		},
 		{
 			name:               "major-downgrade-fail-proc-with-skip-check",
-			initialProcVersion: fmt.Sprintf("%d.0.0", teleport.SemVersion.Major+2),
-			expectedVersion:    teleport.SemVersion.String(),
+			initialProcVersion: fmt.Sprintf("%d.0.0", api.VersionMajor+2),
+			expectedVersion:    teleport.Version,
 			skipCheck:          true,
 		},
 		{
 			name:            "major-downgrade-with-dev-skip-check",
-<<<<<<< HEAD
-			initialVersion:  fmt.Sprintf("%d.0.0", teleport.SemVersion.Major+2),
-			expectedVersion: teleport.SemVersion.String(),
-=======
 			initialVersion:  fmt.Sprintf("%d.0.0", api.VersionMajor+2),
-			expectedVersion: fmt.Sprintf("%d.0.0", api.VersionMajor+2),
->>>>>>> 6af2dc0e
+			expectedVersion: teleport.Version,
 			expectError:     false,
 			skipCheck:       true,
 		},
