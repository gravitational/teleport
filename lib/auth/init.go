--- conflicted
+++ resolved
@@ -393,15 +393,6 @@
 	// MultipartHandler handles multipart uploads.
 	MultipartHandler events.MultipartHandler
 
-<<<<<<< HEAD
-	// SummarizerResources manages summarization inference configuration resources.
-	SummarizerResources services.SummarizerResources
-
-	// SummarizerWrapper is a wrapper around the summarizer service. It is used
-	// to set the summarizer instance used by the streamer after the streamer has
-	// been created. The summarizer itself summarizes session recordings.
-	SummarizerWrapper *summarizerv1.SummarizerWrapper
-=======
 	// RunWhileLockedRetryInterval defines the interval at which the auth server retries
 	// a locking operation for backend objects.
 	// This setting is particularly useful in test environments,
@@ -409,7 +400,14 @@
 	// especially when the list is also being modified concurrently by the background
 	// eligibility handler.
 	RunWhileLockedRetryInterval time.Duration
->>>>>>> d39b4802
+
+	// SummarizerResources manages summarization inference configuration resources.
+	SummarizerResources services.SummarizerResources
+
+	// SummarizerWrapper is a wrapper around the summarizer service. It is used
+	// to set the summarizer instance used by the streamer after the streamer has
+	// been created. The summarizer itself summarizes session recordings.
+	SummarizerWrapper *summarizerv1.SummarizerWrapper
 }
 
 // Init instantiates and configures an instance of AuthServer
