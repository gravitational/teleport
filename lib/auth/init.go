--- conflicted
+++ resolved
@@ -362,13 +362,11 @@
 	// StableUNIXUsers handles the storage for stable UNIX users.
 	StableUNIXUsers services.StableUNIXUsersInternal
 
-<<<<<<< HEAD
+	// HealthCheckConfig manages health check config resources.
+	HealthCheckConfig services.HealthCheckConfig
+
 	// AuthInfo is a service of auth server information.
 	AuthInfo services.AuthInfoService
-=======
-	// HealthCheckConfig manages health check config resources.
-	HealthCheckConfig services.HealthCheckConfig
->>>>>>> 67677246
 }
 
 // Init instantiates and configures an instance of AuthServer
