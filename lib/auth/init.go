--- conflicted
+++ resolved
@@ -178,14 +178,12 @@
 	// ConnectionsDiagnostic is a service that manages Connection Diagnostics resources.
 	ConnectionsDiagnostic services.ConnectionsDiagnostic
 
-<<<<<<< HEAD
 	// SendAllHostCAs sends the host CAs of all clusters to SSH clients logging in when
 	// enabled, instead of just the host CA for the current cluster.
 	SendAllHostCAs bool
-=======
+
 	// TraceClient is used to forward spans to the upstream telemetry collector
 	TraceClient otlptrace.Client
->>>>>>> f8be9cb6
 }
 
 // Init instantiates and configures an instance of AuthServer
