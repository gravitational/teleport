--- conflicted
+++ resolved
@@ -389,11 +389,10 @@
 	// VnetConfigService manages the VNet config resource.
 	VnetConfigService services.VnetConfigService
 
-<<<<<<< HEAD
 	// KeystoreHealthCallback is a callback used by the keystore for reporting
 	// errors that impact keystore availability.
 	KeystoreHealthCallback func(error)
-=======
+
 	// MultipartHandler handles multipart uploads.
 	MultipartHandler events.MultipartHandler
 
@@ -407,7 +406,6 @@
 
 	// ScopedAccess is a service that manages scoped access resources.
 	ScopedAccess services.ScopedAccess
->>>>>>> 9d095aab
 }
 
 // Init instantiates and configures an instance of AuthServer
