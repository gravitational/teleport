--- conflicted
+++ resolved
@@ -218,11 +218,7 @@
 		return nil, trace.Wrap(err)
 	}
 
-<<<<<<< HEAD
-	if err = okta.CheckOrigin(authCtx, req.User); err != nil {
-=======
-	if err = CheckOktaOrigin(authzCtx, req.User); err != nil {
->>>>>>> b24a7101
+	if err = okta.CheckOrigin(authzCtx, req.User); err != nil {
 		return nil, trace.Wrap(err)
 	}
 
@@ -296,16 +292,12 @@
 		omitEditorEvent = true
 	}
 
-<<<<<<< HEAD
-	if err = okta.CheckAccess(authzCtx, prevUser, types.VerbUpdate); err != nil {
-=======
 	if prevUser != nil {
 		// Preserve the users' created by information.
 		req.User.SetCreatedBy(prevUser.GetCreatedBy())
 	}
 
-	if err = CheckOktaAccess(authzCtx, prevUser, types.VerbUpdate); err != nil {
->>>>>>> b24a7101
+	if err = okta.CheckAccess(authzCtx, prevUser, types.VerbUpdate); err != nil {
 		return nil, trace.Wrap(err)
 	}
 
