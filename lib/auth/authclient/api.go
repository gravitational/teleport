--- conflicted
+++ resolved
@@ -1175,16 +1175,13 @@
 	// DatabaseObjectsGetter defines methods for fetching database objects.
 	services.DatabaseObjectsGetter
 
-<<<<<<< HEAD
 	// GetSPIFFEFederation gets a SPIFFE Federation by name.
 	GetSPIFFEFederation(ctx context.Context, name string) (*machineidv1.SPIFFEFederation, error)
 	// ListSPIFFEFederations lists all SPIFFE Federations using Google style
 	// pagination.
 	ListSPIFFEFederations(ctx context.Context, pageSize int, lastToken string) ([]*machineidv1.SPIFFEFederation, string, error)
-=======
 	// GetAccessGraphSettings returns the access graph settings.
 	GetAccessGraphSettings(context.Context) (*clusterconfigpb.AccessGraphSettings, error)
->>>>>>> 1f2466fc
 }
 
 type NodeWrapper struct {
