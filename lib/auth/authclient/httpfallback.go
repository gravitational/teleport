--- conflicted
+++ resolved
@@ -19,102 +19,7 @@
 package authclient
 
 // httpfallback.go holds endpoints that have been converted to gRPC
-<<<<<<< HEAD
 // but still need http fallback logic in the old client.
-
-// GetReverseTunnels returns the list of created reverse tunnels
-// TODO(noah): DELETE IN 18.0.0
-func (c *Client) GetReverseTunnels(ctx context.Context) ([]types.ReverseTunnel, error) {
-	var rcs []types.ReverseTunnel
-	pageToken := ""
-	for {
-		page, nextToken, err := c.APIClient.ListReverseTunnels(ctx, 0, pageToken)
-		if err != nil {
-			if trace.IsNotImplemented(err) {
-				return c.getReverseTunnelsLegacy(ctx)
-			}
-			return nil, trace.Wrap(err)
-		}
-		rcs = append(rcs, page...)
-		if nextToken == "" {
-			return rcs, nil
-		}
-		pageToken = nextToken
-	}
-}
-
-func (c *Client) getReverseTunnelsLegacy(ctx context.Context) ([]types.ReverseTunnel, error) {
-	out, err := c.Get(ctx, c.Endpoint("reversetunnels"), url.Values{})
-	if err != nil {
-		return nil, trace.Wrap(err)
-	}
-	var items []json.RawMessage
-	if err := json.Unmarshal(out.Bytes(), &items); err != nil {
-		return nil, trace.Wrap(err)
-	}
-	tunnels := make([]types.ReverseTunnel, len(items))
-	for i, raw := range items {
-		tunnel, err := services.UnmarshalReverseTunnel(raw)
-		if err != nil {
-			return nil, trace.Wrap(err)
-		}
-		tunnels[i] = tunnel
-	}
-	return tunnels, nil
-}
-
-// UpsertReverseTunnel upserts a reverse tunnel
-// TODO: DELETE IN 18.0.0
-func (c *Client) UpsertReverseTunnel(ctx context.Context, tunnel types.ReverseTunnel) error {
-	_, err := c.APIClient.UpsertReverseTunnel(ctx, tunnel)
-	if err == nil {
-		return nil
-	}
-	if !trace.IsNotImplemented(err) {
-		return trace.Wrap(err)
-	}
-	return c.upsertReverseTunnelLegacy(context.Background(), tunnel)
-}
-
-type upsertReverseTunnelRawReq struct {
-	ReverseTunnel json.RawMessage `json:"reverse_tunnel"`
-}
-
-func (c *Client) upsertReverseTunnelLegacy(ctx context.Context, tunnel types.ReverseTunnel) error {
-	data, err := services.MarshalReverseTunnel(tunnel)
-	if err != nil {
-		return trace.Wrap(err)
-	}
-	args := &upsertReverseTunnelRawReq{
-		ReverseTunnel: data,
-	}
-	_, err = c.PostJSON(ctx, c.Endpoint("reversetunnels"), args)
-	return trace.Wrap(err)
-}
-
-// DeleteReverseTunnel deletes reverse tunnel by name
-// TODO(noah): DELETE IN 18.0.0
-func (c *Client) DeleteReverseTunnel(ctx context.Context, name string) error {
-	err := c.APIClient.DeleteReverseTunnel(ctx, name)
-	if err == nil {
-		return nil
-	}
-	if !trace.IsNotImplemented(err) {
-		return trace.Wrap(err)
-	}
-	return c.deleteReverseTunnelLegacy(ctx, name)
-}
-
-func (c *Client) deleteReverseTunnelLegacy(ctx context.Context, domainName string) error {
-	// this is to avoid confusing error in case if domain empty for example
-	// HTTP route will fail producing generic not found error
-	// instead we catch the error here
-	if strings.TrimSpace(domainName) == "" {
-		return trace.BadParameter("empty domain name")
-	}
-	_, err := c.Delete(ctx, c.Endpoint("reversetunnels", domainName))
-	return trace.Wrap(err)
-}
 
 // GetClusterName returns a cluster name
 // TODO(noah): DELETE IN 19.0.0
@@ -142,7 +47,4 @@
 	}
 
 	return cn, err
-}
-=======
-// but still need http fallback logic in the old client.
->>>>>>> fd12d782
+}