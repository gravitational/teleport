/*
 * Teleport
 * Copyright (C) 2023  Gravitational, Inc.
 *
 * This program is free software: you can redistribute it and/or modify
 * it under the terms of the GNU Affero General Public License as published by
 * the Free Software Foundation, either version 3 of the License, or
 * (at your option) any later version.
 *
 * This program is distributed in the hope that it will be useful,
 * but WITHOUT ANY WARRANTY; without even the implied warranty of
 * MERCHANTABILITY or FITNESS FOR A PARTICULAR PURPOSE.  See the
 * GNU Affero General Public License for more details.
 *
 * You should have received a copy of the GNU Affero General Public License
 * along with this program.  If not, see <http://www.gnu.org/licenses/>.
 */

package authclient

<<<<<<< HEAD
import (
	"context"
	"encoding/json"
	"net/url"
	"strings"

	"github.com/gravitational/trace"

	presencepb "github.com/gravitational/teleport/api/gen/proto/go/teleport/presence/v1"
	"github.com/gravitational/teleport/api/types"
	"github.com/gravitational/teleport/lib/services"
)

// httpfallback.go holds endpoints that have been converted to gRPC
// but still need http fallback logic in the old client.

// TODO(Joerger): DELETE IN 16.0.0
func (c *Client) RotateCertAuthority(ctx context.Context, req types.RotateRequest) error {
	err := c.APIClient.RotateCertAuthority(ctx, req)
	if trace.IsNotImplemented(err) {
		// Fall back to HTTP implementation.
		_, err := c.PostJSON(ctx, c.Endpoint("authorities", string(req.Type), "rotate"), req)
		return trace.Wrap(err)
	}

	return trace.Wrap(err)
}

type rotateExternalCertAuthorityRawReq struct {
	CA json.RawMessage `json:"ca"`
}

// TODO(Joerger): DELETE IN 16.0.0
func (c *Client) RotateExternalCertAuthority(ctx context.Context, ca types.CertAuthority) error {
	err := c.APIClient.RotateExternalCertAuthority(ctx, ca)
	if trace.IsNotImplemented(err) {
		// Fall back to HTTP implementation.
		data, err := services.MarshalCertAuthority(ca)
		if err != nil {
			return trace.Wrap(err)
		}
		_, err = c.PostJSON(ctx, c.Endpoint("authorities", string(ca.GetType()), "rotate", "external"),
			&rotateExternalCertAuthorityRawReq{CA: data})
		return trace.Wrap(err)
	}

	return trace.Wrap(err)
}

func (c *Client) deleteRemoteClusterLegacy(ctx context.Context, clusterName string) error {
	if clusterName == "" {
		return trace.BadParameter("missing parameter cluster name")
	}
	_, err := c.Delete(ctx, c.Endpoint("remoteclusters", clusterName))
	return trace.Wrap(err)
}

// DeleteRemoteCluster deletes remote cluster by name
// TODO(noah): DELETE IN 17.0.0
func (c *Client) DeleteRemoteCluster(ctx context.Context, name string) error {
	err := c.APIClient.DeleteRemoteCluster(ctx, name)
	if err == nil {
		return nil
	}
	if !trace.IsNotImplemented(err) {
		return trace.Wrap(err)
	}
	return c.deleteRemoteClusterLegacy(ctx, name)
}

func (c *Client) getRemoteClustersLegacy(ctx context.Context) ([]types.RemoteCluster, error) {
	out, err := c.Get(ctx, c.Endpoint("remoteclusters"), url.Values{})
	if err != nil {
		return nil, trace.Wrap(err)
	}
	var items []json.RawMessage
	if err := json.Unmarshal(out.Bytes(), &items); err != nil {
		return nil, trace.Wrap(err)
	}
	conns := make([]types.RemoteCluster, 0, len(items))
	for _, raw := range items {
		conn, err := services.UnmarshalRemoteCluster(raw)
		if err != nil {
			return nil, trace.Wrap(err)
		}
		conns = append(conns, conn)
	}
	return conns, nil
}

// GetRemoteClusters returns a list of remote clusters
// Prefer using ListRemoteClusters.
// TODO(noah): DELETE IN 17.0.0
func (c *Client) GetRemoteClusters(ctx context.Context) ([]types.RemoteCluster, error) {
	var rcs []types.RemoteCluster
	pageToken := ""
	for {
		page, nextToken, err := c.APIClient.ListRemoteClusters(ctx, 0, pageToken)
		if err != nil {
			if trace.IsNotImplemented(err) {
				return c.getRemoteClustersLegacy(ctx)
			}
			return nil, trace.Wrap(err)
		}
		rcs = append(rcs, page...)
		if nextToken == "" {
			return rcs, nil
		}
		pageToken = nextToken
	}
}

func (c *Client) getRemoteClusterLegacy(ctx context.Context, clusterName string) (types.RemoteCluster, error) {
	if clusterName == "" {
		return nil, trace.BadParameter("missing cluster name")
	}
	out, err := c.Get(ctx, c.Endpoint("remoteclusters", clusterName), url.Values{})
	if err != nil {
		return nil, trace.Wrap(err)
	}
	return services.UnmarshalRemoteCluster(out.Bytes())
}

// GetRemoteCluster returns remote cluster by name
// TODO(noah): DELETE IN 17.0.0
func (c *Client) GetRemoteCluster(ctx context.Context, name string) (types.RemoteCluster, error) {
	res, err := c.APIClient.GetRemoteCluster(ctx, name)
	if err == nil {
		return res, nil
	}
	if !trace.IsNotImplemented(err) {
		return nil, trace.Wrap(err)
	}
	return c.getRemoteClusterLegacy(ctx, name)
}

// UpdateRemoteCluster updates a remote cluster.
// TODO(noah): DELETE IN 17.0.0 and update api/client.go to call new endpoint
func (c *Client) UpdateRemoteCluster(ctx context.Context, rc types.RemoteCluster) (types.RemoteCluster, error) {
	rcV3, ok := rc.(*types.RemoteClusterV3)
	if !ok {
		return nil, trace.BadParameter("unsupported remote cluster type %T", rcV3)
	}
	out, err := c.APIClient.PresenceServiceClient().UpdateRemoteCluster(ctx, &presencepb.UpdateRemoteClusterRequest{
		RemoteCluster: rcV3,
	})
	if err == nil {
		return out, nil
	}
	if !trace.IsNotImplemented(err) {
		return nil, trace.Wrap(err)
	}

	// This is a little weird during the migration period of the old endpoints
	// to grpc. Here, we need to call Update via gRPC and Get via HTTP.
	if err := c.APIClient.UpdateRemoteCluster(ctx, rc); err != nil {
		return nil, trace.Wrap(err)
	}
	fetchedRC, err := c.getRemoteClusterLegacy(ctx, rc.GetName())
	if err != nil {
		return nil, trace.Wrap(err)
	}
	return fetchedRC, nil
}

// GetReverseTunnels returns the list of created reverse tunnels
// TODO(noah): DELETE IN 18.0.0
func (c *Client) GetReverseTunnels(ctx context.Context) ([]types.ReverseTunnel, error) {
	var rcs []types.ReverseTunnel
	pageToken := ""
	for {
		page, nextToken, err := c.APIClient.ListReverseTunnels(ctx, 0, pageToken)
		if err != nil {
			if trace.IsNotImplemented(err) {
				return c.getReverseTunnelsLegacy(ctx)
			}
			return nil, trace.Wrap(err)
		}
		rcs = append(rcs, page...)
		if nextToken == "" {
			return rcs, nil
		}
		pageToken = nextToken
	}
}

func (c *Client) getReverseTunnelsLegacy(ctx context.Context) ([]types.ReverseTunnel, error) {
	out, err := c.Get(ctx, c.Endpoint("reversetunnels"), url.Values{})
	if err != nil {
		return nil, trace.Wrap(err)
	}
	var items []json.RawMessage
	if err := json.Unmarshal(out.Bytes(), &items); err != nil {
		return nil, trace.Wrap(err)
	}
	tunnels := make([]types.ReverseTunnel, len(items))
	for i, raw := range items {
		tunnel, err := services.UnmarshalReverseTunnel(raw)
		if err != nil {
			return nil, trace.Wrap(err)
		}
		tunnels[i] = tunnel
	}
	return tunnels, nil
}

// UpsertReverseTunnel upserts a reverse tunnel
// TODO: DELETE IN 18.0.0
func (c *Client) UpsertReverseTunnel(ctx context.Context, tunnel types.ReverseTunnel) error {
	_, err := c.APIClient.UpsertReverseTunnel(ctx, tunnel)
	if err == nil {
		return nil
	}
	if !trace.IsNotImplemented(err) {
		return trace.Wrap(err)
	}
	return c.upsertReverseTunnelLegacy(context.Background(), tunnel)
}

type upsertReverseTunnelRawReq struct {
	ReverseTunnel json.RawMessage `json:"reverse_tunnel"`
}

func (c *Client) upsertReverseTunnelLegacy(ctx context.Context, tunnel types.ReverseTunnel) error {
	data, err := services.MarshalReverseTunnel(tunnel)
	if err != nil {
		return trace.Wrap(err)
	}
	args := &upsertReverseTunnelRawReq{
		ReverseTunnel: data,
	}
	_, err = c.PostJSON(ctx, c.Endpoint("reversetunnels"), args)
	return trace.Wrap(err)
}

// DeleteReverseTunnel deletes reverse tunnel by name
// TODO(noah): DELETE IN 18.0.0
func (c *Client) DeleteReverseTunnel(ctx context.Context, name string) error {
	err := c.APIClient.DeleteReverseTunnel(ctx, name)
	if err == nil {
		return nil
	}
	if !trace.IsNotImplemented(err) {
		return trace.Wrap(err)
	}
	return c.deleteReverseTunnelLegacy(ctx, name)
}

func (c *Client) deleteReverseTunnelLegacy(ctx context.Context, domainName string) error {
	// this is to avoid confusing error in case if domain empty for example
	// HTTP route will fail producing generic not found error
	// instead we catch the error here
	if strings.TrimSpace(domainName) == "" {
		return trace.BadParameter("empty domain name")
	}
	_, err := c.Delete(ctx, c.Endpoint("reversetunnels", domainName))
	return trace.Wrap(err)
}
=======
// httpfallback.go holds endpoints that have been converted to gRPC
// but still need http fallback logic in the old client.
>>>>>>> 9117ee31
<|MERGE_RESOLUTION|>--- conflicted
+++ resolved
@@ -18,7 +18,6 @@
 
 package authclient
 
-<<<<<<< HEAD
 import (
 	"context"
 	"encoding/json"
@@ -27,162 +26,12 @@
 
 	"github.com/gravitational/trace"
 
-	presencepb "github.com/gravitational/teleport/api/gen/proto/go/teleport/presence/v1"
 	"github.com/gravitational/teleport/api/types"
 	"github.com/gravitational/teleport/lib/services"
 )
 
 // httpfallback.go holds endpoints that have been converted to gRPC
 // but still need http fallback logic in the old client.
-
-// TODO(Joerger): DELETE IN 16.0.0
-func (c *Client) RotateCertAuthority(ctx context.Context, req types.RotateRequest) error {
-	err := c.APIClient.RotateCertAuthority(ctx, req)
-	if trace.IsNotImplemented(err) {
-		// Fall back to HTTP implementation.
-		_, err := c.PostJSON(ctx, c.Endpoint("authorities", string(req.Type), "rotate"), req)
-		return trace.Wrap(err)
-	}
-
-	return trace.Wrap(err)
-}
-
-type rotateExternalCertAuthorityRawReq struct {
-	CA json.RawMessage `json:"ca"`
-}
-
-// TODO(Joerger): DELETE IN 16.0.0
-func (c *Client) RotateExternalCertAuthority(ctx context.Context, ca types.CertAuthority) error {
-	err := c.APIClient.RotateExternalCertAuthority(ctx, ca)
-	if trace.IsNotImplemented(err) {
-		// Fall back to HTTP implementation.
-		data, err := services.MarshalCertAuthority(ca)
-		if err != nil {
-			return trace.Wrap(err)
-		}
-		_, err = c.PostJSON(ctx, c.Endpoint("authorities", string(ca.GetType()), "rotate", "external"),
-			&rotateExternalCertAuthorityRawReq{CA: data})
-		return trace.Wrap(err)
-	}
-
-	return trace.Wrap(err)
-}
-
-func (c *Client) deleteRemoteClusterLegacy(ctx context.Context, clusterName string) error {
-	if clusterName == "" {
-		return trace.BadParameter("missing parameter cluster name")
-	}
-	_, err := c.Delete(ctx, c.Endpoint("remoteclusters", clusterName))
-	return trace.Wrap(err)
-}
-
-// DeleteRemoteCluster deletes remote cluster by name
-// TODO(noah): DELETE IN 17.0.0
-func (c *Client) DeleteRemoteCluster(ctx context.Context, name string) error {
-	err := c.APIClient.DeleteRemoteCluster(ctx, name)
-	if err == nil {
-		return nil
-	}
-	if !trace.IsNotImplemented(err) {
-		return trace.Wrap(err)
-	}
-	return c.deleteRemoteClusterLegacy(ctx, name)
-}
-
-func (c *Client) getRemoteClustersLegacy(ctx context.Context) ([]types.RemoteCluster, error) {
-	out, err := c.Get(ctx, c.Endpoint("remoteclusters"), url.Values{})
-	if err != nil {
-		return nil, trace.Wrap(err)
-	}
-	var items []json.RawMessage
-	if err := json.Unmarshal(out.Bytes(), &items); err != nil {
-		return nil, trace.Wrap(err)
-	}
-	conns := make([]types.RemoteCluster, 0, len(items))
-	for _, raw := range items {
-		conn, err := services.UnmarshalRemoteCluster(raw)
-		if err != nil {
-			return nil, trace.Wrap(err)
-		}
-		conns = append(conns, conn)
-	}
-	return conns, nil
-}
-
-// GetRemoteClusters returns a list of remote clusters
-// Prefer using ListRemoteClusters.
-// TODO(noah): DELETE IN 17.0.0
-func (c *Client) GetRemoteClusters(ctx context.Context) ([]types.RemoteCluster, error) {
-	var rcs []types.RemoteCluster
-	pageToken := ""
-	for {
-		page, nextToken, err := c.APIClient.ListRemoteClusters(ctx, 0, pageToken)
-		if err != nil {
-			if trace.IsNotImplemented(err) {
-				return c.getRemoteClustersLegacy(ctx)
-			}
-			return nil, trace.Wrap(err)
-		}
-		rcs = append(rcs, page...)
-		if nextToken == "" {
-			return rcs, nil
-		}
-		pageToken = nextToken
-	}
-}
-
-func (c *Client) getRemoteClusterLegacy(ctx context.Context, clusterName string) (types.RemoteCluster, error) {
-	if clusterName == "" {
-		return nil, trace.BadParameter("missing cluster name")
-	}
-	out, err := c.Get(ctx, c.Endpoint("remoteclusters", clusterName), url.Values{})
-	if err != nil {
-		return nil, trace.Wrap(err)
-	}
-	return services.UnmarshalRemoteCluster(out.Bytes())
-}
-
-// GetRemoteCluster returns remote cluster by name
-// TODO(noah): DELETE IN 17.0.0
-func (c *Client) GetRemoteCluster(ctx context.Context, name string) (types.RemoteCluster, error) {
-	res, err := c.APIClient.GetRemoteCluster(ctx, name)
-	if err == nil {
-		return res, nil
-	}
-	if !trace.IsNotImplemented(err) {
-		return nil, trace.Wrap(err)
-	}
-	return c.getRemoteClusterLegacy(ctx, name)
-}
-
-// UpdateRemoteCluster updates a remote cluster.
-// TODO(noah): DELETE IN 17.0.0 and update api/client.go to call new endpoint
-func (c *Client) UpdateRemoteCluster(ctx context.Context, rc types.RemoteCluster) (types.RemoteCluster, error) {
-	rcV3, ok := rc.(*types.RemoteClusterV3)
-	if !ok {
-		return nil, trace.BadParameter("unsupported remote cluster type %T", rcV3)
-	}
-	out, err := c.APIClient.PresenceServiceClient().UpdateRemoteCluster(ctx, &presencepb.UpdateRemoteClusterRequest{
-		RemoteCluster: rcV3,
-	})
-	if err == nil {
-		return out, nil
-	}
-	if !trace.IsNotImplemented(err) {
-		return nil, trace.Wrap(err)
-	}
-
-	// This is a little weird during the migration period of the old endpoints
-	// to grpc. Here, we need to call Update via gRPC and Get via HTTP.
-	if err := c.APIClient.UpdateRemoteCluster(ctx, rc); err != nil {
-		return nil, trace.Wrap(err)
-	}
-	fetchedRC, err := c.getRemoteClusterLegacy(ctx, rc.GetName())
-	if err != nil {
-		return nil, trace.Wrap(err)
-	}
-	return fetchedRC, nil
-}
 
 // GetReverseTunnels returns the list of created reverse tunnels
 // TODO(noah): DELETE IN 18.0.0
@@ -276,8 +125,4 @@
 	}
 	_, err := c.Delete(ctx, c.Endpoint("reversetunnels", domainName))
 	return trace.Wrap(err)
-}
-=======
-// httpfallback.go holds endpoints that have been converted to gRPC
-// but still need http fallback logic in the old client.
->>>>>>> 9117ee31
+}