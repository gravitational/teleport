/*
 * Teleport
 * Copyright (C) 2023  Gravitational, Inc.
 *
 * This program is free software: you can redistribute it and/or modify
 * it under the terms of the GNU Affero General Public License as published by
 * the Free Software Foundation, either version 3 of the License, or
 * (at your option) any later version.
 *
 * This program is distributed in the hope that it will be useful,
 * but WITHOUT ANY WARRANTY; without even the implied warranty of
 * MERCHANTABILITY or FITNESS FOR A PARTICULAR PURPOSE.  See the
 * GNU Affero General Public License for more details.
 *
 * You should have received a copy of the GNU Affero General Public License
 * along with this program.  If not, see <http://www.gnu.org/licenses/>.
 */

package authclient

import (
	"context"
	"crypto/tls"
	"encoding/json"
	"net/http"
	"net/url"
<<<<<<< HEAD
	"strconv"
=======
	"strings"
>>>>>>> 9117ee31
	"time"

	"github.com/gravitational/roundtrip"
	"github.com/gravitational/trace"
	"github.com/jonboulle/clockwork"

	"github.com/gravitational/teleport"
	"github.com/gravitational/teleport/api/breaker"
	"github.com/gravitational/teleport/api/client"
	"github.com/gravitational/teleport/api/client/proto"
	"github.com/gravitational/teleport/api/constants"
	apidefaults "github.com/gravitational/teleport/api/defaults"
	tracehttp "github.com/gravitational/teleport/api/observability/tracing/http"
	"github.com/gravitational/teleport/api/types"
	"github.com/gravitational/teleport/lib/defaults"
	"github.com/gravitational/teleport/lib/httplib"
	"github.com/gravitational/teleport/lib/services"
	"github.com/gravitational/teleport/lib/utils"
)

// HTTPClientConfig contains configuration for an HTTP client.
type HTTPClientConfig struct {
	// TLS holds the TLS config for the http client.
	TLS *tls.Config
	// MaxIdleConns controls the maximum number of idle (keep-alive) connections across all hosts.
	MaxIdleConns int
	// MaxIdleConnsPerHost, if non-zero, controls the maximum idle (keep-alive) connections to keep per-host.
	MaxIdleConnsPerHost int
	// MaxConnsPerHost limits the total number of connections per host, including connections in the dialing,
	// active, and idle states. On limit violation, dials will block.
	MaxConnsPerHost int
	// RequestTimeout specifies a time limit for requests made by this Client.
	RequestTimeout time.Duration
	// IdleConnTimeout defines the maximum amount of time before idle connections are closed.
	IdleConnTimeout time.Duration
	// ResponseHeaderTimeout specifies the amount of time to wait for a server's
	// response headers after fully writing the request (including its body, if any).
	// This time does not include the time to read the response body.
	ResponseHeaderTimeout time.Duration
	// Dialer is a custom dialer used to dial a server. The Dialer should
	// have custom logic to provide an address to the dialer. If set, Dialer
	// takes precedence over all other connection options.
	Dialer client.ContextDialer
	// ALPNSNIAuthDialClusterName if present the client will include ALPN SNI routing information in TLS Hello message
	// allowing to dial auth service through Teleport Proxy directly without using SSH Tunnels.
	ALPNSNIAuthDialClusterName string
	// CircuitBreakerConfig defines how the circuit breaker should behave.
	CircuitBreakerConfig breaker.Config
}

// CheckAndSetDefaults validates and sets defaults for HTTP configuration.
func (c *HTTPClientConfig) CheckAndSetDefaults() error {
	if c.TLS == nil {
		return trace.BadParameter("missing TLS config")
	}

	if c.Dialer == nil {
		return trace.BadParameter("missing dialer")
	}

	// Set the next protocol. This is needed due to the Auth Server using a
	// multiplexer for protocol detection. Unless next protocol is specified
	// it will attempt to upgrade to HTTP2 and at that point there is no way
	// to distinguish between HTTP2/JSON or gRPC.
	c.TLS.NextProtos = []string{teleport.HTTPNextProtoTLS}

	// Configure ALPN SNI direct dial TLS routing information used by ALPN SNI proxy in order to
	// dial auth service without using SSH tunnels.
	c.TLS = client.ConfigureALPN(c.TLS, c.ALPNSNIAuthDialClusterName)

	if c.CircuitBreakerConfig.Trip == nil || c.CircuitBreakerConfig.IsSuccessful == nil {
		c.CircuitBreakerConfig = breaker.DefaultBreakerConfig(clockwork.NewRealClock())
	}

	// One or both of these timeouts should be set to ensure there is a timeout in place.
	if c.RequestTimeout == 0 && c.ResponseHeaderTimeout == 0 {
		c.RequestTimeout = defaults.HTTPRequestTimeout
		c.ResponseHeaderTimeout = apidefaults.DefaultIOTimeout
	}

	// Leaving this unset will lead to connections open forever and will cause memory leaks in a long running process.
	if c.IdleConnTimeout == 0 {
		c.IdleConnTimeout = defaults.HTTPIdleTimeout
	}

	// Increase the size of the connection pool. This substantially improves the
	// performance of Teleport under load as it reduces the number of TLS
	// handshakes performed.
	if c.MaxIdleConns == 0 {
		c.MaxIdleConns = defaults.HTTPMaxIdleConns
	}
	if c.MaxIdleConnsPerHost == 0 {
		c.MaxIdleConnsPerHost = defaults.HTTPMaxIdleConnsPerHost
	}

	// Limit the total number of connections to the Auth Server. Some hosts allow a low
	// number of connections per process (ulimit) to a host. This is a problem for
	// enhanced session recording auditing which emits so many events to the
	// Audit Log (using the Auth Client) that the connection pool often does not
	// have a free connection to return, so just opens a new one. This quickly
	// leads to hitting the OS limit and the client returning out of file
	// descriptors error.
	if c.MaxConnsPerHost == 0 {
		c.MaxConnsPerHost = defaults.HTTPMaxConnsPerHost
	}

	return nil
}

// Clone creates a new client with the same configuration.
func (c *HTTPClientConfig) Clone() *HTTPClientConfig {
	return &HTTPClientConfig{
		TLS:                        c.TLS.Clone(),
		MaxIdleConns:               c.MaxIdleConns,
		MaxIdleConnsPerHost:        c.MaxIdleConnsPerHost,
		MaxConnsPerHost:            c.MaxConnsPerHost,
		RequestTimeout:             c.RequestTimeout,
		IdleConnTimeout:            c.IdleConnTimeout,
		ResponseHeaderTimeout:      c.ResponseHeaderTimeout,
		Dialer:                     c.Dialer,
		ALPNSNIAuthDialClusterName: c.ALPNSNIAuthDialClusterName,
		CircuitBreakerConfig:       c.CircuitBreakerConfig,
	}
}

// HTTPClient is a teleport HTTP API client.
type HTTPClient struct {
	*roundtrip.Client
	// cfg is the http client configuration.
	cfg *HTTPClientConfig
}

// NewHTTPClient creates a new HTTP client with TLS authentication and the given dialer.
func NewHTTPClient(cfg *HTTPClientConfig, params ...roundtrip.ClientParam) (*HTTPClient, error) {
	if err := cfg.CheckAndSetDefaults(); err != nil {
		return nil, err
	}

	transport := &http.Transport{
		DialContext:           cfg.Dialer.DialContext,
		ResponseHeaderTimeout: cfg.ResponseHeaderTimeout,
		TLSClientConfig:       cfg.TLS,
		MaxIdleConns:          cfg.MaxIdleConns,
		MaxIdleConnsPerHost:   cfg.MaxIdleConnsPerHost,
		MaxConnsPerHost:       cfg.MaxConnsPerHost,
		IdleConnTimeout:       cfg.IdleConnTimeout,
	}

	roundtripClient, err := newRoundtripClient(cfg, transport)
	if err != nil {
		return nil, trace.Wrap(err)
	}

	return &HTTPClient{
		cfg:    cfg,
		Client: roundtripClient,
	}, nil
}

func newRoundtripClient(cfg *HTTPClientConfig, transport *http.Transport, params ...roundtrip.ClientParam) (*roundtrip.Client, error) {
	cb, err := breaker.New(cfg.CircuitBreakerConfig)
	if err != nil {
		return nil, trace.Wrap(err)
	}

	clientParams := append(
		[]roundtrip.ClientParam{
			roundtrip.HTTPClient(&http.Client{
				Timeout:   cfg.RequestTimeout,
				Transport: tracehttp.NewTransport(breaker.NewRoundTripper(cb, transport)),
			}),
			roundtrip.SanitizerEnabled(true),
		},
		params...,
	)

	// Since the client uses a custom dialer and SNI is used for TLS handshake, the address
	// used here is arbitrary as it just needs to be set to pass http request validation.
	roundtripClient, err := roundtrip.NewClient("https://"+constants.APIDomain, CurrentVersion, clientParams...)
	if err != nil {
		return nil, trace.Wrap(err)
	}

	return roundtripClient, nil
}

// CloneHTTPClient creates a new HTTP client with the same configuration.
func (c *HTTPClient) CloneHTTPClient(params ...roundtrip.ClientParam) (*HTTPClient, error) {
	cfg := c.cfg.Clone()

	// We copy the transport which may have had roundtrip.ClientParams applied on initial creation.
	transport, err := c.getTransport()
	if err != nil {
		return nil, trace.Wrap(err)
	}

	roundtripClient, err := newRoundtripClient(c.cfg, transport, params...)
	if err != nil {
		return nil, trace.Wrap(err)
	}

	return &HTTPClient{
		Client: roundtripClient,
		cfg:    cfg,
	}, nil
}

// ClientParamRequestTimeout sets request timeout of the HTTP transport used by the client.
func ClientParamTimeout(timeout time.Duration) roundtrip.ClientParam {
	return func(c *roundtrip.Client) error {
		c.HTTPClient().Timeout = timeout
		return nil
	}
}

// ClientParamResponseHeaderTimeout sets response header timeout of the HTTP transport used by the client.
func ClientParamResponseHeaderTimeout(timeout time.Duration) roundtrip.ClientParam {
	return func(c *roundtrip.Client) error {
		if t, err := getHTTPTransport(c); err == nil {
			t.ResponseHeaderTimeout = timeout
		}
		return nil
	}
}

// ClientParamIdleConnTimeout sets idle connection header timeout of the HTTP transport used by the client.
func ClientParamIdleConnTimeout(timeout time.Duration) roundtrip.ClientParam {
	return func(c *roundtrip.Client) error {
		if t, err := getHTTPTransport(c); err == nil {
			t.IdleConnTimeout = timeout
		}
		return nil
	}
}

// Close closes the HTTP client connection to the auth server.
func (c *HTTPClient) Close() {
	c.Client.HTTPClient().CloseIdleConnections()
}

// TLSConfig returns the HTTP client's TLS config.
func (c *HTTPClient) TLSConfig() *tls.Config {
	return c.cfg.TLS
}

// GetTransport returns the HTTP client's transport.
func (c *HTTPClient) getTransport() (*http.Transport, error) {
	return getHTTPTransport(c.Client)
}

func getHTTPTransport(c *roundtrip.Client) (*http.Transport, error) {
	type wrapper interface {
		Unwrap() http.RoundTripper
	}

	transport := c.HTTPClient().Transport
	for {
		switch t := transport.(type) {
		case wrapper:
			transport = t.Unwrap()
		case *http.Transport:
			return t, nil
		default:
			return nil, trace.BadParameter("unexpected transport type %T", t)
		}
	}
}

// PostJSON is a generic method that issues http POST request to the server
func (c *HTTPClient) PostJSON(ctx context.Context, endpoint string, val interface{}) (*roundtrip.Response, error) {
	return httplib.ConvertResponse(c.Client.PostJSON(ctx, endpoint, val))
}

// PutJSON is a generic method that issues http PUT request to the server
func (c *HTTPClient) PutJSON(ctx context.Context, endpoint string, val interface{}) (*roundtrip.Response, error) {
	return httplib.ConvertResponse(c.Client.PutJSON(ctx, endpoint, val))
}

// PostForm is a generic method that issues http POST request to the server
func (c *HTTPClient) PostForm(ctx context.Context, endpoint string, vals url.Values, files ...roundtrip.File) (*roundtrip.Response, error) {
	return httplib.ConvertResponse(c.Client.PostForm(ctx, endpoint, vals, files...))
}

// Get issues http GET request to the server
func (c *HTTPClient) Get(ctx context.Context, u string, params url.Values) (*roundtrip.Response, error) {
	return httplib.ConvertResponse(c.Client.Get(ctx, u, params))
}

// Delete issues http Delete Request to the server
func (c *HTTPClient) Delete(ctx context.Context, u string) (*roundtrip.Response, error) {
	return httplib.ConvertResponse(c.Client.Delete(ctx, u))
}

// ProcessKubeCSR processes CSR request against Kubernetes CA, returns
// signed certificate if successful.
// DEPRECATED
// TODO(tigrato): DELETE IN 18.0
func (c *HTTPClient) ProcessKubeCSR(req KubeCSR) (*KubeCSRResponse, error) {
	if err := req.CheckAndSetDefaults(); err != nil {
		return nil, trace.Wrap(err)
	}
	out, err := c.PostJSON(context.TODO(), c.Endpoint("kube", "csr"), req)
	if err != nil {
		return nil, trace.Wrap(err)
	}
	var re KubeCSRResponse
	if err := json.Unmarshal(out.Bytes(), &re); err != nil {
		return nil, trace.Wrap(err)
	}
	return &re, nil
}

// RegisterUsingToken calls the auth service API to register a new node using a registration token
// which was previously issued via CreateToken/UpsertToken.
func (c *HTTPClient) RegisterUsingToken(ctx context.Context, req *types.RegisterUsingTokenRequest) (*proto.Certs, error) {
	if err := req.CheckAndSetDefaults(); err != nil {
		return nil, trace.Wrap(err)
	}
	out, err := c.PostJSON(ctx, c.Endpoint("tokens", "register"), req)
	if err != nil {
		return nil, trace.Wrap(err)
	}

	var certs proto.Certs
	if err := json.Unmarshal(out.Bytes(), &certs); err != nil {
		return nil, trace.Wrap(err)
	}

	return &certs, nil
}

type upsertTunnelConnectionRawReq struct {
	TunnelConnection json.RawMessage `json:"tunnel_connection"`
}

// UpsertTunnelConnection upserts tunnel connection
func (c *HTTPClient) UpsertTunnelConnection(conn types.TunnelConnection) error {
	data, err := services.MarshalTunnelConnection(conn)
	if err != nil {
		return trace.Wrap(err)
	}
	args := &upsertTunnelConnectionRawReq{
		TunnelConnection: data,
	}
	_, err = c.PostJSON(context.TODO(), c.Endpoint("tunnelconnections"), args)
	return trace.Wrap(err)
}

// GetTunnelConnections returns tunnel connections for a given cluster
func (c *HTTPClient) GetTunnelConnections(clusterName string, opts ...services.MarshalOption) ([]types.TunnelConnection, error) {
	if clusterName == "" {
		return nil, trace.BadParameter("missing cluster name parameter")
	}
	out, err := c.Get(context.TODO(), c.Endpoint("tunnelconnections", clusterName), url.Values{})
	if err != nil {
		return nil, trace.Wrap(err)
	}
	var items []json.RawMessage
	if err := json.Unmarshal(out.Bytes(), &items); err != nil {
		return nil, trace.Wrap(err)
	}
	conns := make([]types.TunnelConnection, len(items))
	for i, raw := range items {
		conn, err := services.UnmarshalTunnelConnection(raw)
		if err != nil {
			return nil, trace.Wrap(err)
		}
		conns[i] = conn
	}
	return conns, nil
}

// GetAllTunnelConnections returns all tunnel connections
func (c *HTTPClient) GetAllTunnelConnections(opts ...services.MarshalOption) ([]types.TunnelConnection, error) {
	out, err := c.Get(context.TODO(), c.Endpoint("tunnelconnections"), url.Values{})
	if err != nil {
		return nil, trace.Wrap(err)
	}
	var items []json.RawMessage
	if err := json.Unmarshal(out.Bytes(), &items); err != nil {
		return nil, trace.Wrap(err)
	}
	conns := make([]types.TunnelConnection, len(items))
	for i, raw := range items {
		conn, err := services.UnmarshalTunnelConnection(raw)
		if err != nil {
			return nil, trace.Wrap(err)
		}
		conns[i] = conn
	}
	return conns, nil
}

// DeleteTunnelConnection deletes tunnel connection by name
func (c *HTTPClient) DeleteTunnelConnection(clusterName string, connName string) error {
	if clusterName == "" {
		return trace.BadParameter("missing parameter cluster name")
	}
	if connName == "" {
		return trace.BadParameter("missing parameter connection name")
	}
	_, err := c.Delete(context.TODO(), c.Endpoint("tunnelconnections", clusterName, connName))
	return trace.Wrap(err)
}

// DeleteTunnelConnections deletes all tunnel connections for cluster
func (c *HTTPClient) DeleteTunnelConnections(clusterName string) error {
	if clusterName == "" {
		return trace.BadParameter("missing parameter cluster name")
	}
	_, err := c.Delete(context.TODO(), c.Endpoint("tunnelconnections", clusterName))
	return trace.Wrap(err)
}

// DeleteAllTunnelConnections deletes all tunnel connections
func (c *HTTPClient) DeleteAllTunnelConnections() error {
	_, err := c.Delete(context.TODO(), c.Endpoint("tunnelconnections"))
	return trace.Wrap(err)
}

type upsertServerRawReq struct {
	Server json.RawMessage `json:"server"`
	TTL    time.Duration   `json:"ttl"`
}

// UpsertAuthServer is used by auth servers to report their presence
// to other auth servers in form of hearbeat expiring after ttl period.
func (c *HTTPClient) UpsertAuthServer(ctx context.Context, s types.Server) error {
	data, err := services.MarshalServer(s)
	if err != nil {
		return trace.Wrap(err)
	}
	args := &upsertServerRawReq{
		Server: data,
	}
	_, err = c.PostJSON(ctx, c.Endpoint("authservers"), args)
	return trace.Wrap(err)
}

// GetAuthServers returns the list of auth servers registered in the cluster.
func (c *HTTPClient) GetAuthServers() ([]types.Server, error) {
	out, err := c.Get(context.TODO(), c.Endpoint("authservers"), url.Values{})
	if err != nil {
		return nil, trace.Wrap(err)
	}
	var items []json.RawMessage
	if err := json.Unmarshal(out.Bytes(), &items); err != nil {
		return nil, trace.Wrap(err)
	}
	re := make([]types.Server, len(items))
	for i, raw := range items {
		server, err := services.UnmarshalServer(raw, types.KindAuthServer)
		if err != nil {
			return nil, trace.Wrap(err)
		}
		re[i] = server
	}
	return re, nil
}

// UpsertProxy is used by proxies to report their presence
// to other auth servers in form of heartbeat expiring after ttl period.
func (c *HTTPClient) UpsertProxy(ctx context.Context, s types.Server) error {
	data, err := services.MarshalServer(s)
	if err != nil {
		return trace.Wrap(err)
	}
	args := &upsertServerRawReq{
		Server: data,
	}
	_, err = c.PostJSON(ctx, c.Endpoint("proxies"), args)
	return trace.Wrap(err)
}

// GetProxies returns the list of auth servers registered in the cluster.
func (c *HTTPClient) GetProxies() ([]types.Server, error) {
	out, err := c.Get(context.TODO(), c.Endpoint("proxies"), url.Values{})
	if err != nil {
		return nil, trace.Wrap(err)
	}
	var items []json.RawMessage
	if err := json.Unmarshal(out.Bytes(), &items); err != nil {
		return nil, trace.Wrap(err)
	}
	re := make([]types.Server, len(items))
	for i, raw := range items {
		server, err := services.UnmarshalServer(raw, types.KindProxy)
		if err != nil {
			return nil, trace.Wrap(err)
		}
		re[i] = server
	}
	return re, nil
}

// DeleteAllProxies deletes all proxies
func (c *HTTPClient) DeleteAllProxies() error {
	_, err := c.Delete(context.TODO(), c.Endpoint("proxies"))
	if err != nil {
		return trace.Wrap(err)
	}
	return nil
}

// DeleteProxy deletes proxy by name
func (c *HTTPClient) DeleteProxy(ctx context.Context, name string) error {
	if name == "" {
		return trace.BadParameter("missing parameter name")
	}
	_, err := c.Delete(ctx, c.Endpoint("proxies", name))
	if err != nil {
		return trace.Wrap(err)
	}
	return nil
}

// ExtendWebSession creates a new web session for a user based on another
// valid web session
func (c *HTTPClient) ExtendWebSession(ctx context.Context, req WebSessionReq) (types.WebSession, error) {
	out, err := c.PostJSON(ctx, c.Endpoint("users", req.User, "web", "sessions"), req)
	if err != nil {
		return nil, trace.Wrap(err)
	}
	return services.UnmarshalWebSession(out.Bytes())
}

// CreateWebSession creates a new web session for a user
func (c *HTTPClient) CreateWebSession(ctx context.Context, user string) (types.WebSession, error) {
	out, err := c.PostJSON(
		ctx,
		c.Endpoint("users", user, "web", "sessions"),
		WebSessionReq{User: user},
	)
	if err != nil {
		return nil, trace.Wrap(err)
	}
	return services.UnmarshalWebSession(out.Bytes())
}

// AuthenticateWebUser authenticates web user, creates and  returns web session
// in case if authentication is successful
func (c *HTTPClient) AuthenticateWebUser(ctx context.Context, req AuthenticateUserRequest) (types.WebSession, error) {
	out, err := c.PostJSON(
		ctx,
		c.Endpoint("users", req.Username, "web", "authenticate"),
		req,
	)
	if err != nil {
		return nil, trace.Wrap(err)
	}
	return services.UnmarshalWebSession(out.Bytes())
}

// AuthenticateSSHUser authenticates SSH console user, creates and  returns a pair of signed TLS and SSH
// short lived certificates as a result
func (c *HTTPClient) AuthenticateSSHUser(ctx context.Context, req AuthenticateSSHRequest) (*SSHLoginResponse, error) {
	out, err := c.PostJSON(
		ctx,
		c.Endpoint("users", req.Username, "ssh", "authenticate"),
		req,
	)
	if err != nil {
		return nil, trace.Wrap(err)
	}
	var re SSHLoginResponse
	if err := json.Unmarshal(out.Bytes(), &re); err != nil {
		return nil, trace.Wrap(err)
	}
	return &re, nil
}

// GetWebSessionInfo checks if a web sesion is valid, returns session id in case if
// it is valid, or error otherwise.
func (c *HTTPClient) GetWebSessionInfo(ctx context.Context, user, sessionID string) (types.WebSession, error) {
	out, err := c.Get(
		ctx,
		c.Endpoint("users", user, "web", "sessions", sessionID), url.Values{})
	if err != nil {
		return nil, trace.Wrap(err)
	}
	return services.UnmarshalWebSession(out.Bytes())
}

// DeleteWebSession deletes the web session specified with sid for the given user
func (c *HTTPClient) DeleteWebSession(ctx context.Context, user string, sid string) error {
	_, err := c.Delete(ctx, c.Endpoint("users", user, "web", "sessions", sid))
	return trace.Wrap(err)
}

// ValidateOIDCAuthCallbackReq is the request made by the proxy to validate
// and activate a login via OIDC.
type ValidateOIDCAuthCallbackReq struct {
	Query url.Values `json:"query"`
}

// OIDCAuthRawResponse is returned when auth server validated callback parameters
// returned from OIDC provider
type OIDCAuthRawResponse struct {
	// Username is authenticated teleport username
	Username string `json:"username"`
	// Identity contains validated OIDC identity
	Identity types.ExternalIdentity `json:"identity"`
	// Web session will be generated by auth server if requested in OIDCAuthRequest
	Session json.RawMessage `json:"session,omitempty"`
	// Cert will be generated by certificate authority
	Cert []byte `json:"cert,omitempty"`
	// TLSCert is PEM encoded TLS certificate
	TLSCert []byte `json:"tls_cert,omitempty"`
	// Req is original oidc auth request
	Req OIDCAuthRequest `json:"req"`
	// HostSigners is a list of signing host public keys
	// trusted by proxy, used in console login
	HostSigners []json.RawMessage `json:"host_signers"`
}

// ValidateOIDCAuthCallback validates OIDC auth callback returned from redirect
func (c *HTTPClient) ValidateOIDCAuthCallback(ctx context.Context, q url.Values) (*OIDCAuthResponse, error) {
	out, err := c.PostJSON(ctx, c.Endpoint("oidc", "requests", "validate"), ValidateOIDCAuthCallbackReq{
		Query: q,
	})
	if err != nil {
		return nil, trace.Wrap(err)
	}
	var rawResponse OIDCAuthRawResponse
	if err := json.Unmarshal(out.Bytes(), &rawResponse); err != nil {
		return nil, trace.Wrap(err)
	}
	response := OIDCAuthResponse{
		Username: rawResponse.Username,
		Identity: rawResponse.Identity,
		Cert:     rawResponse.Cert,
		Req:      rawResponse.Req,
		TLSCert:  rawResponse.TLSCert,
	}
	if len(rawResponse.Session) != 0 {
		session, err := services.UnmarshalWebSession(rawResponse.Session)
		if err != nil {
			return nil, trace.Wrap(err)
		}
		response.Session = session
	}
	response.HostSigners = make([]types.CertAuthority, len(rawResponse.HostSigners))
	for i, raw := range rawResponse.HostSigners {
		ca, err := services.UnmarshalCertAuthority(raw)
		if err != nil {
			return nil, trace.Wrap(err)
		}
		response.HostSigners[i] = ca
	}
	return &response, nil
}

// ValidateSAMLResponseReq is the request made by the proxy to validate
// and activate a login via SAML.
type ValidateSAMLResponseReq struct {
	// Response is SAML statements coming from the identity provider.
	Response string `json:"response"`
	// ConnectorID is ID of a SAML connector that should be used for this request.
	ConnectorID string `json:"connector_id,omitempty"`
	// ClientIP is IP of the logging in client, used in identity provider initiated login case,
	// when we don't have original client's request with their IP stored.
	ClientIP string `json:"client_ip,omitempty"`
}

// SAMLAuthRawResponse is returned when auth server validated callback parameters
// returned from SAML provider
type SAMLAuthRawResponse struct {
	// Username is authenticated teleport username
	Username string `json:"username"`
	// Identity contains validated OIDC identity
	Identity types.ExternalIdentity `json:"identity"`
	// Web session will be generated by auth server if requested in OIDCAuthRequest
	Session json.RawMessage `json:"session,omitempty"`
	// Cert will be generated by certificate authority
	Cert []byte `json:"cert,omitempty"`
	// Req is original oidc auth request
	Req SAMLAuthRequest `json:"req"`
	// HostSigners is a list of signing host public keys
	// trusted by proxy, used in console login
	HostSigners []json.RawMessage `json:"host_signers"`
	// TLSCert is TLS certificate authority certificate
	TLSCert []byte `json:"tls_cert,omitempty"`
}

// ValidateSAMLResponse validates response returned by SAML identity provider
func (c *HTTPClient) ValidateSAMLResponse(ctx context.Context, samlResponse, connectorID, clientIP string) (*SAMLAuthResponse, error) {
	out, err := c.PostJSON(ctx, c.Endpoint("saml", "requests", "validate"), ValidateSAMLResponseReq{
		Response:    samlResponse,
		ConnectorID: connectorID,
		ClientIP:    clientIP,
	})
	if err != nil {
		return nil, trace.Wrap(err)
	}
	var rawResponse SAMLAuthRawResponse
	if err := json.Unmarshal(out.Bytes(), &rawResponse); err != nil {
		return nil, trace.Wrap(err)
	}
	response := SAMLAuthResponse{
		Username: rawResponse.Username,
		Identity: rawResponse.Identity,
		Cert:     rawResponse.Cert,
		Req:      rawResponse.Req,
		TLSCert:  rawResponse.TLSCert,
	}
	if len(rawResponse.Session) != 0 {
		session, err := services.UnmarshalWebSession(rawResponse.Session)
		if err != nil {
			return nil, trace.Wrap(err)
		}
		response.Session = session
	}
	response.HostSigners = make([]types.CertAuthority, len(rawResponse.HostSigners))
	for i, raw := range rawResponse.HostSigners {
		ca, err := services.UnmarshalCertAuthority(raw)
		if err != nil {
			return nil, trace.Wrap(err)
		}
		response.HostSigners[i] = ca
	}
	return &response, nil
}

// validateGithubAuthCallbackReq is a request to validate Github OAuth2 callback
type validateGithubAuthCallbackReq struct {
	// Query is the callback query string
	Query url.Values `json:"query"`
}

// githubAuthRawResponse is returned when auth server validated callback
// parameters returned from Github during OAuth2 flow
type githubAuthRawResponse struct {
	// Username is authenticated teleport username
	Username string `json:"username"`
	// Identity contains validated OIDC identity
	Identity types.ExternalIdentity `json:"identity"`
	// Web session will be generated by auth server if requested in OIDCAuthRequest
	Session json.RawMessage `json:"session,omitempty"`
	// Cert will be generated by certificate authority
	Cert []byte `json:"cert,omitempty"`
	// TLSCert is PEM encoded TLS certificate
	TLSCert []byte `json:"tls_cert,omitempty"`
	// Req is original oidc auth request
	Req GithubAuthRequest `json:"req"`
	// HostSigners is a list of signing host public keys
	// trusted by proxy, used in console login
	HostSigners []json.RawMessage `json:"host_signers"`
}

// ValidateGithubAuthCallback validates Github auth callback returned from redirect
func (c *HTTPClient) ValidateGithubAuthCallback(ctx context.Context, q url.Values) (*GithubAuthResponse, error) {
	out, err := c.PostJSON(ctx, c.Endpoint("github", "requests", "validate"),
		validateGithubAuthCallbackReq{Query: q})
	if err != nil {
		return nil, trace.Wrap(err)
	}
	var rawResponse githubAuthRawResponse
	if err := json.Unmarshal(out.Bytes(), &rawResponse); err != nil {
		return nil, trace.Wrap(err)
	}
	response := GithubAuthResponse{
		Username: rawResponse.Username,
		Identity: rawResponse.Identity,
		Cert:     rawResponse.Cert,
		Req:      rawResponse.Req,
		TLSCert:  rawResponse.TLSCert,
	}
	if len(rawResponse.Session) != 0 {
		session, err := services.UnmarshalWebSession(
			rawResponse.Session)
		if err != nil {
			return nil, trace.Wrap(err)
		}
		response.Session = session
	}
	response.HostSigners = make([]types.CertAuthority, len(rawResponse.HostSigners))
	for i, raw := range rawResponse.HostSigners {
		ca, err := services.UnmarshalCertAuthority(raw)
		if err != nil {
			return nil, trace.Wrap(err)
		}
		response.HostSigners[i] = ca
	}
	return &response, nil
}

// GetNamespaces returns a list of namespaces
func (c *HTTPClient) GetNamespaces() ([]types.Namespace, error) {
	out, err := c.Get(context.TODO(), c.Endpoint("namespaces"), url.Values{})
	if err != nil {
		return nil, trace.Wrap(err)
	}
	var re []types.Namespace
	if err := utils.FastUnmarshal(out.Bytes(), &re); err != nil {
		return nil, trace.Wrap(err)
	}
	return re, nil
}

// GetNamespace returns namespace by name
func (c *HTTPClient) GetNamespace(name string) (*types.Namespace, error) {
	if name == "" {
		return nil, trace.BadParameter("missing namespace name")
	}
	out, err := c.Get(context.TODO(), c.Endpoint("namespaces", name), url.Values{})
	if err != nil {
		return nil, trace.Wrap(err)
	}
	return services.UnmarshalNamespace(out.Bytes())
}

type upsertNamespaceReq struct {
	Namespace types.Namespace `json:"namespace"`
}

// UpsertNamespace upserts namespace
func (c *HTTPClient) UpsertNamespace(ns types.Namespace) error {
	_, err := c.PostJSON(context.TODO(), c.Endpoint("namespaces"), upsertNamespaceReq{Namespace: ns})
	return trace.Wrap(err)
}

// DeleteNamespace deletes namespace by name
func (c *HTTPClient) DeleteNamespace(name string) error {
	_, err := c.Delete(context.TODO(), c.Endpoint("namespaces", name))
	return trace.Wrap(err)
}

// GetClusterName returns a cluster name
func (c *HTTPClient) GetClusterName(opts ...services.MarshalOption) (types.ClusterName, error) {
	out, err := c.Get(context.TODO(), c.Endpoint("configuration", "name"), url.Values{})
	if err != nil {
		return nil, trace.Wrap(err)
	}

	cn, err := services.UnmarshalClusterName(out.Bytes())
	if err != nil {
		return nil, trace.Wrap(err)
	}

	return cn, err
}

type setClusterNameReq struct {
	ClusterName json.RawMessage `json:"cluster_name"`
}

// SetClusterName sets cluster name once, will
// return Already Exists error if the name is already set
func (c *HTTPClient) SetClusterName(cn types.ClusterName) error {
	data, err := services.MarshalClusterName(cn)
	if err != nil {
		return trace.Wrap(err)
	}

	_, err = c.PostJSON(context.TODO(), c.Endpoint("configuration", "name"), &setClusterNameReq{ClusterName: data})
	if err != nil {
		return trace.Wrap(err)
	}

	return nil
}

func (c *HTTPClient) ValidateTrustedCluster(ctx context.Context, validateRequest *ValidateTrustedClusterRequest) (*ValidateTrustedClusterResponse, error) {
	validateRequestRaw, err := validateRequest.ToRaw()
	if err != nil {
		return nil, trace.Wrap(err)
	}

	out, err := c.PostJSON(ctx, c.Endpoint("trustedclusters", "validate"), validateRequestRaw)
	if err != nil {
		return nil, trace.Wrap(err)
	}

	var validateResponseRaw ValidateTrustedClusterResponseRaw
	err = json.Unmarshal(out.Bytes(), &validateResponseRaw)
	if err != nil {
		return nil, trace.Wrap(err)
	}

	validateResponse, err := validateResponseRaw.ToNative()
	if err != nil {
		return nil, trace.Wrap(err)
	}

	return validateResponse, nil
}<|MERGE_RESOLUTION|>--- conflicted
+++ resolved
@@ -24,11 +24,6 @@
 	"encoding/json"
 	"net/http"
 	"net/url"
-<<<<<<< HEAD
-	"strconv"
-=======
-	"strings"
->>>>>>> 9117ee31
 	"time"
 
 	"github.com/gravitational/roundtrip"
