--- conflicted
+++ resolved
@@ -32,11 +32,7 @@
 
 	"github.com/gravitational/trace"
 	"github.com/jonboulle/clockwork"
-<<<<<<< HEAD
-	"github.com/sirupsen/logrus"
 	"github.com/spiffe/go-spiffe/v2/spiffeid"
-=======
->>>>>>> 56b1bab4
 
 	pb "github.com/gravitational/teleport/api/gen/proto/go/teleport/machineid/v1"
 	"github.com/gravitational/teleport/api/types"
@@ -406,8 +402,10 @@
 			evt.JTI = jti
 		}
 		if emitErr := wis.emitter.EmitAuditEvent(ctx, evt); emitErr != nil {
-			wis.logger.WithError(emitErr).Warn(
+			wis.logger.WarnContext(
+				ctx,
 				"Failed to emit SPIFFE SVID issued event.",
+				"error", emitErr,
 			)
 		}
 	}()
