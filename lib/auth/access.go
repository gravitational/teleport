/*
 * Teleport
 * Copyright (C) 2023  Gravitational, Inc.
 *
 * This program is free software: you can redistribute it and/or modify
 * it under the terms of the GNU Affero General Public License as published by
 * the Free Software Foundation, either version 3 of the License, or
 * (at your option) any later version.
 *
 * This program is distributed in the hope that it will be useful,
 * but WITHOUT ANY WARRANTY; without even the implied warranty of
 * MERCHANTABILITY or FITNESS FOR A PARTICULAR PURPOSE.  See the
 * GNU Affero General Public License for more details.
 *
 * You should have received a copy of the GNU Affero General Public License
 * along with this program.  If not, see <http://www.gnu.org/licenses/>.
 */

package auth

import (
	"context"
<<<<<<< HEAD
	"time"
=======
	"errors"
	"slices"
>>>>>>> bda46731

	"github.com/gravitational/trace"

	"github.com/gravitational/teleport/api/types"
	"github.com/gravitational/teleport/api/types/accesslist"
	apievents "github.com/gravitational/teleport/api/types/events"
	"github.com/gravitational/teleport/lib/authz"
	"github.com/gravitational/teleport/lib/events"
)

// CreateRole creates a role and emits a related audit event.
func (a *Server) CreateRole(ctx context.Context, role types.Role) (types.Role, error) {
	created, err := a.Services.CreateRole(ctx, role)
	if err != nil {
		return nil, trace.Wrap(err)
	}

	if err := a.emitter.EmitAuditEvent(a.closeCtx, &apievents.RoleCreate{
		Metadata: apievents.Metadata{
			Type: events.RoleCreatedEvent,
			Code: events.RoleCreatedCode,
		},
		UserMetadata: authz.ClientUserMetadata(ctx),
		ResourceMetadata: apievents.ResourceMetadata{
			Name: role.GetName(),
		},
	}); err != nil {
		log.WithError(err).Warnf("Failed to emit role create event.")
	}
	return created, nil
}

// UpdateRole updates a role and emits a related audit event.
func (a *Server) UpdateRole(ctx context.Context, role types.Role) (types.Role, error) {
	created, err := a.Services.UpdateRole(ctx, role)
	if err != nil {
		return nil, trace.Wrap(err)
	}

	if err := a.emitter.EmitAuditEvent(a.closeCtx, &apievents.RoleUpdate{
		Metadata: apievents.Metadata{
			Type: events.RoleUpdatedEvent,
			Code: events.RoleUpdatedCode,
		},
		UserMetadata: authz.ClientUserMetadata(ctx),
		ResourceMetadata: apievents.ResourceMetadata{
			Name: role.GetName(),
		},
	}); err != nil {
		log.WithError(err).Warnf("Failed to emit role create event.")
	}
	return created, nil
}

// UpsertRole creates or updates a role and emits a related audit event.
func (a *Server) UpsertRole(ctx context.Context, role types.Role) (types.Role, error) {
	upserted, err := a.Services.UpsertRole(ctx, role)
	if err != nil {
		return nil, trace.Wrap(err)
	}

	if err := a.emitter.EmitAuditEvent(a.closeCtx, &apievents.RoleCreate{
		Metadata: apievents.Metadata{
			Type: events.RoleCreatedEvent,
			Code: events.RoleCreatedCode,
		},
		UserMetadata: authz.ClientUserMetadata(ctx),
		ResourceMetadata: apievents.ResourceMetadata{
			Name: role.GetName(),
		},
	}); err != nil {
		log.WithError(err).Warnf("Failed to emit role create event.")
	}
	return upserted, nil
}

var (
	errDeleteRoleUser       = errors.New("failed to delete a role that is still in use by a user, check the system server logs for more details")
	errDeleteRoleCA         = errors.New("failed to delete a role that is still in use by a certificate authority, check the system server logs for more details")
	errDeleteRoleAccessList = errors.New("failed to delete a role that is still in use by an access list, check the system server logs for more details")
)

// DeleteRole deletes a role and emits a related audit event.
func (a *Server) DeleteRole(ctx context.Context, name string) error {
	// check if this role is used by CA or Users
	users, err := a.Services.GetUsers(ctx, false)
	if err != nil {
		return trace.Wrap(err)
	}
	for _, u := range users {
		if slices.Contains(u.GetRoles(), name) {
			// Mask the actual error here as it could be used to enumerate users
			// within the system.
			log.Warnf("Failed to delete role: role %v is used by user %v.", name, u.GetName())
			return trace.Wrap(errDeleteRoleUser)
		}
	}
	// check if it's used by some external cert authorities, e.g.
	// cert authorities related to external cluster
	cas, err := a.Services.GetCertAuthorities(ctx, types.UserCA, false)
	if err != nil {
		return trace.Wrap(err)
	}
	for _, a := range cas {
		if slices.Contains(a.GetRoles(), name) {
			// Mask the actual error here as it could be used to enumerate users
			// within the system.
			log.Warnf("Failed to delete role: role %v is used by user cert authority %v", name, a.GetClusterName())
			return trace.Wrap(errDeleteRoleCA)
		}
	}

	var nextToken string
	for {
		var accessLists []*accesslist.AccessList
		var err error
		accessLists, nextToken, err = a.Services.AccessListClient().ListAccessLists(ctx, 0 /* default page size */, nextToken)
		if err != nil {
			return trace.Wrap(err)
		}

		for _, accessList := range accessLists {
			if slices.Contains(accessList.Spec.Grants.Roles, name) {
				log.Warnf("Failed to delete role: role %v is granted by access list %s", name, accessList.GetName())
				return trace.Wrap(errDeleteRoleAccessList)
			}

			if slices.Contains(accessList.Spec.MembershipRequires.Roles, name) {
				log.Warnf("Failed to delete role: role %v is required by members of access list %s", name, accessList.GetName())
				return trace.Wrap(errDeleteRoleAccessList)
			}

			if slices.Contains(accessList.Spec.OwnershipRequires.Roles, name) {
				log.Warnf("Failed to delete role: role %v is required by owners of access list %s", name, accessList.GetName())
				return trace.Wrap(errDeleteRoleAccessList)
			}
		}

		if nextToken == "" {
			break
		}
	}

	if err := a.Services.DeleteRole(ctx, name); err != nil {
		return trace.Wrap(err)
	}

	if err := a.emitter.EmitAuditEvent(a.closeCtx, &apievents.RoleDelete{
		Metadata: apievents.Metadata{
			Type: events.RoleDeletedEvent,
			Code: events.RoleDeletedCode,
		},
		UserMetadata: authz.ClientUserMetadata(ctx),
		ResourceMetadata: apievents.ResourceMetadata{
			Name: name,
		},
	}); err != nil {
		log.WithError(err).Warnf("Failed to emit role delete event.")
	}
	return nil
}

// UpsertLock upserts a lock and emits a related audit event.
func (a *Server) UpsertLock(ctx context.Context, lock types.Lock) error {
	if err := a.Services.UpsertLock(ctx, lock); err != nil {
		return trace.Wrap(err)
	}

	var expiresTime time.Time
	// leave as 0 if no lock expiration was set
	if lock.LockExpiry() != nil {
		expiresTime = lock.LockExpiry().UTC()
	}
	um := authz.ClientUserMetadata(ctx)
	if err := a.emitter.EmitAuditEvent(a.closeCtx, &apievents.LockCreate{
		Metadata: apievents.Metadata{
			Type: events.LockCreatedEvent,
			Code: events.LockCreatedCode,
		},
		UserMetadata: um,
		ResourceMetadata: apievents.ResourceMetadata{
			Name:      lock.GetName(),
			Expires:   expiresTime,
			UpdatedBy: um.User,
		},
		Target: lock.Target(),
	}); err != nil {
		log.WithError(err).Warning("Failed to emit lock create event.")
	}
	return nil
}

// DeleteLock deletes a lock and emits a related audit event.
func (a *Server) DeleteLock(ctx context.Context, lockName string) error {
	if err := a.Services.DeleteLock(ctx, lockName); err != nil {
		return trace.Wrap(err)
	}

	if err := a.emitter.EmitAuditEvent(a.closeCtx, &apievents.LockDelete{
		Metadata: apievents.Metadata{
			Type: events.LockDeletedEvent,
			Code: events.LockDeletedCode,
		},
		UserMetadata: authz.ClientUserMetadata(ctx),
		ResourceMetadata: apievents.ResourceMetadata{
			Name: lockName,
		},
	}); err != nil {
		log.WithError(err).Warning("Failed to emit lock delete event.")
	}
	return nil
}<|MERGE_RESOLUTION|>--- conflicted
+++ resolved
@@ -20,12 +20,9 @@
 
 import (
 	"context"
-<<<<<<< HEAD
-	"time"
-=======
 	"errors"
 	"slices"
->>>>>>> bda46731
+	"time"  
 
 	"github.com/gravitational/trace"
 
