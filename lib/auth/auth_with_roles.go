/*
Copyright 2015-2021 Gravitational, Inc.

Licensed under the Apache License, Version 2.0 (the "License");
you may not use this file except in compliance with the License.
You may obtain a copy of the License at

    http://www.apache.org/licenses/LICENSE-2.0

Unless required by applicable law or agreed to in writing, software
distributed under the License is distributed on an "AS IS" BASIS,
WITHOUT WARRANTIES OR CONDITIONS OF ANY KIND, either express or implied.
See the License for the specific language governing permissions and
limitations under the License.
*/

package auth

import (
	"context"
	"fmt"
	"net/url"
	"strings"
	"time"

	"github.com/coreos/go-semver/semver"
	"github.com/gravitational/roundtrip"
	"github.com/gravitational/trace"
	"github.com/sirupsen/logrus"
	collectortracev1 "go.opentelemetry.io/proto/otlp/collector/trace/v1"
	otlpcommonv1 "go.opentelemetry.io/proto/otlp/common/v1"
	"golang.org/x/exp/slices"

	"github.com/gravitational/teleport"
	"github.com/gravitational/teleport/api"
	"github.com/gravitational/teleport/api/client"
	"github.com/gravitational/teleport/api/client/accesslist"
	"github.com/gravitational/teleport/api/client/okta"
	"github.com/gravitational/teleport/api/client/proto"
	"github.com/gravitational/teleport/api/client/userloginstate"
	"github.com/gravitational/teleport/api/constants"
	apidefaults "github.com/gravitational/teleport/api/defaults"
	"github.com/gravitational/teleport/api/gen/proto/go/assist/v1"
	accesslistv1 "github.com/gravitational/teleport/api/gen/proto/go/teleport/accesslist/v1"
	devicepb "github.com/gravitational/teleport/api/gen/proto/go/teleport/devicetrust/v1"
	integrationpb "github.com/gravitational/teleport/api/gen/proto/go/teleport/integration/v1"
	loginrulepb "github.com/gravitational/teleport/api/gen/proto/go/teleport/loginrule/v1"
	oktapb "github.com/gravitational/teleport/api/gen/proto/go/teleport/okta/v1"
	pluginspb "github.com/gravitational/teleport/api/gen/proto/go/teleport/plugins/v1"
	resourceusagepb "github.com/gravitational/teleport/api/gen/proto/go/teleport/resourceusage/v1"
	samlidppb "github.com/gravitational/teleport/api/gen/proto/go/teleport/samlidp/v1"
	trustpb "github.com/gravitational/teleport/api/gen/proto/go/teleport/trust/v1"
	userloginstatev1 "github.com/gravitational/teleport/api/gen/proto/go/teleport/userloginstate/v1"
	userpreferencespb "github.com/gravitational/teleport/api/gen/proto/go/userpreferences/v1"
	"github.com/gravitational/teleport/api/internalutils/stream"
	"github.com/gravitational/teleport/api/types"
	apievents "github.com/gravitational/teleport/api/types/events"
	"github.com/gravitational/teleport/api/types/wrappers"
	apiutils "github.com/gravitational/teleport/api/utils"
	"github.com/gravitational/teleport/api/utils/keys"
	"github.com/gravitational/teleport/lib/auth/integration/integrationv1"
	"github.com/gravitational/teleport/lib/auth/trust/trustv1"
	"github.com/gravitational/teleport/lib/authz"
	"github.com/gravitational/teleport/lib/backend"
	"github.com/gravitational/teleport/lib/defaults"
	dtauthz "github.com/gravitational/teleport/lib/devicetrust/authz"
	dtconfig "github.com/gravitational/teleport/lib/devicetrust/config"
	"github.com/gravitational/teleport/lib/events"
	"github.com/gravitational/teleport/lib/modules"
	"github.com/gravitational/teleport/lib/services"
	"github.com/gravitational/teleport/lib/services/local"
	"github.com/gravitational/teleport/lib/session"
	"github.com/gravitational/teleport/lib/utils"
)

// ServerWithRoles is a wrapper around auth service
// methods that focuses on authorizing every request
type ServerWithRoles struct {
	authServer *Server
	alog       events.AuditLogSessionStreamer
	// context holds authorization context
	context authz.Context
}

// CloseContext is closed when the auth server shuts down
func (a *ServerWithRoles) CloseContext() context.Context {
	return a.authServer.closeCtx
}

func (a *ServerWithRoles) actionWithContext(ctx *services.Context, namespace, resource string, verbs ...string) error {
	if len(verbs) == 0 {
		return trace.BadParameter("no verbs provided for authorization check on resource %q", resource)
	}
	var errs []error
	for _, verb := range verbs {
		errs = append(errs, a.context.Checker.CheckAccessToRule(ctx, namespace, resource, verb, false))
	}
	// Convert generic aggregate error to AccessDenied.
	if err := trace.NewAggregate(errs...); err != nil {
		return trace.AccessDenied(err.Error())
	}
	return nil
}

type actionConfig struct {
	quiet   bool
	context authz.Context
}

type actionOption func(*actionConfig)

func quietAction(quiet bool) actionOption {
	return func(cfg *actionConfig) {
		cfg.quiet = quiet
	}
}

func (a *ServerWithRoles) withOptions(opts ...actionOption) actionConfig {
	cfg := actionConfig{context: a.context}
	for _, opt := range opts {
		opt(&cfg)
	}
	return cfg
}

func (c actionConfig) action(namespace, resource string, verbs ...string) error {
	if len(verbs) == 0 {
		return trace.BadParameter("no verbs provided for authorization check on resource %q", resource)
	}
	var errs []error
	for _, verb := range verbs {
		errs = append(errs, c.context.Checker.CheckAccessToRule(&services.Context{User: c.context.User}, namespace, resource, verb, c.quiet))
	}
	// Convert generic aggregate error to AccessDenied.
	if err := trace.NewAggregate(errs...); err != nil {
		return trace.AccessDenied(err.Error())
	}
	return nil
}

func (a *ServerWithRoles) action(namespace, resource string, verbs ...string) error {
	return a.withOptions().action(namespace, resource, verbs...)
}

// currentUserAction is a special checker that allows certain actions for users
// even if they are not admins, e.g. update their own passwords,
// or generate certificates, otherwise it will require admin privileges
func (a *ServerWithRoles) currentUserAction(username string) error {
	if hasLocalUserRole(a.context) && username == a.context.User.GetName() {
		return nil
	}
	return a.context.Checker.CheckAccessToRule(&services.Context{User: a.context.User},
		apidefaults.Namespace, types.KindUser, types.VerbCreate, true)
}

// authConnectorAction is a special checker that grants access to auth
// connectors. It first checks if you have access to the specific connector.
// If not, it checks if the requester has the meta KindAuthConnector access
// (which grants access to all connectors).
func (a *ServerWithRoles) authConnectorAction(namespace string, resource string, verb string) error {
	if err := a.context.Checker.CheckAccessToRule(&services.Context{User: a.context.User}, namespace, resource, verb, true); err != nil {
		if err := a.context.Checker.CheckAccessToRule(&services.Context{User: a.context.User}, namespace, types.KindAuthConnector, verb, false); err != nil {
			return trace.Wrap(err)
		}
	}
	return nil
}

// actionForListWithCondition extracts a restrictive filter condition to be
// added to a list query after a simple resource check fails.
func (a *ServerWithRoles) actionForListWithCondition(namespace, resource, identifier string) (*types.WhereExpr, error) {
	origErr := a.withOptions(quietAction(true)).action(namespace, resource, types.VerbList)
	if origErr == nil || !trace.IsAccessDenied(origErr) {
		return nil, trace.Wrap(origErr)
	}
	cond, err := a.context.Checker.ExtractConditionForIdentifier(&services.Context{User: a.context.User}, namespace, resource, types.VerbList, identifier)
	if trace.IsAccessDenied(err) {
		log.WithError(err).Infof("Access to %v %v in namespace %v denied to %v.", types.VerbList, resource, namespace, a.context.Checker)
		// Return the original AccessDenied to avoid leaking information.
		return nil, trace.Wrap(origErr)
	}
	return cond, trace.Wrap(err)
}

// actionWithExtendedContext performs an additional RBAC check with extended
// rule context after a simple resource check fails.
func (a *ServerWithRoles) actionWithExtendedContext(namespace, kind, verb string, extendContext func(*services.Context) error) error {
	ruleCtx := &services.Context{User: a.context.User}
	origErr := a.context.Checker.CheckAccessToRule(ruleCtx, namespace, kind, verb, true)
	if origErr == nil || !trace.IsAccessDenied(origErr) {
		return trace.Wrap(origErr)
	}
	if err := extendContext(ruleCtx); err != nil {
		log.WithError(err).Warning("Failed to extend context for second RBAC check.")
		// Return the original AccessDenied to avoid leaking information.
		return trace.Wrap(origErr)
	}
	return trace.Wrap(a.context.Checker.CheckAccessToRule(ruleCtx, namespace, kind, verb, false))
}

// actionForKindSession is a special checker that grants access to session
// recordings.  It can allow access to a specific recording based on the
// `where` section of the user's access rule for kind `session`.
func (a *ServerWithRoles) actionForKindSession(namespace string, sid session.ID) error {
	extendContext := func(ctx *services.Context) error {
		sessionEnd, err := a.findSessionEndEvent(namespace, sid)
		ctx.Session = sessionEnd
		return trace.Wrap(err)
	}
	return trace.Wrap(a.actionWithExtendedContext(namespace, types.KindSession, types.VerbRead, extendContext))
}

// localServerAction returns an access denied error if the role is not one of the builtin server roles.
func (a *ServerWithRoles) localServerAction() error {
	role, ok := a.context.Identity.(authz.BuiltinRole)
	if !ok || !role.IsServer() {
		return trace.AccessDenied("this request can be only executed by a teleport built-in server")
	}
	return nil
}

// remoteServerAction returns an access denied error if the role is not one of the remote builtin server roles.
func (a *ServerWithRoles) remoteServerAction() error {
	role, ok := a.context.UnmappedIdentity.(authz.RemoteBuiltinRole)
	if !ok || !role.IsRemoteServer() {
		return trace.AccessDenied("this request can be only executed by a teleport remote server")
	}
	return nil
}

// isLocalOrRemoteServerAction returns true if the role is one of the builtin server roles (local or remote).
func (a *ServerWithRoles) isLocalOrRemoteServerAction() bool {
	errLocal := a.localServerAction()
	errRemote := a.remoteServerAction()
	return errLocal == nil || errRemote == nil
}

// hasBuiltinRole checks that the attached identity is a builtin role and
// whether any of the given roles match the role set.
func (a *ServerWithRoles) hasBuiltinRole(roles ...types.SystemRole) bool {
	for _, role := range roles {
		if authz.HasBuiltinRole(a.context, string(role)) {
			return true
		}
	}
	return false
}

// HasBuiltinRole checks if the identity is a builtin role with the matching
// name.
// Deprecated: use authz.HasBuiltinRole instead.
func HasBuiltinRole(authContext authz.Context, name string) bool {
	// TODO(jakule): This function can be removed once teleport.e is updated
	// to use authz.HasBuiltinRole.
	return authz.HasBuiltinRole(authContext, name)
}

// HasRemoteBuiltinRole checks if the identity is a remote builtin role with the
// matching name.
func HasRemoteBuiltinRole(authContext authz.Context, name string) bool {
	if _, ok := authContext.UnmappedIdentity.(authz.RemoteBuiltinRole); !ok {
		return false
	}
	if !authContext.Checker.HasRole(name) {
		return false
	}
	return true
}

// hasRemoteBuiltinRole checks if the identity is a remote builtin role and the
// name matches.
func (a *ServerWithRoles) hasRemoteBuiltinRole(name string) bool {
	return HasRemoteBuiltinRole(a.context, name)
}

// hasRemoteUserRole checks if the identity is a remote user or not.
func hasRemoteUserRole(authContext authz.Context) bool {
	_, ok := authContext.UnmappedIdentity.(authz.RemoteUser)
	return ok
}

// hasLocalUserRole checks if the identity is a local user or not.
func hasLocalUserRole(authContext authz.Context) bool {
	_, ok := authContext.UnmappedIdentity.(authz.LocalUser)
	return ok
}

// DevicesClient allows ServerWithRoles to implement ClientI.
// It should not be called through ServerWithRoles,
// as it returns a dummy client that will always respond with "not implemented".
func (a *ServerWithRoles) DevicesClient() devicepb.DeviceTrustServiceClient {
	return devicepb.NewDeviceTrustServiceClient(
		utils.NewGRPCDummyClientConnection("DevicesClient() should not be called on ServerWithRoles"),
	)
}

// LoginRuleClient allows ServerWithRoles to implement ClientI.
// It should not be called through ServerWithRoles,
// as it returns a dummy client that will always respond with "not implemented".
func (a *ServerWithRoles) LoginRuleClient() loginrulepb.LoginRuleServiceClient {
	return loginrulepb.NewLoginRuleServiceClient(
		utils.NewGRPCDummyClientConnection("LoginRuleClient() should not be called on ServerWithRoles"),
	)
}

// OktaClient allows ServerWithRoles to implement ClientI.
// It should not be called through ServerWithRoles,
// as it returns a dummy client that will always respond with "not implemented".
func (a *ServerWithRoles) OktaClient() services.Okta {
	return okta.NewClient(oktapb.NewOktaServiceClient(
		utils.NewGRPCDummyClientConnection("OktaClient() should not be called on ServerWithRoles")))
}

// PluginsClient allows ServerWithRoles to implement ClientI.
// It should not be called through ServerWithRoles,
// as it returns a dummy client that will always respond with "not implemented".
func (a *ServerWithRoles) PluginsClient() pluginspb.PluginServiceClient {
	return pluginspb.NewPluginServiceClient(
		utils.NewGRPCDummyClientConnection("PluginsClient() should not be called on ServerWithRoles"),
	)
}

// EmbeddingClient allows ServerWithRoles to implement ClientI.
// It should not be called through ServerWithRoles,
// as it returns a dummy client that will always respond with "not implemented".
func (a *ServerWithRoles) EmbeddingClient() assist.AssistEmbeddingServiceClient {
	return assist.NewAssistEmbeddingServiceClient(
		utils.NewGRPCDummyClientConnection("EmbeddingClient() should not be called on ServerWithRoles"),
	)
}

// SAMLIdPClient allows ServerWithRoles to implement ClientI.
// It should not be called through ServerWithRoles,
// as it returns a dummy client that will always respond with "not implemented".
func (a *ServerWithRoles) SAMLIdPClient() samlidppb.SAMLIdPServiceClient {
	return samlidppb.NewSAMLIdPServiceClient(
		utils.NewGRPCDummyClientConnection("SAMLIdPClient() should not be called on ServerWithRoles"),
	)
}

// AccessListClient allows ServerWithRoles to implement ClientI.
// It should not be called through ServerWithRoles,
// as it returns a dummy client that will always respond with "not implemented".
func (a *ServerWithRoles) AccessListClient() services.AccessLists {
	return accesslist.NewClient(accesslistv1.NewAccessListServiceClient(
		utils.NewGRPCDummyClientConnection("AccessListClient() should not be called on ServerWithRoles")))
}

// ResourceUsageClient allows ServerWithRoles to implement ClientI.
// It should not be called through ServerWithRoles,
// as it returns a dummy client that will always respond with "not implemented".
func (a *ServerWithRoles) ResourceUsageClient() resourceusagepb.ResourceUsageServiceClient {
	return resourceusagepb.NewResourceUsageServiceClient(
		utils.NewGRPCDummyClientConnection("ResourceUsageClient() should not be called on ServerWithRoles"),
	)
}

// UserLoginStateClient allows ServerWithRoles to implement ClientI.
// It should not be called through ServerWithRoles,
// as it returns a dummy client that will always respond with "not implemented".
func (a *ServerWithRoles) UserLoginStateClient() services.UserLoginStates {
	return userloginstate.NewClient(userloginstatev1.NewUserLoginStateServiceClient(
		utils.NewGRPCDummyClientConnection("UserLoginStateClient() should not be called on ServerWithRoles")))
}

// integrationsService returns an Integrations Service.
func (a *ServerWithRoles) integrationsService() (*integrationv1.Service, error) {
	igSvc, err := integrationv1.NewService(&integrationv1.ServiceConfig{
		Authorizer: authz.AuthorizerFunc(func(context.Context) (*authz.Context, error) {
			return &a.context, nil
		}),
		Cache:   a.authServer.Cache,
		Backend: a.authServer.Services,
	})
	if err != nil {
		return nil, trace.Wrap(err)
	}

	return igSvc, nil
}

// CreateIntegration creates an Integration.
func (a *ServerWithRoles) CreateIntegration(ctx context.Context, ig types.Integration) (types.Integration, error) {
	igSvc, err := a.integrationsService()
	if err != nil {
		return nil, trace.Wrap(err)
	}

	igv1, ok := ig.(*types.IntegrationV1)
	if !ok {
		return nil, trace.BadParameter("unexpected integration type %T", ig)
	}

	ig, err = igSvc.CreateIntegration(ctx, &integrationpb.CreateIntegrationRequest{Integration: igv1})
	if err != nil {
		return nil, trace.Wrap(err)
	}
	return ig, nil
}

// GetIntegration returns an Integration by its name.
func (a *ServerWithRoles) GetIntegration(ctx context.Context, name string) (types.Integration, error) {
	igSvc, err := a.integrationsService()
	if err != nil {
		return nil, trace.Wrap(err)
	}

	ig, err := igSvc.GetIntegration(ctx, &integrationpb.GetIntegrationRequest{Name: name})
	if err != nil {
		return nil, trace.Wrap(err)
	}
	return ig, nil
}

// ListIntegrations returns a list of Integrations.
// A next page can be retreived by calling ListIntegrations again and passing the nextKey from the previous response.
func (a *ServerWithRoles) ListIntegrations(ctx context.Context, pageSize int, nextKey string) ([]types.Integration, string, error) {
	igSvc, err := a.integrationsService()
	if err != nil {
		return nil, "", trace.Wrap(err)
	}

	resp, err := igSvc.ListIntegrations(ctx, &integrationpb.ListIntegrationsRequest{
		Limit:   int32(pageSize),
		NextKey: nextKey,
	})
	if err != nil {
		return nil, "", trace.Wrap(err)
	}

	integrations := make([]types.Integration, 0, len(resp.GetIntegrations()))
	for _, ig := range resp.GetIntegrations() {
		integrations = append(integrations, ig)
	}

	return integrations, resp.GetNextKey(), nil
}

// UpdateIntegration updates an Integration.
func (a *ServerWithRoles) UpdateIntegration(ctx context.Context, ig types.Integration) (types.Integration, error) {
	igSvc, err := a.integrationsService()
	if err != nil {
		return nil, trace.Wrap(err)
	}

	igv1, ok := ig.(*types.IntegrationV1)
	if !ok {
		return nil, trace.BadParameter("unexpected integration type %T", ig)
	}

	ig, err = igSvc.UpdateIntegration(ctx, &integrationpb.UpdateIntegrationRequest{Integration: igv1})
	if err != nil {
		return nil, trace.Wrap(err)
	}
	return ig, nil
}

// DeleteAllIntegrations deletes all integrations.
func (a *ServerWithRoles) DeleteAllIntegrations(ctx context.Context) error {
	igSvc, err := a.integrationsService()
	if err != nil {
		return trace.Wrap(err)
	}

	_, err = igSvc.DeleteAllIntegrations(ctx, &integrationpb.DeleteAllIntegrationsRequest{})
	return trace.Wrap(err)
}

// DeleteIntegration deletes an integration integrations.
func (a *ServerWithRoles) DeleteIntegration(ctx context.Context, name string) error {
	igSvc, err := a.integrationsService()
	if err != nil {
		return trace.Wrap(err)
	}

	_, err = igSvc.DeleteIntegration(ctx, &integrationpb.DeleteIntegrationRequest{Name: name})
	return trace.Wrap(err)
}

// GenerateAWSOIDCToken generates a token to be used when executing an AWS OIDC Integration action.
func (a *ServerWithRoles) GenerateAWSOIDCToken(ctx context.Context, req types.GenerateAWSOIDCTokenRequest) (string, error) {
	igSvc, err := a.integrationsService()
	if err != nil {
		return "", trace.Wrap(err)
	}

	if err := req.CheckAndSetDefaults(); err != nil {
		return "", trace.Wrap(err)
	}

	resp, err := igSvc.GenerateAWSOIDCToken(ctx, &integrationpb.GenerateAWSOIDCTokenRequest{
		Issuer: req.Issuer,
	})
	if err != nil {
		return "", trace.Wrap(err)
	}

	return resp.Token, nil
}

// CreateSessionTracker creates a tracker resource for an active session.
func (a *ServerWithRoles) CreateSessionTracker(ctx context.Context, tracker types.SessionTracker) (types.SessionTracker, error) {
	if err := a.localServerAction(); err != nil {
		return nil, trace.Wrap(err)
	}

	tracker, err := a.authServer.CreateSessionTracker(ctx, tracker)
	if err != nil {
		return nil, trace.Wrap(err)
	}
	return tracker, nil
}

func (a *ServerWithRoles) filterSessionTracker(ctx context.Context, joinerRoles []types.Role, tracker types.SessionTracker, verb string) bool {
	// Apply RFD 45 RBAC rules to the session if it's SSH.
	// This is a bit of a hack. It converts to the old legacy format
	// which we don't have all data for, luckily the fields we don't have aren't made available
	// to the RBAC filter anyway.
	if tracker.GetKind() == types.KindSSHSession {
		ruleCtx := &services.Context{User: a.context.User}
		ruleCtx.SSHSession = &session.Session{
			Kind:           tracker.GetSessionKind(),
			ID:             session.ID(tracker.GetSessionID()),
			Namespace:      apidefaults.Namespace,
			Login:          tracker.GetLogin(),
			Created:        tracker.GetCreated(),
			LastActive:     a.authServer.GetClock().Now(),
			ServerID:       tracker.GetAddress(),
			ServerAddr:     tracker.GetAddress(),
			ServerHostname: tracker.GetHostname(),
			ClusterName:    tracker.GetClusterName(),
		}

		for _, participant := range tracker.GetParticipants() {
			// We only need to fill in User here since other fields get discarded anyway.
			ruleCtx.SSHSession.Parties = append(ruleCtx.SSHSession.Parties, session.Party{
				User: participant.User,
			})
		}

		// Skip past it if there's a deny rule in place blocking access.
		if err := a.context.Checker.CheckAccessToRule(ruleCtx, apidefaults.Namespace, types.KindSSHSession, verb, true /* silent */); err != nil {
			return false
		}
	}

	ruleCtx := &services.Context{User: a.context.User, SessionTracker: tracker}
	if a.context.Checker.CheckAccessToRule(ruleCtx, apidefaults.Namespace, types.KindSessionTracker, types.VerbList, true /* silent */) == nil {
		return true
	}

	evaluator := NewSessionAccessEvaluator(tracker.GetHostPolicySets(), tracker.GetSessionKind(), tracker.GetHostUser())
	modes := evaluator.CanJoin(SessionAccessContext{Username: a.context.User.GetName(), Roles: joinerRoles})
	return len(modes) != 0
}

const (
	forwardedTag = "teleport.forwarded.for"
)

// Export forwards OTLP traces to the upstream collector configured in the tracing service. This allows for
// tsh, tctl, etc to be able to export traces without having to know how to connect to the upstream collector
// for the cluster.
//
// All spans received will have a `teleport.forwarded.for` attribute added to them with the value being one of
// two things depending on the role of the forwarder:
//  1. User forwarded: `teleport.forwarded.for: alice`
//  2. Instance forwarded: `teleport.forwarded.for: Proxy.clustername:Proxy,Node,Instance`
//
// This allows upstream consumers of the spans to be able to identify forwarded spans and act on them accordingly.
func (a *ServerWithRoles) Export(ctx context.Context, req *collectortracev1.ExportTraceServiceRequest) (*collectortracev1.ExportTraceServiceResponse, error) {
	var sb strings.Builder

	sb.WriteString(a.context.User.GetName())

	// if forwarded on behalf of a Teleport service add its system roles
	if role, ok := a.context.Identity.(authz.BuiltinRole); ok {
		sb.WriteRune(':')
		sb.WriteString(role.Role.String())
		if len(role.AdditionalSystemRoles) > 0 {
			sb.WriteRune(',')
			sb.WriteString(role.AdditionalSystemRoles.String())
		}
	}

	// the forwarded attribute to add
	value := &otlpcommonv1.KeyValue{
		Key: forwardedTag,
		Value: &otlpcommonv1.AnyValue{
			Value: &otlpcommonv1.AnyValue_StringValue{
				StringValue: sb.String(),
			},
		},
	}

	// returns the index at which the attribute with
	// the forwardedTag key exists, -1 if not found
	tagIndex := func(attrs []*otlpcommonv1.KeyValue) int {
		for i, attr := range attrs {
			if attr.Key == forwardedTag {
				return i
			}
		}

		return -1
	}

	for _, resourceSpans := range req.ResourceSpans {
		// if there is a resource, tag it with the
		// forwarded attribute instead of each of tagging
		// each span
		if resourceSpans.Resource != nil {
			if index := tagIndex(resourceSpans.Resource.Attributes); index != -1 {
				resourceSpans.Resource.Attributes[index] = value
			} else {
				resourceSpans.Resource.Attributes = append(resourceSpans.Resource.Attributes, value)
			}

			// override any span attributes with a forwarded tag,
			// but we don't need to add one if the span isn't already
			// tagged since we just tagged the resource
			for _, scopeSpans := range resourceSpans.ScopeSpans {
				for _, span := range scopeSpans.Spans {
					if index := tagIndex(span.Attributes); index != -1 {
						span.Attributes[index] = value
					}
				}
			}

			continue
		}

		// there was no resource, so we must now tag all the
		// individual spans with the forwarded tag
		for _, scopeSpans := range resourceSpans.ScopeSpans {
			for _, span := range scopeSpans.Spans {
				if index := tagIndex(span.Attributes); index != -1 {
					span.Attributes[index] = value
				} else {
					span.Attributes = append(span.Attributes, value)
				}
			}
		}
	}

	if err := a.authServer.traceClient.UploadTraces(ctx, req.ResourceSpans); err != nil {
		return &collectortracev1.ExportTraceServiceResponse{}, trace.Wrap(err)
	}

	return &collectortracev1.ExportTraceServiceResponse{}, nil
}

// GetSessionTracker returns the current state of a session tracker for an active session.
func (a *ServerWithRoles) GetSessionTracker(ctx context.Context, sessionID string) (types.SessionTracker, error) {
	tracker, err := a.authServer.GetSessionTracker(ctx, sessionID)
	if err != nil {
		return nil, trace.Wrap(err)
	}

	if err := a.localServerAction(); err == nil {
		return tracker, nil
	}

	user := a.context.User
	joinerRoles, err := services.FetchRoles(user.GetRoles(), a.authServer, user.GetTraits())
	if err != nil {
		return nil, trace.Wrap(err)
	}

	ok := a.filterSessionTracker(ctx, joinerRoles, tracker, types.VerbRead)
	if !ok {
		return nil, trace.NotFound("session %v not found", sessionID)
	}

	return tracker, nil
}

// GetActiveSessionTrackers returns a list of active session trackers.
func (a *ServerWithRoles) GetActiveSessionTrackers(ctx context.Context) ([]types.SessionTracker, error) {
	sessions, err := a.authServer.GetActiveSessionTrackers(ctx)
	if err != nil {
		return nil, trace.Wrap(err)
	}

	if err := a.localServerAction(); err == nil {
		return sessions, nil
	}

	var filteredSessions []types.SessionTracker
	user := a.context.User
	joinerRoles, err := services.FetchRoles(user.GetRoles(), a.authServer, user.GetTraits())
	if err != nil {
		return nil, trace.Wrap(err)
	}

	for _, sess := range sessions {
		ok := a.filterSessionTracker(ctx, joinerRoles, sess, types.VerbList)
		if ok {
			filteredSessions = append(filteredSessions, sess)
		}
	}

	return filteredSessions, nil
}

// GetActiveSessionTrackersWithFilter returns a list of active sessions filtered by a filter.
func (a *ServerWithRoles) GetActiveSessionTrackersWithFilter(ctx context.Context, filter *types.SessionTrackerFilter) ([]types.SessionTracker, error) {
	sessions, err := a.authServer.GetActiveSessionTrackersWithFilter(ctx, filter)
	if err != nil {
		return nil, trace.Wrap(err)
	}

	if err := a.localServerAction(); err == nil {
		return sessions, nil
	}

	var filteredSessions []types.SessionTracker
	user := a.context.User
	joinerRoles, err := services.FetchRoles(user.GetRoles(), a.authServer, user.GetTraits())
	if err != nil {
		return nil, trace.Wrap(err)
	}

	for _, sess := range sessions {
		ok := a.filterSessionTracker(ctx, joinerRoles, sess, types.VerbList)
		if ok {
			filteredSessions = append(filteredSessions, sess)
		}
	}

	return filteredSessions, nil
}

// RemoveSessionTracker removes a tracker resource for an active session.
func (a *ServerWithRoles) RemoveSessionTracker(ctx context.Context, sessionID string) error {
	if err := a.localServerAction(); err != nil {
		return trace.Wrap(err)
	}

	return a.authServer.RemoveSessionTracker(ctx, sessionID)
}

// UpdateSessionTracker updates a tracker resource for an active session.
func (a *ServerWithRoles) UpdateSessionTracker(ctx context.Context, req *proto.UpdateSessionTrackerRequest) error {
	if err := a.localServerAction(); err != nil {
		return trace.Wrap(err)
	}

	return a.authServer.UpdateSessionTracker(ctx, req)
}

// AuthenticateWebUser authenticates web user, creates and returns a web session
// in case authentication is successful
func (a *ServerWithRoles) AuthenticateWebUser(ctx context.Context, req AuthenticateUserRequest) (types.WebSession, error) {
	// authentication request has it's own authentication, however this limits the requests
	// types to proxies to make it harder to break
	if !a.hasBuiltinRole(types.RoleProxy) {
		return nil, trace.AccessDenied("this request can be only executed by a proxy")
	}
	return a.authServer.AuthenticateWebUser(ctx, req)
}

// AuthenticateSSHUser authenticates SSH console user, creates and  returns a pair of signed TLS and SSH
// short lived certificates as a result
func (a *ServerWithRoles) AuthenticateSSHUser(ctx context.Context, req AuthenticateSSHRequest) (*SSHLoginResponse, error) {
	// authentication request has it's own authentication, however this limits the requests
	// types to proxies to make it harder to break
	if !a.hasBuiltinRole(types.RoleProxy) {
		return nil, trace.AccessDenied("this request can be only executed by a proxy")
	}
	return a.authServer.AuthenticateSSHUser(ctx, req)
}

// GenerateOpenSSHCert signs a SSH certificate that can be used
// to connect to Agentless nodes.
func (a *ServerWithRoles) GenerateOpenSSHCert(ctx context.Context, req *proto.OpenSSHCertRequest) (*proto.OpenSSHCert, error) {
	// this limits the requests types to proxies to make it harder to break
	if !a.hasBuiltinRole(types.RoleProxy) && !a.hasRemoteBuiltinRole(string(types.RoleRemoteProxy)) {
		return nil, trace.AccessDenied("this request can be only executed by a proxy")
	}
	return a.authServer.GenerateOpenSSHCert(ctx, req)
}

// CreateCertAuthority not implemented: can only be called locally.
func (a *ServerWithRoles) CreateCertAuthority(ctx context.Context, ca types.CertAuthority) error {
	return trace.NotImplemented(notImplementedMessage)
}

// RotateCertAuthority starts or restarts certificate authority rotation process.
func (a *ServerWithRoles) RotateCertAuthority(ctx context.Context, req RotateRequest) error {
	if err := req.CheckAndSetDefaults(a.authServer.clock); err != nil {
		return trace.Wrap(err)
	}
	if err := a.action(apidefaults.Namespace, types.KindCertAuthority, types.VerbCreate, types.VerbUpdate); err != nil {
		return trace.Wrap(err)
	}
	return a.authServer.RotateCertAuthority(ctx, req)
}

// RotateExternalCertAuthority rotates external certificate authority,
// this method is called by a remote trusted cluster and is used to update
// only public keys and certificates of the certificate authority.
func (a *ServerWithRoles) RotateExternalCertAuthority(ctx context.Context, ca types.CertAuthority) error {
	if ca == nil {
		return trace.BadParameter("missing certificate authority")
	}
	sctx := &services.Context{User: a.context.User, Resource: ca}
	if err := a.actionWithContext(sctx, apidefaults.Namespace, types.KindCertAuthority, types.VerbRotate); err != nil {
		return trace.Wrap(err)
	}
	return a.authServer.RotateExternalCertAuthority(ctx, ca)
}

// UpsertCertAuthority updates existing cert authority or updates the existing one.
func (a *ServerWithRoles) UpsertCertAuthority(ctx context.Context, ca types.CertAuthority) error {
	trust, err := trustv1.NewService(&trustv1.ServiceConfig{
		Authorizer: authz.AuthorizerFunc(func(context.Context) (*authz.Context, error) {
			return &a.context, nil
		}),
		Cache:   a.authServer.Cache,
		Backend: a.authServer.Services,
	})
	if err != nil {
		return trace.Wrap(err)
	}

	cav2, ok := ca.(*types.CertAuthorityV2)
	if !ok {
		return trace.BadParameter("unexpected ca type %T", ca)
	}

	_, err = trust.UpsertCertAuthority(ctx, &trustpb.UpsertCertAuthorityRequest{CertAuthority: cav2})
	return trace.Wrap(err)
}

// CompareAndSwapCertAuthority updates existing cert authority if the existing cert authority
// value matches the value stored in the backend.
func (a *ServerWithRoles) CompareAndSwapCertAuthority(new, existing types.CertAuthority) error {
	if err := a.action(apidefaults.Namespace, types.KindCertAuthority, types.VerbCreate, types.VerbUpdate); err != nil {
		return trace.Wrap(err)
	}
	return a.authServer.CompareAndSwapCertAuthority(new, existing)
}

func (a *ServerWithRoles) GetCertAuthorities(ctx context.Context, caType types.CertAuthType, loadKeys bool) ([]types.CertAuthority, error) {
	trust, err := trustv1.NewService(&trustv1.ServiceConfig{
		Authorizer: authz.AuthorizerFunc(func(context.Context) (*authz.Context, error) {
			return &a.context, nil
		}),
		Cache:   a.authServer.Cache,
		Backend: a.authServer.Services,
	})
	if err != nil {
		return nil, trace.Wrap(err)
	}

	resp, err := trust.GetCertAuthorities(ctx, &trustpb.GetCertAuthoritiesRequest{Type: string(caType), IncludeKey: loadKeys})
	if err != nil {
		return nil, trace.Wrap(err)
	}

	cas := make([]types.CertAuthority, 0, len(resp.CertAuthoritiesV2))
	for _, ca := range resp.CertAuthoritiesV2 {
		cas = append(cas, ca)
	}

	return cas, trace.Wrap(err)
}

func (a *ServerWithRoles) GetCertAuthority(ctx context.Context, id types.CertAuthID, loadKeys bool) (types.CertAuthority, error) {
	trust, err := trustv1.NewService(&trustv1.ServiceConfig{
		Authorizer: authz.AuthorizerFunc(func(context.Context) (*authz.Context, error) {
			return &a.context, nil
		}),
		Cache:   a.authServer.Cache,
		Backend: a.authServer.Services,
	})
	if err != nil {
		return nil, trace.Wrap(err)
	}

	resp, err := trust.GetCertAuthority(ctx, &trustpb.GetCertAuthorityRequest{
		Domain:     id.DomainName,
		Type:       string(id.Type),
		IncludeKey: loadKeys,
	})
	if err != nil {
		return nil, trace.Wrap(err)
	}

	return resp, trace.Wrap(err)
}

func (a *ServerWithRoles) GetDomainName(ctx context.Context) (string, error) {
	// anyone can read it, no harm in that
	return a.authServer.GetDomainName()
}

// getClusterCACert returns the PEM-encoded TLS certs for the local cluster
// without signing keys. If the cluster has multiple TLS certs, they will all
// be concatenated.
func (a *ServerWithRoles) GetClusterCACert(
	ctx context.Context,
) (*proto.GetClusterCACertResponse, error) {
	// Allow all roles to get the CA certs.
	return a.authServer.GetClusterCACert(ctx)
}

func (a *ServerWithRoles) DeleteCertAuthority(ctx context.Context, id types.CertAuthID) error {
	trust, err := trustv1.NewService(&trustv1.ServiceConfig{
		Authorizer: authz.AuthorizerFunc(func(context.Context) (*authz.Context, error) {
			return &a.context, nil
		}),
		Cache:   a.authServer.Cache,
		Backend: a.authServer.Services,
	})
	if err != nil {
		return trace.Wrap(err)
	}

	if _, err := trust.DeleteCertAuthority(ctx, &trustpb.DeleteCertAuthorityRequest{Domain: id.DomainName, Type: string(id.Type)}); err != nil {
		return trace.Wrap(err)
	}

	return nil
}

// ActivateCertAuthority not implemented: can only be called locally.
func (a *ServerWithRoles) ActivateCertAuthority(id types.CertAuthID) error {
	return trace.NotImplemented(notImplementedMessage)
}

// DeactivateCertAuthority not implemented: can only be called locally.
func (a *ServerWithRoles) DeactivateCertAuthority(id types.CertAuthID) error {
	return trace.NotImplemented(notImplementedMessage)
}

// UpdateUserCARoleMap not implemented: can only be called locally.
func (a *ServerWithRoles) UpdateUserCARoleMap(ctx context.Context, name string, roleMap types.RoleMap, activated bool) error {
	return trace.NotImplemented(notImplementedMessage)
}

func (a *ServerWithRoles) RegisterUsingToken(ctx context.Context, req *types.RegisterUsingTokenRequest) (*proto.Certs, error) {
	// tokens have authz mechanism  on their own, no need to check
	return a.authServer.RegisterUsingToken(ctx, req)
}

// RegisterUsingIAMMethod registers the caller using the IAM join method and
// returns signed certs to join the cluster.
//
// See (*Server).RegisterUsingIAMMethod for further documentation.
//
// This wrapper does not do any extra authz checks, as the register method has
// its own authz mechanism.
func (a *ServerWithRoles) RegisterUsingIAMMethod(ctx context.Context, challengeResponse client.RegisterIAMChallengeResponseFunc) (*proto.Certs, error) {
	certs, err := a.authServer.RegisterUsingIAMMethod(ctx, challengeResponse)
	return certs, trace.Wrap(err)
}

// RegisterUsingAzureMethod registers the caller using the Azure join method and
// returns signed certs to join the cluster.
//
// See (*Server).RegisterUsingAzureMethod for further documentation.
//
// This wrapper does not do any extra authz checks, as the register method has
// its own authz mechanism.
func (a *ServerWithRoles) RegisterUsingAzureMethod(ctx context.Context, challengeResponse client.RegisterAzureChallengeResponseFunc) (*proto.Certs, error) {
	certs, err := a.authServer.RegisterUsingAzureMethod(ctx, challengeResponse)
	return certs, trace.Wrap(err)
}

// GenerateHostCerts generates new host certificates (signed
// by the host certificate authority) for a node.
func (a *ServerWithRoles) GenerateHostCerts(ctx context.Context, req *proto.HostCertsRequest) (*proto.Certs, error) {
	clusterName, err := a.authServer.GetDomainName()
	if err != nil {
		return nil, trace.Wrap(err)
	}
	// username is hostID + cluster name, so make sure server requests new keys for itself
	if a.context.User.GetName() != HostFQDN(req.HostID, clusterName) {
		return nil, trace.AccessDenied("username mismatch %q and %q", a.context.User.GetName(), HostFQDN(req.HostID, clusterName))
	}

	if req.Role == types.RoleInstance {
		if err := a.checkAdditionalSystemRoles(ctx, req); err != nil {
			return nil, trace.Wrap(err)
		}
	} else {
		if len(req.SystemRoles) != 0 {
			return nil, trace.AccessDenied("additional system role encoding not supported for certs of type %q", req.Role)
		}
	}

	existingRoles, err := types.NewTeleportRoles(a.context.User.GetRoles())
	if err != nil {
		return nil, trace.Wrap(err)
	}

	// prohibit privilege escalations through role changes (except the instance cert exception, handled above).
	if !a.hasBuiltinRole(req.Role) && req.Role != types.RoleInstance {
		return nil, trace.AccessDenied("roles do not match: %v and %v", existingRoles, req.Role)
	}
	return a.authServer.GenerateHostCerts(ctx, req)
}

// checkAdditionalSystemRoles verifies additional system roles in host cert request.
func (a *ServerWithRoles) checkAdditionalSystemRoles(ctx context.Context, req *proto.HostCertsRequest) error {
	// ensure requesting cert's primary role is a server role.
	role, ok := a.context.Identity.(authz.BuiltinRole)
	if !ok || !role.IsServer() {
		return trace.AccessDenied("additional system roles can only be claimed by a teleport built-in server")
	}

	// check that additional system roles are theoretically valid (distinct from permissibility, which
	// is checked in the following loop).
	for _, r := range req.SystemRoles {
		if r.Check() != nil {
			return trace.AccessDenied("additional system role %q cannot be applied (not a valid system role)", r)
		}
		if !r.IsLocalService() {
			return trace.AccessDenied("additional system role %q cannot be applied (not a builtin service role)", r)
		}
	}

	// check if additional system roles are permissible
	for _, requestedRole := range req.SystemRoles {
		if a.hasBuiltinRole(requestedRole) {
			// instance is already known to hold this role
			continue
		}

		return trace.AccessDenied("additional system role %q cannot be applied (not authorized)", requestedRole)
	}

	return nil
}

// RegisterInventoryControlStream handles the upstream half of the control stream handshake, then passes the control stream to
// the auth server's main control logic. We also return the post-auth hello message back up to the grpcserver layer in order to
// use it for metrics purposes.
func (a *ServerWithRoles) RegisterInventoryControlStream(ics client.UpstreamInventoryControlStream) (proto.UpstreamInventoryHello, error) {
	// this value gets set further down
	var hello proto.UpstreamInventoryHello

	// Ensure that caller is a teleport server
	role, ok := a.context.Identity.(authz.BuiltinRole)
	if !ok || !role.IsServer() {
		return hello, trace.AccessDenied("inventory control streams can only be created by a teleport built-in server")
	}

	// wait for upstream hello
	select {
	case msg := <-ics.Recv():
		switch m := msg.(type) {
		case proto.UpstreamInventoryHello:
			hello = m
		default:
			return hello, trace.BadParameter("expected upstream hello, got: %T", m)
		}
	case <-ics.Done():
		return hello, trace.Wrap(ics.Error())
	case <-a.CloseContext().Done():
		return hello, trace.Errorf("auth server shutdown")
	}

	// verify that server is creating stream on behalf of itself.
	if hello.ServerID != role.GetServerID() {
		return hello, trace.AccessDenied("control streams do not support impersonation (%q -> %q)", role.GetServerID(), hello.ServerID)
	}

	// in order to reduce sensitivity to downgrades/misconfigurations, we simply filter out
	// services that are unrecognized or unauthorized, rather than rejecting hellos that claim them.
	var filteredServices []types.SystemRole
	for _, service := range hello.Services {
		if !a.hasBuiltinRole(service) {
			log.Warnf("Omitting service %q for control stream of instance %q (unknown or unauthorized).", service, role.GetServerID())
			continue
		}
		filteredServices = append(filteredServices, service)
	}

	hello.Services = filteredServices

	return hello, a.authServer.RegisterInventoryControlStream(ics, hello)
}

func (a *ServerWithRoles) GetInventoryStatus(ctx context.Context, req proto.InventoryStatusRequest) (proto.InventoryStatusSummary, error) {
	if err := a.action(apidefaults.Namespace, types.KindInstance, types.VerbList, types.VerbRead); err != nil {
		return proto.InventoryStatusSummary{}, trace.Wrap(err)
	}

	if req.Connected {
		if !a.hasBuiltinRole(types.RoleAdmin) {
			return proto.InventoryStatusSummary{}, trace.AccessDenied("requires local tctl, try using 'tctl inventory ls' instead")
		}
	}
	return a.authServer.GetInventoryStatus(ctx, req)
}

// GetInventoryConnectedServiceCounts returns the counts of each connected service seen in the inventory.
func (a *ServerWithRoles) GetInventoryConnectedServiceCounts() (proto.InventoryConnectedServiceCounts, error) {
	// TODO(fspmarshall): switch this to being scoped to instance:read once we have a sane remote version of
	// this method. for now we're leaving it as requiring local admin because the returned value is basically
	// nonsense if you aren't connected locally.
	if !a.hasBuiltinRole(types.RoleAdmin) {
		return proto.InventoryConnectedServiceCounts{}, trace.AccessDenied("requires builtin admin role")
	}
	return a.authServer.GetInventoryConnectedServiceCounts(), nil
}

func (a *ServerWithRoles) PingInventory(ctx context.Context, req proto.InventoryPingRequest) (proto.InventoryPingResponse, error) {
	// this is scoped to admin-only not because we don't have appropriate rbac, but because this method doesn't function
	// as expected if you aren't connected locally.
	if !a.hasBuiltinRole(types.RoleAdmin) {
		return proto.InventoryPingResponse{}, trace.AccessDenied("requires builtin admin role")
	}
	return a.authServer.PingInventory(ctx, req)
}

func (a *ServerWithRoles) GetInstances(ctx context.Context, filter types.InstanceFilter) stream.Stream[types.Instance] {
	if err := a.action(apidefaults.Namespace, types.KindInstance, types.VerbList, types.VerbRead); err != nil {
		return stream.Fail[types.Instance](trace.Wrap(err))
	}

	return a.authServer.GetInstances(ctx, filter)
}

// GetNodeStream returns a stream of nodes.
func (a *ServerWithRoles) GetNodeStream(ctx context.Context, namespace string) stream.Stream[types.Server] {
	if err := a.action(namespace, types.KindNode, types.VerbList, types.VerbRead); err != nil {
		return stream.Fail[types.Server](trace.Wrap(err))
	}

	return a.authServer.GetNodeStream(ctx, namespace)
}

func (a *ServerWithRoles) GetClusterAlerts(ctx context.Context, query types.GetClusterAlertsRequest) ([]types.ClusterAlert, error) {
	// unauthenticated clients can never check for alerts. we don't normally explicitly
	// check for this kind of thing, but since alerts use an unusual access-control
	// pattern, explicitly rejecting the nop role makes things easier.
	if a.hasBuiltinRole(types.RoleNop) {
		return nil, trace.AccessDenied("alerts not available to unauthenticated clients")
	}

	alerts, err := a.authServer.GetClusterAlerts(ctx, query)
	if err != nil {
		return nil, trace.Wrap(err)
	}

	var acks []types.AlertAcknowledgement
	if !query.WithAcknowledged {
		// load acks so that we can filter out acknowledged alerts
		acks, err = a.authServer.GetAlertAcks(ctx)
		if err != nil {
			// we don't fail here since users are allowed to see acknowledged alerts, acks
			// are intended only as a tool for reducing noise.
			log.Warnf("Failed to load alert acks: %v", err)
		}
	}

	// by default we only show alerts whose labels specify that a given user should see them, but users
	// with permissions to view all resources of kind 'cluster_alert' can opt into viewing all alerts
	// regardless of labels for management/debug purposes.
	var resourceLevelPermit bool
	if query.WithUntargeted && a.withOptions(quietAction(true)).action(apidefaults.Namespace, types.KindClusterAlert, types.VerbRead, types.VerbList) == nil {
		resourceLevelPermit = true
	}

	// filter alerts by acks and teleport.internal 'permit' labels to determine whether the alert
	// was intended to be visible to the calling user.
	filtered := alerts[:0]
Outer:
	for _, alert := range alerts {
		// skip acknowledged alerts
		for _, ack := range acks {
			if ack.AlertID == alert.Metadata.Name {
				continue Outer
			}
		}

		// remaining checks in this loop are evaluating per-alert access, so short-circuit
		// if we are going off of resource-level permissions for this query.
		if resourceLevelPermit {
			filtered = append(filtered, alert)
			continue Outer
		}

		if alert.Metadata.Labels[types.AlertPermitAll] == "yes" {
			// alert may be shown to all authenticated users
			filtered = append(filtered, alert)
			continue Outer
		}

		// the verb-permit label permits users to view an alert if they hold
		// one of the specified <resource>:<verb> pairs (e.g. `node:list|token:create`
		// would be satisfied by either a user that can list nodes *or* create tokens).
	Verbs:
		for _, s := range strings.Split(alert.Metadata.Labels[types.AlertVerbPermit], "|") {
			rv := strings.Split(s, ":")
			if len(rv) != 2 {
				continue Verbs
			}

			if a.withOptions(quietAction(true)).action(apidefaults.Namespace, rv[0], rv[1]) == nil {
				// user holds at least one of the resource:verb pairs specified by
				// the verb-permit label.
				filtered = append(filtered, alert)
				continue Outer
			}
		}
	}
	alerts = filtered

	if !query.WithSuperseded {
		// aggregate supersede directives and filter. we do this as a separate filter
		// step since we only obey supersede relationships within the set of
		// visible alerts (i.e. an alert that isn't visible cannot supersede an alert
		// that is visible).

		sups := make(map[string]types.AlertSeverity)

		for _, alert := range alerts {
			for _, id := range strings.Split(alert.Metadata.Labels[types.AlertSupersedes], ",") {
				if sups[id] < alert.Spec.Severity {
					sups[id] = alert.Spec.Severity
				}
			}
		}

		filtered = alerts[:0]
		for _, alert := range alerts {
			if sups[alert.Metadata.Name] > alert.Spec.Severity {
				continue
			}
			filtered = append(filtered, alert)
		}
		alerts = filtered
	}

	return alerts, nil
}

func (a *ServerWithRoles) UpsertClusterAlert(ctx context.Context, alert types.ClusterAlert) error {
	if err := a.action(apidefaults.Namespace, types.KindClusterAlert, types.VerbCreate, types.VerbUpdate); err != nil {
		return trace.Wrap(err)
	}

	return a.authServer.UpsertClusterAlert(ctx, alert)
}

func (a *ServerWithRoles) CreateAlertAck(ctx context.Context, ack types.AlertAcknowledgement) error {
	// we treat alert acks as an extension of the cluster alert resource rather than its own resource
	if err := a.action(apidefaults.Namespace, types.KindClusterAlert, types.VerbCreate, types.VerbUpdate); err != nil {
		return trace.Wrap(err)
	}

	return a.authServer.CreateAlertAck(ctx, ack)
}

func (a *ServerWithRoles) GetAlertAcks(ctx context.Context) ([]types.AlertAcknowledgement, error) {
	// we treat alert acks as an extension of the cluster alert resource rather than its own resource.
	if err := a.action(apidefaults.Namespace, types.KindClusterAlert, types.VerbRead, types.VerbList); err != nil {
		return nil, trace.Wrap(err)
	}

	return a.authServer.GetAlertAcks(ctx)
}

func (a *ServerWithRoles) ClearAlertAcks(ctx context.Context, req proto.ClearAlertAcksRequest) error {
	// we treat alert acks as an extension of the cluster alert resource rather than its own resource
	if err := a.action(apidefaults.Namespace, types.KindClusterAlert, types.VerbDelete); err != nil {
		return trace.Wrap(err)
	}

	return a.authServer.ClearAlertAcks(ctx, req)
}

func (a *ServerWithRoles) UpsertNode(ctx context.Context, s types.Server) (*types.KeepAlive, error) {
	if err := a.action(s.GetNamespace(), types.KindNode, types.VerbCreate, types.VerbUpdate); err != nil {
		return nil, trace.Wrap(err)
	}
	return a.authServer.UpsertNode(ctx, s)
}

// KeepAliveServer updates expiry time of a server resource.
func (a *ServerWithRoles) KeepAliveServer(ctx context.Context, handle types.KeepAlive) error {
	clusterName, err := a.GetDomainName(ctx)
	if err != nil {
		return trace.Wrap(err)
	}
	serverName, err := ExtractHostID(a.context.User.GetName(), clusterName)
	if err != nil {
		return trace.AccessDenied("access denied")
	}

	switch handle.GetType() {
	case constants.KeepAliveNode:
		if serverName != handle.Name {
			return trace.AccessDenied("access denied")
		}
		if !a.hasBuiltinRole(types.RoleNode) {
			return trace.AccessDenied("access denied")
		}
		if err := a.action(apidefaults.Namespace, types.KindNode, types.VerbUpdate); err != nil {
			return trace.Wrap(err)
		}
	case constants.KeepAliveApp:
		if handle.HostID != "" {
			if serverName != handle.HostID {
				return trace.AccessDenied("access denied")
			}
		} else { // DELETE IN 9.0. Legacy app server is heartbeating back.
			if serverName != handle.Name {
				return trace.AccessDenied("access denied")
			}
		}
		if !a.hasBuiltinRole(types.RoleApp) && !a.hasBuiltinRole(types.RoleOkta) {
			return trace.AccessDenied("access denied")
		}
		if err := a.action(apidefaults.Namespace, types.KindAppServer, types.VerbUpdate); err != nil {
			return trace.Wrap(err)
		}
	case constants.KeepAliveDatabase:
		// There can be multiple database servers per host so they send their
		// host ID in a separate field because unlike SSH nodes the resource
		// name cannot be the host ID.
		if serverName != handle.HostID {
			return trace.AccessDenied("access denied")
		}
		if !a.hasBuiltinRole(types.RoleDatabase) {
			return trace.AccessDenied("access denied")
		}
		if err := a.action(apidefaults.Namespace, types.KindDatabaseServer, types.VerbUpdate); err != nil {
			return trace.Wrap(err)
		}
	case constants.KeepAliveWindowsDesktopService:
		if serverName != handle.Name {
			return trace.AccessDenied("access denied")
		}
		if !a.hasBuiltinRole(types.RoleWindowsDesktop) {
			return trace.AccessDenied("access denied")
		}
		if err := a.action(apidefaults.Namespace, types.KindWindowsDesktopService, types.VerbUpdate); err != nil {
			return trace.Wrap(err)
		}
	case constants.KeepAliveKube:
		if handle.HostID == "" {
			return trace.BadParameter("hostID is required for kubernetes keep alive")
		} else if serverName != handle.HostID {
			return trace.AccessDenied("access denied")
		}
		// Legacy kube proxy can heartbeat kube servers from the proxy itself so
		// we need to check if the host has the Kube or Proxy role.
		if !a.hasBuiltinRole(types.RoleKube, types.RoleProxy) {
			return trace.AccessDenied("access denied")
		}
		if err := a.action(apidefaults.Namespace, types.KindKubeServer, types.VerbUpdate); err != nil {
			return trace.Wrap(err)
		}
	case constants.KeepAliveDatabaseService:
		if serverName != handle.Name {
			return trace.AccessDenied("access denied")
		}
		if !a.hasBuiltinRole(types.RoleDatabase) {
			return trace.AccessDenied("access denied")
		}
		if err := a.action(apidefaults.Namespace, types.KindDatabaseService, types.VerbUpdate); err != nil {
			return trace.Wrap(err)
		}
	default:
		return trace.BadParameter("unknown keep alive type %q", handle.Type)
	}

	return a.authServer.KeepAliveServer(ctx, handle)
}

// NewWatcher returns a new event watcher
func (a *ServerWithRoles) NewWatcher(ctx context.Context, watch types.Watch) (types.Watcher, error) {
	if len(watch.Kinds) == 0 {
		return nil, trace.AccessDenied("can't setup global watch")
	}

	validKinds := make([]types.WatchKind, 0, len(watch.Kinds))
	for _, kind := range watch.Kinds {
		err := a.hasWatchPermissionForKind(kind)
		if err != nil {
			if watch.AllowPartialSuccess {
				continue
			}
			return nil, trace.Wrap(err)
		}

		validKinds = append(validKinds, kind)
	}

	if len(validKinds) == 0 {
		return nil, trace.BadParameter("none of the requested kinds can be watched")
	}

	watch.Kinds = validKinds
	switch {
	case a.hasBuiltinRole(types.RoleProxy):
		watch.QueueSize = defaults.ProxyQueueSize
	case a.hasBuiltinRole(types.RoleNode):
		watch.QueueSize = defaults.NodeQueueSize
	}
	return a.authServer.NewWatcher(ctx, watch)
}

// hasWatchPermissionForKind checks the permissions for data of each kind.
// For watching, most kinds of data just need a Read permission, but some
// have more complicated logic.
func (a *ServerWithRoles) hasWatchPermissionForKind(kind types.WatchKind) error {
	verb := types.VerbRead
	switch kind.Kind {
	case types.KindCertAuthority:
		if !kind.LoadSecrets {
			verb = types.VerbReadNoSecrets
		}
	case types.KindAccessRequest:
		var filter types.AccessRequestFilter
		if err := filter.FromMap(kind.Filter); err != nil {
			return trace.Wrap(err)
		}

		// Users can watch their own access requests.
		if filter.User != "" && a.currentUserAction(filter.User) == nil {
			return nil
		}
	case types.KindWebSession:
		var filter types.WebSessionFilter
		if err := filter.FromMap(kind.Filter); err != nil {
			return trace.Wrap(err)
		}

		// Allow reading Snowflake sessions to DB service.
		if kind.SubKind == types.KindSnowflakeSession && a.hasBuiltinRole(types.RoleDatabase) {
			return nil
		}

		// Users can watch their own web sessions.
		if filter.User != "" && a.currentUserAction(filter.User) == nil {
			return nil
		}
	case types.KindHeadlessAuthentication:
		var filter types.HeadlessAuthenticationFilter
		if err := filter.FromMap(kind.Filter); err != nil {
			return trace.Wrap(err)
		}

		// Users can only watch their own headless authentications, meaning we don't fallback to
		// the generalized verb-kind-action check below.
		if !hasLocalUserRole(a.context) {
			return trace.AccessDenied("non-local user roles cannot watch headless authentications")
		} else if filter.Username == "" {
			return trace.AccessDenied("user cannot watch headless authentications without a filter for their username")
		} else if filter.Username != a.context.User.GetName() {
			return trace.AccessDenied("user %q cannot watch headless authentications of %q", a.context.User.GetName(), filter.Username)
		}

		return nil
	}
	return trace.Wrap(a.action(apidefaults.Namespace, kind.Kind, verb))
}

// DeleteAllNodes deletes all nodes in a given namespace
func (a *ServerWithRoles) DeleteAllNodes(ctx context.Context, namespace string) error {
	if err := a.action(namespace, types.KindNode, types.VerbDelete); err != nil {
		return trace.Wrap(err)
	}
	return a.authServer.DeleteAllNodes(ctx, namespace)
}

// DeleteNode deletes node in the namespace
func (a *ServerWithRoles) DeleteNode(ctx context.Context, namespace, node string) error {
	if err := a.action(namespace, types.KindNode, types.VerbDelete); err != nil {
		return trace.Wrap(err)
	}
	return a.authServer.DeleteNode(ctx, namespace, node)
}

// GetNode gets a node by name and namespace.
func (a *ServerWithRoles) GetNode(ctx context.Context, namespace, name string) (types.Server, error) {
	if err := a.action(namespace, types.KindNode, types.VerbRead); err != nil {
		return nil, trace.Wrap(err)
	}
	node, err := a.authServer.GetNode(ctx, namespace, name)
	if err != nil {
		return nil, trace.Wrap(err)
	}

	if err := a.checkAccessToNode(node); err != nil {
		if trace.IsAccessDenied(err) {
			return nil, trace.NotFound("not found")
		}

		return nil, trace.Wrap(err)
	}

	return node, nil
}

func (s *ServerWithRoles) MakePaginatedResources(requestType string, resources []types.ResourceWithLabels) ([]*proto.PaginatedResource, error) {
	paginatedResources := make([]*proto.PaginatedResource, 0, len(resources))
	for _, resource := range resources {
		var protoResource *proto.PaginatedResource
		resourceKind := requestType
		if requestType == types.KindUnifiedResource {
			resourceKind = resource.GetKind()
		}
		switch resourceKind {
		case types.KindDatabaseServer:
			database, ok := resource.(*types.DatabaseServerV3)
			if !ok {
				return nil, trace.BadParameter("%s has invalid type %T", resourceKind, resource)
			}

			protoResource = &proto.PaginatedResource{Resource: &proto.PaginatedResource_DatabaseServer{DatabaseServer: database}}
		case types.KindDatabaseService:
			databaseService, ok := resource.(*types.DatabaseServiceV1)
			if !ok {
				return nil, trace.BadParameter("%s has invalid type %T", resourceKind, resource)
			}

			protoResource = &proto.PaginatedResource{Resource: &proto.PaginatedResource_DatabaseService{DatabaseService: databaseService}}
		case types.KindAppServer:
			app, ok := resource.(*types.AppServerV3)
			if !ok {
				return nil, trace.BadParameter("%s has invalid type %T", resourceKind, resource)
			}

			protoResource = &proto.PaginatedResource{Resource: &proto.PaginatedResource_AppServer{AppServer: app}}
		case types.KindNode:
			srv, ok := resource.(*types.ServerV2)
			if !ok {
				return nil, trace.BadParameter("%s has invalid type %T", resourceKind, resource)
			}

			protoResource = &proto.PaginatedResource{Resource: &proto.PaginatedResource_Node{Node: srv}}
		case types.KindKubeServer:
			srv, ok := resource.(*types.KubernetesServerV3)
			if !ok {
				return nil, trace.BadParameter("%s has invalid type %T", resourceKind, resource)
			}

			protoResource = &proto.PaginatedResource{Resource: &proto.PaginatedResource_KubernetesServer{KubernetesServer: srv}}
		case types.KindWindowsDesktop:
			desktop, ok := resource.(*types.WindowsDesktopV3)
			if !ok {
				return nil, trace.BadParameter("%s has invalid type %T", resourceKind, resource)
			}

			protoResource = &proto.PaginatedResource{Resource: &proto.PaginatedResource_WindowsDesktop{WindowsDesktop: desktop}}
		case types.KindWindowsDesktopService:
			desktopService, ok := resource.(*types.WindowsDesktopServiceV3)
			if !ok {
				return nil, trace.BadParameter("%s has invalid type %T", resourceKind, resource)
			}

			protoResource = &proto.PaginatedResource{Resource: &proto.PaginatedResource_WindowsDesktopService{WindowsDesktopService: desktopService}}
		case types.KindKubernetesCluster:
			cluster, ok := resource.(*types.KubernetesClusterV3)
			if !ok {
				return nil, trace.BadParameter("%s has invalid type %T", resourceKind, resource)
			}

			protoResource = &proto.PaginatedResource{Resource: &proto.PaginatedResource_KubeCluster{KubeCluster: cluster}}
		case types.KindUserGroup:
			userGroup, ok := resource.(*types.UserGroupV1)
			if !ok {
				return nil, trace.BadParameter("%s has invalid type %T", resourceKind, resource)
			}

			protoResource = &proto.PaginatedResource{Resource: &proto.PaginatedResource_UserGroup{UserGroup: userGroup}}
		case types.KindSAMLIdPServiceProvider, types.KindAppOrSAMLIdPServiceProvider:
			switch appOrSP := resource.(type) {
			case *types.AppServerV3:
				protoResource = &proto.PaginatedResource{
					Resource: &proto.PaginatedResource_AppServerOrSAMLIdPServiceProvider{
						AppServerOrSAMLIdPServiceProvider: &types.AppServerOrSAMLIdPServiceProviderV1{
							Resource: &types.AppServerOrSAMLIdPServiceProviderV1_AppServer{
								AppServer: appOrSP,
							},
						},
					}}
			case *types.SAMLIdPServiceProviderV1:
				protoResource = &proto.PaginatedResource{
					Resource: &proto.PaginatedResource_AppServerOrSAMLIdPServiceProvider{
						AppServerOrSAMLIdPServiceProvider: &types.AppServerOrSAMLIdPServiceProviderV1{
							Resource: &types.AppServerOrSAMLIdPServiceProviderV1_SAMLIdPServiceProvider{
								SAMLIdPServiceProvider: appOrSP,
							},
						},
					}}
			default:
				return nil, trace.BadParameter("%s has invalid type %T", resourceKind, resource)
			}

		default:
			return nil, trace.NotImplemented("resource type %s doesn't support pagination", resource.GetKind())
		}

		paginatedResources = append(paginatedResources, protoResource)
	}
	return paginatedResources, nil
}

// ListUnifiedResources returns a paginated list of unified resources filtered by user access.
func (a *ServerWithRoles) ListUnifiedResources(ctx context.Context, req *proto.ListUnifiedResourcesRequest) (*proto.ListUnifiedResourcesResponse, error) {
	// Fetch full list of resources in the backend.
<<<<<<< HEAD
	var elapsedFetch time.Duration
	var elapsedFilter time.Duration
	var unifiedResources types.ResourcesWithLabels
	var filteredResources types.ResourcesWithLabels
=======
	var (
		elapsedFetch      time.Duration
		elapsedFilter     time.Duration
		unifiedResources  types.ResourcesWithLabels
		filteredResources types.ResourcesWithLabels
	)
>>>>>>> fd9a2854

	defer func() {
		log.WithFields(logrus.Fields{
			"user":           a.context.User.GetName(),
			"elapsed_fetch":  elapsedFetch,
			"elapsed_filter": elapsedFilter,
		}).Debugf(
			"ListUnifiedResources(%v->%v) in %v.",
			len(unifiedResources), len(filteredResources), elapsedFetch+elapsedFilter)
	}()

	startFetch := time.Now()
	unifiedResources, err := a.authServer.UnifiedResourceCache.GetUnifiedResources(ctx)
	if err != nil {
		return nil, trace.Wrap(err)
	}

	elapsedFetch = time.Since(startFetch)

<<<<<<< HEAD
	filteredResources = make(types.ResourcesWithLabels, 0)
=======
>>>>>>> fd9a2854
	startFilter := time.Now()
	for _, resource := range unifiedResources {
		switch r := resource.(type) {
		case types.Server:
			{
				if err := a.checkAccessToNode(r); err != nil {
					if trace.IsAccessDenied(err) {
						continue
					}

					return nil, trace.Wrap(err)
				}

				filteredResources = append(filteredResources, resource)
			}
		case types.DatabaseServer:
			{
				if err := a.checkAccessToDatabase(r.GetDatabase()); err != nil {
					if trace.IsAccessDenied(err) {
						continue
					}

					return nil, trace.Wrap(err)
				}

				filteredResources = append(filteredResources, resource)
			}

		case types.AppServer:
			{
				if err := a.checkAccessToApp(r.GetApp()); err != nil {
					if trace.IsAccessDenied(err) {
						continue
					}

					return nil, trace.Wrap(err)
				}

				filteredResources = append(filteredResources, resource)
			}
		case types.SAMLIdPServiceProvider:
			{
				if err := a.action(apidefaults.Namespace, types.KindSAMLIdPServiceProvider, types.VerbList); err == nil {
					filteredResources = append(filteredResources, resource)
				}
			}
		case types.KubeServer:
			kube := r.GetCluster()
			if err := a.checkAccessToKubeCluster(kube); err != nil {
				if trace.IsAccessDenied(err) {
					continue
				}

				return nil, trace.Wrap(err)
			}

			filteredResources = append(filteredResources, kube)
		case types.WindowsDesktop:
			{
				if err := a.checkAccessToWindowsDesktop(r); err != nil {
					if trace.IsAccessDenied(err) {
						continue
					}

					return nil, trace.Wrap(err)
				}

				filteredResources = append(filteredResources, resource)
			}
		}
	}
	elapsedFilter = time.Since(startFilter)

	if req.SortBy.Field != "" {
		if err := filteredResources.SortByCustom(req.SortBy); err != nil {
			return nil, trace.Wrap(err, "sorting unified resources")
		}
	}

	// Apply request filters and get pagination info.
	resp, err := local.FakePaginate(filteredResources, local.FakePaginateParams{
		Limit:               req.Limit,
		Labels:              req.Labels,
		SearchKeywords:      req.SearchKeywords,
		PredicateExpression: req.PredicateExpression,
		StartKey:            req.StartKey,
		Kinds:               req.Kinds,
	})
	if err != nil {
		return nil, trace.Wrap(err)
	}

	paginatedResources, err := a.MakePaginatedResources(types.KindUnifiedResource, resp.Resources)
	if err != nil {
		return nil, trace.Wrap(err, "making paginated unified resources")
	}

	return &proto.ListUnifiedResourcesResponse{
		NextKey:   resp.NextKey,
		Resources: paginatedResources,
	}, nil
}

func (a *ServerWithRoles) GetNodes(ctx context.Context, namespace string) ([]types.Server, error) {

	if err := a.action(namespace, types.KindNode, types.VerbList); err != nil {
		return nil, trace.Wrap(err)
	}

	// Fetch full list of nodes in the backend.
	startFetch := time.Now()
	nodes, err := a.authServer.GetNodes(ctx, namespace)
	if err != nil {
		return nil, trace.Wrap(err)
	}
	elapsedFetch := time.Since(startFetch)

	// Filter nodes to return the ones for the connected identity.
	filteredNodes := make([]types.Server, 0)
	startFilter := time.Now()
	for _, node := range nodes {
		if err := a.checkAccessToNode(node); err != nil {
			if trace.IsAccessDenied(err) {
				continue
			}

			return nil, trace.Wrap(err)
		}

		filteredNodes = append(filteredNodes, node)
	}
	elapsedFilter := time.Since(startFilter)

	log.WithFields(logrus.Fields{
		"user":           a.context.User.GetName(),
		"elapsed_fetch":  elapsedFetch,
		"elapsed_filter": elapsedFilter,
	}).Debugf(
		"GetServers(%v->%v) in %v.",
		len(nodes), len(filteredNodes), elapsedFetch+elapsedFilter)

	return filteredNodes, nil
}

// authContextForSearch returns an extended authz.Context which should be used
// when searching for resources that a user may be able to request access to,
// but does not already have access to.
// Extra roles are determined from the user's search_as_roles and
// preview_as_roles if [req] requested that each be used.
func (a *ServerWithRoles) authContextForSearch(ctx context.Context, req *proto.ListResourcesRequest) (*authz.Context, error) {
	var extraRoles []string
	if req.UseSearchAsRoles {
		extraRoles = append(extraRoles, a.context.Checker.GetAllowedSearchAsRoles()...)
	}
	if req.UsePreviewAsRoles {
		extraRoles = append(extraRoles, a.context.Checker.GetAllowedPreviewAsRoles()...)
	}
	if len(extraRoles) == 0 {
		// Return the current auth context unmodified.
		return &a.context, nil
	}

	clusterName, err := a.authServer.GetClusterName()
	if err != nil {
		return nil, trace.Wrap(err)
	}

	// Get a new auth context with the additional roles
	extendedContext, err := a.context.WithExtraRoles(a.authServer, clusterName.GetClusterName(), extraRoles)
	if err != nil {
		return nil, trace.Wrap(err)
	}

	// Only emit the event if the role list actually changed
	if len(extendedContext.Checker.RoleNames()) != len(a.context.Checker.RoleNames()) {
		if err := a.authServer.emitter.EmitAuditEvent(a.authServer.closeCtx, &apievents.AccessRequestResourceSearch{
			Metadata: apievents.Metadata{
				Type: events.AccessRequestResourceSearch,
				Code: events.AccessRequestResourceSearchCode,
			},
			UserMetadata:        authz.ClientUserMetadata(ctx),
			SearchAsRoles:       extendedContext.Checker.RoleNames(),
			ResourceType:        req.ResourceType,
			Namespace:           req.Namespace,
			Labels:              req.Labels,
			PredicateExpression: req.PredicateExpression,
			SearchKeywords:      req.SearchKeywords,
		}); err != nil {
			return nil, trace.Wrap(err)
		}
	}
	return extendedContext, nil
}

// GetSSHTargets gets all servers that would match an equivalent ssh dial request. Note that this method
// returns all resources directly accessible to the user *and* all resources available via 'SearchAsRoles',
// which is what we want when handling things like ambiguous host errors and resource-based access requests,
// but may result in confusing behavior if it is used outside of those contexts.
func (a *ServerWithRoles) GetSSHTargets(ctx context.Context, req *proto.GetSSHTargetsRequest) (*proto.GetSSHTargetsResponse, error) {
	// try to detect case-insensitive routing setting, but default to false if we can't load
	// networking config (equivalent to proxy routing behavior).
	var caseInsensitiveRouting bool
	if cfg, err := a.authServer.GetClusterNetworkingConfig(ctx); err == nil {
		caseInsensitiveRouting = cfg.GetCaseInsensitiveRouting()
	}

	matcher := apiutils.NewSSHRouteMatcher(req.Host, req.Port, caseInsensitiveRouting)

	lreq := proto.ListResourcesRequest{
		ResourceType:     types.KindNode,
		UseSearchAsRoles: true,
	}
	var servers []*types.ServerV2
	for {
		// note that we're calling ServerWithRoles.ListResources here rather than some internal method. This method
		// delegates all RBAC filtering to ListResources, and then performs additional filtering on top of that.
		lrsp, err := a.ListResources(ctx, lreq)
		if err != nil {
			return nil, trace.Wrap(err)
		}

		for _, rsc := range lrsp.Resources {
			srv, ok := rsc.(*types.ServerV2)
			if !ok {
				log.Warnf("Unexpected resource type %T, expected *types.ServerV2 (skipping)", rsc)
				continue
			}

			if !matcher.RouteToServer(srv) {
				continue
			}

			servers = append(servers, srv)
		}

		if lrsp.NextKey == "" || len(lrsp.Resources) == 0 {
			break
		}

		lreq.StartKey = lrsp.NextKey
	}

	return &proto.GetSSHTargetsResponse{
		Servers: servers,
	}, nil
}

// ListResources returns a paginated list of resources filtered by user access.
func (a *ServerWithRoles) ListResources(ctx context.Context, req proto.ListResourcesRequest) (*types.ListResourcesResponse, error) {
	// Check if auth server has a license for this resource type but only return an
	// error if the requester is not a builtin or remote server.
	// Builtin and remote server roles are allowed to list resources to avoid crashes
	// even if the license is missing.
	// Users with other roles will get an error if the license is missing so they
	// can request a license with the correct features.
	if err := enforceLicense(req.ResourceType); err != nil && !a.isLocalOrRemoteServerAction() {
		return nil, trace.Wrap(err)
	}

	// Apply any requested additional search_as_roles and/or preview_as_roles
	// for the duration of the search.
	if req.UseSearchAsRoles || req.UsePreviewAsRoles {
		extendedContext, err := a.authContextForSearch(ctx, &req)
		if err != nil {
			return nil, trace.Wrap(err)
		}
		baseContext := a.context
		a.context = *extendedContext
		defer func() {
			a.context = baseContext
		}()
	}

	// ListResources request coming through this auth layer gets request filters
	// stripped off and saved to be applied later after items go through rbac checks.
	// The list that gets returned from the backend comes back unfiltered and as
	// we apply request filters, we might make multiple trips to get more subsets to
	// reach our limit, which is fine b/c we can start query with our next key.
	//
	// But since sorting and counting totals requires us to work with entire list upfront,
	// special handling is needed in this layer b/c if we try to mimic the "subset" here,
	// we will be making unnecessary trips and doing needless work of deserializing every
	// item for every subset.
	if req.RequiresFakePagination() {
		resp, err := a.listResourcesWithSort(ctx, req)
		if err != nil {
			return nil, trace.Wrap(err)
		}

		return resp, nil
	}

	// Start real pagination.
	if err := req.CheckAndSetDefaults(); err != nil {
		return nil, trace.Wrap(err)
	}

	limit := int(req.Limit)
	actionVerbs := []string{types.VerbList, types.VerbRead}
	switch req.ResourceType {
	case types.KindNode:
		// We are checking list only for Nodes to keep backwards compatibility.
		// The read verb got added to GetNodes initially in:
		//   https://github.com/gravitational/teleport/pull/1209
		// but got removed shortly afterwards in:
		//   https://github.com/gravitational/teleport/pull/1224
		actionVerbs = []string{types.VerbList}

	case types.KindDatabaseServer, types.KindDatabaseService, types.KindAppServer, types.KindKubeServer, types.KindWindowsDesktop, types.KindWindowsDesktopService, types.KindUserGroup:

	default:
		return nil, trace.NotImplemented("resource type %s does not support pagination", req.ResourceType)
	}

	if err := a.action(req.Namespace, req.ResourceType, actionVerbs...); err != nil {
		return nil, trace.Wrap(err)
	}

	// Perform the label/search/expr filtering here (instead of at the backend
	// `ListResources`) to ensure that it will be applied only to resources
	// the user has access to.
	filter := services.MatchResourceFilter{
		ResourceKind:        req.ResourceType,
		Labels:              req.Labels,
		SearchKeywords:      req.SearchKeywords,
		PredicateExpression: req.PredicateExpression,
	}
	req.Labels = nil
	req.SearchKeywords = nil
	req.PredicateExpression = ""

	// Increase the limit to one more than was requested so
	// that an additional page load is not needed to determine
	// the next key.
	req.Limit++

	resourceChecker, err := a.newResourceAccessChecker(req.ResourceType)
	if err != nil {
		return nil, trace.Wrap(err)
	}

	var resp types.ListResourcesResponse
	if err := a.authServer.IterateResources(ctx, req, func(resource types.ResourceWithLabels) error {
		if len(resp.Resources) == limit {
			resp.NextKey = backend.GetPaginationKey(resource)
			return ErrDone
		}

		if err := resourceChecker.CanAccess(resource); err != nil {
			if trace.IsAccessDenied(err) {
				return nil
			}

			return trace.Wrap(err)
		}

		switch match, err := services.MatchResourceByFilters(resource, filter, nil /* ignore dup matches  */); {
		case err != nil:
			return trace.Wrap(err)
		case match:
			resp.Resources = append(resp.Resources, resource)
			return nil
		}

		return nil
	}); err != nil {
		return nil, trace.Wrap(err)
	}

	return &resp, nil
}

// resourceAccessChecker allows access to be checked differently per resource type.
type resourceAccessChecker interface {
	CanAccess(resource types.Resource) error
}

// resourceChecker is a pass through checker that utilizes the provided
// services.AccessChecker to check access
type resourceChecker struct {
	services.AccessChecker
}

// CanAccess handles providing the proper services.AccessCheckable resource
// to the services.AccessChecker
func (r resourceChecker) CanAccess(resource types.Resource) error {
	// MFA is not required for operations on app resources but
	// will be enforced at the connection time.
	state := services.AccessState{MFAVerified: true}
	switch rr := resource.(type) {
	case types.AppServer:
		return r.CheckAccess(rr.GetApp(), state)
	case types.KubeServer:
		return r.CheckAccess(rr.GetCluster(), state)
	case types.DatabaseServer:
		return r.CheckAccess(rr.GetDatabase(), state)
	case types.DatabaseService:
		return r.CheckAccess(rr, state)
	case types.Database:
		return r.CheckAccess(rr, state)
	case types.Server:
		return r.CheckAccess(rr, state)
	case types.WindowsDesktop:
		return r.CheckAccess(rr, state)
	case types.WindowsDesktopService:
		return r.CheckAccess(rr, state)
	case types.UserGroup:
		// Because usergroup only has ResourceWithLabels, it looks like this will match
		// everything. To get around this, we'll match on it last and then double check
		// that the kind is equal to usergroup. If it's not, we'll fall through and return
		// the bad parameter as expected.
		if rr.GetKind() == types.KindUserGroup {
			return r.CheckAccess(rr, state)
		}
	}

	return trace.BadParameter("could not check access to resource type %T", r)
}

// newResourceAccessChecker creates a resourceAccessChecker for the provided resource type
func (a *ServerWithRoles) newResourceAccessChecker(resource string) (resourceAccessChecker, error) {
	switch resource {
	case types.KindAppServer, types.KindDatabaseServer, types.KindDatabaseService, types.KindWindowsDesktop, types.KindWindowsDesktopService, types.KindNode, types.KindKubeServer, types.KindUserGroup:
		return &resourceChecker{AccessChecker: a.context.Checker}, nil
	default:
		return nil, trace.BadParameter("could not check access to resource type %s", resource)
	}
}

// listResourcesWithSort retrieves all resources of a certain resource type with rbac applied
// then afterwards applies request sorting and filtering.
func (a *ServerWithRoles) listResourcesWithSort(ctx context.Context, req proto.ListResourcesRequest) (*types.ListResourcesResponse, error) {
	if err := req.CheckAndSetDefaults(); err != nil {
		return nil, trace.Wrap(err)
	}

	var resources []types.ResourceWithLabels
	switch req.ResourceType {
	case types.KindNode:
		nodes, err := a.GetNodes(ctx, req.Namespace)
		if err != nil {
			return nil, trace.Wrap(err)
		}

		servers := types.Servers(nodes)
		if err := servers.SortByCustom(req.SortBy); err != nil {
			return nil, trace.Wrap(err)
		}
		resources = servers.AsResources()

	case types.KindAppServer:
		appservers, err := a.GetApplicationServers(ctx, req.Namespace)
		if err != nil {
			return nil, trace.Wrap(err)
		}

		servers := types.AppServers(appservers)
		if err := servers.SortByCustom(req.SortBy); err != nil {
			return nil, trace.Wrap(err)
		}
		resources = servers.AsResources()

	case types.KindAppOrSAMLIdPServiceProvider:
		appsAndServiceProviders, err := a.GetAppServersAndSAMLIdPServiceProviders(ctx, req.Namespace)
		if err != nil {
			return nil, trace.Wrap(err)
		}

		appsOrSPs := types.AppServersOrSAMLIdPServiceProviders(appsAndServiceProviders)

		if err := appsOrSPs.SortByCustom(req.SortBy); err != nil {
			return nil, trace.Wrap(err)
		}

		resources = appsOrSPs.AsResources()

	case types.KindDatabaseServer:
		dbservers, err := a.GetDatabaseServers(ctx, req.Namespace)
		if err != nil {
			return nil, trace.Wrap(err)
		}

		servers := types.DatabaseServers(dbservers)
		if err := servers.SortByCustom(req.SortBy); err != nil {
			return nil, trace.Wrap(err)
		}
		resources = servers.AsResources()

	case types.KindKubernetesCluster:
		kubeServers, err := a.GetKubernetesServers(ctx)
		if err != nil {
			return nil, trace.Wrap(err)
		}

		// Extract kube clusters into its own list.
		var clusters []types.KubeCluster
		for _, svc := range kubeServers {
			clusters = append(clusters, svc.GetCluster())
		}

		sortedClusters := types.KubeClusters(clusters)
		if err := sortedClusters.SortByCustom(req.SortBy); err != nil {
			return nil, trace.Wrap(err)
		}
		resources = sortedClusters.AsResources()
	case types.KindKubeServer:
		kubeServers, err := a.GetKubernetesServers(ctx)
		if err != nil {
			return nil, trace.Wrap(err)
		}

		sortedServers := types.KubeServers(kubeServers)
		if err := sortedServers.SortByCustom(req.SortBy); err != nil {
			return nil, trace.Wrap(err)
		}
		resources = sortedServers.AsResources()
	case types.KindWindowsDesktop:
		windowsdesktops, err := a.GetWindowsDesktops(ctx, req.GetWindowsDesktopFilter())
		if err != nil {
			return nil, trace.Wrap(err)
		}

		desktops := types.WindowsDesktops(windowsdesktops)
		if err := desktops.SortByCustom(req.SortBy); err != nil {
			return nil, trace.Wrap(err)
		}
		resources = desktops.AsResources()
	case types.KindUserGroup:
		var allUserGroups types.UserGroups
		userGroups, nextKey, err := a.ListUserGroups(ctx, int(req.Limit), "")
		for {
			if err != nil {
				return nil, trace.Wrap(err)
			}

			for _, ug := range userGroups {
				allUserGroups = append(allUserGroups, ug)
			}

			if nextKey == "" {
				break
			}

			userGroups, nextKey, err = a.ListUserGroups(ctx, int(req.Limit), nextKey)
		}

		if err := allUserGroups.SortByCustom(req.SortBy); err != nil {
			return nil, trace.Wrap(err)
		}
		resources = allUserGroups.AsResources()

	default:
		return nil, trace.NotImplemented("resource type %q is not supported for listResourcesWithSort", req.ResourceType)
	}

	// Apply request filters and get pagination info.
	resp, err := local.FakePaginate(resources, local.FakePaginateParams{
		ResourceType:        req.ResourceType,
		Limit:               req.Limit,
		Labels:              req.Labels,
		SearchKeywords:      req.SearchKeywords,
		PredicateExpression: req.PredicateExpression,
		StartKey:            req.StartKey,
	})
	if err != nil {
		return nil, trace.Wrap(err)
	}

	return resp, nil
}

// ListWindowsDesktops not implemented: can only be called locally.
func (a *ServerWithRoles) ListWindowsDesktops(ctx context.Context, req types.ListWindowsDesktopsRequest) (*types.ListWindowsDesktopsResponse, error) {
	return nil, trace.NotImplemented(notImplementedMessage)
}

// ListWindowsDesktopServices not implemented: can only be called locally.
func (a *ServerWithRoles) ListWindowsDesktopServices(ctx context.Context, req types.ListWindowsDesktopServicesRequest) (*types.ListWindowsDesktopServicesResponse, error) {
	return nil, trace.NotImplemented(notImplementedMessage)
}

func (a *ServerWithRoles) UpsertAuthServer(ctx context.Context, s types.Server) error {
	if err := a.action(apidefaults.Namespace, types.KindAuthServer, types.VerbCreate, types.VerbUpdate); err != nil {
		return trace.Wrap(err)
	}
	return a.authServer.UpsertAuthServer(ctx, s)
}

func (a *ServerWithRoles) GetAuthServers() ([]types.Server, error) {
	if err := a.action(apidefaults.Namespace, types.KindAuthServer, types.VerbList, types.VerbRead); err != nil {
		return nil, trace.Wrap(err)
	}
	return a.authServer.GetAuthServers()
}

// DeleteAllAuthServers deletes all auth servers
func (a *ServerWithRoles) DeleteAllAuthServers() error {
	if err := a.action(apidefaults.Namespace, types.KindAuthServer, types.VerbDelete); err != nil {
		return trace.Wrap(err)
	}
	return a.authServer.DeleteAllAuthServers()
}

// DeleteAuthServer deletes auth server by name
func (a *ServerWithRoles) DeleteAuthServer(name string) error {
	if err := a.action(apidefaults.Namespace, types.KindAuthServer, types.VerbDelete); err != nil {
		return trace.Wrap(err)
	}
	return a.authServer.DeleteAuthServer(name)
}

func (a *ServerWithRoles) UpsertProxy(ctx context.Context, s types.Server) error {
	if err := a.action(apidefaults.Namespace, types.KindProxy, types.VerbCreate, types.VerbUpdate); err != nil {
		return trace.Wrap(err)
	}
	return a.authServer.UpsertProxy(ctx, s)
}

func (a *ServerWithRoles) GetProxies() ([]types.Server, error) {
	if err := a.action(apidefaults.Namespace, types.KindProxy, types.VerbList, types.VerbRead); err != nil {
		return nil, trace.Wrap(err)
	}
	return a.authServer.GetProxies()
}

// DeleteAllProxies deletes all proxies
func (a *ServerWithRoles) DeleteAllProxies() error {
	if err := a.action(apidefaults.Namespace, types.KindProxy, types.VerbDelete); err != nil {
		return trace.Wrap(err)
	}
	return a.authServer.DeleteAllProxies()
}

// DeleteProxy deletes proxy by name
func (a *ServerWithRoles) DeleteProxy(ctx context.Context, name string) error {
	if err := a.action(apidefaults.Namespace, types.KindProxy, types.VerbDelete); err != nil {
		return trace.Wrap(err)
	}
	return a.authServer.DeleteProxy(ctx, name)
}

func (a *ServerWithRoles) UpsertReverseTunnel(r types.ReverseTunnel) error {
	if err := a.action(apidefaults.Namespace, types.KindReverseTunnel, types.VerbCreate, types.VerbUpdate); err != nil {
		return trace.Wrap(err)
	}
	return a.authServer.UpsertReverseTunnel(r)
}

func (a *ServerWithRoles) GetReverseTunnel(name string, opts ...services.MarshalOption) (types.ReverseTunnel, error) {
	if err := a.action(apidefaults.Namespace, types.KindReverseTunnel, types.VerbRead); err != nil {
		return nil, trace.Wrap(err)
	}
	return a.authServer.GetReverseTunnel(name, opts...)
}

func (a *ServerWithRoles) GetReverseTunnels(ctx context.Context, opts ...services.MarshalOption) ([]types.ReverseTunnel, error) {
	if err := a.action(apidefaults.Namespace, types.KindReverseTunnel, types.VerbList, types.VerbRead); err != nil {
		return nil, trace.Wrap(err)
	}
	return a.authServer.GetReverseTunnels(ctx, opts...)
}

func (a *ServerWithRoles) DeleteReverseTunnel(domainName string) error {
	if err := a.action(apidefaults.Namespace, types.KindReverseTunnel, types.VerbDelete); err != nil {
		return trace.Wrap(err)
	}
	return a.authServer.DeleteReverseTunnel(domainName)
}

func (a *ServerWithRoles) DeleteToken(ctx context.Context, token string) error {
	if err := a.action(apidefaults.Namespace, types.KindToken, types.VerbDelete); err != nil {
		return trace.Wrap(err)
	}
	return a.authServer.DeleteToken(ctx, token)
}

func (a *ServerWithRoles) GetTokens(ctx context.Context) ([]types.ProvisionToken, error) {
	if err := a.action(apidefaults.Namespace, types.KindToken, types.VerbList, types.VerbRead); err != nil {
		return nil, trace.Wrap(err)
	}
	return a.authServer.GetTokens(ctx)
}

func (a *ServerWithRoles) GetToken(ctx context.Context, token string) (types.ProvisionToken, error) {
	// The Proxy has permission to look up tokens by name in order to validate
	// attempts to use the node join script.
	if isProxy := a.hasBuiltinRole(types.RoleProxy); !isProxy {
		if err := a.action(apidefaults.Namespace, types.KindToken, types.VerbRead); err != nil {
			return nil, trace.Wrap(err)
		}
	}
	return a.authServer.GetToken(ctx, token)
}

func enforceEnterpriseJoinMethodCreation(token types.ProvisionToken) error {
	if modules.GetModules().BuildType() == modules.BuildEnterprise {
		return nil
	}

	v, ok := token.(*types.ProvisionTokenV2)
	if !ok {
		return trace.BadParameter("unexpected token type %T", token)
	}

	if v.Spec.GitHub != nil && v.Spec.GitHub.EnterpriseServerHost != "" {
		return fmt.Errorf(
			"github enterprise server joining: %w",
			ErrRequiresEnterprise,
		)
	}
	return nil
}

// emitTokenEvent is called by Create/Upsert Token in order to emit any relevant
// events.
func emitTokenEvent(
	ctx context.Context,
	e apievents.Emitter,
	roles types.SystemRoles,
	joinMethod types.JoinMethod,
) {
	userMetadata := authz.ClientUserMetadata(ctx)
	if err := e.EmitAuditEvent(ctx, &apievents.ProvisionTokenCreate{
		Metadata: apievents.Metadata{
			Type: events.ProvisionTokenCreateEvent,
			Code: events.ProvisionTokenCreateCode,
		},
		UserMetadata: userMetadata,
		Roles:        roles,
		JoinMethod:   joinMethod,
	}); err != nil {
		log.WithError(err).Warn("Failed to emit join token create event.")
	}
	for _, role := range roles {
		if role == types.RoleTrustedCluster {
			//nolint:staticcheck // Emit a deprecated event.
			if err := e.EmitAuditEvent(ctx, &apievents.TrustedClusterTokenCreate{
				Metadata: apievents.Metadata{
					Type: events.TrustedClusterTokenCreateEvent,
					Code: events.TrustedClusterTokenCreateCode,
				},
				UserMetadata: userMetadata,
			}); err != nil {
				log.WithError(err).Warn("Failed to emit trusted cluster token create event.")
			}
		}
	}
}

func (a *ServerWithRoles) UpsertToken(ctx context.Context, token types.ProvisionToken) error {
	if err := a.action(apidefaults.Namespace, types.KindToken, types.VerbCreate, types.VerbUpdate); err != nil {
		return trace.Wrap(err)
	}
	if err := enforceEnterpriseJoinMethodCreation(token); err != nil {
		return trace.Wrap(err)
	}
	if err := a.authServer.UpsertToken(ctx, token); err != nil {
		return trace.Wrap(err)
	}
	emitTokenEvent(ctx, a.authServer.emitter, token.GetRoles(), token.GetJoinMethod())
	return nil
}

func (a *ServerWithRoles) CreateToken(ctx context.Context, token types.ProvisionToken) error {
	jm := token.GetJoinMethod()
	if err := a.action(apidefaults.Namespace, types.KindToken, types.VerbCreate); err != nil {
		return trace.Wrap(err)
	}
	if err := enforceEnterpriseJoinMethodCreation(token); err != nil {
		return trace.Wrap(err)
	}
	if err := a.authServer.CreateToken(ctx, token); err != nil {
		return trace.Wrap(err)
	}
	emitTokenEvent(ctx, a.authServer.emitter, token.GetRoles(), jm)
	return nil
}

// ChangePassword updates users password based on the old password.
func (a *ServerWithRoles) ChangePassword(
	ctx context.Context,
	req *proto.ChangePasswordRequest,
) error {
	if err := a.currentUserAction(req.User); err != nil {
		return trace.Wrap(err)
	}
	return a.authServer.ChangePassword(ctx, req)
}

func (a *ServerWithRoles) PreAuthenticatedSignIn(ctx context.Context, user string) (types.WebSession, error) {
	if err := a.currentUserAction(user); err != nil {
		return nil, trace.Wrap(err)
	}
	return a.authServer.PreAuthenticatedSignIn(ctx, user, a.context.Identity.GetIdentity())
}

// CreateWebSession creates a new web session for the specified user
func (a *ServerWithRoles) CreateWebSession(ctx context.Context, user string) (types.WebSession, error) {
	if err := a.currentUserAction(user); err != nil {
		return nil, trace.Wrap(err)
	}
	return a.authServer.CreateWebSession(ctx, user)
}

// ExtendWebSession creates a new web session for a user based on a valid previous session.
// Additional roles are appended to initial roles if there is an approved access request.
// The new session expiration time will not exceed the expiration time of the old session.
func (a *ServerWithRoles) ExtendWebSession(ctx context.Context, req WebSessionReq) (types.WebSession, error) {
	if err := a.currentUserAction(req.User); err != nil {
		return nil, trace.Wrap(err)
	}
	return a.authServer.ExtendWebSession(ctx, req, a.context.Identity.GetIdentity())
}

// GetWebSessionInfo returns the web session for the given user specified with sid.
// The session is stripped of any authentication details.
// Implements auth.WebUIService
func (a *ServerWithRoles) GetWebSessionInfo(ctx context.Context, user, sessionID string) (types.WebSession, error) {
	if err := a.currentUserAction(user); err != nil {
		return nil, trace.Wrap(err)
	}
	return a.authServer.GetWebSessionInfo(ctx, user, sessionID)
}

// GetWebSession returns the web session specified with req.
// Implements auth.ReadAccessPoint.
func (a *ServerWithRoles) GetWebSession(ctx context.Context, req types.GetWebSessionRequest) (types.WebSession, error) {
	return a.WebSessions().Get(ctx, req)
}

// WebSessions returns the web session manager.
// Implements services.WebSessionsGetter.
func (a *ServerWithRoles) WebSessions() types.WebSessionInterface {
	return &webSessionsWithRoles{c: a, ws: a.authServer.WebSessions()}
}

// Get returns the web session specified with req.
func (r *webSessionsWithRoles) Get(ctx context.Context, req types.GetWebSessionRequest) (types.WebSession, error) {
	if err := r.c.currentUserAction(req.User); err != nil {
		if err := r.c.action(apidefaults.Namespace, types.KindWebSession, types.VerbRead); err != nil {
			return nil, trace.Wrap(err)
		}
	}
	return r.ws.Get(ctx, req)
}

// List returns the list of all web sessions.
func (r *webSessionsWithRoles) List(ctx context.Context) ([]types.WebSession, error) {
	if err := r.c.action(apidefaults.Namespace, types.KindWebSession, types.VerbList); err != nil {
		return nil, trace.Wrap(err)
	}
	if err := r.c.action(apidefaults.Namespace, types.KindWebSession, types.VerbRead); err != nil {
		return nil, trace.Wrap(err)
	}
	return r.ws.List(ctx)
}

// Upsert creates a new or updates the existing web session from the specified session.
// TODO(dmitri): this is currently only implemented for local invocations. This needs to be
// moved into a more appropriate API
func (*webSessionsWithRoles) Upsert(ctx context.Context, session types.WebSession) error {
	return trace.NotImplemented(notImplementedMessage)
}

// Delete removes the web session specified with req.
func (r *webSessionsWithRoles) Delete(ctx context.Context, req types.DeleteWebSessionRequest) error {
	if err := r.c.canDeleteWebSession(req.User); err != nil {
		return trace.Wrap(err)
	}
	return r.ws.Delete(ctx, req)
}

// DeleteAll removes all web sessions.
func (r *webSessionsWithRoles) DeleteAll(ctx context.Context) error {
	if err := r.c.action(apidefaults.Namespace, types.KindWebSession, types.VerbList); err != nil {
		return trace.Wrap(err)
	}
	if err := r.c.action(apidefaults.Namespace, types.KindWebSession, types.VerbDelete); err != nil {
		return trace.Wrap(err)
	}
	return r.ws.DeleteAll(ctx)
}

// GetWebToken returns the web token specified with req.
// Implements auth.ReadAccessPoint.
func (a *ServerWithRoles) GetWebToken(ctx context.Context, req types.GetWebTokenRequest) (types.WebToken, error) {
	return a.WebTokens().Get(ctx, req)
}

type webSessionsWithRoles struct {
	c  accessChecker
	ws types.WebSessionInterface
}

// WebTokens returns the web token manager.
// Implements services.WebTokensGetter.
func (a *ServerWithRoles) WebTokens() types.WebTokenInterface {
	return &webTokensWithRoles{c: a, t: a.authServer.WebTokens()}
}

// Get returns the web token specified with req.
func (r *webTokensWithRoles) Get(ctx context.Context, req types.GetWebTokenRequest) (types.WebToken, error) {
	if err := r.c.currentUserAction(req.User); err != nil {
		if err := r.c.action(apidefaults.Namespace, types.KindWebToken, types.VerbRead); err != nil {
			return nil, trace.Wrap(err)
		}
	}
	return r.t.Get(ctx, req)
}

// List returns the list of all web tokens.
func (r *webTokensWithRoles) List(ctx context.Context) ([]types.WebToken, error) {
	if err := r.c.action(apidefaults.Namespace, types.KindWebToken, types.VerbList); err != nil {
		return nil, trace.Wrap(err)
	}
	return r.t.List(ctx)
}

// Upsert creates a new or updates the existing web token from the specified token.
// TODO(dmitri): this is currently only implemented for local invocations. This needs to be
// moved into a more appropriate API
func (*webTokensWithRoles) Upsert(ctx context.Context, session types.WebToken) error {
	return trace.NotImplemented(notImplementedMessage)
}

// Delete removes the web token specified with req.
func (r *webTokensWithRoles) Delete(ctx context.Context, req types.DeleteWebTokenRequest) error {
	if err := r.c.currentUserAction(req.User); err != nil {
		if err := r.c.action(apidefaults.Namespace, types.KindWebToken, types.VerbDelete); err != nil {
			return trace.Wrap(err)
		}
	}
	return r.t.Delete(ctx, req)
}

// DeleteAll removes all web tokens.
func (r *webTokensWithRoles) DeleteAll(ctx context.Context) error {
	if err := r.c.action(apidefaults.Namespace, types.KindWebToken, types.VerbList); err != nil {
		return trace.Wrap(err)
	}
	if err := r.c.action(apidefaults.Namespace, types.KindWebToken, types.VerbDelete); err != nil {
		return trace.Wrap(err)
	}
	return r.t.DeleteAll(ctx)
}

type webTokensWithRoles struct {
	c accessChecker
	t types.WebTokenInterface
}

type accessChecker interface {
	action(namespace, resource string, verbs ...string) error
	currentUserAction(user string) error
	canDeleteWebSession(username string) error
}

func (a *ServerWithRoles) GetAccessRequests(ctx context.Context, filter types.AccessRequestFilter) ([]types.AccessRequest, error) {
	// users can always view their own access requests
	if filter.User != "" && a.currentUserAction(filter.User) == nil {
		return a.authServer.GetAccessRequests(ctx, filter)
	}

	// users with read + list permissions can get all requests
	if a.withOptions(quietAction(true)).action(apidefaults.Namespace, types.KindAccessRequest, types.VerbList) == nil {
		if a.withOptions(quietAction(true)).action(apidefaults.Namespace, types.KindAccessRequest, types.VerbRead) == nil {
			return a.authServer.GetAccessRequests(ctx, filter)
		}
	}

	// user does not have read/list permissions and is not specifically requesting only
	// their own requests.  we therefore subselect the filter results to show only those requests
	// that the user *is* allowed to see (specifically, their own requests + requests that they
	// are allowed to review).

	checker, err := services.NewReviewPermissionChecker(ctx, a.authServer, a.context.User.GetName())
	if err != nil {
		return nil, trace.Wrap(err)
	}

	// unless the user has allow directives for reviewing, they will never be able to
	// see any requests other than their own.
	if !checker.HasAllowDirectives() {
		if filter.User != "" {
			// filter specifies a user, but it wasn't caught by the preceding exception,
			// so just return nothing.
			return nil, nil
		}
		filter.User = a.context.User.GetName()
		return a.authServer.GetAccessRequests(ctx, filter)
	}

	reqs, err := a.authServer.GetAccessRequests(ctx, filter)
	if err != nil {
		return nil, trace.Wrap(err)
	}

	// filter in place
	filtered := reqs[:0]
	for _, req := range reqs {
		if req.GetUser() == a.context.User.GetName() {
			filtered = append(filtered, req)
			continue
		}

		ok, err := checker.CanReviewRequest(req)
		if err != nil {
			return nil, trace.Wrap(err)
		}
		if ok {
			filtered = append(filtered, req)
			continue
		}
	}
	return filtered, nil
}

func (a *ServerWithRoles) CreateAccessRequest(ctx context.Context, req types.AccessRequest) error {
	_, err := a.CreateAccessRequestV2(ctx, req)
	return trace.Wrap(err)
}

func (a *ServerWithRoles) CreateAccessRequestV2(ctx context.Context, req types.AccessRequest) (types.AccessRequest, error) {
	// An exception is made to allow users to create access *pending* requests for themselves.
	if !req.GetState().IsPending() || a.currentUserAction(req.GetUser()) != nil {
		if err := a.action(apidefaults.Namespace, types.KindAccessRequest, types.VerbCreate); err != nil {
			return nil, trace.Wrap(err)
		}
	}
	resp, err := a.authServer.CreateAccessRequestV2(ctx, req, a.context.Identity.GetIdentity())
	return resp, trace.Wrap(err)
}

func (a *ServerWithRoles) SetAccessRequestState(ctx context.Context, params types.AccessRequestUpdate) error {
	if err := a.action(apidefaults.Namespace, types.KindAccessRequest, types.VerbUpdate); err != nil {
		return trace.Wrap(err)
	}
	return a.authServer.SetAccessRequestState(ctx, params)
}

func (a *ServerWithRoles) SubmitAccessReview(ctx context.Context, params types.AccessReviewSubmission) (types.AccessRequest, error) {
	// review author defaults to username of caller.
	if params.Review.Author == "" {
		params.Review.Author = a.context.User.GetName()
	}

	// review author must match calling user, except in the case of the builtin admin role.  we make this
	// exception in order to allow for convenient testing with local tctl connections.
	if !a.hasBuiltinRole(types.RoleAdmin) {
		if params.Review.Author != a.context.User.GetName() {
			return nil, trace.AccessDenied("user %q cannot submit reviews on behalf of %q", a.context.User.GetName(), params.Review.Author)
		}

		// MaybeCanReviewRequests returns false positives, but it will tell us
		// if the user definitely can't review requests, which saves a lot of work.
		if !a.context.Checker.MaybeCanReviewRequests() {
			return nil, trace.AccessDenied("user %q cannot submit reviews", a.context.User.GetName())
		}
	}

	// note that we haven't actually enforced any access-control other than requiring
	// the author field to match the calling user.  fine-grained permissions are evaluated
	// under optimistic locking at the level of the backend service.  the correctness of the
	// author field is all that need be enforced at this level.

	return a.authServer.SubmitAccessReview(ctx, params)
}

func (a *ServerWithRoles) GetAccessCapabilities(ctx context.Context, req types.AccessCapabilitiesRequest) (*types.AccessCapabilities, error) {
	// default to checking the capabilities of the caller
	if req.User == "" {
		req.User = a.context.User.GetName()
	}

	// all users can check their own capabilities
	if a.currentUserAction(req.User) != nil {
		if err := a.action(apidefaults.Namespace, types.KindUser, types.VerbRead); err != nil {
			return nil, trace.Wrap(err)
		}
		if err := a.action(apidefaults.Namespace, types.KindRole, types.VerbList, types.VerbRead); err != nil {
			return nil, trace.Wrap(err)
		}
	}

	return a.authServer.GetAccessCapabilities(ctx, req)
}

// GetPluginData loads all plugin data matching the supplied filter.
func (a *ServerWithRoles) GetPluginData(ctx context.Context, filter types.PluginDataFilter) ([]types.PluginData, error) {
	switch filter.Kind {
	case types.KindAccessRequest:
		// for backwards compatibility, we allow list/read against access requests to also grant list/read for
		// access request related plugin data.
		if a.withOptions(quietAction(true)).action(apidefaults.Namespace, types.KindAccessRequest, types.VerbList) != nil {
			if err := a.action(apidefaults.Namespace, types.KindAccessPluginData, types.VerbList); err != nil {
				return nil, trace.Wrap(err)
			}
		}
		if a.withOptions(quietAction(true)).action(apidefaults.Namespace, types.KindAccessRequest, types.VerbRead) != nil {
			if err := a.action(apidefaults.Namespace, types.KindAccessPluginData, types.VerbRead); err != nil {
				return nil, trace.Wrap(err)
			}
		}
		return a.authServer.GetPluginData(ctx, filter)
	default:
		return nil, trace.BadParameter("unsupported resource kind %q", filter.Kind)
	}
}

// UpdatePluginData updates a per-resource PluginData entry.
func (a *ServerWithRoles) UpdatePluginData(ctx context.Context, params types.PluginDataUpdateParams) error {
	switch params.Kind {
	case types.KindAccessRequest:
		// for backwards compatibility, we allow update against access requests to also grant update for
		// access request related plugin data.
		if a.withOptions(quietAction(true)).action(apidefaults.Namespace, types.KindAccessRequest, types.VerbUpdate) != nil {
			if err := a.action(apidefaults.Namespace, types.KindAccessPluginData, types.VerbUpdate); err != nil {
				return trace.Wrap(err)
			}
		}
		return a.authServer.UpdatePluginData(ctx, params)
	default:
		return trace.BadParameter("unsupported resource kind %q", params.Kind)
	}
}

// Ping gets basic info about the auth server.
func (a *ServerWithRoles) Ping(ctx context.Context) (proto.PingResponse, error) {
	// The Ping method does not require special permissions since it only returns
	// basic status information.  This is an intentional design choice.  Alternative
	// methods should be used for relaying any sensitive information.
	return a.authServer.Ping(ctx)
}

func (a *ServerWithRoles) DeleteAccessRequest(ctx context.Context, name string) error {
	if err := a.action(apidefaults.Namespace, types.KindAccessRequest, types.VerbDelete); err != nil {
		return trace.Wrap(err)
	}
	return a.authServer.DeleteAccessRequest(ctx, name)
}

func (a *ServerWithRoles) GetUsers(withSecrets bool) ([]types.User, error) {
	if withSecrets {
		// TODO(fspmarshall): replace admin requirement with VerbReadWithSecrets once we've
		// migrated to that model.
		if !a.hasBuiltinRole(types.RoleAdmin) {
			err := trace.AccessDenied("user %q requested access to all users with secrets", a.context.User.GetName())
			log.Warning(err)
			if err := a.authServer.emitter.EmitAuditEvent(a.authServer.closeCtx, &apievents.UserLogin{
				Metadata: apievents.Metadata{
					Type: events.UserLoginEvent,
					Code: events.UserLocalLoginFailureCode,
				},
				Method: events.LoginMethodClientCert,
				Status: apievents.Status{
					Success:     false,
					Error:       trace.Unwrap(err).Error(),
					UserMessage: err.Error(),
				},
			}); err != nil {
				log.WithError(err).Warn("Failed to emit local login failure event.")
			}
			return nil, trace.AccessDenied("this request can be only executed by an admin")
		}
	} else {
		if err := a.action(apidefaults.Namespace, types.KindUser, types.VerbList, types.VerbRead); err != nil {
			return nil, trace.Wrap(err)
		}
	}
	return a.authServer.GetUsers(withSecrets)
}

func (a *ServerWithRoles) GetUser(name string, withSecrets bool) (types.User, error) {
	if withSecrets {
		// TODO(fspmarshall): replace admin requirement with VerbReadWithSecrets once we've
		// migrated to that model.
		if !a.hasBuiltinRole(types.RoleAdmin) {
			err := trace.AccessDenied("user %q requested access to user %q with secrets", a.context.User.GetName(), name)
			log.Warning(err)
			if err := a.authServer.emitter.EmitAuditEvent(a.authServer.closeCtx, &apievents.UserLogin{
				Metadata: apievents.Metadata{
					Type: events.UserLoginEvent,
					Code: events.UserLocalLoginFailureCode,
				},
				Method: events.LoginMethodClientCert,
				Status: apievents.Status{
					Success:     false,
					Error:       trace.Unwrap(err).Error(),
					UserMessage: err.Error(),
				},
			}); err != nil {
				log.WithError(err).Warn("Failed to emit local login failure event.")
			}
			return nil, trace.AccessDenied("this request can be only executed by an admin")
		}
	} else {
		// if secrets are not being accessed, let users always read
		// their own info.
		if err := a.currentUserAction(name); err != nil {
			// not current user, perform normal permission check.
			if err := a.action(apidefaults.Namespace, types.KindUser, types.VerbRead); err != nil {
				return nil, trace.Wrap(err)
			}
		}
	}
	return a.authServer.GetUser(name, withSecrets)
}

// GetCurrentUser returns current user as seen by the server.
// Useful especially in the context of remote clusters which perform role and trait mapping.
func (a *ServerWithRoles) GetCurrentUser(ctx context.Context) (types.User, error) {
	// check access to roles
	for _, role := range a.context.User.GetRoles() {
		_, err := a.GetRole(ctx, role)
		if err != nil {
			return nil, trace.Wrap(err)
		}
	}

	usrRes := a.context.User.WithoutSecrets()
	if usr, ok := usrRes.(types.User); ok {
		return usr, nil
	}
	return nil, trace.BadParameter("expected types.User when fetching current user information, got %T", usrRes)
}

// GetCurrentUserRoles returns current user's roles.
func (a *ServerWithRoles) GetCurrentUserRoles(ctx context.Context) ([]types.Role, error) {
	roleNames := a.context.User.GetRoles()
	roles := make([]types.Role, 0, len(roleNames))
	for _, roleName := range roleNames {
		role, err := a.GetRole(ctx, roleName)
		if err != nil {
			return nil, trace.Wrap(err)
		}
		roles = append(roles, role)
	}
	return roles, nil
}

// DeleteUser deletes an existng user in a backend by username.
func (a *ServerWithRoles) DeleteUser(ctx context.Context, user string) error {
	if err := a.action(apidefaults.Namespace, types.KindUser, types.VerbDelete); err != nil {
		return trace.Wrap(err)
	}

	return a.authServer.DeleteUser(ctx, user)
}

func (a *ServerWithRoles) GenerateHostCert(
	ctx context.Context, key []byte, hostID, nodeName string, principals []string, clusterName string, role types.SystemRole, ttl time.Duration,
) ([]byte, error) {
	serviceContext := services.Context{
		User: a.context.User,
		HostCert: &services.HostCertContext{
			HostID:      hostID,
			NodeName:    nodeName,
			Principals:  principals,
			ClusterName: clusterName,
			Role:        role,
			TTL:         ttl,
		},
	}

	// Instead of the usual RBAC checks, we'll manually call CheckAccessToRule
	// here as we'll be evaluating `where` predicates with a custom RuleContext
	// to expose cert request fields.
	// We've only got a single verb to check so luckily it's pretty concise.
	if err := a.withOptions().context.Checker.CheckAccessToRule(
		&serviceContext, apidefaults.Namespace, types.KindHostCert, types.VerbCreate, false,
	); err != nil {
		return nil, trace.Wrap(err)
	}

	return a.authServer.GenerateHostCert(ctx, key, hostID, nodeName, principals, clusterName, role, ttl)
}

// NewKeepAliver not implemented: can only be called locally.
func (a *ServerWithRoles) NewKeepAliver(ctx context.Context) (types.KeepAliver, error) {
	return nil, trace.NotImplemented(notImplementedMessage)
}

// desiredAccessInfo inspects the current request to determine which access
// information (roles, traits, and allowed resource IDs) the requesting user
// wants to be present on the resulting certificate. This does not attempt to
// determine if the user is allowed to assume the returned roles. Will set
// `req.AccessRequests` and potentially shorten `req.Expires` based on the
// access request expirations.
func (a *ServerWithRoles) desiredAccessInfo(ctx context.Context, req *proto.UserCertsRequest, user types.User) (*services.AccessInfo, error) {
	if req.Username != a.context.User.GetName() {
		if isRoleImpersonation(*req) {
			err := trace.AccessDenied("User %v tried to issue a cert for %v and added role requests. This is not supported.", a.context.User.GetName(), req.Username)
			log.WithError(err).Warn()
			return nil, err
		}
		if len(req.AccessRequests) > 0 {
			err := trace.AccessDenied("User %v tried to issue a cert for %v and added access requests. This is not supported.", a.context.User.GetName(), req.Username)
			log.WithError(err).Warn()
			return nil, err
		}
		return a.desiredAccessInfoForImpersonation(req, user)
	}
	if isRoleImpersonation(*req) {
		if len(req.AccessRequests) > 0 {
			err := trace.AccessDenied("User %v tried to issue a cert with both role and access requests. This is not supported.", a.context.User.GetName())
			log.WithError(err).Warn()
			return nil, err
		}
		return a.desiredAccessInfoForRoleRequest(req, user.GetTraits())
	}
	return a.desiredAccessInfoForUser(ctx, req, user)
}

// desiredAccessInfoForImpersonation returns the desired AccessInfo for an
// impersonation request.
func (a *ServerWithRoles) desiredAccessInfoForImpersonation(req *proto.UserCertsRequest, user types.User) (*services.AccessInfo, error) {
	return &services.AccessInfo{
		Roles:  user.GetRoles(),
		Traits: user.GetTraits(),
	}, nil
}

// desiredAccessInfoForRoleRequest returns the desired roles for a role request.
func (a *ServerWithRoles) desiredAccessInfoForRoleRequest(req *proto.UserCertsRequest, traits wrappers.Traits) (*services.AccessInfo, error) {
	// If UseRoleRequests is set, make sure we don't return unusable certs: an
	// identity without roles can't be parsed.
	if len(req.RoleRequests) == 0 {
		return nil, trace.BadParameter("at least one role request is required")
	}

	// If role requests are provided, attempt to satisfy them instead of
	// pulling them directly from the logged in identity. Role requests
	// are intended to reduce allowed permissions so we'll accept them
	// as-is for now (and ensure the user is allowed to assume them
	// later).
	//
	// Traits are copied across from the impersonating user so that role
	// variables within the impersonated role behave as expected.
	return &services.AccessInfo{
		Roles:  req.RoleRequests,
		Traits: traits,
	}, nil
}

// desiredAccessInfoForUser returns the desired AccessInfo
// cert request which may contain access requests.
func (a *ServerWithRoles) desiredAccessInfoForUser(ctx context.Context, req *proto.UserCertsRequest, user types.User) (*services.AccessInfo, error) {
	currentIdentity := a.context.Identity.GetIdentity()

	// Start with the base AccessInfo for current logged-in identity, before
	// considering new or dropped access requests. This will include roles from
	// currently assumed role access requests, and allowed resources from
	// currently assumed resource access requests.
	accessInfo, err := services.AccessInfoFromLocalIdentity(currentIdentity, a)
	if err != nil {
		return nil, trace.Wrap(err)
	}

	if dropAnyRequests := len(req.DropAccessRequests) > 0; dropAnyRequests {
		// Reset to the base roles and traits stored in the backend user,
		// currently active requests (not being dropped) and new access requests
		// will be filled in below.
		userState, err := a.authServer.getUserOrLoginState(ctx, user.GetName())
		if err != nil {
			return nil, trace.Wrap(err)
		}
		accessInfo = services.AccessInfoFromUserState(userState)

		// Check for ["*"] as special case to drop all requests.
		if len(req.DropAccessRequests) == 1 && req.DropAccessRequests[0] == "*" {
			// Removing all access requests from cert, return early with base roles
			// for the user. Make sure to clear req.AccessRequests, or these will be
			// encoded in the cert.
			req.AccessRequests = nil
			return accessInfo, nil
		}
	}

	// Build a list of access request IDs which we need to fetch and apply to
	// the new cert request.
	var finalRequestIDs []string
	for _, requestList := range [][]string{currentIdentity.ActiveRequests, req.AccessRequests} {
		for _, reqID := range requestList {
			if !slices.Contains(req.DropAccessRequests, reqID) {
				finalRequestIDs = append(finalRequestIDs, reqID)
			}
		}
	}
	finalRequestIDs = apiutils.Deduplicate(finalRequestIDs)

	// Replace req.AccessRequests with final filtered values, these will be
	// encoded into the cert.
	req.AccessRequests = finalRequestIDs

	// Reset the resource restrictions, we are going to iterate all access
	// requests below, if there are any resource requests this will be set.
	accessInfo.AllowedResourceIDs = nil

	for _, reqID := range finalRequestIDs {
		// Fetch and validate the access request for this user.
		accessRequest, err := a.authServer.getValidatedAccessRequest(ctx, currentIdentity, req.Username, reqID)
		if err != nil {
			return nil, trace.Wrap(err)
		}

		// Cannot generate a cert that would outlive the access request.
		if accessRequest.GetAccessExpiry().Before(req.Expires) {
			req.Expires = accessRequest.GetAccessExpiry()
		}

		// Merge requested roles from all access requests.
		accessInfo.Roles = append(accessInfo.Roles, accessRequest.GetRoles()...)

		// Make sure only 1 access request includes resource restrictions. There
		// is not a logical way to merge resource access requests, e.g. if a
		// user requested "node1" with role "user" and "node2" with role "admin".
		if requestedResourceIDs := accessRequest.GetRequestedResourceIDs(); len(requestedResourceIDs) > 0 {
			if len(accessInfo.AllowedResourceIDs) > 0 {
				return nil, trace.BadParameter("cannot generate certificate with multiple resource access requests")
			}
			accessInfo.AllowedResourceIDs = requestedResourceIDs
		}
	}
	accessInfo.Roles = apiutils.Deduplicate(accessInfo.Roles)

	return accessInfo, nil
}

// GenerateUserCerts generates users certificates
func (a *ServerWithRoles) GenerateUserCerts(ctx context.Context, req proto.UserCertsRequest) (*proto.Certs, error) {
	identity := a.context.Identity.GetIdentity()
	return a.generateUserCerts(
		ctx, req,
		certRequestDeviceExtensions(identity.DeviceExtensions),
	)
}

func isRoleImpersonation(req proto.UserCertsRequest) bool {
	// For now, either req.UseRoleRequests or len(req.RoleRequests) > 0
	// indicates that role impersonation is being used.
	// In Teleport 14.0.0, make using len(req.RoleRequests) > 0 without
	// req.UseRoleRequests an error. This will simplify logic throughout
	// by having a clear indicator of whether role impersonation is in use
	// and make this helper redundant.
	return req.UseRoleRequests || len(req.RoleRequests) > 0
}

func (a *ServerWithRoles) generateUserCerts(ctx context.Context, req proto.UserCertsRequest, opts ...certRequestOption) (*proto.Certs, error) {
	// Device trust: authorize device before issuing certificates.
	authPref, err := a.authServer.GetAuthPreference(ctx)
	if err != nil {
		return nil, trace.Wrap(err)
	}
	if err := a.verifyUserDeviceForCertIssuance(req.Usage, authPref.GetDeviceTrust()); err != nil {
		return nil, trace.Wrap(err)
	}

	var verifiedMFADeviceID string
	if req.MFAResponse != nil {
		dev, _, err := a.authServer.validateMFAAuthResponse(
			ctx, req.GetMFAResponse(), req.Username, false /* passwordless */)
		if err != nil {
			return nil, trace.Wrap(err)
		}
		verifiedMFADeviceID = dev.Id
	}

	// this prevents clients who have no chance at getting a cert and impersonating anyone
	// from enumerating local users and hitting database
	if !a.hasBuiltinRole(types.RoleAdmin) && !a.context.Checker.CanImpersonateSomeone() && req.Username != a.context.User.GetName() {
		return nil, trace.AccessDenied("access denied: impersonation is not allowed")
	}

	if a.context.Identity.GetIdentity().DisallowReissue {
		return nil, trace.AccessDenied("access denied: identity is not allowed to reissue certificates")
	}

	// Prohibit recursive impersonation behavior:
	//
	// Alice can impersonate Bob
	// Bob can impersonate Grace <- this code block prohibits the escape
	//
	// Allow cases:
	//
	// Alice can impersonate Bob
	//
	// Bob (impersonated by Alice) can renew the cert with route to cluster
	//
	// Similarly, for role requests, Alice is allowed to request roles `access`
	// and `ci`, however these impersonated identities, Alice(access) and
	// Alice(ci), should not be able to issue any new certificates.
	//
	if a.context.Identity != nil && a.context.Identity.GetIdentity().Impersonator != "" {
		if len(req.AccessRequests) > 0 {
			return nil, trace.AccessDenied("access denied: impersonated user can not request new roles")
		}
		if isRoleImpersonation(req) {
			// Note: technically this should never be needed as all role
			// impersonated certs should have the DisallowReissue set.
			return nil, trace.AccessDenied("access denied: impersonated roles can not request other roles")
		}
		if req.Username != a.context.User.GetName() {
			return nil, trace.AccessDenied("access denied: impersonated user can not impersonate anyone else")
		}
	}

	// Extract the user and role set for whom the certificate will be generated.
	// This should be safe since this is typically done against a local user.
	//
	// This call bypasses RBAC check for users read on purpose.
	// Users who are allowed to impersonate other users might not have
	// permissions to read user data.
	user, err := a.authServer.GetUser(req.Username, false)
	if err != nil {
		log.WithError(err).Debugf("Could not impersonate user %v. The user could not be fetched from local store.", req.Username)
		return nil, trace.AccessDenied("access denied")
	}

	// Do not allow SSO users to be impersonated.
	if req.Username != a.context.User.GetName() && user.GetUserType() == types.UserTypeSSO {
		log.Warningf("User %v tried to issue a cert for externally managed user %v, this is not supported.", a.context.User.GetName(), req.Username)
		return nil, trace.AccessDenied("access denied")
	}

	// For users renewing certificates limit the TTL to the duration of the session, to prevent
	// users renewing certificates forever.
	if req.Username == a.context.User.GetName() {
		identity := a.context.Identity.GetIdentity()
		sessionExpires := identity.Expires
		if sessionExpires.IsZero() {
			log.Warningf("Encountered identity with no expiry: %v and denied request. Must be internal logic error.", a.context.Identity)
			return nil, trace.AccessDenied("access denied")
		}
		if req.Expires.Before(a.authServer.GetClock().Now()) {
			return nil, trace.AccessDenied("access denied: client credentials have expired, please relogin.")
		}

		if identity.Renewable || isRoleImpersonation(req) {
			// Bot self-renewal or role impersonation can request certs with an
			// expiry up to the global maximum allowed value.
			if max := a.authServer.GetClock().Now().Add(defaults.MaxRenewableCertTTL); req.Expires.After(max) {
				req.Expires = max
			}
		} else {
			// Standard user impersonation has an expiry limited to the expiry
			// of the current session. This prevents a user renewing their
			// own certificates indefinitely to avoid re-authenticating.
			if req.Expires.After(sessionExpires) {
				req.Expires = sessionExpires
			}
		}
	}

	// we're going to extend the roles list based on the access requests, so we
	// ensure that all the current requests are added to the new certificate
	// (and are checked again)
	req.AccessRequests = append(req.AccessRequests, a.context.Identity.GetIdentity().ActiveRequests...)
	if req.Username != a.context.User.GetName() && len(req.AccessRequests) > 0 {
		return nil, trace.AccessDenied("user %q requested cert for %q and included access requests, this is not supported.", a.context.User.GetName(), req.Username)
	}

	accessInfo, err := a.desiredAccessInfo(ctx, &req, user)
	if err != nil {
		return nil, trace.Wrap(err)
	}

	parsedRoles, err := services.FetchRoleList(accessInfo.Roles, a.authServer, accessInfo.Traits)
	if err != nil {
		return nil, trace.Wrap(err)
	}
	// add implicit roles to the set and build a checker
	roleSet := services.NewRoleSet(parsedRoles...)
	clusterName, err := a.GetClusterName()
	if err != nil {
		return nil, trace.Wrap(err)
	}
	checker := services.NewAccessCheckerWithRoleSet(accessInfo, clusterName.GetClusterName(), roleSet)

	switch {
	case a.hasBuiltinRole(types.RoleAdmin):
		// builtin admins can impersonate anyone
		// this is required for local tctl commands to work
	case req.Username == a.context.User.GetName():
		// users can impersonate themselves, but role impersonation requests
		// must be checked.
		if isRoleImpersonation(req) {
			// Note: CheckImpersonateRoles() checks against the _stored_
			// impersonate roles for the user rather than the set available
			// to the current identity. If not explicitly denied (as above),
			// this could allow a role-impersonated certificate to request new
			// certificates with alternate RoleRequests.
			err = a.context.Checker.CheckImpersonateRoles(a.context.User, parsedRoles)
			if err != nil {
				log.Warning(err)
				err := trace.AccessDenied("user %q has requested role impersonation for %q", a.context.User.GetName(), accessInfo.Roles)
				if err := a.authServer.emitter.EmitAuditEvent(a.CloseContext(), &apievents.UserLogin{
					Metadata: apievents.Metadata{
						Type: events.UserLoginEvent,
						Code: events.UserLocalLoginFailureCode,
					},
					Method: events.LoginMethodClientCert,
					Status: apievents.Status{
						Success:     false,
						Error:       trace.Unwrap(err).Error(),
						UserMessage: err.Error(),
					},
				}); err != nil {
					log.WithError(err).Warn("Failed to emit local login failure event.")
				}
				return nil, trace.Wrap(err)
			}
		}
	default:
		// check if this user is allowed to impersonate other users
		err = a.context.Checker.CheckImpersonate(a.context.User, user, parsedRoles)
		// adjust session TTL based on the impersonated role set limit
		ttl := req.Expires.Sub(a.authServer.GetClock().Now())
		ttl = checker.AdjustSessionTTL(ttl)
		req.Expires = a.authServer.GetClock().Now().Add(ttl)
		if err != nil {
			log.Warning(err)
			err := trace.AccessDenied("user %q has requested to generate certs for %q.", a.context.User.GetName(), accessInfo.Roles)
			if err := a.authServer.emitter.EmitAuditEvent(a.CloseContext(), &apievents.UserLogin{
				Metadata: apievents.Metadata{
					Type: events.UserLoginEvent,
					Code: events.UserLocalLoginFailureCode,
				},
				Method: events.LoginMethodClientCert,
				Status: apievents.Status{
					Success:     false,
					Error:       trace.Unwrap(err).Error(),
					UserMessage: err.Error(),
				},
			}); err != nil {
				log.WithError(err).Warn("Failed to emit local login failure event.")
			}
			return nil, trace.Wrap(err)
		}
	}

	// Generate certificate, note that the roles TTL will be ignored because
	// the request is coming from "tctl auth sign" itself.
	certReq := certRequest{
		mfaVerified:       verifiedMFADeviceID,
		user:              user,
		ttl:               req.Expires.Sub(a.authServer.GetClock().Now()),
		compatibility:     req.Format,
		publicKey:         req.PublicKey,
		overrideRoleTTL:   a.hasBuiltinRole(types.RoleAdmin),
		routeToCluster:    req.RouteToCluster,
		kubernetesCluster: req.KubernetesCluster,
		dbService:         req.RouteToDatabase.ServiceName,
		dbProtocol:        req.RouteToDatabase.Protocol,
		dbUser:            req.RouteToDatabase.Username,
		dbName:            req.RouteToDatabase.Database,
		appName:           req.RouteToApp.Name,
		appSessionID:      req.RouteToApp.SessionID,
		appPublicAddr:     req.RouteToApp.PublicAddr,
		appClusterName:    req.RouteToApp.ClusterName,
		awsRoleARN:        req.RouteToApp.AWSRoleARN,
		azureIdentity:     req.RouteToApp.AzureIdentity,
		gcpServiceAccount: req.RouteToApp.GCPServiceAccount,
		checker:           checker,
		// Copy IP from current identity to the generated certificate, if present,
		// to avoid generateUserCerts() being used to drop IP pinning in the new certificates.
		loginIP: a.context.Identity.GetIdentity().LoginIP,
		traits:  accessInfo.Traits,
		activeRequests: services.RequestIDs{
			AccessRequests: req.AccessRequests,
		},
		connectionDiagnosticID: req.ConnectionDiagnosticID,
		attestationStatement:   keys.AttestationStatementFromProto(req.AttestationStatement),
	}
	if user.GetName() != a.context.User.GetName() {
		certReq.impersonator = a.context.User.GetName()
	} else if isRoleImpersonation(req) {
		// Role impersonation uses the user's own name as the impersonator value.
		certReq.impersonator = a.context.User.GetName()

		// Deny reissuing certs to prevent privilege re-escalation.
		certReq.disallowReissue = true
	} else if a.context.Identity != nil && a.context.Identity.GetIdentity().Impersonator != "" {
		// impersonating users can receive new certs
		certReq.impersonator = a.context.Identity.GetIdentity().Impersonator
	}
	switch req.Usage {
	case proto.UserCertsRequest_Database:
		certReq.usage = []string{teleport.UsageDatabaseOnly}
	case proto.UserCertsRequest_App:
		certReq.usage = []string{teleport.UsageAppsOnly}
	case proto.UserCertsRequest_Kubernetes:
		certReq.usage = []string{teleport.UsageKubeOnly}
	case proto.UserCertsRequest_SSH:
		// SSH certs are ssh-only by definition, certReq.usage only applies to
		// TLS certs.
	case proto.UserCertsRequest_All:
		// Unrestricted usage.
	case proto.UserCertsRequest_WindowsDesktop:
		// Desktop certs.
		certReq.usage = []string{teleport.UsageWindowsDesktopOnly}
	default:
		return nil, trace.BadParameter("unsupported cert usage %q", req.Usage)
	}
	for _, o := range opts {
		o(&certReq)
	}

	// If the user is renewing a renewable cert, make sure the renewable flag
	// remains for subsequent requests of the primary certificate. The
	// renewable flag should never be carried over for impersonation, role
	// requests, or when the disallow-reissue flag has already been set.
	if a.context.Identity.GetIdentity().Renewable &&
		req.Username == a.context.User.GetName() &&
		!isRoleImpersonation(req) &&
		!certReq.disallowReissue {
		certReq.renewable = true
	}

	// If the cert is renewable, process any certificate generation counter.
	if certReq.renewable {
		currentIdentityGeneration := a.context.Identity.GetIdentity().Generation
		if err := a.authServer.validateGenerationLabel(ctx, user, &certReq, currentIdentityGeneration); err != nil {
			return nil, trace.Wrap(err)
		}
	}

	certs, err := a.authServer.generateUserCert(certReq)
	if err != nil {
		return nil, trace.Wrap(err)
	}

	return certs, nil
}

// verifyUserDeviceForCertIssuance verifies if the user device is a trusted
// device, in accordance to the certificate usage and the cluster's DeviceTrust
// settings. It's meant to be called before issuing new user certificates.
// Each Node (or access server) verifies the device independently, so this check
// is not paramount to the access system itself, but it stops bad attempts from
// progressing further and provides better feedback than other protocol-specific
// failures.
func (a *ServerWithRoles) verifyUserDeviceForCertIssuance(usage proto.UserCertsRequest_CertUsage, dt *types.DeviceTrust) error {
	// Ignore App or WindowsDeskop requests, they do not support device trust.
	if usage == proto.UserCertsRequest_App || usage == proto.UserCertsRequest_WindowsDesktop {
		return nil
	}

	identity := a.context.Identity.GetIdentity()
	return trace.Wrap(dtauthz.VerifyTLSUser(dt, identity))
}

// CreateBot creates a new certificate renewal bot and returns a join token.
func (a *ServerWithRoles) CreateBot(ctx context.Context, req *proto.CreateBotRequest) (*proto.CreateBotResponse, error) {
	// Note: this creates a role with role impersonation privileges for all
	// roles listed in the request and doesn't attempt to verify that the
	// current user has permissions for those embedded roles. We assume that
	// "create role" is effectively root already and validate only that.
	if err := a.action(apidefaults.Namespace, types.KindUser, types.VerbRead, types.VerbCreate); err != nil {
		return nil, trace.Wrap(err)
	}
	if err := a.action(apidefaults.Namespace, types.KindRole, types.VerbRead, types.VerbCreate); err != nil {
		return nil, trace.Wrap(err)
	}
	if err := a.action(apidefaults.Namespace, types.KindToken, types.VerbRead, types.VerbCreate); err != nil {
		return nil, trace.Wrap(err)
	}

	return a.authServer.createBot(ctx, req)
}

// DeleteBot removes a certificate renewal bot by name.
func (a *ServerWithRoles) DeleteBot(ctx context.Context, botName string) error {
	// Requires read + delete on users and roles. We do verify the user and
	// role are explicitly associated with a bot before doing anything (must
	// match bot-$name and have a matching teleport.dev/bot label set).
	if err := a.action(apidefaults.Namespace, types.KindUser, types.VerbRead, types.VerbDelete); err != nil {
		return trace.Wrap(err)
	}
	if err := a.action(apidefaults.Namespace, types.KindRole, types.VerbRead, types.VerbDelete); err != nil {
		return trace.Wrap(err)
	}
	return a.authServer.deleteBot(ctx, botName)
}

// GetBotUsers fetches all users with bot labels. It does not fetch users with
// secrets.
func (a *ServerWithRoles) GetBotUsers(ctx context.Context) ([]types.User, error) {
	if err := a.action(apidefaults.Namespace, types.KindUser, types.VerbList, types.VerbRead); err != nil {
		return nil, trace.Wrap(err)
	}

	return a.authServer.getBotUsers(ctx)
}

func (a *ServerWithRoles) CreateResetPasswordToken(ctx context.Context, req CreateUserTokenRequest) (types.UserToken, error) {
	if err := a.action(apidefaults.Namespace, types.KindUser, types.VerbUpdate); err != nil {
		return nil, trace.Wrap(err)
	}
	return a.authServer.CreateResetPasswordToken(ctx, req)
}

func (a *ServerWithRoles) GetResetPasswordToken(ctx context.Context, tokenID string) (types.UserToken, error) {
	// tokens are their own authz mechanism, no need to double check
	return a.authServer.getResetPasswordToken(ctx, tokenID)
}

// ChangeUserAuthentication is implemented by AuthService.ChangeUserAuthentication.
func (a *ServerWithRoles) ChangeUserAuthentication(ctx context.Context, req *proto.ChangeUserAuthenticationRequest) (*proto.ChangeUserAuthenticationResponse, error) {
	// Token is it's own authentication, no need to double check.
	return a.authServer.ChangeUserAuthentication(ctx, req)
}

// CreateUser inserts a new user entry in a backend.
func (a *ServerWithRoles) CreateUser(ctx context.Context, user types.User) error {
	if err := a.action(apidefaults.Namespace, types.KindUser, types.VerbCreate); err != nil {
		return trace.Wrap(err)
	}
	return a.authServer.CreateUser(ctx, user)
}

// UpdateUser updates an existing user in a backend.
// Captures the auth user who modified the user record.
func (a *ServerWithRoles) UpdateUser(ctx context.Context, user types.User) error {
	if err := a.action(apidefaults.Namespace, types.KindUser, types.VerbUpdate); err != nil {
		return trace.Wrap(err)
	}

	return a.authServer.UpdateUser(ctx, user)
}

func (a *ServerWithRoles) UpsertUser(u types.User) error {
	if err := a.action(apidefaults.Namespace, types.KindUser, types.VerbCreate, types.VerbUpdate); err != nil {
		return trace.Wrap(err)
	}

	createdBy := u.GetCreatedBy()
	if createdBy.IsEmpty() {
		u.SetCreatedBy(types.CreatedBy{
			User: types.UserRef{Name: a.context.User.GetName()},
		})
	}
	return a.authServer.UpsertUser(u)
}

// UpdateAndSwapUser exists on [ServerWithRoles] only for compatibility with
// [ClientI], it is not implemented here.
// See [local.IdentityService.UpdateAndSwapUser].
func (a *ServerWithRoles) UpdateAndSwapUser(ctx context.Context, user string, withSecrets bool, fn func(types.User) (changed bool, err error)) (types.User, error) {
	// To the reader: consider writing this function if it's useful to you.
	return nil, trace.NotImplemented("func UpdateAndSwapUser is not implemented by ServerWithRoles")
}

// CompareAndSwapUser updates an existing user in a backend, but fails if the
// backend's value does not match the expected value.
// Captures the auth user who modified the user record.
func (a *ServerWithRoles) CompareAndSwapUser(ctx context.Context, new, existing types.User) error {
	if err := a.action(apidefaults.Namespace, types.KindUser, types.VerbUpdate); err != nil {
		return trace.Wrap(err)
	}

	return a.authServer.CompareAndSwapUser(ctx, new, existing)
}

// UpsertOIDCConnector creates or updates an OIDC connector.
func (a *ServerWithRoles) UpsertOIDCConnector(ctx context.Context, connector types.OIDCConnector) error {
	if err := a.authConnectorAction(apidefaults.Namespace, types.KindOIDC, types.VerbCreate); err != nil {
		return trace.Wrap(err)
	}
	if err := a.authConnectorAction(apidefaults.Namespace, types.KindOIDC, types.VerbUpdate); err != nil {
		return trace.Wrap(err)
	}
	if !modules.GetModules().Features().OIDC {
		// TODO(zmb3): ideally we would wrap ErrRequiresEnterprise here, but
		// we can't currently propagate wrapped errors across the gRPC boundary,
		// and we want tctl to display a clean user-facing message in this case
		return trace.AccessDenied("OIDC is only available in Teleport Enterprise")
	}

	return a.authServer.UpsertOIDCConnector(ctx, connector)
}

func (a *ServerWithRoles) GetOIDCConnector(ctx context.Context, id string, withSecrets bool) (types.OIDCConnector, error) {
	if err := a.authConnectorAction(apidefaults.Namespace, types.KindOIDC, types.VerbReadNoSecrets); err != nil {
		return nil, trace.Wrap(err)
	}
	if withSecrets {
		if err := a.authConnectorAction(apidefaults.Namespace, types.KindOIDC, types.VerbRead); err != nil {
			return nil, trace.Wrap(err)
		}
	}
	return a.authServer.GetOIDCConnector(ctx, id, withSecrets)
}

func (a *ServerWithRoles) GetOIDCConnectors(ctx context.Context, withSecrets bool) ([]types.OIDCConnector, error) {
	if err := a.authConnectorAction(apidefaults.Namespace, types.KindOIDC, types.VerbList); err != nil {
		return nil, trace.Wrap(err)
	}
	if err := a.authConnectorAction(apidefaults.Namespace, types.KindOIDC, types.VerbReadNoSecrets); err != nil {
		return nil, trace.Wrap(err)
	}
	if withSecrets {
		if err := a.authConnectorAction(apidefaults.Namespace, types.KindOIDC, types.VerbRead); err != nil {
			return nil, trace.Wrap(err)
		}
	}
	return a.authServer.GetOIDCConnectors(ctx, withSecrets)
}

func (a *ServerWithRoles) CreateOIDCAuthRequest(ctx context.Context, req types.OIDCAuthRequest) (*types.OIDCAuthRequest, error) {
	if err := a.action(apidefaults.Namespace, types.KindOIDCRequest, types.VerbCreate); err != nil {
		return nil, trace.Wrap(err)
	}

	// require additional permissions for executing SSO test flow.
	if req.SSOTestFlow {
		if err := a.authConnectorAction(apidefaults.Namespace, types.KindOIDC, types.VerbCreate); err != nil {
			return nil, trace.Wrap(err)
		}
	}

	oidcReq, err := a.authServer.CreateOIDCAuthRequest(ctx, req)
	if err != nil {
		emitSSOLoginFailureEvent(a.CloseContext(), a.authServer.emitter, events.LoginMethodOIDC, err, req.SSOTestFlow)
		return nil, trace.Wrap(err)
	}

	return oidcReq, nil
}

// GetOIDCAuthRequest returns OIDC auth request if found.
func (a *ServerWithRoles) GetOIDCAuthRequest(ctx context.Context, id string) (*types.OIDCAuthRequest, error) {
	if err := a.action(apidefaults.Namespace, types.KindOIDCRequest, types.VerbRead); err != nil {
		return nil, trace.Wrap(err)
	}

	return a.authServer.GetOIDCAuthRequest(ctx, id)
}

func (a *ServerWithRoles) ValidateOIDCAuthCallback(ctx context.Context, q url.Values) (*OIDCAuthResponse, error) {
	// auth callback is it's own authz, no need to check extra permissions
	return a.authServer.ValidateOIDCAuthCallback(ctx, q)
}

func (a *ServerWithRoles) DeleteOIDCConnector(ctx context.Context, connectorID string) error {
	if err := a.authConnectorAction(apidefaults.Namespace, types.KindOIDC, types.VerbDelete); err != nil {
		return trace.Wrap(err)
	}
	return a.authServer.DeleteOIDCConnector(ctx, connectorID)
}

// UpsertSAMLConnector creates or updates a SAML connector.
func (a *ServerWithRoles) UpsertSAMLConnector(ctx context.Context, connector types.SAMLConnector) error {
	if !modules.GetModules().Features().SAML {
		return trace.Wrap(ErrSAMLRequiresEnterprise)
	}

	if err := a.authConnectorAction(apidefaults.Namespace, types.KindSAML, types.VerbCreate); err != nil {
		return trace.Wrap(err)
	}
	if err := a.authConnectorAction(apidefaults.Namespace, types.KindSAML, types.VerbUpdate); err != nil {
		return trace.Wrap(err)
	}

	return a.authServer.UpsertSAMLConnector(ctx, connector)
}

func (a *ServerWithRoles) GetSAMLConnector(ctx context.Context, id string, withSecrets bool) (types.SAMLConnector, error) {
	if err := a.authConnectorAction(apidefaults.Namespace, types.KindSAML, types.VerbReadNoSecrets); err != nil {
		return nil, trace.Wrap(err)
	}
	if withSecrets {
		if err := a.authConnectorAction(apidefaults.Namespace, types.KindSAML, types.VerbRead); err != nil {
			return nil, trace.Wrap(err)
		}
	}
	return a.authServer.GetSAMLConnector(ctx, id, withSecrets)
}

func (a *ServerWithRoles) GetSAMLConnectors(ctx context.Context, withSecrets bool) ([]types.SAMLConnector, error) {
	if err := a.authConnectorAction(apidefaults.Namespace, types.KindSAML, types.VerbList); err != nil {
		return nil, trace.Wrap(err)
	}
	if err := a.authConnectorAction(apidefaults.Namespace, types.KindSAML, types.VerbReadNoSecrets); err != nil {
		return nil, trace.Wrap(err)
	}
	if withSecrets {
		if err := a.authConnectorAction(apidefaults.Namespace, types.KindSAML, types.VerbRead); err != nil {
			return nil, trace.Wrap(err)
		}
	}
	return a.authServer.GetSAMLConnectors(ctx, withSecrets)
}

func (a *ServerWithRoles) CreateSAMLAuthRequest(ctx context.Context, req types.SAMLAuthRequest) (*types.SAMLAuthRequest, error) {
	if err := a.action(apidefaults.Namespace, types.KindSAMLRequest, types.VerbCreate); err != nil {
		return nil, trace.Wrap(err)
	}

	// require additional permissions for executing SSO test flow.
	if req.SSOTestFlow {
		if err := a.authConnectorAction(apidefaults.Namespace, types.KindSAML, types.VerbCreate); err != nil {
			return nil, trace.Wrap(err)
		}
	}

	samlReq, err := a.authServer.CreateSAMLAuthRequest(ctx, req)
	if err != nil {
		emitSSOLoginFailureEvent(a.CloseContext(), a.authServer.emitter, events.LoginMethodSAML, err, req.SSOTestFlow)
		return nil, trace.Wrap(err)
	}

	return samlReq, nil
}

// ValidateSAMLResponse validates SAML auth response.
func (a *ServerWithRoles) ValidateSAMLResponse(ctx context.Context, re string, connectorID string) (*SAMLAuthResponse, error) {
	// auth callback is it's own authz, no need to check extra permissions
	return a.authServer.ValidateSAMLResponse(ctx, re, connectorID)
}

// GetSAMLAuthRequest returns SAML auth request if found.
func (a *ServerWithRoles) GetSAMLAuthRequest(ctx context.Context, id string) (*types.SAMLAuthRequest, error) {
	if err := a.action(apidefaults.Namespace, types.KindSAMLRequest, types.VerbRead); err != nil {
		return nil, trace.Wrap(err)
	}

	return a.authServer.GetSAMLAuthRequest(ctx, id)
}

// GetSSODiagnosticInfo returns SSO diagnostic info records.
func (a *ServerWithRoles) GetSSODiagnosticInfo(ctx context.Context, authKind string, authRequestID string) (*types.SSODiagnosticInfo, error) {
	var resource string

	switch authKind {
	case types.KindSAML:
		resource = types.KindSAMLRequest
	case types.KindGithub:
		resource = types.KindGithubRequest
	case types.KindOIDC:
		resource = types.KindOIDCRequest
	default:
		return nil, trace.BadParameter("unsupported authKind %q", authKind)
	}

	if err := a.action(apidefaults.Namespace, resource, types.VerbRead); err != nil {
		return nil, trace.Wrap(err)
	}

	return a.authServer.GetSSODiagnosticInfo(ctx, authKind, authRequestID)
}

// DeleteSAMLConnector deletes a SAML connector by name.
func (a *ServerWithRoles) DeleteSAMLConnector(ctx context.Context, connectorID string) error {
	if err := a.authConnectorAction(apidefaults.Namespace, types.KindSAML, types.VerbDelete); err != nil {
		return trace.Wrap(err)
	}
	return a.authServer.DeleteSAMLConnector(ctx, connectorID)
}

func (a *ServerWithRoles) checkGithubConnector(connector types.GithubConnector) error {
	mapping := connector.GetTeamsToLogins()
	for _, team := range mapping {
		if len(team.KubeUsers) != 0 || len(team.KubeGroups) != 0 {
			return trace.BadParameter("since 6.0 teleport uses teams_to_logins to reference a role, use it instead of local kubernetes_users and kubernetes_groups ")
		}
		for _, localRole := range team.Logins {
			_, err := a.GetRole(context.TODO(), localRole)
			if err != nil {
				if trace.IsNotFound(err) {
					return trace.BadParameter("since 6.0 teleport uses teams_to_logins to reference a role, role %q referenced in mapping for organization %q is not found", localRole, team.Organization)
				}
				return trace.Wrap(err)
			}
		}
	}
	return nil
}

// UpsertGithubConnector creates or updates a Github connector.
func (a *ServerWithRoles) UpsertGithubConnector(ctx context.Context, connector types.GithubConnector) error {
	if err := a.authConnectorAction(apidefaults.Namespace, types.KindGithub, types.VerbCreate); err != nil {
		return trace.Wrap(err)
	}
	if err := a.authConnectorAction(apidefaults.Namespace, types.KindGithub, types.VerbUpdate); err != nil {
		return trace.Wrap(err)
	}
	if err := a.checkGithubConnector(connector); err != nil {
		return trace.Wrap(err)
	}
	return a.authServer.upsertGithubConnector(ctx, connector)
}

func (a *ServerWithRoles) GetGithubConnector(ctx context.Context, id string, withSecrets bool) (types.GithubConnector, error) {
	if err := a.authConnectorAction(apidefaults.Namespace, types.KindGithub, types.VerbReadNoSecrets); err != nil {
		return nil, trace.Wrap(err)
	}
	if withSecrets {
		if err := a.authConnectorAction(apidefaults.Namespace, types.KindGithub, types.VerbRead); err != nil {
			return nil, trace.Wrap(err)
		}
	}
	return a.authServer.GetGithubConnector(ctx, id, withSecrets)
}

func (a *ServerWithRoles) GetGithubConnectors(ctx context.Context, withSecrets bool) ([]types.GithubConnector, error) {
	if err := a.authConnectorAction(apidefaults.Namespace, types.KindGithub, types.VerbList); err != nil {
		return nil, trace.Wrap(err)
	}
	if err := a.authConnectorAction(apidefaults.Namespace, types.KindGithub, types.VerbReadNoSecrets); err != nil {
		return nil, trace.Wrap(err)
	}
	if withSecrets {
		if err := a.authConnectorAction(apidefaults.Namespace, types.KindGithub, types.VerbRead); err != nil {
			return nil, trace.Wrap(err)
		}
	}
	return a.authServer.GetGithubConnectors(ctx, withSecrets)
}

// DeleteGithubConnector deletes a Github connector by name.
func (a *ServerWithRoles) DeleteGithubConnector(ctx context.Context, connectorID string) error {
	if err := a.authConnectorAction(apidefaults.Namespace, types.KindGithub, types.VerbDelete); err != nil {
		return trace.Wrap(err)
	}
	return a.authServer.deleteGithubConnector(ctx, connectorID)
}

func (a *ServerWithRoles) CreateGithubAuthRequest(ctx context.Context, req types.GithubAuthRequest) (*types.GithubAuthRequest, error) {
	if err := a.action(apidefaults.Namespace, types.KindGithubRequest, types.VerbCreate); err != nil {
		return nil, trace.Wrap(err)
	}

	// require additional permissions for executing SSO test flow.
	if req.SSOTestFlow {
		if err := a.authConnectorAction(apidefaults.Namespace, types.KindGithub, types.VerbCreate); err != nil {
			return nil, trace.Wrap(err)
		}
	}

	githubReq, err := a.authServer.CreateGithubAuthRequest(ctx, req)
	if err != nil {
		emitSSOLoginFailureEvent(a.authServer.closeCtx, a.authServer.emitter, events.LoginMethodGithub, err, req.SSOTestFlow)
		return nil, trace.Wrap(err)
	}

	return githubReq, nil
}

// GetGithubAuthRequest returns Github auth request if found.
func (a *ServerWithRoles) GetGithubAuthRequest(ctx context.Context, stateToken string) (*types.GithubAuthRequest, error) {
	if err := a.action(apidefaults.Namespace, types.KindGithubRequest, types.VerbRead); err != nil {
		return nil, trace.Wrap(err)
	}

	return a.authServer.GetGithubAuthRequest(ctx, stateToken)
}

func (a *ServerWithRoles) ValidateGithubAuthCallback(ctx context.Context, q url.Values) (*GithubAuthResponse, error) {
	return a.authServer.ValidateGithubAuthCallback(ctx, q)
}

// EmitAuditEvent emits a single audit event
func (a *ServerWithRoles) EmitAuditEvent(ctx context.Context, event apievents.AuditEvent) error {
	if err := a.action(apidefaults.Namespace, types.KindEvent, types.VerbCreate); err != nil {
		return trace.Wrap(err)
	}
	role, ok := a.context.Identity.(authz.BuiltinRole)
	if !ok || !role.IsServer() {
		return trace.AccessDenied("this request can be only executed by a teleport built-in server")
	}
	err := events.ValidateServerMetadata(event, role.GetServerID(), a.hasBuiltinRole(types.RoleProxy))
	if err != nil {
		// TODO: this should be a proper audit event
		// notifying about access violation
		log.Warningf("Rejecting audit event %v(%q) from %q: %v. The client is attempting to "+
			"submit events for an identity other than the one on its x509 certificate.",
			event.GetType(), event.GetID(), role.GetServerID(), err)
		// this message is sparse on purpose to avoid conveying extra data to an attacker
		return trace.AccessDenied("failed to validate event metadata")
	}
	return a.authServer.emitter.EmitAuditEvent(ctx, event)
}

// CreateAuditStream creates audit event stream
func (a *ServerWithRoles) CreateAuditStream(ctx context.Context, sid session.ID) (apievents.Stream, error) {
	if err := a.action(apidefaults.Namespace, types.KindEvent, types.VerbCreate, types.VerbUpdate); err != nil {
		return nil, trace.Wrap(err)
	}
	role, ok := a.context.Identity.(authz.BuiltinRole)
	if !ok || !role.IsServer() {
		return nil, trace.AccessDenied("this request can be only executed by a Teleport server")
	}
	stream, err := a.authServer.CreateAuditStream(ctx, sid)
	if err != nil {
		return nil, trace.Wrap(err)
	}
	return &streamWithRoles{
		stream:   stream,
		a:        a,
		serverID: role.GetServerID(),
	}, nil
}

// ResumeAuditStream resumes the stream that has been created
func (a *ServerWithRoles) ResumeAuditStream(ctx context.Context, sid session.ID, uploadID string) (apievents.Stream, error) {
	if err := a.action(apidefaults.Namespace, types.KindEvent, types.VerbCreate, types.VerbUpdate); err != nil {
		return nil, trace.Wrap(err)
	}
	role, ok := a.context.Identity.(authz.BuiltinRole)
	if !ok || !role.IsServer() {
		return nil, trace.AccessDenied("this request can be only executed by a Teleport server")
	}
	stream, err := a.authServer.ResumeAuditStream(ctx, sid, uploadID)
	if err != nil {
		return nil, trace.Wrap(err)
	}
	return &streamWithRoles{
		stream:   stream,
		a:        a,
		serverID: role.GetServerID(),
	}, nil
}

type streamWithRoles struct {
	a        *ServerWithRoles
	serverID string
	stream   apievents.Stream
}

// Status returns channel receiving updates about stream status
// last event index that was uploaded and upload ID
func (s *streamWithRoles) Status() <-chan apievents.StreamStatus {
	return s.stream.Status()
}

// Done returns channel closed when streamer is closed
// should be used to detect sending errors
func (s *streamWithRoles) Done() <-chan struct{} {
	return s.stream.Done()
}

// Complete closes the stream and marks it finalized
func (s *streamWithRoles) Complete(ctx context.Context) error {
	return s.stream.Complete(ctx)
}

// Close flushes non-uploaded flight stream data without marking
// the stream completed and closes the stream instance
func (s *streamWithRoles) Close(ctx context.Context) error {
	return s.stream.Close(ctx)
}

func (s *streamWithRoles) RecordEvent(ctx context.Context, pe apievents.PreparedSessionEvent) error {
	event := pe.GetAuditEvent()
	err := events.ValidateServerMetadata(event, s.serverID, s.a.hasBuiltinRole(types.RoleProxy))
	if err != nil {
		// TODO: this should be a proper audit event
		// notifying about access violation
		log.Warningf("Rejecting audit event %v from %v: %v. A node is attempting to "+
			"submit events for an identity other than the one on its x509 certificate.",
			event.GetID(), s.serverID, err)
		// this message is sparse on purpose to avoid conveying extra data to an attacker
		return trace.AccessDenied("failed to validate event metadata")
	}
	return s.stream.RecordEvent(ctx, pe)
}

func (a *ServerWithRoles) GetSessionChunk(namespace string, sid session.ID, offsetBytes, maxBytes int) ([]byte, error) {
	if err := a.actionForKindSession(namespace, sid); err != nil {
		return nil, trace.Wrap(err)
	}

	return a.alog.GetSessionChunk(namespace, sid, offsetBytes, maxBytes)
}

func (a *ServerWithRoles) GetSessionEvents(namespace string, sid session.ID, afterN int) ([]events.EventFields, error) {
	if err := a.actionForKindSession(namespace, sid); err != nil {
		return nil, trace.Wrap(err)
	}

	// emit a session recording view event for the audit log
	if err := a.authServer.emitter.EmitAuditEvent(a.authServer.closeCtx, &apievents.SessionRecordingAccess{
		Metadata: apievents.Metadata{
			Type: events.SessionRecordingAccessEvent,
			Code: events.SessionRecordingAccessCode,
		},
		SessionID:    sid.String(),
		UserMetadata: a.context.Identity.GetIdentity().GetUserMetadata(),
	}); err != nil {
		return nil, trace.Wrap(err)
	}

	return a.alog.GetSessionEvents(namespace, sid, afterN)
}

func (a *ServerWithRoles) findSessionEndEvent(namespace string, sid session.ID) (apievents.AuditEvent, error) {
	sessionEvents, _, err := a.alog.SearchSessionEvents(context.TODO(), events.SearchSessionEventsRequest{
		From:  time.Time{},
		To:    a.authServer.clock.Now().UTC(),
		Limit: defaults.EventsIterationLimit,
		Order: types.EventOrderAscending,
		Cond: &types.WhereExpr{Equals: types.WhereExpr2{
			L: &types.WhereExpr{Field: events.SessionEventID},
			R: &types.WhereExpr{Literal: sid.String()},
		}},
		SessionID: sid.String(),
	})
	if err != nil {
		return nil, trace.Wrap(err)
	}
	if len(sessionEvents) == 1 {
		return sessionEvents[0], nil
	}

	return nil, trace.NotFound("session end event not found for session ID %q", sid)
}

// GetNamespaces returns a list of namespaces
func (a *ServerWithRoles) GetNamespaces() ([]types.Namespace, error) {
	if err := a.action(apidefaults.Namespace, types.KindNamespace, types.VerbList, types.VerbRead); err != nil {
		return nil, trace.Wrap(err)
	}
	return a.authServer.GetNamespaces()
}

// GetNamespace returns namespace by name
func (a *ServerWithRoles) GetNamespace(name string) (*types.Namespace, error) {
	if err := a.action(apidefaults.Namespace, types.KindNamespace, types.VerbRead); err != nil {
		return nil, trace.Wrap(err)
	}
	return a.authServer.GetNamespace(name)
}

// UpsertNamespace upserts namespace
func (a *ServerWithRoles) UpsertNamespace(ns types.Namespace) error {
	if err := a.action(apidefaults.Namespace, types.KindNamespace, types.VerbCreate, types.VerbUpdate); err != nil {
		return trace.Wrap(err)
	}
	return a.authServer.UpsertNamespace(ns)
}

// DeleteNamespace deletes namespace by name
func (a *ServerWithRoles) DeleteNamespace(name string) error {
	if err := a.action(apidefaults.Namespace, types.KindNamespace, types.VerbDelete); err != nil {
		return trace.Wrap(err)
	}
	return a.authServer.DeleteNamespace(name)
}

// GetRoles returns a list of roles
func (a *ServerWithRoles) GetRoles(ctx context.Context) ([]types.Role, error) {
	if err := a.action(apidefaults.Namespace, types.KindRole, types.VerbList, types.VerbRead); err != nil {
		return nil, trace.Wrap(err)
	}
	return a.authServer.GetRoles(ctx)
}

// CreateRole not implemented: can only be called locally.
func (a *ServerWithRoles) CreateRole(ctx context.Context, role types.Role) error {
	return trace.NotImplemented(notImplementedMessage)
}

// UpsertRole creates or updates role.
func (a *ServerWithRoles) UpsertRole(ctx context.Context, role types.Role) error {
	if err := a.action(apidefaults.Namespace, types.KindRole, types.VerbCreate, types.VerbUpdate); err != nil {
		return trace.Wrap(err)
	}

	if downgradeReason := role.GetMetadata().Labels[types.TeleportDowngradedLabel]; downgradeReason != "" {
		return trace.BadParameter("refusing to upsert role because %s label is set with reason %q",
			types.TeleportDowngradedLabel, downgradeReason)
	}

	// Some options are only available with enterprise subscription
	if err := checkRoleFeatureSupport(role); err != nil {
		return trace.Wrap(err)
	}

	// access predicate syntax is not checked as part of normal role validation in order
	// to allow the available namespaces to be extended without breaking compatibility with
	// older nodes/proxies (which do not need to ever evaluate said predicates).
	if err := services.ValidateAccessPredicates(role); err != nil {
		return trace.Wrap(err)
	}

	// check that the given RequireMFAType is supported in this build.
	switch role.GetOptions().RequireMFAType {
	case types.RequireMFAType_SESSION_AND_HARDWARE_KEY, types.RequireMFAType_HARDWARE_KEY_TOUCH:
		if modules.GetModules().BuildType() != modules.BuildEnterprise {
			return trace.AccessDenied("Hardware Key support is only available with an enterprise license")
		}
	}

	// Note: passing a.authServer.GetInventoryStatus here intentionally bypasses
	// the authz checks in a.GetInventoryStatus, for these reasons:
	// - We don't actually return the inventory status result, we're only using
	//   it internally to check for a misconfiguration and return a generic error.
	// - We don't want to require users to have new permissions to call UpsertRole.
	// - GetInventoryStatus currently only supports builtin roles.
	// - This user already has UpsertRole permissions and could give themselves
	//   arbitrary permissions if they wanted to.
	if err := checkInventorySupportsRole(ctx, role, api.Version, a.authServer.GetInventoryStatus); err != nil {
		return trace.Wrap(err)
	}

	return a.authServer.UpsertRole(ctx, role)
}

func checkRoleFeatureSupport(role types.Role) error {
	features := modules.GetModules().Features()
	options := role.GetOptions()
	allowReq, allowRev := role.GetAccessRequestConditions(types.Allow), role.GetAccessReviewConditions(types.Allow)

	// source IP pinning doesn't have a dedicated feature flag,
	// it is available to all enterprise users
	if modules.GetModules().BuildType() != modules.BuildEnterprise && role.GetOptions().PinSourceIP {
		return trace.AccessDenied("role option pin_source_ip is only available in enterprise subscriptions")
	}

	switch {
	case !features.AccessControls && options.MaxSessions > 0:
		return trace.AccessDenied(
			"role option max_sessions is only available in enterprise subscriptions")
	case !features.AdvancedAccessWorkflows &&
		(options.RequestAccess == types.RequestStrategyReason || options.RequestAccess == types.RequestStrategyAlways):
		return trace.AccessDenied(
			"role option request_access: %v is only available in enterprise subscriptions", options.RequestAccess)
	case !features.AdvancedAccessWorkflows && len(allowReq.Thresholds) != 0:
		return trace.AccessDenied(
			"role field allow.request.thresholds is only available in enterprise subscriptions")
	case !features.AdvancedAccessWorkflows && !allowRev.IsZero():
		return trace.AccessDenied(
			"role field allow.review_requests is only available in enterprise subscriptions")
	case modules.GetModules().BuildType() != modules.BuildEnterprise && len(allowReq.SearchAsRoles) != 0:
		return trace.AccessDenied(
			"role field allow.search_as_roles is only available in enterprise subscriptions")
	default:
		return nil
	}
}

type inventoryGetter func(context.Context, proto.InventoryStatusRequest) (proto.InventoryStatusSummary, error)

// checkInventorySupportsRole returns an error if any connected servers found in
// the inventory do not support some features enabled in [role]. This is only a
// best-effort check meant to prevent common user errors, since some unsupported
// servers may not be connected to this auth, or they may connect later.
func checkInventorySupportsRole(ctx context.Context, role types.Role, authVersion string, getInventory inventoryGetter) error {
	minRequiredVersion, msg, err := minRequiredVersionForRole(role)
	if err != nil {
		return trace.Wrap(err)
	}

	if safeToSkipInventoryCheck(*semver.New(authVersion), minRequiredVersion) {
		return nil
	}

	inventoryStatus, err := getInventory(ctx, proto.InventoryStatusRequest{Connected: true})
	if err != nil {
		return trace.Wrap(err)
	}
	for _, hello := range inventoryStatus.Connected {
		version, err := semver.NewVersion(hello.Version)
		if err != nil {
			log.Warnf("Connected server %q has unparseable version %q", hello.ServerID, hello.Version)
			continue
		}
		if version.LessThan(minRequiredVersion) {
			return trace.BadParameter(msg)
		}
	}
	return nil
}

func minRequiredVersionForRole(role types.Role) (semver.Version, string, error) {
	// DELETE IN 15.0.0
	// The label expression checks can be deleted in 15.0.0 since all servers
	// that don't support label expressions are on 13.x or older. If no other
	// feature checks have been added at that time, checkInventorySupportsRole
	// can be deleted entirely.
	for _, kind := range types.LabelMatcherKinds {
		for _, rct := range []types.RoleConditionType{types.Allow, types.Deny} {
			labelMatchers, err := role.GetLabelMatchers(rct, kind)
			if err != nil {
				return semver.Version{}, "", trace.Wrap(err)
			}
			if len(labelMatchers.Expression) != 0 {
				return minSupportedLabelExpressionVersion, fmt.Sprintf(
					"one or more connected servers is running a Teleport version "+
						"older than %s which does not support the label expressions used "+
						"in this role.", minSupportedLabelExpressionVersion), nil
			}
		}
	}
	// Return the zero version to indicate all server versions are supported.
	return semver.Version{}, "", nil
}

// safeToSkipInventoryCheck returns true if all possible versions *less than*
// [minRequiredVersion] are more than one major version behind [authVersion].
//
// In this case, any servers older than [minRequiredVersion] are already
// unsupported and shouldn't be connected, so it's safe to skip the inventory
// check as an optimization.
//
// This also covers the case where minRequiredVersionForRole returned
// the zero version.
//
// Examples:
// - (15.x.x, 13.1.1) -> true (anything older than 13.1.1 is >1 major behind v15)
// - (14.x.x, 13.1.1) -> false (13.0.9 is within one major of v14)
// - (14.x.x, 13.0.0) -> true (anything older than 13.0.0 is >1 major behind v14)
func safeToSkipInventoryCheck(authVersion, minRequiredVersion semver.Version) bool {
	return authVersion.Major > roundToNextMajor(minRequiredVersion)
}

// roundToNextMajor returns the next major version that is *not less than* [v].
//
// Examples:
// - 13.1.1 -> 14.0.0
// - 13.0.0 -> 13.0.0
// - 13.0.0-alpha -> 13.0.0
func roundToNextMajor(v semver.Version) int64 {
	if (semver.Version{Major: v.Major}).LessThan(v) {
		return v.Major + 1
	}
	return v.Major
}

// GetRole returns role by name
func (a *ServerWithRoles) GetRole(ctx context.Context, name string) (types.Role, error) {
	// Current-user exception: we always allow users to read roles
	// that they hold.  This requirement is checked first to avoid
	// misleading denial messages in the logs.
	if !slices.Contains(a.context.User.GetRoles(), name) {
		if err := a.action(apidefaults.Namespace, types.KindRole, types.VerbRead); err != nil {
			return nil, trace.Wrap(err)
		}
	}
	return a.authServer.GetRole(ctx, name)
}

// DeleteRole deletes role by name
func (a *ServerWithRoles) DeleteRole(ctx context.Context, name string) error {
	if err := a.action(apidefaults.Namespace, types.KindRole, types.VerbDelete); err != nil {
		return trace.Wrap(err)
	}
	// DELETE IN (7.0)
	// It's OK to delete this code alongside migrateOSS code in auth.
	// It prevents 6.0 from migrating resources multiple times
	// and the role is used for `tctl users add` code too.
	if modules.GetModules().BuildType() == modules.BuildOSS && name == teleport.AdminRoleName {
		return trace.AccessDenied("can not delete system role %q", name)
	}
	return a.authServer.DeleteRole(ctx, name)
}

// DeleteClusterName deletes cluster name
func (a *ServerWithRoles) DeleteClusterName() error {
	if err := a.action(apidefaults.Namespace, types.KindClusterName, types.VerbDelete); err != nil {
		return trace.Wrap(err)
	}
	return a.authServer.DeleteClusterName()
}

// GetClusterName gets the name of the cluster.
func (a *ServerWithRoles) GetClusterName(opts ...services.MarshalOption) (types.ClusterName, error) {
	if err := a.action(apidefaults.Namespace, types.KindClusterName, types.VerbRead); err != nil {
		return nil, trace.Wrap(err)
	}
	return a.authServer.GetClusterName()
}

// SetClusterName sets the name of the cluster. SetClusterName can only be called once.
func (a *ServerWithRoles) SetClusterName(c types.ClusterName) error {
	if err := a.action(apidefaults.Namespace, types.KindClusterName, types.VerbCreate, types.VerbUpdate); err != nil {
		return trace.Wrap(err)
	}
	return a.authServer.SetClusterName(c)
}

// UpsertClusterName sets the name of the cluster.
func (a *ServerWithRoles) UpsertClusterName(c types.ClusterName) error {
	if err := a.action(apidefaults.Namespace, types.KindClusterName, types.VerbCreate, types.VerbUpdate); err != nil {
		return trace.Wrap(err)
	}
	return a.authServer.UpsertClusterName(c)
}

// DeleteStaticTokens deletes static tokens
func (a *ServerWithRoles) DeleteStaticTokens() error {
	if err := a.action(apidefaults.Namespace, types.KindStaticTokens, types.VerbDelete); err != nil {
		return trace.Wrap(err)
	}
	return a.authServer.DeleteStaticTokens()
}

// GetStaticTokens gets the list of static tokens used to provision nodes.
func (a *ServerWithRoles) GetStaticTokens() (types.StaticTokens, error) {
	if err := a.action(apidefaults.Namespace, types.KindStaticTokens, types.VerbRead); err != nil {
		return nil, trace.Wrap(err)
	}
	return a.authServer.GetStaticTokens()
}

// SetStaticTokens sets the list of static tokens used to provision nodes.
func (a *ServerWithRoles) SetStaticTokens(s types.StaticTokens) error {
	if err := a.action(apidefaults.Namespace, types.KindStaticTokens, types.VerbCreate, types.VerbUpdate); err != nil {
		return trace.Wrap(err)
	}
	return a.authServer.SetStaticTokens(s)
}

// GetAuthPreference gets cluster auth preference.
func (a *ServerWithRoles) GetAuthPreference(ctx context.Context) (types.AuthPreference, error) {
	if err := a.action(apidefaults.Namespace, types.KindClusterAuthPreference, types.VerbRead); err != nil {
		return nil, trace.Wrap(err)
	}

	return a.authServer.GetAuthPreference(ctx)
}

func (a *ServerWithRoles) GetUIConfig(ctx context.Context) (types.UIConfig, error) {
	if err := a.action(apidefaults.Namespace, types.KindUIConfig, types.VerbRead); err != nil {
		return nil, trace.Wrap(err)
	}
	cfg, err := a.authServer.GetUIConfig(ctx)
	return cfg, trace.Wrap(err)
}

func (a *ServerWithRoles) SetUIConfig(ctx context.Context, uic types.UIConfig) error {
	if err := a.action(apidefaults.Namespace, types.KindUIConfig, types.VerbUpdate, types.VerbCreate); err != nil {
		return trace.Wrap(err)
	}
	return trace.Wrap(a.authServer.SetUIConfig(ctx, uic))
}

func (a *ServerWithRoles) DeleteUIConfig(ctx context.Context) error {
	if err := a.action(apidefaults.Namespace, types.KindUIConfig, types.VerbDelete); err != nil {
		return trace.Wrap(err)
	}
	return trace.Wrap(a.authServer.DeleteUIConfig(ctx))
}

// GetInstaller retrieves an installer script resource
func (a *ServerWithRoles) GetInstaller(ctx context.Context, name string) (types.Installer, error) {
	if err := a.action(apidefaults.Namespace, types.KindInstaller, types.VerbRead); err != nil {
		return nil, trace.Wrap(err)
	}
	return a.authServer.GetInstaller(ctx, name)
}

// GetInstallers gets all the installer resources.
func (a *ServerWithRoles) GetInstallers(ctx context.Context) ([]types.Installer, error) {
	if err := a.action(apidefaults.Namespace, types.KindInstaller, types.VerbRead, types.VerbList); err != nil {
		return nil, trace.Wrap(err)
	}
	return a.authServer.GetInstallers(ctx)
}

// SetInstaller sets an Installer script resource
func (a *ServerWithRoles) SetInstaller(ctx context.Context, inst types.Installer) error {
	if err := a.action(apidefaults.Namespace, types.KindInstaller, types.VerbUpdate, types.VerbCreate); err != nil {
		return trace.Wrap(err)
	}
	return trace.Wrap(a.authServer.SetInstaller(ctx, inst))
}

// DeleteInstaller removes an installer script resource
func (a *ServerWithRoles) DeleteInstaller(ctx context.Context, name string) error {
	if err := a.action(apidefaults.Namespace, types.KindInstaller, types.VerbDelete); err != nil {
		return trace.Wrap(err)
	}
	return trace.Wrap(a.authServer.DeleteInstaller(ctx, name))
}

// DeleteAllInstallers removes all installer script resources
func (a *ServerWithRoles) DeleteAllInstallers(ctx context.Context) error {
	if err := a.action(apidefaults.Namespace, types.KindInstaller, types.VerbDelete, types.VerbList); err != nil {
		return trace.Wrap(err)
	}
	return trace.Wrap(a.authServer.DeleteAllInstallers(ctx))
}

// SetAuthPreference sets cluster auth preference.
func (a *ServerWithRoles) SetAuthPreference(ctx context.Context, newAuthPref types.AuthPreference) error {
	storedAuthPref, err := a.authServer.GetAuthPreference(ctx)
	if err != nil {
		return trace.Wrap(err)
	}

	if err := a.action(apidefaults.Namespace, types.KindClusterAuthPreference, verbsToReplaceResourceWithOrigin(storedAuthPref)...); err != nil {
		return trace.Wrap(err)
	}

	// check that the given RequireMFAType is supported in this build.
	switch newAuthPref.GetRequireMFAType() {
	case types.RequireMFAType_SESSION_AND_HARDWARE_KEY, types.RequireMFAType_HARDWARE_KEY_TOUCH:
		if modules.GetModules().BuildType() != modules.BuildEnterprise {
			return trace.AccessDenied("Hardware Key support is only available with an enterprise license")
		}
	}

	if err := dtconfig.ValidateConfigAgainstModules(newAuthPref.GetDeviceTrust()); err != nil {
		return trace.Wrap(err)
	}

	return a.authServer.SetAuthPreference(ctx, newAuthPref)
}

// ResetAuthPreference resets cluster auth preference to defaults.
func (a *ServerWithRoles) ResetAuthPreference(ctx context.Context) error {
	storedAuthPref, err := a.authServer.GetAuthPreference(ctx)
	if err != nil {
		return trace.Wrap(err)
	}
	if storedAuthPref.Origin() == types.OriginConfigFile {
		return trace.BadParameter("config-file configuration cannot be reset")
	}

	if err := a.action(apidefaults.Namespace, types.KindClusterAuthPreference, types.VerbUpdate); err != nil {
		return trace.Wrap(err)
	}

	return a.authServer.SetAuthPreference(ctx, types.DefaultAuthPreference())
}

// DeleteAuthPreference not implemented: can only be called locally.
func (a *ServerWithRoles) DeleteAuthPreference(context.Context) error {
	return trace.NotImplemented(notImplementedMessage)
}

// GetClusterAuditConfig gets cluster audit configuration.
func (a *ServerWithRoles) GetClusterAuditConfig(ctx context.Context, opts ...services.MarshalOption) (types.ClusterAuditConfig, error) {
	if err := a.action(apidefaults.Namespace, types.KindClusterAuditConfig, types.VerbRead); err != nil {
		if err2 := a.action(apidefaults.Namespace, types.KindClusterConfig, types.VerbRead); err2 != nil {
			return nil, trace.Wrap(err)
		}
	}
	return a.authServer.GetClusterAuditConfig(ctx, opts...)
}

// SetClusterAuditConfig not implemented: can only be called locally.
func (a *ServerWithRoles) SetClusterAuditConfig(ctx context.Context, auditConfig types.ClusterAuditConfig) error {
	return trace.NotImplemented(notImplementedMessage)
}

// DeleteClusterAuditConfig not implemented: can only be called locally.
func (a *ServerWithRoles) DeleteClusterAuditConfig(ctx context.Context) error {
	return trace.NotImplemented(notImplementedMessage)
}

// GetClusterNetworkingConfig gets cluster networking configuration.
func (a *ServerWithRoles) GetClusterNetworkingConfig(ctx context.Context, opts ...services.MarshalOption) (types.ClusterNetworkingConfig, error) {
	if err := a.action(apidefaults.Namespace, types.KindClusterNetworkingConfig, types.VerbRead); err != nil {
		if err2 := a.action(apidefaults.Namespace, types.KindClusterConfig, types.VerbRead); err2 != nil {
			return nil, trace.Wrap(err)
		}
	}
	return a.authServer.GetClusterNetworkingConfig(ctx, opts...)
}

// SetClusterNetworkingConfig sets cluster networking configuration.
func (a *ServerWithRoles) SetClusterNetworkingConfig(ctx context.Context, newNetConfig types.ClusterNetworkingConfig) error {
	storedNetConfig, err := a.authServer.GetClusterNetworkingConfig(ctx)
	if err != nil {
		return trace.Wrap(err)
	}

	if err := a.action(apidefaults.Namespace, types.KindClusterNetworkingConfig, verbsToReplaceResourceWithOrigin(storedNetConfig)...); err != nil {
		if err2 := a.action(apidefaults.Namespace, types.KindClusterConfig, verbsToReplaceResourceWithOrigin(storedNetConfig)...); err2 != nil {
			return trace.Wrap(err)
		}
	}

	tst, err := newNetConfig.GetTunnelStrategyType()
	if err != nil {
		return trace.Wrap(err)
	}
	if tst == types.ProxyPeering &&
		modules.GetModules().BuildType() != modules.BuildEnterprise {
		return trace.AccessDenied("proxy peering is an enterprise-only feature")
	}

	return a.authServer.SetClusterNetworkingConfig(ctx, newNetConfig)
}

// ResetClusterNetworkingConfig resets cluster networking configuration to defaults.
func (a *ServerWithRoles) ResetClusterNetworkingConfig(ctx context.Context) error {
	storedNetConfig, err := a.authServer.GetClusterNetworkingConfig(ctx)
	if err != nil {
		return trace.Wrap(err)
	}
	if storedNetConfig.Origin() == types.OriginConfigFile {
		return trace.BadParameter("config-file configuration cannot be reset")
	}

	if err := a.action(apidefaults.Namespace, types.KindClusterNetworkingConfig, types.VerbUpdate); err != nil {
		if err2 := a.action(apidefaults.Namespace, types.KindClusterConfig, types.VerbUpdate); err2 != nil {
			return trace.Wrap(err)
		}
	}

	return a.authServer.SetClusterNetworkingConfig(ctx, types.DefaultClusterNetworkingConfig())
}

// DeleteClusterNetworkingConfig not implemented: can only be called locally.
func (a *ServerWithRoles) DeleteClusterNetworkingConfig(ctx context.Context) error {
	return trace.NotImplemented(notImplementedMessage)
}

// GetSessionRecordingConfig gets session recording configuration.
func (a *ServerWithRoles) GetSessionRecordingConfig(ctx context.Context, opts ...services.MarshalOption) (types.SessionRecordingConfig, error) {
	if err := a.action(apidefaults.Namespace, types.KindSessionRecordingConfig, types.VerbRead); err != nil {
		if err2 := a.action(apidefaults.Namespace, types.KindClusterConfig, types.VerbRead); err2 != nil {
			return nil, trace.Wrap(err)
		}
	}
	return a.authServer.GetSessionRecordingConfig(ctx, opts...)
}

// SetSessionRecordingConfig sets session recording configuration.
func (a *ServerWithRoles) SetSessionRecordingConfig(ctx context.Context, newRecConfig types.SessionRecordingConfig) error {
	storedRecConfig, err := a.authServer.GetSessionRecordingConfig(ctx)
	if err != nil {
		return trace.Wrap(err)
	}

	if err := a.action(apidefaults.Namespace, types.KindSessionRecordingConfig, verbsToReplaceResourceWithOrigin(storedRecConfig)...); err != nil {
		if err2 := a.action(apidefaults.Namespace, types.KindClusterConfig, verbsToReplaceResourceWithOrigin(storedRecConfig)...); err2 != nil {
			return trace.Wrap(err)
		}
	}

	return a.authServer.SetSessionRecordingConfig(ctx, newRecConfig)
}

// ResetSessionRecordingConfig resets session recording configuration to defaults.
func (a *ServerWithRoles) ResetSessionRecordingConfig(ctx context.Context) error {
	storedRecConfig, err := a.authServer.GetSessionRecordingConfig(ctx)
	if err != nil {
		return trace.Wrap(err)
	}
	if storedRecConfig.Origin() == types.OriginConfigFile {
		return trace.BadParameter("config-file configuration cannot be reset")
	}

	if err := a.action(apidefaults.Namespace, types.KindSessionRecordingConfig, types.VerbUpdate); err != nil {
		if err2 := a.action(apidefaults.Namespace, types.KindClusterConfig, types.VerbUpdate); err2 != nil {
			return trace.Wrap(err)
		}
	}

	return a.authServer.SetSessionRecordingConfig(ctx, types.DefaultSessionRecordingConfig())
}

// DeleteSessionRecordingConfig not implemented: can only be called locally.
func (a *ServerWithRoles) DeleteSessionRecordingConfig(ctx context.Context) error {
	return trace.NotImplemented(notImplementedMessage)
}

// DeleteAllTokens not implemented: can only be called locally.
func (a *ServerWithRoles) DeleteAllTokens() error {
	return trace.NotImplemented(notImplementedMessage)
}

// DeleteAllCertAuthorities not implemented: can only be called locally.
func (a *ServerWithRoles) DeleteAllCertAuthorities(caType types.CertAuthType) error {
	return trace.NotImplemented(notImplementedMessage)
}

// DeleteAllCertNamespaces not implemented: can only be called locally.
func (a *ServerWithRoles) DeleteAllNamespaces() error {
	return trace.NotImplemented(notImplementedMessage)
}

// DeleteAllReverseTunnels not implemented: can only be called locally.
func (a *ServerWithRoles) DeleteAllReverseTunnels() error {
	return trace.NotImplemented(notImplementedMessage)
}

// DeleteAllRoles not implemented: can only be called locally.
func (a *ServerWithRoles) DeleteAllRoles() error {
	return trace.NotImplemented(notImplementedMessage)
}

// DeleteAllUsers not implemented: can only be called locally.
func (a *ServerWithRoles) DeleteAllUsers() error {
	return trace.NotImplemented(notImplementedMessage)
}

// GetServerInfos returns a stream of ServerInfos.
func (a *ServerWithRoles) GetServerInfos(ctx context.Context) stream.Stream[types.ServerInfo] {
	if err := a.action(apidefaults.Namespace, types.KindServerInfo, types.VerbList, types.VerbRead); err != nil {
		return stream.Fail[types.ServerInfo](trace.Wrap(err))
	}

	return a.authServer.GetServerInfos(ctx)
}

// GetServerInfo returns a ServerInfo by name.
func (a *ServerWithRoles) GetServerInfo(ctx context.Context, name string) (types.ServerInfo, error) {
	if err := a.action(apidefaults.Namespace, types.KindServerInfo, types.VerbRead); err != nil {
		return nil, trace.Wrap(err)
	}

	info, err := a.authServer.GetServerInfo(ctx, name)
	return info, trace.Wrap(err)
}

// UpsertServerInfo upserts a ServerInfo.
func (a *ServerWithRoles) UpsertServerInfo(ctx context.Context, si types.ServerInfo) error {
	if err := a.action(apidefaults.Namespace, types.KindServerInfo, types.VerbCreate, types.VerbUpdate); err != nil {
		return trace.Wrap(err)
	}

	return trace.Wrap(a.authServer.UpsertServerInfo(ctx, si))
}

// DeleteServerInfo deletes a ServerInfo by name.
func (a *ServerWithRoles) DeleteServerInfo(ctx context.Context, name string) error {
	if err := a.action(apidefaults.Namespace, types.KindServerInfo, types.VerbDelete); err != nil {
		return trace.Wrap(err)
	}

	return trace.Wrap(a.authServer.DeleteServerInfo(ctx, name))
}

// DeleteAllServerInfos deletes all ServerInfos.
func (a *ServerWithRoles) DeleteAllServerInfos(ctx context.Context) error {
	if err := a.action(apidefaults.Namespace, types.KindServerInfo, types.VerbDelete); err != nil {
		return trace.Wrap(err)
	}

	return trace.Wrap(a.authServer.DeleteAllServerInfos(ctx))
}

func (a *ServerWithRoles) GetTrustedClusters(ctx context.Context) ([]types.TrustedCluster, error) {
	if err := a.action(apidefaults.Namespace, types.KindTrustedCluster, types.VerbList, types.VerbRead); err != nil {
		return nil, trace.Wrap(err)
	}

	return a.authServer.GetTrustedClusters(ctx)
}

func (a *ServerWithRoles) GetTrustedCluster(ctx context.Context, name string) (types.TrustedCluster, error) {
	if err := a.action(apidefaults.Namespace, types.KindTrustedCluster, types.VerbRead); err != nil {
		return nil, trace.Wrap(err)
	}

	return a.authServer.GetTrustedCluster(ctx, name)
}

// UpsertTrustedCluster creates or updates a trusted cluster.
func (a *ServerWithRoles) UpsertTrustedCluster(ctx context.Context, tc types.TrustedCluster) (types.TrustedCluster, error) {
	if err := a.action(apidefaults.Namespace, types.KindTrustedCluster, types.VerbCreate, types.VerbUpdate); err != nil {
		return nil, trace.Wrap(err)
	}

	return a.authServer.UpsertTrustedCluster(ctx, tc)
}

func (a *ServerWithRoles) ValidateTrustedCluster(ctx context.Context, validateRequest *ValidateTrustedClusterRequest) (*ValidateTrustedClusterResponse, error) {
	// the token provides it's own authorization and authentication
	return a.authServer.validateTrustedCluster(ctx, validateRequest)
}

// DeleteTrustedCluster deletes a trusted cluster by name.
func (a *ServerWithRoles) DeleteTrustedCluster(ctx context.Context, name string) error {
	if err := a.action(apidefaults.Namespace, types.KindTrustedCluster, types.VerbDelete); err != nil {
		return trace.Wrap(err)
	}

	return a.authServer.DeleteTrustedCluster(ctx, name)
}

func (a *ServerWithRoles) UpsertTunnelConnection(conn types.TunnelConnection) error {
	if err := a.action(apidefaults.Namespace, types.KindTunnelConnection, types.VerbCreate, types.VerbUpdate); err != nil {
		return trace.Wrap(err)
	}
	return a.authServer.UpsertTunnelConnection(conn)
}

func (a *ServerWithRoles) GetTunnelConnections(clusterName string, opts ...services.MarshalOption) ([]types.TunnelConnection, error) {
	if err := a.action(apidefaults.Namespace, types.KindTunnelConnection, types.VerbList); err != nil {
		return nil, trace.Wrap(err)
	}
	return a.authServer.GetTunnelConnections(clusterName, opts...)
}

func (a *ServerWithRoles) GetAllTunnelConnections(opts ...services.MarshalOption) ([]types.TunnelConnection, error) {
	if err := a.action(apidefaults.Namespace, types.KindTunnelConnection, types.VerbList); err != nil {
		return nil, trace.Wrap(err)
	}
	return a.authServer.GetAllTunnelConnections(opts...)
}

func (a *ServerWithRoles) DeleteTunnelConnection(clusterName string, connName string) error {
	if err := a.action(apidefaults.Namespace, types.KindTunnelConnection, types.VerbDelete); err != nil {
		return trace.Wrap(err)
	}
	return a.authServer.DeleteTunnelConnection(clusterName, connName)
}

func (a *ServerWithRoles) DeleteTunnelConnections(clusterName string) error {
	if err := a.action(apidefaults.Namespace, types.KindTunnelConnection, types.VerbList, types.VerbDelete); err != nil {
		return trace.Wrap(err)
	}
	return a.authServer.DeleteTunnelConnections(clusterName)
}

func (a *ServerWithRoles) DeleteAllTunnelConnections() error {
	if err := a.action(apidefaults.Namespace, types.KindTunnelConnection, types.VerbList, types.VerbDelete); err != nil {
		return trace.Wrap(err)
	}
	return a.authServer.DeleteAllTunnelConnections()
}

func (a *ServerWithRoles) CreateRemoteCluster(conn types.RemoteCluster) error {
	if err := a.action(apidefaults.Namespace, types.KindRemoteCluster, types.VerbCreate); err != nil {
		return trace.Wrap(err)
	}
	return a.authServer.CreateRemoteCluster(conn)
}

func (a *ServerWithRoles) UpdateRemoteCluster(ctx context.Context, rc types.RemoteCluster) error {
	if err := a.action(apidefaults.Namespace, types.KindRemoteCluster, types.VerbUpdate); err != nil {
		return trace.Wrap(err)
	}
	return a.authServer.UpdateRemoteCluster(ctx, rc)
}

func (a *ServerWithRoles) GetRemoteCluster(clusterName string) (types.RemoteCluster, error) {
	if err := a.action(apidefaults.Namespace, types.KindRemoteCluster, types.VerbRead); err != nil {
		return nil, trace.Wrap(err)
	}
	cluster, err := a.authServer.GetRemoteCluster(clusterName)
	if err != nil {
		return nil, trace.Wrap(err)
	}
	if err := a.context.Checker.CheckAccessToRemoteCluster(cluster); err != nil {
		return nil, utils.OpaqueAccessDenied(err)
	}
	return cluster, nil
}

func (a *ServerWithRoles) GetRemoteClusters(opts ...services.MarshalOption) ([]types.RemoteCluster, error) {
	if err := a.action(apidefaults.Namespace, types.KindRemoteCluster, types.VerbList); err != nil {
		return nil, trace.Wrap(err)
	}
	remoteClusters, err := a.authServer.GetRemoteClusters(opts...)
	if err != nil {
		return nil, trace.Wrap(err)
	}
	return a.filterRemoteClustersForUser(remoteClusters)
}

// filterRemoteClustersForUser filters remote clusters based on what the current user is authorized to access
func (a *ServerWithRoles) filterRemoteClustersForUser(remoteClusters []types.RemoteCluster) ([]types.RemoteCluster, error) {
	filteredClusters := make([]types.RemoteCluster, 0, len(remoteClusters))
	for _, rc := range remoteClusters {
		if err := a.context.Checker.CheckAccessToRemoteCluster(rc); err != nil {
			if trace.IsAccessDenied(err) {
				continue
			}
			return nil, trace.Wrap(err)
		}
		filteredClusters = append(filteredClusters, rc)
	}
	return filteredClusters, nil
}

func (a *ServerWithRoles) DeleteRemoteCluster(ctx context.Context, clusterName string) error {
	if err := a.action(apidefaults.Namespace, types.KindRemoteCluster, types.VerbDelete); err != nil {
		return trace.Wrap(err)
	}
	return a.authServer.DeleteRemoteCluster(ctx, clusterName)
}

func (a *ServerWithRoles) DeleteAllRemoteClusters() error {
	if err := a.action(apidefaults.Namespace, types.KindRemoteCluster, types.VerbList, types.VerbDelete); err != nil {
		return trace.Wrap(err)
	}
	return a.authServer.DeleteAllRemoteClusters()
}

// AcquireSemaphore acquires lease with requested resources from semaphore.
func (a *ServerWithRoles) AcquireSemaphore(ctx context.Context, params types.AcquireSemaphoreRequest) (*types.SemaphoreLease, error) {
	if err := a.action(apidefaults.Namespace, types.KindSemaphore, types.VerbCreate, types.VerbUpdate); err != nil {
		return nil, trace.Wrap(err)
	}
	return a.authServer.AcquireSemaphore(ctx, params)
}

// KeepAliveSemaphoreLease updates semaphore lease.
func (a *ServerWithRoles) KeepAliveSemaphoreLease(ctx context.Context, lease types.SemaphoreLease) error {
	if err := a.action(apidefaults.Namespace, types.KindSemaphore, types.VerbUpdate); err != nil {
		return trace.Wrap(err)
	}
	return a.authServer.KeepAliveSemaphoreLease(ctx, lease)
}

// CancelSemaphoreLease cancels semaphore lease early.
func (a *ServerWithRoles) CancelSemaphoreLease(ctx context.Context, lease types.SemaphoreLease) error {
	if err := a.action(apidefaults.Namespace, types.KindSemaphore, types.VerbUpdate); err != nil {
		return trace.Wrap(err)
	}
	return a.authServer.CancelSemaphoreLease(ctx, lease)
}

// GetSemaphores returns a list of all semaphores matching the supplied filter.
func (a *ServerWithRoles) GetSemaphores(ctx context.Context, filter types.SemaphoreFilter) ([]types.Semaphore, error) {
	if err := a.action(apidefaults.Namespace, types.KindSemaphore, types.VerbReadNoSecrets, types.VerbList); err != nil {
		return nil, trace.Wrap(err)
	}
	return a.authServer.GetSemaphores(ctx, filter)
}

// DeleteSemaphore deletes a semaphore matching the supplied filter.
func (a *ServerWithRoles) DeleteSemaphore(ctx context.Context, filter types.SemaphoreFilter) error {
	if err := a.action(apidefaults.Namespace, types.KindSemaphore, types.VerbDelete); err != nil {
		return trace.Wrap(err)
	}
	return a.authServer.DeleteSemaphore(ctx, filter)
}

// ProcessKubeCSR processes CSR request against Kubernetes CA, returns
// signed certificate if successful.
func (a *ServerWithRoles) ProcessKubeCSR(req KubeCSR) (*KubeCSRResponse, error) {
	// limits the requests types to proxies to make it harder to break
	if !a.hasBuiltinRole(types.RoleProxy) {
		return nil, trace.AccessDenied("this request can be only executed by a proxy")
	}
	return a.authServer.ProcessKubeCSR(req)
}

// GetDatabaseServers returns all registered database servers.
func (a *ServerWithRoles) GetDatabaseServers(ctx context.Context, namespace string, opts ...services.MarshalOption) ([]types.DatabaseServer, error) {
	if err := a.action(namespace, types.KindDatabaseServer, types.VerbList, types.VerbRead); err != nil {
		return nil, trace.Wrap(err)
	}
	servers, err := a.authServer.GetDatabaseServers(ctx, namespace, opts...)
	if err != nil {
		return nil, trace.Wrap(err)
	}
	// Filter out databases the caller doesn't have access to.
	var filtered []types.DatabaseServer
	for _, server := range servers {
		err := a.checkAccessToDatabase(server.GetDatabase())
		if err != nil && !trace.IsAccessDenied(err) {
			return nil, trace.Wrap(err)
		} else if err == nil {
			filtered = append(filtered, server)
		}
	}
	return filtered, nil
}

// UpsertDatabaseServer creates or updates a new database proxy server.
func (a *ServerWithRoles) UpsertDatabaseServer(ctx context.Context, server types.DatabaseServer) (*types.KeepAlive, error) {
	if err := a.action(server.GetNamespace(), types.KindDatabaseServer, types.VerbCreate, types.VerbUpdate); err != nil {
		return nil, trace.Wrap(err)
	}
	return a.authServer.UpsertDatabaseServer(ctx, server)
}

// DeleteDatabaseServer removes the specified database proxy server.
func (a *ServerWithRoles) DeleteDatabaseServer(ctx context.Context, namespace, hostID, name string) error {
	if err := a.action(namespace, types.KindDatabaseServer, types.VerbDelete); err != nil {
		return trace.Wrap(err)
	}
	return a.authServer.DeleteDatabaseServer(ctx, namespace, hostID, name)
}

// DeleteAllDatabaseServers removes all registered database proxy servers.
func (a *ServerWithRoles) DeleteAllDatabaseServers(ctx context.Context, namespace string) error {
	if err := a.action(namespace, types.KindDatabaseServer, types.VerbList, types.VerbDelete); err != nil {
		return trace.Wrap(err)
	}
	return a.authServer.DeleteAllDatabaseServers(ctx, namespace)
}

// UpsertDatabaseService creates or updates a new DatabaseService resource.
func (a *ServerWithRoles) UpsertDatabaseService(ctx context.Context, service types.DatabaseService) (*types.KeepAlive, error) {
	if err := a.action(service.GetNamespace(), types.KindDatabaseService, types.VerbCreate, types.VerbUpdate); err != nil {
		return nil, trace.Wrap(err)
	}
	return a.authServer.UpsertDatabaseService(ctx, service)
}

// DeleteAllDatabaseServices removes all DatabaseService resources.
func (a *ServerWithRoles) DeleteAllDatabaseServices(ctx context.Context) error {
	if err := a.action(apidefaults.Namespace, types.KindDatabaseService, types.VerbList, types.VerbDelete); err != nil {
		return trace.Wrap(err)
	}
	return a.authServer.DeleteAllDatabaseServices(ctx)
}

// DeleteDatabaseService removes a specific DatabaseService resource.
func (a *ServerWithRoles) DeleteDatabaseService(ctx context.Context, name string) error {
	if err := a.action(apidefaults.Namespace, types.KindDatabaseService, types.VerbDelete); err != nil {
		return trace.Wrap(err)
	}
	return a.authServer.DeleteDatabaseService(ctx, name)
}

// SignDatabaseCSR generates a client certificate used by proxy when talking
// to a remote database service.
func (a *ServerWithRoles) SignDatabaseCSR(ctx context.Context, req *proto.DatabaseCSRRequest) (*proto.DatabaseCSRResponse, error) {
	// Only proxy is allowed to request this certificate when proxying
	// database client connection to a remote database service.
	if !a.hasBuiltinRole(types.RoleProxy) {
		return nil, trace.AccessDenied("this request can only be executed by a proxy service")
	}
	return a.authServer.SignDatabaseCSR(ctx, req)
}

// GenerateDatabaseCert generates a certificate used by a database service
// to authenticate with the database instance.
//
// This certificate can be requested by:
//
//   - Cluster administrator using "tctl auth sign --format=db" command locally
//     on the auth server to produce a certificate for configuring a self-hosted
//     database.
//   - Remote user using "tctl auth sign --format=db" command with a remote
//     proxy (e.g. Teleport Cloud), as long as they can impersonate system
//     role Db.
//   - Database service when initiating connection to a database instance to
//     produce a client certificate.
//   - Proxy service when generating mTLS files to a database
func (a *ServerWithRoles) GenerateDatabaseCert(ctx context.Context, req *proto.DatabaseCertRequest) (*proto.DatabaseCertResponse, error) {
	// Check if the User can `create` DatabaseCertificates
	err := a.action(apidefaults.Namespace, types.KindDatabaseCertificate, types.VerbCreate)
	if err != nil {
		if !trace.IsAccessDenied(err) {
			return nil, trace.Wrap(err)
		}

		// Err is access denied, trying the old way

		// Check if this is a local cluster admin, or a database service, or a
		// user that is allowed to impersonate database service.
		if !a.hasBuiltinRole(types.RoleDatabase, types.RoleAdmin) {
			if err := a.canImpersonateBuiltinRole(types.RoleDatabase); err != nil {
				log.WithError(err).Warnf("User %v tried to generate database certificate but does not have '%s' permission for '%s' kind, nor is allowed to impersonate %q system role",
					a.context.User.GetName(), types.VerbCreate, types.KindDatabaseCertificate, types.RoleDatabase)
				return nil, trace.AccessDenied(fmt.Sprintf("access denied. User must have '%s' permission for '%s' kind to generate the certificate ", types.VerbCreate, types.KindDatabaseCertificate))
			}
		}
	}
	return a.authServer.GenerateDatabaseCert(ctx, req)
}

// GenerateSnowflakeJWT generates JWT in the Snowflake required format.
func (a *ServerWithRoles) GenerateSnowflakeJWT(ctx context.Context, req *proto.SnowflakeJWTRequest) (*proto.SnowflakeJWTResponse, error) {
	// Check if this is a local cluster admin, or a database service, or a
	// user that is allowed to impersonate database service.
	if !a.hasBuiltinRole(types.RoleDatabase, types.RoleAdmin) {
		if err := a.canImpersonateBuiltinRole(types.RoleDatabase); err != nil {
			log.WithError(err).Warnf("User %v tried to generate database certificate but is not allowed to impersonate %q system role.",
				a.context.User.GetName(), types.RoleDatabase)
			return nil, trace.AccessDenied(`access denied. The user must be able to impersonate the builtin role and user "Db" in order to generate database certificates, for more info see https://goteleport.com/docs/database-access/reference/cli/#tctl-auth-sign.`)
		}
	}
	return a.authServer.GenerateSnowflakeJWT(ctx, req)
}

// canImpersonateBuiltinRole checks if the current user can impersonate the
// provided system role.
func (a *ServerWithRoles) canImpersonateBuiltinRole(role types.SystemRole) error {
	roleCtx, err := authz.NewBuiltinRoleContext(role)
	if err != nil {
		return trace.Wrap(err)
	}
	roleSet := services.RoleSet(roleCtx.Checker.Roles())
	err = a.context.Checker.CheckImpersonate(a.context.User, roleCtx.User, roleSet.WithoutImplicit())
	if err != nil {
		return trace.Wrap(err)
	}
	return nil
}

func (a *ServerWithRoles) checkAccessToApp(app types.Application) error {
	return a.context.Checker.CheckAccess(
		app,
		// MFA is not required for operations on app resources but
		// will be enforced at the connection time.
		services.AccessState{MFAVerified: true})
}

// GetApplicationServers returns all registered application servers.
func (a *ServerWithRoles) GetApplicationServers(ctx context.Context, namespace string) ([]types.AppServer, error) {
	if err := a.action(namespace, types.KindAppServer, types.VerbList, types.VerbRead); err != nil {
		return nil, trace.Wrap(err)
	}
	servers, err := a.authServer.GetApplicationServers(ctx, namespace)
	if err != nil {
		return nil, trace.Wrap(err)
	}
	// Filter out apps the caller doesn't have access to.
	var filtered []types.AppServer
	for _, server := range servers {
		err := a.checkAccessToApp(server.GetApp())
		if err != nil && !trace.IsAccessDenied(err) {
			return nil, trace.Wrap(err)
		} else if err == nil {
			filtered = append(filtered, server)
		}
	}
	return filtered, nil
}

// GetAppServersAndSAMLIdPServiceProviders returns a list containing all registered AppServers and SAMLIdPServiceProviders.
func (a *ServerWithRoles) GetAppServersAndSAMLIdPServiceProviders(ctx context.Context, namespace string) ([]types.AppServerOrSAMLIdPServiceProvider, error) {
	appservers, err := a.GetApplicationServers(ctx, namespace)
	if err != nil {
		return nil, trace.Wrap(err)
	}

	var appsAndSPs []types.AppServerOrSAMLIdPServiceProvider
	// Convert the AppServers to AppServerOrSAMLIdPServiceProviders.
	for _, appserver := range appservers {
		appServerV3 := appserver.(*types.AppServerV3)
		appAndSP := &types.AppServerOrSAMLIdPServiceProviderV1{
			Resource: &types.AppServerOrSAMLIdPServiceProviderV1_AppServer{
				AppServer: appServerV3,
			},
		}
		appsAndSPs = append(appsAndSPs, appAndSP)
	}

	// Only add SAMLIdPServiceProviders to the list if the caller has an enterprise license since this is an enteprise-only feature.
	if modules.GetModules().BuildType() == modules.BuildEnterprise {
		// Only attempt to list SAMLIdPServiceProviders if the caller has the permission to.
		if err := a.action(namespace, types.KindSAMLIdPServiceProvider, types.VerbList); err == nil {
			serviceProviders, _, err := a.authServer.ListSAMLIdPServiceProviders(ctx, 0, "")
			if err != nil {
				return nil, trace.Wrap(err)
			}
			for _, sp := range serviceProviders {
				spV1 := sp.(*types.SAMLIdPServiceProviderV1)
				appAndSP := &types.AppServerOrSAMLIdPServiceProviderV1{
					Resource: &types.AppServerOrSAMLIdPServiceProviderV1_SAMLIdPServiceProvider{
						SAMLIdPServiceProvider: spV1,
					},
				}
				appsAndSPs = append(appsAndSPs, appAndSP)
			}
		}
	}

	return appsAndSPs, nil
}

// UpsertApplicationServer registers an application server.
func (a *ServerWithRoles) UpsertApplicationServer(ctx context.Context, server types.AppServer) (*types.KeepAlive, error) {
	if err := a.action(server.GetNamespace(), types.KindAppServer, types.VerbCreate, types.VerbUpdate); err != nil {
		return nil, trace.Wrap(err)
	}
	return a.authServer.UpsertApplicationServer(ctx, server)
}

// DeleteApplicationServer deletes specified application server.
func (a *ServerWithRoles) DeleteApplicationServer(ctx context.Context, namespace, hostID, name string) error {
	if err := a.action(namespace, types.KindAppServer, types.VerbDelete); err != nil {
		return trace.Wrap(err)
	}
	return a.authServer.DeleteApplicationServer(ctx, namespace, hostID, name)
}

// DeleteAllApplicationServers deletes all registered application servers.
func (a *ServerWithRoles) DeleteAllApplicationServers(ctx context.Context, namespace string) error {
	if err := a.action(namespace, types.KindAppServer, types.VerbList, types.VerbDelete); err != nil {
		return trace.Wrap(err)
	}
	return a.authServer.DeleteAllApplicationServers(ctx, namespace)
}

// GetAppSession gets an application web session.
func (a *ServerWithRoles) GetAppSession(ctx context.Context, req types.GetAppSessionRequest) (types.WebSession, error) {
	session, err := a.authServer.GetAppSession(ctx, req)
	if err != nil {
		return nil, trace.Wrap(err)
	}
	// Users can only fetch their own app sessions.
	if err := a.currentUserAction(session.GetUser()); err != nil {
		if err := a.action(apidefaults.Namespace, types.KindWebSession, types.VerbRead); err != nil {
			return nil, trace.Wrap(err)
		}
	}
	return session, nil
}

// GetSnowflakeSession gets a Snowflake web session.
func (a *ServerWithRoles) GetSnowflakeSession(ctx context.Context, req types.GetSnowflakeSessionRequest) (types.WebSession, error) {
	session, err := a.authServer.GetSnowflakeSession(ctx, req)
	if err != nil {
		return nil, trace.Wrap(err)
	}
	if session.GetSubKind() != types.KindSnowflakeSession {
		return nil, trace.AccessDenied("GetSnowflakeSession only allows reading sessions with SubKind Snowflake")
	}
	// Check if this a database service.
	if !a.hasBuiltinRole(types.RoleDatabase) {
		// Users can only fetch their own web sessions.
		if err := a.currentUserAction(session.GetUser()); err != nil {
			if err := a.action(apidefaults.Namespace, types.KindWebSession, types.VerbRead); err != nil {
				return nil, trace.Wrap(err)
			}
		}
	}
	return session, nil
}

// GetSAMLIdPSession gets a SAML IdP session.
func (a *ServerWithRoles) GetSAMLIdPSession(ctx context.Context, req types.GetSAMLIdPSessionRequest) (types.WebSession, error) {
	session, err := a.authServer.GetSAMLIdPSession(ctx, req)
	if err != nil {
		return nil, trace.Wrap(err)
	}
	if session.GetSubKind() != types.KindSAMLIdPSession {
		return nil, trace.AccessDenied("GetSAMLIdPSession only allows reading sessions with SubKind SAMLIdpSession")
	}
	// Users can only fetch their own web sessions or the proxy can fetch all web sessions.
	if err := a.currentUserAction(session.GetUser()); err != nil {
		if err := a.action(apidefaults.Namespace, types.KindWebSession, types.VerbRead); err != nil {
			return nil, trace.Wrap(err)
		}
	}
	return session, nil
}

// ListAppSessions gets a paginated list of application web sessions.
func (a *ServerWithRoles) ListAppSessions(ctx context.Context, pageSize int, pageToken, user string) ([]types.WebSession, string, error) {
	if err := a.action(apidefaults.Namespace, types.KindWebSession, types.VerbList, types.VerbRead); err != nil {
		return nil, "", trace.Wrap(err)
	}

	sessions, nextKey, err := a.authServer.ListAppSessions(ctx, pageSize, pageToken, user)
	return sessions, nextKey, trace.Wrap(err)
}

// GetSnowflakeSessions gets all Snowflake web sessions.
func (a *ServerWithRoles) GetSnowflakeSessions(ctx context.Context) ([]types.WebSession, error) {
	// Check if this a database service.
	if !a.hasBuiltinRole(types.RoleDatabase) {
		if err := a.action(apidefaults.Namespace, types.KindWebSession, types.VerbList, types.VerbRead); err != nil {
			return nil, trace.Wrap(err)
		}
	}

	sessions, err := a.authServer.GetSnowflakeSessions(ctx)
	if err != nil {
		return nil, trace.Wrap(err)
	}
	return sessions, nil
}

// ListSAMLIdPSessions gets a paginated list of SAML IdP sessions.
func (a *ServerWithRoles) ListSAMLIdPSessions(ctx context.Context, pageSize int, pageToken, user string) ([]types.WebSession, string, error) {
	if err := a.action(apidefaults.Namespace, types.KindWebSession, types.VerbList, types.VerbRead); err != nil {
		return nil, "", trace.Wrap(err)
	}

	sessions, nextKey, err := a.authServer.ListSAMLIdPSessions(ctx, pageSize, pageToken, user)
	return sessions, nextKey, trace.Wrap(err)
}

// CreateAppSession creates an application web session. Application web
// sessions represent a browser session the client holds.
func (a *ServerWithRoles) CreateAppSession(ctx context.Context, req types.CreateAppSessionRequest) (types.WebSession, error) {
	if err := a.currentUserAction(req.Username); err != nil {
		return nil, trace.Wrap(err)
	}

	session, err := a.authServer.CreateAppSession(ctx, req, a.context.User, a.context.Identity.GetIdentity(), a.context.Checker)
	if err != nil {
		return nil, trace.Wrap(err)
	}
	return session, nil
}

// CreateSnowflakeSession creates a Snowflake web session.
func (a *ServerWithRoles) CreateSnowflakeSession(ctx context.Context, req types.CreateSnowflakeSessionRequest) (types.WebSession, error) {
	// Check if this a database service.
	if !a.hasBuiltinRole(types.RoleDatabase) {
		if err := a.currentUserAction(req.Username); err != nil {
			return nil, trace.Wrap(err)
		}
	}

	snowflakeSession, err := a.authServer.CreateSnowflakeSession(ctx, req, a.context.Identity.GetIdentity(), a.context.Checker)
	if err != nil {
		return nil, trace.Wrap(err)
	}
	return snowflakeSession, nil
}

// CreateSAMLIdPSession creates a SAML IdP session.
func (a *ServerWithRoles) CreateSAMLIdPSession(ctx context.Context, req types.CreateSAMLIdPSessionRequest) (types.WebSession, error) {
	// Check if this a proxy service.
	if !a.hasBuiltinRole(types.RoleProxy) {
		if err := a.currentUserAction(req.Username); err != nil {
			return nil, trace.Wrap(err)
		}
	}

	samlSession, err := a.authServer.CreateSAMLIdPSession(ctx, req, a.context.Identity.GetIdentity(), a.context.Checker)
	if err != nil {
		return nil, trace.Wrap(err)
	}
	return samlSession, nil
}

// UpsertAppSession not implemented: can only be called locally.
func (a *ServerWithRoles) UpsertAppSession(ctx context.Context, session types.WebSession) error {
	return trace.NotImplemented(notImplementedMessage)
}

// UpsertSnowflakeSession not implemented: can only be called locally.
func (a *ServerWithRoles) UpsertSnowflakeSession(_ context.Context, _ types.WebSession) error {
	return trace.NotImplemented(notImplementedMessage)
}

// UpsertSAMLIdPSession not implemented: can only be called locally.
func (a *ServerWithRoles) UpsertSAMLIdPSession(_ context.Context, _ types.WebSession) error {
	return trace.NotImplemented(notImplementedMessage)
}

// DeleteAppSession removes an application web session.
func (a *ServerWithRoles) DeleteAppSession(ctx context.Context, req types.DeleteAppSessionRequest) error {
	session, err := a.authServer.GetAppSession(ctx, types.GetAppSessionRequest(req))
	if err != nil {
		return trace.Wrap(err)
	}
	// Check if user can delete this web session.
	if err := a.canDeleteWebSession(session.GetUser()); err != nil {
		return trace.Wrap(err)
	}
	if err := a.authServer.DeleteAppSession(ctx, req); err != nil {
		return trace.Wrap(err)
	}
	return nil
}

// DeleteSnowflakeSession removes a Snowflake web session.
func (a *ServerWithRoles) DeleteSnowflakeSession(ctx context.Context, req types.DeleteSnowflakeSessionRequest) error {
	snowflakeSession, err := a.authServer.GetSnowflakeSession(ctx, types.GetSnowflakeSessionRequest(req))
	if err != nil {
		return trace.Wrap(err)
	}
	// Check if user can delete this web session.
	if !a.hasBuiltinRole(types.RoleDatabase) {
		if err := a.canDeleteWebSession(snowflakeSession.GetUser()); err != nil {
			return trace.Wrap(err)
		}
	}
	if err := a.authServer.DeleteSnowflakeSession(ctx, req); err != nil {
		return trace.Wrap(err)
	}
	return nil
}

// DeleteSAMLIdPSession removes a SAML IdP session.
func (a *ServerWithRoles) DeleteSAMLIdPSession(ctx context.Context, req types.DeleteSAMLIdPSessionRequest) error {
	samlSession, err := a.authServer.GetSAMLIdPSession(ctx, types.GetSAMLIdPSessionRequest(req))
	if err != nil {
		return trace.Wrap(err)
	}
	// Check if user can delete this web session.
	if err := a.canDeleteWebSession(samlSession.GetUser()); err != nil {
		return trace.Wrap(err)
	}
	if err := a.authServer.DeleteSAMLIdPSession(ctx, req); err != nil {
		return trace.Wrap(err)
	}
	return nil
}

// DeleteAllSnowflakeSessions removes all Snowflake web sessions.
func (a *ServerWithRoles) DeleteAllSnowflakeSessions(ctx context.Context) error {
	if !a.hasBuiltinRole(types.RoleDatabase) {
		if err := a.action(apidefaults.Namespace, types.KindWebSession, types.VerbList, types.VerbDelete); err != nil {
			return trace.Wrap(err)
		}
	}

	if err := a.authServer.DeleteAllSnowflakeSessions(ctx); err != nil {
		return trace.Wrap(err)
	}
	return nil
}

// DeleteAllAppSessions removes all application web sessions.
func (a *ServerWithRoles) DeleteAllAppSessions(ctx context.Context) error {
	if err := a.action(apidefaults.Namespace, types.KindWebSession, types.VerbList, types.VerbDelete); err != nil {
		return trace.Wrap(err)
	}

	if err := a.authServer.DeleteAllAppSessions(ctx); err != nil {
		return trace.Wrap(err)
	}
	return nil
}

// DeleteUserAppSessions deletes all user’s application sessions.
func (a *ServerWithRoles) DeleteUserAppSessions(ctx context.Context, req *proto.DeleteUserAppSessionsRequest) error {
	// First, check if the current user can delete the request user sessions.
	if err := a.canDeleteWebSession(req.Username); err != nil {
		return trace.Wrap(err)
	}

	if err := a.authServer.DeleteUserAppSessions(ctx, req); err != nil {
		return trace.Wrap(err)
	}

	return nil
}

// DeleteAllSAMLIdPSessions removes all SAML IdP sessions.
func (a *ServerWithRoles) DeleteAllSAMLIdPSessions(ctx context.Context) error {
	if err := a.action(apidefaults.Namespace, types.KindWebSession, types.VerbList, types.VerbDelete); err != nil {
		return trace.Wrap(err)
	}

	if err := a.authServer.DeleteAllSAMLIdPSessions(ctx); err != nil {
		return trace.Wrap(err)
	}
	return nil
}

// DeleteUserSAMLIdPSessions deletes all of a user's SAML IdP sessions.
func (a *ServerWithRoles) DeleteUserSAMLIdPSessions(ctx context.Context, username string) error {
	// First, check if the current user can delete the request user sessions.
	if err := a.canDeleteWebSession(username); err != nil {
		return trace.Wrap(err)
	}

	if err := a.authServer.DeleteUserSAMLIdPSessions(ctx, username); err != nil {
		return trace.Wrap(err)
	}

	return nil
}

// canDeleteWebSession checks if the current user can delete
// WebSessions from the provided `username`.
func (a *ServerWithRoles) canDeleteWebSession(username string) error {
	if err := a.currentUserAction(username); err != nil {
		if err := a.action(apidefaults.Namespace, types.KindWebSession, types.VerbList, types.VerbDelete); err != nil {
			return trace.Wrap(err)
		}
	}

	return nil
}

// GenerateAppToken creates a JWT token with application access.
func (a *ServerWithRoles) GenerateAppToken(ctx context.Context, req types.GenerateAppTokenRequest) (string, error) {
	if err := a.action(apidefaults.Namespace, types.KindJWT, types.VerbCreate); err != nil {
		return "", trace.Wrap(err)
	}

	session, err := a.authServer.generateAppToken(ctx, req.Username, req.Roles, req.Traits, req.URI, req.Expires)
	if err != nil {
		return "", trace.Wrap(err)
	}
	return session, nil
}

func (a *ServerWithRoles) Close() error {
	return a.authServer.Close()
}

func (a *ServerWithRoles) checkAccessToKubeCluster(cluster types.KubeCluster) error {
	return a.context.Checker.CheckAccess(
		cluster,
		// MFA is not required for operations on kube clusters resources but
		// will be enforced at the connection time.
		services.AccessState{MFAVerified: true})
}

// GetKubernetesServers returns all registered kubernetes servers.
func (a *ServerWithRoles) GetKubernetesServers(ctx context.Context) ([]types.KubeServer, error) {
	if err := a.action(apidefaults.Namespace, types.KindKubeServer, types.VerbList, types.VerbRead); err != nil {
		return nil, trace.Wrap(err)
	}

	servers, err := a.authServer.GetKubernetesServers(ctx)
	if err != nil {
		return nil, trace.Wrap(err)
	}
	// Filter out kube servers the caller doesn't have access to.
	var filtered []types.KubeServer
	for _, server := range servers {
		err := a.checkAccessToKubeCluster(server.GetCluster())
		if err != nil && !trace.IsAccessDenied(err) {
			return nil, trace.Wrap(err)
		} else if err == nil {
			filtered = append(filtered, server)
		}
	}

	return filtered, nil
}

// UpsertKubernetesServer creates or updates a Server representing a teleport
// kubernetes server.
func (a *ServerWithRoles) UpsertKubernetesServer(ctx context.Context, s types.KubeServer) (*types.KeepAlive, error) {
	if err := a.action(apidefaults.Namespace, types.KindKubeServer, types.VerbCreate, types.VerbUpdate); err != nil {
		return nil, trace.Wrap(err)
	}
	return a.authServer.UpsertKubernetesServer(ctx, s)
}

// DeleteKubernetesServer deletes specified kubernetes server.
func (a *ServerWithRoles) DeleteKubernetesServer(ctx context.Context, hostID, name string) error {
	if err := a.action(apidefaults.Namespace, types.KindKubeServer, types.VerbDelete); err != nil {
		return trace.Wrap(err)
	}
	return a.authServer.DeleteKubernetesServer(ctx, hostID, name)
}

// DeleteAllKubernetesServers deletes all registered kubernetes servers.
func (a *ServerWithRoles) DeleteAllKubernetesServers(ctx context.Context) error {
	if err := a.action(apidefaults.Namespace, types.KindKubeServer, types.VerbList, types.VerbDelete); err != nil {
		return trace.Wrap(err)
	}
	return a.authServer.DeleteAllKubernetesServers(ctx)
}

// GetNetworkRestrictions retrieves all the network restrictions (allow/deny lists).
func (a *ServerWithRoles) GetNetworkRestrictions(ctx context.Context) (types.NetworkRestrictions, error) {
	if err := a.action(apidefaults.Namespace, types.KindNetworkRestrictions, types.VerbRead); err != nil {
		return nil, trace.Wrap(err)
	}
	return a.authServer.GetNetworkRestrictions(ctx)
}

// SetNetworkRestrictions updates the network restrictions.
func (a *ServerWithRoles) SetNetworkRestrictions(ctx context.Context, nr types.NetworkRestrictions) error {
	if err := a.action(apidefaults.Namespace, types.KindNetworkRestrictions, types.VerbCreate, types.VerbUpdate); err != nil {
		return trace.Wrap(err)
	}
	return a.authServer.SetNetworkRestrictions(ctx, nr)
}

// DeleteNetworkRestrictions deletes the network restrictions.
func (a *ServerWithRoles) DeleteNetworkRestrictions(ctx context.Context) error {
	if err := a.action(apidefaults.Namespace, types.KindNetworkRestrictions, types.VerbDelete); err != nil {
		return trace.Wrap(err)
	}
	return a.authServer.DeleteNetworkRestrictions(ctx)
}

// GetMFADevices returns a list of MFA devices.
func (a *ServerWithRoles) GetMFADevices(ctx context.Context, req *proto.GetMFADevicesRequest) (*proto.GetMFADevicesResponse, error) {
	return a.authServer.GetMFADevices(ctx, req)
}

// TODO(awly): decouple auth.ClientI from auth.ServerWithRoles, they exist on
// opposite sides of the connection.

// AddMFADevice exists to satisfy auth.ClientI but is not implemented here.
// Use auth.GRPCServer.AddMFADevice or client.Client.AddMFADevice instead.
func (a *ServerWithRoles) AddMFADevice(ctx context.Context) (proto.AuthService_AddMFADeviceClient, error) {
	return nil, trace.NotImplemented("bug: AddMFADevice must not be called on auth.ServerWithRoles")
}

// DeleteMFADevice exists to satisfy auth.ClientI but is not implemented here.
// Use auth.GRPCServer.DeleteMFADevice or client.Client.DeleteMFADevice instead.
func (a *ServerWithRoles) DeleteMFADevice(ctx context.Context) (proto.AuthService_DeleteMFADeviceClient, error) {
	return nil, trace.NotImplemented("bug: DeleteMFADevice must not be called on auth.ServerWithRoles")
}

// AddMFADeviceSync is implemented by AuthService.AddMFADeviceSync.
func (a *ServerWithRoles) AddMFADeviceSync(ctx context.Context, req *proto.AddMFADeviceSyncRequest) (*proto.AddMFADeviceSyncResponse, error) {
	// The token provides its own authorization and authentication.
	res, err := a.authServer.AddMFADeviceSync(ctx, req)
	return res, trace.Wrap(err)
}

// DeleteMFADeviceSync is implemented by AuthService.DeleteMFADeviceSync.
func (a *ServerWithRoles) DeleteMFADeviceSync(ctx context.Context, req *proto.DeleteMFADeviceSyncRequest) error {
	// The token provides its own authorization and authentication.
	return a.authServer.DeleteMFADeviceSync(ctx, req)
}

// GenerateUserSingleUseCerts exists to satisfy auth.ClientI but is not
// implemented here.
//
// Use auth.GRPCServer.GenerateUserSingleUseCerts or
// client.Client.GenerateUserSingleUseCerts instead.
func (a *ServerWithRoles) GenerateUserSingleUseCerts(ctx context.Context) (proto.AuthService_GenerateUserSingleUseCertsClient, error) {
	return nil, trace.NotImplemented("bug: GenerateUserSingleUseCerts must not be called on auth.ServerWithRoles")
}

// GetResources exists to satisfy auth.ClientI but is not
// implemented here. It is a client only interface to make
// interacting with ListResources friendlier.
func (a *ServerWithRoles) GetResources(ctx context.Context, req *proto.ListResourcesRequest) (*proto.ListResourcesResponse, error) {
	return nil, trace.NotImplemented("bug: GetResources must not be called on auth.ServerWithRoles")
}

func (a *ServerWithRoles) IsMFARequired(ctx context.Context, req *proto.IsMFARequiredRequest) (*proto.IsMFARequiredResponse, error) {
	if !hasLocalUserRole(a.context) && !hasRemoteUserRole(a.context) {
		return nil, trace.AccessDenied("only a user role can call IsMFARequired, got %T", a.context.Checker)
	}
	return a.authServer.isMFARequired(ctx, a.context.Checker, req)
}

// SearchEvents allows searching audit events with pagination support.
func (a *ServerWithRoles) SearchEvents(ctx context.Context, req events.SearchEventsRequest) (outEvents []apievents.AuditEvent, lastKey string, err error) {
	if err := a.action(apidefaults.Namespace, types.KindEvent, types.VerbList); err != nil {
		return nil, "", trace.Wrap(err)
	}

	outEvents, lastKey, err = a.alog.SearchEvents(ctx, req)
	if err != nil {
		return nil, "", trace.Wrap(err)
	}

	return outEvents, lastKey, nil
}

// SearchSessionEvents allows searching session audit events with pagination support.
func (a *ServerWithRoles) SearchSessionEvents(ctx context.Context, req events.SearchSessionEventsRequest) (outEvents []apievents.AuditEvent, lastKey string, err error) {
	if req.Cond != nil {
		return nil, "", trace.BadParameter("cond is an internal parameter, should not be set by client")
	}

	cond, err := a.actionForListWithCondition(apidefaults.Namespace, types.KindSession, services.SessionIdentifier)
	if err != nil {
		return nil, "", trace.Wrap(err)
	}

	// TODO(codingllama): Refactor cond out of SearchSessionEvents and simplify signature.
	req.Cond = cond
	outEvents, lastKey, err = a.alog.SearchSessionEvents(ctx, req)
	if err != nil {
		return nil, "", trace.Wrap(err)
	}

	return outEvents, lastKey, nil
}

// GetLock gets a lock by name.
func (a *ServerWithRoles) GetLock(ctx context.Context, name string) (types.Lock, error) {
	if err := a.action(apidefaults.Namespace, types.KindLock, types.VerbRead); err != nil {
		return nil, trace.Wrap(err)
	}
	return a.authServer.GetLock(ctx, name)
}

// GetLocks gets all/in-force locks that match at least one of the targets when specified.
func (a *ServerWithRoles) GetLocks(ctx context.Context, inForceOnly bool, targets ...types.LockTarget) ([]types.Lock, error) {
	if err := a.action(apidefaults.Namespace, types.KindLock, types.VerbList, types.VerbRead); err != nil {
		return nil, trace.Wrap(err)
	}
	return a.authServer.GetLocks(ctx, inForceOnly, targets...)
}

// UpsertLock upserts a lock.
func (a *ServerWithRoles) UpsertLock(ctx context.Context, lock types.Lock) error {
	if err := a.action(apidefaults.Namespace, types.KindLock, types.VerbCreate, types.VerbUpdate); err != nil {
		return trace.Wrap(err)
	}

	if lock.CreatedBy() == "" {
		hasAdmin := a.hasBuiltinRole(types.RoleAdmin)
		createdBy := string(types.RoleAdmin)
		if !hasAdmin {
			createdBy = a.context.User.GetName()
		}
		lock.SetCreatedBy(createdBy)
	}

	if lock.CreatedAt().IsZero() {
		lock.SetCreatedAt(a.authServer.clock.Now().UTC())
	}

	return a.authServer.UpsertLock(ctx, lock)
}

// DeleteLock deletes a lock.
func (a *ServerWithRoles) DeleteLock(ctx context.Context, name string) error {
	if err := a.action(apidefaults.Namespace, types.KindLock, types.VerbDelete); err != nil {
		return trace.Wrap(err)
	}
	return a.authServer.DeleteLock(ctx, name)
}

// DeleteAllLocks not implemented: can only be called locally.
func (a *ServerWithRoles) DeleteAllLocks(context.Context) error {
	return trace.NotImplemented(notImplementedMessage)
}

// ReplaceRemoteLocks replaces the set of locks associated with a remote cluster.
func (a *ServerWithRoles) ReplaceRemoteLocks(ctx context.Context, clusterName string, locks []types.Lock) error {
	role, ok := a.context.Identity.(authz.RemoteBuiltinRole)
	if !a.hasRemoteBuiltinRole(string(types.RoleRemoteProxy)) || !ok || role.ClusterName != clusterName {
		return trace.AccessDenied("this request can be only executed by a remote proxy of cluster %q", clusterName)
	}
	return a.authServer.ReplaceRemoteLocks(ctx, clusterName, locks)
}

// StreamSessionEvents streams all events from a given session recording. An error is returned on the first
// channel if one is encountered. Otherwise the event channel is closed when the stream ends.
// The event channel is not closed on error to prevent race conditions in downstream select statements.
func (a *ServerWithRoles) StreamSessionEvents(ctx context.Context, sessionID session.ID, startIndex int64) (chan apievents.AuditEvent, chan error) {
	createErrorChannel := func(err error) (chan apievents.AuditEvent, chan error) {
		e := make(chan error, 1)
		e <- trace.Wrap(err)
		return nil, e
	}

	err := a.localServerAction()
	isTeleportServer := err == nil

	if !isTeleportServer {
		if err := a.actionForKindSession(apidefaults.Namespace, sessionID); err != nil {
			c, e := make(chan apievents.AuditEvent), make(chan error, 1)
			e <- trace.Wrap(err)
			return c, e
		}
	}

	// StreamSessionEvents can be called internally, and when that happens we don't want to emit an event.
	shouldEmitAuditEvent := !isTeleportServer
	if shouldEmitAuditEvent {
		if err := a.authServer.emitter.EmitAuditEvent(a.authServer.closeCtx, &apievents.SessionRecordingAccess{
			Metadata: apievents.Metadata{
				Type: events.SessionRecordingAccessEvent,
				Code: events.SessionRecordingAccessCode,
			},
			SessionID:    sessionID.String(),
			UserMetadata: a.context.Identity.GetIdentity().GetUserMetadata(),
		}); err != nil {
			return createErrorChannel(err)
		}
	}

	return a.alog.StreamSessionEvents(ctx, sessionID, startIndex)
}

// CreateApp creates a new application resource.
func (a *ServerWithRoles) CreateApp(ctx context.Context, app types.Application) error {
	if err := a.action(apidefaults.Namespace, types.KindApp, types.VerbCreate); err != nil {
		return trace.Wrap(err)
	}
	// Don't allow users create apps they wouldn't have access to (e.g.
	// non-matching labels).
	if err := a.checkAccessToApp(app); err != nil {
		return trace.Wrap(err)
	}
	return trace.Wrap(a.authServer.CreateApp(ctx, app))
}

// UpdateApp updates existing application resource.
func (a *ServerWithRoles) UpdateApp(ctx context.Context, app types.Application) error {
	if err := a.action(apidefaults.Namespace, types.KindApp, types.VerbUpdate); err != nil {
		return trace.Wrap(err)
	}
	// Don't allow users update apps they don't have access to (e.g.
	// non-matching labels). Make sure to check existing app too.
	existing, err := a.authServer.GetApp(ctx, app.GetName())
	if err != nil {
		return trace.Wrap(err)
	}
	if err := a.checkAccessToApp(existing); err != nil {
		return trace.Wrap(err)
	}
	if err := a.checkAccessToApp(app); err != nil {
		return trace.Wrap(err)
	}
	return trace.Wrap(a.authServer.UpdateApp(ctx, app))
}

// GetApp returns specified application resource.
func (a *ServerWithRoles) GetApp(ctx context.Context, name string) (types.Application, error) {
	if err := a.action(apidefaults.Namespace, types.KindApp, types.VerbRead); err != nil {
		return nil, trace.Wrap(err)
	}
	app, err := a.authServer.GetApp(ctx, name)
	if err != nil {
		return nil, trace.Wrap(err)
	}
	if err := a.checkAccessToApp(app); err != nil {
		return nil, trace.Wrap(err)
	}
	return app, nil
}

// GetApps returns all application resources.
func (a *ServerWithRoles) GetApps(ctx context.Context) (result []types.Application, err error) {
	if err := a.action(apidefaults.Namespace, types.KindApp, types.VerbList, types.VerbRead); err != nil {
		return nil, trace.Wrap(err)
	}
	// Filter out apps user doesn't have access to.
	apps, err := a.authServer.GetApps(ctx)
	if err != nil {
		return nil, trace.Wrap(err)
	}
	for _, app := range apps {
		if err := a.checkAccessToApp(app); err == nil {
			result = append(result, app)
		}
	}
	return result, nil
}

// DeleteApp removes the specified application resource.
func (a *ServerWithRoles) DeleteApp(ctx context.Context, name string) error {
	if err := a.action(apidefaults.Namespace, types.KindApp, types.VerbDelete); err != nil {
		return trace.Wrap(err)
	}
	// Make sure user has access to the application before deleting.
	app, err := a.authServer.GetApp(ctx, name)
	if err != nil {
		return trace.Wrap(err)
	}
	if err := a.checkAccessToApp(app); err != nil {
		return trace.Wrap(err)
	}
	return trace.Wrap(a.authServer.DeleteApp(ctx, name))
}

// DeleteAllApps removes all application resources.
func (a *ServerWithRoles) DeleteAllApps(ctx context.Context) error {
	if err := a.action(apidefaults.Namespace, types.KindApp, types.VerbList, types.VerbDelete); err != nil {
		return trace.Wrap(err)
	}
	// Make sure to only delete apps user has access to.
	apps, err := a.authServer.GetApps(ctx)
	if err != nil {
		return trace.Wrap(err)
	}
	for _, app := range apps {
		if err := a.checkAccessToApp(app); err == nil {
			if err := a.authServer.DeleteApp(ctx, app.GetName()); err != nil {
				return trace.Wrap(err)
			}
		}
	}
	return nil
}

// CreateKubernetesCluster creates a new kubernetes cluster resource.
func (a *ServerWithRoles) CreateKubernetesCluster(ctx context.Context, cluster types.KubeCluster) error {
	if err := a.action(apidefaults.Namespace, types.KindKubernetesCluster, types.VerbCreate); err != nil {
		return trace.Wrap(err)
	}
	// Don't allow users create clusters they wouldn't have access to (e.g.
	// non-matching labels).
	if err := a.checkAccessToKubeCluster(cluster); err != nil {
		return trace.Wrap(err)
	}
	// Don't allow discovery service to create clusters with dynamic labels.
	if a.hasBuiltinRole(types.RoleDiscovery) && len(cluster.GetDynamicLabels()) > 0 {
		return trace.AccessDenied("discovered kubernetes cluster must not have dynamic labels")
	}
	return trace.Wrap(a.authServer.CreateKubernetesCluster(ctx, cluster))
}

// UpdateKubernetesCluster updates existing kubernetes cluster resource.
func (a *ServerWithRoles) UpdateKubernetesCluster(ctx context.Context, cluster types.KubeCluster) error {
	if err := a.action(apidefaults.Namespace, types.KindKubernetesCluster, types.VerbUpdate); err != nil {
		return trace.Wrap(err)
	}
	// Don't allow users update clusters they don't have access to (e.g.
	// non-matching labels). Make sure to check existing cluster too.
	existing, err := a.authServer.GetKubernetesCluster(ctx, cluster.GetName())
	if err != nil {
		return trace.Wrap(err)
	}
	if err := a.checkAccessToKubeCluster(existing); err != nil {
		return trace.Wrap(err)
	}
	if err := a.checkAccessToKubeCluster(cluster); err != nil {
		return trace.Wrap(err)
	}
	// Don't allow discovery service to create clusters with dynamic labels.
	if a.hasBuiltinRole(types.RoleDiscovery) && len(cluster.GetDynamicLabels()) > 0 {
		return trace.AccessDenied("discovered kubernetes cluster must not have dynamic labels")
	}
	return trace.Wrap(a.authServer.UpdateKubernetesCluster(ctx, cluster))
}

// GetKubernetesCluster returns specified kubernetes cluster resource.
func (a *ServerWithRoles) GetKubernetesCluster(ctx context.Context, name string) (types.KubeCluster, error) {
	if err := a.action(apidefaults.Namespace, types.KindKubernetesCluster, types.VerbRead); err != nil {
		return nil, trace.Wrap(err)
	}
	kubeCluster, err := a.authServer.GetKubernetesCluster(ctx, name)
	if err != nil {
		return nil, trace.Wrap(err)
	}
	if err := a.checkAccessToKubeCluster(kubeCluster); err != nil {
		return nil, trace.Wrap(err)
	}
	return kubeCluster, nil
}

// GetKubernetesClusters returns all kubernetes cluster resources.
func (a *ServerWithRoles) GetKubernetesClusters(ctx context.Context) (result []types.KubeCluster, err error) {
	if err := a.action(apidefaults.Namespace, types.KindKubernetesCluster, types.VerbList, types.VerbRead); err != nil {
		return nil, trace.Wrap(err)
	}
	// Filter out kube clusters user doesn't have access to.
	clusters, err := a.authServer.GetKubernetesClusters(ctx)
	if err != nil {
		return nil, trace.Wrap(err)
	}
	for _, cluster := range clusters {
		if err := a.checkAccessToKubeCluster(cluster); err == nil {
			result = append(result, cluster)
		}
	}
	return result, nil
}

// DeleteKubernetesCluster removes the specified kubernetes cluster resource.
func (a *ServerWithRoles) DeleteKubernetesCluster(ctx context.Context, name string) error {
	if err := a.action(apidefaults.Namespace, types.KindKubernetesCluster, types.VerbDelete); err != nil {
		return trace.Wrap(err)
	}
	// Make sure user has access to the kubernetes cluster before deleting.
	cluster, err := a.authServer.GetKubernetesCluster(ctx, name)
	if err != nil {
		return trace.Wrap(err)
	}
	if err := a.checkAccessToKubeCluster(cluster); err != nil {
		return trace.Wrap(err)
	}
	return trace.Wrap(a.authServer.DeleteKubernetesCluster(ctx, name))
}

// DeleteAllKubernetesClusters removes all kubernetes cluster resources.
func (a *ServerWithRoles) DeleteAllKubernetesClusters(ctx context.Context) error {
	if err := a.action(apidefaults.Namespace, types.KindKubernetesCluster, types.VerbList, types.VerbDelete); err != nil {
		return trace.Wrap(err)
	}
	// Make sure to only delete kubernetes cluster user has access to.
	clusters, err := a.authServer.GetKubernetesClusters(ctx)
	if err != nil {
		return trace.Wrap(err)
	}
	for _, cluster := range clusters {
		if err := a.checkAccessToKubeCluster(cluster); err == nil {
			if err := a.authServer.DeleteKubernetesCluster(ctx, cluster.GetName()); err != nil {
				return trace.Wrap(err)
			}
		}
	}
	return nil
}

func (a *ServerWithRoles) checkAccessToNode(node types.Server) error {
	// For certain built-in roles, continue to allow full access and return
	// the full set of nodes to not break existing clusters during migration.
	//
	// In addition, allow proxy (and remote proxy) to access all nodes for its
	// smart resolution address resolution. Once the smart resolution logic is
	// moved to the auth server, this logic can be removed.
	builtinRole := authz.HasBuiltinRole(a.context, string(types.RoleAdmin)) ||
		authz.HasBuiltinRole(a.context, string(types.RoleProxy)) ||
		HasRemoteBuiltinRole(a.context, string(types.RoleRemoteProxy))

	if builtinRole {
		return nil
	}

	return a.context.Checker.CheckAccess(node,
		// MFA is not required for operations on node resources but
		// will be enforced at the connection time.
		services.AccessState{MFAVerified: true})
}

func (a *ServerWithRoles) checkAccessToDatabase(database types.Database) error {
	return a.context.Checker.CheckAccess(database,
		// MFA is not required for operations on database resources but
		// will be enforced at the connection time.
		services.AccessState{MFAVerified: true})
}

// CreateDatabase creates a new database resource.
func (a *ServerWithRoles) CreateDatabase(ctx context.Context, database types.Database) error {
	if err := a.action(apidefaults.Namespace, types.KindDatabase, types.VerbCreate); err != nil {
		return trace.Wrap(err)
	}
	// Don't allow users create databases they wouldn't have access to (e.g.
	// non-matching labels).
	if err := a.checkAccessToDatabase(database); err != nil {
		return trace.Wrap(err)
	}
	// Don't allow discovery service to create databases with dynamic labels.
	if a.hasBuiltinRole(types.RoleDiscovery) && len(database.GetDynamicLabels()) > 0 {
		return trace.AccessDenied("discovered database must not have dynamic labels")
	}
	return trace.Wrap(a.authServer.CreateDatabase(ctx, database))
}

// UpdateDatabase updates existing database resource.
func (a *ServerWithRoles) UpdateDatabase(ctx context.Context, database types.Database) error {
	if err := a.action(apidefaults.Namespace, types.KindDatabase, types.VerbUpdate); err != nil {
		return trace.Wrap(err)
	}
	// Don't allow users update databases they don't have access to (e.g.
	// non-matching labels). Make sure to check existing database too.
	existing, err := a.authServer.GetDatabase(ctx, database.GetName())
	if err != nil {
		return trace.Wrap(err)
	}
	if err := a.checkAccessToDatabase(existing); err != nil {
		return trace.Wrap(err)
	}
	if err := a.checkAccessToDatabase(database); err != nil {
		return trace.Wrap(err)
	}
	// Don't allow discovery service to create databases with dynamic labels.
	if a.hasBuiltinRole(types.RoleDiscovery) && len(database.GetDynamicLabels()) > 0 {
		return trace.AccessDenied("discovered database must not have dynamic labels")
	}
	return trace.Wrap(a.authServer.UpdateDatabase(ctx, database))
}

// GetDatabase returns specified database resource.
func (a *ServerWithRoles) GetDatabase(ctx context.Context, name string) (types.Database, error) {
	if err := a.action(apidefaults.Namespace, types.KindDatabase, types.VerbRead); err != nil {
		return nil, trace.Wrap(err)
	}
	database, err := a.authServer.GetDatabase(ctx, name)
	if err != nil {
		return nil, trace.Wrap(err)
	}
	if err := a.checkAccessToDatabase(database); err != nil {
		return nil, trace.Wrap(err)
	}
	return database, nil
}

// GetDatabases returns all database resources.
func (a *ServerWithRoles) GetDatabases(ctx context.Context) (result []types.Database, err error) {
	if err := a.action(apidefaults.Namespace, types.KindDatabase, types.VerbList, types.VerbRead); err != nil {
		return nil, trace.Wrap(err)
	}
	// Filter out databases user doesn't have access to.
	databases, err := a.authServer.GetDatabases(ctx)
	if err != nil {
		return nil, trace.Wrap(err)
	}
	for _, database := range databases {
		if err := a.checkAccessToDatabase(database); err == nil {
			result = append(result, database)
		}
	}
	return result, nil
}

// DeleteDatabase removes the specified database resource.
func (a *ServerWithRoles) DeleteDatabase(ctx context.Context, name string) error {
	if err := a.action(apidefaults.Namespace, types.KindDatabase, types.VerbDelete); err != nil {
		return trace.Wrap(err)
	}
	// Make sure user has access to the database before deleting.
	database, err := a.authServer.GetDatabase(ctx, name)
	if err != nil {
		return trace.Wrap(err)
	}
	if err := a.checkAccessToDatabase(database); err != nil {
		return trace.Wrap(err)
	}
	return trace.Wrap(a.authServer.DeleteDatabase(ctx, name))
}

// DeleteAllDatabases removes all database resources.
func (a *ServerWithRoles) DeleteAllDatabases(ctx context.Context) error {
	if err := a.action(apidefaults.Namespace, types.KindDatabase, types.VerbList, types.VerbDelete); err != nil {
		return trace.Wrap(err)
	}
	// Make sure to only delete databases user has access to.
	databases, err := a.authServer.GetDatabases(ctx)
	if err != nil {
		return trace.Wrap(err)
	}
	for _, database := range databases {
		if err := a.checkAccessToDatabase(database); err == nil {
			if err := a.authServer.DeleteDatabase(ctx, database.GetName()); err != nil {
				return trace.Wrap(err)
			}
		}
	}
	return nil
}

// GetWindowsDesktopServices returns all registered windows desktop services.
func (a *ServerWithRoles) GetWindowsDesktopServices(ctx context.Context) ([]types.WindowsDesktopService, error) {
	if err := a.action(apidefaults.Namespace, types.KindWindowsDesktopService, types.VerbList, types.VerbRead); err != nil {
		return nil, trace.Wrap(err)
	}
	services, err := a.authServer.GetWindowsDesktopServices(ctx)
	if err != nil {
		return nil, trace.Wrap(err)
	}
	return services, nil
}

// GetWindowsDesktopService returns a registered windows desktop service by name.
func (a *ServerWithRoles) GetWindowsDesktopService(ctx context.Context, name string) (types.WindowsDesktopService, error) {
	if err := a.action(apidefaults.Namespace, types.KindWindowsDesktopService, types.VerbList, types.VerbRead); err != nil {
		return nil, trace.Wrap(err)
	}
	service, err := a.authServer.GetWindowsDesktopService(ctx, name)
	if err != nil {
		return nil, trace.Wrap(err)
	}
	return service, nil
}

// UpsertWindowsDesktopService creates or updates a new windows desktop service.
func (a *ServerWithRoles) UpsertWindowsDesktopService(ctx context.Context, s types.WindowsDesktopService) (*types.KeepAlive, error) {
	if err := a.action(apidefaults.Namespace, types.KindWindowsDesktopService, types.VerbCreate, types.VerbUpdate); err != nil {
		return nil, trace.Wrap(err)
	}
	return a.authServer.UpsertWindowsDesktopService(ctx, s)
}

// DeleteWindowsDesktopService removes the specified windows desktop service.
func (a *ServerWithRoles) DeleteWindowsDesktopService(ctx context.Context, name string) error {
	if err := a.action(apidefaults.Namespace, types.KindWindowsDesktopService, types.VerbDelete); err != nil {
		return trace.Wrap(err)
	}
	return a.authServer.DeleteWindowsDesktopService(ctx, name)
}

// DeleteAllWindowsDesktopServices removes all registered windows desktop services.
func (a *ServerWithRoles) DeleteAllWindowsDesktopServices(ctx context.Context) error {
	if err := a.action(apidefaults.Namespace, types.KindWindowsDesktopService, types.VerbList, types.VerbDelete); err != nil {
		return trace.Wrap(err)
	}
	return a.authServer.DeleteAllWindowsDesktopServices(ctx)
}

// GetWindowsDesktops returns all registered windows desktop hosts.
func (a *ServerWithRoles) GetWindowsDesktops(ctx context.Context, filter types.WindowsDesktopFilter) ([]types.WindowsDesktop, error) {
	if err := a.action(apidefaults.Namespace, types.KindWindowsDesktop, types.VerbList, types.VerbRead); err != nil {
		return nil, trace.Wrap(err)
	}
	hosts, err := a.authServer.GetWindowsDesktops(ctx, filter)
	if err != nil {
		return nil, trace.Wrap(err)
	}
	filtered, err := a.filterWindowsDesktops(hosts)
	if err != nil {
		return nil, trace.Wrap(err)
	}
	return filtered, nil
}

// CreateWindowsDesktop creates a new windows desktop host.
func (a *ServerWithRoles) CreateWindowsDesktop(ctx context.Context, s types.WindowsDesktop) error {
	if err := a.action(apidefaults.Namespace, types.KindWindowsDesktop, types.VerbCreate); err != nil {
		return trace.Wrap(err)
	}
	return a.authServer.CreateWindowsDesktop(ctx, s)
}

// UpdateWindowsDesktop updates an existing windows desktop host.
func (a *ServerWithRoles) UpdateWindowsDesktop(ctx context.Context, s types.WindowsDesktop) error {
	if err := a.action(apidefaults.Namespace, types.KindWindowsDesktop, types.VerbUpdate); err != nil {
		return trace.Wrap(err)
	}

	existing, err := a.authServer.GetWindowsDesktops(ctx,
		types.WindowsDesktopFilter{HostID: s.GetHostID(), Name: s.GetName()})
	if err != nil {
		return trace.Wrap(err)
	}
	if len(existing) == 0 {
		return trace.NotFound("no windows desktops with HostID %s and Name %s",
			s.GetHostID(), s.GetName())
	}

	if err := a.checkAccessToWindowsDesktop(existing[0]); err != nil {
		return trace.Wrap(err)
	}
	if err := a.checkAccessToWindowsDesktop(s); err != nil {
		return trace.Wrap(err)
	}
	return a.authServer.UpdateWindowsDesktop(ctx, s)
}

// UpsertWindowsDesktop updates a windows desktop resource, creating it if it doesn't exist.
func (a *ServerWithRoles) UpsertWindowsDesktop(ctx context.Context, s types.WindowsDesktop) error {
	// Ensure caller has both Create and Update permissions.
	if err := a.action(apidefaults.Namespace, types.KindWindowsDesktop, types.VerbCreate, types.VerbUpdate); err != nil {
		return trace.Wrap(err)
	}

	if s.GetHostID() == "" {
		// dont try to insert desktops with empty hostIDs
		return nil
	}

	// If the desktop exists, check access,
	// if it doesn't, continue.
	existing, err := a.authServer.GetWindowsDesktops(ctx,
		types.WindowsDesktopFilter{HostID: s.GetHostID(), Name: s.GetName()})
	if err == nil && len(existing) != 0 {
		if err := a.checkAccessToWindowsDesktop(existing[0]); err != nil {
			return trace.Wrap(err)
		}
	} else if err != nil && !trace.IsNotFound(err) {
		return trace.Wrap(err)
	}

	if err := a.checkAccessToWindowsDesktop(s); err != nil {
		return trace.Wrap(err)
	}
	return a.authServer.UpsertWindowsDesktop(ctx, s)
}

// DeleteWindowsDesktop removes the specified Windows desktop host.
// Note: unlike GetWindowsDesktops, this will delete at-most one desktop.
// Passing an empty host ID will not trigger "delete all" behavior. To delete
// all desktops, use DeleteAllWindowsDesktops.
func (a *ServerWithRoles) DeleteWindowsDesktop(ctx context.Context, hostID, name string) error {
	if err := a.action(apidefaults.Namespace, types.KindWindowsDesktop, types.VerbDelete); err != nil {
		return trace.Wrap(err)
	}
	desktop, err := a.authServer.GetWindowsDesktops(ctx,
		types.WindowsDesktopFilter{HostID: hostID, Name: name})
	if err != nil {
		return trace.Wrap(err)
	}
	if len(desktop) == 0 {
		return trace.NotFound("no windows desktops with HostID %s and Name %s",
			hostID, name)
	}
	if err := a.checkAccessToWindowsDesktop(desktop[0]); err != nil {
		return trace.Wrap(err)
	}
	return a.authServer.DeleteWindowsDesktop(ctx, hostID, name)
}

// DeleteAllWindowsDesktops removes all registered windows desktop hosts.
func (a *ServerWithRoles) DeleteAllWindowsDesktops(ctx context.Context) error {
	if err := a.action(apidefaults.Namespace, types.KindWindowsDesktop, types.VerbList, types.VerbDelete); err != nil {
		return trace.Wrap(err)
	}
	// Only delete the desktops the user has access to.
	desktops, err := a.authServer.GetWindowsDesktops(ctx, types.WindowsDesktopFilter{})
	if err != nil {
		return trace.Wrap(err)
	}
	for _, desktop := range desktops {
		if err := a.checkAccessToWindowsDesktop(desktop); err == nil {
			if err := a.authServer.DeleteWindowsDesktop(ctx, desktop.GetHostID(), desktop.GetName()); err != nil {
				return trace.Wrap(err)
			}
		}
	}
	return nil
}

func (a *ServerWithRoles) filterWindowsDesktops(desktops []types.WindowsDesktop) ([]types.WindowsDesktop, error) {
	// For certain built-in roles allow full access
	if a.hasBuiltinRole(types.RoleAdmin, types.RoleProxy, types.RoleWindowsDesktop) {
		return desktops, nil
	}

	filtered := make([]types.WindowsDesktop, 0, len(desktops))
	for _, desktop := range desktops {
		if err := a.checkAccessToWindowsDesktop(desktop); err == nil {
			filtered = append(filtered, desktop)
		}
	}

	return filtered, nil
}

func (a *ServerWithRoles) checkAccessToWindowsDesktop(w types.WindowsDesktop) error {
	return a.context.Checker.CheckAccess(w,
		// MFA is not required for operations on desktop resources
		services.AccessState{MFAVerified: true},
		// Note: we don't use the Windows login matcher here, as we won't know what OS user
		// the user is trying to log in as until they initiate the connection.
	)
}

// GenerateWindowsDesktopCert generates a certificate for Windows RDP or SQL Server
// authentication.
func (a *ServerWithRoles) GenerateWindowsDesktopCert(ctx context.Context, req *proto.WindowsDesktopCertRequest) (*proto.WindowsDesktopCertResponse, error) {
	// Only windows_desktop_service should be requesting Windows certificates.
	// (We also allow RoleAdmin for tctl auth sign)
	if !a.hasBuiltinRole(types.RoleWindowsDesktop, types.RoleAdmin) {
		return nil, trace.AccessDenied("access denied")
	}
	return a.authServer.GenerateWindowsDesktopCert(ctx, req)
}

// GetConnectionDiagnostic returns the connection diagnostic with the matching name
func (a *ServerWithRoles) GetConnectionDiagnostic(ctx context.Context, name string) (types.ConnectionDiagnostic, error) {
	if err := a.action(apidefaults.Namespace, types.KindConnectionDiagnostic, types.VerbRead); err != nil {
		return nil, trace.Wrap(err)
	}

	connectionsDiagnostic, err := a.authServer.GetConnectionDiagnostic(ctx, name)
	if err != nil {
		return nil, trace.Wrap(err)
	}

	return connectionsDiagnostic, nil
}

// CreateConnectionDiagnostic creates a new connection diagnostic.
func (a *ServerWithRoles) CreateConnectionDiagnostic(ctx context.Context, connectionDiagnostic types.ConnectionDiagnostic) error {
	if err := a.action(apidefaults.Namespace, types.KindConnectionDiagnostic, types.VerbCreate); err != nil {
		return trace.Wrap(err)
	}

	if err := a.authServer.CreateConnectionDiagnostic(ctx, connectionDiagnostic); err != nil {
		return trace.Wrap(err)
	}

	return nil
}

// UpdateConnectionDiagnostic updates a connection diagnostic.
func (a *ServerWithRoles) UpdateConnectionDiagnostic(ctx context.Context, connectionDiagnostic types.ConnectionDiagnostic) error {
	if err := a.action(apidefaults.Namespace, types.KindConnectionDiagnostic, types.VerbUpdate); err != nil {
		return trace.Wrap(err)
	}

	if err := a.authServer.UpdateConnectionDiagnostic(ctx, connectionDiagnostic); err != nil {
		return trace.Wrap(err)
	}

	return nil
}

// AppendDiagnosticTrace adds a new trace for the given ConnectionDiagnostic.
func (a *ServerWithRoles) AppendDiagnosticTrace(ctx context.Context, name string, t *types.ConnectionDiagnosticTrace) (types.ConnectionDiagnostic, error) {
	if err := a.action(apidefaults.Namespace, types.KindConnectionDiagnostic, types.VerbUpdate); err != nil {
		return nil, trace.Wrap(err)
	}

	return a.authServer.AppendDiagnosticTrace(ctx, name, t)
}

// StartAccountRecovery is implemented by AuthService.StartAccountRecovery.
func (a *ServerWithRoles) StartAccountRecovery(ctx context.Context, req *proto.StartAccountRecoveryRequest) (types.UserToken, error) {
	return a.authServer.StartAccountRecovery(ctx, req)
}

// VerifyAccountRecovery is implemented by AuthService.VerifyAccountRecovery.
func (a *ServerWithRoles) VerifyAccountRecovery(ctx context.Context, req *proto.VerifyAccountRecoveryRequest) (types.UserToken, error) {
	// The token provides its own authorization and authentication.
	return a.authServer.VerifyAccountRecovery(ctx, req)
}

// CompleteAccountRecovery is implemented by AuthService.CompleteAccountRecovery.
func (a *ServerWithRoles) CompleteAccountRecovery(ctx context.Context, req *proto.CompleteAccountRecoveryRequest) error {
	// The token provides its own authorization and authentication.
	return a.authServer.CompleteAccountRecovery(ctx, req)
}

// CreateAccountRecoveryCodes is implemented by AuthService.CreateAccountRecoveryCodes.
func (a *ServerWithRoles) CreateAccountRecoveryCodes(ctx context.Context, req *proto.CreateAccountRecoveryCodesRequest) (*proto.RecoveryCodes, error) {
	return a.authServer.CreateAccountRecoveryCodes(ctx, req)
}

// GetAccountRecoveryToken is implemented by AuthService.GetAccountRecoveryToken.
func (a *ServerWithRoles) GetAccountRecoveryToken(ctx context.Context, req *proto.GetAccountRecoveryTokenRequest) (types.UserToken, error) {
	return a.authServer.GetAccountRecoveryToken(ctx, req)
}

// CreateAuthenticateChallenge is implemented by AuthService.CreateAuthenticateChallenge.
func (a *ServerWithRoles) CreateAuthenticateChallenge(ctx context.Context, req *proto.CreateAuthenticateChallengeRequest) (*proto.MFAAuthenticateChallenge, error) {
	// No permission check is required b/c this request verifies request by one of the following:
	//   - username + password, anyone who has user's password can generate a sign request
	//   - token provide its own auth
	//   - the user extracted from context can retrieve their own challenges
	return a.authServer.CreateAuthenticateChallenge(ctx, req)
}

// CreatePrivilegeToken is implemented by AuthService.CreatePrivilegeToken.
func (a *ServerWithRoles) CreatePrivilegeToken(ctx context.Context, req *proto.CreatePrivilegeTokenRequest) (*types.UserTokenV3, error) {
	return a.authServer.CreatePrivilegeToken(ctx, req)
}

// CreateRegisterChallenge is implemented by AuthService.CreateRegisterChallenge.
func (a *ServerWithRoles) CreateRegisterChallenge(ctx context.Context, req *proto.CreateRegisterChallengeRequest) (*proto.MFARegisterChallenge, error) {
	// The token provides its own authorization and authentication.
	return a.authServer.CreateRegisterChallenge(ctx, req)
}

// GetAccountRecoveryCodes is implemented by AuthService.GetAccountRecoveryCodes.
func (a *ServerWithRoles) GetAccountRecoveryCodes(ctx context.Context, req *proto.GetAccountRecoveryCodesRequest) (*proto.RecoveryCodes, error) {
	// User in context can retrieve their own recovery codes.
	return a.authServer.GetAccountRecoveryCodes(ctx, req)
}

// GenerateCertAuthorityCRL generates an empty CRL for a CA.
//
// This CRL can be requested by:
//
//   - Windows desktop service when updating the certificate authority contents
//     on LDAP.
//   - Cluster administrator using "tctl auth crl --type=db" command locally
//     on the auth server to produce revocation list used to be configured on
//     external services such as Windows certificate store.
//   - Remote user using "tctl auth crl --type=db" command with a remote
//     proxy (e.g. Teleport Cloud), as long as they have permission to read
//     certificate authorities.
func (a *ServerWithRoles) GenerateCertAuthorityCRL(ctx context.Context, caType types.CertAuthType) ([]byte, error) {
	// Assume this is a user request, check if the user has permission to read CAs.
	err := a.action(apidefaults.Namespace, types.KindCertAuthority, types.VerbReadNoSecrets)
	if err != nil {
		// An error means the user doesn't have permission to read CAs, or this
		// is an admin on the auth server or the windows desktop service. We
		// expect to see an access denied error in any of those cases.
		if !trace.IsAccessDenied(err) {
			return nil, trace.Wrap(err)
		}

		// If this is an admin on the auth server (types.RoleAdmin) or the
		// windows desktop service (types.RoleWindowsDesktop), allow the
		// request. Otherwise, return the access denied error.
		if !a.hasBuiltinRole(types.RoleAdmin, types.RoleWindowsDesktop) {
			return nil, trace.AccessDenied("access denied")
		}
	}

	crl, err := a.authServer.GenerateCertAuthorityCRL(ctx, caType)
	if err != nil {
		return nil, trace.Wrap(err)
	}
	return crl, nil
}

// UpdatePresence is coupled to the service layer and must exist here but is never actually called
// since it's handled by the session presence task. This is never valid to call.
func (a *ServerWithRoles) UpdatePresence(ctx context.Context, sessionID, user string) error {
	return trace.NotImplemented(notImplementedMessage)
}

// UpdatePresence is coupled to the service layer and must exist here but is never actually called
// since it's handled by the session presence task. This is never valid to call.
func (a *ServerWithRoles) MaintainSessionPresence(ctx context.Context) (proto.AuthService_MaintainSessionPresenceClient, error) {
	return nil, trace.NotImplemented(notImplementedMessage)
}

// SubmitUsageEvent submits an external usage event.
func (a *ServerWithRoles) SubmitUsageEvent(ctx context.Context, req *proto.SubmitUsageEventRequest) error {
	if err := a.action(apidefaults.Namespace, types.KindUsageEvent, types.VerbCreate); err != nil {
		return trace.Wrap(err)
	}

	if err := a.authServer.SubmitUsageEvent(ctx, req); err != nil {
		return trace.Wrap(err)
	}

	return nil
}

// GetLicense returns the license used to start the auth server
func (a *ServerWithRoles) GetLicense(ctx context.Context) (string, error) {
	if err := a.action(apidefaults.Namespace, types.KindLicense, types.VerbRead); err != nil {
		return "", trace.Wrap(err)
	}
	return a.authServer.GetLicense(ctx)
}

// ListReleases return Teleport Enterprise releases
func (a *ServerWithRoles) ListReleases(ctx context.Context) ([]*types.Release, error) {
	if err := a.action(apidefaults.Namespace, types.KindDownload, types.VerbList); err != nil {
		return nil, trace.Wrap(err)
	}

	return a.authServer.releaseService.ListReleases(ctx)
}

// ListSAMLIdPServiceProviders returns a paginated list of SAML IdP service provider resources.
func (a *ServerWithRoles) ListSAMLIdPServiceProviders(ctx context.Context, pageSize int, nextToken string) ([]types.SAMLIdPServiceProvider, string, error) {
	if err := a.action(apidefaults.Namespace, types.KindSAMLIdPServiceProvider, types.VerbList); err != nil {
		return nil, "", trace.Wrap(err)
	}

	return a.authServer.ListSAMLIdPServiceProviders(ctx, pageSize, nextToken)
}

// GetSAMLIdPServiceProvider returns the specified SAML IdP service provider resources.
func (a *ServerWithRoles) GetSAMLIdPServiceProvider(ctx context.Context, name string) (types.SAMLIdPServiceProvider, error) {
	if err := a.action(apidefaults.Namespace, types.KindSAMLIdPServiceProvider, types.VerbRead); err != nil {
		return nil, trace.Wrap(err)
	}

	return a.authServer.GetSAMLIdPServiceProvider(ctx, name)
}

// CreateSAMLIdPServiceProvider creates a new SAML IdP service provider resource.
func (a *ServerWithRoles) CreateSAMLIdPServiceProvider(ctx context.Context, sp types.SAMLIdPServiceProvider) error {
	code := events.SAMLIdPServiceProviderCreateFailureCode
	var err error
	if err = a.action(apidefaults.Namespace, types.KindSAMLIdPServiceProvider, types.VerbCreate); err == nil {
		err = a.authServer.CreateSAMLIdPServiceProvider(ctx, sp)
		if err == nil {
			code = events.SAMLIdPServiceProviderCreateCode
		}
	}

	if emitErr := a.authServer.emitter.EmitAuditEvent(a.authServer.closeCtx, &apievents.SAMLIdPServiceProviderCreate{
		Metadata: apievents.Metadata{
			Type: events.SAMLIdPServiceProviderCreateEvent,
			Code: code,
		},
		ResourceMetadata: apievents.ResourceMetadata{
			Name:      sp.GetName(),
			UpdatedBy: authz.ClientUsername(ctx),
		},
		SAMLIdPServiceProviderMetadata: apievents.SAMLIdPServiceProviderMetadata{
			ServiceProviderEntityID: sp.GetEntityID(),
		},
	}); emitErr != nil {
		log.WithError(trace.NewAggregate(emitErr, err)).Warn("Failed to emit SAML IdP service provider created event.")
	}

	return trace.Wrap(err)
}

// UpdateSAMLIdPServiceProvider updates an existing SAML IdP service provider resource.
func (a *ServerWithRoles) UpdateSAMLIdPServiceProvider(ctx context.Context, sp types.SAMLIdPServiceProvider) error {
	code := events.SAMLIdPServiceProviderUpdateFailureCode
	var err error
	if err = a.action(apidefaults.Namespace, types.KindSAMLIdPServiceProvider, types.VerbUpdate); err == nil {
		err = a.authServer.UpdateSAMLIdPServiceProvider(ctx, sp)
		if err == nil {
			code = events.SAMLIdPServiceProviderUpdateCode
		}
	}

	if emitErr := a.authServer.emitter.EmitAuditEvent(a.authServer.closeCtx, &apievents.SAMLIdPServiceProviderUpdate{
		Metadata: apievents.Metadata{
			Type: events.SAMLIdPServiceProviderUpdateEvent,
			Code: code,
		},
		ResourceMetadata: apievents.ResourceMetadata{
			Name:      sp.GetName(),
			UpdatedBy: authz.ClientUsername(ctx),
		},
		SAMLIdPServiceProviderMetadata: apievents.SAMLIdPServiceProviderMetadata{
			ServiceProviderEntityID: sp.GetEntityID(),
		},
	}); emitErr != nil {
		log.WithError(trace.NewAggregate(emitErr, err)).Warn("Failed to emit SAML IdP service provider updated event.")
	}

	return trace.Wrap(err)
}

// DeleteSAMLIdPServiceProvider removes the specified SAML IdP service provider resource.
func (a *ServerWithRoles) DeleteSAMLIdPServiceProvider(ctx context.Context, name string) error {
	var entityID string
	code := events.SAMLIdPServiceProviderDeleteFailureCode
	var err error
	if err = a.action(apidefaults.Namespace, types.KindSAMLIdPServiceProvider, types.VerbDelete); err == nil {
		var sp types.SAMLIdPServiceProvider
		// Get the service provider so we can emit its entity ID later.
		sp, err = a.authServer.GetSAMLIdPServiceProvider(ctx, name)
		if err == nil {
			name = sp.GetName()
			entityID = sp.GetEntityID()

			// Delete the actual service provider.
			err = a.authServer.DeleteSAMLIdPServiceProvider(ctx, name)
			if err == nil {
				code = events.SAMLIdPServiceProviderDeleteCode
			}
		}
	}

	if emitErr := a.authServer.emitter.EmitAuditEvent(a.authServer.closeCtx, &apievents.SAMLIdPServiceProviderDelete{
		Metadata: apievents.Metadata{
			Type: events.SAMLIdPServiceProviderDeleteEvent,
			Code: code,
		},
		ResourceMetadata: apievents.ResourceMetadata{
			Name:      name,
			UpdatedBy: authz.ClientUsername(ctx),
		},
		SAMLIdPServiceProviderMetadata: apievents.SAMLIdPServiceProviderMetadata{
			ServiceProviderEntityID: entityID,
		},
	}); emitErr != nil {
		log.WithError(trace.NewAggregate(emitErr, err)).Warn("Failed to emit SAML IdP service provider deleted event.")
	}

	return trace.Wrap(err)
}

// DeleteAllSAMLIdPServiceProviders removes all SAML IdP service providers.
func (a *ServerWithRoles) DeleteAllSAMLIdPServiceProviders(ctx context.Context) error {
	code := events.SAMLIdPServiceProviderDeleteAllFailureCode
	var err error
	if err = a.action(apidefaults.Namespace, types.KindSAMLIdPServiceProvider, types.VerbDelete); err == nil {
		err = a.authServer.DeleteAllSAMLIdPServiceProviders(ctx)
		if err == nil {
			code = events.SAMLIdPServiceProviderDeleteAllCode
		}
	}

	if emitErr := a.authServer.emitter.EmitAuditEvent(a.authServer.closeCtx, &apievents.SAMLIdPServiceProviderDeleteAll{
		Metadata: apievents.Metadata{
			Type: events.SAMLIdPServiceProviderDeleteAllEvent,
			Code: code,
		},
		ResourceMetadata: apievents.ResourceMetadata{
			UpdatedBy: authz.ClientUsername(ctx),
		},
	}); emitErr != nil {
		log.WithError(trace.NewAggregate(emitErr, err)).Warn("Failed to emit SAML IdP service provider deleted all event.")
	}

	return trace.Wrap(err)
}

func (a *ServerWithRoles) checkAccessToUserGroup(userGroup types.UserGroup) error {
	return a.context.Checker.CheckAccess(
		userGroup,
		// MFA is not required for operations on user group resources.
		services.AccessState{MFAVerified: true})
}

// ListUserGroups returns a paginated list of user group resources.
func (a *ServerWithRoles) ListUserGroups(ctx context.Context, pageSize int, nextToken string) ([]types.UserGroup, string, error) {
	if err := a.action(apidefaults.Namespace, types.KindUserGroup, types.VerbList); err != nil {
		return nil, "", trace.Wrap(err)
	}

	// We have to set a default here.
	if pageSize == 0 {
		pageSize = local.GroupMaxPageSize
	}

	// Because access to user groups is determined by label, we'll need to calculate the entire list of
	// user groups and then check access to those user groups.
	var filteredUserGroups []types.UserGroup

	// Use the default page size since we're assembling our pages manually here.
	userGroups, nextToken, err := a.authServer.ListUserGroups(ctx, 0, nextToken)
	for {
		if err != nil {
			return nil, "", trace.Wrap(err)
		}

		for _, userGroup := range userGroups {
			err := a.checkAccessToUserGroup(userGroup)
			if err != nil && !trace.IsAccessDenied(err) {
				return nil, "", trace.Wrap(err)
			} else if err == nil {
				filteredUserGroups = append(filteredUserGroups, userGroup)
			}
		}

		if nextToken == "" {
			break
		}

		userGroups, nextToken, err = a.authServer.ListUserGroups(ctx, 0, nextToken)
	}

	numUserGroups := len(filteredUserGroups)
	if numUserGroups <= pageSize {
		return filteredUserGroups, "", nil
	}

	return filteredUserGroups[:pageSize], backend.NextPaginationKey(filteredUserGroups[pageSize-1]), nil
}

// GetUserGroup returns the specified user group resources.
func (a *ServerWithRoles) GetUserGroup(ctx context.Context, name string) (types.UserGroup, error) {
	if err := a.action(apidefaults.Namespace, types.KindUserGroup, types.VerbRead); err != nil {
		return nil, trace.Wrap(err)
	}

	userGroup, err := a.authServer.GetUserGroup(ctx, name)
	if err != nil {
		return nil, trace.Wrap(err)
	}

	if err := a.checkAccessToUserGroup(userGroup); err != nil {
		return nil, trace.Wrap(err)
	}

	return userGroup, nil
}

// CreateUserGroup creates a new user group resource.
func (a *ServerWithRoles) CreateUserGroup(ctx context.Context, userGroup types.UserGroup) error {
	if err := a.action(apidefaults.Namespace, types.KindUserGroup, types.VerbCreate); err != nil {
		return trace.Wrap(err)
	}

	if err := a.checkAccessToUserGroup(userGroup); err != nil {
		return trace.Wrap(err)
	}

	return a.authServer.CreateUserGroup(ctx, userGroup)
}

// UpdateUserGroup updates an existing user group resource.
func (a *ServerWithRoles) UpdateUserGroup(ctx context.Context, userGroup types.UserGroup) error {
	if err := a.action(apidefaults.Namespace, types.KindUserGroup, types.VerbUpdate); err != nil {
		return trace.Wrap(err)
	}

	previousUserGroup, err := a.authServer.GetUserGroup(ctx, userGroup.GetName())
	if err != nil {
		return trace.Wrap(err)
	}

	if err := a.checkAccessToUserGroup(previousUserGroup); err != nil {
		return trace.Wrap(err)
	}

	return a.authServer.UpdateUserGroup(ctx, userGroup)
}

// DeleteUserGroup removes the specified user group resource.
func (a *ServerWithRoles) DeleteUserGroup(ctx context.Context, name string) error {
	if err := a.action(apidefaults.Namespace, types.KindUserGroup, types.VerbDelete); err != nil {
		return trace.Wrap(err)
	}

	previousUserGroup, err := a.authServer.GetUserGroup(ctx, name)
	if err != nil {
		return trace.Wrap(err)
	}

	if err := a.checkAccessToUserGroup(previousUserGroup); err != nil {
		return trace.Wrap(err)
	}

	return a.authServer.DeleteUserGroup(ctx, name)
}

// DeleteAllUserGroups removes all user groups.
func (a *ServerWithRoles) DeleteAllUserGroups(ctx context.Context) error {
	if err := a.action(apidefaults.Namespace, types.KindUserGroup, types.VerbDelete); err != nil {
		return trace.Wrap(err)
	}

	return a.authServer.DeleteAllUserGroups(ctx)
}

// GetHeadlessAuthentication gets a headless authentication from the backend.
func (a *ServerWithRoles) GetHeadlessAuthentication(ctx context.Context, name string) (*types.HeadlessAuthentication, error) {
	if !hasLocalUserRole(a.context) {
		return nil, trace.AccessDenied("non-local user roles cannot get headless authentication resources")
	}
	username := a.context.User.GetName()

	headlessAuthn, err := a.authServer.GetHeadlessAuthentication(ctx, username, name)
	if err != nil {
		return nil, trace.Wrap(err)
	}
	return headlessAuthn, nil
}

// GetHeadlessAuthenticationFromWatcher gets a headless authentication from the headless
// authentication watcher.
func (a *ServerWithRoles) GetHeadlessAuthenticationFromWatcher(ctx context.Context, name string) (*types.HeadlessAuthentication, error) {
	if !hasLocalUserRole(a.context) {
		return nil, trace.AccessDenied("non-local user roles cannot get headless authentication resources")
	}
	username := a.context.User.GetName()

	headlessAuthn, err := a.authServer.GetHeadlessAuthenticationFromWatcher(ctx, username, name)
	if err != nil {
		return nil, trace.Wrap(err)
	}

	return headlessAuthn, nil
}

// UpsertHeadlessAuthenticationStub creates a headless authentication stub for the user
// that will expire after the standard callback timeout. Headless login processes will
// look for this stub before inserting the headless authentication resource into the
// backend as a form of indirect authorization.
func (a *ServerWithRoles) UpsertHeadlessAuthenticationStub(ctx context.Context) error {
	if !hasLocalUserRole(a.context) {
		return trace.AccessDenied("non-local user roles cannot create headless authentication stubs")
	}
	username := a.context.User.GetName()

	err := a.authServer.UpsertHeadlessAuthenticationStub(ctx, username)
	return trace.Wrap(err)
}

// UpdateHeadlessAuthenticationState updates a headless authentication state.
func (a *ServerWithRoles) UpdateHeadlessAuthenticationState(ctx context.Context, name string, state types.HeadlessAuthenticationState, mfaResp *proto.MFAAuthenticateResponse) error {
	if !hasLocalUserRole(a.context) {
		return trace.AccessDenied("non-local user roles cannot approve or deny headless authentication resources")
	}
	username := a.context.User.GetName()

	headlessAuthn, err := a.authServer.GetHeadlessAuthentication(ctx, username, name)
	if err != nil {
		return trace.Wrap(err)
	}

	if !headlessAuthn.State.IsPending() {
		return trace.AccessDenied("cannot update a headless authentication state from a non-pending state")
	}

	// Shallow copy headless authn for compare and swap below.
	replaceHeadlessAuthn := *headlessAuthn
	replaceHeadlessAuthn.State = state

	switch state {
	case types.HeadlessAuthenticationState_HEADLESS_AUTHENTICATION_STATE_APPROVED:
		// The user must authenticate with MFA to change the state to approved.
		if mfaResp == nil {
			return trace.BadParameter("expected MFA auth challenge response")
		}

		// Only WebAuthn is supported in headless login flow for superior phishing prevention.
		if _, ok := mfaResp.Response.(*proto.MFAAuthenticateResponse_Webauthn); !ok {
			return trace.BadParameter("expected WebAuthn challenge response, but got %T", mfaResp.Response)
		}

		mfaDevice, _, err := a.authServer.validateMFAAuthResponse(ctx, mfaResp, headlessAuthn.User, false /* passwordless */)
		if err != nil {
			return trace.Wrap(err)
		}

		replaceHeadlessAuthn.MfaDevice = mfaDevice
	case types.HeadlessAuthenticationState_HEADLESS_AUTHENTICATION_STATE_DENIED:
		// continue to compare and swap without MFA.
	default:
		return trace.AccessDenied("cannot update a headless authentication state to %v", state.String())
	}

	_, err = a.authServer.CompareAndSwapHeadlessAuthentication(ctx, headlessAuthn, &replaceHeadlessAuthn)
	return trace.Wrap(err)
}

// MaintainHeadlessAuthenticationStub maintains a headless authentication stub for the user.
// Headless login processes will look for this stub before inserting the headless authentication
// resource into the backend as a form of indirect authorization.
func (a *ServerWithRoles) MaintainHeadlessAuthenticationStub(ctx context.Context) error {
	if !hasLocalUserRole(a.context) {
		return trace.AccessDenied("non-local user roles cannot create headless authentication stubs")
	}
	username := a.context.User.GetName()

	// Create a stub and re-create it each time it expires.
	// Authorization is handled by UpsertHeadlessAuthenticationStub.
	if err := a.authServer.UpsertHeadlessAuthenticationStub(ctx, username); err != nil {
		return trace.Wrap(err)
	}

	ticker := time.NewTicker(defaults.CallbackTimeout)
	defer ticker.Stop()

	for {
		select {
		case <-ticker.C:
			if err := a.authServer.UpsertHeadlessAuthenticationStub(ctx, username); err != nil {
				return trace.Wrap(err)
			}
		case <-ctx.Done():
			return nil
		}
	}
}

// WatchPendingHeadlessAuthentications creates a watcher for pending headless authentication for the current user.
func (a *ServerWithRoles) WatchPendingHeadlessAuthentications(ctx context.Context) (types.Watcher, error) {
	if !hasLocalUserRole(a.context) {
		return nil, trace.AccessDenied("non-local user roles cannot watch headless authentications")
	}
	username := a.context.User.GetName()

	// Authorization is handled by NewWatcher.
	filter := types.HeadlessAuthenticationFilter{
		Username: username,
		State:    types.HeadlessAuthenticationState_HEADLESS_AUTHENTICATION_STATE_PENDING,
	}

	return a.NewWatcher(ctx, types.Watch{
		Name: username,
		Kinds: []types.WatchKind{{
			Kind:   types.KindHeadlessAuthentication,
			Filter: filter.IntoMap(),
		}},
	})
}

// CreateAssistantConversation creates a new conversation entry in the backend.
func (a *ServerWithRoles) CreateAssistantConversation(ctx context.Context, req *assist.CreateAssistantConversationRequest) (*assist.CreateAssistantConversationResponse, error) {
	return nil, trace.NotImplemented("CreateAssistantConversation must not be called on auth.ServerWithRoles")
}

// GetAssistantConversations returns all conversations started by a user.
func (a *ServerWithRoles) GetAssistantConversations(ctx context.Context, request *assist.GetAssistantConversationsRequest) (*assist.GetAssistantConversationsResponse, error) {
	return nil, trace.NotImplemented("GetAssistantConversations must not be called on auth.ServerWithRoles")
}

// GetAssistantMessages returns all messages with given conversation ID.
func (a *ServerWithRoles) GetAssistantMessages(ctx context.Context, req *assist.GetAssistantMessagesRequest) (*assist.GetAssistantMessagesResponse, error) {
	return nil, trace.NotImplemented("GetAssistantMessages must not be called on auth.ServerWithRoles")
}

// DeleteAssistantConversation deletes a conversation by ID.
func (a *ServerWithRoles) DeleteAssistantConversation(ctx context.Context, req *assist.DeleteAssistantConversationRequest) error {
	return trace.NotImplemented("DeleteAssistantConversation must not be called on auth.ServerWithRoles")
}

// IsAssistEnabled returns true if the assist is enabled or not on the auth level.
func (a *ServerWithRoles) IsAssistEnabled(ctx context.Context) (*assist.IsAssistEnabledResponse, error) {
	return nil, trace.NotImplemented("IsAssistEnabled must not be called on auth.ServerWithRoles")
}

// CreateAssistantMessage adds the message to the backend.
func (a *ServerWithRoles) CreateAssistantMessage(ctx context.Context, msg *assist.CreateAssistantMessageRequest) error {
	return trace.NotImplemented("CreateAssistantMessage must not be called on auth.ServerWithRoles")
}

// UpdateAssistantConversationInfo updates the conversation info.
func (a *ServerWithRoles) UpdateAssistantConversationInfo(ctx context.Context, msg *assist.UpdateAssistantConversationInfoRequest) error {
	return trace.NotImplemented("UpdateAssistantConversationInfo must not be called on auth.ServerWithRoles")
}

// GetUserPreferences returns the user preferences for a given user.
func (a *ServerWithRoles) GetUserPreferences(ctx context.Context, req *userpreferencespb.GetUserPreferencesRequest) (*userpreferencespb.GetUserPreferencesResponse, error) {
	return nil, trace.NotImplemented("GetUserPreferences must not be called on auth.ServerWithRoles")
}

// UpsertUserPreferences creates or updates user preferences for a given username.
func (a *ServerWithRoles) UpsertUserPreferences(ctx context.Context, req *userpreferencespb.UpsertUserPreferencesRequest) error {
	return trace.NotImplemented("UpsertUserPreferences must not be called on auth.ServerWithRoles")
}

// CloneHTTPClient creates a new HTTP client with the same configuration.
func (a *ServerWithRoles) CloneHTTPClient(params ...roundtrip.ClientParam) (*HTTPClient, error) {
	return nil, trace.NotImplemented("not implemented")
}

// ExportUpgradeWindows is used to load derived upgrade window values for agents that
// need to export schedules to external upgraders.
func (a *ServerWithRoles) ExportUpgradeWindows(ctx context.Context, req proto.ExportUpgradeWindowsRequest) (proto.ExportUpgradeWindowsResponse, error) {
	// Ensure that caller is a teleport server
	role, ok := a.context.Identity.(authz.BuiltinRole)
	if !ok || !role.IsServer() {
		return proto.ExportUpgradeWindowsResponse{}, trace.AccessDenied("agent maintenance schedule is only accessible to teleport built-in servers")
	}

	return a.authServer.ExportUpgradeWindows(ctx, req)
}

// GetClusterMaintenanceConfig gets the current maintenance config singleton.
func (a *ServerWithRoles) GetClusterMaintenanceConfig(ctx context.Context) (types.ClusterMaintenanceConfig, error) {
	if err := a.action(apidefaults.Namespace, types.KindClusterMaintenanceConfig, types.VerbRead); err != nil {
		return nil, trace.Wrap(err)
	}

	return a.authServer.GetClusterMaintenanceConfig(ctx)
}

// UpdateClusterMaintenanceConfig updates the current maintenance config singleton.
func (a *ServerWithRoles) UpdateClusterMaintenanceConfig(ctx context.Context, cmc types.ClusterMaintenanceConfig) error {
	if err := a.action(apidefaults.Namespace, types.KindClusterMaintenanceConfig, types.VerbCreate, types.VerbUpdate); err != nil {
		return trace.Wrap(err)
	}

	if modules.GetModules().Features().Cloud {
		// maintenance configuration in cloud is derived from values stored in
		// an external cloud-specific database.
		return trace.NotImplemented("cloud clusters do not support custom cluster maintenance resources")
	}

	return a.authServer.UpdateClusterMaintenanceConfig(ctx, cmc)
}

// NewAdminAuthServer returns auth server authorized as admin,
// used for auth server cached access
func NewAdminAuthServer(authServer *Server, alog events.AuditLogSessionStreamer) (ClientI, error) {
	ctx, err := authz.NewAdminContext()
	if err != nil {
		return nil, trace.Wrap(err)
	}
	return &ServerWithRoles{
		authServer: authServer,
		context:    *ctx,
		alog:       alog,
	}, nil
}

func emitSSOLoginFailureEvent(ctx context.Context, emitter apievents.Emitter, method string, err error, testFlow bool) {
	code := events.UserSSOLoginFailureCode
	if testFlow {
		code = events.UserSSOTestFlowLoginFailureCode
	}

	emitErr := emitter.EmitAuditEvent(ctx, &apievents.UserLogin{
		Metadata: apievents.Metadata{
			Type: events.UserLoginEvent,
			Code: code,
		},
		Method: method,
		Status: apievents.Status{
			Success:     false,
			Error:       trace.Unwrap(err).Error(),
			UserMessage: err.Error(),
		},
	})

	if emitErr != nil {
		log.WithError(err).Warnf("Failed to emit %v login failure event.", method)
	}
}

// verbsToReplaceResourceWithOrigin determines the verbs/actions required of a role
// to replace the resource currently stored in the backend.
func verbsToReplaceResourceWithOrigin(stored types.ResourceWithOrigin) []string {
	verbs := []string{types.VerbUpdate}
	if stored.Origin() == types.OriginConfigFile {
		verbs = append(verbs, types.VerbCreate)
	}
	return verbs
}<|MERGE_RESOLUTION|>--- conflicted
+++ resolved
@@ -1608,19 +1608,12 @@
 // ListUnifiedResources returns a paginated list of unified resources filtered by user access.
 func (a *ServerWithRoles) ListUnifiedResources(ctx context.Context, req *proto.ListUnifiedResourcesRequest) (*proto.ListUnifiedResourcesResponse, error) {
 	// Fetch full list of resources in the backend.
-<<<<<<< HEAD
-	var elapsedFetch time.Duration
-	var elapsedFilter time.Duration
-	var unifiedResources types.ResourcesWithLabels
-	var filteredResources types.ResourcesWithLabels
-=======
 	var (
 		elapsedFetch      time.Duration
 		elapsedFilter     time.Duration
 		unifiedResources  types.ResourcesWithLabels
 		filteredResources types.ResourcesWithLabels
 	)
->>>>>>> fd9a2854
 
 	defer func() {
 		log.WithFields(logrus.Fields{
@@ -1640,10 +1633,6 @@
 
 	elapsedFetch = time.Since(startFetch)
 
-<<<<<<< HEAD
-	filteredResources = make(types.ResourcesWithLabels, 0)
-=======
->>>>>>> fd9a2854
 	startFilter := time.Now()
 	for _, resource := range unifiedResources {
 		switch r := resource.(type) {
@@ -1748,7 +1737,6 @@
 }
 
 func (a *ServerWithRoles) GetNodes(ctx context.Context, namespace string) ([]types.Server, error) {
-
 	if err := a.action(namespace, types.KindNode, types.VerbList); err != nil {
 		return nil, trace.Wrap(err)
 	}
