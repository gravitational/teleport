--- conflicted
+++ resolved
@@ -621,7 +621,6 @@
 	return a.authServer.SetUniversalSecondFactor(u2f)
 }
 
-<<<<<<< HEAD
 // DeleteAllCertAuthorities deletes all certificate authorities of a certain type
 func (a *AuthWithRoles) DeleteAllCertAuthorities(caType services.CertAuthType) error {
 	return trace.BadParameter("not implemented")
@@ -655,7 +654,8 @@
 // DeleteAllUsers deletes all users
 func (a *AuthWithRoles) DeleteAllUsers() error {
 	return trace.BadParameter("not implemented")
-=======
+}
+
 func (a *AuthWithRoles) GetTrustedCluster(name string) (services.TrustedCluster, error) {
 	err := a.action(defaults.Namespace, services.KindTrustedCluster, services.ActionRead)
 	if err != nil {
@@ -711,7 +711,6 @@
 	}
 
 	return a.authServer.deleteTrustedCluster(name)
->>>>>>> ddcdc450
 }
 
 // NewAuthWithRoles creates new auth server with access control
