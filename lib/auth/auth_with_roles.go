--- conflicted
+++ resolved
@@ -21,7 +21,6 @@
 	"net/url"
 	"time"
 
-	"github.com/google/uuid"
 	"github.com/gravitational/teleport"
 	"github.com/gravitational/teleport/api/client"
 	"github.com/gravitational/teleport/api/client/proto"
@@ -1636,141 +1635,6 @@
 	return a.generateUserCerts(ctx, req)
 }
 
-<<<<<<< HEAD
-=======
-// TODO(nic): move this to lib/auth/bot.go, leaving it here to keep a minimal diff
-// validateGenerationLabel validates and updates a generation label.
-func (a *Server) validateGenerationLabel(ctx context.Context, user types.User, certReq *certRequest, currentIdentityGeneration uint64) error {
-	// Fetch the user, bypassing the cache. We might otherwise fetch a stale
-	// value in case of a rapid certificate renewal.
-	user, err := a.Identity.GetUser(user.GetName(), false)
-	if err != nil {
-		return trace.Wrap(err)
-	}
-
-	var currentUserGeneration uint64
-	label, labelOk := user.GetMetadata().Labels[types.BotGenerationLabel]
-	if labelOk {
-		currentUserGeneration, err = strconv.ParseUint(label, 10, 64)
-		if err != nil {
-			return trace.BadParameter("user has invalid value for label %q", types.BotGenerationLabel)
-		}
-	}
-
-	// If there is no existing generation on any of the user, identity, or
-	// cert request, we have nothing to do here.
-	if currentUserGeneration == 0 && currentIdentityGeneration == 0 && certReq.generation == 0 {
-		return nil
-	}
-
-	// By now, we know a generation counter is in play _somewhere_ and this is a
-	// bot certs. Bot certs should include the host CA so that they can make
-	// Teleport API calls.
-	certReq.includeHostCA = true
-
-	// If the certReq already has generation set, it was explicitly requested
-	// (presumably this is the initial set of renewable certs). We'll want to
-	// commit that value to the User object.
-	if certReq.generation > 0 {
-		// ...however, if the user already has a stored generation, bail.
-		// (bots should be deleted and recreated if their certs expire)
-		if currentUserGeneration > 0 {
-			return trace.BadParameter(
-				"user %q has already been issued a renewable certificate and cannot be issued another; consider deleting and recreating the bot",
-				user.GetName(),
-			)
-		}
-
-		// Fetch a fresh copy of the user we can mutate safely. We can't
-		// implement a protobuf clone on User due to protobuf's proto.Clone()
-		// panicing when the user object has traits set, and a JSON
-		// marshal/unmarshal creates an import cycle so... here we are.
-		// There's a tiny chance the underlying user is mutated between calls
-		// to GetUser() but we're comparing with an older value so it'll fail
-		// safely.
-		newUser, err := a.Identity.GetUser(user.GetName(), false)
-		if err != nil {
-			return trace.Wrap(err)
-		}
-		metadata := newUser.GetMetadata()
-		metadata.Labels[types.BotGenerationLabel] = fmt.Sprint(certReq.generation)
-		newUser.SetMetadata(metadata)
-
-		// Note: we bypass the RBAC check on purpose as bot users should not
-		// have user update permissions.
-		if err := a.CompareAndSwapUser(ctx, newUser, user); err != nil {
-			// If this fails it's likely to be some miscellaneous competing
-			// write. The request should be tried again - if it's malicious,
-			// someone will get a generation mismatch and trigger a lock.
-			return trace.WrapWithMessage(err, "Database comparison failed, try the request again")
-		}
-
-		return nil
-	}
-
-	// The current generations must match to continue:
-	if currentIdentityGeneration != currentUserGeneration {
-		// Lock the bot user indefinitely.
-		lock, err := types.NewLock(uuid.New().String(), types.LockSpecV2{
-			Target: types.LockTarget{
-				User: user.GetName(),
-			},
-			Message: fmt.Sprintf(
-				"The bot user %q has been locked due to a certificate generation mismatch, possibly indicating a stolen certificate.",
-				user.GetName(),
-			),
-		})
-		if err != nil {
-			return trace.Wrap(err)
-		}
-		if err := a.UpsertLock(context.Background(), lock); err != nil {
-			return trace.Wrap(err)
-		}
-
-		// Emit an audit event.
-		userMetadata := ClientUserMetadata(ctx)
-		if a.emitter.EmitAuditEvent(a.closeCtx, &apievents.RenewableCertificateGenerationMismatch{
-			Metadata: apievents.Metadata{
-				Type: events.RenewableCertificateGenerationMismatchEvent,
-				Code: events.RenewableCertificateGenerationMismatchCode,
-			},
-			UserMetadata: userMetadata,
-		}); err != nil {
-			log.WithError(err).Warn("Failed to emit renewable cert generation mismatch event")
-		}
-
-		return trace.AccessDenied(
-			"renewable cert generation mismatch: stored=%v, presented=%v",
-			currentUserGeneration, currentIdentityGeneration,
-		)
-	}
-
-	// Update the user with the new generation count.
-	newGeneration := currentIdentityGeneration + 1
-
-	// As above, commit some crimes to clone the User.
-	newUser, err := a.Identity.GetUser(user.GetName(), false)
-	if err != nil {
-		return trace.Wrap(err)
-	}
-	metadata := newUser.GetMetadata()
-	metadata.Labels[types.BotGenerationLabel] = fmt.Sprint(newGeneration)
-	newUser.SetMetadata(metadata)
-
-	if err := a.CompareAndSwapUser(ctx, newUser, user); err != nil {
-		// If this fails it's likely to be some miscellaneous competing
-		// write. The request should be tried again - if it's malicious,
-		// someone will get a generation mismatch and trigger a lock.
-		return trace.WrapWithMessage(err, "Database comparison failed, try the request again")
-	}
-
-	// And lastly, set the generation on the cert request.
-	certReq.generation = newGeneration
-
-	return nil
-}
-
->>>>>>> 329afcd5
 func (a *ServerWithRoles) generateUserCerts(ctx context.Context, req proto.UserCertsRequest, opts ...certRequestOption) (*proto.Certs, error) {
 	var err error
 
