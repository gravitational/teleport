/*
Copyright 2015-2021 Gravitational, Inc.

Licensed under the Apache License, Version 2.0 (the "License");
you may not use this file except in compliance with the License.
You may obtain a copy of the License at

    http://www.apache.org/licenses/LICENSE-2.0

Unless required by applicable law or agreed to in writing, software
distributed under the License is distributed on an "AS IS" BASIS,
WITHOUT WARRANTIES OR CONDITIONS OF ANY KIND, either express or implied.
See the License for the specific language governing permissions and
limitations under the License.
*/

package auth

import (
	"context"
	"fmt"
	"net/url"
	"sort"
	"strings"
	"time"

	"github.com/coreos/go-semver/semver"
	"github.com/gravitational/roundtrip"
	"github.com/gravitational/trace"
	"github.com/sirupsen/logrus"
	collectortracev1 "go.opentelemetry.io/proto/otlp/collector/trace/v1"
	otlpcommonv1 "go.opentelemetry.io/proto/otlp/common/v1"
	"golang.org/x/exp/slices"

	"github.com/gravitational/teleport"
	"github.com/gravitational/teleport/api"
	"github.com/gravitational/teleport/api/client"
	"github.com/gravitational/teleport/api/client/accesslist"
	"github.com/gravitational/teleport/api/client/okta"
	"github.com/gravitational/teleport/api/client/proto"
	"github.com/gravitational/teleport/api/client/userloginstate"
	"github.com/gravitational/teleport/api/constants"
	apidefaults "github.com/gravitational/teleport/api/defaults"
	"github.com/gravitational/teleport/api/gen/proto/go/assist/v1"
	accesslistv1 "github.com/gravitational/teleport/api/gen/proto/go/teleport/accesslist/v1"
	devicepb "github.com/gravitational/teleport/api/gen/proto/go/teleport/devicetrust/v1"
	integrationpb "github.com/gravitational/teleport/api/gen/proto/go/teleport/integration/v1"
	loginrulepb "github.com/gravitational/teleport/api/gen/proto/go/teleport/loginrule/v1"
	oktapb "github.com/gravitational/teleport/api/gen/proto/go/teleport/okta/v1"
	pluginspb "github.com/gravitational/teleport/api/gen/proto/go/teleport/plugins/v1"
	samlidppb "github.com/gravitational/teleport/api/gen/proto/go/teleport/samlidp/v1"
	trustpb "github.com/gravitational/teleport/api/gen/proto/go/teleport/trust/v1"
	userloginstatev1 "github.com/gravitational/teleport/api/gen/proto/go/teleport/userloginstate/v1"
	userpreferencespb "github.com/gravitational/teleport/api/gen/proto/go/userpreferences/v1"
	"github.com/gravitational/teleport/api/internalutils/stream"
	"github.com/gravitational/teleport/api/types"
	apievents "github.com/gravitational/teleport/api/types/events"
	"github.com/gravitational/teleport/api/types/wrappers"
	apiutils "github.com/gravitational/teleport/api/utils"
	"github.com/gravitational/teleport/api/utils/keys"
	"github.com/gravitational/teleport/lib/auth/integration/integrationv1"
	"github.com/gravitational/teleport/lib/auth/trust/trustv1"
	"github.com/gravitational/teleport/lib/authz"
	"github.com/gravitational/teleport/lib/backend"
	"github.com/gravitational/teleport/lib/defaults"
	dtauthz "github.com/gravitational/teleport/lib/devicetrust/authz"
	dtconfig "github.com/gravitational/teleport/lib/devicetrust/config"
	"github.com/gravitational/teleport/lib/events"
	"github.com/gravitational/teleport/lib/modules"
	"github.com/gravitational/teleport/lib/services"
	"github.com/gravitational/teleport/lib/services/local"
	"github.com/gravitational/teleport/lib/session"
	"github.com/gravitational/teleport/lib/utils"
)

// ServerWithRoles is a wrapper around auth service
// methods that focuses on authorizing every request
type ServerWithRoles struct {
	authServer *Server
	alog       events.AuditLogSessionStreamer
	// context holds authorization context
	context authz.Context
}

// CloseContext is closed when the auth server shuts down
func (a *ServerWithRoles) CloseContext() context.Context {
	return a.authServer.closeCtx
}

func (a *ServerWithRoles) actionWithContext(ctx *services.Context, namespace, resource string, verbs ...string) error {
	if len(verbs) == 0 {
		return trace.BadParameter("no verbs provided for authorization check on resource %q", resource)
	}
	var errs []error
	for _, verb := range verbs {
		errs = append(errs, a.context.Checker.CheckAccessToRule(ctx, namespace, resource, verb, false))
	}
	// Convert generic aggregate error to AccessDenied.
	if err := trace.NewAggregate(errs...); err != nil {
		return trace.AccessDenied(err.Error())
	}
	return nil
}

type actionConfig struct {
	quiet   bool
	context authz.Context
}

type actionOption func(*actionConfig)

func quietAction(quiet bool) actionOption {
	return func(cfg *actionConfig) {
		cfg.quiet = quiet
	}
}

func (a *ServerWithRoles) withOptions(opts ...actionOption) actionConfig {
	cfg := actionConfig{context: a.context}
	for _, opt := range opts {
		opt(&cfg)
	}
	return cfg
}

func (c actionConfig) action(namespace, resource string, verbs ...string) error {
	if len(verbs) == 0 {
		return trace.BadParameter("no verbs provided for authorization check on resource %q", resource)
	}
	var errs []error
	for _, verb := range verbs {
		errs = append(errs, c.context.Checker.CheckAccessToRule(&services.Context{User: c.context.User}, namespace, resource, verb, c.quiet))
	}
	// Convert generic aggregate error to AccessDenied.
	if err := trace.NewAggregate(errs...); err != nil {
		return trace.AccessDenied(err.Error())
	}
	return nil
}

func (a *ServerWithRoles) action(namespace, resource string, verbs ...string) error {
	return a.withOptions().action(namespace, resource, verbs...)
}

// currentUserAction is a special checker that allows certain actions for users
// even if they are not admins, e.g. update their own passwords,
// or generate certificates, otherwise it will require admin privileges
func (a *ServerWithRoles) currentUserAction(username string) error {
	if hasLocalUserRole(a.context) && username == a.context.User.GetName() {
		return nil
	}
	return a.context.Checker.CheckAccessToRule(&services.Context{User: a.context.User},
		apidefaults.Namespace, types.KindUser, types.VerbCreate, true)
}

// authConnectorAction is a special checker that grants access to auth
// connectors. It first checks if you have access to the specific connector.
// If not, it checks if the requester has the meta KindAuthConnector access
// (which grants access to all connectors).
func (a *ServerWithRoles) authConnectorAction(namespace string, resource string, verb string) error {
	if err := a.context.Checker.CheckAccessToRule(&services.Context{User: a.context.User}, namespace, resource, verb, true); err != nil {
		if err := a.context.Checker.CheckAccessToRule(&services.Context{User: a.context.User}, namespace, types.KindAuthConnector, verb, false); err != nil {
			return trace.Wrap(err)
		}
	}
	return nil
}

// actionForListWithCondition extracts a restrictive filter condition to be
// added to a list query after a simple resource check fails.
func (a *ServerWithRoles) actionForListWithCondition(namespace, resource, identifier string) (*types.WhereExpr, error) {
	origErr := a.withOptions(quietAction(true)).action(namespace, resource, types.VerbList)
	if origErr == nil || !trace.IsAccessDenied(origErr) {
		return nil, trace.Wrap(origErr)
	}
	cond, err := a.context.Checker.ExtractConditionForIdentifier(&services.Context{User: a.context.User}, namespace, resource, types.VerbList, identifier)
	if trace.IsAccessDenied(err) {
		log.WithError(err).Infof("Access to %v %v in namespace %v denied to %v.", types.VerbList, resource, namespace, a.context.Checker)
		// Return the original AccessDenied to avoid leaking information.
		return nil, trace.Wrap(origErr)
	}
	return cond, trace.Wrap(err)
}

// actionWithExtendedContext performs an additional RBAC check with extended
// rule context after a simple resource check fails.
func (a *ServerWithRoles) actionWithExtendedContext(namespace, kind, verb string, extendContext func(*services.Context) error) error {
	ruleCtx := &services.Context{User: a.context.User}
	origErr := a.context.Checker.CheckAccessToRule(ruleCtx, namespace, kind, verb, true)
	if origErr == nil || !trace.IsAccessDenied(origErr) {
		return trace.Wrap(origErr)
	}
	if err := extendContext(ruleCtx); err != nil {
		log.WithError(err).Warning("Failed to extend context for second RBAC check.")
		// Return the original AccessDenied to avoid leaking information.
		return trace.Wrap(origErr)
	}
	return trace.Wrap(a.context.Checker.CheckAccessToRule(ruleCtx, namespace, kind, verb, false))
}

// actionForKindSession is a special checker that grants access to session
// recordings.  It can allow access to a specific recording based on the
// `where` section of the user's access rule for kind `session`.
func (a *ServerWithRoles) actionForKindSession(namespace string, sid session.ID) error {
	extendContext := func(ctx *services.Context) error {
		sessionEnd, err := a.findSessionEndEvent(namespace, sid)
		ctx.Session = sessionEnd
		return trace.Wrap(err)
	}
	return trace.Wrap(a.actionWithExtendedContext(namespace, types.KindSession, types.VerbRead, extendContext))
}

// localServerAction returns an access denied error if the role is not one of the builtin server roles.
func (a *ServerWithRoles) localServerAction() error {
	role, ok := a.context.Identity.(authz.BuiltinRole)
	if !ok || !role.IsServer() {
		return trace.AccessDenied("this request can be only executed by a teleport built-in server")
	}
	return nil
}

// remoteServerAction returns an access denied error if the role is not one of the remote builtin server roles.
func (a *ServerWithRoles) remoteServerAction() error {
	role, ok := a.context.UnmappedIdentity.(authz.RemoteBuiltinRole)
	if !ok || !role.IsRemoteServer() {
		return trace.AccessDenied("this request can be only executed by a teleport remote server")
	}
	return nil
}

// isLocalOrRemoteServerAction returns true if the role is one of the builtin server roles (local or remote).
func (a *ServerWithRoles) isLocalOrRemoteServerAction() bool {
	errLocal := a.localServerAction()
	errRemote := a.remoteServerAction()
	return errLocal == nil || errRemote == nil
}

// hasBuiltinRole checks that the attached identity is a builtin role and
// whether any of the given roles match the role set.
func (a *ServerWithRoles) hasBuiltinRole(roles ...types.SystemRole) bool {
	for _, role := range roles {
		if authz.HasBuiltinRole(a.context, string(role)) {
			return true
		}
	}
	return false
}

// HasBuiltinRole checks if the identity is a builtin role with the matching
// name.
// Deprecated: use authz.HasBuiltinRole instead.
func HasBuiltinRole(authContext authz.Context, name string) bool {
	// TODO(jakule): This function can be removed once teleport.e is updated
	// to use authz.HasBuiltinRole.
	return authz.HasBuiltinRole(authContext, name)
}

// HasRemoteBuiltinRole checks if the identity is a remote builtin role with the
// matching name.
func HasRemoteBuiltinRole(authContext authz.Context, name string) bool {
	if _, ok := authContext.UnmappedIdentity.(authz.RemoteBuiltinRole); !ok {
		return false
	}
	if !authContext.Checker.HasRole(name) {
		return false
	}
	return true
}

// hasRemoteBuiltinRole checks if the identity is a remote builtin role and the
// name matches.
func (a *ServerWithRoles) hasRemoteBuiltinRole(name string) bool {
	return HasRemoteBuiltinRole(a.context, name)
}

// hasRemoteUserRole checks if the identity is a remote user or not.
func hasRemoteUserRole(authContext authz.Context) bool {
	_, ok := authContext.UnmappedIdentity.(authz.RemoteUser)
	return ok
}

// hasLocalUserRole checks if the identity is a local user or not.
func hasLocalUserRole(authContext authz.Context) bool {
	_, ok := authContext.UnmappedIdentity.(authz.LocalUser)
	return ok
}

// DevicesClient allows ServerWithRoles to implement ClientI.
// It should not be called through ServerWithRoles,
// as it returns a dummy client that will always respond with "not implemented".
func (a *ServerWithRoles) DevicesClient() devicepb.DeviceTrustServiceClient {
	return devicepb.NewDeviceTrustServiceClient(
		utils.NewGRPCDummyClientConnection("DevicesClient() should not be called on ServerWithRoles"),
	)
}

// LoginRuleClient allows ServerWithRoles to implement ClientI.
// It should not be called through ServerWithRoles,
// as it returns a dummy client that will always respond with "not implemented".
func (a *ServerWithRoles) LoginRuleClient() loginrulepb.LoginRuleServiceClient {
	return loginrulepb.NewLoginRuleServiceClient(
		utils.NewGRPCDummyClientConnection("LoginRuleClient() should not be called on ServerWithRoles"),
	)
}

// OktaClient allows ServerWithRoles to implement ClientI.
// It should not be called through ServerWithRoles,
// as it returns a dummy client that will always respond with "not implemented".
func (a *ServerWithRoles) OktaClient() services.Okta {
	return okta.NewClient(oktapb.NewOktaServiceClient(
		utils.NewGRPCDummyClientConnection("OktaClient() should not be called on ServerWithRoles")))
}

// PluginsClient allows ServerWithRoles to implement ClientI.
// It should not be called through ServerWithRoles,
// as it returns a dummy client that will always respond with "not implemented".
func (a *ServerWithRoles) PluginsClient() pluginspb.PluginServiceClient {
	return pluginspb.NewPluginServiceClient(
		utils.NewGRPCDummyClientConnection("PluginsClient() should not be called on ServerWithRoles"),
	)
}

// EmbeddingClient allows ServerWithRoles to implement ClientI.
// It should not be called through ServerWithRoles,
// as it returns a dummy client that will always respond with "not implemented".
func (a *ServerWithRoles) EmbeddingClient() assist.AssistEmbeddingServiceClient {
	return assist.NewAssistEmbeddingServiceClient(
		utils.NewGRPCDummyClientConnection("EmbeddingClient() should not be called on ServerWithRoles"),
	)
}

// SAMLIdPClient allows ServerWithRoles to implement ClientI.
// It should not be called through ServerWithRoles,
// as it returns a dummy client that will always respond with "not implemented".
func (a *ServerWithRoles) SAMLIdPClient() samlidppb.SAMLIdPServiceClient {
	return samlidppb.NewSAMLIdPServiceClient(
		utils.NewGRPCDummyClientConnection("SAMLIdPClient() should not be called on ServerWithRoles"),
	)
}

// AccessListClient allows ServerWithRoles to implement ClientI.
// It should not be called through ServerWithRoles,
// as it returns a dummy client that will always respond with "not implemented".
func (a *ServerWithRoles) AccessListClient() services.AccessLists {
	return accesslist.NewClient(accesslistv1.NewAccessListServiceClient(
		utils.NewGRPCDummyClientConnection("AccessListClient() should not be called on ServerWithRoles")))
}

// UserLoginStateClient allows ServerWithRoles to implement ClientI.
// It should not be called through ServerWithRoles,
// as it returns a dummy client that will always respond with "not implemented".
func (a *ServerWithRoles) UserLoginStateClient() services.UserLoginStates {
	return userloginstate.NewClient(userloginstatev1.NewUserLoginStateServiceClient(
		utils.NewGRPCDummyClientConnection("UserLoginStateClient() should not be called on ServerWithRoles")))
}

// integrationsService returns an Integrations Service.
func (a *ServerWithRoles) integrationsService() (*integrationv1.Service, error) {
	igSvc, err := integrationv1.NewService(&integrationv1.ServiceConfig{
		Authorizer: authz.AuthorizerFunc(func(context.Context) (*authz.Context, error) {
			return &a.context, nil
		}),
		Cache:   a.authServer.Cache,
		Backend: a.authServer.Services,
	})
	if err != nil {
		return nil, trace.Wrap(err)
	}

	return igSvc, nil
}

// CreateIntegration creates an Integration.
func (a *ServerWithRoles) CreateIntegration(ctx context.Context, ig types.Integration) (types.Integration, error) {
	igSvc, err := a.integrationsService()
	if err != nil {
		return nil, trace.Wrap(err)
	}

	igv1, ok := ig.(*types.IntegrationV1)
	if !ok {
		return nil, trace.BadParameter("unexpected integration type %T", ig)
	}

	ig, err = igSvc.CreateIntegration(ctx, &integrationpb.CreateIntegrationRequest{Integration: igv1})
	if err != nil {
		return nil, trace.Wrap(err)
	}
	return ig, nil
}

// GetIntegration returns an Integration by its name.
func (a *ServerWithRoles) GetIntegration(ctx context.Context, name string) (types.Integration, error) {
	igSvc, err := a.integrationsService()
	if err != nil {
		return nil, trace.Wrap(err)
	}

	ig, err := igSvc.GetIntegration(ctx, &integrationpb.GetIntegrationRequest{Name: name})
	if err != nil {
		return nil, trace.Wrap(err)
	}
	return ig, nil
}

// ListIntegrations returns a list of Integrations.
// A next page can be retreived by calling ListIntegrations again and passing the nextKey from the previous response.
func (a *ServerWithRoles) ListIntegrations(ctx context.Context, pageSize int, nextKey string) ([]types.Integration, string, error) {
	igSvc, err := a.integrationsService()
	if err != nil {
		return nil, "", trace.Wrap(err)
	}

	resp, err := igSvc.ListIntegrations(ctx, &integrationpb.ListIntegrationsRequest{
		Limit:   int32(pageSize),
		NextKey: nextKey,
	})
	if err != nil {
		return nil, "", trace.Wrap(err)
	}

	integrations := make([]types.Integration, 0, len(resp.GetIntegrations()))
	for _, ig := range resp.GetIntegrations() {
		integrations = append(integrations, ig)
	}

	return integrations, resp.GetNextKey(), nil
}

// UpdateIntegration updates an Integration.
func (a *ServerWithRoles) UpdateIntegration(ctx context.Context, ig types.Integration) (types.Integration, error) {
	igSvc, err := a.integrationsService()
	if err != nil {
		return nil, trace.Wrap(err)
	}

	igv1, ok := ig.(*types.IntegrationV1)
	if !ok {
		return nil, trace.BadParameter("unexpected integration type %T", ig)
	}

	ig, err = igSvc.UpdateIntegration(ctx, &integrationpb.UpdateIntegrationRequest{Integration: igv1})
	if err != nil {
		return nil, trace.Wrap(err)
	}
	return ig, nil
}

// DeleteAllIntegrations deletes all integrations.
func (a *ServerWithRoles) DeleteAllIntegrations(ctx context.Context) error {
	igSvc, err := a.integrationsService()
	if err != nil {
		return trace.Wrap(err)
	}

	_, err = igSvc.DeleteAllIntegrations(ctx, &integrationpb.DeleteAllIntegrationsRequest{})
	return trace.Wrap(err)
}

// DeleteIntegration deletes an integration integrations.
func (a *ServerWithRoles) DeleteIntegration(ctx context.Context, name string) error {
	igSvc, err := a.integrationsService()
	if err != nil {
		return trace.Wrap(err)
	}

	_, err = igSvc.DeleteIntegration(ctx, &integrationpb.DeleteIntegrationRequest{Name: name})
	return trace.Wrap(err)
}

// GenerateAWSOIDCToken generates a token to be used when executing an AWS OIDC Integration action.
func (a *ServerWithRoles) GenerateAWSOIDCToken(ctx context.Context, req types.GenerateAWSOIDCTokenRequest) (string, error) {
	igSvc, err := a.integrationsService()
	if err != nil {
		return "", trace.Wrap(err)
	}

	if err := req.CheckAndSetDefaults(); err != nil {
		return "", trace.Wrap(err)
	}

	resp, err := igSvc.GenerateAWSOIDCToken(ctx, &integrationpb.GenerateAWSOIDCTokenRequest{
		Issuer: req.Issuer,
	})
	if err != nil {
		return "", trace.Wrap(err)
	}

	return resp.Token, nil
}

// CreateSessionTracker creates a tracker resource for an active session.
func (a *ServerWithRoles) CreateSessionTracker(ctx context.Context, tracker types.SessionTracker) (types.SessionTracker, error) {
	if err := a.localServerAction(); err != nil {
		return nil, trace.Wrap(err)
	}

	tracker, err := a.authServer.CreateSessionTracker(ctx, tracker)
	if err != nil {
		return nil, trace.Wrap(err)
	}
	return tracker, nil
}

func (a *ServerWithRoles) filterSessionTracker(ctx context.Context, joinerRoles []types.Role, tracker types.SessionTracker, verb string) bool {
	// Apply RFD 45 RBAC rules to the session if it's SSH.
	// This is a bit of a hack. It converts to the old legacy format
	// which we don't have all data for, luckily the fields we don't have aren't made available
	// to the RBAC filter anyway.
	if tracker.GetKind() == types.KindSSHSession {
		ruleCtx := &services.Context{User: a.context.User}
		ruleCtx.SSHSession = &session.Session{
			Kind:           tracker.GetSessionKind(),
			ID:             session.ID(tracker.GetSessionID()),
			Namespace:      apidefaults.Namespace,
			Login:          tracker.GetLogin(),
			Created:        tracker.GetCreated(),
			LastActive:     a.authServer.GetClock().Now(),
			ServerID:       tracker.GetAddress(),
			ServerAddr:     tracker.GetAddress(),
			ServerHostname: tracker.GetHostname(),
			ClusterName:    tracker.GetClusterName(),
		}

		for _, participant := range tracker.GetParticipants() {
			// We only need to fill in User here since other fields get discarded anyway.
			ruleCtx.SSHSession.Parties = append(ruleCtx.SSHSession.Parties, session.Party{
				User: participant.User,
			})
		}

		// Skip past it if there's a deny rule in place blocking access.
		if err := a.context.Checker.CheckAccessToRule(ruleCtx, apidefaults.Namespace, types.KindSSHSession, verb, true /* silent */); err != nil {
			return false
		}
	}

	ruleCtx := &services.Context{User: a.context.User, SessionTracker: tracker}
	if a.context.Checker.CheckAccessToRule(ruleCtx, apidefaults.Namespace, types.KindSessionTracker, types.VerbList, true /* silent */) == nil {
		return true
	}

	evaluator := NewSessionAccessEvaluator(tracker.GetHostPolicySets(), tracker.GetSessionKind(), tracker.GetHostUser())
	modes := evaluator.CanJoin(SessionAccessContext{Username: a.context.User.GetName(), Roles: joinerRoles})
	return len(modes) != 0
}

const (
	forwardedTag = "teleport.forwarded.for"
)

// Export forwards OTLP traces to the upstream collector configured in the tracing service. This allows for
// tsh, tctl, etc to be able to export traces without having to know how to connect to the upstream collector
// for the cluster.
//
// All spans received will have a `teleport.forwarded.for` attribute added to them with the value being one of
// two things depending on the role of the forwarder:
//  1. User forwarded: `teleport.forwarded.for: alice`
//  2. Instance forwarded: `teleport.forwarded.for: Proxy.clustername:Proxy,Node,Instance`
//
// This allows upstream consumers of the spans to be able to identify forwarded spans and act on them accordingly.
func (a *ServerWithRoles) Export(ctx context.Context, req *collectortracev1.ExportTraceServiceRequest) (*collectortracev1.ExportTraceServiceResponse, error) {
	var sb strings.Builder

	sb.WriteString(a.context.User.GetName())

	// if forwarded on behalf of a Teleport service add its system roles
	if role, ok := a.context.Identity.(authz.BuiltinRole); ok {
		sb.WriteRune(':')
		sb.WriteString(role.Role.String())
		if len(role.AdditionalSystemRoles) > 0 {
			sb.WriteRune(',')
			sb.WriteString(role.AdditionalSystemRoles.String())
		}
	}

	// the forwarded attribute to add
	value := &otlpcommonv1.KeyValue{
		Key: forwardedTag,
		Value: &otlpcommonv1.AnyValue{
			Value: &otlpcommonv1.AnyValue_StringValue{
				StringValue: sb.String(),
			},
		},
	}

	// returns the index at which the attribute with
	// the forwardedTag key exists, -1 if not found
	tagIndex := func(attrs []*otlpcommonv1.KeyValue) int {
		for i, attr := range attrs {
			if attr.Key == forwardedTag {
				return i
			}
		}

		return -1
	}

	for _, resourceSpans := range req.ResourceSpans {
		// if there is a resource, tag it with the
		// forwarded attribute instead of each of tagging
		// each span
		if resourceSpans.Resource != nil {
			if index := tagIndex(resourceSpans.Resource.Attributes); index != -1 {
				resourceSpans.Resource.Attributes[index] = value
			} else {
				resourceSpans.Resource.Attributes = append(resourceSpans.Resource.Attributes, value)
			}

			// override any span attributes with a forwarded tag,
			// but we don't need to add one if the span isn't already
			// tagged since we just tagged the resource
			for _, scopeSpans := range resourceSpans.ScopeSpans {
				for _, span := range scopeSpans.Spans {
					if index := tagIndex(span.Attributes); index != -1 {
						span.Attributes[index] = value
					}
				}
			}

			continue
		}

		// there was no resource, so we must now tag all the
		// individual spans with the forwarded tag
		for _, scopeSpans := range resourceSpans.ScopeSpans {
			for _, span := range scopeSpans.Spans {
				if index := tagIndex(span.Attributes); index != -1 {
					span.Attributes[index] = value
				} else {
					span.Attributes = append(span.Attributes, value)
				}
			}
		}
	}

	if err := a.authServer.traceClient.UploadTraces(ctx, req.ResourceSpans); err != nil {
		return &collectortracev1.ExportTraceServiceResponse{}, trace.Wrap(err)
	}

	return &collectortracev1.ExportTraceServiceResponse{}, nil
}

// GetSessionTracker returns the current state of a session tracker for an active session.
func (a *ServerWithRoles) GetSessionTracker(ctx context.Context, sessionID string) (types.SessionTracker, error) {
	tracker, err := a.authServer.GetSessionTracker(ctx, sessionID)
	if err != nil {
		return nil, trace.Wrap(err)
	}

	if err := a.localServerAction(); err == nil {
		return tracker, nil
	}

	user := a.context.User
	joinerRoles, err := services.FetchRoles(user.GetRoles(), a.authServer, user.GetTraits())
	if err != nil {
		return nil, trace.Wrap(err)
	}

	ok := a.filterSessionTracker(ctx, joinerRoles, tracker, types.VerbRead)
	if !ok {
		return nil, trace.NotFound("session %v not found", sessionID)
	}

	return tracker, nil
}

// GetActiveSessionTrackers returns a list of active session trackers.
func (a *ServerWithRoles) GetActiveSessionTrackers(ctx context.Context) ([]types.SessionTracker, error) {
	sessions, err := a.authServer.GetActiveSessionTrackers(ctx)
	if err != nil {
		return nil, trace.Wrap(err)
	}

	if err := a.localServerAction(); err == nil {
		return sessions, nil
	}

	var filteredSessions []types.SessionTracker
	user := a.context.User
	joinerRoles, err := services.FetchRoles(user.GetRoles(), a.authServer, user.GetTraits())
	if err != nil {
		return nil, trace.Wrap(err)
	}

	for _, sess := range sessions {
		ok := a.filterSessionTracker(ctx, joinerRoles, sess, types.VerbList)
		if ok {
			filteredSessions = append(filteredSessions, sess)
		}
	}

	return filteredSessions, nil
}

// GetActiveSessionTrackersWithFilter returns a list of active sessions filtered by a filter.
func (a *ServerWithRoles) GetActiveSessionTrackersWithFilter(ctx context.Context, filter *types.SessionTrackerFilter) ([]types.SessionTracker, error) {
	sessions, err := a.authServer.GetActiveSessionTrackersWithFilter(ctx, filter)
	if err != nil {
		return nil, trace.Wrap(err)
	}

	if err := a.localServerAction(); err == nil {
		return sessions, nil
	}

	var filteredSessions []types.SessionTracker
	user := a.context.User
	joinerRoles, err := services.FetchRoles(user.GetRoles(), a.authServer, user.GetTraits())
	if err != nil {
		return nil, trace.Wrap(err)
	}

	for _, sess := range sessions {
		ok := a.filterSessionTracker(ctx, joinerRoles, sess, types.VerbList)
		if ok {
			filteredSessions = append(filteredSessions, sess)
		}
	}

	return filteredSessions, nil
}

// RemoveSessionTracker removes a tracker resource for an active session.
func (a *ServerWithRoles) RemoveSessionTracker(ctx context.Context, sessionID string) error {
	if err := a.localServerAction(); err != nil {
		return trace.Wrap(err)
	}

	return a.authServer.RemoveSessionTracker(ctx, sessionID)
}

// UpdateSessionTracker updates a tracker resource for an active session.
func (a *ServerWithRoles) UpdateSessionTracker(ctx context.Context, req *proto.UpdateSessionTrackerRequest) error {
	if err := a.localServerAction(); err != nil {
		return trace.Wrap(err)
	}

	return a.authServer.UpdateSessionTracker(ctx, req)
}

// AuthenticateWebUser authenticates web user, creates and returns a web session
// in case authentication is successful
func (a *ServerWithRoles) AuthenticateWebUser(ctx context.Context, req AuthenticateUserRequest) (types.WebSession, error) {
	// authentication request has it's own authentication, however this limits the requests
	// types to proxies to make it harder to break
	if !a.hasBuiltinRole(types.RoleProxy) {
		return nil, trace.AccessDenied("this request can be only executed by a proxy")
	}
	return a.authServer.AuthenticateWebUser(ctx, req)
}

// AuthenticateSSHUser authenticates SSH console user, creates and  returns a pair of signed TLS and SSH
// short lived certificates as a result
func (a *ServerWithRoles) AuthenticateSSHUser(ctx context.Context, req AuthenticateSSHRequest) (*SSHLoginResponse, error) {
	// authentication request has it's own authentication, however this limits the requests
	// types to proxies to make it harder to break
	if !a.hasBuiltinRole(types.RoleProxy) {
		return nil, trace.AccessDenied("this request can be only executed by a proxy")
	}
	return a.authServer.AuthenticateSSHUser(ctx, req)
}

// GenerateOpenSSHCert signs a SSH certificate that can be used
// to connect to Agentless nodes.
func (a *ServerWithRoles) GenerateOpenSSHCert(ctx context.Context, req *proto.OpenSSHCertRequest) (*proto.OpenSSHCert, error) {
	// this limits the requests types to proxies to make it harder to break
	if !a.hasBuiltinRole(types.RoleProxy) && !a.hasRemoteBuiltinRole(string(types.RoleRemoteProxy)) {
		return nil, trace.AccessDenied("this request can be only executed by a proxy")
	}
	return a.authServer.GenerateOpenSSHCert(ctx, req)
}

// CreateCertAuthority not implemented: can only be called locally.
func (a *ServerWithRoles) CreateCertAuthority(ctx context.Context, ca types.CertAuthority) error {
	return trace.NotImplemented(notImplementedMessage)
}

// RotateCertAuthority starts or restarts certificate authority rotation process.
func (a *ServerWithRoles) RotateCertAuthority(ctx context.Context, req RotateRequest) error {
	if err := req.CheckAndSetDefaults(a.authServer.clock); err != nil {
		return trace.Wrap(err)
	}
	if err := a.action(apidefaults.Namespace, types.KindCertAuthority, types.VerbCreate, types.VerbUpdate); err != nil {
		return trace.Wrap(err)
	}
	return a.authServer.RotateCertAuthority(ctx, req)
}

// RotateExternalCertAuthority rotates external certificate authority,
// this method is called by a remote trusted cluster and is used to update
// only public keys and certificates of the certificate authority.
func (a *ServerWithRoles) RotateExternalCertAuthority(ctx context.Context, ca types.CertAuthority) error {
	if ca == nil {
		return trace.BadParameter("missing certificate authority")
	}
	sctx := &services.Context{User: a.context.User, Resource: ca}
	if err := a.actionWithContext(sctx, apidefaults.Namespace, types.KindCertAuthority, types.VerbRotate); err != nil {
		return trace.Wrap(err)
	}
	return a.authServer.RotateExternalCertAuthority(ctx, ca)
}

// UpsertCertAuthority updates existing cert authority or updates the existing one.
func (a *ServerWithRoles) UpsertCertAuthority(ctx context.Context, ca types.CertAuthority) error {
	trust, err := trustv1.NewService(&trustv1.ServiceConfig{
		Authorizer: authz.AuthorizerFunc(func(context.Context) (*authz.Context, error) {
			return &a.context, nil
		}),
		Cache:   a.authServer.Cache,
		Backend: a.authServer.Services,
	})
	if err != nil {
		return trace.Wrap(err)
	}

	cav2, ok := ca.(*types.CertAuthorityV2)
	if !ok {
		return trace.BadParameter("unexpected ca type %T", ca)
	}

	_, err = trust.UpsertCertAuthority(ctx, &trustpb.UpsertCertAuthorityRequest{CertAuthority: cav2})
	return trace.Wrap(err)
}

// CompareAndSwapCertAuthority updates existing cert authority if the existing cert authority
// value matches the value stored in the backend.
func (a *ServerWithRoles) CompareAndSwapCertAuthority(new, existing types.CertAuthority) error {
	if err := a.action(apidefaults.Namespace, types.KindCertAuthority, types.VerbCreate, types.VerbUpdate); err != nil {
		return trace.Wrap(err)
	}
	return a.authServer.CompareAndSwapCertAuthority(new, existing)
}

func (a *ServerWithRoles) GetCertAuthorities(ctx context.Context, caType types.CertAuthType, loadKeys bool) ([]types.CertAuthority, error) {
	trust, err := trustv1.NewService(&trustv1.ServiceConfig{
		Authorizer: authz.AuthorizerFunc(func(context.Context) (*authz.Context, error) {
			return &a.context, nil
		}),
		Cache:   a.authServer.Cache,
		Backend: a.authServer.Services,
	})
	if err != nil {
		return nil, trace.Wrap(err)
	}

	resp, err := trust.GetCertAuthorities(ctx, &trustpb.GetCertAuthoritiesRequest{Type: string(caType), IncludeKey: loadKeys})
	if err != nil {
		return nil, trace.Wrap(err)
	}

	cas := make([]types.CertAuthority, 0, len(resp.CertAuthoritiesV2))
	for _, ca := range resp.CertAuthoritiesV2 {
		cas = append(cas, ca)
	}

	return cas, trace.Wrap(err)
}

func (a *ServerWithRoles) GetCertAuthority(ctx context.Context, id types.CertAuthID, loadKeys bool) (types.CertAuthority, error) {
	trust, err := trustv1.NewService(&trustv1.ServiceConfig{
		Authorizer: authz.AuthorizerFunc(func(context.Context) (*authz.Context, error) {
			return &a.context, nil
		}),
		Cache:   a.authServer.Cache,
		Backend: a.authServer.Services,
	})
	if err != nil {
		return nil, trace.Wrap(err)
	}

	resp, err := trust.GetCertAuthority(ctx, &trustpb.GetCertAuthorityRequest{
		Domain:     id.DomainName,
		Type:       string(id.Type),
		IncludeKey: loadKeys,
	})
	if err != nil {
		return nil, trace.Wrap(err)
	}

	return resp, trace.Wrap(err)
}

func (a *ServerWithRoles) GetDomainName(ctx context.Context) (string, error) {
	// anyone can read it, no harm in that
	return a.authServer.GetDomainName()
}

// getClusterCACert returns the PEM-encoded TLS certs for the local cluster
// without signing keys. If the cluster has multiple TLS certs, they will all
// be concatenated.
func (a *ServerWithRoles) GetClusterCACert(
	ctx context.Context,
) (*proto.GetClusterCACertResponse, error) {
	// Allow all roles to get the CA certs.
	return a.authServer.GetClusterCACert(ctx)
}

func (a *ServerWithRoles) DeleteCertAuthority(ctx context.Context, id types.CertAuthID) error {
	trust, err := trustv1.NewService(&trustv1.ServiceConfig{
		Authorizer: authz.AuthorizerFunc(func(context.Context) (*authz.Context, error) {
			return &a.context, nil
		}),
		Cache:   a.authServer.Cache,
		Backend: a.authServer.Services,
	})
	if err != nil {
		return trace.Wrap(err)
	}

	if _, err := trust.DeleteCertAuthority(ctx, &trustpb.DeleteCertAuthorityRequest{Domain: id.DomainName, Type: string(id.Type)}); err != nil {
		return trace.Wrap(err)
	}

	return nil
}

// ActivateCertAuthority not implemented: can only be called locally.
func (a *ServerWithRoles) ActivateCertAuthority(id types.CertAuthID) error {
	return trace.NotImplemented(notImplementedMessage)
}

// DeactivateCertAuthority not implemented: can only be called locally.
func (a *ServerWithRoles) DeactivateCertAuthority(id types.CertAuthID) error {
	return trace.NotImplemented(notImplementedMessage)
}

// UpdateUserCARoleMap not implemented: can only be called locally.
func (a *ServerWithRoles) UpdateUserCARoleMap(ctx context.Context, name string, roleMap types.RoleMap, activated bool) error {
	return trace.NotImplemented(notImplementedMessage)
}

func (a *ServerWithRoles) RegisterUsingToken(ctx context.Context, req *types.RegisterUsingTokenRequest) (*proto.Certs, error) {
	// tokens have authz mechanism  on their own, no need to check
	return a.authServer.RegisterUsingToken(ctx, req)
}

// RegisterUsingIAMMethod registers the caller using the IAM join method and
// returns signed certs to join the cluster.
//
// See (*Server).RegisterUsingIAMMethod for further documentation.
//
// This wrapper does not do any extra authz checks, as the register method has
// its own authz mechanism.
func (a *ServerWithRoles) RegisterUsingIAMMethod(ctx context.Context, challengeResponse client.RegisterIAMChallengeResponseFunc) (*proto.Certs, error) {
	certs, err := a.authServer.RegisterUsingIAMMethod(ctx, challengeResponse)
	return certs, trace.Wrap(err)
}

// RegisterUsingAzureMethod registers the caller using the Azure join method and
// returns signed certs to join the cluster.
//
// See (*Server).RegisterUsingAzureMethod for further documentation.
//
// This wrapper does not do any extra authz checks, as the register method has
// its own authz mechanism.
func (a *ServerWithRoles) RegisterUsingAzureMethod(ctx context.Context, challengeResponse client.RegisterAzureChallengeResponseFunc) (*proto.Certs, error) {
	certs, err := a.authServer.RegisterUsingAzureMethod(ctx, challengeResponse)
	return certs, trace.Wrap(err)
}

// GenerateHostCerts generates new host certificates (signed
// by the host certificate authority) for a node.
func (a *ServerWithRoles) GenerateHostCerts(ctx context.Context, req *proto.HostCertsRequest) (*proto.Certs, error) {
	clusterName, err := a.authServer.GetDomainName()
	if err != nil {
		return nil, trace.Wrap(err)
	}
	// username is hostID + cluster name, so make sure server requests new keys for itself
	if a.context.User.GetName() != HostFQDN(req.HostID, clusterName) {
		return nil, trace.AccessDenied("username mismatch %q and %q", a.context.User.GetName(), HostFQDN(req.HostID, clusterName))
	}

	if req.Role == types.RoleInstance {
		if err := a.checkAdditionalSystemRoles(ctx, req); err != nil {
			return nil, trace.Wrap(err)
		}
	} else {
		if len(req.SystemRoles) != 0 {
			return nil, trace.AccessDenied("additional system role encoding not supported for certs of type %q", req.Role)
		}
	}

	existingRoles, err := types.NewTeleportRoles(a.context.User.GetRoles())
	if err != nil {
		return nil, trace.Wrap(err)
	}

	// prohibit privilege escalations through role changes (except the instance cert exception, handled above).
	if !a.hasBuiltinRole(req.Role) && req.Role != types.RoleInstance {
		return nil, trace.AccessDenied("roles do not match: %v and %v", existingRoles, req.Role)
	}
	return a.authServer.GenerateHostCerts(ctx, req)
}

// checkAdditionalSystemRoles verifies additional system roles in host cert request.
func (a *ServerWithRoles) checkAdditionalSystemRoles(ctx context.Context, req *proto.HostCertsRequest) error {
	// ensure requesting cert's primary role is a server role.
	role, ok := a.context.Identity.(authz.BuiltinRole)
	if !ok || !role.IsServer() {
		return trace.AccessDenied("additional system roles can only be claimed by a teleport built-in server")
	}

	// check that additional system roles are theoretically valid (distinct from permissibility, which
	// is checked in the following loop).
	for _, r := range req.SystemRoles {
		if r.Check() != nil {
			return trace.AccessDenied("additional system role %q cannot be applied (not a valid system role)", r)
		}
		if !r.IsLocalService() {
			return trace.AccessDenied("additional system role %q cannot be applied (not a builtin service role)", r)
		}
	}

	// check if additional system roles are permissible
	for _, requestedRole := range req.SystemRoles {
		if a.hasBuiltinRole(requestedRole) {
			// instance is already known to hold this role
			continue
		}

		return trace.AccessDenied("additional system role %q cannot be applied (not authorized)", requestedRole)
	}

	return nil
}

// RegisterInventoryControlStream handles the upstream half of the control stream handshake, then passes the control stream to
// the auth server's main control logic. We also return the post-auth hello message back up to the grpcserver layer in order to
// use it for metrics purposes.
func (a *ServerWithRoles) RegisterInventoryControlStream(ics client.UpstreamInventoryControlStream) (proto.UpstreamInventoryHello, error) {
	// this value gets set further down
	var hello proto.UpstreamInventoryHello

	// Ensure that caller is a teleport server
	role, ok := a.context.Identity.(authz.BuiltinRole)
	if !ok || !role.IsServer() {
		return hello, trace.AccessDenied("inventory control streams can only be created by a teleport built-in server")
	}

	// wait for upstream hello
	select {
	case msg := <-ics.Recv():
		switch m := msg.(type) {
		case proto.UpstreamInventoryHello:
			hello = m
		default:
			return hello, trace.BadParameter("expected upstream hello, got: %T", m)
		}
	case <-ics.Done():
		return hello, trace.Wrap(ics.Error())
	case <-a.CloseContext().Done():
		return hello, trace.Errorf("auth server shutdown")
	}

	// verify that server is creating stream on behalf of itself.
	if hello.ServerID != role.GetServerID() {
		return hello, trace.AccessDenied("control streams do not support impersonation (%q -> %q)", role.GetServerID(), hello.ServerID)
	}

	// in order to reduce sensitivity to downgrades/misconfigurations, we simply filter out
	// services that are unrecognized or unauthorized, rather than rejecting hellos that claim them.
	var filteredServices []types.SystemRole
	for _, service := range hello.Services {
		if !a.hasBuiltinRole(service) {
			log.Warnf("Omitting service %q for control stream of instance %q (unknown or unauthorized).", service, role.GetServerID())
			continue
		}
		filteredServices = append(filteredServices, service)
	}

	hello.Services = filteredServices

	return hello, a.authServer.RegisterInventoryControlStream(ics, hello)
}

func (a *ServerWithRoles) GetInventoryStatus(ctx context.Context, req proto.InventoryStatusRequest) (proto.InventoryStatusSummary, error) {
	if err := a.action(apidefaults.Namespace, types.KindInstance, types.VerbList, types.VerbRead); err != nil {
		return proto.InventoryStatusSummary{}, trace.Wrap(err)
	}

	if req.Connected {
		if !a.hasBuiltinRole(types.RoleAdmin) {
			return proto.InventoryStatusSummary{}, trace.AccessDenied("requires local tctl, try using 'tctl inventory ls' instead")
		}
	}
	return a.authServer.GetInventoryStatus(ctx, req)
}

// GetInventoryConnectedServiceCounts returns the counts of each connected service seen in the inventory.
func (a *ServerWithRoles) GetInventoryConnectedServiceCounts() (proto.InventoryConnectedServiceCounts, error) {
	// TODO(fspmarshall): switch this to being scoped to instance:read once we have a sane remote version of
	// this method. for now we're leaving it as requiring local admin because the returned value is basically
	// nonsense if you aren't connected locally.
	if !a.hasBuiltinRole(types.RoleAdmin) {
		return proto.InventoryConnectedServiceCounts{}, trace.AccessDenied("requires builtin admin role")
	}
	return a.authServer.GetInventoryConnectedServiceCounts(), nil
}

func (a *ServerWithRoles) PingInventory(ctx context.Context, req proto.InventoryPingRequest) (proto.InventoryPingResponse, error) {
	// this is scoped to admin-only not because we don't have appropriate rbac, but because this method doesn't function
	// as expected if you aren't connected locally.
	if !a.hasBuiltinRole(types.RoleAdmin) {
		return proto.InventoryPingResponse{}, trace.AccessDenied("requires builtin admin role")
	}
	return a.authServer.PingInventory(ctx, req)
}

func (a *ServerWithRoles) GetInstances(ctx context.Context, filter types.InstanceFilter) stream.Stream[types.Instance] {
	if err := a.action(apidefaults.Namespace, types.KindInstance, types.VerbList, types.VerbRead); err != nil {
		return stream.Fail[types.Instance](trace.Wrap(err))
	}

	return a.authServer.GetInstances(ctx, filter)
}

// GetNodeStream returns a stream of nodes.
func (a *ServerWithRoles) GetNodeStream(ctx context.Context, namespace string) stream.Stream[types.Server] {
	if err := a.action(namespace, types.KindNode, types.VerbList, types.VerbRead); err != nil {
		return stream.Fail[types.Server](trace.Wrap(err))
	}

	return a.authServer.GetNodeStream(ctx, namespace)
}

func (a *ServerWithRoles) GetClusterAlerts(ctx context.Context, query types.GetClusterAlertsRequest) ([]types.ClusterAlert, error) {
	// unauthenticated clients can never check for alerts. we don't normally explicitly
	// check for this kind of thing, but since alerts use an unusual access-control
	// pattern, explicitly rejecting the nop role makes things easier.
	if a.hasBuiltinRole(types.RoleNop) {
		return nil, trace.AccessDenied("alerts not available to unauthenticated clients")
	}

	alerts, err := a.authServer.GetClusterAlerts(ctx, query)
	if err != nil {
		return nil, trace.Wrap(err)
	}

	var acks []types.AlertAcknowledgement
	if !query.WithAcknowledged {
		// load acks so that we can filter out acknowledged alerts
		acks, err = a.authServer.GetAlertAcks(ctx)
		if err != nil {
			// we don't fail here since users are allowed to see acknowledged alerts, acks
			// are intended only as a tool for reducing noise.
			log.Warnf("Failed to load alert acks: %v", err)
		}
	}

	// by default we only show alerts whose labels specify that a given user should see them, but users
	// with permissions to view all resources of kind 'cluster_alert' can opt into viewing all alerts
	// regardless of labels for management/debug purposes.
	var resourceLevelPermit bool
	if query.WithUntargeted && a.withOptions(quietAction(true)).action(apidefaults.Namespace, types.KindClusterAlert, types.VerbRead, types.VerbList) == nil {
		resourceLevelPermit = true
	}

	// filter alerts by acks and teleport.internal 'permit' labels to determine whether the alert
	// was intended to be visible to the calling user.
	filtered := alerts[:0]
Outer:
	for _, alert := range alerts {
		// skip acknowledged alerts
		for _, ack := range acks {
			if ack.AlertID == alert.Metadata.Name {
				continue Outer
			}
		}

		// remaining checks in this loop are evaluating per-alert access, so short-circuit
		// if we are going off of resource-level permissions for this query.
		if resourceLevelPermit {
			filtered = append(filtered, alert)
			continue Outer
		}

		if alert.Metadata.Labels[types.AlertPermitAll] == "yes" {
			// alert may be shown to all authenticated users
			filtered = append(filtered, alert)
			continue Outer
		}

		// the verb-permit label permits users to view an alert if they hold
		// one of the specified <resource>:<verb> pairs (e.g. `node:list|token:create`
		// would be satisfied by either a user that can list nodes *or* create tokens).
	Verbs:
		for _, s := range strings.Split(alert.Metadata.Labels[types.AlertVerbPermit], "|") {
			rv := strings.Split(s, ":")
			if len(rv) != 2 {
				continue Verbs
			}

			if a.withOptions(quietAction(true)).action(apidefaults.Namespace, rv[0], rv[1]) == nil {
				// user holds at least one of the resource:verb pairs specified by
				// the verb-permit label.
				filtered = append(filtered, alert)
				continue Outer
			}
		}
	}
	alerts = filtered

	if !query.WithSuperseded {
		// aggregate supersede directives and filter. we do this as a separate filter
		// step since we only obey supersede relationships within the set of
		// visible alerts (i.e. an alert that isn't visible cannot supersede an alert
		// that is visible).

		sups := make(map[string]types.AlertSeverity)

		for _, alert := range alerts {
			for _, id := range strings.Split(alert.Metadata.Labels[types.AlertSupersedes], ",") {
				if sups[id] < alert.Spec.Severity {
					sups[id] = alert.Spec.Severity
				}
			}
		}

		filtered = alerts[:0]
		for _, alert := range alerts {
			if sups[alert.Metadata.Name] > alert.Spec.Severity {
				continue
			}
			filtered = append(filtered, alert)
		}
		alerts = filtered
	}

	return alerts, nil
}

func (a *ServerWithRoles) UpsertClusterAlert(ctx context.Context, alert types.ClusterAlert) error {
	if err := a.action(apidefaults.Namespace, types.KindClusterAlert, types.VerbCreate, types.VerbUpdate); err != nil {
		return trace.Wrap(err)
	}

	return a.authServer.UpsertClusterAlert(ctx, alert)
}

func (a *ServerWithRoles) CreateAlertAck(ctx context.Context, ack types.AlertAcknowledgement) error {
	// we treat alert acks as an extension of the cluster alert resource rather than its own resource
	if err := a.action(apidefaults.Namespace, types.KindClusterAlert, types.VerbCreate, types.VerbUpdate); err != nil {
		return trace.Wrap(err)
	}

	return a.authServer.CreateAlertAck(ctx, ack)
}

func (a *ServerWithRoles) GetAlertAcks(ctx context.Context) ([]types.AlertAcknowledgement, error) {
	// we treat alert acks as an extension of the cluster alert resource rather than its own resource.
	if err := a.action(apidefaults.Namespace, types.KindClusterAlert, types.VerbRead, types.VerbList); err != nil {
		return nil, trace.Wrap(err)
	}

	return a.authServer.GetAlertAcks(ctx)
}

func (a *ServerWithRoles) ClearAlertAcks(ctx context.Context, req proto.ClearAlertAcksRequest) error {
	// we treat alert acks as an extension of the cluster alert resource rather than its own resource
	if err := a.action(apidefaults.Namespace, types.KindClusterAlert, types.VerbDelete); err != nil {
		return trace.Wrap(err)
	}

	return a.authServer.ClearAlertAcks(ctx, req)
}

func (a *ServerWithRoles) UpsertNode(ctx context.Context, s types.Server) (*types.KeepAlive, error) {
	if err := a.action(s.GetNamespace(), types.KindNode, types.VerbCreate, types.VerbUpdate); err != nil {
		return nil, trace.Wrap(err)
	}
	return a.authServer.UpsertNode(ctx, s)
}

// KeepAliveServer updates expiry time of a server resource.
func (a *ServerWithRoles) KeepAliveServer(ctx context.Context, handle types.KeepAlive) error {
	clusterName, err := a.GetDomainName(ctx)
	if err != nil {
		return trace.Wrap(err)
	}
	serverName, err := ExtractHostID(a.context.User.GetName(), clusterName)
	if err != nil {
		return trace.AccessDenied("access denied")
	}

	switch handle.GetType() {
	case constants.KeepAliveNode:
		if serverName != handle.Name {
			return trace.AccessDenied("access denied")
		}
		if !a.hasBuiltinRole(types.RoleNode) {
			return trace.AccessDenied("access denied")
		}
		if err := a.action(apidefaults.Namespace, types.KindNode, types.VerbUpdate); err != nil {
			return trace.Wrap(err)
		}
	case constants.KeepAliveApp:
		if handle.HostID != "" {
			if serverName != handle.HostID {
				return trace.AccessDenied("access denied")
			}
		} else { // DELETE IN 9.0. Legacy app server is heartbeating back.
			if serverName != handle.Name {
				return trace.AccessDenied("access denied")
			}
		}
		if !a.hasBuiltinRole(types.RoleApp) && !a.hasBuiltinRole(types.RoleOkta) {
			return trace.AccessDenied("access denied")
		}
		if err := a.action(apidefaults.Namespace, types.KindAppServer, types.VerbUpdate); err != nil {
			return trace.Wrap(err)
		}
	case constants.KeepAliveDatabase:
		// There can be multiple database servers per host so they send their
		// host ID in a separate field because unlike SSH nodes the resource
		// name cannot be the host ID.
		if serverName != handle.HostID {
			return trace.AccessDenied("access denied")
		}
		if !a.hasBuiltinRole(types.RoleDatabase) {
			return trace.AccessDenied("access denied")
		}
		if err := a.action(apidefaults.Namespace, types.KindDatabaseServer, types.VerbUpdate); err != nil {
			return trace.Wrap(err)
		}
	case constants.KeepAliveWindowsDesktopService:
		if serverName != handle.Name {
			return trace.AccessDenied("access denied")
		}
		if !a.hasBuiltinRole(types.RoleWindowsDesktop) {
			return trace.AccessDenied("access denied")
		}
		if err := a.action(apidefaults.Namespace, types.KindWindowsDesktopService, types.VerbUpdate); err != nil {
			return trace.Wrap(err)
		}
	case constants.KeepAliveKube:
		if handle.HostID == "" {
			return trace.BadParameter("hostID is required for kubernetes keep alive")
		} else if serverName != handle.HostID {
			return trace.AccessDenied("access denied")
		}
		// Legacy kube proxy can heartbeat kube servers from the proxy itself so
		// we need to check if the host has the Kube or Proxy role.
		if !a.hasBuiltinRole(types.RoleKube, types.RoleProxy) {
			return trace.AccessDenied("access denied")
		}
		if err := a.action(apidefaults.Namespace, types.KindKubeServer, types.VerbUpdate); err != nil {
			return trace.Wrap(err)
		}
	case constants.KeepAliveDatabaseService:
		if serverName != handle.Name {
			return trace.AccessDenied("access denied")
		}
		if !a.hasBuiltinRole(types.RoleDatabase) {
			return trace.AccessDenied("access denied")
		}
		if err := a.action(apidefaults.Namespace, types.KindDatabaseService, types.VerbUpdate); err != nil {
			return trace.Wrap(err)
		}
	default:
		return trace.BadParameter("unknown keep alive type %q", handle.Type)
	}

	return a.authServer.KeepAliveServer(ctx, handle)
}

// NewWatcher returns a new event watcher
func (a *ServerWithRoles) NewWatcher(ctx context.Context, watch types.Watch) (types.Watcher, error) {
	if len(watch.Kinds) == 0 {
		return nil, trace.AccessDenied("can't setup global watch")
	}

	validKinds := make([]types.WatchKind, 0, len(watch.Kinds))
	for _, kind := range watch.Kinds {
		err := a.hasWatchPermissionForKind(kind)
		if err != nil {
			if watch.AllowPartialSuccess {
				continue
			}
			return nil, trace.Wrap(err)
		}

		validKinds = append(validKinds, kind)
	}

	if len(validKinds) == 0 {
		return nil, trace.BadParameter("none of the requested kinds can be watched")
	}

	watch.Kinds = validKinds
	switch {
	case a.hasBuiltinRole(types.RoleProxy):
		watch.QueueSize = defaults.ProxyQueueSize
	case a.hasBuiltinRole(types.RoleNode):
		watch.QueueSize = defaults.NodeQueueSize
	}
	return a.authServer.NewWatcher(ctx, watch)
}

// hasWatchPermissionForKind checks the permissions for data of each kind.
// For watching, most kinds of data just need a Read permission, but some
// have more complicated logic.
func (a *ServerWithRoles) hasWatchPermissionForKind(kind types.WatchKind) error {
	verb := types.VerbRead
	switch kind.Kind {
	case types.KindCertAuthority:
		if !kind.LoadSecrets {
			verb = types.VerbReadNoSecrets
		}
	case types.KindAccessRequest:
		var filter types.AccessRequestFilter
		if err := filter.FromMap(kind.Filter); err != nil {
			return trace.Wrap(err)
		}

		// Users can watch their own access requests.
		if filter.User != "" && a.currentUserAction(filter.User) == nil {
			return nil
		}
	case types.KindWebSession:
		var filter types.WebSessionFilter
		if err := filter.FromMap(kind.Filter); err != nil {
			return trace.Wrap(err)
		}

		// Allow reading Snowflake sessions to DB service.
		if kind.SubKind == types.KindSnowflakeSession && a.hasBuiltinRole(types.RoleDatabase) {
			return nil
		}

		// Users can watch their own web sessions.
		if filter.User != "" && a.currentUserAction(filter.User) == nil {
			return nil
		}
	case types.KindHeadlessAuthentication:
		var filter types.HeadlessAuthenticationFilter
		if err := filter.FromMap(kind.Filter); err != nil {
			return trace.Wrap(err)
		}

		// Users can only watch their own headless authentications, meaning we don't fallback to
		// the generalized verb-kind-action check below.
		if !hasLocalUserRole(a.context) {
			return trace.AccessDenied("non-local user roles cannot watch headless authentications")
		} else if filter.Username == "" {
			return trace.AccessDenied("user cannot watch headless authentications without a filter for their username")
		} else if filter.Username != a.context.User.GetName() {
			return trace.AccessDenied("user %q cannot watch headless authentications of %q", a.context.User.GetName(), filter.Username)
		}

		return nil
	}
	return trace.Wrap(a.action(apidefaults.Namespace, kind.Kind, verb))
}

// DeleteAllNodes deletes all nodes in a given namespace
func (a *ServerWithRoles) DeleteAllNodes(ctx context.Context, namespace string) error {
	if err := a.action(namespace, types.KindNode, types.VerbDelete); err != nil {
		return trace.Wrap(err)
	}
	return a.authServer.DeleteAllNodes(ctx, namespace)
}

// DeleteNode deletes node in the namespace
func (a *ServerWithRoles) DeleteNode(ctx context.Context, namespace, node string) error {
	if err := a.action(namespace, types.KindNode, types.VerbDelete); err != nil {
		return trace.Wrap(err)
	}
	return a.authServer.DeleteNode(ctx, namespace, node)
}

// GetNode gets a node by name and namespace.
func (a *ServerWithRoles) GetNode(ctx context.Context, namespace, name string) (types.Server, error) {
	if err := a.action(namespace, types.KindNode, types.VerbRead); err != nil {
		return nil, trace.Wrap(err)
	}
	node, err := a.authServer.GetNode(ctx, namespace, name)
	if err != nil {
		return nil, trace.Wrap(err)
	}

	if err := a.checkAccessToNode(node); err != nil {
		if trace.IsAccessDenied(err) {
			return nil, trace.NotFound("not found")
		}

		return nil, trace.Wrap(err)
	}

	return node, nil
}

func stringCompare(a string, b string, isDesc bool) bool {
	if isDesc {
		return a > b
	}
	return a < b
}

func unifiedNameCompare(a types.ResourceWithLabels, b types.ResourceWithLabels, isDesc bool) bool {
	var nameA, nameB string
	resourceA, ok := a.(types.Server)
	if ok {
		nameA = resourceA.GetHostname()
	} else {
		nameA = a.GetName()
	}

	resourceB, ok := b.(types.Server)
	if ok {
		nameB = resourceB.GetHostname()
	} else {
		nameB = b.GetName()
	}

	return stringCompare(nameA, nameB, isDesc)
}

<<<<<<< HEAD
=======
// MakePaginatedResources converts a list of ResourceWithLabels to a PaginatedResource used in
// grpc responses.
>>>>>>> f420d690
func (s *ServerWithRoles) MakePaginatedResources(requestType string, resources []types.ResourceWithLabels) ([]*proto.PaginatedResource, error) {
	paginatedResources := make([]*proto.PaginatedResource, 0, len(resources))
	for _, resource := range resources {
		var protoResource *proto.PaginatedResource
		resourceKind := requestType
		if requestType == types.KindUnifiedResource {
			resourceKind = resource.GetKind()
		}
		switch resourceKind {
		case types.KindDatabaseServer:
			database, ok := resource.(*types.DatabaseServerV3)
			if !ok {
				return nil, trace.BadParameter("%s has invalid type %T", resourceKind, resource)
			}

			protoResource = &proto.PaginatedResource{Resource: &proto.PaginatedResource_DatabaseServer{DatabaseServer: database}}
		case types.KindDatabaseService:
			databaseService, ok := resource.(*types.DatabaseServiceV1)
			if !ok {
				return nil, trace.BadParameter("%s has invalid type %T", resourceKind, resource)
			}

			protoResource = &proto.PaginatedResource{Resource: &proto.PaginatedResource_DatabaseService{DatabaseService: databaseService}}
		case types.KindAppServer:
			app, ok := resource.(*types.AppServerV3)
			if !ok {
				return nil, trace.BadParameter("%s has invalid type %T", resourceKind, resource)
			}

			protoResource = &proto.PaginatedResource{Resource: &proto.PaginatedResource_AppServer{AppServer: app}}
		case types.KindNode:
			srv, ok := resource.(*types.ServerV2)
			if !ok {
				return nil, trace.BadParameter("%s has invalid type %T", resourceKind, resource)
			}

			protoResource = &proto.PaginatedResource{Resource: &proto.PaginatedResource_Node{Node: srv}}
		case types.KindKubeServer:
			srv, ok := resource.(*types.KubernetesServerV3)
			if !ok {
				return nil, trace.BadParameter("%s has invalid type %T", resourceKind, resource)
			}

			protoResource = &proto.PaginatedResource{Resource: &proto.PaginatedResource_KubernetesServer{KubernetesServer: srv}}
		case types.KindWindowsDesktop:
			desktop, ok := resource.(*types.WindowsDesktopV3)
			if !ok {
				return nil, trace.BadParameter("%s has invalid type %T", resourceKind, resource)
			}

			protoResource = &proto.PaginatedResource{Resource: &proto.PaginatedResource_WindowsDesktop{WindowsDesktop: desktop}}
		case types.KindWindowsDesktopService:
			desktopService, ok := resource.(*types.WindowsDesktopServiceV3)
			if !ok {
				return nil, trace.BadParameter("%s has invalid type %T", resourceKind, resource)
			}

			protoResource = &proto.PaginatedResource{Resource: &proto.PaginatedResource_WindowsDesktopService{WindowsDesktopService: desktopService}}
		case types.KindKubernetesCluster:
			cluster, ok := resource.(*types.KubernetesClusterV3)
			if !ok {
				return nil, trace.BadParameter("%s has invalid type %T", resourceKind, resource)
			}

			protoResource = &proto.PaginatedResource{Resource: &proto.PaginatedResource_KubeCluster{KubeCluster: cluster}}
		case types.KindUserGroup:
			userGroup, ok := resource.(*types.UserGroupV1)
			if !ok {
				return nil, trace.BadParameter("%s has invalid type %T", resourceKind, resource)
			}

			protoResource = &proto.PaginatedResource{Resource: &proto.PaginatedResource_UserGroup{UserGroup: userGroup}}
		case types.KindSAMLIdPServiceProvider, types.KindAppOrSAMLIdPServiceProvider:
			switch appOrSP := resource.(type) {
			case *types.AppServerV3:
				protoResource = &proto.PaginatedResource{
					Resource: &proto.PaginatedResource_AppServerOrSAMLIdPServiceProvider{
						AppServerOrSAMLIdPServiceProvider: &types.AppServerOrSAMLIdPServiceProviderV1{
							Resource: &types.AppServerOrSAMLIdPServiceProviderV1_AppServer{
								AppServer: appOrSP,
							},
						},
					}}
			case *types.SAMLIdPServiceProviderV1:
				protoResource = &proto.PaginatedResource{
					Resource: &proto.PaginatedResource_AppServerOrSAMLIdPServiceProvider{
						AppServerOrSAMLIdPServiceProvider: &types.AppServerOrSAMLIdPServiceProviderV1{
							Resource: &types.AppServerOrSAMLIdPServiceProviderV1_SAMLIdPServiceProvider{
								SAMLIdPServiceProvider: appOrSP,
							},
						},
					}}
			default:
				return nil, trace.BadParameter("%s has invalid type %T", resourceKind, resource)
			}

		default:
			return nil, trace.NotImplemented("resource type %s doesn't support pagination", resource.GetKind())
		}

		paginatedResources = append(paginatedResources, protoResource)
	}
	return paginatedResources, nil
}

// ListUnifiedResources returns a paginated list of unified resources filtered by user access.
func (a *ServerWithRoles) ListUnifiedResources(ctx context.Context, req *proto.ListUnifiedResourcesRequest) (*proto.ListUnifiedResourcesResponse, error) {
	// Fetch full list of resources in the backend.
<<<<<<< HEAD
	var elapsedFetch time.Duration
	var elapsedFilter time.Duration
	var unifiedResources []types.ResourceWithLabels
	var filteredResources []types.ResourceWithLabels
=======
	var (
		elapsedFetch      time.Duration
		elapsedFilter     time.Duration
		unifiedResources  []types.ResourceWithLabels
		filteredResources []types.ResourceWithLabels
	)
>>>>>>> f420d690

	defer func() {
		log.WithFields(logrus.Fields{
			"user":           a.context.User.GetName(),
			"elapsed_fetch":  elapsedFetch,
			"elapsed_filter": elapsedFilter,
		}).Debugf(
			"ListUnifiedResources(%v->%v) in %v.",
			len(unifiedResources), len(filteredResources), elapsedFetch+elapsedFilter)
	}()

	startFetch := time.Now()
	unifiedResources, err := a.authServer.UnifiedResourceCache.GetUnifiedResources(ctx)
	if err != nil {
		return nil, trace.Wrap(err)
	}

	elapsedFetch = time.Since(startFetch)

<<<<<<< HEAD
	filteredResources = make([]types.ResourceWithLabels, 0)
=======
>>>>>>> f420d690
	startFilter := time.Now()
	for _, resource := range unifiedResources {
		switch r := resource.(type) {
		case types.Server:
			{
				if err := a.checkAccessToNode(r); err != nil {
					if trace.IsAccessDenied(err) {
						continue
					}

					return nil, trace.Wrap(err)
				}

				filteredResources = append(filteredResources, resource)
			}
		case types.DatabaseServer:
			{
				if err := a.checkAccessToDatabase(r.GetDatabase()); err != nil {
					if trace.IsAccessDenied(err) {
						continue
					}

					return nil, trace.Wrap(err)
				}

				filteredResources = append(filteredResources, resource)
			}

		case types.AppServer:
			{
				if err := a.checkAccessToApp(r.GetApp()); err != nil {
					if trace.IsAccessDenied(err) {
						continue
					}

					return nil, trace.Wrap(err)
				}

				filteredResources = append(filteredResources, resource)
			}
		case types.SAMLIdPServiceProvider:
			{
				if err := a.action(apidefaults.Namespace, types.KindSAMLIdPServiceProvider, types.VerbList); err == nil {
					filteredResources = append(filteredResources, resource)
				}
			}
		case types.KubeServer:
			kube := r.GetCluster()
			if err := a.checkAccessToKubeCluster(kube); err != nil {
				if trace.IsAccessDenied(err) {
					continue
				}

				return nil, trace.Wrap(err)
			}

			filteredResources = append(filteredResources, kube)
		case types.WindowsDesktop:
			{
				if err := a.checkAccessToWindowsDesktop(r); err != nil {
					if trace.IsAccessDenied(err) {
						continue
					}

					return nil, trace.Wrap(err)
				}

				filteredResources = append(filteredResources, resource)
			}
		}
	}
	elapsedFilter = time.Since(startFilter)

	if req.SortBy.Field != "" {
		isDesc := req.SortBy.IsDesc
		switch req.SortBy.Field {
		case types.ResourceMetadataName:
<<<<<<< HEAD
			sort.Slice(filteredResources, func(i, j int) bool {
				return unifiedNameCompare(filteredResources[i], filteredResources[j], isDesc)
			})
		case types.ResourceSpecType:
			sort.Slice(filteredResources, func(i, j int) bool {
=======
			sort.SliceStable(filteredResources, func(i, j int) bool {
				return unifiedNameCompare(filteredResources[i], filteredResources[j], isDesc)
			})
		case types.ResourceSpecType:
			sort.SliceStable(filteredResources, func(i, j int) bool {
>>>>>>> f420d690
				return stringCompare(filteredResources[i].GetKind(), filteredResources[j].GetKind(), isDesc)
			})
		default:
			return nil, trace.NotImplemented("sorting by field %q for unified resource %q is not supported", req.SortBy.Field, types.KindUnifiedResource)
		}
	}

	// Apply request filters and get pagination info.
	resp, err := local.FakePaginate(filteredResources, local.FakePaginateParams{
		Limit:               req.Limit,
		Labels:              req.Labels,
		SearchKeywords:      req.SearchKeywords,
		PredicateExpression: req.PredicateExpression,
		StartKey:            req.StartKey,
		Kinds:               req.Kinds,
	})
	if err != nil {
		return nil, trace.Wrap(err)
	}

	paginatedResources, err := a.MakePaginatedResources(types.KindUnifiedResource, resp.Resources)
	if err != nil {
		return nil, trace.Wrap(err, "making paginated unified resources")
	}

	return &proto.ListUnifiedResourcesResponse{
		NextKey:   resp.NextKey,
		Resources: paginatedResources,
	}, nil
}

func (a *ServerWithRoles) GetNodes(ctx context.Context, namespace string) ([]types.Server, error) {

	if err := a.action(namespace, types.KindNode, types.VerbList); err != nil {
		return nil, trace.Wrap(err)
	}

	// Fetch full list of nodes in the backend.
	startFetch := time.Now()
	nodes, err := a.authServer.GetNodes(ctx, namespace)
	if err != nil {
		return nil, trace.Wrap(err)
	}
	elapsedFetch := time.Since(startFetch)

	// Filter nodes to return the ones for the connected identity.
	filteredNodes := make([]types.Server, 0)
	startFilter := time.Now()
	for _, node := range nodes {
		if err := a.checkAccessToNode(node); err != nil {
			if trace.IsAccessDenied(err) {
				continue
			}

			return nil, trace.Wrap(err)
		}

		filteredNodes = append(filteredNodes, node)
	}
	elapsedFilter := time.Since(startFilter)

	log.WithFields(logrus.Fields{
		"user":           a.context.User.GetName(),
		"elapsed_fetch":  elapsedFetch,
		"elapsed_filter": elapsedFilter,
	}).Debugf(
		"GetServers(%v->%v) in %v.",
		len(nodes), len(filteredNodes), elapsedFetch+elapsedFilter)

	return filteredNodes, nil
}

func (a *ServerWithRoles) StreamNodes(ctx context.Context, namespace string) stream.Stream[types.Server] {
	return stream.Fail[types.Server](trace.NotImplemented(notImplementedMessage))
}

// authContextForSearch returns an extended authz.Context which should be used
// when searching for resources that a user may be able to request access to,
// but does not already have access to.
// Extra roles are determined from the user's search_as_roles and
// preview_as_roles if [req] requested that each be used.
func (a *ServerWithRoles) authContextForSearch(ctx context.Context, req *proto.ListResourcesRequest) (*authz.Context, error) {
	var extraRoles []string
	if req.UseSearchAsRoles {
		extraRoles = append(extraRoles, a.context.Checker.GetAllowedSearchAsRoles()...)
	}
	if req.UsePreviewAsRoles {
		extraRoles = append(extraRoles, a.context.Checker.GetAllowedPreviewAsRoles()...)
	}
	if len(extraRoles) == 0 {
		// Return the current auth context unmodified.
		return &a.context, nil
	}

	clusterName, err := a.authServer.GetClusterName()
	if err != nil {
		return nil, trace.Wrap(err)
	}

	// Get a new auth context with the additional roles
	extendedContext, err := a.context.WithExtraRoles(a.authServer, clusterName.GetClusterName(), extraRoles)
	if err != nil {
		return nil, trace.Wrap(err)
	}

	// Only emit the event if the role list actually changed
	if len(extendedContext.Checker.RoleNames()) != len(a.context.Checker.RoleNames()) {
		if err := a.authServer.emitter.EmitAuditEvent(a.authServer.closeCtx, &apievents.AccessRequestResourceSearch{
			Metadata: apievents.Metadata{
				Type: events.AccessRequestResourceSearch,
				Code: events.AccessRequestResourceSearchCode,
			},
			UserMetadata:        authz.ClientUserMetadata(ctx),
			SearchAsRoles:       extendedContext.Checker.RoleNames(),
			ResourceType:        req.ResourceType,
			Namespace:           req.Namespace,
			Labels:              req.Labels,
			PredicateExpression: req.PredicateExpression,
			SearchKeywords:      req.SearchKeywords,
		}); err != nil {
			return nil, trace.Wrap(err)
		}
	}
	return extendedContext, nil
}

// ListResources returns a paginated list of resources filtered by user access.
func (a *ServerWithRoles) ListResources(ctx context.Context, req proto.ListResourcesRequest) (*types.ListResourcesResponse, error) {
	// Check if auth server has a license for this resource type but only return an
	// error if the requester is not a builtin or remote server.
	// Builtin and remote server roles are allowed to list resources to avoid crashes
	// even if the license is missing.
	// Users with other roles will get an error if the license is missing so they
	// can request a license with the correct features.
	if err := enforceLicense(req.ResourceType); err != nil && !a.isLocalOrRemoteServerAction() {
		return nil, trace.Wrap(err)
	}

	// Apply any requested additional search_as_roles and/or preview_as_roles
	// for the duration of the search.
	if req.UseSearchAsRoles || req.UsePreviewAsRoles {
		extendedContext, err := a.authContextForSearch(ctx, &req)
		if err != nil {
			return nil, trace.Wrap(err)
		}
		baseContext := a.context
		a.context = *extendedContext
		defer func() {
			a.context = baseContext
		}()
	}

	// ListResources request coming through this auth layer gets request filters
	// stripped off and saved to be applied later after items go through rbac checks.
	// The list that gets returned from the backend comes back unfiltered and as
	// we apply request filters, we might make multiple trips to get more subsets to
	// reach our limit, which is fine b/c we can start query with our next key.
	//
	// But since sorting and counting totals requires us to work with entire list upfront,
	// special handling is needed in this layer b/c if we try to mimic the "subset" here,
	// we will be making unnecessary trips and doing needless work of deserializing every
	// item for every subset.
	if req.RequiresFakePagination() {
		resp, err := a.listResourcesWithSort(ctx, req)
		if err != nil {
			return nil, trace.Wrap(err)
		}

		return resp, nil
	}

	// Start real pagination.
	if err := req.CheckAndSetDefaults(); err != nil {
		return nil, trace.Wrap(err)
	}

	limit := int(req.Limit)
	actionVerbs := []string{types.VerbList, types.VerbRead}
	switch req.ResourceType {
	case types.KindNode:
		// We are checking list only for Nodes to keep backwards compatibility.
		// The read verb got added to GetNodes initially in:
		//   https://github.com/gravitational/teleport/pull/1209
		// but got removed shortly afterwards in:
		//   https://github.com/gravitational/teleport/pull/1224
		actionVerbs = []string{types.VerbList}

	case types.KindDatabaseServer, types.KindDatabaseService, types.KindAppServer, types.KindKubeServer, types.KindWindowsDesktop, types.KindWindowsDesktopService, types.KindUserGroup:

	default:
		return nil, trace.NotImplemented("resource type %s does not support pagination", req.ResourceType)
	}

	if err := a.action(req.Namespace, req.ResourceType, actionVerbs...); err != nil {
		return nil, trace.Wrap(err)
	}

	// Perform the label/search/expr filtering here (instead of at the backend
	// `ListResources`) to ensure that it will be applied only to resources
	// the user has access to.
	filter := services.MatchResourceFilter{
		ResourceKind:        req.ResourceType,
		Labels:              req.Labels,
		SearchKeywords:      req.SearchKeywords,
		PredicateExpression: req.PredicateExpression,
	}
	req.Labels = nil
	req.SearchKeywords = nil
	req.PredicateExpression = ""

	// Increase the limit to one more than was requested so
	// that an additional page load is not needed to determine
	// the next key.
	req.Limit++

	resourceChecker, err := a.newResourceAccessChecker(req.ResourceType)
	if err != nil {
		return nil, trace.Wrap(err)
	}

	var resp types.ListResourcesResponse
	if err := a.authServer.IterateResources(ctx, req, func(resource types.ResourceWithLabels) error {
		if len(resp.Resources) == limit {
			resp.NextKey = backend.GetPaginationKey(resource)
			return ErrDone
		}

		if err := resourceChecker.CanAccess(resource); err != nil {
			if trace.IsAccessDenied(err) {
				return nil
			}

			return trace.Wrap(err)
		}

		switch match, err := services.MatchResourceByFilters(resource, filter, nil /* ignore dup matches  */); {
		case err != nil:
			return trace.Wrap(err)
		case match:
			resp.Resources = append(resp.Resources, resource)
			return nil
		}

		return nil
	}); err != nil {
		return nil, trace.Wrap(err)
	}

	return &resp, nil
}

// resourceAccessChecker allows access to be checked differently per resource type.
type resourceAccessChecker interface {
	CanAccess(resource types.Resource) error
}

// resourceChecker is a pass through checker that utilizes the provided
// services.AccessChecker to check access
type resourceChecker struct {
	services.AccessChecker
}

// CanAccess handles providing the proper services.AccessCheckable resource
// to the services.AccessChecker
func (r resourceChecker) CanAccess(resource types.Resource) error {
	// MFA is not required for operations on app resources but
	// will be enforced at the connection time.
	state := services.AccessState{MFAVerified: true}
	switch rr := resource.(type) {
	case types.AppServer:
		return r.CheckAccess(rr.GetApp(), state)
	case types.KubeServer:
		return r.CheckAccess(rr.GetCluster(), state)
	case types.DatabaseServer:
		return r.CheckAccess(rr.GetDatabase(), state)
	case types.DatabaseService:
		return r.CheckAccess(rr, state)
	case types.Database:
		return r.CheckAccess(rr, state)
	case types.Server:
		return r.CheckAccess(rr, state)
	case types.WindowsDesktop:
		return r.CheckAccess(rr, state)
	case types.WindowsDesktopService:
		return r.CheckAccess(rr, state)
	case types.UserGroup:
		// Because usergroup only has ResourceWithLabels, it looks like this will match
		// everything. To get around this, we'll match on it last and then double check
		// that the kind is equal to usergroup. If it's not, we'll fall through and return
		// the bad parameter as expected.
		if rr.GetKind() == types.KindUserGroup {
			return r.CheckAccess(rr, state)
		}
	}

	return trace.BadParameter("could not check access to resource type %T", r)
}

// newResourceAccessChecker creates a resourceAccessChecker for the provided resource type
func (a *ServerWithRoles) newResourceAccessChecker(resource string) (resourceAccessChecker, error) {
	switch resource {
	case types.KindAppServer, types.KindDatabaseServer, types.KindDatabaseService, types.KindWindowsDesktop, types.KindWindowsDesktopService, types.KindNode, types.KindKubeServer, types.KindUserGroup:
		return &resourceChecker{AccessChecker: a.context.Checker}, nil
	default:
		return nil, trace.BadParameter("could not check access to resource type %s", resource)
	}
}

// listResourcesWithSort retrieves all resources of a certain resource type with rbac applied
// then afterwards applies request sorting and filtering.
func (a *ServerWithRoles) listResourcesWithSort(ctx context.Context, req proto.ListResourcesRequest) (*types.ListResourcesResponse, error) {
	if err := req.CheckAndSetDefaults(); err != nil {
		return nil, trace.Wrap(err)
	}

	var resources []types.ResourceWithLabels
	switch req.ResourceType {
	case types.KindNode:
		nodes, err := a.GetNodes(ctx, req.Namespace)
		if err != nil {
			return nil, trace.Wrap(err)
		}

		servers := types.Servers(nodes)
		if err := servers.SortByCustom(req.SortBy); err != nil {
			return nil, trace.Wrap(err)
		}
		resources = servers.AsResources()

	case types.KindAppServer:
		appservers, err := a.GetApplicationServers(ctx, req.Namespace)
		if err != nil {
			return nil, trace.Wrap(err)
		}

		servers := types.AppServers(appservers)
		if err := servers.SortByCustom(req.SortBy); err != nil {
			return nil, trace.Wrap(err)
		}
		resources = servers.AsResources()

	case types.KindAppOrSAMLIdPServiceProvider:
		appsAndServiceProviders, err := a.GetAppServersAndSAMLIdPServiceProviders(ctx, req.Namespace)
		if err != nil {
			return nil, trace.Wrap(err)
		}

		appsOrSPs := types.AppServersOrSAMLIdPServiceProviders(appsAndServiceProviders)

		if err := appsOrSPs.SortByCustom(req.SortBy); err != nil {
			return nil, trace.Wrap(err)
		}

		resources = appsOrSPs.AsResources()

	case types.KindDatabaseServer:
		dbservers, err := a.GetDatabaseServers(ctx, req.Namespace)
		if err != nil {
			return nil, trace.Wrap(err)
		}

		servers := types.DatabaseServers(dbservers)
		if err := servers.SortByCustom(req.SortBy); err != nil {
			return nil, trace.Wrap(err)
		}
		resources = servers.AsResources()

	case types.KindKubernetesCluster:
		kubeServers, err := a.GetKubernetesServers(ctx)
		if err != nil {
			return nil, trace.Wrap(err)
		}

		// Extract kube clusters into its own list.
		var clusters []types.KubeCluster
		for _, svc := range kubeServers {
			clusters = append(clusters, svc.GetCluster())
		}

		sortedClusters := types.KubeClusters(clusters)
		if err := sortedClusters.SortByCustom(req.SortBy); err != nil {
			return nil, trace.Wrap(err)
		}
		resources = sortedClusters.AsResources()
	case types.KindKubeServer:
		kubeServers, err := a.GetKubernetesServers(ctx)
		if err != nil {
			return nil, trace.Wrap(err)
		}

		sortedServers := types.KubeServers(kubeServers)
		if err := sortedServers.SortByCustom(req.SortBy); err != nil {
			return nil, trace.Wrap(err)
		}
		resources = sortedServers.AsResources()
	case types.KindWindowsDesktop:
		windowsdesktops, err := a.GetWindowsDesktops(ctx, req.GetWindowsDesktopFilter())
		if err != nil {
			return nil, trace.Wrap(err)
		}

		desktops := types.WindowsDesktops(windowsdesktops)
		if err := desktops.SortByCustom(req.SortBy); err != nil {
			return nil, trace.Wrap(err)
		}
		resources = desktops.AsResources()
	case types.KindUserGroup:
		var allUserGroups types.UserGroups
		userGroups, nextKey, err := a.ListUserGroups(ctx, int(req.Limit), "")
		for {
			if err != nil {
				return nil, trace.Wrap(err)
			}

			for _, ug := range userGroups {
				allUserGroups = append(allUserGroups, ug)
			}

			if nextKey == "" {
				break
			}

			userGroups, nextKey, err = a.ListUserGroups(ctx, int(req.Limit), nextKey)
		}

		if err := allUserGroups.SortByCustom(req.SortBy); err != nil {
			return nil, trace.Wrap(err)
		}
		resources = allUserGroups.AsResources()

	default:
		return nil, trace.NotImplemented("resource type %q is not supported for listResourcesWithSort", req.ResourceType)
	}

	// Apply request filters and get pagination info.
	resp, err := local.FakePaginate(resources, local.FakePaginateParams{
		ResourceType:        req.ResourceType,
		Limit:               req.Limit,
		Labels:              req.Labels,
		SearchKeywords:      req.SearchKeywords,
		PredicateExpression: req.PredicateExpression,
		StartKey:            req.StartKey,
	})
	if err != nil {
		return nil, trace.Wrap(err)
	}

	return resp, nil
}

// ListWindowsDesktops not implemented: can only be called locally.
func (a *ServerWithRoles) ListWindowsDesktops(ctx context.Context, req types.ListWindowsDesktopsRequest) (*types.ListWindowsDesktopsResponse, error) {
	return nil, trace.NotImplemented(notImplementedMessage)
}

// ListWindowsDesktopServices not implemented: can only be called locally.
func (a *ServerWithRoles) ListWindowsDesktopServices(ctx context.Context, req types.ListWindowsDesktopServicesRequest) (*types.ListWindowsDesktopServicesResponse, error) {
	return nil, trace.NotImplemented(notImplementedMessage)
}

func (a *ServerWithRoles) UpsertAuthServer(ctx context.Context, s types.Server) error {
	if err := a.action(apidefaults.Namespace, types.KindAuthServer, types.VerbCreate, types.VerbUpdate); err != nil {
		return trace.Wrap(err)
	}
	return a.authServer.UpsertAuthServer(ctx, s)
}

func (a *ServerWithRoles) GetAuthServers() ([]types.Server, error) {
	if err := a.action(apidefaults.Namespace, types.KindAuthServer, types.VerbList, types.VerbRead); err != nil {
		return nil, trace.Wrap(err)
	}
	return a.authServer.GetAuthServers()
}

// DeleteAllAuthServers deletes all auth servers
func (a *ServerWithRoles) DeleteAllAuthServers() error {
	if err := a.action(apidefaults.Namespace, types.KindAuthServer, types.VerbDelete); err != nil {
		return trace.Wrap(err)
	}
	return a.authServer.DeleteAllAuthServers()
}

// DeleteAuthServer deletes auth server by name
func (a *ServerWithRoles) DeleteAuthServer(name string) error {
	if err := a.action(apidefaults.Namespace, types.KindAuthServer, types.VerbDelete); err != nil {
		return trace.Wrap(err)
	}
	return a.authServer.DeleteAuthServer(name)
}

func (a *ServerWithRoles) UpsertProxy(ctx context.Context, s types.Server) error {
	if err := a.action(apidefaults.Namespace, types.KindProxy, types.VerbCreate, types.VerbUpdate); err != nil {
		return trace.Wrap(err)
	}
	return a.authServer.UpsertProxy(ctx, s)
}

func (a *ServerWithRoles) GetProxies() ([]types.Server, error) {
	if err := a.action(apidefaults.Namespace, types.KindProxy, types.VerbList, types.VerbRead); err != nil {
		return nil, trace.Wrap(err)
	}
	return a.authServer.GetProxies()
}

// DeleteAllProxies deletes all proxies
func (a *ServerWithRoles) DeleteAllProxies() error {
	if err := a.action(apidefaults.Namespace, types.KindProxy, types.VerbDelete); err != nil {
		return trace.Wrap(err)
	}
	return a.authServer.DeleteAllProxies()
}

// DeleteProxy deletes proxy by name
func (a *ServerWithRoles) DeleteProxy(ctx context.Context, name string) error {
	if err := a.action(apidefaults.Namespace, types.KindProxy, types.VerbDelete); err != nil {
		return trace.Wrap(err)
	}
	return a.authServer.DeleteProxy(ctx, name)
}

func (a *ServerWithRoles) UpsertReverseTunnel(r types.ReverseTunnel) error {
	if err := a.action(apidefaults.Namespace, types.KindReverseTunnel, types.VerbCreate, types.VerbUpdate); err != nil {
		return trace.Wrap(err)
	}
	return a.authServer.UpsertReverseTunnel(r)
}

func (a *ServerWithRoles) GetReverseTunnel(name string, opts ...services.MarshalOption) (types.ReverseTunnel, error) {
	if err := a.action(apidefaults.Namespace, types.KindReverseTunnel, types.VerbRead); err != nil {
		return nil, trace.Wrap(err)
	}
	return a.authServer.GetReverseTunnel(name, opts...)
}

func (a *ServerWithRoles) GetReverseTunnels(ctx context.Context, opts ...services.MarshalOption) ([]types.ReverseTunnel, error) {
	if err := a.action(apidefaults.Namespace, types.KindReverseTunnel, types.VerbList, types.VerbRead); err != nil {
		return nil, trace.Wrap(err)
	}
	return a.authServer.GetReverseTunnels(ctx, opts...)
}

func (a *ServerWithRoles) DeleteReverseTunnel(domainName string) error {
	if err := a.action(apidefaults.Namespace, types.KindReverseTunnel, types.VerbDelete); err != nil {
		return trace.Wrap(err)
	}
	return a.authServer.DeleteReverseTunnel(domainName)
}

func (a *ServerWithRoles) DeleteToken(ctx context.Context, token string) error {
	if err := a.action(apidefaults.Namespace, types.KindToken, types.VerbDelete); err != nil {
		return trace.Wrap(err)
	}
	return a.authServer.DeleteToken(ctx, token)
}

func (a *ServerWithRoles) GetTokens(ctx context.Context) ([]types.ProvisionToken, error) {
	if err := a.action(apidefaults.Namespace, types.KindToken, types.VerbList, types.VerbRead); err != nil {
		return nil, trace.Wrap(err)
	}
	return a.authServer.GetTokens(ctx)
}

func (a *ServerWithRoles) GetToken(ctx context.Context, token string) (types.ProvisionToken, error) {
	// The Proxy has permission to look up tokens by name in order to validate
	// attempts to use the node join script.
	if isProxy := a.hasBuiltinRole(types.RoleProxy); !isProxy {
		if err := a.action(apidefaults.Namespace, types.KindToken, types.VerbRead); err != nil {
			return nil, trace.Wrap(err)
		}
	}
	return a.authServer.GetToken(ctx, token)
}

func enforceEnterpriseJoinMethodCreation(token types.ProvisionToken) error {
	if modules.GetModules().BuildType() == modules.BuildEnterprise {
		return nil
	}

	v, ok := token.(*types.ProvisionTokenV2)
	if !ok {
		return trace.BadParameter("unexpected token type %T", token)
	}

	if v.Spec.GitHub != nil && v.Spec.GitHub.EnterpriseServerHost != "" {
		return fmt.Errorf(
			"github enterprise server joining: %w",
			ErrRequiresEnterprise,
		)
	}
	return nil
}

// emitTokenEvent is called by Create/Upsert Token in order to emit any relevant
// events.
func emitTokenEvent(
	ctx context.Context,
	e apievents.Emitter,
	roles types.SystemRoles,
	joinMethod types.JoinMethod,
) {
	userMetadata := authz.ClientUserMetadata(ctx)
	if err := e.EmitAuditEvent(ctx, &apievents.ProvisionTokenCreate{
		Metadata: apievents.Metadata{
			Type: events.ProvisionTokenCreateEvent,
			Code: events.ProvisionTokenCreateCode,
		},
		UserMetadata: userMetadata,
		Roles:        roles,
		JoinMethod:   joinMethod,
	}); err != nil {
		log.WithError(err).Warn("Failed to emit join token create event.")
	}
	for _, role := range roles {
		if role == types.RoleTrustedCluster {
			//nolint:staticcheck // Emit a deprecated event.
			if err := e.EmitAuditEvent(ctx, &apievents.TrustedClusterTokenCreate{
				Metadata: apievents.Metadata{
					Type: events.TrustedClusterTokenCreateEvent,
					Code: events.TrustedClusterTokenCreateCode,
				},
				UserMetadata: userMetadata,
			}); err != nil {
				log.WithError(err).Warn("Failed to emit trusted cluster token create event.")
			}
		}
	}
}

func (a *ServerWithRoles) UpsertToken(ctx context.Context, token types.ProvisionToken) error {
	if err := a.action(apidefaults.Namespace, types.KindToken, types.VerbCreate, types.VerbUpdate); err != nil {
		return trace.Wrap(err)
	}
	if err := enforceEnterpriseJoinMethodCreation(token); err != nil {
		return trace.Wrap(err)
	}
	if err := a.authServer.UpsertToken(ctx, token); err != nil {
		return trace.Wrap(err)
	}
	emitTokenEvent(ctx, a.authServer.emitter, token.GetRoles(), token.GetJoinMethod())
	return nil
}

func (a *ServerWithRoles) CreateToken(ctx context.Context, token types.ProvisionToken) error {
	jm := token.GetJoinMethod()
	if err := a.action(apidefaults.Namespace, types.KindToken, types.VerbCreate); err != nil {
		return trace.Wrap(err)
	}
	if err := enforceEnterpriseJoinMethodCreation(token); err != nil {
		return trace.Wrap(err)
	}
	if err := a.authServer.CreateToken(ctx, token); err != nil {
		return trace.Wrap(err)
	}
	emitTokenEvent(ctx, a.authServer.emitter, token.GetRoles(), jm)
	return nil
}

// ChangePassword updates users password based on the old password.
func (a *ServerWithRoles) ChangePassword(
	ctx context.Context,
	req *proto.ChangePasswordRequest,
) error {
	if err := a.currentUserAction(req.User); err != nil {
		return trace.Wrap(err)
	}
	return a.authServer.ChangePassword(ctx, req)
}

func (a *ServerWithRoles) PreAuthenticatedSignIn(ctx context.Context, user string) (types.WebSession, error) {
	if err := a.currentUserAction(user); err != nil {
		return nil, trace.Wrap(err)
	}
	return a.authServer.PreAuthenticatedSignIn(ctx, user, a.context.Identity.GetIdentity())
}

// CreateWebSession creates a new web session for the specified user
func (a *ServerWithRoles) CreateWebSession(ctx context.Context, user string) (types.WebSession, error) {
	if err := a.currentUserAction(user); err != nil {
		return nil, trace.Wrap(err)
	}
	return a.authServer.CreateWebSession(ctx, user)
}

// ExtendWebSession creates a new web session for a user based on a valid previous session.
// Additional roles are appended to initial roles if there is an approved access request.
// The new session expiration time will not exceed the expiration time of the old session.
func (a *ServerWithRoles) ExtendWebSession(ctx context.Context, req WebSessionReq) (types.WebSession, error) {
	if err := a.currentUserAction(req.User); err != nil {
		return nil, trace.Wrap(err)
	}
	return a.authServer.ExtendWebSession(ctx, req, a.context.Identity.GetIdentity())
}

// GetWebSessionInfo returns the web session for the given user specified with sid.
// The session is stripped of any authentication details.
// Implements auth.WebUIService
func (a *ServerWithRoles) GetWebSessionInfo(ctx context.Context, user, sessionID string) (types.WebSession, error) {
	if err := a.currentUserAction(user); err != nil {
		return nil, trace.Wrap(err)
	}
	return a.authServer.GetWebSessionInfo(ctx, user, sessionID)
}

// GetWebSession returns the web session specified with req.
// Implements auth.ReadAccessPoint.
func (a *ServerWithRoles) GetWebSession(ctx context.Context, req types.GetWebSessionRequest) (types.WebSession, error) {
	return a.WebSessions().Get(ctx, req)
}

// WebSessions returns the web session manager.
// Implements services.WebSessionsGetter.
func (a *ServerWithRoles) WebSessions() types.WebSessionInterface {
	return &webSessionsWithRoles{c: a, ws: a.authServer.WebSessions()}
}

// Get returns the web session specified with req.
func (r *webSessionsWithRoles) Get(ctx context.Context, req types.GetWebSessionRequest) (types.WebSession, error) {
	if err := r.c.currentUserAction(req.User); err != nil {
		if err := r.c.action(apidefaults.Namespace, types.KindWebSession, types.VerbRead); err != nil {
			return nil, trace.Wrap(err)
		}
	}
	return r.ws.Get(ctx, req)
}

// List returns the list of all web sessions.
func (r *webSessionsWithRoles) List(ctx context.Context) ([]types.WebSession, error) {
	if err := r.c.action(apidefaults.Namespace, types.KindWebSession, types.VerbList); err != nil {
		return nil, trace.Wrap(err)
	}
	if err := r.c.action(apidefaults.Namespace, types.KindWebSession, types.VerbRead); err != nil {
		return nil, trace.Wrap(err)
	}
	return r.ws.List(ctx)
}

// Upsert creates a new or updates the existing web session from the specified session.
// TODO(dmitri): this is currently only implemented for local invocations. This needs to be
// moved into a more appropriate API
func (*webSessionsWithRoles) Upsert(ctx context.Context, session types.WebSession) error {
	return trace.NotImplemented(notImplementedMessage)
}

// Delete removes the web session specified with req.
func (r *webSessionsWithRoles) Delete(ctx context.Context, req types.DeleteWebSessionRequest) error {
	if err := r.c.canDeleteWebSession(req.User); err != nil {
		return trace.Wrap(err)
	}
	return r.ws.Delete(ctx, req)
}

// DeleteAll removes all web sessions.
func (r *webSessionsWithRoles) DeleteAll(ctx context.Context) error {
	if err := r.c.action(apidefaults.Namespace, types.KindWebSession, types.VerbList); err != nil {
		return trace.Wrap(err)
	}
	if err := r.c.action(apidefaults.Namespace, types.KindWebSession, types.VerbDelete); err != nil {
		return trace.Wrap(err)
	}
	return r.ws.DeleteAll(ctx)
}

// GetWebToken returns the web token specified with req.
// Implements auth.ReadAccessPoint.
func (a *ServerWithRoles) GetWebToken(ctx context.Context, req types.GetWebTokenRequest) (types.WebToken, error) {
	return a.WebTokens().Get(ctx, req)
}

type webSessionsWithRoles struct {
	c  accessChecker
	ws types.WebSessionInterface
}

// WebTokens returns the web token manager.
// Implements services.WebTokensGetter.
func (a *ServerWithRoles) WebTokens() types.WebTokenInterface {
	return &webTokensWithRoles{c: a, t: a.authServer.WebTokens()}
}

// Get returns the web token specified with req.
func (r *webTokensWithRoles) Get(ctx context.Context, req types.GetWebTokenRequest) (types.WebToken, error) {
	if err := r.c.currentUserAction(req.User); err != nil {
		if err := r.c.action(apidefaults.Namespace, types.KindWebToken, types.VerbRead); err != nil {
			return nil, trace.Wrap(err)
		}
	}
	return r.t.Get(ctx, req)
}

// List returns the list of all web tokens.
func (r *webTokensWithRoles) List(ctx context.Context) ([]types.WebToken, error) {
	if err := r.c.action(apidefaults.Namespace, types.KindWebToken, types.VerbList); err != nil {
		return nil, trace.Wrap(err)
	}
	return r.t.List(ctx)
}

// Upsert creates a new or updates the existing web token from the specified token.
// TODO(dmitri): this is currently only implemented for local invocations. This needs to be
// moved into a more appropriate API
func (*webTokensWithRoles) Upsert(ctx context.Context, session types.WebToken) error {
	return trace.NotImplemented(notImplementedMessage)
}

// Delete removes the web token specified with req.
func (r *webTokensWithRoles) Delete(ctx context.Context, req types.DeleteWebTokenRequest) error {
	if err := r.c.currentUserAction(req.User); err != nil {
		if err := r.c.action(apidefaults.Namespace, types.KindWebToken, types.VerbDelete); err != nil {
			return trace.Wrap(err)
		}
	}
	return r.t.Delete(ctx, req)
}

// DeleteAll removes all web tokens.
func (r *webTokensWithRoles) DeleteAll(ctx context.Context) error {
	if err := r.c.action(apidefaults.Namespace, types.KindWebToken, types.VerbList); err != nil {
		return trace.Wrap(err)
	}
	if err := r.c.action(apidefaults.Namespace, types.KindWebToken, types.VerbDelete); err != nil {
		return trace.Wrap(err)
	}
	return r.t.DeleteAll(ctx)
}

type webTokensWithRoles struct {
	c accessChecker
	t types.WebTokenInterface
}

type accessChecker interface {
	action(namespace, resource string, verbs ...string) error
	currentUserAction(user string) error
	canDeleteWebSession(username string) error
}

func (a *ServerWithRoles) GetAccessRequests(ctx context.Context, filter types.AccessRequestFilter) ([]types.AccessRequest, error) {
	// users can always view their own access requests
	if filter.User != "" && a.currentUserAction(filter.User) == nil {
		return a.authServer.GetAccessRequests(ctx, filter)
	}

	// users with read + list permissions can get all requests
	if a.withOptions(quietAction(true)).action(apidefaults.Namespace, types.KindAccessRequest, types.VerbList) == nil {
		if a.withOptions(quietAction(true)).action(apidefaults.Namespace, types.KindAccessRequest, types.VerbRead) == nil {
			return a.authServer.GetAccessRequests(ctx, filter)
		}
	}

	// user does not have read/list permissions and is not specifically requesting only
	// their own requests.  we therefore subselect the filter results to show only those requests
	// that the user *is* allowed to see (specifically, their own requests + requests that they
	// are allowed to review).

	checker, err := services.NewReviewPermissionChecker(ctx, a.authServer, a.context.User.GetName())
	if err != nil {
		return nil, trace.Wrap(err)
	}

	// unless the user has allow directives for reviewing, they will never be able to
	// see any requests other than their own.
	if !checker.HasAllowDirectives() {
		if filter.User != "" {
			// filter specifies a user, but it wasn't caught by the preceding exception,
			// so just return nothing.
			return nil, nil
		}
		filter.User = a.context.User.GetName()
		return a.authServer.GetAccessRequests(ctx, filter)
	}

	reqs, err := a.authServer.GetAccessRequests(ctx, filter)
	if err != nil {
		return nil, trace.Wrap(err)
	}

	// filter in place
	filtered := reqs[:0]
	for _, req := range reqs {
		if req.GetUser() == a.context.User.GetName() {
			filtered = append(filtered, req)
			continue
		}

		ok, err := checker.CanReviewRequest(req)
		if err != nil {
			return nil, trace.Wrap(err)
		}
		if ok {
			filtered = append(filtered, req)
			continue
		}
	}
	return filtered, nil
}

func (a *ServerWithRoles) CreateAccessRequest(ctx context.Context, req types.AccessRequest) error {
	_, err := a.CreateAccessRequestV2(ctx, req)
	return trace.Wrap(err)
}

func (a *ServerWithRoles) CreateAccessRequestV2(ctx context.Context, req types.AccessRequest) (types.AccessRequest, error) {
	// An exception is made to allow users to create access *pending* requests for themselves.
	if !req.GetState().IsPending() || a.currentUserAction(req.GetUser()) != nil {
		if err := a.action(apidefaults.Namespace, types.KindAccessRequest, types.VerbCreate); err != nil {
			return nil, trace.Wrap(err)
		}
	}
	resp, err := a.authServer.CreateAccessRequestV2(ctx, req, a.context.Identity.GetIdentity())
	return resp, trace.Wrap(err)
}

func (a *ServerWithRoles) SetAccessRequestState(ctx context.Context, params types.AccessRequestUpdate) error {
	if err := a.action(apidefaults.Namespace, types.KindAccessRequest, types.VerbUpdate); err != nil {
		return trace.Wrap(err)
	}
	return a.authServer.SetAccessRequestState(ctx, params)
}

func (a *ServerWithRoles) SubmitAccessReview(ctx context.Context, params types.AccessReviewSubmission) (types.AccessRequest, error) {
	// review author defaults to username of caller.
	if params.Review.Author == "" {
		params.Review.Author = a.context.User.GetName()
	}

	// review author must match calling user, except in the case of the builtin admin role.  we make this
	// exception in order to allow for convenient testing with local tctl connections.
	if !a.hasBuiltinRole(types.RoleAdmin) {
		if params.Review.Author != a.context.User.GetName() {
			return nil, trace.AccessDenied("user %q cannot submit reviews on behalf of %q", a.context.User.GetName(), params.Review.Author)
		}

		// MaybeCanReviewRequests returns false positives, but it will tell us
		// if the user definitely can't review requests, which saves a lot of work.
		if !a.context.Checker.MaybeCanReviewRequests() {
			return nil, trace.AccessDenied("user %q cannot submit reviews", a.context.User.GetName())
		}
	}

	// note that we haven't actually enforced any access-control other than requiring
	// the author field to match the calling user.  fine-grained permissions are evaluated
	// under optimistic locking at the level of the backend service.  the correctness of the
	// author field is all that need be enforced at this level.

	return a.authServer.SubmitAccessReview(ctx, params)
}

func (a *ServerWithRoles) GetAccessCapabilities(ctx context.Context, req types.AccessCapabilitiesRequest) (*types.AccessCapabilities, error) {
	// default to checking the capabilities of the caller
	if req.User == "" {
		req.User = a.context.User.GetName()
	}

	// all users can check their own capabilities
	if a.currentUserAction(req.User) != nil {
		if err := a.action(apidefaults.Namespace, types.KindUser, types.VerbRead); err != nil {
			return nil, trace.Wrap(err)
		}
		if err := a.action(apidefaults.Namespace, types.KindRole, types.VerbList, types.VerbRead); err != nil {
			return nil, trace.Wrap(err)
		}
	}

	return a.authServer.GetAccessCapabilities(ctx, req)
}

// GetPluginData loads all plugin data matching the supplied filter.
func (a *ServerWithRoles) GetPluginData(ctx context.Context, filter types.PluginDataFilter) ([]types.PluginData, error) {
	switch filter.Kind {
	case types.KindAccessRequest:
		// for backwards compatibility, we allow list/read against access requests to also grant list/read for
		// access request related plugin data.
		if a.withOptions(quietAction(true)).action(apidefaults.Namespace, types.KindAccessRequest, types.VerbList) != nil {
			if err := a.action(apidefaults.Namespace, types.KindAccessPluginData, types.VerbList); err != nil {
				return nil, trace.Wrap(err)
			}
		}
		if a.withOptions(quietAction(true)).action(apidefaults.Namespace, types.KindAccessRequest, types.VerbRead) != nil {
			if err := a.action(apidefaults.Namespace, types.KindAccessPluginData, types.VerbRead); err != nil {
				return nil, trace.Wrap(err)
			}
		}
		return a.authServer.GetPluginData(ctx, filter)
	default:
		return nil, trace.BadParameter("unsupported resource kind %q", filter.Kind)
	}
}

// UpdatePluginData updates a per-resource PluginData entry.
func (a *ServerWithRoles) UpdatePluginData(ctx context.Context, params types.PluginDataUpdateParams) error {
	switch params.Kind {
	case types.KindAccessRequest:
		// for backwards compatibility, we allow update against access requests to also grant update for
		// access request related plugin data.
		if a.withOptions(quietAction(true)).action(apidefaults.Namespace, types.KindAccessRequest, types.VerbUpdate) != nil {
			if err := a.action(apidefaults.Namespace, types.KindAccessPluginData, types.VerbUpdate); err != nil {
				return trace.Wrap(err)
			}
		}
		return a.authServer.UpdatePluginData(ctx, params)
	default:
		return trace.BadParameter("unsupported resource kind %q", params.Kind)
	}
}

// Ping gets basic info about the auth server.
func (a *ServerWithRoles) Ping(ctx context.Context) (proto.PingResponse, error) {
	// The Ping method does not require special permissions since it only returns
	// basic status information.  This is an intentional design choice.  Alternative
	// methods should be used for relaying any sensitive information.
	return a.authServer.Ping(ctx)
}

func (a *ServerWithRoles) DeleteAccessRequest(ctx context.Context, name string) error {
	if err := a.action(apidefaults.Namespace, types.KindAccessRequest, types.VerbDelete); err != nil {
		return trace.Wrap(err)
	}
	return a.authServer.DeleteAccessRequest(ctx, name)
}

func (a *ServerWithRoles) GetUsers(withSecrets bool) ([]types.User, error) {
	if withSecrets {
		// TODO(fspmarshall): replace admin requirement with VerbReadWithSecrets once we've
		// migrated to that model.
		if !a.hasBuiltinRole(types.RoleAdmin) {
			err := trace.AccessDenied("user %q requested access to all users with secrets", a.context.User.GetName())
			log.Warning(err)
			if err := a.authServer.emitter.EmitAuditEvent(a.authServer.closeCtx, &apievents.UserLogin{
				Metadata: apievents.Metadata{
					Type: events.UserLoginEvent,
					Code: events.UserLocalLoginFailureCode,
				},
				Method: events.LoginMethodClientCert,
				Status: apievents.Status{
					Success:     false,
					Error:       trace.Unwrap(err).Error(),
					UserMessage: err.Error(),
				},
			}); err != nil {
				log.WithError(err).Warn("Failed to emit local login failure event.")
			}
			return nil, trace.AccessDenied("this request can be only executed by an admin")
		}
	} else {
		if err := a.action(apidefaults.Namespace, types.KindUser, types.VerbList, types.VerbRead); err != nil {
			return nil, trace.Wrap(err)
		}
	}
	return a.authServer.GetUsers(withSecrets)
}

func (a *ServerWithRoles) GetUser(name string, withSecrets bool) (types.User, error) {
	if withSecrets {
		// TODO(fspmarshall): replace admin requirement with VerbReadWithSecrets once we've
		// migrated to that model.
		if !a.hasBuiltinRole(types.RoleAdmin) {
			err := trace.AccessDenied("user %q requested access to user %q with secrets", a.context.User.GetName(), name)
			log.Warning(err)
			if err := a.authServer.emitter.EmitAuditEvent(a.authServer.closeCtx, &apievents.UserLogin{
				Metadata: apievents.Metadata{
					Type: events.UserLoginEvent,
					Code: events.UserLocalLoginFailureCode,
				},
				Method: events.LoginMethodClientCert,
				Status: apievents.Status{
					Success:     false,
					Error:       trace.Unwrap(err).Error(),
					UserMessage: err.Error(),
				},
			}); err != nil {
				log.WithError(err).Warn("Failed to emit local login failure event.")
			}
			return nil, trace.AccessDenied("this request can be only executed by an admin")
		}
	} else {
		// if secrets are not being accessed, let users always read
		// their own info.
		if err := a.currentUserAction(name); err != nil {
			// not current user, perform normal permission check.
			if err := a.action(apidefaults.Namespace, types.KindUser, types.VerbRead); err != nil {
				return nil, trace.Wrap(err)
			}
		}
	}
	return a.authServer.GetUser(name, withSecrets)
}

// GetCurrentUser returns current user as seen by the server.
// Useful especially in the context of remote clusters which perform role and trait mapping.
func (a *ServerWithRoles) GetCurrentUser(ctx context.Context) (types.User, error) {
	// check access to roles
	for _, role := range a.context.User.GetRoles() {
		_, err := a.GetRole(ctx, role)
		if err != nil {
			return nil, trace.Wrap(err)
		}
	}

	usrRes := a.context.User.WithoutSecrets()
	if usr, ok := usrRes.(types.User); ok {
		return usr, nil
	}
	return nil, trace.BadParameter("expected types.User when fetching current user information, got %T", usrRes)
}

// GetCurrentUserRoles returns current user's roles.
func (a *ServerWithRoles) GetCurrentUserRoles(ctx context.Context) ([]types.Role, error) {
	roleNames := a.context.User.GetRoles()
	roles := make([]types.Role, 0, len(roleNames))
	for _, roleName := range roleNames {
		role, err := a.GetRole(ctx, roleName)
		if err != nil {
			return nil, trace.Wrap(err)
		}
		roles = append(roles, role)
	}
	return roles, nil
}

// DeleteUser deletes an existng user in a backend by username.
func (a *ServerWithRoles) DeleteUser(ctx context.Context, user string) error {
	if err := a.action(apidefaults.Namespace, types.KindUser, types.VerbDelete); err != nil {
		return trace.Wrap(err)
	}

	return a.authServer.DeleteUser(ctx, user)
}

func (a *ServerWithRoles) GenerateHostCert(
	ctx context.Context, key []byte, hostID, nodeName string, principals []string, clusterName string, role types.SystemRole, ttl time.Duration,
) ([]byte, error) {
	serviceContext := services.Context{
		User: a.context.User,
		HostCert: &services.HostCertContext{
			HostID:      hostID,
			NodeName:    nodeName,
			Principals:  principals,
			ClusterName: clusterName,
			Role:        role,
			TTL:         ttl,
		},
	}

	// Instead of the usual RBAC checks, we'll manually call CheckAccessToRule
	// here as we'll be evaluating `where` predicates with a custom RuleContext
	// to expose cert request fields.
	// We've only got a single verb to check so luckily it's pretty concise.
	if err := a.withOptions().context.Checker.CheckAccessToRule(
		&serviceContext, apidefaults.Namespace, types.KindHostCert, types.VerbCreate, false,
	); err != nil {
		return nil, trace.Wrap(err)
	}

	return a.authServer.GenerateHostCert(ctx, key, hostID, nodeName, principals, clusterName, role, ttl)
}

// NewKeepAliver not implemented: can only be called locally.
func (a *ServerWithRoles) NewKeepAliver(ctx context.Context) (types.KeepAliver, error) {
	return nil, trace.NotImplemented(notImplementedMessage)
}

// desiredAccessInfo inspects the current request to determine which access
// information (roles, traits, and allowed resource IDs) the requesting user
// wants to be present on the resulting certificate. This does not attempt to
// determine if the user is allowed to assume the returned roles. Will set
// `req.AccessRequests` and potentially shorten `req.Expires` based on the
// access request expirations.
func (a *ServerWithRoles) desiredAccessInfo(ctx context.Context, req *proto.UserCertsRequest, user types.User) (*services.AccessInfo, error) {
	if req.Username != a.context.User.GetName() {
		if isRoleImpersonation(*req) {
			err := trace.AccessDenied("User %v tried to issue a cert for %v and added role requests. This is not supported.", a.context.User.GetName(), req.Username)
			log.WithError(err).Warn()
			return nil, err
		}
		if len(req.AccessRequests) > 0 {
			err := trace.AccessDenied("User %v tried to issue a cert for %v and added access requests. This is not supported.", a.context.User.GetName(), req.Username)
			log.WithError(err).Warn()
			return nil, err
		}
		return a.desiredAccessInfoForImpersonation(req, user)
	}
	if isRoleImpersonation(*req) {
		if len(req.AccessRequests) > 0 {
			err := trace.AccessDenied("User %v tried to issue a cert with both role and access requests. This is not supported.", a.context.User.GetName())
			log.WithError(err).Warn()
			return nil, err
		}
		return a.desiredAccessInfoForRoleRequest(req, user.GetTraits())
	}
	return a.desiredAccessInfoForUser(ctx, req, user)
}

// desiredAccessInfoForImpersonation returns the desired AccessInfo for an
// impersonation request.
func (a *ServerWithRoles) desiredAccessInfoForImpersonation(req *proto.UserCertsRequest, user types.User) (*services.AccessInfo, error) {
	return &services.AccessInfo{
		Roles:  user.GetRoles(),
		Traits: user.GetTraits(),
	}, nil
}

// desiredAccessInfoForRoleRequest returns the desired roles for a role request.
func (a *ServerWithRoles) desiredAccessInfoForRoleRequest(req *proto.UserCertsRequest, traits wrappers.Traits) (*services.AccessInfo, error) {
	// If UseRoleRequests is set, make sure we don't return unusable certs: an
	// identity without roles can't be parsed.
	if len(req.RoleRequests) == 0 {
		return nil, trace.BadParameter("at least one role request is required")
	}

	// If role requests are provided, attempt to satisfy them instead of
	// pulling them directly from the logged in identity. Role requests
	// are intended to reduce allowed permissions so we'll accept them
	// as-is for now (and ensure the user is allowed to assume them
	// later).
	//
	// Traits are copied across from the impersonating user so that role
	// variables within the impersonated role behave as expected.
	return &services.AccessInfo{
		Roles:  req.RoleRequests,
		Traits: traits,
	}, nil
}

// desiredAccessInfoForUser returns the desired AccessInfo
// cert request which may contain access requests.
func (a *ServerWithRoles) desiredAccessInfoForUser(ctx context.Context, req *proto.UserCertsRequest, user types.User) (*services.AccessInfo, error) {
	currentIdentity := a.context.Identity.GetIdentity()

	// Start with the base AccessInfo for current logged-in identity, before
	// considering new or dropped access requests. This will include roles from
	// currently assumed role access requests, and allowed resources from
	// currently assumed resource access requests.
	accessInfo, err := services.AccessInfoFromLocalIdentity(currentIdentity, a)
	if err != nil {
		return nil, trace.Wrap(err)
	}

	if dropAnyRequests := len(req.DropAccessRequests) > 0; dropAnyRequests {
		// Reset to the base roles and traits stored in the backend user,
		// currently active requests (not being dropped) and new access requests
		// will be filled in below.
		accessInfo = services.AccessInfoFromUser(user)

		// Check for ["*"] as special case to drop all requests.
		if len(req.DropAccessRequests) == 1 && req.DropAccessRequests[0] == "*" {
			// Removing all access requests from cert, return early with base roles
			// for the user. Make sure to clear req.AccessRequests, or these will be
			// encoded in the cert.
			req.AccessRequests = nil
			return accessInfo, nil
		}
	}

	// Build a list of access request IDs which we need to fetch and apply to
	// the new cert request.
	var finalRequestIDs []string
	for _, requestList := range [][]string{currentIdentity.ActiveRequests, req.AccessRequests} {
		for _, reqID := range requestList {
			if !slices.Contains(req.DropAccessRequests, reqID) {
				finalRequestIDs = append(finalRequestIDs, reqID)
			}
		}
	}
	finalRequestIDs = apiutils.Deduplicate(finalRequestIDs)

	// Replace req.AccessRequests with final filtered values, these will be
	// encoded into the cert.
	req.AccessRequests = finalRequestIDs

	// Reset the resource restrictions, we are going to iterate all access
	// requests below, if there are any resource requests this will be set.
	accessInfo.AllowedResourceIDs = nil

	for _, reqID := range finalRequestIDs {
		// Fetch and validate the access request for this user.
		accessRequest, err := a.authServer.getValidatedAccessRequest(ctx, currentIdentity, req.Username, reqID)
		if err != nil {
			return nil, trace.Wrap(err)
		}

		// Cannot generate a cert that would outlive the access request.
		if accessRequest.GetAccessExpiry().Before(req.Expires) {
			req.Expires = accessRequest.GetAccessExpiry()
		}

		// Merge requested roles from all access requests.
		accessInfo.Roles = append(accessInfo.Roles, accessRequest.GetRoles()...)

		// Make sure only 1 access request includes resource restrictions. There
		// is not a logical way to merge resource access requests, e.g. if a
		// user requested "node1" with role "user" and "node2" with role "admin".
		if requestedResourceIDs := accessRequest.GetRequestedResourceIDs(); len(requestedResourceIDs) > 0 {
			if len(accessInfo.AllowedResourceIDs) > 0 {
				return nil, trace.BadParameter("cannot generate certificate with multiple resource access requests")
			}
			accessInfo.AllowedResourceIDs = requestedResourceIDs
		}
	}
	accessInfo.Roles = apiutils.Deduplicate(accessInfo.Roles)

	return accessInfo, nil
}

// GenerateUserCerts generates users certificates
func (a *ServerWithRoles) GenerateUserCerts(ctx context.Context, req proto.UserCertsRequest) (*proto.Certs, error) {
	identity := a.context.Identity.GetIdentity()
	return a.generateUserCerts(
		ctx, req,
		certRequestDeviceExtensions(identity.DeviceExtensions),
	)
}

func isRoleImpersonation(req proto.UserCertsRequest) bool {
	// For now, either req.UseRoleRequests or len(req.RoleRequests) > 0
	// indicates that role impersonation is being used.
	// In Teleport 14.0.0, make using len(req.RoleRequests) > 0 without
	// req.UseRoleRequests an error. This will simplify logic throughout
	// by having a clear indicator of whether role impersonation is in use
	// and make this helper redundant.
	return req.UseRoleRequests || len(req.RoleRequests) > 0
}

func (a *ServerWithRoles) generateUserCerts(ctx context.Context, req proto.UserCertsRequest, opts ...certRequestOption) (*proto.Certs, error) {
	// Device trust: authorize device before issuing certificates.
	authPref, err := a.authServer.GetAuthPreference(ctx)
	if err != nil {
		return nil, trace.Wrap(err)
	}
	if err := a.verifyUserDeviceForCertIssuance(req.Usage, authPref.GetDeviceTrust()); err != nil {
		return nil, trace.Wrap(err)
	}

	var verifiedMFADeviceID string
	if req.MFAResponse != nil {
		dev, _, err := a.authServer.validateMFAAuthResponse(
			ctx, req.GetMFAResponse(), req.Username, false /* passwordless */)
		if err != nil {
			return nil, trace.Wrap(err)
		}
		verifiedMFADeviceID = dev.Id
	}

	// this prevents clients who have no chance at getting a cert and impersonating anyone
	// from enumerating local users and hitting database
	if !a.hasBuiltinRole(types.RoleAdmin) && !a.context.Checker.CanImpersonateSomeone() && req.Username != a.context.User.GetName() {
		return nil, trace.AccessDenied("access denied: impersonation is not allowed")
	}

	if a.context.Identity.GetIdentity().DisallowReissue {
		return nil, trace.AccessDenied("access denied: identity is not allowed to reissue certificates")
	}

	// Prohibit recursive impersonation behavior:
	//
	// Alice can impersonate Bob
	// Bob can impersonate Grace <- this code block prohibits the escape
	//
	// Allow cases:
	//
	// Alice can impersonate Bob
	//
	// Bob (impersonated by Alice) can renew the cert with route to cluster
	//
	// Similarly, for role requests, Alice is allowed to request roles `access`
	// and `ci`, however these impersonated identities, Alice(access) and
	// Alice(ci), should not be able to issue any new certificates.
	//
	if a.context.Identity != nil && a.context.Identity.GetIdentity().Impersonator != "" {
		if len(req.AccessRequests) > 0 {
			return nil, trace.AccessDenied("access denied: impersonated user can not request new roles")
		}
		if isRoleImpersonation(req) {
			// Note: technically this should never be needed as all role
			// impersonated certs should have the DisallowReissue set.
			return nil, trace.AccessDenied("access denied: impersonated roles can not request other roles")
		}
		if req.Username != a.context.User.GetName() {
			return nil, trace.AccessDenied("access denied: impersonated user can not impersonate anyone else")
		}
	}

	// Extract the user and role set for whom the certificate will be generated.
	// This should be safe since this is typically done against a local user.
	//
	// This call bypasses RBAC check for users read on purpose.
	// Users who are allowed to impersonate other users might not have
	// permissions to read user data.
	user, err := a.authServer.GetUser(req.Username, false)
	if err != nil {
		log.WithError(err).Debugf("Could not impersonate user %v. The user could not be fetched from local store.", req.Username)
		return nil, trace.AccessDenied("access denied")
	}

	// Do not allow SSO users to be impersonated.
	if req.Username != a.context.User.GetName() && user.GetUserType() == types.UserTypeSSO {
		log.Warningf("User %v tried to issue a cert for externally managed user %v, this is not supported.", a.context.User.GetName(), req.Username)
		return nil, trace.AccessDenied("access denied")
	}

	// For users renewing certificates limit the TTL to the duration of the session, to prevent
	// users renewing certificates forever.
	if req.Username == a.context.User.GetName() {
		identity := a.context.Identity.GetIdentity()
		sessionExpires := identity.Expires
		if sessionExpires.IsZero() {
			log.Warningf("Encountered identity with no expiry: %v and denied request. Must be internal logic error.", a.context.Identity)
			return nil, trace.AccessDenied("access denied")
		}
		if req.Expires.Before(a.authServer.GetClock().Now()) {
			return nil, trace.AccessDenied("access denied: client credentials have expired, please relogin.")
		}

		if identity.Renewable || isRoleImpersonation(req) {
			// Bot self-renewal or role impersonation can request certs with an
			// expiry up to the global maximum allowed value.
			if max := a.authServer.GetClock().Now().Add(defaults.MaxRenewableCertTTL); req.Expires.After(max) {
				req.Expires = max
			}
		} else {
			// Standard user impersonation has an expiry limited to the expiry
			// of the current session. This prevents a user renewing their
			// own certificates indefinitely to avoid re-authenticating.
			if req.Expires.After(sessionExpires) {
				req.Expires = sessionExpires
			}
		}
	}

	// we're going to extend the roles list based on the access requests, so we
	// ensure that all the current requests are added to the new certificate
	// (and are checked again)
	req.AccessRequests = append(req.AccessRequests, a.context.Identity.GetIdentity().ActiveRequests...)
	if req.Username != a.context.User.GetName() && len(req.AccessRequests) > 0 {
		return nil, trace.AccessDenied("user %q requested cert for %q and included access requests, this is not supported.", a.context.User.GetName(), req.Username)
	}

	accessInfo, err := a.desiredAccessInfo(ctx, &req, user)
	if err != nil {
		return nil, trace.Wrap(err)
	}

	parsedRoles, err := services.FetchRoleList(accessInfo.Roles, a.authServer, accessInfo.Traits)
	if err != nil {
		return nil, trace.Wrap(err)
	}
	// add implicit roles to the set and build a checker
	roleSet := services.NewRoleSet(parsedRoles...)
	clusterName, err := a.GetClusterName()
	if err != nil {
		return nil, trace.Wrap(err)
	}
	checker := services.NewAccessCheckerWithRoleSet(accessInfo, clusterName.GetClusterName(), roleSet)

	switch {
	case a.hasBuiltinRole(types.RoleAdmin):
		// builtin admins can impersonate anyone
		// this is required for local tctl commands to work
	case req.Username == a.context.User.GetName():
		// users can impersonate themselves, but role impersonation requests
		// must be checked.
		if isRoleImpersonation(req) {
			// Note: CheckImpersonateRoles() checks against the _stored_
			// impersonate roles for the user rather than the set available
			// to the current identity. If not explicitly denied (as above),
			// this could allow a role-impersonated certificate to request new
			// certificates with alternate RoleRequests.
			err = a.context.Checker.CheckImpersonateRoles(a.context.User, parsedRoles)
			if err != nil {
				log.Warning(err)
				err := trace.AccessDenied("user %q has requested role impersonation for %q", a.context.User.GetName(), accessInfo.Roles)
				if err := a.authServer.emitter.EmitAuditEvent(a.CloseContext(), &apievents.UserLogin{
					Metadata: apievents.Metadata{
						Type: events.UserLoginEvent,
						Code: events.UserLocalLoginFailureCode,
					},
					Method: events.LoginMethodClientCert,
					Status: apievents.Status{
						Success:     false,
						Error:       trace.Unwrap(err).Error(),
						UserMessage: err.Error(),
					},
				}); err != nil {
					log.WithError(err).Warn("Failed to emit local login failure event.")
				}
				return nil, trace.Wrap(err)
			}
		}
	default:
		// check if this user is allowed to impersonate other users
		err = a.context.Checker.CheckImpersonate(a.context.User, user, parsedRoles)
		// adjust session TTL based on the impersonated role set limit
		ttl := req.Expires.Sub(a.authServer.GetClock().Now())
		ttl = checker.AdjustSessionTTL(ttl)
		req.Expires = a.authServer.GetClock().Now().Add(ttl)
		if err != nil {
			log.Warning(err)
			err := trace.AccessDenied("user %q has requested to generate certs for %q.", a.context.User.GetName(), accessInfo.Roles)
			if err := a.authServer.emitter.EmitAuditEvent(a.CloseContext(), &apievents.UserLogin{
				Metadata: apievents.Metadata{
					Type: events.UserLoginEvent,
					Code: events.UserLocalLoginFailureCode,
				},
				Method: events.LoginMethodClientCert,
				Status: apievents.Status{
					Success:     false,
					Error:       trace.Unwrap(err).Error(),
					UserMessage: err.Error(),
				},
			}); err != nil {
				log.WithError(err).Warn("Failed to emit local login failure event.")
			}
			return nil, trace.Wrap(err)
		}
	}

	// Generate certificate, note that the roles TTL will be ignored because
	// the request is coming from "tctl auth sign" itself.
	certReq := certRequest{
		mfaVerified:       verifiedMFADeviceID,
		user:              user,
		ttl:               req.Expires.Sub(a.authServer.GetClock().Now()),
		compatibility:     req.Format,
		publicKey:         req.PublicKey,
		overrideRoleTTL:   a.hasBuiltinRole(types.RoleAdmin),
		routeToCluster:    req.RouteToCluster,
		kubernetesCluster: req.KubernetesCluster,
		dbService:         req.RouteToDatabase.ServiceName,
		dbProtocol:        req.RouteToDatabase.Protocol,
		dbUser:            req.RouteToDatabase.Username,
		dbName:            req.RouteToDatabase.Database,
		appName:           req.RouteToApp.Name,
		appSessionID:      req.RouteToApp.SessionID,
		appPublicAddr:     req.RouteToApp.PublicAddr,
		appClusterName:    req.RouteToApp.ClusterName,
		awsRoleARN:        req.RouteToApp.AWSRoleARN,
		azureIdentity:     req.RouteToApp.AzureIdentity,
		gcpServiceAccount: req.RouteToApp.GCPServiceAccount,
		checker:           checker,
		// Copy IP from current identity to the generated certificate, if present,
		// to avoid generateUserCerts() being used to drop IP pinning in the new certificates.
		loginIP: a.context.Identity.GetIdentity().LoginIP,
		traits:  accessInfo.Traits,
		activeRequests: services.RequestIDs{
			AccessRequests: req.AccessRequests,
		},
		connectionDiagnosticID: req.ConnectionDiagnosticID,
		attestationStatement:   keys.AttestationStatementFromProto(req.AttestationStatement),
	}
	if user.GetName() != a.context.User.GetName() {
		certReq.impersonator = a.context.User.GetName()
	} else if isRoleImpersonation(req) {
		// Role impersonation uses the user's own name as the impersonator value.
		certReq.impersonator = a.context.User.GetName()

		// Deny reissuing certs to prevent privilege re-escalation.
		certReq.disallowReissue = true
	} else if a.context.Identity != nil && a.context.Identity.GetIdentity().Impersonator != "" {
		// impersonating users can receive new certs
		certReq.impersonator = a.context.Identity.GetIdentity().Impersonator
	}
	switch req.Usage {
	case proto.UserCertsRequest_Database:
		certReq.usage = []string{teleport.UsageDatabaseOnly}
	case proto.UserCertsRequest_App:
		certReq.usage = []string{teleport.UsageAppsOnly}
	case proto.UserCertsRequest_Kubernetes:
		certReq.usage = []string{teleport.UsageKubeOnly}
	case proto.UserCertsRequest_SSH:
		// SSH certs are ssh-only by definition, certReq.usage only applies to
		// TLS certs.
	case proto.UserCertsRequest_All:
		// Unrestricted usage.
	case proto.UserCertsRequest_WindowsDesktop:
		// Desktop certs.
		certReq.usage = []string{teleport.UsageWindowsDesktopOnly}
	default:
		return nil, trace.BadParameter("unsupported cert usage %q", req.Usage)
	}
	for _, o := range opts {
		o(&certReq)
	}

	// If the user is renewing a renewable cert, make sure the renewable flag
	// remains for subsequent requests of the primary certificate. The
	// renewable flag should never be carried over for impersonation, role
	// requests, or when the disallow-reissue flag has already been set.
	if a.context.Identity.GetIdentity().Renewable &&
		req.Username == a.context.User.GetName() &&
		!isRoleImpersonation(req) &&
		!certReq.disallowReissue {
		certReq.renewable = true
	}

	// If the cert is renewable, process any certificate generation counter.
	if certReq.renewable {
		currentIdentityGeneration := a.context.Identity.GetIdentity().Generation
		if err := a.authServer.validateGenerationLabel(ctx, user, &certReq, currentIdentityGeneration); err != nil {
			return nil, trace.Wrap(err)
		}
	}

	certs, err := a.authServer.generateUserCert(certReq)
	if err != nil {
		return nil, trace.Wrap(err)
	}

	return certs, nil
}

// verifyUserDeviceForCertIssuance verifies if the user device is a trusted
// device, in accordance to the certificate usage and the cluster's DeviceTrust
// settings. It's meant to be called before issuing new user certificates.
// Each Node (or access server) verifies the device independently, so this check
// is not paramount to the access system itself, but it stops bad attempts from
// progressing further and provides better feedback than other protocol-specific
// failures.
func (a *ServerWithRoles) verifyUserDeviceForCertIssuance(usage proto.UserCertsRequest_CertUsage, dt *types.DeviceTrust) error {
	// Ignore App or WindowsDeskop requests, they do not support device trust.
	if usage == proto.UserCertsRequest_App || usage == proto.UserCertsRequest_WindowsDesktop {
		return nil
	}

	identity := a.context.Identity.GetIdentity()
	return trace.Wrap(dtauthz.VerifyTLSUser(dt, identity))
}

// CreateBot creates a new certificate renewal bot and returns a join token.
func (a *ServerWithRoles) CreateBot(ctx context.Context, req *proto.CreateBotRequest) (*proto.CreateBotResponse, error) {
	// Note: this creates a role with role impersonation privileges for all
	// roles listed in the request and doesn't attempt to verify that the
	// current user has permissions for those embedded roles. We assume that
	// "create role" is effectively root already and validate only that.
	if err := a.action(apidefaults.Namespace, types.KindUser, types.VerbRead, types.VerbCreate); err != nil {
		return nil, trace.Wrap(err)
	}
	if err := a.action(apidefaults.Namespace, types.KindRole, types.VerbRead, types.VerbCreate); err != nil {
		return nil, trace.Wrap(err)
	}
	if err := a.action(apidefaults.Namespace, types.KindToken, types.VerbRead, types.VerbCreate); err != nil {
		return nil, trace.Wrap(err)
	}

	return a.authServer.createBot(ctx, req)
}

// DeleteBot removes a certificate renewal bot by name.
func (a *ServerWithRoles) DeleteBot(ctx context.Context, botName string) error {
	// Requires read + delete on users and roles. We do verify the user and
	// role are explicitly associated with a bot before doing anything (must
	// match bot-$name and have a matching teleport.dev/bot label set).
	if err := a.action(apidefaults.Namespace, types.KindUser, types.VerbRead, types.VerbDelete); err != nil {
		return trace.Wrap(err)
	}
	if err := a.action(apidefaults.Namespace, types.KindRole, types.VerbRead, types.VerbDelete); err != nil {
		return trace.Wrap(err)
	}
	return a.authServer.deleteBot(ctx, botName)
}

// GetBotUsers fetches all users with bot labels. It does not fetch users with
// secrets.
func (a *ServerWithRoles) GetBotUsers(ctx context.Context) ([]types.User, error) {
	if err := a.action(apidefaults.Namespace, types.KindUser, types.VerbList, types.VerbRead); err != nil {
		return nil, trace.Wrap(err)
	}

	return a.authServer.getBotUsers(ctx)
}

func (a *ServerWithRoles) CreateResetPasswordToken(ctx context.Context, req CreateUserTokenRequest) (types.UserToken, error) {
	if err := a.action(apidefaults.Namespace, types.KindUser, types.VerbUpdate); err != nil {
		return nil, trace.Wrap(err)
	}
	return a.authServer.CreateResetPasswordToken(ctx, req)
}

func (a *ServerWithRoles) GetResetPasswordToken(ctx context.Context, tokenID string) (types.UserToken, error) {
	// tokens are their own authz mechanism, no need to double check
	return a.authServer.getResetPasswordToken(ctx, tokenID)
}

// ChangeUserAuthentication is implemented by AuthService.ChangeUserAuthentication.
func (a *ServerWithRoles) ChangeUserAuthentication(ctx context.Context, req *proto.ChangeUserAuthenticationRequest) (*proto.ChangeUserAuthenticationResponse, error) {
	// Token is it's own authentication, no need to double check.
	return a.authServer.ChangeUserAuthentication(ctx, req)
}

// CreateUser inserts a new user entry in a backend.
func (a *ServerWithRoles) CreateUser(ctx context.Context, user types.User) error {
	if err := a.action(apidefaults.Namespace, types.KindUser, types.VerbCreate); err != nil {
		return trace.Wrap(err)
	}
	return a.authServer.CreateUser(ctx, user)
}

// UpdateUser updates an existing user in a backend.
// Captures the auth user who modified the user record.
func (a *ServerWithRoles) UpdateUser(ctx context.Context, user types.User) error {
	if err := a.action(apidefaults.Namespace, types.KindUser, types.VerbUpdate); err != nil {
		return trace.Wrap(err)
	}

	return a.authServer.UpdateUser(ctx, user)
}

func (a *ServerWithRoles) UpsertUser(u types.User) error {
	if err := a.action(apidefaults.Namespace, types.KindUser, types.VerbCreate, types.VerbUpdate); err != nil {
		return trace.Wrap(err)
	}

	createdBy := u.GetCreatedBy()
	if createdBy.IsEmpty() {
		u.SetCreatedBy(types.CreatedBy{
			User: types.UserRef{Name: a.context.User.GetName()},
		})
	}
	return a.authServer.UpsertUser(u)
}

// UpdateAndSwapUser exists on [ServerWithRoles] only for compatibility with
// [ClientI], it is not implemented here.
// See [local.IdentityService.UpdateAndSwapUser].
func (a *ServerWithRoles) UpdateAndSwapUser(ctx context.Context, user string, withSecrets bool, fn func(types.User) (changed bool, err error)) (types.User, error) {
	// To the reader: consider writing this function if it's useful to you.
	return nil, trace.NotImplemented("func UpdateAndSwapUser is not implemented by ServerWithRoles")
}

// CompareAndSwapUser updates an existing user in a backend, but fails if the
// backend's value does not match the expected value.
// Captures the auth user who modified the user record.
func (a *ServerWithRoles) CompareAndSwapUser(ctx context.Context, new, existing types.User) error {
	if err := a.action(apidefaults.Namespace, types.KindUser, types.VerbUpdate); err != nil {
		return trace.Wrap(err)
	}

	return a.authServer.CompareAndSwapUser(ctx, new, existing)
}

// UpsertOIDCConnector creates or updates an OIDC connector.
func (a *ServerWithRoles) UpsertOIDCConnector(ctx context.Context, connector types.OIDCConnector) error {
	if err := a.authConnectorAction(apidefaults.Namespace, types.KindOIDC, types.VerbCreate); err != nil {
		return trace.Wrap(err)
	}
	if err := a.authConnectorAction(apidefaults.Namespace, types.KindOIDC, types.VerbUpdate); err != nil {
		return trace.Wrap(err)
	}
	if !modules.GetModules().Features().OIDC {
		// TODO(zmb3): ideally we would wrap ErrRequiresEnterprise here, but
		// we can't currently propagate wrapped errors across the gRPC boundary,
		// and we want tctl to display a clean user-facing message in this case
		return trace.AccessDenied("OIDC is only available in Teleport Enterprise")
	}

	return a.authServer.UpsertOIDCConnector(ctx, connector)
}

func (a *ServerWithRoles) GetOIDCConnector(ctx context.Context, id string, withSecrets bool) (types.OIDCConnector, error) {
	if err := a.authConnectorAction(apidefaults.Namespace, types.KindOIDC, types.VerbReadNoSecrets); err != nil {
		return nil, trace.Wrap(err)
	}
	if withSecrets {
		if err := a.authConnectorAction(apidefaults.Namespace, types.KindOIDC, types.VerbRead); err != nil {
			return nil, trace.Wrap(err)
		}
	}
	return a.authServer.GetOIDCConnector(ctx, id, withSecrets)
}

func (a *ServerWithRoles) GetOIDCConnectors(ctx context.Context, withSecrets bool) ([]types.OIDCConnector, error) {
	if err := a.authConnectorAction(apidefaults.Namespace, types.KindOIDC, types.VerbList); err != nil {
		return nil, trace.Wrap(err)
	}
	if err := a.authConnectorAction(apidefaults.Namespace, types.KindOIDC, types.VerbReadNoSecrets); err != nil {
		return nil, trace.Wrap(err)
	}
	if withSecrets {
		if err := a.authConnectorAction(apidefaults.Namespace, types.KindOIDC, types.VerbRead); err != nil {
			return nil, trace.Wrap(err)
		}
	}
	return a.authServer.GetOIDCConnectors(ctx, withSecrets)
}

func (a *ServerWithRoles) CreateOIDCAuthRequest(ctx context.Context, req types.OIDCAuthRequest) (*types.OIDCAuthRequest, error) {
	if err := a.action(apidefaults.Namespace, types.KindOIDCRequest, types.VerbCreate); err != nil {
		return nil, trace.Wrap(err)
	}

	// require additional permissions for executing SSO test flow.
	if req.SSOTestFlow {
		if err := a.authConnectorAction(apidefaults.Namespace, types.KindOIDC, types.VerbCreate); err != nil {
			return nil, trace.Wrap(err)
		}
	}

	oidcReq, err := a.authServer.CreateOIDCAuthRequest(ctx, req)
	if err != nil {
		emitSSOLoginFailureEvent(a.CloseContext(), a.authServer.emitter, events.LoginMethodOIDC, err, req.SSOTestFlow)
		return nil, trace.Wrap(err)
	}

	return oidcReq, nil
}

// GetOIDCAuthRequest returns OIDC auth request if found.
func (a *ServerWithRoles) GetOIDCAuthRequest(ctx context.Context, id string) (*types.OIDCAuthRequest, error) {
	if err := a.action(apidefaults.Namespace, types.KindOIDCRequest, types.VerbRead); err != nil {
		return nil, trace.Wrap(err)
	}

	return a.authServer.GetOIDCAuthRequest(ctx, id)
}

func (a *ServerWithRoles) ValidateOIDCAuthCallback(ctx context.Context, q url.Values) (*OIDCAuthResponse, error) {
	// auth callback is it's own authz, no need to check extra permissions
	return a.authServer.ValidateOIDCAuthCallback(ctx, q)
}

func (a *ServerWithRoles) DeleteOIDCConnector(ctx context.Context, connectorID string) error {
	if err := a.authConnectorAction(apidefaults.Namespace, types.KindOIDC, types.VerbDelete); err != nil {
		return trace.Wrap(err)
	}
	return a.authServer.DeleteOIDCConnector(ctx, connectorID)
}

// UpsertSAMLConnector creates or updates a SAML connector.
func (a *ServerWithRoles) UpsertSAMLConnector(ctx context.Context, connector types.SAMLConnector) error {
	if !modules.GetModules().Features().SAML {
		return trace.Wrap(ErrSAMLRequiresEnterprise)
	}

	if err := a.authConnectorAction(apidefaults.Namespace, types.KindSAML, types.VerbCreate); err != nil {
		return trace.Wrap(err)
	}
	if err := a.authConnectorAction(apidefaults.Namespace, types.KindSAML, types.VerbUpdate); err != nil {
		return trace.Wrap(err)
	}

	return a.authServer.UpsertSAMLConnector(ctx, connector)
}

func (a *ServerWithRoles) GetSAMLConnector(ctx context.Context, id string, withSecrets bool) (types.SAMLConnector, error) {
	if err := a.authConnectorAction(apidefaults.Namespace, types.KindSAML, types.VerbReadNoSecrets); err != nil {
		return nil, trace.Wrap(err)
	}
	if withSecrets {
		if err := a.authConnectorAction(apidefaults.Namespace, types.KindSAML, types.VerbRead); err != nil {
			return nil, trace.Wrap(err)
		}
	}
	return a.authServer.GetSAMLConnector(ctx, id, withSecrets)
}

func (a *ServerWithRoles) GetSAMLConnectors(ctx context.Context, withSecrets bool) ([]types.SAMLConnector, error) {
	if err := a.authConnectorAction(apidefaults.Namespace, types.KindSAML, types.VerbList); err != nil {
		return nil, trace.Wrap(err)
	}
	if err := a.authConnectorAction(apidefaults.Namespace, types.KindSAML, types.VerbReadNoSecrets); err != nil {
		return nil, trace.Wrap(err)
	}
	if withSecrets {
		if err := a.authConnectorAction(apidefaults.Namespace, types.KindSAML, types.VerbRead); err != nil {
			return nil, trace.Wrap(err)
		}
	}
	return a.authServer.GetSAMLConnectors(ctx, withSecrets)
}

func (a *ServerWithRoles) CreateSAMLAuthRequest(ctx context.Context, req types.SAMLAuthRequest) (*types.SAMLAuthRequest, error) {
	if err := a.action(apidefaults.Namespace, types.KindSAMLRequest, types.VerbCreate); err != nil {
		return nil, trace.Wrap(err)
	}

	// require additional permissions for executing SSO test flow.
	if req.SSOTestFlow {
		if err := a.authConnectorAction(apidefaults.Namespace, types.KindSAML, types.VerbCreate); err != nil {
			return nil, trace.Wrap(err)
		}
	}

	samlReq, err := a.authServer.CreateSAMLAuthRequest(ctx, req)
	if err != nil {
		emitSSOLoginFailureEvent(a.CloseContext(), a.authServer.emitter, events.LoginMethodSAML, err, req.SSOTestFlow)
		return nil, trace.Wrap(err)
	}

	return samlReq, nil
}

// ValidateSAMLResponse validates SAML auth response.
func (a *ServerWithRoles) ValidateSAMLResponse(ctx context.Context, re string, connectorID string) (*SAMLAuthResponse, error) {
	// auth callback is it's own authz, no need to check extra permissions
	return a.authServer.ValidateSAMLResponse(ctx, re, connectorID)
}

// GetSAMLAuthRequest returns SAML auth request if found.
func (a *ServerWithRoles) GetSAMLAuthRequest(ctx context.Context, id string) (*types.SAMLAuthRequest, error) {
	if err := a.action(apidefaults.Namespace, types.KindSAMLRequest, types.VerbRead); err != nil {
		return nil, trace.Wrap(err)
	}

	return a.authServer.GetSAMLAuthRequest(ctx, id)
}

// GetSSODiagnosticInfo returns SSO diagnostic info records.
func (a *ServerWithRoles) GetSSODiagnosticInfo(ctx context.Context, authKind string, authRequestID string) (*types.SSODiagnosticInfo, error) {
	var resource string

	switch authKind {
	case types.KindSAML:
		resource = types.KindSAMLRequest
	case types.KindGithub:
		resource = types.KindGithubRequest
	case types.KindOIDC:
		resource = types.KindOIDCRequest
	default:
		return nil, trace.BadParameter("unsupported authKind %q", authKind)
	}

	if err := a.action(apidefaults.Namespace, resource, types.VerbRead); err != nil {
		return nil, trace.Wrap(err)
	}

	return a.authServer.GetSSODiagnosticInfo(ctx, authKind, authRequestID)
}

// DeleteSAMLConnector deletes a SAML connector by name.
func (a *ServerWithRoles) DeleteSAMLConnector(ctx context.Context, connectorID string) error {
	if err := a.authConnectorAction(apidefaults.Namespace, types.KindSAML, types.VerbDelete); err != nil {
		return trace.Wrap(err)
	}
	return a.authServer.DeleteSAMLConnector(ctx, connectorID)
}

func (a *ServerWithRoles) checkGithubConnector(connector types.GithubConnector) error {
	mapping := connector.GetTeamsToLogins()
	for _, team := range mapping {
		if len(team.KubeUsers) != 0 || len(team.KubeGroups) != 0 {
			return trace.BadParameter("since 6.0 teleport uses teams_to_logins to reference a role, use it instead of local kubernetes_users and kubernetes_groups ")
		}
		for _, localRole := range team.Logins {
			_, err := a.GetRole(context.TODO(), localRole)
			if err != nil {
				if trace.IsNotFound(err) {
					return trace.BadParameter("since 6.0 teleport uses teams_to_logins to reference a role, role %q referenced in mapping for organization %q is not found", localRole, team.Organization)
				}
				return trace.Wrap(err)
			}
		}
	}
	return nil
}

// UpsertGithubConnector creates or updates a Github connector.
func (a *ServerWithRoles) UpsertGithubConnector(ctx context.Context, connector types.GithubConnector) error {
	if err := a.authConnectorAction(apidefaults.Namespace, types.KindGithub, types.VerbCreate); err != nil {
		return trace.Wrap(err)
	}
	if err := a.authConnectorAction(apidefaults.Namespace, types.KindGithub, types.VerbUpdate); err != nil {
		return trace.Wrap(err)
	}
	if err := a.checkGithubConnector(connector); err != nil {
		return trace.Wrap(err)
	}
	return a.authServer.upsertGithubConnector(ctx, connector)
}

func (a *ServerWithRoles) GetGithubConnector(ctx context.Context, id string, withSecrets bool) (types.GithubConnector, error) {
	if err := a.authConnectorAction(apidefaults.Namespace, types.KindGithub, types.VerbReadNoSecrets); err != nil {
		return nil, trace.Wrap(err)
	}
	if withSecrets {
		if err := a.authConnectorAction(apidefaults.Namespace, types.KindGithub, types.VerbRead); err != nil {
			return nil, trace.Wrap(err)
		}
	}
	return a.authServer.GetGithubConnector(ctx, id, withSecrets)
}

func (a *ServerWithRoles) GetGithubConnectors(ctx context.Context, withSecrets bool) ([]types.GithubConnector, error) {
	if err := a.authConnectorAction(apidefaults.Namespace, types.KindGithub, types.VerbList); err != nil {
		return nil, trace.Wrap(err)
	}
	if err := a.authConnectorAction(apidefaults.Namespace, types.KindGithub, types.VerbReadNoSecrets); err != nil {
		return nil, trace.Wrap(err)
	}
	if withSecrets {
		if err := a.authConnectorAction(apidefaults.Namespace, types.KindGithub, types.VerbRead); err != nil {
			return nil, trace.Wrap(err)
		}
	}
	return a.authServer.GetGithubConnectors(ctx, withSecrets)
}

// DeleteGithubConnector deletes a Github connector by name.
func (a *ServerWithRoles) DeleteGithubConnector(ctx context.Context, connectorID string) error {
	if err := a.authConnectorAction(apidefaults.Namespace, types.KindGithub, types.VerbDelete); err != nil {
		return trace.Wrap(err)
	}
	return a.authServer.deleteGithubConnector(ctx, connectorID)
}

func (a *ServerWithRoles) CreateGithubAuthRequest(ctx context.Context, req types.GithubAuthRequest) (*types.GithubAuthRequest, error) {
	if err := a.action(apidefaults.Namespace, types.KindGithubRequest, types.VerbCreate); err != nil {
		return nil, trace.Wrap(err)
	}

	// require additional permissions for executing SSO test flow.
	if req.SSOTestFlow {
		if err := a.authConnectorAction(apidefaults.Namespace, types.KindGithub, types.VerbCreate); err != nil {
			return nil, trace.Wrap(err)
		}
	}

	githubReq, err := a.authServer.CreateGithubAuthRequest(ctx, req)
	if err != nil {
		emitSSOLoginFailureEvent(a.authServer.closeCtx, a.authServer.emitter, events.LoginMethodGithub, err, req.SSOTestFlow)
		return nil, trace.Wrap(err)
	}

	return githubReq, nil
}

// GetGithubAuthRequest returns Github auth request if found.
func (a *ServerWithRoles) GetGithubAuthRequest(ctx context.Context, stateToken string) (*types.GithubAuthRequest, error) {
	if err := a.action(apidefaults.Namespace, types.KindGithubRequest, types.VerbRead); err != nil {
		return nil, trace.Wrap(err)
	}

	return a.authServer.GetGithubAuthRequest(ctx, stateToken)
}

func (a *ServerWithRoles) ValidateGithubAuthCallback(ctx context.Context, q url.Values) (*GithubAuthResponse, error) {
	return a.authServer.ValidateGithubAuthCallback(ctx, q)
}

// EmitAuditEvent emits a single audit event
func (a *ServerWithRoles) EmitAuditEvent(ctx context.Context, event apievents.AuditEvent) error {
	if err := a.action(apidefaults.Namespace, types.KindEvent, types.VerbCreate); err != nil {
		return trace.Wrap(err)
	}
	role, ok := a.context.Identity.(authz.BuiltinRole)
	if !ok || !role.IsServer() {
		return trace.AccessDenied("this request can be only executed by a teleport built-in server")
	}
	err := events.ValidateServerMetadata(event, role.GetServerID(), a.hasBuiltinRole(types.RoleProxy))
	if err != nil {
		// TODO: this should be a proper audit event
		// notifying about access violation
		log.Warningf("Rejecting audit event %v(%q) from %q: %v. The client is attempting to "+
			"submit events for an identity other than the one on its x509 certificate.",
			event.GetType(), event.GetID(), role.GetServerID(), err)
		// this message is sparse on purpose to avoid conveying extra data to an attacker
		return trace.AccessDenied("failed to validate event metadata")
	}
	return a.authServer.emitter.EmitAuditEvent(ctx, event)
}

// CreateAuditStream creates audit event stream
func (a *ServerWithRoles) CreateAuditStream(ctx context.Context, sid session.ID) (apievents.Stream, error) {
	if err := a.action(apidefaults.Namespace, types.KindEvent, types.VerbCreate, types.VerbUpdate); err != nil {
		return nil, trace.Wrap(err)
	}
	role, ok := a.context.Identity.(authz.BuiltinRole)
	if !ok || !role.IsServer() {
		return nil, trace.AccessDenied("this request can be only executed by a Teleport server")
	}
	stream, err := a.authServer.CreateAuditStream(ctx, sid)
	if err != nil {
		return nil, trace.Wrap(err)
	}
	return &streamWithRoles{
		stream:   stream,
		a:        a,
		serverID: role.GetServerID(),
	}, nil
}

// ResumeAuditStream resumes the stream that has been created
func (a *ServerWithRoles) ResumeAuditStream(ctx context.Context, sid session.ID, uploadID string) (apievents.Stream, error) {
	if err := a.action(apidefaults.Namespace, types.KindEvent, types.VerbCreate, types.VerbUpdate); err != nil {
		return nil, trace.Wrap(err)
	}
	role, ok := a.context.Identity.(authz.BuiltinRole)
	if !ok || !role.IsServer() {
		return nil, trace.AccessDenied("this request can be only executed by a Teleport server")
	}
	stream, err := a.authServer.ResumeAuditStream(ctx, sid, uploadID)
	if err != nil {
		return nil, trace.Wrap(err)
	}
	return &streamWithRoles{
		stream:   stream,
		a:        a,
		serverID: role.GetServerID(),
	}, nil
}

type streamWithRoles struct {
	a        *ServerWithRoles
	serverID string
	stream   apievents.Stream
}

// Status returns channel receiving updates about stream status
// last event index that was uploaded and upload ID
func (s *streamWithRoles) Status() <-chan apievents.StreamStatus {
	return s.stream.Status()
}

// Done returns channel closed when streamer is closed
// should be used to detect sending errors
func (s *streamWithRoles) Done() <-chan struct{} {
	return s.stream.Done()
}

// Complete closes the stream and marks it finalized
func (s *streamWithRoles) Complete(ctx context.Context) error {
	return s.stream.Complete(ctx)
}

// Close flushes non-uploaded flight stream data without marking
// the stream completed and closes the stream instance
func (s *streamWithRoles) Close(ctx context.Context) error {
	return s.stream.Close(ctx)
}

func (s *streamWithRoles) RecordEvent(ctx context.Context, pe apievents.PreparedSessionEvent) error {
	event := pe.GetAuditEvent()
	err := events.ValidateServerMetadata(event, s.serverID, s.a.hasBuiltinRole(types.RoleProxy))
	if err != nil {
		// TODO: this should be a proper audit event
		// notifying about access violation
		log.Warningf("Rejecting audit event %v from %v: %v. A node is attempting to "+
			"submit events for an identity other than the one on its x509 certificate.",
			event.GetID(), s.serverID, err)
		// this message is sparse on purpose to avoid conveying extra data to an attacker
		return trace.AccessDenied("failed to validate event metadata")
	}
	return s.stream.RecordEvent(ctx, pe)
}

func (a *ServerWithRoles) GetSessionChunk(namespace string, sid session.ID, offsetBytes, maxBytes int) ([]byte, error) {
	if err := a.actionForKindSession(namespace, sid); err != nil {
		return nil, trace.Wrap(err)
	}

	return a.alog.GetSessionChunk(namespace, sid, offsetBytes, maxBytes)
}

func (a *ServerWithRoles) GetSessionEvents(namespace string, sid session.ID, afterN int) ([]events.EventFields, error) {
	if err := a.actionForKindSession(namespace, sid); err != nil {
		return nil, trace.Wrap(err)
	}

	// emit a session recording view event for the audit log
	if err := a.authServer.emitter.EmitAuditEvent(a.authServer.closeCtx, &apievents.SessionRecordingAccess{
		Metadata: apievents.Metadata{
			Type: events.SessionRecordingAccessEvent,
			Code: events.SessionRecordingAccessCode,
		},
		SessionID:    sid.String(),
		UserMetadata: a.context.Identity.GetIdentity().GetUserMetadata(),
	}); err != nil {
		return nil, trace.Wrap(err)
	}

	return a.alog.GetSessionEvents(namespace, sid, afterN)
}

func (a *ServerWithRoles) findSessionEndEvent(namespace string, sid session.ID) (apievents.AuditEvent, error) {
	sessionEvents, _, err := a.alog.SearchSessionEvents(context.TODO(), events.SearchSessionEventsRequest{
		From:  time.Time{},
		To:    a.authServer.clock.Now().UTC(),
		Limit: defaults.EventsIterationLimit,
		Order: types.EventOrderAscending,
		Cond: &types.WhereExpr{Equals: types.WhereExpr2{
			L: &types.WhereExpr{Field: events.SessionEventID},
			R: &types.WhereExpr{Literal: sid.String()},
		}},
		SessionID: sid.String(),
	})
	if err != nil {
		return nil, trace.Wrap(err)
	}
	if len(sessionEvents) == 1 {
		return sessionEvents[0], nil
	}

	return nil, trace.NotFound("session end event not found for session ID %q", sid)
}

// GetNamespaces returns a list of namespaces
func (a *ServerWithRoles) GetNamespaces() ([]types.Namespace, error) {
	if err := a.action(apidefaults.Namespace, types.KindNamespace, types.VerbList, types.VerbRead); err != nil {
		return nil, trace.Wrap(err)
	}
	return a.authServer.GetNamespaces()
}

// GetNamespace returns namespace by name
func (a *ServerWithRoles) GetNamespace(name string) (*types.Namespace, error) {
	if err := a.action(apidefaults.Namespace, types.KindNamespace, types.VerbRead); err != nil {
		return nil, trace.Wrap(err)
	}
	return a.authServer.GetNamespace(name)
}

// UpsertNamespace upserts namespace
func (a *ServerWithRoles) UpsertNamespace(ns types.Namespace) error {
	if err := a.action(apidefaults.Namespace, types.KindNamespace, types.VerbCreate, types.VerbUpdate); err != nil {
		return trace.Wrap(err)
	}
	return a.authServer.UpsertNamespace(ns)
}

// DeleteNamespace deletes namespace by name
func (a *ServerWithRoles) DeleteNamespace(name string) error {
	if err := a.action(apidefaults.Namespace, types.KindNamespace, types.VerbDelete); err != nil {
		return trace.Wrap(err)
	}
	return a.authServer.DeleteNamespace(name)
}

// GetRoles returns a list of roles
func (a *ServerWithRoles) GetRoles(ctx context.Context) ([]types.Role, error) {
	if err := a.action(apidefaults.Namespace, types.KindRole, types.VerbList, types.VerbRead); err != nil {
		return nil, trace.Wrap(err)
	}
	return a.authServer.GetRoles(ctx)
}

// CreateRole not implemented: can only be called locally.
func (a *ServerWithRoles) CreateRole(ctx context.Context, role types.Role) error {
	return trace.NotImplemented(notImplementedMessage)
}

// UpsertRole creates or updates role.
func (a *ServerWithRoles) UpsertRole(ctx context.Context, role types.Role) error {
	if err := a.action(apidefaults.Namespace, types.KindRole, types.VerbCreate, types.VerbUpdate); err != nil {
		return trace.Wrap(err)
	}

	if downgradeReason := role.GetMetadata().Labels[types.TeleportDowngradedLabel]; downgradeReason != "" {
		return trace.BadParameter("refusing to upsert role because %s label is set with reason %q",
			types.TeleportDowngradedLabel, downgradeReason)
	}

	// Some options are only available with enterprise subscription
	if err := checkRoleFeatureSupport(role); err != nil {
		return trace.Wrap(err)
	}

	// access predicate syntax is not checked as part of normal role validation in order
	// to allow the available namespaces to be extended without breaking compatibility with
	// older nodes/proxies (which do not need to ever evaluate said predicates).
	if err := services.ValidateAccessPredicates(role); err != nil {
		return trace.Wrap(err)
	}

	// check that the given RequireMFAType is supported in this build.
	switch role.GetOptions().RequireMFAType {
	case types.RequireMFAType_SESSION_AND_HARDWARE_KEY, types.RequireMFAType_HARDWARE_KEY_TOUCH:
		if modules.GetModules().BuildType() != modules.BuildEnterprise {
			return trace.AccessDenied("Hardware Key support is only available with an enterprise license")
		}
	}

	// Note: passing a.authServer.GetInventoryStatus here intentionally bypasses
	// the authz checks in a.GetInventoryStatus, for these reasons:
	// - We don't actually return the inventory status result, we're only using
	//   it internally to check for a misconfiguration and return a generic error.
	// - We don't want to require users to have new permissions to call UpsertRole.
	// - GetInventoryStatus currently only supports builtin roles.
	// - This user already has UpsertRole permissions and could give themselves
	//   arbitrary permissions if they wanted to.
	if err := checkInventorySupportsRole(ctx, role, api.Version, a.authServer.GetInventoryStatus); err != nil {
		return trace.Wrap(err)
	}

	return a.authServer.UpsertRole(ctx, role)
}

func checkRoleFeatureSupport(role types.Role) error {
	features := modules.GetModules().Features()
	options := role.GetOptions()
	allowReq, allowRev := role.GetAccessRequestConditions(types.Allow), role.GetAccessReviewConditions(types.Allow)

	// source IP pinning doesn't have a dedicated feature flag,
	// it is available to all enterprise users
	if modules.GetModules().BuildType() != modules.BuildEnterprise && role.GetOptions().PinSourceIP {
		return trace.AccessDenied("role option pin_source_ip is only available in enterprise subscriptions")
	}

	switch {
	case !features.AccessControls && options.MaxSessions > 0:
		return trace.AccessDenied(
			"role option max_sessions is only available in enterprise subscriptions")
	case !features.AdvancedAccessWorkflows &&
		(options.RequestAccess == types.RequestStrategyReason || options.RequestAccess == types.RequestStrategyAlways):
		return trace.AccessDenied(
			"role option request_access: %v is only available in enterprise subscriptions", options.RequestAccess)
	case !features.AdvancedAccessWorkflows && len(allowReq.Thresholds) != 0:
		return trace.AccessDenied(
			"role field allow.request.thresholds is only available in enterprise subscriptions")
	case !features.AdvancedAccessWorkflows && !allowRev.IsZero():
		return trace.AccessDenied(
			"role field allow.review_requests is only available in enterprise subscriptions")
	case modules.GetModules().BuildType() != modules.BuildEnterprise && len(allowReq.SearchAsRoles) != 0:
		return trace.AccessDenied(
			"role field allow.search_as_roles is only available in enterprise subscriptions")
	default:
		return nil
	}
}

type inventoryGetter func(context.Context, proto.InventoryStatusRequest) (proto.InventoryStatusSummary, error)

// checkInventorySupportsRole returns an error if any connected servers found in
// the inventory do not support some features enabled in [role]. This is only a
// best-effort check meant to prevent common user errors, since some unsupported
// servers may not be connected to this auth, or they may connect later.
func checkInventorySupportsRole(ctx context.Context, role types.Role, authVersion string, getInventory inventoryGetter) error {
	minRequiredVersion, msg, err := minRequiredVersionForRole(role)
	if err != nil {
		return trace.Wrap(err)
	}

	if safeToSkipInventoryCheck(*semver.New(authVersion), minRequiredVersion) {
		return nil
	}

	inventoryStatus, err := getInventory(ctx, proto.InventoryStatusRequest{Connected: true})
	if err != nil {
		return trace.Wrap(err)
	}
	for _, hello := range inventoryStatus.Connected {
		version, err := semver.NewVersion(hello.Version)
		if err != nil {
			log.Warnf("Connected server %q has unparseable version %q", hello.ServerID, hello.Version)
			continue
		}
		if version.LessThan(minRequiredVersion) {
			return trace.BadParameter(msg)
		}
	}
	return nil
}

func minRequiredVersionForRole(role types.Role) (semver.Version, string, error) {
	// DELETE IN 15.0.0
	// The label expression checks can be deleted in 15.0.0 since all servers
	// that don't support label expressions are on 13.x or older. If no other
	// feature checks have been added at that time, checkInventorySupportsRole
	// can be deleted entirely.
	for _, kind := range types.LabelMatcherKinds {
		for _, rct := range []types.RoleConditionType{types.Allow, types.Deny} {
			labelMatchers, err := role.GetLabelMatchers(rct, kind)
			if err != nil {
				return semver.Version{}, "", trace.Wrap(err)
			}
			if len(labelMatchers.Expression) != 0 {
				return minSupportedLabelExpressionVersion, fmt.Sprintf(
					"one or more connected servers is running a Teleport version "+
						"older than %s which does not support the label expressions used "+
						"in this role.", minSupportedLabelExpressionVersion), nil
			}
		}
	}
	// Return the zero version to indicate all server versions are supported.
	return semver.Version{}, "", nil
}

// safeToSkipInventoryCheck returns true if all possible versions *less than*
// [minRequiredVersion] are more than one major version behind [authVersion].
//
// In this case, any servers older than [minRequiredVersion] are already
// unsupported and shouldn't be connected, so it's safe to skip the inventory
// check as an optimization.
//
// This also covers the case where minRequiredVersionForRole returned
// the zero version.
//
// Examples:
// - (15.x.x, 13.1.1) -> true (anything older than 13.1.1 is >1 major behind v15)
// - (14.x.x, 13.1.1) -> false (13.0.9 is within one major of v14)
// - (14.x.x, 13.0.0) -> true (anything older than 13.0.0 is >1 major behind v14)
func safeToSkipInventoryCheck(authVersion, minRequiredVersion semver.Version) bool {
	return authVersion.Major > roundToNextMajor(minRequiredVersion)
}

// roundToNextMajor returns the next major version that is *not less than* [v].
//
// Examples:
// - 13.1.1 -> 14.0.0
// - 13.0.0 -> 13.0.0
// - 13.0.0-alpha -> 13.0.0
func roundToNextMajor(v semver.Version) int64 {
	if (semver.Version{Major: v.Major}).LessThan(v) {
		return v.Major + 1
	}
	return v.Major
}

// GetRole returns role by name
func (a *ServerWithRoles) GetRole(ctx context.Context, name string) (types.Role, error) {
	// Current-user exception: we always allow users to read roles
	// that they hold.  This requirement is checked first to avoid
	// misleading denial messages in the logs.
	if !slices.Contains(a.context.User.GetRoles(), name) {
		if err := a.action(apidefaults.Namespace, types.KindRole, types.VerbRead); err != nil {
			return nil, trace.Wrap(err)
		}
	}
	return a.authServer.GetRole(ctx, name)
}

// DeleteRole deletes role by name
func (a *ServerWithRoles) DeleteRole(ctx context.Context, name string) error {
	if err := a.action(apidefaults.Namespace, types.KindRole, types.VerbDelete); err != nil {
		return trace.Wrap(err)
	}
	// DELETE IN (7.0)
	// It's OK to delete this code alongside migrateOSS code in auth.
	// It prevents 6.0 from migrating resources multiple times
	// and the role is used for `tctl users add` code too.
	if modules.GetModules().BuildType() == modules.BuildOSS && name == teleport.AdminRoleName {
		return trace.AccessDenied("can not delete system role %q", name)
	}
	return a.authServer.DeleteRole(ctx, name)
}

// DeleteClusterName deletes cluster name
func (a *ServerWithRoles) DeleteClusterName() error {
	if err := a.action(apidefaults.Namespace, types.KindClusterName, types.VerbDelete); err != nil {
		return trace.Wrap(err)
	}
	return a.authServer.DeleteClusterName()
}

// GetClusterName gets the name of the cluster.
func (a *ServerWithRoles) GetClusterName(opts ...services.MarshalOption) (types.ClusterName, error) {
	if err := a.action(apidefaults.Namespace, types.KindClusterName, types.VerbRead); err != nil {
		return nil, trace.Wrap(err)
	}
	return a.authServer.GetClusterName()
}

// SetClusterName sets the name of the cluster. SetClusterName can only be called once.
func (a *ServerWithRoles) SetClusterName(c types.ClusterName) error {
	if err := a.action(apidefaults.Namespace, types.KindClusterName, types.VerbCreate, types.VerbUpdate); err != nil {
		return trace.Wrap(err)
	}
	return a.authServer.SetClusterName(c)
}

// UpsertClusterName sets the name of the cluster.
func (a *ServerWithRoles) UpsertClusterName(c types.ClusterName) error {
	if err := a.action(apidefaults.Namespace, types.KindClusterName, types.VerbCreate, types.VerbUpdate); err != nil {
		return trace.Wrap(err)
	}
	return a.authServer.UpsertClusterName(c)
}

// DeleteStaticTokens deletes static tokens
func (a *ServerWithRoles) DeleteStaticTokens() error {
	if err := a.action(apidefaults.Namespace, types.KindStaticTokens, types.VerbDelete); err != nil {
		return trace.Wrap(err)
	}
	return a.authServer.DeleteStaticTokens()
}

// GetStaticTokens gets the list of static tokens used to provision nodes.
func (a *ServerWithRoles) GetStaticTokens() (types.StaticTokens, error) {
	if err := a.action(apidefaults.Namespace, types.KindStaticTokens, types.VerbRead); err != nil {
		return nil, trace.Wrap(err)
	}
	return a.authServer.GetStaticTokens()
}

// SetStaticTokens sets the list of static tokens used to provision nodes.
func (a *ServerWithRoles) SetStaticTokens(s types.StaticTokens) error {
	if err := a.action(apidefaults.Namespace, types.KindStaticTokens, types.VerbCreate, types.VerbUpdate); err != nil {
		return trace.Wrap(err)
	}
	return a.authServer.SetStaticTokens(s)
}

// GetAuthPreference gets cluster auth preference.
func (a *ServerWithRoles) GetAuthPreference(ctx context.Context) (types.AuthPreference, error) {
	if err := a.action(apidefaults.Namespace, types.KindClusterAuthPreference, types.VerbRead); err != nil {
		return nil, trace.Wrap(err)
	}

	return a.authServer.GetAuthPreference(ctx)
}

func (a *ServerWithRoles) GetUIConfig(ctx context.Context) (types.UIConfig, error) {
	if err := a.action(apidefaults.Namespace, types.KindUIConfig, types.VerbRead); err != nil {
		return nil, trace.Wrap(err)
	}
	cfg, err := a.authServer.GetUIConfig(ctx)
	return cfg, trace.Wrap(err)
}

func (a *ServerWithRoles) SetUIConfig(ctx context.Context, uic types.UIConfig) error {
	if err := a.action(apidefaults.Namespace, types.KindUIConfig, types.VerbUpdate, types.VerbCreate); err != nil {
		return trace.Wrap(err)
	}
	return trace.Wrap(a.authServer.SetUIConfig(ctx, uic))
}

func (a *ServerWithRoles) DeleteUIConfig(ctx context.Context) error {
	if err := a.action(apidefaults.Namespace, types.KindUIConfig, types.VerbDelete); err != nil {
		return trace.Wrap(err)
	}
	return trace.Wrap(a.authServer.DeleteUIConfig(ctx))
}

// GetInstaller retrieves an installer script resource
func (a *ServerWithRoles) GetInstaller(ctx context.Context, name string) (types.Installer, error) {
	if err := a.action(apidefaults.Namespace, types.KindInstaller, types.VerbRead); err != nil {
		return nil, trace.Wrap(err)
	}
	return a.authServer.GetInstaller(ctx, name)
}

// GetInstallers gets all the installer resources.
func (a *ServerWithRoles) GetInstallers(ctx context.Context) ([]types.Installer, error) {
	if err := a.action(apidefaults.Namespace, types.KindInstaller, types.VerbRead, types.VerbList); err != nil {
		return nil, trace.Wrap(err)
	}
	return a.authServer.GetInstallers(ctx)
}

// SetInstaller sets an Installer script resource
func (a *ServerWithRoles) SetInstaller(ctx context.Context, inst types.Installer) error {
	if err := a.action(apidefaults.Namespace, types.KindInstaller, types.VerbUpdate, types.VerbCreate); err != nil {
		return trace.Wrap(err)
	}
	return trace.Wrap(a.authServer.SetInstaller(ctx, inst))
}

// DeleteInstaller removes an installer script resource
func (a *ServerWithRoles) DeleteInstaller(ctx context.Context, name string) error {
	if err := a.action(apidefaults.Namespace, types.KindInstaller, types.VerbDelete); err != nil {
		return trace.Wrap(err)
	}
	return trace.Wrap(a.authServer.DeleteInstaller(ctx, name))
}

// DeleteAllInstallers removes all installer script resources
func (a *ServerWithRoles) DeleteAllInstallers(ctx context.Context) error {
	if err := a.action(apidefaults.Namespace, types.KindInstaller, types.VerbDelete, types.VerbList); err != nil {
		return trace.Wrap(err)
	}
	return trace.Wrap(a.authServer.DeleteAllInstallers(ctx))
}

// SetAuthPreference sets cluster auth preference.
func (a *ServerWithRoles) SetAuthPreference(ctx context.Context, newAuthPref types.AuthPreference) error {
	storedAuthPref, err := a.authServer.GetAuthPreference(ctx)
	if err != nil {
		return trace.Wrap(err)
	}

	if err := a.action(apidefaults.Namespace, types.KindClusterAuthPreference, verbsToReplaceResourceWithOrigin(storedAuthPref)...); err != nil {
		return trace.Wrap(err)
	}

	// check that the given RequireMFAType is supported in this build.
	switch newAuthPref.GetRequireMFAType() {
	case types.RequireMFAType_SESSION_AND_HARDWARE_KEY, types.RequireMFAType_HARDWARE_KEY_TOUCH:
		if modules.GetModules().BuildType() != modules.BuildEnterprise {
			return trace.AccessDenied("Hardware Key support is only available with an enterprise license")
		}
	}

	if err := dtconfig.ValidateConfigAgainstModules(newAuthPref.GetDeviceTrust()); err != nil {
		return trace.Wrap(err)
	}

	return a.authServer.SetAuthPreference(ctx, newAuthPref)
}

// ResetAuthPreference resets cluster auth preference to defaults.
func (a *ServerWithRoles) ResetAuthPreference(ctx context.Context) error {
	storedAuthPref, err := a.authServer.GetAuthPreference(ctx)
	if err != nil {
		return trace.Wrap(err)
	}
	if storedAuthPref.Origin() == types.OriginConfigFile {
		return trace.BadParameter("config-file configuration cannot be reset")
	}

	if err := a.action(apidefaults.Namespace, types.KindClusterAuthPreference, types.VerbUpdate); err != nil {
		return trace.Wrap(err)
	}

	return a.authServer.SetAuthPreference(ctx, types.DefaultAuthPreference())
}

// DeleteAuthPreference not implemented: can only be called locally.
func (a *ServerWithRoles) DeleteAuthPreference(context.Context) error {
	return trace.NotImplemented(notImplementedMessage)
}

// GetClusterAuditConfig gets cluster audit configuration.
func (a *ServerWithRoles) GetClusterAuditConfig(ctx context.Context, opts ...services.MarshalOption) (types.ClusterAuditConfig, error) {
	if err := a.action(apidefaults.Namespace, types.KindClusterAuditConfig, types.VerbRead); err != nil {
		if err2 := a.action(apidefaults.Namespace, types.KindClusterConfig, types.VerbRead); err2 != nil {
			return nil, trace.Wrap(err)
		}
	}
	return a.authServer.GetClusterAuditConfig(ctx, opts...)
}

// SetClusterAuditConfig not implemented: can only be called locally.
func (a *ServerWithRoles) SetClusterAuditConfig(ctx context.Context, auditConfig types.ClusterAuditConfig) error {
	return trace.NotImplemented(notImplementedMessage)
}

// DeleteClusterAuditConfig not implemented: can only be called locally.
func (a *ServerWithRoles) DeleteClusterAuditConfig(ctx context.Context) error {
	return trace.NotImplemented(notImplementedMessage)
}

// GetClusterNetworkingConfig gets cluster networking configuration.
func (a *ServerWithRoles) GetClusterNetworkingConfig(ctx context.Context, opts ...services.MarshalOption) (types.ClusterNetworkingConfig, error) {
	if err := a.action(apidefaults.Namespace, types.KindClusterNetworkingConfig, types.VerbRead); err != nil {
		if err2 := a.action(apidefaults.Namespace, types.KindClusterConfig, types.VerbRead); err2 != nil {
			return nil, trace.Wrap(err)
		}
	}
	return a.authServer.GetClusterNetworkingConfig(ctx, opts...)
}

// SetClusterNetworkingConfig sets cluster networking configuration.
func (a *ServerWithRoles) SetClusterNetworkingConfig(ctx context.Context, newNetConfig types.ClusterNetworkingConfig) error {
	storedNetConfig, err := a.authServer.GetClusterNetworkingConfig(ctx)
	if err != nil {
		return trace.Wrap(err)
	}

	if err := a.action(apidefaults.Namespace, types.KindClusterNetworkingConfig, verbsToReplaceResourceWithOrigin(storedNetConfig)...); err != nil {
		if err2 := a.action(apidefaults.Namespace, types.KindClusterConfig, verbsToReplaceResourceWithOrigin(storedNetConfig)...); err2 != nil {
			return trace.Wrap(err)
		}
	}

	tst, err := newNetConfig.GetTunnelStrategyType()
	if err != nil {
		return trace.Wrap(err)
	}
	if tst == types.ProxyPeering &&
		modules.GetModules().BuildType() != modules.BuildEnterprise {
		return trace.AccessDenied("proxy peering is an enterprise-only feature")
	}

	return a.authServer.SetClusterNetworkingConfig(ctx, newNetConfig)
}

// ResetClusterNetworkingConfig resets cluster networking configuration to defaults.
func (a *ServerWithRoles) ResetClusterNetworkingConfig(ctx context.Context) error {
	storedNetConfig, err := a.authServer.GetClusterNetworkingConfig(ctx)
	if err != nil {
		return trace.Wrap(err)
	}
	if storedNetConfig.Origin() == types.OriginConfigFile {
		return trace.BadParameter("config-file configuration cannot be reset")
	}

	if err := a.action(apidefaults.Namespace, types.KindClusterNetworkingConfig, types.VerbUpdate); err != nil {
		if err2 := a.action(apidefaults.Namespace, types.KindClusterConfig, types.VerbUpdate); err2 != nil {
			return trace.Wrap(err)
		}
	}

	return a.authServer.SetClusterNetworkingConfig(ctx, types.DefaultClusterNetworkingConfig())
}

// DeleteClusterNetworkingConfig not implemented: can only be called locally.
func (a *ServerWithRoles) DeleteClusterNetworkingConfig(ctx context.Context) error {
	return trace.NotImplemented(notImplementedMessage)
}

// GetSessionRecordingConfig gets session recording configuration.
func (a *ServerWithRoles) GetSessionRecordingConfig(ctx context.Context, opts ...services.MarshalOption) (types.SessionRecordingConfig, error) {
	if err := a.action(apidefaults.Namespace, types.KindSessionRecordingConfig, types.VerbRead); err != nil {
		if err2 := a.action(apidefaults.Namespace, types.KindClusterConfig, types.VerbRead); err2 != nil {
			return nil, trace.Wrap(err)
		}
	}
	return a.authServer.GetSessionRecordingConfig(ctx, opts...)
}

// SetSessionRecordingConfig sets session recording configuration.
func (a *ServerWithRoles) SetSessionRecordingConfig(ctx context.Context, newRecConfig types.SessionRecordingConfig) error {
	storedRecConfig, err := a.authServer.GetSessionRecordingConfig(ctx)
	if err != nil {
		return trace.Wrap(err)
	}

	if err := a.action(apidefaults.Namespace, types.KindSessionRecordingConfig, verbsToReplaceResourceWithOrigin(storedRecConfig)...); err != nil {
		if err2 := a.action(apidefaults.Namespace, types.KindClusterConfig, verbsToReplaceResourceWithOrigin(storedRecConfig)...); err2 != nil {
			return trace.Wrap(err)
		}
	}

	return a.authServer.SetSessionRecordingConfig(ctx, newRecConfig)
}

// ResetSessionRecordingConfig resets session recording configuration to defaults.
func (a *ServerWithRoles) ResetSessionRecordingConfig(ctx context.Context) error {
	storedRecConfig, err := a.authServer.GetSessionRecordingConfig(ctx)
	if err != nil {
		return trace.Wrap(err)
	}
	if storedRecConfig.Origin() == types.OriginConfigFile {
		return trace.BadParameter("config-file configuration cannot be reset")
	}

	if err := a.action(apidefaults.Namespace, types.KindSessionRecordingConfig, types.VerbUpdate); err != nil {
		if err2 := a.action(apidefaults.Namespace, types.KindClusterConfig, types.VerbUpdate); err2 != nil {
			return trace.Wrap(err)
		}
	}

	return a.authServer.SetSessionRecordingConfig(ctx, types.DefaultSessionRecordingConfig())
}

// DeleteSessionRecordingConfig not implemented: can only be called locally.
func (a *ServerWithRoles) DeleteSessionRecordingConfig(ctx context.Context) error {
	return trace.NotImplemented(notImplementedMessage)
}

// DeleteAllTokens not implemented: can only be called locally.
func (a *ServerWithRoles) DeleteAllTokens() error {
	return trace.NotImplemented(notImplementedMessage)
}

// DeleteAllCertAuthorities not implemented: can only be called locally.
func (a *ServerWithRoles) DeleteAllCertAuthorities(caType types.CertAuthType) error {
	return trace.NotImplemented(notImplementedMessage)
}

// DeleteAllCertNamespaces not implemented: can only be called locally.
func (a *ServerWithRoles) DeleteAllNamespaces() error {
	return trace.NotImplemented(notImplementedMessage)
}

// DeleteAllReverseTunnels not implemented: can only be called locally.
func (a *ServerWithRoles) DeleteAllReverseTunnels() error {
	return trace.NotImplemented(notImplementedMessage)
}

// DeleteAllRoles not implemented: can only be called locally.
func (a *ServerWithRoles) DeleteAllRoles() error {
	return trace.NotImplemented(notImplementedMessage)
}

// DeleteAllUsers not implemented: can only be called locally.
func (a *ServerWithRoles) DeleteAllUsers() error {
	return trace.NotImplemented(notImplementedMessage)
}

// GetServerInfos returns a stream of ServerInfos.
func (a *ServerWithRoles) GetServerInfos(ctx context.Context) stream.Stream[types.ServerInfo] {
	if err := a.action(apidefaults.Namespace, types.KindServerInfo, types.VerbList, types.VerbRead); err != nil {
		return stream.Fail[types.ServerInfo](trace.Wrap(err))
	}

	return a.authServer.GetServerInfos(ctx)
}

// GetServerInfo returns a ServerInfo by name.
func (a *ServerWithRoles) GetServerInfo(ctx context.Context, name string) (types.ServerInfo, error) {
	if err := a.action(apidefaults.Namespace, types.KindServerInfo, types.VerbRead); err != nil {
		return nil, trace.Wrap(err)
	}

	info, err := a.authServer.GetServerInfo(ctx, name)
	return info, trace.Wrap(err)
}

// UpsertServerInfo upserts a ServerInfo.
func (a *ServerWithRoles) UpsertServerInfo(ctx context.Context, si types.ServerInfo) error {
	if err := a.action(apidefaults.Namespace, types.KindServerInfo, types.VerbCreate, types.VerbUpdate); err != nil {
		return trace.Wrap(err)
	}

	return trace.Wrap(a.authServer.UpsertServerInfo(ctx, si))
}

// DeleteServerInfo deletes a ServerInfo by name.
func (a *ServerWithRoles) DeleteServerInfo(ctx context.Context, name string) error {
	if err := a.action(apidefaults.Namespace, types.KindServerInfo, types.VerbDelete); err != nil {
		return trace.Wrap(err)
	}

	return trace.Wrap(a.authServer.DeleteServerInfo(ctx, name))
}

// DeleteAllServerInfos deletes all ServerInfos.
func (a *ServerWithRoles) DeleteAllServerInfos(ctx context.Context) error {
	if err := a.action(apidefaults.Namespace, types.KindServerInfo, types.VerbDelete); err != nil {
		return trace.Wrap(err)
	}

	return trace.Wrap(a.authServer.DeleteAllServerInfos(ctx))
}

func (a *ServerWithRoles) GetTrustedClusters(ctx context.Context) ([]types.TrustedCluster, error) {
	if err := a.action(apidefaults.Namespace, types.KindTrustedCluster, types.VerbList, types.VerbRead); err != nil {
		return nil, trace.Wrap(err)
	}

	return a.authServer.GetTrustedClusters(ctx)
}

func (a *ServerWithRoles) GetTrustedCluster(ctx context.Context, name string) (types.TrustedCluster, error) {
	if err := a.action(apidefaults.Namespace, types.KindTrustedCluster, types.VerbRead); err != nil {
		return nil, trace.Wrap(err)
	}

	return a.authServer.GetTrustedCluster(ctx, name)
}

// UpsertTrustedCluster creates or updates a trusted cluster.
func (a *ServerWithRoles) UpsertTrustedCluster(ctx context.Context, tc types.TrustedCluster) (types.TrustedCluster, error) {
	if err := a.action(apidefaults.Namespace, types.KindTrustedCluster, types.VerbCreate, types.VerbUpdate); err != nil {
		return nil, trace.Wrap(err)
	}

	return a.authServer.UpsertTrustedCluster(ctx, tc)
}

func (a *ServerWithRoles) ValidateTrustedCluster(ctx context.Context, validateRequest *ValidateTrustedClusterRequest) (*ValidateTrustedClusterResponse, error) {
	// the token provides it's own authorization and authentication
	return a.authServer.validateTrustedCluster(ctx, validateRequest)
}

// DeleteTrustedCluster deletes a trusted cluster by name.
func (a *ServerWithRoles) DeleteTrustedCluster(ctx context.Context, name string) error {
	if err := a.action(apidefaults.Namespace, types.KindTrustedCluster, types.VerbDelete); err != nil {
		return trace.Wrap(err)
	}

	return a.authServer.DeleteTrustedCluster(ctx, name)
}

func (a *ServerWithRoles) UpsertTunnelConnection(conn types.TunnelConnection) error {
	if err := a.action(apidefaults.Namespace, types.KindTunnelConnection, types.VerbCreate, types.VerbUpdate); err != nil {
		return trace.Wrap(err)
	}
	return a.authServer.UpsertTunnelConnection(conn)
}

func (a *ServerWithRoles) GetTunnelConnections(clusterName string, opts ...services.MarshalOption) ([]types.TunnelConnection, error) {
	if err := a.action(apidefaults.Namespace, types.KindTunnelConnection, types.VerbList); err != nil {
		return nil, trace.Wrap(err)
	}
	return a.authServer.GetTunnelConnections(clusterName, opts...)
}

func (a *ServerWithRoles) GetAllTunnelConnections(opts ...services.MarshalOption) ([]types.TunnelConnection, error) {
	if err := a.action(apidefaults.Namespace, types.KindTunnelConnection, types.VerbList); err != nil {
		return nil, trace.Wrap(err)
	}
	return a.authServer.GetAllTunnelConnections(opts...)
}

func (a *ServerWithRoles) DeleteTunnelConnection(clusterName string, connName string) error {
	if err := a.action(apidefaults.Namespace, types.KindTunnelConnection, types.VerbDelete); err != nil {
		return trace.Wrap(err)
	}
	return a.authServer.DeleteTunnelConnection(clusterName, connName)
}

func (a *ServerWithRoles) DeleteTunnelConnections(clusterName string) error {
	if err := a.action(apidefaults.Namespace, types.KindTunnelConnection, types.VerbList, types.VerbDelete); err != nil {
		return trace.Wrap(err)
	}
	return a.authServer.DeleteTunnelConnections(clusterName)
}

func (a *ServerWithRoles) DeleteAllTunnelConnections() error {
	if err := a.action(apidefaults.Namespace, types.KindTunnelConnection, types.VerbList, types.VerbDelete); err != nil {
		return trace.Wrap(err)
	}
	return a.authServer.DeleteAllTunnelConnections()
}

func (a *ServerWithRoles) CreateRemoteCluster(conn types.RemoteCluster) error {
	if err := a.action(apidefaults.Namespace, types.KindRemoteCluster, types.VerbCreate); err != nil {
		return trace.Wrap(err)
	}
	return a.authServer.CreateRemoteCluster(conn)
}

func (a *ServerWithRoles) UpdateRemoteCluster(ctx context.Context, rc types.RemoteCluster) error {
	if err := a.action(apidefaults.Namespace, types.KindRemoteCluster, types.VerbUpdate); err != nil {
		return trace.Wrap(err)
	}
	return a.authServer.UpdateRemoteCluster(ctx, rc)
}

func (a *ServerWithRoles) GetRemoteCluster(clusterName string) (types.RemoteCluster, error) {
	if err := a.action(apidefaults.Namespace, types.KindRemoteCluster, types.VerbRead); err != nil {
		return nil, trace.Wrap(err)
	}
	cluster, err := a.authServer.GetRemoteCluster(clusterName)
	if err != nil {
		return nil, trace.Wrap(err)
	}
	if err := a.context.Checker.CheckAccessToRemoteCluster(cluster); err != nil {
		return nil, utils.OpaqueAccessDenied(err)
	}
	return cluster, nil
}

func (a *ServerWithRoles) GetRemoteClusters(opts ...services.MarshalOption) ([]types.RemoteCluster, error) {
	if err := a.action(apidefaults.Namespace, types.KindRemoteCluster, types.VerbList); err != nil {
		return nil, trace.Wrap(err)
	}
	remoteClusters, err := a.authServer.GetRemoteClusters(opts...)
	if err != nil {
		return nil, trace.Wrap(err)
	}
	return a.filterRemoteClustersForUser(remoteClusters)
}

// filterRemoteClustersForUser filters remote clusters based on what the current user is authorized to access
func (a *ServerWithRoles) filterRemoteClustersForUser(remoteClusters []types.RemoteCluster) ([]types.RemoteCluster, error) {
	filteredClusters := make([]types.RemoteCluster, 0, len(remoteClusters))
	for _, rc := range remoteClusters {
		if err := a.context.Checker.CheckAccessToRemoteCluster(rc); err != nil {
			if trace.IsAccessDenied(err) {
				continue
			}
			return nil, trace.Wrap(err)
		}
		filteredClusters = append(filteredClusters, rc)
	}
	return filteredClusters, nil
}

func (a *ServerWithRoles) DeleteRemoteCluster(ctx context.Context, clusterName string) error {
	if err := a.action(apidefaults.Namespace, types.KindRemoteCluster, types.VerbDelete); err != nil {
		return trace.Wrap(err)
	}
	return a.authServer.DeleteRemoteCluster(ctx, clusterName)
}

func (a *ServerWithRoles) DeleteAllRemoteClusters() error {
	if err := a.action(apidefaults.Namespace, types.KindRemoteCluster, types.VerbList, types.VerbDelete); err != nil {
		return trace.Wrap(err)
	}
	return a.authServer.DeleteAllRemoteClusters()
}

// AcquireSemaphore acquires lease with requested resources from semaphore.
func (a *ServerWithRoles) AcquireSemaphore(ctx context.Context, params types.AcquireSemaphoreRequest) (*types.SemaphoreLease, error) {
	if err := a.action(apidefaults.Namespace, types.KindSemaphore, types.VerbCreate, types.VerbUpdate); err != nil {
		return nil, trace.Wrap(err)
	}
	return a.authServer.AcquireSemaphore(ctx, params)
}

// KeepAliveSemaphoreLease updates semaphore lease.
func (a *ServerWithRoles) KeepAliveSemaphoreLease(ctx context.Context, lease types.SemaphoreLease) error {
	if err := a.action(apidefaults.Namespace, types.KindSemaphore, types.VerbUpdate); err != nil {
		return trace.Wrap(err)
	}
	return a.authServer.KeepAliveSemaphoreLease(ctx, lease)
}

// CancelSemaphoreLease cancels semaphore lease early.
func (a *ServerWithRoles) CancelSemaphoreLease(ctx context.Context, lease types.SemaphoreLease) error {
	if err := a.action(apidefaults.Namespace, types.KindSemaphore, types.VerbUpdate); err != nil {
		return trace.Wrap(err)
	}
	return a.authServer.CancelSemaphoreLease(ctx, lease)
}

// GetSemaphores returns a list of all semaphores matching the supplied filter.
func (a *ServerWithRoles) GetSemaphores(ctx context.Context, filter types.SemaphoreFilter) ([]types.Semaphore, error) {
	if err := a.action(apidefaults.Namespace, types.KindSemaphore, types.VerbReadNoSecrets, types.VerbList); err != nil {
		return nil, trace.Wrap(err)
	}
	return a.authServer.GetSemaphores(ctx, filter)
}

// DeleteSemaphore deletes a semaphore matching the supplied filter.
func (a *ServerWithRoles) DeleteSemaphore(ctx context.Context, filter types.SemaphoreFilter) error {
	if err := a.action(apidefaults.Namespace, types.KindSemaphore, types.VerbDelete); err != nil {
		return trace.Wrap(err)
	}
	return a.authServer.DeleteSemaphore(ctx, filter)
}

// ProcessKubeCSR processes CSR request against Kubernetes CA, returns
// signed certificate if successful.
func (a *ServerWithRoles) ProcessKubeCSR(req KubeCSR) (*KubeCSRResponse, error) {
	// limits the requests types to proxies to make it harder to break
	if !a.hasBuiltinRole(types.RoleProxy) {
		return nil, trace.AccessDenied("this request can be only executed by a proxy")
	}
	return a.authServer.ProcessKubeCSR(req)
}

// GetDatabaseServers returns all registered database servers.
func (a *ServerWithRoles) GetDatabaseServers(ctx context.Context, namespace string, opts ...services.MarshalOption) ([]types.DatabaseServer, error) {
	if err := a.action(namespace, types.KindDatabaseServer, types.VerbList, types.VerbRead); err != nil {
		return nil, trace.Wrap(err)
	}
	servers, err := a.authServer.GetDatabaseServers(ctx, namespace, opts...)
	if err != nil {
		return nil, trace.Wrap(err)
	}
	// Filter out databases the caller doesn't have access to.
	var filtered []types.DatabaseServer
	for _, server := range servers {
		err := a.checkAccessToDatabase(server.GetDatabase())
		if err != nil && !trace.IsAccessDenied(err) {
			return nil, trace.Wrap(err)
		} else if err == nil {
			filtered = append(filtered, server)
		}
	}
	return filtered, nil
}

// UpsertDatabaseServer creates or updates a new database proxy server.
func (a *ServerWithRoles) UpsertDatabaseServer(ctx context.Context, server types.DatabaseServer) (*types.KeepAlive, error) {
	if err := a.action(server.GetNamespace(), types.KindDatabaseServer, types.VerbCreate, types.VerbUpdate); err != nil {
		return nil, trace.Wrap(err)
	}
	return a.authServer.UpsertDatabaseServer(ctx, server)
}

// DeleteDatabaseServer removes the specified database proxy server.
func (a *ServerWithRoles) DeleteDatabaseServer(ctx context.Context, namespace, hostID, name string) error {
	if err := a.action(namespace, types.KindDatabaseServer, types.VerbDelete); err != nil {
		return trace.Wrap(err)
	}
	return a.authServer.DeleteDatabaseServer(ctx, namespace, hostID, name)
}

// DeleteAllDatabaseServers removes all registered database proxy servers.
func (a *ServerWithRoles) DeleteAllDatabaseServers(ctx context.Context, namespace string) error {
	if err := a.action(namespace, types.KindDatabaseServer, types.VerbList, types.VerbDelete); err != nil {
		return trace.Wrap(err)
	}
	return a.authServer.DeleteAllDatabaseServers(ctx, namespace)
}

// UpsertDatabaseService creates or updates a new DatabaseService resource.
func (a *ServerWithRoles) UpsertDatabaseService(ctx context.Context, service types.DatabaseService) (*types.KeepAlive, error) {
	if err := a.action(service.GetNamespace(), types.KindDatabaseService, types.VerbCreate, types.VerbUpdate); err != nil {
		return nil, trace.Wrap(err)
	}
	return a.authServer.UpsertDatabaseService(ctx, service)
}

// DeleteAllDatabaseServices removes all DatabaseService resources.
func (a *ServerWithRoles) DeleteAllDatabaseServices(ctx context.Context) error {
	if err := a.action(apidefaults.Namespace, types.KindDatabaseService, types.VerbList, types.VerbDelete); err != nil {
		return trace.Wrap(err)
	}
	return a.authServer.DeleteAllDatabaseServices(ctx)
}

// DeleteDatabaseService removes a specific DatabaseService resource.
func (a *ServerWithRoles) DeleteDatabaseService(ctx context.Context, name string) error {
	if err := a.action(apidefaults.Namespace, types.KindDatabaseService, types.VerbDelete); err != nil {
		return trace.Wrap(err)
	}
	return a.authServer.DeleteDatabaseService(ctx, name)
}

// SignDatabaseCSR generates a client certificate used by proxy when talking
// to a remote database service.
func (a *ServerWithRoles) SignDatabaseCSR(ctx context.Context, req *proto.DatabaseCSRRequest) (*proto.DatabaseCSRResponse, error) {
	// Only proxy is allowed to request this certificate when proxying
	// database client connection to a remote database service.
	if !a.hasBuiltinRole(types.RoleProxy) {
		return nil, trace.AccessDenied("this request can only be executed by a proxy service")
	}
	return a.authServer.SignDatabaseCSR(ctx, req)
}

// GenerateDatabaseCert generates a certificate used by a database service
// to authenticate with the database instance.
//
// This certificate can be requested by:
//
//   - Cluster administrator using "tctl auth sign --format=db" command locally
//     on the auth server to produce a certificate for configuring a self-hosted
//     database.
//   - Remote user using "tctl auth sign --format=db" command with a remote
//     proxy (e.g. Teleport Cloud), as long as they can impersonate system
//     role Db.
//   - Database service when initiating connection to a database instance to
//     produce a client certificate.
//   - Proxy service when generating mTLS files to a database
func (a *ServerWithRoles) GenerateDatabaseCert(ctx context.Context, req *proto.DatabaseCertRequest) (*proto.DatabaseCertResponse, error) {
	// Check if the User can `create` DatabaseCertificates
	err := a.action(apidefaults.Namespace, types.KindDatabaseCertificate, types.VerbCreate)
	if err != nil {
		if !trace.IsAccessDenied(err) {
			return nil, trace.Wrap(err)
		}

		// Err is access denied, trying the old way

		// Check if this is a local cluster admin, or a database service, or a
		// user that is allowed to impersonate database service.
		if !a.hasBuiltinRole(types.RoleDatabase, types.RoleAdmin) {
			if err := a.canImpersonateBuiltinRole(types.RoleDatabase); err != nil {
				log.WithError(err).Warnf("User %v tried to generate database certificate but does not have '%s' permission for '%s' kind, nor is allowed to impersonate %q system role",
					a.context.User.GetName(), types.VerbCreate, types.KindDatabaseCertificate, types.RoleDatabase)
				return nil, trace.AccessDenied(fmt.Sprintf("access denied. User must have '%s' permission for '%s' kind to generate the certificate ", types.VerbCreate, types.KindDatabaseCertificate))
			}
		}
	}
	return a.authServer.GenerateDatabaseCert(ctx, req)
}

// GenerateSnowflakeJWT generates JWT in the Snowflake required format.
func (a *ServerWithRoles) GenerateSnowflakeJWT(ctx context.Context, req *proto.SnowflakeJWTRequest) (*proto.SnowflakeJWTResponse, error) {
	// Check if this is a local cluster admin, or a database service, or a
	// user that is allowed to impersonate database service.
	if !a.hasBuiltinRole(types.RoleDatabase, types.RoleAdmin) {
		if err := a.canImpersonateBuiltinRole(types.RoleDatabase); err != nil {
			log.WithError(err).Warnf("User %v tried to generate database certificate but is not allowed to impersonate %q system role.",
				a.context.User.GetName(), types.RoleDatabase)
			return nil, trace.AccessDenied(`access denied. The user must be able to impersonate the builtin role and user "Db" in order to generate database certificates, for more info see https://goteleport.com/docs/database-access/reference/cli/#tctl-auth-sign.`)
		}
	}
	return a.authServer.GenerateSnowflakeJWT(ctx, req)
}

// canImpersonateBuiltinRole checks if the current user can impersonate the
// provided system role.
func (a *ServerWithRoles) canImpersonateBuiltinRole(role types.SystemRole) error {
	roleCtx, err := authz.NewBuiltinRoleContext(role)
	if err != nil {
		return trace.Wrap(err)
	}
	roleSet := services.RoleSet(roleCtx.Checker.Roles())
	err = a.context.Checker.CheckImpersonate(a.context.User, roleCtx.User, roleSet.WithoutImplicit())
	if err != nil {
		return trace.Wrap(err)
	}
	return nil
}

func (a *ServerWithRoles) checkAccessToApp(app types.Application) error {
	return a.context.Checker.CheckAccess(
		app,
		// MFA is not required for operations on app resources but
		// will be enforced at the connection time.
		services.AccessState{MFAVerified: true})
}

// GetApplicationServers returns all registered application servers.
func (a *ServerWithRoles) GetApplicationServers(ctx context.Context, namespace string) ([]types.AppServer, error) {
	if err := a.action(namespace, types.KindAppServer, types.VerbList, types.VerbRead); err != nil {
		return nil, trace.Wrap(err)
	}
	servers, err := a.authServer.GetApplicationServers(ctx, namespace)
	if err != nil {
		return nil, trace.Wrap(err)
	}
	// Filter out apps the caller doesn't have access to.
	var filtered []types.AppServer
	for _, server := range servers {
		err := a.checkAccessToApp(server.GetApp())
		if err != nil && !trace.IsAccessDenied(err) {
			return nil, trace.Wrap(err)
		} else if err == nil {
			filtered = append(filtered, server)
		}
	}
	return filtered, nil
}

// GetAppServersAndSAMLIdPServiceProviders returns a list containing all registered AppServers and SAMLIdPServiceProviders.
func (a *ServerWithRoles) GetAppServersAndSAMLIdPServiceProviders(ctx context.Context, namespace string) ([]types.AppServerOrSAMLIdPServiceProvider, error) {
	appservers, err := a.GetApplicationServers(ctx, namespace)
	if err != nil {
		return nil, trace.Wrap(err)
	}

	var appsAndSPs []types.AppServerOrSAMLIdPServiceProvider
	// Convert the AppServers to AppServerOrSAMLIdPServiceProviders.
	for _, appserver := range appservers {
		appServerV3 := appserver.(*types.AppServerV3)
		appAndSP := &types.AppServerOrSAMLIdPServiceProviderV1{
			Resource: &types.AppServerOrSAMLIdPServiceProviderV1_AppServer{
				AppServer: appServerV3,
			},
		}
		appsAndSPs = append(appsAndSPs, appAndSP)
	}

	// Only add SAMLIdPServiceProviders to the list if the caller has an enterprise license since this is an enteprise-only feature.
	if modules.GetModules().BuildType() == modules.BuildEnterprise {
		// Only attempt to list SAMLIdPServiceProviders if the caller has the permission to.
		if err := a.action(namespace, types.KindSAMLIdPServiceProvider, types.VerbList); err == nil {
			serviceProviders, _, err := a.authServer.ListSAMLIdPServiceProviders(ctx, 0, "")
			if err != nil {
				return nil, trace.Wrap(err)
			}
			for _, sp := range serviceProviders {
				spV1 := sp.(*types.SAMLIdPServiceProviderV1)
				appAndSP := &types.AppServerOrSAMLIdPServiceProviderV1{
					Resource: &types.AppServerOrSAMLIdPServiceProviderV1_SAMLIdPServiceProvider{
						SAMLIdPServiceProvider: spV1,
					},
				}
				appsAndSPs = append(appsAndSPs, appAndSP)
			}
		}
	}

	return appsAndSPs, nil
}

// UpsertApplicationServer registers an application server.
func (a *ServerWithRoles) UpsertApplicationServer(ctx context.Context, server types.AppServer) (*types.KeepAlive, error) {
	if err := a.action(server.GetNamespace(), types.KindAppServer, types.VerbCreate, types.VerbUpdate); err != nil {
		return nil, trace.Wrap(err)
	}
	return a.authServer.UpsertApplicationServer(ctx, server)
}

// DeleteApplicationServer deletes specified application server.
func (a *ServerWithRoles) DeleteApplicationServer(ctx context.Context, namespace, hostID, name string) error {
	if err := a.action(namespace, types.KindAppServer, types.VerbDelete); err != nil {
		return trace.Wrap(err)
	}
	return a.authServer.DeleteApplicationServer(ctx, namespace, hostID, name)
}

// DeleteAllApplicationServers deletes all registered application servers.
func (a *ServerWithRoles) DeleteAllApplicationServers(ctx context.Context, namespace string) error {
	if err := a.action(namespace, types.KindAppServer, types.VerbList, types.VerbDelete); err != nil {
		return trace.Wrap(err)
	}
	return a.authServer.DeleteAllApplicationServers(ctx, namespace)
}

// GetAppSession gets an application web session.
func (a *ServerWithRoles) GetAppSession(ctx context.Context, req types.GetAppSessionRequest) (types.WebSession, error) {
	session, err := a.authServer.GetAppSession(ctx, req)
	if err != nil {
		return nil, trace.Wrap(err)
	}
	// Users can only fetch their own app sessions.
	if err := a.currentUserAction(session.GetUser()); err != nil {
		if err := a.action(apidefaults.Namespace, types.KindWebSession, types.VerbRead); err != nil {
			return nil, trace.Wrap(err)
		}
	}
	return session, nil
}

// GetSnowflakeSession gets a Snowflake web session.
func (a *ServerWithRoles) GetSnowflakeSession(ctx context.Context, req types.GetSnowflakeSessionRequest) (types.WebSession, error) {
	session, err := a.authServer.GetSnowflakeSession(ctx, req)
	if err != nil {
		return nil, trace.Wrap(err)
	}
	if session.GetSubKind() != types.KindSnowflakeSession {
		return nil, trace.AccessDenied("GetSnowflakeSession only allows reading sessions with SubKind Snowflake")
	}
	// Check if this a database service.
	if !a.hasBuiltinRole(types.RoleDatabase) {
		// Users can only fetch their own web sessions.
		if err := a.currentUserAction(session.GetUser()); err != nil {
			if err := a.action(apidefaults.Namespace, types.KindWebSession, types.VerbRead); err != nil {
				return nil, trace.Wrap(err)
			}
		}
	}
	return session, nil
}

// GetSAMLIdPSession gets a SAML IdP session.
func (a *ServerWithRoles) GetSAMLIdPSession(ctx context.Context, req types.GetSAMLIdPSessionRequest) (types.WebSession, error) {
	session, err := a.authServer.GetSAMLIdPSession(ctx, req)
	if err != nil {
		return nil, trace.Wrap(err)
	}
	if session.GetSubKind() != types.KindSAMLIdPSession {
		return nil, trace.AccessDenied("GetSAMLIdPSession only allows reading sessions with SubKind SAMLIdpSession")
	}
	// Users can only fetch their own web sessions or the proxy can fetch all web sessions.
	if err := a.currentUserAction(session.GetUser()); err != nil {
		if err := a.action(apidefaults.Namespace, types.KindWebSession, types.VerbRead); err != nil {
			return nil, trace.Wrap(err)
		}
	}
	return session, nil
}

// ListAppSessions gets a paginated list of application web sessions.
func (a *ServerWithRoles) ListAppSessions(ctx context.Context, pageSize int, pageToken, user string) ([]types.WebSession, string, error) {
	if err := a.action(apidefaults.Namespace, types.KindWebSession, types.VerbList, types.VerbRead); err != nil {
		return nil, "", trace.Wrap(err)
	}

	sessions, nextKey, err := a.authServer.ListAppSessions(ctx, pageSize, pageToken, user)
	return sessions, nextKey, trace.Wrap(err)
}

// GetSnowflakeSessions gets all Snowflake web sessions.
func (a *ServerWithRoles) GetSnowflakeSessions(ctx context.Context) ([]types.WebSession, error) {
	// Check if this a database service.
	if !a.hasBuiltinRole(types.RoleDatabase) {
		if err := a.action(apidefaults.Namespace, types.KindWebSession, types.VerbList, types.VerbRead); err != nil {
			return nil, trace.Wrap(err)
		}
	}

	sessions, err := a.authServer.GetSnowflakeSessions(ctx)
	if err != nil {
		return nil, trace.Wrap(err)
	}
	return sessions, nil
}

// ListSAMLIdPSessions gets a paginated list of SAML IdP sessions.
func (a *ServerWithRoles) ListSAMLIdPSessions(ctx context.Context, pageSize int, pageToken, user string) ([]types.WebSession, string, error) {
	if err := a.action(apidefaults.Namespace, types.KindWebSession, types.VerbList, types.VerbRead); err != nil {
		return nil, "", trace.Wrap(err)
	}

	sessions, nextKey, err := a.authServer.ListSAMLIdPSessions(ctx, pageSize, pageToken, user)
	return sessions, nextKey, trace.Wrap(err)
}

// CreateAppSession creates an application web session. Application web
// sessions represent a browser session the client holds.
func (a *ServerWithRoles) CreateAppSession(ctx context.Context, req types.CreateAppSessionRequest) (types.WebSession, error) {
	if err := a.currentUserAction(req.Username); err != nil {
		return nil, trace.Wrap(err)
	}

	session, err := a.authServer.CreateAppSession(ctx, req, a.context.User, a.context.Identity.GetIdentity(), a.context.Checker)
	if err != nil {
		return nil, trace.Wrap(err)
	}
	return session, nil
}

// CreateSnowflakeSession creates a Snowflake web session.
func (a *ServerWithRoles) CreateSnowflakeSession(ctx context.Context, req types.CreateSnowflakeSessionRequest) (types.WebSession, error) {
	// Check if this a database service.
	if !a.hasBuiltinRole(types.RoleDatabase) {
		if err := a.currentUserAction(req.Username); err != nil {
			return nil, trace.Wrap(err)
		}
	}

	snowflakeSession, err := a.authServer.CreateSnowflakeSession(ctx, req, a.context.Identity.GetIdentity(), a.context.Checker)
	if err != nil {
		return nil, trace.Wrap(err)
	}
	return snowflakeSession, nil
}

// CreateSAMLIdPSession creates a SAML IdP session.
func (a *ServerWithRoles) CreateSAMLIdPSession(ctx context.Context, req types.CreateSAMLIdPSessionRequest) (types.WebSession, error) {
	// Check if this a proxy service.
	if !a.hasBuiltinRole(types.RoleProxy) {
		if err := a.currentUserAction(req.Username); err != nil {
			return nil, trace.Wrap(err)
		}
	}

	samlSession, err := a.authServer.CreateSAMLIdPSession(ctx, req, a.context.Identity.GetIdentity(), a.context.Checker)
	if err != nil {
		return nil, trace.Wrap(err)
	}
	return samlSession, nil
}

// UpsertAppSession not implemented: can only be called locally.
func (a *ServerWithRoles) UpsertAppSession(ctx context.Context, session types.WebSession) error {
	return trace.NotImplemented(notImplementedMessage)
}

// UpsertSnowflakeSession not implemented: can only be called locally.
func (a *ServerWithRoles) UpsertSnowflakeSession(_ context.Context, _ types.WebSession) error {
	return trace.NotImplemented(notImplementedMessage)
}

// UpsertSAMLIdPSession not implemented: can only be called locally.
func (a *ServerWithRoles) UpsertSAMLIdPSession(_ context.Context, _ types.WebSession) error {
	return trace.NotImplemented(notImplementedMessage)
}

// DeleteAppSession removes an application web session.
func (a *ServerWithRoles) DeleteAppSession(ctx context.Context, req types.DeleteAppSessionRequest) error {
	session, err := a.authServer.GetAppSession(ctx, types.GetAppSessionRequest(req))
	if err != nil {
		return trace.Wrap(err)
	}
	// Check if user can delete this web session.
	if err := a.canDeleteWebSession(session.GetUser()); err != nil {
		return trace.Wrap(err)
	}
	if err := a.authServer.DeleteAppSession(ctx, req); err != nil {
		return trace.Wrap(err)
	}
	return nil
}

// DeleteSnowflakeSession removes a Snowflake web session.
func (a *ServerWithRoles) DeleteSnowflakeSession(ctx context.Context, req types.DeleteSnowflakeSessionRequest) error {
	snowflakeSession, err := a.authServer.GetSnowflakeSession(ctx, types.GetSnowflakeSessionRequest(req))
	if err != nil {
		return trace.Wrap(err)
	}
	// Check if user can delete this web session.
	if !a.hasBuiltinRole(types.RoleDatabase) {
		if err := a.canDeleteWebSession(snowflakeSession.GetUser()); err != nil {
			return trace.Wrap(err)
		}
	}
	if err := a.authServer.DeleteSnowflakeSession(ctx, req); err != nil {
		return trace.Wrap(err)
	}
	return nil
}

// DeleteSAMLIdPSession removes a SAML IdP session.
func (a *ServerWithRoles) DeleteSAMLIdPSession(ctx context.Context, req types.DeleteSAMLIdPSessionRequest) error {
	samlSession, err := a.authServer.GetSAMLIdPSession(ctx, types.GetSAMLIdPSessionRequest(req))
	if err != nil {
		return trace.Wrap(err)
	}
	// Check if user can delete this web session.
	if err := a.canDeleteWebSession(samlSession.GetUser()); err != nil {
		return trace.Wrap(err)
	}
	if err := a.authServer.DeleteSAMLIdPSession(ctx, req); err != nil {
		return trace.Wrap(err)
	}
	return nil
}

// DeleteAllSnowflakeSessions removes all Snowflake web sessions.
func (a *ServerWithRoles) DeleteAllSnowflakeSessions(ctx context.Context) error {
	if !a.hasBuiltinRole(types.RoleDatabase) {
		if err := a.action(apidefaults.Namespace, types.KindWebSession, types.VerbList, types.VerbDelete); err != nil {
			return trace.Wrap(err)
		}
	}

	if err := a.authServer.DeleteAllSnowflakeSessions(ctx); err != nil {
		return trace.Wrap(err)
	}
	return nil
}

// DeleteAllAppSessions removes all application web sessions.
func (a *ServerWithRoles) DeleteAllAppSessions(ctx context.Context) error {
	if err := a.action(apidefaults.Namespace, types.KindWebSession, types.VerbList, types.VerbDelete); err != nil {
		return trace.Wrap(err)
	}

	if err := a.authServer.DeleteAllAppSessions(ctx); err != nil {
		return trace.Wrap(err)
	}
	return nil
}

// DeleteUserAppSessions deletes all user’s application sessions.
func (a *ServerWithRoles) DeleteUserAppSessions(ctx context.Context, req *proto.DeleteUserAppSessionsRequest) error {
	// First, check if the current user can delete the request user sessions.
	if err := a.canDeleteWebSession(req.Username); err != nil {
		return trace.Wrap(err)
	}

	if err := a.authServer.DeleteUserAppSessions(ctx, req); err != nil {
		return trace.Wrap(err)
	}

	return nil
}

// DeleteAllSAMLIdPSessions removes all SAML IdP sessions.
func (a *ServerWithRoles) DeleteAllSAMLIdPSessions(ctx context.Context) error {
	if err := a.action(apidefaults.Namespace, types.KindWebSession, types.VerbList, types.VerbDelete); err != nil {
		return trace.Wrap(err)
	}

	if err := a.authServer.DeleteAllSAMLIdPSessions(ctx); err != nil {
		return trace.Wrap(err)
	}
	return nil
}

// DeleteUserSAMLIdPSessions deletes all of a user's SAML IdP sessions.
func (a *ServerWithRoles) DeleteUserSAMLIdPSessions(ctx context.Context, username string) error {
	// First, check if the current user can delete the request user sessions.
	if err := a.canDeleteWebSession(username); err != nil {
		return trace.Wrap(err)
	}

	if err := a.authServer.DeleteUserSAMLIdPSessions(ctx, username); err != nil {
		return trace.Wrap(err)
	}

	return nil
}

// canDeleteWebSession checks if the current user can delete
// WebSessions from the provided `username`.
func (a *ServerWithRoles) canDeleteWebSession(username string) error {
	if err := a.currentUserAction(username); err != nil {
		if err := a.action(apidefaults.Namespace, types.KindWebSession, types.VerbList, types.VerbDelete); err != nil {
			return trace.Wrap(err)
		}
	}

	return nil
}

// GenerateAppToken creates a JWT token with application access.
func (a *ServerWithRoles) GenerateAppToken(ctx context.Context, req types.GenerateAppTokenRequest) (string, error) {
	if err := a.action(apidefaults.Namespace, types.KindJWT, types.VerbCreate); err != nil {
		return "", trace.Wrap(err)
	}

	session, err := a.authServer.generateAppToken(ctx, req.Username, req.Roles, req.Traits, req.URI, req.Expires)
	if err != nil {
		return "", trace.Wrap(err)
	}
	return session, nil
}

func (a *ServerWithRoles) Close() error {
	return a.authServer.Close()
}

func (a *ServerWithRoles) checkAccessToKubeCluster(cluster types.KubeCluster) error {
	return a.context.Checker.CheckAccess(
		cluster,
		// MFA is not required for operations on kube clusters resources but
		// will be enforced at the connection time.
		services.AccessState{MFAVerified: true})
}

// GetKubernetesServers returns all registered kubernetes servers.
func (a *ServerWithRoles) GetKubernetesServers(ctx context.Context) ([]types.KubeServer, error) {
	if err := a.action(apidefaults.Namespace, types.KindKubeServer, types.VerbList, types.VerbRead); err != nil {
		return nil, trace.Wrap(err)
	}

	servers, err := a.authServer.GetKubernetesServers(ctx)
	if err != nil {
		return nil, trace.Wrap(err)
	}
	// Filter out kube servers the caller doesn't have access to.
	var filtered []types.KubeServer
	for _, server := range servers {
		err := a.checkAccessToKubeCluster(server.GetCluster())
		if err != nil && !trace.IsAccessDenied(err) {
			return nil, trace.Wrap(err)
		} else if err == nil {
			filtered = append(filtered, server)
		}
	}

	return filtered, nil
}

// UpsertKubernetesServer creates or updates a Server representing a teleport
// kubernetes server.
func (a *ServerWithRoles) UpsertKubernetesServer(ctx context.Context, s types.KubeServer) (*types.KeepAlive, error) {
	if err := a.action(apidefaults.Namespace, types.KindKubeServer, types.VerbCreate, types.VerbUpdate); err != nil {
		return nil, trace.Wrap(err)
	}
	return a.authServer.UpsertKubernetesServer(ctx, s)
}

// DeleteKubernetesServer deletes specified kubernetes server.
func (a *ServerWithRoles) DeleteKubernetesServer(ctx context.Context, hostID, name string) error {
	if err := a.action(apidefaults.Namespace, types.KindKubeServer, types.VerbDelete); err != nil {
		return trace.Wrap(err)
	}
	return a.authServer.DeleteKubernetesServer(ctx, hostID, name)
}

// DeleteAllKubernetesServers deletes all registered kubernetes servers.
func (a *ServerWithRoles) DeleteAllKubernetesServers(ctx context.Context) error {
	if err := a.action(apidefaults.Namespace, types.KindKubeServer, types.VerbList, types.VerbDelete); err != nil {
		return trace.Wrap(err)
	}
	return a.authServer.DeleteAllKubernetesServers(ctx)
}

// GetNetworkRestrictions retrieves all the network restrictions (allow/deny lists).
func (a *ServerWithRoles) GetNetworkRestrictions(ctx context.Context) (types.NetworkRestrictions, error) {
	if err := a.action(apidefaults.Namespace, types.KindNetworkRestrictions, types.VerbRead); err != nil {
		return nil, trace.Wrap(err)
	}
	return a.authServer.GetNetworkRestrictions(ctx)
}

// SetNetworkRestrictions updates the network restrictions.
func (a *ServerWithRoles) SetNetworkRestrictions(ctx context.Context, nr types.NetworkRestrictions) error {
	if err := a.action(apidefaults.Namespace, types.KindNetworkRestrictions, types.VerbCreate, types.VerbUpdate); err != nil {
		return trace.Wrap(err)
	}
	return a.authServer.SetNetworkRestrictions(ctx, nr)
}

// DeleteNetworkRestrictions deletes the network restrictions.
func (a *ServerWithRoles) DeleteNetworkRestrictions(ctx context.Context) error {
	if err := a.action(apidefaults.Namespace, types.KindNetworkRestrictions, types.VerbDelete); err != nil {
		return trace.Wrap(err)
	}
	return a.authServer.DeleteNetworkRestrictions(ctx)
}

// GetMFADevices returns a list of MFA devices.
func (a *ServerWithRoles) GetMFADevices(ctx context.Context, req *proto.GetMFADevicesRequest) (*proto.GetMFADevicesResponse, error) {
	return a.authServer.GetMFADevices(ctx, req)
}

// TODO(awly): decouple auth.ClientI from auth.ServerWithRoles, they exist on
// opposite sides of the connection.

// AddMFADevice exists to satisfy auth.ClientI but is not implemented here.
// Use auth.GRPCServer.AddMFADevice or client.Client.AddMFADevice instead.
func (a *ServerWithRoles) AddMFADevice(ctx context.Context) (proto.AuthService_AddMFADeviceClient, error) {
	return nil, trace.NotImplemented("bug: AddMFADevice must not be called on auth.ServerWithRoles")
}

// DeleteMFADevice exists to satisfy auth.ClientI but is not implemented here.
// Use auth.GRPCServer.DeleteMFADevice or client.Client.DeleteMFADevice instead.
func (a *ServerWithRoles) DeleteMFADevice(ctx context.Context) (proto.AuthService_DeleteMFADeviceClient, error) {
	return nil, trace.NotImplemented("bug: DeleteMFADevice must not be called on auth.ServerWithRoles")
}

// AddMFADeviceSync is implemented by AuthService.AddMFADeviceSync.
func (a *ServerWithRoles) AddMFADeviceSync(ctx context.Context, req *proto.AddMFADeviceSyncRequest) (*proto.AddMFADeviceSyncResponse, error) {
	// The token provides its own authorization and authentication.
	res, err := a.authServer.AddMFADeviceSync(ctx, req)
	return res, trace.Wrap(err)
}

// DeleteMFADeviceSync is implemented by AuthService.DeleteMFADeviceSync.
func (a *ServerWithRoles) DeleteMFADeviceSync(ctx context.Context, req *proto.DeleteMFADeviceSyncRequest) error {
	// The token provides its own authorization and authentication.
	return a.authServer.DeleteMFADeviceSync(ctx, req)
}

// GenerateUserSingleUseCerts exists to satisfy auth.ClientI but is not
// implemented here.
//
// Use auth.GRPCServer.GenerateUserSingleUseCerts or
// client.Client.GenerateUserSingleUseCerts instead.
func (a *ServerWithRoles) GenerateUserSingleUseCerts(ctx context.Context) (proto.AuthService_GenerateUserSingleUseCertsClient, error) {
	return nil, trace.NotImplemented("bug: GenerateUserSingleUseCerts must not be called on auth.ServerWithRoles")
}

// GetResources exists to satisfy auth.ClientI but is not
// implemented here. It is a client only interface to make
// interacting with ListResources friendlier.
func (a *ServerWithRoles) GetResources(ctx context.Context, req *proto.ListResourcesRequest) (*proto.ListResourcesResponse, error) {
	return nil, trace.NotImplemented("bug: GetResources must not be called on auth.ServerWithRoles")
}

func (a *ServerWithRoles) IsMFARequired(ctx context.Context, req *proto.IsMFARequiredRequest) (*proto.IsMFARequiredResponse, error) {
	if !hasLocalUserRole(a.context) && !hasRemoteUserRole(a.context) {
		return nil, trace.AccessDenied("only a user role can call IsMFARequired, got %T", a.context.Checker)
	}
	return a.authServer.isMFARequired(ctx, a.context.Checker, req)
}

// SearchEvents allows searching audit events with pagination support.
func (a *ServerWithRoles) SearchEvents(ctx context.Context, req events.SearchEventsRequest) (outEvents []apievents.AuditEvent, lastKey string, err error) {
	if err := a.action(apidefaults.Namespace, types.KindEvent, types.VerbList); err != nil {
		return nil, "", trace.Wrap(err)
	}

	outEvents, lastKey, err = a.alog.SearchEvents(ctx, req)
	if err != nil {
		return nil, "", trace.Wrap(err)
	}

	return outEvents, lastKey, nil
}

// SearchSessionEvents allows searching session audit events with pagination support.
func (a *ServerWithRoles) SearchSessionEvents(ctx context.Context, req events.SearchSessionEventsRequest) (outEvents []apievents.AuditEvent, lastKey string, err error) {
	if req.Cond != nil {
		return nil, "", trace.BadParameter("cond is an internal parameter, should not be set by client")
	}

	cond, err := a.actionForListWithCondition(apidefaults.Namespace, types.KindSession, services.SessionIdentifier)
	if err != nil {
		return nil, "", trace.Wrap(err)
	}

	// TODO(codingllama): Refactor cond out of SearchSessionEvents and simplify signature.
	req.Cond = cond
	outEvents, lastKey, err = a.alog.SearchSessionEvents(ctx, req)
	if err != nil {
		return nil, "", trace.Wrap(err)
	}

	return outEvents, lastKey, nil
}

// GetLock gets a lock by name.
func (a *ServerWithRoles) GetLock(ctx context.Context, name string) (types.Lock, error) {
	if err := a.action(apidefaults.Namespace, types.KindLock, types.VerbRead); err != nil {
		return nil, trace.Wrap(err)
	}
	return a.authServer.GetLock(ctx, name)
}

// GetLocks gets all/in-force locks that match at least one of the targets when specified.
func (a *ServerWithRoles) GetLocks(ctx context.Context, inForceOnly bool, targets ...types.LockTarget) ([]types.Lock, error) {
	if err := a.action(apidefaults.Namespace, types.KindLock, types.VerbList, types.VerbRead); err != nil {
		return nil, trace.Wrap(err)
	}
	return a.authServer.GetLocks(ctx, inForceOnly, targets...)
}

// UpsertLock upserts a lock.
func (a *ServerWithRoles) UpsertLock(ctx context.Context, lock types.Lock) error {
	if err := a.action(apidefaults.Namespace, types.KindLock, types.VerbCreate, types.VerbUpdate); err != nil {
		return trace.Wrap(err)
	}

	if lock.CreatedBy() == "" {
		hasAdmin := a.hasBuiltinRole(types.RoleAdmin)
		createdBy := string(types.RoleAdmin)
		if !hasAdmin {
			createdBy = a.context.User.GetName()
		}
		lock.SetCreatedBy(createdBy)
	}

	if lock.CreatedAt().IsZero() {
		lock.SetCreatedAt(a.authServer.clock.Now().UTC())
	}

	return a.authServer.UpsertLock(ctx, lock)
}

// DeleteLock deletes a lock.
func (a *ServerWithRoles) DeleteLock(ctx context.Context, name string) error {
	if err := a.action(apidefaults.Namespace, types.KindLock, types.VerbDelete); err != nil {
		return trace.Wrap(err)
	}
	return a.authServer.DeleteLock(ctx, name)
}

// DeleteAllLocks not implemented: can only be called locally.
func (a *ServerWithRoles) DeleteAllLocks(context.Context) error {
	return trace.NotImplemented(notImplementedMessage)
}

// ReplaceRemoteLocks replaces the set of locks associated with a remote cluster.
func (a *ServerWithRoles) ReplaceRemoteLocks(ctx context.Context, clusterName string, locks []types.Lock) error {
	role, ok := a.context.Identity.(authz.RemoteBuiltinRole)
	if !a.hasRemoteBuiltinRole(string(types.RoleRemoteProxy)) || !ok || role.ClusterName != clusterName {
		return trace.AccessDenied("this request can be only executed by a remote proxy of cluster %q", clusterName)
	}
	return a.authServer.ReplaceRemoteLocks(ctx, clusterName, locks)
}

// StreamSessionEvents streams all events from a given session recording. An error is returned on the first
// channel if one is encountered. Otherwise the event channel is closed when the stream ends.
// The event channel is not closed on error to prevent race conditions in downstream select statements.
func (a *ServerWithRoles) StreamSessionEvents(ctx context.Context, sessionID session.ID, startIndex int64) (chan apievents.AuditEvent, chan error) {
	createErrorChannel := func(err error) (chan apievents.AuditEvent, chan error) {
		e := make(chan error, 1)
		e <- trace.Wrap(err)
		return nil, e
	}

	err := a.localServerAction()
	isTeleportServer := err == nil

	if !isTeleportServer {
		if err := a.actionForKindSession(apidefaults.Namespace, sessionID); err != nil {
			c, e := make(chan apievents.AuditEvent), make(chan error, 1)
			e <- trace.Wrap(err)
			return c, e
		}
	}

	// StreamSessionEvents can be called internally, and when that happens we don't want to emit an event.
	shouldEmitAuditEvent := !isTeleportServer
	if shouldEmitAuditEvent {
		if err := a.authServer.emitter.EmitAuditEvent(a.authServer.closeCtx, &apievents.SessionRecordingAccess{
			Metadata: apievents.Metadata{
				Type: events.SessionRecordingAccessEvent,
				Code: events.SessionRecordingAccessCode,
			},
			SessionID:    sessionID.String(),
			UserMetadata: a.context.Identity.GetIdentity().GetUserMetadata(),
		}); err != nil {
			return createErrorChannel(err)
		}
	}

	return a.alog.StreamSessionEvents(ctx, sessionID, startIndex)
}

// CreateApp creates a new application resource.
func (a *ServerWithRoles) CreateApp(ctx context.Context, app types.Application) error {
	if err := a.action(apidefaults.Namespace, types.KindApp, types.VerbCreate); err != nil {
		return trace.Wrap(err)
	}
	// Don't allow users create apps they wouldn't have access to (e.g.
	// non-matching labels).
	if err := a.checkAccessToApp(app); err != nil {
		return trace.Wrap(err)
	}
	return trace.Wrap(a.authServer.CreateApp(ctx, app))
}

// UpdateApp updates existing application resource.
func (a *ServerWithRoles) UpdateApp(ctx context.Context, app types.Application) error {
	if err := a.action(apidefaults.Namespace, types.KindApp, types.VerbUpdate); err != nil {
		return trace.Wrap(err)
	}
	// Don't allow users update apps they don't have access to (e.g.
	// non-matching labels). Make sure to check existing app too.
	existing, err := a.authServer.GetApp(ctx, app.GetName())
	if err != nil {
		return trace.Wrap(err)
	}
	if err := a.checkAccessToApp(existing); err != nil {
		return trace.Wrap(err)
	}
	if err := a.checkAccessToApp(app); err != nil {
		return trace.Wrap(err)
	}
	return trace.Wrap(a.authServer.UpdateApp(ctx, app))
}

// GetApp returns specified application resource.
func (a *ServerWithRoles) GetApp(ctx context.Context, name string) (types.Application, error) {
	if err := a.action(apidefaults.Namespace, types.KindApp, types.VerbRead); err != nil {
		return nil, trace.Wrap(err)
	}
	app, err := a.authServer.GetApp(ctx, name)
	if err != nil {
		return nil, trace.Wrap(err)
	}
	if err := a.checkAccessToApp(app); err != nil {
		return nil, trace.Wrap(err)
	}
	return app, nil
}

// GetApps returns all application resources.
func (a *ServerWithRoles) GetApps(ctx context.Context) (result []types.Application, err error) {
	if err := a.action(apidefaults.Namespace, types.KindApp, types.VerbList, types.VerbRead); err != nil {
		return nil, trace.Wrap(err)
	}
	// Filter out apps user doesn't have access to.
	apps, err := a.authServer.GetApps(ctx)
	if err != nil {
		return nil, trace.Wrap(err)
	}
	for _, app := range apps {
		if err := a.checkAccessToApp(app); err == nil {
			result = append(result, app)
		}
	}
	return result, nil
}

// DeleteApp removes the specified application resource.
func (a *ServerWithRoles) DeleteApp(ctx context.Context, name string) error {
	if err := a.action(apidefaults.Namespace, types.KindApp, types.VerbDelete); err != nil {
		return trace.Wrap(err)
	}
	// Make sure user has access to the application before deleting.
	app, err := a.authServer.GetApp(ctx, name)
	if err != nil {
		return trace.Wrap(err)
	}
	if err := a.checkAccessToApp(app); err != nil {
		return trace.Wrap(err)
	}
	return trace.Wrap(a.authServer.DeleteApp(ctx, name))
}

// DeleteAllApps removes all application resources.
func (a *ServerWithRoles) DeleteAllApps(ctx context.Context) error {
	if err := a.action(apidefaults.Namespace, types.KindApp, types.VerbList, types.VerbDelete); err != nil {
		return trace.Wrap(err)
	}
	// Make sure to only delete apps user has access to.
	apps, err := a.authServer.GetApps(ctx)
	if err != nil {
		return trace.Wrap(err)
	}
	for _, app := range apps {
		if err := a.checkAccessToApp(app); err == nil {
			if err := a.authServer.DeleteApp(ctx, app.GetName()); err != nil {
				return trace.Wrap(err)
			}
		}
	}
	return nil
}

// CreateKubernetesCluster creates a new kubernetes cluster resource.
func (a *ServerWithRoles) CreateKubernetesCluster(ctx context.Context, cluster types.KubeCluster) error {
	if err := a.action(apidefaults.Namespace, types.KindKubernetesCluster, types.VerbCreate); err != nil {
		return trace.Wrap(err)
	}
	// Don't allow users create clusters they wouldn't have access to (e.g.
	// non-matching labels).
	if err := a.checkAccessToKubeCluster(cluster); err != nil {
		return trace.Wrap(err)
	}
	// Don't allow discovery service to create clusters with dynamic labels.
	if a.hasBuiltinRole(types.RoleDiscovery) && len(cluster.GetDynamicLabels()) > 0 {
		return trace.AccessDenied("discovered kubernetes cluster must not have dynamic labels")
	}
	return trace.Wrap(a.authServer.CreateKubernetesCluster(ctx, cluster))
}

// UpdateKubernetesCluster updates existing kubernetes cluster resource.
func (a *ServerWithRoles) UpdateKubernetesCluster(ctx context.Context, cluster types.KubeCluster) error {
	if err := a.action(apidefaults.Namespace, types.KindKubernetesCluster, types.VerbUpdate); err != nil {
		return trace.Wrap(err)
	}
	// Don't allow users update clusters they don't have access to (e.g.
	// non-matching labels). Make sure to check existing cluster too.
	existing, err := a.authServer.GetKubernetesCluster(ctx, cluster.GetName())
	if err != nil {
		return trace.Wrap(err)
	}
	if err := a.checkAccessToKubeCluster(existing); err != nil {
		return trace.Wrap(err)
	}
	if err := a.checkAccessToKubeCluster(cluster); err != nil {
		return trace.Wrap(err)
	}
	// Don't allow discovery service to create clusters with dynamic labels.
	if a.hasBuiltinRole(types.RoleDiscovery) && len(cluster.GetDynamicLabels()) > 0 {
		return trace.AccessDenied("discovered kubernetes cluster must not have dynamic labels")
	}
	return trace.Wrap(a.authServer.UpdateKubernetesCluster(ctx, cluster))
}

// GetKubernetesCluster returns specified kubernetes cluster resource.
func (a *ServerWithRoles) GetKubernetesCluster(ctx context.Context, name string) (types.KubeCluster, error) {
	if err := a.action(apidefaults.Namespace, types.KindKubernetesCluster, types.VerbRead); err != nil {
		return nil, trace.Wrap(err)
	}
	kubeCluster, err := a.authServer.GetKubernetesCluster(ctx, name)
	if err != nil {
		return nil, trace.Wrap(err)
	}
	if err := a.checkAccessToKubeCluster(kubeCluster); err != nil {
		return nil, trace.Wrap(err)
	}
	return kubeCluster, nil
}

// GetKubernetesClusters returns all kubernetes cluster resources.
func (a *ServerWithRoles) GetKubernetesClusters(ctx context.Context) (result []types.KubeCluster, err error) {
	if err := a.action(apidefaults.Namespace, types.KindKubernetesCluster, types.VerbList, types.VerbRead); err != nil {
		return nil, trace.Wrap(err)
	}
	// Filter out kube clusters user doesn't have access to.
	clusters, err := a.authServer.GetKubernetesClusters(ctx)
	if err != nil {
		return nil, trace.Wrap(err)
	}
	for _, cluster := range clusters {
		if err := a.checkAccessToKubeCluster(cluster); err == nil {
			result = append(result, cluster)
		}
	}
	return result, nil
}

// DeleteKubernetesCluster removes the specified kubernetes cluster resource.
func (a *ServerWithRoles) DeleteKubernetesCluster(ctx context.Context, name string) error {
	if err := a.action(apidefaults.Namespace, types.KindKubernetesCluster, types.VerbDelete); err != nil {
		return trace.Wrap(err)
	}
	// Make sure user has access to the kubernetes cluster before deleting.
	cluster, err := a.authServer.GetKubernetesCluster(ctx, name)
	if err != nil {
		return trace.Wrap(err)
	}
	if err := a.checkAccessToKubeCluster(cluster); err != nil {
		return trace.Wrap(err)
	}
	return trace.Wrap(a.authServer.DeleteKubernetesCluster(ctx, name))
}

// DeleteAllKubernetesClusters removes all kubernetes cluster resources.
func (a *ServerWithRoles) DeleteAllKubernetesClusters(ctx context.Context) error {
	if err := a.action(apidefaults.Namespace, types.KindKubernetesCluster, types.VerbList, types.VerbDelete); err != nil {
		return trace.Wrap(err)
	}
	// Make sure to only delete kubernetes cluster user has access to.
	clusters, err := a.authServer.GetKubernetesClusters(ctx)
	if err != nil {
		return trace.Wrap(err)
	}
	for _, cluster := range clusters {
		if err := a.checkAccessToKubeCluster(cluster); err == nil {
			if err := a.authServer.DeleteKubernetesCluster(ctx, cluster.GetName()); err != nil {
				return trace.Wrap(err)
			}
		}
	}
	return nil
}

func (a *ServerWithRoles) checkAccessToNode(node types.Server) error {
	// For certain built-in roles, continue to allow full access and return
	// the full set of nodes to not break existing clusters during migration.
	//
	// In addition, allow proxy (and remote proxy) to access all nodes for its
	// smart resolution address resolution. Once the smart resolution logic is
	// moved to the auth server, this logic can be removed.
	builtinRole := authz.HasBuiltinRole(a.context, string(types.RoleAdmin)) ||
		authz.HasBuiltinRole(a.context, string(types.RoleProxy)) ||
		HasRemoteBuiltinRole(a.context, string(types.RoleRemoteProxy))

	if builtinRole {
		return nil
	}

	return a.context.Checker.CheckAccess(node,
		// MFA is not required for operations on node resources but
		// will be enforced at the connection time.
		services.AccessState{MFAVerified: true})
}

func (a *ServerWithRoles) checkAccessToDatabase(database types.Database) error {
	return a.context.Checker.CheckAccess(database,
		// MFA is not required for operations on database resources but
		// will be enforced at the connection time.
		services.AccessState{MFAVerified: true})
}

// CreateDatabase creates a new database resource.
func (a *ServerWithRoles) CreateDatabase(ctx context.Context, database types.Database) error {
	if err := a.action(apidefaults.Namespace, types.KindDatabase, types.VerbCreate); err != nil {
		return trace.Wrap(err)
	}
	// Don't allow users create databases they wouldn't have access to (e.g.
	// non-matching labels).
	if err := a.checkAccessToDatabase(database); err != nil {
		return trace.Wrap(err)
	}
	// Don't allow discovery service to create databases with dynamic labels.
	if a.hasBuiltinRole(types.RoleDiscovery) && len(database.GetDynamicLabels()) > 0 {
		return trace.AccessDenied("discovered database must not have dynamic labels")
	}
	return trace.Wrap(a.authServer.CreateDatabase(ctx, database))
}

// UpdateDatabase updates existing database resource.
func (a *ServerWithRoles) UpdateDatabase(ctx context.Context, database types.Database) error {
	if err := a.action(apidefaults.Namespace, types.KindDatabase, types.VerbUpdate); err != nil {
		return trace.Wrap(err)
	}
	// Don't allow users update databases they don't have access to (e.g.
	// non-matching labels). Make sure to check existing database too.
	existing, err := a.authServer.GetDatabase(ctx, database.GetName())
	if err != nil {
		return trace.Wrap(err)
	}
	if err := a.checkAccessToDatabase(existing); err != nil {
		return trace.Wrap(err)
	}
	if err := a.checkAccessToDatabase(database); err != nil {
		return trace.Wrap(err)
	}
	// Don't allow discovery service to create databases with dynamic labels.
	if a.hasBuiltinRole(types.RoleDiscovery) && len(database.GetDynamicLabels()) > 0 {
		return trace.AccessDenied("discovered database must not have dynamic labels")
	}
	return trace.Wrap(a.authServer.UpdateDatabase(ctx, database))
}

// GetDatabase returns specified database resource.
func (a *ServerWithRoles) GetDatabase(ctx context.Context, name string) (types.Database, error) {
	if err := a.action(apidefaults.Namespace, types.KindDatabase, types.VerbRead); err != nil {
		return nil, trace.Wrap(err)
	}
	database, err := a.authServer.GetDatabase(ctx, name)
	if err != nil {
		return nil, trace.Wrap(err)
	}
	if err := a.checkAccessToDatabase(database); err != nil {
		return nil, trace.Wrap(err)
	}
	return database, nil
}

// GetDatabases returns all database resources.
func (a *ServerWithRoles) GetDatabases(ctx context.Context) (result []types.Database, err error) {
	if err := a.action(apidefaults.Namespace, types.KindDatabase, types.VerbList, types.VerbRead); err != nil {
		return nil, trace.Wrap(err)
	}
	// Filter out databases user doesn't have access to.
	databases, err := a.authServer.GetDatabases(ctx)
	if err != nil {
		return nil, trace.Wrap(err)
	}
	for _, database := range databases {
		if err := a.checkAccessToDatabase(database); err == nil {
			result = append(result, database)
		}
	}
	return result, nil
}

// DeleteDatabase removes the specified database resource.
func (a *ServerWithRoles) DeleteDatabase(ctx context.Context, name string) error {
	if err := a.action(apidefaults.Namespace, types.KindDatabase, types.VerbDelete); err != nil {
		return trace.Wrap(err)
	}
	// Make sure user has access to the database before deleting.
	database, err := a.authServer.GetDatabase(ctx, name)
	if err != nil {
		return trace.Wrap(err)
	}
	if err := a.checkAccessToDatabase(database); err != nil {
		return trace.Wrap(err)
	}
	return trace.Wrap(a.authServer.DeleteDatabase(ctx, name))
}

// DeleteAllDatabases removes all database resources.
func (a *ServerWithRoles) DeleteAllDatabases(ctx context.Context) error {
	if err := a.action(apidefaults.Namespace, types.KindDatabase, types.VerbList, types.VerbDelete); err != nil {
		return trace.Wrap(err)
	}
	// Make sure to only delete databases user has access to.
	databases, err := a.authServer.GetDatabases(ctx)
	if err != nil {
		return trace.Wrap(err)
	}
	for _, database := range databases {
		if err := a.checkAccessToDatabase(database); err == nil {
			if err := a.authServer.DeleteDatabase(ctx, database.GetName()); err != nil {
				return trace.Wrap(err)
			}
		}
	}
	return nil
}

// GetWindowsDesktopServices returns all registered windows desktop services.
func (a *ServerWithRoles) GetWindowsDesktopServices(ctx context.Context) ([]types.WindowsDesktopService, error) {
	if err := a.action(apidefaults.Namespace, types.KindWindowsDesktopService, types.VerbList, types.VerbRead); err != nil {
		return nil, trace.Wrap(err)
	}
	services, err := a.authServer.GetWindowsDesktopServices(ctx)
	if err != nil {
		return nil, trace.Wrap(err)
	}
	return services, nil
}

// GetWindowsDesktopService returns a registered windows desktop service by name.
func (a *ServerWithRoles) GetWindowsDesktopService(ctx context.Context, name string) (types.WindowsDesktopService, error) {
	if err := a.action(apidefaults.Namespace, types.KindWindowsDesktopService, types.VerbList, types.VerbRead); err != nil {
		return nil, trace.Wrap(err)
	}
	service, err := a.authServer.GetWindowsDesktopService(ctx, name)
	if err != nil {
		return nil, trace.Wrap(err)
	}
	return service, nil
}

// UpsertWindowsDesktopService creates or updates a new windows desktop service.
func (a *ServerWithRoles) UpsertWindowsDesktopService(ctx context.Context, s types.WindowsDesktopService) (*types.KeepAlive, error) {
	if err := a.action(apidefaults.Namespace, types.KindWindowsDesktopService, types.VerbCreate, types.VerbUpdate); err != nil {
		return nil, trace.Wrap(err)
	}
	return a.authServer.UpsertWindowsDesktopService(ctx, s)
}

// DeleteWindowsDesktopService removes the specified windows desktop service.
func (a *ServerWithRoles) DeleteWindowsDesktopService(ctx context.Context, name string) error {
	if err := a.action(apidefaults.Namespace, types.KindWindowsDesktopService, types.VerbDelete); err != nil {
		return trace.Wrap(err)
	}
	return a.authServer.DeleteWindowsDesktopService(ctx, name)
}

// DeleteAllWindowsDesktopServices removes all registered windows desktop services.
func (a *ServerWithRoles) DeleteAllWindowsDesktopServices(ctx context.Context) error {
	if err := a.action(apidefaults.Namespace, types.KindWindowsDesktopService, types.VerbList, types.VerbDelete); err != nil {
		return trace.Wrap(err)
	}
	return a.authServer.DeleteAllWindowsDesktopServices(ctx)
}

// GetWindowsDesktops returns all registered windows desktop hosts.
func (a *ServerWithRoles) GetWindowsDesktops(ctx context.Context, filter types.WindowsDesktopFilter) ([]types.WindowsDesktop, error) {
	if err := a.action(apidefaults.Namespace, types.KindWindowsDesktop, types.VerbList, types.VerbRead); err != nil {
		return nil, trace.Wrap(err)
	}
	hosts, err := a.authServer.GetWindowsDesktops(ctx, filter)
	if err != nil {
		return nil, trace.Wrap(err)
	}
	filtered, err := a.filterWindowsDesktops(hosts)
	if err != nil {
		return nil, trace.Wrap(err)
	}
	return filtered, nil
}

// CreateWindowsDesktop creates a new windows desktop host.
func (a *ServerWithRoles) CreateWindowsDesktop(ctx context.Context, s types.WindowsDesktop) error {
	if err := a.action(apidefaults.Namespace, types.KindWindowsDesktop, types.VerbCreate); err != nil {
		return trace.Wrap(err)
	}
	return a.authServer.CreateWindowsDesktop(ctx, s)
}

// UpdateWindowsDesktop updates an existing windows desktop host.
func (a *ServerWithRoles) UpdateWindowsDesktop(ctx context.Context, s types.WindowsDesktop) error {
	if err := a.action(apidefaults.Namespace, types.KindWindowsDesktop, types.VerbUpdate); err != nil {
		return trace.Wrap(err)
	}

	existing, err := a.authServer.GetWindowsDesktops(ctx,
		types.WindowsDesktopFilter{HostID: s.GetHostID(), Name: s.GetName()})
	if err != nil {
		return trace.Wrap(err)
	}
	if len(existing) == 0 {
		return trace.NotFound("no windows desktops with HostID %s and Name %s",
			s.GetHostID(), s.GetName())
	}

	if err := a.checkAccessToWindowsDesktop(existing[0]); err != nil {
		return trace.Wrap(err)
	}
	if err := a.checkAccessToWindowsDesktop(s); err != nil {
		return trace.Wrap(err)
	}
	return a.authServer.UpdateWindowsDesktop(ctx, s)
}

// UpsertWindowsDesktop updates a windows desktop resource, creating it if it doesn't exist.
func (a *ServerWithRoles) UpsertWindowsDesktop(ctx context.Context, s types.WindowsDesktop) error {
	// Ensure caller has both Create and Update permissions.
	if err := a.action(apidefaults.Namespace, types.KindWindowsDesktop, types.VerbCreate, types.VerbUpdate); err != nil {
		return trace.Wrap(err)
	}

	if s.GetHostID() == "" {
		// dont try to insert desktops with empty hostIDs
		return nil
	}

	// If the desktop exists, check access,
	// if it doesn't, continue.
	existing, err := a.authServer.GetWindowsDesktops(ctx,
		types.WindowsDesktopFilter{HostID: s.GetHostID(), Name: s.GetName()})
	if err == nil && len(existing) != 0 {
		if err := a.checkAccessToWindowsDesktop(existing[0]); err != nil {
			return trace.Wrap(err)
		}
	} else if err != nil && !trace.IsNotFound(err) {
		return trace.Wrap(err)
	}

	if err := a.checkAccessToWindowsDesktop(s); err != nil {
		return trace.Wrap(err)
	}
	return a.authServer.UpsertWindowsDesktop(ctx, s)
}

// DeleteWindowsDesktop removes the specified Windows desktop host.
// Note: unlike GetWindowsDesktops, this will delete at-most one desktop.
// Passing an empty host ID will not trigger "delete all" behavior. To delete
// all desktops, use DeleteAllWindowsDesktops.
func (a *ServerWithRoles) DeleteWindowsDesktop(ctx context.Context, hostID, name string) error {
	if err := a.action(apidefaults.Namespace, types.KindWindowsDesktop, types.VerbDelete); err != nil {
		return trace.Wrap(err)
	}
	desktop, err := a.authServer.GetWindowsDesktops(ctx,
		types.WindowsDesktopFilter{HostID: hostID, Name: name})
	if err != nil {
		return trace.Wrap(err)
	}
	if len(desktop) == 0 {
		return trace.NotFound("no windows desktops with HostID %s and Name %s",
			hostID, name)
	}
	if err := a.checkAccessToWindowsDesktop(desktop[0]); err != nil {
		return trace.Wrap(err)
	}
	return a.authServer.DeleteWindowsDesktop(ctx, hostID, name)
}

// DeleteAllWindowsDesktops removes all registered windows desktop hosts.
func (a *ServerWithRoles) DeleteAllWindowsDesktops(ctx context.Context) error {
	if err := a.action(apidefaults.Namespace, types.KindWindowsDesktop, types.VerbList, types.VerbDelete); err != nil {
		return trace.Wrap(err)
	}
	// Only delete the desktops the user has access to.
	desktops, err := a.authServer.GetWindowsDesktops(ctx, types.WindowsDesktopFilter{})
	if err != nil {
		return trace.Wrap(err)
	}
	for _, desktop := range desktops {
		if err := a.checkAccessToWindowsDesktop(desktop); err == nil {
			if err := a.authServer.DeleteWindowsDesktop(ctx, desktop.GetHostID(), desktop.GetName()); err != nil {
				return trace.Wrap(err)
			}
		}
	}
	return nil
}

func (a *ServerWithRoles) filterWindowsDesktops(desktops []types.WindowsDesktop) ([]types.WindowsDesktop, error) {
	// For certain built-in roles allow full access
	if a.hasBuiltinRole(types.RoleAdmin, types.RoleProxy, types.RoleWindowsDesktop) {
		return desktops, nil
	}

	filtered := make([]types.WindowsDesktop, 0, len(desktops))
	for _, desktop := range desktops {
		if err := a.checkAccessToWindowsDesktop(desktop); err == nil {
			filtered = append(filtered, desktop)
		}
	}

	return filtered, nil
}

func (a *ServerWithRoles) checkAccessToWindowsDesktop(w types.WindowsDesktop) error {
	return a.context.Checker.CheckAccess(w,
		// MFA is not required for operations on desktop resources
		services.AccessState{MFAVerified: true},
		// Note: we don't use the Windows login matcher here, as we won't know what OS user
		// the user is trying to log in as until they initiate the connection.
	)
}

// GenerateWindowsDesktopCert generates a certificate for Windows RDP or SQL Server
// authentication.
func (a *ServerWithRoles) GenerateWindowsDesktopCert(ctx context.Context, req *proto.WindowsDesktopCertRequest) (*proto.WindowsDesktopCertResponse, error) {
	// Only windows_desktop_service should be requesting Windows certificates.
	// (We also allow RoleAdmin for tctl auth sign)
	if !a.hasBuiltinRole(types.RoleWindowsDesktop, types.RoleAdmin) {
		return nil, trace.AccessDenied("access denied")
	}
	return a.authServer.GenerateWindowsDesktopCert(ctx, req)
}

// GetConnectionDiagnostic returns the connection diagnostic with the matching name
func (a *ServerWithRoles) GetConnectionDiagnostic(ctx context.Context, name string) (types.ConnectionDiagnostic, error) {
	if err := a.action(apidefaults.Namespace, types.KindConnectionDiagnostic, types.VerbRead); err != nil {
		return nil, trace.Wrap(err)
	}

	connectionsDiagnostic, err := a.authServer.GetConnectionDiagnostic(ctx, name)
	if err != nil {
		return nil, trace.Wrap(err)
	}

	return connectionsDiagnostic, nil
}

// CreateConnectionDiagnostic creates a new connection diagnostic.
func (a *ServerWithRoles) CreateConnectionDiagnostic(ctx context.Context, connectionDiagnostic types.ConnectionDiagnostic) error {
	if err := a.action(apidefaults.Namespace, types.KindConnectionDiagnostic, types.VerbCreate); err != nil {
		return trace.Wrap(err)
	}

	if err := a.authServer.CreateConnectionDiagnostic(ctx, connectionDiagnostic); err != nil {
		return trace.Wrap(err)
	}

	return nil
}

// UpdateConnectionDiagnostic updates a connection diagnostic.
func (a *ServerWithRoles) UpdateConnectionDiagnostic(ctx context.Context, connectionDiagnostic types.ConnectionDiagnostic) error {
	if err := a.action(apidefaults.Namespace, types.KindConnectionDiagnostic, types.VerbUpdate); err != nil {
		return trace.Wrap(err)
	}

	if err := a.authServer.UpdateConnectionDiagnostic(ctx, connectionDiagnostic); err != nil {
		return trace.Wrap(err)
	}

	return nil
}

// AppendDiagnosticTrace adds a new trace for the given ConnectionDiagnostic.
func (a *ServerWithRoles) AppendDiagnosticTrace(ctx context.Context, name string, t *types.ConnectionDiagnosticTrace) (types.ConnectionDiagnostic, error) {
	if err := a.action(apidefaults.Namespace, types.KindConnectionDiagnostic, types.VerbUpdate); err != nil {
		return nil, trace.Wrap(err)
	}

	return a.authServer.AppendDiagnosticTrace(ctx, name, t)
}

// StartAccountRecovery is implemented by AuthService.StartAccountRecovery.
func (a *ServerWithRoles) StartAccountRecovery(ctx context.Context, req *proto.StartAccountRecoveryRequest) (types.UserToken, error) {
	return a.authServer.StartAccountRecovery(ctx, req)
}

// VerifyAccountRecovery is implemented by AuthService.VerifyAccountRecovery.
func (a *ServerWithRoles) VerifyAccountRecovery(ctx context.Context, req *proto.VerifyAccountRecoveryRequest) (types.UserToken, error) {
	// The token provides its own authorization and authentication.
	return a.authServer.VerifyAccountRecovery(ctx, req)
}

// CompleteAccountRecovery is implemented by AuthService.CompleteAccountRecovery.
func (a *ServerWithRoles) CompleteAccountRecovery(ctx context.Context, req *proto.CompleteAccountRecoveryRequest) error {
	// The token provides its own authorization and authentication.
	return a.authServer.CompleteAccountRecovery(ctx, req)
}

// CreateAccountRecoveryCodes is implemented by AuthService.CreateAccountRecoveryCodes.
func (a *ServerWithRoles) CreateAccountRecoveryCodes(ctx context.Context, req *proto.CreateAccountRecoveryCodesRequest) (*proto.RecoveryCodes, error) {
	return a.authServer.CreateAccountRecoveryCodes(ctx, req)
}

// GetAccountRecoveryToken is implemented by AuthService.GetAccountRecoveryToken.
func (a *ServerWithRoles) GetAccountRecoveryToken(ctx context.Context, req *proto.GetAccountRecoveryTokenRequest) (types.UserToken, error) {
	return a.authServer.GetAccountRecoveryToken(ctx, req)
}

// CreateAuthenticateChallenge is implemented by AuthService.CreateAuthenticateChallenge.
func (a *ServerWithRoles) CreateAuthenticateChallenge(ctx context.Context, req *proto.CreateAuthenticateChallengeRequest) (*proto.MFAAuthenticateChallenge, error) {
	// No permission check is required b/c this request verifies request by one of the following:
	//   - username + password, anyone who has user's password can generate a sign request
	//   - token provide its own auth
	//   - the user extracted from context can retrieve their own challenges
	return a.authServer.CreateAuthenticateChallenge(ctx, req)
}

// CreatePrivilegeToken is implemented by AuthService.CreatePrivilegeToken.
func (a *ServerWithRoles) CreatePrivilegeToken(ctx context.Context, req *proto.CreatePrivilegeTokenRequest) (*types.UserTokenV3, error) {
	return a.authServer.CreatePrivilegeToken(ctx, req)
}

// CreateRegisterChallenge is implemented by AuthService.CreateRegisterChallenge.
func (a *ServerWithRoles) CreateRegisterChallenge(ctx context.Context, req *proto.CreateRegisterChallengeRequest) (*proto.MFARegisterChallenge, error) {
	// The token provides its own authorization and authentication.
	return a.authServer.CreateRegisterChallenge(ctx, req)
}

// GetAccountRecoveryCodes is implemented by AuthService.GetAccountRecoveryCodes.
func (a *ServerWithRoles) GetAccountRecoveryCodes(ctx context.Context, req *proto.GetAccountRecoveryCodesRequest) (*proto.RecoveryCodes, error) {
	// User in context can retrieve their own recovery codes.
	return a.authServer.GetAccountRecoveryCodes(ctx, req)
}

// GenerateCertAuthorityCRL generates an empty CRL for a CA.
//
// This CRL can be requested by:
//
//   - Windows desktop service when updating the certificate authority contents
//     on LDAP.
//   - Cluster administrator using "tctl auth crl --type=db" command locally
//     on the auth server to produce revocation list used to be configured on
//     external services such as Windows certificate store.
//   - Remote user using "tctl auth crl --type=db" command with a remote
//     proxy (e.g. Teleport Cloud), as long as they have permission to read
//     certificate authorities.
func (a *ServerWithRoles) GenerateCertAuthorityCRL(ctx context.Context, caType types.CertAuthType) ([]byte, error) {
	// Assume this is a user request, check if the user has permission to read CAs.
	err := a.action(apidefaults.Namespace, types.KindCertAuthority, types.VerbReadNoSecrets)
	if err != nil {
		// An error means the user doesn't have permission to read CAs, or this
		// is an admin on the auth server or the windows desktop service. We
		// expect to see an access denied error in any of those cases.
		if !trace.IsAccessDenied(err) {
			return nil, trace.Wrap(err)
		}

		// If this is an admin on the auth server (types.RoleAdmin) or the
		// windows desktop service (types.RoleWindowsDesktop), allow the
		// request. Otherwise, return the access denied error.
		if !a.hasBuiltinRole(types.RoleAdmin, types.RoleWindowsDesktop) {
			return nil, trace.AccessDenied("access denied")
		}
	}

	crl, err := a.authServer.GenerateCertAuthorityCRL(ctx, caType)
	if err != nil {
		return nil, trace.Wrap(err)
	}
	return crl, nil
}

// UpdatePresence is coupled to the service layer and must exist here but is never actually called
// since it's handled by the session presence task. This is never valid to call.
func (a *ServerWithRoles) UpdatePresence(ctx context.Context, sessionID, user string) error {
	return trace.NotImplemented(notImplementedMessage)
}

// UpdatePresence is coupled to the service layer and must exist here but is never actually called
// since it's handled by the session presence task. This is never valid to call.
func (a *ServerWithRoles) MaintainSessionPresence(ctx context.Context) (proto.AuthService_MaintainSessionPresenceClient, error) {
	return nil, trace.NotImplemented(notImplementedMessage)
}

// SubmitUsageEvent submits an external usage event.
func (a *ServerWithRoles) SubmitUsageEvent(ctx context.Context, req *proto.SubmitUsageEventRequest) error {
	if err := a.action(apidefaults.Namespace, types.KindUsageEvent, types.VerbCreate); err != nil {
		return trace.Wrap(err)
	}

	if err := a.authServer.SubmitUsageEvent(ctx, req); err != nil {
		return trace.Wrap(err)
	}

	return nil
}

// GetLicense returns the license used to start the auth server
func (a *ServerWithRoles) GetLicense(ctx context.Context) (string, error) {
	if err := a.action(apidefaults.Namespace, types.KindLicense, types.VerbRead); err != nil {
		return "", trace.Wrap(err)
	}
	return a.authServer.GetLicense(ctx)
}

// ListReleases return Teleport Enterprise releases
func (a *ServerWithRoles) ListReleases(ctx context.Context) ([]*types.Release, error) {
	if err := a.action(apidefaults.Namespace, types.KindDownload, types.VerbList); err != nil {
		return nil, trace.Wrap(err)
	}

	return a.authServer.releaseService.ListReleases(ctx)
}

// ListSAMLIdPServiceProviders returns a paginated list of SAML IdP service provider resources.
func (a *ServerWithRoles) ListSAMLIdPServiceProviders(ctx context.Context, pageSize int, nextToken string) ([]types.SAMLIdPServiceProvider, string, error) {
	if err := a.action(apidefaults.Namespace, types.KindSAMLIdPServiceProvider, types.VerbList); err != nil {
		return nil, "", trace.Wrap(err)
	}

	return a.authServer.ListSAMLIdPServiceProviders(ctx, pageSize, nextToken)
}

// GetSAMLIdPServiceProvider returns the specified SAML IdP service provider resources.
func (a *ServerWithRoles) GetSAMLIdPServiceProvider(ctx context.Context, name string) (types.SAMLIdPServiceProvider, error) {
	if err := a.action(apidefaults.Namespace, types.KindSAMLIdPServiceProvider, types.VerbRead); err != nil {
		return nil, trace.Wrap(err)
	}

	return a.authServer.GetSAMLIdPServiceProvider(ctx, name)
}

// CreateSAMLIdPServiceProvider creates a new SAML IdP service provider resource.
func (a *ServerWithRoles) CreateSAMLIdPServiceProvider(ctx context.Context, sp types.SAMLIdPServiceProvider) error {
	code := events.SAMLIdPServiceProviderCreateFailureCode
	var err error
	if err = a.action(apidefaults.Namespace, types.KindSAMLIdPServiceProvider, types.VerbCreate); err == nil {
		err = a.authServer.CreateSAMLIdPServiceProvider(ctx, sp)
		if err == nil {
			code = events.SAMLIdPServiceProviderCreateCode
		}
	}

	if emitErr := a.authServer.emitter.EmitAuditEvent(a.authServer.closeCtx, &apievents.SAMLIdPServiceProviderCreate{
		Metadata: apievents.Metadata{
			Type: events.SAMLIdPServiceProviderCreateEvent,
			Code: code,
		},
		ResourceMetadata: apievents.ResourceMetadata{
			Name:      sp.GetName(),
			UpdatedBy: authz.ClientUsername(ctx),
		},
		SAMLIdPServiceProviderMetadata: apievents.SAMLIdPServiceProviderMetadata{
			ServiceProviderEntityID: sp.GetEntityID(),
		},
	}); emitErr != nil {
		log.WithError(trace.NewAggregate(emitErr, err)).Warn("Failed to emit SAML IdP service provider created event.")
	}

	return trace.Wrap(err)
}

// UpdateSAMLIdPServiceProvider updates an existing SAML IdP service provider resource.
func (a *ServerWithRoles) UpdateSAMLIdPServiceProvider(ctx context.Context, sp types.SAMLIdPServiceProvider) error {
	code := events.SAMLIdPServiceProviderUpdateFailureCode
	var err error
	if err = a.action(apidefaults.Namespace, types.KindSAMLIdPServiceProvider, types.VerbUpdate); err == nil {
		err = a.authServer.UpdateSAMLIdPServiceProvider(ctx, sp)
		if err == nil {
			code = events.SAMLIdPServiceProviderUpdateCode
		}
	}

	if emitErr := a.authServer.emitter.EmitAuditEvent(a.authServer.closeCtx, &apievents.SAMLIdPServiceProviderUpdate{
		Metadata: apievents.Metadata{
			Type: events.SAMLIdPServiceProviderUpdateEvent,
			Code: code,
		},
		ResourceMetadata: apievents.ResourceMetadata{
			Name:      sp.GetName(),
			UpdatedBy: authz.ClientUsername(ctx),
		},
		SAMLIdPServiceProviderMetadata: apievents.SAMLIdPServiceProviderMetadata{
			ServiceProviderEntityID: sp.GetEntityID(),
		},
	}); emitErr != nil {
		log.WithError(trace.NewAggregate(emitErr, err)).Warn("Failed to emit SAML IdP service provider updated event.")
	}

	return trace.Wrap(err)
}

// DeleteSAMLIdPServiceProvider removes the specified SAML IdP service provider resource.
func (a *ServerWithRoles) DeleteSAMLIdPServiceProvider(ctx context.Context, name string) error {
	var entityID string
	code := events.SAMLIdPServiceProviderDeleteFailureCode
	var err error
	if err = a.action(apidefaults.Namespace, types.KindSAMLIdPServiceProvider, types.VerbDelete); err == nil {
		var sp types.SAMLIdPServiceProvider
		// Get the service provider so we can emit its entity ID later.
		sp, err = a.authServer.GetSAMLIdPServiceProvider(ctx, name)
		if err == nil {
			name = sp.GetName()
			entityID = sp.GetEntityID()

			// Delete the actual service provider.
			err = a.authServer.DeleteSAMLIdPServiceProvider(ctx, name)
			if err == nil {
				code = events.SAMLIdPServiceProviderDeleteCode
			}
		}
	}

	if emitErr := a.authServer.emitter.EmitAuditEvent(a.authServer.closeCtx, &apievents.SAMLIdPServiceProviderDelete{
		Metadata: apievents.Metadata{
			Type: events.SAMLIdPServiceProviderDeleteEvent,
			Code: code,
		},
		ResourceMetadata: apievents.ResourceMetadata{
			Name:      name,
			UpdatedBy: authz.ClientUsername(ctx),
		},
		SAMLIdPServiceProviderMetadata: apievents.SAMLIdPServiceProviderMetadata{
			ServiceProviderEntityID: entityID,
		},
	}); emitErr != nil {
		log.WithError(trace.NewAggregate(emitErr, err)).Warn("Failed to emit SAML IdP service provider deleted event.")
	}

	return trace.Wrap(err)
}

// DeleteAllSAMLIdPServiceProviders removes all SAML IdP service providers.
func (a *ServerWithRoles) DeleteAllSAMLIdPServiceProviders(ctx context.Context) error {
	code := events.SAMLIdPServiceProviderDeleteAllFailureCode
	var err error
	if err = a.action(apidefaults.Namespace, types.KindSAMLIdPServiceProvider, types.VerbDelete); err == nil {
		err = a.authServer.DeleteAllSAMLIdPServiceProviders(ctx)
		if err == nil {
			code = events.SAMLIdPServiceProviderDeleteAllCode
		}
	}

	if emitErr := a.authServer.emitter.EmitAuditEvent(a.authServer.closeCtx, &apievents.SAMLIdPServiceProviderDeleteAll{
		Metadata: apievents.Metadata{
			Type: events.SAMLIdPServiceProviderDeleteAllEvent,
			Code: code,
		},
		ResourceMetadata: apievents.ResourceMetadata{
			UpdatedBy: authz.ClientUsername(ctx),
		},
	}); emitErr != nil {
		log.WithError(trace.NewAggregate(emitErr, err)).Warn("Failed to emit SAML IdP service provider deleted all event.")
	}

	return trace.Wrap(err)
}

func (a *ServerWithRoles) checkAccessToUserGroup(userGroup types.UserGroup) error {
	return a.context.Checker.CheckAccess(
		userGroup,
		// MFA is not required for operations on user group resources.
		services.AccessState{MFAVerified: true})
}

// ListUserGroups returns a paginated list of user group resources.
func (a *ServerWithRoles) ListUserGroups(ctx context.Context, pageSize int, nextToken string) ([]types.UserGroup, string, error) {
	if err := a.action(apidefaults.Namespace, types.KindUserGroup, types.VerbList); err != nil {
		return nil, "", trace.Wrap(err)
	}

	// We have to set a default here.
	if pageSize == 0 {
		pageSize = local.GroupMaxPageSize
	}

	// Because access to user groups is determined by label, we'll need to calculate the entire list of
	// user groups and then check access to those user groups.
	var filteredUserGroups []types.UserGroup

	// Use the default page size since we're assembling our pages manually here.
	userGroups, nextToken, err := a.authServer.ListUserGroups(ctx, 0, nextToken)
	for {
		if err != nil {
			return nil, "", trace.Wrap(err)
		}

		for _, userGroup := range userGroups {
			err := a.checkAccessToUserGroup(userGroup)
			if err != nil && !trace.IsAccessDenied(err) {
				return nil, "", trace.Wrap(err)
			} else if err == nil {
				filteredUserGroups = append(filteredUserGroups, userGroup)
			}
		}

		if nextToken == "" {
			break
		}

		userGroups, nextToken, err = a.authServer.ListUserGroups(ctx, 0, nextToken)
	}

	numUserGroups := len(filteredUserGroups)
	if numUserGroups <= pageSize {
		return filteredUserGroups, "", nil
	}

	return filteredUserGroups[:pageSize], backend.NextPaginationKey(filteredUserGroups[pageSize-1]), nil
}

// GetUserGroup returns the specified user group resources.
func (a *ServerWithRoles) GetUserGroup(ctx context.Context, name string) (types.UserGroup, error) {
	if err := a.action(apidefaults.Namespace, types.KindUserGroup, types.VerbRead); err != nil {
		return nil, trace.Wrap(err)
	}

	userGroup, err := a.authServer.GetUserGroup(ctx, name)
	if err != nil {
		return nil, trace.Wrap(err)
	}

	if err := a.checkAccessToUserGroup(userGroup); err != nil {
		return nil, trace.Wrap(err)
	}

	return userGroup, nil
}

// CreateUserGroup creates a new user group resource.
func (a *ServerWithRoles) CreateUserGroup(ctx context.Context, userGroup types.UserGroup) error {
	if err := a.action(apidefaults.Namespace, types.KindUserGroup, types.VerbCreate); err != nil {
		return trace.Wrap(err)
	}

	if err := a.checkAccessToUserGroup(userGroup); err != nil {
		return trace.Wrap(err)
	}

	return a.authServer.CreateUserGroup(ctx, userGroup)
}

// UpdateUserGroup updates an existing user group resource.
func (a *ServerWithRoles) UpdateUserGroup(ctx context.Context, userGroup types.UserGroup) error {
	if err := a.action(apidefaults.Namespace, types.KindUserGroup, types.VerbUpdate); err != nil {
		return trace.Wrap(err)
	}

	previousUserGroup, err := a.authServer.GetUserGroup(ctx, userGroup.GetName())
	if err != nil {
		return trace.Wrap(err)
	}

	if err := a.checkAccessToUserGroup(previousUserGroup); err != nil {
		return trace.Wrap(err)
	}

	return a.authServer.UpdateUserGroup(ctx, userGroup)
}

// DeleteUserGroup removes the specified user group resource.
func (a *ServerWithRoles) DeleteUserGroup(ctx context.Context, name string) error {
	if err := a.action(apidefaults.Namespace, types.KindUserGroup, types.VerbDelete); err != nil {
		return trace.Wrap(err)
	}

	previousUserGroup, err := a.authServer.GetUserGroup(ctx, name)
	if err != nil {
		return trace.Wrap(err)
	}

	if err := a.checkAccessToUserGroup(previousUserGroup); err != nil {
		return trace.Wrap(err)
	}

	return a.authServer.DeleteUserGroup(ctx, name)
}

// DeleteAllUserGroups removes all user groups.
func (a *ServerWithRoles) DeleteAllUserGroups(ctx context.Context) error {
	if err := a.action(apidefaults.Namespace, types.KindUserGroup, types.VerbDelete); err != nil {
		return trace.Wrap(err)
	}

	return a.authServer.DeleteAllUserGroups(ctx)
}

// GetHeadlessAuthentication gets a headless authentication from the backend.
func (a *ServerWithRoles) GetHeadlessAuthentication(ctx context.Context, name string) (*types.HeadlessAuthentication, error) {
	if !hasLocalUserRole(a.context) {
		return nil, trace.AccessDenied("non-local user roles cannot get headless authentication resources")
	}
	username := a.context.User.GetName()

	headlessAuthn, err := a.authServer.GetHeadlessAuthentication(ctx, username, name)
	if err != nil {
		return nil, trace.Wrap(err)
	}
	return headlessAuthn, nil
}

// GetHeadlessAuthenticationFromWatcher gets a headless authentication from the headless
// authentication watcher.
func (a *ServerWithRoles) GetHeadlessAuthenticationFromWatcher(ctx context.Context, name string) (*types.HeadlessAuthentication, error) {
	if !hasLocalUserRole(a.context) {
		return nil, trace.AccessDenied("non-local user roles cannot get headless authentication resources")
	}
	username := a.context.User.GetName()

	headlessAuthn, err := a.authServer.GetHeadlessAuthenticationFromWatcher(ctx, username, name)
	if err != nil {
		return nil, trace.Wrap(err)
	}

	return headlessAuthn, nil
}

// UpsertHeadlessAuthenticationStub creates a headless authentication stub for the user
// that will expire after the standard callback timeout. Headless login processes will
// look for this stub before inserting the headless authentication resource into the
// backend as a form of indirect authorization.
func (a *ServerWithRoles) UpsertHeadlessAuthenticationStub(ctx context.Context) error {
	if !hasLocalUserRole(a.context) {
		return trace.AccessDenied("non-local user roles cannot create headless authentication stubs")
	}
	username := a.context.User.GetName()

	err := a.authServer.UpsertHeadlessAuthenticationStub(ctx, username)
	return trace.Wrap(err)
}

// UpdateHeadlessAuthenticationState updates a headless authentication state.
func (a *ServerWithRoles) UpdateHeadlessAuthenticationState(ctx context.Context, name string, state types.HeadlessAuthenticationState, mfaResp *proto.MFAAuthenticateResponse) error {
	if !hasLocalUserRole(a.context) {
		return trace.AccessDenied("non-local user roles cannot approve or deny headless authentication resources")
	}
	username := a.context.User.GetName()

	headlessAuthn, err := a.authServer.GetHeadlessAuthentication(ctx, username, name)
	if err != nil {
		return trace.Wrap(err)
	}

	if !headlessAuthn.State.IsPending() {
		return trace.AccessDenied("cannot update a headless authentication state from a non-pending state")
	}

	// Shallow copy headless authn for compare and swap below.
	replaceHeadlessAuthn := *headlessAuthn
	replaceHeadlessAuthn.State = state

	switch state {
	case types.HeadlessAuthenticationState_HEADLESS_AUTHENTICATION_STATE_APPROVED:
		// The user must authenticate with MFA to change the state to approved.
		if mfaResp == nil {
			return trace.BadParameter("expected MFA auth challenge response")
		}

		// Only WebAuthn is supported in headless login flow for superior phishing prevention.
		if _, ok := mfaResp.Response.(*proto.MFAAuthenticateResponse_Webauthn); !ok {
			return trace.BadParameter("expected WebAuthn challenge response, but got %T", mfaResp.Response)
		}

		mfaDevice, _, err := a.authServer.validateMFAAuthResponse(ctx, mfaResp, headlessAuthn.User, false /* passwordless */)
		if err != nil {
			return trace.Wrap(err)
		}

		replaceHeadlessAuthn.MfaDevice = mfaDevice
	case types.HeadlessAuthenticationState_HEADLESS_AUTHENTICATION_STATE_DENIED:
		// continue to compare and swap without MFA.
	default:
		return trace.AccessDenied("cannot update a headless authentication state to %v", state.String())
	}

	_, err = a.authServer.CompareAndSwapHeadlessAuthentication(ctx, headlessAuthn, &replaceHeadlessAuthn)
	return trace.Wrap(err)
}

// MaintainHeadlessAuthenticationStub maintains a headless authentication stub for the user.
// Headless login processes will look for this stub before inserting the headless authentication
// resource into the backend as a form of indirect authorization.
func (a *ServerWithRoles) MaintainHeadlessAuthenticationStub(ctx context.Context) error {
	if !hasLocalUserRole(a.context) {
		return trace.AccessDenied("non-local user roles cannot create headless authentication stubs")
	}
	username := a.context.User.GetName()

	// Create a stub and re-create it each time it expires.
	// Authorization is handled by UpsertHeadlessAuthenticationStub.
	if err := a.authServer.UpsertHeadlessAuthenticationStub(ctx, username); err != nil {
		return trace.Wrap(err)
	}

	ticker := time.NewTicker(defaults.CallbackTimeout)
	defer ticker.Stop()

	for {
		select {
		case <-ticker.C:
			if err := a.authServer.UpsertHeadlessAuthenticationStub(ctx, username); err != nil {
				return trace.Wrap(err)
			}
		case <-ctx.Done():
			return nil
		}
	}
}

// WatchPendingHeadlessAuthentications creates a watcher for pending headless authentication for the current user.
func (a *ServerWithRoles) WatchPendingHeadlessAuthentications(ctx context.Context) (types.Watcher, error) {
	if !hasLocalUserRole(a.context) {
		return nil, trace.AccessDenied("non-local user roles cannot watch headless authentications")
	}
	username := a.context.User.GetName()

	// Authorization is handled by NewWatcher.
	filter := types.HeadlessAuthenticationFilter{
		Username: username,
		State:    types.HeadlessAuthenticationState_HEADLESS_AUTHENTICATION_STATE_PENDING,
	}

	return a.NewWatcher(ctx, types.Watch{
		Name: username,
		Kinds: []types.WatchKind{{
			Kind:   types.KindHeadlessAuthentication,
			Filter: filter.IntoMap(),
		}},
	})
}

// CreateAssistantConversation creates a new conversation entry in the backend.
func (a *ServerWithRoles) CreateAssistantConversation(ctx context.Context, req *assist.CreateAssistantConversationRequest) (*assist.CreateAssistantConversationResponse, error) {
	return nil, trace.NotImplemented("CreateAssistantConversation must not be called on auth.ServerWithRoles")
}

// GetAssistantConversations returns all conversations started by a user.
func (a *ServerWithRoles) GetAssistantConversations(ctx context.Context, request *assist.GetAssistantConversationsRequest) (*assist.GetAssistantConversationsResponse, error) {
	return nil, trace.NotImplemented("GetAssistantConversations must not be called on auth.ServerWithRoles")
}

// GetAssistantMessages returns all messages with given conversation ID.
func (a *ServerWithRoles) GetAssistantMessages(ctx context.Context, req *assist.GetAssistantMessagesRequest) (*assist.GetAssistantMessagesResponse, error) {
	return nil, trace.NotImplemented("GetAssistantMessages must not be called on auth.ServerWithRoles")
}

// DeleteAssistantConversation deletes a conversation by ID.
func (a *ServerWithRoles) DeleteAssistantConversation(ctx context.Context, req *assist.DeleteAssistantConversationRequest) error {
	return trace.NotImplemented("DeleteAssistantConversation must not be called on auth.ServerWithRoles")
}

// IsAssistEnabled returns true if the assist is enabled or not on the auth level.
func (a *ServerWithRoles) IsAssistEnabled(ctx context.Context) (*assist.IsAssistEnabledResponse, error) {
	return nil, trace.NotImplemented("IsAssistEnabled must not be called on auth.ServerWithRoles")
}

// CreateAssistantMessage adds the message to the backend.
func (a *ServerWithRoles) CreateAssistantMessage(ctx context.Context, msg *assist.CreateAssistantMessageRequest) error {
	return trace.NotImplemented("CreateAssistantMessage must not be called on auth.ServerWithRoles")
}

// UpdateAssistantConversationInfo updates the conversation info.
func (a *ServerWithRoles) UpdateAssistantConversationInfo(ctx context.Context, msg *assist.UpdateAssistantConversationInfoRequest) error {
	return trace.NotImplemented("UpdateAssistantConversationInfo must not be called on auth.ServerWithRoles")
}

// GetUserPreferences returns the user preferences for a given user.
func (a *ServerWithRoles) GetUserPreferences(ctx context.Context, req *userpreferencespb.GetUserPreferencesRequest) (*userpreferencespb.GetUserPreferencesResponse, error) {
	return nil, trace.NotImplemented("GetUserPreferences must not be called on auth.ServerWithRoles")
}

// UpsertUserPreferences creates or updates user preferences for a given username.
func (a *ServerWithRoles) UpsertUserPreferences(ctx context.Context, req *userpreferencespb.UpsertUserPreferencesRequest) error {
	return trace.NotImplemented("UpsertUserPreferences must not be called on auth.ServerWithRoles")
}

// CloneHTTPClient creates a new HTTP client with the same configuration.
func (a *ServerWithRoles) CloneHTTPClient(params ...roundtrip.ClientParam) (*HTTPClient, error) {
	return nil, trace.NotImplemented("not implemented")
}

// ExportUpgradeWindows is used to load derived upgrade window values for agents that
// need to export schedules to external upgraders.
func (a *ServerWithRoles) ExportUpgradeWindows(ctx context.Context, req proto.ExportUpgradeWindowsRequest) (proto.ExportUpgradeWindowsResponse, error) {
	// Ensure that caller is a teleport server
	role, ok := a.context.Identity.(authz.BuiltinRole)
	if !ok || !role.IsServer() {
		return proto.ExportUpgradeWindowsResponse{}, trace.AccessDenied("agent maintenance schedule is only accessible to teleport built-in servers")
	}

	return a.authServer.ExportUpgradeWindows(ctx, req)
}

// GetClusterMaintenanceConfig gets the current maintenance config singleton.
func (a *ServerWithRoles) GetClusterMaintenanceConfig(ctx context.Context) (types.ClusterMaintenanceConfig, error) {
	if err := a.action(apidefaults.Namespace, types.KindClusterMaintenanceConfig, types.VerbRead); err != nil {
		return nil, trace.Wrap(err)
	}

	return a.authServer.GetClusterMaintenanceConfig(ctx)
}

// UpdateClusterMaintenanceConfig updates the current maintenance config singleton.
func (a *ServerWithRoles) UpdateClusterMaintenanceConfig(ctx context.Context, cmc types.ClusterMaintenanceConfig) error {
	if err := a.action(apidefaults.Namespace, types.KindClusterMaintenanceConfig, types.VerbCreate, types.VerbUpdate); err != nil {
		return trace.Wrap(err)
	}

	if modules.GetModules().Features().Cloud {
		// maintenance configuration in cloud is derived from values stored in
		// an external cloud-specific database.
		return trace.NotImplemented("cloud clusters do not support custom cluster maintenance resources")
	}

	return a.authServer.UpdateClusterMaintenanceConfig(ctx, cmc)
}

// NewAdminAuthServer returns auth server authorized as admin,
// used for auth server cached access
func NewAdminAuthServer(authServer *Server, alog events.AuditLogSessionStreamer) (ClientI, error) {
	ctx, err := authz.NewAdminContext()
	if err != nil {
		return nil, trace.Wrap(err)
	}
	return &ServerWithRoles{
		authServer: authServer,
		context:    *ctx,
		alog:       alog,
	}, nil
}

func emitSSOLoginFailureEvent(ctx context.Context, emitter apievents.Emitter, method string, err error, testFlow bool) {
	code := events.UserSSOLoginFailureCode
	if testFlow {
		code = events.UserSSOTestFlowLoginFailureCode
	}

	emitErr := emitter.EmitAuditEvent(ctx, &apievents.UserLogin{
		Metadata: apievents.Metadata{
			Type: events.UserLoginEvent,
			Code: code,
		},
		Method: method,
		Status: apievents.Status{
			Success:     false,
			Error:       trace.Unwrap(err).Error(),
			UserMessage: err.Error(),
		},
	})

	if emitErr != nil {
		log.WithError(err).Warnf("Failed to emit %v login failure event.", method)
	}
}

// verbsToReplaceResourceWithOrigin determines the verbs/actions required of a role
// to replace the resource currently stored in the backend.
func verbsToReplaceResourceWithOrigin(stored types.ResourceWithOrigin) []string {
	verbs := []string{types.VerbUpdate}
	if stored.Origin() == types.OriginConfigFile {
		verbs = append(verbs, types.VerbCreate)
	}
	return verbs
}<|MERGE_RESOLUTION|>--- conflicted
+++ resolved
@@ -1517,11 +1517,8 @@
 	return stringCompare(nameA, nameB, isDesc)
 }
 
-<<<<<<< HEAD
-=======
 // MakePaginatedResources converts a list of ResourceWithLabels to a PaginatedResource used in
 // grpc responses.
->>>>>>> f420d690
 func (s *ServerWithRoles) MakePaginatedResources(requestType string, resources []types.ResourceWithLabels) ([]*proto.PaginatedResource, error) {
 	paginatedResources := make([]*proto.PaginatedResource, 0, len(resources))
 	for _, resource := range resources {
@@ -1630,19 +1627,12 @@
 // ListUnifiedResources returns a paginated list of unified resources filtered by user access.
 func (a *ServerWithRoles) ListUnifiedResources(ctx context.Context, req *proto.ListUnifiedResourcesRequest) (*proto.ListUnifiedResourcesResponse, error) {
 	// Fetch full list of resources in the backend.
-<<<<<<< HEAD
-	var elapsedFetch time.Duration
-	var elapsedFilter time.Duration
-	var unifiedResources []types.ResourceWithLabels
-	var filteredResources []types.ResourceWithLabels
-=======
 	var (
 		elapsedFetch      time.Duration
 		elapsedFilter     time.Duration
 		unifiedResources  []types.ResourceWithLabels
 		filteredResources []types.ResourceWithLabels
 	)
->>>>>>> f420d690
 
 	defer func() {
 		log.WithFields(logrus.Fields{
@@ -1662,10 +1652,6 @@
 
 	elapsedFetch = time.Since(startFetch)
 
-<<<<<<< HEAD
-	filteredResources = make([]types.ResourceWithLabels, 0)
-=======
->>>>>>> f420d690
 	startFilter := time.Now()
 	for _, resource := range unifiedResources {
 		switch r := resource.(type) {
@@ -1743,19 +1729,11 @@
 		isDesc := req.SortBy.IsDesc
 		switch req.SortBy.Field {
 		case types.ResourceMetadataName:
-<<<<<<< HEAD
-			sort.Slice(filteredResources, func(i, j int) bool {
-				return unifiedNameCompare(filteredResources[i], filteredResources[j], isDesc)
-			})
-		case types.ResourceSpecType:
-			sort.Slice(filteredResources, func(i, j int) bool {
-=======
 			sort.SliceStable(filteredResources, func(i, j int) bool {
 				return unifiedNameCompare(filteredResources[i], filteredResources[j], isDesc)
 			})
 		case types.ResourceSpecType:
 			sort.SliceStable(filteredResources, func(i, j int) bool {
->>>>>>> f420d690
 				return stringCompare(filteredResources[i].GetKind(), filteredResources[j].GetKind(), isDesc)
 			})
 		default:
@@ -1788,7 +1766,6 @@
 }
 
 func (a *ServerWithRoles) GetNodes(ctx context.Context, namespace string) ([]types.Server, error) {
-
 	if err := a.action(namespace, types.KindNode, types.VerbList); err != nil {
 		return nil, trace.Wrap(err)
 	}
