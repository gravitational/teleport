--- conflicted
+++ resolved
@@ -370,11 +370,8 @@
 			WebToken:                svces.WebTokens(),
 			WindowsDesktops:         svces.WindowsDesktops,
 			DynamicWindowsDesktops:  svces.DynamicWindowsDesktops,
-<<<<<<< HEAD
+			PluginStaticCredentials: svces.PluginStaticCredentials,
 			GitServers:              svces.GitServers,
-=======
-			PluginStaticCredentials: svces.PluginStaticCredentials,
->>>>>>> 2967e4eb
 		})
 		if err != nil {
 			return nil, trace.Wrap(err)
