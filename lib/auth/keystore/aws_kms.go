// Teleport
// Copyright (C) 2024 Gravitational, Inc.
//
// This program is free software: you can redistribute it and/or modify
// it under the terms of the GNU Affero General Public License as published by
// the Free Software Foundation, either version 3 of the License, or
// (at your option) any later version.
//
// This program is distributed in the hope that it will be useful,
// but WITHOUT ANY WARRANTY; without even the implied warranty of
// MERCHANTABILITY or FITNESS FOR A PARTICULAR PURPOSE.  See the
// GNU Affero General Public License for more details.
//
// You should have received a copy of the GNU Affero General Public License
// along with this program.  If not, see <http://www.gnu.org/licenses/>.

package keystore

import (
	"context"
	"crypto"
	"crypto/ecdsa"
	"crypto/rsa"
	"crypto/x509"
	"errors"
	"fmt"
	"io"
	"log/slog"
	"slices"
	"strings"
	"sync"
	"time"

	"github.com/aws/aws-sdk-go-v2/aws"
	"github.com/aws/aws-sdk-go-v2/aws/arn"
	"github.com/aws/aws-sdk-go-v2/config"
	"github.com/aws/aws-sdk-go-v2/service/kms"
	kmstypes "github.com/aws/aws-sdk-go-v2/service/kms/types"
	"github.com/aws/aws-sdk-go-v2/service/sts"
	"github.com/aws/smithy-go/tracing/smithyoteltracing"
	"github.com/gravitational/trace"
	"github.com/jonboulle/clockwork"
	"go.opentelemetry.io/otel"
	"golang.org/x/sync/errgroup"

	"github.com/gravitational/teleport/api/types"
	"github.com/gravitational/teleport/api/utils/retryutils"
	"github.com/gravitational/teleport/lib/cryptosuites"
	"github.com/gravitational/teleport/lib/service/servicecfg"
	"github.com/gravitational/teleport/lib/utils/aws/stsutils"
)

const (
	awskmsPrefix  = "awskms:"
	clusterTagKey = "TeleportCluster"
	awsOAEPHash   = crypto.SHA256

	pendingKeyBaseRetryInterval = time.Second / 2
	pendingKeyMaxRetryInterval  = 4 * time.Second
	// TODO(dboslee): waiting on AWS support to answer question regarding
	// long time for GetPublicKey to succeed after updating key via UpdatePrimaryRegion.
	pendingKeyTimeout = 120 * time.Second
)

type awsKMSKeystore struct {
	kms                kmsClient
	mrk                mrkClient
	health             *passiveHealthChecker
	awsAccount         string
	awsRegion          string
	multiRegionEnabled bool
	primaryRegion      string
	replicaRegions     map[string]struct{}
	tags               map[string]string
	clock              clockwork.Clock
	logger             *slog.Logger
}

func newAWSKMSKeystore(ctx context.Context, cfg *servicecfg.AWSKMSConfig, opts *Options) (*awsKMSKeystore, error) {
	stsClient, kmsClient := opts.awsSTSClient, opts.awsKMSClient
	mrkClient := opts.mrkClient

	if stsClient == nil || kmsClient == nil {
		useFIPSEndpoint := aws.FIPSEndpointStateUnset
		if opts.FIPS {
			useFIPSEndpoint = aws.FIPSEndpointStateEnabled
		}
		awsCfg, err := config.LoadDefaultConfig(ctx,
			config.WithRegion(cfg.AWSRegion),
			config.WithUseFIPSEndpoint(useFIPSEndpoint),
		)
		if err != nil {
			return nil, trace.Wrap(err, "loading default AWS config")
		}
		if stsClient == nil {
			stsClient = stsutils.NewFromConfig(awsCfg, func(o *sts.Options) {
				o.TracerProvider = smithyoteltracing.Adapt(otel.GetTracerProvider())
			})

		}
		if kmsClient == nil || mrkClient == nil {
			realKMS := kms.NewFromConfig(awsCfg, func(o *kms.Options) {
				o.TracerProvider = smithyoteltracing.Adapt(otel.GetTracerProvider())
				o.Region = cfg.AWSRegion
			})
			if kmsClient == nil {
				kmsClient = realKMS
			}
			if mrkClient == nil {
				mrkClient = realKMS
			}
		}
	}
	id, err := stsClient.GetCallerIdentity(ctx, &sts.GetCallerIdentityInput{})
	if err != nil {
		return nil, trace.Wrap(err, "checking AWS account of local credentials for AWS KMS")
	}
	if aws.ToString(id.Account) != cfg.AWSAccount {
		return nil, trace.BadParameter("configured AWS KMS account %q does not match AWS account of ambient credentials %q",
			cfg.AWSAccount, aws.ToString(id.Account))
	}

	tags := cfg.Tags
	if tags == nil {
		tags = make(map[string]string, 1)
	}
	if _, ok := tags[clusterTagKey]; !ok {
		tags[clusterTagKey] = opts.ClusterName.GetClusterName()
	}

	clock := opts.clockworkOverride
	if clock == nil {
		clock = clockwork.NewRealClock()
	}
	primary := cfg.MultiRegion.PrimaryRegion
	if primary == "" {
		primary = cfg.AWSRegion
	}
	replicas := make(map[string]struct{})
	for _, region := range append(cfg.MultiRegion.ReplicaRegions, primary, cfg.AWSRegion) {
		replicas[region] = struct{}{}
	}

	return &awsKMSKeystore{
		awsAccount:         cfg.AWSAccount,
		awsRegion:          cfg.AWSRegion,
		tags:               tags,
		multiRegionEnabled: cfg.MultiRegion.Enabled,
		primaryRegion:      primary,
		replicaRegions:     replicas,
		kms:                kmsClient,
		mrk:                mrkClient,
		clock:              clock,
		logger:             opts.Logger,
		health: &passiveHealthChecker{
			callback: func(err error) {
				opts.HealthCallback(err)
				// Call the callback twice on nil error in-order for the
				// component state to return to OK.
				if err == nil {
					opts.HealthCallback(err)
				}
			},
			log:   opts.Logger,
			clock: clock,
		},
	}, nil
}

func (a *awsKMSKeystore) name() string {
	return storeAWS
}

// keyTypeDescription returns a human-readable description of the types of keys
// this backend uses.
func (a *awsKMSKeystore) keyTypeDescription() string {
	return fmt.Sprintf("AWS KMS keys in account %s and region %s", a.awsAccount, a.awsRegion)
}

func (u keyUsage) toAWS() kmstypes.KeyUsageType {
	switch u {
	case keyUsageDecrypt:
		return kmstypes.KeyUsageTypeEncryptDecrypt
	default:
		return kmstypes.KeyUsageTypeSignVerify
	}
}

func (a *awsKMSKeystore) generateKey(ctx context.Context, algorithm cryptosuites.Algorithm, usage keyUsage) (awsKMSKeyID, error) {
	alg, err := awsAlgorithm(algorithm)
	if err != nil {
		return awsKMSKeyID{}, trace.Wrap(err)
	}

	a.logger.InfoContext(ctx, "Creating new AWS KMS keypair.",
		slog.Any("algorithm", algorithm),
		slog.Bool("multi_region", a.multiRegionEnabled))

	tags := make([]kmstypes.Tag, 0, len(a.tags))
	for k, v := range a.tags {
		tags = append(tags, kmstypes.Tag{
			TagKey:   aws.String(k),
			TagValue: aws.String(v),
		})
	}

	output, err := a.kms.CreateKey(ctx, &kms.CreateKeyInput{
		Description: aws.String("Teleport CA key"),
		KeySpec:     alg,
		KeyUsage:    usage.toAWS(),
		Tags:        tags,
		MultiRegion: aws.Bool(a.multiRegionEnabled),
	})
	if err != nil {
		return awsKMSKeyID{}, trace.Wrap(err)
	}
	if output.KeyMetadata == nil {
		return awsKMSKeyID{}, trace.Errorf("KeyMetadata of generated key is nil")
	}
	keyARN := aws.ToString(output.KeyMetadata.Arn)
	key, err := keyIDFromArn(keyARN)
	if err != nil {
		return awsKMSKeyID{}, trace.Wrap(err)
	}

	return key, nil
}

// generateSigner creates a new private key and returns its identifier and a crypto.Signer. The returned
// identifier can be passed to getSigner later to get an equivalent crypto.Signer.
func (a *awsKMSKeystore) generateSigner(ctx context.Context, algorithm cryptosuites.Algorithm) ([]byte, crypto.Signer, error) {
	key, err := a.generateKey(ctx, algorithm, keyUsageSign)
	if err != nil {
		return nil, nil, trace.Wrap(err)
	}
	keyID, err := a.applyMRKConfig(ctx, key)
	if err != nil {
		return nil, nil, trace.Wrap(err)
	}
	signer, err := a.newKMSKey(ctx, key)
	if err != nil {
		return nil, nil, trace.Wrap(err)
	}
	return keyID, signer, nil
}

// generateDecrypter creates a new private key and returns its identifier and a crypto.Decrypter. The returned
// identifier can be passed to getDecrypter later to get an equivalent crypto.Decrypter.
func (a *awsKMSKeystore) generateDecrypter(ctx context.Context, algorithm cryptosuites.Algorithm) ([]byte, crypto.Decrypter, crypto.Hash, error) {
	key, err := a.generateKey(ctx, algorithm, keyUsageDecrypt)
	if err != nil {
		return nil, nil, awsOAEPHash, trace.Wrap(err)
	}
	keyID, err := a.applyMRKConfig(ctx, key)
	if err != nil {
		return nil, nil, awsOAEPHash, trace.Wrap(err)
	}
	decrypter, err := a.newKMSKey(ctx, key)
	if err != nil {
		return nil, nil, awsOAEPHash, trace.Wrap(err)
	}
	return keyID, decrypter, awsOAEPHash, nil
}

func awsAlgorithm(alg cryptosuites.Algorithm) (kmstypes.KeySpec, error) {
	switch alg {
	case cryptosuites.RSA2048:
		return kmstypes.KeySpecRsa2048, nil
	case cryptosuites.ECDSAP256:
		return kmstypes.KeySpecEccNistP256, nil
	}
	return "", trace.BadParameter("unsupported algorithm for AWS KMS: %v", alg)
}

// getSigner returns a crypto.Signer for the given key identifier, if it is found.
func (a *awsKMSKeystore) getSigner(ctx context.Context, rawKey []byte, publicKey crypto.PublicKey) (crypto.Signer, error) {
	key, err := parseAWSKMSKeyID(rawKey)
	if err != nil {
		return nil, trace.Wrap(err)
	}
	return a.newKMSKeyWithPublicKey(ctx, key, publicKey)
}

// getDecrypter returns a crypto.Decrypter for the given key identifier, if it is found.
func (a *awsKMSKeystore) getDecrypter(ctx context.Context, rawKey []byte, publicKey crypto.PublicKey, hash crypto.Hash) (crypto.Decrypter, error) {
	key, err := parseAWSKMSKeyID(rawKey)
	if err != nil {
		return nil, trace.Wrap(err)
	}
	return a.newKMSKeyWithPublicKey(ctx, key, publicKey)
}

type awsKMSKey struct {
	key awsKMSKeyID
	pub crypto.PublicKey
	kms kmsClient
}

<<<<<<< HEAD
func (a *awsKMSKeystore) newSigner(ctx context.Context, key awsKMSKeyID) (crypto.Signer, error) {
=======
func (a *awsKMSKeystore) newKMSKey(ctx context.Context, key awsKMSKeyID) (*awsKMSKey, error) {
>>>>>>> 9d095aab
	var pubkeyDER []byte
	err := a.retryOnConsistencyError(ctx, func(ctx context.Context) error {
		a.logger.DebugContext(ctx, "Fetching public key", "key_arn", key.arn)
		output, err := a.kms.GetPublicKey(ctx, &kms.GetPublicKeyInput{
			KeyId: aws.String(key.id),
		})
		if err != nil {
			a.logger.DebugContext(ctx, "Failed to fetch public key", "key_arn", key.arn, "err", err)
			return trace.Wrap(err, "fetching public key")
		}
		pubkeyDER = output.PublicKey
		return nil
	})
	if err != nil {
		return nil, trace.Wrap(err)
	}

	pub, err := x509.ParsePKIXPublicKey(pubkeyDER)
	if err != nil {
		return nil, trace.Wrap(err, "unexpected error parsing public key der")
	}
	return a.newKMSKeyWithPublicKey(ctx, key, pub)
}

// retryOnConsistencyError handles retrying KMS key operations that may fail
// temporarily due to eventual consistency.
// https://docs.aws.amazon.com/kms/latest/developerguide/programming-eventual-consistency.html
func (a *awsKMSKeystore) retryOnConsistencyError(ctx context.Context, fn func(ctx context.Context) error) error {
	retry, err := retryutils.NewRetryV2(retryutils.RetryV2Config{
		First:  pendingKeyBaseRetryInterval,
		Driver: retryutils.NewExponentialDriver(pendingKeyBaseRetryInterval),
		Max:    pendingKeyMaxRetryInterval,
		Jitter: retryutils.HalfJitter,
		Clock:  a.clock,
	})
	if err != nil {
		return trace.Wrap(err)
	}
	ctx, cancel := context.WithTimeout(ctx, pendingKeyTimeout)
	defer cancel()
	timeout := a.clock.NewTimer(pendingKeyTimeout)
	defer timeout.Stop()
	for {
		err := fn(ctx)
		if err == nil {
			return nil
		}
		var (
			notFound     *kmstypes.NotFoundException
			invalidState *kmstypes.KMSInvalidStateException
		)
		if !errors.As(err, &notFound) && !errors.As(err, &invalidState) {
			return trace.Wrap(err, "unexpected error")
		}

		select {
		case <-retry.After():
			retry.Inc()
		case <-ctx.Done():
			return trace.Wrap(ctx.Err())
		case <-timeout.Chan():
			return trace.Wrap(err, "timeout retrying eventual consistency errors")
		}
	}
}

<<<<<<< HEAD
func (a *awsKMSKeystore) newSignerWithPublicKey(_ context.Context, key awsKMSKeyID, publicKey crypto.PublicKey) (crypto.Signer, error) {
	return &healthSigner{
		Signer: &awsKMSSigner{
			key: key,
			pub: publicKey,
			kms: a.kms,
		},
		health: a.health,
=======
func (a *awsKMSKeystore) newKMSKeyWithPublicKey(_ context.Context, key awsKMSKeyID, publicKey crypto.PublicKey) (*awsKMSKey, error) {
	return &awsKMSKey{
		key: key,
		pub: publicKey,
		kms: a.kms,
>>>>>>> 9d095aab
	}, nil
}

// Public returns the public key for the signer.
func (a *awsKMSKey) Public() crypto.PublicKey {
	return a.pub
}

// Sign signs the message digest.
func (a *awsKMSKey) Sign(rand io.Reader, digest []byte, opts crypto.SignerOpts) (signature []byte, err error) {
	var signingAlg kmstypes.SigningAlgorithmSpec
	switch opts.HashFunc() {
	case crypto.SHA256:
		switch a.pub.(type) {
		case *rsa.PublicKey:
			signingAlg = kmstypes.SigningAlgorithmSpecRsassaPkcs1V15Sha256
		case *ecdsa.PublicKey:
			signingAlg = kmstypes.SigningAlgorithmSpecEcdsaSha256
		default:
			return nil, trace.BadParameter("unsupported hash func %q for AWS KMS key type %T", opts.HashFunc(), a.pub)
		}
	case crypto.SHA512:
		switch a.pub.(type) {
		case *rsa.PublicKey:
			signingAlg = kmstypes.SigningAlgorithmSpecRsassaPkcs1V15Sha512
		case *ecdsa.PublicKey:
			signingAlg = kmstypes.SigningAlgorithmSpecEcdsaSha512
		default:
			return nil, trace.BadParameter("unsupported hash func %q for AWS KMS key type %T", opts.HashFunc(), a.pub)
		}
	default:
		return nil, trace.BadParameter("unsupported hash func %q for AWS KMS key", opts.HashFunc())
	}
	output, err := a.kms.Sign(context.TODO(), &kms.SignInput{
		KeyId:            aws.String(a.key.id),
		Message:          digest,
		MessageType:      kmstypes.MessageTypeDigest,
		SigningAlgorithm: signingAlg,
	})
	if err != nil {
		return nil, trace.Wrap(err)
	}
	return output.Signature, nil
}

// Decrypt decrypts data encrypted with the public key
func (a *awsKMSKey) Decrypt(rand io.Reader, ciphertext []byte, opts crypto.DecrypterOpts) (plaintext []byte, err error) {
	var encAlg kmstypes.EncryptionAlgorithmSpec
	switch a.pub.(type) {
	case *rsa.PublicKey:
		encAlg = kmstypes.EncryptionAlgorithmSpecRsaesOaepSha256
	default:
		return nil, trace.BadParameter("unsupported key algorithm for AWS KMS decryption")
	}

	output, err := a.kms.Decrypt(context.TODO(), &kms.DecryptInput{
		KeyId:               aws.String(a.key.id),
		CiphertextBlob:      ciphertext,
		EncryptionAlgorithm: encAlg,
	})
	if err != nil {
		return nil, trace.Wrap(err)
	}
	return output.Plaintext, nil
}

// deleteKey deletes the given key from the KeyStore.
func (a *awsKMSKeystore) deleteKey(ctx context.Context, rawKey []byte) error {
	keyID, err := parseAWSKMSKeyID(rawKey)
	if err != nil {
		return trace.Wrap(err)
	}
	_, err = a.kms.ScheduleKeyDeletion(ctx, &kms.ScheduleKeyDeletionInput{
		KeyId:               aws.String(keyID.arn),
		PendingWindowInDays: aws.Int32(7),
	})
	return trace.Wrap(err, "error deleting AWS KMS key")
}

// canUseKey returns true if this KeyStore is able to sign with the given
// key.
func (a *awsKMSKeystore) canUseKey(ctx context.Context, raw []byte, keyType types.PrivateKeyType) (bool, error) {
	if keyType != types.PrivateKeyType_AWS_KMS {
		return false, nil
	}
	key, err := parseAWSKMSKeyID(raw)
	if err != nil {
		return false, trace.Wrap(err)
	}
	return key.account == a.awsAccount && (key.region == a.awsRegion || key.isMRK()), nil
}

// DeleteUnusedKeys deletes all keys readable from the AWS KMS account and
// region if they:
// 1. Are not included in the argument activeKeys
// 2. Are labeled in AWS KMS as being created by this Teleport cluster
// 3. Were not created in the past 5 minutes.
//
// The activeKeys argument is meant to contain to complete set of raw key IDs as
// stored in the current CA specs in the backend.
//
// The reason this does not delete any keys created in the past 5 minutes is to
// avoid a race where:
// 1. A different auth server (auth2) creates a new key in GCP KMS
// 2. This function (running on auth1) deletes that new key
// 3. auth2 saves the id of this deleted key to the backend CA
func (a *awsKMSKeystore) deleteUnusedKeys(ctx context.Context, activeKeys [][]byte) error {
	activeAWSKMSKeys := make(map[string]int)
	for _, activeKey := range activeKeys {
		keyIsRelevent, err := a.canUseKey(ctx, activeKey, keyType(activeKey))
		if err != nil {
			// Don't expect this error to ever hit, safer to return if it does.
			return trace.Wrap(err)
		}
		if !keyIsRelevent {
			// Ignore active keys that are not AWS KMS keys or are not in the
			// account and region that this Auth is configured to use.
			continue
		}
		keyID, err := parseAWSKMSKeyID(activeKey)
		if err != nil {
			// Realistically we should not hit this since canSignWithKey already
			// calls parseAWSKMSKeyID.
			return trace.Wrap(err)
		}
		activeAWSKMSKeys[keyID.id] = 0
	}

	var keysToDelete []string
	var mu sync.RWMutex
	err := a.forEachKey(ctx, func(ctx context.Context, arn string) error {
		key, err := keyIDFromArn(arn)
		if err != nil {
			return trace.Wrap(err)
		}
		mu.RLock()
		_, active := activeAWSKMSKeys[key.id]
		mu.RUnlock()
		if active {
			// This is a known active key, record that it was found and return
			// (since it should never be deleted).
			mu.Lock()
			defer mu.Unlock()
			activeAWSKMSKeys[key.id] += 1
			return nil
		}

		// Check if this key was created by this Teleport cluster.
		output, err := a.kms.ListResourceTags(ctx, &kms.ListResourceTagsInput{
			KeyId: aws.String(key.id),
		})
		if err != nil {
			// It's entirely expected that we won't be allowed to fetch
			// tags for some keys, don't worry about deleting those.
			a.logger.DebugContext(ctx, "failed to fetch tags for AWS KMS key, skipping", "key_arn", arn, "error", err)
			return nil
		}

		// All tags must match for this key to be considered for deletion.
		for k, v := range a.tags {
			if !slices.ContainsFunc(output.Tags, func(tag kmstypes.Tag) bool {
				return aws.ToString(tag.TagKey) == k && aws.ToString(tag.TagValue) == v
			}) {
				return nil
			}
		}

		// Check if this key is not enabled or was created in the past 5 minutes.
		describeOutput, err := a.kms.DescribeKey(ctx, &kms.DescribeKeyInput{
			KeyId: aws.String(key.id),
		})
		if err != nil {
			return trace.Wrap(err, "failed to describe AWS KMS key %q", arn)
		}
		if describeOutput.KeyMetadata == nil {
			return trace.Errorf("failed to describe AWS KMS key %q", arn)
		}
		if keyState := describeOutput.KeyMetadata.KeyState; keyState != kmstypes.KeyStateEnabled {
			a.logger.InfoContext(ctx, "deleteUnusedKeys skipping AWS KMS key which is not in enabled state.",
				"key_arn", arn, "key_state", keyState)
			return nil
		}
		creationDate := aws.ToTime(describeOutput.KeyMetadata.CreationDate)
		if a.clock.Now().Sub(creationDate).Abs() < 5*time.Minute {
			// Never delete keys created in the last 5 minutes in case they were
			// created by a different auth server and just haven't been added to
			// the backend CA yet (which is why they don't appear in activeKeys).
			a.logger.InfoContext(ctx, "deleteUnusedKeys skipping AWS KMS key which was created in the past 5 minutes.",
				"key_arn", arn)
			return nil
		}

		mu.Lock()
		defer mu.Unlock()
		keysToDelete = append(keysToDelete, *describeOutput.KeyMetadata.Arn)
		return nil
	})
	if err != nil {
		return trace.Wrap(err)
	}

	// If any member of activeKeys which is in the same AWS account+region
	// queried here was not found in the ListKeys response, something has
	// gone wrong and there's a chance we have a bug or AWS has made a breaking
	// API change. In this case we should abort to avoid the chance of deleting
	// any currently active keys.
	for keyARN, found := range activeAWSKMSKeys {
		if found == 0 {
			return trace.NotFound("cannot find currently active CA key %q in AWS KMS, aborting attempt to delete unused keys", keyARN)
		}
	}

	for _, keyARN := range keysToDelete {
		a.logger.InfoContext(ctx, "Deleting unused AWS KMS key.", "key_arn", keyARN)
		if _, err := a.kms.ScheduleKeyDeletion(ctx, &kms.ScheduleKeyDeletionInput{
			KeyId:               aws.String(keyARN),
			PendingWindowInDays: aws.Int32(7),
		}); err != nil {
			return trace.Wrap(err, "failed to schedule AWS KMS key %q for deletion", keyARN)
		}
	}
	return nil
}

// forEachKey calls fn with the AWS key ID of all keys in the AWS account and
// region that would be returned by ListKeys. It may call fn concurrently.
func (a *awsKMSKeystore) forEachKey(ctx context.Context, fn func(ctx context.Context, keyARN string) error) error {
	errGroup, ctx := errgroup.WithContext(ctx)
	marker := ""
	more := true
	for more {
		var markerInput *string
		if marker != "" {
			markerInput = aws.String(marker)
		}
		output, err := a.kms.ListKeys(ctx, &kms.ListKeysInput{
			Marker: markerInput,
			Limit:  aws.Int32(1000),
		})
		if err != nil {
			return trace.Wrap(err, "failed to list AWS KMS keys")
		}
		marker = aws.ToString(output.NextMarker)
		more = output.Truncated
		for _, keyEntry := range output.Keys {
			keyID := aws.ToString(keyEntry.KeyArn)
			errGroup.Go(func() error {
				return trace.Wrap(fn(ctx, keyID))
			})
		}
	}
	return trace.Wrap(errGroup.Wait())
}

func (a *awsKMSKeystore) applyMultiRegionConfig(ctx context.Context, keyID []byte) ([]byte, error) {
	if keyType(keyID) != types.PrivateKeyType_AWS_KMS {
		return keyID, nil
	}
	key, err := parseAWSKMSKeyID(keyID)
	if err != nil {
		return nil, trace.Wrap(err)
	}
	keyID, err = a.applyMRKConfig(ctx, key)
	if err != nil {
		return nil, trace.Wrap(err)
	}
	return keyID, nil
}

func (a *awsKMSKeystore) applyMRKConfig(ctx context.Context, key awsKMSKeyID) ([]byte, error) {
	if !key.isMRK() {
		if a.multiRegionEnabled {
			a.logger.WarnContext(ctx, "Unable to replicate single-region key. A CA rotation is required to migrate to a multi-region key.", "key_arn", key.arn)
		}
		return key.marshal(), nil
	}

	tags := make([]kmstypes.Tag, 0, len(a.tags))
	for k, v := range a.tags {
		tags = append(tags, kmstypes.Tag{
			TagKey:   aws.String(k),
			TagValue: aws.String(v),
		})
	}

	client := a.mrk
	var describeKeyOut *kms.DescribeKeyOutput
	err := a.retryOnConsistencyError(ctx, func(ctx context.Context) error {
		var err error
		describeKeyOut, err = client.DescribeKey(ctx, &kms.DescribeKeyInput{
			KeyId: aws.String(key.id),
		})
		if err != nil {
			return trace.Wrap(err)
		}
		return nil
	})
	if err != nil {
		return nil, trace.Wrap(err)
	}

	currRegionKey, err := keyIDFromArn(*describeKeyOut.KeyMetadata.Arn)
	if err != nil {
		return nil, trace.Wrap(err)
	}
	if err := a.waitForKeyEnabled(ctx, client, currRegionKey); err != nil {
		return nil, trace.Wrap(err)
	}
	if describeKeyOut.KeyMetadata.MultiRegionConfiguration == nil {
		// This error is not expected to be reached since we check that the key
		// is a multi-region key above.
		return nil, trace.Errorf("kms key %s missing multi-region configuration", currRegionKey.arn)
	}

	currPrimaryKey, err := keyIDFromArn(*describeKeyOut.KeyMetadata.MultiRegionConfiguration.PrimaryKey.Arn)
	if err != nil {
		return nil, trace.Wrap(err)
	}
	var existingReplicas []awsKMSKeyID
	for _, replica := range append(
		describeKeyOut.KeyMetadata.MultiRegionConfiguration.ReplicaKeys,
		*describeKeyOut.KeyMetadata.MultiRegionConfiguration.PrimaryKey,
	) {
		key, err := keyIDFromArn(*replica.Arn)
		if err != nil {
			return nil, trace.Wrap(err)
		}
		existingReplicas = append(existingReplicas, key)
	}

	// Only the primary region can replicate keys and update the primary region
	// so return early if we are operating outside of the primary region.
	if currRegionKey.region != currPrimaryKey.region {
		return key.marshal(), nil
	}

	for region := range a.replicaRegions {
		// Check if a replica already exists in this region.
		if slices.ContainsFunc(existingReplicas, func(key awsKMSKeyID) bool {
			return key.region == region
		}) {
			continue
		}
		a.logger.DebugContext(ctx, "Replicating key", "kms_arn", currPrimaryKey.arn, "replica_region", region)
		out, err := client.ReplicateKey(ctx, &kms.ReplicateKeyInput{
			KeyId:         &key.id,
			ReplicaRegion: &region,
			Tags:          tags,
		})
		if err != nil {
			return nil, trace.Wrap(err)
		}
		key, err := keyIDFromArn(*out.ReplicaKeyMetadata.Arn)
		if err != nil {
			return nil, trace.Wrap(err)
		}
		existingReplicas = append(existingReplicas, key)
	}
	if currPrimaryKey.region == a.primaryRegion {
		return currPrimaryKey.marshal(), nil
	}

	err = a.retryOnConsistencyError(ctx, func(ctx context.Context) error {
		a.logger.DebugContext(ctx, "Updating primary region", "kms_arn", currPrimaryKey.arn, "primary", a.primaryRegion)
		_, err := client.UpdatePrimaryRegion(ctx, &kms.UpdatePrimaryRegionInput{
			KeyId:         aws.String(currPrimaryKey.id),
			PrimaryRegion: aws.String(a.primaryRegion),
		})
		if err != nil {
			return trace.Wrap(err)
		}
		return nil
	})
	if err != nil {
		return nil, trace.Wrap(err)
	}

	for _, key := range existingReplicas {
		if key.region == a.primaryRegion {
			return key.marshal(), nil
		}
	}
	return nil, trace.Errorf("failed to find updated primary key region=%s key_id=%s", a.primaryRegion, key.id)
}

func (a *awsKMSKeystore) waitForKeyEnabled(ctx context.Context, client mrkClient, key awsKMSKeyID) error {
	err := a.retryOnConsistencyError(ctx, func(ctx context.Context) error {
		a.logger.DebugContext(ctx, "Waiting for key to be enabled", "key_arn", key.arn)
		out, err := client.DescribeKey(ctx, &kms.DescribeKeyInput{
			KeyId: aws.String(key.id),
		})
		if err != nil {
			a.logger.DebugContext(ctx, "Failed to get key state", "key_arn", key.arn, "err", err)
			return trace.Wrap(err, "failed to get key state")
		}
		// Return a KMSInvalidStateException so this can be retired by
		// retryOnConsistencyError.
		if out.KeyMetadata.KeyState != kmstypes.KeyStateEnabled {
			return &kmstypes.KMSInvalidStateException{
				Message: aws.String("key is not enabled state=" + string(out.KeyMetadata.KeyState)),
			}
		}
		return nil
	})
	return trace.Wrap(err)
}

type awsKMSKeyID struct {
	id, arn, account, region string
}

func (a awsKMSKeyID) marshal() []byte {
	return []byte(awskmsPrefix + a.arn)
}

// isMRK checks if a key is a multi-region key.
func (a awsKMSKeyID) isMRK() bool {
	return strings.HasPrefix(a.id, "mrk-")
}

func keyIDFromArn(keyARN string) (awsKMSKeyID, error) {
	parsedARN, err := arn.Parse(keyARN)
	if err != nil {
		return awsKMSKeyID{}, trace.Wrap(err, "unable parse ARN of AWS KMS key")
	}
	id := strings.TrimPrefix(parsedARN.Resource, "key/")
	return awsKMSKeyID{
		id:      id,
		arn:     keyARN,
		account: parsedARN.AccountID,
		region:  parsedARN.Region,
	}, nil
}

func parseAWSKMSKeyID(raw []byte) (awsKMSKeyID, error) {
	if keyType(raw) != types.PrivateKeyType_AWS_KMS {
		return awsKMSKeyID{}, trace.BadParameter("unable to parse invalid AWS KMS key")
	}
	keyARN := strings.TrimPrefix(string(raw), awskmsPrefix)
	key, err := keyIDFromArn(keyARN)
	return key, trace.Wrap(err)
}

type kmsClient interface {
	CreateKey(context.Context, *kms.CreateKeyInput, ...func(*kms.Options)) (*kms.CreateKeyOutput, error)
	GetPublicKey(context.Context, *kms.GetPublicKeyInput, ...func(*kms.Options)) (*kms.GetPublicKeyOutput, error)
	ListKeys(context.Context, *kms.ListKeysInput, ...func(*kms.Options)) (*kms.ListKeysOutput, error)
	ScheduleKeyDeletion(context.Context, *kms.ScheduleKeyDeletionInput, ...func(*kms.Options)) (*kms.ScheduleKeyDeletionOutput, error)
	DescribeKey(context.Context, *kms.DescribeKeyInput, ...func(*kms.Options)) (*kms.DescribeKeyOutput, error)
	ListResourceTags(context.Context, *kms.ListResourceTagsInput, ...func(*kms.Options)) (*kms.ListResourceTagsOutput, error)
	Sign(context.Context, *kms.SignInput, ...func(*kms.Options)) (*kms.SignOutput, error)
	Decrypt(context.Context, *kms.DecryptInput, ...func(*kms.Options)) (*kms.DecryptOutput, error)
}

// mrkClient is a client for managing multi-region keys.
type mrkClient interface {
	ReplicateKey(context.Context, *kms.ReplicateKeyInput, ...func(*kms.Options)) (*kms.ReplicateKeyOutput, error)
	UpdatePrimaryRegion(context.Context, *kms.UpdatePrimaryRegionInput, ...func(*kms.Options)) (*kms.UpdatePrimaryRegionOutput, error)
	DescribeKey(context.Context, *kms.DescribeKeyInput, ...func(*kms.Options)) (*kms.DescribeKeyOutput, error)
}

type stsClient interface {
	GetCallerIdentity(ctx context.Context, params *sts.GetCallerIdentityInput, optFns ...func(*sts.Options)) (*sts.GetCallerIdentityOutput, error)
}<|MERGE_RESOLUTION|>--- conflicted
+++ resolved
@@ -237,9 +237,13 @@
 	if err != nil {
 		return nil, nil, trace.Wrap(err)
 	}
-	signer, err := a.newKMSKey(ctx, key)
+	kmsKey, err := a.newKMSKey(ctx, key)
 	if err != nil {
 		return nil, nil, trace.Wrap(err)
+	}
+	signer := &healthSigner{
+		Signer: kmsKey,
+		health: a.health,
 	}
 	return keyID, signer, nil
 }
@@ -296,11 +300,7 @@
 	kms kmsClient
 }
 
-<<<<<<< HEAD
-func (a *awsKMSKeystore) newSigner(ctx context.Context, key awsKMSKeyID) (crypto.Signer, error) {
-=======
 func (a *awsKMSKeystore) newKMSKey(ctx context.Context, key awsKMSKeyID) (*awsKMSKey, error) {
->>>>>>> 9d095aab
 	var pubkeyDER []byte
 	err := a.retryOnConsistencyError(ctx, func(ctx context.Context) error {
 		a.logger.DebugContext(ctx, "Fetching public key", "key_arn", key.arn)
@@ -367,22 +367,11 @@
 	}
 }
 
-<<<<<<< HEAD
-func (a *awsKMSKeystore) newSignerWithPublicKey(_ context.Context, key awsKMSKeyID, publicKey crypto.PublicKey) (crypto.Signer, error) {
-	return &healthSigner{
-		Signer: &awsKMSSigner{
-			key: key,
-			pub: publicKey,
-			kms: a.kms,
-		},
-		health: a.health,
-=======
 func (a *awsKMSKeystore) newKMSKeyWithPublicKey(_ context.Context, key awsKMSKeyID, publicKey crypto.PublicKey) (*awsKMSKey, error) {
 	return &awsKMSKey{
 		key: key,
 		pub: publicKey,
 		kms: a.kms,
->>>>>>> 9d095aab
 	}, nil
 }
 
