/*
Copyright 2021 Gravitational, Inc.

Licensed under the Apache License, Version 2.0 (the "License");
you may not use this file except in compliance with the License.
You may obtain a copy of the License at

    http://www.apache.org/licenses/LICENSE-2.0

Unless required by applicable law or agreed to in writing, software
distributed under the License is distributed on an "AS IS" BASIS,
WITHOUT WARRANTIES OR CONDITIONS OF ANY KIND, either express or implied.
See the License for the specific language governing permissions and
limitations under the License.
*/

package keystore

import (
	"fmt"
	"os"
	"os/exec"
	"strings"
	"sync"
	"testing"

	"github.com/google/uuid"
	"github.com/stretchr/testify/require"
)

var cachedConfig *Config
var cacheMutex sync.Mutex

// SetupSoftHSMToken is for use in tests only and creates a test SOFTHSM2
// token.  This should be used for all tests which need to use SoftHSM because
// the library can only be initialized once and SOFTHSM2_PATH and SOFTHSM2_CONF
// cannot be changed. New tokens added after the library has been initialized
// will not be found by the library.
//
// A new token will be used for each `go test` invocation, but it's difficult
// to create a separate token for each test because because new tokens
// added after the library has been initialized will not be found by the
// library. It's also difficult to clean up the token because tests for all
// packages are run in parallel there is not a good time to safely
// delete the token or the entire token directory. Each test should clean up
// all keys that it creates because SoftHSM2 gets really slow when there are
// many keys for a given token.
func SetupSoftHSMTest(t *testing.T) Config {
	path := os.Getenv("SOFTHSM2_PATH")
	require.NotEqual(t, path, "")

	cacheMutex.Lock()
	defer cacheMutex.Unlock()

	if cachedConfig != nil {
		return *cachedConfig
	}

	if os.Getenv("SOFTHSM2_CONF") == "" {
		// create tokendir
		tokenDir, err := os.MkdirTemp("", "tokens")
		require.NoError(t, err)

		// create config file
		configFile, err := os.CreateTemp("", "softhsm2.conf")
		require.NoError(t, err)

		// write config file
		_, err = configFile.WriteString(fmt.Sprintf(
			"directories.tokendir = %s\nobjectstore.backend = file\nlog.level = DEBUG\n",
			tokenDir))
		require.NoError(t, err)
		require.NoError(t, configFile.Close())

		// set env
		t.Setenv("SOFTHSM2_CONF", configFile.Name())
	}

	// create test token (max length is 32 chars)
	tokenLabel := strings.Replace(uuid.NewString(), "-", "", -1)
	cmd := exec.Command("softhsm2-util", "--init-token", "--free", "--label", tokenLabel, "--so-pin", "password", "--pin", "password")
	t.Logf("Running command: %q", cmd)
	if err := cmd.Run(); err != nil {
		if exitErr, ok := err.(*exec.ExitError); ok {
			require.NoError(t, exitErr, "error creating test softhsm token: %s", string(exitErr.Stderr))
		}
		require.NoError(t, err, "error attempting to run softhsm2-util")
	}

	cachedConfig = &Config{
		Path:       path,
		TokenLabel: tokenLabel,
		Pin:        "password",
	}
	return *cachedConfig
<<<<<<< HEAD
}

type TestModules struct {
	modules.Modules
}

func (t TestModules) Features() modules.Features {
	return modules.Features{
		HSM: true,
	}
}

func (t TestModules) BuildType() string {
	return modules.BuildEnterprise
}

func (t TestModules) IsBoringBinary() bool {
	return false
=======
>>>>>>> eeef1229
}<|MERGE_RESOLUTION|>--- conflicted
+++ resolved
@@ -93,25 +93,4 @@
 		Pin:        "password",
 	}
 	return *cachedConfig
-<<<<<<< HEAD
-}
-
-type TestModules struct {
-	modules.Modules
-}
-
-func (t TestModules) Features() modules.Features {
-	return modules.Features{
-		HSM: true,
-	}
-}
-
-func (t TestModules) BuildType() string {
-	return modules.BuildEnterprise
-}
-
-func (t TestModules) IsBoringBinary() bool {
-	return false
-=======
->>>>>>> eeef1229
 }