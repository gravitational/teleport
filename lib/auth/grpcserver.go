--- conflicted
+++ resolved
@@ -3050,11 +3050,7 @@
 
 // UpsertTrustedCluster upserts a Trusted Cluster.
 //
-<<<<<<< HEAD
-// Deprecated: Use [GRPCServer.UpsertTrustedClusterV2] instead.
-=======
 // Deprecated: Use UpsertTrustedClusterV2 instead.
->>>>>>> dbf8fcd9
 func (g *GRPCServer) UpsertTrustedCluster(ctx context.Context, cluster *types.TrustedClusterV2) (*types.TrustedClusterV2, error) {
 	auth, err := g.authenticate(ctx)
 	if err != nil {
