/*
 * Teleport
 * Copyright (C) 2023  Gravitational, Inc.
 *
 * This program is free software: you can redistribute it and/or modify
 * it under the terms of the GNU Affero General Public License as published by
 * the Free Software Foundation, either version 3 of the License, or
 * (at your option) any later version.
 *
 * This program is distributed in the hope that it will be useful,
 * but WITHOUT ANY WARRANTY; without even the implied warranty of
 * MERCHANTABILITY or FITNESS FOR A PARTICULAR PURPOSE.  See the
 * GNU Affero General Public License for more details.
 *
 * You should have received a copy of the GNU Affero General Public License
 * along with this program.  If not, see <http://www.gnu.org/licenses/>.
 */

package auth

import (
	"context"
	"encoding/json"
	"net/http"
	"net/url"
	"strings"
	"time"

	"github.com/gravitational/roundtrip"
	"github.com/gravitational/trace"

	"github.com/gravitational/teleport"
	"github.com/gravitational/teleport/api/client/webclient"
	tracehttp "github.com/gravitational/teleport/api/observability/tracing/http"
	"github.com/gravitational/teleport/api/types"
	apievents "github.com/gravitational/teleport/api/types/events"
	"github.com/gravitational/teleport/lib"
	"github.com/gravitational/teleport/lib/auth/authclient"
	"github.com/gravitational/teleport/lib/authz"
	"github.com/gravitational/teleport/lib/backend"
	"github.com/gravitational/teleport/lib/events"
	"github.com/gravitational/teleport/lib/httplib"
	"github.com/gravitational/teleport/lib/services"
	"github.com/gravitational/teleport/lib/tlsca"
	"github.com/gravitational/teleport/lib/utils"
)

// UpsertTrustedCluster creates or toggles a Trusted Cluster relationship.
// Deprecated: UpsertTrustedClusterV2 should be preferred instead.
func (a *Server) UpsertTrustedCluster(ctx context.Context, tc types.TrustedCluster) (newTrustedCluster types.TrustedCluster, returnErr error) {
	const validateNameFalse = false
	upserted, err := a.upsertTrustedCluster(ctx, tc, validateNameFalse)
	return upserted, trace.Wrap(err)
}

// UpsertTrustedClusterV2 creates or toggles a Trusted Cluster relationship.
// The trusted cluster resource name must match the cluster name.
func (a *Server) UpsertTrustedClusterV2(ctx context.Context, tc types.TrustedCluster) (newTrustedCluster types.TrustedCluster, returnErr error) {
	const validateNameTrue = true
	upserted, err := a.upsertTrustedCluster(ctx, tc, validateNameTrue)
	return upserted, trace.Wrap(err)
}

<<<<<<< HEAD
// CreateTrustedClusterV2 creates a Trusted Cluster relationship.
func (a *Server) CreateTrustedClusterV2(ctx context.Context, tc types.TrustedCluster) (newTrustedCluster types.TrustedCluster, returnErr error) {
=======
// CreateTrustedCluster creates a Trusted Cluster relationship.
func (a *Server) CreateTrustedCluster(ctx context.Context, tc types.TrustedCluster) (newTrustedCluster types.TrustedCluster, returnErr error) {
>>>>>>> dbf8fcd9
	// verify that trusted cluster role map does not reference non-existent roles
	if err := a.checkLocalRoles(ctx, tc.GetRoleMap()); err != nil {
		return nil, trace.Wrap(err)
	}

<<<<<<< HEAD
	_, err := a.GetTrustedCluster(ctx, tc.GetName())
	if err != nil && !trace.IsNotFound(err) {
		return nil, trace.Wrap(err)
	}

	if err == nil {
		return nil, trace.AlreadyExists("trusted cluster with name %s already exists", tc.GetName())
	}

=======
>>>>>>> dbf8fcd9
	const validateNameTrue = true
	created, err := a.createTrustedCluster(ctx, tc, validateNameTrue)
	return created, trace.Wrap(err)
}

<<<<<<< HEAD
// UpdateTrustedClusterV2 updates a Trusted Cluster relationship.
func (a *Server) UpdateTrustedClusterV2(ctx context.Context, tc types.TrustedCluster) (newTrustedCluster types.TrustedCluster, returnErr error) {
=======
// UpdateTrustedCluster updates a Trusted Cluster relationship.
func (a *Server) UpdateTrustedCluster(ctx context.Context, tc types.TrustedCluster) (newTrustedCluster types.TrustedCluster, returnErr error) {
>>>>>>> dbf8fcd9
	// verify that trusted cluster role map does not reference non-existent roles
	if err := a.checkLocalRoles(ctx, tc.GetRoleMap()); err != nil {
		return nil, trace.Wrap(err)
	}

	existingCluster, err := a.GetTrustedCluster(ctx, tc.GetName())
	if err != nil {
		return nil, trace.Wrap(err)
	}
<<<<<<< HEAD
=======

>>>>>>> dbf8fcd9
	updated, err := a.updateTrustedCluster(ctx, tc, existingCluster)
	return updated, trace.Wrap(err)
}

<<<<<<< HEAD
// upsertTrustedCluster creates or toggles a Trusted Cluster relationship.
func (a *Server) upsertTrustedCluster(ctx context.Context, tc types.TrustedCluster, validateName bool) (newTrustedCluster types.TrustedCluster, returnErr error) {
=======
// upsertTrustedCluster upserts the trusted cluster.
// If validateName is true, the trusted cluster resource name must be validated
// before the trusted cluster is created.
func (a *Server) upsertTrustedCluster(ctx context.Context, tc types.TrustedCluster, validateName bool) (types.TrustedCluster, error) {
>>>>>>> dbf8fcd9
	// verify that trusted cluster role map does not reference non-existent roles
	if err := a.checkLocalRoles(ctx, tc.GetRoleMap()); err != nil {
		return nil, trace.Wrap(err)
	}

	// It is recommended to omit trusted cluster name because the trusted cluster name
	// is updated to the roots cluster name during the handshake with the root cluster.
	var existingCluster types.TrustedCluster
	if tc.GetName() != "" {
		ec, err := a.GetTrustedCluster(ctx, tc.GetName())
		if err != nil && !trace.IsNotFound(err) {
			return nil, trace.Wrap(err)
		}

		if err == nil {
			existingCluster = ec
		}
	}

	// if there is no existing cluster, switch to the create case
	if existingCluster == nil {
		return a.createTrustedCluster(ctx, tc, validateName)
	}

	updated, err := a.updateTrustedCluster(ctx, tc, existingCluster)
	return updated, trace.Wrap(err)
}

func (a *Server) createTrustedCluster(ctx context.Context, tc types.TrustedCluster, validateName bool) (types.TrustedCluster, error) {
	remoteCAs, err := a.establishTrust(ctx, tc, validateName)
	if err != nil {
		return nil, trace.Wrap(err)
	}

	// Force name to the name of the trusted cluster.
	tc.SetName(remoteCAs[0].GetClusterName())

	// perform some configuration on the remote CAs
	configureCAsForTrustedCluster(tc, remoteCAs)

	// atomically create trusted cluster and cert authorities
	revision, err := a.Services.CreateTrustedCluster(ctx, tc, remoteCAs)
	if err != nil {
		return nil, trace.Wrap(err)
	}

	tc.SetRevision(revision)

	if err := a.onTrustedClusterWrite(ctx, tc); err != nil {
		return nil, trace.Wrap(err)
	}

	return tc, nil
}

<<<<<<< HEAD
// updateTrustedCluster updates the Trusted Cluster.
func (a *Server) updateTrustedCluster(ctx context.Context, tc, existingCluster types.TrustedCluster) (types.TrustedCluster, error) {
	if err := existingCluster.CanChangeStateTo(tc); err != nil {
		return nil, trace.Wrap(err)
	}

	// always load all current CAs. even if we aren't changing them as part of
	// this function, Services.UpdateTrustedCluster will only correctly activate/deactivate
	// CAs that are explicitly passed to it. note that we pass in the existing cluster state
	// since where CAs are stored depends on the current state of the trusted cluster.
	cas, err := a.getCAsForTrustedCluster(ctx, existingCluster)
=======
// createTrustedCluster creates the trusted cluster.
// If validateName is true, the trusted cluster resource name must be validated
// before the trusted cluster is created.
func (a *Server) createTrustedCluster(ctx context.Context, tc types.TrustedCluster, validateName bool) (types.TrustedCluster, error) {
	remoteCAs, err := a.establishTrust(ctx, tc, validateName)
>>>>>>> dbf8fcd9
	if err != nil {
		return nil, trace.Wrap(err)
	}

	// propagate any role map changes to cas
	configureCAsForTrustedCluster(tc, cas)

	// state transition is valid, set the expected revision
	tc.SetRevision(existingCluster.GetRevision())

	revision, err := a.Services.UpdateTrustedCluster(ctx, tc, cas)
	if err != nil {
		return nil, trace.Wrap(err)
	}

	tc.SetRevision(revision)

	if err := a.onTrustedClusterWrite(ctx, tc); err != nil {
		return nil, trace.Wrap(err)
	}

	return tc, nil
}

// updateTrustedCluster updates the trusted cluster.
func (a *Server) updateTrustedCluster(ctx context.Context, tc types.TrustedCluster, existingCluster types.TrustedCluster) (types.TrustedCluster, error) {
	if err := existingCluster.CanChangeStateTo(tc); err != nil {
		return nil, trace.Wrap(err)
	}

	// always load all current CAs. even if we aren't changing them as part of
	// this function, Services.UpdateTrustedCluster will only correctly activate/deactivate
	// CAs that are explicitly passed to it. note that we pass in the existing cluster state
	// since where CAs are stored depends on the current state of the trusted cluster.
	cas, err := a.getCAsForTrustedCluster(ctx, existingCluster)
	if err != nil {
		return nil, trace.Wrap(err)
	}

	// propagate any role map changes to cas
	configureCAsForTrustedCluster(tc, cas)

	revision, err := a.Services.UpdateTrustedCluster(ctx, tc, cas)
	if err != nil {
		return nil, trace.Wrap(err)
	}

	tc.SetRevision(revision)

	if err := a.onTrustedClusterWrite(ctx, tc); err != nil {
		return nil, trace.Wrap(err)
	}

	return tc, nil
}

// configureCAsForTrustedCluster modifies remote CAs for use as trusted cluster CAs.
func configureCAsForTrustedCluster(tc types.TrustedCluster, cas []types.CertAuthority) {
	// modify the remote CAs for use as tc cas.
	for _, ca := range cas {
		// change the name of the remote ca to the name of the trusted cluster.
		ca.SetName(tc.GetName())

		// wipe out roles sent from the remote cluster and set roles from the trusted cluster
		ca.SetRoles(nil)
		if ca.GetType() == types.UserCA {
			for _, r := range tc.GetRoles() {
				ca.AddRole(r)
			}
			ca.SetRoleMap(tc.GetRoleMap())
		}
	}
}

func (a *Server) onTrustedClusterWrite(ctx context.Context, tc types.TrustedCluster) error {
	var cerr error
	if tc.GetEnabled() {
		cerr = a.createReverseTunnel(ctx, tc)
	} else {
		if err := a.DeleteReverseTunnel(ctx, tc.GetName()); err != nil && !trace.IsNotFound(err) {
			cerr = err
		}
	}

	if err := a.emitter.EmitAuditEvent(ctx, &apievents.TrustedClusterCreate{
		Metadata: apievents.Metadata{
			Type: events.TrustedClusterCreateEvent,
			Code: events.TrustedClusterCreateCode,
		},
		UserMetadata: authz.ClientUserMetadata(ctx),
		ResourceMetadata: apievents.ResourceMetadata{
			Name: tc.GetName(),
		},
		ConnectionMetadata: authz.ConnectionMetadata(ctx),
	}); err != nil {
		a.logger.WarnContext(ctx, "failed to emit trusted cluster create event", "error", err)
	}

	return trace.Wrap(cerr)
}

func (a *Server) checkLocalRoles(ctx context.Context, roleMap types.RoleMap) error {
	for _, mapping := range roleMap {
		for _, localRole := range mapping.Local {
			// expansion means dynamic mapping is in place,
			// so local role is undefined
			if utils.ContainsExpansion(localRole) {
				continue
			}
			_, err := a.GetRole(ctx, localRole)
			if err != nil {
				if trace.IsNotFound(err) {
					return trace.NotFound("a role %q referenced in a mapping %v:%v is not defined", localRole, mapping.Remote, mapping.Local)
				}
				return trace.Wrap(err)
			}
		}
	}
	return nil
}

func (a *Server) getCAsForTrustedCluster(ctx context.Context, tc types.TrustedCluster) ([]types.CertAuthority, error) {
	var cas []types.CertAuthority
	// not all CA types are present for trusted clusters, but there isn't a meaningful downside to
	// just grabbing everything.
	for _, caType := range types.CertAuthTypes {
		var ca types.CertAuthority
		var err error
		if tc.GetEnabled() {
			ca, err = a.GetCertAuthority(ctx, types.CertAuthID{Type: caType, DomainName: tc.GetName()}, false)
		} else {
			ca, err = a.GetInactiveCertAuthority(ctx, types.CertAuthID{Type: caType, DomainName: tc.GetName()}, false)
		}
		if err != nil {
			if trace.IsNotFound(err) {
				continue
			}
			return nil, trace.Wrap(err)
		}
		cas = append(cas, ca)
	}
	return cas, nil
}

// DeleteTrustedCluster removes types.CertAuthority, services.ReverseTunnel,
// and services.TrustedCluster resources.
func (a *Server) DeleteTrustedCluster(ctx context.Context, name string) error {
	cn, err := a.GetClusterName()
	if err != nil {
		return trace.Wrap(err)
	}

	// This check ensures users are not deleting their root/own cluster.
	if cn.GetClusterName() == name {
		return trace.BadParameter("trusted cluster %q is the name of this root cluster and cannot be removed.", name)
	}

	// err on the safe side and delete all possible CA types.
	var ids []types.CertAuthID
	for _, caType := range types.CertAuthTypes {
		ids = append(ids, types.CertAuthID{
			Type:       caType,
			DomainName: name,
		})
	}

	if err := a.Services.DeleteTrustedClusterInternal(ctx, name, ids); err != nil {
		return trace.Wrap(err)
	}

	if err := a.DeleteReverseTunnel(ctx, name); err != nil {
		if !trace.IsNotFound(err) {
			return trace.Wrap(err)
		}
	}

	if err := a.emitter.EmitAuditEvent(ctx, &apievents.TrustedClusterDelete{
		Metadata: apievents.Metadata{
			Type: events.TrustedClusterDeleteEvent,
			Code: events.TrustedClusterDeleteCode,
		},
		UserMetadata: authz.ClientUserMetadata(ctx),
		ResourceMetadata: apievents.ResourceMetadata{
			Name: name,
		},
		ConnectionMetadata: authz.ConnectionMetadata(ctx),
	}); err != nil {
		log.WithError(err).Warn("Failed to emit trusted cluster delete event.")
	}

	return nil
}

func (a *Server) establishTrust(ctx context.Context, trustedCluster types.TrustedCluster, validateName bool) ([]types.CertAuthority, error) {
	var localCertAuthorities []types.CertAuthority

	domainName, err := a.GetDomainName()
	if err != nil {
		return nil, trace.Wrap(err)
	}

	// get a list of certificate authorities for this auth server
	allLocalCAs, err := a.GetCertAuthorities(ctx, types.HostCA, false)
	if err != nil {
		return nil, trace.Wrap(err)
	}
	for _, lca := range allLocalCAs {
		if lca.GetClusterName() == domainName {
			localCertAuthorities = append(localCertAuthorities, lca)
		}
	}

	// Validate cluster names before establishing trust to avoid unnecessarily
	// creating a remote_cluster resource on the root cluster.
	if validateName {
		if err := a.validateTrustedClusterName(ctx, trustedCluster); err != nil {
			return nil, trace.Wrap(err)
		}
	}

	// create a request to validate a trusted cluster (token and local certificate authorities)
	validateRequest := authclient.ValidateTrustedClusterRequest{
		Token:           trustedCluster.GetToken(),
		CAs:             localCertAuthorities,
		TeleportVersion: teleport.Version,
	}

	// log the local certificate authorities that we are sending
	log.Infof("Sending validate request; token=%s, CAs=%v", backend.MaskKeyName(validateRequest.Token), validateRequest.CAs)

	// send the request to the remote auth server via the proxy
	validateResponse, err := a.sendValidateRequestToProxy(trustedCluster.GetProxyAddress(), &validateRequest)
	if err != nil {
		log.Error(err)
		if strings.Contains(err.Error(), "x509") {
			return nil, trace.AccessDenied("the trusted cluster uses misconfigured HTTP/TLS certificate.")
		}
		return nil, trace.Wrap(err)
	}

	// log the remote certificate authorities we are adding
	log.Infof("Received validate response; CAs=%v", validateResponse.CAs)

	for _, ca := range validateResponse.CAs {
		for _, keyPair := range ca.GetActiveKeys().TLS {
			cert, err := tlsca.ParseCertificatePEM(keyPair.Cert)
			if err != nil {
				return nil, trace.Wrap(err)
			}
			remoteClusterName, err := tlsca.ClusterName(cert.Subject)
			if err != nil {
				return nil, trace.Wrap(err)
			}
			if remoteClusterName == domainName {
				return nil, trace.BadParameter("remote cluster name can not be the same as local cluster name")
			}
			if validateName && trustedCluster.GetName() != remoteClusterName {
				return nil, trace.BadParameter("trusted cluster resource name must be the same as the remote cluster name. got: %q",
					trustedCluster.GetName())
			}
		}
	}

	return validateResponse.CAs, nil
}

// DeleteRemoteCluster deletes remote cluster resource, all certificate authorities
// associated with it
func (a *Server) DeleteRemoteCluster(ctx context.Context, name string) error {
	cn, err := a.GetClusterName()
	if err != nil {
		return trace.Wrap(err)
	}

	// This check ensures users are not deleting their root/own cluster.
	if cn.GetClusterName() == name {
		return trace.BadParameter("remote cluster %q is the name of this root cluster and cannot be removed.", name)
	}

	// we only expect host CAs to be present for remote clusters, but it doesn't hurt
	// to err on the side of paranoia and delete all CA types.
	var ids []types.CertAuthID
	for _, caType := range types.CertAuthTypes {
		ids = append(ids, types.CertAuthID{
			Type:       caType,
			DomainName: name,
		})
	}

	return trace.Wrap(a.Services.DeleteRemoteClusterInternal(ctx, name, ids))
}

// GetRemoteCluster returns remote cluster by name
func (a *Server) GetRemoteCluster(ctx context.Context, clusterName string) (types.RemoteCluster, error) {
	// To make sure remote cluster exists - to protect against random
	// clusterName requests (e.g. when clusterName is set to local cluster name)
	remoteCluster, err := a.Services.GetRemoteCluster(ctx, clusterName)
	return remoteCluster, trace.Wrap(err)
}

// updateRemoteClusterStatus determines current connection status of remoteCluster and writes it to the backend
// if there are changes. Returns true if backend was updated or false if update wasn't necessary.
func (a *Server) updateRemoteClusterStatus(ctx context.Context, netConfig types.ClusterNetworkingConfig, remoteCluster types.RemoteCluster) (updated bool, err error) {
	keepAliveCountMax := netConfig.GetKeepAliveCountMax()
	keepAliveInterval := netConfig.GetKeepAliveInterval()

	// fetch tunnel connections for the cluster to update runtime status
	connections, err := a.GetTunnelConnections(remoteCluster.GetName())
	if err != nil {
		return false, trace.Wrap(err)
	}
	lastConn, err := services.LatestTunnelConnection(connections)
	if err != nil {
		if !trace.IsNotFound(err) {
			return false, trace.Wrap(err)
		}
		// No tunnel connections are known, mark the cluster offline (if it
		// wasn't already).
		if remoteCluster.GetConnectionStatus() != teleport.RemoteClusterStatusOffline {
			remoteCluster.SetConnectionStatus(teleport.RemoteClusterStatusOffline)
			_, err := a.UpdateRemoteCluster(ctx, remoteCluster)
			if err != nil {
				// if the cluster was concurrently updated, ignore the update.  either
				// the update was consistent with our view of the world, in which case
				// retrying would be pointless, or the update was not consistent, in which
				// case we should prioritize presenting our view in an internally-consistent
				// manner rather than competing with another task.
				if !trace.IsCompareFailed(err) {
					return false, trace.Wrap(err)
				}
			}
			return true, nil
		}
		return false, nil
	}

	offlineThreshold := time.Duration(keepAliveCountMax) * keepAliveInterval
	tunnelStatus := services.TunnelConnectionStatus(a.clock, lastConn, offlineThreshold)

	// Update remoteCluster based on lastConn. If anything changed, update it
	// in the backend too.
	prevConnectionStatus := remoteCluster.GetConnectionStatus()
	prevLastHeartbeat := remoteCluster.GetLastHeartbeat()
	remoteCluster.SetConnectionStatus(tunnelStatus)
	// Only bump LastHeartbeat if it's newer.
	if lastConn.GetLastHeartbeat().After(prevLastHeartbeat) {
		remoteCluster.SetLastHeartbeat(lastConn.GetLastHeartbeat().UTC())
	}
	if prevConnectionStatus != remoteCluster.GetConnectionStatus() || !prevLastHeartbeat.Equal(remoteCluster.GetLastHeartbeat()) {
		_, err := a.UpdateRemoteCluster(ctx, remoteCluster)
		if err != nil {
			// if the cluster was concurrently updated, ignore the update.  either
			// the update was consistent with our view of the world, in which case
			// retrying would be pointless, or the update was not consistent, in which
			// case we should prioritize presenting our view in an internally-consistent
			// manner rather than competing with another task.
			if !trace.IsCompareFailed(err) {
				return false, trace.Wrap(err)
			}
		}
		return true, nil
	}

	return false, nil
}

// GetRemoteClusters returns remote clusters with updated statuses
func (a *Server) GetRemoteClusters(ctx context.Context) ([]types.RemoteCluster, error) {
	// To make sure remote cluster exists - to protect against random
	// clusterName requests (e.g. when clusterName is set to local cluster name)
	remoteClusters, err := a.Services.GetRemoteClusters(ctx)
	return remoteClusters, trace.Wrap(err)
}

func (a *Server) validateTrustedCluster(ctx context.Context, validateRequest *authclient.ValidateTrustedClusterRequest) (resp *authclient.ValidateTrustedClusterResponse, err error) {
	defer func() {
		if err != nil {
			log.WithError(err).Info("Trusted cluster validation failed")
		}
	}()

	log.Debugf("Received validate request: token=%s, CAs=%v", backend.MaskKeyName(validateRequest.Token), validateRequest.CAs)

	domainName, err := a.GetDomainName()
	if err != nil {
		return nil, trace.Wrap(err)
	}

	// validate that we generated the token
	tokenLabels, err := a.validateTrustedClusterToken(ctx, validateRequest.Token)
	if err != nil {
		return nil, trace.Wrap(err)
	}

	if len(validateRequest.CAs) != 1 {
		return nil, trace.AccessDenied("expected exactly one certificate authority, received %v", len(validateRequest.CAs))
	}
	remoteCA := validateRequest.CAs[0]

	if err := services.CheckAndSetDefaults(remoteCA); err != nil {
		return nil, trace.Wrap(err)
	}

	if remoteCA.GetType() != types.HostCA {
		return nil, trace.AccessDenied("expected host certificate authority, received CA with type %q", remoteCA.GetType())
	}

	// a host CA shouldn't have a rolemap or roles in the first place
	remoteCA.SetRoleMap(nil)
	remoteCA.SetRoles(nil)

	remoteClusterName := remoteCA.GetName()
	if remoteClusterName == domainName {
		return nil, trace.AccessDenied("remote cluster has same name as this cluster: %v", domainName)
	}

	remoteCluster, err := types.NewRemoteCluster(remoteClusterName)
	if err != nil {
		return nil, trace.Wrap(err)
	}

	originLabel, ok := tokenLabels[types.OriginLabel]
	if ok && originLabel == types.OriginConfigFile {
		// static tokens have an OriginLabel of OriginConfigFile and we don't want
		// to propegate that to the trusted cluster
		delete(tokenLabels, types.OriginLabel)
	}
	if len(tokenLabels) != 0 {
		meta := remoteCluster.GetMetadata()
		meta.Labels = utils.CopyStringsMap(tokenLabels)
		remoteCluster.SetMetadata(meta)
	}
	remoteCluster.SetConnectionStatus(teleport.RemoteClusterStatusOffline)

	_, err = a.CreateRemoteClusterInternal(ctx, remoteCluster, []types.CertAuthority{remoteCA})
	if err != nil && !trace.IsAlreadyExists(err) {
		return nil, trace.Wrap(err)
	}

	// export local cluster certificate authority and return it to the cluster
	validateResponse := authclient.ValidateTrustedClusterResponse{}

	validateResponse.CAs, err = getLeafClusterCAs(ctx, a, domainName)
	if err != nil {
		return nil, trace.Wrap(err)
	}

	// log the local certificate authorities we are sending
	log.Debugf("Sending validate response: CAs=%v", validateResponse.CAs)

	return &validateResponse, nil
}

var caTypes = []types.CertAuthType{types.HostCA, types.UserCA, types.DatabaseCA, types.OpenSSHCA}

// getLeafClusterCAs returns a slice with Cert Authorities that should be returned.
func getLeafClusterCAs(ctx context.Context, srv *Server, domainName string) ([]types.CertAuthority, error) {
	caCerts := make([]types.CertAuthority, 0, len(caTypes))
	for _, caType := range caTypes {
		certAuthority, err := srv.GetCertAuthority(
			ctx,
			types.CertAuthID{Type: caType, DomainName: domainName},
			false)
		if err != nil {
			return nil, trace.Wrap(err)
		}
		caCerts = append(caCerts, certAuthority)
	}

	return caCerts, nil
}

func (a *Server) validateTrustedClusterToken(ctx context.Context, tokenName string) (map[string]string, error) {
	provisionToken, err := a.ValidateToken(ctx, tokenName)
	if err != nil {
		return nil, trace.AccessDenied("the remote server denied access: invalid cluster token")
	}

	if !provisionToken.GetRoles().Include(types.RoleTrustedCluster) {
		return nil, trace.AccessDenied("role does not match")
	}

	return provisionToken.GetMetadata().Labels, nil
}

func (a *Server) sendValidateRequestToProxy(host string, validateRequest *authclient.ValidateTrustedClusterRequest) (*authclient.ValidateTrustedClusterResponse, error) {
	proxyAddr := url.URL{
		Scheme: "https",
		Host:   host,
	}

	opts := []roundtrip.ClientParam{
		roundtrip.SanitizerEnabled(true),
	}

	if lib.IsInsecureDevMode() {
		log.Warn("The setting insecureSkipVerify is used to communicate with proxy. Make sure you intend to run Teleport in insecure mode!")

		// Get the default transport, this allows picking up proxy from the
		// environment.
		defaultTransport, ok := http.DefaultTransport.(*http.Transport)
		if !ok {
			return nil, trace.BadParameter("invalid transport type %T", http.DefaultTransport)
		}
		// Clone the transport to not modify the global instance.
		tr := defaultTransport.Clone()
		// Disable certificate checking while in debug mode.
		tlsConfig := utils.TLSConfig(a.cipherSuites)
		tlsConfig.InsecureSkipVerify = true
		tr.TLSClientConfig = tlsConfig

		insecureWebClient := &http.Client{
			Transport: tracehttp.NewTransport(tr),
		}
		opts = append(opts, roundtrip.HTTPClient(insecureWebClient))
	}

	clt, err := roundtrip.NewClient(proxyAddr.String(), teleport.WebAPIVersion, opts...)
	if err != nil {
		return nil, trace.Wrap(err)
	}
	validateRequestRaw, err := validateRequest.ToRaw()
	if err != nil {
		return nil, trace.Wrap(err)
	}

	out, err := httplib.ConvertResponse(clt.PostJSON(context.TODO(), clt.Endpoint("webapi", "trustedclusters", "validate"), validateRequestRaw))
	if err != nil {
		return nil, trace.Wrap(err)
	}

	var validateResponseRaw authclient.ValidateTrustedClusterResponseRaw
	err = json.Unmarshal(out.Bytes(), &validateResponseRaw)
	if err != nil {
		return nil, trace.Wrap(err)
	}

	validateResponse, err := validateResponseRaw.ToNative()
	if err != nil {
		return nil, trace.Wrap(err)
	}

	return validateResponse, nil
}

// validateTrustedClusterName validates that the trusted cluster resource name
// matches the cluster name.
func (a *Server) validateTrustedClusterName(ctx context.Context, trustedCluster types.TrustedCluster) error {
	resp, err := webclient.Find(&webclient.Config{
		Context:   ctx,
		ProxyAddr: trustedCluster.GetProxyAddress(),
		Insecure:  lib.IsInsecureDevMode(),
	})
	if err != nil {
		return trace.Wrap(err)
	}
	if trustedCluster.GetName() != resp.ClusterName {
		return trace.BadParameter("trusted cluster resource name must be the same as the remote cluster name. got: %q",
			trustedCluster.GetName())
	}
	return nil
}

// createReverseTunnel will create a services.ReverseTunnel givenin the
// services.TrustedCluster resource.
func (a *Server) createReverseTunnel(ctx context.Context, t types.TrustedCluster) error {
	reverseTunnel, err := types.NewReverseTunnel(
		t.GetName(),
		[]string{t.GetReverseTunnelAddress()},
	)
	if err != nil {
		return trace.Wrap(err)
	}
	return trace.Wrap(a.UpsertReverseTunnel(ctx, reverseTunnel))
}<|MERGE_RESOLUTION|>--- conflicted
+++ resolved
@@ -61,42 +61,20 @@
 	return upserted, trace.Wrap(err)
 }
 
-<<<<<<< HEAD
-// CreateTrustedClusterV2 creates a Trusted Cluster relationship.
-func (a *Server) CreateTrustedClusterV2(ctx context.Context, tc types.TrustedCluster) (newTrustedCluster types.TrustedCluster, returnErr error) {
-=======
 // CreateTrustedCluster creates a Trusted Cluster relationship.
 func (a *Server) CreateTrustedCluster(ctx context.Context, tc types.TrustedCluster) (newTrustedCluster types.TrustedCluster, returnErr error) {
->>>>>>> dbf8fcd9
 	// verify that trusted cluster role map does not reference non-existent roles
 	if err := a.checkLocalRoles(ctx, tc.GetRoleMap()); err != nil {
 		return nil, trace.Wrap(err)
 	}
 
-<<<<<<< HEAD
-	_, err := a.GetTrustedCluster(ctx, tc.GetName())
-	if err != nil && !trace.IsNotFound(err) {
-		return nil, trace.Wrap(err)
-	}
-
-	if err == nil {
-		return nil, trace.AlreadyExists("trusted cluster with name %s already exists", tc.GetName())
-	}
-
-=======
->>>>>>> dbf8fcd9
 	const validateNameTrue = true
 	created, err := a.createTrustedCluster(ctx, tc, validateNameTrue)
 	return created, trace.Wrap(err)
 }
 
-<<<<<<< HEAD
-// UpdateTrustedClusterV2 updates a Trusted Cluster relationship.
-func (a *Server) UpdateTrustedClusterV2(ctx context.Context, tc types.TrustedCluster) (newTrustedCluster types.TrustedCluster, returnErr error) {
-=======
 // UpdateTrustedCluster updates a Trusted Cluster relationship.
 func (a *Server) UpdateTrustedCluster(ctx context.Context, tc types.TrustedCluster) (newTrustedCluster types.TrustedCluster, returnErr error) {
->>>>>>> dbf8fcd9
 	// verify that trusted cluster role map does not reference non-existent roles
 	if err := a.checkLocalRoles(ctx, tc.GetRoleMap()); err != nil {
 		return nil, trace.Wrap(err)
@@ -106,23 +84,14 @@
 	if err != nil {
 		return nil, trace.Wrap(err)
 	}
-<<<<<<< HEAD
-=======
-
->>>>>>> dbf8fcd9
 	updated, err := a.updateTrustedCluster(ctx, tc, existingCluster)
 	return updated, trace.Wrap(err)
 }
 
-<<<<<<< HEAD
-// upsertTrustedCluster creates or toggles a Trusted Cluster relationship.
-func (a *Server) upsertTrustedCluster(ctx context.Context, tc types.TrustedCluster, validateName bool) (newTrustedCluster types.TrustedCluster, returnErr error) {
-=======
 // upsertTrustedCluster upserts the trusted cluster.
 // If validateName is true, the trusted cluster resource name must be validated
 // before the trusted cluster is created.
 func (a *Server) upsertTrustedCluster(ctx context.Context, tc types.TrustedCluster, validateName bool) (types.TrustedCluster, error) {
->>>>>>> dbf8fcd9
 	// verify that trusted cluster role map does not reference non-existent roles
 	if err := a.checkLocalRoles(ctx, tc.GetRoleMap()); err != nil {
 		return nil, trace.Wrap(err)
@@ -147,40 +116,6 @@
 		return a.createTrustedCluster(ctx, tc, validateName)
 	}
 
-	updated, err := a.updateTrustedCluster(ctx, tc, existingCluster)
-	return updated, trace.Wrap(err)
-}
-
-func (a *Server) createTrustedCluster(ctx context.Context, tc types.TrustedCluster, validateName bool) (types.TrustedCluster, error) {
-	remoteCAs, err := a.establishTrust(ctx, tc, validateName)
-	if err != nil {
-		return nil, trace.Wrap(err)
-	}
-
-	// Force name to the name of the trusted cluster.
-	tc.SetName(remoteCAs[0].GetClusterName())
-
-	// perform some configuration on the remote CAs
-	configureCAsForTrustedCluster(tc, remoteCAs)
-
-	// atomically create trusted cluster and cert authorities
-	revision, err := a.Services.CreateTrustedCluster(ctx, tc, remoteCAs)
-	if err != nil {
-		return nil, trace.Wrap(err)
-	}
-
-	tc.SetRevision(revision)
-
-	if err := a.onTrustedClusterWrite(ctx, tc); err != nil {
-		return nil, trace.Wrap(err)
-	}
-
-	return tc, nil
-}
-
-<<<<<<< HEAD
-// updateTrustedCluster updates the Trusted Cluster.
-func (a *Server) updateTrustedCluster(ctx context.Context, tc, existingCluster types.TrustedCluster) (types.TrustedCluster, error) {
 	if err := existingCluster.CanChangeStateTo(tc); err != nil {
 		return nil, trace.Wrap(err)
 	}
@@ -190,24 +125,47 @@
 	// CAs that are explicitly passed to it. note that we pass in the existing cluster state
 	// since where CAs are stored depends on the current state of the trusted cluster.
 	cas, err := a.getCAsForTrustedCluster(ctx, existingCluster)
-=======
+	if err != nil {
+		return nil, trace.Wrap(err)
+	}
+
+	// propagate any role map changes to cas
+	configureCAsForTrustedCluster(tc, cas)
+
+	// state transition is valid, set the expected revision
+	tc.SetRevision(existingCluster.GetRevision())
+
+	revision, err := a.Services.UpdateTrustedCluster(ctx, tc, cas)
+	if err != nil {
+		return nil, trace.Wrap(err)
+	}
+
+	tc.SetRevision(revision)
+
+	if err := a.onTrustedClusterWrite(ctx, tc); err != nil {
+		return nil, trace.Wrap(err)
+	}
+
+	return tc, nil
+}
+
 // createTrustedCluster creates the trusted cluster.
 // If validateName is true, the trusted cluster resource name must be validated
 // before the trusted cluster is created.
 func (a *Server) createTrustedCluster(ctx context.Context, tc types.TrustedCluster, validateName bool) (types.TrustedCluster, error) {
 	remoteCAs, err := a.establishTrust(ctx, tc, validateName)
->>>>>>> dbf8fcd9
-	if err != nil {
-		return nil, trace.Wrap(err)
-	}
-
-	// propagate any role map changes to cas
-	configureCAsForTrustedCluster(tc, cas)
-
-	// state transition is valid, set the expected revision
-	tc.SetRevision(existingCluster.GetRevision())
-
-	revision, err := a.Services.UpdateTrustedCluster(ctx, tc, cas)
+	if err != nil {
+		return nil, trace.Wrap(err)
+	}
+
+	// Force name to the name of the trusted cluster.
+	tc.SetName(remoteCAs[0].GetClusterName())
+
+	// perform some configuration on the remote CAs
+	configureCAsForTrustedCluster(tc, remoteCAs)
+
+	// atomically create trusted cluster and cert authorities
+	revision, err := a.Services.CreateTrustedCluster(ctx, tc, remoteCAs)
 	if err != nil {
 		return nil, trace.Wrap(err)
 	}
