/*
Copyright 2015-2021 Gravitational, Inc.

Licensed under the Apache License, Version 2.0 (the "License");
you may not use this file except in compliance with the License.
You may obtain a copy of the License at

    http://www.apache.org/licenses/LICENSE-2.0

Unless required by applicable law or agreed to in writing, software
distributed under the License is distributed on an "AS IS" BASIS,
WITHOUT WARRANTIES OR CONDITIONS OF ANY KIND, either express or implied.
See the License for the specific language governing permissions and
limitations under the License.
*/

package auth

import (
	"context"
	"net"
	"net/url"
	"time"

	"github.com/gravitational/roundtrip"
	"github.com/gravitational/trace"

	"github.com/gravitational/teleport/api/client"
	"github.com/gravitational/teleport/api/client/proto"
	apidefaults "github.com/gravitational/teleport/api/defaults"
	assistpb "github.com/gravitational/teleport/api/gen/proto/go/assist/v1"
	devicepb "github.com/gravitational/teleport/api/gen/proto/go/teleport/devicetrust/v1"
	loginrulepb "github.com/gravitational/teleport/api/gen/proto/go/teleport/loginrule/v1"
	pluginspb "github.com/gravitational/teleport/api/gen/proto/go/teleport/plugins/v1"
	resourceusagepb "github.com/gravitational/teleport/api/gen/proto/go/teleport/resourceusage/v1"
	samlidppb "github.com/gravitational/teleport/api/gen/proto/go/teleport/samlidp/v1"
	userpreferencesv1 "github.com/gravitational/teleport/api/gen/proto/go/userpreferences/v1"
	"github.com/gravitational/teleport/api/types"
	apievents "github.com/gravitational/teleport/api/types/events"
	"github.com/gravitational/teleport/lib/events"
	"github.com/gravitational/teleport/lib/services"
	"github.com/gravitational/teleport/lib/session"
)

const (
	// CurrentVersion is a current API version
	CurrentVersion = types.V2

	// MissingNamespaceError indicates that the client failed to
	// provide the namespace in the request.
	MissingNamespaceError = "missing required parameter: namespace"
)

// APIClient is aliased here so that it can be embedded in Client.
type APIClient = client.Client

// Client is the Auth API client. It works by connecting to auth servers
// via gRPC and HTTP.
//
// When Teleport servers connect to auth API, they usually establish an SSH
// tunnel first, and then do HTTP-over-SSH. This client is wrapped by auth.TunClient
// in lib/auth/tun.go
//
// NOTE: This client is being deprecated in favor of the gRPC Client in
// teleport/api/client. This Client should only be used internally, or for
// functionality that hasn't been ported to the new client yet.
type Client struct {
	// APIClient is used to make gRPC requests to the server
	*APIClient
	// HTTPClient is used to make http requests to the server
	*HTTPClient
}

// Make sure Client implements all the necessary methods.
var _ ClientI = &Client{}

// NewClient creates a new API client with a connection to a Teleport server.
//
// The client will use the first credentials and the given dialer. If
// no dialer is given, the first address will be used. This address must
// be an auth server address.
//
// NOTE: This client is being deprecated in favor of the gRPC Client in
// teleport/api/client. This Client should only be used internally, or for
// functionality that hasn't been ported to the new client yet.
func NewClient(cfg client.Config, params ...roundtrip.ClientParam) (*Client, error) {
	cfg.DialInBackground = true
	if err := cfg.CheckAndSetDefaults(); err != nil {
		return nil, trace.Wrap(err)
	}

	apiClient, err := client.New(cfg.Context, cfg)
	if err != nil {
		return nil, trace.Wrap(err)
	}

	// apiClient configures the tls.Config, so we clone it and reuse it for http.
	httpTLS := apiClient.Config().Clone()
	httpDialer := cfg.Dialer
	if httpDialer == nil {
		if len(cfg.Addrs) == 0 {
			return nil, trace.BadParameter("no addresses to dial")
		}
		httpDialer = client.ContextDialerFunc(func(ctx context.Context, network, _ string) (conn net.Conn, err error) {
			for _, addr := range cfg.Addrs {
				contextDialer := client.NewDialer(cfg.Context, cfg.KeepAlivePeriod, cfg.DialTimeout,
					client.WithInsecureSkipVerify(httpTLS.InsecureSkipVerify),
					client.WithALPNConnUpgrade(cfg.ALPNConnUpgradeRequired),
					client.WithPROXYHeaderGetter(cfg.PROXYHeaderGetter),
				)
				conn, err = contextDialer.DialContext(ctx, network, addr)
				if err == nil {
					return conn, nil
				}
			}
			// not wrapping on purpose to preserve the original error
			return nil, err
		})
	}
	httpClientCfg := &HTTPClientConfig{
		TLS:                        httpTLS,
		Dialer:                     httpDialer,
		ALPNSNIAuthDialClusterName: cfg.ALPNSNIAuthDialClusterName,
	}
	httpClient, err := NewHTTPClient(httpClientCfg, params...)
	if err != nil {
		return nil, trace.Wrap(err)
	}

	return &Client{
		APIClient:  apiClient,
		HTTPClient: httpClient,
	}, nil
}

func (c *Client) Close() error {
	c.HTTPClient.Close()
	return c.APIClient.Close()
}

// CreateCertAuthority not implemented: can only be called locally.
func (c *Client) CreateCertAuthority(ctx context.Context, ca types.CertAuthority) error {
	return trace.NotImplemented(notImplementedMessage)
}

// UpsertCertAuthority updates or inserts new cert authority
func (c *Client) UpsertCertAuthority(ctx context.Context, ca types.CertAuthority) error {
	if err := services.ValidateCertAuthority(ca); err != nil {
		return trace.Wrap(err)
	}

	_, err := c.APIClient.UpsertCertAuthority(ctx, ca)
	return trace.Wrap(err)
}

// CompareAndSwapCertAuthority updates existing cert authority if the existing cert authority
// value matches the value stored in the backend.
func (c *Client) CompareAndSwapCertAuthority(new, existing types.CertAuthority) error {
	return trace.BadParameter("this function is not supported on the client")
}

// GetCertAuthorities returns a list of certificate authorities
func (c *Client) GetCertAuthorities(ctx context.Context, caType types.CertAuthType, loadKeys bool) ([]types.CertAuthority, error) {
	if err := caType.Check(); err != nil {
		return nil, trace.Wrap(err)
	}

	cas, err := c.APIClient.GetCertAuthorities(ctx, caType, loadKeys)
	return cas, trace.Wrap(err)
}

// GetCertAuthority returns certificate authority by given id. Parameter loadSigningKeys
// controls if signing keys are loaded
func (c *Client) GetCertAuthority(ctx context.Context, id types.CertAuthID, loadSigningKeys bool) (types.CertAuthority, error) {
	if err := id.Check(); err != nil {
		return nil, trace.Wrap(err)
	}

	ca, err := c.APIClient.GetCertAuthority(ctx, id, loadSigningKeys)
	return ca, trace.Wrap(err)
}

// DeleteCertAuthority deletes cert authority by ID
func (c *Client) DeleteCertAuthority(ctx context.Context, id types.CertAuthID) error {
	if err := id.Check(); err != nil {
		return trace.Wrap(err)
	}

	err := c.APIClient.DeleteCertAuthority(ctx, id)
	return trace.Wrap(err)
}

// ActivateCertAuthority not implemented: can only be called locally.
func (c *Client) ActivateCertAuthority(id types.CertAuthID) error {
	return trace.NotImplemented(notImplementedMessage)
}

// DeactivateCertAuthority not implemented: can only be called locally.
func (c *Client) DeactivateCertAuthority(id types.CertAuthID) error {
	return trace.NotImplemented(notImplementedMessage)
}

// UpdateUserCARoleMap not implemented: can only be called locally.
func (c *Client) UpdateUserCARoleMap(ctx context.Context, name string, roleMap types.RoleMap, activated bool) error {
	return trace.NotImplemented(notImplementedMessage)
}

// KeepAliveServer not implemented: can only be called locally.
func (c *Client) KeepAliveServer(ctx context.Context, keepAlive types.KeepAlive) error {
	return trace.BadParameter("not implemented, use StreamKeepAlives instead")
}

// GetReverseTunnel not implemented: can only be called locally.
func (c *Client) GetReverseTunnel(name string, opts ...services.MarshalOption) (types.ReverseTunnel, error) {
	return nil, trace.NotImplemented(notImplementedMessage)
}

// DeleteAllTokens not implemented: can only be called locally.
func (c *Client) DeleteAllTokens() error {
	return trace.NotImplemented(notImplementedMessage)
}

// AddUserLoginAttempt logs user login attempt
func (c *Client) AddUserLoginAttempt(user string, attempt services.LoginAttempt, ttl time.Duration) error {
	panic("not implemented")
}

// GetUserLoginAttempts returns user login attempts
func (c *Client) GetUserLoginAttempts(user string) ([]services.LoginAttempt, error) {
	panic("not implemented")
}

// DeleteAllAuthServers not implemented: can only be called locally.
func (c *Client) DeleteAllAuthServers() error {
	return trace.NotImplemented(notImplementedMessage)
}

// DeleteAuthServer not implemented: can only be called locally.
func (c *Client) DeleteAuthServer(name string) error {
	return trace.NotImplemented(notImplementedMessage)
}

// UpdateAndSwapUser not implemented: can only be called locally.
func (c *Client) UpdateAndSwapUser(ctx context.Context, user string, withSecrets bool, fn func(types.User) (bool, error)) (types.User, error) {
	return nil, trace.NotImplemented(notImplementedMessage)
}

// CompareAndSwapUser not implemented: can only be called locally
func (c *Client) CompareAndSwapUser(ctx context.Context, new, expected types.User) error {
	return trace.NotImplemented(notImplementedMessage)
}

// StreamSessionEvents streams all events from a given session recording. An error is returned on the first
// channel if one is encountered. Otherwise the event channel is closed when the stream ends.
// The event channel is not closed on error to prevent race conditions in downstream select statements.
func (c *Client) StreamSessionEvents(ctx context.Context, sessionID session.ID, startIndex int64) (chan apievents.AuditEvent, chan error) {
	return c.APIClient.StreamSessionEvents(ctx, string(sessionID), startIndex)
}

// SearchEvents allows searching for audit events with pagination support.
func (c *Client) SearchEvents(ctx context.Context, req events.SearchEventsRequest) ([]apievents.AuditEvent, string, error) {
	events, lastKey, err := c.APIClient.SearchEvents(ctx, req.From, req.To, apidefaults.Namespace, req.EventTypes, req.Limit, req.Order, req.StartKey)
	if err != nil {
		return nil, "", trace.Wrap(err)
	}

	return events, lastKey, nil
}

// SearchSessionEvents returns session related events to find completed sessions.
func (c *Client) SearchSessionEvents(ctx context.Context, req events.SearchSessionEventsRequest) ([]apievents.AuditEvent, string, error) {
	events, lastKey, err := c.APIClient.SearchSessionEvents(ctx, req.From, req.To, req.Limit, req.Order, req.StartKey)
	if err != nil {
		return nil, "", trace.Wrap(err)
	}

	return events, lastKey, nil
}

// CreateRole not implemented: can only be called locally.
func (c *Client) CreateRole(ctx context.Context, role types.Role) error {
	return trace.NotImplemented(notImplementedMessage)
}

// UpsertClusterName not implemented: can only be called locally.
func (c *Client) UpsertClusterName(cn types.ClusterName) error {
	return trace.NotImplemented(notImplementedMessage)
}

// DeleteClusterName not implemented: can only be called locally.
func (c *Client) DeleteClusterName() error {
	return trace.NotImplemented(notImplementedMessage)
}

// DeleteAllCertAuthorities not implemented: can only be called locally.
func (c *Client) DeleteAllCertAuthorities(caType types.CertAuthType) error {
	return trace.NotImplemented(notImplementedMessage)
}

// DeleteAllReverseTunnels not implemented: can only be called locally.
func (c *Client) DeleteAllReverseTunnels() error {
	return trace.NotImplemented(notImplementedMessage)
}

// DeleteAllCertNamespaces not implemented: can only be called locally.
func (c *Client) DeleteAllNamespaces() error {
	return trace.NotImplemented(notImplementedMessage)
}

// DeleteAllRoles not implemented: can only be called locally.
func (c *Client) DeleteAllRoles() error {
	return trace.NotImplemented(notImplementedMessage)
}

// ListWindowsDesktops not implemented: can only be called locally.
func (c *Client) ListWindowsDesktops(ctx context.Context, req types.ListWindowsDesktopsRequest) (*types.ListWindowsDesktopsResponse, error) {
	return nil, trace.NotImplemented(notImplementedMessage)
}

// ListWindowsDesktopServices not implemented: can only be called locally.
func (c *Client) ListWindowsDesktopServices(ctx context.Context, req types.ListWindowsDesktopServicesRequest) (*types.ListWindowsDesktopServicesResponse, error) {
	return nil, trace.NotImplemented(notImplementedMessage)
}

// DeleteAllUsers not implemented: can only be called locally.
func (c *Client) DeleteAllUsers() error {
	return trace.NotImplemented(notImplementedMessage)
}

// CreateResetPasswordToken creates reset password token
func (c *Client) CreateResetPasswordToken(ctx context.Context, req CreateUserTokenRequest) (types.UserToken, error) {
	return c.APIClient.CreateResetPasswordToken(ctx, &proto.CreateResetPasswordTokenRequest{
		Name: req.Name,
		TTL:  proto.Duration(req.TTL),
		Type: req.Type,
	})
}

// GetDatabaseServers returns all registered database proxy servers.
func (c *Client) GetDatabaseServers(ctx context.Context, namespace string, opts ...services.MarshalOption) ([]types.DatabaseServer, error) {
	return c.APIClient.GetDatabaseServers(ctx, namespace)
}

// UpsertAppSession not implemented: can only be called locally.
func (c *Client) UpsertAppSession(ctx context.Context, session types.WebSession) error {
	return trace.NotImplemented(notImplementedMessage)
}

// UpsertSnowflakeSession not implemented: can only be called locally.
func (c *Client) UpsertSnowflakeSession(_ context.Context, _ types.WebSession) error {
	return trace.NotImplemented(notImplementedMessage)
}

// UpsertSAMLIdPSession not implemented: can only be called locally.
func (c *Client) UpsertSAMLIdPSession(_ context.Context, _ types.WebSession) error {
	return trace.NotImplemented(notImplementedMessage)
}

// ResumeAuditStream resumes existing audit stream.
func (c *Client) ResumeAuditStream(ctx context.Context, sid session.ID, uploadID string) (apievents.Stream, error) {
	return c.APIClient.ResumeAuditStream(ctx, string(sid), uploadID)
}

// CreateAuditStream creates new audit stream.
func (c *Client) CreateAuditStream(ctx context.Context, sid session.ID) (apievents.Stream, error) {
	return c.APIClient.CreateAuditStream(ctx, string(sid))
}

// GetClusterAuditConfig gets cluster audit configuration.
func (c *Client) GetClusterAuditConfig(ctx context.Context, opts ...services.MarshalOption) (types.ClusterAuditConfig, error) {
	return c.APIClient.GetClusterAuditConfig(ctx)
}

// GetClusterNetworkingConfig gets cluster networking configuration.
func (c *Client) GetClusterNetworkingConfig(ctx context.Context, opts ...services.MarshalOption) (types.ClusterNetworkingConfig, error) {
	return c.APIClient.GetClusterNetworkingConfig(ctx)
}

// GetSessionRecordingConfig gets session recording configuration.
func (c *Client) GetSessionRecordingConfig(ctx context.Context, opts ...services.MarshalOption) (types.SessionRecordingConfig, error) {
	return c.APIClient.GetSessionRecordingConfig(ctx)
}

// GenerateCertAuthorityCRL generates an empty CRL for a CA.
func (c *Client) GenerateCertAuthorityCRL(ctx context.Context, caType types.CertAuthType) ([]byte, error) {
	resp, err := c.APIClient.GenerateCertAuthorityCRL(ctx, &proto.CertAuthorityRequest{Type: caType})
	if err != nil {
		return nil, trace.Wrap(err)
	}
	return resp.CRL, nil
}

// DeleteClusterNetworkingConfig not implemented: can only be called locally.
func (c *Client) DeleteClusterNetworkingConfig(ctx context.Context) error {
	return trace.NotImplemented(notImplementedMessage)
}

// DeleteSessionRecordingConfig not implemented: can only be called locally.
func (c *Client) DeleteSessionRecordingConfig(ctx context.Context) error {
	return trace.NotImplemented(notImplementedMessage)
}

// DeleteAuthPreference not implemented: can only be called locally.
func (c *Client) DeleteAuthPreference(context.Context) error {
	return trace.NotImplemented(notImplementedMessage)
}

// SetClusterAuditConfig not implemented: can only be called locally.
func (c *Client) SetClusterAuditConfig(ctx context.Context, auditConfig types.ClusterAuditConfig) error {
	return trace.NotImplemented(notImplementedMessage)
}

// DeleteClusterAuditConfig not implemented: can only be called locally.
func (c *Client) DeleteClusterAuditConfig(ctx context.Context) error {
	return trace.NotImplemented(notImplementedMessage)
}

// DeleteAllLocks not implemented: can only be called locally.
func (c *Client) DeleteAllLocks(context.Context) error {
	return trace.NotImplemented(notImplementedMessage)
}

func (c *Client) UpdatePresence(ctx context.Context, sessionID, user string) error {
	return trace.NotImplemented(notImplementedMessage)
}

func (c *Client) GetLicense(ctx context.Context) (string, error) {
	return c.APIClient.GetLicense(ctx)
}

func (c *Client) ListReleases(ctx context.Context) ([]*types.Release, error) {
	return c.APIClient.ListReleases(ctx, &proto.ListReleasesRequest{})
}

func (c *Client) OktaClient() services.Okta {
	return c.APIClient.OktaClient()
}

func (c *Client) AccessListClient() services.AccessLists {
	return c.APIClient.AccessListClient()
}

func (c *Client) UserLoginStateClient() services.UserLoginStates {
	return c.APIClient.UserLoginStateClient()
}

// WebService implements features used by Web UI clients
type WebService interface {
	// GetWebSessionInfo checks if a web session is valid, returns session id in case if
	// it is valid, or error otherwise.
	GetWebSessionInfo(ctx context.Context, user, sessionID string) (types.WebSession, error)
	// ExtendWebSession creates a new web session for a user based on another
	// valid web session
	ExtendWebSession(ctx context.Context, req WebSessionReq) (types.WebSession, error)
	// CreateWebSession creates a new web session for a user
	CreateWebSession(ctx context.Context, user string) (types.WebSession, error)

	// AppSession defines application session features.
	services.AppSession
	// SnowflakeSession defines Snowflake session features.
	services.SnowflakeSession
}

// IdentityService manages identities and users
type IdentityService interface {
	// UpsertOIDCConnector updates or creates OIDC connector
	UpsertOIDCConnector(ctx context.Context, connector types.OIDCConnector) error
	// GetOIDCConnector returns OIDC connector information by id
	GetOIDCConnector(ctx context.Context, id string, withSecrets bool) (types.OIDCConnector, error)
	// GetOIDCConnectors gets OIDC connectors list
	GetOIDCConnectors(ctx context.Context, withSecrets bool) ([]types.OIDCConnector, error)
	// DeleteOIDCConnector deletes OIDC connector by ID
	DeleteOIDCConnector(ctx context.Context, connectorID string) error
	// CreateOIDCAuthRequest creates OIDCAuthRequest
	CreateOIDCAuthRequest(ctx context.Context, req types.OIDCAuthRequest) (*types.OIDCAuthRequest, error)
	// GetOIDCAuthRequest returns OIDC auth request if found
	GetOIDCAuthRequest(ctx context.Context, id string) (*types.OIDCAuthRequest, error)
	// ValidateOIDCAuthCallback validates OIDC auth callback returned from redirect
	ValidateOIDCAuthCallback(ctx context.Context, q url.Values) (*OIDCAuthResponse, error)

	// UpsertSAMLConnector updates or creates SAML connector
	UpsertSAMLConnector(ctx context.Context, connector types.SAMLConnector) error
	// GetSAMLConnector returns SAML connector information by id
	GetSAMLConnector(ctx context.Context, id string, withSecrets bool) (types.SAMLConnector, error)
	// GetSAMLConnectors gets SAML connectors list
	GetSAMLConnectors(ctx context.Context, withSecrets bool) ([]types.SAMLConnector, error)
	// DeleteSAMLConnector deletes SAML connector by ID
	DeleteSAMLConnector(ctx context.Context, connectorID string) error
	// CreateSAMLAuthRequest creates SAML AuthnRequest
	CreateSAMLAuthRequest(ctx context.Context, req types.SAMLAuthRequest) (*types.SAMLAuthRequest, error)
	// ValidateSAMLResponse validates SAML auth response
	ValidateSAMLResponse(ctx context.Context, re string, connectorID string) (*SAMLAuthResponse, error)
	// GetSAMLAuthRequest returns SAML auth request if found
	GetSAMLAuthRequest(ctx context.Context, authRequestID string) (*types.SAMLAuthRequest, error)

	// UpsertGithubConnector creates or updates a Github connector
	UpsertGithubConnector(ctx context.Context, connector types.GithubConnector) error
	// GetGithubConnectors returns all configured Github connectors
	GetGithubConnectors(ctx context.Context, withSecrets bool) ([]types.GithubConnector, error)
	// GetGithubConnector returns the specified Github connector
	GetGithubConnector(ctx context.Context, id string, withSecrets bool) (types.GithubConnector, error)
	// DeleteGithubConnector deletes the specified Github connector
	DeleteGithubConnector(ctx context.Context, id string) error
	// CreateGithubAuthRequest creates a new request for Github OAuth2 flow
	CreateGithubAuthRequest(ctx context.Context, req types.GithubAuthRequest) (*types.GithubAuthRequest, error)
	// GetGithubAuthRequest returns Github auth request if found
	GetGithubAuthRequest(ctx context.Context, id string) (*types.GithubAuthRequest, error)
	// ValidateGithubAuthCallback validates Github auth callback
	ValidateGithubAuthCallback(ctx context.Context, q url.Values) (*GithubAuthResponse, error)

	// GetSSODiagnosticInfo returns SSO diagnostic info records.
	GetSSODiagnosticInfo(ctx context.Context, authKind string, authRequestID string) (*types.SSODiagnosticInfo, error)

	// GetUser returns user by name
	GetUser(name string, withSecrets bool) (types.User, error)

	// GetCurrentUser returns current user as seen by the server.
	// Useful especially in the context of remote clusters which perform role and trait mapping.
	GetCurrentUser(ctx context.Context) (types.User, error)

	// GetCurrentUserRoles returns current user's roles.
	GetCurrentUserRoles(ctx context.Context) ([]types.Role, error)

	// CreateUser inserts a new entry in a backend.
	CreateUser(ctx context.Context, user types.User) error

	// UpdateUser updates an existing user in a backend.
	UpdateUser(ctx context.Context, user types.User) error

	// UpdateAndSwapUser reads an existing user, runs `fn` against it and writes
	// the result to storage. Return `false` from `fn` to avoid storage changes.
	// Roughly equivalent to [GetUser] followed by [CompareAndSwapUser].
	// Returns the storage user.
	UpdateAndSwapUser(ctx context.Context, user string, withSecrets bool, fn func(types.User) (changed bool, err error)) (types.User, error)

	// UpsertUser user updates or inserts user entry
	UpsertUser(user types.User) error

	// CompareAndSwapUser updates an existing user in a backend, but fails if
	// the user in the backend does not match the expected value.
	CompareAndSwapUser(ctx context.Context, new, expected types.User) error

	// DeleteUser deletes an existng user in a backend by username.
	DeleteUser(ctx context.Context, user string) error

	// GetUsers returns a list of usernames registered in the system
	GetUsers(withSecrets bool) ([]types.User, error)

	// ChangePassword changes user password
	ChangePassword(ctx context.Context, req *proto.ChangePasswordRequest) error

	// GenerateHostCert takes the public key in the Open SSH ``authorized_keys``
	// plain text format, signs it using Host Certificate Authority private key and returns the
	// resulting certificate.
	GenerateHostCert(ctx context.Context, key []byte, hostID, nodeName string, principals []string, clusterName string, role types.SystemRole, ttl time.Duration) ([]byte, error)

	// GenerateUserCerts takes the public key in the OpenSSH `authorized_keys` plain
	// text format, signs it using User Certificate Authority signing key and
	// returns the resulting certificates.
	GenerateUserCerts(ctx context.Context, req proto.UserCertsRequest) (*proto.Certs, error)

	// GenerateUserSingleUseCerts is like GenerateUserCerts but issues a
	// certificate for a single session
	// (https://github.com/gravitational/teleport/blob/3a1cf9111c2698aede2056513337f32bfc16f1f1/rfd/0014-session-2FA.md#sessions).
	GenerateUserSingleUseCerts(ctx context.Context) (proto.AuthService_GenerateUserSingleUseCertsClient, error)

	// IsMFARequired is a request to check whether MFA is required to
	// access the Target.
	IsMFARequired(ctx context.Context, req *proto.IsMFARequiredRequest) (*proto.IsMFARequiredResponse, error)

	// DeleteAllUsers deletes all users
	DeleteAllUsers() error

	// CreateResetPasswordToken creates a new user reset token
	CreateResetPasswordToken(ctx context.Context, req CreateUserTokenRequest) (types.UserToken, error)

	// CreateBot creates a new certificate renewal bot and associated resources.
	CreateBot(ctx context.Context, req *proto.CreateBotRequest) (*proto.CreateBotResponse, error)
	// DeleteBot removes a certificate renewal bot and associated resources.
	DeleteBot(ctx context.Context, botName string) error
	// GetBotUsers gets all bot users.
	GetBotUsers(ctx context.Context) ([]types.User, error)

	// ChangeUserAuthentication allows a user with a reset or invite token to change their password and if enabled also adds a new mfa device.
	// Upon success, creates new web session and creates new set of recovery codes (if user meets requirements).
	ChangeUserAuthentication(ctx context.Context, req *proto.ChangeUserAuthenticationRequest) (*proto.ChangeUserAuthenticationResponse, error)

	// GetResetPasswordToken returns a reset password token.
	GetResetPasswordToken(ctx context.Context, username string) (types.UserToken, error)

	// GetMFADevices fetches all MFA devices registered for the calling user.
	GetMFADevices(ctx context.Context, in *proto.GetMFADevicesRequest) (*proto.GetMFADevicesResponse, error)
	// AddMFADevice adds a new MFA device for the calling user.
	AddMFADevice(ctx context.Context) (proto.AuthService_AddMFADeviceClient, error)
	// DeleteMFADevice deletes a MFA device for the calling user.
	DeleteMFADevice(ctx context.Context) (proto.AuthService_DeleteMFADeviceClient, error)
	// AddMFADeviceSync adds a new MFA device (nonstream).
	AddMFADeviceSync(ctx context.Context, req *proto.AddMFADeviceSyncRequest) (*proto.AddMFADeviceSyncResponse, error)
	// DeleteMFADeviceSync deletes a users MFA device (nonstream).
	DeleteMFADeviceSync(ctx context.Context, req *proto.DeleteMFADeviceSyncRequest) error
	// CreateAuthenticateChallenge creates and returns MFA challenges for a users registered MFA devices.
	CreateAuthenticateChallenge(ctx context.Context, req *proto.CreateAuthenticateChallengeRequest) (*proto.MFAAuthenticateChallenge, error)
	// CreateRegisterChallenge creates and returns MFA register challenge for a new MFA device.
	CreateRegisterChallenge(ctx context.Context, req *proto.CreateRegisterChallengeRequest) (*proto.MFARegisterChallenge, error)

	// MaintainSessionPresence establishes a channel used to continuously verify the presence for a session.
	MaintainSessionPresence(ctx context.Context) (proto.AuthService_MaintainSessionPresenceClient, error)

	// StartAccountRecovery creates a recovery start token for a user who successfully verified their username and their recovery code.
	// This token is used as part of a URL that will be emailed to the user (not done in this request).
	// Represents step 1 of the account recovery process.
	StartAccountRecovery(ctx context.Context, req *proto.StartAccountRecoveryRequest) (types.UserToken, error)
	// VerifyAccountRecovery creates a recovery approved token after successful verification of users password or second factor
	// (authn depending on what user needed to recover). This token will allow users to perform protected actions while not logged in.
	// Represents step 2 of the account recovery process after RPC StartAccountRecovery.
	VerifyAccountRecovery(ctx context.Context, req *proto.VerifyAccountRecoveryRequest) (types.UserToken, error)
	// CompleteAccountRecovery sets a new password or adds a new mfa device,
	// allowing user to regain access to their account using the new credentials.
	// Represents the last step in the account recovery process after RPC's StartAccountRecovery and VerifyAccountRecovery.
	CompleteAccountRecovery(ctx context.Context, req *proto.CompleteAccountRecoveryRequest) error

	// CreateAccountRecoveryCodes creates new set of recovery codes for a user, replacing and invalidating any previously owned codes.
	CreateAccountRecoveryCodes(ctx context.Context, req *proto.CreateAccountRecoveryCodesRequest) (*proto.RecoveryCodes, error)
	// GetAccountRecoveryToken returns a user token resource after verifying the token in
	// request is not expired and is of the correct recovery type.
	GetAccountRecoveryToken(ctx context.Context, req *proto.GetAccountRecoveryTokenRequest) (types.UserToken, error)
	// GetAccountRecoveryCodes returns the user in context their recovery codes resource without any secrets.
	GetAccountRecoveryCodes(ctx context.Context, req *proto.GetAccountRecoveryCodesRequest) (*proto.RecoveryCodes, error)

	// CreatePrivilegeToken creates a privilege token for the logged in user who has successfully re-authenticated with their second factor.
	// A privilege token allows users to perform privileged action eg: add/delete their MFA device.
	CreatePrivilegeToken(ctx context.Context, req *proto.CreatePrivilegeTokenRequest) (*types.UserTokenV3, error)

	// UpdateHeadlessAuthenticationState updates a headless authentication state.
	UpdateHeadlessAuthenticationState(ctx context.Context, id string, state types.HeadlessAuthenticationState, mfaResponse *proto.MFAAuthenticateResponse) error
	// GetHeadlessAuthentication retrieves a headless authentication by id.
	GetHeadlessAuthentication(ctx context.Context, id string) (*types.HeadlessAuthentication, error)
	// WatchPendingHeadlessAuthentications creates a watcher for pending headless authentication for the current user.
	WatchPendingHeadlessAuthentications(ctx context.Context) (types.Watcher, error)
}

// ProvisioningService is a service in control
// of adding new nodes, auth servers and proxies to the cluster
type ProvisioningService interface {
	// GetTokens returns a list of active invitation tokens for nodes and users
	GetTokens(ctx context.Context) (tokens []types.ProvisionToken, err error)

	// GetToken returns provisioning token
	GetToken(ctx context.Context, token string) (types.ProvisionToken, error)

	// DeleteToken deletes a given provisioning token on the auth server (CA). It
	// could be a reset password token or a machine token
	DeleteToken(ctx context.Context, token string) error

	// DeleteAllTokens deletes all provisioning tokens
	DeleteAllTokens() error

	// UpsertToken adds provisioning tokens for the auth server
	UpsertToken(ctx context.Context, token types.ProvisionToken) error

	// CreateToken creates a new provision token for the auth server
	CreateToken(ctx context.Context, token types.ProvisionToken) error

	// RegisterUsingToken calls the auth service API to register a new node via registration token
	// which has been previously issued via GenerateToken
	RegisterUsingToken(ctx context.Context, req *types.RegisterUsingTokenRequest) (*proto.Certs, error)
}

// ClientI is a client to Auth service
type ClientI interface {
	IdentityService
	ProvisioningService
	services.Trust
	events.AuditLogSessionStreamer
	events.Streamer
	apievents.Emitter
	services.Presence
	services.Access
	services.DynamicAccess
	services.DynamicAccessOracle
	services.Restrictions
	services.Apps
	services.Databases
	services.DatabaseServices
	services.Kubernetes
	services.WindowsDesktops
	services.SAMLIdPServiceProviders
	services.UserGroups
	services.Assistant
	WebService
	services.Status
	services.ClusterConfiguration
	services.SessionTrackerService
	services.ConnectionsDiagnostic
	services.SAMLIdPSession
	services.Integrations
	types.Events

	types.WebSessionsGetter
	types.WebTokensGetter

	// DevicesClient returns a Device Trust client.
	// Clients connecting to non-Enterprise clusters, or older Teleport versions,
	// still get a client when calling this method, but all RPCs will return
	// "not implemented" errors (as per the default gRPC behavior).
	DevicesClient() devicepb.DeviceTrustServiceClient

	// LoginRuleClient returns a client to the Login Rule gRPC service.
	// Clients connecting to non-Enterprise clusters, or older Teleport versions,
	// still get a client when calling this method, but all RPCs will return
	// "not implemented" errors (as per the default gRPC behavior).
	LoginRuleClient() loginrulepb.LoginRuleServiceClient

	// EmbeddingClient returns a client to the Embedding gRPC service.
	EmbeddingClient() assistpb.AssistEmbeddingServiceClient

	// NewKeepAliver returns a new instance of keep aliver
	NewKeepAliver(ctx context.Context) (types.KeepAliver, error)

	// RotateCertAuthority starts or restarts certificate authority rotation process.
	RotateCertAuthority(ctx context.Context, req RotateRequest) error

	// RotateExternalCertAuthority rotates external certificate authority,
	// this method is used to update only public keys and certificates of the
	// the certificate authorities of trusted clusters.
	RotateExternalCertAuthority(ctx context.Context, ca types.CertAuthority) error

	// ValidateTrustedCluster validates trusted cluster token with
	// main cluster, in case if validation is successful, main cluster
	// adds remote cluster
	ValidateTrustedCluster(context.Context, *ValidateTrustedClusterRequest) (*ValidateTrustedClusterResponse, error)

	// GetDomainName returns auth server cluster name
	GetDomainName(ctx context.Context) (string, error)

	// GetClusterCACert returns the PEM-encoded TLS certs for the local cluster.
	// If the cluster has multiple TLS certs, they will all be concatenated.
	GetClusterCACert(ctx context.Context) (*proto.GetClusterCACertResponse, error)

	// GenerateHostCerts generates new host certificates (signed
	// by the host certificate authority) for a node
	GenerateHostCerts(context.Context, *proto.HostCertsRequest) (*proto.Certs, error)
	// GenerateOpenSSHCert signs a SSH certificate with OpenSSH CA that
	// can be used to connect to Agentless nodes.
	GenerateOpenSSHCert(ctx context.Context, req *proto.OpenSSHCertRequest) (*proto.OpenSSHCert, error)
	// AuthenticateWebUser authenticates web user, creates and  returns web session
	// in case if authentication is successful
	AuthenticateWebUser(ctx context.Context, req AuthenticateUserRequest) (types.WebSession, error)
	// AuthenticateSSHUser authenticates SSH console user, creates and  returns a pair of signed TLS and SSH
	// short-lived certificates as a result
	AuthenticateSSHUser(ctx context.Context, req AuthenticateSSHRequest) (*SSHLoginResponse, error)

	// ProcessKubeCSR processes CSR request against Kubernetes CA, returns
	// signed certificate if successful.
	ProcessKubeCSR(req KubeCSR) (*KubeCSRResponse, error)

	// Ping gets basic info about the auth server.
	Ping(ctx context.Context) (proto.PingResponse, error)

	// CreateAppSession creates an application web session. Application web
	// sessions represent a browser session the client holds.
	CreateAppSession(context.Context, types.CreateAppSessionRequest) (types.WebSession, error)

	// CreateSnowflakeSession creates a Snowflake web session. Snowflake web
	// sessions represent Database Access Snowflake session the client holds.
	CreateSnowflakeSession(context.Context, types.CreateSnowflakeSessionRequest) (types.WebSession, error)

	// CreateSAMLIdPSession creates a SAML IdP. SAML IdP sessions represent
	// sessions created by the SAML identity provider.
	CreateSAMLIdPSession(context.Context, types.CreateSAMLIdPSessionRequest) (types.WebSession, error)

	// GenerateDatabaseCert generates client certificate used by a database
	// service to authenticate with the database instance.
	GenerateDatabaseCert(context.Context, *proto.DatabaseCertRequest) (*proto.DatabaseCertResponse, error)

	// GetWebSession queries the existing web session described with req.
	// Implements ReadAccessPoint.
	GetWebSession(ctx context.Context, req types.GetWebSessionRequest) (types.WebSession, error)

	// GetWebToken queries the existing web token described with req.
	// Implements ReadAccessPoint.
	GetWebToken(ctx context.Context, req types.GetWebTokenRequest) (types.WebToken, error)

	// GenerateAWSOIDCToken generates a token to be used to execute an AWS OIDC Integration action.
	GenerateAWSOIDCToken(ctx context.Context, req types.GenerateAWSOIDCTokenRequest) (string, error)

	// ResetAuthPreference resets cluster auth preference to defaults.
	ResetAuthPreference(ctx context.Context) error

	// ResetClusterNetworkingConfig resets cluster networking configuration to defaults.
	ResetClusterNetworkingConfig(ctx context.Context) error

	// ResetSessionRecordingConfig resets session recording configuration to defaults.
	ResetSessionRecordingConfig(ctx context.Context) error

	// GenerateWindowsDesktopCert generates client smartcard certificate used
	// by an RDP client to authenticate with Windows.
	GenerateWindowsDesktopCert(context.Context, *proto.WindowsDesktopCertRequest) (*proto.WindowsDesktopCertResponse, error)
	// GenerateCertAuthorityCRL generates an empty CRL for a CA.
	GenerateCertAuthorityCRL(context.Context, types.CertAuthType) ([]byte, error)

	// GetInventoryStatus gets basic status info about instance inventory.
	GetInventoryStatus(ctx context.Context, req proto.InventoryStatusRequest) (proto.InventoryStatusSummary, error)

	// PingInventory attempts to trigger a downstream ping against a connected instance.
	PingInventory(ctx context.Context, req proto.InventoryPingRequest) (proto.InventoryPingResponse, error)

	// SubmitUsageEvent submits an external usage event.
	SubmitUsageEvent(ctx context.Context, req *proto.SubmitUsageEventRequest) error

	// GetLicense returns the license used to start Teleport Enterprise
	GetLicense(ctx context.Context) (string, error)

	// ListReleases returns a list of Teleport Enterprise releases
	ListReleases(ctx context.Context) ([]*types.Release, error)

	// PluginsClient returns a Plugins client.
	// Clients connecting to non-Enterprise clusters, or older Teleport versions,
	// still get a plugins client when calling this method, but all RPCs will return
	// "not implemented" errors (as per the default gRPC behavior).
	PluginsClient() pluginspb.PluginServiceClient

	// SAMLIdPClient returns a SAML IdP client.
	// Clients connecting to non-Enterprise clusters, or older Teleport versions,
	// still get a SAML IdP client when calling this method, but all RPCs will return
	// "not implemented" errors (as per the default gRPC behavior).
	SAMLIdPClient() samlidppb.SAMLIdPServiceClient

	// OktaClient returns an Okta client.
	// Clients connecting to non-Enterprise clusters, or older Teleport versions,
	// still get an Okta client when calling this method, but all RPCs will return
	// "not implemented" errors (as per the default gRPC behavior).
	OktaClient() services.Okta

	// AccessListClient returns an access list client.
	// Clients connecting to  older Teleport versions, still get an access list client
	// when calling this method, but all RPCs will return "not implemented" errors
	// (as per the default gRPC behavior).
	AccessListClient() services.AccessLists

	// UserLoginStateClient returns a user login state client.
	// Clients connecting to  older Teleport versions, still get a user login state client
	// when calling this method, but all RPCs will return "not implemented" errors
	// (as per the default gRPC behavior).
	UserLoginStateClient() services.UserLoginStates

	// ResourceUsageClient returns a resource usage service client.
	// Clients connecting to non-Enterprise clusters, or older Teleport versions,
	// still get a client when calling this method, but all RPCs will return
	// "not implemented" errors (as per the default gRPC behavior).
	ResourceUsageClient() resourceusagepb.ResourceUsageServiceClient

	// CloneHTTPClient creates a new HTTP client with the same configuration.
	CloneHTTPClient(params ...roundtrip.ClientParam) (*HTTPClient, error)

	// GetResources returns a paginated list of resources.
	GetResources(ctx context.Context, req *proto.ListResourcesRequest) (*proto.ListResourcesResponse, error)

<<<<<<< HEAD
	// ListUnifiedResources returns a paginated list of unified resources.
	ListUnifiedResources(ctx context.Context, req *proto.ListUnifiedResourcesRequest) (*proto.ListUnifiedResourcesResponse, error)
=======
	// GetUserPreferences returns the user preferences for a given user.
	GetUserPreferences(ctx context.Context, req *userpreferencesv1.GetUserPreferencesRequest) (*userpreferencesv1.GetUserPreferencesResponse, error)

	// UpsertUserPreferences creates or updates user preferences for a given username.
	UpsertUserPreferences(ctx context.Context, req *userpreferencesv1.UpsertUserPreferencesRequest) error

	// ListUnifiedResources returns a paginated list of unified resources.
	ListUnifiedResources(ctx context.Context, req *proto.ListUnifiedResourcesRequest) (*proto.ListUnifiedResourcesResponse, error)

	// GetSSHTargets gets all servers that would match an equivalent ssh dial request. Note that this method
	// returns all resources directly accessible to the user *and* all resources available via 'SearchAsRoles',
	// which is what we want when handling things like ambiguous host errors and resource-based access requests,
	// but may result in confusing behavior if it is used outside of those contexts.
	GetSSHTargets(ctx context.Context, req *proto.GetSSHTargetsRequest) (*proto.GetSSHTargetsResponse, error)
>>>>>>> fd9a2854
}<|MERGE_RESOLUTION|>--- conflicted
+++ resolved
@@ -856,10 +856,6 @@
 	// GetResources returns a paginated list of resources.
 	GetResources(ctx context.Context, req *proto.ListResourcesRequest) (*proto.ListResourcesResponse, error)
 
-<<<<<<< HEAD
-	// ListUnifiedResources returns a paginated list of unified resources.
-	ListUnifiedResources(ctx context.Context, req *proto.ListUnifiedResourcesRequest) (*proto.ListUnifiedResourcesResponse, error)
-=======
 	// GetUserPreferences returns the user preferences for a given user.
 	GetUserPreferences(ctx context.Context, req *userpreferencesv1.GetUserPreferencesRequest) (*userpreferencesv1.GetUserPreferencesResponse, error)
 
@@ -874,5 +870,4 @@
 	// which is what we want when handling things like ambiguous host errors and resource-based access requests,
 	// but may result in confusing behavior if it is used outside of those contexts.
 	GetSSHTargets(ctx context.Context, req *proto.GetSSHTargetsRequest) (*proto.GetSSHTargetsResponse, error)
->>>>>>> fd9a2854
 }