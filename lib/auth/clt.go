/*
 * Teleport
 * Copyright (C) 2023  Gravitational, Inc.
 *
 * This program is free software: you can redistribute it and/or modify
 * it under the terms of the GNU Affero General Public License as published by
 * the Free Software Foundation, either version 3 of the License, or
 * (at your option) any later version.
 *
 * This program is distributed in the hope that it will be useful,
 * but WITHOUT ANY WARRANTY; without even the implied warranty of
 * MERCHANTABILITY or FITNESS FOR A PARTICULAR PURPOSE.  See the
 * GNU Affero General Public License for more details.
 *
 * You should have received a copy of the GNU Affero General Public License
 * along with this program.  If not, see <http://www.gnu.org/licenses/>.
 */

package auth

import (
	"context"
	"net"
	"net/url"
	"time"

	"github.com/gravitational/roundtrip"
	"github.com/gravitational/trace"

	"github.com/gravitational/teleport/api/client"
	"github.com/gravitational/teleport/api/client/externalauditstorage"
	"github.com/gravitational/teleport/api/client/proto"
	"github.com/gravitational/teleport/api/client/scim"
	"github.com/gravitational/teleport/api/client/secreport"
	apidefaults "github.com/gravitational/teleport/api/defaults"
	assistpb "github.com/gravitational/teleport/api/gen/proto/go/assist/v1"
	clusterconfigpb "github.com/gravitational/teleport/api/gen/proto/go/teleport/clusterconfig/v1"
	dbobjectv1 "github.com/gravitational/teleport/api/gen/proto/go/teleport/dbobject/v1"
	dbobjectimportrulev1 "github.com/gravitational/teleport/api/gen/proto/go/teleport/dbobjectimportrule/v1"
	devicepb "github.com/gravitational/teleport/api/gen/proto/go/teleport/devicetrust/v1"
	integrationv1 "github.com/gravitational/teleport/api/gen/proto/go/teleport/integration/v1"
	loginrulepb "github.com/gravitational/teleport/api/gen/proto/go/teleport/loginrule/v1"
	machineidv1pb "github.com/gravitational/teleport/api/gen/proto/go/teleport/machineid/v1"
	notificationsv1 "github.com/gravitational/teleport/api/gen/proto/go/teleport/notifications/v1"
	pluginspb "github.com/gravitational/teleport/api/gen/proto/go/teleport/plugins/v1"
	resourceusagepb "github.com/gravitational/teleport/api/gen/proto/go/teleport/resourceusage/v1"
	samlidppb "github.com/gravitational/teleport/api/gen/proto/go/teleport/samlidp/v1"
	trustpb "github.com/gravitational/teleport/api/gen/proto/go/teleport/trust/v1"
	userspb "github.com/gravitational/teleport/api/gen/proto/go/teleport/users/v1"
	userpreferencesv1 "github.com/gravitational/teleport/api/gen/proto/go/userpreferences/v1"
	"github.com/gravitational/teleport/api/mfa"
	"github.com/gravitational/teleport/api/types"
	apievents "github.com/gravitational/teleport/api/types/events"
	accessgraphv1 "github.com/gravitational/teleport/gen/proto/go/accessgraph/v1alpha"
	"github.com/gravitational/teleport/lib/events"
	"github.com/gravitational/teleport/lib/services"
	"github.com/gravitational/teleport/lib/session"
)

const (
	// CurrentVersion is a current API version
	CurrentVersion = types.V2

	// MissingNamespaceError indicates that the client failed to
	// provide the namespace in the request.
	MissingNamespaceError = "missing required parameter: namespace"
)

// APIClient is aliased here so that it can be embedded in Client.
type APIClient = client.Client

// Client is the Auth API client. It works by connecting to auth servers
// via gRPC and HTTP.
//
// When Teleport servers connect to auth API, they usually establish an SSH
// tunnel first, and then do HTTP-over-SSH. This client is wrapped by auth.TunClient
// in lib/auth/tun.go
//
// NOTE: This client is being deprecated in favor of the gRPC Client in
// teleport/api/client. This Client should only be used internally, or for
// functionality that hasn't been ported to the new client yet.
type Client struct {
	// APIClient is used to make gRPC requests to the server
	*APIClient
	// HTTPClient is used to make http requests to the server
	*HTTPClient
}

// Make sure Client implements all the necessary methods.
var _ ClientI = &Client{}

// Static asserton that the scim client actually implements the SCIM interface.
var _ services.SCIM = (*scim.Client)(nil)

// NewClient creates a new API client with a connection to a Teleport server.
//
// The client will use the first credentials and the given dialer. If
// no dialer is given, the first address will be used. This address must
// be an auth server address.
//
// NOTE: This client is being deprecated in favor of the gRPC Client in
// teleport/api/client. This Client should only be used internally, or for
// functionality that hasn't been ported to the new client yet.
func NewClient(cfg client.Config, params ...roundtrip.ClientParam) (*Client, error) {
	cfg.DialInBackground = true

	cfg.CircuitBreakerConfig.TrippedErrorMessage = "Unable to communicate with the Teleport Auth Service"

	if err := cfg.CheckAndSetDefaults(); err != nil {
		return nil, trace.Wrap(err)
	}

	apiClient, err := client.New(cfg.Context, cfg)
	if err != nil {
		return nil, trace.Wrap(err)
	}

	// apiClient configures the tls.Config, so we clone it and reuse it for http.
	httpTLS := apiClient.Config().Clone()
	httpDialer := cfg.Dialer
	if httpDialer == nil {
		if len(cfg.Addrs) == 0 {
			return nil, trace.BadParameter("no addresses to dial")
		}
		httpDialer = client.ContextDialerFunc(func(ctx context.Context, network, _ string) (conn net.Conn, err error) {
			for _, addr := range cfg.Addrs {
				contextDialer := client.NewDialer(cfg.Context, cfg.KeepAlivePeriod, cfg.DialTimeout,
					client.WithInsecureSkipVerify(httpTLS.InsecureSkipVerify),
					client.WithALPNConnUpgrade(cfg.ALPNConnUpgradeRequired),
					client.WithPROXYHeaderGetter(cfg.PROXYHeaderGetter),
				)
				conn, err = contextDialer.DialContext(ctx, network, addr)
				if err == nil {
					return conn, nil
				}
			}
			// not wrapping on purpose to preserve the original error
			return nil, err
		})
	}
	httpClientCfg := &HTTPClientConfig{
		TLS:                        httpTLS,
		Dialer:                     httpDialer,
		ALPNSNIAuthDialClusterName: cfg.ALPNSNIAuthDialClusterName,
	}
	httpClient, err := NewHTTPClient(httpClientCfg, params...)
	if err != nil {
		return nil, trace.Wrap(err)
	}

	return &Client{
		APIClient:  apiClient,
		HTTPClient: httpClient,
	}, nil
}

func (c *Client) Close() error {
	c.HTTPClient.Close()
	return c.APIClient.Close()
}

// CreateAuthPreference not implemented: can only be called locally.
func (c *Client) CreateAuthPreference(context.Context, types.AuthPreference) (types.AuthPreference, error) {
	return nil, trace.NotImplemented(notImplementedMessage)
}

// CreateSessionRecordingConfig not implemented: can only be called locally.
func (c *Client) CreateSessionRecordingConfig(context.Context, types.SessionRecordingConfig) (types.SessionRecordingConfig, error) {
	return nil, trace.NotImplemented(notImplementedMessage)
}

// CreateClusterAuditConfig not implemented: can only be called locally.
func (c *Client) CreateClusterAuditConfig(context.Context, types.ClusterAuditConfig) (types.ClusterAuditConfig, error) {
	return nil, trace.NotImplemented(notImplementedMessage)
}

func (c *Client) UpdateClusterAuditConfig(context.Context, types.ClusterAuditConfig) (types.ClusterAuditConfig, error) {
	return nil, trace.NotImplemented(notImplementedMessage)
}

func (c *Client) UpsertClusterAuditConfig(context.Context, types.ClusterAuditConfig) (types.ClusterAuditConfig, error) {
	return nil, trace.NotImplemented(notImplementedMessage)
}

func (c *Client) CreateClusterNetworkingConfig(context.Context, types.ClusterNetworkingConfig) (types.ClusterNetworkingConfig, error) {
	return nil, trace.NotImplemented(notImplementedMessage)
}

// CreateCertAuthority not implemented: can only be called locally.
func (c *Client) CreateCertAuthority(ctx context.Context, ca types.CertAuthority) error {
	return trace.NotImplemented(notImplementedMessage)
}

// UpsertCertAuthority updates or inserts new cert authority
func (c *Client) UpsertCertAuthority(ctx context.Context, ca types.CertAuthority) error {
	if err := services.ValidateCertAuthority(ca); err != nil {
		return trace.Wrap(err)
	}

	_, err := c.APIClient.UpsertCertAuthority(ctx, ca)
	return trace.Wrap(err)
}

// CompareAndSwapCertAuthority updates existing cert authority if the existing cert authority
// value matches the value stored in the backend.
func (c *Client) CompareAndSwapCertAuthority(new, existing types.CertAuthority) error {
	return trace.BadParameter("this function is not supported on the client")
}

// GetCertAuthorities returns a list of certificate authorities
func (c *Client) GetCertAuthorities(ctx context.Context, caType types.CertAuthType, loadKeys bool) ([]types.CertAuthority, error) {
	if err := caType.Check(); err != nil {
		return nil, trace.Wrap(err)
	}

	cas, err := c.APIClient.GetCertAuthorities(ctx, caType, loadKeys)
	return cas, trace.Wrap(err)
}

// GetCertAuthority returns certificate authority by given id. Parameter loadSigningKeys
// controls if signing keys are loaded
func (c *Client) GetCertAuthority(ctx context.Context, id types.CertAuthID, loadSigningKeys bool) (types.CertAuthority, error) {
	if err := id.Check(); err != nil {
		return nil, trace.Wrap(err)
	}

	ca, err := c.APIClient.GetCertAuthority(ctx, id, loadSigningKeys)
	return ca, trace.Wrap(err)
}

// DeleteCertAuthority deletes cert authority by ID
func (c *Client) DeleteCertAuthority(ctx context.Context, id types.CertAuthID) error {
	if err := id.Check(); err != nil {
		return trace.Wrap(err)
	}

	err := c.APIClient.DeleteCertAuthority(ctx, id)
	return trace.Wrap(err)
}

// ActivateCertAuthority not implemented: can only be called locally.
func (c *Client) ActivateCertAuthority(id types.CertAuthID) error {
	return trace.NotImplemented(notImplementedMessage)
}

// DeactivateCertAuthority not implemented: can only be called locally.
func (c *Client) DeactivateCertAuthority(id types.CertAuthID) error {
	return trace.NotImplemented(notImplementedMessage)
}

// UpdateUserCARoleMap not implemented: can only be called locally.
func (c *Client) UpdateUserCARoleMap(ctx context.Context, name string, roleMap types.RoleMap, activated bool) error {
	return trace.NotImplemented(notImplementedMessage)
}

// KeepAliveServer not implemented: can only be called locally.
func (c *Client) KeepAliveServer(ctx context.Context, keepAlive types.KeepAlive) error {
	return trace.BadParameter("not implemented, use StreamKeepAlives instead")
}

// GetReverseTunnel not implemented: can only be called locally.
func (c *Client) GetReverseTunnel(name string, opts ...services.MarshalOption) (types.ReverseTunnel, error) {
	return nil, trace.NotImplemented(notImplementedMessage)
}

// DeleteAllTokens not implemented: can only be called locally.
func (c *Client) DeleteAllTokens() error {
	return trace.NotImplemented(notImplementedMessage)
}

// AddUserLoginAttempt logs user login attempt
func (c *Client) AddUserLoginAttempt(user string, attempt services.LoginAttempt, ttl time.Duration) error {
	panic("not implemented")
}

// GetUserLoginAttempts returns user login attempts
func (c *Client) GetUserLoginAttempts(user string) ([]services.LoginAttempt, error) {
	panic("not implemented")
}

// DeleteAllAuthServers not implemented: can only be called locally.
func (c *Client) DeleteAllAuthServers() error {
	return trace.NotImplemented(notImplementedMessage)
}

// DeleteAuthServer not implemented: can only be called locally.
func (c *Client) DeleteAuthServer(name string) error {
	return trace.NotImplemented(notImplementedMessage)
}

// UpdateAndSwapUser not implemented: can only be called locally.
func (c *Client) UpdateAndSwapUser(ctx context.Context, user string, withSecrets bool, fn func(types.User) (bool, error)) (types.User, error) {
	return nil, trace.NotImplemented(notImplementedMessage)
}

// CompareAndSwapUser not implemented: can only be called locally
func (c *Client) CompareAndSwapUser(ctx context.Context, new, expected types.User) error {
	return trace.NotImplemented(notImplementedMessage)
}

// StreamSessionEvents streams all events from a given session recording. An error is returned on the first
// channel if one is encountered. Otherwise the event channel is closed when the stream ends.
// The event channel is not closed on error to prevent race conditions in downstream select statements.
func (c *Client) StreamSessionEvents(ctx context.Context, sessionID session.ID, startIndex int64) (chan apievents.AuditEvent, chan error) {
	return c.APIClient.StreamSessionEvents(ctx, string(sessionID), startIndex)
}

// SearchEvents allows searching for audit events with pagination support.
func (c *Client) SearchEvents(ctx context.Context, req events.SearchEventsRequest) ([]apievents.AuditEvent, string, error) {
	events, lastKey, err := c.APIClient.SearchEvents(ctx, req.From, req.To, apidefaults.Namespace, req.EventTypes, req.Limit, req.Order, req.StartKey)
	if err != nil {
		return nil, "", trace.Wrap(err)
	}

	return events, lastKey, nil
}

// SearchSessionEvents returns session related events to find completed sessions.
func (c *Client) SearchSessionEvents(ctx context.Context, req events.SearchSessionEventsRequest) ([]apievents.AuditEvent, string, error) {
	events, lastKey, err := c.APIClient.SearchSessionEvents(ctx, req.From, req.To, req.Limit, req.Order, req.StartKey)
	if err != nil {
		return nil, "", trace.Wrap(err)
	}

	return events, lastKey, nil
}

// UpsertClusterName not implemented: can only be called locally.
func (c *Client) UpsertClusterName(cn types.ClusterName) error {
	return trace.NotImplemented(notImplementedMessage)
}

// DeleteClusterName not implemented: can only be called locally.
func (c *Client) DeleteClusterName() error {
	return trace.NotImplemented(notImplementedMessage)
}

// DeleteAllCertAuthorities not implemented: can only be called locally.
func (c *Client) DeleteAllCertAuthorities(caType types.CertAuthType) error {
	return trace.NotImplemented(notImplementedMessage)
}

// DeleteAllReverseTunnels not implemented: can only be called locally.
func (c *Client) DeleteAllReverseTunnels() error {
	return trace.NotImplemented(notImplementedMessage)
}

// DeleteAllRemoteClusters not implemented: can only be called locally.
func (c *Client) DeleteAllRemoteClusters(ctx context.Context) error {
	return trace.NotImplemented(notImplementedMessage)
}

// CreateRemoteCluster not implemented: can only be called locally.
func (c *Client) CreateRemoteCluster(ctx context.Context, rc types.RemoteCluster) (types.RemoteCluster, error) {
	return nil, trace.NotImplemented(notImplementedMessage)
}

// PatchRemoteCluster not implemented: can only be called locally.
func (c *Client) PatchRemoteCluster(ctx context.Context, name string, updateFn func(rc types.RemoteCluster) (types.RemoteCluster, error)) (types.RemoteCluster, error) {
	return nil, trace.NotImplemented(notImplementedMessage)
}

// DeleteAllNamespaces not implemented: can only be called locally.
func (c *Client) DeleteAllNamespaces() error {
	return trace.NotImplemented(notImplementedMessage)
}

// DeleteAllRoles not implemented: can only be called locally.
func (c *Client) DeleteAllRoles(context.Context) error {
	return trace.NotImplemented(notImplementedMessage)
}

// ListWindowsDesktops not implemented: can only be called locally.
func (c *Client) ListWindowsDesktops(ctx context.Context, req types.ListWindowsDesktopsRequest) (*types.ListWindowsDesktopsResponse, error) {
	return nil, trace.NotImplemented(notImplementedMessage)
}

// ListWindowsDesktopServices not implemented: can only be called locally.
func (c *Client) ListWindowsDesktopServices(ctx context.Context, req types.ListWindowsDesktopServicesRequest) (*types.ListWindowsDesktopServicesResponse, error) {
	return nil, trace.NotImplemented(notImplementedMessage)
}

// DeleteAllUsers not implemented: can only be called locally.
func (c *Client) DeleteAllUsers(ctx context.Context) error {
	return trace.NotImplemented(notImplementedMessage)
}

// CreateResetPasswordToken creates reset password token
func (c *Client) CreateResetPasswordToken(ctx context.Context, req CreateUserTokenRequest) (types.UserToken, error) {
	return c.APIClient.CreateResetPasswordToken(ctx, &proto.CreateResetPasswordTokenRequest{
		Name: req.Name,
		TTL:  proto.Duration(req.TTL),
		Type: req.Type,
	})
}

// GetDatabaseServers returns all registered database proxy servers.
func (c *Client) GetDatabaseServers(ctx context.Context, namespace string, opts ...services.MarshalOption) ([]types.DatabaseServer, error) {
	return c.APIClient.GetDatabaseServers(ctx, namespace)
}

// UpsertAppSession not implemented: can only be called locally.
func (c *Client) UpsertAppSession(ctx context.Context, session types.WebSession) error {
	return trace.NotImplemented(notImplementedMessage)
}

// UpsertSnowflakeSession not implemented: can only be called locally.
func (c *Client) UpsertSnowflakeSession(_ context.Context, _ types.WebSession) error {
	return trace.NotImplemented(notImplementedMessage)
}

// UpsertSAMLIdPSession not implemented: can only be called locally.
func (c *Client) UpsertSAMLIdPSession(_ context.Context, _ types.WebSession) error {
	return trace.NotImplemented(notImplementedMessage)
}

// ResumeAuditStream resumes existing audit stream.
func (c *Client) ResumeAuditStream(ctx context.Context, sid session.ID, uploadID string) (apievents.Stream, error) {
	return c.APIClient.ResumeAuditStream(ctx, string(sid), uploadID)
}

// CreateAuditStream creates new audit stream.
func (c *Client) CreateAuditStream(ctx context.Context, sid session.ID) (apievents.Stream, error) {
	return c.APIClient.CreateAuditStream(ctx, string(sid))
}

// GetClusterAuditConfig gets cluster audit configuration.
func (c *Client) GetClusterAuditConfig(ctx context.Context) (types.ClusterAuditConfig, error) {
	return c.APIClient.GetClusterAuditConfig(ctx)
}

// GetClusterNetworkingConfig gets cluster networking configuration.
func (c *Client) GetClusterNetworkingConfig(ctx context.Context) (types.ClusterNetworkingConfig, error) {
	return c.APIClient.GetClusterNetworkingConfig(ctx)
}

// GetSessionRecordingConfig gets session recording configuration.
func (c *Client) GetSessionRecordingConfig(ctx context.Context) (types.SessionRecordingConfig, error) {
	return c.APIClient.GetSessionRecordingConfig(ctx)
}

// GenerateCertAuthorityCRL generates an empty CRL for a CA.
func (c *Client) GenerateCertAuthorityCRL(ctx context.Context, caType types.CertAuthType) ([]byte, error) {
	resp, err := c.APIClient.GenerateCertAuthorityCRL(ctx, &proto.CertAuthorityRequest{Type: caType})
	if err != nil {
		return nil, trace.Wrap(err)
	}
	return resp.CRL, nil
}

// DeleteClusterNetworkingConfig not implemented: can only be called locally.
func (c *Client) DeleteClusterNetworkingConfig(ctx context.Context) error {
	return trace.NotImplemented(notImplementedMessage)
}

// DeleteSessionRecordingConfig not implemented: can only be called locally.
func (c *Client) DeleteSessionRecordingConfig(ctx context.Context) error {
	return trace.NotImplemented(notImplementedMessage)
}

// DeleteAuthPreference not implemented: can only be called locally.
func (c *Client) DeleteAuthPreference(context.Context) error {
	return trace.NotImplemented(notImplementedMessage)
}

// SetClusterAuditConfig not implemented: can only be called locally.
func (c *Client) SetClusterAuditConfig(ctx context.Context, auditConfig types.ClusterAuditConfig) error {
	return trace.NotImplemented(notImplementedMessage)
}

// DeleteClusterAuditConfig not implemented: can only be called locally.
func (c *Client) DeleteClusterAuditConfig(ctx context.Context) error {
	return trace.NotImplemented(notImplementedMessage)
}

// DeleteAllLocks not implemented: can only be called locally.
func (c *Client) DeleteAllLocks(context.Context) error {
	return trace.NotImplemented(notImplementedMessage)
}

func (c *Client) UpdatePresence(ctx context.Context, sessionID, user string) error {
	return trace.NotImplemented(notImplementedMessage)
}

func (c *Client) GetLicense(ctx context.Context) (string, error) {
	return c.APIClient.GetLicense(ctx)
}

func (c *Client) ListReleases(ctx context.Context) ([]*types.Release, error) {
	return c.APIClient.ListReleases(ctx, &proto.ListReleasesRequest{})
}

func (c *Client) OktaClient() services.Okta {
	return c.APIClient.OktaClient()
}

func (c *Client) SCIMClient() services.SCIM {
	return c.APIClient.SCIMClient()
}

// SecReportsClient returns a client for security reports.
func (c *Client) SecReportsClient() *secreport.Client {
	return c.APIClient.SecReportsClient()
}

func (c *Client) AccessListClient() services.AccessLists {
	return c.APIClient.AccessListClient()
}

// AccessMonitoringRuleClient returns the access monitoring rules client.
func (c *Client) AccessMonitoringRuleClient() services.AccessMonitoringRules {
	return c.APIClient.AccessMonitoringRulesClient()
}

func (c *Client) ExternalAuditStorageClient() *externalauditstorage.Client {
	return c.APIClient.ExternalAuditStorageClient()
}

func (c *Client) UserLoginStateClient() services.UserLoginStates {
	return c.APIClient.UserLoginStateClient()
}

func (c *Client) AccessGraphClient() accessgraphv1.AccessGraphServiceClient {
	return accessgraphv1.NewAccessGraphServiceClient(c.APIClient.GetConnection())
}

func (c *Client) IntegrationAWSOIDCClient() integrationv1.AWSOIDCServiceClient {
	return integrationv1.NewAWSOIDCServiceClient(c.APIClient.GetConnection())
}

// UpsertUser user updates user entry.
// TODO(tross): DELETE IN 16.0.0
func (c *Client) UpsertUser(ctx context.Context, user types.User) (types.User, error) {
	upserted, err := c.APIClient.UpsertUser(ctx, user)
	if err == nil {
		return upserted, nil
	}

	if !trace.IsNotImplemented(err) {
		return nil, trace.Wrap(err)
	}

	data, err := services.MarshalUser(user)
	if err != nil {
		return nil, trace.Wrap(err)
	}
	_, err = c.HTTPClient.PostJSON(ctx, c.Endpoint("users"), &upsertUserRawReq{User: data})
	if err != nil {
		return nil, trace.Wrap(err)
	}

	upserted, err = c.GetUser(ctx, user.GetName(), false)
	return upserted, trace.Wrap(err)
}

// DiscoveryConfigClient returns a client for managing the DiscoveryConfig resource.
func (c *Client) DiscoveryConfigClient() services.DiscoveryConfigs {
	return c.APIClient.DiscoveryConfigClient()
}

// DeleteStaticTokens deletes static tokens
func (c *Client) DeleteStaticTokens() error {
	return trace.NotImplemented(notImplementedMessage)
}

// GetStaticTokens returns a list of static register tokens
func (c *Client) GetStaticTokens() (types.StaticTokens, error) {
	return nil, trace.NotImplemented(notImplementedMessage)
}

// SetStaticTokens sets a list of static register tokens
func (c *Client) SetStaticTokens(st types.StaticTokens) error {
	return trace.NotImplemented(notImplementedMessage)
}

// CreateGlobalNotification creates a global notification.
func (c *Client) CreateGlobalNotification(ctx context.Context, globalNotification *notificationsv1.GlobalNotification) (*notificationsv1.GlobalNotification, error) {
	// TODO(rudream): implement client methods for notifications
	return nil, trace.NotImplemented(notImplementedMessage)
}

// CreateUserNotification creates a user-specific notification.
func (c *Client) CreateUserNotification(ctx context.Context, notification *notificationsv1.Notification) (*notificationsv1.Notification, error) {
	// TODO(rudream): implement client methods for notifications
	return nil, trace.NotImplemented(notImplementedMessage)
}

// DeleteGlobalNotification deletes a global notification.
func (c *Client) DeleteGlobalNotification(ctx context.Context, notificationId string) error {
	// TODO(rudream): implement client methods for notifications
	return trace.NotImplemented(notImplementedMessage)
}

// UpsertUserNotificationState creates or updates a user notification state which records whether the user has clicked on or dismissed a notification.
func (c *Client) UpsertUserNotificationState(ctx context.Context, username string, state *notificationsv1.UserNotificationState) (*notificationsv1.UserNotificationState, error) {
	// TODO(rudream): implement client methods for notifications
	return nil, trace.NotImplemented(notImplementedMessage)
}

// UpsertUserLastSeenNotification creates or updates a user's last seen notification item.
func (c *Client) UpsertUserLastSeenNotification(ctx context.Context, username string, ulsn *notificationsv1.UserLastSeenNotification) (*notificationsv1.UserLastSeenNotification, error) {
	// TODO(rudream): implement client methods for notifications
	return nil, trace.NotImplemented(notImplementedMessage)
}

// DeleteAllGlobalNotifications not implemented: can only be called locally.
func (c *Client) DeleteAllGlobalNotifications(ctx context.Context) error {
	return trace.NotImplemented(notImplementedMessage)
}

// DeleteAllUserNotificationStatesForUser not implemented: can only be called locally.
func (c *Client) DeleteAllUserNotificationStatesForUser(ctx context.Context, username string) error {
	return trace.NotImplemented(notImplementedMessage)
}

// DeleteAllUserNotifications not implemented: can only be called locally.
func (c *Client) DeleteAllUserNotifications(ctx context.Context) error {
	return trace.NotImplemented(notImplementedMessage)
}

// DeleteAllUserNotificationsForUser not implemented: can only be called locally.
func (c *Client) DeleteAllUserNotificationsForUser(ctx context.Context, username string) error {
	return trace.NotImplemented(notImplementedMessage)
}

// DeleteUserLastSeenNotification not implemented: can only be called locally.
func (c *Client) DeleteUserLastSeenNotification(ctx context.Context, username string) error {
	return trace.NotImplemented(notImplementedMessage)
}

// DeleteUserNotification not implemented: can only be called locally.
func (c *Client) DeleteUserNotification(ctx context.Context, username string, notificationId string) error {
	return trace.NotImplemented(notImplementedMessage)
}

// DeleteUserNotificationState not implemented: can only be called locally.
func (c *Client) DeleteUserNotificationState(ctx context.Context, username string, notificationId string) error {
	return trace.NotImplemented(notImplementedMessage)
}

// GetUserLastSeenNotification not implemented: can only be called locally.
func (c *Client) GetUserLastSeenNotification(ctx context.Context, username string) (*notificationsv1.UserLastSeenNotification, error) {
	return nil, trace.NotImplemented(notImplementedMessage)
}

// ListGlobalNotifications not implemented: can only be called locally.
func (c *Client) ListGlobalNotifications(ctx context.Context, pageSize int, startKey string) ([]*notificationsv1.GlobalNotification, string, error) {
	return nil, "", trace.NotImplemented(notImplementedMessage)
}

// ListUserNotifications not implemented: can only be called locally.
func (c *Client) ListUserNotifications(ctx context.Context, pageSize int, startKey string) ([]*notificationsv1.Notification, string, error) {
	return nil, "", trace.NotImplemented(notImplementedMessage)
}

// ListUserNotificationStates not implemented: can only be called locally.
func (c *Client) ListUserNotificationStates(ctx context.Context, username string, pageSize int, nextToken string) ([]*notificationsv1.UserNotificationState, string, error) {
	return nil, "", trace.NotImplemented(notImplementedMessage)
}

// UpsertGlobalNotification not implemented: can only be called locally.
func (c *Client) UpsertGlobalNotification(ctx context.Context, globalNotification *notificationsv1.GlobalNotification) (*notificationsv1.GlobalNotification, error) {
	return nil, trace.NotImplemented(notImplementedMessage)
}

// UpsertUserNotification not implemented: can only be called locally.
func (c *Client) UpsertUserNotification(ctx context.Context, notification *notificationsv1.Notification) (*notificationsv1.Notification, error) {
	return nil, trace.NotImplemented(notImplementedMessage)
}

// WebService implements features used by Web UI clients
type WebService interface {
	// GetWebSessionInfo checks if a web session is valid, returns session id in case if
	// it is valid, or error otherwise.
	GetWebSessionInfo(ctx context.Context, user, sessionID string) (types.WebSession, error)
	// ExtendWebSession creates a new web session for a user based on another
	// valid web session
	ExtendWebSession(ctx context.Context, req WebSessionReq) (types.WebSession, error)
	// CreateWebSession creates a new web session for a user
	CreateWebSession(ctx context.Context, user string) (types.WebSession, error)

	// AppSession defines application session features.
	services.AppSession
	// SnowflakeSession defines Snowflake session features.
	services.SnowflakeSession
}

// IdentityService manages identities and users
type IdentityService interface {
	// CreateOIDCConnector creates a new OIDC connector.
	CreateOIDCConnector(ctx context.Context, connector types.OIDCConnector) (types.OIDCConnector, error)
	// UpdateOIDCConnector updates an existing OIDC connector.
	UpdateOIDCConnector(ctx context.Context, connector types.OIDCConnector) (types.OIDCConnector, error)
	// UpsertOIDCConnector updates or creates an OIDC connector.
	UpsertOIDCConnector(ctx context.Context, connector types.OIDCConnector) (types.OIDCConnector, error)
	// GetOIDCConnector returns OIDC connector information by id
	GetOIDCConnector(ctx context.Context, id string, withSecrets bool) (types.OIDCConnector, error)
	// GetOIDCConnectors gets valid OIDC connectors list
	GetOIDCConnectors(ctx context.Context, withSecrets bool) ([]types.OIDCConnector, error)
	// DeleteOIDCConnector deletes OIDC connector by ID
	DeleteOIDCConnector(ctx context.Context, connectorID string) error
	// CreateOIDCAuthRequest creates OIDCAuthRequest
	CreateOIDCAuthRequest(ctx context.Context, req types.OIDCAuthRequest) (*types.OIDCAuthRequest, error)
	// GetOIDCAuthRequest returns OIDC auth request if found
	GetOIDCAuthRequest(ctx context.Context, id string) (*types.OIDCAuthRequest, error)
	// ValidateOIDCAuthCallback validates OIDC auth callback returned from redirect
	ValidateOIDCAuthCallback(ctx context.Context, q url.Values) (*OIDCAuthResponse, error)

	// CreateSAMLConnector creates a new SAML connector.
	CreateSAMLConnector(ctx context.Context, connector types.SAMLConnector) (types.SAMLConnector, error)
	// UpdateSAMLConnector updates an existing SAML connector
	UpdateSAMLConnector(ctx context.Context, connector types.SAMLConnector) (types.SAMLConnector, error)
	// UpsertSAMLConnector updates or creates a SAML connector
	UpsertSAMLConnector(ctx context.Context, connector types.SAMLConnector) (types.SAMLConnector, error)
	// GetSAMLConnector returns SAML connector information by id
	GetSAMLConnector(ctx context.Context, id string, withSecrets bool) (types.SAMLConnector, error)
	// GetSAMLConnectors gets valid SAML connectors list
	GetSAMLConnectors(ctx context.Context, withSecrets bool) ([]types.SAMLConnector, error)
	// DeleteSAMLConnector deletes SAML connector by ID
	DeleteSAMLConnector(ctx context.Context, connectorID string) error
	// CreateSAMLAuthRequest creates SAML AuthnRequest
	CreateSAMLAuthRequest(ctx context.Context, req types.SAMLAuthRequest) (*types.SAMLAuthRequest, error)
	// ValidateSAMLResponse validates SAML auth response
	ValidateSAMLResponse(ctx context.Context, samlResponse, connectorID, clientIP string) (*SAMLAuthResponse, error)
	// GetSAMLAuthRequest returns SAML auth request if found
	GetSAMLAuthRequest(ctx context.Context, authRequestID string) (*types.SAMLAuthRequest, error)

	// CreateGithubConnector creates a new Github connector.
	CreateGithubConnector(ctx context.Context, connector types.GithubConnector) (types.GithubConnector, error)
	// UpdateGithubConnector updates an existing Github connector.
	UpdateGithubConnector(ctx context.Context, connector types.GithubConnector) (types.GithubConnector, error)
	// UpsertGithubConnector creates or updates a Github connector.
	UpsertGithubConnector(ctx context.Context, connector types.GithubConnector) (types.GithubConnector, error)
	// GetGithubConnectors returns valid Github connectors
	GetGithubConnectors(ctx context.Context, withSecrets bool) ([]types.GithubConnector, error)
	// GetGithubConnector returns the specified Github connector
	GetGithubConnector(ctx context.Context, id string, withSecrets bool) (types.GithubConnector, error)
	// DeleteGithubConnector deletes the specified Github connector
	DeleteGithubConnector(ctx context.Context, id string) error
	// CreateGithubAuthRequest creates a new request for Github OAuth2 flow
	CreateGithubAuthRequest(ctx context.Context, req types.GithubAuthRequest) (*types.GithubAuthRequest, error)
	// GetGithubAuthRequest returns Github auth request if found
	GetGithubAuthRequest(ctx context.Context, id string) (*types.GithubAuthRequest, error)
	// ValidateGithubAuthCallback validates Github auth callback
	ValidateGithubAuthCallback(ctx context.Context, q url.Values) (*GithubAuthResponse, error)

	// GetSSODiagnosticInfo returns SSO diagnostic info records.
	GetSSODiagnosticInfo(ctx context.Context, authKind string, authRequestID string) (*types.SSODiagnosticInfo, error)

	// GetUser returns user by name
	GetUser(ctx context.Context, name string, withSecrets bool) (types.User, error)

	// GetCurrentUser returns current user as seen by the server.
	// Useful especially in the context of remote clusters which perform role and trait mapping.
	GetCurrentUser(ctx context.Context) (types.User, error)

	// GetCurrentUserRoles returns current user's roles.
	GetCurrentUserRoles(ctx context.Context) ([]types.Role, error)

	// CreateUser inserts a new entry in a backend.
	CreateUser(ctx context.Context, user types.User) (types.User, error)

	// UpdateUser updates an existing user in a backend.
	UpdateUser(ctx context.Context, user types.User) (types.User, error)

	// UpdateAndSwapUser reads an existing user, runs `fn` against it and writes
	// the result to storage. Return `false` from `fn` to avoid storage changes.
	// Roughly equivalent to [GetUser] followed by [CompareAndSwapUser].
	// Returns the storage user.
	UpdateAndSwapUser(ctx context.Context, user string, withSecrets bool, fn func(types.User) (changed bool, err error)) (types.User, error)

	// UpsertUser user updates or inserts user entry
	UpsertUser(ctx context.Context, user types.User) (types.User, error)

	// CompareAndSwapUser updates an existing user in a backend, but fails if
	// the user in the backend does not match the expected value.
	CompareAndSwapUser(ctx context.Context, new, expected types.User) error

	// DeleteUser deletes an existng user in a backend by username.
	DeleteUser(ctx context.Context, user string) error

	// GetUsers returns a list of usernames registered in the system
	GetUsers(ctx context.Context, withSecrets bool) ([]types.User, error)

	// ListUsers returns a page of users.
	ListUsers(ctx context.Context, req *userspb.ListUsersRequest) (*userspb.ListUsersResponse, error)

	// ChangePassword changes user password
	ChangePassword(ctx context.Context, req *proto.ChangePasswordRequest) error

	// GenerateUserCerts takes the public key in the OpenSSH `authorized_keys` plain
	// text format, signs it using User Certificate Authority signing key and
	// returns the resulting certificates.
	GenerateUserCerts(ctx context.Context, req proto.UserCertsRequest) (*proto.Certs, error)

	// IsMFARequired is a request to check whether MFA is required to
	// access the Target.
	IsMFARequired(ctx context.Context, req *proto.IsMFARequiredRequest) (*proto.IsMFARequiredResponse, error)

	// DeleteAllUsers deletes all users
	DeleteAllUsers(ctx context.Context) error

	// CreateResetPasswordToken creates a new user reset token
	CreateResetPasswordToken(ctx context.Context, req CreateUserTokenRequest) (types.UserToken, error)

	// ChangeUserAuthentication allows a user with a reset or invite token to change their password and if enabled also adds a new mfa device.
	// Upon success, creates new web session and creates new set of recovery codes (if user meets requirements).
	ChangeUserAuthentication(ctx context.Context, req *proto.ChangeUserAuthenticationRequest) (*proto.ChangeUserAuthenticationResponse, error)

	// GetResetPasswordToken returns a reset password token.
	GetResetPasswordToken(ctx context.Context, username string) (types.UserToken, error)

	// GetMFADevices fetches all MFA devices registered for the calling user.
	GetMFADevices(ctx context.Context, in *proto.GetMFADevicesRequest) (*proto.GetMFADevicesResponse, error)
	// AddMFADeviceSync adds a new MFA device (nonstream).
	AddMFADeviceSync(ctx context.Context, req *proto.AddMFADeviceSyncRequest) (*proto.AddMFADeviceSyncResponse, error)
	// DeleteMFADeviceSync deletes a users MFA device (nonstream).
	DeleteMFADeviceSync(ctx context.Context, req *proto.DeleteMFADeviceSyncRequest) error
	// CreateAuthenticateChallenge creates and returns MFA challenges for a users registered MFA devices.
	CreateAuthenticateChallenge(ctx context.Context, req *proto.CreateAuthenticateChallengeRequest) (*proto.MFAAuthenticateChallenge, error)
	// CreateRegisterChallenge creates and returns MFA register challenge for a new MFA device.
	CreateRegisterChallenge(ctx context.Context, req *proto.CreateRegisterChallengeRequest) (*proto.MFARegisterChallenge, error)

	// MaintainSessionPresence establishes a channel used to continuously verify the presence for a session.
	MaintainSessionPresence(ctx context.Context) (proto.AuthService_MaintainSessionPresenceClient, error)

	// StartAccountRecovery creates a recovery start token for a user who successfully verified their username and their recovery code.
	// This token is used as part of a URL that will be emailed to the user (not done in this request).
	// Represents step 1 of the account recovery process.
	StartAccountRecovery(ctx context.Context, req *proto.StartAccountRecoveryRequest) (types.UserToken, error)
	// VerifyAccountRecovery creates a recovery approved token after successful verification of users password or second factor
	// (authn depending on what user needed to recover). This token will allow users to perform protected actions while not logged in.
	// Represents step 2 of the account recovery process after RPC StartAccountRecovery.
	VerifyAccountRecovery(ctx context.Context, req *proto.VerifyAccountRecoveryRequest) (types.UserToken, error)
	// CompleteAccountRecovery sets a new password or adds a new mfa device,
	// allowing user to regain access to their account using the new credentials.
	// Represents the last step in the account recovery process after RPC's StartAccountRecovery and VerifyAccountRecovery.
	CompleteAccountRecovery(ctx context.Context, req *proto.CompleteAccountRecoveryRequest) error

	// CreateAccountRecoveryCodes creates new set of recovery codes for a user, replacing and invalidating any previously owned codes.
	CreateAccountRecoveryCodes(ctx context.Context, req *proto.CreateAccountRecoveryCodesRequest) (*proto.RecoveryCodes, error)
	// GetAccountRecoveryToken returns a user token resource after verifying the token in
	// request is not expired and is of the correct recovery type.
	GetAccountRecoveryToken(ctx context.Context, req *proto.GetAccountRecoveryTokenRequest) (types.UserToken, error)
	// GetAccountRecoveryCodes returns the user in context their recovery codes resource without any secrets.
	GetAccountRecoveryCodes(ctx context.Context, req *proto.GetAccountRecoveryCodesRequest) (*proto.RecoveryCodes, error)

	// CreatePrivilegeToken creates a privilege token for the logged in user who has successfully re-authenticated with their second factor.
	// A privilege token allows users to perform privileged action eg: add/delete their MFA device.
	CreatePrivilegeToken(ctx context.Context, req *proto.CreatePrivilegeTokenRequest) (*types.UserTokenV3, error)

	// UpdateHeadlessAuthenticationState updates a headless authentication state.
	UpdateHeadlessAuthenticationState(ctx context.Context, id string, state types.HeadlessAuthenticationState, mfaResponse *proto.MFAAuthenticateResponse) error
	// GetHeadlessAuthentication retrieves a headless authentication by id.
	GetHeadlessAuthentication(ctx context.Context, id string) (*types.HeadlessAuthentication, error)
	// WatchPendingHeadlessAuthentications creates a watcher for pending headless authentication for the current user.
	WatchPendingHeadlessAuthentications(ctx context.Context) (types.Watcher, error)
}

// ProvisioningService is a service in control
// of adding new nodes, auth servers and proxies to the cluster
type ProvisioningService interface {
	// GetTokens returns a list of active invitation tokens for nodes and users
	GetTokens(ctx context.Context) (tokens []types.ProvisionToken, err error)

	// GetToken returns provisioning token
	GetToken(ctx context.Context, token string) (types.ProvisionToken, error)

	// DeleteToken deletes a given provisioning token on the auth server (CA). It
	// could be a reset password token or a machine token
	DeleteToken(ctx context.Context, token string) error

	// DeleteAllTokens deletes all provisioning tokens
	DeleteAllTokens() error

	// UpsertToken adds provisioning tokens for the auth server
	UpsertToken(ctx context.Context, token types.ProvisionToken) error

	// CreateToken creates a new provision token for the auth server
	CreateToken(ctx context.Context, token types.ProvisionToken) error

	// RegisterUsingToken calls the auth service API to register a new node via registration token
	// which has been previously issued via GenerateToken
	RegisterUsingToken(ctx context.Context, req *types.RegisterUsingTokenRequest) (*proto.Certs, error)
}

// ClientI is a client to Auth service
type ClientI interface {
	IdentityService
	ProvisioningService
	services.Trust
	events.AuditLogSessionStreamer
	events.Streamer
	apievents.Emitter
	services.Presence
	services.Access
	services.DynamicAccess
	services.DynamicAccessOracle
	services.Restrictions
	services.Apps
	services.Databases
	services.DatabaseServices
	services.Kubernetes
	services.WindowsDesktops
	services.SAMLIdPServiceProviders
	services.UserGroups
	services.Assistant
	WebService
	services.Status
	services.ClusterConfiguration
	services.SessionTrackerService
	services.ConnectionsDiagnostic
	services.SAMLIdPSession
	services.Integrations
	services.KubeWaitingContainer
	services.Notifications
	types.Events

	types.WebSessionsGetter
	types.WebTokensGetter

	// TrustClient returns a client to the Trust service.
	TrustClient() trustpb.TrustServiceClient

	// DevicesClient returns a Device Trust client.
	// Clients connecting to non-Enterprise clusters, or older Teleport versions,
	// still get a client when calling this method, but all RPCs will return
	// "not implemented" errors (as per the default gRPC behavior).
	DevicesClient() devicepb.DeviceTrustServiceClient

	// LoginRuleClient returns a client to the Login Rule gRPC service.
	// Clients connecting to non-Enterprise clusters, or older Teleport versions,
	// still get a client when calling this method, but all RPCs will return
	// "not implemented" errors (as per the default gRPC behavior).
	LoginRuleClient() loginrulepb.LoginRuleServiceClient

	// EmbeddingClient returns a client to the Embedding gRPC service.
	EmbeddingClient() assistpb.AssistEmbeddingServiceClient

	// AccessGraphClient returns a client to the Access Graph gRPC service.
	AccessGraphClient() accessgraphv1.AccessGraphServiceClient

	// IntegrationAWSOIDCClient returns a client to the Integration AWS OIDC gRPC service.
	IntegrationAWSOIDCClient() integrationv1.AWSOIDCServiceClient

	// NewKeepAliver returns a new instance of keep aliver
	NewKeepAliver(ctx context.Context) (types.KeepAliver, error)

	// RotateCertAuthority starts or restarts certificate authority rotation process.
	RotateCertAuthority(ctx context.Context, req types.RotateRequest) error

	// RotateExternalCertAuthority rotates external certificate authority,
	// this method is used to update only public keys and certificates of the
	// the certificate authorities of trusted clusters.
	RotateExternalCertAuthority(ctx context.Context, ca types.CertAuthority) error

	// ValidateTrustedCluster validates trusted cluster token with
	// main cluster, in case if validation is successful, main cluster
	// adds remote cluster
	ValidateTrustedCluster(context.Context, *ValidateTrustedClusterRequest) (*ValidateTrustedClusterResponse, error)

	// GetDomainName returns auth server cluster name
	GetDomainName(ctx context.Context) (string, error)

	// GetClusterCACert returns the PEM-encoded TLS certs for the local cluster.
	// If the cluster has multiple TLS certs, they will all be concatenated.
	GetClusterCACert(ctx context.Context) (*proto.GetClusterCACertResponse, error)

	// GenerateHostCerts generates new host certificates (signed
	// by the host certificate authority) for a node
	GenerateHostCerts(context.Context, *proto.HostCertsRequest) (*proto.Certs, error)
	// GenerateOpenSSHCert signs a SSH certificate with OpenSSH CA that
	// can be used to connect to Agentless nodes.
	GenerateOpenSSHCert(ctx context.Context, req *proto.OpenSSHCertRequest) (*proto.OpenSSHCert, error)
	// AuthenticateWebUser authenticates web user, creates and  returns web session
	// in case if authentication is successful
	AuthenticateWebUser(ctx context.Context, req AuthenticateUserRequest) (types.WebSession, error)
	// AuthenticateSSHUser authenticates SSH console user, creates and  returns a pair of signed TLS and SSH
	// short-lived certificates as a result
	AuthenticateSSHUser(ctx context.Context, req AuthenticateSSHRequest) (*SSHLoginResponse, error)

	// ProcessKubeCSR processes CSR request against Kubernetes CA, returns
	// signed certificate if successful.
	ProcessKubeCSR(req KubeCSR) (*KubeCSRResponse, error)

	// Ping gets basic info about the auth server.
	Ping(ctx context.Context) (proto.PingResponse, error)

	// CreateAppSession creates an application web session. Application web
	// sessions represent a browser session the client holds.
	CreateAppSession(context.Context, *proto.CreateAppSessionRequest) (types.WebSession, error)

	// CreateSnowflakeSession creates a Snowflake web session. Snowflake web
	// sessions represent Database Access Snowflake session the client holds.
	CreateSnowflakeSession(context.Context, types.CreateSnowflakeSessionRequest) (types.WebSession, error)

	// CreateSAMLIdPSession creates a SAML IdP. SAML IdP sessions represent
	// sessions created by the SAML identity provider.
	CreateSAMLIdPSession(context.Context, types.CreateSAMLIdPSessionRequest) (types.WebSession, error)

	// GenerateDatabaseCert generates a client certificate used by a database
	// service to authenticate with the database instance, or a server certificate
	// for configuring a self-hosted database, depending on the requester_name.
	GenerateDatabaseCert(context.Context, *proto.DatabaseCertRequest) (*proto.DatabaseCertResponse, error)

	// GetWebSession queries the existing web session described with req.
	// Implements ReadAccessPoint.
	GetWebSession(ctx context.Context, req types.GetWebSessionRequest) (types.WebSession, error)

	// GetWebToken queries the existing web token described with req.
	// Implements ReadAccessPoint.
	GetWebToken(ctx context.Context, req types.GetWebTokenRequest) (types.WebToken, error)

	// GenerateAWSOIDCToken generates a token to be used to execute an AWS OIDC Integration action.
	GenerateAWSOIDCToken(ctx context.Context, integration string) (string, error)

	// ResetAuthPreference resets cluster auth preference to defaults.
	ResetAuthPreference(ctx context.Context) error

	// ResetClusterNetworkingConfig resets cluster networking configuration to defaults.
	ResetClusterNetworkingConfig(ctx context.Context) error

	// ResetSessionRecordingConfig resets session recording configuration to defaults.
	ResetSessionRecordingConfig(ctx context.Context) error

	// GenerateWindowsDesktopCert generates client smartcard certificate used
	// by an RDP client to authenticate with Windows.
	GenerateWindowsDesktopCert(context.Context, *proto.WindowsDesktopCertRequest) (*proto.WindowsDesktopCertResponse, error)
	// GenerateCertAuthorityCRL generates an empty CRL for a CA.
	GenerateCertAuthorityCRL(context.Context, types.CertAuthType) ([]byte, error)

	// GetInventoryStatus gets basic status info about instance inventory.
	GetInventoryStatus(ctx context.Context, req proto.InventoryStatusRequest) (proto.InventoryStatusSummary, error)

	// PingInventory attempts to trigger a downstream ping against a connected instance.
	PingInventory(ctx context.Context, req proto.InventoryPingRequest) (proto.InventoryPingResponse, error)

	// SubmitUsageEvent submits an external usage event.
	SubmitUsageEvent(ctx context.Context, req *proto.SubmitUsageEventRequest) error

	// GetLicense returns the license used to start Teleport Enterprise
	GetLicense(ctx context.Context) (string, error)

	// ListReleases returns a list of Teleport Enterprise releases
	ListReleases(ctx context.Context) ([]*types.Release, error)

	// PluginsClient returns a Plugins client.
	// Clients connecting to non-Enterprise clusters, or older Teleport versions,
	// still get a plugins client when calling this method, but all RPCs will return
	// "not implemented" errors (as per the default gRPC behavior).
	PluginsClient() pluginspb.PluginServiceClient

	// SAMLIdPClient returns a SAML IdP client.
	// Clients connecting to non-Enterprise clusters, or older Teleport versions,
	// still get a SAML IdP client when calling this method, but all RPCs will return
	// "not implemented" errors (as per the default gRPC behavior).
	SAMLIdPClient() samlidppb.SAMLIdPServiceClient

	// OktaClient returns an Okta client.
	// Clients connecting to non-Enterprise clusters, or older Teleport versions,
	// still get an Okta client when calling this method, but all RPCs will return
	// "not implemented" errors (as per the default gRPC behavior).
	OktaClient() services.Okta

	// SCIMClient returns a client for the SCIM provisioning service. Clients
	// connecting to OSS clusters will still get a client when calling this method,
	// but the back-end service will fail all requests with "Not Implemented" as per the
	// default GRPC behavior.
	SCIMClient() services.SCIM

	// AccessListClient returns an access list client.
	// Clients connecting to older Teleport versions still get an access list client
	// when calling this method, but all RPCs will return "not implemented" errors
	// (as per the default gRPC behavior).
	AccessListClient() services.AccessLists

<<<<<<< HEAD
	// DatabaseObjectImportRuleClient returns a database object import rule client.
=======
	// AccessMonitoringRuleClient returns an access monitoring rule client.
	// Clients connecting to older Teleport versions still get an access list client
	// when calling this method, but all RPCs will return "not implemented" errors
	// (as per the default gRPC behavior).
	AccessMonitoringRuleClient() services.AccessMonitoringRules

	// DatabaseObjectImportRuleClient returns a database import rule client.
>>>>>>> 5eb5ca91
	DatabaseObjectImportRuleClient() dbobjectimportrulev1.DatabaseObjectImportRuleServiceClient

	// DatabaseObjectClient returns a database object client.
	DatabaseObjectClient() dbobjectv1.DatabaseObjectServiceClient

	// SecReportsClient returns a client for security reports.
	// Clients connecting to  older Teleport versions, still get an access list client
	// when calling this method, but all RPCs will return "not implemented" errors
	// (as per the default gRPC behavior).
	SecReportsClient() *secreport.Client

	// BotServiceClient returns a client for security reports.
	// Clients connecting to  older Teleport versions, still get a bot service client
	// when calling this method, but all RPCs will return "not implemented" errors
	// (as per the default gRPC behavior).
	BotServiceClient() machineidv1pb.BotServiceClient

	// UserLoginStateClient returns a user login state client.
	// Clients connecting to older Teleport versions still get a user login state client
	// when calling this method, but all RPCs will return "not implemented" errors
	// (as per the default gRPC behavior).
	UserLoginStateClient() services.UserLoginStates

	// DiscoveryConfigClient returns a DiscoveryConfig client.
	// Clients connecting to older Teleport versions, still get an DiscoveryConfig client
	// when calling this method, but all RPCs will return "not implemented" errors
	// (as per the default gRPC behavior).
	DiscoveryConfigClient() services.DiscoveryConfigs

	// ResourceUsageClient returns a resource usage service client.
	// Clients connecting to non-Enterprise clusters, or older Teleport versions,
	// still get a client when calling this method, but all RPCs will return
	// "not implemented" errors (as per the default gRPC behavior).
	ResourceUsageClient() resourceusagepb.ResourceUsageServiceClient

	// ExternalAuditStorageClient returns an External Audit Storage client.
	// Clients connecting to non-Enterprise clusters, or older Teleport versions,
	// still get a client when calling this method, but all RPCs will return
	// "not implemented" errors (as per the default gRPC behavior).
	ExternalAuditStorageClient() *externalauditstorage.Client

	// WorkloadIdentityServiceClient returns a workload identity service client.
	// Clients connecting to  older Teleport versions, still get a client
	// when calling this method, but all RPCs will return "not implemented" errors
	// (as per the default gRPC behavior).
	WorkloadIdentityServiceClient() machineidv1pb.WorkloadIdentityServiceClient

	// ClusterConfigClient returns a Cluster Configuration client.
	// Clients connecting to non-Enterprise clusters, or older Teleport versions,
	// still get a client when calling this method, but all RPCs will return
	// "not implemented" errors (as per the default gRPC behavior).
	ClusterConfigClient() clusterconfigpb.ClusterConfigServiceClient

	// CloneHTTPClient creates a new HTTP client with the same configuration.
	CloneHTTPClient(params ...roundtrip.ClientParam) (*HTTPClient, error)

	// GetResources returns a paginated list of resources.
	GetResources(ctx context.Context, req *proto.ListResourcesRequest) (*proto.ListResourcesResponse, error)

	// GetUserPreferences returns the user preferences for a given user.
	GetUserPreferences(ctx context.Context, req *userpreferencesv1.GetUserPreferencesRequest) (*userpreferencesv1.GetUserPreferencesResponse, error)

	// UpsertUserPreferences creates or updates user preferences for a given username.
	UpsertUserPreferences(ctx context.Context, req *userpreferencesv1.UpsertUserPreferencesRequest) error

	// ListAllAccessRequests is a helper for using the ListAccessRequests API's additional sort order/index features without
	// mucking about with pagination. It also implements backwards-comatibility with older control planes that only
	// support GetAccessRequests.
	ListAllAccessRequests(ctx context.Context, req *proto.ListAccessRequestsRequest) ([]*types.AccessRequestV3, error)

	// ListUnifiedResources returns a paginated list of unified resources.
	ListUnifiedResources(ctx context.Context, req *proto.ListUnifiedResourcesRequest) (*proto.ListUnifiedResourcesResponse, error)

	// GetSSHTargets gets all servers that would match an equivalent ssh dial request. Note that this method
	// returns all resources directly accessible to the user *and* all resources available via 'SearchAsRoles',
	// which is what we want when handling things like ambiguous host errors and resource-based access requests,
	// but may result in confusing behavior if it is used outside of those contexts.
	GetSSHTargets(ctx context.Context, req *proto.GetSSHTargetsRequest) (*proto.GetSSHTargetsResponse, error)

	// PerformMFACeremony retrieves an MFA challenge from the server with the given challenge extensions
	// and prompts the user to answer the challenge with the given promptOpts, and ultimately returning
	// an MFA challenge response for the user.
	PerformMFACeremony(ctx context.Context, challengeRequest *proto.CreateAuthenticateChallengeRequest, promptOpts ...mfa.PromptOpt) (*proto.MFAAuthenticateResponse, error)

	// GetClusterAccessGraphConfig retrieves the cluster Access Graph configuration from Auth server.
	GetClusterAccessGraphConfig(ctx context.Context) (*clusterconfigpb.AccessGraphConfig, error)
}<|MERGE_RESOLUTION|>--- conflicted
+++ resolved
@@ -1074,17 +1074,13 @@
 	// (as per the default gRPC behavior).
 	AccessListClient() services.AccessLists
 
-<<<<<<< HEAD
-	// DatabaseObjectImportRuleClient returns a database object import rule client.
-=======
 	// AccessMonitoringRuleClient returns an access monitoring rule client.
 	// Clients connecting to older Teleport versions still get an access list client
 	// when calling this method, but all RPCs will return "not implemented" errors
 	// (as per the default gRPC behavior).
 	AccessMonitoringRuleClient() services.AccessMonitoringRules
 
-	// DatabaseObjectImportRuleClient returns a database import rule client.
->>>>>>> 5eb5ca91
+	// DatabaseObjectImportRuleClient returns a database object import rule client.
 	DatabaseObjectImportRuleClient() dbobjectimportrulev1.DatabaseObjectImportRuleServiceClient
 
 	// DatabaseObjectClient returns a database object client.
