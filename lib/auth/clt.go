/*
Copyright 2015-2020 Gravitational, Inc.

Licensed under the Apache License, Version 2.0 (the "License");
you may not use this file except in compliance with the License.
You may obtain a copy of the License at

    http://www.apache.org/licenses/LICENSE-2.0

Unless required by applicable law or agreed to in writing, software
distributed under the License is distributed on an "AS IS" BASIS,
WITHOUT WARRANTIES OR CONDITIONS OF ANY KIND, either express or implied.
See the License for the specific language governing permissions and
limitations under the License.
*/

package auth

import (
	"bytes"
	"context"
	"crypto/tls"
	"encoding/hex"
	"encoding/json"
	"fmt"
	"io/ioutil"
	"net/http"
	"net/url"
	"strconv"
	"strings"
	"sync"
	"time"

	"github.com/gravitational/teleport"
	"github.com/gravitational/teleport/api"
	"github.com/gravitational/teleport/api/proto/auth"
	proto "github.com/gravitational/teleport/api/proto/auth"
	"github.com/gravitational/teleport/lib/backend"
	"github.com/gravitational/teleport/lib/defaults"
	"github.com/gravitational/teleport/lib/events"
	"github.com/gravitational/teleport/lib/httplib"
	"github.com/gravitational/teleport/lib/services"
	"github.com/gravitational/teleport/lib/session"
	"github.com/gravitational/teleport/lib/utils"
	"github.com/gravitational/trace/trail"
	"google.golang.org/grpc/codes"
	"google.golang.org/grpc/status"

	"github.com/gravitational/roundtrip"
	"github.com/gravitational/trace"
	"github.com/jonboulle/clockwork"
	"github.com/tstranex/u2f"
)

const (
	// CurrentVersion is a current API version
	CurrentVersion = services.V2

	// MissingNamespaceError is a _very_ common error this file generatets
	MissingNamespaceError = "missing required parameter: namespace"
)

// These types are aliases for backwards compatibility
type APIClient = proto.Client
type ContextDialer = proto.ContextDialer
type ContextDialerFunc = proto.ContextDialerFunc

// Client is HTTP Auth API client. It works by connecting to auth servers
// via HTTP.
//
// When Teleport servers connect to auth API, they usually establish an SSH
// tunnel first, and then do HTTP-over-SSH. This client is wrapped by auth.TunClient
// in lib/auth/tun.go
type Client struct {
	sync.Mutex
	ClientConfig
	roundtrip.Client
	transport *http.Transport
	*APIClient
}

// Make sure Client implements all the necessary methods.
var _ ClientI = &Client{}

// EncodeClusterName encodes cluster name in the SNI hostname
func EncodeClusterName(clusterName string) string {
	// hex is used to hide "." that will prevent wildcard *. entry to match
	return fmt.Sprintf("%v.%v", hex.EncodeToString([]byte(clusterName)), teleport.APIDomain)
}

// DecodeClusterName decodes cluster name, returns NotFound
// if no cluster name is encoded (empty subdomain),
// so servers can detect cases when no server name passed
// returns BadParameter if encoding does not match
func DecodeClusterName(serverName string) (string, error) {
	if serverName == teleport.APIDomain {
		return "", trace.NotFound("no cluster name is encoded")
	}
	const suffix = "." + teleport.APIDomain
	if !strings.HasSuffix(serverName, suffix) {
		return "", trace.NotFound("no cluster name is encoded")
	}
	clusterName := strings.TrimSuffix(serverName, suffix)

	decoded, err := hex.DecodeString(clusterName)
	if err != nil {
		return "", trace.BadParameter("failed to decode cluster name: %v", err)
	}
	return string(decoded), nil
}

// ClientTimeout sets idle and dial timeouts of the HTTP transport
// used by the client.
func ClientTimeout(timeout time.Duration) roundtrip.ClientParam {
	return func(c *roundtrip.Client) error {
		transport, ok := (c.HTTPClient().Transport).(*http.Transport)
		if !ok {
			return nil
		}
		transport.IdleConnTimeout = timeout
		transport.ResponseHeaderTimeout = timeout
		return nil
	}
}

// ClientConfig contains configuration of the client
type ClientConfig struct {
	// Addrs is a list of addresses to dial
	Addrs []utils.NetAddr
	// Dialer is a custom dialer, if provided
	// is used instead of the list of addresses
	Dialer ContextDialer
	// KeepAlivePeriod defines period between keep alives
	KeepAlivePeriod time.Duration
	// KeepAliveCount specifies amount of missed keep alives
	// to wait for until declaring connection as broken
	KeepAliveCount int
	// TLS is a TLS config
	TLS *tls.Config
}

// CheckAndSetDefaults checks and sets default config values
func (c *ClientConfig) CheckAndSetDefaults() error {
	if len(c.Addrs) == 0 && c.Dialer == nil {
		return trace.BadParameter("set parameter Addrs or Dialer")
	}
	if c.TLS == nil {
		return trace.BadParameter("missing parameter TLS")
	}
	if c.KeepAlivePeriod == 0 {
		c.KeepAlivePeriod = api.ServerKeepAliveTTL
	}
	if c.KeepAliveCount == 0 {
		c.KeepAliveCount = api.KeepAliveCountMax
	}
	if c.Dialer == nil {
		addrs := make([]string, len(c.Addrs))
		for i, a := range c.Addrs {
			addrs[i] = a.Addr
		}
		var err error
		if c.Dialer, err = auth.NewAddrDialer(addrs, c.KeepAlivePeriod, api.DefaultDialTimeout); err != nil {
			return err
		}
	}
	if c.TLS.ServerName == "" {
		c.TLS.ServerName = teleport.APIDomain
	}
	// this logic is necessary to force client to always send certificate
	// regardless of the server setting, otherwise client may pick
	// not to send the client certificate by looking at certificate request
	if len(c.TLS.Certificates) != 0 {
		cert := c.TLS.Certificates[0]
		c.TLS.Certificates = nil
		c.TLS.GetClientCertificate = func(_ *tls.CertificateRequestInfo) (*tls.Certificate, error) {
			return &cert, nil
		}
	}

	return nil
}

// NewTLSClient returns a new TLS client that uses mutual TLS authentication
// and dials the remote server using dialer
func NewTLSClient(cfg ClientConfig, params ...roundtrip.ClientParam) (*Client, error) {
	if err := cfg.CheckAndSetDefaults(); err != nil {
		return nil, trace.Wrap(err)
	}
	transport := &http.Transport{
		// notice that below roundtrip.Client is passed
		// teleport.APIEndpoint as an address for the API server, this is
		// to make sure client verifies the DNS name of the API server
		// custom DialContext overrides this DNS name to the real address
		// in addition this dialer tries multiple adresses if provided
		DialContext:           cfg.Dialer.DialContext,
		ResponseHeaderTimeout: defaults.DefaultDialTimeout,
		TLSClientConfig:       cfg.TLS,

		// Increase the size of the connection pool. This substantially improves the
		// performance of Teleport under load as it reduces the number of TLS
		// handshakes performed.
		MaxIdleConns:        defaults.HTTPMaxIdleConns,
		MaxIdleConnsPerHost: defaults.HTTPMaxIdleConnsPerHost,

		// Limit the total number of connections to the Auth Server. Some hosts allow a low
		// number of connections per process (ulimit) to a host. This is a problem for
		// enhanced session recording auditing which emits so many events to the
		// Audit Log (using the Auth Client) that the connection pool often does not
		// have a free connection to return, so just opens a new one. This quickly
		// leads to hitting the OS limit and the client returning out of file
		// descriptors error.
		MaxConnsPerHost: defaults.HTTPMaxConnsPerHost,

		// IdleConnTimeout defines the maximum amount of time before idle connections
		// are closed. Leaving this unset will lead to connections open forever and
		// will cause memory leaks in a long running process.
		IdleConnTimeout: defaults.HTTPIdleTimeout,
	}

	clientParams := append(
		[]roundtrip.ClientParam{
			roundtrip.HTTPClient(&http.Client{Transport: transport}),
			roundtrip.SanitizerEnabled(true),
		},
		params...,
	)
	roundtripClient, err := roundtrip.NewClient("https://"+teleport.APIDomain, CurrentVersion, clientParams...)
	if err != nil {
		return nil, trace.Wrap(err)
	}
	addrs := make([]string, len(cfg.Addrs))
	for i, a := range cfg.Addrs {
		addrs[i] = a.Addr
	}
	apiClient, err := proto.NewClient(proto.Config{
		Dialer:          cfg.Dialer,
		KeepAlivePeriod: cfg.KeepAlivePeriod,
		KeepAliveCount:  cfg.KeepAliveCount,
		TLS:             cfg.TLS,
	})
	if err != nil {
		return nil, trace.Wrap(err)
	}
	return &Client{
		APIClient: apiClient,
		Client:    *roundtripClient,
		transport: transport,
	}, nil
}

func (c *Client) GetTransport() *http.Transport {
	return c.transport
}

// PostJSON is a generic method that issues http POST request to the server
func (c *Client) PostJSON(endpoint string, val interface{}) (*roundtrip.Response, error) {
	return httplib.ConvertResponse(c.Client.PostJSON(context.TODO(), endpoint, val))
}

// PutJSON is a generic method that issues http PUT request to the server
func (c *Client) PutJSON(endpoint string, val interface{}) (*roundtrip.Response, error) {
	return httplib.ConvertResponse(c.Client.PutJSON(context.TODO(), endpoint, val))
}

// PostForm is a generic method that issues http POST request to the server
func (c *Client) PostForm(endpoint string, vals url.Values, files ...roundtrip.File) (*roundtrip.Response, error) {
	return httplib.ConvertResponse(c.Client.PostForm(context.TODO(), endpoint, vals, files...))
}

// Get issues http GET request to the server
func (c *Client) Get(u string, params url.Values) (*roundtrip.Response, error) {
	return httplib.ConvertResponse(c.Client.Get(context.TODO(), u, params))
}

// Delete issues http Delete Request to the server
func (c *Client) Delete(u string) (*roundtrip.Response, error) {
	return httplib.ConvertResponse(c.Client.Delete(context.TODO(), u))
}

// ProcessKubeCSR processes CSR request against Kubernetes CA, returns
// signed certificate if successful.
func (c *Client) ProcessKubeCSR(req KubeCSR) (*KubeCSRResponse, error) {
	if err := req.CheckAndSetDefaults(); err != nil {
		return nil, trace.Wrap(err)
	}
	out, err := c.PostJSON(c.Endpoint("kube", "csr"), req)
	if err != nil {
		return nil, trace.Wrap(err)
	}
	var re KubeCSRResponse
	if err := json.Unmarshal(out.Bytes(), &re); err != nil {
		return nil, trace.Wrap(err)
	}
	return &re, nil
}

// GetSessions returns a list of active sessions in the cluster
// as reported by auth server
func (c *Client) GetSessions(namespace string) ([]session.Session, error) {
	if namespace == "" {
		return nil, trace.BadParameter(MissingNamespaceError)
	}
	out, err := c.Get(c.Endpoint("namespaces", namespace, "sessions"), url.Values{})
	if err != nil {
		return nil, trace.Wrap(err)
	}
	var sessions []session.Session
	if err := json.Unmarshal(out.Bytes(), &sessions); err != nil {
		return nil, err
	}
	return sessions, nil
}

// GetSession returns a session by ID
func (c *Client) GetSession(namespace string, id session.ID) (*session.Session, error) {
	if namespace == "" {
		return nil, trace.BadParameter(MissingNamespaceError)
	}
	// saving extra round-trip
	if err := id.Check(); err != nil {
		return nil, trace.Wrap(err)
	}
	out, err := c.Get(c.Endpoint("namespaces", namespace, "sessions", string(id)), url.Values{})
	if err != nil {
		return nil, trace.Wrap(err)
	}
	var sess *session.Session
	if err := json.Unmarshal(out.Bytes(), &sess); err != nil {
		return nil, trace.Wrap(err)
	}
	return sess, nil
}

// DeleteSession removes an active session from the backend.
func (c *Client) DeleteSession(namespace string, id session.ID) error {
	if namespace == "" {
		return trace.BadParameter(MissingNamespaceError)
	}
	_, err := c.Delete(c.Endpoint("namespaces", namespace, "sessions", string(id)))
	return trace.Wrap(err)
}

// CreateSession creates new session
func (c *Client) CreateSession(sess session.Session) error {
	if sess.Namespace == "" {
		return trace.BadParameter(MissingNamespaceError)
	}
	_, err := c.PostJSON(c.Endpoint("namespaces", sess.Namespace, "sessions"), createSessionReq{Session: sess})
	return trace.Wrap(err)
}

// UpdateSession updates existing session
func (c *Client) UpdateSession(req session.UpdateRequest) error {
	if err := req.Check(); err != nil {
		return trace.Wrap(err)
	}
	_, err := c.PutJSON(c.Endpoint("namespaces", req.Namespace, "sessions", string(req.ID)), updateSessionReq{Update: req})
	return trace.Wrap(err)
}

// GetDomainName returns local auth domain of the current auth server
func (c *Client) GetDomainName() (string, error) {
	out, err := c.Get(c.Endpoint("domain"), url.Values{})
	if err != nil {
		return "", trace.Wrap(err)
	}
	var domain string
	if err := json.Unmarshal(out.Bytes(), &domain); err != nil {
		return "", trace.Wrap(err)
	}
	return domain, nil
}

// GetClusterCACert returns the CAs for the local cluster without signing keys.
func (c *Client) GetClusterCACert() (*LocalCAResponse, error) {
	out, err := c.Get(c.Endpoint("cacert"), url.Values{})
	if err != nil {
		return nil, trace.Wrap(err)
	}
	var localCA LocalCAResponse
	if err := json.Unmarshal(out.Bytes(), &localCA); err != nil {
		return nil, trace.Wrap(err)
	}
	return &localCA, nil
}

func (c *Client) Close() error {
	c.Lock()
	defer c.Unlock()
	if c.transport != nil {
		c.transport.CloseIdleConnections()
	}
	return c.APIClient.Close()
}

func (c *Client) WaitForDelivery(context.Context) error {
	return nil
}

// CreateCertAuthority not implemented: can only be called locally.
func (c *Client) CreateCertAuthority(ca services.CertAuthority) error {
	return trace.NotImplemented(notImplementedMessage)
}

// RotateCertAuthority starts or restarts certificate authority rotation process.
func (c *Client) RotateCertAuthority(req RotateRequest) error {
	caType := "all"
	if req.Type != "" {
		caType = string(req.Type)
	}
	_, err := c.PostJSON(c.Endpoint("authorities", caType, "rotate"), req)
	return trace.Wrap(err)
}

// RotateExternalCertAuthority rotates external certificate authority,
// this method is used to update only public keys and certificates of the
// the certificate authorities of trusted clusters.
func (c *Client) RotateExternalCertAuthority(ca services.CertAuthority) error {
	if err := ca.Check(); err != nil {
		return trace.Wrap(err)
	}
	data, err := services.GetCertAuthorityMarshaler().MarshalCertAuthority(ca)
	if err != nil {
		return trace.Wrap(err)
	}
	_, err = c.PostJSON(c.Endpoint("authorities", string(ca.GetType()), "rotate", "external"),
		&rotateExternalCertAuthorityRawReq{CA: data})
	return trace.Wrap(err)
}

// UpsertCertAuthority updates or inserts new cert authority
func (c *Client) UpsertCertAuthority(ca services.CertAuthority) error {
	if err := ca.Check(); err != nil {
		return trace.Wrap(err)
	}
	data, err := services.GetCertAuthorityMarshaler().MarshalCertAuthority(ca)
	if err != nil {
		return trace.Wrap(err)
	}
	_, err = c.PostJSON(c.Endpoint("authorities", string(ca.GetType())),
		&upsertCertAuthorityRawReq{CA: data})
	return trace.Wrap(err)
}

// CompareAndSwapCertAuthority updates existing cert authority if the existing cert authority
// value matches the value stored in the backend.
func (c *Client) CompareAndSwapCertAuthority(new, existing services.CertAuthority) error {
	return trace.BadParameter("this function is not supported on the client")
}

// GetCertAuthorities returns a list of certificate authorities
func (c *Client) GetCertAuthorities(caType services.CertAuthType, loadKeys bool, opts ...services.MarshalOption) ([]services.CertAuthority, error) {
	if err := caType.Check(); err != nil {
		return nil, trace.Wrap(err)
	}
	out, err := c.Get(c.Endpoint("authorities", string(caType)), url.Values{
		"load_keys": []string{fmt.Sprintf("%t", loadKeys)},
	})
	if err != nil {
		return nil, trace.Wrap(err)
	}
	var items []json.RawMessage
	if err := json.Unmarshal(out.Bytes(), &items); err != nil {
		return nil, err
	}
	re := make([]services.CertAuthority, len(items))
	for i, raw := range items {
		ca, err := services.GetCertAuthorityMarshaler().UnmarshalCertAuthority(raw, services.SkipValidation())
		if err != nil {
			return nil, trace.Wrap(err)
		}
		re[i] = ca
	}
	return re, nil
}

// GetCertAuthority returns certificate authority by given id. Parameter loadSigningKeys
// controls if signing keys are loaded
func (c *Client) GetCertAuthority(id services.CertAuthID, loadSigningKeys bool, opts ...services.MarshalOption) (services.CertAuthority, error) {
	if err := id.Check(); err != nil {
		return nil, trace.Wrap(err)
	}
	out, err := c.Get(c.Endpoint("authorities", string(id.Type), id.DomainName), url.Values{
		"load_keys": []string{fmt.Sprintf("%t", loadSigningKeys)},
	})
	if err != nil {
		return nil, trace.Wrap(err)
	}
	return services.GetCertAuthorityMarshaler().UnmarshalCertAuthority(
		out.Bytes(), services.SkipValidation())
}

// DeleteCertAuthority deletes cert authority by ID
func (c *Client) DeleteCertAuthority(id services.CertAuthID) error {
	if err := id.Check(); err != nil {
		return trace.Wrap(err)
	}
	_, err := c.Delete(c.Endpoint("authorities", string(id.Type), id.DomainName))
	return trace.Wrap(err)
}

// ActivateCertAuthority not implemented: can only be called locally.
func (c *Client) ActivateCertAuthority(id services.CertAuthID) error {
	return trace.NotImplemented(notImplementedMessage)
}

// DeactivateCertAuthority not implemented: can only be called locally.
func (c *Client) DeactivateCertAuthority(id services.CertAuthID) error {
	return trace.NotImplemented(notImplementedMessage)
}

// GenerateToken creates a special provisioning token for a new SSH server
// that is valid for ttl period seconds.
//
// This token is used by SSH server to authenticate with Auth server
// and get signed certificate and private key from the auth server.
//
// If token is not supplied, it will be auto generated and returned.
// If TTL is not supplied, token will be valid until removed.
func (c *Client) GenerateToken(ctx context.Context, req GenerateTokenRequest) (string, error) {
	out, err := c.PostJSON(c.Endpoint("tokens"), req)
	if err != nil {
		return "", trace.Wrap(err)
	}
	var token string
	if err := json.Unmarshal(out.Bytes(), &token); err != nil {
		return "", trace.Wrap(err)
	}
	return token, nil
}

// RegisterUsingToken calls the auth service API to register a new node using a registration token
// which was previously issued via GenerateToken.
func (c *Client) RegisterUsingToken(req RegisterUsingTokenRequest) (*PackedKeys, error) {
	if err := req.CheckAndSetDefaults(); err != nil {
		return nil, trace.Wrap(err)
	}
	out, err := c.PostJSON(c.Endpoint("tokens", "register"), req)
	if err != nil {
		return nil, trace.Wrap(err)
	}
	var keys PackedKeys
	if err := json.Unmarshal(out.Bytes(), &keys); err != nil {
		return nil, trace.Wrap(err)
	}
	return &keys, nil
}

// RenewCredentials returns a new set of credentials associated
// with the server with the same privileges
func (c *Client) GenerateServerKeys(req GenerateServerKeysRequest) (*PackedKeys, error) {
	if err := req.CheckAndSetDefaults(); err != nil {
		return nil, trace.Wrap(err)
	}
	out, err := c.PostJSON(c.Endpoint("server", "credentials"), req)
	if err != nil {
		return nil, trace.Wrap(err)
	}
	var keys PackedKeys
	if err := json.Unmarshal(out.Bytes(), &keys); err != nil {
		return nil, trace.Wrap(err)
	}

	return &keys, nil
}

// UpsertToken adds provisioning tokens for the auth server
func (c *Client) UpsertToken(tok services.ProvisionToken) error {
	_, err := c.PostJSON(c.Endpoint("tokens"), GenerateTokenRequest{
		Token: tok.GetName(),
		Roles: tok.GetRoles(),
		TTL:   backend.TTL(clockwork.NewRealClock(), tok.Expiry()),
	})
	if err != nil {
		return trace.Wrap(err)
	}
	return nil
}

// GetTokens returns a list of active invitation tokens for nodes and users
func (c *Client) GetTokens(opts ...services.MarshalOption) ([]services.ProvisionToken, error) {
	out, err := c.Get(c.Endpoint("tokens"), url.Values{})
	if err != nil {
		return nil, trace.Wrap(err)
	}
	var tokens []services.ProvisionTokenV1
	if err := json.Unmarshal(out.Bytes(), &tokens); err != nil {
		return nil, trace.Wrap(err)
	}
	return services.ProvisionTokensFromV1(tokens), nil
}

// GetToken returns provisioning token
func (c *Client) GetToken(token string) (services.ProvisionToken, error) {
	out, err := c.Get(c.Endpoint("tokens", token), url.Values{})
	if err != nil {
		return nil, trace.Wrap(err)
	}
	return services.UnmarshalProvisionToken(out.Bytes(), services.SkipValidation())
}

// DeleteToken deletes a given provisioning token on the auth server (CA). It
// could be a reset password token or a machine token
func (c *Client) DeleteToken(token string) error {
	_, err := c.Delete(c.Endpoint("tokens", token))
	return trace.Wrap(err)
}

// RegisterNewAuthServer is used to register new auth server with token
func (c *Client) RegisterNewAuthServer(token string) error {
	_, err := c.PostJSON(c.Endpoint("tokens", "register", "auth"), registerNewAuthServerReq{
		Token: token,
	})
	return trace.Wrap(err)
}

// DELETE IN: 5.1.0
//
// This logic has been moved to KeepAliveServer.
//
// KeepAliveNode updates node keep alive information.
func (c *Client) KeepAliveNode(ctx context.Context, keepAlive services.KeepAlive) error {
	return trace.BadParameter("not implemented, use StreamKeepAlives instead")
}

// KeepAliveServer not implemented: can only be called locally.
func (c *Client) KeepAliveServer(ctx context.Context, keepAlive services.KeepAlive) error {
	return trace.BadParameter("not implemented, use StreamKeepAlives instead")
}

// UpsertNodes bulk inserts nodes.
func (c *Client) UpsertNodes(namespace string, servers []services.Server) error {
	if namespace == "" {
		return trace.BadParameter("missing node namespace")
	}

	bytes, err := services.GetServerMarshaler().MarshalServers(servers)
	if err != nil {
		return trace.Wrap(err)
	}
	args := &upsertNodesReq{
		Namespace: namespace,
		Nodes:     bytes,
	}
	_, err = c.PutJSON(c.Endpoint("namespaces", namespace, "nodes"), args)
	return trace.Wrap(err)
}

// DeleteAllNodes deletes all nodes in a given namespace
func (c *Client) DeleteAllNodes(namespace string) error {
	_, err := c.Delete(c.Endpoint("namespaces", namespace, "nodes"))
	if err != nil {
		return trace.Wrap(err)
	}
	return nil
}

// DeleteNode deletes node in the namespace by name
func (c *Client) DeleteNode(namespace string, name string) error {
	if namespace == "" {
		return trace.BadParameter("missing parameter namespace")
	}
	if name == "" {
		return trace.BadParameter("missing parameter name")
	}
	_, err := c.Delete(c.Endpoint("namespaces", namespace, "nodes", name))
	if err != nil {
		return trace.Wrap(err)
	}
	return nil
}

// GetNodes returns the list of servers registered in the cluster.
func (c *Client) GetNodes(namespace string, opts ...services.MarshalOption) ([]services.Server, error) {
	if namespace == "" {
		return nil, trace.BadParameter(MissingNamespaceError)
	}
	cfg, err := services.CollectOptions(opts)
	if err != nil {
		return nil, trace.Wrap(err)
	}

	out, err := c.Get(c.Endpoint("namespaces", namespace, "nodes"), url.Values{
		"skip_validation": []string{fmt.Sprintf("%t", cfg.SkipValidation)},
	})
	if err != nil {
		return nil, trace.Wrap(err)
	}

	var items []json.RawMessage
	if err := json.Unmarshal(out.Bytes(), &items); err != nil {
		return nil, trace.Wrap(err)
	}
	re := make([]services.Server, len(items))
	for i, raw := range items {
		s, err := services.GetServerMarshaler().UnmarshalServer(
			raw,
			services.KindNode,
			services.AddOptions(opts, services.SkipValidation())...)
		if err != nil {
			return nil, trace.Wrap(err)
		}
		re[i] = s
	}

	return re, nil
}

// UpsertReverseTunnel is used by admins to create a new reverse tunnel
// to the remote proxy to bypass firewall restrictions
func (c *Client) UpsertReverseTunnel(tunnel services.ReverseTunnel) error {
	data, err := services.GetReverseTunnelMarshaler().MarshalReverseTunnel(tunnel)
	if err != nil {
		return trace.Wrap(err)
	}
	args := &upsertReverseTunnelRawReq{
		ReverseTunnel: data,
	}
	_, err = c.PostJSON(c.Endpoint("reversetunnels"), args)
	return trace.Wrap(err)
}

// GetReverseTunnel not implemented: can only be called locally.
func (c *Client) GetReverseTunnel(name string, opts ...services.MarshalOption) (services.ReverseTunnel, error) {
	return nil, trace.NotImplemented(notImplementedMessage)
}

// GetReverseTunnels returns the list of created reverse tunnels
func (c *Client) GetReverseTunnels(opts ...services.MarshalOption) ([]services.ReverseTunnel, error) {
	out, err := c.Get(c.Endpoint("reversetunnels"), url.Values{})
	if err != nil {
		return nil, trace.Wrap(err)
	}
	var items []json.RawMessage
	if err := json.Unmarshal(out.Bytes(), &items); err != nil {
		return nil, trace.Wrap(err)
	}
	tunnels := make([]services.ReverseTunnel, len(items))
	for i, raw := range items {
		tunnel, err := services.GetReverseTunnelMarshaler().UnmarshalReverseTunnel(raw, services.SkipValidation())
		if err != nil {
			return nil, trace.Wrap(err)
		}
		tunnels[i] = tunnel
	}
	return tunnels, nil
}

// DeleteReverseTunnel deletes reverse tunnel by domain name
func (c *Client) DeleteReverseTunnel(domainName string) error {
	// this is to avoid confusing error in case if domain empty for example
	// HTTP route will fail producing generic not found error
	// instead we catch the error here
	if strings.TrimSpace(domainName) == "" {
		return trace.BadParameter("empty domain name")
	}
	_, err := c.Delete(c.Endpoint("reversetunnels", domainName))
	return trace.Wrap(err)
}

// UpsertTunnelConnection upserts tunnel connection
func (c *Client) UpsertTunnelConnection(conn services.TunnelConnection) error {
	data, err := services.MarshalTunnelConnection(conn)
	if err != nil {
		return trace.Wrap(err)
	}
	args := &upsertTunnelConnectionRawReq{
		TunnelConnection: data,
	}
	_, err = c.PostJSON(c.Endpoint("tunnelconnections"), args)
	return trace.Wrap(err)
}

// GetTunnelConnections returns tunnel connections for a given cluster
func (c *Client) GetTunnelConnections(clusterName string, opts ...services.MarshalOption) ([]services.TunnelConnection, error) {
	if clusterName == "" {
		return nil, trace.BadParameter("missing cluster name parameter")
	}
	out, err := c.Get(c.Endpoint("tunnelconnections", clusterName), url.Values{})
	if err != nil {
		return nil, trace.Wrap(err)
	}
	var items []json.RawMessage
	if err := json.Unmarshal(out.Bytes(), &items); err != nil {
		return nil, trace.Wrap(err)
	}
	conns := make([]services.TunnelConnection, len(items))
	for i, raw := range items {
		conn, err := services.UnmarshalTunnelConnection(raw, services.SkipValidation())
		if err != nil {
			return nil, trace.Wrap(err)
		}
		conns[i] = conn
	}
	return conns, nil
}

// GetAllTunnelConnections returns all tunnel connections
func (c *Client) GetAllTunnelConnections(opts ...services.MarshalOption) ([]services.TunnelConnection, error) {
	out, err := c.Get(c.Endpoint("tunnelconnections"), url.Values{})
	if err != nil {
		return nil, trace.Wrap(err)
	}
	var items []json.RawMessage
	if err := json.Unmarshal(out.Bytes(), &items); err != nil {
		return nil, trace.Wrap(err)
	}
	conns := make([]services.TunnelConnection, len(items))
	for i, raw := range items {
		conn, err := services.UnmarshalTunnelConnection(raw, services.SkipValidation())
		if err != nil {
			return nil, trace.Wrap(err)
		}
		conns[i] = conn
	}
	return conns, nil
}

// DeleteTunnelConnection deletes tunnel connection by name
func (c *Client) DeleteTunnelConnection(clusterName string, connName string) error {
	if clusterName == "" {
		return trace.BadParameter("missing parameter cluster name")
	}
	if connName == "" {
		return trace.BadParameter("missing parameter connection name")
	}
	_, err := c.Delete(c.Endpoint("tunnelconnections", clusterName, connName))
	return trace.Wrap(err)
}

// DeleteTunnelConnections deletes all tunnel connections for cluster
func (c *Client) DeleteTunnelConnections(clusterName string) error {
	if clusterName == "" {
		return trace.BadParameter("missing parameter cluster name")
	}
	_, err := c.Delete(c.Endpoint("tunnelconnections", clusterName))
	return trace.Wrap(err)
}

// DeleteAllTokens not implemented: can only be called locally.
func (c *Client) DeleteAllTokens() error {
	return trace.NotImplemented(notImplementedMessage)
}

// DeleteAllTunnelConnections deletes all tunnel connections
func (c *Client) DeleteAllTunnelConnections() error {
	_, err := c.Delete(c.Endpoint("tunnelconnections"))
	return trace.Wrap(err)
}

// AddUserLoginAttempt logs user login attempt
func (c *Client) AddUserLoginAttempt(user string, attempt services.LoginAttempt, ttl time.Duration) error {
	panic("not implemented")
}

// GetUserLoginAttempts returns user login attempts
func (c *Client) GetUserLoginAttempts(user string) ([]services.LoginAttempt, error) {
	panic("not implemented")
}

// GetRemoteClusters returns a list of remote clusters
func (c *Client) GetRemoteClusters(opts ...services.MarshalOption) ([]services.RemoteCluster, error) {
	out, err := c.Get(c.Endpoint("remoteclusters"), url.Values{})
	if err != nil {
		return nil, trace.Wrap(err)
	}
	var items []json.RawMessage
	if err := json.Unmarshal(out.Bytes(), &items); err != nil {
		return nil, trace.Wrap(err)
	}
	conns := make([]services.RemoteCluster, len(items))
	for i, raw := range items {
		conn, err := services.UnmarshalRemoteCluster(raw, services.SkipValidation())
		if err != nil {
			return nil, trace.Wrap(err)
		}
		conns[i] = conn
	}
	return conns, nil
}

// GetRemoteCluster returns a remote cluster by name
func (c *Client) GetRemoteCluster(clusterName string) (services.RemoteCluster, error) {
	if clusterName == "" {
		return nil, trace.BadParameter("missing cluster name")
	}
	out, err := c.Get(c.Endpoint("remoteclusters", clusterName), url.Values{})
	if err != nil {
		return nil, trace.Wrap(err)
	}
	return services.UnmarshalRemoteCluster(out.Bytes(), services.SkipValidation())
}

// DeleteRemoteCluster deletes remote cluster by name
func (c *Client) DeleteRemoteCluster(clusterName string) error {
	if clusterName == "" {
		return trace.BadParameter("missing parameter cluster name")
	}
	_, err := c.Delete(c.Endpoint("remoteclusters", clusterName))
	return trace.Wrap(err)
}

// DeleteAllRemoteClusters deletes all remote clusters
func (c *Client) DeleteAllRemoteClusters() error {
	_, err := c.Delete(c.Endpoint("remoteclusters"))
	return trace.Wrap(err)
}

// CreateRemoteCluster creates remote cluster resource
func (c *Client) CreateRemoteCluster(rc services.RemoteCluster) error {
	data, err := services.MarshalRemoteCluster(rc)
	if err != nil {
		return trace.Wrap(err)
	}
	args := &createRemoteClusterRawReq{
		RemoteCluster: data,
	}
	_, err = c.PostJSON(c.Endpoint("remoteclusters"), args)
	return trace.Wrap(err)
}

// UpsertAuthServer is used by auth servers to report their presence
// to other auth servers in form of hearbeat expiring after ttl period.
func (c *Client) UpsertAuthServer(s services.Server) error {
	data, err := services.GetServerMarshaler().MarshalServer(s)
	if err != nil {
		return trace.Wrap(err)
	}
	args := &upsertServerRawReq{
		Server: data,
	}
	_, err = c.PostJSON(c.Endpoint("authservers"), args)
	return trace.Wrap(err)
}

// GetAuthServers returns the list of auth servers registered in the cluster.
func (c *Client) GetAuthServers() ([]services.Server, error) {
	out, err := c.Get(c.Endpoint("authservers"), url.Values{})
	if err != nil {
		return nil, trace.Wrap(err)
	}
	var items []json.RawMessage
	if err := json.Unmarshal(out.Bytes(), &items); err != nil {
		return nil, trace.Wrap(err)
	}
	re := make([]services.Server, len(items))
	for i, raw := range items {
		server, err := services.GetServerMarshaler().UnmarshalServer(raw, services.KindAuthServer, services.SkipValidation())
		if err != nil {
			return nil, trace.Wrap(err)
		}
		re[i] = server
	}
	return re, nil
}

// DeleteAllAuthServers not implemented: can only be called locally.
func (c *Client) DeleteAllAuthServers() error {
	return trace.NotImplemented(notImplementedMessage)
}

// DeleteAuthServer not implemented: can only be called locally.
func (c *Client) DeleteAuthServer(name string) error {
	return trace.NotImplemented(notImplementedMessage)
}

// UpsertProxy is used by proxies to report their presence
// to other auth servers in form of hearbeat expiring after ttl period.
func (c *Client) UpsertProxy(s services.Server) error {
	data, err := services.GetServerMarshaler().MarshalServer(s)
	if err != nil {
		return trace.Wrap(err)
	}
	args := &upsertServerRawReq{
		Server: data,
	}
	_, err = c.PostJSON(c.Endpoint("proxies"), args)
	return trace.Wrap(err)
}

// GetProxies returns the list of auth servers registered in the cluster.
func (c *Client) GetProxies() ([]services.Server, error) {
	out, err := c.Get(c.Endpoint("proxies"), url.Values{})
	if err != nil {
		return nil, trace.Wrap(err)
	}
	var items []json.RawMessage
	if err := json.Unmarshal(out.Bytes(), &items); err != nil {
		return nil, trace.Wrap(err)
	}
	re := make([]services.Server, len(items))
	for i, raw := range items {
		server, err := services.GetServerMarshaler().UnmarshalServer(raw, services.KindProxy, services.SkipValidation())
		if err != nil {
			return nil, trace.Wrap(err)
		}
		re[i] = server
	}
	return re, nil
}

// DeleteAllProxies deletes all proxies
func (c *Client) DeleteAllProxies() error {
	_, err := c.Delete(c.Endpoint("proxies"))
	if err != nil {
		return trace.Wrap(err)
	}
	return nil
}

// DeleteProxy deletes proxy by name
func (c *Client) DeleteProxy(name string) error {
	if name == "" {
		return trace.BadParameter("missing parameter name")
	}
	_, err := c.Delete(c.Endpoint("proxies", name))
	if err != nil {
		return trace.Wrap(err)
	}
	return nil
}

// GetU2FAppID returns U2F settings, like App ID and Facets
func (c *Client) GetU2FAppID() (string, error) {
	out, err := c.Get(c.Endpoint("u2f", "appID"), url.Values{})
	if err != nil {
		return "", trace.Wrap(err)
	}
	var appid string
	if err := json.Unmarshal(out.Bytes(), &appid); err != nil {
		return "", trace.Wrap(err)
	}
	return appid, nil
}

// UpsertPassword updates web access password for the user
func (c *Client) UpsertPassword(user string, password []byte) error {
	_, err := c.PostJSON(
		c.Endpoint("users", user, "web", "password"),
		upsertPasswordReq{
			Password: string(password),
		})
	if err != nil {
		return trace.Wrap(err)
	}

	return nil
}

// UpsertUser user updates user entry.
func (c *Client) UpsertUser(user services.User) error {
	data, err := services.GetUserMarshaler().MarshalUser(user)
	if err != nil {
		return trace.Wrap(err)
	}
	_, err = c.PostJSON(c.Endpoint("users"), &upsertUserRawReq{User: data})
	return trace.Wrap(err)
}

// GetUser returns a list of usernames registered in the system
func (c *Client) GetUser(name string, withSecrets bool) (services.User, error) {
	if name == "" {
		return nil, trace.BadParameter("missing username")
	}
	user, err := c.APIClient.GetUser(name, withSecrets)
	if err == nil {
		return user, nil
	}
	if status.Code(trail.ToGRPC(err)) != codes.Unimplemented {
		return nil, trace.Wrap(err)
	}
	if withSecrets {
		return nil, trace.BadParameter("server API appears outdated; cannot get user with secrets")
	}
	out, err := c.Get(c.Endpoint("users", name), url.Values{})
	if err != nil {
		return nil, trace.Wrap(err)
	}
	user, err = services.GetUserMarshaler().UnmarshalUser(out.Bytes(), services.SkipValidation())
	if err != nil {
		return nil, trace.Wrap(err)
	}
	return user, nil
}

// GetUsers returns a list of usernames registered in the system
func (c *Client) GetUsers(withSecrets bool) ([]services.User, error) {
	users, err := c.APIClient.GetUsers(withSecrets)
	if err == nil {
		return users, nil
	}
	if status.Code(trail.ToGRPC(err)) != codes.Unimplemented {
		return nil, trace.Wrap(err)
	}
	if withSecrets {
		return nil, trace.BadParameter("server API appears outdated; cannot get users with secrets")
	}
	out, err := c.Get(c.Endpoint("users"), url.Values{})
	if err != nil {
		return nil, trace.Wrap(err)
	}
	var items []json.RawMessage
	if err := json.Unmarshal(out.Bytes(), &items); err != nil {
		return nil, trace.Wrap(err)
	}
	users = make([]services.User, len(items))
	for i, userBytes := range items {
		user, err := services.GetUserMarshaler().UnmarshalUser(userBytes, services.SkipValidation())
		if err != nil {
			return nil, trace.Wrap(err)
		}
		users[i] = user
	}
	return users, nil
}

// DeleteUser deletes a user by username.
func (c *Client) DeleteUser(ctx context.Context, user string) error {
	err := c.APIClient.DeleteUser(ctx, user)
	if err == nil {
		return nil
	}

	// Allows cross-version compatibility.
	// DELETE IN: 5.2 REST method is replaced by grpc with context.
	if status.Code(trail.ToGRPC(err)) != codes.Unimplemented {
		return trace.Wrap(err)
	}

	if _, err := c.Delete(c.Endpoint("users", user)); err != nil {
		return trace.Wrap(err)
	}

	return nil
}

// ChangePassword updates users password based on the old password.
func (c *Client) ChangePassword(req services.ChangePasswordReq) error {
	_, err := c.PutJSON(c.Endpoint("users", req.User, "web", "password"), req)
	return trace.Wrap(err)
}

// CheckPassword checks if the suplied web access password is valid.
func (c *Client) CheckPassword(user string, password []byte, otpToken string) error {
	_, err := c.PostJSON(
		c.Endpoint("users", user, "web", "password", "check"),
		checkPasswordReq{
			Password: string(password),
			OTPToken: otpToken,
		})
	return trace.Wrap(err)
}

// GetU2FSignRequest generates request for user trying to authenticate with U2F token
func (c *Client) GetU2FSignRequest(user string, password []byte) (*u2f.SignRequest, error) {
	out, err := c.PostJSON(
		c.Endpoint("u2f", "users", user, "sign"),
		signInReq{
			Password: string(password),
		},
	)
	if err != nil {
		return nil, trace.Wrap(err)
	}
	var signRequest *u2f.SignRequest
	if err := json.Unmarshal(out.Bytes(), &signRequest); err != nil {
		return nil, err
	}
	return signRequest, nil
}

// ExtendWebSession creates a new web session for a user based on another
// valid web session
func (c *Client) ExtendWebSession(user string, prevSessionID string, accessRequestID string) (services.WebSession, error) {
	out, err := c.PostJSON(
		c.Endpoint("users", user, "web", "sessions"),
		createWebSessionReq{
			PrevSessionID:   prevSessionID,
			AccessRequestID: accessRequestID,
		},
	)
	if err != nil {
		return nil, trace.Wrap(err)
	}
	return services.GetWebSessionMarshaler().UnmarshalWebSession(out.Bytes())
}

// CreateWebSession creates a new web session for a user
func (c *Client) CreateWebSession(user string) (services.WebSession, error) {
	out, err := c.PostJSON(
		c.Endpoint("users", user, "web", "sessions"),
		createWebSessionReq{},
	)
	if err != nil {
		return nil, trace.Wrap(err)
	}
	return services.GetWebSessionMarshaler().UnmarshalWebSession(out.Bytes())
}

// AuthenticateWebUser authenticates web user, creates and  returns web session
// in case if authentication is successful
func (c *Client) AuthenticateWebUser(req AuthenticateUserRequest) (services.WebSession, error) {
	out, err := c.PostJSON(
		c.Endpoint("users", req.Username, "web", "authenticate"),
		req,
	)
	if err != nil {
		return nil, trace.Wrap(err)
	}
	return services.GetWebSessionMarshaler().UnmarshalWebSession(out.Bytes())
}

// AuthenticateSSHUser authenticates SSH console user, creates and  returns a pair of signed TLS and SSH
// short lived certificates as a result
func (c *Client) AuthenticateSSHUser(req AuthenticateSSHRequest) (*SSHLoginResponse, error) {
	out, err := c.PostJSON(
		c.Endpoint("users", req.Username, "ssh", "authenticate"),
		req,
	)
	if err != nil {
		return nil, trace.Wrap(err)
	}
	var re SSHLoginResponse
	if err := json.Unmarshal(out.Bytes(), &re); err != nil {
		return nil, trace.Wrap(err)
	}
	return &re, nil
}

// GetWebSessionInfo checks if a web sesion is valid, returns session id in case if
// it is valid, or error otherwise.
func (c *Client) GetWebSessionInfo(user string, sid string) (services.WebSession, error) {
	out, err := c.Get(
		c.Endpoint("users", user, "web", "sessions", sid), url.Values{})
	if err != nil {
		return nil, trace.Wrap(err)
	}
	return services.GetWebSessionMarshaler().UnmarshalWebSession(out.Bytes())
}

// DeleteWebSession deletes a web session for this user by id
func (c *Client) DeleteWebSession(user string, sid string) error {
	_, err := c.Delete(c.Endpoint("users", user, "web", "sessions", sid))
	return trace.Wrap(err)
}

// GenerateKeyPair generates SSH private/public key pair optionally protected
// by password. If the pass parameter is an empty string, the key pair
// is not password-protected.
func (c *Client) GenerateKeyPair(pass string) ([]byte, []byte, error) {
	out, err := c.PostJSON(c.Endpoint("keypair"), generateKeyPairReq{Password: pass})
	if err != nil {
		return nil, nil, trace.Wrap(err)
	}
	var kp *generateKeyPairResponse
	if err := json.Unmarshal(out.Bytes(), &kp); err != nil {
		return nil, nil, err
	}
	return kp.PrivKey, []byte(kp.PubKey), err
}

// GenerateHostCert takes the public key in the Open SSH ``authorized_keys``
// plain text format, signs it using Host Certificate Authority private key and returns the
// resulting certificate.
func (c *Client) GenerateHostCert(
	key []byte, hostID, nodeName string, principals []string, clusterName string, roles teleport.Roles, ttl time.Duration) ([]byte, error) {

	out, err := c.PostJSON(c.Endpoint("ca", "host", "certs"),
		generateHostCertReq{
			Key:         key,
			HostID:      hostID,
			NodeName:    nodeName,
			Principals:  principals,
			ClusterName: clusterName,
			Roles:       roles,
			TTL:         ttl,
		})
	if err != nil {
		return nil, trace.Wrap(err)
	}

	var cert string
	if err := json.Unmarshal(out.Bytes(), &cert); err != nil {
		return nil, err
	}

	return []byte(cert), nil
}

// GetSignupU2FRegisterRequest generates sign request for user trying to sign up with invite tokenx
func (c *Client) GetSignupU2FRegisterRequest(token string) (u2fRegisterRequest *u2f.RegisterRequest, e error) {
	out, err := c.Get(c.Endpoint("u2f", "signuptokens", token), url.Values{})
	if err != nil {
		return nil, err
	}
	var u2fRegReq u2f.RegisterRequest
	if err := json.Unmarshal(out.Bytes(), &u2fRegReq); err != nil {
		return nil, err
	}
	return &u2fRegReq, nil
}

// ChangePasswordWithToken changes user password with ResetPasswordToken
func (c *Client) ChangePasswordWithToken(ctx context.Context, req ChangePasswordWithTokenRequest) (services.WebSession, error) {
	out, err := c.PostJSON(c.Endpoint("web", "password", "token"), req)
	if err != nil {
		return nil, trace.Wrap(err)
	}
	return services.GetWebSessionMarshaler().UnmarshalWebSession(out.Bytes())
}

// UpsertOIDCConnector updates or creates OIDC connector
func (c *Client) UpsertOIDCConnector(ctx context.Context, connector services.OIDCConnector) error {
	data, err := services.GetOIDCConnectorMarshaler().MarshalOIDCConnector(connector)
	if err != nil {
		return trace.Wrap(err)
	}
	_, err = c.PostJSON(c.Endpoint("oidc", "connectors"), &upsertOIDCConnectorRawReq{
		Connector: data,
	})
	if err != nil {
		return trace.Wrap(err)
	}
	return nil
}

// GetOIDCConnector returns OIDC connector information by id
func (c *Client) GetOIDCConnector(id string, withSecrets bool) (services.OIDCConnector, error) {
	if id == "" {
		return nil, trace.BadParameter("missing connector id")
	}
	out, err := c.Get(c.Endpoint("oidc", "connectors", id),
		url.Values{"with_secrets": []string{fmt.Sprintf("%t", withSecrets)}})
	if err != nil {
		return nil, err
	}
	return services.GetOIDCConnectorMarshaler().UnmarshalOIDCConnector(out.Bytes(), services.SkipValidation())
}

// GetOIDCConnector gets OIDC connectors list
func (c *Client) GetOIDCConnectors(withSecrets bool) ([]services.OIDCConnector, error) {
	out, err := c.Get(c.Endpoint("oidc", "connectors"),
		url.Values{"with_secrets": []string{fmt.Sprintf("%t", withSecrets)}})
	if err != nil {
		return nil, err
	}
	var items []json.RawMessage
	if err := json.Unmarshal(out.Bytes(), &items); err != nil {
		return nil, trace.Wrap(err)
	}
	connectors := make([]services.OIDCConnector, len(items))
	for i, raw := range items {
		connector, err := services.GetOIDCConnectorMarshaler().UnmarshalOIDCConnector(raw, services.SkipValidation())
		if err != nil {
			return nil, trace.Wrap(err)
		}
		connectors[i] = connector
	}
	return connectors, nil
}

// DeleteOIDCConnector deletes OIDC connector by ID
func (c *Client) DeleteOIDCConnector(ctx context.Context, connectorID string) error {
	if connectorID == "" {
		return trace.BadParameter("missing connector id")
	}
	_, err := c.Delete(c.Endpoint("oidc", "connectors", connectorID))
	return trace.Wrap(err)
}

// CreateOIDCAuthRequest creates OIDCAuthRequest
func (c *Client) CreateOIDCAuthRequest(req services.OIDCAuthRequest) (*services.OIDCAuthRequest, error) {
	out, err := c.PostJSON(c.Endpoint("oidc", "requests", "create"), createOIDCAuthRequestReq{
		Req: req,
	})
	if err != nil {
		return nil, trace.Wrap(err)
	}
	var response *services.OIDCAuthRequest
	if err := json.Unmarshal(out.Bytes(), &response); err != nil {
		return nil, trace.Wrap(err)
	}
	return response, nil
}

// ValidateOIDCAuthCallback validates OIDC auth callback returned from redirect
func (c *Client) ValidateOIDCAuthCallback(q url.Values) (*OIDCAuthResponse, error) {
	out, err := c.PostJSON(c.Endpoint("oidc", "requests", "validate"), validateOIDCAuthCallbackReq{
		Query: q,
	})
	if err != nil {
		return nil, trace.Wrap(err)
	}
	var rawResponse *oidcAuthRawResponse
	if err := json.Unmarshal(out.Bytes(), &rawResponse); err != nil {
		return nil, trace.Wrap(err)
	}
	response := OIDCAuthResponse{
		Username: rawResponse.Username,
		Identity: rawResponse.Identity,
		Cert:     rawResponse.Cert,
		Req:      rawResponse.Req,
		TLSCert:  rawResponse.TLSCert,
	}
	if len(rawResponse.Session) != 0 {
		session, err := services.GetWebSessionMarshaler().UnmarshalWebSession(rawResponse.Session)
		if err != nil {
			return nil, trace.Wrap(err)
		}
		response.Session = session
	}
	response.HostSigners = make([]services.CertAuthority, len(rawResponse.HostSigners))
	for i, raw := range rawResponse.HostSigners {
		ca, err := services.GetCertAuthorityMarshaler().UnmarshalCertAuthority(raw)
		if err != nil {
			return nil, trace.Wrap(err)
		}
		response.HostSigners[i] = ca
	}
	return &response, nil
}

// CreateOIDCConnector creates SAML connector
func (c *Client) CreateSAMLConnector(ctx context.Context, connector services.SAMLConnector) error {
	data, err := services.GetSAMLConnectorMarshaler().MarshalSAMLConnector(connector)
	if err != nil {
		return trace.Wrap(err)
	}
	_, err = c.PostJSON(c.Endpoint("saml", "connectors"), &createSAMLConnectorRawReq{
		Connector: data,
	})
	if err != nil {
		return trace.Wrap(err)
	}
	return nil
}

// UpsertSAMLConnector updates or creates OIDC connector
func (c *Client) UpsertSAMLConnector(ctx context.Context, connector services.SAMLConnector) error {
	data, err := services.GetSAMLConnectorMarshaler().MarshalSAMLConnector(connector)
	if err != nil {
		return trace.Wrap(err)
	}
	_, err = c.PutJSON(c.Endpoint("saml", "connectors"), &upsertSAMLConnectorRawReq{
		Connector: data,
	})
	if err != nil {
		return trace.Wrap(err)
	}
	return nil
}

// GetOIDCConnector returns SAML connector information by id
func (c *Client) GetSAMLConnector(id string, withSecrets bool) (services.SAMLConnector, error) {
	if id == "" {
		return nil, trace.BadParameter("missing connector id")
	}
	out, err := c.Get(c.Endpoint("saml", "connectors", id),
		url.Values{"with_secrets": []string{fmt.Sprintf("%t", withSecrets)}})
	if err != nil {
		return nil, trace.Wrap(err)
	}
	return services.GetSAMLConnectorMarshaler().UnmarshalSAMLConnector(out.Bytes(), services.SkipValidation())
}

// GetSAMLConnectors gets SAML connectors list
func (c *Client) GetSAMLConnectors(withSecrets bool) ([]services.SAMLConnector, error) {
	out, err := c.Get(c.Endpoint("saml", "connectors"),
		url.Values{"with_secrets": []string{fmt.Sprintf("%t", withSecrets)}})
	if err != nil {
		return nil, err
	}
	var items []json.RawMessage
	if err := json.Unmarshal(out.Bytes(), &items); err != nil {
		return nil, trace.Wrap(err)
	}
	connectors := make([]services.SAMLConnector, len(items))
	for i, raw := range items {
		connector, err := services.GetSAMLConnectorMarshaler().UnmarshalSAMLConnector(raw, services.SkipValidation())
		if err != nil {
			return nil, trace.Wrap(err)
		}
		connectors[i] = connector
	}
	return connectors, nil
}

// DeleteSAMLConnector deletes SAML connector by ID
func (c *Client) DeleteSAMLConnector(ctx context.Context, connectorID string) error {
	if connectorID == "" {
		return trace.BadParameter("missing connector id")
	}
	_, err := c.Delete(c.Endpoint("saml", "connectors", connectorID))
	return trace.Wrap(err)
}

// CreateSAMLAuthRequest creates SAML AuthnRequest
func (c *Client) CreateSAMLAuthRequest(req services.SAMLAuthRequest) (*services.SAMLAuthRequest, error) {
	out, err := c.PostJSON(c.Endpoint("saml", "requests", "create"), createSAMLAuthRequestReq{
		Req: req,
	})
	if err != nil {
		return nil, trace.Wrap(err)
	}
	var response *services.SAMLAuthRequest
	if err := json.Unmarshal(out.Bytes(), &response); err != nil {
		return nil, trace.Wrap(err)
	}
	return response, nil
}

// ValidateSAMLResponse validates response returned by SAML identity provider
func (c *Client) ValidateSAMLResponse(re string) (*SAMLAuthResponse, error) {
	out, err := c.PostJSON(c.Endpoint("saml", "requests", "validate"), validateSAMLResponseReq{
		Response: re,
	})
	if err != nil {
		return nil, trace.Wrap(err)
	}
	var rawResponse *samlAuthRawResponse
	if err := json.Unmarshal(out.Bytes(), &rawResponse); err != nil {
		return nil, trace.Wrap(err)
	}
	response := SAMLAuthResponse{
		Username: rawResponse.Username,
		Identity: rawResponse.Identity,
		Cert:     rawResponse.Cert,
		Req:      rawResponse.Req,
		TLSCert:  rawResponse.TLSCert,
	}
	if len(rawResponse.Session) != 0 {
		session, err := services.GetWebSessionMarshaler().UnmarshalWebSession(rawResponse.Session)
		if err != nil {
			return nil, trace.Wrap(err)
		}
		response.Session = session
	}
	response.HostSigners = make([]services.CertAuthority, len(rawResponse.HostSigners))
	for i, raw := range rawResponse.HostSigners {
		ca, err := services.GetCertAuthorityMarshaler().UnmarshalCertAuthority(raw)
		if err != nil {
			return nil, trace.Wrap(err)
		}
		response.HostSigners[i] = ca
	}
	return &response, nil
}

// CreateGithubConnector creates a new Github connector
func (c *Client) CreateGithubConnector(connector services.GithubConnector) error {
	bytes, err := services.GetGithubConnectorMarshaler().Marshal(connector)
	if err != nil {
		return trace.Wrap(err)
	}
	_, err = c.PostJSON(c.Endpoint("github", "connectors"), &createGithubConnectorRawReq{
		Connector: bytes,
	})
	if err != nil {
		return trace.Wrap(err)
	}
	return nil
}

// UpsertGithubConnector creates or updates a Github connector
func (c *Client) UpsertGithubConnector(ctx context.Context, connector services.GithubConnector) error {
	bytes, err := services.GetGithubConnectorMarshaler().Marshal(connector)
	if err != nil {
		return trace.Wrap(err)
	}
	_, err = c.PutJSON(c.Endpoint("github", "connectors"), &upsertGithubConnectorRawReq{
		Connector: bytes,
	})
	if err != nil {
		return trace.Wrap(err)
	}
	return nil
}

// GetGithubConnectors returns all configured Github connectors
func (c *Client) GetGithubConnectors(withSecrets bool) ([]services.GithubConnector, error) {
	out, err := c.Get(c.Endpoint("github", "connectors"), url.Values{
		"with_secrets": []string{strconv.FormatBool(withSecrets)},
	})
	if err != nil {
		return nil, trace.Wrap(err)
	}
	var items []json.RawMessage
	if err := json.Unmarshal(out.Bytes(), &items); err != nil {
		return nil, trace.Wrap(err)
	}
	connectors := make([]services.GithubConnector, len(items))
	for i, raw := range items {
		connector, err := services.GetGithubConnectorMarshaler().Unmarshal(raw)
		if err != nil {
			return nil, trace.Wrap(err)
		}
		connectors[i] = connector
	}
	return connectors, nil
}

// GetGithubConnector returns the specified Github connector
func (c *Client) GetGithubConnector(id string, withSecrets bool) (services.GithubConnector, error) {
	out, err := c.Get(c.Endpoint("github", "connectors", id), url.Values{
		"with_secrets": []string{strconv.FormatBool(withSecrets)},
	})
	if err != nil {
		return nil, trace.Wrap(err)
	}
	return services.GetGithubConnectorMarshaler().Unmarshal(out.Bytes())
}

// DeleteGithubConnector deletes the specified Github connector
func (c *Client) DeleteGithubConnector(ctx context.Context, id string) error {
	_, err := c.Delete(c.Endpoint("github", "connectors", id))
	if err != nil {
		return trace.Wrap(err)
	}
	return nil
}

// CreateGithubAuthRequest creates a new request for Github OAuth2 flow
func (c *Client) CreateGithubAuthRequest(req services.GithubAuthRequest) (*services.GithubAuthRequest, error) {
	out, err := c.PostJSON(c.Endpoint("github", "requests", "create"),
		createGithubAuthRequestReq{Req: req})
	if err != nil {
		return nil, trace.Wrap(err)
	}
	var response services.GithubAuthRequest
	if err := json.Unmarshal(out.Bytes(), &response); err != nil {
		return nil, trace.Wrap(err)
	}
	return &response, nil
}

// ValidateGithubAuthCallback validates Github auth callback returned from redirect
func (c *Client) ValidateGithubAuthCallback(q url.Values) (*GithubAuthResponse, error) {
	out, err := c.PostJSON(c.Endpoint("github", "requests", "validate"),
		validateGithubAuthCallbackReq{Query: q})
	if err != nil {
		return nil, trace.Wrap(err)
	}
	var rawResponse githubAuthRawResponse
	if err := json.Unmarshal(out.Bytes(), &rawResponse); err != nil {
		return nil, trace.Wrap(err)
	}
	response := GithubAuthResponse{
		Username: rawResponse.Username,
		Identity: rawResponse.Identity,
		Cert:     rawResponse.Cert,
		Req:      rawResponse.Req,
		TLSCert:  rawResponse.TLSCert,
	}
	if len(rawResponse.Session) != 0 {
		session, err := services.GetWebSessionMarshaler().UnmarshalWebSession(
			rawResponse.Session)
		if err != nil {
			return nil, trace.Wrap(err)
		}
		response.Session = session
	}
	response.HostSigners = make([]services.CertAuthority, len(rawResponse.HostSigners))
	for i, raw := range rawResponse.HostSigners {
		ca, err := services.GetCertAuthorityMarshaler().UnmarshalCertAuthority(raw)
		if err != nil {
			return nil, trace.Wrap(err)
		}
		response.HostSigners[i] = ca
	}
	return &response, nil
}

// EmitAuditEventLegacy sends an auditable event to the auth server (part of events.IAuditLog interface)
func (c *Client) EmitAuditEventLegacy(event events.Event, fields events.EventFields) error {
	_, err := c.PostJSON(c.Endpoint("events"), &auditEventReq{
		Event:  event,
		Fields: fields,
		// Send "type" as well for backwards compatibility.
		Type: event.Name,
	})
	if err != nil {
		return trace.Wrap(err)
	}
	return nil
}

// PostSessionSlice allows clients to submit session stream chunks to the audit log
// (part of evets.IAuditLog interface)
//
// The data is POSTed to HTTP server as a simple binary body (no encodings of any
// kind are needed)
func (c *Client) PostSessionSlice(slice events.SessionSlice) error {
	data, err := slice.Marshal()
	if err != nil {
		return trace.Wrap(err)
	}
	r, err := http.NewRequest("POST", c.Endpoint("namespaces", slice.Namespace, "sessions", slice.SessionID, "slice"), bytes.NewReader(data))
	if err != nil {
		return trace.Wrap(err)
	}
	r.Header.Set("Content-Type", "application/grpc")
	c.Client.SetAuthHeader(r.Header)
	re, err := c.Client.HTTPClient().Do(r)
	if err != nil {
		return trace.Wrap(err)
	}
	// we **must** consume response by reading all of its body, otherwise the http
	// client will allocate a new connection for subsequent requests
	defer re.Body.Close()
	responseBytes, _ := ioutil.ReadAll(re.Body)
	return trace.ReadError(re.StatusCode, responseBytes)
}

// GetSessionChunk allows clients to receive a byte array (chunk) from a recorded
// session stream, starting from 'offset', up to 'max' in length. The upper bound
// of 'max' is set to events.MaxChunkBytes
func (c *Client) GetSessionChunk(namespace string, sid session.ID, offsetBytes, maxBytes int) ([]byte, error) {
	if namespace == "" {
		return nil, trace.BadParameter(MissingNamespaceError)
	}
	response, err := c.Get(c.Endpoint("namespaces", namespace, "sessions", string(sid), "stream"), url.Values{
		"offset": []string{strconv.Itoa(offsetBytes)},
		"bytes":  []string{strconv.Itoa(maxBytes)},
	})
	if err != nil {
		log.Error(err)
		return nil, trace.Wrap(err)
	}
	return response.Bytes(), nil
}

// UploadSessionRecording uploads session recording to the audit server
func (c *Client) UploadSessionRecording(r events.SessionRecording) error {
	file := roundtrip.File{
		Name:     "recording",
		Filename: "recording",
		Reader:   r.Recording,
	}
	values := url.Values{
		"sid":       []string{string(r.SessionID)},
		"namespace": []string{r.Namespace},
	}
	_, err := c.PostForm(c.Endpoint("namespaces", r.Namespace, "sessions", string(r.SessionID), "recording"), values, file)
	if err != nil {
		return trace.Wrap(err)
	}
	return nil
}

// Returns events that happen during a session sorted by time
// (oldest first).
//
// afterN allows to filter by "newer than N" value where N is the cursor ID
// of previously returned bunch (good for polling for latest)
//
// This function is usually used in conjunction with GetSessionReader to
// replay recorded session streams.
func (c *Client) GetSessionEvents(namespace string, sid session.ID, afterN int, includePrintEvents bool) (retval []events.EventFields, err error) {
	if namespace == "" {
		return nil, trace.BadParameter(MissingNamespaceError)
	}
	query := make(url.Values)
	if afterN > 0 {
		query.Set("after", strconv.Itoa(afterN))
	}
	if includePrintEvents {
		query.Set("print", fmt.Sprintf("%v", includePrintEvents))
	}
	response, err := c.Get(c.Endpoint("namespaces", namespace, "sessions", string(sid), "events"), query)
	if err != nil {
		return nil, trace.Wrap(err)
	}
	retval = make([]events.EventFields, 0)
	if err := json.Unmarshal(response.Bytes(), &retval); err != nil {
		return nil, trace.Wrap(err)
	}
	return retval, nil
}

// SearchEvents returns events that fit the criteria
func (c *Client) SearchEvents(from, to time.Time, query string, limit int) ([]events.EventFields, error) {
	q, err := url.ParseQuery(query)
	if err != nil {
		return nil, trace.BadParameter("query")
	}
	q.Set("from", from.Format(time.RFC3339))
	q.Set("to", to.Format(time.RFC3339))
	q.Set("limit", fmt.Sprintf("%v", limit))
	response, err := c.Get(c.Endpoint("events"), q)
	if err != nil {
		return nil, trace.Wrap(err)
	}
	retval := make([]events.EventFields, 0)
	if err := json.Unmarshal(response.Bytes(), &retval); err != nil {
		return nil, trace.Wrap(err)
	}
	return retval, nil
}

// SearchSessionEvents returns session related events to find completed sessions.
func (c *Client) SearchSessionEvents(from, to time.Time, limit int) ([]events.EventFields, error) {
	query := url.Values{
		"to":    []string{to.Format(time.RFC3339)},
		"from":  []string{from.Format(time.RFC3339)},
		"limit": []string{fmt.Sprintf("%v", limit)},
	}

	response, err := c.Get(c.Endpoint("events", "session"), query)
	if err != nil {
		return nil, trace.Wrap(err)
	}

	retval := make([]events.EventFields, 0)
	if err := json.Unmarshal(response.Bytes(), &retval); err != nil {
		return nil, trace.Wrap(err)
	}

	return retval, nil
}

// GetNamespaces returns a list of namespaces
func (c *Client) GetNamespaces() ([]services.Namespace, error) {
	out, err := c.Get(c.Endpoint("namespaces"), url.Values{})
	if err != nil {
		return nil, trace.Wrap(err)
	}
	var re []services.Namespace
	if err := utils.FastUnmarshal(out.Bytes(), &re); err != nil {
		return nil, trace.Wrap(err)
	}
	return re, nil
}

// GetNamespace returns namespace by name
func (c *Client) GetNamespace(name string) (*services.Namespace, error) {
	if name == "" {
		return nil, trace.BadParameter("missing namespace name")
	}
	out, err := c.Get(c.Endpoint("namespaces", name), url.Values{})
	if err != nil {
		return nil, trace.Wrap(err)
	}
	return services.UnmarshalNamespace(out.Bytes(), services.SkipValidation())
}

// UpsertNamespace upserts namespace
func (c *Client) UpsertNamespace(ns services.Namespace) error {
	_, err := c.PostJSON(c.Endpoint("namespaces"), upsertNamespaceReq{Namespace: ns})
	return trace.Wrap(err)
}

// DeleteNamespace deletes namespace by name
func (c *Client) DeleteNamespace(name string) error {
	_, err := c.Delete(c.Endpoint("namespaces", name))
	return trace.Wrap(err)
}

// GetRoles returns a list of roles
func (c *Client) GetRoles() ([]services.Role, error) {
	out, err := c.Get(c.Endpoint("roles"), url.Values{})
	if err != nil {
		return nil, trace.Wrap(err)
	}
	var items []json.RawMessage
	if err := json.Unmarshal(out.Bytes(), &items); err != nil {
		return nil, trace.Wrap(err)
	}
	roles := make([]services.Role, len(items))
	for i, roleBytes := range items {
		role, err := services.GetRoleMarshaler().UnmarshalRole(roleBytes, services.SkipValidation())
		if err != nil {
			return nil, trace.Wrap(err)
		}
		roles[i] = role
	}
	return roles, nil
}

// CreateRole not implemented: can only be called locally.
func (c *Client) CreateRole(role services.Role) error {
	return trace.NotImplemented(notImplementedMessage)
}

// UpsertRole creates or updates role
func (c *Client) UpsertRole(ctx context.Context, role services.Role) error {
	data, err := services.GetRoleMarshaler().MarshalRole(role)
	if err != nil {
		return trace.Wrap(err)
	}
	_, err = c.PostJSON(c.Endpoint("roles"), &upsertRoleRawReq{Role: data})
	return trace.Wrap(err)
}

// GetRole returns role by name
func (c *Client) GetRole(name string) (services.Role, error) {
	if name == "" {
		return nil, trace.BadParameter("missing name")
	}
	out, err := c.Get(c.Endpoint("roles", name), url.Values{})
	if err != nil {
		return nil, trace.Wrap(err)
	}
	role, err := services.GetRoleMarshaler().UnmarshalRole(out.Bytes(), services.SkipValidation())
	if err != nil {
		return nil, trace.Wrap(err)
	}
	return role, nil
}

// DeleteRole deletes role by name
func (c *Client) DeleteRole(ctx context.Context, name string) error {
	_, err := c.Delete(c.Endpoint("roles", name))
	return trace.Wrap(err)
}

// GetClusterConfig returns cluster level configuration information.
func (c *Client) GetClusterConfig(opts ...services.MarshalOption) (services.ClusterConfig, error) {
	out, err := c.Get(c.Endpoint("configuration"), url.Values{})
	if err != nil {
		return nil, trace.Wrap(err)
	}

	cc, err := services.GetClusterConfigMarshaler().Unmarshal(out.Bytes(), services.SkipValidation())
	if err != nil {
		return nil, trace.Wrap(err)
	}

	return cc, err
}

// SetClusterConfig sets cluster level configuration information.
func (c *Client) SetClusterConfig(cc services.ClusterConfig) error {
	data, err := services.GetClusterConfigMarshaler().Marshal(cc)
	if err != nil {
		return trace.Wrap(err)
	}

	_, err = c.PostJSON(c.Endpoint("configuration"), &setClusterConfigReq{ClusterConfig: data})
	if err != nil {
		return trace.Wrap(err)
	}

	return nil
}

// GetClusterName returns a cluster name
func (c *Client) GetClusterName(opts ...services.MarshalOption) (services.ClusterName, error) {
	out, err := c.Get(c.Endpoint("configuration", "name"), url.Values{})
	if err != nil {
		return nil, trace.Wrap(err)
	}

	cn, err := services.GetClusterNameMarshaler().Unmarshal(out.Bytes(), services.SkipValidation())
	if err != nil {
		return nil, trace.Wrap(err)
	}

	return cn, err
}

// SetClusterName sets cluster name once, will
// return Already Exists error if the name is already set
func (c *Client) SetClusterName(cn services.ClusterName) error {
	data, err := services.GetClusterNameMarshaler().Marshal(cn)
	if err != nil {
		return trace.Wrap(err)
	}

	_, err = c.PostJSON(c.Endpoint("configuration", "name"), &setClusterNameReq{ClusterName: data})
	if err != nil {
		return trace.Wrap(err)
	}

	return nil
}

// UpsertClusterName not implemented: can only be called locally.
func (c *Client) UpsertClusterName(cn services.ClusterName) error {
	return trace.NotImplemented(notImplementedMessage)
}

// DeleteStaticTokens deletes static tokens
func (c *Client) DeleteStaticTokens() error {
	_, err := c.Delete(c.Endpoint("configuration", "static_tokens"))
	return trace.Wrap(err)
}

// GetStaticTokens returns a list of static register tokens
func (c *Client) GetStaticTokens() (services.StaticTokens, error) {
	out, err := c.Get(c.Endpoint("configuration", "static_tokens"), url.Values{})
	if err != nil {
		return nil, trace.Wrap(err)
	}

	st, err := services.GetStaticTokensMarshaler().Unmarshal(out.Bytes(), services.SkipValidation())
	if err != nil {
		return nil, trace.Wrap(err)
	}

	return st, err
}

// SetStaticTokens sets a list of static register tokens
func (c *Client) SetStaticTokens(st services.StaticTokens) error {
	data, err := services.GetStaticTokensMarshaler().Marshal(st)
	if err != nil {
		return trace.Wrap(err)
	}

	_, err = c.PostJSON(c.Endpoint("configuration", "static_tokens"), &setStaticTokensReq{StaticTokens: data})
	if err != nil {
		return trace.Wrap(err)
	}

	return nil
}

func (c *Client) GetAuthPreference() (services.AuthPreference, error) {
	out, err := c.Get(c.Endpoint("authentication", "preference"), url.Values{})
	if err != nil {
		return nil, trace.Wrap(err)
	}

	cap, err := services.GetAuthPreferenceMarshaler().Unmarshal(out.Bytes())
	if err != nil {
		return nil, trace.Wrap(err)
	}

	return cap, nil
}

func (c *Client) SetAuthPreference(cap services.AuthPreference) error {
	data, err := services.GetAuthPreferenceMarshaler().Marshal(cap)
	if err != nil {
		return trace.Wrap(err)
	}

	_, err = c.PostJSON(c.Endpoint("authentication", "preference"), &setClusterAuthPreferenceReq{ClusterAuthPreference: data})
	if err != nil {
		return trace.Wrap(err)
	}

	return nil
}

// GetLocalClusterName returns local cluster name
func (c *Client) GetLocalClusterName() (string, error) {
	return c.GetDomainName()
}

// DeleteClusterConfig not implemented: can only be called locally.
func (c *Client) DeleteClusterConfig() error {
	return trace.NotImplemented(notImplementedMessage)
}

// DeleteClusterName not implemented: can only be called locally.
func (c *Client) DeleteClusterName() error {
	return trace.NotImplemented(notImplementedMessage)
}

// UpsertLocalClusterName not implemented: can only be called locally.
func (c *Client) UpsertLocalClusterName(string) error {
	return trace.NotImplemented(notImplementedMessage)
}

// DeleteAllCertAuthorities not implemented: can only be called locally.
func (c *Client) DeleteAllCertAuthorities(caType services.CertAuthType) error {
	return trace.NotImplemented(notImplementedMessage)
}

// DeleteAllReverseTunnels not implemented: can only be called locally.
func (c *Client) DeleteAllReverseTunnels() error {
	return trace.NotImplemented(notImplementedMessage)
}

// DeleteAllCertNamespaces not implemented: can only be called locally.
func (c *Client) DeleteAllNamespaces() error {
	return trace.NotImplemented(notImplementedMessage)
}

// DeleteAllRoles not implemented: can only be called locally.
func (c *Client) DeleteAllRoles() error {
	return trace.NotImplemented(notImplementedMessage)
}

// DeleteAllUsers not implemented: can only be called locally.
func (c *Client) DeleteAllUsers() error {
	return trace.NotImplemented(notImplementedMessage)
}

func (c *Client) GetTrustedCluster(name string) (services.TrustedCluster, error) {
	out, err := c.Get(c.Endpoint("trustedclusters", name), url.Values{})
	if err != nil {
		return nil, trace.Wrap(err)
	}

	trustedCluster, err := services.GetTrustedClusterMarshaler().Unmarshal(out.Bytes(), services.SkipValidation())
	if err != nil {
		return nil, trace.Wrap(err)
	}

	return trustedCluster, nil
}

func (c *Client) GetTrustedClusters() ([]services.TrustedCluster, error) {
	out, err := c.Get(c.Endpoint("trustedclusters"), url.Values{})
	if err != nil {
		return nil, trace.Wrap(err)
	}

	var items []json.RawMessage
	if err := json.Unmarshal(out.Bytes(), &items); err != nil {
		return nil, trace.Wrap(err)
	}
	trustedClusters := make([]services.TrustedCluster, len(items))
	for i, bytes := range items {
		trustedCluster, err := services.GetTrustedClusterMarshaler().Unmarshal(bytes, services.SkipValidation())
		if err != nil {
			return nil, trace.Wrap(err)
		}
		trustedClusters[i] = trustedCluster
	}

	return trustedClusters, nil
}

// UpsertTrustedCluster creates or updates a trusted cluster.
func (c *Client) UpsertTrustedCluster(ctx context.Context, trustedCluster services.TrustedCluster) (services.TrustedCluster, error) {
	trustedClusterBytes, err := services.GetTrustedClusterMarshaler().Marshal(trustedCluster)
	if err != nil {
		return nil, trace.Wrap(err)
	}
	out, err := c.PostJSON(c.Endpoint("trustedclusters"), &upsertTrustedClusterReq{
		TrustedCluster: trustedClusterBytes,
	})
	if err != nil {
		return nil, trace.Wrap(err)
	}
	return services.GetTrustedClusterMarshaler().Unmarshal(out.Bytes())
}

func (c *Client) ValidateTrustedCluster(validateRequest *ValidateTrustedClusterRequest) (*ValidateTrustedClusterResponse, error) {
	validateRequestRaw, err := validateRequest.ToRaw()
	if err != nil {
		return nil, trace.Wrap(err)
	}

	out, err := c.PostJSON(c.Endpoint("trustedclusters", "validate"), validateRequestRaw)
	if err != nil {
		return nil, trace.Wrap(err)
	}

	var validateResponseRaw ValidateTrustedClusterResponseRaw
	err = json.Unmarshal(out.Bytes(), &validateResponseRaw)
	if err != nil {
		return nil, trace.Wrap(err)
	}

	validateResponse, err := validateResponseRaw.ToNative()
	if err != nil {
		return nil, trace.Wrap(err)
	}

	return validateResponse, nil
}

<<<<<<< HEAD
=======
// CreateResetPasswordToken creates reset password token
func (c *Client) CreateResetPasswordToken(ctx context.Context, req CreateResetPasswordTokenRequest) (services.ResetPasswordToken, error) {
	return c.APIClient.CreateResetPasswordToken(ctx, proto.CreateResetPasswordTokenRequest{
		Name: req.Name,
		TTL:  req.TTL,
		Type: req.Type,
	})
}

>>>>>>> 1760a3cd
// DeleteTrustedCluster deletes a trusted cluster by name.
func (c *Client) DeleteTrustedCluster(ctx context.Context, name string) error {
	_, err := c.Delete(c.Endpoint("trustedclusters", name))
	return trace.Wrap(err)
}

// UpsertAppSession not implemented: can only be called locally.
func (c *Client) UpsertAppSession(ctx context.Context, session services.WebSession) error {
	return trace.NotImplemented(notImplementedMessage)
}

// WebService implements features used by Web UI clients
type WebService interface {
	// GetWebSessionInfo checks if a web sesion is valid, returns session id in case if
	// it is valid, or error otherwise.
	GetWebSessionInfo(user string, sid string) (services.WebSession, error)
	// ExtendWebSession creates a new web session for a user based on another
	// valid web session
	ExtendWebSession(user string, prevSessionID string, accessRequestID string) (services.WebSession, error)
	// CreateWebSession creates a new web session for a user
	CreateWebSession(user string) (services.WebSession, error)
	// DeleteWebSession deletes a web session for this user by id
	DeleteWebSession(user string, sid string) error

	// AppSession defines application session features.
	services.AppSession
}

// IdentityService manages identities and users
type IdentityService interface {
	// UpsertPassword updates web access password for the user
	UpsertPassword(user string, password []byte) error

	// UpsertOIDCConnector updates or creates OIDC connector
	UpsertOIDCConnector(ctx context.Context, connector services.OIDCConnector) error

	// GetOIDCConnector returns OIDC connector information by id
	GetOIDCConnector(id string, withSecrets bool) (services.OIDCConnector, error)

	// GetOIDCConnector gets OIDC connectors list
	GetOIDCConnectors(withSecrets bool) ([]services.OIDCConnector, error)

	// DeleteOIDCConnector deletes OIDC connector by ID
	DeleteOIDCConnector(ctx context.Context, connectorID string) error

	// CreateOIDCAuthRequest creates OIDCAuthRequest
	CreateOIDCAuthRequest(req services.OIDCAuthRequest) (*services.OIDCAuthRequest, error)

	// ValidateOIDCAuthCallback validates OIDC auth callback returned from redirect
	ValidateOIDCAuthCallback(q url.Values) (*OIDCAuthResponse, error)

	// CreateSAMLConnector creates SAML connector
	CreateSAMLConnector(ctx context.Context, connector services.SAMLConnector) error

	// UpsertSAMLConnector updates or creates SAML connector
	UpsertSAMLConnector(ctx context.Context, connector services.SAMLConnector) error

	// GetSAMLConnector returns SAML connector information by id
	GetSAMLConnector(id string, withSecrets bool) (services.SAMLConnector, error)

	// GetSAMLConnector gets SAML connectors list
	GetSAMLConnectors(withSecrets bool) ([]services.SAMLConnector, error)

	// DeleteSAMLConnector deletes SAML connector by ID
	DeleteSAMLConnector(ctx context.Context, connectorID string) error

	// CreateSAMLAuthRequest creates SAML AuthnRequest
	CreateSAMLAuthRequest(req services.SAMLAuthRequest) (*services.SAMLAuthRequest, error)

	// ValidateSAMLResponse validates SAML auth response
	ValidateSAMLResponse(re string) (*SAMLAuthResponse, error)

	// CreateGithubConnector creates a new Github connector
	CreateGithubConnector(connector services.GithubConnector) error
	// UpsertGithubConnector creates or updates a Github connector
	UpsertGithubConnector(ctx context.Context, connector services.GithubConnector) error
	// GetGithubConnectors returns all configured Github connectors
	GetGithubConnectors(withSecrets bool) ([]services.GithubConnector, error)
	// GetGithubConnector returns the specified Github connector
	GetGithubConnector(id string, withSecrets bool) (services.GithubConnector, error)
	// DeleteGithubConnector deletes the specified Github connector
	DeleteGithubConnector(ctx context.Context, id string) error
	// CreateGithubAuthRequest creates a new request for Github OAuth2 flow
	CreateGithubAuthRequest(services.GithubAuthRequest) (*services.GithubAuthRequest, error)
	// ValidateGithubAuthCallback validates Github auth callback
	ValidateGithubAuthCallback(q url.Values) (*GithubAuthResponse, error)

	// GetU2FSignRequest generates request for user trying to authenticate with U2F token
	GetU2FSignRequest(user string, password []byte) (*u2f.SignRequest, error)

	// GetSignupU2FRegisterRequest generates sign request for user trying to sign up with invite token
	GetSignupU2FRegisterRequest(token string) (*u2f.RegisterRequest, error)

	// GetUser returns user by name
	GetUser(name string, withSecrets bool) (services.User, error)

	// CreateUser inserts a new entry in a backend.
	CreateUser(ctx context.Context, user services.User) error

	// UpdateUser updates an existing user in a backend.
	UpdateUser(ctx context.Context, user services.User) error

	// UpsertUser user updates or inserts user entry
	UpsertUser(user services.User) error

	// DeleteUser deletes an existng user in a backend by username.
	DeleteUser(ctx context.Context, user string) error

	// GetUsers returns a list of usernames registered in the system
	GetUsers(withSecrets bool) ([]services.User, error)

	// ChangePassword changes user password
	ChangePassword(req services.ChangePasswordReq) error

	// CheckPassword checks if the suplied web access password is valid.
	CheckPassword(user string, password []byte, otpToken string) error

	// GenerateToken creates a special provisioning token for a new SSH server
	// that is valid for ttl period seconds.
	//
	// This token is used by SSH server to authenticate with Auth server
	// and get signed certificate and private key from the auth server.
	//
	// If token is not supplied, it will be auto generated and returned.
	// If TTL is not supplied, token will be valid until removed.
	GenerateToken(ctx context.Context, req GenerateTokenRequest) (string, error)

	// GenerateKeyPair generates SSH private/public key pair optionally protected
	// by password. If the pass parameter is an empty string, the key pair
	// is not password-protected.
	GenerateKeyPair(pass string) ([]byte, []byte, error)

	// GenerateHostCert takes the public key in the Open SSH ``authorized_keys``
	// plain text format, signs it using Host Certificate Authority private key and returns the
	// resulting certificate.
	GenerateHostCert(key []byte, hostID, nodeName string, principals []string, clusterName string, roles teleport.Roles, ttl time.Duration) ([]byte, error)

	// GenerateUserCerts takes the public key in the OpenSSH `authorized_keys` plain
	// text format, signs it using User Certificate Authority signing key and
	// returns the resulting certificates.
	GenerateUserCerts(ctx context.Context, req proto.UserCertsRequest) (*proto.Certs, error)

	// DeleteAllUsers deletes all users
	DeleteAllUsers() error

	// CreateResetPasswordToken creates a new user reset token
	CreateResetPasswordToken(ctx context.Context, req auth.CreateResetPasswordTokenRequest) (services.ResetPasswordToken, error)

	// ChangePasswordWithToken changes password with token
	ChangePasswordWithToken(ctx context.Context, req ChangePasswordWithTokenRequest) (services.WebSession, error)

	// GetResetPasswordToken returns token
	GetResetPasswordToken(ctx context.Context, username string) (services.ResetPasswordToken, error)

	// RotateResetPasswordTokenSecrets rotates token secrets for a given tokenID
	RotateResetPasswordTokenSecrets(ctx context.Context, tokenID string) (services.ResetPasswordTokenSecrets, error)
}

// ProvisioningService is a service in control
// of adding new nodes, auth servers and proxies to the cluster
type ProvisioningService interface {
	// GetTokens returns a list of active invitation tokens for nodes and users
	GetTokens(opts ...services.MarshalOption) (tokens []services.ProvisionToken, err error)

	// GetToken returns provisioning token
	GetToken(token string) (services.ProvisionToken, error)

	// DeleteToken deletes a given provisioning token on the auth server (CA). It
	// could be a reset password token or a machine token
	DeleteToken(token string) error

	// DeleteAllTokens deletes all provisioning tokens
	DeleteAllTokens() error

	// UpsertToken adds provisioning tokens for the auth server
	UpsertToken(services.ProvisionToken) error

	// RegisterUsingToken calls the auth service API to register a new node via registration token
	// which has been previously issued via GenerateToken
	RegisterUsingToken(req RegisterUsingTokenRequest) (*PackedKeys, error)

	// RegisterNewAuthServer is used to register new auth server with token
	RegisterNewAuthServer(token string) error
}

// ClientI is a client to Auth service
type ClientI interface {
	IdentityService
	ProvisioningService
	services.Trust
	events.IAuditLog
	events.Streamer
	events.Emitter
	services.Presence
	services.Access
	services.DynamicAccess
	WebService
	session.Service
	services.ClusterConfiguration
	services.Events

	// NewKeepAliver returns a new instance of keep aliver
	NewKeepAliver(ctx context.Context) (services.KeepAliver, error)

	// RotateCertAuthority starts or restarts certificate authority rotation process.
	RotateCertAuthority(req RotateRequest) error

	// RotateExternalCertAuthority rotates external certificate authority,
	// this method is used to update only public keys and certificates of the
	// the certificate authorities of trusted clusters.
	RotateExternalCertAuthority(ca services.CertAuthority) error

	// ValidateTrustedCluster validates trusted cluster token with
	// main cluster, in case if validation is successful, main cluster
	// adds remote cluster
	ValidateTrustedCluster(*ValidateTrustedClusterRequest) (*ValidateTrustedClusterResponse, error)

	// GetDomainName returns auth server cluster name
	GetDomainName() (string, error)

	// GetClusterCACert returns the CAs for the local cluster without signing keys.
	GetClusterCACert() (*LocalCAResponse, error)

	// GenerateServerKeys generates new host private keys and certificates (signed
	// by the host certificate authority) for a node
	GenerateServerKeys(GenerateServerKeysRequest) (*PackedKeys, error)
	// AuthenticateWebUser authenticates web user, creates and  returns web session
	// in case if authentication is successful
	AuthenticateWebUser(req AuthenticateUserRequest) (services.WebSession, error)
	// AuthenticateSSHUser authenticates SSH console user, creates and  returns a pair of signed TLS and SSH
	// short lived certificates as a result
	AuthenticateSSHUser(req AuthenticateSSHRequest) (*SSHLoginResponse, error)

	// ProcessKubeCSR processes CSR request against Kubernetes CA, returns
	// signed certificate if successful.
	ProcessKubeCSR(req KubeCSR) (*KubeCSRResponse, error)

	// Ping gets basic info about the auth server.
	Ping(ctx context.Context) (proto.PingResponse, error)

	// CreateAppSession creates an application web session. Application web
	// sessions represent a browser session the client holds.
	CreateAppSession(context.Context, services.CreateAppSessionRequest) (services.WebSession, error)
}<|MERGE_RESOLUTION|>--- conflicted
+++ resolved
@@ -2164,18 +2164,6 @@
 	return validateResponse, nil
 }
 
-<<<<<<< HEAD
-=======
-// CreateResetPasswordToken creates reset password token
-func (c *Client) CreateResetPasswordToken(ctx context.Context, req CreateResetPasswordTokenRequest) (services.ResetPasswordToken, error) {
-	return c.APIClient.CreateResetPasswordToken(ctx, proto.CreateResetPasswordTokenRequest{
-		Name: req.Name,
-		TTL:  req.TTL,
-		Type: req.Type,
-	})
-}
-
->>>>>>> 1760a3cd
 // DeleteTrustedCluster deletes a trusted cluster by name.
 func (c *Client) DeleteTrustedCluster(ctx context.Context, name string) error {
 	_, err := c.Delete(c.Endpoint("trustedclusters", name))
