// Teleport
// Copyright (C) 2024 Gravitational, Inc.
//
// This program is free software: you can redistribute it and/or modify
// it under the terms of the GNU Affero General Public License as published by
// the Free Software Foundation, either version 3 of the License, or
// (at your option) any later version.
//
// This program is distributed in the hope that it will be useful,
// but WITHOUT ANY WARRANTY; without even the implied warranty of
// MERCHANTABILITY or FITNESS FOR A PARTICULAR PURPOSE.  See the
// GNU Affero General Public License for more details.
//
// You should have received a copy of the GNU Affero General Public License
// along with this program.  If not, see <http://www.gnu.org/licenses/>.

package join

import (
	"context"
	"crypto/x509"
	"log/slog"
	"os"
	"time"

	"github.com/gravitational/trace"
	"github.com/jonboulle/clockwork"
	log "github.com/sirupsen/logrus"
	"go.opentelemetry.io/otel"

	"github.com/gravitational/teleport"
	"github.com/gravitational/teleport/api/breaker"
	"github.com/gravitational/teleport/api/client"
	"github.com/gravitational/teleport/api/client/proto"
	"github.com/gravitational/teleport/api/observability/tracing"
	"github.com/gravitational/teleport/api/types"
	"github.com/gravitational/teleport/api/utils/aws"
	"github.com/gravitational/teleport/lib/auth/authclient"
	"github.com/gravitational/teleport/lib/auth/join/iam"
	"github.com/gravitational/teleport/lib/auth/state"
	"github.com/gravitational/teleport/lib/circleci"
	proxyinsecureclient "github.com/gravitational/teleport/lib/client/proxy/insecure"
	"github.com/gravitational/teleport/lib/cloud/imds/azure"
	"github.com/gravitational/teleport/lib/cloud/imds/gcp"
	"github.com/gravitational/teleport/lib/defaults"
	"github.com/gravitational/teleport/lib/githubactions"
	"github.com/gravitational/teleport/lib/gitlab"
	"github.com/gravitational/teleport/lib/kubernetestoken"
	"github.com/gravitational/teleport/lib/spacelift"
	"github.com/gravitational/teleport/lib/tlsca"
	"github.com/gravitational/teleport/lib/tpm"
	"github.com/gravitational/teleport/lib/utils"
)

var tracer = otel.Tracer("github.com/gravitational/teleport/lib/auth/join")

// HostCredentials is an interface for a client that can be used to get host
// credentials. This interface is needed because lib/client cannot be imported
// in lib/auth due to circular imports.
type HostCredentials func(context.Context, string, bool, types.RegisterUsingTokenRequest) (*proto.Certs, error)

// AzureParams is the parameters specific to the azure join method.
type AzureParams struct {
	// ClientID is the client ID of the managed identity for Teleport to assume
	// when authenticating a node.
	ClientID string
}

// RegisterParams specifies parameters
// for first time register operation with auth server
type RegisterParams struct {
	// Token is a secure token to join the cluster
	Token string
	// ID is identity ID
	ID state.IdentityID
	// AuthServers is a list of auth servers to dial
	// Ignored if AuthClient is provided.
	AuthServers []utils.NetAddr
	// ProxyServer is a proxy server to dial
	// Ignored if AuthClient is provided.
	ProxyServer utils.NetAddr
	// AdditionalPrincipals is a list of additional principals to dial
	AdditionalPrincipals []string
	// DNSNames is a list of DNS names to add to x509 certificate
	DNSNames []string
	// PublicTLSKey is a server's public key to sign
	PublicTLSKey []byte
	// PublicSSHKey is a server's public SSH key to sign
	PublicSSHKey []byte
	// CipherSuites is a list of cipher suites to use for TLS client connection
	// Ignored if AuthClient is provided.
	CipherSuites []uint16
	// CAPins are the SKPI hashes of the CAs used to verify the Auth Server.
	// Ignored if AuthClient is provided.
	CAPins []string
	// CAPath is the path to the CA file.
	// Ignored if AuthClient is provided.
	CAPath string
	// GetHostCredentials is a client that can fetch host credentials.
	// Ignored if AuthClient is provided.
	GetHostCredentials HostCredentials
	// Clock specifies the time provider. Will be used to override the time anchor
	// for TLS certificate verification.
	// Defaults to real clock if unspecified
	Clock clockwork.Clock
	// JoinMethod is the joining method used for this register request.
	JoinMethod types.JoinMethod
	// ec2IdentityDocument is used for Simplified Node Joining to prove the
	// identity of a joining EC2 instance.
	ec2IdentityDocument []byte
	// AzureParams is the parameters specific to the azure join method.
	AzureParams AzureParams
	// CircuitBreakerConfig defines how the circuit breaker should behave.
	// Ignored if AuthClient is provided.
	CircuitBreakerConfig breaker.Config
	// FIPS means FedRAMP/FIPS 140-2 compliant configuration was requested.
	// Ignored if AuthClient is provided.
	FIPS bool
	// IDToken is a token retrieved from a workload identity provider for
	// certain join types e.g GitHub, Google.
	IDToken string
	// Expires is an optional field for bots that specifies a time that the
	// certificates that are returned by registering should expire at.
	// It should not be specified for non-bot registrations.
	Expires *time.Time
	// Insecure trusts the certificates from the Auth Server or Proxy during registration without verification.
	// Ignored if AuthClient is provided.
	Insecure bool
	// AuthClient allows an existing client with a connection to the auth
	// server to be used for the registration process. If specified, then the
	// Register method will not attempt to dial, and many other parameters
	// may be ignored.
	AuthClient AuthJoinClient
<<<<<<< HEAD
	// KubernetesReadFileFunc is a function used to read the Kubernetes token
	// from disk. Used in tests, and set to `os.ReadFile` if unset.
	KubernetesReadFileFunc func(name string) ([]byte, error)
=======
>>>>>>> 80e6b4d8
}

func (r *RegisterParams) checkAndSetDefaults() error {
	if r.Clock == nil {
		r.Clock = clockwork.NewRealClock()
	}

	if r.KubernetesReadFileFunc == nil {
		r.KubernetesReadFileFunc = os.ReadFile
	}

	if err := r.verifyAuthOrProxyAddress(); err != nil {
		return trace.BadParameter("no auth or proxy servers set")
	}

	return nil
}

func (r *RegisterParams) verifyAuthOrProxyAddress() error {
	// If AuthClient is provided we do not need addresses to dial with.
	if r.AuthClient != nil {
		return nil
	}

	haveAuthServers := len(r.AuthServers) > 0
	haveProxyServer := !r.ProxyServer.IsEmpty()

	if !haveAuthServers && !haveProxyServer {
		return trace.BadParameter("no auth or proxy servers set")
	}

	if haveAuthServers && haveProxyServer {
		return trace.BadParameter("only one of auth or proxy server should be set")
	}

	return nil
}

// Register is used to generate host keys when a node or proxy are running on
// different hosts than the auth server. This method requires provisioning
// tokens to prove a valid auth server was used to issue the joining request
// as well as a method for the node to validate the auth server.
func Register(ctx context.Context, params RegisterParams) (certs *proto.Certs, err error) {
	ctx, span := tracer.Start(ctx, "Register")
	defer func() { tracing.EndSpan(span, err) }()

	if err := params.checkAndSetDefaults(); err != nil {
		return nil, trace.Wrap(err)
	}
	// Read in the token. The token can either be passed in or come from a file
	// on disk.
	token, err := utils.TryReadValueAsFile(params.Token)
	if err != nil {
		return nil, trace.Wrap(err)
	}

	// add EC2 Identity Document to params if required for given join method
	switch params.JoinMethod {
	case types.JoinMethodEC2:
		if !aws.IsEC2NodeID(params.ID.HostUUID) {
			return nil, trace.BadParameter(
				`Host ID %q is not valid when using the EC2 join method, `+
					`try removing the "host_uuid" file in your teleport data dir `+
					`(e.g. /var/lib/teleport/host_uuid)`,
				params.ID.HostUUID)
		}
		params.ec2IdentityDocument, err = utils.GetRawEC2IdentityDocument(ctx)
		if err != nil {
			return nil, trace.Wrap(err)
		}
	case types.JoinMethodGitHub:
		params.IDToken, err = githubactions.NewIDTokenSource().GetIDToken(ctx)
		if err != nil {
			return nil, trace.Wrap(err)
		}
	case types.JoinMethodGitLab:
		params.IDToken, err = gitlab.NewIDTokenSource(os.Getenv).GetIDToken()
		if err != nil {
			return nil, trace.Wrap(err)
		}
	case types.JoinMethodCircleCI:
		params.IDToken, err = circleci.GetIDToken(os.Getenv)
		if err != nil {
			return nil, trace.Wrap(err)
		}
	case types.JoinMethodKubernetes:
		params.IDToken, err = kubernetestoken.GetIDToken(os.Getenv, params.KubernetesReadFileFunc)
		if err != nil {
			return nil, trace.Wrap(err)
		}
	case types.JoinMethodGCP:
		params.IDToken, err = gcp.GetIDToken(ctx)
		if err != nil {
			return nil, trace.Wrap(err)
		}
	case types.JoinMethodSpacelift:
		params.IDToken, err = spacelift.NewIDTokenSource(os.Getenv).GetIDToken()
		if err != nil {
			return nil, trace.Wrap(err)
		}
	}

	// If an explicit AuthClient has been provided, we want to go straight to
	// using that rather than trying both proxy and auth dialing.
	if params.AuthClient != nil {
		log.Info("Attempting registration with existing auth client.")
		certs, err := registerThroughAuthClient(ctx, token, params, params.AuthClient)
		if err != nil {
			log.WithError(err).Error("Registration with existing auth client failed.")
			return nil, trace.Wrap(err)
		}
		log.Info("Successfully registered with existing auth client.")
		return certs, nil
	}

	type registerMethod struct {
		call func(ctx context.Context, token string, params RegisterParams) (*proto.Certs, error)
		desc string
	}

	registerThroughAuth := registerMethod{registerThroughAuth, "with auth server"}
	registerThroughProxy := registerMethod{registerThroughProxy, "via proxy server"}

	registerMethods := []registerMethod{registerThroughAuth, registerThroughProxy}

	if !params.ProxyServer.IsEmpty() {
		log.WithField("proxy-server", params.ProxyServer).Debugf("Registering node to the cluster.")

		registerMethods = []registerMethod{registerThroughProxy}

		if proxyServerIsAuth(params.ProxyServer) {
			log.Debugf("The specified proxy server appears to be an auth server.")
		}
	} else {
		log.WithField("auth-servers", params.AuthServers).Debugf("Registering node to the cluster.")

		if params.GetHostCredentials == nil {
			log.Debugf("Missing client, it is not possible to register through proxy.")
			registerMethods = []registerMethod{registerThroughAuth}
		} else if authServerIsProxy(params.AuthServers) {
			log.Debugf("The first specified auth server appears to be a proxy.")
			registerMethods = []registerMethod{registerThroughProxy, registerThroughAuth}
		}
	}

	var collectedErrs []error
	for _, method := range registerMethods {
		log.Infof("Attempting registration %s.", method.desc)
		certs, err := method.call(ctx, token, params)
		if err != nil {
			collectedErrs = append(collectedErrs, err)
			log.WithError(err).Debugf("Registration %s failed.", method.desc)
			continue
		}
		log.Infof("Successfully registered %s.", method.desc)
		return certs, nil
	}
	return nil, trace.NewAggregate(collectedErrs...)
}

// authServerIsProxy returns true if the first specified auth server
// to register with appears to be a proxy.
func authServerIsProxy(servers []utils.NetAddr) bool {
	if len(servers) == 0 {
		return false
	}
	port := servers[0].Port(0)
	return port == defaults.HTTPListenPort || port == teleport.StandardHTTPSPort
}

// proxyServerIsAuth returns true if the address given to register with
// appears to be an auth server.
func proxyServerIsAuth(server utils.NetAddr) bool {
	port := server.Port(0)
	return port == defaults.AuthListenPort
}

// registerThroughProxy is used to register through the proxy server.
func registerThroughProxy(
	ctx context.Context,
	token string,
	params RegisterParams,
) (certs *proto.Certs, err error) {
	ctx, span := tracer.Start(ctx, "registerThroughProxy")
	defer func() { tracing.EndSpan(span, err) }()

	switch params.JoinMethod {
	case types.JoinMethodIAM, types.JoinMethodAzure, types.JoinMethodTPM:
		// IAM and Azure join methods require gRPC client
		conn, err := proxyinsecureclient.NewConnection(
			ctx,
			proxyinsecureclient.ConnectionConfig{
				ProxyServer:  getHostAddresses(params)[0],
				CipherSuites: params.CipherSuites,
				Clock:        params.Clock,
				Insecure:     params.Insecure,
				Log:          slog.Default(),
			},
		)
		if err != nil {
			return nil, trace.Wrap(err)
		}
		defer conn.Close()

		joinServiceClient := client.NewJoinServiceClient(proto.NewJoinServiceClient(conn))
		switch params.JoinMethod {
		case types.JoinMethodIAM:
			certs, err = registerUsingIAMMethod(ctx, joinServiceClient, token, params)
		case types.JoinMethodAzure:
			certs, err = registerUsingAzureMethod(ctx, joinServiceClient, token, params)
		case types.JoinMethodTPM:
			certs, err = registerUsingTPMMethod(ctx, joinServiceClient, token, params)
		default:
			return nil, trace.BadParameter("unhandled join method %q", params.JoinMethod)
		}

		if err != nil {
			return nil, trace.Wrap(err)
		}
	default:
		// The rest of the join methods use GetHostCredentials function passed through
		// params to call proxy HTTP endpoint
		var err error
		certs, err = params.GetHostCredentials(ctx,
			getHostAddresses(params)[0],
			params.Insecure,
			types.RegisterUsingTokenRequest{
				Token:                token,
				HostID:               params.ID.HostUUID,
				NodeName:             params.ID.NodeName,
				Role:                 params.ID.Role,
				AdditionalPrincipals: params.AdditionalPrincipals,
				DNSNames:             params.DNSNames,
				PublicTLSKey:         params.PublicTLSKey,
				PublicSSHKey:         params.PublicSSHKey,
				EC2IdentityDocument:  params.ec2IdentityDocument,
				IDToken:              params.IDToken,
				Expires:              params.Expires,
			})
		if err != nil {
			return nil, trace.Wrap(err)
		}
	}
	return certs, nil
}

// registerThroughAuth is used to register through the auth server.
func registerThroughAuth(
	ctx context.Context, token string, params RegisterParams,
) (certs *proto.Certs, err error) {
	ctx, span := tracer.Start(ctx, "registerThroughAuth")
	defer func() { tracing.EndSpan(span, err) }()

	var client *authclient.Client
	// Build a client for the Auth Server with different certificate validation
	// depending on the configured values for Insecure, CAPins and CAPath.
	switch {
	case params.Insecure:
		log.Warnf("Insecure mode enabled. Auth Server cert will not be validated and CAPins and CAPath value will be ignored.")
		client, err = insecureRegisterClient(params)
	case len(params.CAPins) != 0:
		// CAPins takes precedence over CAPath
		client, err = pinRegisterClient(ctx, params)
	case params.CAPath != "":
		client, err = caPathRegisterClient(params)
	default:
		// We fall back to insecure mode here - this is a little odd but is
		// necessary to preserve the behavior of registration. At a later date,
		// we may consider making this an error asking the user to provide
		// Insecure, CAPins or CAPath.
		client, err = insecureRegisterClient(params)
	}
	if err != nil {
		return nil, trace.Wrap(err)
	}
	defer client.Close()
	certs, err = registerThroughAuthClient(ctx, token, params, client)
	if err != nil {
		return nil, trace.Wrap(err)
	}
	return certs, nil
}

// AuthJoinClient is a client that allows access to the Auth Servers join
// service and RegisterUsingToken method for the purposes of joining.
type AuthJoinClient interface {
	joinServiceClient
	RegisterUsingToken(ctx context.Context, req *types.RegisterUsingTokenRequest) (*proto.Certs, error)
}

<<<<<<< HEAD
=======
	certs, err = registerThroughAuthClient(ctx, token, params, client)
	if err != nil {
		return nil, trace.Wrap(err)
	}
	return certs, nil
}

// AuthJoinClient is a client that allows access to the Auth Servers join
// service and RegisterUsingToken method for the purposes of joining.
type AuthJoinClient interface {
	joinServiceClient
	RegisterUsingToken(ctx context.Context, req *types.RegisterUsingTokenRequest) (*proto.Certs, error)
}

>>>>>>> 80e6b4d8
func registerThroughAuthClient(
	ctx context.Context,
	token string,
	params RegisterParams,
	client AuthJoinClient,
) (certs *proto.Certs, err error) {
	switch params.JoinMethod {
	// IAM and Azure methods use unique gRPC endpoints
	case types.JoinMethodIAM:
		certs, err = registerUsingIAMMethod(ctx, client, token, params)
	case types.JoinMethodAzure:
		certs, err = registerUsingAzureMethod(ctx, client, token, params)
	case types.JoinMethodTPM:
		certs, err = registerUsingTPMMethod(ctx, client, token, params)
	default:
		// non-IAM join methods use HTTP endpoint
		// Get the SSH and X509 certificates for a node.
		certs, err = client.RegisterUsingToken(
			ctx,
			&types.RegisterUsingTokenRequest{
				Token:                token,
				HostID:               params.ID.HostUUID,
				NodeName:             params.ID.NodeName,
				Role:                 params.ID.Role,
				AdditionalPrincipals: params.AdditionalPrincipals,
				DNSNames:             params.DNSNames,
				PublicTLSKey:         params.PublicTLSKey,
				PublicSSHKey:         params.PublicSSHKey,
				EC2IdentityDocument:  params.ec2IdentityDocument,
				IDToken:              params.IDToken,
				Expires:              params.Expires,
			})
	}
	return certs, trace.Wrap(err)
}

func getHostAddresses(params RegisterParams) []string {
	if !params.ProxyServer.IsEmpty() {
		return []string{params.ProxyServer.String()}
	}

	return utils.NetAddrsToStrings(params.AuthServers)
}

// insecureRegisterClient attempts to connects to the Auth Server using the
// CA on disk. If no CA is found on disk, Teleport will not verify the Auth
// Server it is connecting to.
func insecureRegisterClient(params RegisterParams) (*authclient.Client, error) {
	log.Warnf("Joining cluster without validating the identity of the Auth " +
		"Server. This may open you up to a Man-In-The-Middle (MITM) attack if an " +
		"attacker can gain privileged network access. To remedy this, use the CA pin " +
		"value provided when join token was generated to validate the identity of " +
		"the Auth Server or point to a valid Certificate via the CA Path option.")

	tlsConfig := utils.TLSConfig(params.CipherSuites)
	tlsConfig.Time = params.Clock.Now
	tlsConfig.InsecureSkipVerify = true

	client, err := authclient.NewClient(client.Config{
		Addrs: getHostAddresses(params),
		Credentials: []client.Credentials{
			client.LoadTLS(tlsConfig),
		},
		CircuitBreakerConfig: params.CircuitBreakerConfig,
	})
	if err != nil {
		return nil, trace.Wrap(err)
	}

	return client, nil
}

// pinRegisterClient first connects to the Auth Server using a insecure
// connection to fetch the root CA. If the root CA matches the provided CA
// pin, a connection will be re-established and the root CA will be used to
// validate the certificate presented. If both conditions hold true, then we
// know we are connecting to the expected Auth Server.
func pinRegisterClient(
	ctx context.Context, params RegisterParams,
) (*authclient.Client, error) {
	// Build a insecure client to the Auth Server. This is safe because even if
	// an attacker were to MITM this connection the CA pin will not match below.
	tlsConfig := utils.TLSConfig(params.CipherSuites)
	tlsConfig.InsecureSkipVerify = true
	tlsConfig.Time = params.Clock.Now
	authClient, err := authclient.NewClient(client.Config{
		Addrs: getHostAddresses(params),
		Credentials: []client.Credentials{
			client.LoadTLS(tlsConfig),
		},
		CircuitBreakerConfig: params.CircuitBreakerConfig,
	})
	if err != nil {
		return nil, trace.Wrap(err)
	}
	defer authClient.Close()

	// Fetch the root CA from the Auth Server. The NOP role has access to the
	// GetClusterCACert endpoint.
	localCA, err := authClient.GetClusterCACert(ctx)
	if err != nil {
		return nil, trace.Wrap(err)
	}
	certs, err := tlsca.ParseCertificatePEMs(localCA.TLSCA)
	if err != nil {
		return nil, trace.Wrap(err)
	}

	// Check that the SPKI pin matches the CA we fetched over a insecure
	// connection. This makes sure the CA fetched over a insecure connection is
	// in-fact the expected CA.
	err = utils.CheckSPKI(params.CAPins, certs)
	if err != nil {
		return nil, trace.Wrap(err)
	}

	for _, cert := range certs {
		// Check that the fetched CA is valid at the current time.
		err = utils.VerifyCertificateExpiry(cert, params.Clock)
		if err != nil {
			return nil, trace.Wrap(err)
		}

	}
	log.Infof("Joining remote cluster %v with CA pin.", certs[0].Subject.CommonName)

	// Create another client, but this time with the CA provided to validate
	// that the Auth Server was issued a certificate by the same CA.
	tlsConfig = utils.TLSConfig(params.CipherSuites)
	tlsConfig.Time = params.Clock.Now
	certPool := x509.NewCertPool()
	for _, cert := range certs {
		certPool.AddCert(cert)
	}
	tlsConfig.RootCAs = certPool

	authClient, err = authclient.NewClient(client.Config{
		Addrs: getHostAddresses(params),
		Credentials: []client.Credentials{
			client.LoadTLS(tlsConfig),
		},
		CircuitBreakerConfig: params.CircuitBreakerConfig,
	})
	if err != nil {
		return nil, trace.Wrap(err)
	}

	return authClient, nil
}

func caPathRegisterClient(params RegisterParams) (*authclient.Client, error) {
	tlsConfig := utils.TLSConfig(params.CipherSuites)
	tlsConfig.Time = params.Clock.Now

	cert, err := readCA(params.CAPath)
	if err != nil && !trace.IsNotFound(err) {
		return nil, trace.Wrap(err)
	}

	// If we're unable to read the file at CAPath, we fall back to insecure
	// registration. This preserves the existing behavior. At a later date,
	// we may wish to consider changing this to return an error - but this is a
	// breaking change.
	if trace.IsNotFound(err) {
		log.Warnf("Falling back to insecurely joining because a missing or empty CA Path was provided.")
		return insecureRegisterClient(params)
	}

	certPool := x509.NewCertPool()
	certPool.AddCert(cert)
	tlsConfig.RootCAs = certPool

	log.Infof("Joining remote cluster %v, validating connection with certificate on disk.", cert.Subject.CommonName)

	client, err := authclient.NewClient(client.Config{
		Addrs: getHostAddresses(params),
		Credentials: []client.Credentials{
			client.LoadTLS(tlsConfig),
		},
		CircuitBreakerConfig: params.CircuitBreakerConfig,
	})
	if err != nil {
		return nil, trace.Wrap(err)
	}

	return client, nil
}

type joinServiceClient interface {
	RegisterUsingIAMMethod(ctx context.Context, challengeResponse client.RegisterIAMChallengeResponseFunc) (*proto.Certs, error)
	RegisterUsingAzureMethod(ctx context.Context, challengeResponse client.RegisterAzureChallengeResponseFunc) (*proto.Certs, error)
	RegisterUsingTPMMethod(
		ctx context.Context,
		initReq *proto.RegisterUsingTPMMethodInitialRequest,
		solveChallenge client.RegisterTPMChallengeResponseFunc,
	) (*proto.Certs, error)
}

func registerUsingTokenRequestForParams(token string, params RegisterParams) *types.RegisterUsingTokenRequest {
	return &types.RegisterUsingTokenRequest{
		Token:                token,
		HostID:               params.ID.HostUUID,
		NodeName:             params.ID.NodeName,
		Role:                 params.ID.Role,
		AdditionalPrincipals: params.AdditionalPrincipals,
		DNSNames:             params.DNSNames,
		PublicTLSKey:         params.PublicTLSKey,
		PublicSSHKey:         params.PublicSSHKey,
		Expires:              params.Expires,
	}
}

// registerUsingIAMMethod is used to register using the IAM join method. It is
// able to register through a proxy or through the auth server directly.
func registerUsingIAMMethod(
	ctx context.Context, joinServiceClient joinServiceClient, token string, params RegisterParams,
) (*proto.Certs, error) {
	log.Infof("Attempting to register %s with IAM method using regional STS endpoint", params.ID.Role)
	// Call RegisterUsingIAMMethod and pass a callback to respond to the challenge with a signed join request.
	certs, err := joinServiceClient.RegisterUsingIAMMethod(ctx, func(challenge string) (*proto.RegisterUsingIAMMethodRequest, error) {
		// create the signed sts:GetCallerIdentity request and include the challenge
		signedRequest, err := iam.CreateSignedSTSIdentityRequest(ctx, challenge,
			iam.WithFIPSEndpoint(params.FIPS),
			iam.WithRegionalEndpoint(true),
		)
		if err != nil {
			return nil, trace.Wrap(err)
		}

		// send the register request including the challenge response
		return &proto.RegisterUsingIAMMethodRequest{
			RegisterUsingTokenRequest: registerUsingTokenRequestForParams(token, params),
			StsIdentityRequest:        signedRequest,
		}, nil
	})
	if err != nil {
		log.WithError(err).Infof("Failed to register %s using regional STS endpoint", params.ID.Role)
		return nil, trace.Wrap(err)
	}

	log.Infof("Successfully registered %s with IAM method using regional STS endpoint", params.ID.Role)
	return certs, nil
}

// registerUsingAzureMethod is used to register using the Azure join method. It
// is able to register through a proxy or through the auth server directly.
func registerUsingAzureMethod(
	ctx context.Context, client joinServiceClient, token string, params RegisterParams,
) (*proto.Certs, error) {
	certs, err := client.RegisterUsingAzureMethod(ctx, func(challenge string) (*proto.RegisterUsingAzureMethodRequest, error) {
		imds := azure.NewInstanceMetadataClient()
		if !imds.IsAvailable(ctx) {
			return nil, trace.AccessDenied("could not reach instance metadata. Is Teleport running on an Azure VM?")
		}
		ad, err := imds.GetAttestedData(ctx, challenge)
		if err != nil {
			return nil, trace.Wrap(err)
		}
		accessToken, err := imds.GetAccessToken(ctx, params.AzureParams.ClientID)
		if err != nil {
			return nil, trace.Wrap(err)
		}

		return &proto.RegisterUsingAzureMethodRequest{
			RegisterUsingTokenRequest: registerUsingTokenRequestForParams(token, params),
			AttestedData:              ad,
			AccessToken:               accessToken,
		}, nil
	})
	return certs, trace.Wrap(err)
}

// registerUsingTPMMethod is used to register using the TPM join method. It
// is able to register through a proxy or through the auth server directly.
func registerUsingTPMMethod(
	ctx context.Context,
	client joinServiceClient,
	token string,
	params RegisterParams,
) (*proto.Certs, error) {
	log := slog.Default()

	initReq := &proto.RegisterUsingTPMMethodInitialRequest{
		JoinRequest: registerUsingTokenRequestForParams(token, params),
	}

	attestation, close, err := tpm.Attest(ctx, log)
	if err != nil {
		return nil, trace.Wrap(err)
	}
	defer func() {
		if err := close(); err != nil {
			log.WarnContext(ctx, "Failed to close TPM", "error", err)
		}
	}()

	initReq.AttestationParams = tpm.AttestationParametersToProto(
		attestation.AttestParams,
	)
	// Get the EKKey or EKCert. We want to prefer the EKCert if it is available
	// as this is signed by the manufacturer.
	switch {
	case attestation.Data.EKCert != nil:
		log.DebugContext(
			ctx,
			"Using EKCert for TPM registration",
			"ekcert_serial", attestation.Data.EKCert.SerialNumber,
		)
		initReq.Ek = &proto.RegisterUsingTPMMethodInitialRequest_EkCert{
			EkCert: attestation.Data.EKCert.Raw,
		}
	case attestation.Data.EKPub != nil:
		log.DebugContext(
			ctx,
			"Using EKKey for TPM registration",
			"ekpub_hash", attestation.Data.EKPubHash,
		)
		initReq.Ek = &proto.RegisterUsingTPMMethodInitialRequest_EkKey{
			EkKey: attestation.Data.EKPub,
		}
	default:
		return nil, trace.BadParameter("tpm has neither ekkey or ekcert")
	}

	// Submit initial request to the Auth Server.
	certs, err := client.RegisterUsingTPMMethod(
		ctx,
		initReq,
		func(
			challenge *proto.TPMEncryptedCredential,
		) (*proto.RegisterUsingTPMMethodChallengeResponse, error) {
			// Solve the encrypted credential with our AK to prove possession
			// and obtain the solution we need to complete the ceremony.
			solution, err := attestation.Solve(tpm.EncryptedCredentialFromProto(
				challenge,
			))
			if err != nil {
				return nil, trace.Wrap(err, "activating credential")
			}
			return &proto.RegisterUsingTPMMethodChallengeResponse{
				Solution: solution,
			}, nil
		},
	)
	return certs, trace.Wrap(err)
}

// readCA will read in CA that will be used to validate the certificate that
// the Auth Server presents.
func readCA(path string) (*x509.Certificate, error) {
	certBytes, err := utils.ReadPath(path)
	if err != nil {
		return nil, trace.Wrap(err)
	}
	cert, err := tlsca.ParseCertificatePEM(certBytes)
	if err != nil {
		return nil, trace.Wrap(err, "failed to parse certificate at %v", path)
	}
	return cert, nil
}<|MERGE_RESOLUTION|>--- conflicted
+++ resolved
@@ -131,12 +131,9 @@
 	// Register method will not attempt to dial, and many other parameters
 	// may be ignored.
 	AuthClient AuthJoinClient
-<<<<<<< HEAD
 	// KubernetesReadFileFunc is a function used to read the Kubernetes token
 	// from disk. Used in tests, and set to `os.ReadFile` if unset.
 	KubernetesReadFileFunc func(name string) ([]byte, error)
-=======
->>>>>>> 80e6b4d8
 }
 
 func (r *RegisterParams) checkAndSetDefaults() error {
@@ -413,6 +410,7 @@
 		return nil, trace.Wrap(err)
 	}
 	defer client.Close()
+
 	certs, err = registerThroughAuthClient(ctx, token, params, client)
 	if err != nil {
 		return nil, trace.Wrap(err)
@@ -427,23 +425,6 @@
 	RegisterUsingToken(ctx context.Context, req *types.RegisterUsingTokenRequest) (*proto.Certs, error)
 }
 
-<<<<<<< HEAD
-=======
-	certs, err = registerThroughAuthClient(ctx, token, params, client)
-	if err != nil {
-		return nil, trace.Wrap(err)
-	}
-	return certs, nil
-}
-
-// AuthJoinClient is a client that allows access to the Auth Servers join
-// service and RegisterUsingToken method for the purposes of joining.
-type AuthJoinClient interface {
-	joinServiceClient
-	RegisterUsingToken(ctx context.Context, req *types.RegisterUsingTokenRequest) (*proto.Certs, error)
-}
-
->>>>>>> 80e6b4d8
 func registerThroughAuthClient(
 	ctx context.Context,
 	token string,
