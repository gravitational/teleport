--- conflicted
+++ resolved
@@ -104,12 +104,9 @@
 	WebSession              types.WebSessionInterface
 	WebToken                types.WebTokenInterface
 	WindowsDesktops         services.WindowsDesktops
-<<<<<<< HEAD
 	ProvisioningStates      services.ProvisioningStates
 	IdentityCenter          services.IdentityCenter
-=======
 	AutoUpdateService       services.AutoUpdateServiceGetter
->>>>>>> 65d43d09
 }
 
 func (c *Config) CheckAndSetDefaults() error {
