--- conflicted
+++ resolved
@@ -45,16 +45,6 @@
 	// Context is the base context used to propagate closure to
 	// cache components.
 	Context context.Context
-<<<<<<< HEAD
-	// Services is a collection of upstream services from which
-	// the access cache will derive its state.
-	Services services.Services
-	// SPIFFEFederationsService is the service used to manage SPIFFE
-	// federations. This will be used by the cache to derive the state for the
-	// SPIFFEFederations collection.
-	SPIFFEFederationsService services.SPIFFEFederations
-=======
->>>>>>> 475666a9
 	// Setup is a function that takes cache configuration and
 	// modifies it to support a specific teleport service.
 	Setup cache.SetupConfigFn
@@ -104,6 +94,7 @@
 	SAMLIdPSession          services.SAMLIdPSession
 	SecReports              services.SecReports
 	SnowflakeSession        services.SnowflakeSession
+	SPIFFEFederations       cache.SPIFFEFederationReader
 	Trust                   services.Trust
 	UserGroups              services.UserGroups
 	UserLoginStates         services.UserLoginStates
@@ -160,50 +151,6 @@
 	component = append(component, teleport.ComponentCache)
 	metricComponent := append(slices.Clone(cfg.CacheName), teleport.ComponentCache)
 
-<<<<<<< HEAD
-	return cache.New(cfg.Setup(cache.Config{
-		Context:                 cfg.Context,
-		Backend:                 reporter,
-		Events:                  cfg.Services,
-		ClusterConfig:           cfg.Services,
-		Provisioner:             cfg.Services,
-		Trust:                   cfg.Services,
-		Users:                   cfg.Services,
-		Access:                  cfg.Services,
-		DynamicAccess:           cfg.Services,
-		Presence:                cfg.Services,
-		Restrictions:            cfg.Services,
-		Apps:                    cfg.Services,
-		Kubernetes:              cfg.Services,
-		CrownJewels:             cfg.Services.CrownJewelClient(),
-		DatabaseServices:        cfg.Services,
-		Databases:               cfg.Services,
-		DatabaseObjects:         cfg.Services.DatabaseObjectsClient(),
-		AppSession:              cfg.Services,
-		SnowflakeSession:        cfg.Services,
-		SAMLIdPSession:          cfg.Services,
-		WindowsDesktops:         cfg.Services,
-		SAMLIdPServiceProviders: cfg.Services,
-		UserGroups:              cfg.Services,
-		Notifications:           cfg.Services,
-		Okta:                    cfg.Services.OktaClient(),
-		AccessLists:             cfg.Services.AccessListClient(),
-		AccessMonitoringRules:   cfg.Services.AccessMonitoringRuleClient(),
-		SecReports:              cfg.Services.SecReportsClient(),
-		UserLoginStates:         cfg.Services.UserLoginStateClient(),
-		Integrations:            cfg.Services,
-		DiscoveryConfigs:        cfg.Services.DiscoveryConfigClient(),
-		WebSession:              cfg.Services.WebSessions(),
-		WebToken:                cfg.Services.WebTokens(),
-		KubeWaitingContainers:   cfg.Services,
-		SPIFFEFederations:       cfg.SPIFFEFederationsService,
-		Component:               teleport.Component(component...),
-		MetricComponent:         teleport.Component(metricComponent...),
-		Tracer:                  tracer,
-		MaxRetryPeriod:          cfg.MaxRetryPeriod,
-		Unstarted:               cfg.Unstarted,
-	}))
-=======
 	cacheCfg := &cache.Config{
 		Context:         cfg.Context,
 		Backend:         reporter,
@@ -238,6 +185,7 @@
 		SAMLIdPSession:          cfg.SAMLIdPSession,
 		SecReports:              cfg.SecReports,
 		SnowflakeSession:        cfg.SnowflakeSession,
+		SPIFFEFederations:       cfg.SPIFFEFederations,
 		Trust:                   cfg.Trust,
 		UserGroups:              cfg.UserGroups,
 		UserLoginStates:         cfg.UserLoginStates,
@@ -248,5 +196,4 @@
 	}
 
 	return cache.New(cfg.Setup(*cacheCfg))
->>>>>>> 475666a9
 }