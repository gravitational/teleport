--- conflicted
+++ resolved
@@ -2725,19 +2725,10 @@
 	// Calculate what CA pin should be.
 	localCAResponse, err := s.server.AuthServer.AuthServer.GetClusterCACert()
 	c.Assert(err, check.IsNil)
-<<<<<<< HEAD
-	certs := services.GetTLSCerts(hostCA)
-	c.Assert(certs, check.HasLen, 1)
-	certPem := certs[0]
-	cert, err := tlsca.ParseCertificatePEM(certPem)
-	c.Assert(err, check.IsNil)
-	caPin := utils.CalculateSPKI(cert)
-=======
 	caPins, err := tlsca.CalculatePins(localCAResponse.TLSCA)
 	c.Assert(err, check.IsNil)
 	c.Assert(caPins, check.HasLen, 1)
 	caPin := caPins[0]
->>>>>>> 11d38785
 
 	// Attempt to register with valid CA pin, should work.
 	_, err = Register(RegisterParams{
