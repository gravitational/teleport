--- conflicted
+++ resolved
@@ -1115,12 +1115,6 @@
 	clt, err := tt.server.NewClient(TestAdmin())
 	require.NoError(t, err)
 
-<<<<<<< HEAD
-=======
-	err = clt.UpsertPassword("user1", []byte("some pass"))
-	require.NoError(t, err)
-
->>>>>>> e2acf16d
 	users, err := clt.GetUsers(false)
 	require.NoError(t, err)
 	require.Equal(t, len(users), 1)
@@ -1168,13 +1162,8 @@
 	err = clt.CheckPassword("user1", pass, "123456")
 	require.Error(t, err)
 
-<<<<<<< HEAD
 	err = s.server.Auth().UpsertPassword("user1", pass)
-	c.Assert(err, check.IsNil)
-=======
-	err = clt.UpsertPassword("user1", pass)
-	require.NoError(t, err)
->>>>>>> e2acf16d
+	require.NoError(t, err)
 
 	dev, err := services.NewTOTPDevice("otp", otpSecret, tt.clock.Now())
 	require.NoError(t, err)
@@ -1218,23 +1207,14 @@
 	otpSecret := base32.StdEncoding.EncodeToString([]byte(rawSecret))
 
 	// upsert a password and totp secret
-<<<<<<< HEAD
 	err = s.server.Auth().UpsertPassword("user1", pass)
-	c.Assert(err, check.IsNil)
-	dev, err := services.NewTOTPDevice("otp", otpSecret, s.clock.Now())
-	c.Assert(err, check.IsNil)
-	ctx := context.Background()
-	err = s.server.Auth().UpsertMFADevice(ctx, user, dev)
-	c.Assert(err, check.IsNil)
-=======
-	err = clt.UpsertPassword("user1", pass)
 	require.NoError(t, err)
 	dev, err := services.NewTOTPDevice("otp", otpSecret, tt.clock.Now())
 	require.NoError(t, err)
 
 	err = tt.server.Auth().UpsertMFADevice(ctx, user, dev)
 	require.NoError(t, err)
->>>>>>> e2acf16d
+
 
 	// a completely invalid token should return access denied
 	err = clt.CheckPassword("user1", pass, "123456")
@@ -1295,13 +1275,8 @@
 	_, err = proxy.AuthenticateWebUser(ctx, req)
 	require.True(t, trace.IsAccessDenied(err))
 
-<<<<<<< HEAD
 	err = s.server.Auth().UpsertPassword(user, pass)
-	c.Assert(err, check.IsNil)
-=======
-	err = clt.UpsertPassword(user, pass)
-	require.NoError(t, err)
->>>>>>> e2acf16d
+	require.NoError(t, err)
 
 	// success with password set up
 	ws, err := proxy.AuthenticateWebUser(ctx, req)
@@ -1580,13 +1555,8 @@
 		},
 	}
 
-<<<<<<< HEAD
 	err = s.server.Auth().UpsertPassword(user, pass)
-	c.Assert(err, check.IsNil)
-=======
-	err = clt.UpsertPassword(user, pass)
-	require.NoError(t, err)
->>>>>>> e2acf16d
+	require.NoError(t, err)
 
 	ws, err := proxy.AuthenticateWebUser(ctx, req)
 	require.NoError(t, err)
@@ -2498,13 +2468,8 @@
 	proxy, err := tt.server.NewClient(TestBuiltin(types.RoleProxy))
 	require.NoError(t, err)
 
-<<<<<<< HEAD
 	err = s.server.Auth().UpsertPassword(user, pass)
-	c.Assert(err, check.IsNil)
-=======
-	err = clt.UpsertPassword(user, pass)
-	require.NoError(t, err)
->>>>>>> e2acf16d
+	require.NoError(t, err)
 
 	req := AuthenticateUserRequest{
 		Username: user,
@@ -2603,15 +2568,9 @@
 	clt, err := tt.server.NewClient(TestAdmin())
 	require.NoError(t, err)
 	_, _, err = CreateUserAndRole(clt, user, []string{user})
-<<<<<<< HEAD
-	c.Assert(err, check.IsNil)
+	require.NoError(t, err)
 	err = s.server.Auth().UpsertPassword(user, pass)
-	c.Assert(err, check.IsNil)
-=======
-	require.NoError(t, err)
-	err = clt.UpsertPassword(user, pass)
-	require.NoError(t, err)
->>>>>>> e2acf16d
+	require.NoError(t, err)
 
 	// Set auth preference to disallow local auth.
 	authPref, err := types.NewAuthPreference(types.AuthPreferenceSpecV2{
