--- conflicted
+++ resolved
@@ -392,15 +392,9 @@
 	}
 }
 
-<<<<<<< HEAD
-func withFipsEndpoint(useFips bool) stsIdentityRequestOption {
-	return func(cfg *stsIdentityRequestConfig) {
-		if useFips {
-=======
 func withFIPSEndpoint(useFIPS bool) stsIdentityRequestOption {
 	return func(cfg *stsIdentityRequestConfig) {
 		if useFIPS {
->>>>>>> d51959c3
 			cfg.fipsEndpointOption = endpoints.FIPSEndpointStateEnabled
 		} else {
 			cfg.fipsEndpointOption = endpoints.FIPSEndpointStateDisabled
@@ -464,11 +458,7 @@
 			stsClient = sts.New(sess, awssdk.NewConfig().WithRegion(region))
 		} else {
 			log.Info("Attempting to use the global STS endpoint for the IAM join method. " +
-<<<<<<< HEAD
-				"This will probably fail in non-default AWS partitions such as China or GovCloud. " +
-=======
 				"This will probably fail in non-default AWS partitions such as China or GovCloud, or if FIPS mode is enabled. " +
->>>>>>> d51959c3
 				"Consider setting the AWS_REGION environment variable, setting the region in ~/.aws/config, or enabling the IMDSv2.")
 		}
 	}
