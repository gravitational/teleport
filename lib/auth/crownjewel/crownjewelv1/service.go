--- conflicted
+++ resolved
@@ -122,20 +122,12 @@
 
 	rsp, err := s.backend.CreateCrownJewel(ctx, req.CrownJewel)
 
-<<<<<<< HEAD
-	s.emmitCreateAuditEvent(ctx, rsp, authCtx, err)
-=======
 	s.emitCreateAuditEvent(ctx, rsp, authCtx, err)
->>>>>>> 402f5b32
 
 	return rsp, trace.Wrap(err)
 }
 
-<<<<<<< HEAD
-func (s *Service) emmitCreateAuditEvent(ctx context.Context, req *crownjewelv1.CrownJewel, authCtx *authz.Context, err error) {
-=======
 func (s *Service) emitCreateAuditEvent(ctx context.Context, req *crownjewelv1.CrownJewel, authCtx *authz.Context, err error) {
->>>>>>> 402f5b32
 	if auditErr := s.emitter.EmitAuditEvent(ctx, &apievents.CrownJewelCreate{
 		Metadata: apievents.Metadata{
 			Type: libevents.CrownJewelCreateEvent,
@@ -223,20 +215,11 @@
 
 	rsp, err := s.backend.UpdateCrownJewel(ctx, req.CrownJewel)
 
-<<<<<<< HEAD
-	s.emmitUpdateAuditEvent(ctx, oldCrownJewel, req.GetCrownJewel(), authCtx, err)
-=======
 	s.emitUpdateAuditEvent(ctx, oldCrownJewel, req.GetCrownJewel(), authCtx, err)
->>>>>>> 402f5b32
-
 	return rsp, trace.Wrap(err)
 }
 
-<<<<<<< HEAD
-func (s *Service) emmitUpdateAuditEvent(ctx context.Context, old, new *crownjewelv1.CrownJewel, authCtx *authz.Context, err error) {
-=======
 func (s *Service) emitUpdateAuditEvent(ctx context.Context, old, new *crownjewelv1.CrownJewel, authCtx *authz.Context, err error) {
->>>>>>> 402f5b32
 	if auditErr := s.emitter.EmitAuditEvent(ctx, &apievents.CrownJewelUpdate{
 		Metadata: apievents.Metadata{
 			Type: libevents.CrownJewelUpdateEvent,
@@ -283,12 +266,7 @@
 
 	rsp, err := s.backend.UpsertCrownJewel(ctx, req.CrownJewel)
 
-<<<<<<< HEAD
-	s.emmitUpsertAuditEvent(ctx, oldCrownJewel, req.GetCrownJewel(), authCtx, err)
-=======
 	s.emitUpsertAuditEvent(ctx, oldCrownJewel, req.GetCrownJewel(), authCtx, err)
->>>>>>> 402f5b32
-
 	if err != nil {
 		return nil, trace.Wrap(err)
 	}
@@ -297,21 +275,13 @@
 
 }
 
-<<<<<<< HEAD
-func (s *Service) emmitUpsertAuditEvent(ctx context.Context, old, new *crownjewelv1.CrownJewel, authCtx *authz.Context, err error) {
-	if old == nil {
-		s.emmitCreateAuditEvent(ctx, new, authCtx, err)
-		return
-	}
-	s.emmitUpdateAuditEvent(ctx, old, new, authCtx, err)
-=======
 func (s *Service) emitUpsertAuditEvent(ctx context.Context, old, new *crownjewelv1.CrownJewel, authCtx *authz.Context, err error) {
 	if old == nil {
 		s.emitCreateAuditEvent(ctx, new, authCtx, err)
 		return
 	}
 	s.emitUpdateAuditEvent(ctx, old, new, authCtx, err)
->>>>>>> 402f5b32
+
 }
 
 // DeleteCrownJewel deletes crown jewel resource.
