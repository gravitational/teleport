/*
 * Teleport
 * Copyright (C) 2023  Gravitational, Inc.
 *
 * This program is free software: you can redistribute it and/or modify
 * it under the terms of the GNU Affero General Public License as published by
 * the Free Software Foundation, either version 3 of the License, or
 * (at your option) any later version.
 *
 * This program is distributed in the hope that it will be useful,
 * but WITHOUT ANY WARRANTY; without even the implied warranty of
 * MERCHANTABILITY or FITNESS FOR A PARTICULAR PURPOSE.  See the
 * GNU Affero General Public License for more details.
 *
 * You should have received a copy of the GNU Affero General Public License
 * along with this program.  If not, see <http://www.gnu.org/licenses/>.
 */

// Package auth implements certificate signing authority and access control server
// Authority server is composed of several parts:
//
// * Authority server itself that implements signing and acl logic
// * HTTP server wrapper for authority server
// * HTTP client wrapper
package auth

import (
	"bytes"
	"cmp"
	"context"
	"crypto"
	"crypto/rand"
	"crypto/subtle"
	"crypto/x509"
	"encoding/pem"
	"errors"
	"fmt"
	"io"
	"log/slog"
	"math/big"
	mathrand "math/rand/v2"
	"net"
	"os"
	"regexp"
	"slices"
	"sort"
	"strconv"
	"strings"
	"sync"
	"time"

	"github.com/google/uuid"
	liblicense "github.com/gravitational/license"
	"github.com/gravitational/trace"
	"github.com/jonboulle/clockwork"
	"github.com/prometheus/client_golang/prometheus"
	"go.opentelemetry.io/otel/exporters/otlp/otlptrace"
	"golang.org/x/crypto/bcrypt"
	"golang.org/x/crypto/ssh"
	"golang.org/x/exp/maps"
	"golang.org/x/time/rate"
	"google.golang.org/protobuf/types/known/durationpb"
	"google.golang.org/protobuf/types/known/timestamppb"

	"github.com/gravitational/teleport"
	"github.com/gravitational/teleport/api/client"
	"github.com/gravitational/teleport/api/client/proto"
	"github.com/gravitational/teleport/api/constants"
	apidefaults "github.com/gravitational/teleport/api/defaults"
	devicepb "github.com/gravitational/teleport/api/gen/proto/go/teleport/devicetrust/v1"
	headerv1 "github.com/gravitational/teleport/api/gen/proto/go/teleport/header/v1"
	mfav1 "github.com/gravitational/teleport/api/gen/proto/go/teleport/mfa/v1"
	notificationsv1 "github.com/gravitational/teleport/api/gen/proto/go/teleport/notifications/v1"
	"github.com/gravitational/teleport/api/internalutils/stream"
	"github.com/gravitational/teleport/api/metadata"
	"github.com/gravitational/teleport/api/types"
	apievents "github.com/gravitational/teleport/api/types/events"
	"github.com/gravitational/teleport/api/types/wrappers"
	apiutils "github.com/gravitational/teleport/api/utils"
	"github.com/gravitational/teleport/api/utils/keys"
	"github.com/gravitational/teleport/api/utils/retryutils"
	apisshutils "github.com/gravitational/teleport/api/utils/sshutils"
	"github.com/gravitational/teleport/entitlements"
	"github.com/gravitational/teleport/lib/auth/authclient"
	"github.com/gravitational/teleport/lib/auth/keystore"
	"github.com/gravitational/teleport/lib/auth/userloginstate"
	wanlib "github.com/gravitational/teleport/lib/auth/webauthn"
	wantypes "github.com/gravitational/teleport/lib/auth/webauthntypes"
	"github.com/gravitational/teleport/lib/authz"
	"github.com/gravitational/teleport/lib/backend"
	"github.com/gravitational/teleport/lib/bitbucket"
	"github.com/gravitational/teleport/lib/cache"
	"github.com/gravitational/teleport/lib/circleci"
	"github.com/gravitational/teleport/lib/cloud"
	"github.com/gravitational/teleport/lib/cryptosuites"
	"github.com/gravitational/teleport/lib/defaults"
	"github.com/gravitational/teleport/lib/devicetrust/assertserver"
	"github.com/gravitational/teleport/lib/events"
	"github.com/gravitational/teleport/lib/gcp"
	"github.com/gravitational/teleport/lib/githubactions"
	"github.com/gravitational/teleport/lib/gitlab"
	"github.com/gravitational/teleport/lib/inventory"
	kubeutils "github.com/gravitational/teleport/lib/kube/utils"
	"github.com/gravitational/teleport/lib/kubernetestoken"
	"github.com/gravitational/teleport/lib/limiter"
	"github.com/gravitational/teleport/lib/loginrule"
	"github.com/gravitational/teleport/lib/modules"
	"github.com/gravitational/teleport/lib/observability/metrics"
	"github.com/gravitational/teleport/lib/observability/tracing"
	"github.com/gravitational/teleport/lib/release"
	"github.com/gravitational/teleport/lib/resourceusage"
	"github.com/gravitational/teleport/lib/service/servicecfg"
	"github.com/gravitational/teleport/lib/services"
	"github.com/gravitational/teleport/lib/services/local"
	"github.com/gravitational/teleport/lib/services/readonly"
	"github.com/gravitational/teleport/lib/spacelift"
	"github.com/gravitational/teleport/lib/srv/db/common/role"
	"github.com/gravitational/teleport/lib/sshca"
	"github.com/gravitational/teleport/lib/sshutils"
	"github.com/gravitational/teleport/lib/terraformcloud"
	"github.com/gravitational/teleport/lib/tlsca"
	"github.com/gravitational/teleport/lib/tpm"
	usagereporter "github.com/gravitational/teleport/lib/usagereporter/teleport"
	"github.com/gravitational/teleport/lib/utils"
	"github.com/gravitational/teleport/lib/utils/interval"
	vc "github.com/gravitational/teleport/lib/versioncontrol"
	"github.com/gravitational/teleport/lib/versioncontrol/github"
	uw "github.com/gravitational/teleport/lib/versioncontrol/upgradewindow"
)

const (
	ErrFieldKeyUserMaxedAttempts = "maxed-attempts"

	// MaxFailedAttemptsErrMsg is a user friendly error message that tells a user that they are locked.
	MaxFailedAttemptsErrMsg = "too many incorrect attempts, please try again later"
)

const (
	// githubCacheTimeout is how long Github org entries are cached.
	githubCacheTimeout = time.Hour

	// mfaDeviceNameMaxLen is the maximum length of a device name.
	mfaDeviceNameMaxLen = 30
)

const (
	OSSDesktopsCheckPeriod  = 5 * time.Minute
	OSSDesktopsAlertID      = "oss-desktops"
	OSSDesktopsAlertMessage = "Your cluster is beyond its allocation of 5 non-Active Directory Windows desktops. " +
		"Reach out for unlimited desktops with Teleport Enterprise."

	OSSDesktopsAlertLink     = "https://goteleport.com/r/upgrade-community?utm_campaign=CTA_windows_local"
	OSSDesktopsAlertLinkText = "Contact Sales"
	OSSDesktopsLimit         = 5
)

const (
	dynamicLabelCheckPeriod  = time.Hour
	dynamicLabelAlertID      = "dynamic-labels-in-deny-rules"
	dynamicLabelAlertMessage = "One or more roles has deny rules that include dynamic/ labels. " +
		"This is not recommended due to the volatility of dynamic/ labels and is not allowed for new roles. " +
		"(hint: use 'tctl get roles' to find roles that need updating)"
)

const (
	notificationsPageReadInterval = 5 * time.Millisecond
	notificationsWriteInterval    = 40 * time.Millisecond
)

var ErrRequiresEnterprise = services.ErrRequiresEnterprise

// ServerOption allows setting options as functional arguments to Server
type ServerOption func(*Server) error

// NewServer creates and configures a new Server instance
func NewServer(cfg *InitConfig, opts ...ServerOption) (*Server, error) {
	err := metrics.RegisterPrometheusCollectors(prometheusCollectors...)
	if err != nil {
		return nil, trace.Wrap(err)
	}

	if cfg.VersionStorage == nil {
		return nil, trace.BadParameter("version storage is not set")
	}
	if cfg.Trust == nil {
		cfg.Trust = local.NewCAService(cfg.Backend)
	}
	if cfg.Presence == nil {
		cfg.Presence = local.NewPresenceService(cfg.Backend)
	}
	if cfg.Provisioner == nil {
		cfg.Provisioner = local.NewProvisioningService(cfg.Backend)
	}
	if cfg.Identity == nil {
		cfg.Identity, err = local.NewIdentityServiceV2(cfg.Backend)
		if err != nil {
			return nil, trace.Wrap(err)
		}
	}
	if cfg.Access == nil {
		cfg.Access = local.NewAccessService(cfg.Backend)
	}
	if cfg.DynamicAccessExt == nil {
		cfg.DynamicAccessExt = local.NewDynamicAccessService(cfg.Backend)
	}
	if cfg.ClusterConfiguration == nil {
		clusterConfig, err := local.NewClusterConfigurationService(cfg.Backend)
		if err != nil {
			return nil, trace.Wrap(err)
		}
		cfg.ClusterConfiguration = clusterConfig
	}
	if cfg.AutoUpdateService == nil {
		cfg.AutoUpdateService, err = local.NewAutoUpdateService(cfg.Backend)
		if err != nil {
			return nil, trace.Wrap(err)
		}
	}
	if cfg.Restrictions == nil {
		cfg.Restrictions = local.NewRestrictionsService(cfg.Backend)
	}
	if cfg.Apps == nil {
		cfg.Apps = local.NewAppService(cfg.Backend)
	}
	if cfg.Databases == nil {
		cfg.Databases = local.NewDatabasesService(cfg.Backend)
	}
	if cfg.DatabaseServices == nil {
		cfg.DatabaseServices = local.NewDatabaseServicesService(cfg.Backend)
	}
	if cfg.Kubernetes == nil {
		cfg.Kubernetes = local.NewKubernetesService(cfg.Backend)
	}
	if cfg.Status == nil {
		cfg.Status = local.NewStatusService(cfg.Backend)
	}
	if cfg.Events == nil {
		cfg.Events = local.NewEventsService(cfg.Backend)
	}
	if cfg.AuditLog == nil {
		cfg.AuditLog = events.NewDiscardAuditLog()
	}
	if cfg.Emitter == nil {
		cfg.Emitter = events.NewDiscardEmitter()
	}
	if cfg.Streamer == nil {
		cfg.Streamer = events.NewDiscardStreamer()
	}
	if cfg.WindowsDesktops == nil {
		cfg.WindowsDesktops = local.NewWindowsDesktopService(cfg.Backend)
	}
	if cfg.DynamicWindowsDesktops == nil {
		cfg.DynamicWindowsDesktops, err = local.NewDynamicWindowsDesktopService(cfg.Backend)
		if err != nil {
			return nil, trace.Wrap(err)
		}
	}
	if cfg.SAMLIdPServiceProviders == nil {
		cfg.SAMLIdPServiceProviders, err = local.NewSAMLIdPServiceProviderService(cfg.Backend)
		if err != nil {
			return nil, trace.Wrap(err)
		}
	}
	if cfg.UserGroups == nil {
		cfg.UserGroups, err = local.NewUserGroupService(cfg.Backend)
		if err != nil {
			return nil, trace.Wrap(err)
		}
	}

	if cfg.CrownJewels == nil {
		cfg.CrownJewels, err = local.NewCrownJewelsService(cfg.Backend)
		if err != nil {
			return nil, trace.Wrap(err)
		}
	}
	if cfg.ConnectionsDiagnostic == nil {
		cfg.ConnectionsDiagnostic = local.NewConnectionsDiagnosticService(cfg.Backend)
	}
	if cfg.SessionTrackerService == nil {
		cfg.SessionTrackerService, err = local.NewSessionTrackerService(cfg.Backend)
		if err != nil {
			return nil, trace.Wrap(err)
		}
	}
	if cfg.AssertionReplayService == nil {
		cfg.AssertionReplayService = local.NewAssertionReplayService(cfg.Backend)
	}
	if cfg.TraceClient == nil {
		cfg.TraceClient = tracing.NewNoopClient()
	}
	if cfg.UsageReporter == nil {
		cfg.UsageReporter = usagereporter.DiscardUsageReporter{}
	}
	if cfg.Okta == nil {
		cfg.Okta, err = local.NewOktaService(cfg.Backend, cfg.Clock)
		if err != nil {
			return nil, trace.Wrap(err)
		}
	}
	if cfg.SecReports == nil {
		cfg.SecReports, err = local.NewSecReportsService(cfg.Backend, cfg.Clock)
		if err != nil {
			return nil, trace.Wrap(err)
		}
	}
	if cfg.AccessLists == nil {
		cfg.AccessLists, err = local.NewAccessListService(cfg.Backend, cfg.Clock)
		if err != nil {
			return nil, trace.Wrap(err)
		}
	}
	if cfg.DatabaseObjectImportRules == nil {
		cfg.DatabaseObjectImportRules, err = local.NewDatabaseObjectImportRuleService(cfg.Backend)
		if err != nil {
			return nil, trace.Wrap(err)
		}
	}
	if cfg.DatabaseObjects == nil {
		cfg.DatabaseObjects, err = local.NewDatabaseObjectService(cfg.Backend)
		if err != nil {
			return nil, trace.Wrap(err)
		}
	}
	if cfg.PluginData == nil {
		cfg.PluginData = local.NewPluginData(cfg.Backend, cfg.DynamicAccessExt)
	}
	if cfg.Integrations == nil {
		cfg.Integrations, err = local.NewIntegrationsService(cfg.Backend)
		if err != nil {
			return nil, trace.Wrap(err)
		}
	}
	if cfg.PluginStaticCredentials == nil {
		cfg.PluginStaticCredentials, err = local.NewPluginStaticCredentialsService(cfg.Backend)
		if err != nil {
			return nil, trace.Wrap(err)
		}
	}
	if cfg.UserTasks == nil {
		cfg.UserTasks, err = local.NewUserTasksService(cfg.Backend)
		if err != nil {
			return nil, trace.Wrap(err)
		}
	}
	if cfg.DiscoveryConfigs == nil {
		cfg.DiscoveryConfigs, err = local.NewDiscoveryConfigService(cfg.Backend)
		if err != nil {
			return nil, trace.Wrap(err)
		}
	}
	if cfg.UserPreferences == nil {
		cfg.UserPreferences = local.NewUserPreferencesService(cfg.Backend)
	}
	if cfg.UserLoginState == nil {
		cfg.UserLoginState, err = local.NewUserLoginStateService(cfg.Backend)
		if err != nil {
			return nil, trace.Wrap(err)
		}
	}
	if cfg.ProvisioningStates == nil {
		cfg.ProvisioningStates, err = local.NewProvisioningStateService(cfg.Backend)
		if err != nil {
			return nil, trace.Wrap(err)
		}
	}
	if cfg.IdentityCenter == nil {
		svcCfg := local.IdentityCenterServiceConfig{Backend: cfg.Backend}
		cfg.IdentityCenter, err = local.NewIdentityCenterService(svcCfg)
		if err != nil {
			return nil, trace.Wrap(err)
		}
	}
	if cfg.CloudClients == nil {
		cfg.CloudClients, err = cloud.NewClients()
		if err != nil {
			return nil, trace.Wrap(err)
		}
	}
	if cfg.Notifications == nil {
		cfg.Notifications, err = local.NewNotificationsService(cfg.Backend, cfg.Clock)
		if err != nil {
			return nil, trace.Wrap(err)
		}
	}
	if cfg.BotInstance == nil {
		cfg.BotInstance, err = local.NewBotInstanceService(cfg.Backend, cfg.Clock)
		if err != nil {
			return nil, trace.Wrap(err)
		}
	}
	if cfg.SPIFFEFederations == nil {
		cfg.SPIFFEFederations, err = local.NewSPIFFEFederationService(cfg.Backend)
		if err != nil {
			return nil, trace.Wrap(err, "creating SPIFFEFederation service")
		}
	}
	if cfg.GitServers == nil {
		cfg.GitServers, err = local.NewGitServerService(cfg.Backend)
		if err != nil {
			return nil, trace.Wrap(err, "creating GitServer service")
		}
	}
	if cfg.Logger == nil {
		cfg.Logger = slog.With(teleport.ComponentKey, teleport.ComponentAuth)
	}

	limiter := limiter.NewConnectionsLimiter(defaults.LimiterMaxConcurrentSignatures)

	keystoreOpts := &keystore.Options{
		HostUUID:             cfg.HostUUID,
		ClusterName:          cfg.ClusterName,
		AuthPreferenceGetter: cfg.ClusterConfiguration,
		FIPS:                 cfg.FIPS,
	}
	if cfg.KeyStoreConfig.PKCS11 != (servicecfg.PKCS11Config{}) {
		if !modules.GetModules().Features().GetEntitlement(entitlements.HSM).Enabled {
			return nil, fmt.Errorf("PKCS11 HSM support requires a license with the HSM feature enabled: %w", ErrRequiresEnterprise)
		}
	} else if cfg.KeyStoreConfig.GCPKMS != (servicecfg.GCPKMSConfig{}) {
		if !modules.GetModules().Features().GetEntitlement(entitlements.HSM).Enabled {
			return nil, fmt.Errorf("Google Cloud KMS support requires a license with the HSM feature enabled: %w", ErrRequiresEnterprise)
		}
	} else if cfg.KeyStoreConfig.AWSKMS != nil {
		if !modules.GetModules().Features().GetEntitlement(entitlements.HSM).Enabled {
			return nil, fmt.Errorf("AWS KMS support requires a license with the HSM feature enabled: %w", ErrRequiresEnterprise)
		}
	}
	keyStore, err := keystore.NewManager(context.Background(), &cfg.KeyStoreConfig, keystoreOpts)
	if err != nil {
		return nil, trace.Wrap(err)
	}

	if cfg.KubeWaitingContainers == nil {
		cfg.KubeWaitingContainers, err = local.NewKubeWaitingContainerService(cfg.Backend)
		if err != nil {
			return nil, trace.Wrap(err)
		}
	}

	if cfg.AccessMonitoringRules == nil {
		cfg.AccessMonitoringRules, err = local.NewAccessMonitoringRulesService(cfg.Backend)
		if err != nil {
			return nil, trace.Wrap(err)
		}
	}

	if cfg.StaticHostUsers == nil {
		cfg.StaticHostUsers, err = local.NewStaticHostUserService(cfg.Backend)
		if err != nil {
			return nil, trace.Wrap(err)
		}
	}

	closeCtx, cancelFunc := context.WithCancel(context.TODO())
	services := &Services{
		TrustInternal:             cfg.Trust,
		PresenceInternal:          cfg.Presence,
		Provisioner:               cfg.Provisioner,
		Identity:                  cfg.Identity,
		Access:                    cfg.Access,
		DynamicAccessExt:          cfg.DynamicAccessExt,
		ClusterConfiguration:      cfg.ClusterConfiguration,
		AutoUpdateService:         cfg.AutoUpdateService,
		Restrictions:              cfg.Restrictions,
		Apps:                      cfg.Apps,
		Kubernetes:                cfg.Kubernetes,
		Databases:                 cfg.Databases,
		DatabaseServices:          cfg.DatabaseServices,
		AuditLogSessionStreamer:   cfg.AuditLog,
		Events:                    cfg.Events,
		WindowsDesktops:           cfg.WindowsDesktops,
		DynamicWindowsDesktops:    cfg.DynamicWindowsDesktops,
		SAMLIdPServiceProviders:   cfg.SAMLIdPServiceProviders,
		UserGroups:                cfg.UserGroups,
		SessionTrackerService:     cfg.SessionTrackerService,
		ConnectionsDiagnostic:     cfg.ConnectionsDiagnostic,
		Integrations:              cfg.Integrations,
		UserTasks:                 cfg.UserTasks,
		DiscoveryConfigs:          cfg.DiscoveryConfigs,
		Okta:                      cfg.Okta,
		AccessLists:               cfg.AccessLists,
		DatabaseObjectImportRules: cfg.DatabaseObjectImportRules,
		DatabaseObjects:           cfg.DatabaseObjects,
		SecReports:                cfg.SecReports,
		UserLoginStates:           cfg.UserLoginState,
		StatusInternal:            cfg.Status,
		UsageReporter:             cfg.UsageReporter,
		UserPreferences:           cfg.UserPreferences,
		PluginData:                cfg.PluginData,
		KubeWaitingContainer:      cfg.KubeWaitingContainers,
		Notifications:             cfg.Notifications,
		AccessMonitoringRules:     cfg.AccessMonitoringRules,
		CrownJewels:               cfg.CrownJewels,
		BotInstance:               cfg.BotInstance,
		SPIFFEFederations:         cfg.SPIFFEFederations,
		StaticHostUser:            cfg.StaticHostUsers,
		ProvisioningStates:        cfg.ProvisioningStates,
		IdentityCenter:            cfg.IdentityCenter,
		PluginStaticCredentials:   cfg.PluginStaticCredentials,
	}

	as := Server{
		bk:                      cfg.Backend,
		clock:                   cfg.Clock,
		limiter:                 limiter,
		Authority:               cfg.Authority,
		AuthServiceName:         cfg.AuthServiceName,
		ServerID:                cfg.HostUUID,
		cancelFunc:              cancelFunc,
		closeCtx:                closeCtx,
		emitter:                 cfg.Emitter,
		Streamer:                cfg.Streamer,
		Unstable:                local.NewUnstableService(cfg.Backend, cfg.AssertionReplayService),
		Services:                services,
		Cache:                   services,
		keyStore:                keyStore,
		traceClient:             cfg.TraceClient,
		fips:                    cfg.FIPS,
		loadAllCAs:              cfg.LoadAllCAs,
		httpClientForAWSSTS:     cfg.HTTPClientForAWSSTS,
		accessMonitoringEnabled: cfg.AccessMonitoringEnabled,
		logger:                  cfg.Logger,
	}
	as.inventory = inventory.NewController(&as, services,
		inventory.WithAuthServerID(cfg.HostUUID),
		inventory.WithOnConnect(func(s string) {
			if g, ok := connectedResourceGauges[s]; ok {
				g.Inc()
			} else {
				log.Warnf("missing connected resources gauge for keep alive %s (this is a bug)", s)
			}
		}),
		inventory.WithOnDisconnect(func(s string, c int) {
			if g, ok := connectedResourceGauges[s]; ok {
				g.Sub(float64(c))
			} else {
				log.Warnf("missing connected resources gauge for keep alive %s (this is a bug)", s)
			}
		}),
	)
	for _, o := range opts {
		if err := o(&as); err != nil {
			return nil, trace.Wrap(err)
		}
	}
	if as.clock == nil {
		as.clock = clockwork.NewRealClock()
	}
	as.githubOrgSSOCache, err = utils.NewFnCache(utils.FnCacheConfig{
		TTL: githubCacheTimeout,
	})
	if err != nil {
		return nil, trace.Wrap(err)
	}

	as.ttlCache, err = utils.NewFnCache(utils.FnCacheConfig{
		TTL: time.Second * 3,
	})
	if err != nil {
		return nil, trace.Wrap(err)
	}

	_, cacheEnabled := as.getCache()

	// cluster config ttl cache *must* be set up after `opts` has been applied to the server because
	// the Cache field starts off as a pointer to the local backend services and is only switched
	// over to being a proper cache during option processing.
	as.ReadOnlyCache, err = readonly.NewCache(readonly.CacheConfig{
		Upstream:    as.Cache,
		Disabled:    !cacheEnabled,
		ReloadOnErr: true,
	})
	if err != nil {
		return nil, trace.Wrap(err)
	}

	if as.ghaIDTokenValidator == nil {
		as.ghaIDTokenValidator = githubactions.NewIDTokenValidator(
			githubactions.IDTokenValidatorConfig{
				Clock: as.clock,
			},
		)
	}
	if as.ghaIDTokenJWKSValidator == nil {
		as.ghaIDTokenJWKSValidator = githubactions.ValidateTokenWithJWKS
	}
	if as.spaceliftIDTokenValidator == nil {
		as.spaceliftIDTokenValidator = spacelift.NewIDTokenValidator(
			spacelift.IDTokenValidatorConfig{
				Clock: as.clock,
			},
		)
	}
	if as.gitlabIDTokenValidator == nil {
		as.gitlabIDTokenValidator, err = gitlab.NewIDTokenValidator(
			gitlab.IDTokenValidatorConfig{
				Clock:             as.clock,
				ClusterNameGetter: services,
			},
		)
		if err != nil {
			return nil, trace.Wrap(err)
		}
	}
	if as.circleCITokenValidate == nil {
		as.circleCITokenValidate = func(
			ctx context.Context, organizationID, token string,
		) (*circleci.IDTokenClaims, error) {
			return circleci.ValidateToken(
				ctx, as.clock, circleci.IssuerURLTemplate, organizationID, token,
			)
		}
	}
	if as.tpmValidator == nil {
		as.tpmValidator = tpm.Validate
	}
	if as.k8sTokenReviewValidator == nil {
		as.k8sTokenReviewValidator = &kubernetestoken.TokenReviewValidator{}
	}
	if as.k8sJWKSValidator == nil {
		as.k8sJWKSValidator = kubernetestoken.ValidateTokenWithJWKS
	}

	if as.gcpIDTokenValidator == nil {
		as.gcpIDTokenValidator = gcp.NewIDTokenValidator(
			gcp.IDTokenValidatorConfig{
				Clock: as.clock,
			},
		)
	}

	if as.terraformIDTokenValidator == nil {
		as.terraformIDTokenValidator = terraformcloud.NewIDTokenValidator(terraformcloud.IDTokenValidatorConfig{
			Clock: as.clock,
		})
	}

	if as.bitbucketIDTokenValidator == nil {
		as.bitbucketIDTokenValidator = bitbucket.NewIDTokenValidator(as.clock)
	}

	// Add in a login hook for generating state during user login.
	as.ulsGenerator, err = userloginstate.NewGenerator(userloginstate.GeneratorConfig{
		Log:         log,
		AccessLists: &as,
		Access:      &as,
		UsageEvents: &as,
		Clock:       cfg.Clock,
	})
	if err != nil {
		return nil, trace.Wrap(err)
	}

	as.RegisterLoginHook(as.ulsGenerator.LoginHook(services.UserLoginStates))

	if _, ok := as.getCache(); !ok {
		log.Warn("Auth server starting without cache (may have negative performance implications).")
	}

	return &as, nil
}

// Services is a collection of services that are used by the auth server.
// Avoid using this type as a dependency and instead depend on the actual
// methods/services you need. It should really only be necessary to directly
// reference this type on auth.Server itself and on code that manages
// the lifecycle of the auth server.
type Services struct {
	services.TrustInternal
	services.PresenceInternal
	services.Provisioner
	services.Identity
	services.Access
	services.DynamicAccessExt
	services.ClusterConfiguration
	services.Restrictions
	services.Apps
	services.Kubernetes
	services.Databases
	services.DatabaseServices
	services.WindowsDesktops
	services.DynamicWindowsDesktops
	services.SAMLIdPServiceProviders
	services.UserGroups
	services.SessionTrackerService
	services.ConnectionsDiagnostic
	services.StatusInternal
	services.Integrations
	services.IntegrationsTokenGenerator
	services.UserTasks
	services.DiscoveryConfigs
	services.Okta
	services.AccessLists
	services.DatabaseObjectImportRules
	services.DatabaseObjects
	services.UserLoginStates
	services.UserPreferences
	services.PluginData
	services.SCIM
	services.Notifications
	usagereporter.UsageReporter
	types.Events
	events.AuditLogSessionStreamer
	services.SecReports
	services.KubeWaitingContainer
	services.AccessMonitoringRules
	services.CrownJewels
	services.BotInstance
	services.AccessGraphSecretsGetter
	services.DevicesGetter
	services.SPIFFEFederations
	services.StaticHostUser
	services.AutoUpdateService
	services.ProvisioningStates
	services.IdentityCenter
<<<<<<< HEAD
	services.GitServers
=======
	services.PluginStaticCredentials
>>>>>>> 3c6df870
}

// GetWebSession returns existing web session described by req.
// Implements ReadAccessPoint
func (r *Services) GetWebSession(ctx context.Context, req types.GetWebSessionRequest) (types.WebSession, error) {
	return r.Identity.WebSessions().Get(ctx, req)
}

// GetWebToken returns existing web token described by req.
// Implements ReadAccessPoint
func (r *Services) GetWebToken(ctx context.Context, req types.GetWebTokenRequest) (types.WebToken, error) {
	return r.Identity.WebTokens().Get(ctx, req)
}

// GenerateAWSOIDCToken generates a token to be used to execute an AWS OIDC Integration action.
func (r *Services) GenerateAWSOIDCToken(ctx context.Context, integration string) (string, error) {
	return r.IntegrationsTokenGenerator.GenerateAWSOIDCToken(ctx, integration)
}

var (
	generateRequestsCount = prometheus.NewCounter(
		prometheus.CounterOpts{
			Name: teleport.MetricGenerateRequests,
			Help: "Number of requests to generate new server keys",
		},
	)
	generateThrottledRequestsCount = prometheus.NewCounter(
		prometheus.CounterOpts{
			Name: teleport.MetricGenerateRequestsThrottled,
			Help: "Number of throttled requests to generate new server keys",
		},
	)
	generateRequestsCurrent = prometheus.NewGauge(
		prometheus.GaugeOpts{
			Name: teleport.MetricGenerateRequestsCurrent,
			Help: "Number of current generate requests for server keys",
		},
	)
	generateRequestsLatencies = prometheus.NewHistogram(
		prometheus.HistogramOpts{
			Name: teleport.MetricGenerateRequestsHistogram,
			Help: "Latency for generate requests for server keys",
			// lowest bucket start of upper bound 0.001 sec (1 ms) with factor 2
			// highest bucket start of 0.001 sec * 2^15 == 32.768 sec
			Buckets: prometheus.ExponentialBuckets(0.001, 2, 16),
		},
	)
	// UserLoginCount counts user logins
	UserLoginCount = prometheus.NewCounter(
		prometheus.CounterOpts{
			Name: teleport.MetricUserLoginCount,
			Help: "Number of times there was a user login",
		},
	)

	heartbeatsMissedByAuth = prometheus.NewGauge(
		prometheus.GaugeOpts{
			Name: teleport.MetricHeartbeatsMissed,
			Help: "Number of heartbeats missed by auth server",
		},
	)

	roleCount = prometheus.NewGauge(
		prometheus.GaugeOpts{
			Namespace: teleport.MetricNamespace,
			Name:      "roles_total",
			Help:      "Number of roles that exist in the cluster",
		},
	)

	registeredAgents = prometheus.NewGaugeVec(
		prometheus.GaugeOpts{
			Namespace: teleport.MetricNamespace,
			Name:      teleport.MetricRegisteredServers,
			Help:      "The number of Teleport services that are connected to an auth server.",
		},
		[]string{
			teleport.TagVersion,
			teleport.TagAutomaticUpdates,
		},
	)

	registeredAgentsInstallMethod = prometheus.NewGaugeVec(
		prometheus.GaugeOpts{
			Namespace: teleport.MetricNamespace,
			Name:      teleport.MetricRegisteredServersByInstallMethods,
			Help:      "The number of Teleport services that are connected to an auth server by install method.",
		},
		[]string{teleport.TagInstallMethods},
	)

	migrations = prometheus.NewGaugeVec(
		prometheus.GaugeOpts{
			Namespace: teleport.MetricNamespace,
			Name:      teleport.MetricMigrations,
			Help:      "Migrations tracks for each migration if it is active (1) or not (0).",
		},
		[]string{teleport.TagMigration},
	)

	totalInstancesMetric = prometheus.NewGauge(
		prometheus.GaugeOpts{
			Namespace: teleport.MetricNamespace,
			Name:      teleport.MetricTotalInstances,
			Help:      "Total teleport instances",
		},
	)

	enrolledInUpgradesMetric = prometheus.NewGauge(
		prometheus.GaugeOpts{
			Namespace: teleport.MetricNamespace,
			Name:      teleport.MetricEnrolledInUpgrades,
			Help:      "Number of instances enrolled in automatic upgrades",
		},
	)

	upgraderCountsMetric = prometheus.NewGaugeVec(
		prometheus.GaugeOpts{
			Namespace: teleport.MetricNamespace,
			Name:      teleport.MetricUpgraderCounts,
			Help:      "Tracks the number of instances advertising each upgrader",
		},
		[]string{
			teleport.TagUpgrader,
			teleport.TagVersion,
		},
	)

	accessRequestsCreatedMetric = prometheus.NewCounterVec(
		prometheus.CounterOpts{
			Namespace: teleport.MetricNamespace,
			Name:      teleport.MetricAccessRequestsCreated,
			Help:      "Tracks the number of created access requests",
		},
		[]string{teleport.TagRoles, teleport.TagResources},
	)

	userCertificatesGeneratedMetric = prometheus.NewCounterVec(
		prometheus.CounterOpts{
			Namespace: teleport.MetricNamespace,
			Name:      teleport.MetricUserCertificatesGenerated,
			Help:      "Tracks the number of user certificates generated",
		},
		[]string{teleport.TagPrivateKeyPolicy},
	)

	prometheusCollectors = []prometheus.Collector{
		generateRequestsCount, generateThrottledRequestsCount,
		generateRequestsCurrent, generateRequestsLatencies, UserLoginCount, heartbeatsMissedByAuth,
		registeredAgents, migrations,
		totalInstancesMetric, enrolledInUpgradesMetric, upgraderCountsMetric,
		accessRequestsCreatedMetric,
		registeredAgentsInstallMethod,
		userCertificatesGeneratedMetric,
		roleCount,
	}
)

// LoginHook is a function that will be called on a successful login. This will likely be used
// for enterprise services that need to add in feature specific operations after a user has been
// successfully authenticated. An example would be creating objects based on the user.
type LoginHook func(context.Context, types.User) error

// CreateDeviceWebTokenFunc creates a new DeviceWebToken for the logged in user.
//
// Used during a successful Web login, after the user was verified and the
// WebSession created.
//
// May return `nil, nil` if device trust isn't supported (OSS), disabled, or if
// the user has no suitable trusted device.
type CreateDeviceWebTokenFunc func(context.Context, *devicepb.DeviceWebToken) (*devicepb.DeviceWebToken, error)

// CreateDeviceAssertionFunc creates a new device assertion ceremony to authenticate
// a trusted device.
type CreateDeviceAssertionFunc func() (assertserver.Ceremony, error)

// ReadOnlyCache is a type alias used to assist with embedding [readonly.Cache] in places
// where it would have a naming conflict with other types named Cache.
type ReadOnlyCache = readonly.Cache

// Server keeps the cluster together. It acts as a certificate authority (CA) for
// a cluster and:
//   - generates the keypair for the node it's running on
//   - invites other SSH nodes to a cluster, by issuing invite tokens
//   - adds other SSH nodes to a cluster, by checking their token and signing their keys
//   - same for users and their sessions
//   - checks public keys to see if they're signed by it (can be trusted or not)
type Server struct {
	lock  sync.RWMutex
	clock clockwork.Clock
	bk    backend.Backend

	closeCtx   context.Context
	cancelFunc context.CancelFunc

	samlAuthService SAMLService
	oidcAuthService OIDCService

	releaseService release.Client

	loginRuleEvaluator loginrule.Evaluator

	sshca.Authority

	upgradeWindowStartHourGetter func(context.Context) (int64, error)

	// AuthServiceName is a human-readable name of this CA. If several Auth services are running
	// (managing multiple teleport clusters) this field is used to tell them apart in UIs
	// It usually defaults to the hostname of the machine the Auth service runs on.
	AuthServiceName string

	// ServerID is the server ID of this auth server.
	ServerID string

	// Unstable implements Unstable backend methods not suitable
	// for inclusion in Services.
	Unstable local.UnstableService

	// Services encapsulate services - provisioner, trust, etc. used by the auth
	// server in a separate structure. Reads through Services hit the backend.
	*Services

	// Cache should either be the same as Services, or a caching layer over it.
	// As it's an interface (and thus directly implementing all of its methods)
	// its embedding takes priority over Services (which only indirectly
	// implements its methods), thus any implemented GetFoo method on both Cache
	// and Services will call the one from Cache. To bypass the cache, call the
	// method on Services instead.
	authclient.Cache

	// ReadOnlyCache is a specialized cache that provides read-only shared references
	// in certain performance-critical paths where deserialization/cloning may be too
	// expensive at scale.
	*ReadOnlyCache

	// privateKey is used in tests to use pre-generated private keys
	privateKey []byte

	// cipherSuites is a list of ciphersuites that the auth server supports.
	cipherSuites []uint16

	// limiter limits the number of active connections per client IP.
	limiter *limiter.ConnectionsLimiter

	// Emitter is events emitter, used to submit discrete events
	emitter apievents.Emitter

	// Streamer is an events session streamer, used to create continuous
	// session related streams
	events.Streamer

	// keyStore manages all CA private keys, which  may or may not be backed by
	// HSMs
	keyStore *keystore.Manager

	// lockWatcher is a lock watcher, used to verify cert generation requests.
	lockWatcher *services.LockWatcher

	// UnifiedResourceCache is a cache of multiple resource kinds to be presented
	// in a unified manner in the web UI.
	UnifiedResourceCache *services.UnifiedResourceCache

	// AccessRequestCache is a cache of access requests that specifically provides
	// custom sorting options not available via the standard backend.
	AccessRequestCache *services.AccessRequestCache

	// UserNotificationCache is a cache of user-specific notifications.
	UserNotificationCache *services.UserNotificationCache

	// GlobalNotificationCache is a cache of global notifications.
	GlobalNotificationCache *services.GlobalNotificationCache

	inventory *inventory.Controller

	// githubOrgSSOCache is used to cache whether Github organizations use
	// external SSO or not.
	githubOrgSSOCache *utils.FnCache

	// ttlCache is a generic ttl cache. typed keys must be used.
	ttlCache *utils.FnCache

	// traceClient is used to forward spans to the upstream collector for components
	// within the cluster that don't have a direct connection to said collector
	traceClient otlptrace.Client

	// fips means FedRAMP/FIPS 140-2 compliant configuration was requested.
	fips bool

	// ghaIDTokenValidator allows ID tokens from GitHub Actions to be validated
	// by the auth server. It can be overridden for the purpose of tests.
	ghaIDTokenValidator ghaIDTokenValidator
	// ghaIDTokenJWKSValidator allows ID tokens from GitHub Actions to be
	// validated by the auth server using a known JWKS. It can be overridden for
	//the purpose of tests.
	ghaIDTokenJWKSValidator ghaIDTokenJWKSValidator

	// spaceliftIDTokenValidator allows ID tokens from Spacelift to be validated
	// by the auth server. It can be overridden for the purpose of tests.
	spaceliftIDTokenValidator spaceliftIDTokenValidator

	// gitlabIDTokenValidator allows ID tokens from GitLab CI to be validated by
	// the auth server. It can be overridden for the purpose of tests.
	gitlabIDTokenValidator gitlabIDTokenValidator

	// tpmValidator allows TPMs to be validated by the auth server. It can be
	// overridden for the purpose of tests.
	tpmValidator func(
		ctx context.Context, log *slog.Logger, params tpm.ValidateParams,
	) (*tpm.ValidatedTPM, error)

	// circleCITokenValidate allows ID tokens from CircleCI to be validated by
	// the auth server. It can be overridden for the purpose of tests.
	circleCITokenValidate func(ctx context.Context, organizationID, token string) (*circleci.IDTokenClaims, error)

	// k8sTokenReviewValidator allows tokens from Kubernetes to be validated
	// by the auth server using k8s Token Review API. It can be overridden for
	// the purpose of tests.
	k8sTokenReviewValidator k8sTokenReviewValidator
	// k8sJWKSValidator allows tokens from Kubernetes to be validated
	// by the auth server using a known JWKS. It can be overridden for the
	// purpose of tests.
	k8sJWKSValidator k8sJWKSValidator

	// gcpIDTokenValidator allows ID tokens from GCP to be validated by the auth
	// server. It can be overridden for the purpose of tests.
	gcpIDTokenValidator gcpIDTokenValidator

	// terraformIDTokenValidator allows JWTs from Terraform Cloud to be
	// validated by the auth server using a known JWKS. It can be overridden for
	// the purpose of tests.
	terraformIDTokenValidator terraformCloudIDTokenValidator

	bitbucketIDTokenValidator bitbucketIDTokenValidator

	// loadAllCAs tells tsh to load the host CAs for all clusters when trying to ssh into a node.
	loadAllCAs bool

	// license is the Teleport Enterprise license used to start the auth server
	license *liblicense.License

	// headlessAuthenticationWatcher is a headless authentication watcher,
	// used to catch and propagate headless authentication request changes.
	headlessAuthenticationWatcher *local.HeadlessAuthenticationWatcher

	loginHooksMu sync.RWMutex
	// loginHooks are a list of hooks that will be called on login.
	loginHooks []LoginHook

	// httpClientForAWSSTS overwrites the default HTTP client used for making
	// STS requests.
	httpClientForAWSSTS utils.HTTPDoClient

	// accessMonitoringEnabled is a flag that indicates whether access monitoring is enabled.
	accessMonitoringEnabled bool

	// ulsGenerator is the user login state generator.
	ulsGenerator *userloginstate.Generator

	// createDeviceWebTokenFunc is the CreateDeviceWebToken implementation.
	// Is nil on OSS clusters.
	createDeviceWebTokenFunc CreateDeviceWebTokenFunc

	// deviceAssertionServer holds the server-side implementation of device assertions.
	//
	// It is used to authenticate devices previously enrolled in the cluster. The goal
	// is to provide an API for devices to authenticate with the cluster without the need
	// for valid user credentials, e.g. when running `tsh scan keys`.
	//
	// The value is nil on OSS clusters.
	deviceAssertionServer CreateDeviceAssertionFunc

	// bcryptCostOverride overrides the bcrypt cost for operations executed
	// directly by [Server].
	// Used for testing.
	bcryptCostOverride *int

	// GithubUserAndTeamsOverride overrides the user and teams that would
	// normally be fetched from the GitHub API. Used for testing.
	GithubUserAndTeamsOverride func() (*GithubUserResponse, []GithubTeamResponse, error)

	// logger is the logger used by the auth server.
	logger *slog.Logger
}

// SetSAMLService registers svc as the SAMLService that provides the SAML
// connector implementation. If a SAMLService has already been registered, this
// will override the previous registration.
func (a *Server) SetSAMLService(svc SAMLService) {
	a.samlAuthService = svc
}

// SetOIDCService registers svc as the OIDCService that provides the OIDC
// connector implementation. If a OIDCService has already been registered, this
// will override the previous registration.
func (a *Server) SetOIDCService(svc OIDCService) {
	a.oidcAuthService = svc
}

// SetLicense sets the license
func (a *Server) SetLicense(license *liblicense.License) {
	a.license = license
}

// SetReleaseService sets the release service
func (a *Server) SetReleaseService(svc release.Client) {
	a.releaseService = svc
}

// SetUpgradeWindowStartHourGetter sets the getter used to sync the ClusterMaintenanceConfig resource
// with the cloud UpgradeWindowStartHour value.
func (a *Server) SetUpgradeWindowStartHourGetter(fn func(context.Context) (int64, error)) {
	a.lock.Lock()
	defer a.lock.Unlock()
	a.upgradeWindowStartHourGetter = fn
}

func (a *Server) getUpgradeWindowStartHourGetter() func(context.Context) (int64, error) {
	a.lock.Lock()
	defer a.lock.Unlock()
	return a.upgradeWindowStartHourGetter
}

// SetLoginRuleEvaluator sets the login rule evaluator.
func (a *Server) SetLoginRuleEvaluator(l loginrule.Evaluator) {
	a.loginRuleEvaluator = l
}

// GetLoginRuleEvaluator returns the login rule evaluator. It is guaranteed not
// to return nil, if no evaluator has been installed it will return
// [loginrule.NullEvaluator].
func (a *Server) GetLoginRuleEvaluator() loginrule.Evaluator {
	if a.loginRuleEvaluator == nil {
		return loginrule.NullEvaluator{}
	}
	return a.loginRuleEvaluator
}

// RegisterLoginHook will register a login hook with the auth server.
func (a *Server) RegisterLoginHook(hook LoginHook) {
	a.loginHooksMu.Lock()
	defer a.loginHooksMu.Unlock()

	a.loginHooks = append(a.loginHooks, hook)
}

// CallLoginHooks will call the registered login hooks.
func (a *Server) CallLoginHooks(ctx context.Context, user types.User) error {
	// Make a copy of the login hooks to operate on.
	a.loginHooksMu.RLock()
	loginHooks := make([]LoginHook, len(a.loginHooks))
	copy(loginHooks, a.loginHooks)
	a.loginHooksMu.RUnlock()

	if len(loginHooks) == 0 {
		return nil
	}

	var errs []error
	for _, hook := range loginHooks {
		errs = append(errs, hook(ctx, user))
	}

	return trace.NewAggregate(errs...)
}

// ResetLoginHooks will clear out the login hooks.
func (a *Server) ResetLoginHooks() {
	a.loginHooksMu.Lock()
	a.loginHooks = nil
	a.loginHooksMu.Unlock()
}

// CloseContext returns the close context
func (a *Server) CloseContext() context.Context {
	return a.closeCtx
}

// SetUnifiedResourcesCache sets the unified resource cache.
func (a *Server) SetUnifiedResourcesCache(unifiedResourcesCache *services.UnifiedResourceCache) {
	a.lock.Lock()
	defer a.lock.Unlock()
	a.UnifiedResourceCache = unifiedResourcesCache
}

// SetAccessRequestCache sets the access request cache.
func (a *Server) SetAccessRequestCache(accessRequestCache *services.AccessRequestCache) {
	a.lock.Lock()
	defer a.lock.Unlock()
	a.AccessRequestCache = accessRequestCache
}

// SetUserNotificationsCache sets the user notification cache.
func (a *Server) SetUserNotificationCache(userNotificationCache *services.UserNotificationCache) {
	a.lock.Lock()
	defer a.lock.Unlock()
	a.UserNotificationCache = userNotificationCache
}

// SetGlobalNotificationsCache sets the global notification cache.
func (a *Server) SetGlobalNotificationCache(globalNotificationCache *services.GlobalNotificationCache) {
	a.lock.Lock()
	defer a.lock.Unlock()
	a.GlobalNotificationCache = globalNotificationCache
}

func (a *Server) SetLockWatcher(lockWatcher *services.LockWatcher) {
	a.lock.Lock()
	defer a.lock.Unlock()
	a.lockWatcher = lockWatcher
}

func (a *Server) checkLockInForce(mode constants.LockingMode, targets []types.LockTarget) error {
	a.lock.RLock()
	defer a.lock.RUnlock()
	if a.lockWatcher == nil {
		return trace.BadParameter("lockWatcher is not set")
	}
	return a.lockWatcher.CheckLockInForce(mode, targets...)
}

func (a *Server) SetHeadlessAuthenticationWatcher(headlessAuthenticationWatcher *local.HeadlessAuthenticationWatcher) {
	a.lock.Lock()
	defer a.lock.Unlock()
	a.headlessAuthenticationWatcher = headlessAuthenticationWatcher
}

// SetDeviceAssertionServer sets the device assertion implementation.
func (a *Server) SetDeviceAssertionServer(f CreateDeviceAssertionFunc) {
	a.lock.Lock()
	a.deviceAssertionServer = f
	a.lock.Unlock()
}

// GetDeviceAssertionServer returns the device assertion implementation.
// On OSS clusters, this will return a non nil function that returns an error.
func (a *Server) GetDeviceAssertionServer() CreateDeviceAssertionFunc {
	a.lock.RLock()
	defer a.lock.RUnlock()
	if a.deviceAssertionServer == nil {
		return func() (assertserver.Ceremony, error) {
			return nil, trace.NotImplemented("device assertions are not supported on OSS clusters")
		}
	}
	return a.deviceAssertionServer
}

func (a *Server) SetCreateDeviceWebTokenFunc(f CreateDeviceWebTokenFunc) {
	a.lock.Lock()
	a.createDeviceWebTokenFunc = f
	a.lock.Unlock()
}

// createDeviceWebToken safely calls the underlying [CreateDeviceWebTokenFunc].
func (a *Server) createDeviceWebToken(ctx context.Context, webToken *devicepb.DeviceWebToken) (*devicepb.DeviceWebToken, error) {
	a.lock.RLock()
	defer a.lock.RUnlock()
	if a.createDeviceWebTokenFunc == nil {
		return nil, nil
	}
	token, err := a.createDeviceWebTokenFunc(ctx, webToken)
	return token, trace.Wrap(err)
}

func (a *Server) bcryptCost() int {
	if cost := a.bcryptCostOverride; cost != nil {
		return *cost
	}
	return bcrypt.DefaultCost
}

// syncUpgradeWindowStartHour attempts to load the cloud UpgradeWindowStartHour value and set
// the ClusterMaintenanceConfig resource's AgentUpgrade.UTCStartHour field to match it.
func (a *Server) syncUpgradeWindowStartHour(ctx context.Context) error {
	getter := a.getUpgradeWindowStartHourGetter()
	if getter == nil {
		return trace.Errorf("getter has not been registered")
	}

	startHour, err := getter(ctx)
	if err != nil {
		return trace.Wrap(err)
	}

	cmc, err := a.GetClusterMaintenanceConfig(ctx)
	if err != nil {
		if !trace.IsNotFound(err) {
			return trace.Wrap(err)
		}

		// create an empty maintenance config resource on NotFound
		cmc = types.NewClusterMaintenanceConfig()
	}

	agentWindow, _ := cmc.GetAgentUpgradeWindow()

	agentWindow.UTCStartHour = uint32(startHour)

	cmc.SetAgentUpgradeWindow(agentWindow)

	if err := a.UpdateClusterMaintenanceConfig(ctx, cmc); err != nil {
		return trace.Wrap(err)
	}

	return nil
}

// periodicIntervalKey is used to uniquely identify the subintervals registered with
// the interval.MultiInterval instance that we use for managing periodics operations.

type periodicIntervalKey int

const (
	heartbeatCheckKey periodicIntervalKey = 1 + iota
	rotationCheckKey
	metricsKey
	releaseCheckKey
	localReleaseCheckKey
	instancePeriodicsKey
	dynamicLabelsCheckKey
	notificationsCleanupKey
	desktopCheckKey
	upgradeWindowCheckKey
	roleCountKey
)

// runPeriodicOperations runs some periodic bookkeeping operations
// performed by auth server
func (a *Server) runPeriodicOperations() {
	firstReleaseCheck := retryutils.FullJitter(time.Hour * 6)

	// this environment variable is "unstable" since it will be deprecated
	// by an upcoming tctl command. currently exists for testing purposes only.
	if os.Getenv("TELEPORT_UNSTABLE_VC_SYNC_ON_START") == "yes" {
		firstReleaseCheck = retryutils.HalfJitter(time.Second * 10)
	}

	// run periodic functions with a semi-random period
	// to avoid contention on the database in case if there are multiple
	// auth servers running - so they don't compete trying
	// to update the same resources.
	period := retryutils.HalfJitter(2 * defaults.HighResPollingPeriod)

	ticker := interval.NewMulti(
		a.GetClock(),
		interval.SubInterval[periodicIntervalKey]{
			Key:      rotationCheckKey,
			Duration: period,
		},
		interval.SubInterval[periodicIntervalKey]{
			Key:           metricsKey,
			Duration:      defaults.PrometheusScrapeInterval,
			FirstDuration: 5 * time.Second,
			Jitter:        retryutils.SeventhJitter,
		},
		interval.SubInterval[periodicIntervalKey]{
			Key:           instancePeriodicsKey,
			Duration:      9 * time.Minute,
			FirstDuration: retryutils.HalfJitter(time.Minute),
			Jitter:        retryutils.SeventhJitter,
		},
		interval.SubInterval[periodicIntervalKey]{
			Key:           notificationsCleanupKey,
			Duration:      48 * time.Hour,
			FirstDuration: retryutils.FullJitter(time.Hour),
			Jitter:        retryutils.SeventhJitter,
		},
		interval.SubInterval[periodicIntervalKey]{
			Key:           roleCountKey,
			Duration:      12 * time.Hour,
			FirstDuration: retryutils.FullJitter(time.Minute),
			Jitter:        retryutils.SeventhJitter,
		},
	)

	defer ticker.Stop()

	missedKeepAliveCount := 0

	// Prevent some periodic operations from running for dashboard tenants.
	if !services.IsDashboard(*modules.GetModules().Features().ToProto()) {
		ticker.Push(interval.SubInterval[periodicIntervalKey]{
			Key:           dynamicLabelsCheckKey,
			Duration:      dynamicLabelCheckPeriod,
			FirstDuration: retryutils.HalfJitter(10 * time.Second),
			Jitter:        retryutils.SeventhJitter,
		})
		ticker.Push(interval.SubInterval[periodicIntervalKey]{
			Key:      heartbeatCheckKey,
			Duration: apidefaults.ServerKeepAliveTTL() * 2,
			Jitter:   retryutils.SeventhJitter,
		})
		ticker.Push(interval.SubInterval[periodicIntervalKey]{
			Key:           releaseCheckKey,
			Duration:      24 * time.Hour,
			FirstDuration: firstReleaseCheck,
			// note the use of FullJitter for the releases check interval. this lets us ensure
			// that frequent restarts don't prevent checks from happening despite the infrequent
			// effective check rate.
			Jitter: retryutils.FullJitter,
		})
		// more frequent release check that just re-calculates alerts based on previously
		// pulled versioning info.
		ticker.Push(interval.SubInterval[periodicIntervalKey]{
			Key:           localReleaseCheckKey,
			Duration:      10 * time.Minute,
			FirstDuration: retryutils.HalfJitter(10 * time.Second),
			Jitter:        retryutils.HalfJitter,
		})
	}

	if modules.GetModules().IsOSSBuild() {
		ticker.Push(interval.SubInterval[periodicIntervalKey]{
			Key:           desktopCheckKey,
			Duration:      OSSDesktopsCheckPeriod,
			FirstDuration: retryutils.HalfJitter(10 * time.Second),
			Jitter:        retryutils.HalfJitter,
		})
	} else if err := a.DeleteClusterAlert(a.closeCtx, OSSDesktopsAlertID); err != nil && !trace.IsNotFound(err) {
		log.Warnf("Can't delete OSS non-AD desktops limit alert: %v", err)
	}

	// isolate the schedule of potentially long-running refreshRemoteClusters() from other tasks
	go func() {
		// reasonably small interval to ensure that users observe clusters as online within 1 minute of adding them.
		remoteClustersRefresh := interval.New(interval.Config{
			Duration: time.Second * 40,
			Jitter:   retryutils.SeventhJitter,
		})
		defer remoteClustersRefresh.Stop()

		for {
			select {
			case <-a.closeCtx.Done():
				return
			case <-remoteClustersRefresh.Next():
				a.refreshRemoteClusters(a.closeCtx)
			}
		}
	}()

	// cloud auth servers need to periodically sync the upgrade window
	// from the cloud db.
	if modules.GetModules().Features().Cloud {
		ticker.Push(interval.SubInterval[periodicIntervalKey]{
			Key:           upgradeWindowCheckKey,
			Duration:      3 * time.Minute,
			FirstDuration: retryutils.FullJitter(30 * time.Second),
			Jitter:        retryutils.SeventhJitter,
		})
	}

	for {
		select {
		case <-a.closeCtx.Done():
			return
		case tick := <-ticker.Next():
			switch tick.Key {
			case rotationCheckKey:
				go func() {
					if err := a.AutoRotateCertAuthorities(a.closeCtx); err != nil {
						if trace.IsCompareFailed(err) {
							log.Debugf("Cert authority has been updated concurrently: %v.", err)
						} else {
							log.Errorf("Failed to perform cert rotation check: %v.", err)
						}
					}
				}()
			case heartbeatCheckKey:
				go func() {
					req := &proto.ListUnifiedResourcesRequest{Kinds: []string{types.KindNode}, SortBy: types.SortBy{Field: types.ResourceKind}}

					for {
						_, next, err := a.UnifiedResourceCache.IterateUnifiedResources(a.closeCtx,
							func(rwl types.ResourceWithLabels) (bool, error) {
								srv, ok := rwl.(types.Server)
								if !ok {
									return false, nil
								}
								if services.NodeHasMissedKeepAlives(srv) {
									missedKeepAliveCount++
								}

								// TODO(tross) DELETE in v20.0.0 - all invalid hostnames should have been sanitized by then.
								if !validServerHostname(srv.GetHostname()) {
									if srv.GetSubKind() != types.SubKindOpenSSHNode {
										return false, nil
									}

									logger := a.logger.With("server", srv.GetName(), "hostname", srv.GetHostname())

									logger.DebugContext(a.closeCtx, "sanitizing invalid static SSH server hostname")
									// Any existing static hosts will not have their
									// hostname sanitized since they don't heartbeat.
									if err := sanitizeHostname(srv); err != nil {
										logger.WarnContext(a.closeCtx, "failed to sanitize static SSH server hostname", "error", err)
										return false, nil
									}

									if _, err := a.Services.UpdateNode(a.closeCtx, srv); err != nil && !trace.IsCompareFailed(err) {
										logger.WarnContext(a.closeCtx, "failed to update SSH server hostname", "error", err)
									}
								}

								return false, nil
							},
							req,
						)
						if err != nil {
							log.Errorf("Failed to load nodes for heartbeat metric calculation: %v", err)
							return
						}

						req.StartKey = next
						if req.StartKey == "" {
							break
						}
					}

					// Update prometheus gauge
					heartbeatsMissedByAuth.Set(float64(missedKeepAliveCount))
				}()
			case metricsKey:
				go a.updateAgentMetrics()
			case releaseCheckKey:
				go a.syncReleaseAlerts(a.closeCtx, true)
			case localReleaseCheckKey:
				go a.syncReleaseAlerts(a.closeCtx, false)
			case instancePeriodicsKey:
				go a.doInstancePeriodics(a.closeCtx)
			case desktopCheckKey:
				go a.syncDesktopsLimitAlert(a.closeCtx)
			case dynamicLabelsCheckKey:
				go a.syncDynamicLabelsAlert(a.closeCtx)
			case notificationsCleanupKey:
				go a.CleanupNotifications(a.closeCtx)
			case upgradeWindowCheckKey:
				go a.syncUpgradeWindowStartHour(a.closeCtx)
			case roleCountKey:
				go a.tallyRoles(a.closeCtx)
			}
		}
	}
}

func (a *Server) tallyRoles(ctx context.Context) {
	var count = 0
	a.logger.DebugContext(ctx, "tallying roles")
	defer func() {
		a.logger.DebugContext(ctx, "tallying roles completed", "role_count", count)
	}()

	req := &proto.ListRolesRequest{Limit: 20}

	readLimiter := time.NewTicker(20 * time.Millisecond)
	defer readLimiter.Stop()

	for {
		resp, err := a.Cache.ListRoles(ctx, req)
		if err != nil {
			return
		}

		count += len(resp.Roles)
		req.StartKey = resp.NextKey

		if req.StartKey == "" {
			break
		}

		select {
		case <-readLimiter.C:
		case <-ctx.Done():
			return
		}
	}

	roleCount.Set(float64(count))
}

func (a *Server) doInstancePeriodics(ctx context.Context) {
	const slowRate = time.Millisecond * 200 // 5 reads per second
	const fastRate = time.Millisecond * 5   // 200 reads per second
	const dynamicPeriod = time.Minute * 3

	instances := a.GetInstances(ctx, types.InstanceFilter{})

	// dynamically scale the rate-limiting we apply to reading instances
	// s.t. we read at a progressively faster rate as we observe larger
	// connected instance counts. this isn't a perfect metric, but it errs
	// on the side of slowness, which is preferable for this kind of periodic.
	instanceRate := slowRate
	if ci := a.inventory.ConnectedInstances(); ci > 0 {
		localDynamicRate := dynamicPeriod / time.Duration(ci)
		if localDynamicRate < fastRate {
			localDynamicRate = fastRate
		}

		if localDynamicRate < instanceRate {
			instanceRate = localDynamicRate
		}
	}

	limiter := rate.NewLimiter(rate.Every(instanceRate), 100)
	instances = stream.RateLimit(instances, func() error {
		return limiter.Wait(ctx)
	})

	// cloud deployments shouldn't include control-plane elements in
	// metrics since information about them is not actionable and may
	// produce misleading/confusing results.
	skipControlPlane := modules.GetModules().Features().Cloud

	// set up aggregators for our periodics
	uep := newUpgradeEnrollPeriodic()

	// stream all instances to all aggregators
	for instances.Next() {
		if skipControlPlane {
			for _, service := range instances.Item().GetServices() {
				if service.IsControlPlane() {
					continue
				}
			}
		}

		uep.VisitInstance(instances.Item())
	}

	if err := instances.Done(); err != nil {
		log.Warnf("Failed stream instances for periodics: %v", err)
		return
	}

	// create/delete upgrade enroll prompt as appropriate
	enrollMsg, shouldPrompt := uep.GenerateEnrollPrompt()
	a.handleUpgradeEnrollPrompt(ctx, enrollMsg, shouldPrompt)
}

const (
	upgradeEnrollAlertID = "auto-upgrade-enroll"
)

func (a *Server) handleUpgradeEnrollPrompt(ctx context.Context, msg string, shouldPrompt bool) {
	const alertTTL = time.Minute * 30

	if !shouldPrompt {
		if err := a.DeleteClusterAlert(ctx, upgradeEnrollAlertID); err != nil && !trace.IsNotFound(err) {
			log.Warnf("Failed to delete %s alert: %v", upgradeEnrollAlertID, err)
		}
		return
	}
	alert, err := types.NewClusterAlert(
		upgradeEnrollAlertID,
		msg,
		// Defaulting to "low" severity level. We may want to make this dynamic
		// in the future depending on the distance from up-to-date.
		types.WithAlertSeverity(types.AlertSeverity_LOW),
		types.WithAlertLabel(types.AlertVerbPermit, fmt.Sprintf("%s:%s", types.KindInstance, types.VerbRead)),
		// hide the normal upgrade alert for users who can see this alert as it is
		// generally more actionable/specific.
		types.WithAlertLabel(types.AlertSupersedes, releaseAlertID),
		types.WithAlertLabel(types.AlertOnLogin, "yes"),
		types.WithAlertExpires(a.clock.Now().Add(alertTTL)),
	)
	if err != nil {
		log.Warnf("Failed to build %s alert: %v (this is a bug)", upgradeEnrollAlertID, err)
		return
	}
	if err := a.UpsertClusterAlert(ctx, alert); err != nil {
		log.Warnf("Failed to set %s alert: %v", upgradeEnrollAlertID, err)
		return
	}
}

const (
	releaseAlertID = "upgrade-suggestion"
	secAlertID     = "security-patch-available"
	verInUseLabel  = "teleport.internal/ver-in-use"
)

// syncReleaseAlerts calculates alerts related to new teleport releases. When checkRemote
// is true it pulls the latest release info from GitHub.  Otherwise, it loads the versions used
// for the most recent alerts and re-syncs with latest cluster state.
func (a *Server) syncReleaseAlerts(ctx context.Context, checkRemote bool) {
	log.Debug("Checking for new teleport releases via github api.")

	// NOTE: essentially everything in this function is going to be
	// scrapped/replaced once the inventory and version-control systems
	// are a bit further along.

	current := vc.NewTarget(vc.Normalize(teleport.Version))

	// this environment variable is "unstable" since it will be deprecated
	// by an upcoming tctl command. currently exists for testing purposes only.
	if t := vc.NewTarget(os.Getenv("TELEPORT_UNSTABLE_VC_VERSION")); t.Ok() {
		current = t
	}

	visitor := vc.Visitor{
		Current: current,
	}

	// users cannot upgrade their own auth instances in cloud, so it isn't helpful
	// to generate alerts for releases newer than the current auth server version.
	if modules.GetModules().Features().Cloud {
		visitor.NotNewerThan = current
	}

	var loadFailed bool

	if checkRemote {
		// scrape the github releases API with our visitor
		if err := github.Visit(&visitor); err != nil {
			log.Warnf("Failed to load github releases: %v (this will not impact teleport functionality)", err)
			loadFailed = true
		}
	} else {
		if err := a.visitCachedAlertVersions(ctx, &visitor); err != nil {
			log.Warnf("Failed to load release alert into: %v (this will not impact teleport functionality)", err)
			loadFailed = true
		}
	}

	a.doReleaseAlertSync(ctx, current, visitor, !loadFailed)
}

// visitCachedAlertVersions updates the visitor with targets reconstructed from the metadata
// of existing alerts. This lets us "reevaluate" the alerts based on newer cluster state without
// re-pulling the releases page. Future version of teleport will cache actual full release
// descriptions, rending this unnecessary.
func (a *Server) visitCachedAlertVersions(ctx context.Context, visitor *vc.Visitor) error {
	// reconstruct the target for the "latest stable" alert if it exists.
	alert, err := a.getClusterAlert(ctx, releaseAlertID)
	if err != nil && !trace.IsNotFound(err) {
		return trace.Wrap(err)
	}
	if err == nil {
		if t := vc.NewTarget(alert.Metadata.Labels[verInUseLabel]); t.Ok() {
			visitor.Visit(t)
		}
	}

	// reconstruct the target for the "latest sec patch" alert if it exists.
	alert, err = a.getClusterAlert(ctx, secAlertID)
	if err != nil && !trace.IsNotFound(err) {
		return trace.Wrap(err)
	}
	if err == nil {
		if t := vc.NewTarget(alert.Metadata.Labels[verInUseLabel], vc.SecurityPatch(true)); t.Ok() {
			visitor.Visit(t)
		}
	}
	return nil
}

func (a *Server) getClusterAlert(ctx context.Context, id string) (types.ClusterAlert, error) {
	alerts, err := a.GetClusterAlerts(ctx, types.GetClusterAlertsRequest{
		AlertID: id,
	})
	if err != nil {
		return types.ClusterAlert{}, trace.Wrap(err)
	}
	if len(alerts) == 0 {
		return types.ClusterAlert{}, trace.NotFound("cluster alert %q not found", id)
	}
	return alerts[0], nil
}

func (a *Server) doReleaseAlertSync(ctx context.Context, current vc.Target, visitor vc.Visitor, cleanup bool) {
	const alertTTL = time.Minute * 30
	// use visitor to find the oldest version among connected instances.
	// TODO(fspmarshall): replace this check as soon as we have a backend inventory repr. using
	// connected instances is a poor approximation and may lead to missed notifications if auth
	// server is up to date, but instances not connected to this auth need update.
	var instanceVisitor vc.Visitor
	a.inventory.Iter(func(handle inventory.UpstreamHandle) {
		v := vc.Normalize(handle.Hello().Version)
		instanceVisitor.Visit(vc.NewTarget(v))
	})

	if sp := visitor.NewestSecurityPatch(); sp.Ok() && sp.NewerThan(current) && !sp.SecurityPatchAltOf(current) {
		// explicit security patch alerts have a more limited audience, so we generate
		// them as their own separate alert.
		log.Warnf("A newer security patch has been detected. current=%s, patch=%s", current.Version(), sp.Version())
		secMsg := fmt.Sprintf("A security patch is available for Teleport. Please upgrade your Cluster to %s or newer.", sp.Version())

		alert, err := types.NewClusterAlert(
			secAlertID,
			secMsg,
			types.WithAlertLabel(types.AlertOnLogin, "yes"),
			// TODO(fspmarshall): permit alert to be shown to those with inventory management
			// permissions once we have RBAC around that. For now, token:write is a decent
			// approximation and will ensure that alerts are shown to the editor role.
			types.WithAlertLabel(types.AlertVerbPermit, fmt.Sprintf("%s:%s", types.KindToken, types.VerbCreate)),
			// hide the normal upgrade alert for users who can see this alert in order to
			// improve its visibility and reduce clutter.
			types.WithAlertLabel(types.AlertSupersedes, releaseAlertID),
			types.WithAlertSeverity(types.AlertSeverity_HIGH),
			types.WithAlertLabel(verInUseLabel, sp.Version()),
			types.WithAlertExpires(a.clock.Now().Add(alertTTL)),
		)
		if err != nil {
			log.Warnf("Failed to build %s alert: %v (this is a bug)", secAlertID, err)
			return
		}

		if err := a.UpsertClusterAlert(ctx, alert); err != nil {
			log.Warnf("Failed to set %s alert: %v", secAlertID, err)
			return
		}
	} else if cleanup {
		err := a.DeleteClusterAlert(ctx, secAlertID)
		if err != nil && !trace.IsNotFound(err) {
			log.Warnf("Failed to delete %s alert: %v", secAlertID, err)
		}
	}
}

func (a *Server) updateAgentMetrics() {
	imp := newInstanceMetricsPeriodic()

	a.inventory.Iter(func(handle inventory.UpstreamHandle) {
		imp.VisitInstance(handle.Hello(), handle.AgentMetadata())
	})

	totalInstancesMetric.Set(float64(imp.TotalInstances()))
	enrolledInUpgradesMetric.Set(float64(imp.TotalEnrolledInUpgrades()))

	// reset the gauges so that any versions that fall off are removed from exported metrics
	registeredAgents.Reset()
	for agent, count := range imp.RegisteredAgentsCount() {
		registeredAgents.With(prometheus.Labels{
			teleport.TagVersion:          agent.version,
			teleport.TagAutomaticUpdates: agent.automaticUpdates,
		}).Set(float64(count))
	}

	// reset the gauges so that any versions that fall off are removed from exported metrics
	registeredAgentsInstallMethod.Reset()
	for installMethod, count := range imp.InstallMethodCounts() {
		registeredAgentsInstallMethod.WithLabelValues(installMethod).Set(float64(count))
	}

	// reset the gauges so that any type+version that fall off are removed from exported metrics
	upgraderCountsMetric.Reset()
	for metadata, count := range imp.UpgraderCounts() {
		upgraderCountsMetric.With(prometheus.Labels{
			teleport.TagUpgrader: metadata.upgraderType,
			teleport.TagVersion:  metadata.version,
		}).Set(float64(count))
	}
}

var (
	// remoteClusterRefreshLimit is the maximum number of backend updates that will be performed
	// during periodic remote cluster connection status refresh.
	remoteClusterRefreshLimit = 50

	// remoteClusterRefreshBuckets is the maximum number of refresh cycles that should guarantee the status update
	// of all remote clusters if their number exceeds remoteClusterRefreshLimit × remoteClusterRefreshBuckets.
	remoteClusterRefreshBuckets = 12
)

// refreshRemoteClusters updates connection status of all remote clusters.
func (a *Server) refreshRemoteClusters(ctx context.Context) {
	remoteClusters, err := a.Services.GetRemoteClusters(ctx)
	if err != nil {
		log.WithError(err).Error("Failed to load remote clusters for status refresh")
		return
	}

	netConfig, err := a.GetClusterNetworkingConfig(ctx)
	if err != nil {
		log.WithError(err).Error("Failed to load networking config for remote cluster status refresh")
		return
	}

	// randomize the order to optimize for multiple auth servers running in parallel
	mathrand.Shuffle(len(remoteClusters), func(i, j int) {
		remoteClusters[i], remoteClusters[j] = remoteClusters[j], remoteClusters[i]
	})

	// we want to limit the number of backend updates performed on each refresh to avoid overwhelming the backend.
	updateLimit := remoteClusterRefreshLimit
	if dynamicLimit := (len(remoteClusters) / remoteClusterRefreshBuckets) + 1; dynamicLimit > updateLimit {
		// if the number of remote clusters is larger than remoteClusterRefreshLimit × remoteClusterRefreshBuckets,
		// bump the limit to make sure all remote clusters will be updated within reasonable time.
		updateLimit = dynamicLimit
	}

	var updateCount int
	for _, remoteCluster := range remoteClusters {
		if updated, err := a.updateRemoteClusterStatus(ctx, netConfig, remoteCluster); err != nil {
			log.WithError(err).Error("Failed to perform remote cluster status refresh")
		} else if updated {
			updateCount++
		}

		if updateCount >= updateLimit {
			break
		}
	}
}

func (a *Server) Close() error {
	a.cancelFunc()

	var errs []error

	if err := a.inventory.Close(); err != nil {
		errs = append(errs, err)
	}

	if a.Services.AuditLogSessionStreamer != nil {
		if err := a.Services.AuditLogSessionStreamer.Close(); err != nil {
			errs = append(errs, err)
		}
	}

	if a.bk != nil {
		if err := a.bk.Close(); err != nil {
			errs = append(errs, err)
		}
	}

	if a.AccessRequestCache != nil {
		if err := a.AccessRequestCache.Close(); err != nil {
			errs = append(errs, err)
		}
	}

	if a.UserNotificationCache != nil {
		if err := a.UserNotificationCache.Close(); err != nil {
			errs = append(errs, err)
		}
	}

	if a.GlobalNotificationCache != nil {
		if err := a.GlobalNotificationCache.Close(); err != nil {
			errs = append(errs, err)
		}
	}

	return trace.NewAggregate(errs...)
}

func (a *Server) GetClock() clockwork.Clock {
	a.lock.RLock()
	defer a.lock.RUnlock()
	return a.clock
}

// SetClock sets clock, used in tests
func (a *Server) SetClock(clock clockwork.Clock) {
	a.lock.Lock()
	defer a.lock.Unlock()
	a.clock = clock
}

func (a *Server) SetSCIMService(scim services.SCIM) {
	a.Services.SCIM = scim
}

// SetAccessGraphSecretService sets the server's access graph secret service
func (a *Server) SetAccessGraphSecretService(s services.AccessGraphSecretsGetter) {
	a.Services.AccessGraphSecretsGetter = s
}

// SetDevicesGetter sets the server's device service
func (a *Server) SetDevicesGetter(s services.DevicesGetter) {
	a.Services.DevicesGetter = s
}

// SetAuditLog sets the server's audit log
func (a *Server) SetAuditLog(auditLog events.AuditLogSessionStreamer) {
	a.Services.AuditLogSessionStreamer = auditLog
}

// GetEmitter fetches the current audit log emitter implementation.
func (a *Server) GetEmitter() apievents.Emitter {
	return a.emitter
}

// SetEmitter sets the current audit log emitter. Note that this is only safe to
// use before main server start.
func (a *Server) SetEmitter(emitter apievents.Emitter) {
	a.emitter = emitter
}

// EmitAuditEvent implements [apievents.Emitter] by delegating to its dedicated
// emitter rather than falling back to the implementation from [Services] (using
// the audit log directly, which is almost never what you want).
func (a *Server) EmitAuditEvent(ctx context.Context, e apievents.AuditEvent) error {
	return trace.Wrap(a.emitter.EmitAuditEvent(context.WithoutCancel(ctx), e))
}

// SetUsageReporter sets the server's usage reporter. Note that this is only
// safe to use before server start.
func (a *Server) SetUsageReporter(reporter usagereporter.UsageReporter) {
	a.Services.UsageReporter = reporter
}

// GetClusterID returns the cluster ID.
func (a *Server) GetClusterID(ctx context.Context, opts ...services.MarshalOption) (string, error) {
	clusterName, err := a.GetClusterName(opts...)
	if err != nil {
		return "", trace.Wrap(err)
	}
	return clusterName.GetClusterID(), nil
}

// GetAnonymizationKey returns the anonymization key that identifies this client.
// The anonymization key may be any of the following, in order of precedence:
// - (Teleport Cloud) a key provided by the Teleport Cloud API
// - a key embedded in the license file
// - the cluster's UUID
func (a *Server) GetAnonymizationKey(ctx context.Context, opts ...services.MarshalOption) (string, error) {
	if key := modules.GetModules().Features().CloudAnonymizationKey; len(key) > 0 {
		return string(key), nil
	}

	if a.license != nil && len(a.license.AnonymizationKey) > 0 {
		return string(a.license.AnonymizationKey), nil
	}
	id, err := a.GetClusterID(ctx, opts...)
	return id, trace.Wrap(err)
}

// GetDomainName returns the domain name that identifies this authority server.
// Also known as "cluster name"
func (a *Server) GetDomainName() (string, error) {
	clusterName, err := a.GetClusterName()
	if err != nil {
		return "", trace.Wrap(err)
	}
	return clusterName.GetClusterName(), nil
}

// GetClusterCACert returns the PEM-encoded TLS certs for the local cluster. If
// the cluster has multiple TLS certs, they will all be concatenated.
func (a *Server) GetClusterCACert(ctx context.Context) (*proto.GetClusterCACertResponse, error) {
	clusterName, err := a.GetClusterName()
	if err != nil {
		return nil, trace.Wrap(err)
	}
	// Extract the TLS CA for this cluster.
	hostCA, err := a.GetCertAuthority(ctx, types.CertAuthID{
		Type:       types.HostCA,
		DomainName: clusterName.GetClusterName(),
	}, false)
	if err != nil {
		return nil, trace.Wrap(err)
	}
	certs := services.GetTLSCerts(hostCA)
	if len(certs) < 1 {
		return nil, trace.NotFound("no tls certs found in host CA")
	}
	allCerts := bytes.Join(certs, []byte("\n"))

	return &proto.GetClusterCACertResponse{
		TLSCA: allCerts,
	}, nil
}

// GenerateHostCert uses the private key of the CA to sign the public key of the host
// (along with meta data like host ID, node name, roles, and ttl) to generate a host certificate.
func (a *Server) GenerateHostCert(ctx context.Context, hostPublicKey []byte, hostID, nodeName string, principals []string, clusterName string, role types.SystemRole, ttl time.Duration) ([]byte, error) {
	domainName, err := a.GetDomainName()
	if err != nil {
		return nil, trace.Wrap(err)
	}

	// get the certificate authority that will be signing the public key of the host
	ca, err := a.Services.GetCertAuthority(ctx, types.CertAuthID{
		Type:       types.HostCA,
		DomainName: domainName,
	}, true)
	if err != nil {
		return nil, trace.BadParameter("failed to load host CA for %q: %v", domainName, err)
	}

	caSigner, err := a.keyStore.GetSSHSigner(ctx, ca)
	if err != nil {
		return nil, trace.Wrap(err)
	}

	// create and sign!
	return a.generateHostCert(ctx, services.HostCertParams{
		CASigner:      caSigner,
		PublicHostKey: hostPublicKey,
		HostID:        hostID,
		NodeName:      nodeName,
		Principals:    principals,
		ClusterName:   clusterName,
		Role:          role,
		TTL:           ttl,
	})
}

func (a *Server) generateHostCert(
	ctx context.Context, p services.HostCertParams,
) ([]byte, error) {
	readOnlyAuthPref, err := a.GetReadOnlyAuthPreference(ctx)
	if err != nil {
		return nil, trace.Wrap(err)
	}

	var locks []types.LockTarget
	switch p.Role {
	case types.RoleNode:
		// Node role is a special case because it was previously suported as a
		// lock target that only locked the `ssh_service`. If the same Teleport server
		// had multiple roles, Node lock would only lock the `ssh_service` while
		// other roles would be able to generate certificates without a problem.
		// To remove the ambiguity, we now lock the entire Teleport server for
		// all roles using the LockTarget.ServerID field and `Node` field is
		// deprecated.
		// In order to support legacy behavior, we need fill in both `ServerID`
		// and `Node` fields if the role is `Node` so that the previous behavior
		// is preserved.
		// This is a legacy behavior that we need to support for backwards compatibility.
		locks = []types.LockTarget{{ServerID: p.HostID, Node: p.HostID}, {ServerID: HostFQDN(p.HostID, p.ClusterName), Node: HostFQDN(p.HostID, p.ClusterName)}}
	default:
		locks = []types.LockTarget{{ServerID: p.HostID}, {ServerID: HostFQDN(p.HostID, p.ClusterName)}}
	}
	if lockErr := a.checkLockInForce(readOnlyAuthPref.GetLockingMode(),
		locks,
	); lockErr != nil {
		return nil, trace.Wrap(lockErr)
	}

	return a.Authority.GenerateHostCert(p)
}

// GetKeyStore returns the KeyStore used by the auth server
func (a *Server) GetKeyStore() *keystore.Manager {
	return a.keyStore
}

type certRequest struct {
	// sshPublicKey is a public key in SSH authorized_keys format. If set it
	// will be used as the subject public key for the returned SSH certificate.
	sshPublicKey []byte
	// tlsPublicKey is a PEM-encoded public key in PKCS#1 or PKIX ASN.1 DER
	// form. If set it will be used as the subject public key for the returned
	// TLS certificate.
	tlsPublicKey []byte
	// sshPublicKeyAttestationStatement is an attestation statement associated with sshPublicKey.
	sshPublicKeyAttestationStatement *keys.AttestationStatement
	// tlsPublicKeyAttestationStatement is an attestation statement associated with tlsPublicKey.
	tlsPublicKeyAttestationStatement *keys.AttestationStatement

	// user is a user to generate certificate for
	user services.UserState
	// impersonator is a user who generates the certificate,
	// is set when different from the user in the certificate
	impersonator string
	// checker is used to perform RBAC checks.
	checker services.AccessChecker
	// ttl is Duration of the certificate
	ttl time.Duration
	// compatibility is compatibility mode
	compatibility string
	// overrideRoleTTL is used for requests when the requested TTL should not be
	// adjusted based off the role of the user. This is used by tctl to allow
	// creating long lived user certs.
	overrideRoleTTL bool
	// usage is a list of acceptable usages to be encoded in X509 certificate,
	// is used to limit ways the certificate can be used, for example
	// the cert can be only used against kubernetes endpoint, and not auth endpoint,
	// no usage means unrestricted (to keep backwards compatibility)
	usage []string
	// routeToCluster is an optional teleport cluster name to route the
	// certificate requests to, this teleport cluster name will be used to
	// route the requests to in case of kubernetes
	routeToCluster string
	// kubernetesCluster specifies the target kubernetes cluster for TLS
	// identities. This can be empty on older Teleport clients.
	kubernetesCluster string
	// traits hold claim data used to populate a role at runtime.
	traits wrappers.Traits
	// activeRequests tracks privilege escalation requests applied
	// during the construction of the certificate.
	activeRequests services.RequestIDs
	// appSessionID is the session ID of the application session.
	appSessionID string
	// appPublicAddr is the public address of the application.
	appPublicAddr string
	// appClusterName is the name of the cluster this application is in.
	appClusterName string
	// appName is the name of the application to generate cert for.
	appName string
	// appURI is the URI of the app. This is the internal endpoint where the application is running and isn't user-facing.
	appURI string
	// awsRoleARN is the role ARN to generate certificate for.
	awsRoleARN string
	// azureIdentity is the Azure identity to generate certificate for.
	azureIdentity string
	// gcpServiceAccount is the GCP service account to generate certificate for.
	gcpServiceAccount string
	// dbService identifies the name of the database service requests will
	// be routed to.
	dbService string
	// dbProtocol specifies the protocol of the database a certificate will
	// be issued for.
	dbProtocol string
	// dbUser is the optional database user which, if provided, will be used
	// as a default username.
	dbUser string
	// dbName is the optional database name which, if provided, will be used
	// as a default database.
	dbName string
	// dbRoles is the optional list of database roles which, if provided, will
	// be used instead of all database roles granted for the target database.
	dbRoles []string
	// mfaVerified is the UUID of an MFA device when this certRequest was
	// created immediately after an MFA check.
	mfaVerified string
	// previousIdentityExpires is the expiry time of the identity/cert that this
	// identity/cert was derived from. It is used to determine a session's hard
	// deadline in cases where both require_session_mfa and disconnect_expired_cert
	// are enabled. See https://github.com/gravitational/teleport/issues/18544.
	previousIdentityExpires time.Time
	// loginIP is an IP of the client requesting the certificate.
	loginIP string
	// pinIP flags that client's login IP should be pinned in the certificate
	pinIP bool
	// disallowReissue flags that a cert should not be allowed to issue future
	// certificates.
	disallowReissue bool
	// renewable indicates that the certificate can be renewed,
	// having its TTL increased
	renewable bool
	// includeHostCA indicates that host CA certs should be included in the
	// returned certs
	includeHostCA bool
	// generation indicates the number of times this certificate has been
	// renewed.
	generation uint64
	// connectionDiagnosticID contains the ID of the ConnectionDiagnostic.
	// The Node/Agent will append connection traces to this instance.
	connectionDiagnosticID string
	// deviceExtensions holds device-aware user certificate extensions.
	deviceExtensions DeviceExtensions
	// botName is the name of the bot requesting this cert, if any
	botName string
	// botInstanceID is the unique identifier of the bot instance associated
	// with this cert, if any
	botInstanceID string
}

// check verifies the cert request is valid.
func (r *certRequest) check() error {
	if r.user == nil {
		return trace.BadParameter("missing parameter user")
	}
	if r.checker == nil {
		return trace.BadParameter("missing parameter checker")
	}

	// When generating certificate for MongoDB access, database username must
	// be encoded into it. This is required to be able to tell which database
	// user to authenticate the connection as.
	if r.dbProtocol == defaults.ProtocolMongoDB {
		if r.dbUser == "" {
			return trace.BadParameter("must provide database user name to generate certificate for database %q", r.dbService)
		}
	}

	if r.sshPublicKey == nil && r.tlsPublicKey == nil {
		return trace.BadParameter("must provide a public key")
	}

	return nil
}

type certRequestOption func(*certRequest)

func certRequestPreviousIdentityExpires(previousIdentityExpires time.Time) certRequestOption {
	return func(r *certRequest) { r.previousIdentityExpires = previousIdentityExpires }
}

func certRequestLoginIP(ip string) certRequestOption {
	return func(r *certRequest) { r.loginIP = ip }
}

func certRequestDeviceExtensions(ext tlsca.DeviceExtensions) certRequestOption {
	return func(r *certRequest) {
		r.deviceExtensions = DeviceExtensions(ext)
	}
}

// GetUserOrLoginState will return the given user or the login state associated with the user.
func (a *Server) GetUserOrLoginState(ctx context.Context, username string) (services.UserState, error) {
	return services.GetUserOrLoginState(ctx, a, username)
}

func (a *Server) GenerateOpenSSHCert(ctx context.Context, req *proto.OpenSSHCertRequest) (*proto.OpenSSHCert, error) {
	if req.User == nil {
		return nil, trace.BadParameter("user is empty")
	}
	if len(req.PublicKey) == 0 {
		return nil, trace.BadParameter("public key is empty")
	}
	if req.TTL == 0 {
		readOnlyAuthPref, err := a.GetReadOnlyAuthPreference(ctx)
		if err != nil {
			return nil, trace.BadParameter("cert request does not specify a TTL and the cluster_auth_preference is not available: %v", err)
		}
		req.TTL = proto.Duration(readOnlyAuthPref.GetDefaultSessionTTL())
	}
	if req.TTL < 0 {
		return nil, trace.BadParameter("TTL must be positive")
	}
	if req.Cluster == "" {
		return nil, trace.BadParameter("cluster is empty")
	}

	// add implicit roles to the set and build a checker
	accessInfo := services.AccessInfoFromUserState(req.User)
	roles := make([]types.Role, len(req.Roles))
	for i := range req.Roles {
		var err error
		roles[i], err = services.ApplyTraits(req.Roles[i], req.User.GetTraits())
		if err != nil {
			return nil, trace.Wrap(err)
		}
	}
	roleSet := services.NewRoleSet(roles...)

	clusterName, err := a.GetClusterName()
	if err != nil {
		return nil, trace.Wrap(err)
	}
	checker := services.NewAccessCheckerWithRoleSet(accessInfo, clusterName.GetClusterName(), roleSet)

	sessionTTL := time.Duration(req.TTL)

	// OpenSSH certs and their corresponding keys are held strictly by the proxy,
	// so we can attest them as "web_session" to bypass Hardware Key support
	// requirements that are unattainable from the Proxy.
	sshPublicKey, _, _, _, err := ssh.ParseAuthorizedKey(req.PublicKey)
	if err != nil {
		return nil, trace.Wrap(err)
	}
	cryptoPublicKey, ok := sshPublicKey.(ssh.CryptoPublicKey)
	if !ok {
		return nil, trace.BadParameter("unsupported SSH public key type %q", sshPublicKey.Type())
	}
	webAttData, err := services.NewWebSessionAttestationData(cryptoPublicKey.CryptoPublicKey())
	if err != nil {
		return nil, trace.Wrap(err)
	}
	if err = a.UpsertKeyAttestationData(ctx, webAttData, sessionTTL); err != nil {
		return nil, trace.Wrap(err)
	}

	certs, err := a.generateOpenSSHCert(ctx, certRequest{
		user:            req.User,
		sshPublicKey:    req.PublicKey,
		compatibility:   constants.CertificateFormatStandard,
		checker:         checker,
		ttl:             sessionTTL,
		traits:          req.User.GetTraits(),
		routeToCluster:  req.Cluster,
		disallowReissue: true,
	})
	if err != nil {
		return nil, trace.Wrap(err)
	}

	return &proto.OpenSSHCert{
		Cert: certs.SSH,
	}, nil
}

// GenerateUserTestCertsRequest is a request to generate test certificates.
type GenerateUserTestCertsRequest struct {
	SSHPubKey               []byte
	TLSPubKey               []byte
	Username                string
	TTL                     time.Duration
	Compatibility           string
	RouteToCluster          string
	PinnedIP                string
	MFAVerified             string
	SSHAttestationStatement *keys.AttestationStatement
	TLSAttestationStatement *keys.AttestationStatement
	AppName                 string
	AppSessionID            string
}

// GenerateUserTestCerts is used to generate user certificate, used internally for tests
func (a *Server) GenerateUserTestCerts(req GenerateUserTestCertsRequest) ([]byte, []byte, error) {
	ctx := context.Background()
	userState, err := a.GetUserOrLoginState(ctx, req.Username)
	if err != nil {
		return nil, nil, trace.Wrap(err)
	}
	accessInfo := services.AccessInfoFromUserState(userState)
	clusterName, err := a.GetClusterName()
	if err != nil {
		return nil, nil, trace.Wrap(err)
	}
	checker, err := services.NewAccessChecker(accessInfo, clusterName.GetClusterName(), a)
	if err != nil {
		return nil, nil, trace.Wrap(err)
	}

	certs, err := a.generateUserCert(ctx, certRequest{
		user:                             userState,
		ttl:                              req.TTL,
		compatibility:                    req.Compatibility,
		sshPublicKey:                     req.SSHPubKey,
		tlsPublicKey:                     req.TLSPubKey,
		routeToCluster:                   req.RouteToCluster,
		checker:                          checker,
		traits:                           userState.GetTraits(),
		loginIP:                          req.PinnedIP,
		pinIP:                            req.PinnedIP != "",
		mfaVerified:                      req.MFAVerified,
		sshPublicKeyAttestationStatement: req.SSHAttestationStatement,
		tlsPublicKeyAttestationStatement: req.TLSAttestationStatement,
		appName:                          req.AppName,
		appSessionID:                     req.AppSessionID,
	})
	if err != nil {
		return nil, nil, trace.Wrap(err)
	}
	return certs.SSH, certs.TLS, nil
}

// AppTestCertRequest combines parameters for generating a test app access cert.
type AppTestCertRequest struct {
	// PublicKey is the public key to sign, in PEM-encoded PKCS#1 or PKIX DER format.
	PublicKey []byte
	// Username is the Teleport user name to sign certificate for.
	Username string
	// TTL is the test certificate validity period.
	TTL time.Duration
	// PublicAddr is the application public address. Used for routing.
	PublicAddr string
	// ClusterName is the name of the cluster application resides in. Used for routing.
	ClusterName string
	// SessionID is the optional session ID to encode. Used for routing.
	SessionID string
	// AWSRoleARN is optional AWS role ARN a user wants to assume to encode.
	AWSRoleARN string
	// AzureIdentity is the optional Azure identity a user wants to assume to encode.
	AzureIdentity string
	// GCPServiceAccount is optional GCP service account a user wants to assume to encode.
	GCPServiceAccount string
	// PinnedIP is optional IP to pin certificate to.
	PinnedIP string
	// LoginTrait is the login to include in the cert
	LoginTrait string
}

// GenerateUserAppTestCert generates an application specific certificate, used
// internally for tests.
func (a *Server) GenerateUserAppTestCert(req AppTestCertRequest) ([]byte, error) {
	ctx := context.Background()
	userState, err := a.GetUserOrLoginState(ctx, req.Username)
	if err != nil {
		return nil, trace.Wrap(err)
	}
	accessInfo := services.AccessInfoFromUserState(userState)
	clusterName, err := a.GetClusterName()
	if err != nil {
		return nil, trace.Wrap(err)
	}
	checker, err := services.NewAccessChecker(accessInfo, clusterName.GetClusterName(), a)
	if err != nil {
		return nil, trace.Wrap(err)
	}
	sessionID := req.SessionID
	if sessionID == "" {
		sessionID = uuid.New().String()
	}

	login := req.LoginTrait
	if login == "" {
		login = uuid.New().String()
	}

	certs, err := a.generateUserCert(ctx, certRequest{
		user:         userState,
		tlsPublicKey: req.PublicKey,
		checker:      checker,
		ttl:          req.TTL,
		// Set the login to be a random string. Application certificates are never
		// used to log into servers but SSH certificate generation code requires a
		// principal be in the certificate.
		traits: wrappers.Traits(map[string][]string{
			constants.TraitLogins: {login},
		}),
		// Only allow this certificate to be used for applications.
		usage: []string{teleport.UsageAppsOnly},
		// Add in the application routing information.
		appSessionID:      sessionID,
		appPublicAddr:     req.PublicAddr,
		appClusterName:    req.ClusterName,
		awsRoleARN:        req.AWSRoleARN,
		azureIdentity:     req.AzureIdentity,
		gcpServiceAccount: req.GCPServiceAccount,
		pinIP:             req.PinnedIP != "",
		loginIP:           req.PinnedIP,
	})
	if err != nil {
		return nil, trace.Wrap(err)
	}
	return certs.TLS, nil
}

// DatabaseTestCertRequest combines parameters for generating test database
// access certificate.
type DatabaseTestCertRequest struct {
	// PublicKey is the public key to sign, in PEM-encoded PKCS#1 or PKIX format.
	PublicKey []byte
	// Cluster is the Teleport cluster name.
	Cluster string
	// Username is the Teleport username.
	Username string
	// RouteToDatabase contains database routing information.
	RouteToDatabase tlsca.RouteToDatabase
	// PinnedIP is an IP new certificate should be pinned to.
	PinnedIP string
}

// GenerateDatabaseTestCert generates a database access certificate for the
// provided parameters. Used only internally in tests.
func (a *Server) GenerateDatabaseTestCert(req DatabaseTestCertRequest) ([]byte, error) {
	ctx := context.Background()
	userState, err := a.GetUserOrLoginState(ctx, req.Username)
	if err != nil {
		return nil, trace.Wrap(err)
	}
	accessInfo := services.AccessInfoFromUserState(userState)
	clusterName, err := a.GetClusterName()
	if err != nil {
		return nil, trace.Wrap(err)
	}
	checker, err := services.NewAccessChecker(accessInfo, clusterName.GetClusterName(), a)
	if err != nil {
		return nil, trace.Wrap(err)
	}
	certs, err := a.generateUserCert(ctx, certRequest{
		user:         userState,
		tlsPublicKey: req.PublicKey,
		loginIP:      req.PinnedIP,
		pinIP:        req.PinnedIP != "",
		checker:      checker,
		ttl:          time.Hour,
		traits: map[string][]string{
			constants.TraitLogins: {req.Username},
		},
		routeToCluster: req.Cluster,
		dbService:      req.RouteToDatabase.ServiceName,
		dbProtocol:     req.RouteToDatabase.Protocol,
		dbUser:         req.RouteToDatabase.Username,
		dbName:         req.RouteToDatabase.Database,
		dbRoles:        req.RouteToDatabase.Roles,
	})
	if err != nil {
		return nil, trace.Wrap(err)
	}
	return certs.TLS, nil
}

// DeviceExtensions hold device-aware user certificate extensions.
// Device extensions are a part of Device Trust, a feature exclusive to Teleport
// Enterprise.
type DeviceExtensions tlsca.DeviceExtensions

// AugmentUserCertificateOpts aggregates options for extending user
// certificates.
// See [AugmentContextUserCertificates].
type AugmentUserCertificateOpts struct {
	// SSHAuthorizedKey is an SSH certificate, in the authorized key format, to
	// augment with opts.
	// The SSH certificate must be issued for the current authenticated user,
	// and either:
	// - the public key must match their TLS certificate, or
	// - SSHKeySatisfiedChallenge must be true.
	SSHAuthorizedKey []byte
	// SSHKeySatisfiedChallenge will be true if the user has already
	// proven that they own the private key associated with SSHAuthorizedKey by
	// satisfying a signature challenge.
	SSHKeySatisfiedChallenge bool
	// DeviceExtensions are the device-aware extensions to add to the certificates
	// being augmented.
	DeviceExtensions *DeviceExtensions
}

// AugmentContextUserCertificates augments the context user certificates with
// the given extensions. It requires the user's TLS certificate to be present
// in the [ctx], in addition to the [authCtx] itself.
//
// Any additional certificates to augment, such as the SSH certificate, must be
// valid and fully match the certificate used to authenticate (likely the user's
// mTLS cert).
//
// Used by Device Trust to add device extensions to the user certificate.
func (a *Server) AugmentContextUserCertificates(
	ctx context.Context,
	authCtx *authz.Context,
	opts *AugmentUserCertificateOpts,
) (*proto.Certs, error) {
	switch {
	case authCtx == nil:
		return nil, trace.BadParameter("authCtx required")
	case opts == nil:
		return nil, trace.BadParameter("opts required")
	}

	// Fetch user TLS certificate.
	x509Cert, err := authz.UserCertificateFromContext(ctx)
	if err != nil {
		return nil, trace.Wrap(err)
	}

	identity := authCtx.Identity.GetIdentity()

	return a.augmentUserCertificates(ctx, augmentUserCertificatesOpts{
		checker:          authCtx.Checker,
		x509Cert:         x509Cert,
		x509Identity:     &identity,
		sshAuthorizedKey: opts.SSHAuthorizedKey,
		sshKeyVerified:   opts.SSHKeySatisfiedChallenge,
		deviceExtensions: opts.DeviceExtensions,
	})
}

// AugmentWebSessionCertificatesOpts aggregates arguments for
// [AugmentWebSessionCertificates].
type AugmentWebSessionCertificatesOpts struct {
	// WebSessionID is the identifier for the WebSession.
	WebSessionID string
	// User is the owner of the WebSession.
	User string
	// DeviceExtensions are the device-aware extensions to add to the certificates
	// being augmented.
	DeviceExtensions *DeviceExtensions
}

// AugmentWebSessionCertificates is a variant of
// [AugmentContextUserCertificates] that operates directly in the certificates
// stored in a WebSession.
//
// On success the WebSession is updated with device extension certificates.
func (a *Server) AugmentWebSessionCertificates(ctx context.Context, opts *AugmentWebSessionCertificatesOpts) error {
	switch {
	case opts == nil:
		return trace.BadParameter("opts required")
	case opts.WebSessionID == "":
		return trace.BadParameter("opts.WebSessionID required")
	case opts.User == "":
		return trace.BadParameter("opts.User required")
	}

	// Get and validate session.
	sessions := a.WebSessions()
	session, err := sessions.Get(ctx, types.GetWebSessionRequest{
		User:      opts.User,
		SessionID: opts.WebSessionID,
	})
	if err != nil {
		return trace.Wrap(err)
	}

	// Coerce session before doing more expensive operations.
	sessionV2, ok := session.(*types.WebSessionV2)
	if !ok {
		return trace.BadParameter("unexpected WebSession type: %T", session)
	}

	// Parse X.509 certificate.
	block, _ := pem.Decode(session.GetTLSCert())
	if block == nil {
		return trace.BadParameter("cannot decode session TLS certificate")
	}
	x509Cert, err := x509.ParseCertificate(block.Bytes)
	if err != nil {
		return trace.Wrap(err)
	}
	x509Identity, err := tlsca.FromSubject(x509Cert.Subject, x509Cert.NotAfter)
	if err != nil {
		return trace.Wrap(err)
	}

	// Prepare the AccessChecker for the WebSession identity.
	clusterName, err := a.GetClusterName()
	if err != nil {
		return trace.Wrap(err)
	}
	accessInfo, err := services.AccessInfoFromLocalIdentity(*x509Identity, a)
	if err != nil {
		return trace.Wrap(err)
	}
	checker, err := services.NewAccessChecker(accessInfo, clusterName.GetClusterName(), a)
	if err != nil {
		return trace.Wrap(err)
	}

	// We consider this SSH key to be verified because we take it directly from
	// the web session. The user doesn't need to verify they own it because the
	// don't: we own it.
	const sshKeyVerified = true

	// Augment certificates.
	newCerts, err := a.augmentUserCertificates(ctx, augmentUserCertificatesOpts{
		checker:          checker,
		x509Cert:         x509Cert,
		x509Identity:     x509Identity,
		sshAuthorizedKey: session.GetPub(),
		sshKeyVerified:   sshKeyVerified,
		deviceExtensions: opts.DeviceExtensions,
	})
	if err != nil {
		return trace.Wrap(err)
	}

	// Update WebSession.
	sessionV2.Spec.Pub = newCerts.SSH
	sessionV2.Spec.TLSCert = newCerts.TLS
	sessionV2.Spec.HasDeviceExtensions = true
	return trace.Wrap(sessions.Upsert(ctx, sessionV2))
}

type augmentUserCertificatesOpts struct {
	checker          services.AccessChecker
	x509Cert         *x509.Certificate
	x509Identity     *tlsca.Identity
	sshAuthorizedKey []byte
	// sshKeyVerified means that either the user has proven that they control
	// the private key associated with sshAuthorizedKey (by signing a
	// challenge), or it comes from a web session where we know that the cluster
	// controls the key.
	sshKeyVerified   bool
	deviceExtensions *DeviceExtensions
}

func (a *Server) augmentUserCertificates(
	ctx context.Context,
	opts augmentUserCertificatesOpts,
) (*proto.Certs, error) {
	// Is at least one extension present?
	// Are the extensions valid?
	dev := opts.deviceExtensions
	switch {
	case dev == nil: // Only extension that currently exists.
		return nil, trace.BadParameter("at least one opts extension must be present")
	case dev.DeviceID == "":
		return nil, trace.BadParameter("opts.DeviceExtensions.DeviceID required")
	case dev.AssetTag == "":
		return nil, trace.BadParameter("opts.DeviceExtensions.AssetTag required")
	case dev.CredentialID == "":
		return nil, trace.BadParameter("opts.DeviceExtensions.CredentialID required")
	}

	x509Cert := opts.x509Cert
	x509Identity := opts.x509Identity

	// Sanity check: x509Cert identity matches x509Identity.
	if x509Cert.Subject.CommonName != x509Identity.Username {
		return nil, trace.BadParameter("identity and x509 user mismatch")
	}

	// Do not reissue if device extensions are already present.
	// Note that the certIdentity extensions could differ from the "current"
	// identity extensions if this was not the cert used to authenticate.
	if x509Identity.DeviceExtensions.DeviceID != "" ||
		x509Identity.DeviceExtensions.AssetTag != "" ||
		x509Identity.DeviceExtensions.CredentialID != "" {
		return nil, trace.BadParameter("device extensions already present")
	}

	// Parse and verify SSH certificate.
	sshAuthorizedKey := opts.sshAuthorizedKey
	var sshCert *ssh.Certificate
	if len(sshAuthorizedKey) > 0 {
		var err error
		sshCert, err = apisshutils.ParseCertificate(sshAuthorizedKey)
		if err != nil {
			return nil, trace.Wrap(err)
		}

		xPubKey, err := ssh.NewPublicKey(x509Cert.PublicKey)
		if err != nil {
			return nil, trace.Wrap(err)
		}

		// filter and sort TLS and SSH principals for comparison.
		// Order does not matter and "-teleport-*" principals are filtered out.
		filterAndSortPrincipals := func(s []string) []string {
			res := make([]string, 0, len(s))
			for _, principal := range s {
				// Ignore -teleport- internal principals.
				if strings.HasPrefix(principal, "-teleport-") {
					continue
				}
				res = append(res, principal)
			}
			sort.Strings(res)
			return res
		}

		// Verify SSH certificate against identity.
		// The SSH certificate isn't used to establish the connection that
		// eventually reaches this method, so we check it more thoroughly.
		// In the end it still has to be signed by the Teleport CA and share the
		// TLS public key, but we verify most fields to be safe.
		switch {
		case sshCert.CertType != ssh.UserCert:
			return nil, trace.BadParameter("ssh cert type mismatch")
		case sshCert.KeyId != x509Identity.Username:
			return nil, trace.BadParameter("identity and SSH user mismatch")
		case !slices.Equal(filterAndSortPrincipals(sshCert.ValidPrincipals), filterAndSortPrincipals(x509Identity.Principals)):
			return nil, trace.BadParameter("identity and SSH principals mismatch")
		case !opts.sshKeyVerified && !apisshutils.KeysEqual(sshCert.Key, xPubKey):
			return nil, trace.BadParameter("x509 and SSH public key mismatch and SSH challenge unsatisfied")
		// Do not reissue if device extensions are already present.
		case sshCert.Extensions[teleport.CertExtensionDeviceID] != "",
			sshCert.Extensions[teleport.CertExtensionDeviceAssetTag] != "",
			sshCert.Extensions[teleport.CertExtensionDeviceCredentialID] != "":
			return nil, trace.BadParameter("device extensions already present")
		}
	}

	// Fetch TLS CA and SSH signer.
	domainName, err := a.GetDomainName()
	if err != nil {
		return nil, trace.Wrap(err)
	}
	tlsCA, sshSigner, _, err := a.getSigningCAs(ctx, domainName, types.UserCA)
	if err != nil {
		return nil, trace.Wrap(err)
	}

	// Verify TLS certificate against CA.
	now := a.clock.Now()
	roots := x509.NewCertPool()
	roots.AddCert(tlsCA.Cert)
	if _, err := x509Cert.Verify(x509.VerifyOptions{
		Roots:       roots,
		CurrentTime: now,
		KeyUsages: []x509.ExtKeyUsage{
			// Extensions added by tlsca.
			// See https://github.com/gravitational/teleport/blob/master/lib/tlsca/ca.go#L963.
			x509.ExtKeyUsageServerAuth,
			x509.ExtKeyUsageClientAuth,
		},
	}); err != nil {
		return nil, trace.Wrap(err)
	}

	// Verify SSH certificate against CA.
	if sshCert != nil {
		// ValidPrincipals are checked against identity above.
		// Pick the first one from the cert here.
		var principal string
		if len(sshCert.ValidPrincipals) > 0 {
			principal = sshCert.ValidPrincipals[0]
		}

		certChecker := &ssh.CertChecker{
			Clock: a.clock.Now,
		}
		if err := certChecker.CheckCert(principal, sshCert); err != nil {
			return nil, trace.Wrap(err)
		}

		// CheckCert verifies the signature but not the CA.
		// Do that here.
		if !apisshutils.KeysEqual(sshCert.SignatureKey, sshSigner.PublicKey()) {
			return nil, trace.BadParameter("ssh certificate signed by unknown authority")
		}
	}

	// Verify locks right before we re-issue any certificates.
	readOnlyAuthPref, err := a.GetReadOnlyAuthPreference(ctx)
	if err != nil {
		return nil, trace.Wrap(err)
	}
	if err := a.verifyLocksForUserCerts(verifyLocksForUserCertsReq{
		checker:              opts.checker,
		defaultMode:          readOnlyAuthPref.GetLockingMode(),
		username:             x509Identity.Username,
		mfaVerified:          x509Identity.MFAVerified,
		activeAccessRequests: x509Identity.ActiveRequests,
		deviceID:             dev.DeviceID, // Check lock against requested device.
	}); err != nil {
		return nil, trace.Wrap(err)
	}

	// Augment TLS certificate.
	newIdentity := x509Identity
	newIdentity.DeviceExtensions.DeviceID = dev.DeviceID
	newIdentity.DeviceExtensions.AssetTag = dev.AssetTag
	newIdentity.DeviceExtensions.CredentialID = dev.CredentialID
	subj, err := newIdentity.Subject()
	if err != nil {
		return nil, trace.Wrap(err)
	}
	notAfter := x509Cert.NotAfter
	newTLSCert, err := tlsCA.GenerateCertificate(tlsca.CertificateRequest{
		Clock:     a.clock,
		PublicKey: x509Cert.PublicKey,
		Subject:   subj,
		// Use the same expiration as the original cert.
		NotAfter: notAfter,
	})
	if err != nil {
		return nil, trace.Wrap(err)
	}

	// Augment SSH certificate.
	var newAuthorizedKey []byte
	if sshCert != nil {
		// Add some leeway to validAfter to avoid time skew errors.
		validAfter := a.clock.Now().UTC().Add(-1 * time.Minute)
		newSSHCert := &ssh.Certificate{
			Key:             sshCert.Key,
			CertType:        ssh.UserCert,
			KeyId:           sshCert.KeyId,
			ValidPrincipals: sshCert.ValidPrincipals,
			ValidAfter:      uint64(validAfter.Unix()),
			// Use the same expiration as the x509 cert.
			ValidBefore: uint64(notAfter.Unix()),
			Permissions: sshCert.Permissions,
		}
		newSSHCert.Extensions[teleport.CertExtensionDeviceID] = dev.DeviceID
		newSSHCert.Extensions[teleport.CertExtensionDeviceAssetTag] = dev.AssetTag
		newSSHCert.Extensions[teleport.CertExtensionDeviceCredentialID] = dev.CredentialID
		if err := newSSHCert.SignCert(rand.Reader, sshSigner); err != nil {
			return nil, trace.Wrap(err)
		}
		newAuthorizedKey = ssh.MarshalAuthorizedKey(newSSHCert)
	}

	// Issue audit event on success, same as [Server.generateCert].
	a.emitCertCreateEvent(ctx, newIdentity, notAfter)

	return &proto.Certs{
		SSH: newAuthorizedKey,
		TLS: newTLSCert,
	}, nil
}

// submitCertificateIssuedEvent submits a certificate issued usage event to the
// usage reporting service.
func (a *Server) submitCertificateIssuedEvent(req *certRequest, attestedKeyPolicy keys.PrivateKeyPolicy) {
	var database, app, kubernetes, desktop bool

	if req.dbService != "" {
		database = true
	}

	if req.appName != "" {
		app = true
	}

	if req.kubernetesCluster != "" {
		kubernetes = true
	}

	// Bot users are regular Teleport users, but have a special internal label.
	bot := req.user.IsBot()

	// Unfortunately the only clue we have about Windows certs is the usage
	// restriction: `RouteToWindowsDesktop` isn't actually passed along to the
	// certRequest.
	for _, usage := range req.usage {
		switch usage {
		case teleport.UsageWindowsDesktopOnly:
			desktop = true
		}
	}

	// For usage reporting, we care about the impersonator rather than the user
	// being impersonated (if any).
	user := req.user.GetName()
	if req.impersonator != "" {
		user = req.impersonator
	}

	a.AnonymizeAndSubmit(&usagereporter.UserCertificateIssuedEvent{
		UserName:         user,
		Ttl:              durationpb.New(req.ttl),
		IsBot:            bot,
		UsageDatabase:    database,
		UsageApp:         app,
		UsageKubernetes:  kubernetes,
		UsageDesktop:     desktop,
		PrivateKeyPolicy: string(attestedKeyPolicy),
	})
}

// generateUserCert generates certificates signed with User CA
func (a *Server) generateUserCert(ctx context.Context, req certRequest) (*proto.Certs, error) {
	return generateCert(ctx, a, req, types.UserCA)
}

// generateOpenSSHCert generates certificates signed with OpenSSH CA
func (a *Server) generateOpenSSHCert(ctx context.Context, req certRequest) (*proto.Certs, error) {
	return generateCert(ctx, a, req, types.OpenSSHCA)
}

func generateCert(ctx context.Context, a *Server, req certRequest, caType types.CertAuthType) (*proto.Certs, error) {
	err := req.check()
	if err != nil {
		return nil, trace.Wrap(err)
	}

	if len(req.checker.GetAllowedResourceIDs()) > 0 && modules.GetModules().BuildType() != modules.BuildEnterprise {
		return nil, fmt.Errorf("Resource Access Requests: %w", ErrRequiresEnterprise)
	}

	// Reject the cert request if there is a matching lock in force.
	readOnlyAuthPref, err := a.GetReadOnlyAuthPreference(ctx)
	if err != nil {
		return nil, trace.Wrap(err)
	}
	if err := a.verifyLocksForUserCerts(verifyLocksForUserCertsReq{
		checker:              req.checker,
		defaultMode:          readOnlyAuthPref.GetLockingMode(),
		username:             req.user.GetName(),
		mfaVerified:          req.mfaVerified,
		activeAccessRequests: req.activeRequests.AccessRequests,
		deviceID:             req.deviceExtensions.DeviceID,
	}); err != nil {
		return nil, trace.Wrap(err)
	}

	// extract the passed in certificate format. if nothing was passed in, fetch
	// the certificate format from the role.
	certificateFormat, err := utils.CheckCertificateFormatFlag(req.compatibility)
	if err != nil {
		return nil, trace.Wrap(err)
	}
	if certificateFormat == teleport.CertificateFormatUnspecified {
		certificateFormat = req.checker.CertificateFormat()
	}

	var sessionTTL time.Duration
	var allowedLogins []string

	if req.ttl == 0 {
		req.ttl = time.Duration(readOnlyAuthPref.GetDefaultSessionTTL())
	}

	// If the role TTL is ignored, do not restrict session TTL and allowed logins.
	// The only caller setting this parameter should be "tctl auth sign".
	// Otherwise, set the session TTL to the smallest of all roles and
	// then only grant access to allowed logins based on that.
	if req.overrideRoleTTL {
		// Take whatever was passed in. Pass in 0 to CheckLoginDuration so all
		// logins are returned for the role set.
		sessionTTL = req.ttl
		allowedLogins, err = req.checker.CheckLoginDuration(0)
		if err != nil {
			return nil, trace.Wrap(err)
		}
	} else {
		// Adjust session TTL to the smaller of two values: the session TTL requested
		// in tsh (possibly using default_session_ttl) or the session TTL for the
		// role.
		sessionTTL = req.checker.AdjustSessionTTL(req.ttl)
		// Return a list of logins that meet the session TTL limit. This means if
		// the requested session TTL is larger than the max session TTL for a login,
		// that login will not be included in the list of allowed logins.
		allowedLogins, err = req.checker.CheckLoginDuration(sessionTTL)
		if err != nil {
			return nil, trace.Wrap(err)
		}
	}
	notAfter := a.clock.Now().UTC().Add(sessionTTL)

	attestedKeyPolicy := keys.PrivateKeyPolicyNone
	requiredKeyPolicy, err := req.checker.PrivateKeyPolicy(readOnlyAuthPref.GetPrivateKeyPolicy())
	if err != nil {
		return nil, trace.Wrap(err)
	}

	if requiredKeyPolicy != keys.PrivateKeyPolicyNone {
		var (
			sshAttestedKeyPolicy keys.PrivateKeyPolicy
			tlsAttestedKeyPolicy keys.PrivateKeyPolicy
		)
		if req.sshPublicKey != nil {
			sshCryptoPubKey, err := sshutils.CryptoPublicKey(req.sshPublicKey)
			if err != nil {
				return nil, trace.Wrap(err)
			}
			sshAttestedKeyPolicy, err = a.attestHardwareKey(ctx, &attestHardwareKeyParams{
				requiredKeyPolicy:    requiredKeyPolicy,
				pubKey:               sshCryptoPubKey,
				attestationStatement: req.sshPublicKeyAttestationStatement,
				sessionTTL:           sessionTTL,
				readOnlyAuthPref:     readOnlyAuthPref,
				userName:             req.user.GetName(),
				userTraits:           req.checker.Traits(),
			})
			if err != nil {
				return nil, trace.Wrap(err, "attesting SSH key")
			}
		}
		if req.tlsPublicKey != nil {
			tlsCryptoPubKey, err := keys.ParsePublicKey(req.tlsPublicKey)
			if err != nil {
				return nil, trace.Wrap(err)
			}
			tlsAttestedKeyPolicy, err = a.attestHardwareKey(ctx, &attestHardwareKeyParams{
				requiredKeyPolicy:    requiredKeyPolicy,
				pubKey:               tlsCryptoPubKey,
				attestationStatement: req.tlsPublicKeyAttestationStatement,
				sessionTTL:           sessionTTL,
				readOnlyAuthPref:     readOnlyAuthPref,
				userName:             req.user.GetName(),
				userTraits:           req.checker.Traits(),
			})
			if err != nil {
				return nil, trace.Wrap(err, "attesting TLS key")
			}
		}
		if req.sshPublicKey != nil && req.tlsPublicKey != nil && sshAttestedKeyPolicy != tlsAttestedKeyPolicy {
			return nil, trace.BadParameter("SSH attested key policy %q does not match TLS attested key policy %q, this not supported",
				sshAttestedKeyPolicy, tlsAttestedKeyPolicy)
		}
		attestedKeyPolicy = cmp.Or(sshAttestedKeyPolicy, tlsAttestedKeyPolicy)
	}

	clusterName, err := a.GetDomainName()
	if err != nil {
		return nil, trace.Wrap(err)
	}
	if req.routeToCluster == "" {
		req.routeToCluster = clusterName
	}
	if req.routeToCluster != clusterName {
		// Authorize access to a remote cluster.
		rc, err := a.GetRemoteCluster(ctx, req.routeToCluster)
		if err != nil {
			return nil, trace.Wrap(err)
		}
		if err := req.checker.CheckAccessToRemoteCluster(rc); err != nil {
			if trace.IsAccessDenied(err) {
				return nil, trace.NotFound("remote cluster %q not found", req.routeToCluster)
			}
			return nil, trace.Wrap(err)
		}
	}

	// Add the special join-only principal used for joining sessions.
	// All users have access to this and join RBAC rules are checked after the connection is established.
	allowedLogins = append(allowedLogins, teleport.SSHSessionJoinPrincipal)

	requestedResourcesStr, err := types.ResourceIDsToString(req.checker.GetAllowedResourceIDs())
	if err != nil {
		return nil, trace.Wrap(err)
	}

	pinnedIP := ""
	if caType == types.UserCA && (req.checker.PinSourceIP() || req.pinIP) {
		if req.loginIP == "" {
			return nil, trace.BadParameter("IP pinning is enabled for user %q but there is no client IP information", req.user.GetName())
		}

		pinnedIP = req.loginIP
	}

	ca, err := a.GetCertAuthority(ctx, types.CertAuthID{
		Type:       caType,
		DomainName: clusterName,
	}, true)
	if err != nil {
		return nil, trace.Wrap(err)
	}

	var signedSSHCert []byte
	if req.sshPublicKey != nil {
		sshSigner, err := a.keyStore.GetSSHSigner(ctx, ca)
		if err != nil {
			return nil, trace.Wrap(err)
		}

		params := services.UserCertParams{
			CASigner:                sshSigner,
			PublicUserKey:           req.sshPublicKey,
			Username:                req.user.GetName(),
			Impersonator:            req.impersonator,
			AllowedLogins:           allowedLogins,
			TTL:                     sessionTTL,
			Roles:                   req.checker.RoleNames(),
			CertificateFormat:       certificateFormat,
			PermitPortForwarding:    req.checker.CanPortForward(),
			PermitAgentForwarding:   req.checker.CanForwardAgents(),
			PermitX11Forwarding:     req.checker.PermitX11Forwarding(),
			RouteToCluster:          req.routeToCluster,
			Traits:                  req.traits,
			ActiveRequests:          req.activeRequests,
			MFAVerified:             req.mfaVerified,
			PreviousIdentityExpires: req.previousIdentityExpires,
			LoginIP:                 req.loginIP,
			PinnedIP:                pinnedIP,
			DisallowReissue:         req.disallowReissue,
			Renewable:               req.renewable,
			Generation:              req.generation,
			BotName:                 req.botName,
			BotInstanceID:           req.botInstanceID,
			CertificateExtensions:   req.checker.CertificateExtensions(),
			AllowedResourceIDs:      requestedResourcesStr,
			ConnectionDiagnosticID:  req.connectionDiagnosticID,
			PrivateKeyPolicy:        attestedKeyPolicy,
			DeviceID:                req.deviceExtensions.DeviceID,
			DeviceAssetTag:          req.deviceExtensions.AssetTag,
			DeviceCredentialID:      req.deviceExtensions.CredentialID,
		}
		signedSSHCert, err = a.GenerateUserCert(params)
		if err != nil {
			return nil, trace.Wrap(err)
		}
	}

	kubeGroups, kubeUsers, err := req.checker.CheckKubeGroupsAndUsers(sessionTTL, req.overrideRoleTTL)
	// NotFound errors are acceptable - this user may have no k8s access
	// granted and that shouldn't prevent us from issuing a TLS cert.
	if err != nil && !trace.IsNotFound(err) {
		return nil, trace.Wrap(err)
	}
	// Ensure that the Kubernetes cluster name specified in the request exists
	// when the certificate is intended for a local Kubernetes cluster.
	// If the certificate is targeting a trusted Teleport cluster, it is the
	// responsibility of the cluster to ensure its existence.
	if req.routeToCluster == clusterName && req.kubernetesCluster != "" {
		if err := kubeutils.CheckKubeCluster(a.closeCtx, a, req.kubernetesCluster); err != nil {
			return nil, trace.Wrap(err)
		}
	}

	// See which database names and users this user is allowed to use.
	dbNames, dbUsers, err := req.checker.CheckDatabaseNamesAndUsers(sessionTTL, req.overrideRoleTTL)
	if err != nil && !trace.IsNotFound(err) {
		return nil, trace.Wrap(err)
	}

	// See which AWS role ARNs this user is allowed to assume.
	roleARNs, err := req.checker.CheckAWSRoleARNs(sessionTTL, req.overrideRoleTTL)
	if err != nil && !trace.IsNotFound(err) {
		return nil, trace.Wrap(err)
	}

	// See which Azure identities this user is allowed to assume.
	azureIdentities, err := req.checker.CheckAzureIdentities(sessionTTL, req.overrideRoleTTL)
	if err != nil && !trace.IsNotFound(err) {
		return nil, trace.Wrap(err)
	}

	// Enumerate allowed GCP service accounts.
	gcpAccounts, err := req.checker.CheckGCPServiceAccounts(sessionTTL, req.overrideRoleTTL)
	if err != nil && !trace.IsNotFound(err) {
		return nil, trace.Wrap(err)
	}

	identity := tlsca.Identity{
		Username:          req.user.GetName(),
		Impersonator:      req.impersonator,
		Groups:            req.checker.RoleNames(),
		Principals:        allowedLogins,
		Usage:             req.usage,
		RouteToCluster:    req.routeToCluster,
		KubernetesCluster: req.kubernetesCluster,
		Traits:            req.traits,
		KubernetesGroups:  kubeGroups,
		KubernetesUsers:   kubeUsers,
		RouteToApp: tlsca.RouteToApp{
			SessionID:         req.appSessionID,
			URI:               req.appURI,
			PublicAddr:        req.appPublicAddr,
			ClusterName:       req.appClusterName,
			Name:              req.appName,
			AWSRoleARN:        req.awsRoleARN,
			AzureIdentity:     req.azureIdentity,
			GCPServiceAccount: req.gcpServiceAccount,
		},
		TeleportCluster: clusterName,
		RouteToDatabase: tlsca.RouteToDatabase{
			ServiceName: req.dbService,
			Protocol:    req.dbProtocol,
			Username:    req.dbUser,
			Database:    req.dbName,
			Roles:       req.dbRoles,
		},
		DatabaseNames:           dbNames,
		DatabaseUsers:           dbUsers,
		MFAVerified:             req.mfaVerified,
		PreviousIdentityExpires: req.previousIdentityExpires,
		LoginIP:                 req.loginIP,
		PinnedIP:                pinnedIP,
		AWSRoleARNs:             roleARNs,
		AzureIdentities:         azureIdentities,
		GCPServiceAccounts:      gcpAccounts,
		ActiveRequests:          req.activeRequests.AccessRequests,
		DisallowReissue:         req.disallowReissue,
		Renewable:               req.renewable,
		Generation:              req.generation,
		BotName:                 req.botName,
		BotInstanceID:           req.botInstanceID,
		AllowedResourceIDs:      req.checker.GetAllowedResourceIDs(),
		PrivateKeyPolicy:        attestedKeyPolicy,
		ConnectionDiagnosticID:  req.connectionDiagnosticID,
		DeviceExtensions: tlsca.DeviceExtensions{
			DeviceID:     req.deviceExtensions.DeviceID,
			AssetTag:     req.deviceExtensions.AssetTag,
			CredentialID: req.deviceExtensions.CredentialID,
		},
		UserType: req.user.GetUserType(),
	}

	var signedTLSCert []byte
	if req.tlsPublicKey != nil {
		tlsCryptoPubKey, err := keys.ParsePublicKey(req.tlsPublicKey)
		if err != nil {
			return nil, trace.Wrap(err)
		}
		tlsCert, tlsSigner, err := a.keyStore.GetTLSCertAndSigner(ctx, ca)
		if err != nil {
			return nil, trace.Wrap(err)
		}
		tlsCA, err := tlsca.FromCertAndSigner(tlsCert, tlsSigner)
		if err != nil {
			return nil, trace.Wrap(err)
		}
		subject, err := identity.Subject()
		if err != nil {
			return nil, trace.Wrap(err)
		}
		certRequest := tlsca.CertificateRequest{
			Clock:     a.clock,
			PublicKey: tlsCryptoPubKey,
			Subject:   subject,
			NotAfter:  notAfter,
		}
		signedTLSCert, err = tlsCA.GenerateCertificate(certRequest)
		if err != nil {
			return nil, trace.Wrap(err)
		}
	}

	a.emitCertCreateEvent(ctx, &identity, notAfter)

	// create certs struct to return to user
	certs := &proto.Certs{
		SSH: signedSSHCert,
		TLS: signedTLSCert,
	}

	// always include specified CA
	cas := []types.CertAuthority{ca}

	// also include host CA certs if requested
	if req.includeHostCA {
		hostCA, err := a.GetCertAuthority(ctx, types.CertAuthID{
			Type:       types.HostCA,
			DomainName: clusterName,
		}, false)
		if err != nil {
			return nil, trace.Wrap(err)
		}
		cas = append(cas, hostCA)
	}

	for _, ca := range cas {
		certs.TLSCACerts = append(certs.TLSCACerts, services.GetTLSCerts(ca)...)
		certs.SSHCACerts = append(certs.SSHCACerts, services.GetSSHCheckingKeys(ca)...)
	}

	a.submitCertificateIssuedEvent(&req, attestedKeyPolicy)
	userCertificatesGeneratedMetric.WithLabelValues(string(attestedKeyPolicy)).Inc()

	return certs, nil
}

type attestHardwareKeyParams struct {
	requiredKeyPolicy    keys.PrivateKeyPolicy
	pubKey               crypto.PublicKey
	attestationStatement *keys.AttestationStatement
	sessionTTL           time.Duration
	readOnlyAuthPref     readonly.AuthPreference
	userName             string
	userTraits           map[string][]string
}

func (a *Server) attestHardwareKey(ctx context.Context, params *attestHardwareKeyParams) (attestedKeyPolicy keys.PrivateKeyPolicy, err error) {
	// Try to attest the given hardware key using the given attestation statement.
	attestationData, err := modules.GetModules().AttestHardwareKey(ctx, a, params.attestationStatement, params.pubKey, params.sessionTTL)
	if trace.IsNotFound(err) {
		return attestedKeyPolicy, keys.NewPrivateKeyPolicyError(params.requiredKeyPolicy)
	} else if err != nil {
		return attestedKeyPolicy, trace.Wrap(err)
	}

	// verify that the required private key policy for the requested identity
	// is met by the provided attestation statement.
	attestedKeyPolicy = attestationData.PrivateKeyPolicy
	if !params.requiredKeyPolicy.IsSatisfiedBy(attestedKeyPolicy) {
		return attestedKeyPolicy, keys.NewPrivateKeyPolicyError(params.requiredKeyPolicy)
	}

	var validateSerialNumber bool
	hksnv, err := params.readOnlyAuthPref.GetHardwareKeySerialNumberValidation()
	if err == nil {
		validateSerialNumber = hksnv.Enabled
	}

	// Validate the serial number if enabled, unless this is a web session.
	if validateSerialNumber && attestedKeyPolicy != keys.PrivateKeyPolicyWebSession {
		const defaultSerialNumberTraitName = "hardware_key_serial_numbers"
		// Note: currently only yubikeys are supported as hardware keys. If we extend
		// support to more hardware keys, we can add prefixes to serial numbers.
		// Ex: solokey_12345678 or s_12345678.
		// When prefixes are added, we can default to assuming that serial numbers
		// without prefixes are for yubikeys, meaning there will be no backwards
		// compatibility issues.
		serialNumberTraitName := hksnv.SerialNumberTraitName
		if serialNumberTraitName == "" {
			serialNumberTraitName = defaultSerialNumberTraitName
		}

		// Check that the attested hardware key serial number matches
		// a serial number in the user's traits, if any are set.
		registeredSerialNumbers, ok := params.userTraits[serialNumberTraitName]
		if !ok || len(registeredSerialNumbers) == 0 {
			log.Debugf("user %q tried to sign in with hardware key support, but has no known hardware keys. A user's known hardware key serial numbers should be set \"in user.traits.%v\"", params.userName, serialNumberTraitName)
			return attestedKeyPolicy, trace.BadParameter("cannot generate certs for user with no known hardware keys")
		}

		attestedSerialNumber := strconv.Itoa(int(attestationData.SerialNumber))
		// serial number traits can be a comma separated list, or a list of comma separated lists.
		// e.g. [["12345678,87654321"], ["13572468"]].
		if !slices.ContainsFunc(registeredSerialNumbers, func(s string) bool {
			return slices.Contains(strings.Split(s, ","), attestedSerialNumber)
		}) {
			log.Debugf("user %q tried to sign in with hardware key support with an unknown hardware key and was denied: YubiKey serial number %q", params.userName, attestedSerialNumber)
			return attestedKeyPolicy, trace.BadParameter("cannot generate certs for user with unknown hardware key: YubiKey serial number %q", attestedSerialNumber)
		}
	}
	return attestedKeyPolicy, nil
}

type verifyLocksForUserCertsReq struct {
	checker services.AccessChecker

	// defaultMode is the default locking mode, as recorded in the cluster
	// Auth Preferences.
	defaultMode constants.LockingMode
	// username is the Teleport username.
	// Eg: tlsca.Identity.Username.
	username string
	// mfaVerified is the UUID of the MFA device used to authenticate the user.
	// Eg: tlsca.Identity.MFAVerified.
	mfaVerified string
	// activeAccessRequests are the UUIDs of active access requests for the user.
	// Eg: tlsca.Identity.ActiveRequests.
	activeAccessRequests []string
	// deviceID is the trusted device ID.
	// Eg: tlsca.Identity.DeviceExtensions.DeviceID
	deviceID string
}

// verifyLocksForUserCerts verifies if any locks are in place before issuing new
// user certificates.
func (a *Server) verifyLocksForUserCerts(req verifyLocksForUserCertsReq) error {
	checker := req.checker
	lockingMode := checker.LockingMode(req.defaultMode)

	lockTargets := []types.LockTarget{
		{User: req.username},
		{MFADevice: req.mfaVerified},
		{Device: req.deviceID},
	}
	lockTargets = append(lockTargets,
		services.RolesToLockTargets(checker.RoleNames())...,
	)
	lockTargets = append(lockTargets,
		services.AccessRequestsToLockTargets(req.activeAccessRequests)...,
	)

	return trace.Wrap(a.checkLockInForce(lockingMode, lockTargets))
}

// getSigningCAs returns the necessary resources to issue/sign new certificates.
func (a *Server) getSigningCAs(ctx context.Context, domainName string, caType types.CertAuthType) (*tlsca.CertAuthority, ssh.Signer, types.CertAuthority, error) {
	const loadKeys = true
	ca, err := a.GetCertAuthority(ctx, types.CertAuthID{
		Type:       caType,
		DomainName: domainName,
	}, loadKeys)
	if err != nil {
		return nil, nil, nil, trace.Wrap(err)
	}

	tlsCert, tlsSigner, err := a.keyStore.GetTLSCertAndSigner(ctx, ca)
	if err != nil {
		return nil, nil, nil, trace.Wrap(err)
	}
	tlsCA, err := tlsca.FromCertAndSigner(tlsCert, tlsSigner)
	if err != nil {
		return nil, nil, nil, trace.Wrap(err)
	}

	sshSigner, err := a.keyStore.GetSSHSigner(ctx, ca)
	if err != nil {
		return nil, nil, nil, trace.Wrap(err)
	}

	return tlsCA, sshSigner, ca, nil
}

func (a *Server) emitCertCreateEvent(ctx context.Context, identity *tlsca.Identity, notAfter time.Time) {
	eventIdentity := identity.GetEventIdentity()
	eventIdentity.Expires = notAfter
	if err := a.emitter.EmitAuditEvent(a.closeCtx, &apievents.CertificateCreate{
		Metadata: apievents.Metadata{
			Type: events.CertificateCreateEvent,
			Code: events.CertificateCreateCode,
		},
		CertificateType: events.CertificateTypeUser,
		Identity:        &eventIdentity,
		ClientMetadata: apievents.ClientMetadata{
			// TODO(greedy52) currently only user-agent from GRPC clients are
			// fetched. Need to propagate user-agent from HTTP calls.
			UserAgent: trimUserAgent(metadata.UserAgentFromContext(ctx)),
		},
	}); err != nil {
		log.WithError(err).Warn("Failed to emit certificate create event.")
	}
}

// WithUserLock executes function authenticateFn that performs user authentication
// if authenticateFn returns non nil error, the login attempt will be logged in as failed.
// The only exception to this rule is ConnectionProblemError, in case if it occurs
// access will be denied, but login attempt will not be recorded
// this is done to avoid potential user lockouts due to backend failures
// In case if user exceeds defaults.MaxLoginAttempts
// the user account will be locked for defaults.AccountLockInterval
func (a *Server) WithUserLock(ctx context.Context, username string, authenticateFn func() error) error {
	user, err := a.Services.GetUser(ctx, username, false)
	if err != nil {
		if trace.IsNotFound(err) {
			// If user is not found, still call authenticateFn. It should
			// always return an error. This prevents username oracles and
			// timing attacks.
			return authenticateFn()
		}
		return trace.Wrap(err)
	}
	status := user.GetStatus()
	if status.IsLocked {
		if status.LockExpires.After(a.clock.Now().UTC()) {
			log.Debugf("%v exceeds %v failed login attempts, locked until %v",
				user.GetName(), defaults.MaxLoginAttempts, apiutils.HumanTimeFormat(status.LockExpires))

			err := trace.AccessDenied(MaxFailedAttemptsErrMsg)
			return trace.WithField(err, ErrFieldKeyUserMaxedAttempts, true)
		}
	}
	fnErr := authenticateFn()
	if fnErr == nil {
		// upon successful login, reset the failed attempt counter
		err = a.DeleteUserLoginAttempts(username)
		if !trace.IsNotFound(err) {
			return trace.Wrap(err)
		}

		return nil
	}
	// do not lock user in case if DB is flaky or down
	if trace.IsConnectionProblem(err) {
		return trace.Wrap(fnErr)
	}
	// log failed attempt and possibly lock user
	attempt := services.LoginAttempt{Time: a.clock.Now().UTC(), Success: false}
	err = a.AddUserLoginAttempt(username, attempt, defaults.AttemptTTL)
	if err != nil {
		log.Error(trace.DebugReport(err))
		return trace.Wrap(fnErr)
	}
	loginAttempts, err := a.GetUserLoginAttempts(username)
	if err != nil {
		log.Error(trace.DebugReport(err))
		return trace.Wrap(fnErr)
	}
	if !services.LastFailed(defaults.MaxLoginAttempts, loginAttempts) {
		log.Debugf("%v user has less than %v failed login attempts", username, defaults.MaxLoginAttempts)
		return trace.Wrap(fnErr)
	}
	lockUntil := a.clock.Now().UTC().Add(defaults.AccountLockInterval)
	log.Debug(fmt.Sprintf("%v exceeds %v failed login attempts, locked until %v",
		username, defaults.MaxLoginAttempts, apiutils.HumanTimeFormat(lockUntil)))
	user.SetLocked(lockUntil, "user has exceeded maximum failed login attempts")
	_, err = a.UpsertUser(ctx, user)
	if err != nil {
		log.Error(trace.DebugReport(err))
		return trace.Wrap(fnErr)
	}

	retErr := trace.AccessDenied(MaxFailedAttemptsErrMsg)
	return trace.WithField(retErr, ErrFieldKeyUserMaxedAttempts, true)
}

// CreateAuthenticateChallenge implements AuthService.CreateAuthenticateChallenge.
func (a *Server) CreateAuthenticateChallenge(ctx context.Context, req *proto.CreateAuthenticateChallengeRequest) (*proto.MFAAuthenticateChallenge, error) {
	var username string

	challengeExtensions := &mfav1.ChallengeExtensions{}
	if req.ChallengeExtensions != nil {
		challengeExtensions = req.ChallengeExtensions
	}

	validateAndSetScope := func(challengeExtensions *mfav1.ChallengeExtensions, expectedScope mfav1.ChallengeScope) error {
		if challengeExtensions.Scope == mfav1.ChallengeScope_CHALLENGE_SCOPE_UNSPECIFIED {
			challengeExtensions.Scope = expectedScope
		} else if challengeExtensions.Scope != expectedScope {
			// scope doesn't need to be specified when the challenge request type is
			// tied to a specific scope, but we validate it anyways as a sanity check.
			return trace.BadParameter("invalid scope %q, expected %q", challengeExtensions.Scope, expectedScope)
		}

		return nil
	}

	switch req.GetRequest().(type) {
	case *proto.CreateAuthenticateChallengeRequest_UserCredentials:
		username = req.GetUserCredentials().GetUsername()

		if err := a.WithUserLock(ctx, username, func() error {
			return a.checkPasswordWOToken(ctx, username, req.GetUserCredentials().GetPassword())
		}); err != nil {
			// This is only ever used as a means to acquire a login challenge, so
			// let's issue an authentication failure event.
			if err := a.emitAuthAuditEvent(ctx, authAuditProps{
				username: username,
				authErr:  err,
			}); err != nil {
				log.WithError(err).Warn("Failed to emit login event")
				// err swallowed on purpose.
			}
			return nil, trace.Wrap(err)
		}

		if err := validateAndSetScope(challengeExtensions, mfav1.ChallengeScope_CHALLENGE_SCOPE_LOGIN); err != nil {
			return nil, trace.Wrap(ErrDone)
		}

	case *proto.CreateAuthenticateChallengeRequest_RecoveryStartTokenID:
		token, err := a.GetUserToken(ctx, req.GetRecoveryStartTokenID())
		if err != nil {
			log.Error(trace.DebugReport(err))
			return nil, trace.AccessDenied("invalid token")
		}

		if err := a.verifyUserToken(token, authclient.UserTokenTypeRecoveryStart); err != nil {
			return nil, trace.Wrap(err)
		}

		username = token.GetUser()

		if err := validateAndSetScope(challengeExtensions, mfav1.ChallengeScope_CHALLENGE_SCOPE_ACCOUNT_RECOVERY); err != nil {
			return nil, trace.Wrap(ErrDone)
		}

	case *proto.CreateAuthenticateChallengeRequest_Passwordless:
		if err := validateAndSetScope(challengeExtensions, mfav1.ChallengeScope_CHALLENGE_SCOPE_PASSWORDLESS_LOGIN); err != nil {
			return nil, trace.Wrap(ErrDone)
		}
	default: // unset or CreateAuthenticateChallengeRequest_ContextUser.

		// Require that a scope was provided.
		if challengeExtensions.Scope == mfav1.ChallengeScope_CHALLENGE_SCOPE_UNSPECIFIED {
			return nil, trace.BadParameter("scope not present in request")
		}

		var err error
		username, err = authz.GetClientUsername(ctx)
		if err != nil {
			return nil, trace.Wrap(err)
		}
	}

	challenges, err := a.mfaAuthChallenge(ctx, username, req.SSOClientRedirectURL, challengeExtensions)
	if err != nil {
		// Do not obfuscate config-related errors.
		if errors.Is(err, types.ErrPasswordlessRequiresWebauthn) || errors.Is(err, types.ErrPasswordlessDisabledBySettings) {
			return nil, trace.Wrap(err)
		}

		log.Error(trace.DebugReport(err))
		return nil, trace.AccessDenied("unable to create MFA challenges")
	}

	return challenges, nil
}

// CreateRegisterChallenge implements AuthService.CreateRegisterChallenge.
func (a *Server) CreateRegisterChallenge(ctx context.Context, req *proto.CreateRegisterChallengeRequest) (*proto.MFARegisterChallenge, error) {
	var token types.UserToken
	var username string
	switch {
	case req.TokenID != "": // Web UI or account recovery flows.
		var err error
		token, err = a.GetUserToken(ctx, req.GetTokenID())
		if err != nil {
			log.Error(trace.DebugReport(err))
			return nil, trace.AccessDenied("invalid token")
		}

		allowedTokenTypes := []string{
			authclient.UserTokenTypePrivilege,
			authclient.UserTokenTypePrivilegeException,
			authclient.UserTokenTypeResetPassword,
			authclient.UserTokenTypeResetPasswordInvite,
			authclient.UserTokenTypeRecoveryApproved,
		}
		if err := a.verifyUserToken(token, allowedTokenTypes...); err != nil {
			return nil, trace.AccessDenied("invalid token")
		}
		username = token.GetUser()

	default: // Authenticated user without token, tsh.
		var err error
		username, err = authz.GetClientUsername(ctx)
		if err != nil {
			return nil, trace.Wrap(err)
		}

		requiredExt := &mfav1.ChallengeExtensions{Scope: mfav1.ChallengeScope_CHALLENGE_SCOPE_MANAGE_DEVICES}
		if _, err := a.validateMFAAuthResponseForRegister(ctx, req.ExistingMFAResponse, username, requiredExt); err != nil {
			return nil, trace.Wrap(err)
		}

		// Create a special token for OTP registrations. The token doubles as
		// temporary storage for the OTP secret, like in the branch above.
		// This is OK because the user just did an MFA check.
		if req.GetDeviceType() != proto.DeviceType_DEVICE_TYPE_TOTP {
			break // break from switch
		}

		token, err = a.createTOTPPrivilegeToken(ctx, username)
		if err != nil {
			return nil, trace.Wrap(err)
		}
	}

	regChal, err := a.createRegisterChallenge(ctx, &newRegisterChallengeRequest{
		username:    username,
		token:       token,
		deviceType:  req.GetDeviceType(),
		deviceUsage: req.GetDeviceUsage(),
	})
	return regChal, trace.Wrap(err)
}

func (a *Server) createTOTPPrivilegeToken(ctx context.Context, username string) (types.UserToken, error) {
	tokenReq := authclient.CreateUserTokenRequest{
		Name: username,
		Type: userTokenTypePrivilegeOTP,
	}
	if err := tokenReq.CheckAndSetDefaults(); err != nil {
		return nil, trace.Wrap(err)
	}

	token, err := a.newUserToken(tokenReq)
	if err != nil {
		return nil, trace.Wrap(err)
	}

	token, err = a.CreateUserToken(ctx, token)
	return token, trace.Wrap(err)
}

type newRegisterChallengeRequest struct {
	username    string
	deviceType  proto.DeviceType
	deviceUsage proto.DeviceUsage

	// token is a user token resource.
	// It is used as following:
	//  - TOTP:
	//    - create a UserTokenSecrets resource
	//    - store by token's ID using Server's IdentityService.
	//  - MFA:
	//    - store challenge by the token's ID
	//    - store by token's ID using Server's IdentityService.
	// This field can be empty to use storage overrides.
	token types.UserToken

	// webIdentityOverride is an optional RegistrationIdentity override to be used
	// to store webauthn challenge. A common override is decorating the regular
	// Identity with an in-memory SessionData storage.
	// Defaults to the Server's IdentityService.
	webIdentityOverride wanlib.RegistrationIdentity
}

func (a *Server) createRegisterChallenge(ctx context.Context, req *newRegisterChallengeRequest) (*proto.MFARegisterChallenge, error) {
	switch req.deviceType {
	case proto.DeviceType_DEVICE_TYPE_TOTP:
		if req.token == nil {
			return nil, trace.BadParameter("all TOTP registrations require a privilege token")
		}

		otpKey, otpOpts, err := a.newTOTPKey(req.username)
		if err != nil {
			return nil, trace.Wrap(err)
		}

		token := req.token
		secrets, err := a.createTOTPUserTokenSecrets(ctx, token, otpKey)
		if err != nil {
			return nil, trace.Wrap(err)
		}

		return &proto.MFARegisterChallenge{
			Request: &proto.MFARegisterChallenge_TOTP{
				TOTP: &proto.TOTPRegisterChallenge{
					Secret:        otpKey.Secret(),
					Issuer:        otpKey.Issuer(),
					PeriodSeconds: uint32(otpOpts.Period),
					Algorithm:     otpOpts.Algorithm.String(),
					Digits:        uint32(otpOpts.Digits.Length()),
					Account:       otpKey.AccountName(),
					QRCode:        secrets.GetQRCode(),
					ID:            token.GetName(),
				},
			},
		}, nil

	case proto.DeviceType_DEVICE_TYPE_WEBAUTHN:
		cap, err := a.GetAuthPreference(ctx)
		if err != nil {
			return nil, trace.Wrap(err)
		}

		webConfig, err := cap.GetWebauthn()
		if err != nil {
			return nil, trace.Wrap(err)
		}

		identity := req.webIdentityOverride
		if identity == nil {
			identity = a.Services
		}

		webRegistration := &wanlib.RegistrationFlow{
			Webauthn: webConfig,
			Identity: identity,
		}

		passwordless := req.deviceUsage == proto.DeviceUsage_DEVICE_USAGE_PASSWORDLESS
		credentialCreation, err := webRegistration.Begin(ctx, req.username, passwordless)
		if err != nil {
			return nil, trace.Wrap(err)
		}

		return &proto.MFARegisterChallenge{Request: &proto.MFARegisterChallenge_Webauthn{
			Webauthn: wantypes.CredentialCreationToProto(credentialCreation),
		}}, nil

	default:
		return nil, trace.BadParameter("MFA device type %q unsupported", req.deviceType.String())
	}
}

// GetMFADevices returns all mfa devices for the user defined in the token or the user defined in context.
func (a *Server) GetMFADevices(ctx context.Context, req *proto.GetMFADevicesRequest) (*proto.GetMFADevicesResponse, error) {
	var username string

	if req.GetTokenID() != "" {
		token, err := a.GetUserToken(ctx, req.GetTokenID())
		if err != nil {
			log.Error(trace.DebugReport(err))
			return nil, trace.AccessDenied("invalid token")
		}

		if err := a.verifyUserToken(token, authclient.UserTokenTypeRecoveryApproved); err != nil {
			return nil, trace.Wrap(err)
		}

		username = token.GetUser()
	}

	if username == "" {
		var err error
		username, err = authz.GetClientUsername(ctx)
		if err != nil {
			return nil, trace.Wrap(err)
		}
	}

	devs, err := a.Services.GetMFADevices(ctx, username, false)
	if err != nil {
		return nil, trace.Wrap(err)
	}

	return &proto.GetMFADevicesResponse{
		Devices: devs,
	}, nil
}

// DeleteMFADeviceSync implements AuthService.DeleteMFADeviceSync.
func (a *Server) DeleteMFADeviceSync(ctx context.Context, req *proto.DeleteMFADeviceSyncRequest) error {
	var user string
	switch {
	case req.TokenID != "":
		token, err := a.GetUserToken(ctx, req.TokenID)
		if err != nil {
			log.Error(trace.DebugReport(err))
			return trace.AccessDenied("invalid token")
		}
		user = token.GetUser()

		if err := a.verifyUserToken(token, authclient.UserTokenTypeRecoveryApproved, authclient.UserTokenTypePrivilege); err != nil {
			return trace.Wrap(err)
		}

	case req.ExistingMFAResponse != nil:
		var err error
		user, err = authz.GetClientUsername(ctx)
		if err != nil {
			return trace.Wrap(err)
		}

		requiredExt := &mfav1.ChallengeExtensions{Scope: mfav1.ChallengeScope_CHALLENGE_SCOPE_MANAGE_DEVICES}
		if _, err := a.ValidateMFAAuthResponse(ctx, req.ExistingMFAResponse, user, requiredExt); err != nil {
			return trace.Wrap(err)
		}

	default:
		return trace.BadParameter(
			"deleting an MFA device requires either a privilege token or a solved authentication challenge")
	}

	_, err := a.deleteMFADeviceSafely(ctx, user, req.DeviceName)
	return trace.Wrap(err)
}

// deleteMFADeviceSafely deletes the user's mfa device while preventing users
// from locking themselves out of their account.
//
// Deletes are not allowed in the following situations:
//   - Last MFA device when the cluster requires MFA
//   - Last resident key credential in a passwordless-capable cluster (avoids
//     passwordless users from locking themselves out).
func (a *Server) deleteMFADeviceSafely(ctx context.Context, user, deviceName string) (*types.MFADevice, error) {
	mfaDevices, err := a.Services.GetMFADevices(ctx, user, true)
	if err != nil {
		return nil, trace.Wrap(err)
	}

	readOnlyAuthPref, err := a.GetReadOnlyAuthPreference(ctx)
	if err != nil {
		return nil, trace.Wrap(err)
	}

	isPasskey := func(d *types.MFADevice) bool {
		return d.GetWebauthn() != nil && d.GetWebauthn().ResidentKey
	}

	var deviceToDelete *types.MFADevice
	remainingDevices := make(map[types.SecondFactorType]int)
	var remainingPasskeys int

	// Find the device to delete and count devices.
	for _, d := range mfaDevices {
		// Match device by name or ID.
		if d.GetName() == deviceName || d.Id == deviceName {
			deviceToDelete = d
			switch d.Device.(type) {
			case *types.MFADevice_Totp, *types.MFADevice_U2F, *types.MFADevice_Webauthn:
			case *types.MFADevice_Sso:
				return nil, trace.BadParameter("cannot delete ephemeral SSO MFA device")
			default:
				return nil, trace.NotImplemented("cannot delete device of type %T", d.Device)
			}
			continue
		}

		switch d.Device.(type) {
		case *types.MFADevice_Totp:
			remainingDevices[types.SecondFactorType_SECOND_FACTOR_TYPE_OTP]++
		case *types.MFADevice_U2F, *types.MFADevice_Webauthn:
			remainingDevices[types.SecondFactorType_SECOND_FACTOR_TYPE_WEBAUTHN]++
		case *types.MFADevice_Sso:
			remainingDevices[types.SecondFactorType_SECOND_FACTOR_TYPE_SSO]++
		default:
			log.Warnf("Ignoring unknown device with type %T in deletion.", d.Device)
			continue
		}

		if isPasskey(d) {
			remainingPasskeys++
		}
	}
	if deviceToDelete == nil {
		return nil, trace.NotFound("MFA device %q does not exist", deviceName)
	}

	var remainingAllowedDevices int
	for _, sf := range readOnlyAuthPref.GetSecondFactors() {
		remainingAllowedDevices += remainingDevices[sf]
	}

	// Prevent users from deleting their last allowed device for clusters that require second factors.
	if readOnlyAuthPref.IsSecondFactorEnforced() && remainingAllowedDevices == 0 {
		return nil, trace.BadParameter("cannot delete the last MFA device for this user; add a replacement device first to avoid getting locked out")
	}

	// Check whether the device to delete is the last passwordless device,
	// and whether deleting it would lockout the user from login.
	//
	// Note: the user may already be locked out from login if a password
	// is not set and passwordless is disabled. Prevent them from deleting
	// their last passkey to prevent them from being locked out further,
	// in the case of passwordless being re-enabled.
	if isPasskey(deviceToDelete) && remainingPasskeys == 0 {
		u, err := a.Services.GetUser(ctx, user, false /* withSecrets */)
		if err != nil {
			return nil, trace.Wrap(err)
		}

		if u.GetUserType() != types.UserTypeSSO && u.GetPasswordState() != types.PasswordState_PASSWORD_STATE_SET {
			return nil, trace.BadParameter("cannot delete last passwordless credential for user")
		}
	}

	if err := a.DeleteMFADevice(ctx, user, deviceToDelete.Id); err != nil {
		return nil, trace.Wrap(err)
	}

	// Emit deleted event.
	clusterName, err := a.GetClusterName()
	if err != nil {
		return nil, trace.Wrap(err)
	}
	if err := a.emitter.EmitAuditEvent(ctx, &apievents.MFADeviceDelete{
		Metadata: apievents.Metadata{
			Type:        events.MFADeviceDeleteEvent,
			Code:        events.MFADeviceDeleteEventCode,
			ClusterName: clusterName.GetClusterName(),
		},
		UserMetadata:       authz.ClientUserMetadataWithUser(ctx, user),
		MFADeviceMetadata:  mfaDeviceEventMetadata(deviceToDelete),
		ConnectionMetadata: authz.ConnectionMetadata(ctx),
	}); err != nil {
		return nil, trace.Wrap(err)
	}
	return deviceToDelete, nil
}

// AddMFADeviceSync implements AuthService.AddMFADeviceSync.
func (a *Server) AddMFADeviceSync(ctx context.Context, req *proto.AddMFADeviceSyncRequest) (*proto.AddMFADeviceSyncResponse, error) {
	// Use either the explicitly provided token or the TOTP token created by
	// CreateRegisterChallenge.
	token := req.GetTokenID()
	if token == "" {
		token = req.GetNewMFAResponse().GetTOTP().GetID()
	}

	var username string
	switch {
	case token != "":
		privilegeToken, err := a.GetUserToken(ctx, token)
		if err != nil {
			log.Error(trace.DebugReport(err))
			return nil, trace.AccessDenied("invalid token")
		}

		if err := a.verifyUserToken(
			privilegeToken,
			authclient.UserTokenTypePrivilege,
			authclient.UserTokenTypePrivilegeException,
			userTokenTypePrivilegeOTP,
		); err != nil {
			return nil, trace.Wrap(err)
		}
		username = privilegeToken.GetUser()

	default: // ContextUser
		var err error
		username, err = authz.GetClientUsername(ctx)
		if err != nil {
			return nil, trace.Wrap(err)
		}
	}

	dev, err := a.verifyMFARespAndAddDevice(ctx, &newMFADeviceFields{
		username:      username,
		newDeviceName: req.GetNewDeviceName(),
		tokenID:       token,
		deviceResp:    req.GetNewMFAResponse(),
		deviceUsage:   req.DeviceUsage,
	})
	if err != nil {
		return nil, trace.Wrap(err)
	}
	return &proto.AddMFADeviceSyncResponse{Device: dev}, nil
}

type newMFADeviceFields struct {
	username      string
	newDeviceName string
	// tokenID is the ID of a reset/invite/recovery/privilege token.
	// It is generally used to recover the TOTP secret stored in the token.
	tokenID string

	// webIdentityOverride is an optional RegistrationIdentity override to be used
	// for device registration. A common override is decorating the regular
	// Identity with an in-memory SessionData storage.
	// Defaults to the Server's IdentityService.
	webIdentityOverride wanlib.RegistrationIdentity
	// deviceResp is the register response from the new device.
	deviceResp *proto.MFARegisterResponse
	// deviceUsage describes the intended usage of the new device.
	deviceUsage proto.DeviceUsage
}

// verifyMFARespAndAddDevice validates MFA register response and on success adds the new MFA device.
func (a *Server) verifyMFARespAndAddDevice(ctx context.Context, req *newMFADeviceFields) (*types.MFADevice, error) {
	if len(req.newDeviceName) > mfaDeviceNameMaxLen {
		return nil, trace.BadParameter("device name must be %v characters or less", mfaDeviceNameMaxLen)
	}

	cap, err := a.GetAuthPreference(ctx)
	if err != nil {
		return nil, trace.Wrap(err)
	}

	if !cap.IsSecondFactorEnabled() {
		return nil, trace.BadParameter("second factor disabled by cluster configuration")
	}

	var dev *types.MFADevice
	switch req.deviceResp.GetResponse().(type) {
	case *proto.MFARegisterResponse_TOTP:
		dev, err = a.registerTOTPDevice(ctx, req.deviceResp, req)
		if err != nil {
			return nil, trace.Wrap(err)
		}
	case *proto.MFARegisterResponse_Webauthn:
		dev, err = a.registerWebauthnDevice(ctx, req.deviceResp, req)
		if err != nil {
			return nil, trace.Wrap(err)
		}
	default:
		return nil, trace.BadParameter("MFARegisterResponse is an unknown response type %T", req.deviceResp.Response)
	}

	clusterName, err := a.GetClusterName()
	if err != nil {
		return nil, trace.Wrap(err)
	}
	if err := a.emitter.EmitAuditEvent(ctx, &apievents.MFADeviceAdd{
		Metadata: apievents.Metadata{
			Type:        events.MFADeviceAddEvent,
			Code:        events.MFADeviceAddEventCode,
			ClusterName: clusterName.GetClusterName(),
		},
		UserMetadata:       authz.ClientUserMetadataWithUser(ctx, req.username),
		MFADeviceMetadata:  mfaDeviceEventMetadata(dev),
		ConnectionMetadata: authz.ConnectionMetadata(ctx),
	}); err != nil {
		log.WithError(err).Warn("Failed to emit add mfa device event.")
	}

	return dev, nil
}

func (a *Server) registerTOTPDevice(ctx context.Context, regResp *proto.MFARegisterResponse, req *newMFADeviceFields) (*types.MFADevice, error) {
	cap, err := a.GetAuthPreference(ctx)
	if err != nil {
		return nil, trace.Wrap(err)
	}
	if !cap.IsSecondFactorTOTPAllowed() {
		return nil, trace.BadParameter("second factor TOTP not allowed by cluster")
	}

	if req.tokenID == "" {
		return nil, trace.BadParameter("missing TOTP secret")
	}

	secrets, err := a.GetUserTokenSecrets(ctx, req.tokenID)
	if err != nil {
		return nil, trace.Wrap(err)
	}
	secret := secrets.GetOTPKey()

	dev, err := services.NewTOTPDevice(req.newDeviceName, secret, a.clock.Now())
	if err != nil {
		return nil, trace.Wrap(err)
	}
	if err := a.checkTOTP(ctx, req.username, regResp.GetTOTP().GetCode(), dev); err != nil {
		return nil, trace.Wrap(err)
	}
	if err := a.UpsertMFADevice(ctx, req.username, dev); err != nil {
		return nil, trace.Wrap(err)
	}
	return dev, nil
}

func (a *Server) registerWebauthnDevice(ctx context.Context, regResp *proto.MFARegisterResponse, req *newMFADeviceFields) (*types.MFADevice, error) {
	cap, err := a.GetAuthPreference(ctx)
	if err != nil {
		return nil, trace.Wrap(err)
	}
	if !cap.IsSecondFactorWebauthnAllowed() {
		return nil, trace.BadParameter("second factor webauthn not allowed by cluster")
	}

	webConfig, err := cap.GetWebauthn()
	if err != nil {
		return nil, trace.Wrap(err)
	}
	identity := req.webIdentityOverride // Override Identity, if supplied.
	if identity == nil {
		identity = a.Services
	}
	webRegistration := &wanlib.RegistrationFlow{
		Webauthn: webConfig,
		Identity: identity,
	}
	// Finish upserts the device on success.
	dev, err := webRegistration.Finish(ctx, wanlib.RegisterResponse{
		User:             req.username,
		DeviceName:       req.newDeviceName,
		CreationResponse: wantypes.CredentialCreationResponseFromProto(regResp.GetWebauthn()),
		Passwordless:     req.deviceUsage == proto.DeviceUsage_DEVICE_USAGE_PASSWORDLESS,
	})
	return dev, trace.Wrap(err)
}

// GetWebSession returns existing web session described by req. Explicitly
// delegating to Services as it's directly implemented by Cache as well.
func (a *Server) GetWebSession(ctx context.Context, req types.GetWebSessionRequest) (types.WebSession, error) {
	return a.Services.GetWebSession(ctx, req)
}

// GetWebToken returns existing web token described by req. Explicitly
// delegating to Services as it's directly implemented by Cache as well.
func (a *Server) GetWebToken(ctx context.Context, req types.GetWebTokenRequest) (types.WebToken, error) {
	return a.Services.GetWebToken(ctx, req)
}

// ExtendWebSession creates a new web session for a user based on a valid previous (current) session.
//
// If there is an approved access request, additional roles are appended to the roles that were
// extracted from identity. The new session expiration time will not exceed the expiration time
// of the previous session.
//
// If there is a switchback request, the roles will switchback to user's default roles and
// the expiration time is derived from users recently logged in time.
func (a *Server) ExtendWebSession(ctx context.Context, req authclient.WebSessionReq, identity tlsca.Identity) (types.WebSession, error) {
	prevSession, err := a.GetWebSession(ctx, types.GetWebSessionRequest{
		User:      req.User,
		SessionID: req.PrevSessionID,
	})
	if err != nil {
		return nil, trace.Wrap(err)
	}

	// consider absolute expiry time that may be set for this session
	// by some external identity service, so we can not renew this session
	// anymore without extra logic for renewal with external OIDC provider
	expiresAt := prevSession.GetExpiryTime()
	if !expiresAt.IsZero() && expiresAt.Before(a.clock.Now().UTC()) {
		return nil, trace.NotFound("web session has expired")
	}

	accessInfo, err := services.AccessInfoFromLocalIdentity(identity, a)
	if err != nil {
		return nil, trace.Wrap(err)
	}
	roles := accessInfo.Roles
	traits := accessInfo.Traits
	allowedResourceIDs := accessInfo.AllowedResourceIDs
	accessRequests := identity.ActiveRequests

	if req.ReloadUser {
		// We don't call from the cache layer because we want to
		// retrieve the recently updated user. Otherwise, the cache
		// returns stale data.
		user, err := a.Identity.GetUser(ctx, req.User, false)
		if err != nil {
			return nil, trace.Wrap(err)
		}

		// Make sure to refresh the user login state.
		userState, err := a.ulsGenerator.Refresh(ctx, user, a.UserLoginStates)
		if err != nil {
			return nil, trace.Wrap(err)
		}

		// Updating traits is needed for guided SSH flow in Discover.
		traits = userState.GetTraits()
		// Updating roles is needed for guided Connect My Computer flow in Discover.
		roles = userState.GetRoles()

	} else if req.AccessRequestID != "" {
		accessRequest, err := a.getValidatedAccessRequest(ctx, identity, req.User, req.AccessRequestID)
		if err != nil {
			return nil, trace.Wrap(err)
		}

		roles = append(roles, accessRequest.GetRoles()...)
		roles = apiutils.Deduplicate(roles)
		accessRequests = apiutils.Deduplicate(append(accessRequests, req.AccessRequestID))

		if len(accessRequest.GetRequestedResourceIDs()) > 0 {
			// There's not a consistent way to merge multiple resource access
			// requests, a user may be able to request access to different resources
			// with different roles which should not overlap.
			if len(allowedResourceIDs) > 0 {
				return nil, trace.BadParameter("user is already logged in with a resource access request, cannot assume another")
			}
			allowedResourceIDs = accessRequest.GetRequestedResourceIDs()
		}

		webSessionTTL := a.getWebSessionTTL(accessRequest)

		// Let the session expire with the shortest expiry time.
		if expiresAt.After(webSessionTTL) {
			expiresAt = webSessionTTL
		}
	} else if req.Switchback {
		if prevSession.GetLoginTime().IsZero() {
			return nil, trace.BadParameter("Unable to switchback, log in time was not recorded.")
		}

		// Get default/static roles.
		userState, err := a.GetUserOrLoginState(ctx, req.User)
		if err != nil {
			return nil, trace.Wrap(err, "failed to switchback")
		}

		// Reset any search-based access requests
		allowedResourceIDs = nil

		// Calculate expiry time.
		roleSet, err := services.FetchRoles(userState.GetRoles(), a, userState.GetTraits())
		if err != nil {
			return nil, trace.Wrap(err)
		}

		sessionTTL := roleSet.AdjustSessionTTL(apidefaults.CertDuration)

		// Set default roles and expiration.
		expiresAt = prevSession.GetLoginTime().UTC().Add(sessionTTL)
		roles = userState.GetRoles()
		accessRequests = nil
	}

	// Create a new web session with the same private key. This way, if the
	// original session was an attested web session, the extended session will
	// also be an attested web session.
	prevSSHKey, err := keys.ParsePrivateKey(prevSession.GetSSHPriv())
	if err != nil {
		return nil, trace.Wrap(err)
	}
	prevTLSKey, err := keys.ParsePrivateKey(prevSession.GetTLSPriv())
	if err != nil {
		return nil, trace.Wrap(err)
	}

	// Keep existing device extensions in the new session.
	opts := &newWebSessionOpts{}
	if prevSession.GetHasDeviceExtensions() {
		var err error
		opts.deviceExtensions, err = decodeDeviceExtensionsFromSession(prevSession)
		if err != nil {
			return nil, trace.Wrap(err)
		}
	}

	sessionTTL := utils.ToTTL(a.clock, expiresAt)
	sess, _, err := a.newWebSession(ctx, NewWebSessionRequest{
		User:                 req.User,
		LoginIP:              identity.LoginIP,
		Roles:                roles,
		Traits:               traits,
		SessionTTL:           sessionTTL,
		AccessRequests:       accessRequests,
		RequestedResourceIDs: allowedResourceIDs,
		SSHPrivateKey:        prevSSHKey,
		TLSPrivateKey:        prevTLSKey,
	}, opts)
	if err != nil {
		return nil, trace.Wrap(err)
	}

	// Keep preserving the login time.
	sess.SetLoginTime(prevSession.GetLoginTime())

	sess.SetConsumedAccessRequestID(req.AccessRequestID)

	if err := a.upsertWebSession(ctx, sess); err != nil {
		return nil, trace.Wrap(err)
	}

	return sess, nil
}

func decodeDeviceExtensionsFromSession(webSession types.WebSession) (*tlsca.DeviceExtensions, error) {
	// Reading the extensions from the session itself means we are always taking
	// them for a legitimate source (ie, certificates issued by Auth).
	// We don't re-validate the certificates when decoding the extensions.

	block, _ := pem.Decode(webSession.GetTLSCert())
	if block == nil {
		return nil, trace.BadParameter("failed to decode session TLS certificate")
	}

	cert, err := x509.ParseCertificate(block.Bytes)
	if err != nil {
		return nil, trace.Wrap(err)
	}

	certIdentity, err := tlsca.FromSubject(cert.Subject, cert.NotAfter)
	if err != nil {
		return nil, trace.Wrap(err)
	}

	return &certIdentity.DeviceExtensions, nil
}

// getWebSessionTTL returns the earliest expiration time of allowed in the access request.
func (a *Server) getWebSessionTTL(accessRequest types.AccessRequest) time.Time {
	webSessionTTL := accessRequest.GetAccessExpiry()
	sessionTTL := accessRequest.GetSessionTLL()
	if sessionTTL.IsZero() {
		return webSessionTTL
	}

	// Session TTL contains the time when the session should end.
	// We need to subtract it from the creation time to get the
	// session duration.
	sessionDuration := sessionTTL.Sub(accessRequest.GetCreationTime())
	// Calculate the adjusted session TTL.
	adjustedSessionTTL := a.clock.Now().UTC().Add(sessionDuration)
	// Adjusted TTL can't exceed webSessionTTL.
	if adjustedSessionTTL.Before(webSessionTTL) {
		return adjustedSessionTTL
	}
	return webSessionTTL
}

func (a *Server) getValidatedAccessRequest(ctx context.Context, identity tlsca.Identity, user string, accessRequestID string) (types.AccessRequest, error) {
	reqFilter := types.AccessRequestFilter{
		User: user,
		ID:   accessRequestID,
	}

	reqs, err := a.GetAccessRequests(ctx, reqFilter)
	if err != nil {
		return nil, trace.Wrap(err)
	}

	if len(reqs) < 1 {
		return nil, trace.NotFound("access request %q not found", accessRequestID)
	}

	req := reqs[0]

	if !req.GetState().IsApproved() {
		if req.GetState().IsDenied() {
			return nil, trace.AccessDenied("access request %q has been denied", accessRequestID)
		}
		if req.GetState().IsPromoted() {
			return nil, trace.AccessDenied("access request %q has been promoted. Use access list to access resources.", accessRequestID)
		}
		return nil, trace.AccessDenied("access request %q is awaiting approval", accessRequestID)
	}

	if err := services.ValidateAccessRequestForUser(ctx, a.clock, a, req, identity); err != nil {
		return nil, trace.Wrap(err)
	}

	accessExpiry := req.GetAccessExpiry()
	if accessExpiry.Before(a.GetClock().Now()) {
		return nil, trace.BadParameter("access request %q has expired", accessRequestID)
	}

	if req.GetAssumeStartTime() != nil && req.GetAssumeStartTime().After(a.GetClock().Now()) {
		return nil, trace.BadParameter("access request %q can not be assumed until %v", accessRequestID, req.GetAssumeStartTime())
	}

	return req, nil
}

// CreateWebSession creates a new web session for user without any
// checks, is used by admins
func (a *Server) CreateWebSession(ctx context.Context, user string) (types.WebSession, error) {
	u, err := a.GetUserOrLoginState(ctx, user)
	if err != nil {
		return nil, trace.Wrap(err)
	}
	session, err := a.CreateWebSessionFromReq(ctx, NewWebSessionRequest{
		User:      user,
		Roles:     u.GetRoles(),
		Traits:    u.GetTraits(),
		LoginTime: a.clock.Now().UTC(),
	})
	return session, trace.Wrap(err)
}

// ExtractHostID returns host id based on the hostname
func ExtractHostID(hostName string, clusterName string) (string, error) {
	suffix := "." + clusterName
	if !strings.HasSuffix(hostName, suffix) {
		return "", trace.BadParameter("expected suffix %q in %q", suffix, hostName)
	}
	return strings.TrimSuffix(hostName, suffix), nil
}

// HostFQDN consists of host UUID and cluster name joined via .
func HostFQDN(hostUUID, clusterName string) string {
	return fmt.Sprintf("%v.%v", hostUUID, clusterName)
}

// GenerateHostCerts generates new host certificates (signed
// by the host certificate authority) for a node.
func (a *Server) GenerateHostCerts(ctx context.Context, req *proto.HostCertsRequest) (*proto.Certs, error) {
	if err := req.CheckAndSetDefaults(); err != nil {
		return nil, trace.Wrap(err)
	}

	if err := req.Role.Check(); err != nil {
		return nil, err
	}

	if err := a.limiter.AcquireConnection(req.Role.String()); err != nil {
		generateThrottledRequestsCount.Inc()
		log.Debugf("Node %q [%v] is rate limited: %v.", req.NodeName, req.HostID, req.Role)
		return nil, trace.Wrap(err)
	}
	defer a.limiter.ReleaseConnection(req.Role.String())

	// only observe latencies for non-throttled requests
	start := a.clock.Now()
	defer func() { generateRequestsLatencies.Observe(time.Since(start).Seconds()) }()

	generateRequestsCount.Inc()
	generateRequestsCurrent.Inc()
	defer generateRequestsCurrent.Dec()

	clusterName, err := a.GetClusterName()
	if err != nil {
		return nil, trace.Wrap(err)
	}

	// If the request contains 0.0.0.0, this implies an advertise IP was not
	// specified on the node. Try and guess what the address by replacing 0.0.0.0
	// with the RemoteAddr as known to the Auth Server.
	if slices.Contains(req.AdditionalPrincipals, defaults.AnyAddress) {
		remoteHost, err := utils.Host(req.RemoteAddr)
		if err != nil {
			return nil, trace.Wrap(err)
		}
		req.AdditionalPrincipals = utils.ReplaceInSlice(
			req.AdditionalPrincipals,
			defaults.AnyAddress,
			remoteHost)
	}

	if _, _, _, _, err := ssh.ParseAuthorizedKey(req.PublicSSHKey); err != nil {
		return nil, trace.BadParameter("failed to parse SSH public key")
	}
	cryptoPubKey, err := keys.ParsePublicKey(req.PublicTLSKey)
	if err != nil {
		return nil, trace.Wrap(err)
	}

	// get the certificate authority that will be signing the public key of the host,
	client := a.Cache
	if req.NoCache {
		client = a.Services
	}
	ca, err := client.GetCertAuthority(ctx, types.CertAuthID{
		Type:       types.HostCA,
		DomainName: clusterName.GetClusterName(),
	}, true)
	if err != nil {
		return nil, trace.BadParameter("failed to load host CA for %q: %v", clusterName.GetClusterName(), err)
	}

	// could be a couple of scenarios, either client data is out of sync,
	// or auth server is out of sync, either way, for now check that
	// cache is out of sync, this will result in higher read rate
	// to the backend, which is a fine tradeoff
	if !req.NoCache && !req.Rotation.IsZero() && !req.Rotation.Matches(ca.GetRotation()) {
		log.Debugf("Client sent rotation state %v, cache state is %v, using state from the DB.", req.Rotation, ca.GetRotation())
		ca, err = a.Services.GetCertAuthority(ctx, types.CertAuthID{
			Type:       types.HostCA,
			DomainName: clusterName.GetClusterName(),
		}, true)
		if err != nil {
			return nil, trace.BadParameter("failed to load host CA for %q: %v", clusterName.GetClusterName(), err)
		}
		if !req.Rotation.Matches(ca.GetRotation()) {
			return nil, trace.BadParameter(""+
				"the client expected state is out of sync, server rotation state: %v, "+
				"client rotation state: %v, re-register the client from scratch to fix the issue.",
				ca.GetRotation(), req.Rotation)
		}
	}

	isAdminRole := req.Role == types.RoleAdmin

	cert, signer, err := a.keyStore.GetTLSCertAndSigner(ctx, ca)
	if trace.IsNotFound(err) && isAdminRole {
		// If there is no local TLS signer found in the host CA ActiveKeys, this
		// auth server may have a newly configured HSM and has only populated
		// local keys in the AdditionalTrustedKeys until the next CA rotation.
		// This is the only case where we should be able to get a signer from
		// AdditionalTrustedKeys but not ActiveKeys.
		cert, signer, err = a.keyStore.GetAdditionalTrustedTLSCertAndSigner(ctx, ca)
	}
	if err != nil {
		return nil, trace.Wrap(err)
	}
	tlsAuthority, err := tlsca.FromCertAndSigner(cert, signer)
	if err != nil {
		return nil, trace.Wrap(err)
	}

	caSigner, err := a.keyStore.GetSSHSigner(ctx, ca)
	if trace.IsNotFound(err) && isAdminRole {
		// If there is no local SSH signer found in the host CA ActiveKeys, this
		// auth server may have a newly configured HSM and has only populated
		// local keys in the AdditionalTrustedKeys until the next CA rotation.
		// This is the only case where we should be able to get a signer from
		// AdditionalTrustedKeys but not ActiveKeys.
		caSigner, err = a.keyStore.GetAdditionalTrustedSSHSigner(ctx, ca)
	}
	if err != nil {
		return nil, trace.Wrap(err)
	}
	// generate host SSH certificate
	hostSSHCert, err := a.generateHostCert(ctx, services.HostCertParams{
		CASigner:      caSigner,
		PublicHostKey: req.PublicSSHKey,
		HostID:        req.HostID,
		NodeName:      req.NodeName,
		ClusterName:   clusterName.GetClusterName(),
		Role:          req.Role,
		Principals:    req.AdditionalPrincipals,
	})
	if err != nil {
		return nil, trace.Wrap(err)
	}

	if req.Role == types.RoleInstance && len(req.SystemRoles) == 0 {
		return nil, trace.BadParameter("cannot generate instance cert with no system roles")
	}

	systemRoles := make([]string, 0, len(req.SystemRoles))
	for _, r := range req.SystemRoles {
		systemRoles = append(systemRoles, string(r))
	}

	// generate host TLS certificate
	identity := tlsca.Identity{
		Username:        authclient.HostFQDN(req.HostID, clusterName.GetClusterName()),
		Groups:          []string{req.Role.String()},
		TeleportCluster: clusterName.GetClusterName(),
		SystemRoles:     systemRoles,
	}
	subject, err := identity.Subject()
	if err != nil {
		return nil, trace.Wrap(err)
	}
	certRequest := tlsca.CertificateRequest{
		Clock:     a.clock,
		PublicKey: cryptoPubKey,
		Subject:   subject,
		NotAfter:  a.clock.Now().UTC().Add(defaults.CATTL),
		DNSNames:  append([]string{}, req.AdditionalPrincipals...),
	}

	// API requests need to specify a DNS name, which must be present in the certificate's DNS Names.
	// The target DNS is not always known in advance, so we add a default one to all certificates.
	certRequest.DNSNames = append(certRequest.DNSNames, DefaultDNSNamesForRole(req.Role)...)
	// Unlike additional principals, DNS Names is x509 specific and is limited
	// to services with TLS endpoints (e.g. auth, proxies, kubernetes)
	if (types.SystemRoles{req.Role}).IncludeAny(types.RoleAuth, types.RoleAdmin, types.RoleProxy, types.RoleKube, types.RoleWindowsDesktop) {
		certRequest.DNSNames = append(certRequest.DNSNames, req.DNSNames...)
	}
	hostTLSCert, err := tlsAuthority.GenerateCertificate(certRequest)
	if err != nil {
		return nil, trace.Wrap(err)
	}
	return &proto.Certs{
		SSH:        hostSSHCert,
		TLS:        hostTLSCert,
		TLSCACerts: services.GetTLSCerts(ca),
		SSHCACerts: services.GetSSHCheckingKeys(ca),
	}, nil
}

// AssertSystemRole is used by agents to prove that they have a given system role when their credentials
// originate from multiple separate join tokens so that they can be issued an instance certificate that
// encompasses all of their capabilities. This method will be deprecated once we have a more comprehensive
// model for join token joining/replacement.
func (a *Server) AssertSystemRole(ctx context.Context, req proto.SystemRoleAssertion) error {
	return trace.Wrap(a.Unstable.AssertSystemRole(ctx, req))
}

// GetSystemRoleAssertions is used in validated claims made by older instances to prove that they hold a given
// system role. This method will be deprecated once we have a more comprehensive model for join token
// joining/replacement.
func (a *Server) GetSystemRoleAssertions(ctx context.Context, serverID string, assertionID string) (proto.SystemRoleAssertionSet, error) {
	set, err := a.Unstable.GetSystemRoleAssertions(ctx, serverID, assertionID)
	return set, trace.Wrap(err)
}

func (a *Server) RegisterInventoryControlStream(ics client.UpstreamInventoryControlStream, hello proto.UpstreamInventoryHello) error {
	// upstream hello is pulled and checked at rbac layer. we wait to send the downstream hello until we get here
	// in order to simplify creation of in-memory streams when dealing with local auth (note: in theory we could
	// send hellos simultaneously to slightly improve perf, but there is a potential benefit to having the
	// downstream hello serve double-duty as an indicator of having successfully transitioned the rbac layer).
	downstreamHello := proto.DownstreamInventoryHello{
		Version:  teleport.Version,
		ServerID: a.ServerID,
		Capabilities: &proto.DownstreamInventoryHello_SupportedCapabilities{
			NodeHeartbeats:       true,
			AppHeartbeats:        true,
			AppCleanup:           true,
			DatabaseHeartbeats:   true,
			DatabaseCleanup:      true,
			KubernetesHeartbeats: true,
			KubernetesCleanup:    true,
		},
	}
	if err := ics.Send(a.CloseContext(), downstreamHello); err != nil {
		return trace.Wrap(err)
	}
	a.inventory.RegisterControlStream(ics, hello)
	return nil
}

// MakeLocalInventoryControlStream sets up an in-memory control stream which automatically registers with this auth
// server upon hello exchange.
func (a *Server) MakeLocalInventoryControlStream(opts ...client.ICSPipeOption) client.DownstreamInventoryControlStream {
	upstream, downstream := client.InventoryControlStreamPipe(opts...)
	go func() {
		select {
		case msg := <-upstream.Recv():
			hello, ok := msg.(proto.UpstreamInventoryHello)
			if !ok {
				upstream.CloseWithError(trace.BadParameter("expected upstream hello, got: %T", msg))
				return
			}
			if err := a.RegisterInventoryControlStream(upstream, hello); err != nil {
				upstream.CloseWithError(err)
				return
			}
		case <-upstream.Done():
		case <-a.CloseContext().Done():
			upstream.Close()
		}
	}()
	return downstream
}

func (a *Server) GetInventoryStatus(ctx context.Context, req proto.InventoryStatusRequest) (proto.InventoryStatusSummary, error) {
	var rsp proto.InventoryStatusSummary
	if req.Connected {
		a.inventory.Iter(func(handle inventory.UpstreamHandle) {
			rsp.Connected = append(rsp.Connected, handle.Hello())
		})

		// connected instance list is a special case, don't bother aggregating heartbeats
		return rsp, nil
	}

	rsp.VersionCounts = make(map[string]uint32)
	rsp.UpgraderCounts = make(map[string]uint32)
	rsp.ServiceCounts = make(map[string]uint32)

	ins := a.GetInstances(ctx, types.InstanceFilter{})

	for ins.Next() {
		rsp.InstanceCount++

		rsp.VersionCounts[vc.Normalize(ins.Item().GetTeleportVersion())]++

		upgrader := ins.Item().GetExternalUpgrader()
		if upgrader == "" {
			upgrader = "none"
		}

		rsp.UpgraderCounts[upgrader]++

		for _, service := range ins.Item().GetServices() {
			rsp.ServiceCounts[string(service)]++
		}
	}

	return rsp, ins.Done()
}

// GetInventoryConnectedServiceCounts returns the counts of each connected service seen in the inventory.
func (a *Server) GetInventoryConnectedServiceCounts() proto.InventoryConnectedServiceCounts {
	return proto.InventoryConnectedServiceCounts{
		ServiceCounts: a.inventory.ConnectedServiceCounts(),
	}
}

// GetInventoryConnectedServiceCount returns the counts of a particular connected service seen in the inventory.
func (a *Server) GetInventoryConnectedServiceCount(service types.SystemRole) uint64 {
	return a.inventory.ConnectedServiceCount(service)
}

func (a *Server) PingInventory(ctx context.Context, req proto.InventoryPingRequest) (proto.InventoryPingResponse, error) {
	const pingAttempt = "ping-attempt"
	const pingSuccess = "ping-success"
	const maxAttempts = 16
	stream, ok := a.inventory.GetControlStream(req.ServerID)
	if !ok {
		return proto.InventoryPingResponse{}, trace.NotFound("no control stream found for server %q", req.ServerID)
	}

	id := mathrand.Uint64()

	if !req.ControlLog {
		// this ping doesn't pass through the control log, so just execute it immediately.
		d, err := stream.Ping(ctx, id)
		return proto.InventoryPingResponse{
			Duration: d,
		}, trace.Wrap(err)
	}

	// matchEntry is used to check if our log entry has been included
	// in the control log.
	matchEntry := func(entry types.InstanceControlLogEntry) bool {
		return entry.Type == pingAttempt && entry.ID == id
	}

	var included bool
	for i := 1; i <= maxAttempts; i++ {
		stream.VisitInstanceState(func(ref inventory.InstanceStateRef) (update inventory.InstanceStateUpdate) {
			// check if we've already successfully included the ping entry
			if ref.LastHeartbeat != nil {
				if slices.IndexFunc(ref.LastHeartbeat.GetControlLog(), matchEntry) >= 0 {
					included = true
					return
				}
			}

			// if the entry pending already, we just need to wait
			if slices.IndexFunc(ref.QualifiedPendingControlLog, matchEntry) >= 0 {
				return
			}

			// either this is the first iteration, or the pending control log was reset.
			update.QualifiedPendingControlLog = append(update.QualifiedPendingControlLog, types.InstanceControlLogEntry{
				Type: pingAttempt,
				ID:   id,
				Time: time.Now(),
			})
			stream.HeartbeatInstance()
			return
		})

		if included {
			// entry appeared in control log
			break
		}

		// pause briefly, then re-sync our state. note that this strategy is not scalable. control log usage is intended only
		// for periodic operations. control-log based pings are a mechanism for testing/debugging only, hence the use of a
		// simple sleep loop.
		select {
		case <-time.After(time.Millisecond * 100 * time.Duration(i)):
		case <-stream.Done():
			return proto.InventoryPingResponse{}, trace.Errorf("control stream closed during ping attempt")
		case <-ctx.Done():
			return proto.InventoryPingResponse{}, trace.Wrap(ctx.Err())
		}
	}

	if !included {
		return proto.InventoryPingResponse{}, trace.LimitExceeded("failed to include ping %d in control log for instance %q (max attempts exceeded)", id, req.ServerID)
	}

	d, err := stream.Ping(ctx, id)
	if err != nil {
		return proto.InventoryPingResponse{}, trace.Wrap(err)
	}

	stream.VisitInstanceState(func(_ inventory.InstanceStateRef) (update inventory.InstanceStateUpdate) {
		update.UnqualifiedPendingControlLog = append(update.UnqualifiedPendingControlLog, types.InstanceControlLogEntry{
			Type: pingSuccess,
			ID:   id,
			Labels: map[string]string{
				"duration": d.String(),
			},
		})
		return
	})
	stream.HeartbeatInstance()

	return proto.InventoryPingResponse{
		Duration: d,
	}, nil
}

// UpdateLabels updates the labels on an instance over the inventory control
// stream.
func (a *Server) UpdateLabels(ctx context.Context, req proto.InventoryUpdateLabelsRequest) error {
	stream, ok := a.inventory.GetControlStream(req.ServerID)
	if !ok {
		return trace.NotFound("no control stream found for server %q", req.ServerID)
	}
	return trace.Wrap(stream.UpdateLabels(ctx, req.Kind, req.Labels))
}

// TokenExpiredOrNotFound is a special message returned by the auth server when provisioning
// tokens are either past their TTL, or could not be found.
const TokenExpiredOrNotFound = "token expired or not found"

// ValidateToken takes a provisioning token value and finds if it's valid. Returns
// a list of roles this token allows its owner to assume and token labels, or an error if the token
// cannot be found.
func (a *Server) ValidateToken(ctx context.Context, token string) (types.ProvisionToken, error) {
	tkns, err := a.GetStaticTokens()
	if err != nil {
		return nil, trace.Wrap(err)
	}

	// First check if the token is a static token. If it is, return right away.
	// Static tokens have no expiration.
	for _, st := range tkns.GetStaticTokens() {
		if subtle.ConstantTimeCompare([]byte(st.GetName()), []byte(token)) == 1 {
			return st, nil
		}
	}

	// If it's not a static token, check if it's a ephemeral token in the backend.
	// If a ephemeral token is found, make sure it's still valid.
	tok, err := a.GetToken(ctx, token)
	if err != nil {
		if trace.IsNotFound(err) {
			return nil, trace.AccessDenied(TokenExpiredOrNotFound)
		}
		return nil, trace.Wrap(err)
	}
	if !a.checkTokenTTL(tok) {
		return nil, trace.AccessDenied(TokenExpiredOrNotFound)
	}

	return tok, nil
}

// checkTokenTTL checks if the token is still valid. If it is not, the token
// is removed from the backend and returns false. Otherwise returns true.
func (a *Server) checkTokenTTL(tok types.ProvisionToken) bool {
	// Always accept tokens without an expiry configured.
	if tok.Expiry().IsZero() {
		return true
	}

	now := a.clock.Now().UTC()
	if tok.Expiry().Before(now) {
		// Tidy up the expired token in background if it has expired.
		go func() {
			ctx, cancel := context.WithTimeout(a.CloseContext(), time.Second*30)
			defer cancel()
			if err := a.DeleteToken(ctx, tok.GetName()); err != nil {
				if !trace.IsNotFound(err) {
					log.Warnf("Unable to delete token from backend: %v.", err)
				}
			}
		}()
		return false
	}
	return true
}

func (a *Server) DeleteToken(ctx context.Context, token string) (err error) {
	tkns, err := a.GetStaticTokens()
	if err != nil {
		return trace.Wrap(err)
	}

	// is this a static token?
	for _, st := range tkns.GetStaticTokens() {
		if subtle.ConstantTimeCompare([]byte(st.GetName()), []byte(token)) == 1 {
			return trace.BadParameter("token %s is statically configured and cannot be removed", backend.MaskKeyName(token))
		}
	}
	// Delete a user token.
	if err = a.DeleteUserToken(ctx, token); err == nil {
		return nil
	}
	// delete node token:
	if err = a.Services.DeleteToken(ctx, token); err == nil {
		return nil
	}
	return trace.Wrap(err)
}

// GetTokens returns all tokens (machine provisioning ones and user tokens). Machine
// tokens usually have "node roles", like auth,proxy,node and user invitation tokens have 'signup' role
func (a *Server) GetTokens(ctx context.Context, opts ...services.MarshalOption) (tokens []types.ProvisionToken, err error) {
	// get node tokens:
	tokens, err = a.Services.GetTokens(ctx)
	if err != nil {
		return nil, trace.Wrap(err)
	}
	// get static tokens:
	tkns, err := a.GetStaticTokens()
	if err != nil && !trace.IsNotFound(err) {
		return nil, trace.Wrap(err)
	}
	if err == nil {
		tokens = append(tokens, tkns.GetStaticTokens()...)
	}
	// get user tokens:
	userTokens, err := a.GetUserTokens(ctx)
	if err != nil {
		return nil, trace.Wrap(err)
	}
	// convert user tokens to machine tokens:
	for _, t := range userTokens {
		roles := types.SystemRoles{types.RoleSignup}
		tok, err := types.NewProvisionToken(t.GetName(), roles, t.Expiry())
		if err != nil {
			return nil, trace.Wrap(err)
		}
		tokens = append(tokens, tok)
	}
	return tokens, nil
}

// GetWebSessionInfo returns the web session specified with sessionID for the given user.
// The session is stripped of any authentication details.
// Implements auth.WebUIService
func (a *Server) GetWebSessionInfo(ctx context.Context, user, sessionID string) (types.WebSession, error) {
	sess, err := a.GetWebSession(ctx, types.GetWebSessionRequest{User: user, SessionID: sessionID})
	if err != nil {
		return nil, trace.Wrap(err)
	}
	return sess.WithoutSecrets(), nil
}

func (a *Server) DeleteNamespace(namespace string) error {
	ctx := context.TODO()
	if namespace == apidefaults.Namespace {
		return trace.AccessDenied("can't delete default namespace")
	}
	nodes, err := a.GetNodes(ctx, namespace)
	if err != nil {
		return trace.Wrap(err)
	}
	if len(nodes) != 0 {
		return trace.BadParameter("can't delete namespace %v that has %v registered nodes", namespace, len(nodes))
	}
	return a.Services.DeleteNamespace(namespace)
}

// IterateRoles is a helper used to read a page of roles with a custom matcher, used by access-control logic to handle
// per-resource read permissions.
func (a *Server) IterateRoles(ctx context.Context, req *proto.ListRolesRequest, match func(*types.RoleV6) (bool, error)) ([]*types.RoleV6, string, error) {
	const maxIterations = 100_000

	if req.Limit == 0 {
		req.Limit = apidefaults.DefaultChunkSize
	}

	req.Limit++
	defer func() {
		req.Limit--
	}()

	var filtered []*types.RoleV6
	var iterations int

Outer:
	for {
		iterations++
		if iterations > maxIterations {
			return nil, "", trace.Errorf("too many role page iterations (%d), this is likely a bug", iterations)
		}

		rsp, err := a.Cache.ListRoles(ctx, req)
		if err != nil {
			return nil, "", trace.Wrap(err)
		}

	Inner:
		for _, role := range rsp.Roles {
			ok, err := match(role)
			if err != nil {
				return nil, "", trace.Wrap(err)
			}

			if !ok {
				continue Inner
			}

			filtered = append(filtered, role)
			if len(filtered) == int(req.Limit) {
				break Outer
			}
		}

		req.StartKey = rsp.NextKey

		if req.StartKey == "" {
			break Outer
		}
	}

	var nextKey string
	if len(filtered) == int(req.Limit) {
		nextKey = filtered[req.Limit-1].GetName()
		filtered = filtered[:req.Limit-1]
	}

	return filtered, nextKey, nil
}

// ListAccessRequests is an access request getter with pagination and sorting options.
func (a *Server) ListAccessRequests(ctx context.Context, req *proto.ListAccessRequestsRequest) (*proto.ListAccessRequestsResponse, error) {
	// most access request methods target the backend directly since access requests are frequently read
	// immediately after writing, but listing requires support for custom sort orders so we route it to
	// a special cache. note that the access request cache will still end up forwarding single-request
	// reads to the real backend due to the read after write issue.
	return a.AccessRequestCache.ListAccessRequests(ctx, req)
}

// ListMatchingAccessRequests is equivalent to ListAccessRequests except that it adds the ability to provide an arbitrary matcher function. This method
// should be preferred when using custom filtering (e.g. access-controls), since the paginations keys used by the access request cache are non-standard.
func (a *Server) ListMatchingAccessRequests(ctx context.Context, req *proto.ListAccessRequestsRequest, match func(*types.AccessRequestV3) bool) (*proto.ListAccessRequestsResponse, error) {
	// most access request methods target the backend directly since access requests are frequently read
	// immediately after writing, but listing requires support for custom sort orders so we route it to
	// a special cache. note that the access request cache will still end up forwarding single-request
	// reads to the real backend due to the read after write issue.
	return a.AccessRequestCache.ListMatchingAccessRequests(ctx, req, match)
}

func (a *Server) CreateAccessRequestV2(ctx context.Context, req types.AccessRequest, identity tlsca.Identity) (types.AccessRequest, error) {
	now := a.clock.Now().UTC()

	req.SetCreationTime(now)

	// Always perform variable expansion on creation only; this ensures the
	// access request that is reviewed is the same that is approved.
	expandOpts := services.ExpandVars(true)
	if err := services.ValidateAccessRequestForUser(ctx, a.clock, a, req, identity, expandOpts); err != nil {
		return nil, trace.Wrap(err)
	}

	// Look for user groups and associated applications to the request.
	requestedResourceIDs := req.GetRequestedResourceIDs()
	var additionalResources []types.ResourceID

	var userGroups []types.ResourceID
	existingApps := map[string]struct{}{}
	for _, resource := range requestedResourceIDs {
		switch resource.Kind {
		case types.KindApp:
			existingApps[resource.Name] = struct{}{}
		case types.KindUserGroup:
			userGroups = append(userGroups, resource)
		}
	}

	for _, resource := range userGroups {
		if resource.Kind != types.KindUserGroup {
			continue
		}

		userGroup, err := a.GetUserGroup(ctx, resource.Name)
		if err != nil {
			return nil, trace.Wrap(err)
		}

		for _, app := range userGroup.GetApplications() {
			// Only add to the request if we haven't already added it.
			if _, ok := existingApps[app]; !ok {
				additionalResources = append(additionalResources, types.ResourceID{
					ClusterName: resource.ClusterName,
					Kind:        types.KindApp,
					Name:        app,
				})
				existingApps[app] = struct{}{}
			}
		}
	}

	if len(additionalResources) > 0 {
		requestedResourceIDs = append(requestedResourceIDs, additionalResources...)
		req.SetRequestedResourceIDs(requestedResourceIDs)
	}

	if req.GetDryRun() {
		_, promotions := a.generateAccessRequestPromotions(ctx, req)
		// update the request with additional reviewers if possible.
		updateAccessRequestWithAdditionalReviewers(ctx, req, a.AccessLists, promotions)
		// Made it this far with no errors, return before creating the request
		// if this is a dry run.
		return req, nil
	}

	if err := a.verifyAccessRequestMonthlyLimit(ctx); err != nil {
		return nil, trace.Wrap(err)
	}

	log.Debugf("Creating Access Request %v with expiry %v.", req.GetName(), req.Expiry())

	if _, err := a.Services.CreateAccessRequestV2(ctx, req); err != nil {
		return nil, trace.Wrap(err)
	}

	var annotations *apievents.Struct
	if sa := req.GetSystemAnnotations(); len(sa) > 0 {
		var err error
		annotations, err = apievents.EncodeMapStrings(sa)
		if err != nil {
			log.WithError(err).Debug("Failed to encode access request annotations.")
		}
	}

	err := a.emitter.EmitAuditEvent(a.closeCtx, &apievents.AccessRequestCreate{
		Metadata: apievents.Metadata{
			Type: events.AccessRequestCreateEvent,
			Code: events.AccessRequestCreateCode,
		},
		UserMetadata: authz.ClientUserMetadataWithUser(ctx, req.GetUser()),
		ResourceMetadata: apievents.ResourceMetadata{
			Expires: req.GetAccessExpiry(),
		},
		Roles:                req.GetRoles(),
		RequestedResourceIDs: apievents.ResourceIDs(req.GetRequestedResourceIDs()),
		RequestID:            req.GetName(),
		RequestState:         req.GetState().String(),
		Reason:               req.GetRequestReason(),
		MaxDuration:          req.GetMaxDuration(),
		Annotations:          annotations,
	})
	if err != nil {
		log.WithError(err).Warn("Failed to emit access request create event.")
	}

	// Create a notification.
	var notificationText string
	// If this is a resource request.
	if len(req.GetRequestedResourceIDs()) > 0 {
		notificationText = fmt.Sprintf("%s requested access to %d resources.", req.GetUser(), len(req.GetRequestedResourceIDs()))
		if len(req.GetRequestedResourceIDs()) == 1 {
			notificationText = fmt.Sprintf("%s requested access to a resource.", req.GetUser())
		}
		// If this is a role request.
	} else {
		notificationText = fmt.Sprintf("%s requested access to the '%s' role.", req.GetUser(), req.GetRoles()[0])
		if len(req.GetRoles()) > 1 {
			notificationText = fmt.Sprintf("%s requested access to %d roles.", req.GetUser(), len(req.GetRoles()))
		}
	}

	_, err = a.Services.CreateGlobalNotification(ctx, &notificationsv1.GlobalNotification{
		Spec: &notificationsv1.GlobalNotificationSpec{
			Matcher: &notificationsv1.GlobalNotificationSpec_ByPermissions{
				ByPermissions: &notificationsv1.ByPermissions{
					RoleConditions: []*types.RoleConditions{
						{
							ReviewRequests: &types.AccessReviewConditions{
								Roles: req.GetOriginalRoles(),
							},
						},
					},
				},
			},
			Notification: &notificationsv1.Notification{
				Spec:    &notificationsv1.NotificationSpec{},
				SubKind: types.NotificationAccessRequestPendingSubKind,
				Metadata: &headerv1.Metadata{
					Labels:  map[string]string{types.NotificationTitleLabel: notificationText, "request-id": req.GetName()},
					Expires: timestamppb.New(req.Expiry()),
				},
			},
		},
	})
	if err != nil {
		log.WithError(err).Warn("Failed to create access request notification")
	}

	// calculate the promotions
	reqCopy, promotions := a.generateAccessRequestPromotions(ctx, req)
	if promotions != nil {
		// Create the promotion entry even if the allowed promotion is empty. Otherwise, we won't
		// be able to distinguish between an allowed empty set and generation failure.
		if err := a.Services.CreateAccessRequestAllowedPromotions(ctx, reqCopy, promotions); err != nil {
			log.WithError(err).Warn("Failed to update access request with promotions.")
		}
	}

	accessRequestsCreatedMetric.WithLabelValues(
		strconv.Itoa(len(req.GetRoles())),
		strconv.Itoa(len(req.GetRequestedResourceIDs()))).Inc()
	return req, nil
}

// generateAccessRequestPromotions will return potential access list promotions for an access request. On error, this function will log
// the error and return whatever it has. The caller is expected to deal with the possibility of a nil promotions object.
func (a *Server) generateAccessRequestPromotions(ctx context.Context, req types.AccessRequest) (types.AccessRequest, *types.AccessRequestAllowedPromotions) {
	reqCopy := req.Copy()
	promotions, err := modules.GetModules().GenerateAccessRequestPromotions(ctx, a.Cache, reqCopy)
	if err != nil {
		// Do not fail the request if the promotions failed to generate.
		// The request promotion will be blocked, but the request can still be approved.
		log.WithError(err).Warn("Failed to generate access list promotions.")
	}
	return reqCopy, promotions
}

// updateAccessRequestWithAdditionalReviewers will update the given access request with additional reviewers given the promotions
// created for the access request.
func updateAccessRequestWithAdditionalReviewers(ctx context.Context, req types.AccessRequest, accessLists services.AccessListsGetter, promotions *types.AccessRequestAllowedPromotions) {
	if promotions == nil {
		return
	}

	// For promotions, add in access list owners as additional suggested reviewers
	additionalReviewers := map[string]struct{}{}

	// Iterate through the promotions, adding the owners of the corresponding access lists as reviewers.
	for _, promotion := range promotions.Promotions {
		allOwners, err := accessLists.GetAccessListOwners(ctx, promotion.AccessListName)
		if err != nil {
			log.WithError(err).Warnf("Failed to get nested access list owners for %v, skipping additional reviewers", promotion.AccessListName)
			break
		}

		for _, owner := range allOwners {
			additionalReviewers[owner.Name] = struct{}{}
		}
	}

	// Only modify the original request if additional reviewers were found.
	if len(additionalReviewers) > 0 {
		req.SetSuggestedReviewers(append(req.GetSuggestedReviewers(), maps.Keys(additionalReviewers)...))
	}
}

func (a *Server) DeleteAccessRequest(ctx context.Context, name string) error {
	if err := a.Services.DeleteAccessRequest(ctx, name); err != nil {
		return trace.Wrap(err)
	}
	if err := a.emitter.EmitAuditEvent(ctx, &apievents.AccessRequestDelete{
		Metadata: apievents.Metadata{
			Type: events.AccessRequestDeleteEvent,
			Code: events.AccessRequestDeleteCode,
		},
		UserMetadata: authz.ClientUserMetadata(ctx),
		RequestID:    name,
	}); err != nil {
		log.WithError(err).Warn("Failed to emit access request delete event.")
	}
	return nil
}

func (a *Server) SetAccessRequestState(ctx context.Context, params types.AccessRequestUpdate) error {
	req, err := a.Services.SetAccessRequestState(ctx, params)
	if err != nil {
		return trace.Wrap(err)
	}
	event := &apievents.AccessRequestCreate{
		Metadata: apievents.Metadata{
			Type: events.AccessRequestUpdateEvent,
			Code: events.AccessRequestUpdateCode,
		},
		ResourceMetadata: apievents.ResourceMetadata{
			UpdatedBy: authz.ClientUsername(ctx),
			Expires:   req.GetAccessExpiry(),
		},
		RequestID:       params.RequestID,
		RequestState:    params.State.String(),
		Reason:          params.Reason,
		Roles:           params.Roles,
		AssumeStartTime: params.AssumeStartTime,
	}
	if sa := req.GetSystemAnnotations(); len(sa) > 0 {
		var err error
		event.Annotations, err = apievents.EncodeMapStrings(sa)
		if err != nil {
			log.WithError(err).Debug("Failed to encode access request annotations.")
		}
	}

	if delegator := apiutils.GetDelegator(ctx); delegator != "" {
		event.Delegator = delegator
	}

	if len(params.Annotations) > 0 {
		annotations, err := apievents.EncodeMapStrings(params.Annotations)
		if err != nil {
			log.WithError(err).Debugf("Failed to encode access request annotations.")
		} else {
			event.Annotations = annotations
		}
	}
	err = a.emitter.EmitAuditEvent(a.closeCtx, event)
	if err != nil {
		log.WithError(err).Warn("Failed to emit access request update event.")
	}
	return trace.Wrap(err)
}

// SubmitAccessReview is used to process a review of an Access Request.
// This is implemented by Server.submitAccessRequest but this method exists
// to provide a matching signature with the auth client. This allows the
// hosted plugins to use the Server struct directly as a client.
func (a *Server) SubmitAccessReview(
	ctx context.Context,
	params types.AccessReviewSubmission,
) (types.AccessRequest, error) {
	// identity is passed as nil as we do not know which user has triggered
	// this action.
	return a.submitAccessReview(ctx, params, nil)
}

// submitAccessReview implements submitting a review of an Access Request.
// The `identity` parameter should be the identity of the user that has called
// an RPC that has invoked this, if applicable. It may be nil if this is
// unknown.
func (a *Server) submitAccessReview(
	ctx context.Context,
	params types.AccessReviewSubmission,
	identity *tlsca.Identity,
) (types.AccessRequest, error) {
	// When promoting a request, the access list name must be set.
	if params.Review.ProposedState.IsPromoted() && params.Review.GetAccessListName() == "" {
		return nil, trace.BadParameter("promoted access list can be only set when promoting access requests")
	}

	clusterName, err := a.GetClusterName()
	if err != nil {
		return nil, trace.Wrap(err)
	}

	// set up a checker for the review author
	checker, err := services.NewReviewPermissionChecker(ctx, a, params.Review.Author, identity)
	if err != nil {
		return nil, trace.Wrap(err)
	}

	// don't bother continuing if the author has no allow directives
	if !checker.HasAllowDirectives() {
		return nil, trace.AccessDenied("user %q cannot submit reviews", params.Review.Author)
	}

	// final permission checks and review application must be done by the local backend
	// service, as their validity depends upon optimistic locking.
	req, err := a.ApplyAccessReview(ctx, params, checker)
	if err != nil {
		return nil, trace.Wrap(err)
	}

	event := &apievents.AccessRequestCreate{
		Metadata: apievents.Metadata{
			Type:        events.AccessRequestReviewEvent,
			Code:        events.AccessRequestReviewCode,
			ClusterName: clusterName.GetClusterName(),
		},
		ResourceMetadata: apievents.ResourceMetadata{
			Expires: req.GetAccessExpiry(),
		},
		RequestID:              params.RequestID,
		RequestState:           req.GetState().String(),
		ProposedState:          params.Review.ProposedState.String(),
		Reason:                 params.Review.Reason,
		Reviewer:               params.Review.Author,
		MaxDuration:            req.GetMaxDuration(),
		PromotedAccessListName: req.GetPromotedAccessListName(),
	}

	// Create a notification.
	if !req.GetState().IsPending() {
		_, err = a.Services.CreateUserNotification(ctx, generateAccessRequestReviewedNotification(req, params))
		if err != nil {
			log.WithError(err).Debugf("Failed to emit access request reviewed notification.")
		}
	}

	if len(params.Review.Annotations) > 0 {
		annotations, err := apievents.EncodeMapStrings(params.Review.Annotations)
		if err != nil {
			log.WithError(err).Debugf("Failed to encode access request annotations.")
		} else {
			event.Annotations = annotations
		}
	}
	if err := a.emitter.EmitAuditEvent(a.closeCtx, event); err != nil {
		log.WithError(err).Warn("Failed to emit access request update event.")
	}

	return req, nil
}

// generateAccessRequestReviewedNotification returns the notification object for a notification notifying a user of their
// access request being approved or denied.
func generateAccessRequestReviewedNotification(req types.AccessRequest, params types.AccessReviewSubmission) *notificationsv1.Notification {
	var subKind string
	var reviewVerb string

	if req.GetState().IsApproved() {
		subKind = types.NotificationAccessRequestApprovedSubKind
		reviewVerb = "approved"
	} else if req.GetState().IsPromoted() {
		subKind = types.NotificationAccessRequestPromotedSubKind
	} else {
		subKind = types.NotificationAccessRequestDeniedSubKind
		reviewVerb = "denied"
	}

	var notificationText string
	if req.GetState().IsPromoted() {
		notificationText = fmt.Sprintf("%s promoted your access request to long-term access.", params.Review.Author)
	} else {
		// If this was a resource request.
		if len(req.GetRequestedResourceIDs()) > 0 {
			notificationText = fmt.Sprintf("%s %s your access request for %d resources.", params.Review.Author, reviewVerb, len(req.GetRequestedResourceIDs()))
			if len(req.GetRequestedResourceIDs()) == 1 {
				notificationText = fmt.Sprintf("%s %s your access request for a resource.", params.Review.Author, reviewVerb)
			}
			// If this was a role request.
		} else {
			notificationText = fmt.Sprintf("%s %s your access request for the '%s' role.", params.Review.Author, reviewVerb, req.GetRoles()[0])
			if len(req.GetRoles()) > 1 {
				notificationText = fmt.Sprintf("%s %s your access request for %d roles.", params.Review.Author, reviewVerb, len(req.GetRoles()))
			}
		}
	}

	assumableTime := ""
	if req.GetAssumeStartTime() != nil {
		assumableTime = req.GetAssumeStartTime().Format("2006-01-02T15:04:05.000Z0700")
	}

	return &notificationsv1.Notification{
		Spec: &notificationsv1.NotificationSpec{
			Username: req.GetUser(),
		},
		SubKind: subKind,
		Metadata: &headerv1.Metadata{
			Labels: map[string]string{
				types.NotificationTitleLabel: notificationText,
				"request-id":                 params.RequestID,
				"roles":                      strings.Join(req.GetRoles(), ","),
				"assumable-time":             assumableTime,
			},
			Expires: timestamppb.New(req.Expiry()),
		},
	}
}

func (a *Server) GetAccessCapabilities(ctx context.Context, req types.AccessCapabilitiesRequest) (*types.AccessCapabilities, error) {
	user, err := authz.UserFromContext(ctx)
	if err != nil {
		return nil, trace.Wrap(err)
	}
	caps, err := services.CalculateAccessCapabilities(ctx, a.clock, a, user.GetIdentity(), req)
	if err != nil {
		return nil, trace.Wrap(err)
	}

	return caps, nil
}

func (a *Server) getCache() (c *cache.Cache, ok bool) {
	c, ok = a.Cache.(*cache.Cache)
	return
}

func (a *Server) NewStream(ctx context.Context, watch types.Watch) (stream.Stream[types.Event], error) {
	if cache, ok := a.getCache(); ok {
		// cache exposes a native stream implementation
		return cache.NewStream(ctx, watch)
	}

	// fallback to wrapping a watcher in a stream.Stream adapter
	watcher, err := a.Cache.NewWatcher(ctx, watch)
	if err != nil {
		return nil, trace.Wrap(err)
	}

	closer := func() {
		watcher.Close()
	}

	return stream.Func(func() (types.Event, error) {
		select {
		case event := <-watcher.Events():
			return event, nil
		case <-watcher.Done():
			err := watcher.Error()
			if err == nil {
				// stream.Func needs an error to signal end of stream. io.EOF is
				// the expected "happy" end of stream singnal.
				err = io.EOF
			}
			return types.Event{}, trace.Wrap(err)
		}
	}, closer), nil
}

// NewKeepAliver returns a new instance of keep aliver
func (a *Server) NewKeepAliver(ctx context.Context) (types.KeepAliver, error) {
	cancelCtx, cancel := context.WithCancel(ctx)
	k := &authKeepAliver{
		a:           a,
		ctx:         cancelCtx,
		cancel:      cancel,
		keepAlivesC: make(chan types.KeepAlive),
	}
	go k.forwardKeepAlives()
	return k, nil
}

// KeepAliveServer implements [services.Presence] by delegating to
// [Server.Services] and potentially emitting a [usagereporter] event.
func (a *Server) KeepAliveServer(ctx context.Context, h types.KeepAlive) error {
	if err := a.Services.KeepAliveServer(ctx, h); err != nil {
		return trace.Wrap(err)
	}

	// ResourceHeartbeatEvent only cares about a few KeepAlive types
	kind := usagereporter.ResourceKindFromKeepAliveType(h.Type)
	if kind == 0 {
		return nil
	}
	a.AnonymizeAndSubmit(&usagereporter.ResourceHeartbeatEvent{
		Name:   h.Name,
		Kind:   kind,
		Static: h.Expires.IsZero(),
	})

	return nil
}

const (
	serverHostnameMaxLen       = 256
	serverHostnameRegexPattern = `^[a-zA-Z0-9]([\.-]?[a-zA-Z0-9]+)*$`
	replacedHostnameLabel      = types.TeleportInternalLabelPrefix + "invalid-hostname"
)

var serverHostnameRegex = regexp.MustCompile(serverHostnameRegexPattern)

// validServerHostname returns false if the hostname is longer than 256 characters or
// does not entirely consist of alphanumeric characters as well as '-' and '.'. A valid hostname also
// cannot begin with a symbol, and a symbol cannot be followed immediately by another symbol.
func validServerHostname(hostname string) bool {
	return len(hostname) <= serverHostnameMaxLen && serverHostnameRegex.MatchString(hostname)
}

func sanitizeHostname(server types.Server) error {
	invalidHostname := server.GetHostname()

	replacedHostname := server.GetName()
	if server.GetSubKind() == types.SubKindOpenSSHNode {
		host, _, err := net.SplitHostPort(server.GetAddr())
		if err != nil || !validServerHostname(host) {
			id, err := uuid.NewRandom()
			if err != nil {
				return trace.Wrap(err)
			}

			host = id.String()
		}

		replacedHostname = host
	}

	switch s := server.(type) {
	case *types.ServerV2:
		s.Spec.Hostname = replacedHostname

		if s.Metadata.Labels == nil {
			s.Metadata.Labels = map[string]string{}
		}

		s.Metadata.Labels[replacedHostnameLabel] = invalidHostname
	default:
		return trace.BadParameter("invalid server provided")
	}

	return nil
}

// UpsertNode implements [services.Presence] by delegating to [Server.Services]
// and potentially emitting a [usagereporter] event.
func (a *Server) UpsertNode(ctx context.Context, server types.Server) (*types.KeepAlive, error) {
	if !validServerHostname(server.GetHostname()) {
		a.logger.DebugContext(a.closeCtx, "sanitizing invalid server hostname",
			"server", server.GetName(),
			"hostname", server.GetHostname(),
		)
		if err := sanitizeHostname(server); err != nil {
			return nil, trace.Wrap(err)
		}
	}

	lease, err := a.Services.UpsertNode(ctx, server)
	if err != nil {
		return nil, trace.Wrap(err)
	}

	kind := usagereporter.ResourceKindNode
	switch server.GetSubKind() {
	case types.SubKindOpenSSHNode:
		kind = usagereporter.ResourceKindNodeOpenSSH
	case types.SubKindOpenSSHEICENode:
		kind = usagereporter.ResourceKindNodeOpenSSHEICE
	}

	a.AnonymizeAndSubmit(&usagereporter.ResourceHeartbeatEvent{
		Name:   server.GetName(),
		Kind:   kind,
		Static: server.Expiry().IsZero(),
	})

	return lease, nil
}

// enforceLicense checks if the license allows the given resource type to be
// created.
func enforceLicense(t string) error {
	switch t {
	case types.KindKubeServer, types.KindKubernetesCluster:
		if !modules.GetModules().Features().GetEntitlement(entitlements.K8s).Enabled {
			return trace.AccessDenied(
				"this Teleport cluster is not licensed for Kubernetes, please contact the cluster administrator")
		}
	}
	return nil
}

// UpsertKubernetesServer implements [services.Presence] by delegating to
// [Server.Services] and then potentially emitting a [usagereporter] event.
func (a *Server) UpsertKubernetesServer(ctx context.Context, server types.KubeServer) (*types.KeepAlive, error) {
	if err := enforceLicense(types.KindKubeServer); err != nil {
		return nil, trace.Wrap(err)
	}

	k, err := a.Services.UpsertKubernetesServer(ctx, server)
	if err != nil {
		return nil, trace.Wrap(err)
	}

	a.AnonymizeAndSubmit(&usagereporter.ResourceHeartbeatEvent{
		// the name of types.KubeServer might include a -proxy_service suffix
		Name:   server.GetCluster().GetName(),
		Kind:   usagereporter.ResourceKindKubeServer,
		Static: server.Expiry().IsZero(),
	})

	return k, nil
}

// UpsertApplicationServer implements [services.Presence] by delegating to
// [Server.Services] and then potentially emitting a [usagereporter] event.
func (a *Server) UpsertApplicationServer(ctx context.Context, server types.AppServer) (*types.KeepAlive, error) {
	lease, err := a.Services.UpsertApplicationServer(ctx, server)
	if err != nil {
		return nil, trace.Wrap(err)
	}

	a.AnonymizeAndSubmit(&usagereporter.ResourceHeartbeatEvent{
		Name:   server.GetName(),
		Kind:   usagereporter.ResourceKindAppServer,
		Static: server.Expiry().IsZero(),
	})

	return lease, nil
}

// UpsertDatabaseServer implements [services.Presence] by delegating to
// [Server.Services] and then potentially emitting a [usagereporter] event.
func (a *Server) UpsertDatabaseServer(ctx context.Context, server types.DatabaseServer) (*types.KeepAlive, error) {
	lease, err := a.Services.UpsertDatabaseServer(ctx, server)
	if err != nil {
		return nil, trace.Wrap(err)
	}

	a.AnonymizeAndSubmit(&usagereporter.ResourceHeartbeatEvent{
		Name:   server.GetName(),
		Kind:   usagereporter.ResourceKindDBServer,
		Static: server.Expiry().IsZero(),
	})

	return lease, nil
}

func (a *Server) DeleteWindowsDesktop(ctx context.Context, hostID, name string) error {
	if err := a.Services.DeleteWindowsDesktop(ctx, hostID, name); err != nil {
		return trace.Wrap(err)
	}
	if _, err := a.desktopsLimitExceeded(ctx); err != nil {
		log.Warnf("Can't check OSS non-AD desktops limit: %v", err)
	}
	return nil
}

// CreateWindowsDesktop implements [services.WindowsDesktops] by delegating to
// [Server.Services] and then potentially emitting a [usagereporter] event.
func (a *Server) CreateWindowsDesktop(ctx context.Context, desktop types.WindowsDesktop) error {
	if err := a.Services.CreateWindowsDesktop(ctx, desktop); err != nil {
		return trace.Wrap(err)
	}

	a.AnonymizeAndSubmit(&usagereporter.ResourceHeartbeatEvent{
		Name:   desktop.GetName(),
		Kind:   usagereporter.ResourceKindWindowsDesktop,
		Static: desktop.Expiry().IsZero(),
	})

	return nil
}

// UpdateWindowsDesktop implements [services.WindowsDesktops] by delegating to
// [Server.Services] and then potentially emitting a [usagereporter] event.
func (a *Server) UpdateWindowsDesktop(ctx context.Context, desktop types.WindowsDesktop) error {
	if err := a.Services.UpdateWindowsDesktop(ctx, desktop); err != nil {
		return trace.Wrap(err)
	}

	a.AnonymizeAndSubmit(&usagereporter.ResourceHeartbeatEvent{
		Name:   desktop.GetName(),
		Kind:   usagereporter.ResourceKindWindowsDesktop,
		Static: desktop.Expiry().IsZero(),
	})

	return nil
}

// UpsertWindowsDesktop implements [services.WindowsDesktops] by delegating to
// [Server.Services] and then potentially emitting a [usagereporter] event.
func (a *Server) UpsertWindowsDesktop(ctx context.Context, desktop types.WindowsDesktop) error {
	if err := a.Services.UpsertWindowsDesktop(ctx, desktop); err != nil {
		return trace.Wrap(err)
	}

	a.AnonymizeAndSubmit(&usagereporter.ResourceHeartbeatEvent{
		Name:   desktop.GetName(),
		Kind:   usagereporter.ResourceKindWindowsDesktop,
		Static: desktop.Expiry().IsZero(),
	})

	return nil
}

func (a *Server) streamWindowsDesktops(ctx context.Context, startKey string) stream.Stream[types.WindowsDesktop] {
	var done bool
	return stream.PageFunc(func() ([]types.WindowsDesktop, error) {
		if done {
			return nil, io.EOF
		}
		resp, err := a.ListWindowsDesktops(ctx, types.ListWindowsDesktopsRequest{
			Limit:    50,
			StartKey: startKey,
		})
		if err != nil {
			return nil, trace.Wrap(err)
		}
		startKey = resp.NextKey
		done = startKey == ""
		return resp.Desktops, nil
	})
}

func (a *Server) syncDesktopsLimitAlert(ctx context.Context) {
	exceeded, err := a.desktopsLimitExceeded(ctx)
	if err != nil {
		log.Warnf("Can't check OSS non-AD desktops limit: %v", err)
	}
	if !exceeded {
		return
	}
	alert, err := types.NewClusterAlert(OSSDesktopsAlertID, OSSDesktopsAlertMessage,
		types.WithAlertSeverity(types.AlertSeverity_MEDIUM),
		types.WithAlertLabel(types.AlertOnLogin, "yes"),
		types.WithAlertLabel(types.AlertPermitAll, "yes"),
		types.WithAlertLabel(types.AlertLink, OSSDesktopsAlertLink),
		types.WithAlertLabel(types.AlertLinkText, OSSDesktopsAlertLinkText),
		types.WithAlertExpires(time.Now().Add(OSSDesktopsCheckPeriod)))
	if err != nil {
		log.Warnf("Can't create OSS non-AD desktops limit alert: %v", err)
	}
	if err := a.UpsertClusterAlert(ctx, alert); err != nil {
		log.Warnf("Can't upsert OSS non-AD desktops limit alert: %v", err)
	}
}

// desktopsLimitExceeded checks if number of non-AD desktops exceeds limit for OSS distribution. Returns always false for Enterprise.
func (a *Server) desktopsLimitExceeded(ctx context.Context) (bool, error) {
	if modules.GetModules().IsEnterpriseBuild() {
		return false, nil
	}

	desktops := stream.FilterMap(
		a.streamWindowsDesktops(ctx, ""),
		func(d types.WindowsDesktop) (struct{}, bool) {
			return struct{}{}, d.NonAD()
		},
	)
	count := 0
	for desktops.Next() {
		count++
		if count > OSSDesktopsLimit {
			desktops.Done()
			return true, nil
		}
	}
	return false, trace.Wrap(desktops.Done())
}

func (a *Server) syncDynamicLabelsAlert(ctx context.Context) {
	roles, err := a.GetRoles(ctx)
	if err != nil {
		log.Warnf("Can't get roles: %v", err)
	}
	var rolesWithDynamicDenyLabels bool
	for _, role := range roles {
		err := services.CheckDynamicLabelsInDenyRules(role)
		if trace.IsBadParameter(err) {
			rolesWithDynamicDenyLabels = true
			break
		}
		if err != nil {
			log.Warnf("Error checking labels in role %s: %v", role.GetName(), err)
			continue
		}
	}
	if !rolesWithDynamicDenyLabels {
		return
	}
	alert, err := types.NewClusterAlert(
		dynamicLabelAlertID,
		dynamicLabelAlertMessage,
		types.WithAlertSeverity(types.AlertSeverity_MEDIUM),
		types.WithAlertLabel(types.AlertVerbPermit, fmt.Sprintf("%s:%s", types.KindRole, types.VerbRead)),
	)
	if err != nil {
		log.Warnf("Failed to build %s alert: %v (this is a bug)", dynamicLabelAlertID, err)
	}
	if err := a.UpsertClusterAlert(ctx, alert); err != nil {
		log.Warnf("Failed to set %s alert: %v", dynamicLabelAlertID, err)
	}
}

// CleanupNotifications deletes all expired user notifications and global notifications, as well as any associated notification states, for all users.
func (a *Server) CleanupNotifications(ctx context.Context) {
	var userNotifications []*notificationsv1.Notification
	var userNotificationsPageKey string
	userNotificationsReadLimiter := time.NewTicker(notificationsPageReadInterval)
	defer userNotificationsReadLimiter.Stop()
	for {
		select {
		case <-userNotificationsReadLimiter.C:
		case <-ctx.Done():
			return
		}
		response, nextKey, err := a.Cache.ListUserNotifications(ctx, 20, userNotificationsPageKey)
		if err != nil {
			slog.WarnContext(ctx, "failed to list user notifications for periodic cleanup", "error", err)
		}
		userNotifications = append(userNotifications, response...)
		if nextKey == "" {
			break
		}
		userNotificationsPageKey = nextKey
	}

	var globalNotifications []*notificationsv1.GlobalNotification
	var globalNotificationsPageKey string
	globalNotificationsReadLimiter := time.NewTicker(notificationsPageReadInterval)
	defer globalNotificationsReadLimiter.Stop()
	for {
		select {
		case <-globalNotificationsReadLimiter.C:
		case <-ctx.Done():
			return
		}
		response, nextKey, err := a.Cache.ListGlobalNotifications(ctx, 20, globalNotificationsPageKey)
		if err != nil {
			slog.WarnContext(ctx, "failed to list global notifications for periodic cleanup", "error", err)
		}
		globalNotifications = append(globalNotifications, response...)
		if nextKey == "" {
			break
		}
		globalNotificationsPageKey = nextKey
	}

	timeNow := a.clock.Now()

	notificationsDeleteLimiter := time.NewTicker(notificationsWriteInterval)
	defer notificationsDeleteLimiter.Stop()

	// Initialize a map for non-expired notifications where the key is the notification id.
	nonExpiredGlobalNotificationsByID := make(map[string]*notificationsv1.GlobalNotification)
	for _, gn := range globalNotifications {
		notificationID := gn.GetMetadata().GetName()
		expiry := gn.GetSpec().GetNotification().GetMetadata().GetExpires()

		if timeNow.After(expiry.AsTime()) {
			select {
			case <-notificationsDeleteLimiter.C:
			case <-ctx.Done():
				return
			}
			if err := a.DeleteGlobalNotification(ctx, notificationID); err != nil && !trace.IsNotFound(err) {
				slog.WarnContext(ctx, "encountered error attempting to cleanup global notification", "error", err, "notification_id", notificationID)
			}
		} else {
			nonExpiredGlobalNotificationsByID[notificationID] = gn
		}
	}

	// Initialize a map for non-expired notifications where the key is the notification id.
	nonExpiredUserNotificationsByID := make(map[string]*notificationsv1.Notification)
	for _, un := range userNotifications {
		notificationID := un.GetMetadata().GetName()
		user := un.GetSpec().GetUsername()
		expiry := un.GetMetadata().GetExpires()

		if timeNow.After(expiry.AsTime()) {
			select {
			case <-notificationsDeleteLimiter.C:
			case <-ctx.Done():
				return
			}
			if err := a.DeleteUserNotification(ctx, user, notificationID); err != nil && !trace.IsNotFound(err) {
				slog.WarnContext(ctx, "encountered error attempting to cleanup user notification", "error", err, "notification_id", notificationID, "target_user", user)
			}
		} else {
			nonExpiredUserNotificationsByID[notificationID] = un
		}
	}

	var userNotificationStates []*notificationsv1.UserNotificationState
	var userNotificationStatesPageKey string
	notificationStatesTicker := time.NewTicker(notificationsPageReadInterval)
	defer notificationStatesTicker.Stop()
	for {
		select {
		case <-notificationStatesTicker.C:
		case <-ctx.Done():
			return
		}
		response, nextKey, err := a.ListNotificationStatesForAllUsers(ctx, 20, userNotificationStatesPageKey)
		if err != nil {
			slog.WarnContext(ctx, "encountered error attempting to list notification states for cleanup", "error", err)
		}
		userNotificationStates = append(userNotificationStates, response...)
		if nextKey == "" {
			break
		}
		userNotificationStatesPageKey = nextKey
	}

	for _, uns := range userNotificationStates {
		id := uns.GetSpec().GetNotificationId()
		username := uns.GetSpec().GetUsername()

		// If this notification state is for a notification which doesn't exist in either the non-expired global notifications map or
		// the non-expired user notifications map, then delete it.
		if nonExpiredGlobalNotificationsByID[id] == nil && nonExpiredUserNotificationsByID[id] == nil {
			select {
			case <-notificationsDeleteLimiter.C:
			case <-ctx.Done():
				return
			}
			if err := a.DeleteUserNotificationState(ctx, username, id); err != nil {
				slog.WarnContext(ctx, "encountered error attempting to cleanup notification state", "error", err, "user", username, "id", id)
			}
		}
	}
}

// GenerateCertAuthorityCRL generates an empty CRL for the local CA of a given type.
func (a *Server) GenerateCertAuthorityCRL(ctx context.Context, caType types.CertAuthType) ([]byte, error) {
	// Generate a CRL for the current cluster CA.
	clusterName, err := a.GetClusterName()
	if err != nil {
		return nil, trace.Wrap(err)
	}
	ca, err := a.GetCertAuthority(ctx, types.CertAuthID{
		Type:       caType,
		DomainName: clusterName.GetClusterName(),
	}, true)
	if err != nil {
		return nil, trace.Wrap(err)
	}

	// TODO(awly): this will only create a CRL for an active signer.
	// If there are multiple signers (multiple HSMs), we won't have the full CRL coverage.
	// Generate a CRL per signer and return all of them separately.

	cert, signer, err := a.keyStore.GetTLSCertAndSigner(ctx, ca)
	if trace.IsNotFound(err) {
		// If there is no local TLS signer found in the host CA ActiveKeys, this
		// auth server may have a newly configured HSM and has only populated
		// local keys in the AdditionalTrustedKeys until the next CA rotation.
		// This is the only case where we should be able to get a signer from
		// AdditionalTrustedKeys but not ActiveKeys.
		cert, signer, err = a.keyStore.GetAdditionalTrustedTLSCertAndSigner(ctx, ca)
	}
	if err != nil {
		return nil, trace.Wrap(err)
	}
	tlsAuthority, err := tlsca.FromCertAndSigner(cert, signer)
	if err != nil {
		return nil, trace.Wrap(err)
	}
	// Empty CRL valid for 1yr.
	template := &x509.RevocationList{
		Number:     big.NewInt(1),
		ThisUpdate: time.Now().Add(-1 * time.Minute), // 1 min in the past to account for clock skew.
		NextUpdate: time.Now().Add(365 * 24 * time.Hour),
	}
	crl, err := x509.CreateRevocationList(rand.Reader, template, tlsAuthority.Cert, tlsAuthority.Signer)
	if err != nil {
		return nil, trace.Wrap(err)
	}

	return crl, nil
}

// ErrDone indicates that resource iteration is complete
var ErrDone = errors.New("done iterating")

// IterateResources loads all resources matching the provided request and passes them one by one to the provided
// callback function. To stop iteration callers may return ErrDone from the callback function, which will result in
// a nil return from IterateResources. Any other errors returned from the callback function cause iteration to stop
// and the error to be returned.
func (a *Server) IterateResources(ctx context.Context, req proto.ListResourcesRequest, f func(resource types.ResourceWithLabels) error) error {
	for {
		resp, err := a.ListResources(ctx, req)
		if err != nil {
			return trace.Wrap(err)
		}

		for _, resource := range resp.Resources {
			if err := f(resource); err != nil {
				if errors.Is(err, ErrDone) {
					return nil
				}
				return trace.Wrap(err)
			}
		}

		if resp.NextKey == "" {
			return nil
		}

		req.StartKey = resp.NextKey
	}
}

// CreateApp creates a new application resource.
func (a *Server) CreateApp(ctx context.Context, app types.Application) error {
	if err := a.Services.CreateApp(ctx, app); err != nil {
		return trace.Wrap(err)
	}
	if err := a.emitter.EmitAuditEvent(ctx, &apievents.AppCreate{
		Metadata: apievents.Metadata{
			Type: events.AppCreateEvent,
			Code: events.AppCreateCode,
		},
		UserMetadata: authz.ClientUserMetadata(ctx),
		ResourceMetadata: apievents.ResourceMetadata{
			Name:    app.GetName(),
			Expires: app.Expiry(),
		},
		AppMetadata: apievents.AppMetadata{
			AppURI:        app.GetURI(),
			AppPublicAddr: app.GetPublicAddr(),
			AppLabels:     app.GetStaticLabels(),
		},
	}); err != nil {
		log.WithError(err).Warn("Failed to emit app create event.")
	}
	return nil
}

// UpdateApp updates an existing application resource.
func (a *Server) UpdateApp(ctx context.Context, app types.Application) error {
	if err := a.Services.UpdateApp(ctx, app); err != nil {
		return trace.Wrap(err)
	}
	if err := a.emitter.EmitAuditEvent(ctx, &apievents.AppUpdate{
		Metadata: apievents.Metadata{
			Type: events.AppUpdateEvent,
			Code: events.AppUpdateCode,
		},
		UserMetadata: authz.ClientUserMetadata(ctx),
		ResourceMetadata: apievents.ResourceMetadata{
			Name:    app.GetName(),
			Expires: app.Expiry(),
		},
		AppMetadata: apievents.AppMetadata{
			AppURI:        app.GetURI(),
			AppPublicAddr: app.GetPublicAddr(),
			AppLabels:     app.GetStaticLabels(),
		},
	}); err != nil {
		log.WithError(err).Warn("Failed to emit app update event.")
	}
	return nil
}

// DeleteApp deletes an application resource.
func (a *Server) DeleteApp(ctx context.Context, name string) error {
	if err := a.Services.DeleteApp(ctx, name); err != nil {
		return trace.Wrap(err)
	}
	if err := a.emitter.EmitAuditEvent(ctx, &apievents.AppDelete{
		Metadata: apievents.Metadata{
			Type: events.AppDeleteEvent,
			Code: events.AppDeleteCode,
		},
		UserMetadata: authz.ClientUserMetadata(ctx),
		ResourceMetadata: apievents.ResourceMetadata{
			Name: name,
		},
	}); err != nil {
		log.WithError(err).Warn("Failed to emit app delete event.")
	}
	return nil
}

// CreateSessionTracker creates a tracker resource for an active session.
func (a *Server) CreateSessionTracker(ctx context.Context, tracker types.SessionTracker) (types.SessionTracker, error) {
	// Don't allow sessions that require moderation without the enterprise feature enabled.
	for _, policySet := range tracker.GetHostPolicySets() {
		if len(policySet.RequireSessionJoin) != 0 {
			if modules.GetModules().BuildType() != modules.BuildEnterprise {
				return nil, fmt.Errorf("Moderated Sessions: %w", ErrRequiresEnterprise)
			}
		}
	}

	return a.Services.CreateSessionTracker(ctx, tracker)
}

// CreateDatabase creates a new database resource.
func (a *Server) CreateDatabase(ctx context.Context, database types.Database) error {
	if err := a.Services.CreateDatabase(ctx, database); err != nil {
		return trace.Wrap(err)
	}
	if err := a.emitter.EmitAuditEvent(ctx, &apievents.DatabaseCreate{
		Metadata: apievents.Metadata{
			Type: events.DatabaseCreateEvent,
			Code: events.DatabaseCreateCode,
		},
		UserMetadata: authz.ClientUserMetadata(ctx),
		ResourceMetadata: apievents.ResourceMetadata{
			Name:    database.GetName(),
			Expires: database.Expiry(),
		},
		DatabaseMetadata: apievents.DatabaseMetadata{
			DatabaseProtocol:             database.GetProtocol(),
			DatabaseURI:                  database.GetURI(),
			DatabaseLabels:               database.GetStaticLabels(),
			DatabaseAWSRegion:            database.GetAWS().Region,
			DatabaseAWSRedshiftClusterID: database.GetAWS().Redshift.ClusterID,
			DatabaseGCPProjectID:         database.GetGCP().ProjectID,
			DatabaseGCPInstanceID:        database.GetGCP().InstanceID,
		},
	}); err != nil {
		log.WithError(err).Warn("Failed to emit database create event.")
	}
	return nil
}

// UpdateDatabase updates an existing database resource.
func (a *Server) UpdateDatabase(ctx context.Context, database types.Database) error {
	if err := a.Services.UpdateDatabase(ctx, database); err != nil {
		return trace.Wrap(err)
	}
	if err := a.emitter.EmitAuditEvent(ctx, &apievents.DatabaseUpdate{
		Metadata: apievents.Metadata{
			Type: events.DatabaseUpdateEvent,
			Code: events.DatabaseUpdateCode,
		},
		UserMetadata: authz.ClientUserMetadata(ctx),
		ResourceMetadata: apievents.ResourceMetadata{
			Name:    database.GetName(),
			Expires: database.Expiry(),
		},
		DatabaseMetadata: apievents.DatabaseMetadata{
			DatabaseProtocol:             database.GetProtocol(),
			DatabaseURI:                  database.GetURI(),
			DatabaseLabels:               database.GetStaticLabels(),
			DatabaseAWSRegion:            database.GetAWS().Region,
			DatabaseAWSRedshiftClusterID: database.GetAWS().Redshift.ClusterID,
			DatabaseGCPProjectID:         database.GetGCP().ProjectID,
			DatabaseGCPInstanceID:        database.GetGCP().InstanceID,
		},
	}); err != nil {
		log.WithError(err).Warn("Failed to emit database update event.")
	}
	return nil
}

// DeleteDatabase deletes a database resource.
func (a *Server) DeleteDatabase(ctx context.Context, name string) error {
	if err := a.Services.DeleteDatabase(ctx, name); err != nil {
		return trace.Wrap(err)
	}
	if err := a.emitter.EmitAuditEvent(ctx, &apievents.DatabaseDelete{
		Metadata: apievents.Metadata{
			Type: events.DatabaseDeleteEvent,
			Code: events.DatabaseDeleteCode,
		},
		UserMetadata: authz.ClientUserMetadata(ctx),
		ResourceMetadata: apievents.ResourceMetadata{
			Name: name,
		},
	}); err != nil {
		log.WithError(err).Warn("Failed to emit database delete event.")
	}
	return nil
}

// ListResources returns paginated resources depending on the resource type..
func (a *Server) ListResources(ctx context.Context, req proto.ListResourcesRequest) (*types.ListResourcesResponse, error) {
	// Because WindowsDesktopService does not contain the desktop resources,
	// this is not implemented at the cache level and requires the workaround
	// here in order to support KindWindowsDesktop for ListResources.
	if req.ResourceType == types.KindWindowsDesktop {
		wResp, err := a.ListWindowsDesktops(ctx, types.ListWindowsDesktopsRequest{
			WindowsDesktopFilter: req.WindowsDesktopFilter,
			Limit:                int(req.Limit),
			StartKey:             req.StartKey,
			PredicateExpression:  req.PredicateExpression,
			Labels:               req.Labels,
			SearchKeywords:       req.SearchKeywords,
		})
		if err != nil {
			return nil, trace.Wrap(err)
		}
		return &types.ListResourcesResponse{
			Resources: types.WindowsDesktops(wResp.Desktops).AsResources(),
			NextKey:   wResp.NextKey,
		}, nil
	}
	if req.ResourceType == types.KindWindowsDesktopService {
		wResp, err := a.ListWindowsDesktopServices(ctx, types.ListWindowsDesktopServicesRequest{
			Limit:               int(req.Limit),
			StartKey:            req.StartKey,
			PredicateExpression: req.PredicateExpression,
			Labels:              req.Labels,
			SearchKeywords:      req.SearchKeywords,
		})
		if err != nil {
			return nil, trace.Wrap(err)
		}
		return &types.ListResourcesResponse{
			Resources: types.WindowsDesktopServices(wResp.DesktopServices).AsResources(),
			NextKey:   wResp.NextKey,
		}, nil
	}
	return a.Cache.ListResources(ctx, req)
}

// CreateKubernetesCluster creates a new kubernetes cluster resource.
func (a *Server) CreateKubernetesCluster(ctx context.Context, kubeCluster types.KubeCluster) error {
	if err := enforceLicense(types.KindKubernetesCluster); err != nil {
		return trace.Wrap(err)
	}
	if err := a.Services.CreateKubernetesCluster(ctx, kubeCluster); err != nil {
		return trace.Wrap(err)
	}
	if err := a.emitter.EmitAuditEvent(ctx, &apievents.KubernetesClusterCreate{
		Metadata: apievents.Metadata{
			Type: events.KubernetesClusterCreateEvent,
			Code: events.KubernetesClusterCreateCode,
		},
		UserMetadata: authz.ClientUserMetadata(ctx),
		ResourceMetadata: apievents.ResourceMetadata{
			Name:    kubeCluster.GetName(),
			Expires: kubeCluster.Expiry(),
		},
		KubeClusterMetadata: apievents.KubeClusterMetadata{
			KubeLabels: kubeCluster.GetStaticLabels(),
		},
	}); err != nil {
		log.WithError(err).Warn("Failed to emit kube cluster create event.")
	}
	return nil
}

// UpdateKubernetesCluster updates an existing kubernetes cluster resource.
func (a *Server) UpdateKubernetesCluster(ctx context.Context, kubeCluster types.KubeCluster) error {
	if err := enforceLicense(types.KindKubernetesCluster); err != nil {
		return trace.Wrap(err)
	}
	if err := a.Kubernetes.UpdateKubernetesCluster(ctx, kubeCluster); err != nil {
		return trace.Wrap(err)
	}
	if err := a.emitter.EmitAuditEvent(ctx, &apievents.KubernetesClusterUpdate{
		Metadata: apievents.Metadata{
			Type: events.KubernetesClusterUpdateEvent,
			Code: events.KubernetesClusterUpdateCode,
		},
		UserMetadata: authz.ClientUserMetadata(ctx),
		ResourceMetadata: apievents.ResourceMetadata{
			Name:    kubeCluster.GetName(),
			Expires: kubeCluster.Expiry(),
		},
		KubeClusterMetadata: apievents.KubeClusterMetadata{
			KubeLabels: kubeCluster.GetStaticLabels(),
		},
	}); err != nil {
		log.WithError(err).Warn("Failed to emit kube cluster update event.")
	}
	return nil
}

// DeleteKubernetesCluster deletes a kubernetes cluster resource.
func (a *Server) DeleteKubernetesCluster(ctx context.Context, name string) error {
	if err := a.Kubernetes.DeleteKubernetesCluster(ctx, name); err != nil {
		return trace.Wrap(err)
	}
	if err := a.emitter.EmitAuditEvent(ctx, &apievents.KubernetesClusterDelete{
		Metadata: apievents.Metadata{
			Type: events.KubernetesClusterDeleteEvent,
			Code: events.KubernetesClusterDeleteCode,
		},
		UserMetadata: authz.ClientUserMetadata(ctx),
		ResourceMetadata: apievents.ResourceMetadata{
			Name: name,
		},
	}); err != nil {
		log.WithError(err).Warn("Failed to emit kube cluster delete event.")
	}
	return nil
}

// SubmitUsageEvent submits an external usage event.
func (a *Server) SubmitUsageEvent(ctx context.Context, req *proto.SubmitUsageEventRequest) error {
	username, err := authz.GetClientUsername(ctx)
	if err != nil {
		return trace.Wrap(err)
	}

	userIsSSO, err := authz.GetClientUserIsSSO(ctx)
	if err != nil {
		return trace.Wrap(err)
	}

	userMetadata := usagereporter.UserMetadata{
		Username: username,
		IsSSO:    userIsSSO,
	}

	event, err := usagereporter.ConvertUsageEvent(req.GetEvent(), userMetadata)
	if err != nil {
		return trace.Wrap(err)
	}

	a.AnonymizeAndSubmit(event)

	return nil
}

// Ping gets basic info about the auth server.
// Please note that Ping is publicly accessible (not protected by any RBAC) by design,
// and thus PingResponse must never contain any sensitive information.
func (a *Server) Ping(ctx context.Context) (proto.PingResponse, error) {
	cn, err := a.GetClusterName()
	if err != nil {
		return proto.PingResponse{}, trace.Wrap(err)
	}
	features := modules.GetModules().Features().ToProto()

	authPref, err := a.GetAuthPreference(ctx)
	if err != nil {
		return proto.PingResponse{}, nil
	}

	licenseExpiry := modules.GetModules().LicenseExpiry()

	return proto.PingResponse{
		ClusterName:             cn.GetClusterName(),
		ServerVersion:           teleport.Version,
		ServerFeatures:          features,
		ProxyPublicAddr:         a.getProxyPublicAddr(),
		IsBoring:                modules.GetModules().IsBoringBinary(),
		LoadAllCAs:              a.loadAllCAs,
		SignatureAlgorithmSuite: authPref.GetSignatureAlgorithmSuite(),
		LicenseExpiry:           &licenseExpiry,
	}, nil
}

type maintenanceWindowCacheKey struct {
	key string
}

// agentWindowLookahead is the number of upgrade windows, starting from 'today', that we export
// when compiling agent upgrade schedules. The choice is arbitrary. We must export at least 2, because upgraders
// treat a schedule value whose windows all end in the past to be stale and therefore a sign that the agent is
// unhealthy. 3 was picked to give us some leeway in terms of how long an agent can be turned off before its
// upgrader starts complaining of a stale schedule.
const agentWindowLookahead = 3

// exportUpgradeWindowsCached generates the export value of all upgrade window schedule types. Since schedules
// are reloaded frequently in large clusters and export incurs string/json encoding, we use the ttl cache to store
// the encoded schedule values for a few seconds.
func (a *Server) exportUpgradeWindowsCached(ctx context.Context) (proto.ExportUpgradeWindowsResponse, error) {
	return utils.FnCacheGet(ctx, a.ttlCache, maintenanceWindowCacheKey{"export"}, func(ctx context.Context) (proto.ExportUpgradeWindowsResponse, error) {
		var rsp proto.ExportUpgradeWindowsResponse
		cmc, err := a.GetClusterMaintenanceConfig(ctx)
		if err != nil {
			if trace.IsNotFound(err) {
				// "not found" is treated as an empty schedule value
				return rsp, nil
			}
			return rsp, trace.Wrap(err)
		}

		agentWindow, ok := cmc.GetAgentUpgradeWindow()
		if !ok {
			// "unconfigured" is treated as an empty schedule value
			return rsp, nil
		}

		sched := agentWindow.Export(time.Now(), agentWindowLookahead)

		rsp.CanonicalSchedule = &sched

		rsp.KubeControllerSchedule, err = uw.EncodeKubeControllerSchedule(sched)
		if err != nil {
			log.Warnf("Failed to encode kube controller maintenance schedule: %v", err)
		}

		rsp.SystemdUnitSchedule, err = uw.EncodeSystemdUnitSchedule(sched)
		if err != nil {
			log.Warnf("Failed to encode systemd unit maintenance schedule: %v", err)
		}

		return rsp, nil
	})
}

func (a *Server) ExportUpgradeWindows(ctx context.Context, req proto.ExportUpgradeWindowsRequest) (proto.ExportUpgradeWindowsResponse, error) {
	var rsp proto.ExportUpgradeWindowsResponse

	// get the cached collection of all export values
	cached, err := a.exportUpgradeWindowsCached(ctx)
	if err != nil {
		return rsp, nil
	}

	switch req.UpgraderKind {
	case "":
		rsp.CanonicalSchedule = cached.CanonicalSchedule.Clone()
	case types.UpgraderKindKubeController:
		rsp.KubeControllerSchedule = cached.KubeControllerSchedule

		if sched := os.Getenv("TELEPORT_UNSTABLE_KUBE_UPGRADE_SCHEDULE"); sched != "" {
			rsp.KubeControllerSchedule = sched
		}
	case types.UpgraderKindSystemdUnit:
		rsp.SystemdUnitSchedule = cached.SystemdUnitSchedule

		if sched := os.Getenv("TELEPORT_UNSTABLE_SYSTEMD_UPGRADE_SCHEDULE"); sched != "" {
			rsp.SystemdUnitSchedule = sched
		}
	default:
		return rsp, trace.NotImplemented("unsupported upgrader kind %q in upgrade window export request", req.UpgraderKind)
	}

	return rsp, nil
}

// MFARequiredToBool translates a [proto.MFARequired] value to a simple
// "required bool".
func MFARequiredToBool(m proto.MFARequired) (required bool) {
	switch m {
	case proto.MFARequired_MFA_REQUIRED_NO:
		return false
	default: // _UNSPECIFIED or _YES are both treated as required.
		return true
	}
}

func (a *Server) isMFARequired(ctx context.Context, checker services.AccessChecker, req *proto.IsMFARequiredRequest) (resp *proto.IsMFARequiredResponse, err error) {
	// Assign Required as a function of MFARequired.
	defer func() {
		if resp != nil {
			resp.Required = MFARequiredToBool(resp.MFARequired)
		}
	}()

	authPref, err := a.GetAuthPreference(ctx)
	if err != nil {
		return nil, trace.Wrap(err)
	}

	switch state := checker.GetAccessState(authPref); state.MFARequired {
	case services.MFARequiredAlways:
		return &proto.IsMFARequiredResponse{
			MFARequired: proto.MFARequired_MFA_REQUIRED_YES,
		}, nil
	case services.MFARequiredNever:
		return &proto.IsMFARequiredResponse{
			MFARequired: proto.MFARequired_MFA_REQUIRED_NO,
		}, nil
	}

	var noMFAAccessErr error
	switch t := req.Target.(type) {
	case *proto.IsMFARequiredRequest_Node:
		if t.Node.Node == "" {
			return nil, trace.BadParameter("empty Node field")
		}
		if t.Node.Login == "" {
			return nil, trace.BadParameter("empty Login field")
		}

		// state.MFARequired is "per-role", so if the user is joining
		// a session, MFA is required no matter what node they are
		// connecting to. We don't preform an RBAC check like we do
		// below when users are starting a session to selectively
		// require MFA because we don't know what session the user
		// is joining, nor do we know what role allowed the session
		// creator to start the session that is attempting to be joined.
		// We need this info to be able to selectively skip MFA in
		// this case.
		if t.Node.Login == teleport.SSHSessionJoinPrincipal {
			return &proto.IsMFARequiredResponse{
				MFARequired: proto.MFARequired_MFA_REQUIRED_YES,
			}, nil
		}

		// Find the target node and check whether MFA is required.
		matches, err := client.GetResourcesWithFilters(ctx, a, proto.ListResourcesRequest{
			ResourceType:   types.KindNode,
			Namespace:      apidefaults.Namespace,
			SearchKeywords: []string{t.Node.Node},
		})
		if err != nil {
			return nil, trace.Wrap(err)
		}

		if len(matches) == 0 {
			// If t.Node.Node is not a known registered node, it may be an
			// unregistered host running OpenSSH with a certificate created via
			// `tctl auth sign`. In these cases, let the user through without
			// extra checks.
			//
			// If t.Node.Node turns out to be an alias for a real node (e.g.
			// private network IP), and MFA check was actually required, the
			// Node itself will check the cert extensions and reject the
			// connection.
			return &proto.IsMFARequiredResponse{
				MFARequired: proto.MFARequired_MFA_REQUIRED_NO,
			}, nil
		}

		// Check RBAC against all matching nodes and return the first error.
		// If at least one node requires MFA, we'll catch it.
		for _, n := range matches {
			srv, ok := n.(types.Server)
			if !ok {
				continue
			}

			// Filter out any matches on labels before checking access
			fieldVals := append(srv.GetPublicAddrs(), srv.GetName(), srv.GetHostname(), srv.GetAddr())
			if !types.MatchSearch(fieldVals, []string{t.Node.Node}, nil) {
				continue
			}

			err = checker.CheckAccess(
				n,
				services.AccessState{},
				services.NewLoginMatcher(t.Node.Login),
			)

			// Ignore other errors; they'll be caught on the real access attempt.
			if err != nil && errors.Is(err, services.ErrSessionMFARequired) {
				noMFAAccessErr = err
				break
			}
		}

	case *proto.IsMFARequiredRequest_KubernetesCluster:
		if t.KubernetesCluster == "" {
			return nil, trace.BadParameter("missing KubernetesCluster field in a kubernetes-only UserCertsRequest")
		}
		// Find the target cluster and check whether MFA is required.
		svcs, err := a.GetKubernetesServers(ctx)
		if err != nil {
			return nil, trace.Wrap(err)
		}
		var cluster types.KubeCluster
		for _, svc := range svcs {
			kubeCluster := svc.GetCluster()
			if kubeCluster.GetName() == t.KubernetesCluster {
				cluster = kubeCluster
				break
			}
		}
		if cluster == nil {
			return nil, trace.NotFound("kubernetes cluster %q not found", t.KubernetesCluster)
		}

		noMFAAccessErr = checker.CheckAccess(cluster, services.AccessState{})

	case *proto.IsMFARequiredRequest_Database:
		if t.Database.ServiceName == "" {
			return nil, trace.BadParameter("missing ServiceName field in a database-only UserCertsRequest")
		}
		servers, err := a.GetDatabaseServers(ctx, apidefaults.Namespace)
		if err != nil {
			return nil, trace.Wrap(err)
		}
		var db types.Database
		for _, server := range servers {
			if server.GetDatabase().GetName() == t.Database.ServiceName {
				db = server.GetDatabase()
				break
			}
		}
		if db == nil {
			return nil, trace.NotFound("database service %q not found", t.Database.ServiceName)
		}

		autoCreate, err := checker.DatabaseAutoUserMode(db)
		switch {
		case errors.Is(err, services.ErrSessionMFARequired):
			noMFAAccessErr = err
		case err != nil:
			return nil, trace.Wrap(err)
		default:
			dbRoleMatchers := role.GetDatabaseRoleMatchers(role.RoleMatchersConfig{
				Database:       db,
				DatabaseUser:   t.Database.Username,
				DatabaseName:   t.Database.GetDatabase(),
				AutoCreateUser: autoCreate.IsEnabled(),
			})
			noMFAAccessErr = checker.CheckAccess(
				db,
				services.AccessState{},
				dbRoleMatchers...,
			)
		}

	case *proto.IsMFARequiredRequest_WindowsDesktop:
		desktops, err := a.GetWindowsDesktops(ctx, types.WindowsDesktopFilter{Name: t.WindowsDesktop.GetWindowsDesktop()})
		if err != nil {
			return nil, trace.Wrap(err)
		}
		if len(desktops) == 0 {
			return nil, trace.NotFound("windows desktop %q not found", t.WindowsDesktop.GetWindowsDesktop())
		}

		noMFAAccessErr = checker.CheckAccess(desktops[0],
			services.AccessState{},
			services.NewWindowsLoginMatcher(t.WindowsDesktop.GetLogin()))

	case *proto.IsMFARequiredRequest_App:
		if t.App.Name == "" {
			return nil, trace.BadParameter("missing Name field in an app-only UserCertsRequest")
		}

		servers, err := a.GetApplicationServers(ctx, apidefaults.Namespace)
		if err != nil {
			return nil, trace.Wrap(err)
		}

		i := slices.IndexFunc(servers, func(server types.AppServer) bool {
			return server.GetApp().GetName() == t.App.Name
		})
		if i == -1 {
			return nil, trace.NotFound("application service %q not found", t.App.Name)
		}

		app := servers[i].GetApp()
		noMFAAccessErr = checker.CheckAccess(app, services.AccessState{})

	default:
		return nil, trace.BadParameter("unknown Target %T", req.Target)
	}
	// No error means that MFA is not required for this resource by
	// AccessChecker.
	if noMFAAccessErr == nil {
		return &proto.IsMFARequiredResponse{
			MFARequired: proto.MFARequired_MFA_REQUIRED_NO,
		}, nil
	}
	// Errors other than ErrSessionMFARequired mean something else is wrong,
	// most likely access denied.
	if !errors.Is(noMFAAccessErr, services.ErrSessionMFARequired) {
		if !trace.IsAccessDenied(noMFAAccessErr) {
			log.WithError(noMFAAccessErr).Warn("Could not determine MFA access")
		}

		// Mask the access denied errors by returning false to prevent resource
		// name oracles. Auth will be denied (and generate an audit log entry)
		// when the client attempts to connect.
		return &proto.IsMFARequiredResponse{
			MFARequired: proto.MFARequired_MFA_REQUIRED_NO,
		}, nil
	}
	// If we reach here, the error from AccessChecker was
	// ErrSessionMFARequired.

	return &proto.IsMFARequiredResponse{
		MFARequired: proto.MFARequired_MFA_REQUIRED_YES,
	}, nil
}

// mfaAuthChallenge constructs an MFAAuthenticateChallenge for all MFA devices
// registered by the user.
func (a *Server) mfaAuthChallenge(ctx context.Context, user string, ssoClientRedirectURL string, challengeExtensions *mfav1.ChallengeExtensions) (*proto.MFAAuthenticateChallenge, error) {
	isPasswordless := challengeExtensions.Scope == mfav1.ChallengeScope_CHALLENGE_SCOPE_PASSWORDLESS_LOGIN

	// Check what kind of MFA is enabled.
	apref, err := a.GetAuthPreference(ctx)
	if err != nil {
		return nil, trace.Wrap(err)
	}
	enableTOTP := apref.IsSecondFactorTOTPAllowed()
	enableWebauthn := apref.IsSecondFactorWebauthnAllowed()
	enableSSO := apref.IsSecondFactorSSOAllowed()

	// Fetch configurations. The IsSecondFactor*Allowed calls above already
	// include the necessary checks of config empty, disabled, etc.
	var u2fPref *types.U2F
	switch val, err := apref.GetU2F(); {
	case trace.IsNotFound(err): // OK, may happen.
	case err != nil: // NOK, unexpected.
		return nil, trace.Wrap(err)
	default:
		u2fPref = val
	}
	var webConfig *types.Webauthn
	switch val, err := apref.GetWebauthn(); {
	case trace.IsNotFound(err): // OK, may happen.
	case err != nil: // NOK, unexpected.
		return nil, trace.Wrap(err)
	default:
		webConfig = val
	}

	// Handle passwordless separately, it works differently from MFA.
	if isPasswordless {
		if !enableWebauthn {
			return nil, trace.Wrap(types.ErrPasswordlessRequiresWebauthn)
		}
		if !apref.GetAllowPasswordless() {
			return nil, trace.Wrap(types.ErrPasswordlessDisabledBySettings)
		}

		webLogin := &wanlib.PasswordlessFlow{
			Webauthn: webConfig,
			Identity: a.Services,
		}
		assertion, err := webLogin.Begin(ctx)
		if err != nil {
			return nil, trace.Wrap(err)
		}

		clusterName, err := a.GetClusterName()
		if err != nil {
			return nil, trace.Wrap(err)
		}

		if err := a.emitter.EmitAuditEvent(ctx, &apievents.CreateMFAAuthChallenge{
			Metadata: apievents.Metadata{
				Type:        events.CreateMFAAuthChallengeEvent,
				Code:        events.CreateMFAAuthChallengeCode,
				ClusterName: clusterName.GetClusterName(),
			},
			UserMetadata:        authz.ClientUserMetadataWithUser(ctx, user),
			ChallengeScope:      challengeExtensions.Scope.String(),
			ChallengeAllowReuse: challengeExtensions.AllowReuse == mfav1.ChallengeAllowReuse_CHALLENGE_ALLOW_REUSE_YES,
		}); err != nil {
			log.WithError(err).Warn("Failed to emit CreateMFAAuthChallenge event.")
		}

		return &proto.MFAAuthenticateChallenge{
			WebauthnChallenge: wantypes.CredentialAssertionToProto(assertion),
		}, nil
	}

	// User required for non-passwordless.
	if user == "" {
		return nil, trace.BadParameter("user required")
	}

	devs, err := a.Services.GetMFADevices(ctx, user, true /* withSecrets */)
	if err != nil {
		return nil, trace.Wrap(err)
	}
	groupedDevs := groupByDeviceType(devs)
	challenge := &proto.MFAAuthenticateChallenge{}

	// TOTP challenge.
	if enableTOTP && groupedDevs.TOTP {
		challenge.TOTP = &proto.TOTPChallenge{}
	}

	// WebAuthn challenge.
	if enableWebauthn && len(groupedDevs.Webauthn) > 0 {
		webLogin := &wanlib.LoginFlow{
			U2F:      u2fPref,
			Webauthn: webConfig,
			Identity: wanlib.WithDevices(a.Services, groupedDevs.Webauthn),
		}
		assertion, err := webLogin.Begin(ctx, user, challengeExtensions)
		if err != nil {
			return nil, trace.Wrap(err)
		}
		challenge.WebauthnChallenge = wantypes.CredentialAssertionToProto(assertion)
	}

	// If the user has an SSO device and the client provided a redirect URL to handle
	// the MFA SSO flow, create an SSO challenge.
	if enableSSO && groupedDevs.SSO != nil && ssoClientRedirectURL != "" {
		if challenge.SSOChallenge, err = a.beginSSOMFAChallenge(ctx, user, groupedDevs.SSO.GetSso(), ssoClientRedirectURL, challengeExtensions); err != nil {
			return nil, trace.Wrap(err)
		}
	}

	clusterName, err := a.GetClusterName()
	if err != nil {
		return nil, trace.Wrap(err)
	}

	if err := a.emitter.EmitAuditEvent(ctx, &apievents.CreateMFAAuthChallenge{
		Metadata: apievents.Metadata{
			Type:        events.CreateMFAAuthChallengeEvent,
			Code:        events.CreateMFAAuthChallengeCode,
			ClusterName: clusterName.GetClusterName(),
		},
		UserMetadata:        authz.ClientUserMetadataWithUser(ctx, user),
		ChallengeScope:      challengeExtensions.Scope.String(),
		ChallengeAllowReuse: challengeExtensions.AllowReuse == mfav1.ChallengeAllowReuse_CHALLENGE_ALLOW_REUSE_YES,
	}); err != nil {
		log.WithError(err).Warn("Failed to emit CreateMFAAuthChallenge event.")
	}

	return challenge, nil
}

type devicesByType struct {
	TOTP     bool
	Webauthn []*types.MFADevice
	SSO      *types.MFADevice
}

func groupByDeviceType(devs []*types.MFADevice) devicesByType {
	res := devicesByType{}
	for _, dev := range devs {
		switch dev.Device.(type) {
		case *types.MFADevice_Totp:
			res.TOTP = true
		case *types.MFADevice_U2F:
			res.Webauthn = append(res.Webauthn, dev)
		case *types.MFADevice_Webauthn:
			res.Webauthn = append(res.Webauthn, dev)
		case *types.MFADevice_Sso:
			res.SSO = dev
		default:
			log.Warningf("Skipping MFA device of unknown type %T.", dev.Device)
		}
	}
	return res
}

// validateMFAAuthResponseForRegister is akin to [validateMFAAuthResponse], but
// it allows users with no devices to supply a nil/empty response.
//
// The hasDevices response value can only be trusted in the absence of errors.
//
// Use only for registration purposes.
func (a *Server) validateMFAAuthResponseForRegister(ctx context.Context, resp *proto.MFAAuthenticateResponse, username string, requiredExtensions *mfav1.ChallengeExtensions) (hasDevices bool, err error) {
	// Let users without a useable device go through registration.
	if resp == nil || (resp.GetTOTP() == nil && resp.GetWebauthn() == nil && resp.GetSSO() == nil) {
		devices, err := a.Services.GetMFADevices(ctx, username, false /* withSecrets */)
		if err != nil {
			return false, trace.Wrap(err)
		}
		if len(devices) == 0 {
			// Allowed, no devices registered.
			return false, nil
		}
		devsByType := groupByDeviceType(devices)

		authPref, err := a.GetAuthPreference(ctx)
		if err != nil {
			return false, trace.Wrap(err)
		}

		hasTOTP := authPref.IsSecondFactorTOTPAllowed() && devsByType.TOTP
		hasWebAuthn := authPref.IsSecondFactorWebauthnAllowed() && len(devsByType.Webauthn) > 0
		hasSSO := authPref.IsSecondFactorSSOAllowed() && devsByType.SSO != nil

		if hasTOTP || hasWebAuthn || hasSSO {
			return false, trace.BadParameter("second factor authentication required")
		}

		// Allowed, no useable devices registered.
		return false, nil
	}

	if err := a.WithUserLock(ctx, username, func() error {
		_, err := a.ValidateMFAAuthResponse(ctx, resp, username, requiredExtensions)
		return err
	}); err != nil {
		return false, trace.Wrap(err)
	}

	return true, nil
}

// ValidateMFAAuthResponse validates an MFA or passwordless challenge. The provided
// required challenge extensions will be checked against the stored challenge when
// applicable (webauthn only). Returns the authentication data derived from the solved
// challenge.
func (a *Server) ValidateMFAAuthResponse(
	ctx context.Context,
	resp *proto.MFAAuthenticateResponse,
	user string,
	requiredExtensions *mfav1.ChallengeExtensions,
) (*authz.MFAAuthData, error) {
	if requiredExtensions == nil {
		return nil, trace.BadParameter("required challenge extensions parameter required")
	}

	authData, validateErr := a.validateMFAAuthResponseInternal(ctx, resp, user, requiredExtensions)
	// validateErr handled after audit.

	// Read ClusterName for audit.
	var clusterName string
	if cn, err := a.GetClusterName(); err != nil {
		log.WithError(err).Warn("Failed to read cluster name")
		// err swallowed on purpose.
	} else {
		clusterName = cn.GetClusterName()
	}

	// Take the user from the authData if the user param is empty.
	// This happens for passwordless.
	if user == "" && authData != nil {
		user = authData.User
	}

	// Emit audit event.
	auditEvent := &apievents.ValidateMFAAuthResponse{
		Metadata: apievents.Metadata{
			Type:        events.ValidateMFAAuthResponseEvent,
			ClusterName: clusterName,
		},
		UserMetadata:   authz.ClientUserMetadataWithUser(ctx, user),
		ChallengeScope: requiredExtensions.Scope.String(),
	}
	if validateErr != nil {
		auditEvent.Code = events.ValidateMFAAuthResponseFailureCode
		auditEvent.Success = false
		auditEvent.UserMessage = validateErr.Error()
		auditEvent.Error = validateErr.Error()
	} else {
		auditEvent.Code = events.ValidateMFAAuthResponseCode
		auditEvent.Success = true
		deviceMetadata := mfaDeviceEventMetadata(authData.Device)
		auditEvent.MFADevice = &deviceMetadata
		auditEvent.ChallengeAllowReuse = authData.AllowReuse == mfav1.ChallengeAllowReuse_CHALLENGE_ALLOW_REUSE_YES
	}
	if err := a.emitter.EmitAuditEvent(ctx, auditEvent); err != nil {
		log.WithError(err).Warn("Failed to emit ValidateMFAAuthResponse event")
		// err swallowed on purpose.
	}

	return authData, trace.Wrap(validateErr)
}

func (a *Server) validateMFAAuthResponseInternal(
	ctx context.Context,
	resp *proto.MFAAuthenticateResponse,
	user string,
	requiredExtensions *mfav1.ChallengeExtensions,
) (*authz.MFAAuthData, error) {
	if requiredExtensions == nil {
		return nil, trace.BadParameter("required challenge extensions parameter required")
	}

	isPasswordless := requiredExtensions.Scope == mfav1.ChallengeScope_CHALLENGE_SCOPE_PASSWORDLESS_LOGIN

	// Sanity check user/passwordless.
	if user == "" && !isPasswordless {
		return nil, trace.BadParameter("user required")
	}

	switch res := resp.Response.(type) {
	// cases in order of preference
	case *proto.MFAAuthenticateResponse_Webauthn:
		// Read necessary configurations.
		cap, err := a.GetAuthPreference(ctx)
		if err != nil {
			return nil, trace.Wrap(err)
		}
		u2f, err := cap.GetU2F()
		switch {
		case trace.IsNotFound(err): // OK, may happen.
		case err != nil: // Unexpected.
			return nil, trace.Wrap(err)
		}
		webConfig, err := cap.GetWebauthn()
		if err != nil {
			return nil, trace.Wrap(err)
		}

		assertionResp := wantypes.CredentialAssertionResponseFromProto(res.Webauthn)
		var loginData *wanlib.LoginData
		if isPasswordless {
			webLogin := &wanlib.PasswordlessFlow{
				Webauthn: webConfig,
				Identity: a.Services,
			}
			loginData, err = webLogin.Finish(ctx, assertionResp)

			// Disallow non-local users from logging in with passwordless.
			if err == nil {
				u, getErr := a.GetUser(ctx, loginData.User, false /* withSecrets */)
				if getErr != nil {
					err = trace.Wrap(getErr)
				} else if u.GetUserType() != types.UserTypeLocal {
					// Return the error unmodified, without the "MFA response validation
					// failed" prefix.
					return nil, trace.Wrap(types.ErrPassswordlessLoginBySSOUser)
				}
			}
		} else {
			webLogin := &wanlib.LoginFlow{
				U2F:      u2f,
				Webauthn: webConfig,
				Identity: a.Services,
			}
			loginData, err = webLogin.Finish(ctx, user, wantypes.CredentialAssertionResponseFromProto(res.Webauthn), requiredExtensions)
		}
		if err != nil {
			return nil, trace.AccessDenied("MFA response validation failed: %v", err)
		}

		return &authz.MFAAuthData{
			Device:     loginData.Device,
			User:       loginData.User,
			AllowReuse: loginData.AllowReuse,
		}, nil

	case *proto.MFAAuthenticateResponse_TOTP:
		dev, err := a.checkOTP(user, res.TOTP.Code)
		if err != nil {
			return nil, trace.Wrap(err)
		}

		return &authz.MFAAuthData{
			Device: dev,
			User:   user,
			// We store the last used token so OTP reuse is never allowed.
			AllowReuse: mfav1.ChallengeAllowReuse_CHALLENGE_ALLOW_REUSE_NO,
		}, nil

	case *proto.MFAAuthenticateResponse_SSO:
		mfaAuthData, err := a.verifySSOMFASession(ctx, user, res.SSO.RequestId, res.SSO.Token, requiredExtensions)
		return mfaAuthData, trace.Wrap(err)
	default:
		return nil, trace.BadParameter("unknown or missing MFAAuthenticateResponse type %T", resp.Response)
	}
}

func mergeKeySets(a, b types.CAKeySet) types.CAKeySet {
	newKeySet := a.Clone()
	newKeySet.SSH = append(newKeySet.SSH, b.SSH...)
	newKeySet.TLS = append(newKeySet.TLS, b.TLS...)
	newKeySet.JWT = append(newKeySet.JWT, b.JWT...)
	return newKeySet
}

// addAdditionalTrustedKeysAtomic performs an atomic update to
// the given CA with newKeys added to the AdditionalTrustedKeys
func (a *Server) addAdditionalTrustedKeysAtomic(ctx context.Context, ca types.CertAuthority, newKeys types.CAKeySet, needsUpdate func(types.CertAuthority) (bool, error)) error {
	const maxIterations = 64

	for i := 0; i < maxIterations; i++ {
		if update, err := needsUpdate(ca); err != nil || !update {
			return trace.Wrap(err)
		}

		err := ca.SetAdditionalTrustedKeys(mergeKeySets(
			ca.GetAdditionalTrustedKeys(),
			newKeys,
		))
		if err != nil {
			return trace.Wrap(err)
		}

		if _, err := a.UpdateCertAuthority(ctx, ca); err == nil {
			return nil
		} else if !errors.Is(err, backend.ErrIncorrectRevision) {
			return trace.Wrap(err)
		}

		ca, err = a.Services.GetCertAuthority(ctx, ca.GetID(), true)
		if err != nil {
			return trace.Wrap(err)
		}
	}
	return trace.Errorf("too many conflicts attempting to set additional trusted keys for ca %q of type %q", ca.GetClusterName(), ca.GetType())
}

// newKeySet generates a new sets of keys for a given CA type.
// Keep this function in sync with lib/services/suite/suite.go:NewTestCAWithConfig().
func newKeySet(ctx context.Context, keyStore *keystore.Manager, caID types.CertAuthID) (types.CAKeySet, error) {
	var keySet types.CAKeySet

	// Add SSH keys if necessary.
	switch caID.Type {
	case types.UserCA, types.HostCA, types.OpenSSHCA:
		sshKeyPair, err := keyStore.NewSSHKeyPair(ctx, sshCAKeyPurpose(caID.Type))
		if err != nil {
			return keySet, trace.Wrap(err)
		}
		keySet.SSH = append(keySet.SSH, sshKeyPair)
	}

	// Add TLS keys if necessary.
	switch caID.Type {
	case types.UserCA, types.HostCA, types.DatabaseCA, types.DatabaseClientCA, types.SAMLIDPCA, types.SPIFFECA:
		tlsKeyPair, err := keyStore.NewTLSKeyPair(ctx, caID.DomainName, tlsCAKeyPurpose(caID.Type))
		if err != nil {
			return keySet, trace.Wrap(err)
		}
		keySet.TLS = append(keySet.TLS, tlsKeyPair)
	}

	// Add JWT keys if necessary.
	switch caID.Type {
	case types.JWTSigner, types.OIDCIdPCA, types.SPIFFECA, types.OktaCA:
		jwtKeyPair, err := keyStore.NewJWTKeyPair(ctx, jwtCAKeyPurpose(caID.Type))
		if err != nil {
			return keySet, trace.Wrap(err)
		}
		keySet.JWT = append(keySet.JWT, jwtKeyPair)
	}

	return keySet, nil
}

func sshCAKeyPurpose(caType types.CertAuthType) cryptosuites.KeyPurpose {
	switch caType {
	case types.UserCA:
		return cryptosuites.UserCASSH
	case types.HostCA:
		return cryptosuites.HostCASSH
	case types.OpenSSHCA:
		return cryptosuites.OpenSSHCASSH
	}
	return cryptosuites.KeyPurposeUnspecified
}

func tlsCAKeyPurpose(caType types.CertAuthType) cryptosuites.KeyPurpose {
	switch caType {
	case types.UserCA:
		return cryptosuites.UserCATLS
	case types.HostCA:
		return cryptosuites.HostCATLS
	case types.DatabaseCA:
		return cryptosuites.DatabaseCATLS
	case types.DatabaseClientCA:
		return cryptosuites.DatabaseClientCATLS
	case types.SAMLIDPCA:
		return cryptosuites.SAMLIdPCATLS
	case types.SPIFFECA:
		return cryptosuites.SPIFFECATLS
	}
	return cryptosuites.KeyPurposeUnspecified
}

func jwtCAKeyPurpose(caType types.CertAuthType) cryptosuites.KeyPurpose {
	switch caType {
	case types.JWTSigner:
		return cryptosuites.JWTCAJWT
	case types.OIDCIdPCA:
		return cryptosuites.OIDCIdPCAJWT
	case types.SPIFFECA:
		return cryptosuites.SPIFFECAJWT
	case types.OktaCA:
		return cryptosuites.OktaCAJWT
	}
	return cryptosuites.KeyPurposeUnspecified
}

// ensureLocalAdditionalKeys adds additional trusted keys to the CA if they are not
// already present.
func (a *Server) ensureLocalAdditionalKeys(ctx context.Context, ca types.CertAuthority) error {
	usableKeysResult, err := a.keyStore.HasUsableAdditionalKeys(ctx, ca)
	if err != nil {
		return trace.Wrap(err)
	}
	if usableKeysResult.CAHasPreferredKeyType {
		// Nothing to do.
		return nil
	}

	newKeySet, err := newKeySet(ctx, a.keyStore, ca.GetID())
	if err != nil {
		return trace.Wrap(err)
	}

	// The CA still needs an update while the CA does not contain any keys of
	// the preferred type.
	needsUpdate := func(ca types.CertAuthority) (bool, error) {
		usableKeysResult, err := a.keyStore.HasUsableAdditionalKeys(ctx, ca)
		return !usableKeysResult.CAHasPreferredKeyType, trace.Wrap(err)
	}
	err = a.addAdditionalTrustedKeysAtomic(ctx, ca, newKeySet, needsUpdate)
	if err != nil {
		return trace.Wrap(err)
	}
	log.Infof("Successfully added locally usable additional trusted keys to %s CA.", ca.GetType())
	return nil
}

// GetLicense return the license used the start the teleport enterprise auth server
func (a *Server) GetLicense(ctx context.Context) (string, error) {
	if modules.GetModules().Features().Cloud {
		return "", trace.AccessDenied("license cannot be downloaded on Cloud")
	}
	if a.license == nil {
		return "", trace.NotFound("license not found")
	}
	return fmt.Sprintf("%s%s", a.license.CertPEM, a.license.KeyPEM), nil
}

// GetHeadlessAuthenticationFromWatcher gets a headless authentication from the headless
// authentication watcher.
func (a *Server) GetHeadlessAuthenticationFromWatcher(ctx context.Context, username, name string) (*types.HeadlessAuthentication, error) {
	sub, err := a.headlessAuthenticationWatcher.Subscribe(ctx, username, name)
	if err != nil {
		return nil, trace.Wrap(err)
	}
	defer sub.Close()

	// Wait for the login process to insert the headless authentication resource into the backend.
	// If it already exists and passes the condition, WaitForUpdate will return it immediately.
	headlessAuthn, err := sub.WaitForUpdate(ctx, func(ha *types.HeadlessAuthentication) (bool, error) {
		return services.ValidateHeadlessAuthentication(ha) == nil, nil
	})
	return headlessAuthn, trace.Wrap(err)
}

// UpsertHeadlessAuthenticationStub creates a headless authentication stub for the user
// that will expire after the standard callback timeout.
func (a *Server) UpsertHeadlessAuthenticationStub(ctx context.Context, username string) error {
	// Create the stub. If it already exists, update its expiration.
	expires := a.clock.Now().Add(defaults.HeadlessLoginTimeout)
	stub, err := types.NewHeadlessAuthentication(username, services.HeadlessAuthenticationUserStubID, expires)
	if err != nil {
		return trace.Wrap(err)
	}

	err = a.Services.UpsertHeadlessAuthentication(ctx, stub)
	return trace.Wrap(err)
}

// CompareAndSwapHeadlessAuthentication performs a compare
// and swap replacement on a headless authentication resource.
func (a *Server) CompareAndSwapHeadlessAuthentication(ctx context.Context, old, new *types.HeadlessAuthentication) (*types.HeadlessAuthentication, error) {
	headlessAuthn, err := a.Services.CompareAndSwapHeadlessAuthentication(ctx, old, new)
	return headlessAuthn, trace.Wrap(err)
}

// getAccessRequestMonthlyUsage returns the number of access requests that have been created this month.
func (a *Server) getAccessRequestMonthlyUsage(ctx context.Context) (int, error) {
	return resourceusage.GetAccessRequestMonthlyUsage(ctx, a.Services.AuditLogSessionStreamer, a.clock.Now().UTC())
}

// verifyAccessRequestMonthlyLimit checks whether the cluster has exceeded the monthly access request limit.
// If so, it returns an error. This is only applicable on usage-based billing plans.
func (a *Server) verifyAccessRequestMonthlyLimit(ctx context.Context) error {
	f := modules.GetModules().Features()
	accessRequestsEntitlement := f.GetEntitlement(entitlements.AccessRequests)

	if accessRequestsEntitlement.Limit == 0 {
		return nil // unlimited access
	}

	monthlyLimit := accessRequestsEntitlement.Limit

	const limitReachedMessage = "cluster has reached its monthly access request limit, please contact the cluster administrator"

	usage, err := a.getAccessRequestMonthlyUsage(ctx)
	if err != nil {
		return trace.Wrap(err)
	}
	if usage >= int(monthlyLimit) {
		return trace.AccessDenied(limitReachedMessage)
	}

	return nil
}

// getProxyPublicAddr returns the first valid, non-empty proxy public address it
// finds, or empty otherwise.
func (a *Server) getProxyPublicAddr() string {
	if proxies, err := a.GetProxies(); err == nil {
		for _, p := range proxies {
			addr := p.GetPublicAddr()
			if addr == "" {
				continue
			}
			if _, err := utils.ParseAddr(addr); err != nil {
				log.Warningf("Invalid public address on the proxy %q: %q: %v.", p.GetName(), addr, err)
				continue
			}
			return addr
		}
	}
	return ""
}

// GetNodeStream streams a list of registered servers.
func (a *Server) GetNodeStream(ctx context.Context, namespace string) stream.Stream[types.Server] {
	var done bool
	startKey := ""
	return stream.PageFunc(func() ([]types.Server, error) {
		if done {
			return nil, io.EOF
		}
		resp, err := a.ListResources(ctx, proto.ListResourcesRequest{
			ResourceType: types.KindNode,
			Namespace:    namespace,
			Limit:        apidefaults.DefaultChunkSize,
			StartKey:     startKey,
		})
		if err != nil {
			return nil, trace.Wrap(err)
		}
		startKey = resp.NextKey
		done = startKey == ""
		resources := types.ResourcesWithLabels(resp.Resources)
		servers, err := resources.AsServers()
		return servers, trace.Wrap(err)
	})
}

// authKeepAliver is a keep aliver using auth server directly
type authKeepAliver struct {
	sync.RWMutex
	a           *Server
	ctx         context.Context
	cancel      context.CancelFunc
	keepAlivesC chan types.KeepAlive
	err         error
}

// KeepAlives returns a channel accepting keep alive requests
func (k *authKeepAliver) KeepAlives() chan<- types.KeepAlive {
	return k.keepAlivesC
}

func (k *authKeepAliver) forwardKeepAlives() {
	for {
		select {
		case <-k.a.closeCtx.Done():
			k.Close()
			return
		case <-k.ctx.Done():
			return
		case keepAlive := <-k.keepAlivesC:
			err := k.a.KeepAliveServer(k.ctx, keepAlive)
			if err != nil {
				k.closeWithError(err)
				return
			}
		}
	}
}

func (k *authKeepAliver) closeWithError(err error) {
	k.Close()
	k.Lock()
	defer k.Unlock()
	k.err = err
}

// Error returns the error if keep aliver
// has been closed
func (k *authKeepAliver) Error() error {
	k.RLock()
	defer k.RUnlock()
	return k.err
}

// Done returns channel that is closed whenever
// keep aliver is closed
func (k *authKeepAliver) Done() <-chan struct{} {
	return k.ctx.Done()
}

// Close closes keep aliver and cancels all goroutines
func (k *authKeepAliver) Close() error {
	k.cancel()
	return nil
}

// DefaultDNSNamesForRole returns default DNS names for the specified role.
func DefaultDNSNamesForRole(role types.SystemRole) []string {
	if (types.SystemRoles{role}).IncludeAny(
		types.RoleAuth,
		types.RoleAdmin,
		types.RoleProxy,
		types.RoleKube,
		types.RoleApp,
		types.RoleDatabase,
		types.RoleWindowsDesktop,
		types.RoleOkta,
	) {
		return []string{
			"*." + constants.APIDomain,
			constants.APIDomain,
		}
	}
	return nil
}<|MERGE_RESOLUTION|>--- conflicted
+++ resolved
@@ -498,6 +498,7 @@
 		ProvisioningStates:        cfg.ProvisioningStates,
 		IdentityCenter:            cfg.IdentityCenter,
 		PluginStaticCredentials:   cfg.PluginStaticCredentials,
+		GitServers:                cfg.GitServers,
 	}
 
 	as := Server{
@@ -714,11 +715,8 @@
 	services.AutoUpdateService
 	services.ProvisioningStates
 	services.IdentityCenter
-<<<<<<< HEAD
+	services.PluginStaticCredentials
 	services.GitServers
-=======
-	services.PluginStaticCredentials
->>>>>>> 3c6df870
 }
 
 // GetWebSession returns existing web session described by req.
