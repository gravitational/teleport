/*
 * Teleport
 * Copyright (C) 2023  Gravitational, Inc.
 *
 * This program is free software: you can redistribute it and/or modify
 * it under the terms of the GNU Affero General Public License as published by
 * the Free Software Foundation, either version 3 of the License, or
 * (at your option) any later version.
 *
 * This program is distributed in the hope that it will be useful,
 * but WITHOUT ANY WARRANTY; without even the implied warranty of
 * MERCHANTABILITY or FITNESS FOR A PARTICULAR PURPOSE.  See the
 * GNU Affero General Public License for more details.
 *
 * You should have received a copy of the GNU Affero General Public License
 * along with this program.  If not, see <http://www.gnu.org/licenses/>.
 */

// Package auth implements certificate signing authority and access control server
// Authority server is composed of several parts:
//
// * Authority server itself that implements signing and acl logic
// * HTTP server wrapper for authority server
// * HTTP client wrapper
package auth

import (
	"bytes"
	"cmp"
	"context"
	"crypto"
	"crypto/rand"
	"crypto/subtle"
	"crypto/x509"
	"encoding/pem"
	"errors"
	"fmt"
	"io"
	"log/slog"
	"maps"
	"math/big"
	mathrand "math/rand/v2"
	"net"
	"os"
	"regexp"
	"slices"
	"sort"
	"strconv"
	"strings"
	"sync"
	"time"

	"github.com/google/uuid"
	liblicense "github.com/gravitational/license"
	"github.com/gravitational/trace"
	"github.com/jonboulle/clockwork"
	"github.com/prometheus/client_golang/prometheus"
	"go.opentelemetry.io/otel/exporters/otlp/otlptrace"
	"golang.org/x/crypto/bcrypt"
	"golang.org/x/crypto/ssh"
	"golang.org/x/time/rate"
	"google.golang.org/protobuf/types/known/durationpb"
	"google.golang.org/protobuf/types/known/timestamppb"

	"github.com/gravitational/teleport"
	"github.com/gravitational/teleport/api/client"
	"github.com/gravitational/teleport/api/client/proto"
	"github.com/gravitational/teleport/api/constants"
	apidefaults "github.com/gravitational/teleport/api/defaults"
	devicepb "github.com/gravitational/teleport/api/gen/proto/go/teleport/devicetrust/v1"
	headerv1 "github.com/gravitational/teleport/api/gen/proto/go/teleport/header/v1"
	mfav1 "github.com/gravitational/teleport/api/gen/proto/go/teleport/mfa/v1"
	notificationsv1 "github.com/gravitational/teleport/api/gen/proto/go/teleport/notifications/v1"
	workloadidentityv1pb "github.com/gravitational/teleport/api/gen/proto/go/teleport/workloadidentity/v1"
	"github.com/gravitational/teleport/api/internalutils/stream"
	"github.com/gravitational/teleport/api/metadata"
	"github.com/gravitational/teleport/api/types"
	"github.com/gravitational/teleport/api/types/accesslist"
	apievents "github.com/gravitational/teleport/api/types/events"
	"github.com/gravitational/teleport/api/types/wrappers"
	apiutils "github.com/gravitational/teleport/api/utils"
	"github.com/gravitational/teleport/api/utils/keys"
	"github.com/gravitational/teleport/api/utils/keys/hardwarekey"
	"github.com/gravitational/teleport/api/utils/retryutils"
	apisshutils "github.com/gravitational/teleport/api/utils/sshutils"
	"github.com/gravitational/teleport/entitlements"
	"github.com/gravitational/teleport/lib/auth/authclient"
	"github.com/gravitational/teleport/lib/auth/keystore"
	"github.com/gravitational/teleport/lib/auth/okta"
	"github.com/gravitational/teleport/lib/auth/userloginstate"
	wanlib "github.com/gravitational/teleport/lib/auth/webauthn"
	wantypes "github.com/gravitational/teleport/lib/auth/webauthntypes"
	"github.com/gravitational/teleport/lib/authz"
	"github.com/gravitational/teleport/lib/backend"
	"github.com/gravitational/teleport/lib/bitbucket"
	"github.com/gravitational/teleport/lib/cache"
	"github.com/gravitational/teleport/lib/circleci"
	"github.com/gravitational/teleport/lib/cryptosuites"
	"github.com/gravitational/teleport/lib/decision"
	"github.com/gravitational/teleport/lib/defaults"
	"github.com/gravitational/teleport/lib/devicetrust/assertserver"
	"github.com/gravitational/teleport/lib/events"
	"github.com/gravitational/teleport/lib/gcp"
	"github.com/gravitational/teleport/lib/githubactions"
	"github.com/gravitational/teleport/lib/gitlab"
	"github.com/gravitational/teleport/lib/inventory"
	kubetoken "github.com/gravitational/teleport/lib/kube/token"
	"github.com/gravitational/teleport/lib/limiter"
	"github.com/gravitational/teleport/lib/loginrule"
	"github.com/gravitational/teleport/lib/modules"
	"github.com/gravitational/teleport/lib/observability/metrics"
	"github.com/gravitational/teleport/lib/observability/tracing"
	"github.com/gravitational/teleport/lib/release"
	"github.com/gravitational/teleport/lib/resourceusage"
	"github.com/gravitational/teleport/lib/service/servicecfg"
	"github.com/gravitational/teleport/lib/services"
	"github.com/gravitational/teleport/lib/services/local"
	"github.com/gravitational/teleport/lib/services/readonly"
	"github.com/gravitational/teleport/lib/spacelift"
	"github.com/gravitational/teleport/lib/srv/db/common/role"
	"github.com/gravitational/teleport/lib/sshca"
	"github.com/gravitational/teleport/lib/sshutils"
	"github.com/gravitational/teleport/lib/terraformcloud"
	"github.com/gravitational/teleport/lib/tlsca"
	"github.com/gravitational/teleport/lib/tpm"
	usagereporter "github.com/gravitational/teleport/lib/usagereporter/teleport"
	"github.com/gravitational/teleport/lib/utils"
	"github.com/gravitational/teleport/lib/utils/interval"
	logutils "github.com/gravitational/teleport/lib/utils/log"
	vc "github.com/gravitational/teleport/lib/versioncontrol"
	"github.com/gravitational/teleport/lib/versioncontrol/github"
	uw "github.com/gravitational/teleport/lib/versioncontrol/upgradewindow"
)

const (
	ErrFieldKeyUserMaxedAttempts = "maxed-attempts"

	// MaxFailedAttemptsErrMsg is a user friendly error message that tells a user that they are locked.
	MaxFailedAttemptsErrMsg = "too many incorrect attempts, please try again later"
)

const (
	// githubCacheTimeout is how long Github org entries are cached.
	githubCacheTimeout = time.Hour

	// mfaDeviceNameMaxLen is the maximum length of a device name.
	mfaDeviceNameMaxLen = 30
)

const (
	OSSDesktopsCheckPeriod  = 5 * time.Minute
	OSSDesktopsAlertID      = "oss-desktops"
	OSSDesktopsAlertMessage = "Your cluster is beyond its allocation of 5 non-Active Directory Windows desktops. " +
		"Reach out for unlimited desktops with Teleport Enterprise."

	OSSDesktopsAlertLink     = "https://goteleport.com/r/upgrade-community?utm_campaign=CTA_windows_local"
	OSSDesktopsAlertLinkText = "Contact Sales"
	OSSDesktopsLimit         = 5
)

const (
	dynamicLabelCheckPeriod  = time.Hour
	dynamicLabelAlertID      = "dynamic-labels-in-deny-rules"
	dynamicLabelAlertMessage = "One or more roles has deny rules that include dynamic/ labels. " +
		"This is not recommended due to the volatility of dynamic/ labels and is not allowed for new roles. " +
		"(hint: use 'tctl get roles' to find roles that need updating)"
)

const (
	notificationsPageReadInterval = 5 * time.Millisecond
	notificationsWriteInterval    = 40 * time.Millisecond
	accessListsPageReadInterval   = 5 * time.Millisecond
)

var ErrRequiresEnterprise = services.ErrRequiresEnterprise

// ServerOption allows setting options as functional arguments to Server
type ServerOption func(*Server) error

// NewServer creates and configures a new Server instance
func NewServer(cfg *InitConfig, opts ...ServerOption) (*Server, error) {
	err := metrics.RegisterPrometheusCollectors(prometheusCollectors...)
	if err != nil {
		return nil, trace.Wrap(err)
	}

	if cfg.VersionStorage == nil {
		return nil, trace.BadParameter("version storage is not set")
	}
	if cfg.Trust == nil {
		cfg.Trust = local.NewCAService(cfg.Backend)
	}
	if cfg.Presence == nil {
		cfg.Presence = local.NewPresenceService(cfg.Backend)
	}
	if cfg.Provisioner == nil {
		cfg.Provisioner = local.NewProvisioningService(cfg.Backend)
	}
	if cfg.Identity == nil {
		cfg.Identity, err = local.NewIdentityService(cfg.Backend)
		if err != nil {
			return nil, trace.Wrap(err)
		}
	}
	if cfg.Access == nil {
		cfg.Access = local.NewAccessService(cfg.Backend)
	}
	if cfg.DynamicAccessExt == nil {
		cfg.DynamicAccessExt = local.NewDynamicAccessService(cfg.Backend)
	}
	if cfg.ClusterConfiguration == nil {
		clusterConfig, err := local.NewClusterConfigurationService(cfg.Backend)
		if err != nil {
			return nil, trace.Wrap(err)
		}
		cfg.ClusterConfiguration = clusterConfig
	}
	if cfg.AutoUpdateService == nil {
		cfg.AutoUpdateService, err = local.NewAutoUpdateService(cfg.Backend)
		if err != nil {
			return nil, trace.Wrap(err)
		}
	}
	if cfg.Restrictions == nil {
		cfg.Restrictions = local.NewRestrictionsService(cfg.Backend)
	}
	if cfg.Apps == nil {
		cfg.Apps = local.NewAppService(cfg.Backend)
	}
	if cfg.Databases == nil {
		cfg.Databases = local.NewDatabasesService(cfg.Backend)
	}
	if cfg.DatabaseServices == nil {
		cfg.DatabaseServices = local.NewDatabaseServicesService(cfg.Backend)
	}
	if cfg.Kubernetes == nil {
		cfg.Kubernetes = local.NewKubernetesService(cfg.Backend)
	}
	if cfg.Status == nil {
		cfg.Status = local.NewStatusService(cfg.Backend)
	}
	if cfg.Events == nil {
		cfg.Events = local.NewEventsService(cfg.Backend)
	}
	if cfg.AuditLog == nil {
		cfg.AuditLog = events.NewDiscardAuditLog()
	}
	if cfg.Emitter == nil {
		cfg.Emitter = events.NewDiscardEmitter()
	}
	if cfg.Streamer == nil {
		cfg.Streamer = events.NewDiscardStreamer()
	}
	if cfg.WindowsDesktops == nil {
		cfg.WindowsDesktops = local.NewWindowsDesktopService(cfg.Backend)
	}
	if cfg.DynamicWindowsDesktops == nil {
		cfg.DynamicWindowsDesktops, err = local.NewDynamicWindowsDesktopService(cfg.Backend)
		if err != nil {
			return nil, trace.Wrap(err)
		}
	}
	if cfg.SAMLIdPServiceProviders == nil {
		cfg.SAMLIdPServiceProviders, err = local.NewSAMLIdPServiceProviderService(cfg.Backend)
		if err != nil {
			return nil, trace.Wrap(err)
		}
	}
	if cfg.UserGroups == nil {
		cfg.UserGroups, err = local.NewUserGroupService(cfg.Backend)
		if err != nil {
			return nil, trace.Wrap(err)
		}
	}

	if cfg.CrownJewels == nil {
		cfg.CrownJewels, err = local.NewCrownJewelsService(cfg.Backend)
		if err != nil {
			return nil, trace.Wrap(err)
		}
	}
	if cfg.ConnectionsDiagnostic == nil {
		cfg.ConnectionsDiagnostic = local.NewConnectionsDiagnosticService(cfg.Backend)
	}
	if cfg.SessionTrackerService == nil {
		cfg.SessionTrackerService, err = local.NewSessionTrackerService(cfg.Backend)
		if err != nil {
			return nil, trace.Wrap(err)
		}
	}
	if cfg.AssertionReplayService == nil {
		cfg.AssertionReplayService = local.NewAssertionReplayService(cfg.Backend)
	}
	if cfg.TraceClient == nil {
		cfg.TraceClient = tracing.NewNoopClient()
	}
	if cfg.UsageReporter == nil {
		cfg.UsageReporter = usagereporter.DiscardUsageReporter{}
	}
	if cfg.Okta == nil {
		cfg.Okta, err = local.NewOktaService(cfg.Backend, cfg.Clock)
		if err != nil {
			return nil, trace.Wrap(err)
		}
	}
	if cfg.SecReports == nil {
		cfg.SecReports, err = local.NewSecReportsService(cfg.Backend, cfg.Clock)
		if err != nil {
			return nil, trace.Wrap(err)
		}
	}
	if cfg.AccessLists == nil {
		cfg.AccessLists, err = local.NewAccessListService(cfg.Backend, cfg.Clock)
		if err != nil {
			return nil, trace.Wrap(err)
		}
	}
	if cfg.DatabaseObjectImportRules == nil {
		cfg.DatabaseObjectImportRules, err = local.NewDatabaseObjectImportRuleService(cfg.Backend)
		if err != nil {
			return nil, trace.Wrap(err)
		}
	}
	if cfg.DatabaseObjects == nil {
		cfg.DatabaseObjects, err = local.NewDatabaseObjectService(cfg.Backend)
		if err != nil {
			return nil, trace.Wrap(err)
		}
	}
	if cfg.Plugins == nil {
		cfg.Plugins = local.NewPluginsService(cfg.Backend)
	}
	if cfg.PluginData == nil {
		cfg.PluginData = local.NewPluginData(cfg.Backend, cfg.DynamicAccessExt)
	}
	if cfg.Integrations == nil {
		cfg.Integrations, err = local.NewIntegrationsService(cfg.Backend)
		if err != nil {
			return nil, trace.Wrap(err)
		}
	}
	if cfg.PluginStaticCredentials == nil {
		cfg.PluginStaticCredentials, err = local.NewPluginStaticCredentialsService(cfg.Backend)
		if err != nil {
			return nil, trace.Wrap(err)
		}
	}
	if cfg.UserTasks == nil {
		cfg.UserTasks, err = local.NewUserTasksService(cfg.Backend)
		if err != nil {
			return nil, trace.Wrap(err)
		}
	}
	if cfg.DiscoveryConfigs == nil {
		cfg.DiscoveryConfigs, err = local.NewDiscoveryConfigService(cfg.Backend)
		if err != nil {
			return nil, trace.Wrap(err)
		}
	}
	if cfg.UserPreferences == nil {
		cfg.UserPreferences = local.NewUserPreferencesService(cfg.Backend)
	}
	if cfg.UserLoginState == nil {
		cfg.UserLoginState, err = local.NewUserLoginStateService(cfg.Backend)
		if err != nil {
			return nil, trace.Wrap(err)
		}
	}
	if cfg.ProvisioningStates == nil {
		cfg.ProvisioningStates, err = local.NewProvisioningStateService(cfg.Backend)
		if err != nil {
			return nil, trace.Wrap(err)
		}
	}
	if cfg.IdentityCenter == nil {
		svcCfg := local.IdentityCenterServiceConfig{Backend: cfg.Backend}
		cfg.IdentityCenter, err = local.NewIdentityCenterService(svcCfg)
		if err != nil {
			return nil, trace.Wrap(err)
		}
	}
	if cfg.Notifications == nil {
		cfg.Notifications, err = local.NewNotificationsService(cfg.Backend, cfg.Clock)
		if err != nil {
			return nil, trace.Wrap(err)
		}
	}
	if cfg.BotInstance == nil {
		cfg.BotInstance, err = local.NewBotInstanceService(cfg.Backend, cfg.Clock)
		if err != nil {
			return nil, trace.Wrap(err)
		}
	}
	if cfg.SPIFFEFederations == nil {
		cfg.SPIFFEFederations, err = local.NewSPIFFEFederationService(cfg.Backend)
		if err != nil {
			return nil, trace.Wrap(err, "creating SPIFFEFederation service")
		}
	}
	if cfg.GitServers == nil {
		cfg.GitServers, err = local.NewGitServerService(cfg.Backend)
		if err != nil {
			return nil, trace.Wrap(err, "creating GitServer service")
		}
	}
	if cfg.WorkloadIdentity == nil {
		workloadIdentity, err := local.NewWorkloadIdentityService(cfg.Backend)
		if err != nil {
			return nil, trace.Wrap(err, "creating WorkloadIdentity service")
		}
		cfg.WorkloadIdentity = workloadIdentity
	}
	if cfg.WorkloadIdentityX509Revocations == nil {
		cfg.WorkloadIdentityX509Revocations, err = local.NewWorkloadIdentityX509RevocationService(cfg.Backend)
		if err != nil {
			return nil, trace.Wrap(err, "creating WorkloadIdentityX509Revocation service")
		}
	}
	if cfg.WorkloadIdentityX509Overrides == nil {
		cfg.WorkloadIdentityX509Overrides, err = local.NewWorkloadIdentityX509OverridesService(cfg.Backend)
		if err != nil {
			return nil, trace.Wrap(err, "creating WorkloadIdentityX509Overrides service")
		}
	}
	if cfg.SigstorePolicies == nil {
		cfg.SigstorePolicies, err = local.NewSigstorePolicyService(cfg.Backend)
		if err != nil {
			return nil, trace.Wrap(err, "creating SigstorePolicies service")
		}
	}
	if cfg.StableUNIXUsers == nil {
		cfg.StableUNIXUsers = &local.StableUNIXUsersService{
			Backend: cfg.Backend,
		}
	}
<<<<<<< HEAD
	if cfg.AuthInfo == nil {
		cfg.AuthInfo, err = local.NewAuthInfoService(cfg.Backend)
		if err != nil {
			return nil, trace.Wrap(err, "creating AuthInfo service")
=======
	if cfg.HealthCheckConfig == nil {
		cfg.HealthCheckConfig, err = local.NewHealthCheckConfigService(cfg.Backend)
		if err != nil {
			return nil, trace.Wrap(err, "creating HealthCheckConfigs service")
>>>>>>> 67677246
		}
	}

	if cfg.Logger == nil {
		cfg.Logger = slog.With(teleport.ComponentKey, teleport.ComponentAuth)
	}

	limiter := limiter.NewConnectionsLimiter(defaults.LimiterMaxConcurrentSignatures)

	keystoreOpts := &keystore.Options{
		HostUUID:             cfg.HostUUID,
		ClusterName:          cfg.ClusterName,
		AuthPreferenceGetter: cfg.ClusterConfiguration,
		FIPS:                 cfg.FIPS,
	}
	if cfg.KeyStoreConfig.PKCS11 != (servicecfg.PKCS11Config{}) {
		if !modules.GetModules().Features().GetEntitlement(entitlements.HSM).Enabled {
			return nil, fmt.Errorf("PKCS11 HSM support requires a license with the HSM feature enabled: %w", ErrRequiresEnterprise)
		}
	} else if cfg.KeyStoreConfig.GCPKMS != (servicecfg.GCPKMSConfig{}) {
		if !modules.GetModules().Features().GetEntitlement(entitlements.HSM).Enabled {
			return nil, fmt.Errorf("Google Cloud KMS support requires a license with the HSM feature enabled: %w", ErrRequiresEnterprise)
		}
	} else if cfg.KeyStoreConfig.AWSKMS != nil {
		if !modules.GetModules().Features().GetEntitlement(entitlements.HSM).Enabled {
			return nil, fmt.Errorf("AWS KMS support requires a license with the HSM feature enabled: %w", ErrRequiresEnterprise)
		}
	}
	keyStore, err := keystore.NewManager(context.Background(), &cfg.KeyStoreConfig, keystoreOpts)
	if err != nil {
		return nil, trace.Wrap(err)
	}

	if cfg.KubeWaitingContainers == nil {
		cfg.KubeWaitingContainers, err = local.NewKubeWaitingContainerService(cfg.Backend)
		if err != nil {
			return nil, trace.Wrap(err)
		}
	}

	if cfg.AccessMonitoringRules == nil {
		cfg.AccessMonitoringRules, err = local.NewAccessMonitoringRulesService(cfg.Backend)
		if err != nil {
			return nil, trace.Wrap(err)
		}
	}

	if cfg.StaticHostUsers == nil {
		cfg.StaticHostUsers, err = local.NewStaticHostUserService(cfg.Backend)
		if err != nil {
			return nil, trace.Wrap(err)
		}
	}

	closeCtx, cancelFunc := context.WithCancel(context.TODO())
	services := &Services{
		TrustInternal:                   cfg.Trust,
		PresenceInternal:                cfg.Presence,
		Provisioner:                     cfg.Provisioner,
		Identity:                        cfg.Identity,
		Access:                          cfg.Access,
		DynamicAccessExt:                cfg.DynamicAccessExt,
		ClusterConfigurationInternal:    cfg.ClusterConfiguration,
		AutoUpdateService:               cfg.AutoUpdateService,
		Restrictions:                    cfg.Restrictions,
		Apps:                            cfg.Apps,
		Kubernetes:                      cfg.Kubernetes,
		Databases:                       cfg.Databases,
		DatabaseServices:                cfg.DatabaseServices,
		AuditLogSessionStreamer:         cfg.AuditLog,
		Events:                          cfg.Events,
		WindowsDesktops:                 cfg.WindowsDesktops,
		DynamicWindowsDesktops:          cfg.DynamicWindowsDesktops,
		SAMLIdPServiceProviders:         cfg.SAMLIdPServiceProviders,
		UserGroups:                      cfg.UserGroups,
		SessionTrackerService:           cfg.SessionTrackerService,
		ConnectionsDiagnostic:           cfg.ConnectionsDiagnostic,
		Integrations:                    cfg.Integrations,
		UserTasks:                       cfg.UserTasks,
		DiscoveryConfigs:                cfg.DiscoveryConfigs,
		Okta:                            cfg.Okta,
		AccessLists:                     cfg.AccessLists,
		DatabaseObjectImportRules:       cfg.DatabaseObjectImportRules,
		DatabaseObjects:                 cfg.DatabaseObjects,
		SecReports:                      cfg.SecReports,
		UserLoginStates:                 cfg.UserLoginState,
		StatusInternal:                  cfg.Status,
		UsageReporter:                   cfg.UsageReporter,
		UserPreferences:                 cfg.UserPreferences,
		PluginData:                      cfg.PluginData,
		KubeWaitingContainer:            cfg.KubeWaitingContainers,
		Notifications:                   cfg.Notifications,
		AccessMonitoringRules:           cfg.AccessMonitoringRules,
		CrownJewels:                     cfg.CrownJewels,
		BotInstance:                     cfg.BotInstance,
		SPIFFEFederations:               cfg.SPIFFEFederations,
		StaticHostUser:                  cfg.StaticHostUsers,
		ProvisioningStates:              cfg.ProvisioningStates,
		IdentityCenter:                  cfg.IdentityCenter,
		Plugins:                         cfg.Plugins,
		PluginStaticCredentials:         cfg.PluginStaticCredentials,
		GitServers:                      cfg.GitServers,
		WorkloadIdentities:              cfg.WorkloadIdentity,
		StableUNIXUsersInternal:         cfg.StableUNIXUsers,
		WorkloadIdentityX509Revocations: cfg.WorkloadIdentityX509Revocations,
		WorkloadIdentityX509Overrides:   cfg.WorkloadIdentityX509Overrides,
<<<<<<< HEAD
		AuthInfoService:                 cfg.AuthInfo,
=======
		SigstorePolicies:                cfg.SigstorePolicies,
		HealthCheckConfig:               cfg.HealthCheckConfig,
>>>>>>> 67677246
	}

	as := Server{
		bk:                      cfg.Backend,
		clock:                   cfg.Clock,
		limiter:                 limiter,
		Authority:               cfg.Authority,
		AuthServiceName:         cfg.AuthServiceName,
		ServerID:                cfg.HostUUID,
		cancelFunc:              cancelFunc,
		closeCtx:                closeCtx,
		emitter:                 cfg.Emitter,
		Streamer:                cfg.Streamer,
		Unstable:                local.NewUnstableService(cfg.Backend, cfg.AssertionReplayService),
		Services:                services,
		Cache:                   services,
		keyStore:                keyStore,
		traceClient:             cfg.TraceClient,
		fips:                    cfg.FIPS,
		loadAllCAs:              cfg.LoadAllCAs,
		httpClientForAWSSTS:     cfg.HTTPClientForAWSSTS,
		accessMonitoringEnabled: cfg.AccessMonitoringEnabled,
		logger:                  cfg.Logger,
	}
	as.inventory = inventory.NewController(&as, services,
		inventory.WithAuthServerID(cfg.HostUUID),
		inventory.WithClock(cfg.Clock),
		inventory.WithOnConnect(func(s string) {
			if g, ok := connectedResourceGauges[s]; ok {
				g.Inc()
			} else {
				as.logger.WarnContext(closeCtx, "missing connected resources gauge for keep alive (this is a bug)", "keep_alive_type", s)
			}
		}),
		inventory.WithOnDisconnect(func(s string, c int) {
			if g, ok := connectedResourceGauges[s]; ok {
				g.Sub(float64(c))
			} else {
				as.logger.WarnContext(closeCtx, "missing connected resources gauge for keep alive (this is a bug)", "keep_alive_type", s)
			}
		}),
	)

	for _, o := range opts {
		if err := o(&as); err != nil {
			return nil, trace.Wrap(err)
		}
	}
	if as.clock == nil {
		as.clock = clockwork.NewRealClock()
	}
	as.githubOrgSSOCache, err = utils.NewFnCache(utils.FnCacheConfig{
		TTL: githubCacheTimeout,
	})
	if err != nil {
		return nil, trace.Wrap(err)
	}

	as.ttlCache, err = utils.NewFnCache(utils.FnCacheConfig{
		TTL: time.Second * 3,
	})
	if err != nil {
		return nil, trace.Wrap(err)
	}

	_, cacheEnabled := as.getCache()

	// cluster config ttl cache *must* be set up after `opts` has been applied to the server because
	// the Cache field starts off as a pointer to the local backend services and is only switched
	// over to being a proper cache during option processing.
	as.ReadOnlyCache, err = readonly.NewCache(readonly.CacheConfig{
		Upstream:    as.Cache,
		Disabled:    !cacheEnabled,
		ReloadOnErr: true,
	})
	if err != nil {
		return nil, trace.Wrap(err)
	}

	if as.ghaIDTokenValidator == nil {
		as.ghaIDTokenValidator = githubactions.NewIDTokenValidator(
			githubactions.IDTokenValidatorConfig{
				Clock: as.clock,
			},
		)
	}
	if as.ghaIDTokenJWKSValidator == nil {
		as.ghaIDTokenJWKSValidator = githubactions.ValidateTokenWithJWKS
	}
	if as.spaceliftIDTokenValidator == nil {
		as.spaceliftIDTokenValidator = spacelift.NewIDTokenValidator(
			spacelift.IDTokenValidatorConfig{
				Clock: as.clock,
			},
		)
	}
	if as.gitlabIDTokenValidator == nil {
		as.gitlabIDTokenValidator, err = gitlab.NewIDTokenValidator(
			gitlab.IDTokenValidatorConfig{
				Clock:             as.clock,
				ClusterNameGetter: services,
			},
		)
		if err != nil {
			return nil, trace.Wrap(err)
		}
	}
	if as.circleCITokenValidate == nil {
		as.circleCITokenValidate = func(
			ctx context.Context, organizationID, token string,
		) (*circleci.IDTokenClaims, error) {
			return circleci.ValidateToken(
				ctx, as.clock, circleci.IssuerURLTemplate, organizationID, token,
			)
		}
	}
	if as.tpmValidator == nil {
		as.tpmValidator = tpm.Validate
	}
	if as.k8sTokenReviewValidator == nil {
		as.k8sTokenReviewValidator = &kubetoken.TokenReviewValidator{}
	}
	if as.k8sJWKSValidator == nil {
		as.k8sJWKSValidator = kubetoken.ValidateTokenWithJWKS
	}

	if as.gcpIDTokenValidator == nil {
		as.gcpIDTokenValidator = gcp.NewIDTokenValidator(
			gcp.IDTokenValidatorConfig{
				Clock: as.clock,
			},
		)
	}

	if as.terraformIDTokenValidator == nil {
		as.terraformIDTokenValidator = terraformcloud.NewIDTokenValidator(terraformcloud.IDTokenValidatorConfig{
			Clock: as.clock,
		})
	}

	if as.bitbucketIDTokenValidator == nil {
		as.bitbucketIDTokenValidator = bitbucket.NewIDTokenValidator(as.clock)
	}

	// Add in a login hook for generating state during user login.
	as.ulsGenerator, err = userloginstate.NewGenerator(userloginstate.GeneratorConfig{
		Log:         as.logger,
		AccessLists: &as,
		Access:      &as,
		UsageEvents: &as,
		Clock:       cfg.Clock,
		Emitter:     as.emitter,
	})
	if err != nil {
		return nil, trace.Wrap(err)
	}

	as.RegisterLoginHook(as.ulsGenerator.LoginHook(services.UserLoginStates))

	as.pdp, err = decision.NewService(decision.Config{
		AccessPoint:  as.Cache,
		ULSGenerator: as.ulsGenerator,
	})
	if err != nil {
		return nil, trace.Wrap(err)
	}

	if _, ok := as.getCache(); !ok {
		as.logger.WarnContext(closeCtx, "Auth server starting without cache (may have negative performance implications)")
	}

	return &as, nil
}

// Services is a collection of services that are used by the auth server.
// Avoid using this type as a dependency and instead depend on the actual
// methods/services you need. It should really only be necessary to directly
// reference this type on auth.Server itself and on code that manages
// the lifecycle of the auth server.
type Services struct {
	services.TrustInternal
	services.PresenceInternal
	services.Provisioner
	services.Identity
	services.Access
	services.DynamicAccessExt
	services.ClusterConfigurationInternal
	services.Restrictions
	services.Apps
	services.Kubernetes
	services.Databases
	services.DatabaseServices
	services.WindowsDesktops
	services.DynamicWindowsDesktops
	services.SAMLIdPServiceProviders
	services.UserGroups
	services.SessionTrackerService
	services.ConnectionsDiagnostic
	services.StatusInternal
	services.Integrations
	services.IntegrationsTokenGenerator
	services.UserTasks
	services.DiscoveryConfigs
	services.Okta
	services.AccessLists
	services.DatabaseObjectImportRules
	services.DatabaseObjects
	services.UserLoginStates
	services.UserPreferences
	services.PluginData
	services.SCIM
	services.Notifications
	usagereporter.UsageReporter
	types.Events
	events.AuditLogSessionStreamer
	services.SecReports
	services.KubeWaitingContainer
	services.AccessMonitoringRules
	services.CrownJewels
	services.BotInstance
	services.AccessGraphSecretsGetter
	services.DevicesGetter
	services.SPIFFEFederations
	services.StaticHostUser
	services.AutoUpdateService
	services.ProvisioningStates
	services.IdentityCenter
	services.Plugins
	services.PluginStaticCredentials
	services.GitServers
	services.WorkloadIdentities
	services.StableUNIXUsersInternal
	services.WorkloadIdentityX509Revocations
	services.WorkloadIdentityX509Overrides
<<<<<<< HEAD
	services.AuthInfoService
=======
	services.SigstorePolicies
	services.HealthCheckConfig
>>>>>>> 67677246
}

// GetWebSession returns existing web session described by req.
// Implements ReadAccessPoint
func (r *Services) GetWebSession(ctx context.Context, req types.GetWebSessionRequest) (types.WebSession, error) {
	return r.Identity.WebSessions().Get(ctx, req)
}

// GetWebToken returns existing web token described by req.
// Implements ReadAccessPoint
func (r *Services) GetWebToken(ctx context.Context, req types.GetWebTokenRequest) (types.WebToken, error) {
	return r.Identity.WebTokens().Get(ctx, req)
}

// GenerateAWSOIDCToken generates a token to be used to execute an AWS OIDC Integration action.
func (r *Services) GenerateAWSOIDCToken(ctx context.Context, integration string) (string, error) {
	return r.IntegrationsTokenGenerator.GenerateAWSOIDCToken(ctx, integration)
}

// GenerateAzureOIDCToken generates a token to be used to execute an Azure OIDC Integration action.
func (r *Services) GenerateAzureOIDCToken(ctx context.Context, integration string) (string, error) {
	return r.IntegrationsTokenGenerator.GenerateAzureOIDCToken(ctx, integration)
}

var (
	generateRequestsCount = prometheus.NewCounter(
		prometheus.CounterOpts{
			Name: teleport.MetricGenerateRequests,
			Help: "Number of requests to generate new server keys",
		},
	)
	generateThrottledRequestsCount = prometheus.NewCounter(
		prometheus.CounterOpts{
			Name: teleport.MetricGenerateRequestsThrottled,
			Help: "Number of throttled requests to generate new server keys",
		},
	)
	generateRequestsCurrent = prometheus.NewGauge(
		prometheus.GaugeOpts{
			Name: teleport.MetricGenerateRequestsCurrent,
			Help: "Number of current generate requests for server keys",
		},
	)
	generateRequestsLatencies = prometheus.NewHistogram(
		prometheus.HistogramOpts{
			Name: teleport.MetricGenerateRequestsHistogram,
			Help: "Latency for generate requests for server keys",
			// lowest bucket start of upper bound 0.001 sec (1 ms) with factor 2
			// highest bucket start of 0.001 sec * 2^15 == 32.768 sec
			Buckets: prometheus.ExponentialBuckets(0.001, 2, 16),
		},
	)
	// UserLoginCount counts user logins
	UserLoginCount = prometheus.NewCounter(
		prometheus.CounterOpts{
			Name: teleport.MetricUserLoginCount,
			Help: "Number of times there was a user login",
		},
	)

	heartbeatsMissedByAuth = prometheus.NewGauge(
		prometheus.GaugeOpts{
			Name: teleport.MetricHeartbeatsMissed,
			Help: "Number of heartbeats missed by auth server",
		},
	)

	roleCount = prometheus.NewGauge(
		prometheus.GaugeOpts{
			Namespace: teleport.MetricNamespace,
			Name:      "roles_total",
			Help:      "Number of roles that exist in the cluster",
		},
	)

	registeredAgents = prometheus.NewGaugeVec(
		prometheus.GaugeOpts{
			Namespace: teleport.MetricNamespace,
			Name:      teleport.MetricRegisteredServers,
			Help:      "The number of Teleport services that are connected to an auth server.",
		},
		[]string{
			teleport.TagVersion,
			teleport.TagAutomaticUpdates,
		},
	)

	registeredAgentsInstallMethod = prometheus.NewGaugeVec(
		prometheus.GaugeOpts{
			Namespace: teleport.MetricNamespace,
			Name:      teleport.MetricRegisteredServersByInstallMethods,
			Help:      "The number of Teleport services that are connected to an auth server by install method.",
		},
		[]string{teleport.TagInstallMethods},
	)

	migrations = prometheus.NewGaugeVec(
		prometheus.GaugeOpts{
			Namespace: teleport.MetricNamespace,
			Name:      teleport.MetricMigrations,
			Help:      "Migrations tracks for each migration if it is active (1) or not (0).",
		},
		[]string{teleport.TagMigration},
	)

	totalInstancesMetric = prometheus.NewGauge(
		prometheus.GaugeOpts{
			Namespace: teleport.MetricNamespace,
			Name:      teleport.MetricTotalInstances,
			Help:      "Total teleport instances",
		},
	)

	enrolledInUpgradesMetric = prometheus.NewGauge(
		prometheus.GaugeOpts{
			Namespace: teleport.MetricNamespace,
			Name:      teleport.MetricEnrolledInUpgrades,
			Help:      "Number of instances enrolled in automatic upgrades",
		},
	)

	upgraderCountsMetric = prometheus.NewGaugeVec(
		prometheus.GaugeOpts{
			Namespace: teleport.MetricNamespace,
			Name:      teleport.MetricUpgraderCounts,
			Help:      "Tracks the number of instances advertising each upgrader",
		},
		[]string{
			teleport.TagUpgrader,
			teleport.TagVersion,
		},
	)

	accessRequestsCreatedMetric = prometheus.NewCounterVec(
		prometheus.CounterOpts{
			Namespace: teleport.MetricNamespace,
			Name:      teleport.MetricAccessRequestsCreated,
			Help:      "Tracks the number of created access requests",
		},
		[]string{teleport.TagRoles, teleport.TagResources},
	)

	userCertificatesGeneratedMetric = prometheus.NewCounterVec(
		prometheus.CounterOpts{
			Namespace: teleport.MetricNamespace,
			Name:      teleport.MetricUserCertificatesGenerated,
			Help:      "Tracks the number of user certificates generated",
		},
		[]string{teleport.TagPrivateKeyPolicy},
	)

	prometheusCollectors = []prometheus.Collector{
		generateRequestsCount, generateThrottledRequestsCount,
		generateRequestsCurrent, generateRequestsLatencies, UserLoginCount, heartbeatsMissedByAuth,
		registeredAgents, migrations,
		totalInstancesMetric, enrolledInUpgradesMetric, upgraderCountsMetric,
		accessRequestsCreatedMetric,
		registeredAgentsInstallMethod,
		userCertificatesGeneratedMetric,
		roleCount,
	}
)

// LoginHook is a function that will be called on a successful login. This will likely be used
// for enterprise services that need to add in feature specific operations after a user has been
// successfully authenticated. An example would be creating objects based on the user.
type LoginHook func(context.Context, types.User) error

// CreateDeviceWebTokenFunc creates a new DeviceWebToken for the logged in user.
//
// Used during a successful Web login, after the user was verified and the
// WebSession created.
//
// May return `nil, nil` if device trust isn't supported (OSS), disabled, or if
// the user has no suitable trusted device.
type CreateDeviceWebTokenFunc func(context.Context, *devicepb.DeviceWebToken) (*devicepb.DeviceWebToken, error)

// CreateDeviceAssertionFunc creates a new device assertion ceremony to authenticate
// a trusted device.
type CreateDeviceAssertionFunc func() (assertserver.Ceremony, error)

// ReadOnlyCache is a type alias used to assist with embedding [readonly.Cache] in places
// where it would have a naming conflict with other types named Cache.
type ReadOnlyCache = readonly.Cache

// Server keeps the cluster together. It acts as a certificate authority (CA) for
// a cluster and:
//   - generates the keypair for the node it's running on
//   - invites other SSH nodes to a cluster, by issuing invite tokens
//   - adds other SSH nodes to a cluster, by checking their token and signing their keys
//   - same for users and their sessions
//   - checks public keys to see if they're signed by it (can be trusted or not)
type Server struct {
	lock  sync.RWMutex
	clock clockwork.Clock
	bk    backend.Backend

	closeCtx   context.Context
	cancelFunc context.CancelFunc

	samlAuthService SAMLService
	oidcAuthService OIDCService

	releaseService release.Client

	loginRuleEvaluator loginrule.Evaluator

	sshca.Authority

	upgradeWindowStartHourGetter func(context.Context) (int64, error)

	// AuthServiceName is a human-readable name of this CA. If several Auth services are running
	// (managing multiple teleport clusters) this field is used to tell them apart in UIs
	// It usually defaults to the hostname of the machine the Auth service runs on.
	AuthServiceName string

	// ServerID is the server ID of this auth server.
	ServerID string

	// Unstable implements Unstable backend methods not suitable
	// for inclusion in Services.
	Unstable local.UnstableService

	// Services encapsulate services - provisioner, trust, etc. used by the auth
	// server in a separate structure. Reads through Services hit the backend.
	*Services

	// Cache should either be the same as Services, or a caching layer over it.
	// As it's an interface (and thus directly implementing all of its methods)
	// its embedding takes priority over Services (which only indirectly
	// implements its methods), thus any implemented GetFoo method on both Cache
	// and Services will call the one from Cache. To bypass the cache, call the
	// method on Services instead.
	authclient.Cache

	// ReadOnlyCache is a specialized cache that provides read-only shared references
	// in certain performance-critical paths where deserialization/cloning may be too
	// expensive at scale.
	*ReadOnlyCache

	// privateKey is used in tests to use pre-generated private keys
	privateKey []byte

	// cipherSuites is a list of ciphersuites that the auth server supports.
	cipherSuites []uint16

	// limiter limits the number of active connections per client IP.
	limiter *limiter.ConnectionsLimiter

	// Emitter is events emitter, used to submit discrete events
	emitter apievents.Emitter

	// Streamer is an events session streamer, used to create continuous
	// session related streams
	events.Streamer

	// keyStore manages all CA private keys, which  may or may not be backed by
	// HSMs
	keyStore *keystore.Manager

	// lockWatcher is a lock watcher, used to verify cert generation requests.
	lockWatcher *services.LockWatcher

	// UnifiedResourceCache is a cache of multiple resource kinds to be presented
	// in a unified manner in the web UI.
	UnifiedResourceCache *services.UnifiedResourceCache

	// AccessRequestCache is a cache of access requests that specifically provides
	// custom sorting options not available via the standard backend.
	AccessRequestCache *services.AccessRequestCache

	// UserNotificationCache is a cache of user-specific notifications.
	UserNotificationCache *services.UserNotificationCache

	// GlobalNotificationCache is a cache of global notifications.
	GlobalNotificationCache *services.GlobalNotificationCache

	// workloadIdentityX509CAOverrideGetter is a getter for CA overrides for
	// SPIFFE X.509 certificate issuance. Optional, set in enterprise code.
	workloadIdentityX509CAOverrideGetter services.WorkloadIdentityX509CAOverrideGetter

	inventory *inventory.Controller

	pdp *decision.Service

	// githubOrgSSOCache is used to cache whether Github organizations use
	// external SSO or not.
	githubOrgSSOCache *utils.FnCache

	// ttlCache is a generic ttl cache. typed keys must be used.
	ttlCache *utils.FnCache

	// traceClient is used to forward spans to the upstream collector for components
	// within the cluster that don't have a direct connection to said collector
	traceClient otlptrace.Client

	// fips means FedRAMP/FIPS 140-2 compliant configuration was requested.
	fips bool

	// ghaIDTokenValidator allows ID tokens from GitHub Actions to be validated
	// by the auth server. It can be overridden for the purpose of tests.
	ghaIDTokenValidator ghaIDTokenValidator
	// ghaIDTokenJWKSValidator allows ID tokens from GitHub Actions to be
	// validated by the auth server using a known JWKS. It can be overridden for
	// the purpose of tests.
	ghaIDTokenJWKSValidator ghaIDTokenJWKSValidator

	// spaceliftIDTokenValidator allows ID tokens from Spacelift to be validated
	// by the auth server. It can be overridden for the purpose of tests.
	spaceliftIDTokenValidator spaceliftIDTokenValidator

	// gitlabIDTokenValidator allows ID tokens from GitLab CI to be validated by
	// the auth server. It can be overridden for the purpose of tests.
	gitlabIDTokenValidator gitlabIDTokenValidator

	// tpmValidator allows TPMs to be validated by the auth server. It can be
	// overridden for the purpose of tests.
	tpmValidator func(
		ctx context.Context, log *slog.Logger, params tpm.ValidateParams,
	) (*tpm.ValidatedTPM, error)

	// circleCITokenValidate allows ID tokens from CircleCI to be validated by
	// the auth server. It can be overridden for the purpose of tests.
	circleCITokenValidate func(ctx context.Context, organizationID, token string) (*circleci.IDTokenClaims, error)

	// k8sTokenReviewValidator allows tokens from Kubernetes to be validated
	// by the auth server using k8s Token Review API. It can be overridden for
	// the purpose of tests.
	k8sTokenReviewValidator k8sTokenReviewValidator
	// k8sJWKSValidator allows tokens from Kubernetes to be validated
	// by the auth server using a known JWKS. It can be overridden for the
	// purpose of tests.
	k8sJWKSValidator k8sJWKSValidator

	// gcpIDTokenValidator allows ID tokens from GCP to be validated by the auth
	// server. It can be overridden for the purpose of tests.
	gcpIDTokenValidator gcpIDTokenValidator

	// terraformIDTokenValidator allows JWTs from Terraform Cloud to be
	// validated by the auth server using a known JWKS. It can be overridden for
	// the purpose of tests.
	terraformIDTokenValidator terraformCloudIDTokenValidator

	bitbucketIDTokenValidator bitbucketIDTokenValidator

	// loadAllCAs tells tsh to load the host CAs for all clusters when trying to ssh into a node.
	loadAllCAs bool

	// license is the Teleport Enterprise license used to start the auth server
	license *liblicense.License

	// headlessAuthenticationWatcher is a headless authentication watcher,
	// used to catch and propagate headless authentication request changes.
	headlessAuthenticationWatcher *local.HeadlessAuthenticationWatcher

	loginHooksMu sync.RWMutex
	// loginHooks are a list of hooks that will be called on login.
	loginHooks []LoginHook

	// httpClientForAWSSTS overwrites the default HTTP client used for making
	// STS requests.
	httpClientForAWSSTS utils.HTTPDoClient

	// accessMonitoringEnabled is a flag that indicates whether access monitoring is enabled.
	accessMonitoringEnabled bool

	// ulsGenerator is the user login state generator.
	ulsGenerator *userloginstate.Generator

	// createDeviceWebTokenFunc is the CreateDeviceWebToken implementation.
	// Is nil on OSS clusters.
	createDeviceWebTokenFunc CreateDeviceWebTokenFunc

	// deviceAssertionServer holds the server-side implementation of device assertions.
	//
	// It is used to authenticate devices previously enrolled in the cluster. The goal
	// is to provide an API for devices to authenticate with the cluster without the need
	// for valid user credentials, e.g. when running `tsh scan keys`.
	//
	// The value is nil on OSS clusters.
	deviceAssertionServer CreateDeviceAssertionFunc

	// bcryptCostOverride overrides the bcrypt cost for operations executed
	// directly by [Server].
	// Used for testing.
	bcryptCostOverride *int

	// GithubUserAndTeamsOverride overrides the user and teams that would
	// normally be fetched from the GitHub API. Used for testing.
	GithubUserAndTeamsOverride func() (*GithubUserResponse, []GithubTeamResponse, error)

	// logger is the logger used by the auth server.
	logger *slog.Logger
}

// SetSAMLService registers svc as the SAMLService that provides the SAML
// connector implementation. If a SAMLService has already been registered, this
// will override the previous registration.
func (a *Server) SetSAMLService(svc SAMLService) {
	a.samlAuthService = svc
}

// SetOIDCService registers svc as the OIDCService that provides the OIDC
// connector implementation. If a OIDCService has already been registered, this
// will override the previous registration.
func (a *Server) SetOIDCService(svc OIDCService) {
	a.oidcAuthService = svc
}

// SetLicense sets the license
func (a *Server) SetLicense(license *liblicense.License) {
	a.license = license
}

// SetReleaseService sets the release service
func (a *Server) SetReleaseService(svc release.Client) {
	a.releaseService = svc
}

// SetUpgradeWindowStartHourGetter sets the getter used to sync the ClusterMaintenanceConfig resource
// with the cloud UpgradeWindowStartHour value.
func (a *Server) SetUpgradeWindowStartHourGetter(fn func(context.Context) (int64, error)) {
	a.lock.Lock()
	defer a.lock.Unlock()
	a.upgradeWindowStartHourGetter = fn
}

func (a *Server) getUpgradeWindowStartHourGetter() func(context.Context) (int64, error) {
	a.lock.Lock()
	defer a.lock.Unlock()
	return a.upgradeWindowStartHourGetter
}

// SetLoginRuleEvaluator sets the login rule evaluator.
func (a *Server) SetLoginRuleEvaluator(l loginrule.Evaluator) {
	a.loginRuleEvaluator = l
}

// GetLoginRuleEvaluator returns the login rule evaluator. It is guaranteed not
// to return nil, if no evaluator has been installed it will return
// [loginrule.NullEvaluator].
func (a *Server) GetLoginRuleEvaluator() loginrule.Evaluator {
	if a.loginRuleEvaluator == nil {
		return loginrule.NullEvaluator{}
	}
	return a.loginRuleEvaluator
}

// RegisterLoginHook will register a login hook with the auth server.
func (a *Server) RegisterLoginHook(hook LoginHook) {
	a.loginHooksMu.Lock()
	defer a.loginHooksMu.Unlock()

	a.loginHooks = append(a.loginHooks, hook)
}

// CallLoginHooks will call the registered login hooks.
func (a *Server) CallLoginHooks(ctx context.Context, user types.User) error {
	// Make a copy of the login hooks to operate on.
	a.loginHooksMu.RLock()
	loginHooks := make([]LoginHook, len(a.loginHooks))
	copy(loginHooks, a.loginHooks)
	a.loginHooksMu.RUnlock()

	if len(loginHooks) == 0 {
		return nil
	}

	var errs []error
	for _, hook := range loginHooks {
		errs = append(errs, hook(ctx, user))
	}

	return trace.NewAggregate(errs...)
}

// ResetLoginHooks will clear out the login hooks.
func (a *Server) ResetLoginHooks() {
	a.loginHooksMu.Lock()
	a.loginHooks = nil
	a.loginHooksMu.Unlock()
}

// CloseContext returns the close context
func (a *Server) CloseContext() context.Context {
	return a.closeCtx
}

// SetUnifiedResourcesCache sets the unified resource cache.
func (a *Server) SetUnifiedResourcesCache(unifiedResourcesCache *services.UnifiedResourceCache) {
	a.lock.Lock()
	defer a.lock.Unlock()
	a.UnifiedResourceCache = unifiedResourcesCache
}

// SetAccessRequestCache sets the access request cache.
func (a *Server) SetAccessRequestCache(accessRequestCache *services.AccessRequestCache) {
	a.lock.Lock()
	defer a.lock.Unlock()
	a.AccessRequestCache = accessRequestCache
}

// SetUserNotificationsCache sets the user notification cache.
func (a *Server) SetUserNotificationCache(userNotificationCache *services.UserNotificationCache) {
	a.lock.Lock()
	defer a.lock.Unlock()
	a.UserNotificationCache = userNotificationCache
}

// SetGlobalNotificationsCache sets the global notification cache.
func (a *Server) SetGlobalNotificationCache(globalNotificationCache *services.GlobalNotificationCache) {
	a.lock.Lock()
	defer a.lock.Unlock()
	a.GlobalNotificationCache = globalNotificationCache
}

func (a *Server) SetLockWatcher(lockWatcher *services.LockWatcher) {
	a.lock.Lock()
	defer a.lock.Unlock()
	a.lockWatcher = lockWatcher
}

func (a *Server) checkLockInForce(mode constants.LockingMode, targets []types.LockTarget) error {
	a.lock.RLock()
	defer a.lock.RUnlock()
	if a.lockWatcher == nil {
		return trace.BadParameter("lockWatcher is not set")
	}
	return a.lockWatcher.CheckLockInForce(mode, targets...)
}

func (a *Server) SetHeadlessAuthenticationWatcher(headlessAuthenticationWatcher *local.HeadlessAuthenticationWatcher) {
	a.lock.Lock()
	defer a.lock.Unlock()
	a.headlessAuthenticationWatcher = headlessAuthenticationWatcher
}

// SetDeviceAssertionServer sets the device assertion implementation.
func (a *Server) SetDeviceAssertionServer(f CreateDeviceAssertionFunc) {
	a.lock.Lock()
	a.deviceAssertionServer = f
	a.lock.Unlock()
}

// GetDeviceAssertionServer returns the device assertion implementation.
// On OSS clusters, this will return a non nil function that returns an error.
func (a *Server) GetDeviceAssertionServer() CreateDeviceAssertionFunc {
	a.lock.RLock()
	defer a.lock.RUnlock()
	if a.deviceAssertionServer == nil {
		return func() (assertserver.Ceremony, error) {
			return nil, trace.NotImplemented("device assertions are not supported on OSS clusters")
		}
	}
	return a.deviceAssertionServer
}

func (a *Server) SetCreateDeviceWebTokenFunc(f CreateDeviceWebTokenFunc) {
	a.lock.Lock()
	a.createDeviceWebTokenFunc = f
	a.lock.Unlock()
}

// createDeviceWebToken safely calls the underlying [CreateDeviceWebTokenFunc].
func (a *Server) createDeviceWebToken(ctx context.Context, webToken *devicepb.DeviceWebToken) (*devicepb.DeviceWebToken, error) {
	a.lock.RLock()
	defer a.lock.RUnlock()
	if a.createDeviceWebTokenFunc == nil {
		return nil, nil
	}
	token, err := a.createDeviceWebTokenFunc(ctx, webToken)
	return token, trace.Wrap(err)
}

func (a *Server) bcryptCost() int {
	if cost := a.bcryptCostOverride; cost != nil {
		return *cost
	}
	return bcrypt.DefaultCost
}

// syncUpgradeWindowStartHour attempts to load the cloud UpgradeWindowStartHour value and set
// the ClusterMaintenanceConfig resource's AgentUpgrade.UTCStartHour field to match it.
func (a *Server) syncUpgradeWindowStartHour(ctx context.Context) error {
	getter := a.getUpgradeWindowStartHourGetter()
	if getter == nil {
		return trace.Errorf("getter has not been registered")
	}

	startHour, err := getter(ctx)
	if err != nil {
		return trace.Wrap(err)
	}

	cmc, err := a.GetClusterMaintenanceConfig(ctx)
	if err != nil {
		if !trace.IsNotFound(err) {
			return trace.Wrap(err)
		}

		// create an empty maintenance config resource on NotFound
		cmc = types.NewClusterMaintenanceConfig()
	}

	agentWindow, _ := cmc.GetAgentUpgradeWindow()

	agentWindow.UTCStartHour = uint32(startHour)
	agentWindow.Weekdays = []string{"Mon", "Tue", "Wed", "Thu"}

	cmc.SetAgentUpgradeWindow(agentWindow)

	if err := a.UpdateClusterMaintenanceConfig(ctx, cmc); err != nil {
		return trace.Wrap(err)
	}

	return nil
}

// periodicIntervalKey is used to uniquely identify the subintervals registered with
// the interval.MultiInterval instance that we use for managing periodics operations.

type periodicIntervalKey int

const (
	heartbeatCheckKey periodicIntervalKey = 1 + iota
	rotationCheckKey
	metricsKey
	releaseCheckKey
	localReleaseCheckKey
	instancePeriodicsKey
	dynamicLabelsCheckKey
	notificationsCleanupKey
	desktopCheckKey
	upgradeWindowCheckKey
	roleCountKey
	accessListReminderNotificationsKey
)

// runPeriodicOperations runs some periodic bookkeeping operations
// performed by auth server
func (a *Server) runPeriodicOperations() {
	firstReleaseCheck := retryutils.FullJitter(time.Hour * 6)

	// this environment variable is "unstable" since it will be deprecated
	// by an upcoming tctl command. currently exists for testing purposes only.
	if os.Getenv("TELEPORT_UNSTABLE_VC_SYNC_ON_START") == "yes" {
		firstReleaseCheck = retryutils.HalfJitter(time.Second * 10)
	}

	// run periodic functions with a semi-random period
	// to avoid contention on the database in case if there are multiple
	// auth servers running - so they don't compete trying
	// to update the same resources.
	period := retryutils.HalfJitter(2 * defaults.HighResPollingPeriod)

	ticker := interval.NewMulti(
		a.GetClock(),
		interval.SubInterval[periodicIntervalKey]{
			Key:      rotationCheckKey,
			Duration: period,
		},
		interval.SubInterval[periodicIntervalKey]{
			Key:           metricsKey,
			Duration:      defaults.PrometheusScrapeInterval,
			FirstDuration: 5 * time.Second,
			Jitter:        retryutils.SeventhJitter,
		},
		interval.SubInterval[periodicIntervalKey]{
			Key:           instancePeriodicsKey,
			Duration:      9 * time.Minute,
			FirstDuration: retryutils.HalfJitter(time.Minute),
			Jitter:        retryutils.SeventhJitter,
		},
		interval.SubInterval[periodicIntervalKey]{
			Key:           notificationsCleanupKey,
			Duration:      48 * time.Hour,
			FirstDuration: retryutils.FullJitter(time.Hour),
			Jitter:        retryutils.SeventhJitter,
		},
		interval.SubInterval[periodicIntervalKey]{
			Key:           roleCountKey,
			Duration:      12 * time.Hour,
			FirstDuration: retryutils.FullJitter(time.Minute),
			Jitter:        retryutils.SeventhJitter,
		},
		interval.SubInterval[periodicIntervalKey]{
			Key:           accessListReminderNotificationsKey,
			Duration:      8 * time.Hour,
			FirstDuration: retryutils.FullJitter(time.Hour),
			Jitter:        retryutils.SeventhJitter,
		},
	)

	defer ticker.Stop()

	// Prevent some periodic operations from running for dashboard tenants.
	if !services.IsDashboard(*modules.GetModules().Features().ToProto()) {
		ticker.Push(interval.SubInterval[periodicIntervalKey]{
			Key:           dynamicLabelsCheckKey,
			Duration:      dynamicLabelCheckPeriod,
			FirstDuration: retryutils.HalfJitter(10 * time.Second),
			Jitter:        retryutils.SeventhJitter,
		})
		ticker.Push(interval.SubInterval[periodicIntervalKey]{
			Key:      heartbeatCheckKey,
			Duration: apidefaults.ServerKeepAliveTTL() * 2,
			Jitter:   retryutils.SeventhJitter,
		})
		ticker.Push(interval.SubInterval[periodicIntervalKey]{
			Key:           releaseCheckKey,
			Duration:      24 * time.Hour,
			FirstDuration: firstReleaseCheck,
			// note the use of FullJitter for the releases check interval. this lets us ensure
			// that frequent restarts don't prevent checks from happening despite the infrequent
			// effective check rate.
			Jitter: retryutils.FullJitter,
		})
		// more frequent release check that just re-calculates alerts based on previously
		// pulled versioning info.
		ticker.Push(interval.SubInterval[periodicIntervalKey]{
			Key:           localReleaseCheckKey,
			Duration:      10 * time.Minute,
			FirstDuration: retryutils.HalfJitter(10 * time.Second),
			Jitter:        retryutils.HalfJitter,
		})
	}

	if modules.GetModules().IsOSSBuild() {
		ticker.Push(interval.SubInterval[periodicIntervalKey]{
			Key:           desktopCheckKey,
			Duration:      OSSDesktopsCheckPeriod,
			FirstDuration: retryutils.HalfJitter(10 * time.Second),
			Jitter:        retryutils.HalfJitter,
		})
	} else if err := a.DeleteClusterAlert(a.closeCtx, OSSDesktopsAlertID); err != nil && !trace.IsNotFound(err) {
		a.logger.WarnContext(a.closeCtx, "Can't delete OSS non-AD desktops limit alert", "error", err)
	}

	// isolate the schedule of potentially long-running refreshRemoteClusters() from other tasks
	go func() {
		// reasonably small interval to ensure that users observe clusters as online within 1 minute of adding them.
		remoteClustersRefresh := interval.New(interval.Config{
			Duration: time.Second * 40,
			Jitter:   retryutils.SeventhJitter,
		})
		defer remoteClustersRefresh.Stop()

		for {
			select {
			case <-a.closeCtx.Done():
				return
			case <-remoteClustersRefresh.Next():
				a.refreshRemoteClusters(a.closeCtx)
			}
		}
	}()

	// cloud auth servers need to periodically sync the upgrade window
	// from the cloud db.
	if modules.GetModules().Features().Cloud {
		ticker.Push(interval.SubInterval[periodicIntervalKey]{
			Key:           upgradeWindowCheckKey,
			Duration:      3 * time.Minute,
			FirstDuration: retryutils.FullJitter(30 * time.Second),
			Jitter:        retryutils.SeventhJitter,
		})
	}

	for {
		select {
		case <-a.closeCtx.Done():
			return
		case tick := <-ticker.Next():
			switch tick.Key {
			case rotationCheckKey:
				go func() {
					if err := a.AutoRotateCertAuthorities(a.closeCtx); err != nil {
						if trace.IsCompareFailed(err) {
							a.logger.DebugContext(a.closeCtx, "Cert authority has been updated concurrently", "error", err)
						} else {
							a.logger.ErrorContext(a.closeCtx, "Failed to perform cert rotation check", "error", err)
						}
					}
				}()
			case heartbeatCheckKey:
				go func() {
					for srv, err := range a.UnifiedResourceCache.Nodes(a.closeCtx, services.UnifiedResourcesIterateParams{}) {
						if err != nil {
							a.logger.ErrorContext(a.closeCtx, "Failed to load nodes for heartbeat metric calculation", "error", err)
							return
						}

						if services.NodeHasMissedKeepAlives(srv) {
							heartbeatsMissedByAuth.Inc()
						}

						if srv.GetSubKind() != types.SubKindOpenSSHNode {
							continue
						}

						// TODO(tross) DELETE in v20.0.0 - all invalid hostnames should have been sanitized by then.
						if !validServerHostname(srv.GetHostname()) {
							logger := a.logger.With("server", srv.GetName(), "hostname", srv.GetHostname())

							logger.DebugContext(a.closeCtx, "sanitizing invalid static SSH server hostname")
							// Any existing static hosts will not have their
							// hostname sanitized since they don't heartbeat.
							if err := sanitizeHostname(srv); err != nil {
								logger.WarnContext(a.closeCtx, "failed to sanitize static SSH server hostname", "error", err)
								continue
							}

							if _, err := a.Services.UpdateNode(a.closeCtx, srv); err != nil && !trace.IsCompareFailed(err) {
								logger.WarnContext(a.closeCtx, "failed to update SSH server hostname", "error", err)
							}
						} else if oldHostname, ok := srv.GetLabel(replacedHostnameLabel); ok && validServerHostname(oldHostname) {
							// If the hostname has been replaced by a sanitized version, revert it back to the original
							// if the original is valid under the most recent rules.
							logger := a.logger.With("server", srv.GetName(), "old_hostname", oldHostname, "sanitized_hostname", srv.GetHostname())
							if err := restoreSanitizedHostname(srv); err != nil {
								logger.WarnContext(a.closeCtx, "failed to restore sanitized static SSH server hostname", "error", err)
								continue
							}
							if _, err := a.Services.UpdateNode(a.closeCtx, srv); err != nil && !trace.IsCompareFailed(err) {
								logger.WarnContext(a.closeCtx, "Failed to update node hostname", "error", err)
							}
						}
					}
				}()
			case metricsKey:
				go a.updateAgentMetrics()
			case releaseCheckKey:
				go a.syncReleaseAlerts(a.closeCtx, true)
			case localReleaseCheckKey:
				go a.syncReleaseAlerts(a.closeCtx, false)
			case instancePeriodicsKey:
				go a.doInstancePeriodics(a.closeCtx)
			case desktopCheckKey:
				go a.syncDesktopsLimitAlert(a.closeCtx)
			case dynamicLabelsCheckKey:
				go a.syncDynamicLabelsAlert(a.closeCtx)
			case notificationsCleanupKey:
				go a.CleanupNotifications(a.closeCtx)
			case upgradeWindowCheckKey:
				go a.syncUpgradeWindowStartHour(a.closeCtx)
			case roleCountKey:
				go a.tallyRoles(a.closeCtx)
			case accessListReminderNotificationsKey:
				go a.CreateAccessListReminderNotifications(a.closeCtx)
			}
		}
	}
}

func (a *Server) tallyRoles(ctx context.Context) {
	count := 0
	a.logger.DebugContext(ctx, "tallying roles")
	defer func() {
		a.logger.DebugContext(ctx, "tallying roles completed", "role_count", count)
	}()

	req := &proto.ListRolesRequest{Limit: 20}

	readLimiter := time.NewTicker(20 * time.Millisecond)
	defer readLimiter.Stop()

	for {
		resp, err := a.Cache.ListRoles(ctx, req)
		if err != nil {
			return
		}

		count += len(resp.Roles)
		req.StartKey = resp.NextKey

		if req.StartKey == "" {
			break
		}

		select {
		case <-readLimiter.C:
		case <-ctx.Done():
			return
		}
	}

	roleCount.Set(float64(count))
}

func (a *Server) doInstancePeriodics(ctx context.Context) {
	const slowRate = time.Millisecond * 200 // 5 reads per second
	const fastRate = time.Millisecond * 5   // 200 reads per second
	const dynamicPeriod = time.Minute * 3

	instances := a.GetInstances(ctx, types.InstanceFilter{})

	// dynamically scale the rate-limiting we apply to reading instances
	// s.t. we read at a progressively faster rate as we observe larger
	// connected instance counts. this isn't a perfect metric, but it errs
	// on the side of slowness, which is preferable for this kind of periodic.
	instanceRate := slowRate
	if ci := a.inventory.ConnectedInstances(); ci > 0 {
		localDynamicRate := dynamicPeriod / time.Duration(ci)
		if localDynamicRate < fastRate {
			localDynamicRate = fastRate
		}

		if localDynamicRate < instanceRate {
			instanceRate = localDynamicRate
		}
	}

	limiter := rate.NewLimiter(rate.Every(instanceRate), 100)
	instances = stream.RateLimit(instances, func() error {
		return limiter.Wait(ctx)
	})

	// cloud deployments shouldn't include control-plane elements in
	// metrics since information about them is not actionable and may
	// produce misleading/confusing results.
	skipControlPlane := modules.GetModules().Features().Cloud

	// set up aggregators for our periodics
	uep := newUpgradeEnrollPeriodic()

	// stream all instances to all aggregators
	for instances.Next() {
		if skipControlPlane {
			for _, service := range instances.Item().GetServices() {
				if service.IsControlPlane() {
					continue
				}
			}
		}

		uep.VisitInstance(instances.Item())
	}

	if err := instances.Done(); err != nil {
		a.logger.WarnContext(ctx, "Failed stream instances for periodics", "error", err)
		return
	}

	// create/delete upgrade enroll prompt as appropriate
	enrollMsg, shouldPrompt := uep.GenerateEnrollPrompt()
	a.handleUpgradeEnrollPrompt(ctx, enrollMsg, shouldPrompt)
}

const (
	upgradeEnrollAlertID = "auto-upgrade-enroll"
)

func (a *Server) handleUpgradeEnrollPrompt(ctx context.Context, msg string, shouldPrompt bool) {
	const alertTTL = time.Minute * 30

	if !shouldPrompt {
		if err := a.DeleteClusterAlert(ctx, upgradeEnrollAlertID); err != nil && !trace.IsNotFound(err) {
			a.logger.WarnContext(ctx, "Failed to delete auto-upgrade-enroll alert", "error", err)
		}
		return
	}
	alert, err := types.NewClusterAlert(
		upgradeEnrollAlertID,
		msg,
		// Defaulting to "low" severity level. We may want to make this dynamic
		// in the future depending on the distance from up-to-date.
		types.WithAlertSeverity(types.AlertSeverity_LOW),
		types.WithAlertLabel(types.AlertVerbPermit, fmt.Sprintf("%s:%s", types.KindInstance, types.VerbRead)),
		// hide the normal upgrade alert for users who can see this alert as it is
		// generally more actionable/specific.
		types.WithAlertLabel(types.AlertSupersedes, releaseAlertID),
		types.WithAlertLabel(types.AlertOnLogin, "yes"),
		types.WithAlertExpires(a.clock.Now().Add(alertTTL)),
	)
	if err != nil {
		a.logger.WarnContext(ctx, "Failed to build auto-upgrade-enroll alert (this is a bug)", "error", err)
		return
	}
	if err := a.UpsertClusterAlert(ctx, alert); err != nil {
		a.logger.WarnContext(ctx, "Failed to set auto-upgrade-enroll alert", "error", err)
		return
	}
}

const (
	releaseAlertID = "upgrade-suggestion"
	secAlertID     = "security-patch-available"
	verInUseLabel  = "teleport.internal/ver-in-use"
)

// syncReleaseAlerts calculates alerts related to new teleport releases. When checkRemote
// is true it pulls the latest release info from GitHub.  Otherwise, it loads the versions used
// for the most recent alerts and re-syncs with latest cluster state.
func (a *Server) syncReleaseAlerts(ctx context.Context, checkRemote bool) {
	a.logger.DebugContext(ctx, "Checking for new teleport releases via github api")

	// NOTE: essentially everything in this function is going to be
	// scrapped/replaced once the inventory and version-control systems
	// are a bit further along.

	current := vc.NewTarget(vc.Normalize(teleport.Version))

	// this environment variable is "unstable" since it will be deprecated
	// by an upcoming tctl command. currently exists for testing purposes only.
	if t := vc.NewTarget(os.Getenv("TELEPORT_UNSTABLE_VC_VERSION")); t.Ok() {
		current = t
	}

	visitor := vc.Visitor{
		Current: current,
	}

	// users cannot upgrade their own auth instances in cloud, so it isn't helpful
	// to generate alerts for releases newer than the current auth server version.
	if modules.GetModules().Features().Cloud {
		visitor.NotNewerThan = current
	}

	var loadFailed bool

	if checkRemote {
		// scrape the github releases API with our visitor
		if err := github.Visit(&visitor); err != nil {
			a.logger.WarnContext(ctx, "Failed to load github releases (this will not impact teleport functionality)", "error", err)
			loadFailed = true
		}
	} else {
		if err := a.visitCachedAlertVersions(ctx, &visitor); err != nil {
			a.logger.WarnContext(ctx, "Failed to load release alert info (this will not impact teleport functionality)", "error", err)
			loadFailed = true
		}
	}

	a.doReleaseAlertSync(ctx, current, visitor, !loadFailed)
}

// visitCachedAlertVersions updates the visitor with targets reconstructed from the metadata
// of existing alerts. This lets us "reevaluate" the alerts based on newer cluster state without
// re-pulling the releases page. Future version of teleport will cache actual full release
// descriptions, rending this unnecessary.
func (a *Server) visitCachedAlertVersions(ctx context.Context, visitor *vc.Visitor) error {
	// reconstruct the target for the "latest stable" alert if it exists.
	alert, err := a.getClusterAlert(ctx, releaseAlertID)
	if err != nil && !trace.IsNotFound(err) {
		return trace.Wrap(err)
	}
	if err == nil {
		if t := vc.NewTarget(alert.Metadata.Labels[verInUseLabel]); t.Ok() {
			visitor.Visit(t)
		}
	}

	// reconstruct the target for the "latest sec patch" alert if it exists.
	alert, err = a.getClusterAlert(ctx, secAlertID)
	if err != nil && !trace.IsNotFound(err) {
		return trace.Wrap(err)
	}
	if err == nil {
		if t := vc.NewTarget(alert.Metadata.Labels[verInUseLabel], vc.SecurityPatch(true)); t.Ok() {
			visitor.Visit(t)
		}
	}
	return nil
}

func (a *Server) getClusterAlert(ctx context.Context, id string) (types.ClusterAlert, error) {
	alerts, err := a.GetClusterAlerts(ctx, types.GetClusterAlertsRequest{
		AlertID: id,
	})
	if err != nil {
		return types.ClusterAlert{}, trace.Wrap(err)
	}
	if len(alerts) == 0 {
		return types.ClusterAlert{}, trace.NotFound("cluster alert %q not found", id)
	}
	return alerts[0], nil
}

func (a *Server) doReleaseAlertSync(ctx context.Context, current vc.Target, visitor vc.Visitor, cleanup bool) {
	const alertTTL = time.Minute * 30
	// use visitor to find the oldest version among connected instances.
	// TODO(fspmarshall): replace this check as soon as we have a backend inventory repr. using
	// connected instances is a poor approximation and may lead to missed notifications if auth
	// server is up to date, but instances not connected to this auth need update.
	var instanceVisitor vc.Visitor
	a.inventory.Iter(func(handle inventory.UpstreamHandle) {
		v := vc.Normalize(handle.Hello().Version)
		instanceVisitor.Visit(vc.NewTarget(v))
	})

	if sp := visitor.NewestSecurityPatch(); sp.Ok() && sp.NewerThan(current) && !sp.SecurityPatchAltOf(current) {
		// explicit security patch alerts have a more limited audience, so we generate
		// them as their own separate alert.
		a.logger.WarnContext(ctx, "A newer security patch has been detected",
			"current_version", current.Version(),
			"patch_version", sp.Version(),
		)
		secMsg := fmt.Sprintf("A security patch is available for Teleport. Please upgrade your Cluster to %s or newer.", sp.Version())

		alert, err := types.NewClusterAlert(
			secAlertID,
			secMsg,
			types.WithAlertLabel(types.AlertOnLogin, "yes"),
			// TODO(fspmarshall): permit alert to be shown to those with inventory management
			// permissions once we have RBAC around that. For now, token:write is a decent
			// approximation and will ensure that alerts are shown to the editor role.
			types.WithAlertLabel(types.AlertVerbPermit, fmt.Sprintf("%s:%s", types.KindToken, types.VerbCreate)),
			// hide the normal upgrade alert for users who can see this alert in order to
			// improve its visibility and reduce clutter.
			types.WithAlertLabel(types.AlertSupersedes, releaseAlertID),
			types.WithAlertSeverity(types.AlertSeverity_HIGH),
			types.WithAlertLabel(verInUseLabel, sp.Version()),
			types.WithAlertExpires(a.clock.Now().Add(alertTTL)),
		)
		if err != nil {
			a.logger.WarnContext(ctx, "Failed to build security-patch-available alert (this is a bug)", "error", err)
			return
		}

		if err := a.UpsertClusterAlert(ctx, alert); err != nil {
			a.logger.WarnContext(ctx, "Failed to set security-patch-available alert", "error", err)
			return
		}
	} else if cleanup {
		err := a.DeleteClusterAlert(ctx, secAlertID)
		if err != nil && !trace.IsNotFound(err) {
			a.logger.WarnContext(ctx, "Failed to delete security-patch-available alert", "error", err)
		}
	}
}

func (a *Server) updateAgentMetrics() {
	imp := newInstanceMetricsPeriodic()

	a.inventory.Iter(func(handle inventory.UpstreamHandle) {
		imp.VisitInstance(handle.Hello(), handle.AgentMetadata())
	})

	totalInstancesMetric.Set(float64(imp.TotalInstances()))
	enrolledInUpgradesMetric.Set(float64(imp.TotalEnrolledInUpgrades()))

	// reset the gauges so that any versions that fall off are removed from exported metrics
	registeredAgents.Reset()
	for agent, count := range imp.RegisteredAgentsCount() {
		registeredAgents.With(prometheus.Labels{
			teleport.TagVersion:          agent.version,
			teleport.TagAutomaticUpdates: agent.automaticUpdates,
		}).Set(float64(count))
	}

	// reset the gauges so that any versions that fall off are removed from exported metrics
	registeredAgentsInstallMethod.Reset()
	for installMethod, count := range imp.InstallMethodCounts() {
		registeredAgentsInstallMethod.WithLabelValues(installMethod).Set(float64(count))
	}

	// reset the gauges so that any type+version that fall off are removed from exported metrics
	upgraderCountsMetric.Reset()
	for metadata, count := range imp.UpgraderCounts() {
		upgraderCountsMetric.With(prometheus.Labels{
			teleport.TagUpgrader: metadata.upgraderType,
			teleport.TagVersion:  metadata.version,
		}).Set(float64(count))
	}
}

var (
	// remoteClusterRefreshLimit is the maximum number of backend updates that will be performed
	// during periodic remote cluster connection status refresh.
	remoteClusterRefreshLimit = 50

	// remoteClusterRefreshBuckets is the maximum number of refresh cycles that should guarantee the status update
	// of all remote clusters if their number exceeds remoteClusterRefreshLimit × remoteClusterRefreshBuckets.
	remoteClusterRefreshBuckets = 12
)

// refreshRemoteClusters updates connection status of all remote clusters.
func (a *Server) refreshRemoteClusters(ctx context.Context) {
	remoteClusters, err := a.Services.GetRemoteClusters(ctx)
	if err != nil {
		a.logger.ErrorContext(ctx, "Failed to load remote clusters for status refresh", "error", err)
		return
	}

	netConfig, err := a.GetClusterNetworkingConfig(ctx)
	if err != nil {
		a.logger.ErrorContext(ctx, "Failed to load networking config for remote cluster status refresh", "error", err)
		return
	}

	// randomize the order to optimize for multiple auth servers running in parallel
	mathrand.Shuffle(len(remoteClusters), func(i, j int) {
		remoteClusters[i], remoteClusters[j] = remoteClusters[j], remoteClusters[i]
	})

	// we want to limit the number of backend updates performed on each refresh to avoid overwhelming the backend.
	updateLimit := remoteClusterRefreshLimit
	if dynamicLimit := (len(remoteClusters) / remoteClusterRefreshBuckets) + 1; dynamicLimit > updateLimit {
		// if the number of remote clusters is larger than remoteClusterRefreshLimit × remoteClusterRefreshBuckets,
		// bump the limit to make sure all remote clusters will be updated within reasonable time.
		updateLimit = dynamicLimit
	}

	var updateCount int
	for _, remoteCluster := range remoteClusters {
		if updated, err := a.updateRemoteClusterStatus(ctx, netConfig, remoteCluster); err != nil {
			a.logger.ErrorContext(ctx, "Failed to perform remote cluster status refresh", "error", err)
		} else if updated {
			updateCount++
		}

		if updateCount >= updateLimit {
			break
		}
	}
}

func (a *Server) Close() error {
	a.cancelFunc()

	var errs []error

	if err := a.inventory.Close(); err != nil {
		errs = append(errs, err)
	}

	if a.Services.AuditLogSessionStreamer != nil {
		if err := a.Services.AuditLogSessionStreamer.Close(); err != nil {
			errs = append(errs, err)
		}
	}

	if a.bk != nil {
		if err := a.bk.Close(); err != nil {
			errs = append(errs, err)
		}
	}

	if a.AccessRequestCache != nil {
		if err := a.AccessRequestCache.Close(); err != nil {
			errs = append(errs, err)
		}
	}

	if a.UserNotificationCache != nil {
		if err := a.UserNotificationCache.Close(); err != nil {
			errs = append(errs, err)
		}
	}

	if a.GlobalNotificationCache != nil {
		if err := a.GlobalNotificationCache.Close(); err != nil {
			errs = append(errs, err)
		}
	}

	return trace.NewAggregate(errs...)
}

func (a *Server) GetClock() clockwork.Clock {
	a.lock.RLock()
	defer a.lock.RUnlock()
	return a.clock
}

// SetClock sets clock, used in tests
func (a *Server) SetClock(clock clockwork.Clock) {
	a.lock.Lock()
	defer a.lock.Unlock()
	a.clock = clock
}

func (a *Server) SetSCIMService(scim services.SCIM) {
	a.Services.SCIM = scim
}

// SetAccessGraphSecretService sets the server's access graph secret service
func (a *Server) SetAccessGraphSecretService(s services.AccessGraphSecretsGetter) {
	a.Services.AccessGraphSecretsGetter = s
}

// SetDevicesGetter sets the server's device service
func (a *Server) SetDevicesGetter(s services.DevicesGetter) {
	a.Services.DevicesGetter = s
}

// SetAuditLog sets the server's audit log
func (a *Server) SetAuditLog(auditLog events.AuditLogSessionStreamer) {
	a.Services.AuditLogSessionStreamer = auditLog
}

// GetEmitter fetches the current audit log emitter implementation.
func (a *Server) GetEmitter() apievents.Emitter {
	return a.emitter
}

// SetEmitter sets the current audit log emitter. Note that this is only safe to
// use before main server start.
func (a *Server) SetEmitter(emitter apievents.Emitter) {
	a.emitter = emitter
}

// EmitAuditEvent implements [apievents.Emitter] by delegating to its dedicated
// emitter rather than falling back to the implementation from [Services] (using
// the audit log directly, which is almost never what you want).
func (a *Server) EmitAuditEvent(ctx context.Context, e apievents.AuditEvent) error {
	return trace.Wrap(a.emitter.EmitAuditEvent(context.WithoutCancel(ctx), e))
}

// SetUsageReporter sets the server's usage reporter. Note that this is only
// safe to use before server start.
func (a *Server) SetUsageReporter(reporter usagereporter.UsageReporter) {
	a.Services.UsageReporter = reporter
}

// GetClusterID returns the cluster ID.
func (a *Server) GetClusterID(ctx context.Context) (string, error) {
	clusterName, err := a.GetClusterName(ctx)
	if err != nil {
		return "", trace.Wrap(err)
	}
	return clusterName.GetClusterID(), nil
}

// GetAnonymizationKey returns the anonymization key that identifies this client.
// The anonymization key may be any of the following, in order of precedence:
// - (Teleport Cloud) a key provided by the Teleport Cloud API
// - a key embedded in the license file
// - the cluster's UUID
func (a *Server) GetAnonymizationKey(ctx context.Context) (string, error) {
	if key := modules.GetModules().Features().CloudAnonymizationKey; len(key) > 0 {
		return string(key), nil
	}

	if a.license != nil && len(a.license.AnonymizationKey) > 0 {
		return string(a.license.AnonymizationKey), nil
	}
	id, err := a.GetClusterID(ctx)
	return id, trace.Wrap(err)
}

// GetDomainName returns the domain name that identifies this authority server.
// Also known as "cluster name"
func (a *Server) GetDomainName() (string, error) {
	clusterName, err := a.GetClusterName(context.TODO())
	if err != nil {
		return "", trace.Wrap(err)
	}
	return clusterName.GetClusterName(), nil
}

// GetClusterCACert returns the PEM-encoded TLS certs for the local cluster. If
// the cluster has multiple TLS certs, they will all be concatenated.
func (a *Server) GetClusterCACert(ctx context.Context) (*proto.GetClusterCACertResponse, error) {
	clusterName, err := a.GetClusterName(ctx)
	if err != nil {
		return nil, trace.Wrap(err)
	}
	// Extract the TLS CA for this cluster.
	hostCA, err := a.GetCertAuthority(ctx, types.CertAuthID{
		Type:       types.HostCA,
		DomainName: clusterName.GetClusterName(),
	}, false)
	if err != nil {
		return nil, trace.Wrap(err)
	}
	certs := services.GetTLSCerts(hostCA)
	if len(certs) < 1 {
		return nil, trace.NotFound("no tls certs found in host CA")
	}
	allCerts := bytes.Join(certs, []byte("\n"))

	return &proto.GetClusterCACertResponse{
		TLSCA: allCerts,
	}, nil
}

// GenerateHostCert uses the private key of the CA to sign the public key of the host
// (along with meta data like host ID, node name, roles, and ttl) to generate a host certificate.
func (a *Server) GenerateHostCert(ctx context.Context, hostPublicKey []byte, hostID, nodeName string, principals []string, clusterName string, role types.SystemRole, ttl time.Duration) ([]byte, error) {
	domainName, err := a.GetDomainName()
	if err != nil {
		return nil, trace.Wrap(err)
	}

	// get the certificate authority that will be signing the public key of the host
	ca, err := a.Services.GetCertAuthority(ctx, types.CertAuthID{
		Type:       types.HostCA,
		DomainName: domainName,
	}, true)
	if err != nil {
		return nil, trace.BadParameter("failed to load host CA for %q: %v", domainName, err)
	}

	caSigner, err := a.keyStore.GetSSHSigner(ctx, ca)
	if err != nil {
		return nil, trace.Wrap(err)
	}

	// create and sign!
	return a.generateHostCert(ctx, sshca.HostCertificateRequest{
		CASigner:      caSigner,
		PublicHostKey: hostPublicKey,
		HostID:        hostID,
		NodeName:      nodeName,
		TTL:           ttl,
		Identity: sshca.Identity{
			Principals:  principals,
			ClusterName: clusterName,
			SystemRole:  role,
		},
	})
}

func (a *Server) generateHostCert(
	ctx context.Context, req sshca.HostCertificateRequest,
) ([]byte, error) {
	readOnlyAuthPref, err := a.GetReadOnlyAuthPreference(ctx)
	if err != nil {
		return nil, trace.Wrap(err)
	}

	var locks []types.LockTarget
	switch req.Identity.SystemRole {
	case types.RoleNode:
		// Node role is a special case because it was previously suported as a
		// lock target that only locked the `ssh_service`. If the same Teleport server
		// had multiple roles, Node lock would only lock the `ssh_service` while
		// other roles would be able to generate certificates without a problem.
		// To remove the ambiguity, we now lock the entire Teleport server for
		// all roles using the LockTarget.ServerID field and `Node` field is
		// deprecated.
		// In order to support legacy behavior, we need fill in both `ServerID`
		// and `Node` fields if the role is `Node` so that the previous behavior
		// is preserved.
		// This is a legacy behavior that we need to support for backwards compatibility.
		locks = []types.LockTarget{{ServerID: req.HostID, Node: req.HostID}, {ServerID: HostFQDN(req.HostID, req.Identity.ClusterName), Node: HostFQDN(req.HostID, req.Identity.ClusterName)}}
	default:
		locks = []types.LockTarget{{ServerID: req.HostID}, {ServerID: HostFQDN(req.HostID, req.Identity.ClusterName)}}
	}
	if lockErr := a.checkLockInForce(readOnlyAuthPref.GetLockingMode(),
		locks,
	); lockErr != nil {
		return nil, trace.Wrap(lockErr)
	}

	return a.Authority.GenerateHostCert(req)
}

// GetKeyStore returns the KeyStore used by the auth server
func (a *Server) GetKeyStore() *keystore.Manager {
	return a.keyStore
}

type certRequest struct {
	// sshPublicKey is a public key in SSH authorized_keys format. If set it
	// will be used as the subject public key for the returned SSH certificate.
	sshPublicKey []byte
	// tlsPublicKey is a PEM-encoded public key in PKCS#1 or PKIX ASN.1 DER
	// form. If set it will be used as the subject public key for the returned
	// TLS certificate.
	tlsPublicKey []byte
	// sshPublicKeyAttestationStatement is an attestation statement associated with sshPublicKey.
	sshPublicKeyAttestationStatement *hardwarekey.AttestationStatement
	// tlsPublicKeyAttestationStatement is an attestation statement associated with tlsPublicKey.
	tlsPublicKeyAttestationStatement *hardwarekey.AttestationStatement

	// user is a user to generate certificate for
	user services.UserState
	// impersonator is a user who generates the certificate,
	// is set when different from the user in the certificate
	impersonator string
	// checker is used to perform RBAC checks.
	checker services.AccessChecker
	// ttl is Duration of the certificate
	ttl time.Duration
	// compatibility is compatibility mode
	compatibility string
	// overrideRoleTTL is used for requests when the requested TTL should not be
	// adjusted based off the role of the user. This is used by tctl to allow
	// creating long lived user certs.
	overrideRoleTTL bool
	// usage is a list of acceptable usages to be encoded in X509 certificate,
	// is used to limit ways the certificate can be used, for example
	// the cert can be only used against kubernetes endpoint, and not auth endpoint,
	// no usage means unrestricted (to keep backwards compatibility)
	usage []string
	// routeToCluster is an optional teleport cluster name to route the
	// certificate requests to, this teleport cluster name will be used to
	// route the requests to in case of kubernetes
	routeToCluster string
	// kubernetesCluster specifies the target kubernetes cluster for TLS
	// identities. This can be empty on older Teleport clients.
	kubernetesCluster string
	// traits hold claim data used to populate a role at runtime.
	traits wrappers.Traits
	// activeRequests tracks privilege escalation requests applied
	// during the construction of the certificate.
	activeRequests []string
	// appSessionID is the session ID of the application session.
	appSessionID string
	// appPublicAddr is the public address of the application.
	appPublicAddr string
	// appClusterName is the name of the cluster this application is in.
	appClusterName string
	// appName is the name of the application to generate cert for.
	appName string
	// appURI is the URI of the app. This is the internal endpoint where the application is running and isn't user-facing.
	appURI string
	// appTargetPort signifies that the cert should grant access to a specific port in a multi-port
	// TCP app, as long as the port is defined in the app spec. Used only for routing, should not be
	// used in other contexts (e.g., access requests).
	appTargetPort int
	// awsRoleARN is the role ARN to generate certificate for.
	awsRoleARN string
	// azureIdentity is the Azure identity to generate certificate for.
	azureIdentity string
	// gcpServiceAccount is the GCP service account to generate certificate for.
	gcpServiceAccount string
	// dbService identifies the name of the database service requests will
	// be routed to.
	dbService string
	// dbProtocol specifies the protocol of the database a certificate will
	// be issued for.
	dbProtocol string
	// dbUser is the optional database user which, if provided, will be used
	// as a default username.
	dbUser string
	// dbName is the optional database name which, if provided, will be used
	// as a default database.
	dbName string
	// dbRoles is the optional list of database roles which, if provided, will
	// be used instead of all database roles granted for the target database.
	dbRoles []string
	// mfaVerified is the UUID of an MFA device when this certRequest was
	// created immediately after an MFA check.
	mfaVerified string
	// previousIdentityExpires is the expiry time of the identity/cert that this
	// identity/cert was derived from. It is used to determine a session's hard
	// deadline in cases where both require_session_mfa and disconnect_expired_cert
	// are enabled. See https://github.com/gravitational/teleport/issues/18544.
	previousIdentityExpires time.Time
	// loginIP is an IP of the client requesting the certificate.
	loginIP string
	// pinIP flags that client's login IP should be pinned in the certificate
	pinIP bool
	// disallowReissue flags that a cert should not be allowed to issue future
	// certificates.
	disallowReissue bool
	// renewable indicates that the certificate can be renewed,
	// having its TTL increased
	renewable bool
	// includeHostCA indicates that host CA certs should be included in the
	// returned certs
	includeHostCA bool
	// generation indicates the number of times this certificate has been
	// renewed.
	generation uint64
	// connectionDiagnosticID contains the ID of the ConnectionDiagnostic.
	// The Node/Agent will append connection traces to this instance.
	connectionDiagnosticID string
	// deviceExtensions holds device-aware user certificate extensions.
	deviceExtensions DeviceExtensions
	// botName is the name of the bot requesting this cert, if any
	botName string
	// botInstanceID is the unique identifier of the bot instance associated
	// with this cert, if any
	botInstanceID string
	// joinAttributes holds attributes derived from attested metadata from the
	// join process, should any exist.
	joinAttributes *workloadidentityv1pb.JoinAttrs
}

// check verifies the cert request is valid.
func (r *certRequest) check() error {
	if r.user == nil {
		return trace.BadParameter("missing parameter user")
	}
	if r.checker == nil {
		return trace.BadParameter("missing parameter checker")
	}

	// When generating certificate for MongoDB access, database username must
	// be encoded into it. This is required to be able to tell which database
	// user to authenticate the connection as.
	if r.dbProtocol == defaults.ProtocolMongoDB {
		if r.dbUser == "" {
			return trace.BadParameter("must provide database user name to generate certificate for database %q", r.dbService)
		}
	}

	if r.sshPublicKey == nil && r.tlsPublicKey == nil {
		return trace.BadParameter("must provide a public key")
	}

	return nil
}

type certRequestOption func(*certRequest)

func certRequestPreviousIdentityExpires(previousIdentityExpires time.Time) certRequestOption {
	return func(r *certRequest) { r.previousIdentityExpires = previousIdentityExpires }
}

func certRequestLoginIP(ip string) certRequestOption {
	return func(r *certRequest) { r.loginIP = ip }
}

func certRequestDeviceExtensions(ext tlsca.DeviceExtensions) certRequestOption {
	return func(r *certRequest) {
		r.deviceExtensions = DeviceExtensions(ext)
	}
}

// GetUserOrLoginState will return the given user or the login state associated with the user.
func (a *Server) GetUserOrLoginState(ctx context.Context, username string) (services.UserState, error) {
	return services.GetUserOrLoginState(ctx, a, username)
}

func (a *Server) GenerateOpenSSHCert(ctx context.Context, req *proto.OpenSSHCertRequest) (*proto.OpenSSHCert, error) {
	if req.User == nil {
		return nil, trace.BadParameter("user is empty")
	}
	if len(req.PublicKey) == 0 {
		return nil, trace.BadParameter("public key is empty")
	}
	if req.TTL == 0 {
		readOnlyAuthPref, err := a.GetReadOnlyAuthPreference(ctx)
		if err != nil {
			return nil, trace.BadParameter("cert request does not specify a TTL and the cluster_auth_preference is not available: %v", err)
		}
		req.TTL = proto.Duration(readOnlyAuthPref.GetDefaultSessionTTL())
	}
	if req.TTL < 0 {
		return nil, trace.BadParameter("TTL must be positive")
	}
	if req.Cluster == "" {
		return nil, trace.BadParameter("cluster is empty")
	}

	// add implicit roles to the set and build a checker
	accessInfo := services.AccessInfoFromUserState(req.User)
	roles := make([]types.Role, len(req.Roles))
	for i := range req.Roles {
		var err error
		roles[i], err = services.ApplyTraits(req.Roles[i], req.User.GetTraits())
		if err != nil {
			return nil, trace.Wrap(err)
		}
	}
	roleSet := services.NewRoleSet(roles...)

	clusterName, err := a.GetClusterName(ctx)
	if err != nil {
		return nil, trace.Wrap(err)
	}
	checker := services.NewAccessCheckerWithRoleSet(accessInfo, clusterName.GetClusterName(), roleSet)

	sessionTTL := time.Duration(req.TTL)

	// OpenSSH certs and their corresponding keys are held strictly by the proxy,
	// so we can attest them as "web_session" to bypass Hardware Key support
	// requirements that are unattainable from the Proxy.
	sshPublicKey, _, _, _, err := ssh.ParseAuthorizedKey(req.PublicKey)
	if err != nil {
		return nil, trace.Wrap(err)
	}
	cryptoPublicKey, ok := sshPublicKey.(ssh.CryptoPublicKey)
	if !ok {
		return nil, trace.BadParameter("unsupported SSH public key type %q", sshPublicKey.Type())
	}
	webAttData, err := services.NewWebSessionAttestationData(cryptoPublicKey.CryptoPublicKey())
	if err != nil {
		return nil, trace.Wrap(err)
	}
	if err = a.UpsertKeyAttestationData(ctx, webAttData, sessionTTL); err != nil {
		return nil, trace.Wrap(err)
	}

	certs, err := a.generateOpenSSHCert(ctx, certRequest{
		user:            req.User,
		sshPublicKey:    req.PublicKey,
		compatibility:   constants.CertificateFormatStandard,
		checker:         checker,
		ttl:             sessionTTL,
		traits:          req.User.GetTraits(),
		routeToCluster:  req.Cluster,
		disallowReissue: true,
	})
	if err != nil {
		return nil, trace.Wrap(err)
	}

	return &proto.OpenSSHCert{
		Cert: certs.SSH,
	}, nil
}

// GenerateUserTestCertsRequest is a request to generate test certificates.
type GenerateUserTestCertsRequest struct {
	SSHPubKey               []byte
	TLSPubKey               []byte
	Username                string
	TTL                     time.Duration
	Compatibility           string
	RouteToCluster          string
	PinnedIP                string
	MFAVerified             string
	SSHAttestationStatement *hardwarekey.AttestationStatement
	TLSAttestationStatement *hardwarekey.AttestationStatement
	AppName                 string
	AppSessionID            string
}

// GenerateUserTestCerts is used to generate user certificate, used internally for tests
func (a *Server) GenerateUserTestCerts(req GenerateUserTestCertsRequest) ([]byte, []byte, error) {
	ctx := context.Background()
	userState, err := a.GetUserOrLoginState(ctx, req.Username)
	if err != nil {
		return nil, nil, trace.Wrap(err)
	}
	accessInfo := services.AccessInfoFromUserState(userState)
	clusterName, err := a.GetClusterName(ctx)
	if err != nil {
		return nil, nil, trace.Wrap(err)
	}
	checker, err := services.NewAccessChecker(accessInfo, clusterName.GetClusterName(), a)
	if err != nil {
		return nil, nil, trace.Wrap(err)
	}

	certs, err := a.generateUserCert(ctx, certRequest{
		user:                             userState,
		ttl:                              req.TTL,
		compatibility:                    req.Compatibility,
		sshPublicKey:                     req.SSHPubKey,
		tlsPublicKey:                     req.TLSPubKey,
		routeToCluster:                   req.RouteToCluster,
		checker:                          checker,
		traits:                           userState.GetTraits(),
		loginIP:                          req.PinnedIP,
		pinIP:                            req.PinnedIP != "",
		mfaVerified:                      req.MFAVerified,
		sshPublicKeyAttestationStatement: req.SSHAttestationStatement,
		tlsPublicKeyAttestationStatement: req.TLSAttestationStatement,
		appName:                          req.AppName,
		appSessionID:                     req.AppSessionID,
	})
	if err != nil {
		return nil, nil, trace.Wrap(err)
	}
	return certs.SSH, certs.TLS, nil
}

// AppTestCertRequest combines parameters for generating a test app access cert.
type AppTestCertRequest struct {
	// PublicKey is the public key to sign, in PEM-encoded PKCS#1 or PKIX DER format.
	PublicKey []byte
	// Username is the Teleport user name to sign certificate for.
	Username string
	// TTL is the test certificate validity period.
	TTL time.Duration
	// PublicAddr is the application public address. Used for routing.
	PublicAddr string
	// TargetPort is the port to which connections to multi-port TCP apps should be routed to.
	TargetPort int
	// ClusterName is the name of the cluster application resides in. Used for routing.
	ClusterName string
	// SessionID is the optional session ID to encode. Used for routing.
	SessionID string
	// AWSRoleARN is optional AWS role ARN a user wants to assume to encode.
	AWSRoleARN string
	// AzureIdentity is the optional Azure identity a user wants to assume to encode.
	AzureIdentity string
	// GCPServiceAccount is optional GCP service account a user wants to assume to encode.
	GCPServiceAccount string
	// PinnedIP is optional IP to pin certificate to.
	PinnedIP string
	// LoginTrait is the login to include in the cert
	LoginTrait string
}

// GenerateUserAppTestCert generates an application specific certificate, used
// internally for tests.
func (a *Server) GenerateUserAppTestCert(req AppTestCertRequest) ([]byte, error) {
	ctx := context.Background()
	userState, err := a.GetUserOrLoginState(ctx, req.Username)
	if err != nil {
		return nil, trace.Wrap(err)
	}
	accessInfo := services.AccessInfoFromUserState(userState)
	clusterName, err := a.GetClusterName(ctx)
	if err != nil {
		return nil, trace.Wrap(err)
	}
	checker, err := services.NewAccessChecker(accessInfo, clusterName.GetClusterName(), a)
	if err != nil {
		return nil, trace.Wrap(err)
	}
	sessionID := req.SessionID
	if sessionID == "" {
		sessionID = uuid.New().String()
	}

	login := req.LoginTrait
	if login == "" {
		login = uuid.New().String()
	}

	certs, err := a.generateUserCert(ctx, certRequest{
		user:         userState,
		tlsPublicKey: req.PublicKey,
		checker:      checker,
		ttl:          req.TTL,
		// Set the login to be a random string. Application certificates are never
		// used to log into servers but SSH certificate generation code requires a
		// principal be in the certificate.
		traits: wrappers.Traits(map[string][]string{
			constants.TraitLogins: {login},
		}),
		// Only allow this certificate to be used for applications.
		usage: []string{teleport.UsageAppsOnly},
		// Add in the application routing information.
		appSessionID:      sessionID,
		appPublicAddr:     req.PublicAddr,
		appTargetPort:     req.TargetPort,
		appClusterName:    req.ClusterName,
		awsRoleARN:        req.AWSRoleARN,
		azureIdentity:     req.AzureIdentity,
		gcpServiceAccount: req.GCPServiceAccount,
		pinIP:             req.PinnedIP != "",
		loginIP:           req.PinnedIP,
	})
	if err != nil {
		return nil, trace.Wrap(err)
	}
	return certs.TLS, nil
}

// DatabaseTestCertRequest combines parameters for generating test database
// access certificate.
type DatabaseTestCertRequest struct {
	// PublicKey is the public key to sign, in PEM-encoded PKCS#1 or PKIX format.
	PublicKey []byte
	// Cluster is the Teleport cluster name.
	Cluster string
	// Username is the Teleport username.
	Username string
	// RouteToDatabase contains database routing information.
	RouteToDatabase tlsca.RouteToDatabase
	// PinnedIP is an IP new certificate should be pinned to.
	PinnedIP string
}

// GenerateDatabaseTestCert generates a database access certificate for the
// provided parameters. Used only internally in tests.
func (a *Server) GenerateDatabaseTestCert(req DatabaseTestCertRequest) ([]byte, error) {
	ctx := context.Background()
	userState, err := a.GetUserOrLoginState(ctx, req.Username)
	if err != nil {
		return nil, trace.Wrap(err)
	}
	accessInfo := services.AccessInfoFromUserState(userState)
	clusterName, err := a.GetClusterName(ctx)
	if err != nil {
		return nil, trace.Wrap(err)
	}
	checker, err := services.NewAccessChecker(accessInfo, clusterName.GetClusterName(), a)
	if err != nil {
		return nil, trace.Wrap(err)
	}
	certs, err := a.generateUserCert(ctx, certRequest{
		user:         userState,
		tlsPublicKey: req.PublicKey,
		loginIP:      req.PinnedIP,
		pinIP:        req.PinnedIP != "",
		checker:      checker,
		ttl:          time.Hour,
		traits: map[string][]string{
			constants.TraitLogins: {req.Username},
		},
		routeToCluster: req.Cluster,
		dbService:      req.RouteToDatabase.ServiceName,
		dbProtocol:     req.RouteToDatabase.Protocol,
		dbUser:         req.RouteToDatabase.Username,
		dbName:         req.RouteToDatabase.Database,
		dbRoles:        req.RouteToDatabase.Roles,
	})
	if err != nil {
		return nil, trace.Wrap(err)
	}
	return certs.TLS, nil
}

// DeviceExtensions hold device-aware user certificate extensions.
// Device extensions are a part of Device Trust, a feature exclusive to Teleport
// Enterprise.
type DeviceExtensions tlsca.DeviceExtensions

// AugmentUserCertificateOpts aggregates options for extending user
// certificates.
// See [AugmentContextUserCertificates].
type AugmentUserCertificateOpts struct {
	// SSHAuthorizedKey is an SSH certificate, in the authorized key format, to
	// augment with opts.
	// The SSH certificate must be issued for the current authenticated user,
	// and either:
	// - the public key must match their TLS certificate, or
	// - SSHKeySatisfiedChallenge must be true.
	SSHAuthorizedKey []byte
	// SSHKeySatisfiedChallenge will be true if the user has already
	// proven that they own the private key associated with SSHAuthorizedKey by
	// satisfying a signature challenge.
	SSHKeySatisfiedChallenge bool
	// DeviceExtensions are the device-aware extensions to add to the certificates
	// being augmented.
	DeviceExtensions *DeviceExtensions
}

// AugmentContextUserCertificates augments the context user certificates with
// the given extensions. It requires the user's TLS certificate to be present
// in the [ctx], in addition to the [authCtx] itself.
//
// Any additional certificates to augment, such as the SSH certificate, must be
// valid and fully match the certificate used to authenticate (likely the user's
// mTLS cert).
//
// Used by Device Trust to add device extensions to the user certificate.
func (a *Server) AugmentContextUserCertificates(
	ctx context.Context,
	authCtx *authz.Context,
	opts *AugmentUserCertificateOpts,
) (*proto.Certs, error) {
	switch {
	case authCtx == nil:
		return nil, trace.BadParameter("authCtx required")
	case opts == nil:
		return nil, trace.BadParameter("opts required")
	}

	// Fetch user TLS certificate.
	x509Cert, err := authz.UserCertificateFromContext(ctx)
	if err != nil {
		return nil, trace.Wrap(err)
	}

	identity := authCtx.Identity.GetIdentity()

	return a.augmentUserCertificates(ctx, augmentUserCertificatesOpts{
		checker:          authCtx.Checker,
		x509Cert:         x509Cert,
		x509Identity:     &identity,
		sshAuthorizedKey: opts.SSHAuthorizedKey,
		sshKeyVerified:   opts.SSHKeySatisfiedChallenge,
		deviceExtensions: opts.DeviceExtensions,
	})
}

// AugmentWebSessionCertificatesOpts aggregates arguments for
// [AugmentWebSessionCertificates].
type AugmentWebSessionCertificatesOpts struct {
	// WebSessionID is the identifier for the WebSession.
	WebSessionID string
	// User is the owner of the WebSession.
	User string
	// DeviceExtensions are the device-aware extensions to add to the certificates
	// being augmented.
	DeviceExtensions *DeviceExtensions
}

// AugmentWebSessionCertificates is a variant of
// [AugmentContextUserCertificates] that operates directly in the certificates
// stored in a WebSession.
//
// On success the WebSession is updated with device extension certificates.
func (a *Server) AugmentWebSessionCertificates(ctx context.Context, opts *AugmentWebSessionCertificatesOpts) error {
	switch {
	case opts == nil:
		return trace.BadParameter("opts required")
	case opts.WebSessionID == "":
		return trace.BadParameter("opts.WebSessionID required")
	case opts.User == "":
		return trace.BadParameter("opts.User required")
	}

	// Get and validate session.
	sessions := a.WebSessions()
	session, err := sessions.Get(ctx, types.GetWebSessionRequest{
		User:      opts.User,
		SessionID: opts.WebSessionID,
	})
	if err != nil {
		return trace.Wrap(err)
	}

	// Coerce session before doing more expensive operations.
	sessionV2, ok := session.(*types.WebSessionV2)
	if !ok {
		return trace.BadParameter("unexpected WebSession type: %T", session)
	}

	// Parse X.509 certificate.
	block, _ := pem.Decode(session.GetTLSCert())
	if block == nil {
		return trace.BadParameter("cannot decode session TLS certificate")
	}
	x509Cert, err := x509.ParseCertificate(block.Bytes)
	if err != nil {
		return trace.Wrap(err)
	}
	x509Identity, err := tlsca.FromSubject(x509Cert.Subject, x509Cert.NotAfter)
	if err != nil {
		return trace.Wrap(err)
	}

	// Prepare the AccessChecker for the WebSession identity.
	clusterName, err := a.GetClusterName(ctx)
	if err != nil {
		return trace.Wrap(err)
	}
	accessInfo, err := services.AccessInfoFromLocalTLSIdentity(*x509Identity, a)
	if err != nil {
		return trace.Wrap(err)
	}
	checker, err := services.NewAccessChecker(accessInfo, clusterName.GetClusterName(), a)
	if err != nil {
		return trace.Wrap(err)
	}

	// We consider this SSH key to be verified because we take it directly from
	// the web session. The user doesn't need to verify they own it because the
	// don't: we own it.
	const sshKeyVerified = true

	// Augment certificates.
	newCerts, err := a.augmentUserCertificates(ctx, augmentUserCertificatesOpts{
		checker:          checker,
		x509Cert:         x509Cert,
		x509Identity:     x509Identity,
		sshAuthorizedKey: session.GetPub(),
		sshKeyVerified:   sshKeyVerified,
		deviceExtensions: opts.DeviceExtensions,
	})
	if err != nil {
		return trace.Wrap(err)
	}

	// Update WebSession.
	sessionV2.Spec.Pub = newCerts.SSH
	sessionV2.Spec.TLSCert = newCerts.TLS
	sessionV2.Spec.HasDeviceExtensions = true
	return trace.Wrap(sessions.Upsert(ctx, sessionV2))
}

type augmentUserCertificatesOpts struct {
	checker          services.AccessChecker
	x509Cert         *x509.Certificate
	x509Identity     *tlsca.Identity
	sshAuthorizedKey []byte
	// sshKeyVerified means that either the user has proven that they control
	// the private key associated with sshAuthorizedKey (by signing a
	// challenge), or it comes from a web session where we know that the cluster
	// controls the key.
	sshKeyVerified   bool
	deviceExtensions *DeviceExtensions
}

func (a *Server) augmentUserCertificates(
	ctx context.Context,
	opts augmentUserCertificatesOpts,
) (*proto.Certs, error) {
	// Is at least one extension present?
	// Are the extensions valid?
	dev := opts.deviceExtensions
	switch {
	case dev == nil: // Only extension that currently exists.
		return nil, trace.BadParameter("at least one opts extension must be present")
	case dev.DeviceID == "":
		return nil, trace.BadParameter("opts.DeviceExtensions.DeviceID required")
	case dev.AssetTag == "":
		return nil, trace.BadParameter("opts.DeviceExtensions.AssetTag required")
	case dev.CredentialID == "":
		return nil, trace.BadParameter("opts.DeviceExtensions.CredentialID required")
	}

	x509Cert := opts.x509Cert
	x509Identity := opts.x509Identity

	// Sanity check: x509Cert identity matches x509Identity.
	if x509Cert.Subject.CommonName != x509Identity.Username {
		return nil, trace.BadParameter("identity and x509 user mismatch")
	}

	// Do not reissue if device extensions are already present.
	// Note that the certIdentity extensions could differ from the "current"
	// identity extensions if this was not the cert used to authenticate.
	if x509Identity.DeviceExtensions.DeviceID != "" ||
		x509Identity.DeviceExtensions.AssetTag != "" ||
		x509Identity.DeviceExtensions.CredentialID != "" {
		return nil, trace.BadParameter("device extensions already present")
	}

	// Parse and verify SSH certificate.
	sshAuthorizedKey := opts.sshAuthorizedKey
	var sshCert *ssh.Certificate
	if len(sshAuthorizedKey) > 0 {
		var err error
		sshCert, err = apisshutils.ParseCertificate(sshAuthorizedKey)
		if err != nil {
			return nil, trace.Wrap(err)
		}

		xPubKey, err := ssh.NewPublicKey(x509Cert.PublicKey)
		if err != nil {
			return nil, trace.Wrap(err)
		}

		// filter and sort TLS and SSH principals for comparison.
		// Order does not matter and "-teleport-*" principals are filtered out.
		filterAndSortPrincipals := func(s []string) []string {
			res := make([]string, 0, len(s))
			for _, principal := range s {
				// Ignore -teleport- internal principals.
				if strings.HasPrefix(principal, "-teleport-") {
					continue
				}
				res = append(res, principal)
			}
			sort.Strings(res)
			return res
		}

		// Verify SSH certificate against identity.
		// The SSH certificate isn't used to establish the connection that
		// eventually reaches this method, so we check it more thoroughly.
		// In the end it still has to be signed by the Teleport CA and share the
		// TLS public key, but we verify most fields to be safe.
		switch {
		case sshCert.CertType != ssh.UserCert:
			return nil, trace.BadParameter("ssh cert type mismatch")
		case sshCert.KeyId != x509Identity.Username:
			return nil, trace.BadParameter("identity and SSH user mismatch")
		case !slices.Equal(filterAndSortPrincipals(sshCert.ValidPrincipals), filterAndSortPrincipals(x509Identity.Principals)):
			return nil, trace.BadParameter("identity and SSH principals mismatch")
		case !opts.sshKeyVerified && !apisshutils.KeysEqual(sshCert.Key, xPubKey):
			return nil, trace.BadParameter("x509 and SSH public key mismatch and SSH challenge unsatisfied")
		// Do not reissue if device extensions are already present.
		case sshCert.Extensions[teleport.CertExtensionDeviceID] != "",
			sshCert.Extensions[teleport.CertExtensionDeviceAssetTag] != "",
			sshCert.Extensions[teleport.CertExtensionDeviceCredentialID] != "":
			return nil, trace.BadParameter("device extensions already present")
		}
	}

	// Fetch TLS CA and SSH signer.
	domainName, err := a.GetDomainName()
	if err != nil {
		return nil, trace.Wrap(err)
	}
	tlsCA, sshSigner, _, err := a.getSigningCAs(ctx, domainName, types.UserCA)
	if err != nil {
		return nil, trace.Wrap(err)
	}

	// Verify TLS certificate against CA.
	now := a.clock.Now()
	roots := x509.NewCertPool()
	roots.AddCert(tlsCA.Cert)
	if _, err := x509Cert.Verify(x509.VerifyOptions{
		Roots:       roots,
		CurrentTime: now,
		KeyUsages: []x509.ExtKeyUsage{
			// Extensions added by tlsca.
			// See https://github.com/gravitational/teleport/blob/master/lib/tlsca/ca.go#L963.
			x509.ExtKeyUsageServerAuth,
			x509.ExtKeyUsageClientAuth,
		},
	}); err != nil {
		return nil, trace.Wrap(err)
	}

	// Verify SSH certificate against CA.
	if sshCert != nil {
		// ValidPrincipals are checked against identity above.
		// Pick the first one from the cert here.
		var principal string
		if len(sshCert.ValidPrincipals) > 0 {
			principal = sshCert.ValidPrincipals[0]
		}

		certChecker := &ssh.CertChecker{
			Clock: a.clock.Now,
		}
		if err := certChecker.CheckCert(principal, sshCert); err != nil {
			return nil, trace.Wrap(err)
		}

		// CheckCert verifies the signature but not the CA.
		// Do that here.
		if !apisshutils.KeysEqual(sshCert.SignatureKey, sshSigner.PublicKey()) {
			return nil, trace.BadParameter("ssh certificate signed by unknown authority")
		}
	}

	// Verify locks right before we re-issue any certificates.
	readOnlyAuthPref, err := a.GetReadOnlyAuthPreference(ctx)
	if err != nil {
		return nil, trace.Wrap(err)
	}
	if err := a.verifyLocksForUserCerts(verifyLocksForUserCertsReq{
		checker:              opts.checker,
		defaultMode:          readOnlyAuthPref.GetLockingMode(),
		username:             x509Identity.Username,
		mfaVerified:          x509Identity.MFAVerified,
		activeAccessRequests: x509Identity.ActiveRequests,
		deviceID:             dev.DeviceID, // Check lock against requested device.
	}); err != nil {
		return nil, trace.Wrap(err)
	}

	// Augment TLS certificate.
	newIdentity := x509Identity
	newIdentity.DeviceExtensions.DeviceID = dev.DeviceID
	newIdentity.DeviceExtensions.AssetTag = dev.AssetTag
	newIdentity.DeviceExtensions.CredentialID = dev.CredentialID
	subj, err := newIdentity.Subject()
	if err != nil {
		return nil, trace.Wrap(err)
	}
	notAfter := x509Cert.NotAfter
	newTLSCert, err := tlsCA.GenerateCertificate(tlsca.CertificateRequest{
		Clock:     a.clock,
		PublicKey: x509Cert.PublicKey,
		Subject:   subj,
		// Use the same expiration as the original cert.
		NotAfter: notAfter,
	})
	if err != nil {
		return nil, trace.Wrap(err)
	}

	// Augment SSH certificate.
	var newAuthorizedKey []byte
	if sshCert != nil {
		// Add some leeway to validAfter to avoid time skew errors.
		validAfter := a.clock.Now().UTC().Add(-1 * time.Minute)
		newSSHCert := &ssh.Certificate{
			Key:             sshCert.Key,
			CertType:        ssh.UserCert,
			KeyId:           sshCert.KeyId,
			ValidPrincipals: sshCert.ValidPrincipals,
			ValidAfter:      uint64(validAfter.Unix()),
			// Use the same expiration as the x509 cert.
			ValidBefore: uint64(notAfter.Unix()),
			Permissions: sshCert.Permissions,
		}
		newSSHCert.Extensions[teleport.CertExtensionDeviceID] = dev.DeviceID
		newSSHCert.Extensions[teleport.CertExtensionDeviceAssetTag] = dev.AssetTag
		newSSHCert.Extensions[teleport.CertExtensionDeviceCredentialID] = dev.CredentialID
		if err := newSSHCert.SignCert(rand.Reader, sshSigner); err != nil {
			return nil, trace.Wrap(err)
		}
		newAuthorizedKey = ssh.MarshalAuthorizedKey(newSSHCert)
	}

	// Issue audit event on success, same as [Server.generateCert].
	a.emitCertCreateEvent(ctx, newIdentity, notAfter)

	return &proto.Certs{
		SSH: newAuthorizedKey,
		TLS: newTLSCert,
	}, nil
}

// submitCertificateIssuedEvent submits a certificate issued usage event to the
// usage reporting service.
func (a *Server) submitCertificateIssuedEvent(req *certRequest, attestedKeyPolicy keys.PrivateKeyPolicy) {
	var database, app, kubernetes, desktop bool

	if req.dbService != "" {
		database = true
	}

	if req.appName != "" {
		app = true
	}

	if req.kubernetesCluster != "" {
		kubernetes = true
	}

	// Bot users are regular Teleport users, but have a special internal label.
	bot := req.user.IsBot()

	// Unfortunately the only clue we have about Windows certs is the usage
	// restriction: `RouteToWindowsDesktop` isn't actually passed along to the
	// certRequest.
	for _, usage := range req.usage {
		switch usage {
		case teleport.UsageWindowsDesktopOnly:
			desktop = true
		}
	}

	// For usage reporting, we care about the impersonator rather than the user
	// being impersonated (if any).
	user := req.user.GetName()
	if req.impersonator != "" {
		user = req.impersonator
	}

	a.AnonymizeAndSubmit(&usagereporter.UserCertificateIssuedEvent{
		UserName:         user,
		Ttl:              durationpb.New(req.ttl),
		IsBot:            bot,
		UsageDatabase:    database,
		UsageApp:         app,
		UsageKubernetes:  kubernetes,
		UsageDesktop:     desktop,
		PrivateKeyPolicy: string(attestedKeyPolicy),
		BotInstanceId:    req.botInstanceID,
	})
}

// generateUserCert generates certificates signed with User CA
func (a *Server) generateUserCert(ctx context.Context, req certRequest) (*proto.Certs, error) {
	return generateCert(ctx, a, req, types.UserCA)
}

// generateOpenSSHCert generates certificates signed with OpenSSH CA
func (a *Server) generateOpenSSHCert(ctx context.Context, req certRequest) (*proto.Certs, error) {
	return generateCert(ctx, a, req, types.OpenSSHCA)
}

func generateCert(ctx context.Context, a *Server, req certRequest, caType types.CertAuthType) (*proto.Certs, error) {
	err := req.check()
	if err != nil {
		return nil, trace.Wrap(err)
	}

	if len(req.checker.GetAllowedResourceIDs()) > 0 && modules.GetModules().BuildType() != modules.BuildEnterprise {
		return nil, fmt.Errorf("Resource Access Requests: %w", ErrRequiresEnterprise)
	}

	// Reject the cert request if there is a matching lock in force.
	readOnlyAuthPref, err := a.GetReadOnlyAuthPreference(ctx)
	if err != nil {
		return nil, trace.Wrap(err)
	}
	if err := a.verifyLocksForUserCerts(verifyLocksForUserCertsReq{
		checker:              req.checker,
		defaultMode:          readOnlyAuthPref.GetLockingMode(),
		username:             req.user.GetName(),
		mfaVerified:          req.mfaVerified,
		activeAccessRequests: req.activeRequests,
		deviceID:             req.deviceExtensions.DeviceID,
	}); err != nil {
		return nil, trace.Wrap(err)
	}

	// extract the passed in certificate format. if nothing was passed in, fetch
	// the certificate format from the role.
	certificateFormat, err := utils.CheckCertificateFormatFlag(req.compatibility)
	if err != nil {
		return nil, trace.Wrap(err)
	}
	if certificateFormat == teleport.CertificateFormatUnspecified {
		certificateFormat = req.checker.CertificateFormat()
	}

	var sessionTTL time.Duration
	var allowedLogins []string

	if req.ttl == 0 {
		req.ttl = time.Duration(readOnlyAuthPref.GetDefaultSessionTTL())
	}

	// If the role TTL is ignored, do not restrict session TTL and allowed logins.
	// The only caller setting this parameter should be "tctl auth sign".
	// Otherwise, set the session TTL to the smallest of all roles and
	// then only grant access to allowed logins based on that.
	if req.overrideRoleTTL {
		// Take whatever was passed in. Pass in 0 to CheckLoginDuration so all
		// logins are returned for the role set.
		sessionTTL = req.ttl
		allowedLogins, err = req.checker.CheckLoginDuration(0)
		if err != nil {
			return nil, trace.Wrap(err)
		}
	} else {
		// Adjust session TTL to the smaller of two values: the session TTL requested
		// in tsh (possibly using default_session_ttl) or the session TTL for the
		// role.
		sessionTTL = req.checker.AdjustSessionTTL(req.ttl)
		// Return a list of logins that meet the session TTL limit. This means if
		// the requested session TTL is larger than the max session TTL for a login,
		// that login will not be included in the list of allowed logins.
		allowedLogins, err = req.checker.CheckLoginDuration(sessionTTL)
		if err != nil {
			return nil, trace.Wrap(err)
		}
	}
	notAfter := a.clock.Now().UTC().Add(sessionTTL)

	attestedKeyPolicy := keys.PrivateKeyPolicyNone
	requiredKeyPolicy, err := req.checker.PrivateKeyPolicy(readOnlyAuthPref.GetPrivateKeyPolicy())
	if err != nil {
		return nil, trace.Wrap(err)
	}

	if requiredKeyPolicy != keys.PrivateKeyPolicyNone {
		var (
			sshAttestedKeyPolicy keys.PrivateKeyPolicy
			tlsAttestedKeyPolicy keys.PrivateKeyPolicy
		)
		if req.sshPublicKey != nil {
			sshCryptoPubKey, err := sshutils.CryptoPublicKey(req.sshPublicKey)
			if err != nil {
				return nil, trace.Wrap(err)
			}
			sshAttestedKeyPolicy, err = a.attestHardwareKey(ctx, &attestHardwareKeyParams{
				requiredKeyPolicy:    requiredKeyPolicy,
				pubKey:               sshCryptoPubKey,
				attestationStatement: req.sshPublicKeyAttestationStatement,
				sessionTTL:           sessionTTL,
				readOnlyAuthPref:     readOnlyAuthPref,
				userName:             req.user.GetName(),
				userTraits:           req.checker.Traits(),
			})
			if err != nil {
				return nil, trace.Wrap(err, "attesting SSH key")
			}
		}
		if req.tlsPublicKey != nil {
			tlsCryptoPubKey, err := keys.ParsePublicKey(req.tlsPublicKey)
			if err != nil {
				return nil, trace.Wrap(err)
			}
			tlsAttestedKeyPolicy, err = a.attestHardwareKey(ctx, &attestHardwareKeyParams{
				requiredKeyPolicy:    requiredKeyPolicy,
				pubKey:               tlsCryptoPubKey,
				attestationStatement: req.tlsPublicKeyAttestationStatement,
				sessionTTL:           sessionTTL,
				readOnlyAuthPref:     readOnlyAuthPref,
				userName:             req.user.GetName(),
				userTraits:           req.checker.Traits(),
			})
			if err != nil {
				return nil, trace.Wrap(err, "attesting TLS key")
			}
		}
		if req.sshPublicKey != nil && req.tlsPublicKey != nil && sshAttestedKeyPolicy != tlsAttestedKeyPolicy {
			return nil, trace.BadParameter("SSH attested key policy %q does not match TLS attested key policy %q, this not supported",
				sshAttestedKeyPolicy, tlsAttestedKeyPolicy)
		}
		attestedKeyPolicy = cmp.Or(sshAttestedKeyPolicy, tlsAttestedKeyPolicy)
	}

	clusterName, err := a.GetDomainName()
	if err != nil {
		return nil, trace.Wrap(err)
	}
	if req.routeToCluster == "" {
		req.routeToCluster = clusterName
	}
	if req.routeToCluster != clusterName {
		// Authorize access to a remote cluster.
		rc, err := a.GetRemoteCluster(ctx, req.routeToCluster)
		if err != nil {
			return nil, trace.Wrap(err)
		}
		if err := req.checker.CheckAccessToRemoteCluster(rc); err != nil {
			if trace.IsAccessDenied(err) {
				return nil, trace.NotFound("remote cluster %q not found", req.routeToCluster)
			}
			return nil, trace.Wrap(err)
		}
	}

	// Add the special join-only principal used for joining sessions.
	// All users have access to this and join RBAC rules are checked after the connection is established.
	allowedLogins = append(allowedLogins, teleport.SSHSessionJoinPrincipal)

	pinnedIP := ""
	if caType == types.UserCA && (req.checker.PinSourceIP() || req.pinIP) {
		if req.loginIP == "" {
			return nil, trace.BadParameter("IP pinning is enabled for user %q but there is no client IP information", req.user.GetName())
		}

		pinnedIP = req.loginIP
	}

	ca, err := a.GetCertAuthority(ctx, types.CertAuthID{
		Type:       caType,
		DomainName: clusterName,
	}, true)
	if err != nil {
		return nil, trace.Wrap(err)
	}

	// At most one GitHub identity expected.
	var githubUserID, githubUsername string
	if githubIdentities := req.user.GetGithubIdentities(); len(githubIdentities) > 0 {
		githubUserID = githubIdentities[0].UserID
		githubUsername = githubIdentities[0].Username
	}

	var signedSSHCert []byte
	if req.sshPublicKey != nil {
		sshSigner, err := a.keyStore.GetSSHSigner(ctx, ca)
		if err != nil {
			return nil, trace.Wrap(err)
		}

		params := sshca.UserCertificateRequest{
			CASigner:          sshSigner,
			PublicUserKey:     req.sshPublicKey,
			TTL:               sessionTTL,
			CertificateFormat: certificateFormat,
			Identity: sshca.Identity{
				Username:                req.user.GetName(),
				Impersonator:            req.impersonator,
				Principals:              allowedLogins,
				Roles:                   req.checker.RoleNames(),
				PermitPortForwarding:    req.checker.CanPortForward(),
				PermitAgentForwarding:   req.checker.CanForwardAgents(),
				PermitX11Forwarding:     req.checker.PermitX11Forwarding(),
				RouteToCluster:          req.routeToCluster,
				Traits:                  req.traits,
				ActiveRequests:          req.activeRequests,
				MFAVerified:             req.mfaVerified,
				PreviousIdentityExpires: req.previousIdentityExpires,
				LoginIP:                 req.loginIP,
				PinnedIP:                pinnedIP,
				DisallowReissue:         req.disallowReissue,
				Renewable:               req.renewable,
				Generation:              req.generation,
				BotName:                 req.botName,
				BotInstanceID:           req.botInstanceID,
				CertificateExtensions:   req.checker.CertificateExtensions(),
				AllowedResourceIDs:      req.checker.GetAllowedResourceIDs(),
				ConnectionDiagnosticID:  req.connectionDiagnosticID,
				PrivateKeyPolicy:        attestedKeyPolicy,
				DeviceID:                req.deviceExtensions.DeviceID,
				DeviceAssetTag:          req.deviceExtensions.AssetTag,
				DeviceCredentialID:      req.deviceExtensions.CredentialID,
				GitHubUserID:            githubUserID,
				GitHubUsername:          githubUsername,
			},
		}
		signedSSHCert, err = a.GenerateUserCert(params)
		if err != nil {
			return nil, trace.Wrap(err)
		}
	}

	kubeGroups, kubeUsers, err := req.checker.CheckKubeGroupsAndUsers(sessionTTL, req.overrideRoleTTL)
	// NotFound errors are acceptable - this user may have no k8s access
	// granted and that shouldn't prevent us from issuing a TLS cert.
	if err != nil && !trace.IsNotFound(err) {
		return nil, trace.Wrap(err)
	}
	// Ensure that the Kubernetes cluster name specified in the request exists
	// when the certificate is intended for a local Kubernetes cluster.
	// If the certificate is targeting a trusted Teleport cluster, it is the
	// responsibility of the cluster to ensure its existence.
	if req.routeToCluster == clusterName && req.kubernetesCluster != "" {
		var found bool
		for ks, err := range a.UnifiedResourceCache.KubernetesServers(a.closeCtx, services.UnifiedResourcesIterateParams{}) {
			if err != nil {
				return nil, trace.Wrap(err)
			}

			if ks.GetCluster().GetName() == req.kubernetesCluster {
				found = true
				break
			}
		}
		if !found {
			return nil, trace.BadParameter("Kubernetes cluster %q is not registered in this Teleport cluster; you can list registered Kubernetes clusters using 'tsh kube ls'", req.kubernetesCluster)
		}
	}

	// See which database names and users this user is allowed to use.
	dbNames, dbUsers, err := req.checker.CheckDatabaseNamesAndUsers(sessionTTL, req.overrideRoleTTL)
	if err != nil && !trace.IsNotFound(err) {
		return nil, trace.Wrap(err)
	}

	// See which AWS role ARNs this user is allowed to assume.
	roleARNs, err := req.checker.CheckAWSRoleARNs(sessionTTL, req.overrideRoleTTL)
	if err != nil && !trace.IsNotFound(err) {
		return nil, trace.Wrap(err)
	}

	// See which Azure identities this user is allowed to assume.
	azureIdentities, err := req.checker.CheckAzureIdentities(sessionTTL, req.overrideRoleTTL)
	if err != nil && !trace.IsNotFound(err) {
		return nil, trace.Wrap(err)
	}

	// Enumerate allowed GCP service accounts.
	gcpAccounts, err := req.checker.CheckGCPServiceAccounts(sessionTTL, req.overrideRoleTTL)
	if err != nil && !trace.IsNotFound(err) {
		return nil, trace.Wrap(err)
	}

	identity := tlsca.Identity{
		Username:          req.user.GetName(),
		Impersonator:      req.impersonator,
		Groups:            req.checker.RoleNames(),
		Principals:        allowedLogins,
		Usage:             req.usage,
		RouteToCluster:    req.routeToCluster,
		KubernetesCluster: req.kubernetesCluster,
		Traits:            req.traits,
		KubernetesGroups:  kubeGroups,
		KubernetesUsers:   kubeUsers,
		RouteToApp: tlsca.RouteToApp{
			SessionID:         req.appSessionID,
			URI:               req.appURI,
			TargetPort:        req.appTargetPort,
			PublicAddr:        req.appPublicAddr,
			ClusterName:       req.appClusterName,
			Name:              req.appName,
			AWSRoleARN:        req.awsRoleARN,
			AzureIdentity:     req.azureIdentity,
			GCPServiceAccount: req.gcpServiceAccount,
		},
		TeleportCluster: clusterName,
		RouteToDatabase: tlsca.RouteToDatabase{
			ServiceName: req.dbService,
			Protocol:    req.dbProtocol,
			Username:    req.dbUser,
			Database:    req.dbName,
			Roles:       req.dbRoles,
		},
		DatabaseNames:           dbNames,
		DatabaseUsers:           dbUsers,
		MFAVerified:             req.mfaVerified,
		PreviousIdentityExpires: req.previousIdentityExpires,
		LoginIP:                 req.loginIP,
		PinnedIP:                pinnedIP,
		AWSRoleARNs:             roleARNs,
		AzureIdentities:         azureIdentities,
		GCPServiceAccounts:      gcpAccounts,
		ActiveRequests:          req.activeRequests,
		DisallowReissue:         req.disallowReissue,
		Renewable:               req.renewable,
		Generation:              req.generation,
		BotName:                 req.botName,
		BotInstanceID:           req.botInstanceID,
		AllowedResourceIDs:      req.checker.GetAllowedResourceIDs(),
		PrivateKeyPolicy:        attestedKeyPolicy,
		ConnectionDiagnosticID:  req.connectionDiagnosticID,
		DeviceExtensions: tlsca.DeviceExtensions{
			DeviceID:     req.deviceExtensions.DeviceID,
			AssetTag:     req.deviceExtensions.AssetTag,
			CredentialID: req.deviceExtensions.CredentialID,
		},
		UserType:       req.user.GetUserType(),
		JoinAttributes: req.joinAttributes,
	}

	var signedTLSCert []byte
	if req.tlsPublicKey != nil {
		tlsCryptoPubKey, err := keys.ParsePublicKey(req.tlsPublicKey)
		if err != nil {
			return nil, trace.Wrap(err)
		}
		tlsCert, tlsSigner, err := a.keyStore.GetTLSCertAndSigner(ctx, ca)
		if err != nil {
			return nil, trace.Wrap(err)
		}
		tlsCA, err := tlsca.FromCertAndSigner(tlsCert, tlsSigner)
		if err != nil {
			return nil, trace.Wrap(err)
		}
		subject, err := identity.Subject()
		if err != nil {
			return nil, trace.Wrap(err)
		}
		certRequest := tlsca.CertificateRequest{
			Clock:     a.clock,
			PublicKey: tlsCryptoPubKey,
			Subject:   subject,
			NotAfter:  notAfter,
		}
		signedTLSCert, err = tlsCA.GenerateCertificate(certRequest)
		if err != nil {
			return nil, trace.Wrap(err)
		}
	}

	a.emitCertCreateEvent(ctx, &identity, notAfter)

	// create certs struct to return to user
	certs := &proto.Certs{
		SSH: signedSSHCert,
		TLS: signedTLSCert,
	}

	// always include specified CA
	cas := []types.CertAuthority{ca}

	// also include host CA certs if requested
	if req.includeHostCA {
		hostCA, err := a.GetCertAuthority(ctx, types.CertAuthID{
			Type:       types.HostCA,
			DomainName: clusterName,
		}, false)
		if err != nil {
			return nil, trace.Wrap(err)
		}
		cas = append(cas, hostCA)
	}

	for _, ca := range cas {
		certs.TLSCACerts = append(certs.TLSCACerts, services.GetTLSCerts(ca)...)
		certs.SSHCACerts = append(certs.SSHCACerts, services.GetSSHCheckingKeys(ca)...)
	}

	a.submitCertificateIssuedEvent(&req, attestedKeyPolicy)
	userCertificatesGeneratedMetric.WithLabelValues(string(attestedKeyPolicy)).Inc()

	return certs, nil
}

type attestHardwareKeyParams struct {
	requiredKeyPolicy    keys.PrivateKeyPolicy
	pubKey               crypto.PublicKey
	attestationStatement *hardwarekey.AttestationStatement
	sessionTTL           time.Duration
	readOnlyAuthPref     readonly.AuthPreference
	userName             string
	userTraits           map[string][]string
}

func (a *Server) attestHardwareKey(ctx context.Context, params *attestHardwareKeyParams) (attestedKeyPolicy keys.PrivateKeyPolicy, err error) {
	// Try to attest the given hardware key using the given attestation statement.
	attestationData, err := modules.GetModules().AttestHardwareKey(ctx, a, params.attestationStatement, params.pubKey, params.sessionTTL)
	if trace.IsNotFound(err) {
		return attestedKeyPolicy, keys.NewPrivateKeyPolicyError(params.requiredKeyPolicy)
	} else if err != nil {
		return attestedKeyPolicy, trace.Wrap(err)
	}

	// verify that the required private key policy for the requested identity
	// is met by the provided attestation statement.
	attestedKeyPolicy = attestationData.PrivateKeyPolicy
	if !params.requiredKeyPolicy.IsSatisfiedBy(attestedKeyPolicy) {
		return attestedKeyPolicy, keys.NewPrivateKeyPolicyError(params.requiredKeyPolicy)
	}

	var validateSerialNumber bool
	hksnv, err := params.readOnlyAuthPref.GetHardwareKeySerialNumberValidation()
	if err == nil {
		validateSerialNumber = hksnv.Enabled
	}

	// Validate the serial number if enabled, unless this is a web session.
	if validateSerialNumber && attestedKeyPolicy != keys.PrivateKeyPolicyWebSession {
		const defaultSerialNumberTraitName = "hardware_key_serial_numbers"
		// Note: currently only yubikeys are supported as hardware keys. If we extend
		// support to more hardware keys, we can add prefixes to serial numbers.
		// Ex: solokey_12345678 or s_12345678.
		// When prefixes are added, we can default to assuming that serial numbers
		// without prefixes are for yubikeys, meaning there will be no backwards
		// compatibility issues.
		serialNumberTraitName := hksnv.SerialNumberTraitName
		if serialNumberTraitName == "" {
			serialNumberTraitName = defaultSerialNumberTraitName
		}

		// Check that the attested hardware key serial number matches
		// a serial number in the user's traits, if any are set.
		registeredSerialNumbers, ok := params.userTraits[serialNumberTraitName]
		if !ok || len(registeredSerialNumbers) == 0 {
			a.logger.DebugContext(ctx, "A user tried to sign in with hardware key support, but has no known hardware keys set in their traits",
				"user", params.userName,
				"expected_trait", "user.traits."+serialNumberTraitName)
			return attestedKeyPolicy, trace.BadParameter("cannot generate certs for user with no known hardware keys")
		}

		attestedSerialNumber := strconv.Itoa(int(attestationData.SerialNumber))
		// serial number traits can be a comma separated list, or a list of comma separated lists.
		// e.g. [["12345678,87654321"], ["13572468"]].
		if !slices.ContainsFunc(registeredSerialNumbers, func(s string) bool {
			return slices.Contains(strings.Split(s, ","), attestedSerialNumber)
		}) {
			a.logger.DebugContext(ctx, "A user tried to sign in with hardware key support with an unknown hardware key and was denied",
				"user", params.userName,
				"yubikey_serial_number", attestedSerialNumber,
			)
			return attestedKeyPolicy, trace.BadParameter("cannot generate certs for user with unknown hardware key: YubiKey serial number %q", attestedSerialNumber)
		}
	}
	return attestedKeyPolicy, nil
}

type verifyLocksForUserCertsReq struct {
	checker services.AccessChecker

	// defaultMode is the default locking mode, as recorded in the cluster
	// Auth Preferences.
	defaultMode constants.LockingMode
	// username is the Teleport username.
	// Eg: tlsca.Identity.Username.
	username string
	// mfaVerified is the UUID of the MFA device used to authenticate the user.
	// Eg: tlsca.Identity.MFAVerified.
	mfaVerified string
	// activeAccessRequests are the UUIDs of active access requests for the user.
	// Eg: tlsca.Identity.ActiveRequests.
	activeAccessRequests []string
	// deviceID is the trusted device ID.
	// Eg: tlsca.Identity.DeviceExtensions.DeviceID
	deviceID string
}

// verifyLocksForUserCerts verifies if any locks are in place before issuing new
// user certificates.
func (a *Server) verifyLocksForUserCerts(req verifyLocksForUserCertsReq) error {
	checker := req.checker
	lockingMode := checker.LockingMode(req.defaultMode)

	lockTargets := []types.LockTarget{
		{User: req.username},
		{MFADevice: req.mfaVerified},
		{Device: req.deviceID},
	}
	lockTargets = append(lockTargets,
		services.RolesToLockTargets(checker.RoleNames())...,
	)
	lockTargets = append(lockTargets,
		services.AccessRequestsToLockTargets(req.activeAccessRequests)...,
	)

	return trace.Wrap(a.checkLockInForce(lockingMode, lockTargets))
}

// getSigningCAs returns the necessary resources to issue/sign new certificates.
func (a *Server) getSigningCAs(ctx context.Context, domainName string, caType types.CertAuthType) (*tlsca.CertAuthority, ssh.Signer, types.CertAuthority, error) {
	const loadKeys = true
	ca, err := a.GetCertAuthority(ctx, types.CertAuthID{
		Type:       caType,
		DomainName: domainName,
	}, loadKeys)
	if err != nil {
		return nil, nil, nil, trace.Wrap(err)
	}

	tlsCert, tlsSigner, err := a.keyStore.GetTLSCertAndSigner(ctx, ca)
	if err != nil {
		return nil, nil, nil, trace.Wrap(err)
	}
	tlsCA, err := tlsca.FromCertAndSigner(tlsCert, tlsSigner)
	if err != nil {
		return nil, nil, nil, trace.Wrap(err)
	}

	sshSigner, err := a.keyStore.GetSSHSigner(ctx, ca)
	if err != nil {
		return nil, nil, nil, trace.Wrap(err)
	}

	return tlsCA, sshSigner, ca, nil
}

func (a *Server) emitCertCreateEvent(ctx context.Context, identity *tlsca.Identity, notAfter time.Time) {
	eventIdentity := identity.GetEventIdentity()
	eventIdentity.Expires = notAfter
	if err := a.emitter.EmitAuditEvent(a.closeCtx, &apievents.CertificateCreate{
		Metadata: apievents.Metadata{
			Type: events.CertificateCreateEvent,
			Code: events.CertificateCreateCode,
		},
		CertificateType: events.CertificateTypeUser,
		Identity:        &eventIdentity,
		ClientMetadata: apievents.ClientMetadata{
			// TODO(greedy52) currently only user-agent from GRPC clients are
			// fetched. Need to propagate user-agent from HTTP calls.
			UserAgent: trimUserAgent(metadata.UserAgentFromContext(ctx)),
		},
	}); err != nil {
		a.logger.WarnContext(ctx, "Failed to emit certificate create event", "error", err)
	}
}

// WithUserLock executes function authenticateFn that performs user authentication
// if authenticateFn returns non nil error, the login attempt will be logged in as failed.
// The only exception to this rule is ConnectionProblemError, in case if it occurs
// access will be denied, but login attempt will not be recorded
// this is done to avoid potential user lockouts due to backend failures
// In case if user exceeds defaults.MaxLoginAttempts
// the user account will be locked for defaults.AccountLockInterval
func (a *Server) WithUserLock(ctx context.Context, username string, authenticateFn func() error) error {
	user, err := a.Services.GetUser(ctx, username, false)
	if err != nil {
		if trace.IsNotFound(err) {
			// If user is not found, still call authenticateFn. It should
			// always return an error. This prevents username oracles and
			// timing attacks.
			return authenticateFn()
		}
		return trace.Wrap(err)
	}
	status := user.GetStatus()
	if status.IsLocked {
		if status.LockExpires.After(a.clock.Now().UTC()) {
			a.logger.DebugContext(ctx, "Locking user that exceeded the failed login attempt limit",
				"user", user.GetName(),
				"failed_attempt_limit", defaults.MaxLoginAttempts,
				"locked_until", apiutils.HumanTimeFormat(status.LockExpires),
			)

			err := trace.AccessDenied("%s", MaxFailedAttemptsErrMsg)
			return trace.WithField(err, ErrFieldKeyUserMaxedAttempts, true)
		}
	}
	fnErr := authenticateFn()
	if fnErr == nil {
		// upon successful login, reset the failed attempt counter
		err = a.DeleteUserLoginAttempts(username)
		if !trace.IsNotFound(err) {
			return trace.Wrap(err)
		}

		return nil
	}
	// do not lock user in case if DB is flaky or down
	if trace.IsConnectionProblem(err) {
		return trace.Wrap(fnErr)
	}
	// log failed attempt and possibly lock user
	attempt := services.LoginAttempt{Time: a.clock.Now().UTC(), Success: false}
	err = a.AddUserLoginAttempt(username, attempt, defaults.AttemptTTL)
	if err != nil {
		a.logger.ErrorContext(ctx, "unable to persist failed login attempt", "error", err)
		return trace.Wrap(fnErr)
	}
	loginAttempts, err := a.GetUserLoginAttempts(username)
	if err != nil {
		a.logger.ErrorContext(ctx, "unable to retrieve user login attempts", "error", err)
		return trace.Wrap(fnErr)
	}
	if !services.LastFailed(defaults.MaxLoginAttempts, loginAttempts) {
		a.logger.DebugContext(ctx, "user has less than the failed login attempt limit",
			"user", username,
			"failed_attempt_limit", defaults.MaxLoginAttempts,
		)
		return trace.Wrap(fnErr)
	}
	lockUntil := a.clock.Now().UTC().Add(defaults.AccountLockInterval)
	a.logger.DebugContext(ctx, "Locking user that exceeded the failed login attempt limit",
		"user", username,
		"failed_attempt_limit", defaults.MaxLoginAttempts,
		"locked_until", apiutils.HumanTimeFormat(lockUntil),
	)
	user.SetLocked(lockUntil, "user has exceeded maximum failed login attempts")
	_, err = a.UpsertUser(ctx, user)
	if err != nil {
		a.logger.ErrorContext(ctx, "failed to persist user record", "error", err)
		return trace.Wrap(fnErr)
	}

	retErr := trace.AccessDenied("%s", MaxFailedAttemptsErrMsg)
	return trace.WithField(retErr, ErrFieldKeyUserMaxedAttempts, true)
}

// CreateAuthenticateChallenge implements AuthService.CreateAuthenticateChallenge.
func (a *Server) CreateAuthenticateChallenge(ctx context.Context, req *proto.CreateAuthenticateChallengeRequest) (*proto.MFAAuthenticateChallenge, error) {
	var username string

	challengeExtensions := &mfav1.ChallengeExtensions{}
	if req.ChallengeExtensions != nil {
		challengeExtensions = req.ChallengeExtensions
	}

	validateAndSetScope := func(challengeExtensions *mfav1.ChallengeExtensions, expectedScope mfav1.ChallengeScope) error {
		if challengeExtensions.Scope == mfav1.ChallengeScope_CHALLENGE_SCOPE_UNSPECIFIED {
			challengeExtensions.Scope = expectedScope
		} else if challengeExtensions.Scope != expectedScope {
			// scope doesn't need to be specified when the challenge request type is
			// tied to a specific scope, but we validate it anyways as a sanity check.
			return trace.BadParameter("invalid scope %q, expected %q", challengeExtensions.Scope, expectedScope)
		}

		return nil
	}

	switch req.GetRequest().(type) {
	case *proto.CreateAuthenticateChallengeRequest_UserCredentials:
		username = req.GetUserCredentials().GetUsername()

		if err := a.WithUserLock(ctx, username, func() error {
			return a.checkPasswordWOToken(ctx, username, req.GetUserCredentials().GetPassword())
		}); err != nil {
			// This is only ever used as a means to acquire a login challenge, so
			// let's issue an authentication failure event.
			if err := a.emitAuthAuditEvent(ctx, authAuditProps{
				username: username,
				authErr:  err,
			}); err != nil {
				a.logger.WarnContext(ctx, "Failed to emit login event", "error", err)
				// err swallowed on purpose.
			}
			return nil, trace.Wrap(err)
		}

		if err := validateAndSetScope(challengeExtensions, mfav1.ChallengeScope_CHALLENGE_SCOPE_LOGIN); err != nil {
			return nil, trace.Wrap(ErrDone)
		}

	case *proto.CreateAuthenticateChallengeRequest_RecoveryStartTokenID:
		token, err := a.GetUserToken(ctx, req.GetRecoveryStartTokenID())
		if err != nil {
			a.logger.ErrorContext(ctx, "failed to get user token", "error", err)
			return nil, trace.AccessDenied("invalid token")
		}

		if err := a.verifyUserToken(ctx, token, authclient.UserTokenTypeRecoveryStart); err != nil {
			return nil, trace.Wrap(err)
		}

		username = token.GetUser()

		if err := validateAndSetScope(challengeExtensions, mfav1.ChallengeScope_CHALLENGE_SCOPE_ACCOUNT_RECOVERY); err != nil {
			return nil, trace.Wrap(ErrDone)
		}

	case *proto.CreateAuthenticateChallengeRequest_Passwordless:
		if err := validateAndSetScope(challengeExtensions, mfav1.ChallengeScope_CHALLENGE_SCOPE_PASSWORDLESS_LOGIN); err != nil {
			return nil, trace.Wrap(ErrDone)
		}
	default: // unset or CreateAuthenticateChallengeRequest_ContextUser.

		// Require that a scope was provided.
		if challengeExtensions.Scope == mfav1.ChallengeScope_CHALLENGE_SCOPE_UNSPECIFIED {
			return nil, trace.BadParameter("scope not present in request")
		}

		var err error
		username, err = authz.GetClientUsername(ctx)
		if err != nil {
			return nil, trace.Wrap(err)
		}
	}

	challenges, err := a.mfaAuthChallenge(ctx, username, req.SSOClientRedirectURL, challengeExtensions)
	if err != nil {
		// Do not obfuscate config-related errors.
		if errors.Is(err, types.ErrPasswordlessRequiresWebauthn) || errors.Is(err, types.ErrPasswordlessDisabledBySettings) {
			return nil, trace.Wrap(err)
		}

		a.logger.ErrorContext(ctx, "failed to create MFA challenge", "error", err)
		return nil, trace.AccessDenied("unable to create MFA challenges")
	}

	return challenges, nil
}

// CreateRegisterChallenge implements AuthService.CreateRegisterChallenge.
func (a *Server) CreateRegisterChallenge(ctx context.Context, req *proto.CreateRegisterChallengeRequest) (*proto.MFARegisterChallenge, error) {
	var token types.UserToken
	var username string
	switch {
	case req.TokenID != "": // Web UI or account recovery flows.
		var err error
		token, err = a.GetUserToken(ctx, req.GetTokenID())
		if err != nil {
			a.logger.ErrorContext(ctx, "failed to retrieve user token", "error", err)
			return nil, trace.AccessDenied("invalid token")
		}

		allowedTokenTypes := []string{
			authclient.UserTokenTypePrivilege,
			authclient.UserTokenTypePrivilegeException,
			authclient.UserTokenTypeResetPassword,
			authclient.UserTokenTypeResetPasswordInvite,
			authclient.UserTokenTypeRecoveryApproved,
		}
		if err := a.verifyUserToken(ctx, token, allowedTokenTypes...); err != nil {
			return nil, trace.AccessDenied("invalid token")
		}
		username = token.GetUser()

	default: // Authenticated user without token, tsh.
		var err error
		username, err = authz.GetClientUsername(ctx)
		if err != nil {
			return nil, trace.Wrap(err)
		}

		requiredExt := &mfav1.ChallengeExtensions{Scope: mfav1.ChallengeScope_CHALLENGE_SCOPE_MANAGE_DEVICES}
		if _, err := a.validateMFAAuthResponseForRegister(ctx, req.ExistingMFAResponse, username, requiredExt); err != nil {
			return nil, trace.Wrap(err)
		}

		// Create a special token for OTP registrations. The token doubles as
		// temporary storage for the OTP secret, like in the branch above.
		// This is OK because the user just did an MFA check.
		if req.GetDeviceType() != proto.DeviceType_DEVICE_TYPE_TOTP {
			break // break from switch
		}

		token, err = a.createTOTPPrivilegeToken(ctx, username)
		if err != nil {
			return nil, trace.Wrap(err)
		}
	}

	regChal, err := a.createRegisterChallenge(ctx, &newRegisterChallengeRequest{
		username:    username,
		token:       token,
		deviceType:  req.GetDeviceType(),
		deviceUsage: req.GetDeviceUsage(),
	})
	return regChal, trace.Wrap(err)
}

func (a *Server) createTOTPPrivilegeToken(ctx context.Context, username string) (types.UserToken, error) {
	tokenReq := authclient.CreateUserTokenRequest{
		Name: username,
		Type: userTokenTypePrivilegeOTP,
	}
	if err := tokenReq.CheckAndSetDefaults(); err != nil {
		return nil, trace.Wrap(err)
	}

	token, err := a.newUserToken(tokenReq)
	if err != nil {
		return nil, trace.Wrap(err)
	}

	token, err = a.CreateUserToken(ctx, token)
	return token, trace.Wrap(err)
}

type newRegisterChallengeRequest struct {
	username    string
	deviceType  proto.DeviceType
	deviceUsage proto.DeviceUsage

	// token is a user token resource.
	// It is used as following:
	//  - TOTP:
	//    - create a UserTokenSecrets resource
	//    - store by token's ID using Server's IdentityService.
	//  - MFA:
	//    - store challenge by the token's ID
	//    - store by token's ID using Server's IdentityService.
	// This field can be empty to use storage overrides.
	token types.UserToken

	// webIdentityOverride is an optional RegistrationIdentity override to be used
	// to store webauthn challenge. A common override is decorating the regular
	// Identity with an in-memory SessionData storage.
	// Defaults to the Server's IdentityService.
	webIdentityOverride wanlib.RegistrationIdentity
}

func (a *Server) createRegisterChallenge(ctx context.Context, req *newRegisterChallengeRequest) (*proto.MFARegisterChallenge, error) {
	switch req.deviceType {
	case proto.DeviceType_DEVICE_TYPE_TOTP:
		if req.token == nil {
			return nil, trace.BadParameter("all TOTP registrations require a privilege token")
		}

		otpKey, otpOpts, err := a.newTOTPKey(req.username)
		if err != nil {
			return nil, trace.Wrap(err)
		}

		token := req.token
		secrets, err := a.createTOTPUserTokenSecrets(ctx, token, otpKey)
		if err != nil {
			return nil, trace.Wrap(err)
		}

		return &proto.MFARegisterChallenge{
			Request: &proto.MFARegisterChallenge_TOTP{
				TOTP: &proto.TOTPRegisterChallenge{
					Secret:        otpKey.Secret(),
					Issuer:        otpKey.Issuer(),
					PeriodSeconds: uint32(otpOpts.Period),
					Algorithm:     otpOpts.Algorithm.String(),
					Digits:        uint32(otpOpts.Digits.Length()),
					Account:       otpKey.AccountName(),
					QRCode:        secrets.GetQRCode(),
					ID:            token.GetName(),
				},
			},
		}, nil

	case proto.DeviceType_DEVICE_TYPE_WEBAUTHN:
		cap, err := a.GetAuthPreference(ctx)
		if err != nil {
			return nil, trace.Wrap(err)
		}

		webConfig, err := cap.GetWebauthn()
		if err != nil {
			return nil, trace.Wrap(err)
		}

		identity := req.webIdentityOverride
		if identity == nil {
			identity = a.Services
		}

		webRegistration := &wanlib.RegistrationFlow{
			Webauthn: webConfig,
			Identity: identity,
		}

		passwordless := req.deviceUsage == proto.DeviceUsage_DEVICE_USAGE_PASSWORDLESS
		credentialCreation, err := webRegistration.Begin(ctx, req.username, passwordless)
		if err != nil {
			return nil, trace.Wrap(err)
		}

		return &proto.MFARegisterChallenge{Request: &proto.MFARegisterChallenge_Webauthn{
			Webauthn: wantypes.CredentialCreationToProto(credentialCreation),
		}}, nil

	default:
		return nil, trace.BadParameter("MFA device type %q unsupported", req.deviceType.String())
	}
}

// GetMFADevices returns all mfa devices for the user defined in the token or the user defined in context.
func (a *Server) GetMFADevices(ctx context.Context, req *proto.GetMFADevicesRequest) (*proto.GetMFADevicesResponse, error) {
	var username string

	if req.GetTokenID() != "" {
		token, err := a.GetUserToken(ctx, req.GetTokenID())
		if err != nil {
			a.logger.ErrorContext(ctx, "failed to retrieve user token", "error", err)
			return nil, trace.AccessDenied("invalid token")
		}

		if err := a.verifyUserToken(ctx, token, authclient.UserTokenTypeRecoveryApproved); err != nil {
			return nil, trace.Wrap(err)
		}

		username = token.GetUser()
	}

	if username == "" {
		var err error
		username, err = authz.GetClientUsername(ctx)
		if err != nil {
			return nil, trace.Wrap(err)
		}
	}

	devs, err := a.Services.GetMFADevices(ctx, username, false)
	if err != nil {
		return nil, trace.Wrap(err)
	}

	return &proto.GetMFADevicesResponse{
		Devices: devs,
	}, nil
}

// DeleteMFADeviceSync implements AuthService.DeleteMFADeviceSync.
func (a *Server) DeleteMFADeviceSync(ctx context.Context, req *proto.DeleteMFADeviceSyncRequest) error {
	var user string
	switch {
	case req.TokenID != "":
		token, err := a.GetUserToken(ctx, req.TokenID)
		if err != nil {
			a.logger.ErrorContext(ctx, "failed to retrieve user token", "error", err)
			return trace.AccessDenied("invalid token")
		}
		user = token.GetUser()

		if err := a.verifyUserToken(ctx, token, authclient.UserTokenTypeRecoveryApproved, authclient.UserTokenTypePrivilege); err != nil {
			return trace.Wrap(err)
		}

	case req.ExistingMFAResponse != nil:
		var err error
		user, err = authz.GetClientUsername(ctx)
		if err != nil {
			return trace.Wrap(err)
		}

		requiredExt := &mfav1.ChallengeExtensions{Scope: mfav1.ChallengeScope_CHALLENGE_SCOPE_MANAGE_DEVICES}
		if _, err := a.ValidateMFAAuthResponse(ctx, req.ExistingMFAResponse, user, requiredExt); err != nil {
			return trace.Wrap(err)
		}

	default:
		return trace.BadParameter(
			"deleting an MFA device requires either a privilege token or a solved authentication challenge")
	}

	_, err := a.deleteMFADeviceSafely(ctx, user, req.DeviceName)
	return trace.Wrap(err)
}

// deleteMFADeviceSafely deletes the user's mfa device while preventing users
// from locking themselves out of their account.
//
// Deletes are not allowed in the following situations:
//   - Last MFA device when the cluster requires MFA
//   - Last resident key credential in a passwordless-capable cluster (avoids
//     passwordless users from locking themselves out).
func (a *Server) deleteMFADeviceSafely(ctx context.Context, user, deviceName string) (*types.MFADevice, error) {
	mfaDevices, err := a.Services.GetMFADevices(ctx, user, true)
	if err != nil {
		return nil, trace.Wrap(err)
	}

	readOnlyAuthPref, err := a.GetReadOnlyAuthPreference(ctx)
	if err != nil {
		return nil, trace.Wrap(err)
	}

	isPasskey := func(d *types.MFADevice) bool {
		return d.GetWebauthn() != nil && d.GetWebauthn().ResidentKey
	}

	var deviceToDelete *types.MFADevice
	remainingDevices := make(map[types.SecondFactorType]int)
	var remainingPasskeys int

	// Find the device to delete and count devices.
	for _, d := range mfaDevices {
		// Match device by name or ID.
		if d.GetName() == deviceName || d.Id == deviceName {
			deviceToDelete = d
			switch d.Device.(type) {
			case *types.MFADevice_Totp, *types.MFADevice_U2F, *types.MFADevice_Webauthn:
			case *types.MFADevice_Sso:
				return nil, trace.BadParameter("cannot delete ephemeral SSO MFA device")
			default:
				return nil, trace.NotImplemented("cannot delete device of type %T", d.Device)
			}
			continue
		}

		switch d.Device.(type) {
		case *types.MFADevice_Totp:
			remainingDevices[types.SecondFactorType_SECOND_FACTOR_TYPE_OTP]++
		case *types.MFADevice_U2F, *types.MFADevice_Webauthn:
			remainingDevices[types.SecondFactorType_SECOND_FACTOR_TYPE_WEBAUTHN]++
		case *types.MFADevice_Sso:
			remainingDevices[types.SecondFactorType_SECOND_FACTOR_TYPE_SSO]++
		default:
			a.logger.WarnContext(ctx, "Ignoring unknown device type in deletion", "device_type", logutils.TypeAttr(d.Device))
			continue
		}

		if isPasskey(d) {
			remainingPasskeys++
		}
	}
	if deviceToDelete == nil {
		return nil, trace.NotFound("MFA device %q does not exist", deviceName)
	}

	var remainingAllowedDevices int
	for _, sf := range readOnlyAuthPref.GetSecondFactors() {
		remainingAllowedDevices += remainingDevices[sf]
	}

	// Prevent users from deleting their last allowed device for clusters that require second factors.
	if readOnlyAuthPref.IsSecondFactorEnforced() && remainingAllowedDevices == 0 {
		return nil, trace.BadParameter("cannot delete the last MFA device for this user; add a replacement device first to avoid getting locked out")
	}

	// Check whether the device to delete is the last passwordless device,
	// and whether deleting it would lockout the user from login.
	//
	// Note: the user may already be locked out from login if a password
	// is not set and passwordless is disabled. Prevent them from deleting
	// their last passkey to prevent them from being locked out further,
	// in the case of passwordless being re-enabled.
	if isPasskey(deviceToDelete) && remainingPasskeys == 0 {
		u, err := a.Services.GetUser(ctx, user, false /* withSecrets */)
		if err != nil {
			return nil, trace.Wrap(err)
		}

		if u.GetUserType() != types.UserTypeSSO && u.GetPasswordState() != types.PasswordState_PASSWORD_STATE_SET {
			return nil, trace.BadParameter("cannot delete last passwordless credential for user")
		}
	}

	if err := a.DeleteMFADevice(ctx, user, deviceToDelete.Id); err != nil {
		return nil, trace.Wrap(err)
	}

	// Emit deleted event.
	clusterName, err := a.GetClusterName(ctx)
	if err != nil {
		return nil, trace.Wrap(err)
	}
	if err := a.emitter.EmitAuditEvent(ctx, &apievents.MFADeviceDelete{
		Metadata: apievents.Metadata{
			Type:        events.MFADeviceDeleteEvent,
			Code:        events.MFADeviceDeleteEventCode,
			ClusterName: clusterName.GetClusterName(),
		},
		UserMetadata:       authz.ClientUserMetadataWithUser(ctx, user),
		MFADeviceMetadata:  mfaDeviceEventMetadata(deviceToDelete),
		ConnectionMetadata: authz.ConnectionMetadata(ctx),
	}); err != nil {
		return nil, trace.Wrap(err)
	}
	return deviceToDelete, nil
}

// AddMFADeviceSync implements AuthService.AddMFADeviceSync.
func (a *Server) AddMFADeviceSync(ctx context.Context, req *proto.AddMFADeviceSyncRequest) (*proto.AddMFADeviceSyncResponse, error) {
	// Use either the explicitly provided token or the TOTP token created by
	// CreateRegisterChallenge.
	token := req.GetTokenID()
	if token == "" {
		token = req.GetNewMFAResponse().GetTOTP().GetID()
	}

	var username string
	switch {
	case token != "":
		privilegeToken, err := a.GetUserToken(ctx, token)
		if err != nil {
			a.logger.ErrorContext(ctx, "failed to retrieve user token", "error", err)
			return nil, trace.AccessDenied("invalid token")
		}

		if err := a.verifyUserToken(
			ctx,
			privilegeToken,
			authclient.UserTokenTypePrivilege,
			authclient.UserTokenTypePrivilegeException,
			userTokenTypePrivilegeOTP,
		); err != nil {
			return nil, trace.Wrap(err)
		}
		username = privilegeToken.GetUser()

	default: // ContextUser
		var err error
		username, err = authz.GetClientUsername(ctx)
		if err != nil {
			return nil, trace.Wrap(err)
		}
	}

	dev, err := a.verifyMFARespAndAddDevice(ctx, &newMFADeviceFields{
		username:      username,
		newDeviceName: req.GetNewDeviceName(),
		tokenID:       token,
		deviceResp:    req.GetNewMFAResponse(),
		deviceUsage:   req.DeviceUsage,
	})
	if err != nil {
		return nil, trace.Wrap(err)
	}
	return &proto.AddMFADeviceSyncResponse{Device: dev}, nil
}

type newMFADeviceFields struct {
	username      string
	newDeviceName string
	// tokenID is the ID of a reset/invite/recovery/privilege token.
	// It is generally used to recover the TOTP secret stored in the token.
	tokenID string

	// webIdentityOverride is an optional RegistrationIdentity override to be used
	// for device registration. A common override is decorating the regular
	// Identity with an in-memory SessionData storage.
	// Defaults to the Server's IdentityService.
	webIdentityOverride wanlib.RegistrationIdentity
	// deviceResp is the register response from the new device.
	deviceResp *proto.MFARegisterResponse
	// deviceUsage describes the intended usage of the new device.
	deviceUsage proto.DeviceUsage
}

// verifyMFARespAndAddDevice validates MFA register response and on success adds the new MFA device.
func (a *Server) verifyMFARespAndAddDevice(ctx context.Context, req *newMFADeviceFields) (*types.MFADevice, error) {
	if len(req.newDeviceName) > mfaDeviceNameMaxLen {
		return nil, trace.BadParameter("device name must be %v characters or less", mfaDeviceNameMaxLen)
	}

	cap, err := a.GetAuthPreference(ctx)
	if err != nil {
		return nil, trace.Wrap(err)
	}

	if !cap.IsSecondFactorEnabled() {
		return nil, trace.BadParameter("second factor disabled by cluster configuration")
	}

	var dev *types.MFADevice
	switch req.deviceResp.GetResponse().(type) {
	case *proto.MFARegisterResponse_TOTP:
		dev, err = a.registerTOTPDevice(ctx, req.deviceResp, req)
		if err != nil {
			return nil, trace.Wrap(err)
		}
	case *proto.MFARegisterResponse_Webauthn:
		dev, err = a.registerWebauthnDevice(ctx, req.deviceResp, req)
		if err != nil {
			return nil, trace.Wrap(err)
		}
	default:
		return nil, trace.BadParameter("MFARegisterResponse is an unknown response type %T", req.deviceResp.Response)
	}

	clusterName, err := a.GetClusterName(ctx)
	if err != nil {
		return nil, trace.Wrap(err)
	}
	if err := a.emitter.EmitAuditEvent(ctx, &apievents.MFADeviceAdd{
		Metadata: apievents.Metadata{
			Type:        events.MFADeviceAddEvent,
			Code:        events.MFADeviceAddEventCode,
			ClusterName: clusterName.GetClusterName(),
		},
		UserMetadata:       authz.ClientUserMetadataWithUser(ctx, req.username),
		MFADeviceMetadata:  mfaDeviceEventMetadata(dev),
		ConnectionMetadata: authz.ConnectionMetadata(ctx),
	}); err != nil {
		a.logger.WarnContext(ctx, "Failed to emit add mfa device event", "error", err)
	}

	return dev, nil
}

func (a *Server) registerTOTPDevice(ctx context.Context, regResp *proto.MFARegisterResponse, req *newMFADeviceFields) (*types.MFADevice, error) {
	cap, err := a.GetAuthPreference(ctx)
	if err != nil {
		return nil, trace.Wrap(err)
	}
	if !cap.IsSecondFactorTOTPAllowed() {
		return nil, trace.BadParameter("second factor TOTP not allowed by cluster")
	}

	if req.tokenID == "" {
		return nil, trace.BadParameter("missing TOTP secret")
	}

	secrets, err := a.GetUserTokenSecrets(ctx, req.tokenID)
	if err != nil {
		return nil, trace.Wrap(err)
	}
	secret := secrets.GetOTPKey()

	dev, err := services.NewTOTPDevice(req.newDeviceName, secret, a.clock.Now())
	if err != nil {
		return nil, trace.Wrap(err)
	}
	if err := a.checkTOTP(ctx, req.username, regResp.GetTOTP().GetCode(), dev); err != nil {
		return nil, trace.Wrap(err)
	}
	if err := a.UpsertMFADevice(ctx, req.username, dev); err != nil {
		return nil, trace.Wrap(err)
	}
	return dev, nil
}

func (a *Server) registerWebauthnDevice(ctx context.Context, regResp *proto.MFARegisterResponse, req *newMFADeviceFields) (*types.MFADevice, error) {
	cap, err := a.GetAuthPreference(ctx)
	if err != nil {
		return nil, trace.Wrap(err)
	}
	if !cap.IsSecondFactorWebauthnAllowed() {
		return nil, trace.BadParameter("second factor webauthn not allowed by cluster")
	}

	webConfig, err := cap.GetWebauthn()
	if err != nil {
		return nil, trace.Wrap(err)
	}
	identity := req.webIdentityOverride // Override Identity, if supplied.
	if identity == nil {
		identity = a.Services
	}
	webRegistration := &wanlib.RegistrationFlow{
		Webauthn: webConfig,
		Identity: identity,
	}
	// Finish upserts the device on success.
	dev, err := webRegistration.Finish(ctx, wanlib.RegisterResponse{
		User:             req.username,
		DeviceName:       req.newDeviceName,
		CreationResponse: wantypes.CredentialCreationResponseFromProto(regResp.GetWebauthn()),
		Passwordless:     req.deviceUsage == proto.DeviceUsage_DEVICE_USAGE_PASSWORDLESS,
	})
	return dev, trace.Wrap(err)
}

// GetWebSession returns existing web session described by req. Explicitly
// delegating to Services as it's directly implemented by Cache as well.
func (a *Server) GetWebSession(ctx context.Context, req types.GetWebSessionRequest) (types.WebSession, error) {
	return a.Services.GetWebSession(ctx, req)
}

// GetWebToken returns existing web token described by req. Explicitly
// delegating to Services as it's directly implemented by Cache as well.
func (a *Server) GetWebToken(ctx context.Context, req types.GetWebTokenRequest) (types.WebToken, error) {
	return a.Services.GetWebToken(ctx, req)
}

// ExtendWebSession creates a new web session for a user based on a valid previous (current) session.
//
// If there is an approved access request, additional roles are appended to the roles that were
// extracted from identity. The new session expiration time will not exceed the expiration time
// of the previous session.
//
// If there is a switchback request, the roles will switchback to user's default roles and
// the expiration time is derived from users recently logged in time.
func (a *Server) ExtendWebSession(ctx context.Context, req authclient.WebSessionReq, identity tlsca.Identity) (types.WebSession, error) {
	prevSession, err := a.GetWebSession(ctx, types.GetWebSessionRequest{
		User:      req.User,
		SessionID: req.PrevSessionID,
	})
	if err != nil {
		return nil, trace.Wrap(err)
	}

	// consider absolute expiry time that may be set for this session
	// by some external identity service, so we can not renew this session
	// anymore without extra logic for renewal with external OIDC provider
	expiresAt := prevSession.GetExpiryTime()
	if !expiresAt.IsZero() && expiresAt.Before(a.clock.Now().UTC()) {
		return nil, trace.NotFound("web session has expired")
	}

	accessInfo, err := services.AccessInfoFromLocalTLSIdentity(identity, a)
	if err != nil {
		return nil, trace.Wrap(err)
	}
	roles := accessInfo.Roles
	traits := accessInfo.Traits
	allowedResourceIDs := accessInfo.AllowedResourceIDs
	accessRequests := identity.ActiveRequests

	if req.ReloadUser {
		// We don't call from the cache layer because we want to
		// retrieve the recently updated user. Otherwise, the cache
		// returns stale data.
		user, err := a.Identity.GetUser(ctx, req.User, false)
		if err != nil {
			return nil, trace.Wrap(err)
		}

		// Make sure to refresh the user login state.
		userState, err := a.ulsGenerator.Refresh(ctx, user, a.UserLoginStates)
		if err != nil {
			return nil, trace.Wrap(err)
		}

		// Updating traits is needed for guided SSH flow in Discover.
		traits = userState.GetTraits()
		// Updating roles is needed for guided Connect My Computer flow in Discover.
		roles = userState.GetRoles()

	} else if req.AccessRequestID != "" {
		accessRequest, err := a.getValidatedAccessRequest(ctx, identity, req.User, req.AccessRequestID)
		if err != nil {
			return nil, trace.Wrap(err)
		}

		roles = append(roles, accessRequest.GetRoles()...)
		roles = apiutils.Deduplicate(roles)
		accessRequests = apiutils.Deduplicate(append(accessRequests, req.AccessRequestID))

		if len(accessRequest.GetRequestedResourceIDs()) > 0 {
			// There's not a consistent way to merge multiple resource access
			// requests, a user may be able to request access to different resources
			// with different roles which should not overlap.
			if len(allowedResourceIDs) > 0 {
				return nil, trace.BadParameter("user is already logged in with a resource access request, cannot assume another")
			}
			allowedResourceIDs = accessRequest.GetRequestedResourceIDs()
		}

		webSessionTTL := a.getWebSessionTTL(accessRequest)

		// Let the session expire with the shortest expiry time.
		if expiresAt.After(webSessionTTL) {
			expiresAt = webSessionTTL
		}
	} else if req.Switchback {
		if prevSession.GetLoginTime().IsZero() {
			return nil, trace.BadParameter("Unable to switchback, log in time was not recorded.")
		}

		// Get default/static roles.
		userState, err := a.GetUserOrLoginState(ctx, req.User)
		if err != nil {
			return nil, trace.Wrap(err, "failed to switchback")
		}

		// Reset any search-based access requests
		allowedResourceIDs = nil

		// Calculate expiry time.
		roleSet, err := services.FetchRoles(userState.GetRoles(), a, userState.GetTraits())
		if err != nil {
			return nil, trace.Wrap(err)
		}

		sessionTTL := roleSet.AdjustSessionTTL(apidefaults.CertDuration)

		// Set default roles and expiration.
		expiresAt = prevSession.GetLoginTime().UTC().Add(sessionTTL)
		roles = userState.GetRoles()
		accessRequests = nil
	}

	// Create a new web session with the same private key. This way, if the
	// original session was an attested web session, the extended session will
	// also be an attested web session.
	prevSSHKey, err := keys.ParsePrivateKey(prevSession.GetSSHPriv())
	if err != nil {
		return nil, trace.Wrap(err)
	}
	prevTLSKey, err := keys.ParsePrivateKey(prevSession.GetTLSPriv())
	if err != nil {
		return nil, trace.Wrap(err)
	}

	// Keep existing device extensions in the new session.
	opts := &newWebSessionOpts{}
	if prevSession.GetHasDeviceExtensions() {
		var err error
		opts.deviceExtensions, err = decodeDeviceExtensionsFromSession(prevSession)
		if err != nil {
			return nil, trace.Wrap(err)
		}
	}

	sessionTTL := utils.ToTTL(a.clock, expiresAt)
	sess, _, err := a.newWebSession(ctx, NewWebSessionRequest{
		User:                 req.User,
		LoginIP:              identity.LoginIP,
		Roles:                roles,
		Traits:               traits,
		SessionTTL:           sessionTTL,
		AccessRequests:       accessRequests,
		RequestedResourceIDs: allowedResourceIDs,
		SSHPrivateKey:        prevSSHKey,
		TLSPrivateKey:        prevTLSKey,
	}, opts)
	if err != nil {
		return nil, trace.Wrap(err)
	}

	// Keep preserving the login time.
	sess.SetLoginTime(prevSession.GetLoginTime())

	sess.SetConsumedAccessRequestID(req.AccessRequestID)

	if err := a.upsertWebSession(ctx, sess); err != nil {
		return nil, trace.Wrap(err)
	}

	return sess, nil
}

func decodeDeviceExtensionsFromSession(webSession types.WebSession) (*tlsca.DeviceExtensions, error) {
	// Reading the extensions from the session itself means we are always taking
	// them for a legitimate source (ie, certificates issued by Auth).
	// We don't re-validate the certificates when decoding the extensions.

	block, _ := pem.Decode(webSession.GetTLSCert())
	if block == nil {
		return nil, trace.BadParameter("failed to decode session TLS certificate")
	}

	cert, err := x509.ParseCertificate(block.Bytes)
	if err != nil {
		return nil, trace.Wrap(err)
	}

	certIdentity, err := tlsca.FromSubject(cert.Subject, cert.NotAfter)
	if err != nil {
		return nil, trace.Wrap(err)
	}

	return &certIdentity.DeviceExtensions, nil
}

// getWebSessionTTL returns the earliest expiration time of allowed in the access request.
func (a *Server) getWebSessionTTL(accessRequest types.AccessRequest) time.Time {
	webSessionTTL := accessRequest.GetAccessExpiry()
	sessionTTL := accessRequest.GetSessionTLL()
	if sessionTTL.IsZero() {
		return webSessionTTL
	}

	// Session TTL contains the time when the session should end.
	// We need to subtract it from the creation time to get the
	// session duration.
	sessionDuration := sessionTTL.Sub(accessRequest.GetCreationTime())
	// Calculate the adjusted session TTL.
	adjustedSessionTTL := a.clock.Now().UTC().Add(sessionDuration)
	// Adjusted TTL can't exceed webSessionTTL.
	if adjustedSessionTTL.Before(webSessionTTL) {
		return adjustedSessionTTL
	}
	return webSessionTTL
}

func (a *Server) getValidatedAccessRequest(ctx context.Context, identity tlsca.Identity, user string, accessRequestID string) (types.AccessRequest, error) {
	reqFilter := types.AccessRequestFilter{
		User: user,
		ID:   accessRequestID,
	}

	reqs, err := a.GetAccessRequests(ctx, reqFilter)
	if err != nil {
		return nil, trace.Wrap(err)
	}

	if len(reqs) < 1 {
		return nil, trace.NotFound("access request %q not found", accessRequestID)
	}

	req := reqs[0]

	if !req.GetState().IsApproved() {
		if req.GetState().IsDenied() {
			return nil, trace.AccessDenied("access request %q has been denied", accessRequestID)
		}
		if req.GetState().IsPromoted() {
			return nil, trace.AccessDenied("access request %q has been promoted. Use access list to access resources.", accessRequestID)
		}
		return nil, trace.AccessDenied("access request %q is awaiting approval", accessRequestID)
	}

	if err := services.ValidateAccessRequestForUser(ctx, a.clock, a, req, identity); err != nil {
		return nil, trace.Wrap(err)
	}

	accessExpiry := req.GetAccessExpiry()
	if accessExpiry.Before(a.GetClock().Now()) {
		return nil, trace.BadParameter("access request %q has expired", accessRequestID)
	}

	if req.GetAssumeStartTime() != nil && req.GetAssumeStartTime().After(a.GetClock().Now()) {
		return nil, trace.BadParameter("access request %q can not be assumed until %v", accessRequestID, req.GetAssumeStartTime())
	}

	return req, nil
}

// CreateWebSession creates a new web session for user without any
// checks, is used by admins
func (a *Server) CreateWebSession(ctx context.Context, user string) (types.WebSession, error) {
	u, err := a.GetUserOrLoginState(ctx, user)
	if err != nil {
		return nil, trace.Wrap(err)
	}
	session, err := a.CreateWebSessionFromReq(ctx, NewWebSessionRequest{
		User:      user,
		Roles:     u.GetRoles(),
		Traits:    u.GetTraits(),
		LoginTime: a.clock.Now().UTC(),
	})
	return session, trace.Wrap(err)
}

// ExtractHostID returns host id based on the hostname
func ExtractHostID(hostName string, clusterName string) (string, error) {
	suffix := "." + clusterName
	if !strings.HasSuffix(hostName, suffix) {
		return "", trace.BadParameter("expected suffix %q in %q", suffix, hostName)
	}
	return strings.TrimSuffix(hostName, suffix), nil
}

// HostFQDN consists of host UUID and cluster name joined via .
func HostFQDN(hostUUID, clusterName string) string {
	return fmt.Sprintf("%v.%v", hostUUID, clusterName)
}

// GenerateHostCerts generates new host certificates (signed
// by the host certificate authority) for a node.
func (a *Server) GenerateHostCerts(ctx context.Context, req *proto.HostCertsRequest) (*proto.Certs, error) {
	if err := req.CheckAndSetDefaults(); err != nil {
		return nil, trace.Wrap(err)
	}

	if err := req.Role.Check(); err != nil {
		return nil, err
	}

	if err := a.limiter.AcquireConnection(req.Role.String()); err != nil {
		generateThrottledRequestsCount.Inc()
		a.logger.DebugContext(ctx, "Rejecting request to generate host certs because host is rate limited",
			"name", req.NodeName,
			"host_id", req.HostID,
			"role", req.Role,
		)
		return nil, trace.Wrap(err)
	}
	defer a.limiter.ReleaseConnection(req.Role.String())

	// only observe latencies for non-throttled requests
	start := a.clock.Now()
	defer func() { generateRequestsLatencies.Observe(time.Since(start).Seconds()) }()

	generateRequestsCount.Inc()
	generateRequestsCurrent.Inc()
	defer generateRequestsCurrent.Dec()

	clusterName, err := a.GetClusterName(ctx)
	if err != nil {
		return nil, trace.Wrap(err)
	}

	// If the request contains 0.0.0.0, this implies an advertise IP was not
	// specified on the node. Try and guess what the address by replacing 0.0.0.0
	// with the RemoteAddr as known to the Auth Server.
	if slices.Contains(req.AdditionalPrincipals, defaults.AnyAddress) {
		remoteHost, err := utils.Host(req.RemoteAddr)
		if err != nil {
			return nil, trace.Wrap(err)
		}
		req.AdditionalPrincipals = utils.ReplaceInSlice(
			req.AdditionalPrincipals,
			defaults.AnyAddress,
			remoteHost)
	}

	if _, _, _, _, err := ssh.ParseAuthorizedKey(req.PublicSSHKey); err != nil {
		return nil, trace.BadParameter("failed to parse SSH public key")
	}
	cryptoPubKey, err := keys.ParsePublicKey(req.PublicTLSKey)
	if err != nil {
		return nil, trace.Wrap(err)
	}

	// get the certificate authority that will be signing the public key of the host,
	client := a.Cache
	if req.NoCache {
		client = a.Services
	}
	ca, err := client.GetCertAuthority(ctx, types.CertAuthID{
		Type:       types.HostCA,
		DomainName: clusterName.GetClusterName(),
	}, true)
	if err != nil {
		return nil, trace.BadParameter("failed to load host CA for %q: %v", clusterName.GetClusterName(), err)
	}

	// could be a couple of scenarios, either client data is out of sync,
	// or auth server is out of sync, either way, for now check that
	// cache is out of sync, this will result in higher read rate
	// to the backend, which is a fine tradeoff
	if !req.NoCache && !req.Rotation.IsZero() && !req.Rotation.Matches(ca.GetRotation()) {
		a.logger.DebugContext(ctx, "Client sent rotation state and cache state mismatch, retrieving state from the DB",
			"client_state", req.Rotation,
			"cache_state", ca.GetRotation(),
		)
		ca, err = a.Services.GetCertAuthority(ctx, types.CertAuthID{
			Type:       types.HostCA,
			DomainName: clusterName.GetClusterName(),
		}, true)
		if err != nil {
			return nil, trace.BadParameter("failed to load host CA for %q: %v", clusterName.GetClusterName(), err)
		}
		if !req.Rotation.Matches(ca.GetRotation()) {
			return nil, trace.BadParameter(""+
				"the client expected state is out of sync, server rotation state: %v, "+
				"client rotation state: %v, re-register the client from scratch to fix the issue.",
				ca.GetRotation(), req.Rotation)
		}
	}

	isAdminRole := req.Role == types.RoleAdmin

	cert, signer, err := a.keyStore.GetTLSCertAndSigner(ctx, ca)
	if trace.IsNotFound(err) && isAdminRole {
		// If there is no local TLS signer found in the host CA ActiveKeys, this
		// auth server may have a newly configured HSM and has only populated
		// local keys in the AdditionalTrustedKeys until the next CA rotation.
		// This is the only case where we should be able to get a signer from
		// AdditionalTrustedKeys but not ActiveKeys.
		cert, signer, err = a.keyStore.GetAdditionalTrustedTLSCertAndSigner(ctx, ca)
	}
	if err != nil {
		return nil, trace.Wrap(err)
	}
	tlsAuthority, err := tlsca.FromCertAndSigner(cert, signer)
	if err != nil {
		return nil, trace.Wrap(err)
	}

	caSigner, err := a.keyStore.GetSSHSigner(ctx, ca)
	if trace.IsNotFound(err) && isAdminRole {
		// If there is no local SSH signer found in the host CA ActiveKeys, this
		// auth server may have a newly configured HSM and has only populated
		// local keys in the AdditionalTrustedKeys until the next CA rotation.
		// This is the only case where we should be able to get a signer from
		// AdditionalTrustedKeys but not ActiveKeys.
		caSigner, err = a.keyStore.GetAdditionalTrustedSSHSigner(ctx, ca)
	}
	if err != nil {
		return nil, trace.Wrap(err)
	}
	// generate host SSH certificate
	hostSSHCert, err := a.generateHostCert(ctx, sshca.HostCertificateRequest{
		CASigner:      caSigner,
		PublicHostKey: req.PublicSSHKey,
		HostID:        req.HostID,
		NodeName:      req.NodeName,
		Identity: sshca.Identity{
			ClusterName: clusterName.GetClusterName(),
			SystemRole:  req.Role,
			Principals:  req.AdditionalPrincipals,
		},
	})
	if err != nil {
		return nil, trace.Wrap(err)
	}

	if req.Role == types.RoleInstance && len(req.SystemRoles) == 0 {
		return nil, trace.BadParameter("cannot generate instance cert with no system roles")
	}

	systemRoles := make([]string, 0, len(req.SystemRoles))
	for _, r := range req.SystemRoles {
		systemRoles = append(systemRoles, string(r))
	}

	// generate host TLS certificate
	identity := tlsca.Identity{
		Username:        authclient.HostFQDN(req.HostID, clusterName.GetClusterName()),
		Groups:          []string{req.Role.String()},
		TeleportCluster: clusterName.GetClusterName(),
		SystemRoles:     systemRoles,
	}
	subject, err := identity.Subject()
	if err != nil {
		return nil, trace.Wrap(err)
	}
	certRequest := tlsca.CertificateRequest{
		Clock:     a.clock,
		PublicKey: cryptoPubKey,
		Subject:   subject,
		NotAfter:  a.clock.Now().UTC().Add(defaults.CATTL),
		DNSNames:  append([]string{}, req.AdditionalPrincipals...),
	}

	// API requests need to specify a DNS name, which must be present in the certificate's DNS Names.
	// The target DNS is not always known in advance, so we add a default one to all certificates.
	certRequest.DNSNames = append(certRequest.DNSNames, DefaultDNSNamesForRole(req.Role)...)
	// Unlike additional principals, DNS Names is x509 specific and is limited
	// to services with TLS endpoints (e.g. auth, proxies, kubernetes)
	if (types.SystemRoles{req.Role}).IncludeAny(types.RoleAuth, types.RoleAdmin, types.RoleProxy, types.RoleKube, types.RoleWindowsDesktop) {
		certRequest.DNSNames = append(certRequest.DNSNames, req.DNSNames...)
	}
	hostTLSCert, err := tlsAuthority.GenerateCertificate(certRequest)
	if err != nil {
		return nil, trace.Wrap(err)
	}
	return &proto.Certs{
		SSH:        hostSSHCert,
		TLS:        hostTLSCert,
		TLSCACerts: services.GetTLSCerts(ca),
		SSHCACerts: services.GetSSHCheckingKeys(ca),
	}, nil
}

// AssertSystemRole is used by agents to prove that they have a given system role when their credentials
// originate from multiple separate join tokens so that they can be issued an instance certificate that
// encompasses all of their capabilities. This method will be deprecated once we have a more comprehensive
// model for join token joining/replacement.
func (a *Server) AssertSystemRole(ctx context.Context, req proto.SystemRoleAssertion) error {
	return trace.Wrap(a.Unstable.AssertSystemRole(ctx, req))
}

// GetSystemRoleAssertions is used in validated claims made by older instances to prove that they hold a given
// system role. This method will be deprecated once we have a more comprehensive model for join token
// joining/replacement.
func (a *Server) GetSystemRoleAssertions(ctx context.Context, serverID string, assertionID string) (proto.SystemRoleAssertionSet, error) {
	set, err := a.Unstable.GetSystemRoleAssertions(ctx, serverID, assertionID)
	return set, trace.Wrap(err)
}

func (a *Server) RegisterInventoryControlStream(ics client.UpstreamInventoryControlStream, hello proto.UpstreamInventoryHello) error {
	// upstream hello is pulled and checked at rbac layer. we wait to send the downstream hello until we get here
	// in order to simplify creation of in-memory streams when dealing with local auth (note: in theory we could
	// send hellos simultaneously to slightly improve perf, but there is a potential benefit to having the
	// downstream hello serve double-duty as an indicator of having successfully transitioned the rbac layer).
	downstreamHello := proto.DownstreamInventoryHello{
		Version:  teleport.Version,
		ServerID: a.ServerID,
		Capabilities: &proto.DownstreamInventoryHello_SupportedCapabilities{
			NodeHeartbeats:       true,
			AppHeartbeats:        true,
			AppCleanup:           true,
			DatabaseHeartbeats:   true,
			DatabaseCleanup:      true,
			KubernetesHeartbeats: true,
			KubernetesCleanup:    true,
		},
	}
	if err := ics.Send(a.CloseContext(), downstreamHello); err != nil {
		return trace.Wrap(err)
	}
	a.inventory.RegisterControlStream(ics, hello)
	return nil
}

// MakeLocalInventoryControlStream sets up an in-memory control stream which automatically registers with this auth
// server upon hello exchange.
func (a *Server) MakeLocalInventoryControlStream(opts ...client.ICSPipeOption) client.DownstreamInventoryControlStream {
	upstream, downstream := client.InventoryControlStreamPipe(opts...)
	go func() {
		select {
		case msg := <-upstream.Recv():
			hello, ok := msg.(proto.UpstreamInventoryHello)
			if !ok {
				upstream.CloseWithError(trace.BadParameter("expected upstream hello, got: %T", msg))
				return
			}
			if err := a.RegisterInventoryControlStream(upstream, hello); err != nil {
				upstream.CloseWithError(err)
				return
			}
		case <-upstream.Done():
		case <-a.CloseContext().Done():
			upstream.Close()
		}
	}()
	return downstream
}

func (a *Server) GetInventoryStatus(ctx context.Context, req proto.InventoryStatusRequest) (proto.InventoryStatusSummary, error) {
	var rsp proto.InventoryStatusSummary
	if req.Connected {
		a.inventory.Iter(func(handle inventory.UpstreamHandle) {
			rsp.Connected = append(rsp.Connected, handle.Hello())
		})

		// connected instance list is a special case, don't bother aggregating heartbeats
		return rsp, nil
	}

	rsp.VersionCounts = make(map[string]uint32)
	rsp.UpgraderCounts = make(map[string]uint32)
	rsp.ServiceCounts = make(map[string]uint32)

	ins := a.GetInstances(ctx, types.InstanceFilter{})

	for ins.Next() {
		rsp.InstanceCount++

		rsp.VersionCounts[vc.Normalize(ins.Item().GetTeleportVersion())]++

		upgrader := ins.Item().GetExternalUpgrader()
		if upgrader == "" {
			upgrader = "none"
		}

		rsp.UpgraderCounts[upgrader]++

		for _, service := range ins.Item().GetServices() {
			rsp.ServiceCounts[string(service)]++
		}
	}

	return rsp, ins.Done()
}

// GetInventoryConnectedServiceCounts returns the counts of each connected service seen in the inventory.
func (a *Server) GetInventoryConnectedServiceCounts() proto.InventoryConnectedServiceCounts {
	return proto.InventoryConnectedServiceCounts{
		ServiceCounts: a.inventory.ConnectedServiceCounts(),
	}
}

// GetInventoryConnectedServiceCount returns the counts of a particular connected service seen in the inventory.
func (a *Server) GetInventoryConnectedServiceCount(service types.SystemRole) uint64 {
	return a.inventory.ConnectedServiceCount(service)
}

func (a *Server) PingInventory(ctx context.Context, req proto.InventoryPingRequest) (proto.InventoryPingResponse, error) {
	stream, ok := a.inventory.GetControlStream(req.ServerID)
	if !ok {
		return proto.InventoryPingResponse{}, trace.NotFound("no control stream found for server %q", req.ServerID)
	}

	id := mathrand.Uint64()

	if req.ControlLog { //nolint:staticcheck // SA1019. Checking deprecated field that may be sent by older clients.
		return proto.InventoryPingResponse{}, trace.BadParameter("ControlLog pings are not supported")
	}

	d, err := stream.Ping(ctx, id)
	if err != nil {
		return proto.InventoryPingResponse{}, trace.Wrap(err)
	}

	return proto.InventoryPingResponse{
		Duration: d,
	}, nil
}

// UpdateLabels updates the labels on an instance over the inventory control
// stream.
func (a *Server) UpdateLabels(ctx context.Context, req proto.InventoryUpdateLabelsRequest) error {
	stream, ok := a.inventory.GetControlStream(req.ServerID)
	if !ok {
		return trace.NotFound("no control stream found for server %q", req.ServerID)
	}
	return trace.Wrap(stream.UpdateLabels(ctx, req.Kind, req.Labels))
}

// TokenExpiredOrNotFound is a special message returned by the auth server when provisioning
// tokens are either past their TTL, or could not be found.
const TokenExpiredOrNotFound = "token expired or not found"

// ValidateToken takes a provisioning token value and finds if it's valid. Returns
// a list of roles this token allows its owner to assume and token labels, or an error if the token
// cannot be found.
func (a *Server) ValidateToken(ctx context.Context, token string) (types.ProvisionToken, error) {
	tkns, err := a.GetStaticTokens()
	if err != nil {
		return nil, trace.Wrap(err)
	}

	// First check if the token is a static token. If it is, return right away.
	// Static tokens have no expiration.
	for _, st := range tkns.GetStaticTokens() {
		if subtle.ConstantTimeCompare([]byte(st.GetName()), []byte(token)) == 1 {
			return st, nil
		}
	}

	// If it's not a static token, check if it's a ephemeral token in the backend.
	// If a ephemeral token is found, make sure it's still valid.
	tok, err := a.GetToken(ctx, token)
	if err != nil {
		if trace.IsNotFound(err) {
			return nil, trace.AccessDenied("%s", TokenExpiredOrNotFound)
		}
		return nil, trace.Wrap(err)
	}
	if !a.checkTokenTTL(tok) {
		return nil, trace.AccessDenied("%s", TokenExpiredOrNotFound)
	}

	return tok, nil
}

// checkTokenTTL checks if the token is still valid. If it is not, the token
// is removed from the backend and returns false. Otherwise returns true.
func (a *Server) checkTokenTTL(tok types.ProvisionToken) bool {
	// Always accept tokens without an expiry configured.
	if tok.Expiry().IsZero() {
		return true
	}

	now := a.clock.Now().UTC()
	if tok.Expiry().Before(now) {
		// Tidy up the expired token in background if it has expired.
		go func() {
			ctx, cancel := context.WithTimeout(a.CloseContext(), time.Second*30)
			defer cancel()
			if err := a.DeleteToken(ctx, tok.GetName()); err != nil {
				if !trace.IsNotFound(err) {
					a.logger.WarnContext(ctx, "Unable to delete token from backend", "error", err)
				}
			}
		}()
		return false
	}
	return true
}

func (a *Server) DeleteToken(ctx context.Context, token string) (err error) {
	tkns, err := a.GetStaticTokens()
	if err != nil {
		return trace.Wrap(err)
	}

	// is this a static token?
	for _, st := range tkns.GetStaticTokens() {
		if subtle.ConstantTimeCompare([]byte(st.GetName()), []byte(token)) == 1 {
			return trace.BadParameter("token %s is statically configured and cannot be removed", backend.MaskKeyName(token))
		}
	}
	// Delete a user token.
	if err = a.DeleteUserToken(ctx, token); err == nil {
		return nil
	}
	// delete node token:
	if err = a.Services.DeleteToken(ctx, token); err == nil {
		return nil
	}
	return trace.Wrap(err)
}

// GetTokens returns all tokens (machine provisioning ones and user tokens). Machine
// tokens usually have "node roles", like auth,proxy,node and user invitation tokens have 'signup' role
func (a *Server) GetTokens(ctx context.Context, opts ...services.MarshalOption) (tokens []types.ProvisionToken, err error) {
	// get node tokens:
	tokens, err = a.Services.GetTokens(ctx)
	if err != nil {
		return nil, trace.Wrap(err)
	}
	// get static tokens:
	tkns, err := a.GetStaticTokens()
	if err != nil && !trace.IsNotFound(err) {
		return nil, trace.Wrap(err)
	}
	if err == nil {
		tokens = append(tokens, tkns.GetStaticTokens()...)
	}
	// get user tokens:
	userTokens, err := a.GetUserTokens(ctx)
	if err != nil {
		return nil, trace.Wrap(err)
	}
	// convert user tokens to machine tokens:
	for _, t := range userTokens {
		roles := types.SystemRoles{types.RoleSignup}
		tok, err := types.NewProvisionToken(t.GetName(), roles, t.Expiry())
		if err != nil {
			return nil, trace.Wrap(err)
		}
		tokens = append(tokens, tok)
	}
	return tokens, nil
}

// GetWebSessionInfo returns the web session specified with sessionID for the given user.
// The session is stripped of any authentication details.
// Implements auth.WebUIService
func (a *Server) GetWebSessionInfo(ctx context.Context, user, sessionID string) (types.WebSession, error) {
	sess, err := a.GetWebSession(ctx, types.GetWebSessionRequest{User: user, SessionID: sessionID})
	if err != nil {
		return nil, trace.Wrap(err)
	}
	return sess.WithoutSecrets(), nil
}

// IterateRoles is a helper used to read a page of roles with a custom matcher, used by access-control logic to handle
// per-resource read permissions.
func (a *Server) IterateRoles(ctx context.Context, req *proto.ListRolesRequest, match func(*types.RoleV6) (bool, error)) ([]*types.RoleV6, string, error) {
	const maxIterations = 100_000

	if req.Limit == 0 {
		req.Limit = apidefaults.DefaultChunkSize
	}

	req.Limit++
	defer func() {
		req.Limit--
	}()

	var filtered []*types.RoleV6
	var iterations int

Outer:
	for {
		iterations++
		if iterations > maxIterations {
			return nil, "", trace.Errorf("too many role page iterations (%d), this is likely a bug", iterations)
		}

		rsp, err := a.Cache.ListRoles(ctx, req)
		if err != nil {
			return nil, "", trace.Wrap(err)
		}

	Inner:
		for _, role := range rsp.Roles {
			ok, err := match(role)
			if err != nil {
				return nil, "", trace.Wrap(err)
			}

			if !ok {
				continue Inner
			}

			filtered = append(filtered, role)
			if len(filtered) == int(req.Limit) {
				break Outer
			}
		}

		req.StartKey = rsp.NextKey

		if req.StartKey == "" {
			break Outer
		}
	}

	var nextKey string
	if len(filtered) == int(req.Limit) {
		nextKey = filtered[req.Limit-1].GetName()
		filtered = filtered[:req.Limit-1]
	}

	return filtered, nextKey, nil
}

// ListAccessRequests is an access request getter with pagination and sorting options.
func (a *Server) ListAccessRequests(ctx context.Context, req *proto.ListAccessRequestsRequest) (*proto.ListAccessRequestsResponse, error) {
	// most access request methods target the backend directly since access requests are frequently read
	// immediately after writing, but listing requires support for custom sort orders so we route it to
	// a special cache. note that the access request cache will still end up forwarding single-request
	// reads to the real backend due to the read after write issue.
	return a.AccessRequestCache.ListAccessRequests(ctx, req)
}

// ListMatchingAccessRequests is equivalent to ListAccessRequests except that it adds the ability to provide an arbitrary matcher function. This method
// should be preferred when using custom filtering (e.g. access-controls), since the paginations keys used by the access request cache are non-standard.
func (a *Server) ListMatchingAccessRequests(ctx context.Context, req *proto.ListAccessRequestsRequest, match func(*types.AccessRequestV3) bool) (*proto.ListAccessRequestsResponse, error) {
	// most access request methods target the backend directly since access requests are frequently read
	// immediately after writing, but listing requires support for custom sort orders so we route it to
	// a special cache. note that the access request cache will still end up forwarding single-request
	// reads to the real backend due to the read after write issue.
	return a.AccessRequestCache.ListMatchingAccessRequests(ctx, req, match)
}

func (a *Server) CreateAccessRequestV2(ctx context.Context, req types.AccessRequest, identity tlsca.Identity) (types.AccessRequest, error) {
	now := a.clock.Now().UTC()

	req.SetCreationTime(now)

	// Always perform variable expansion on creation only; this ensures the
	// access request that is reviewed is the same that is approved.
	expandOpts := services.ExpandVars(true)
	if err := services.ValidateAccessRequestForUser(ctx, a.clock, a, req, identity, expandOpts); err != nil {
		return nil, trace.Wrap(err)
	}

	// Look for user groups and associated applications to the request.
	requestedResourceIDs, err := a.appendImplicitlyRequiredResources(ctx, req.GetRequestedResourceIDs())
	if err != nil {
		return nil, trace.Wrap(err, "adding additional implicitly required resources")
	}
	req.SetRequestedResourceIDs(requestedResourceIDs)

	if err := a.checkResourcesRequestable(ctx, requestedResourceIDs); err != nil {
		return nil, trace.Wrap(err)
	}

	if req.GetDryRun() {
		_, promotions := a.generateAccessRequestPromotions(ctx, req)
		// update the request with additional reviewers if possible.
		updateAccessRequestWithAdditionalReviewers(ctx, req, a.AccessLists, promotions)
		// Made it this far with no errors, return before creating the request
		// if this is a dry run.
		return req, nil
	}

	if err := a.verifyAccessRequestMonthlyLimit(ctx); err != nil {
		return nil, trace.Wrap(err)
	}

	a.logger.DebugContext(ctx, "Creating Access Request",
		"request_name", req.GetName(),
		"request_expiry", req.Expiry(),
	)

	if _, err := a.Services.CreateAccessRequestV2(ctx, req); err != nil {
		return nil, trace.Wrap(err)
	}

	var annotations *apievents.Struct
	if sa := req.GetSystemAnnotations(); len(sa) > 0 {
		var err error
		annotations, err = apievents.EncodeMapStrings(sa)
		if err != nil {
			a.logger.DebugContext(ctx, "Failed to encode access request annotations", "error", err)
		}
	}

	err = a.emitter.EmitAuditEvent(a.closeCtx, &apievents.AccessRequestCreate{
		Metadata: apievents.Metadata{
			Type: events.AccessRequestCreateEvent,
			Code: events.AccessRequestCreateCode,
		},
		UserMetadata: authz.ClientUserMetadataWithUser(ctx, req.GetUser()),
		ResourceMetadata: apievents.ResourceMetadata{
			Expires: req.GetAccessExpiry(),
		},
		Roles:                req.GetRoles(),
		RequestedResourceIDs: apievents.ResourceIDs(req.GetRequestedResourceIDs()),
		RequestID:            req.GetName(),
		RequestState:         req.GetState().String(),
		Reason:               req.GetRequestReason(),
		MaxDuration:          req.GetMaxDuration(),
		Annotations:          annotations,
	})
	if err != nil {
		a.logger.WarnContext(ctx, "Failed to emit access request create event", "error", err)
	}

	// Create a notification.
	var notificationText string
	// If this is a resource request.
	if len(req.GetRequestedResourceIDs()) > 0 {
		notificationText = fmt.Sprintf("%s requested access to %d resources.", req.GetUser(), len(req.GetRequestedResourceIDs()))
		if len(req.GetRequestedResourceIDs()) == 1 {
			notificationText = fmt.Sprintf("%s requested access to a resource.", req.GetUser())
		}
		// If this is a role request.
	} else {
		notificationText = fmt.Sprintf("%s requested access to the '%s' role.", req.GetUser(), req.GetRoles()[0])
		if len(req.GetRoles()) > 1 {
			notificationText = fmt.Sprintf("%s requested access to %d roles.", req.GetUser(), len(req.GetRoles()))
		}
	}

	_, err = a.Services.CreateGlobalNotification(ctx, &notificationsv1.GlobalNotification{
		Spec: &notificationsv1.GlobalNotificationSpec{
			Matcher: &notificationsv1.GlobalNotificationSpec_ByPermissions{
				ByPermissions: &notificationsv1.ByPermissions{
					RoleConditions: []*types.RoleConditions{
						{
							ReviewRequests: &types.AccessReviewConditions{
								Roles: req.GetOriginalRoles(),
							},
						},
					},
				},
			},
			// Prevent the requester from seeing the notification for their own access request.
			ExcludeUsers: []string{req.GetUser()},
			Notification: &notificationsv1.Notification{
				Spec:    &notificationsv1.NotificationSpec{},
				SubKind: types.NotificationAccessRequestPendingSubKind,
				Metadata: &headerv1.Metadata{
					Labels:  map[string]string{types.NotificationTitleLabel: notificationText, "request-id": req.GetName()},
					Expires: timestamppb.New(req.Expiry()),
				},
			},
		},
	})
	if err != nil {
		a.logger.WarnContext(ctx, "Failed to create access request notification", "error", err)
	}

	// calculate the promotions
	reqCopy, promotions := a.generateAccessRequestPromotions(ctx, req)
	if promotions != nil {
		// Create the promotion entry even if the allowed promotion is empty. Otherwise, we won't
		// be able to distinguish between an allowed empty set and generation failure.
		if err := a.Services.CreateAccessRequestAllowedPromotions(ctx, reqCopy, promotions); err != nil {
			a.logger.WarnContext(ctx, "Failed to update access request with promotions", "error", err)
		}
	}

	accessRequestsCreatedMetric.WithLabelValues(
		strconv.Itoa(len(req.GetRoles())),
		strconv.Itoa(len(req.GetRequestedResourceIDs()))).Inc()
	return req, nil
}

// appendImplicitlyRequiredResources examines the set of requested resources and adds
// any extra resources that are implicitly required by the request.
func (a *Server) appendImplicitlyRequiredResources(ctx context.Context, resources []types.ResourceID) ([]types.ResourceID, error) {
	addedApps := utils.NewSet[string]()
	var userGroups []types.ResourceID
	var accountAssignments []types.ResourceID

	for _, resource := range resources {
		switch resource.Kind {
		case types.KindApp:
			addedApps.Add(resource.Name)
		case types.KindUserGroup:
			userGroups = append(userGroups, resource)
		case types.KindIdentityCenterAccountAssignment:
			accountAssignments = append(accountAssignments, resource)
		}
	}

	for _, resource := range userGroups {
		userGroup, err := a.GetUserGroup(ctx, resource.Name)
		if err != nil {
			return nil, trace.Wrap(err)
		}

		for _, app := range userGroup.GetApplications() {
			// Only add to the request if we haven't already added it.
			if !addedApps.Contains(app) {
				resources = append(resources, types.ResourceID{
					ClusterName: resource.ClusterName,
					Kind:        types.KindApp,
					Name:        app,
				})
				addedApps.Add(app)
			}
		}
	}

	icAccounts := utils.NewSet[string]()
	for _, resource := range accountAssignments {
		// The UI needs access to the account associated with an Account Assignment
		// in order to display the enclosing Account, otherwise the user will not
		// be able to see their assigned permission sets.
		assignmentID := services.IdentityCenterAccountAssignmentID(resource.Name)
		asmt, err := a.Services.IdentityCenter.GetAccountAssignment(ctx, assignmentID)
		if err != nil {
			return nil, trace.Wrap(err, "fetching identity center account assignment")
		}

		if icAccounts.Contains(asmt.GetSpec().GetAccountId()) {
			continue
		}

		resources = append(resources, types.ResourceID{
			ClusterName: resource.ClusterName,
			Kind:        types.KindIdentityCenterAccount,
			Name:        asmt.GetSpec().GetAccountId(),
		})
		icAccounts.Add(asmt.GetSpec().GetAccountId())
	}

	return resources, nil
}

func (a *Server) checkResourcesRequestable(ctx context.Context, resourceIDs []types.ResourceID) error {
	if len(resourceIDs) == 0 {
		return nil
	}

	err := okta.CheckResourcesRequestable(ctx, resourceIDs, okta.AccessPoint{
		Plugins:              a.Plugins,
		UnifiedResourceCache: a.UnifiedResourceCache,
	})
	if errors.Is(err, okta.OktaResourceNotRequestableError) {
		return trace.Wrap(err)
	} else if err != nil {
		return trace.Wrap(err, "checking if Okta-originated resources are requestable")
	}

	return nil
}

// generateAccessRequestPromotions will return potential access list promotions for an access request. On error, this function will log
// the error and return whatever it has. The caller is expected to deal with the possibility of a nil promotions object.
func (a *Server) generateAccessRequestPromotions(ctx context.Context, req types.AccessRequest) (types.AccessRequest, *types.AccessRequestAllowedPromotions) {
	reqCopy := req.Copy()
	promotions, err := modules.GetModules().GenerateAccessRequestPromotions(ctx, a.Cache, reqCopy)
	if err != nil {
		// Do not fail the request if the promotions failed to generate.
		// The request promotion will be blocked, but the request can still be approved.
		a.logger.WarnContext(ctx, "Failed to generate access list promotions", "error", err)
	}
	return reqCopy, promotions
}

// updateAccessRequestWithAdditionalReviewers will update the given access request with additional reviewers given the promotions
// created for the access request.
func updateAccessRequestWithAdditionalReviewers(ctx context.Context, req types.AccessRequest, accessLists services.AccessListsGetter, promotions *types.AccessRequestAllowedPromotions) {
	if promotions == nil {
		return
	}

	// For promotions, add in access list owners as additional suggested reviewers
	additionalReviewers := map[string]struct{}{}

	// Iterate through the promotions, adding the owners of the corresponding access lists as reviewers.
	for _, promotion := range promotions.Promotions {
		allOwners, err := accessLists.GetAccessListOwners(ctx, promotion.AccessListName)
		if err != nil {
			logger.WarnContext(ctx, "Failed to get nested access list owners, skipping additional reviewers", "error", err, "access_list", promotion.AccessListName)
			break
		}

		for _, owner := range allOwners {
			additionalReviewers[owner.Name] = struct{}{}
		}
	}

	// Only modify the original request if additional reviewers were found.
	if len(additionalReviewers) > 0 {
		req.SetSuggestedReviewers(append(req.GetSuggestedReviewers(), slices.Collect(maps.Keys(additionalReviewers))...))
	}
}

func (a *Server) DeleteAccessRequest(ctx context.Context, name string) error {
	if err := a.Services.DeleteAccessRequest(ctx, name); err != nil {
		return trace.Wrap(err)
	}
	if err := a.emitter.EmitAuditEvent(ctx, &apievents.AccessRequestDelete{
		Metadata: apievents.Metadata{
			Type: events.AccessRequestDeleteEvent,
			Code: events.AccessRequestDeleteCode,
		},
		UserMetadata: authz.ClientUserMetadata(ctx),
		RequestID:    name,
	}); err != nil {
		a.logger.WarnContext(ctx, "Failed to emit access request delete event", "error", err)
	}
	return nil
}

func (a *Server) SetAccessRequestState(ctx context.Context, params types.AccessRequestUpdate) error {
	req, err := a.Services.SetAccessRequestState(ctx, params)
	if err != nil {
		return trace.Wrap(err)
	}
	event := &apievents.AccessRequestCreate{
		Metadata: apievents.Metadata{
			Type: events.AccessRequestUpdateEvent,
			Code: events.AccessRequestUpdateCode,
		},
		ResourceMetadata: apievents.ResourceMetadata{
			UpdatedBy: authz.ClientUsername(ctx),
			Expires:   req.GetAccessExpiry(),
		},
		RequestID:       params.RequestID,
		RequestState:    params.State.String(),
		Reason:          params.Reason,
		Roles:           params.Roles,
		AssumeStartTime: params.AssumeStartTime,
	}
	if sa := req.GetSystemAnnotations(); len(sa) > 0 {
		var err error
		event.Annotations, err = apievents.EncodeMapStrings(sa)
		if err != nil {
			a.logger.DebugContext(ctx, "Failed to encode access request annotations", "error", err)
		}
	}

	if delegator := apiutils.GetDelegator(ctx); delegator != "" {
		event.Delegator = delegator
	}

	if len(params.Annotations) > 0 {
		annotations, err := apievents.EncodeMapStrings(params.Annotations)
		if err != nil {
			a.logger.DebugContext(ctx, "Failed to encode access request annotations", "error", err)
		} else {
			event.Annotations = annotations
		}
	}
	err = a.emitter.EmitAuditEvent(a.closeCtx, event)
	if err != nil {
		a.logger.WarnContext(ctx, "Failed to emit access request update event", "error", err)
	}
	return trace.Wrap(err)
}

// SubmitAccessReview is used to process a review of an Access Request.
// This is implemented by Server.submitAccessRequest but this method exists
// to provide a matching signature with the auth client. This allows the
// hosted plugins to use the Server struct directly as a client.
func (a *Server) SubmitAccessReview(
	ctx context.Context,
	params types.AccessReviewSubmission,
) (types.AccessRequest, error) {
	// identity is passed as nil as we do not know which user has triggered
	// this action.
	return a.submitAccessReview(ctx, params, nil)
}

// submitAccessReview implements submitting a review of an Access Request.
// The `identity` parameter should be the identity of the user that has called
// an RPC that has invoked this, if applicable. It may be nil if this is
// unknown.
func (a *Server) submitAccessReview(
	ctx context.Context,
	params types.AccessReviewSubmission,
	identity *tlsca.Identity,
) (types.AccessRequest, error) {
	// When promoting a request, the access list name must be set.
	if params.Review.ProposedState.IsPromoted() && params.Review.GetAccessListName() == "" {
		return nil, trace.BadParameter("promoted access list can be only set when promoting access requests")
	}

	clusterName, err := a.GetClusterName(ctx)
	if err != nil {
		return nil, trace.Wrap(err)
	}

	// set up a checker for the review author
	checker, err := services.NewReviewPermissionChecker(ctx, a, params.Review.Author, identity)
	if err != nil {
		return nil, trace.Wrap(err)
	}

	// don't bother continuing if the author has no allow directives
	if !checker.HasAllowDirectives() {
		return nil, trace.AccessDenied("user %q cannot submit reviews", params.Review.Author)
	}

	// final permission checks and review application must be done by the local backend
	// service, as their validity depends upon optimistic locking.
	req, err := a.ApplyAccessReview(ctx, params, checker)
	if err != nil {
		return nil, trace.Wrap(err)
	}

	event := &apievents.AccessRequestCreate{
		Metadata: apievents.Metadata{
			Type:        events.AccessRequestReviewEvent,
			Code:        events.AccessRequestReviewCode,
			ClusterName: clusterName.GetClusterName(),
		},
		ResourceMetadata: apievents.ResourceMetadata{
			Expires: req.GetAccessExpiry(),
		},
		RequestID:              params.RequestID,
		RequestState:           req.GetState().String(),
		ProposedState:          params.Review.ProposedState.String(),
		Reason:                 params.Review.Reason,
		Reviewer:               params.Review.Author,
		MaxDuration:            req.GetMaxDuration(),
		PromotedAccessListName: req.GetPromotedAccessListName(),
	}

	// Create a notification.
	if !req.GetState().IsPending() {
		_, err = a.Services.CreateUserNotification(ctx, generateAccessRequestReviewedNotification(req, params))
		if err != nil {
			a.logger.DebugContext(ctx, "Failed to emit access request reviewed notification", "error", err)
		}
	}

	if len(params.Review.Annotations) > 0 {
		annotations, err := apievents.EncodeMapStrings(params.Review.Annotations)
		if err != nil {
			a.logger.DebugContext(ctx, "Failed to encode access request annotations", "error", err)
		} else {
			event.Annotations = annotations
		}
	}
	if err := a.emitter.EmitAuditEvent(a.closeCtx, event); err != nil {
		a.logger.WarnContext(ctx, "Failed to emit access request update event", "error", err)
	}

	return req, nil
}

// generateAccessRequestReviewedNotification returns the notification object for a notification notifying a user of their
// access request being approved or denied.
func generateAccessRequestReviewedNotification(req types.AccessRequest, params types.AccessReviewSubmission) *notificationsv1.Notification {
	var subKind string
	var reviewVerb string

	if req.GetState().IsApproved() {
		subKind = types.NotificationAccessRequestApprovedSubKind
		reviewVerb = "approved"
	} else if req.GetState().IsPromoted() {
		subKind = types.NotificationAccessRequestPromotedSubKind
	} else {
		subKind = types.NotificationAccessRequestDeniedSubKind
		reviewVerb = "denied"
	}

	var notificationText string
	if req.GetState().IsPromoted() {
		notificationText = fmt.Sprintf("%s promoted your access request to long-term access.", params.Review.Author)
	} else {
		// If this was a resource request.
		if len(req.GetRequestedResourceIDs()) > 0 {
			notificationText = fmt.Sprintf("%s %s your access request for %d resources.", params.Review.Author, reviewVerb, len(req.GetRequestedResourceIDs()))
			if len(req.GetRequestedResourceIDs()) == 1 {
				notificationText = fmt.Sprintf("%s %s your access request for a resource.", params.Review.Author, reviewVerb)
			}
			// If this was a role request.
		} else {
			notificationText = fmt.Sprintf("%s %s your access request for the '%s' role.", params.Review.Author, reviewVerb, req.GetRoles()[0])
			if len(req.GetRoles()) > 1 {
				notificationText = fmt.Sprintf("%s %s your access request for %d roles.", params.Review.Author, reviewVerb, len(req.GetRoles()))
			}
		}
	}

	assumableTime := ""
	if req.GetAssumeStartTime() != nil {
		assumableTime = req.GetAssumeStartTime().Format("2006-01-02T15:04:05.000Z0700")
	}

	return &notificationsv1.Notification{
		Spec: &notificationsv1.NotificationSpec{
			Username: req.GetUser(),
		},
		SubKind: subKind,
		Metadata: &headerv1.Metadata{
			Labels: map[string]string{
				types.NotificationTitleLabel: notificationText,
				"request-id":                 params.RequestID,
				"roles":                      strings.Join(req.GetRoles(), ","),
				"assumable-time":             assumableTime,
			},
			Expires: timestamppb.New(req.Expiry()),
		},
	}
}

func (a *Server) GetAccessCapabilities(ctx context.Context, req types.AccessCapabilitiesRequest) (*types.AccessCapabilities, error) {
	user, err := authz.UserFromContext(ctx)
	if err != nil {
		return nil, trace.Wrap(err)
	}
	caps, err := services.CalculateAccessCapabilities(ctx, a.clock, a, user.GetIdentity(), req)
	if err != nil {
		return nil, trace.Wrap(err)
	}

	return caps, nil
}

func (a *Server) getCache() (c *cache.Cache, ok bool) {
	c, ok = a.Cache.(*cache.Cache)
	return
}

func (a *Server) NewStream(ctx context.Context, watch types.Watch) (stream.Stream[types.Event], error) {
	if cache, ok := a.getCache(); ok {
		// cache exposes a native stream implementation
		return cache.NewStream(ctx, watch)
	}

	// fallback to wrapping a watcher in a stream.Stream adapter
	watcher, err := a.Cache.NewWatcher(ctx, watch)
	if err != nil {
		return nil, trace.Wrap(err)
	}

	closer := func() {
		watcher.Close()
	}

	return stream.Func(func() (types.Event, error) {
		select {
		case event := <-watcher.Events():
			return event, nil
		case <-watcher.Done():
			err := watcher.Error()
			if err == nil {
				// stream.Func needs an error to signal end of stream. io.EOF is
				// the expected "happy" end of stream singnal.
				err = io.EOF
			}
			return types.Event{}, trace.Wrap(err)
		}
	}, closer), nil
}

// NewKeepAliver returns a new instance of keep aliver
func (a *Server) NewKeepAliver(ctx context.Context) (types.KeepAliver, error) {
	cancelCtx, cancel := context.WithCancel(ctx)
	k := &authKeepAliver{
		a:           a,
		ctx:         cancelCtx,
		cancel:      cancel,
		keepAlivesC: make(chan types.KeepAlive),
	}
	go k.forwardKeepAlives()
	return k, nil
}

// KeepAliveServer implements [services.Presence] by delegating to
// [Server.Services] and potentially emitting a [usagereporter] event.
func (a *Server) KeepAliveServer(ctx context.Context, h types.KeepAlive) error {
	if err := a.Services.KeepAliveServer(ctx, h); err != nil {
		return trace.Wrap(err)
	}

	// ResourceHeartbeatEvent only cares about a few KeepAlive types
	kind := usagereporter.ResourceKindFromKeepAliveType(h.Type)
	if kind == 0 {
		return nil
	}
	a.AnonymizeAndSubmit(&usagereporter.ResourceHeartbeatEvent{
		Name:   h.Name,
		Kind:   kind,
		Static: h.Expires.IsZero(),
	})

	return nil
}

const (
	serverHostnameMaxLen       = 256
	serverHostnameRegexPattern = `^[a-zA-Z0-9]+[a-zA-Z0-9\.-]*$`
	replacedHostnameLabel      = types.TeleportInternalLabelPrefix + "invalid-hostname"
)

var serverHostnameRegex = regexp.MustCompile(serverHostnameRegexPattern)

// validServerHostname returns false if the hostname is longer than 256 characters or
// does not entirely consist of alphanumeric characters as well as '-' and '.'. A valid hostname also
// cannot begin with a symbol.
func validServerHostname(hostname string) bool {
	return len(hostname) <= serverHostnameMaxLen && serverHostnameRegex.MatchString(hostname)
}

func sanitizeHostname(server types.Server) error {
	invalidHostname := server.GetHostname()

	replacedHostname := server.GetName()
	if server.GetSubKind() == types.SubKindOpenSSHNode {
		host, _, err := net.SplitHostPort(server.GetAddr())
		if err != nil || !validServerHostname(host) {
			id, err := uuid.NewRandom()
			if err != nil {
				return trace.Wrap(err)
			}

			host = id.String()
		}

		replacedHostname = host
	}

	switch s := server.(type) {
	case *types.ServerV2:
		s.Spec.Hostname = replacedHostname

		if s.Metadata.Labels == nil {
			s.Metadata.Labels = map[string]string{}
		}

		s.Metadata.Labels[replacedHostnameLabel] = invalidHostname
	default:
		return trace.BadParameter("invalid server provided")
	}

	return nil
}

// restoreSanitizedHostname restores the original hostname of a server and removes the label.
func restoreSanitizedHostname(server types.Server) error {
	oldHostname, ok := server.GetLabels()[replacedHostnameLabel]
	// if the label is not present or the hostname is invalid under the most recent rules, do nothing.
	if !ok || !validServerHostname(oldHostname) {
		return nil
	}

	switch s := server.(type) {
	case *types.ServerV2:
		// restore the original hostname and remove the label.
		s.Spec.Hostname = oldHostname
		delete(s.Metadata.Labels, replacedHostnameLabel)
	default:
		return trace.BadParameter("invalid server provided")
	}

	return nil
}

// UpsertNode implements [services.Presence] by delegating to [Server.Services]
// and potentially emitting a [usagereporter] event.
func (a *Server) UpsertNode(ctx context.Context, server types.Server) (*types.KeepAlive, error) {
	if !validServerHostname(server.GetHostname()) {
		a.logger.DebugContext(a.closeCtx, "sanitizing invalid server hostname",
			"server", server.GetName(),
			"hostname", server.GetHostname(),
		)
		if err := sanitizeHostname(server); err != nil {
			return nil, trace.Wrap(err)
		}
	}

	lease, err := a.Services.UpsertNode(ctx, server)
	if err != nil {
		return nil, trace.Wrap(err)
	}

	kind := usagereporter.ResourceKindNode
	switch server.GetSubKind() {
	case types.SubKindOpenSSHNode:
		kind = usagereporter.ResourceKindNodeOpenSSH
	case types.SubKindOpenSSHEICENode:
		kind = usagereporter.ResourceKindNodeOpenSSHEICE
	}

	a.AnonymizeAndSubmit(&usagereporter.ResourceHeartbeatEvent{
		Name:   server.GetName(),
		Kind:   kind,
		Static: server.Expiry().IsZero(),
	})

	return lease, nil
}

// enforceLicense checks if the license allows the given resource type to be
// created.
func enforceLicense(t string) error {
	switch t {
	case types.KindKubeServer, types.KindKubernetesCluster:
		if !modules.GetModules().Features().GetEntitlement(entitlements.K8s).Enabled {
			return trace.AccessDenied(
				"this Teleport cluster is not licensed for Kubernetes, please contact the cluster administrator")
		}
	}
	return nil
}

// UpsertKubernetesServer implements [services.Presence] by delegating to
// [Server.Services] and then potentially emitting a [usagereporter] event.
func (a *Server) UpsertKubernetesServer(ctx context.Context, server types.KubeServer) (*types.KeepAlive, error) {
	if err := enforceLicense(types.KindKubeServer); err != nil {
		return nil, trace.Wrap(err)
	}

	k, err := a.Services.UpsertKubernetesServer(ctx, server)
	if err != nil {
		return nil, trace.Wrap(err)
	}

	a.AnonymizeAndSubmit(&usagereporter.ResourceHeartbeatEvent{
		// the name of types.KubeServer might include a -proxy_service suffix
		Name:   server.GetCluster().GetName(),
		Kind:   usagereporter.ResourceKindKubeServer,
		Static: server.Expiry().IsZero(),
	})

	return k, nil
}

// UpsertApplicationServer implements [services.Presence] by delegating to
// [Server.Services] and then potentially emitting a [usagereporter] event.
func (a *Server) UpsertApplicationServer(ctx context.Context, server types.AppServer) (*types.KeepAlive, error) {
	lease, err := a.Services.UpsertApplicationServer(ctx, server)
	if err != nil {
		return nil, trace.Wrap(err)
	}

	a.AnonymizeAndSubmit(&usagereporter.ResourceHeartbeatEvent{
		Name:   server.GetName(),
		Kind:   usagereporter.ResourceKindAppServer,
		Static: server.Expiry().IsZero(),
	})

	return lease, nil
}

// UpsertDatabaseServer implements [services.Presence] by delegating to
// [Server.Services] and then potentially emitting a [usagereporter] event.
func (a *Server) UpsertDatabaseServer(ctx context.Context, server types.DatabaseServer) (*types.KeepAlive, error) {
	lease, err := a.Services.UpsertDatabaseServer(ctx, server)
	if err != nil {
		return nil, trace.Wrap(err)
	}

	a.AnonymizeAndSubmit(&usagereporter.ResourceHeartbeatEvent{
		Name:   server.GetName(),
		Kind:   usagereporter.ResourceKindDBServer,
		Static: server.Expiry().IsZero(),
	})

	return lease, nil
}

func (a *Server) DeleteWindowsDesktop(ctx context.Context, hostID, name string) error {
	if err := a.Services.DeleteWindowsDesktop(ctx, hostID, name); err != nil {
		return trace.Wrap(err)
	}
	if _, err := a.desktopsLimitExceeded(ctx); err != nil {
		a.logger.WarnContext(ctx, "Can't check OSS non-AD desktops limit", "error", err)
	}
	return nil
}

// CreateWindowsDesktop implements [services.WindowsDesktops] by delegating to
// [Server.Services] and then potentially emitting a [usagereporter] event.
func (a *Server) CreateWindowsDesktop(ctx context.Context, desktop types.WindowsDesktop) error {
	if err := a.Services.CreateWindowsDesktop(ctx, desktop); err != nil {
		return trace.Wrap(err)
	}

	a.AnonymizeAndSubmit(&usagereporter.ResourceHeartbeatEvent{
		Name:   desktop.GetName(),
		Kind:   usagereporter.ResourceKindWindowsDesktop,
		Static: desktop.Expiry().IsZero(),
	})

	return nil
}

// UpdateWindowsDesktop implements [services.WindowsDesktops] by delegating to
// [Server.Services] and then potentially emitting a [usagereporter] event.
func (a *Server) UpdateWindowsDesktop(ctx context.Context, desktop types.WindowsDesktop) error {
	if err := a.Services.UpdateWindowsDesktop(ctx, desktop); err != nil {
		return trace.Wrap(err)
	}

	a.AnonymizeAndSubmit(&usagereporter.ResourceHeartbeatEvent{
		Name:   desktop.GetName(),
		Kind:   usagereporter.ResourceKindWindowsDesktop,
		Static: desktop.Expiry().IsZero(),
	})

	return nil
}

// UpsertWindowsDesktop implements [services.WindowsDesktops] by delegating to
// [Server.Services] and then potentially emitting a [usagereporter] event.
func (a *Server) UpsertWindowsDesktop(ctx context.Context, desktop types.WindowsDesktop) error {
	if err := a.Services.UpsertWindowsDesktop(ctx, desktop); err != nil {
		return trace.Wrap(err)
	}

	a.AnonymizeAndSubmit(&usagereporter.ResourceHeartbeatEvent{
		Name:   desktop.GetName(),
		Kind:   usagereporter.ResourceKindWindowsDesktop,
		Static: desktop.Expiry().IsZero(),
	})

	return nil
}

func (a *Server) streamWindowsDesktops(ctx context.Context, startKey string) stream.Stream[types.WindowsDesktop] {
	var done bool
	return stream.PageFunc(func() ([]types.WindowsDesktop, error) {
		if done {
			return nil, io.EOF
		}
		resp, err := a.ListWindowsDesktops(ctx, types.ListWindowsDesktopsRequest{
			Limit:    50,
			StartKey: startKey,
		})
		if err != nil {
			return nil, trace.Wrap(err)
		}
		startKey = resp.NextKey
		done = startKey == ""
		return resp.Desktops, nil
	})
}

func (a *Server) syncDesktopsLimitAlert(ctx context.Context) {
	exceeded, err := a.desktopsLimitExceeded(ctx)
	if err != nil {
		a.logger.WarnContext(ctx, "Can't check OSS non-AD desktops limit", "error", err)
	}
	if !exceeded {
		return
	}
	alert, err := types.NewClusterAlert(OSSDesktopsAlertID, OSSDesktopsAlertMessage,
		types.WithAlertSeverity(types.AlertSeverity_MEDIUM),
		types.WithAlertLabel(types.AlertOnLogin, "yes"),
		types.WithAlertLabel(types.AlertPermitAll, "yes"),
		types.WithAlertLabel(types.AlertLink, OSSDesktopsAlertLink),
		types.WithAlertLabel(types.AlertLinkText, OSSDesktopsAlertLinkText),
		types.WithAlertExpires(time.Now().Add(OSSDesktopsCheckPeriod)))
	if err != nil {
		a.logger.WarnContext(ctx, "Can't create OSS non-AD desktops limit alert", "error", err)
	}
	if err := a.UpsertClusterAlert(ctx, alert); err != nil {
		a.logger.WarnContext(ctx, "Can't upsert OSS non-AD desktops limit alert", "error", err)
	}
}

// desktopsLimitExceeded checks if number of non-AD desktops exceeds limit for OSS distribution. Returns always false for Enterprise.
func (a *Server) desktopsLimitExceeded(ctx context.Context) (bool, error) {
	if modules.GetModules().IsEnterpriseBuild() {
		return false, nil
	}

	desktops := stream.FilterMap(
		a.streamWindowsDesktops(ctx, ""),
		func(d types.WindowsDesktop) (struct{}, bool) {
			return struct{}{}, d.NonAD()
		},
	)
	count := 0
	for desktops.Next() {
		count++
		if count > OSSDesktopsLimit {
			desktops.Done()
			return true, nil
		}
	}
	return false, trace.Wrap(desktops.Done())
}

func (a *Server) syncDynamicLabelsAlert(ctx context.Context) {
	roles, err := a.GetRoles(ctx)
	if err != nil {
		a.logger.WarnContext(ctx, "Can't get roles", "error", err)
	}
	var rolesWithDynamicDenyLabels bool
	for _, role := range roles {
		err := services.CheckDynamicLabelsInDenyRules(role)
		if trace.IsBadParameter(err) {
			rolesWithDynamicDenyLabels = true
			break
		}
		if err != nil {
			a.logger.WarnContext(ctx, "Error checking labels in role",
				"role", role.GetName(),
				"error", err,
			)
			continue
		}
	}
	if !rolesWithDynamicDenyLabels {
		return
	}
	alert, err := types.NewClusterAlert(
		dynamicLabelAlertID,
		dynamicLabelAlertMessage,
		types.WithAlertSeverity(types.AlertSeverity_MEDIUM),
		types.WithAlertLabel(types.AlertVerbPermit, fmt.Sprintf("%s:%s", types.KindRole, types.VerbRead)),
	)
	if err != nil {
		a.logger.WarnContext(ctx, "Failed to build dynamic-labels-in-deny-rules alert(this is a bug)", "error", err)
	}
	if err := a.UpsertClusterAlert(ctx, alert); err != nil {
		a.logger.WarnContext(ctx, "Failed to set dynamic-labels-in-deny-rules alert", "error", err)
	}
}

// CleanupNotifications deletes all expired user notifications and global notifications, as well as any associated notification states, for all users.
func (a *Server) CleanupNotifications(ctx context.Context) {
	var userNotifications []*notificationsv1.Notification
	var userNotificationsPageKey string
	userNotificationsReadLimiter := time.NewTicker(notificationsPageReadInterval)
	defer userNotificationsReadLimiter.Stop()
	for {
		select {
		case <-userNotificationsReadLimiter.C:
		case <-ctx.Done():
			return
		}
		response, nextKey, err := a.Cache.ListUserNotifications(ctx, 20, userNotificationsPageKey)
		if err != nil {
			a.logger.WarnContext(ctx, "failed to list user notifications for periodic cleanup", "error", err)
		}
		userNotifications = append(userNotifications, response...)
		if nextKey == "" {
			break
		}
		userNotificationsPageKey = nextKey
	}

	var globalNotifications []*notificationsv1.GlobalNotification
	var globalNotificationsPageKey string
	globalNotificationsReadLimiter := time.NewTicker(notificationsPageReadInterval)
	defer globalNotificationsReadLimiter.Stop()
	for {
		select {
		case <-globalNotificationsReadLimiter.C:
		case <-ctx.Done():
			return
		}
		response, nextKey, err := a.Cache.ListGlobalNotifications(ctx, 20, globalNotificationsPageKey)
		if err != nil {
			a.logger.WarnContext(ctx, "failed to list global notifications for periodic cleanup", "error", err)
		}
		globalNotifications = append(globalNotifications, response...)
		if nextKey == "" {
			break
		}
		globalNotificationsPageKey = nextKey
	}

	timeNow := a.clock.Now()

	notificationsDeleteLimiter := time.NewTicker(notificationsWriteInterval)
	defer notificationsDeleteLimiter.Stop()

	// Initialize a map for non-expired notifications where the key is the notification id.
	nonExpiredGlobalNotificationsByID := make(map[string]*notificationsv1.GlobalNotification)
	for _, gn := range globalNotifications {
		notificationID := gn.GetMetadata().GetName()
		expiry := gn.GetSpec().GetNotification().GetMetadata().GetExpires()

		if timeNow.After(expiry.AsTime()) {
			select {
			case <-notificationsDeleteLimiter.C:
			case <-ctx.Done():
				return
			}
			if err := a.DeleteGlobalNotification(ctx, notificationID); err != nil && !trace.IsNotFound(err) {
				a.logger.WarnContext(ctx, "encountered error attempting to cleanup global notification", "error", err, "notification_id", notificationID)
			}
		} else {
			nonExpiredGlobalNotificationsByID[notificationID] = gn
		}
	}

	// Initialize a map for non-expired notifications where the key is the notification id.
	nonExpiredUserNotificationsByID := make(map[string]*notificationsv1.Notification)
	for _, un := range userNotifications {
		notificationID := un.GetMetadata().GetName()
		user := un.GetSpec().GetUsername()
		expiry := un.GetMetadata().GetExpires()

		if timeNow.After(expiry.AsTime()) {
			select {
			case <-notificationsDeleteLimiter.C:
			case <-ctx.Done():
				return
			}
			if err := a.DeleteUserNotification(ctx, user, notificationID); err != nil && !trace.IsNotFound(err) {
				a.logger.WarnContext(ctx, "encountered error attempting to cleanup user notification", "error", err, "notification_id", notificationID, "target_user", user)
			}
		} else {
			nonExpiredUserNotificationsByID[notificationID] = un
		}
	}

	var userNotificationStates []*notificationsv1.UserNotificationState
	var userNotificationStatesPageKey string
	notificationStatesTicker := time.NewTicker(notificationsPageReadInterval)
	defer notificationStatesTicker.Stop()
	for {
		select {
		case <-notificationStatesTicker.C:
		case <-ctx.Done():
			return
		}
		response, nextKey, err := a.ListNotificationStatesForAllUsers(ctx, 20, userNotificationStatesPageKey)
		if err != nil {
			a.logger.WarnContext(ctx, "encountered error attempting to list notification states for cleanup", "error", err)
		}
		userNotificationStates = append(userNotificationStates, response...)
		if nextKey == "" {
			break
		}
		userNotificationStatesPageKey = nextKey
	}

	for _, uns := range userNotificationStates {
		id := uns.GetSpec().GetNotificationId()
		username := uns.GetSpec().GetUsername()

		// If this notification state is for a notification which doesn't exist in either the non-expired global notifications map or
		// the non-expired user notifications map, then delete it.
		if nonExpiredGlobalNotificationsByID[id] == nil && nonExpiredUserNotificationsByID[id] == nil {
			select {
			case <-notificationsDeleteLimiter.C:
			case <-ctx.Done():
				return
			}
			if err := a.DeleteUserNotificationState(ctx, username, id); err != nil {
				a.logger.WarnContext(ctx, "encountered error attempting to cleanup notification state", "error", err, "user", username, "id", id)
			}
		}
	}
}

const (
	accessListReminderSemaphoreName      = "access-list-reminder-check"
	accessListReminderSemaphoreMaxLeases = 1
)

// CreateAccessListReminderNotifications checks if there are any access lists expiring soon and creates notifications to remind their owners if so.
func (a *Server) CreateAccessListReminderNotifications(ctx context.Context) {
	// Ensure only one auth server is running this check at a time.
	lease, err := services.AcquireSemaphoreLock(ctx, services.SemaphoreLockConfig{
		Service: a,
		Clock:   a.clock,
		Expiry:  5 * time.Minute,
		Params: types.AcquireSemaphoreRequest{
			SemaphoreKind: types.SemaphoreKindAccessListReminderLimiter,
			SemaphoreName: accessListReminderSemaphoreName,
			MaxLeases:     accessListReminderSemaphoreMaxLeases,
			Holder:        a.ServerID,
		},
	})
	if err != nil {
		a.logger.WarnContext(ctx, "unable to acquire semaphore, will skip this access list reminder check", "server_id", a.ServerID)
		return
	}

	defer func() {
		lease.Stop()
		if err := lease.Wait(); err != nil {
			a.logger.WarnContext(ctx, "error cleaning up semaphore", "error", err)
		}
	}()

	now := a.clock.Now()

	// TODO(kiosion): Check possible Okta plugin configuration – if Bidirectional Sync is explicitly disabled,
	// we shouldn't create notifications for any Okta-synced Access Lists, as they are managed in Okta and
	// their grants, owners/members, and ownership/membership requirements cannot be edited in Teleport.

	// Fetch all access lists
	var accessLists []*accesslist.AccessList
	var accessListsPageKey string
	accessListsReadLimiter := time.NewTicker(accessListsPageReadInterval)
	defer accessListsReadLimiter.Stop()
	for {
		select {
		case <-accessListsReadLimiter.C:
		case <-ctx.Done():
			return
		}
		response, nextKey, err := a.Cache.ListAccessLists(ctx, 20, accessListsPageKey)
		if err != nil {
			a.logger.WarnContext(ctx, "failed to list access lists for periodic reminder notification check", "error", err)
		}

		for _, al := range response {
			daysDiff := int(al.Spec.Audit.NextAuditDate.Sub(now).Hours() / 24)
			// Only keep access lists that fall within our thresholds in memory
			if daysDiff <= 15 {
				accessLists = append(accessLists, al)
			}
		}

		if nextKey == "" {
			break
		}
		accessListsPageKey = nextKey
	}

	reminderThresholds := []struct {
		days                int
		prefix              string
		notificationSubkind string
	}{
		{14, types.NotificationIdentifierPrefixAccessListDueReminder14d, types.NotificationAccessListReviewDue14dSubKind},
		{7, types.NotificationIdentifierPrefixAccessListDueReminder7d, types.NotificationAccessListReviewDue7dSubKind},
		{3, types.NotificationIdentifierPrefixAccessListDueReminder3d, types.NotificationAccessListReviewDue3dSubKind},
		{0, types.NotificationIdentifierPrefixAccessListDueReminder0d, types.NotificationAccessListReviewDue0dSubKind},
		{-3, types.NotificationIdentifierPrefixAccessListOverdue3d, types.NotificationAccessListReviewOverdue3dSubKind},
		{-7, types.NotificationIdentifierPrefixAccessListOverdue7d, types.NotificationAccessListReviewOverdue7dSubKind},
	}

	for _, threshold := range reminderThresholds {
		var relevantLists []*accesslist.AccessList

		// Filter access lists based on due date
		for _, al := range accessLists {
			dueDate := al.Spec.Audit.NextAuditDate
			timeDiff := dueDate.Sub(now)
			daysDiff := int(timeDiff.Hours() / 24)

			if threshold.days < 0 {
				if daysDiff <= threshold.days {
					relevantLists = append(relevantLists, al)
				}
			} else {
				if daysDiff >= 0 && daysDiff <= threshold.days {
					relevantLists = append(relevantLists, al)
				}
			}
		}

		if len(relevantLists) == 0 {
			continue
		}

		// Fetch all identifiers for this treshold prefix.
		var identifiers []*notificationsv1.UniqueNotificationIdentifier
		var nextKey string
		for {
			identifiersResp, nextKey, err := a.ListUniqueNotificationIdentifiersForPrefix(ctx, threshold.prefix, 0, nextKey)
			if err != nil {
				a.logger.WarnContext(ctx, "failed to list notification identifiers", "error", err, "prefix", threshold.prefix)
				continue
			}
			identifiers = append(identifiers, identifiersResp...)
			if nextKey == "" {
				break
			}
		}

		// Create a map of identifiers for quick lookup
		identifiersMap := make(map[string]struct{})
		for _, id := range identifiers {
			// id.Spec.UniqueIdentifier is the access list ID
			identifiersMap[id.Spec.UniqueIdentifier] = struct{}{}
		}

		// owners is the combined list of owners for relevant access lists we are creating the notification for.
		var owners []string

		// Check for access lists which haven't already been accounted for in a notification
		var needsNotification bool

		writeLimiter := time.NewTicker(notificationsWriteInterval)
		for _, accessList := range relevantLists {
			select {
			case <-writeLimiter.C:
			case <-ctx.Done():
				return
			}

			if _, exists := identifiersMap[accessList.GetName()]; !exists {
				needsNotification = true
				// Create a unique identifier for this access list so that we know it has been accounted for.
				// Note that if the auth server crashes between creating this identifier and creating the notification,
				// the notification will be missed.  This has been judged as an acceptable outcome for access lists,
				// but the same strategy may not be acceptable for other notification types.
				if _, err := a.CreateUniqueNotificationIdentifier(ctx, threshold.prefix, accessList.GetName()); err != nil {
					a.logger.WarnContext(ctx, "failed to create notification identifier", "error", err, "access_list", accessList.GetName())
					continue
				}
				for _, owner := range accessList.Spec.Owners {
					owners = append(owners, owner.Name)
				}
			}
		}
		writeLimiter.Stop()

		owners = apiutils.Deduplicate(owners)

		var title string
		if threshold.days == 0 {
			title = "You have access lists due for review today."
		} else if threshold.days < 0 {
			title = fmt.Sprintf("You have access lists that are more than %d days overdue for review", -threshold.days)
		} else {
			title = fmt.Sprintf("You have access lists due for review in less than %d days.", threshold.days)
		}

		// Create the notification for this reminder treshold for all relevant owners.
		if needsNotification {
			err := a.createAccessListReminderNotification(ctx, owners, threshold.notificationSubkind, title)
			if err != nil {
				a.logger.WarnContext(ctx, "Failed to create access list reminder notification", "error", err)
			}
		}
	}
}

// createAccessListReminderNotification is a helper function to create a notification for an access list reminder.
func (a *Server) createAccessListReminderNotification(ctx context.Context, owners []string, subkind string, title string) error {
	_, err := a.Services.CreateGlobalNotification(ctx, &notificationsv1.GlobalNotification{
		Spec: &notificationsv1.GlobalNotificationSpec{
			Matcher: &notificationsv1.GlobalNotificationSpec_ByUsers{
				ByUsers: &notificationsv1.ByUsers{
					Users: owners,
				},
			},
			Notification: &notificationsv1.Notification{
				Spec:    &notificationsv1.NotificationSpec{},
				SubKind: subkind,
				Metadata: &headerv1.Metadata{
					Labels: map[string]string{types.NotificationTitleLabel: title},
				},
			},
		},
	})
	if err != nil {
		return err
	}

	// Also create a notification for users who have CRUD permissions for access lists. This is because they can also review access lists.
	_, err = a.Services.CreateGlobalNotification(ctx, &notificationsv1.GlobalNotification{
		Spec: &notificationsv1.GlobalNotificationSpec{
			Matcher: &notificationsv1.GlobalNotificationSpec_ByPermissions{
				ByPermissions: &notificationsv1.ByPermissions{
					RoleConditions: []*types.RoleConditions{
						{
							Rules: []types.Rule{
								{
									Resources: []string{types.KindAccessList},
									Verbs:     services.RW(),
								},
							},
						},
					},
				},
			},
			// Exclude the list of owners so that they don't get a duplicate notification, since we already created a notification for them.
			ExcludeUsers: owners,
			Notification: &notificationsv1.Notification{
				Spec:    &notificationsv1.NotificationSpec{},
				SubKind: subkind,
				Metadata: &headerv1.Metadata{
					Labels: map[string]string{types.NotificationTitleLabel: title},
				},
			},
		},
	})
	if err != nil {
		return err
	}

	return nil
}

// GenerateCertAuthorityCRL generates an empty CRL for the local CA of a given type.
func (a *Server) GenerateCertAuthorityCRL(ctx context.Context, caType types.CertAuthType) ([]byte, error) {
	// Generate a CRL for the current cluster CA.
	clusterName, err := a.GetClusterName(ctx)
	if err != nil {
		return nil, trace.Wrap(err)
	}
	ca, err := a.GetCertAuthority(ctx, types.CertAuthID{
		Type:       caType,
		DomainName: clusterName.GetClusterName(),
	}, true)
	if err != nil {
		return nil, trace.Wrap(err)
	}

	// TODO(awly): this will only create a CRL for an active signer.
	// If there are multiple signers (multiple HSMs), we won't have the full CRL coverage.
	// Generate a CRL per signer and return all of them separately.

	cert, signer, err := a.keyStore.GetTLSCertAndSigner(ctx, ca)
	if trace.IsNotFound(err) {
		// If there is no local TLS signer found in the host CA ActiveKeys, this
		// auth server may have a newly configured HSM and has only populated
		// local keys in the AdditionalTrustedKeys until the next CA rotation.
		// This is the only case where we should be able to get a signer from
		// AdditionalTrustedKeys but not ActiveKeys.
		cert, signer, err = a.keyStore.GetAdditionalTrustedTLSCertAndSigner(ctx, ca)
	}
	if err != nil {
		return nil, trace.Wrap(err)
	}
	tlsAuthority, err := tlsca.FromCertAndSigner(cert, signer)
	if err != nil {
		return nil, trace.Wrap(err)
	}
	// Empty CRL valid for 1yr.
	template := &x509.RevocationList{
		Number:     big.NewInt(1),
		ThisUpdate: time.Now().Add(-1 * time.Minute), // 1 min in the past to account for clock skew.
		NextUpdate: time.Now().Add(365 * 24 * time.Hour),
	}
	crl, err := x509.CreateRevocationList(rand.Reader, template, tlsAuthority.Cert, tlsAuthority.Signer)
	if err != nil {
		return nil, trace.Wrap(err)
	}

	return crl, nil
}

// ErrDone indicates that resource iteration is complete
var ErrDone = errors.New("done iterating")

// IterateResources loads all resources matching the provided request and passes them one by one to the provided
// callback function. To stop iteration callers may return ErrDone from the callback function, which will result in
// a nil return from IterateResources. Any other errors returned from the callback function cause iteration to stop
// and the error to be returned.
func (a *Server) IterateResources(ctx context.Context, req proto.ListResourcesRequest, f func(resource types.ResourceWithLabels) error) error {
	for {
		resp, err := a.ListResources(ctx, req)
		if err != nil {
			return trace.Wrap(err)
		}

		for _, resource := range resp.Resources {
			if err := f(resource); err != nil {
				if errors.Is(err, ErrDone) {
					return nil
				}
				return trace.Wrap(err)
			}
		}

		if resp.NextKey == "" {
			return nil
		}

		req.StartKey = resp.NextKey
	}
}

// CreateApp creates a new application resource.
func (a *Server) CreateApp(ctx context.Context, app types.Application) error {
	if err := a.Services.CreateApp(ctx, app); err != nil {
		return trace.Wrap(err)
	}
	if err := a.emitter.EmitAuditEvent(ctx, &apievents.AppCreate{
		Metadata: apievents.Metadata{
			Type: events.AppCreateEvent,
			Code: events.AppCreateCode,
		},
		UserMetadata: authz.ClientUserMetadata(ctx),
		ResourceMetadata: apievents.ResourceMetadata{
			Name:    app.GetName(),
			Expires: app.Expiry(),
		},
		AppMetadata: apievents.AppMetadata{
			AppURI:        app.GetURI(),
			AppPublicAddr: app.GetPublicAddr(),
			AppLabels:     app.GetStaticLabels(),
		},
	}); err != nil {
		a.logger.WarnContext(ctx, "Failed to emit app create event", "error", err)
	}
	return nil
}

// UpdateApp updates an existing application resource.
func (a *Server) UpdateApp(ctx context.Context, app types.Application) error {
	if err := a.Services.UpdateApp(ctx, app); err != nil {
		return trace.Wrap(err)
	}
	if err := a.emitter.EmitAuditEvent(ctx, &apievents.AppUpdate{
		Metadata: apievents.Metadata{
			Type: events.AppUpdateEvent,
			Code: events.AppUpdateCode,
		},
		UserMetadata: authz.ClientUserMetadata(ctx),
		ResourceMetadata: apievents.ResourceMetadata{
			Name:    app.GetName(),
			Expires: app.Expiry(),
		},
		AppMetadata: apievents.AppMetadata{
			AppURI:        app.GetURI(),
			AppPublicAddr: app.GetPublicAddr(),
			AppLabels:     app.GetStaticLabels(),
		},
	}); err != nil {
		a.logger.WarnContext(ctx, "Failed to emit app update event", "error", err)
	}
	return nil
}

// DeleteApp deletes an application resource.
func (a *Server) DeleteApp(ctx context.Context, name string) error {
	if err := a.Services.DeleteApp(ctx, name); err != nil {
		return trace.Wrap(err)
	}
	if err := a.emitter.EmitAuditEvent(ctx, &apievents.AppDelete{
		Metadata: apievents.Metadata{
			Type: events.AppDeleteEvent,
			Code: events.AppDeleteCode,
		},
		UserMetadata: authz.ClientUserMetadata(ctx),
		ResourceMetadata: apievents.ResourceMetadata{
			Name: name,
		},
	}); err != nil {
		a.logger.WarnContext(ctx, "Failed to emit app delete event", "error", err)
	}
	return nil
}

// CreateSessionTracker creates a tracker resource for an active session.
func (a *Server) CreateSessionTracker(ctx context.Context, tracker types.SessionTracker) (types.SessionTracker, error) {
	// Don't allow sessions that require moderation without the enterprise feature enabled.
	for _, policySet := range tracker.GetHostPolicySets() {
		if len(policySet.RequireSessionJoin) != 0 {
			if modules.GetModules().BuildType() != modules.BuildEnterprise {
				return nil, fmt.Errorf("Moderated Sessions: %w", ErrRequiresEnterprise)
			}
		}
	}

	return a.Services.CreateSessionTracker(ctx, tracker)
}

// CreateDatabase creates a new database resource.
func (a *Server) CreateDatabase(ctx context.Context, database types.Database) error {
	if err := a.Services.CreateDatabase(ctx, database); err != nil {
		return trace.Wrap(err)
	}
	if err := a.emitter.EmitAuditEvent(ctx, &apievents.DatabaseCreate{
		Metadata: apievents.Metadata{
			Type: events.DatabaseCreateEvent,
			Code: events.DatabaseCreateCode,
		},
		UserMetadata: authz.ClientUserMetadata(ctx),
		ResourceMetadata: apievents.ResourceMetadata{
			Name:    database.GetName(),
			Expires: database.Expiry(),
		},
		DatabaseMetadata: apievents.DatabaseMetadata{
			DatabaseProtocol:             database.GetProtocol(),
			DatabaseURI:                  database.GetURI(),
			DatabaseLabels:               database.GetStaticLabels(),
			DatabaseAWSRegion:            database.GetAWS().Region,
			DatabaseAWSRedshiftClusterID: database.GetAWS().Redshift.ClusterID,
			DatabaseGCPProjectID:         database.GetGCP().ProjectID,
			DatabaseGCPInstanceID:        database.GetGCP().InstanceID,
		},
	}); err != nil {
		a.logger.WarnContext(ctx, "Failed to emit database create event", "error", err)
	}
	return nil
}

// UpdateDatabase updates an existing database resource.
func (a *Server) UpdateDatabase(ctx context.Context, database types.Database) error {
	if err := a.Services.UpdateDatabase(ctx, database); err != nil {
		return trace.Wrap(err)
	}
	if err := a.emitter.EmitAuditEvent(ctx, &apievents.DatabaseUpdate{
		Metadata: apievents.Metadata{
			Type: events.DatabaseUpdateEvent,
			Code: events.DatabaseUpdateCode,
		},
		UserMetadata: authz.ClientUserMetadata(ctx),
		ResourceMetadata: apievents.ResourceMetadata{
			Name:    database.GetName(),
			Expires: database.Expiry(),
		},
		DatabaseMetadata: apievents.DatabaseMetadata{
			DatabaseProtocol:             database.GetProtocol(),
			DatabaseURI:                  database.GetURI(),
			DatabaseLabels:               database.GetStaticLabels(),
			DatabaseAWSRegion:            database.GetAWS().Region,
			DatabaseAWSRedshiftClusterID: database.GetAWS().Redshift.ClusterID,
			DatabaseGCPProjectID:         database.GetGCP().ProjectID,
			DatabaseGCPInstanceID:        database.GetGCP().InstanceID,
		},
	}); err != nil {
		a.logger.WarnContext(ctx, "Failed to emit database update event", "error", err)
	}
	return nil
}

// DeleteDatabase deletes a database resource.
func (a *Server) DeleteDatabase(ctx context.Context, name string) error {
	if err := a.Services.DeleteDatabase(ctx, name); err != nil {
		return trace.Wrap(err)
	}
	if err := a.emitter.EmitAuditEvent(ctx, &apievents.DatabaseDelete{
		Metadata: apievents.Metadata{
			Type: events.DatabaseDeleteEvent,
			Code: events.DatabaseDeleteCode,
		},
		UserMetadata: authz.ClientUserMetadata(ctx),
		ResourceMetadata: apievents.ResourceMetadata{
			Name: name,
		},
	}); err != nil {
		a.logger.WarnContext(ctx, "Failed to emit database delete event", "error", err)
	}
	return nil
}

// ListResources returns paginated resources depending on the resource type..
func (a *Server) ListResources(ctx context.Context, req proto.ListResourcesRequest) (*types.ListResourcesResponse, error) {
	// Because WindowsDesktopService does not contain the desktop resources,
	// this is not implemented at the cache level and requires the workaround
	// here in order to support KindWindowsDesktop for ListResources.
	if req.ResourceType == types.KindWindowsDesktop {
		wResp, err := a.ListWindowsDesktops(ctx, types.ListWindowsDesktopsRequest{
			WindowsDesktopFilter: req.WindowsDesktopFilter,
			Limit:                int(req.Limit),
			StartKey:             req.StartKey,
			PredicateExpression:  req.PredicateExpression,
			Labels:               req.Labels,
			SearchKeywords:       req.SearchKeywords,
		})
		if err != nil {
			return nil, trace.Wrap(err)
		}
		return &types.ListResourcesResponse{
			Resources: types.WindowsDesktops(wResp.Desktops).AsResources(),
			NextKey:   wResp.NextKey,
		}, nil
	}
	if req.ResourceType == types.KindWindowsDesktopService {
		wResp, err := a.ListWindowsDesktopServices(ctx, types.ListWindowsDesktopServicesRequest{
			Limit:               int(req.Limit),
			StartKey:            req.StartKey,
			PredicateExpression: req.PredicateExpression,
			Labels:              req.Labels,
			SearchKeywords:      req.SearchKeywords,
		})
		if err != nil {
			return nil, trace.Wrap(err)
		}
		return &types.ListResourcesResponse{
			Resources: types.WindowsDesktopServices(wResp.DesktopServices).AsResources(),
			NextKey:   wResp.NextKey,
		}, nil
	}
	return a.Cache.ListResources(ctx, req)
}

// CreateKubernetesCluster creates a new kubernetes cluster resource.
func (a *Server) CreateKubernetesCluster(ctx context.Context, kubeCluster types.KubeCluster) error {
	if err := enforceLicense(types.KindKubernetesCluster); err != nil {
		return trace.Wrap(err)
	}
	if err := a.Services.CreateKubernetesCluster(ctx, kubeCluster); err != nil {
		return trace.Wrap(err)
	}
	if err := a.emitter.EmitAuditEvent(ctx, &apievents.KubernetesClusterCreate{
		Metadata: apievents.Metadata{
			Type: events.KubernetesClusterCreateEvent,
			Code: events.KubernetesClusterCreateCode,
		},
		UserMetadata: authz.ClientUserMetadata(ctx),
		ResourceMetadata: apievents.ResourceMetadata{
			Name:    kubeCluster.GetName(),
			Expires: kubeCluster.Expiry(),
		},
		KubeClusterMetadata: apievents.KubeClusterMetadata{
			KubeLabels: kubeCluster.GetStaticLabels(),
		},
	}); err != nil {
		a.logger.WarnContext(ctx, "Failed to emit kube cluster create event", "error", err)
	}
	return nil
}

// UpdateKubernetesCluster updates an existing kubernetes cluster resource.
func (a *Server) UpdateKubernetesCluster(ctx context.Context, kubeCluster types.KubeCluster) error {
	if err := enforceLicense(types.KindKubernetesCluster); err != nil {
		return trace.Wrap(err)
	}
	if err := a.Kubernetes.UpdateKubernetesCluster(ctx, kubeCluster); err != nil {
		return trace.Wrap(err)
	}
	if err := a.emitter.EmitAuditEvent(ctx, &apievents.KubernetesClusterUpdate{
		Metadata: apievents.Metadata{
			Type: events.KubernetesClusterUpdateEvent,
			Code: events.KubernetesClusterUpdateCode,
		},
		UserMetadata: authz.ClientUserMetadata(ctx),
		ResourceMetadata: apievents.ResourceMetadata{
			Name:    kubeCluster.GetName(),
			Expires: kubeCluster.Expiry(),
		},
		KubeClusterMetadata: apievents.KubeClusterMetadata{
			KubeLabels: kubeCluster.GetStaticLabels(),
		},
	}); err != nil {
		a.logger.WarnContext(ctx, "Failed to emit kube cluster update event", "error", err)
	}
	return nil
}

// DeleteKubernetesCluster deletes a kubernetes cluster resource.
func (a *Server) DeleteKubernetesCluster(ctx context.Context, name string) error {
	if err := a.Kubernetes.DeleteKubernetesCluster(ctx, name); err != nil {
		return trace.Wrap(err)
	}
	if err := a.emitter.EmitAuditEvent(ctx, &apievents.KubernetesClusterDelete{
		Metadata: apievents.Metadata{
			Type: events.KubernetesClusterDeleteEvent,
			Code: events.KubernetesClusterDeleteCode,
		},
		UserMetadata: authz.ClientUserMetadata(ctx),
		ResourceMetadata: apievents.ResourceMetadata{
			Name: name,
		},
	}); err != nil {
		a.logger.WarnContext(ctx, "Failed to emit kube cluster delete event", "error", err)
	}
	return nil
}

// SubmitUsageEvent submits an external usage event.
func (a *Server) SubmitUsageEvent(ctx context.Context, req *proto.SubmitUsageEventRequest) error {
	username, err := authz.GetClientUsername(ctx)
	if err != nil {
		return trace.Wrap(err)
	}

	userIsSSO, err := authz.GetClientUserIsSSO(ctx)
	if err != nil {
		return trace.Wrap(err)
	}

	userMetadata := usagereporter.UserMetadata{
		Username: username,
		IsSSO:    userIsSSO,
	}

	event, err := usagereporter.ConvertUsageEvent(req.GetEvent(), userMetadata)
	if err != nil {
		return trace.Wrap(err)
	}

	a.AnonymizeAndSubmit(event)

	return nil
}

// Ping gets basic info about the auth server.
// Please note that Ping is publicly accessible (not protected by any RBAC) by design,
// and thus PingResponse must never contain any sensitive information.
func (a *Server) Ping(ctx context.Context) (proto.PingResponse, error) {
	cn, err := a.GetClusterName(ctx)
	if err != nil {
		return proto.PingResponse{}, trace.Wrap(err)
	}
	features := modules.GetModules().Features().ToProto()

	authPref, err := a.GetAuthPreference(ctx)
	if err != nil {
		return proto.PingResponse{}, nil
	}

	licenseExpiry := modules.GetModules().LicenseExpiry()

	return proto.PingResponse{
		ClusterName:             cn.GetClusterName(),
		ServerVersion:           teleport.Version,
		ServerFeatures:          features,
		ProxyPublicAddr:         a.getProxyPublicAddr(),
		IsBoring:                modules.GetModules().IsBoringBinary(),
		LoadAllCAs:              a.loadAllCAs,
		SignatureAlgorithmSuite: authPref.GetSignatureAlgorithmSuite(),
		LicenseExpiry:           &licenseExpiry,
	}, nil
}

type maintenanceWindowCacheKey struct {
	key string
}

// agentWindowLookahead is the number of upgrade windows, starting from 'today', that we export
// when compiling agent upgrade schedules. The choice is arbitrary. We must export at least 2, because upgraders
// treat a schedule value whose windows all end in the past to be stale and therefore a sign that the agent is
// unhealthy. 3 was picked to give us some leeway in terms of how long an agent can be turned off before its
// upgrader starts complaining of a stale schedule.
const agentWindowLookahead = 3

// exportUpgradeWindowsCached generates the export value of all upgrade window schedule types. Since schedules
// are reloaded frequently in large clusters and export incurs string/json encoding, we use the ttl cache to store
// the encoded schedule values for a few seconds.
func (a *Server) exportUpgradeWindowsCached(ctx context.Context) (proto.ExportUpgradeWindowsResponse, error) {
	return utils.FnCacheGet(ctx, a.ttlCache, maintenanceWindowCacheKey{"export"}, func(ctx context.Context) (proto.ExportUpgradeWindowsResponse, error) {
		var rsp proto.ExportUpgradeWindowsResponse
		cmc, err := a.GetClusterMaintenanceConfig(ctx)
		if err != nil {
			if trace.IsNotFound(err) {
				// "not found" is treated as an empty schedule value
				return rsp, nil
			}
			return rsp, trace.Wrap(err)
		}

		agentWindow, ok := cmc.GetAgentUpgradeWindow()
		if !ok {
			// "unconfigured" is treated as an empty schedule value
			return rsp, nil
		}

		sched := agentWindow.Export(time.Now(), agentWindowLookahead)

		rsp.CanonicalSchedule = &sched

		rsp.KubeControllerSchedule, err = uw.EncodeKubeControllerSchedule(sched)
		if err != nil {
			a.logger.WarnContext(ctx, "Failed to encode kube controller maintenance schedule", "error", err)
		}

		rsp.SystemdUnitSchedule, err = uw.EncodeSystemdUnitSchedule(sched)
		if err != nil {
			a.logger.WarnContext(ctx, "Failed to encode systemd unit maintenance schedule", "error", err)
		}

		return rsp, nil
	})
}

func (a *Server) ExportUpgradeWindows(ctx context.Context, req proto.ExportUpgradeWindowsRequest) (proto.ExportUpgradeWindowsResponse, error) {
	var rsp proto.ExportUpgradeWindowsResponse

	// get the cached collection of all export values
	cached, err := a.exportUpgradeWindowsCached(ctx)
	if err != nil {
		return rsp, nil
	}

	switch req.UpgraderKind {
	case "", types.UpgraderKindTeleportUpdate:
		rsp.CanonicalSchedule = cached.CanonicalSchedule.Clone()
	case types.UpgraderKindKubeController:
		rsp.KubeControllerSchedule = cached.KubeControllerSchedule

		if sched := os.Getenv("TELEPORT_UNSTABLE_KUBE_UPGRADE_SCHEDULE"); sched != "" {
			rsp.KubeControllerSchedule = sched
		}
	case types.UpgraderKindSystemdUnit:
		rsp.SystemdUnitSchedule = cached.SystemdUnitSchedule

		if sched := os.Getenv("TELEPORT_UNSTABLE_SYSTEMD_UPGRADE_SCHEDULE"); sched != "" {
			rsp.SystemdUnitSchedule = sched
		}
	default:
		return rsp, trace.NotImplemented("unsupported upgrader kind %q in upgrade window export request", req.UpgraderKind)
	}

	return rsp, nil
}

// MFARequiredToBool translates a [proto.MFARequired] value to a simple
// "required bool".
func MFARequiredToBool(m proto.MFARequired) (required bool) {
	switch m {
	case proto.MFARequired_MFA_REQUIRED_NO:
		return false
	default: // _UNSPECIFIED or _YES are both treated as required.
		return true
	}
}

func (a *Server) isMFARequired(ctx context.Context, checker services.AccessChecker, req *proto.IsMFARequiredRequest) (resp *proto.IsMFARequiredResponse, err error) {
	// Assign Required as a function of MFARequired.
	defer func() {
		if resp != nil {
			resp.Required = MFARequiredToBool(resp.MFARequired)
		}
	}()

	authPref, err := a.GetAuthPreference(ctx)
	if err != nil {
		return nil, trace.Wrap(err)
	}

	switch state := checker.GetAccessState(authPref); state.MFARequired {
	case services.MFARequiredAlways:
		return &proto.IsMFARequiredResponse{
			MFARequired: proto.MFARequired_MFA_REQUIRED_YES,
		}, nil
	case services.MFARequiredNever:
		return &proto.IsMFARequiredResponse{
			MFARequired: proto.MFARequired_MFA_REQUIRED_NO,
		}, nil
	}

	var noMFAAccessErr error
	switch t := req.Target.(type) {
	case *proto.IsMFARequiredRequest_Node:
		if t.Node.Node == "" {
			return nil, trace.BadParameter("empty Node field")
		}
		if t.Node.Login == "" {
			return nil, trace.BadParameter("empty Login field")
		}

		// state.MFARequired is "per-role", so if the user is joining
		// a session, MFA is required no matter what node they are
		// connecting to. We don't preform an RBAC check like we do
		// below when users are starting a session to selectively
		// require MFA because we don't know what session the user
		// is joining, nor do we know what role allowed the session
		// creator to start the session that is attempting to be joined.
		// We need this info to be able to selectively skip MFA in
		// this case.
		if t.Node.Login == teleport.SSHSessionJoinPrincipal {
			return &proto.IsMFARequiredResponse{
				MFARequired: proto.MFARequired_MFA_REQUIRED_YES,
			}, nil
		}

		// Find the target node and check whether MFA is required.
		matches, err := client.GetResourcesWithFilters(ctx, a, proto.ListResourcesRequest{
			ResourceType:   types.KindNode,
			Namespace:      apidefaults.Namespace,
			SearchKeywords: []string{t.Node.Node},
		})
		if err != nil {
			return nil, trace.Wrap(err)
		}

		if len(matches) == 0 {
			// If t.Node.Node is not a known registered node, it may be an
			// unregistered host running OpenSSH with a certificate created via
			// `tctl auth sign`. In these cases, let the user through without
			// extra checks.
			//
			// If t.Node.Node turns out to be an alias for a real node (e.g.
			// private network IP), and MFA check was actually required, the
			// Node itself will check the cert extensions and reject the
			// connection.
			return &proto.IsMFARequiredResponse{
				MFARequired: proto.MFARequired_MFA_REQUIRED_NO,
			}, nil
		}

		// Check RBAC against all matching nodes and return the first error.
		// If at least one node requires MFA, we'll catch it.
		for _, n := range matches {
			srv, ok := n.(types.Server)
			if !ok {
				continue
			}

			// Filter out any matches on labels before checking access
			fieldVals := append(srv.GetPublicAddrs(), srv.GetName(), srv.GetHostname(), srv.GetAddr())
			if !types.MatchSearch(fieldVals, []string{t.Node.Node}, nil) {
				continue
			}

			err = checker.CheckAccess(
				n,
				services.AccessState{},
				services.NewLoginMatcher(t.Node.Login),
			)

			// Ignore other errors; they'll be caught on the real access attempt.
			if err != nil && errors.Is(err, services.ErrSessionMFARequired) {
				noMFAAccessErr = err
				break
			}
		}

	case *proto.IsMFARequiredRequest_KubernetesCluster:
		if t.KubernetesCluster == "" {
			return nil, trace.BadParameter("missing KubernetesCluster field in a kubernetes-only UserCertsRequest")
		}
		// Find the target cluster and check whether MFA is required.
		svcs, err := a.GetKubernetesServers(ctx)
		if err != nil {
			return nil, trace.Wrap(err)
		}
		var cluster types.KubeCluster
		for _, svc := range svcs {
			kubeCluster := svc.GetCluster()
			if kubeCluster.GetName() == t.KubernetesCluster {
				cluster = kubeCluster
				break
			}
		}
		if cluster == nil {
			return nil, trace.NotFound("kubernetes cluster %q not found", t.KubernetesCluster)
		}

		noMFAAccessErr = checker.CheckAccess(cluster, services.AccessState{})

	case *proto.IsMFARequiredRequest_Database:
		if t.Database.ServiceName == "" {
			return nil, trace.BadParameter("missing ServiceName field in a database-only UserCertsRequest")
		}
		servers, err := a.GetDatabaseServers(ctx, apidefaults.Namespace)
		if err != nil {
			return nil, trace.Wrap(err)
		}
		var db types.Database
		for _, server := range servers {
			if server.GetDatabase().GetName() == t.Database.ServiceName {
				db = server.GetDatabase()
				break
			}
		}
		if db == nil {
			return nil, trace.NotFound("database service %q not found", t.Database.ServiceName)
		}

		autoCreate, err := checker.DatabaseAutoUserMode(db)
		switch {
		case errors.Is(err, services.ErrSessionMFARequired):
			noMFAAccessErr = err
		case err != nil:
			return nil, trace.Wrap(err)
		default:
			dbRoleMatchers := role.GetDatabaseRoleMatchers(role.RoleMatchersConfig{
				Database:       db,
				DatabaseUser:   t.Database.Username,
				DatabaseName:   t.Database.GetDatabase(),
				AutoCreateUser: autoCreate.IsEnabled(),
			})
			noMFAAccessErr = checker.CheckAccess(
				db,
				services.AccessState{},
				dbRoleMatchers...,
			)
		}

	case *proto.IsMFARequiredRequest_WindowsDesktop:
		desktops, err := a.GetWindowsDesktops(ctx, types.WindowsDesktopFilter{Name: t.WindowsDesktop.GetWindowsDesktop()})
		if err != nil {
			return nil, trace.Wrap(err)
		}
		if len(desktops) == 0 {
			return nil, trace.NotFound("windows desktop %q not found", t.WindowsDesktop.GetWindowsDesktop())
		}

		noMFAAccessErr = checker.CheckAccess(desktops[0],
			services.AccessState{},
			services.NewWindowsLoginMatcher(t.WindowsDesktop.GetLogin()))

	case *proto.IsMFARequiredRequest_App:
		if t.App.Name == "" {
			return nil, trace.BadParameter("missing Name field in an app-only UserCertsRequest")
		}

		servers, err := a.GetApplicationServers(ctx, apidefaults.Namespace)
		if err != nil {
			return nil, trace.Wrap(err)
		}

		i := slices.IndexFunc(servers, func(server types.AppServer) bool {
			return server.GetApp().GetName() == t.App.Name
		})
		if i == -1 {
			return nil, trace.NotFound("application service %q not found", t.App.Name)
		}

		app := servers[i].GetApp()
		noMFAAccessErr = checker.CheckAccess(app, services.AccessState{})

	default:
		return nil, trace.BadParameter("unknown Target %T", req.Target)
	}
	// No error means that MFA is not required for this resource by
	// AccessChecker.
	if noMFAAccessErr == nil {
		return &proto.IsMFARequiredResponse{
			MFARequired: proto.MFARequired_MFA_REQUIRED_NO,
		}, nil
	}
	// Errors other than ErrSessionMFARequired mean something else is wrong,
	// most likely access denied.
	if !errors.Is(noMFAAccessErr, services.ErrSessionMFARequired) {
		if !trace.IsAccessDenied(noMFAAccessErr) {
			a.logger.WarnContext(ctx, "Could not determine MFA access", "error", noMFAAccessErr)
		}

		// Mask the access denied errors by returning false to prevent resource
		// name oracles. Auth will be denied (and generate an audit log entry)
		// when the client attempts to connect.
		return &proto.IsMFARequiredResponse{
			MFARequired: proto.MFARequired_MFA_REQUIRED_NO,
		}, nil
	}
	// If we reach here, the error from AccessChecker was
	// ErrSessionMFARequired.

	return &proto.IsMFARequiredResponse{
		MFARequired: proto.MFARequired_MFA_REQUIRED_YES,
	}, nil
}

// mfaAuthChallenge constructs an MFAAuthenticateChallenge for all MFA devices
// registered by the user.
func (a *Server) mfaAuthChallenge(ctx context.Context, user string, ssoClientRedirectURL string, challengeExtensions *mfav1.ChallengeExtensions) (*proto.MFAAuthenticateChallenge, error) {
	isPasswordless := challengeExtensions.Scope == mfav1.ChallengeScope_CHALLENGE_SCOPE_PASSWORDLESS_LOGIN

	// Check what kind of MFA is enabled.
	apref, err := a.GetAuthPreference(ctx)
	if err != nil {
		return nil, trace.Wrap(err)
	}
	enableTOTP := apref.IsSecondFactorTOTPAllowed()
	enableWebauthn := apref.IsSecondFactorWebauthnAllowed()
	enableSSO := apref.IsSecondFactorSSOAllowed()

	// Fetch configurations. The IsSecondFactor*Allowed calls above already
	// include the necessary checks of config empty, disabled, etc.
	var u2fPref *types.U2F
	switch val, err := apref.GetU2F(); {
	case trace.IsNotFound(err): // OK, may happen.
	case err != nil: // NOK, unexpected.
		return nil, trace.Wrap(err)
	default:
		u2fPref = val
	}
	var webConfig *types.Webauthn
	switch val, err := apref.GetWebauthn(); {
	case trace.IsNotFound(err): // OK, may happen.
	case err != nil: // NOK, unexpected.
		return nil, trace.Wrap(err)
	default:
		webConfig = val
	}

	// Handle passwordless separately, it works differently from MFA.
	if isPasswordless {
		if !enableWebauthn {
			return nil, trace.Wrap(types.ErrPasswordlessRequiresWebauthn)
		}
		if !apref.GetAllowPasswordless() {
			return nil, trace.Wrap(types.ErrPasswordlessDisabledBySettings)
		}

		webLogin := &wanlib.PasswordlessFlow{
			Webauthn: webConfig,
			Identity: a.Services,
		}
		assertion, err := webLogin.Begin(ctx)
		if err != nil {
			return nil, trace.Wrap(err)
		}

		clusterName, err := a.GetClusterName(ctx)
		if err != nil {
			return nil, trace.Wrap(err)
		}

		if err := a.emitter.EmitAuditEvent(ctx, &apievents.CreateMFAAuthChallenge{
			Metadata: apievents.Metadata{
				Type:        events.CreateMFAAuthChallengeEvent,
				Code:        events.CreateMFAAuthChallengeCode,
				ClusterName: clusterName.GetClusterName(),
			},
			UserMetadata:        authz.ClientUserMetadataWithUser(ctx, user),
			ChallengeScope:      challengeExtensions.Scope.String(),
			ChallengeAllowReuse: challengeExtensions.AllowReuse == mfav1.ChallengeAllowReuse_CHALLENGE_ALLOW_REUSE_YES,
		}); err != nil {
			a.logger.WarnContext(ctx, "Failed to emit CreateMFAAuthChallenge event", "error", err)
		}

		return &proto.MFAAuthenticateChallenge{
			WebauthnChallenge: wantypes.CredentialAssertionToProto(assertion),
		}, nil
	}

	// User required for non-passwordless.
	if user == "" {
		return nil, trace.BadParameter("user required")
	}

	devs, err := a.Services.GetMFADevices(ctx, user, true /* withSecrets */)
	if err != nil {
		return nil, trace.Wrap(err)
	}
	groupedDevs := groupByDeviceType(devs)
	challenge := &proto.MFAAuthenticateChallenge{}

	// TOTP challenge.
	if enableTOTP && groupedDevs.TOTP {
		challenge.TOTP = &proto.TOTPChallenge{}
	}

	// WebAuthn challenge.
	if enableWebauthn && len(groupedDevs.Webauthn) > 0 {
		webLogin := &wanlib.LoginFlow{
			U2F:      u2fPref,
			Webauthn: webConfig,
			Identity: wanlib.WithDevices(a.Services, groupedDevs.Webauthn),
		}
		assertion, err := webLogin.Begin(ctx, user, challengeExtensions)
		if err != nil {
			return nil, trace.Wrap(err)
		}
		challenge.WebauthnChallenge = wantypes.CredentialAssertionToProto(assertion)
	}

	// If the user has an SSO device and the client provided a redirect URL to handle
	// the MFA SSO flow, create an SSO challenge.
	if enableSSO && groupedDevs.SSO != nil && ssoClientRedirectURL != "" {
		if challenge.SSOChallenge, err = a.beginSSOMFAChallenge(ctx, user, groupedDevs.SSO.GetSso(), ssoClientRedirectURL, challengeExtensions); err != nil {
			return nil, trace.Wrap(err)
		}
	}

	clusterName, err := a.GetClusterName(ctx)
	if err != nil {
		return nil, trace.Wrap(err)
	}

	if err := a.emitter.EmitAuditEvent(ctx, &apievents.CreateMFAAuthChallenge{
		Metadata: apievents.Metadata{
			Type:        events.CreateMFAAuthChallengeEvent,
			Code:        events.CreateMFAAuthChallengeCode,
			ClusterName: clusterName.GetClusterName(),
		},
		UserMetadata:        authz.ClientUserMetadataWithUser(ctx, user),
		ChallengeScope:      challengeExtensions.Scope.String(),
		ChallengeAllowReuse: challengeExtensions.AllowReuse == mfav1.ChallengeAllowReuse_CHALLENGE_ALLOW_REUSE_YES,
	}); err != nil {
		a.logger.WarnContext(ctx, "Failed to emit CreateMFAAuthChallenge event", "error", err)
	}

	return challenge, nil
}

type devicesByType struct {
	TOTP     bool
	Webauthn []*types.MFADevice
	SSO      *types.MFADevice
}

func groupByDeviceType(devs []*types.MFADevice) devicesByType {
	res := devicesByType{}
	for _, dev := range devs {
		switch dev.Device.(type) {
		case *types.MFADevice_Totp:
			res.TOTP = true
		case *types.MFADevice_U2F:
			res.Webauthn = append(res.Webauthn, dev)
		case *types.MFADevice_Webauthn:
			res.Webauthn = append(res.Webauthn, dev)
		case *types.MFADevice_Sso:
			res.SSO = dev
		default:
			logger.WarnContext(context.Background(), "Skipping MFA device with unknown type", "device_type", logutils.TypeAttr(dev.Device))
		}
	}
	return res
}

// validateMFAAuthResponseForRegister is akin to [validateMFAAuthResponse], but
// it allows users with no devices to supply a nil/empty response.
//
// The hasDevices response value can only be trusted in the absence of errors.
//
// Use only for registration purposes.
func (a *Server) validateMFAAuthResponseForRegister(ctx context.Context, resp *proto.MFAAuthenticateResponse, username string, requiredExtensions *mfav1.ChallengeExtensions) (hasDevices bool, err error) {
	// Let users without a useable device go through registration.
	if resp == nil || (resp.GetTOTP() == nil && resp.GetWebauthn() == nil && resp.GetSSO() == nil) {
		devices, err := a.Services.GetMFADevices(ctx, username, false /* withSecrets */)
		if err != nil {
			return false, trace.Wrap(err)
		}
		if len(devices) == 0 {
			// Allowed, no devices registered.
			return false, nil
		}
		devsByType := groupByDeviceType(devices)

		authPref, err := a.GetAuthPreference(ctx)
		if err != nil {
			return false, trace.Wrap(err)
		}

		hasTOTP := authPref.IsSecondFactorTOTPAllowed() && devsByType.TOTP
		hasWebAuthn := authPref.IsSecondFactorWebauthnAllowed() && len(devsByType.Webauthn) > 0
		hasSSO := authPref.IsSecondFactorSSOAllowed() && devsByType.SSO != nil

		if hasTOTP || hasWebAuthn || hasSSO {
			return false, trace.BadParameter("second factor authentication required")
		}

		// Allowed, no useable devices registered.
		return false, nil
	}

	if err := a.WithUserLock(ctx, username, func() error {
		_, err := a.ValidateMFAAuthResponse(ctx, resp, username, requiredExtensions)
		return err
	}); err != nil {
		return false, trace.Wrap(err)
	}

	return true, nil
}

// ValidateMFAAuthResponse validates an MFA or passwordless challenge. The provided
// required challenge extensions will be checked against the stored challenge when
// applicable (webauthn only). Returns the authentication data derived from the solved
// challenge.
func (a *Server) ValidateMFAAuthResponse(
	ctx context.Context,
	resp *proto.MFAAuthenticateResponse,
	user string,
	requiredExtensions *mfav1.ChallengeExtensions,
) (*authz.MFAAuthData, error) {
	if requiredExtensions == nil {
		return nil, trace.BadParameter("required challenge extensions parameter required")
	}

	authData, validateErr := a.validateMFAAuthResponseInternal(ctx, resp, user, requiredExtensions)
	// validateErr handled after audit.

	// Read ClusterName for audit.
	var clusterName string
	if cn, err := a.GetClusterName(ctx); err != nil {
		a.logger.WarnContext(ctx, "Failed to read cluster name", "error", err)
		// err swallowed on purpose.
	} else {
		clusterName = cn.GetClusterName()
	}

	// Take the user from the authData if the user param is empty.
	// This happens for passwordless.
	if user == "" && authData != nil {
		user = authData.User
	}

	// Emit audit event.
	auditEvent := &apievents.ValidateMFAAuthResponse{
		Metadata: apievents.Metadata{
			Type:        events.ValidateMFAAuthResponseEvent,
			ClusterName: clusterName,
		},
		UserMetadata:   authz.ClientUserMetadataWithUser(ctx, user),
		ChallengeScope: requiredExtensions.Scope.String(),
	}
	if validateErr != nil {
		auditEvent.Code = events.ValidateMFAAuthResponseFailureCode
		auditEvent.Success = false
		auditEvent.UserMessage = validateErr.Error()
		auditEvent.Error = validateErr.Error()
	} else {
		auditEvent.Code = events.ValidateMFAAuthResponseCode
		auditEvent.Success = true
		deviceMetadata := mfaDeviceEventMetadata(authData.Device)
		auditEvent.MFADevice = &deviceMetadata
		auditEvent.ChallengeAllowReuse = authData.AllowReuse == mfav1.ChallengeAllowReuse_CHALLENGE_ALLOW_REUSE_YES
	}
	if err := a.emitter.EmitAuditEvent(ctx, auditEvent); err != nil {
		a.logger.WarnContext(ctx, "Failed to emit ValidateMFAAuthResponse event", "error", err)
		// err swallowed on purpose.
	}

	return authData, trace.Wrap(validateErr)
}

func (a *Server) validateMFAAuthResponseInternal(
	ctx context.Context,
	resp *proto.MFAAuthenticateResponse,
	user string,
	requiredExtensions *mfav1.ChallengeExtensions,
) (*authz.MFAAuthData, error) {
	if requiredExtensions == nil {
		return nil, trace.BadParameter("required challenge extensions parameter required")
	}

	isPasswordless := requiredExtensions.Scope == mfav1.ChallengeScope_CHALLENGE_SCOPE_PASSWORDLESS_LOGIN

	// Sanity check user/passwordless.
	if user == "" && !isPasswordless {
		return nil, trace.BadParameter("user required")
	}

	switch res := resp.Response.(type) {
	// cases in order of preference
	case *proto.MFAAuthenticateResponse_Webauthn:
		// Read necessary configurations.
		cap, err := a.GetAuthPreference(ctx)
		if err != nil {
			return nil, trace.Wrap(err)
		}
		u2f, err := cap.GetU2F()
		switch {
		case trace.IsNotFound(err): // OK, may happen.
		case err != nil: // Unexpected.
			return nil, trace.Wrap(err)
		}
		webConfig, err := cap.GetWebauthn()
		if err != nil {
			return nil, trace.Wrap(err)
		}

		assertionResp := wantypes.CredentialAssertionResponseFromProto(res.Webauthn)
		var loginData *wanlib.LoginData
		if isPasswordless {
			webLogin := &wanlib.PasswordlessFlow{
				Webauthn: webConfig,
				Identity: a.Services,
			}
			loginData, err = webLogin.Finish(ctx, assertionResp)

			// Disallow non-local users from logging in with passwordless.
			if err == nil {
				u, getErr := a.GetUser(ctx, loginData.User, false /* withSecrets */)
				if getErr != nil {
					err = trace.Wrap(getErr)
				} else if u.GetUserType() != types.UserTypeLocal {
					// Return the error unmodified, without the "MFA response validation
					// failed" prefix.
					return nil, trace.Wrap(types.ErrPassswordlessLoginBySSOUser)
				}
			}
		} else {
			webLogin := &wanlib.LoginFlow{
				U2F:      u2f,
				Webauthn: webConfig,
				Identity: a.Services,
			}
			loginData, err = webLogin.Finish(ctx, user, wantypes.CredentialAssertionResponseFromProto(res.Webauthn), requiredExtensions)
		}
		if err != nil {
			return nil, trace.AccessDenied("MFA response validation failed: %v", err)
		}

		return &authz.MFAAuthData{
			Device:     loginData.Device,
			User:       loginData.User,
			AllowReuse: loginData.AllowReuse,
		}, nil

	case *proto.MFAAuthenticateResponse_TOTP:
		dev, err := a.checkOTP(ctx, user, res.TOTP.Code)
		if err != nil {
			return nil, trace.Wrap(err)
		}

		return &authz.MFAAuthData{
			Device: dev,
			User:   user,
			// We store the last used token so OTP reuse is never allowed.
			AllowReuse: mfav1.ChallengeAllowReuse_CHALLENGE_ALLOW_REUSE_NO,
		}, nil

	case *proto.MFAAuthenticateResponse_SSO:
		mfaAuthData, err := a.verifySSOMFASession(ctx, user, res.SSO.RequestId, res.SSO.Token, requiredExtensions)
		return mfaAuthData, trace.Wrap(err)
	default:
		return nil, trace.BadParameter("unknown or missing MFAAuthenticateResponse type %T", resp.Response)
	}
}

func mergeKeySets(a, b types.CAKeySet) types.CAKeySet {
	newKeySet := a.Clone()
	newKeySet.SSH = append(newKeySet.SSH, b.SSH...)
	newKeySet.TLS = append(newKeySet.TLS, b.TLS...)
	newKeySet.JWT = append(newKeySet.JWT, b.JWT...)
	return newKeySet
}

// addAdditionalTrustedKeysAtomic performs an atomic update to
// the given CA with newKeys added to the AdditionalTrustedKeys
func (a *Server) addAdditionalTrustedKeysAtomic(ctx context.Context, ca types.CertAuthority, newKeys types.CAKeySet, needsUpdate func(types.CertAuthority) (bool, error)) error {
	const maxIterations = 64

	for i := 0; i < maxIterations; i++ {
		if update, err := needsUpdate(ca); err != nil || !update {
			return trace.Wrap(err)
		}

		err := ca.SetAdditionalTrustedKeys(mergeKeySets(
			ca.GetAdditionalTrustedKeys(),
			newKeys,
		))
		if err != nil {
			return trace.Wrap(err)
		}

		if _, err := a.UpdateCertAuthority(ctx, ca); err == nil {
			return nil
		} else if !errors.Is(err, backend.ErrIncorrectRevision) {
			return trace.Wrap(err)
		}

		ca, err = a.Services.GetCertAuthority(ctx, ca.GetID(), true)
		if err != nil {
			return trace.Wrap(err)
		}
	}
	return trace.Errorf("too many conflicts attempting to set additional trusted keys for ca %q of type %q", ca.GetClusterName(), ca.GetType())
}

// newKeySet generates a new sets of keys for a given CA type.
// Keep this function in sync with lib/services/suite/suite.go:NewTestCAWithConfig().
func newKeySet(ctx context.Context, keyStore *keystore.Manager, caID types.CertAuthID) (types.CAKeySet, error) {
	var keySet types.CAKeySet

	// Add SSH keys if necessary.
	switch caID.Type {
	case types.UserCA, types.HostCA, types.OpenSSHCA:
		sshKeyPair, err := keyStore.NewSSHKeyPair(ctx, sshCAKeyPurpose(caID.Type))
		if err != nil {
			return keySet, trace.Wrap(err)
		}
		keySet.SSH = append(keySet.SSH, sshKeyPair)
	}

	// Add TLS keys if necessary.
	switch caID.Type {
	case types.UserCA, types.HostCA, types.DatabaseCA, types.DatabaseClientCA, types.SAMLIDPCA, types.SPIFFECA:
		tlsKeyPair, err := keyStore.NewTLSKeyPair(ctx, caID.DomainName, tlsCAKeyPurpose(caID.Type))
		if err != nil {
			return keySet, trace.Wrap(err)
		}
		keySet.TLS = append(keySet.TLS, tlsKeyPair)
	}

	// Add JWT keys if necessary.
	switch caID.Type {
	case types.JWTSigner, types.OIDCIdPCA, types.SPIFFECA, types.OktaCA:
		jwtKeyPair, err := keyStore.NewJWTKeyPair(ctx, jwtCAKeyPurpose(caID.Type))
		if err != nil {
			return keySet, trace.Wrap(err)
		}
		keySet.JWT = append(keySet.JWT, jwtKeyPair)
	}

	return keySet, nil
}

func sshCAKeyPurpose(caType types.CertAuthType) cryptosuites.KeyPurpose {
	switch caType {
	case types.UserCA:
		return cryptosuites.UserCASSH
	case types.HostCA:
		return cryptosuites.HostCASSH
	case types.OpenSSHCA:
		return cryptosuites.OpenSSHCASSH
	}
	return cryptosuites.KeyPurposeUnspecified
}

func tlsCAKeyPurpose(caType types.CertAuthType) cryptosuites.KeyPurpose {
	switch caType {
	case types.UserCA:
		return cryptosuites.UserCATLS
	case types.HostCA:
		return cryptosuites.HostCATLS
	case types.DatabaseCA:
		return cryptosuites.DatabaseCATLS
	case types.DatabaseClientCA:
		return cryptosuites.DatabaseClientCATLS
	case types.SAMLIDPCA:
		return cryptosuites.SAMLIdPCATLS
	case types.SPIFFECA:
		return cryptosuites.SPIFFECATLS
	}
	return cryptosuites.KeyPurposeUnspecified
}

func jwtCAKeyPurpose(caType types.CertAuthType) cryptosuites.KeyPurpose {
	switch caType {
	case types.JWTSigner:
		return cryptosuites.JWTCAJWT
	case types.OIDCIdPCA:
		return cryptosuites.OIDCIdPCAJWT
	case types.SPIFFECA:
		return cryptosuites.SPIFFECAJWT
	case types.OktaCA:
		return cryptosuites.OktaCAJWT
	}
	return cryptosuites.KeyPurposeUnspecified
}

// ensureLocalAdditionalKeys adds additional trusted keys to the CA if they are not
// already present.
func (a *Server) ensureLocalAdditionalKeys(ctx context.Context, ca types.CertAuthority) error {
	usableKeysResult, err := a.keyStore.HasUsableAdditionalKeys(ctx, ca)
	if err != nil {
		return trace.Wrap(err)
	}
	if usableKeysResult.CAHasPreferredKeyType {
		// Nothing to do.
		return nil
	}

	newKeySet, err := newKeySet(ctx, a.keyStore, ca.GetID())
	if err != nil {
		return trace.Wrap(err)
	}

	// The CA still needs an update while the CA does not contain any keys of
	// the preferred type.
	needsUpdate := func(ca types.CertAuthority) (bool, error) {
		usableKeysResult, err := a.keyStore.HasUsableAdditionalKeys(ctx, ca)
		return !usableKeysResult.CAHasPreferredKeyType, trace.Wrap(err)
	}
	err = a.addAdditionalTrustedKeysAtomic(ctx, ca, newKeySet, needsUpdate)
	if err != nil {
		return trace.Wrap(err)
	}
	a.logger.InfoContext(ctx, "Successfully added locally usable additional trusted keys to CA", "ca_type", ca.GetType())
	return nil
}

// GetLicense return the license used the start the teleport enterprise auth server
func (a *Server) GetLicense(ctx context.Context) (string, error) {
	if modules.GetModules().Features().Cloud {
		return "", trace.AccessDenied("license cannot be downloaded on Cloud")
	}
	if a.license == nil {
		return "", trace.NotFound("license not found")
	}
	return fmt.Sprintf("%s%s", a.license.CertPEM, a.license.KeyPEM), nil
}

// GetHeadlessAuthenticationFromWatcher gets a headless authentication from the headless
// authentication watcher.
func (a *Server) GetHeadlessAuthenticationFromWatcher(ctx context.Context, username, name string) (*types.HeadlessAuthentication, error) {
	sub, err := a.headlessAuthenticationWatcher.Subscribe(ctx, username, name)
	if err != nil {
		return nil, trace.Wrap(err)
	}
	defer sub.Close()

	// Wait for the login process to insert the headless authentication resource into the backend.
	// If it already exists and passes the condition, WaitForUpdate will return it immediately.
	headlessAuthn, err := sub.WaitForUpdate(ctx, func(ha *types.HeadlessAuthentication) (bool, error) {
		return services.ValidateHeadlessAuthentication(ha) == nil, nil
	})
	return headlessAuthn, trace.Wrap(err)
}

// UpsertHeadlessAuthenticationStub creates a headless authentication stub for the user
// that will expire after the standard callback timeout.
func (a *Server) UpsertHeadlessAuthenticationStub(ctx context.Context, username string) error {
	// Create the stub. If it already exists, update its expiration.
	expires := a.clock.Now().Add(defaults.HeadlessLoginTimeout)
	stub, err := types.NewHeadlessAuthentication(username, services.HeadlessAuthenticationUserStubID, expires)
	if err != nil {
		return trace.Wrap(err)
	}

	err = a.Services.UpsertHeadlessAuthentication(ctx, stub)
	return trace.Wrap(err)
}

// CompareAndSwapHeadlessAuthentication performs a compare
// and swap replacement on a headless authentication resource.
func (a *Server) CompareAndSwapHeadlessAuthentication(ctx context.Context, old, new *types.HeadlessAuthentication) (*types.HeadlessAuthentication, error) {
	headlessAuthn, err := a.Services.CompareAndSwapHeadlessAuthentication(ctx, old, new)
	return headlessAuthn, trace.Wrap(err)
}

// getAccessRequestMonthlyUsage returns the number of access requests that have been created this month.
func (a *Server) getAccessRequestMonthlyUsage(ctx context.Context) (int, error) {
	return resourceusage.GetAccessRequestMonthlyUsage(ctx, a.Services.AuditLogSessionStreamer, a.clock.Now().UTC())
}

// verifyAccessRequestMonthlyLimit checks whether the cluster has exceeded the monthly access request limit.
// If so, it returns an error. This is only applicable on usage-based billing plans.
func (a *Server) verifyAccessRequestMonthlyLimit(ctx context.Context) error {
	f := modules.GetModules().Features()
	accessRequestsEntitlement := f.GetEntitlement(entitlements.AccessRequests)

	if accessRequestsEntitlement.Limit == 0 {
		return nil // unlimited access
	}

	monthlyLimit := accessRequestsEntitlement.Limit

	const limitReachedMessage = "cluster has reached its monthly access request limit, please contact the cluster administrator"

	usage, err := a.getAccessRequestMonthlyUsage(ctx)
	if err != nil {
		return trace.Wrap(err)
	}
	if usage >= int(monthlyLimit) {
		return trace.AccessDenied("%s", limitReachedMessage)
	}

	return nil
}

// getProxyPublicAddr returns the first valid, non-empty proxy public address it
// finds, or empty otherwise.
func (a *Server) getProxyPublicAddr() string {
	if proxies, err := a.GetProxies(); err == nil {
		for _, p := range proxies {
			addr := p.GetPublicAddr()
			if addr == "" {
				continue
			}
			if _, err := utils.ParseAddr(addr); err != nil {
				a.logger.WarnContext(a.closeCtx, "Invalid public address found in proxy",
					"proxy", p.GetName(),
					"public_addr", addr,
					"error", err,
				)
				continue
			}
			return addr
		}
	}
	return ""
}

// GetNodeStream streams a list of registered servers.
func (a *Server) GetNodeStream(ctx context.Context, namespace string) stream.Stream[types.Server] {
	var done bool
	startKey := ""
	return stream.PageFunc(func() ([]types.Server, error) {
		if done {
			return nil, io.EOF
		}
		resp, err := a.ListResources(ctx, proto.ListResourcesRequest{
			ResourceType: types.KindNode,
			Namespace:    namespace,
			Limit:        apidefaults.DefaultChunkSize,
			StartKey:     startKey,
		})
		if err != nil {
			return nil, trace.Wrap(err)
		}
		startKey = resp.NextKey
		done = startKey == ""
		resources := types.ResourcesWithLabels(resp.Resources)
		servers, err := resources.AsServers()
		return servers, trace.Wrap(err)
	})
}

// SetWorkloadIdentityX509CAOverrideGetter sets the underlying
// [services.WorkloadIdentityX509CAOverrideGetter] used by the auth server for
// the implementation of [Server.GetWorkloadIdentityX509CAOverride] (provided by
// enterprise code). Not safe for concurrent access, so it should only be called
// during setup.
func (a *Server) SetWorkloadIdentityX509CAOverrideGetter(getter services.WorkloadIdentityX509CAOverrideGetter) {
	a.workloadIdentityX509CAOverrideGetter = getter
}

// GetWorkloadIdentityX509CAOverride implements
// [services.WorkloadIdentityX509CAOverrideGetter] by optionally delegating to
// an underlying implementation (provided by enterprise code).
func (a *Server) GetWorkloadIdentityX509CAOverride(ctx context.Context, name string, ca *tlsca.CertAuthority) (*tlsca.CertAuthority, [][]byte, error) {
	getter := a.workloadIdentityX509CAOverrideGetter
	if getter == nil {
		return ca, nil, nil
	}
	return getter.GetWorkloadIdentityX509CAOverride(ctx, name, ca)
}

// authKeepAliver is a keep aliver using auth server directly
type authKeepAliver struct {
	sync.RWMutex
	a           *Server
	ctx         context.Context
	cancel      context.CancelFunc
	keepAlivesC chan types.KeepAlive
	err         error
}

// KeepAlives returns a channel accepting keep alive requests
func (k *authKeepAliver) KeepAlives() chan<- types.KeepAlive {
	return k.keepAlivesC
}

func (k *authKeepAliver) forwardKeepAlives() {
	for {
		select {
		case <-k.a.closeCtx.Done():
			k.Close()
			return
		case <-k.ctx.Done():
			return
		case keepAlive := <-k.keepAlivesC:
			err := k.a.KeepAliveServer(k.ctx, keepAlive)
			if err != nil {
				k.closeWithError(err)
				return
			}
		}
	}
}

func (k *authKeepAliver) closeWithError(err error) {
	k.Close()
	k.Lock()
	defer k.Unlock()
	k.err = err
}

// Error returns the error if keep aliver
// has been closed
func (k *authKeepAliver) Error() error {
	k.RLock()
	defer k.RUnlock()
	return k.err
}

// Done returns channel that is closed whenever
// keep aliver is closed
func (k *authKeepAliver) Done() <-chan struct{} {
	return k.ctx.Done()
}

// Close closes keep aliver and cancels all goroutines
func (k *authKeepAliver) Close() error {
	k.cancel()
	return nil
}

// DefaultDNSNamesForRole returns default DNS names for the specified role.
func DefaultDNSNamesForRole(role types.SystemRole) []string {
	if (types.SystemRoles{role}).IncludeAny(
		types.RoleAuth,
		types.RoleAdmin,
		types.RoleProxy,
		types.RoleKube,
		types.RoleApp,
		types.RoleDatabase,
		types.RoleWindowsDesktop,
		types.RoleOkta,
	) {
		return []string{
			"*." + constants.APIDomain,
			constants.APIDomain,
		}
	}
	return nil
}<|MERGE_RESOLUTION|>--- conflicted
+++ resolved
@@ -433,17 +433,16 @@
 			Backend: cfg.Backend,
 		}
 	}
-<<<<<<< HEAD
+	if cfg.HealthCheckConfig == nil {
+		cfg.HealthCheckConfig, err = local.NewHealthCheckConfigService(cfg.Backend)
+		if err != nil {
+			return nil, trace.Wrap(err, "creating HealthCheckConfigs service")
+		}
+	}
 	if cfg.AuthInfo == nil {
 		cfg.AuthInfo, err = local.NewAuthInfoService(cfg.Backend)
 		if err != nil {
 			return nil, trace.Wrap(err, "creating AuthInfo service")
-=======
-	if cfg.HealthCheckConfig == nil {
-		cfg.HealthCheckConfig, err = local.NewHealthCheckConfigService(cfg.Backend)
-		if err != nil {
-			return nil, trace.Wrap(err, "creating HealthCheckConfigs service")
->>>>>>> 67677246
 		}
 	}
 
@@ -550,12 +549,9 @@
 		StableUNIXUsersInternal:         cfg.StableUNIXUsers,
 		WorkloadIdentityX509Revocations: cfg.WorkloadIdentityX509Revocations,
 		WorkloadIdentityX509Overrides:   cfg.WorkloadIdentityX509Overrides,
-<<<<<<< HEAD
-		AuthInfoService:                 cfg.AuthInfo,
-=======
 		SigstorePolicies:                cfg.SigstorePolicies,
 		HealthCheckConfig:               cfg.HealthCheckConfig,
->>>>>>> 67677246
+		AuthInfoService:                 cfg.AuthInfo,
 	}
 
 	as := Server{
@@ -790,12 +786,9 @@
 	services.StableUNIXUsersInternal
 	services.WorkloadIdentityX509Revocations
 	services.WorkloadIdentityX509Overrides
-<<<<<<< HEAD
-	services.AuthInfoService
-=======
 	services.SigstorePolicies
 	services.HealthCheckConfig
->>>>>>> 67677246
+	services.AuthInfoService
 }
 
 // GetWebSession returns existing web session described by req.
