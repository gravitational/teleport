--- conflicted
+++ resolved
@@ -189,15 +189,12 @@
 	CreateUser bool
 	// Groups are groups that user should be member of
 	Groups []string
-<<<<<<< HEAD
-	AD     bool
-=======
 
 	// OmitCDP can be used to prevent Teleport from issuing certs with a
 	// CRL Distribution Point (CDP). CDPs are required in user certificates
 	// for RDP, but they can be omitted for certs that are used for LDAP binds.
 	OmitCDP bool
->>>>>>> d0ca3bf9
+	AD     bool
 }
 
 // GenerateWindowsDesktopCredentials generates a private key / certificate pair for the given
