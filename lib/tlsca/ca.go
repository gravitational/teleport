/*
 * Teleport
 * Copyright (C) 2023  Gravitational, Inc.
 *
 * This program is free software: you can redistribute it and/or modify
 * it under the terms of the GNU Affero General Public License as published by
 * the Free Software Foundation, either version 3 of the License, or
 * (at your option) any later version.
 *
 * This program is distributed in the hope that it will be useful,
 * but WITHOUT ANY WARRANTY; without even the implied warranty of
 * MERCHANTABILITY or FITNESS FOR A PARTICULAR PURPOSE.  See the
 * GNU Affero General Public License for more details.
 *
 * You should have received a copy of the GNU Affero General Public License
 * along with this program.  If not, see <http://www.gnu.org/licenses/>.
 */

package tlsca

import (
	"crypto"
	"crypto/rand"
	"crypto/tls"
	"crypto/x509"
	"crypto/x509/pkix"
	"encoding/asn1"
	"encoding/pem"
	"fmt"
	"math/big"
	"net"
	"strconv"
	"time"

	"github.com/gravitational/trace"
	"github.com/jonboulle/clockwork"
	"github.com/sirupsen/logrus"

	"github.com/gravitational/teleport"
	"github.com/gravitational/teleport/api/types"
	"github.com/gravitational/teleport/api/types/events"
	"github.com/gravitational/teleport/api/types/wrappers"
	"github.com/gravitational/teleport/api/utils"
	"github.com/gravitational/teleport/api/utils/keys"
)

var log = logrus.WithFields(logrus.Fields{
	teleport.ComponentKey: teleport.ComponentAuthority,
})

// FromCertAndSigner returns a CertAuthority with the given raw certificate and signer.
func FromCertAndSigner(certPEM []byte, signer crypto.Signer) (*CertAuthority, error) {
	cert, err := ParseCertificatePEM(certPEM)
	if err != nil {
		return nil, trace.Wrap(err)
	}
	return &CertAuthority{
		Cert:   cert,
		Signer: signer,
	}, nil
}

// FromKeys returns new CA from PEM encoded certificate and private
// key. Private Key is optional, if omitted CA won't be able to
// issue new certificates, only verify them
func FromKeys(certPEM, keyPEM []byte) (*CertAuthority, error) {
	ca := &CertAuthority{}
	var err error
	ca.Cert, err = ParseCertificatePEM(certPEM)
	if err != nil {
		return nil, trace.Wrap(err)
	}
	if len(keyPEM) != 0 {
		ca.Signer, err = keys.ParsePrivateKey(keyPEM)
		if err != nil {
			return nil, trace.Wrap(err)
		}
	}
	return ca, nil
}

// FromTLSCertificate returns a CertAuthority with the given TLS certificate.
func FromTLSCertificate(ca tls.Certificate) (*CertAuthority, error) {
	if len(ca.Certificate) == 0 {
		return nil, trace.BadParameter("invalid certificate length")
	}
	cert, err := x509.ParseCertificate(ca.Certificate[0])
	if err != nil {
		return nil, trace.Wrap(err)
	}

	signer, ok := ca.PrivateKey.(crypto.Signer)
	if !ok {
		return nil, trace.BadParameter("failed to convert private key to signer")
	}

	return &CertAuthority{
		Cert:   cert,
		Signer: signer,
	}, nil
}

// CertAuthority is X.509 certificate authority
type CertAuthority struct {
	// Cert is a CA certificate
	Cert *x509.Certificate
	// Signer is a private key based signer
	Signer crypto.Signer
}

// Identity is an identity of the user or service, e.g. Proxy or Node
type Identity struct {
	// Username is a username or name of the node connection
	Username string
	// Impersonator is a username of a user impersonating this user
	Impersonator string
	// Groups is a list of groups (Teleport roles) encoded in the identity
	Groups []string
	// SystemRoles is a list of system roles (e.g. auth, proxy, node, etc) used
	// in "multi-role" certificates. Single-role certificates encode the system role
	// in `Groups` for back-compat reasons.
	SystemRoles []string
	// Usage is a list of usage restrictions encoded in the identity
	Usage []string
	// Principals is a list of Unix logins allowed.
	Principals []string
	// KubernetesGroups is a list of Kubernetes groups allowed
	KubernetesGroups []string
	// KubernetesUsers is a list of Kubernetes users allowed
	KubernetesUsers []string
	// Expires specifies whenever the session will expire
	Expires time.Time
	// RouteToCluster specifies the target cluster
	// if present in the session
	RouteToCluster string
	// KubernetesCluster specifies the target kubernetes cluster for TLS
	// identities. This can be empty on older Teleport clients.
	KubernetesCluster string
	// Traits hold claim data used to populate a role at runtime.
	Traits wrappers.Traits
	// RouteToApp holds routing information for applications. Routing metadata
	// allows Teleport web proxy to route HTTP requests to the appropriate
	// cluster and Teleport application proxy within the cluster.
	RouteToApp RouteToApp
	// TeleportCluster is the name of the teleport cluster that this identity
	// originated from. For TLS certs this may not be the same as cert issuer,
	// in case of multi-hop requests that originate from a remote cluster.
	TeleportCluster string
	// RouteToDatabase contains routing information for databases.
	RouteToDatabase RouteToDatabase
	// DatabaseNames is a list of allowed database names.
	DatabaseNames []string
	// DatabaseUsers is a list of allowed database users.
	DatabaseUsers []string
	// MFAVerified is the UUID of an MFA device when this Identity was
	// confirmed immediately after an MFA check.
	MFAVerified string
	// PreviousIdentityExpires is the expiry time of the identity/cert that this
	// identity/cert was derived from. It is used to determine a session's hard
	// deadline in cases where both require_session_mfa and disconnect_expired_cert
	// are enabled. See https://github.com/gravitational/teleport/issues/18544.
	PreviousIdentityExpires time.Time
	// LoginIP is an observed IP of the client that this Identity represents.
	LoginIP string
	// PinnedIP is an IP the certificate is pinned to.
	PinnedIP string
	// AWSRoleARNs is a list of allowed AWS role ARNs user can assume.
	AWSRoleARNs []string
	// AzureIdentities is a list of allowed Azure identities user can assume.
	AzureIdentities []string
	// GCPServiceAccounts is a list of allowed GCP service accounts that the user can assume.
	GCPServiceAccounts []string
	// ActiveRequests is a list of UUIDs of active requests for this Identity.
	ActiveRequests []string
	// DisallowReissue is a flag that, if set, instructs the auth server to
	// deny any attempts to reissue new certificates while authenticated with
	// this certificate.
	DisallowReissue bool
	// Renewable indicates that this identity is allowed to renew it's
	// own credentials. This is only enabled for certificate renewal bots.
	Renewable bool
	// Generation counts the number of times this certificate has been renewed.
	Generation uint64
	// BotName indicates the name of the Machine ID bot this identity was issued
	// to, if any.
	BotName string
<<<<<<< HEAD
	// BotInstance indicates the name of the Machine ID Bot Instance this
	// identity is associated with.
	BotInstance string
=======
	// BotInstanceID is a unique identifier for Machine ID bots that is
	// persisted through renewals.
	BotInstanceID string
>>>>>>> ff9988ff
	// AllowedResourceIDs lists the resources the identity should be allowed to
	// access.
	AllowedResourceIDs []types.ResourceID
	// PrivateKeyPolicy is the private key policy supported by this identity.
	PrivateKeyPolicy keys.PrivateKeyPolicy

	// ConnectionDiagnosticID is used to add connection diagnostic messages when Testing a Connection.
	ConnectionDiagnosticID string

	// DeviceExtensions holds device-aware extensions for the identity.
	DeviceExtensions DeviceExtensions

	// UserType indicates if the User was created by an SSO Provider or locally.
	UserType types.UserType
}

// RouteToApp holds routing information for applications.
type RouteToApp struct {
	// SessionID is a UUIDv4 used to identify application sessions created by
	// this certificate. The reason a UUID was used instead of a hash of the
	// SubjectPublicKeyInfo like the CA pin is for UX consistency. For example,
	// the SessionID is emitted in the audit log, using a UUID matches how SSH
	// sessions are identified.
	SessionID string

	// PublicAddr (and ClusterName) are used to route requests issued with this
	// certificate to the appropriate application proxy/cluster.
	PublicAddr string

	// ClusterName (and PublicAddr) are used to route requests issued with this
	// certificate to the appropriate application proxy/cluster.
	ClusterName string

	// Name is the app name.
	Name string

	// AWSRoleARN is the AWS role to assume when accessing AWS console.
	AWSRoleARN string

	// AzureIdentity is the Azure identity to assume when accessing Azure API.
	AzureIdentity string

	// GCPServiceAccount is the GCP service account to assume when accessing GCP API.
	GCPServiceAccount string
}

// RouteToDatabase contains routing information for databases.
type RouteToDatabase struct {
	// ServiceName is the name of the Teleport database proxy service
	// to route requests to.
	ServiceName string
	// Protocol is the database protocol.
	//
	// It is embedded in identity so clients can understand what type
	// of database this is without contacting server.
	Protocol string
	// Username is an optional database username to serve as a default
	// username to connect as.
	Username string
	// Database is an optional database name to serve as a default
	// database to connect to.
	Database string
	// Roles is an optional list of database roles to use for a database
	// session.
	// This list should be a subset of allowed database roles. If not
	// specified, Database Service will use all allowed database roles for this
	// database.
	Roles []string
}

// String returns string representation of the database routing struct.
func (r RouteToDatabase) String() string {
	return fmt.Sprintf("Database(Service=%v, Protocol=%v, Username=%v, Database=%v, Roles=%v)",
		r.ServiceName, r.Protocol, r.Username, r.Database, r.Roles)
}

// Empty returns true if RouteToDatabase is empty.
func (r RouteToDatabase) Empty() bool {
	return r.ServiceName == "" &&
		r.Protocol == "" &&
		r.Username == "" &&
		r.Database == "" &&
		len(r.Roles) == 0
}

// DeviceExtensions holds device-aware extensions for the identity.
type DeviceExtensions struct {
	// DeviceID is the trusted device identifier.
	DeviceID string
	// AssetTag is the device inventory identifier.
	AssetTag string
	// CredentialID is the identifier for the credential used by the device to
	// authenticate itself.
	CredentialID string
}

// GetRouteToApp returns application routing data. If missing, returns an error.
func (id *Identity) GetRouteToApp() (RouteToApp, error) {
	if id.RouteToApp.SessionID == "" ||
		id.RouteToApp.PublicAddr == "" ||
		id.RouteToApp.ClusterName == "" {
		return RouteToApp{}, trace.BadParameter("identity is missing application routing metadata")
	}

	return id.RouteToApp, nil
}

func (id *Identity) GetEventIdentity() events.Identity {
	// leave a nil instead of a zero struct so the field doesn't appear when
	// serialized as json
	var routeToApp *events.RouteToApp
	if id.RouteToApp != (RouteToApp{}) {
		routeToApp = &events.RouteToApp{
			Name:              id.RouteToApp.Name,
			SessionID:         id.RouteToApp.SessionID,
			PublicAddr:        id.RouteToApp.PublicAddr,
			ClusterName:       id.RouteToApp.ClusterName,
			AWSRoleARN:        id.RouteToApp.AWSRoleARN,
			AzureIdentity:     id.RouteToApp.AzureIdentity,
			GCPServiceAccount: id.RouteToApp.GCPServiceAccount,
		}
	}
	var routeToDatabase *events.RouteToDatabase
	if !id.RouteToDatabase.Empty() {
		routeToDatabase = &events.RouteToDatabase{
			ServiceName: id.RouteToDatabase.ServiceName,
			Protocol:    id.RouteToDatabase.Protocol,
			Username:    id.RouteToDatabase.Username,
			Database:    id.RouteToDatabase.Database,
			Roles:       id.RouteToDatabase.Roles,
		}
	}

	var devExts *events.DeviceExtensions
	if id.DeviceExtensions != (DeviceExtensions{}) {
		devExts = &events.DeviceExtensions{
			DeviceId:     id.DeviceExtensions.DeviceID,
			AssetTag:     id.DeviceExtensions.AssetTag,
			CredentialId: id.DeviceExtensions.CredentialID,
		}
	}

	return events.Identity{
		User:                    id.Username,
		Impersonator:            id.Impersonator,
		Roles:                   id.Groups,
		Usage:                   id.Usage,
		Logins:                  id.Principals,
		KubernetesGroups:        id.KubernetesGroups,
		KubernetesUsers:         id.KubernetesUsers,
		Expires:                 id.Expires,
		RouteToCluster:          id.RouteToCluster,
		KubernetesCluster:       id.KubernetesCluster,
		Traits:                  id.Traits,
		RouteToApp:              routeToApp,
		TeleportCluster:         id.TeleportCluster,
		RouteToDatabase:         routeToDatabase,
		DatabaseNames:           id.DatabaseNames,
		DatabaseUsers:           id.DatabaseUsers,
		MFADeviceUUID:           id.MFAVerified,
		PreviousIdentityExpires: id.PreviousIdentityExpires,
		ClientIP:                id.LoginIP,
		AWSRoleARNs:             id.AWSRoleARNs,
		AzureIdentities:         id.AzureIdentities,
		GCPServiceAccounts:      id.GCPServiceAccounts,
		AccessRequests:          id.ActiveRequests,
		DisallowReissue:         id.DisallowReissue,
		AllowedResourceIDs:      events.ResourceIDs(id.AllowedResourceIDs),
		PrivateKeyPolicy:        string(id.PrivateKeyPolicy),
		DeviceExtensions:        devExts,
	}
}

// CheckAndSetDefaults checks and sets default values
func (id *Identity) CheckAndSetDefaults() error {
	if id.Username == "" {
		return trace.BadParameter("missing identity username")
	}
	if len(id.Groups) == 0 {
		return trace.BadParameter("missing identity groups")
	}

	return nil
}

// Custom ranges are taken from this article
//
// https://serverfault.com/questions/551477/is-there-reserved-oid-space-for-internal-enterprise-cas
//
// http://oid-info.com/get/1.3.9999
var (
	// KubeUsersASN1ExtensionOID is an extension ID used when encoding/decoding
	// license payload into certificates
	KubeUsersASN1ExtensionOID = asn1.ObjectIdentifier{1, 3, 9999, 1, 1}

	// KubeGroupsASN1ExtensionOID is an extension ID used when encoding/decoding
	// license payload into certificates
	KubeGroupsASN1ExtensionOID = asn1.ObjectIdentifier{1, 3, 9999, 1, 2}

	// KubeClusterASN1ExtensionOID is an extension ID used when encoding/decoding
	// target kubernetes cluster name into certificates.
	KubeClusterASN1ExtensionOID = asn1.ObjectIdentifier{1, 3, 9999, 1, 3}

	// AppSessionIDASN1ExtensionOID is an extension ID used to encode the application
	// session ID into a certificate.
	AppSessionIDASN1ExtensionOID = asn1.ObjectIdentifier{1, 3, 9999, 1, 4}

	// AppClusterNameASN1ExtensionOID is an extension ID used to encode the application
	// cluster name into a certificate.
	AppClusterNameASN1ExtensionOID = asn1.ObjectIdentifier{1, 3, 9999, 1, 5}

	// AppPublicAddrASN1ExtensionOID is an extension ID used to encode the application
	// public address into a certificate.
	AppPublicAddrASN1ExtensionOID = asn1.ObjectIdentifier{1, 3, 9999, 1, 6}

	// TeleportClusterASN1ExtensionOID is an extension ID used when encoding/decoding
	// origin teleport cluster name into certificates.
	TeleportClusterASN1ExtensionOID = asn1.ObjectIdentifier{1, 3, 9999, 1, 7}

	// MFAVerifiedASN1ExtensionOID is an extension ID used when encoding/decoding
	// the MFAVerified flag into certificates.
	MFAVerifiedASN1ExtensionOID = asn1.ObjectIdentifier{1, 3, 9999, 1, 8}

	// LoginIPASN1ExtensionOID is an extension ID used when encoding/decoding
	// the client's login IP into certificates.
	LoginIPASN1ExtensionOID = asn1.ObjectIdentifier{1, 3, 9999, 1, 9}

	// AppNameASN1ExtensionOID is an extension ID used when encoding/decoding
	// application name into a certificate.
	AppNameASN1ExtensionOID = asn1.ObjectIdentifier{1, 3, 9999, 1, 10}

	// AppAWSRoleARNASN1ExtensionOID is an extension ID used when encoding/decoding
	// AWS role ARN into a certificate.
	AppAWSRoleARNASN1ExtensionOID = asn1.ObjectIdentifier{1, 3, 9999, 1, 11}

	// AWSRoleARNsASN1ExtensionOID is an extension ID used when encoding/decoding
	// allowed AWS role ARNs into a certificate.
	AWSRoleARNsASN1ExtensionOID = asn1.ObjectIdentifier{1, 3, 9999, 1, 12}

	// RenewableCertificateASN1ExtensionOID is an extension ID used to indicate
	// that a certificate may be renewed by a certificate renewal bot.
	RenewableCertificateASN1ExtensionOID = asn1.ObjectIdentifier{1, 3, 9999, 1, 13}

	// GenerationASN1ExtensionOID is an extension OID used to count the number
	// of times this certificate has been renewed.
	GenerationASN1ExtensionOID = asn1.ObjectIdentifier{1, 3, 9999, 1, 14}

	// PrivateKeyPolicyASN1ExtensionOID is an extension ID used to determine the
	// private key policy supported by the certificate.
	PrivateKeyPolicyASN1ExtensionOID = asn1.ObjectIdentifier{1, 3, 9999, 1, 15}

	// AppAzureIdentityASN1ExtensionOID is an extension ID used when encoding/decoding
	// Azure identity into a certificate.
	AppAzureIdentityASN1ExtensionOID = asn1.ObjectIdentifier{1, 3, 9999, 1, 16}

	// AzureIdentityASN1ExtensionOID is an extension ID used when encoding/decoding
	// allowed Azure identity into a certificate.
	AzureIdentityASN1ExtensionOID = asn1.ObjectIdentifier{1, 3, 9999, 1, 17}

	// AppGCPServiceAccountASN1ExtensionOID is an extension ID used when encoding/decoding
	// the chosen GCP service account into a certificate.
	AppGCPServiceAccountASN1ExtensionOID = asn1.ObjectIdentifier{1, 3, 9999, 1, 18}

	// GCPServiceAccountsASN1ExtensionOID is an extension ID used when encoding/decoding
	// the list of allowed GCP service accounts into a certificate.
	GCPServiceAccountsASN1ExtensionOID = asn1.ObjectIdentifier{1, 3, 9999, 1, 19}

	// DatabaseServiceNameASN1ExtensionOID is an extension ID used when encoding/decoding
	// database service name into certificates.
	DatabaseServiceNameASN1ExtensionOID = asn1.ObjectIdentifier{1, 3, 9999, 2, 1}

	// DatabaseProtocolASN1ExtensionOID is an extension ID used when encoding/decoding
	// database protocol into certificates.
	DatabaseProtocolASN1ExtensionOID = asn1.ObjectIdentifier{1, 3, 9999, 2, 2}

	// DatabaseUsernameASN1ExtensionOID is an extension ID used when encoding/decoding
	// database username into certificates.
	DatabaseUsernameASN1ExtensionOID = asn1.ObjectIdentifier{1, 3, 9999, 2, 3}

	// DatabaseNameASN1ExtensionOID is an extension ID used when encoding/decoding
	// database name into certificates.
	DatabaseNameASN1ExtensionOID = asn1.ObjectIdentifier{1, 3, 9999, 2, 4}

	// DatabaseNamesASN1ExtensionOID is an extension OID used when encoding/decoding
	// allowed database names into certificates.
	DatabaseNamesASN1ExtensionOID = asn1.ObjectIdentifier{1, 3, 9999, 2, 5}

	// DatabaseUsersASN1ExtensionOID is an extension OID used when encoding/decoding
	// allowed database users into certificates.
	DatabaseUsersASN1ExtensionOID = asn1.ObjectIdentifier{1, 3, 9999, 2, 6}

	// ImpersonatorASN1ExtensionOID is an extension OID used when encoding/decoding
	// impersonator user
	ImpersonatorASN1ExtensionOID = asn1.ObjectIdentifier{1, 3, 9999, 2, 7}

	// ActiveRequestsASN1ExtensionOID is an extension OID used when encoding/decoding
	// active access requests into certificates.
	ActiveRequestsASN1ExtensionOID = asn1.ObjectIdentifier{1, 3, 9999, 2, 8}

	// DisallowReissueASN1ExtensionOID is an extension OID used to flag that a
	// requests to generate new certificates using this certificate should be
	// denied.
	DisallowReissueASN1ExtensionOID = asn1.ObjectIdentifier{1, 3, 9999, 2, 9}

	// AllowedResourcesASN1ExtensionOID is an extension OID used to list the
	// resources which the certificate should be able to grant access to
	AllowedResourcesASN1ExtensionOID = asn1.ObjectIdentifier{1, 3, 9999, 2, 10}

	// SystemRolesASN1ExtensionOID is an extension OID used to indicate system roles
	// (auth, proxy, node, etc). Note that some certs correspond to a single specific
	// system role, and use `pkix.Name.Organization` to encode this value. This extension
	// is specifically used for "multi-role" certs.
	SystemRolesASN1ExtensionOID = asn1.ObjectIdentifier{1, 3, 9999, 2, 11}

	// PreviousIdentityExpiresASN1ExtensionOID is the RFC3339 timestamp representing the hard
	// deadline of the session on a certificates issued after an MFA check.
	// See https://github.com/gravitational/teleport/issues/18544.
	PreviousIdentityExpiresASN1ExtensionOID = asn1.ObjectIdentifier{1, 3, 9999, 2, 12}

	// ConnectionDiagnosticIDASN1ExtensionOID is an extension OID used to indicate the Connection Diagnostic ID.
	// When using the Test Connection feature, there's propagation of the ConnectionDiagnosticID.
	// Each service (ex DB Agent) uses that to add checkpoints describing if it was a success or a failure.
	ConnectionDiagnosticIDASN1ExtensionOID = asn1.ObjectIdentifier{1, 3, 9999, 2, 13}

	// LicenseOID is an extension OID signaling the license type of Teleport build.
	// It should take values "oss" or "ent" (the values returned by modules.GetModules().BuildType())
	LicenseOID = asn1.ObjectIdentifier{1, 3, 9999, 2, 14}

	// PinnedIPASN1ExtensionOID is an extension ID used when encoding/decoding
	// the IP the certificate is pinned to.
	PinnedIPASN1ExtensionOID = asn1.ObjectIdentifier{1, 3, 9999, 2, 15}

	// CreateWindowsUserOID is an extension OID used to indicate that the user should be created.
	CreateWindowsUserOID = asn1.ObjectIdentifier{1, 3, 9999, 2, 16}

	// DesktopsLimitExceededOID is an extension OID used indicate if number of non-AD desktops exceeds the limit for OSS distribution.
	DesktopsLimitExceededOID = asn1.ObjectIdentifier{1, 3, 9999, 2, 17}

	// BotASN1ExtensionOID is an extension OID used to indicate an identity is associated with a Machine ID bot.
	BotASN1ExtensionOID = asn1.ObjectIdentifier{1, 3, 9999, 2, 18}

	// RequestedDatabaseRolesExtensionOID is an extension OID used when
	// encoding/decoding requested database roles.
	RequestedDatabaseRolesExtensionOID = asn1.ObjectIdentifier{1, 3, 9999, 2, 19}

	// BotInstanceASN1ExtensionOID is an extension that encodes a unique bot
	// instance identifier into a certificate.
	BotInstanceASN1ExtensionOID = asn1.ObjectIdentifier{1, 3, 9999, 2, 20}
)

// Device Trust OIDs.
// Namespace 1.3.9999.3.x.
var (
	// DeviceIDExtensionOID is a string extension that identifies the trusted
	// device.
	DeviceIDExtensionOID = asn1.ObjectIdentifier{1, 3, 9999, 3, 1}

	// DeviceAssetTagExtensionOID is a string extension containing the device
	// inventory identifier.
	DeviceAssetTagExtensionOID = asn1.ObjectIdentifier{1, 3, 9999, 3, 2}

	// DeviceCredentialIDExtensionOID is a string extension that identifies the
	// credential used to authenticate the device.
	DeviceCredentialIDExtensionOID = asn1.ObjectIdentifier{1, 3, 9999, 3, 3}
)

// Subject converts identity to X.509 subject name
func (id *Identity) Subject() (pkix.Name, error) {
	rawTraits, err := wrappers.MarshalTraits(&id.Traits)
	if err != nil {
		return pkix.Name{}, trace.Wrap(err)
	}

	subject := pkix.Name{
		CommonName:         id.Username,
		Organization:       append([]string{}, id.Groups...),
		OrganizationalUnit: append([]string{}, id.Usage...),
		Locality:           append([]string{}, id.Principals...),

		// TODO: create ASN.1 extensions for traits and RouteToCluster
		// and move away from using StreetAddress and PostalCode
		StreetAddress: []string{id.RouteToCluster},
		PostalCode:    []string{string(rawTraits)},
	}

	for i := range id.SystemRoles {
		systemRole := id.SystemRoles[i]
		subject.ExtraNames = append(subject.ExtraNames,
			pkix.AttributeTypeAndValue{
				Type:  SystemRolesASN1ExtensionOID,
				Value: systemRole,
			})
	}

	for i := range id.KubernetesUsers {
		kubeUser := id.KubernetesUsers[i]
		subject.ExtraNames = append(subject.ExtraNames,
			pkix.AttributeTypeAndValue{
				Type:  KubeUsersASN1ExtensionOID,
				Value: kubeUser,
			})
	}

	for i := range id.KubernetesGroups {
		kubeGroup := id.KubernetesGroups[i]
		subject.ExtraNames = append(subject.ExtraNames,
			pkix.AttributeTypeAndValue{
				Type:  KubeGroupsASN1ExtensionOID,
				Value: kubeGroup,
			})
	}

	if id.KubernetesCluster != "" {
		subject.ExtraNames = append(subject.ExtraNames,
			pkix.AttributeTypeAndValue{
				Type:  KubeClusterASN1ExtensionOID,
				Value: id.KubernetesCluster,
			})
	}

	// Encode application routing metadata if provided.
	if id.RouteToApp.SessionID != "" {
		subject.ExtraNames = append(subject.ExtraNames,
			pkix.AttributeTypeAndValue{
				Type:  AppSessionIDASN1ExtensionOID,
				Value: id.RouteToApp.SessionID,
			})
	}
	if id.RouteToApp.PublicAddr != "" {
		subject.ExtraNames = append(subject.ExtraNames,
			pkix.AttributeTypeAndValue{
				Type:  AppPublicAddrASN1ExtensionOID,
				Value: id.RouteToApp.PublicAddr,
			})
	}
	if id.RouteToApp.ClusterName != "" {
		subject.ExtraNames = append(subject.ExtraNames,
			pkix.AttributeTypeAndValue{
				Type:  AppClusterNameASN1ExtensionOID,
				Value: id.RouteToApp.ClusterName,
			})
	}
	if id.RouteToApp.Name != "" {
		subject.ExtraNames = append(subject.ExtraNames,
			pkix.AttributeTypeAndValue{
				Type:  AppNameASN1ExtensionOID,
				Value: id.RouteToApp.Name,
			})
	}
	if id.RouteToApp.AWSRoleARN != "" {
		subject.ExtraNames = append(subject.ExtraNames,
			pkix.AttributeTypeAndValue{
				Type:  AppAWSRoleARNASN1ExtensionOID,
				Value: id.RouteToApp.AWSRoleARN,
			})
	}
	for i := range id.AWSRoleARNs {
		subject.ExtraNames = append(subject.ExtraNames,
			pkix.AttributeTypeAndValue{
				Type:  AWSRoleARNsASN1ExtensionOID,
				Value: id.AWSRoleARNs[i],
			})
	}
	if id.RouteToApp.AzureIdentity != "" {
		subject.ExtraNames = append(subject.ExtraNames,
			pkix.AttributeTypeAndValue{
				Type:  AppAzureIdentityASN1ExtensionOID,
				Value: id.RouteToApp.AzureIdentity,
			})
	}
	for i := range id.AzureIdentities {
		subject.ExtraNames = append(subject.ExtraNames,
			pkix.AttributeTypeAndValue{
				Type:  AzureIdentityASN1ExtensionOID,
				Value: id.AzureIdentities[i],
			})
	}
	if id.RouteToApp.GCPServiceAccount != "" {
		subject.ExtraNames = append(subject.ExtraNames,
			pkix.AttributeTypeAndValue{
				Type:  AppGCPServiceAccountASN1ExtensionOID,
				Value: id.RouteToApp.GCPServiceAccount,
			})
	}
	for i := range id.GCPServiceAccounts {
		subject.ExtraNames = append(subject.ExtraNames,
			pkix.AttributeTypeAndValue{
				Type:  GCPServiceAccountsASN1ExtensionOID,
				Value: id.GCPServiceAccounts[i],
			})
	}
	if id.Renewable {
		subject.ExtraNames = append(subject.ExtraNames,
			pkix.AttributeTypeAndValue{
				Type:  RenewableCertificateASN1ExtensionOID,
				Value: types.True,
			})
	}
	if id.TeleportCluster != "" {
		subject.ExtraNames = append(subject.ExtraNames,
			pkix.AttributeTypeAndValue{
				Type:  TeleportClusterASN1ExtensionOID,
				Value: id.TeleportCluster,
			})
	}
	if id.MFAVerified != "" {
		subject.ExtraNames = append(subject.ExtraNames,
			pkix.AttributeTypeAndValue{
				Type:  MFAVerifiedASN1ExtensionOID,
				Value: id.MFAVerified,
			})
	}
	if !id.PreviousIdentityExpires.IsZero() {
		subject.ExtraNames = append(subject.ExtraNames,
			pkix.AttributeTypeAndValue{
				Type:  PreviousIdentityExpiresASN1ExtensionOID,
				Value: id.PreviousIdentityExpires.Format(time.RFC3339),
			})
	}
	if id.LoginIP != "" {
		subject.ExtraNames = append(subject.ExtraNames,
			pkix.AttributeTypeAndValue{
				Type:  LoginIPASN1ExtensionOID,
				Value: id.LoginIP,
			})
	}
	if id.PinnedIP != "" {
		subject.ExtraNames = append(subject.ExtraNames,
			pkix.AttributeTypeAndValue{
				Type:  PinnedIPASN1ExtensionOID,
				Value: id.PinnedIP,
			})
	}

	// Encode routing metadata for databases.
	if id.RouteToDatabase.ServiceName != "" {
		subject.ExtraNames = append(subject.ExtraNames,
			pkix.AttributeTypeAndValue{
				Type:  DatabaseServiceNameASN1ExtensionOID,
				Value: id.RouteToDatabase.ServiceName,
			})
	}
	if id.RouteToDatabase.Protocol != "" {
		subject.ExtraNames = append(subject.ExtraNames,
			pkix.AttributeTypeAndValue{
				Type:  DatabaseProtocolASN1ExtensionOID,
				Value: id.RouteToDatabase.Protocol,
			})
	}
	if id.RouteToDatabase.Username != "" {
		subject.ExtraNames = append(subject.ExtraNames,
			pkix.AttributeTypeAndValue{
				Type:  DatabaseUsernameASN1ExtensionOID,
				Value: id.RouteToDatabase.Username,
			})
	}
	if id.RouteToDatabase.Database != "" {
		subject.ExtraNames = append(subject.ExtraNames,
			pkix.AttributeTypeAndValue{
				Type:  DatabaseNameASN1ExtensionOID,
				Value: id.RouteToDatabase.Database,
			})
	}
	for i := range id.RouteToDatabase.Roles {
		subject.ExtraNames = append(subject.ExtraNames,
			pkix.AttributeTypeAndValue{
				Type:  RequestedDatabaseRolesExtensionOID,
				Value: id.RouteToDatabase.Roles[i],
			})
	}

	// Encode allowed database names/users used when passing them
	// to remote clusters as user traits.
	for i := range id.DatabaseNames {
		subject.ExtraNames = append(subject.ExtraNames,
			pkix.AttributeTypeAndValue{
				Type:  DatabaseNamesASN1ExtensionOID,
				Value: id.DatabaseNames[i],
			})
	}
	for i := range id.DatabaseUsers {
		subject.ExtraNames = append(subject.ExtraNames,
			pkix.AttributeTypeAndValue{
				Type:  DatabaseUsersASN1ExtensionOID,
				Value: id.DatabaseUsers[i],
			})
	}

	if id.Impersonator != "" {
		subject.ExtraNames = append(subject.ExtraNames,
			pkix.AttributeTypeAndValue{
				Type:  ImpersonatorASN1ExtensionOID,
				Value: id.Impersonator,
			})
	}

	for _, activeRequest := range id.ActiveRequests {
		subject.ExtraNames = append(subject.ExtraNames,
			pkix.AttributeTypeAndValue{
				Type:  ActiveRequestsASN1ExtensionOID,
				Value: activeRequest,
			})
	}

	if id.DisallowReissue {
		subject.ExtraNames = append(subject.ExtraNames,
			pkix.AttributeTypeAndValue{
				Type:  DisallowReissueASN1ExtensionOID,
				Value: types.True,
			},
		)
	}

	if id.Generation > 0 {
		subject.ExtraNames = append(subject.ExtraNames,
			pkix.AttributeTypeAndValue{
				Type:  GenerationASN1ExtensionOID,
				Value: fmt.Sprint(id.Generation),
			},
		)
	}

	if id.BotName != "" {
		subject.ExtraNames = append(subject.ExtraNames,
			pkix.AttributeTypeAndValue{
				Type:  BotASN1ExtensionOID,
				Value: id.BotName,
			})
	}

	if id.BotInstanceID != "" {
		subject.ExtraNames = append(subject.ExtraNames,
			pkix.AttributeTypeAndValue{
				Type:  BotInstanceASN1ExtensionOID,
				Value: id.BotInstanceID,
			})
	}

	if len(id.AllowedResourceIDs) > 0 {
		allowedResourcesStr, err := types.ResourceIDsToString(id.AllowedResourceIDs)
		if err != nil {
			return pkix.Name{}, trace.Wrap(err)
		}
		subject.ExtraNames = append(subject.ExtraNames,
			pkix.AttributeTypeAndValue{
				Type:  AllowedResourcesASN1ExtensionOID,
				Value: allowedResourcesStr,
			},
		)
	}

	if id.PrivateKeyPolicy != "" {
		subject.ExtraNames = append(subject.ExtraNames,
			pkix.AttributeTypeAndValue{
				Type:  PrivateKeyPolicyASN1ExtensionOID,
				Value: id.PrivateKeyPolicy,
			},
		)
	}

	if id.ConnectionDiagnosticID != "" {
		subject.ExtraNames = append(subject.ExtraNames,
			pkix.AttributeTypeAndValue{
				Type:  ConnectionDiagnosticIDASN1ExtensionOID,
				Value: id.ConnectionDiagnosticID,
			},
		)
	}

	// Device extensions.
	if devID := id.DeviceExtensions.DeviceID; devID != "" {
		subject.ExtraNames = append(subject.ExtraNames, pkix.AttributeTypeAndValue{
			Type:  DeviceIDExtensionOID,
			Value: devID,
		})
	}
	if devTag := id.DeviceExtensions.AssetTag; devTag != "" {
		subject.ExtraNames = append(subject.ExtraNames, pkix.AttributeTypeAndValue{
			Type:  DeviceAssetTagExtensionOID,
			Value: devTag,
		})
	}
	if devCred := id.DeviceExtensions.CredentialID; devCred != "" {
		subject.ExtraNames = append(subject.ExtraNames, pkix.AttributeTypeAndValue{
			Type:  DeviceCredentialIDExtensionOID,
			Value: devCred,
		})
	}

	return subject, nil
}

// FromSubject returns identity from subject name
func FromSubject(subject pkix.Name, expires time.Time) (*Identity, error) {
	id := &Identity{
		Username:   subject.CommonName,
		Groups:     subject.Organization,
		Usage:      subject.OrganizationalUnit,
		Principals: subject.Locality,
		Expires:    expires,
	}
	if len(subject.StreetAddress) > 0 {
		id.RouteToCluster = subject.StreetAddress[0]
	}
	if len(subject.PostalCode) > 0 {
		err := wrappers.UnmarshalTraits([]byte(subject.PostalCode[0]), &id.Traits)
		if err != nil {
			return nil, trace.Wrap(err)
		}
	}

	for _, attr := range subject.Names {
		switch {
		case attr.Type.Equal(SystemRolesASN1ExtensionOID):
			val, ok := attr.Value.(string)
			if ok {
				id.SystemRoles = append(id.SystemRoles, val)
			}
		case attr.Type.Equal(KubeUsersASN1ExtensionOID):
			val, ok := attr.Value.(string)
			if ok {
				id.KubernetesUsers = append(id.KubernetesUsers, val)
			}
		case attr.Type.Equal(KubeGroupsASN1ExtensionOID):
			val, ok := attr.Value.(string)
			if ok {
				id.KubernetesGroups = append(id.KubernetesGroups, val)
			}
		case attr.Type.Equal(KubeClusterASN1ExtensionOID):
			val, ok := attr.Value.(string)
			if ok {
				id.KubernetesCluster = val
			}
		case attr.Type.Equal(AppSessionIDASN1ExtensionOID):
			val, ok := attr.Value.(string)
			if ok {
				id.RouteToApp.SessionID = val
			}
		case attr.Type.Equal(AppPublicAddrASN1ExtensionOID):
			val, ok := attr.Value.(string)
			if ok {
				id.RouteToApp.PublicAddr = val
			}
		case attr.Type.Equal(AppClusterNameASN1ExtensionOID):
			val, ok := attr.Value.(string)
			if ok {
				id.RouteToApp.ClusterName = val
			}
		case attr.Type.Equal(AppNameASN1ExtensionOID):
			val, ok := attr.Value.(string)
			if ok {
				id.RouteToApp.Name = val
			}
		case attr.Type.Equal(AppAWSRoleARNASN1ExtensionOID):
			val, ok := attr.Value.(string)
			if ok {
				id.RouteToApp.AWSRoleARN = val
			}
		case attr.Type.Equal(AWSRoleARNsASN1ExtensionOID):
			val, ok := attr.Value.(string)
			if ok {
				id.AWSRoleARNs = append(id.AWSRoleARNs, val)
			}
		case attr.Type.Equal(AppAzureIdentityASN1ExtensionOID):
			val, ok := attr.Value.(string)
			if ok {
				id.RouteToApp.AzureIdentity = val
			}
		case attr.Type.Equal(AzureIdentityASN1ExtensionOID):
			val, ok := attr.Value.(string)
			if ok {
				id.AzureIdentities = append(id.AzureIdentities, val)
			}
		case attr.Type.Equal(AppGCPServiceAccountASN1ExtensionOID):
			val, ok := attr.Value.(string)
			if ok {
				id.RouteToApp.GCPServiceAccount = val
			}
		case attr.Type.Equal(GCPServiceAccountsASN1ExtensionOID):
			val, ok := attr.Value.(string)
			if ok {
				id.GCPServiceAccounts = append(id.GCPServiceAccounts, val)
			}
		case attr.Type.Equal(RenewableCertificateASN1ExtensionOID):
			val, ok := attr.Value.(string)
			if ok {
				id.Renewable = val == types.True
			}
		case attr.Type.Equal(TeleportClusterASN1ExtensionOID):
			val, ok := attr.Value.(string)
			if ok {
				id.TeleportCluster = val
			}
		case attr.Type.Equal(MFAVerifiedASN1ExtensionOID):
			val, ok := attr.Value.(string)
			if ok {
				id.MFAVerified = val
			}
		case attr.Type.Equal(PreviousIdentityExpiresASN1ExtensionOID):
			val, ok := attr.Value.(string)
			if ok {
				asTime, err := time.Parse(time.RFC3339, val)
				if err != nil {
					return nil, trace.Wrap(err)
				}
				id.PreviousIdentityExpires = asTime
			}
		case attr.Type.Equal(LoginIPASN1ExtensionOID):
			val, ok := attr.Value.(string)
			if ok {
				id.LoginIP = val
			}
		case attr.Type.Equal(DatabaseServiceNameASN1ExtensionOID):
			val, ok := attr.Value.(string)
			if ok {
				id.RouteToDatabase.ServiceName = val
			}
		case attr.Type.Equal(DatabaseProtocolASN1ExtensionOID):
			val, ok := attr.Value.(string)
			if ok {
				id.RouteToDatabase.Protocol = val
			}
		case attr.Type.Equal(DatabaseUsernameASN1ExtensionOID):
			val, ok := attr.Value.(string)
			if ok {
				id.RouteToDatabase.Username = val
			}
		case attr.Type.Equal(DatabaseNameASN1ExtensionOID):
			val, ok := attr.Value.(string)
			if ok {
				id.RouteToDatabase.Database = val
			}
		case attr.Type.Equal(RequestedDatabaseRolesExtensionOID):
			val, ok := attr.Value.(string)
			if ok {
				id.RouteToDatabase.Roles = append(id.RouteToDatabase.Roles, val)
			}
		case attr.Type.Equal(DatabaseNamesASN1ExtensionOID):
			val, ok := attr.Value.(string)
			if ok {
				id.DatabaseNames = append(id.DatabaseNames, val)
			}
		case attr.Type.Equal(DatabaseUsersASN1ExtensionOID):
			val, ok := attr.Value.(string)
			if ok {
				id.DatabaseUsers = append(id.DatabaseUsers, val)
			}
		case attr.Type.Equal(ImpersonatorASN1ExtensionOID):
			val, ok := attr.Value.(string)
			if ok {
				id.Impersonator = val
			}
		case attr.Type.Equal(ActiveRequestsASN1ExtensionOID):
			val, ok := attr.Value.(string)
			if ok {
				id.ActiveRequests = append(id.ActiveRequests, val)
			}
		case attr.Type.Equal(DisallowReissueASN1ExtensionOID):
			val, ok := attr.Value.(string)
			if ok {
				id.DisallowReissue = val == types.True
			}
		case attr.Type.Equal(GenerationASN1ExtensionOID):
			// This doesn't seem to play nice with int types, so we'll parse it
			// from a string.
			val, ok := attr.Value.(string)
			if ok {
				generation, err := strconv.ParseUint(val, 10, 64)
				if err != nil {
					return nil, trace.Wrap(err)
				}
				id.Generation = generation
			}
		case attr.Type.Equal(BotASN1ExtensionOID):
			val, ok := attr.Value.(string)
			if ok {
				id.BotName = val
			}
		case attr.Type.Equal(BotInstanceASN1ExtensionOID):
			val, ok := attr.Value.(string)
			if ok {
				id.BotInstanceID = val
			}
		case attr.Type.Equal(AllowedResourcesASN1ExtensionOID):
			allowedResourcesStr, ok := attr.Value.(string)
			if ok {
				allowedResourceIDs, err := types.ResourceIDsFromString(allowedResourcesStr)
				if err != nil {
					return nil, trace.Wrap(err)
				}
				id.AllowedResourceIDs = allowedResourceIDs
			}
		case attr.Type.Equal(PrivateKeyPolicyASN1ExtensionOID):
			val, ok := attr.Value.(string)
			if ok {
				id.PrivateKeyPolicy = keys.PrivateKeyPolicy(val)
			}
		case attr.Type.Equal(ConnectionDiagnosticIDASN1ExtensionOID):
			val, ok := attr.Value.(string)
			if ok {
				id.ConnectionDiagnosticID = val
			}
		case attr.Type.Equal(DeviceIDExtensionOID):
			if val, ok := attr.Value.(string); ok {
				id.DeviceExtensions.DeviceID = val
			}
		case attr.Type.Equal(DeviceAssetTagExtensionOID):
			if val, ok := attr.Value.(string); ok {
				id.DeviceExtensions.AssetTag = val
			}
		case attr.Type.Equal(DeviceCredentialIDExtensionOID):
			if val, ok := attr.Value.(string); ok {
				id.DeviceExtensions.CredentialID = val
			}
		case attr.Type.Equal(PinnedIPASN1ExtensionOID):
			if val, ok := attr.Value.(string); ok {
				id.PinnedIP = val
			}
		}
	}

	if err := id.CheckAndSetDefaults(); err != nil {
		return nil, trace.Wrap(err)
	}
	return id, nil
}

func (id Identity) GetUserMetadata() events.UserMetadata {
	var device *events.DeviceMetadata
	if id.DeviceExtensions != (DeviceExtensions{}) {
		device = &events.DeviceMetadata{
			DeviceId:     id.DeviceExtensions.DeviceID,
			AssetTag:     id.DeviceExtensions.AssetTag,
			CredentialId: id.DeviceExtensions.CredentialID,
		}
	}

	userKind := events.UserKind_USER_KIND_HUMAN
	if id.BotName != "" {
		userKind = events.UserKind_USER_KIND_BOT
	}

	return events.UserMetadata{
		User:              id.Username,
		Impersonator:      id.Impersonator,
		AWSRoleARN:        id.RouteToApp.AWSRoleARN,
		AzureIdentity:     id.RouteToApp.AzureIdentity,
		GCPServiceAccount: id.RouteToApp.GCPServiceAccount,
		AccessRequests:    id.ActiveRequests,
		UserKind:          userKind,
		TrustedDevice:     device,
	}
}

func (id Identity) GetSessionMetadata(sid string) events.SessionMetadata {
	return events.SessionMetadata{
		SessionID:        sid,
		WithMFA:          id.MFAVerified,
		PrivateKeyPolicy: string(id.PrivateKeyPolicy),
	}
}

// IsMFAVerified returns whether this identity is MFA verified. This MFA
// verification may or may not have taken place recently, so it should not
// be treated as blanket MFA verification uncritically. For example, MFA
// should be re-verified for login procedures or admin actions.
func (id *Identity) IsMFAVerified() bool {
	return id.MFAVerified != "" || id.PrivateKeyPolicy.MFAVerified()
}

// CertificateRequest is a X.509 signing certificate request
type CertificateRequest struct {
	// Clock is a clock used to get current or test time
	Clock clockwork.Clock
	// PublicKey is a public key to sign
	PublicKey crypto.PublicKey
	// Subject is a subject to include in certificate
	Subject pkix.Name
	// NotAfter is a time after which the issued certificate
	// will be no longer valid
	NotAfter time.Time
	// DNSNames is a list of DNS names to add to certificate
	DNSNames []string
	// Optional. ExtraExtensions to populate.
	// Note: ExtraExtensions can override ExtKeyUsage and SANs (like DNSNames).
	ExtraExtensions []pkix.Extension
	// Optional. KeyUsage for the certificate.
	KeyUsage x509.KeyUsage
	// Optional. CRL endpoints.
	CRLDistributionPoints []string
}

// CheckAndSetDefaults checks and sets default values
func (c *CertificateRequest) CheckAndSetDefaults() error {
	if c.Clock == nil {
		c.Clock = clockwork.NewRealClock()
	}
	if c.PublicKey == nil {
		return trace.BadParameter("missing parameter PublicKey")
	}
	if c.Subject.CommonName == "" {
		return trace.BadParameter("missing parameter Subject.Common name")
	}
	if c.NotAfter.IsZero() {
		return trace.BadParameter("missing parameter NotAfter")
	}
	if c.KeyUsage == 0 {
		c.KeyUsage = x509.KeyUsageKeyEncipherment | x509.KeyUsageDigitalSignature
	}

	c.DNSNames = utils.Deduplicate(c.DNSNames)

	return nil
}

// GenerateCertificate generates certificate from request
func (ca *CertAuthority) GenerateCertificate(req CertificateRequest) ([]byte, error) {
	if err := req.CheckAndSetDefaults(); err != nil {
		return nil, trace.Wrap(err)
	}
	serialNumberLimit := new(big.Int).Lsh(big.NewInt(1), 128)
	serialNumber, err := rand.Int(rand.Reader, serialNumberLimit)
	if err != nil {
		return nil, trace.Wrap(err)
	}

	log.WithFields(logrus.Fields{
		"not_after":   req.NotAfter,
		"dns_names":   req.DNSNames,
		"key_usage":   req.KeyUsage,
		"common_name": req.Subject.CommonName,
	}).Debug("Generating TLS certificate")

	template := &x509.Certificate{
		SerialNumber: serialNumber,
		Subject:      req.Subject,
		// NotBefore is one minute in the past to prevent "Not yet valid" errors on
		// time skewed clusters.
		NotBefore:   req.Clock.Now().UTC().Add(-1 * time.Minute),
		NotAfter:    req.NotAfter,
		KeyUsage:    req.KeyUsage,
		ExtKeyUsage: []x509.ExtKeyUsage{x509.ExtKeyUsageServerAuth, x509.ExtKeyUsageClientAuth},
		// BasicConstraintsValid is true to not allow any intermediate certs.
		BasicConstraintsValid: true,
		IsCA:                  false,
		ExtraExtensions:       req.ExtraExtensions,
		CRLDistributionPoints: req.CRLDistributionPoints,
	}

	// sort out principals into DNS names and IP addresses
	for i := range req.DNSNames {
		if ip := net.ParseIP(req.DNSNames[i]); ip != nil {
			template.IPAddresses = append(template.IPAddresses, ip)
		} else {
			template.DNSNames = append(template.DNSNames, req.DNSNames[i])
		}
	}

	certBytes, err := x509.CreateCertificate(rand.Reader, template, ca.Cert, req.PublicKey, ca.Signer)
	if err != nil {
		return nil, trace.Wrap(err)
	}

	return pem.EncodeToMemory(&pem.Block{Type: "CERTIFICATE", Bytes: certBytes}), nil
}<|MERGE_RESOLUTION|>--- conflicted
+++ resolved
@@ -184,15 +184,9 @@
 	// BotName indicates the name of the Machine ID bot this identity was issued
 	// to, if any.
 	BotName string
-<<<<<<< HEAD
-	// BotInstance indicates the name of the Machine ID Bot Instance this
-	// identity is associated with.
-	BotInstance string
-=======
 	// BotInstanceID is a unique identifier for Machine ID bots that is
 	// persisted through renewals.
 	BotInstanceID string
->>>>>>> ff9988ff
 	// AllowedResourceIDs lists the resources the identity should be allowed to
 	// access.
 	AllowedResourceIDs []types.ResourceID
