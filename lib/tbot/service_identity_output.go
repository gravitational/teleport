--- conflicted
+++ resolved
@@ -317,82 +317,6 @@
 		}
 	}
 
-<<<<<<< HEAD
-		// Generate the primary SSH config which has the cluster-specific
-		// host blocks.
-		if err := sshConf.GetSSHConfig(&sshConfigBuilder, &openssh.SSHConfigParameters{
-			AppName:             openssh.TbotApp,
-			ClusterNames:        clusterNames,
-			KnownHostsPath:      knownHostsPath,
-			IdentityFilePath:    identityFilePath,
-			CertificateFilePath: certificateFilePath,
-			ProxyHost:           proxyHost,
-			ProxyPort:           proxyPort,
-			ExecutablePath:      executablePath,
-			DestinationDir:      absDestPath,
-
-			PureTBotProxyCommand: true,
-			Insecure:             botCfg.Insecure,
-			FIPS:                 botCfg.FIPS,
-			TLSRouting:           proxyPing.Proxy.TLSRoutingEnabled,
-			ConnectionUpgrade:    connUpgradeRequired,
-
-			// Session resumption is enabled by default, this can be
-			// configurable at a later date if we discover reasons for this to
-			// be disabled.
-			Resume: true,
-		}); err != nil {
-			return trace.Wrap(err)
-		}
-
-		// Generate the per cluster files
-		for _, clusterName := range clusterNames {
-			sshConfigName := fmt.Sprintf("%s.%s", clusterName, ssh.ConfigName)
-			knownHostsName := fmt.Sprintf("%s.%s", clusterName, ssh.KnownHostsName)
-			knownHostsPath := filepath.Join(absDestPath, knownHostsName)
-
-			sb := &strings.Builder{}
-			if err := sshConf.GetClusterSSHConfig(sb, &openssh.ClusterSSHConfigParameters{
-				AppName:             openssh.TbotApp,
-				ClusterName:         clusterName,
-				KnownHostsPath:      knownHostsPath,
-				IdentityFilePath:    identityFilePath,
-				CertificateFilePath: certificateFilePath,
-				ProxyHost:           proxyHost,
-				ProxyPort:           proxyPort,
-				ExecutablePath:      executablePath,
-				DestinationDir:      absDestPath,
-
-				Insecure:          botCfg.Insecure,
-				FIPS:              botCfg.FIPS,
-				TLSRouting:        proxyPing.Proxy.TLSRoutingEnabled,
-				ConnectionUpgrade: connUpgradeRequired,
-				// Session resumption is enabled by default, this can be
-				// configurable at a later date if we discover reasons for this to
-				// be disabled.
-				Resume: true,
-			}); err != nil {
-				return trace.Wrap(err)
-			}
-			if err := destDirectory.Write(ctx, sshConfigName, []byte(sb.String())); err != nil {
-				return trace.Wrap(err)
-			}
-
-			knownHosts, ok := clusterKnownHosts[clusterName]
-			if !ok {
-				log.WarnContext(
-					ctx,
-					"No generated known_hosts for cluster, will skip",
-					"cluster", clusterName,
-				)
-				continue
-			}
-			if err := destDirectory.Write(ctx, knownHostsName, []byte(knownHosts)); err != nil {
-				return trace.Wrap(err)
-			}
-
-		}
-=======
 	// Generate SSH config
 	if err := openssh.WriteSSHConfig(&sshConfigBuilder, &openssh.SSHConfigParameters{
 		AppName:             openssh.TbotApp,
@@ -410,14 +334,59 @@
 		FIPS:                 botCfg.FIPS,
 		TLSRouting:           proxyPing.Proxy.TLSRoutingEnabled,
 		ConnectionUpgrade:    connUpgradeRequired,
-
 		// Session resumption is enabled by default, this can be
 		// configurable at a later date if we discover reasons for this to
 		// be disabled.
 		Resume: true,
 	}); err != nil {
 		return trace.Wrap(err)
->>>>>>> 110b23ae
+	}
+
+	// Generate the per cluster files
+	for _, clusterName := range clusterNames {
+		sshConfigName := fmt.Sprintf("%s.%s", clusterName, ssh.ConfigName)
+		knownHostsName := fmt.Sprintf("%s.%s", clusterName, ssh.KnownHostsName)
+		knownHostsPath := filepath.Join(absDestPath, knownHostsName)
+
+		sb := &strings.Builder{}
+		if err := openssh.WriteClusterSSHConfig(sb, &openssh.ClusterSSHConfigParameters{
+			AppName:             openssh.TbotApp,
+			ClusterName:         clusterName,
+			KnownHostsPath:      knownHostsPath,
+			IdentityFilePath:    identityFilePath,
+			CertificateFilePath: certificateFilePath,
+			ProxyHost:           proxyHost,
+			ProxyPort:           proxyPort,
+			ExecutablePath:      executablePath,
+			DestinationDir:      absDestPath,
+
+			Insecure:          botCfg.Insecure,
+			FIPS:              botCfg.FIPS,
+			TLSRouting:        proxyPing.Proxy.TLSRoutingEnabled,
+			ConnectionUpgrade: connUpgradeRequired,
+			// Session resumption is enabled by default, this can be
+			// configurable at a later date if we discover reasons for this to
+			// be disabled.
+			Resume: true,
+		}); err != nil {
+			return trace.Wrap(err)
+		}
+		if err := destDirectory.Write(ctx, sshConfigName, []byte(sb.String())); err != nil {
+			return trace.Wrap(err)
+		}
+
+		knownHosts, ok := clusterKnownHosts[clusterName]
+		if !ok {
+			log.WarnContext(
+				ctx,
+				"No generated known_hosts for cluster, will skip",
+				"cluster", clusterName,
+			)
+			continue
+		}
+		if err := destDirectory.Write(ctx, knownHostsName, []byte(knownHosts)); err != nil {
+			return trace.Wrap(err)
+		}
 	}
 
 	if err := destDirectory.Write(ctx, ssh.ConfigName, []byte(sshConfigBuilder.String())); err != nil {
