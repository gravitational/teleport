--- conflicted
+++ resolved
@@ -639,11 +639,7 @@
 
 	bundle := spiffebundle.New(td)
 
-<<<<<<< HEAD
-	// Convert X509 authorities to SPIFFE bundle format.
-=======
 	// Add X509 authorities to the trust bundle.
->>>>>>> 56b1bab4
 	for _, certBytes := range services.GetTLSCerts(ca) {
 		block, _ := pem.Decode(certBytes)
 		cert, err := x509.ParseCertificate(block.Bytes)
@@ -653,11 +649,7 @@
 		bundle.AddX509Authority(cert)
 	}
 
-<<<<<<< HEAD
-	// Convert JWT keys to SPIFFE bundle format.
-=======
 	// Add JWT authorities to the trust bundle.
->>>>>>> 56b1bab4
 	for _, keyPair := range ca.GetTrustedJWTKeyPairs() {
 		pubKey, err := keys.ParsePublicKey(keyPair.PublicKey)
 		if err != nil {
