--- conflicted
+++ resolved
@@ -241,7 +241,6 @@
 			),
 		})
 	}
-<<<<<<< HEAD
 
 	// Gate heartbeating behind the workload identity experiment for now.
 	if experiment.Enabled() {
@@ -260,21 +259,6 @@
 		})
 	}
 
-	services = append(services, &outputsService{
-		authPingCache:    authPingCache,
-		proxyPingCache:   proxyPingCache,
-		alpnUpgradeCache: alpnUpgradeCache,
-		getBotIdentity:   b.botIdentitySvc.GetIdentity,
-		botClient:        b.botIdentitySvc.GetClient(),
-		cfg:              b.cfg,
-		resolver:         resolver,
-		log: b.log.With(
-			teleport.ComponentKey, teleport.Component(componentTBot, "outputs"),
-		),
-		reloadBroadcaster: reloadBroadcaster,
-	})
-=======
->>>>>>> 940449e3
 	services = append(services, &caRotationService{
 		getBotIdentity: b.botIdentitySvc.GetIdentity,
 		botClient:      b.botIdentitySvc.GetClient(),
