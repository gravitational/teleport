--- conflicted
+++ resolved
@@ -506,14 +506,11 @@
 	switch joinMethod {
 	// When using join methods that are repeatable - renew fully rather than
 	// renewing using existing credentials.
-	case types.JoinMethodIAM,
+	case types.JoinMethodAzure,
+		types.JoinMethodCircleCI,
 		types.JoinMethodGitHub,
-<<<<<<< HEAD
-		types.JoinMethodAzure,
-=======
 		types.JoinMethodGitLab,
->>>>>>> 37d977a8
-		types.JoinMethodCircleCI:
+		types.JoinMethodIAM:
 		ident, err := b.getIdentityFromToken()
 		return ident, trace.Wrap(err)
 	default:
