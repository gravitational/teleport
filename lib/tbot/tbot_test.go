/*
 * Teleport
 * Copyright (C) 2023  Gravitational, Inc.
 *
 * This program is free software: you can redistribute it and/or modify
 * it under the terms of the GNU Affero General Public License as published by
 * the Free Software Foundation, either version 3 of the License, or
 * (at your option) any later version.
 *
 * This program is distributed in the hope that it will be useful,
 * but WITHOUT ANY WARRANTY; without even the implied warranty of
 * MERCHANTABILITY or FITNESS FOR A PARTICULAR PURPOSE.  See the
 * GNU Affero General Public License for more details.
 *
 * You should have received a copy of the GNU Affero General Public License
 * along with this program.  If not, see <http://www.gnu.org/licenses/>.
 */

package tbot

import (
	"bytes"
	"context"
	"crypto/rand"
	"fmt"
	"net"
	"os"
	"os/user"
	"path"
	"path/filepath"
	"sync"
	"testing"
	"time"

	"github.com/jackc/pgconn"
	"github.com/spiffe/go-spiffe/v2/workloadapi"
	"github.com/stretchr/testify/assert"
	"github.com/stretchr/testify/require"
	"golang.org/x/crypto/ssh"
	"golang.org/x/crypto/ssh/agent"
	"golang.org/x/crypto/ssh/knownhosts"

	headerv1 "github.com/gravitational/teleport/api/gen/proto/go/teleport/header/v1"
	machineidv1pb "github.com/gravitational/teleport/api/gen/proto/go/teleport/machineid/v1"
	"github.com/gravitational/teleport/api/types"
	apiutils "github.com/gravitational/teleport/api/utils"
	"github.com/gravitational/teleport/api/utils/sshutils"
	"github.com/gravitational/teleport/integration/helpers"
	"github.com/gravitational/teleport/lib/auth/authclient"
	"github.com/gravitational/teleport/lib/auth/native"
<<<<<<< HEAD
	"github.com/gravitational/teleport/lib/defaults"
=======
>>>>>>> 6e3c1882
	"github.com/gravitational/teleport/lib/service"
	"github.com/gravitational/teleport/lib/service/servicecfg"
	"github.com/gravitational/teleport/lib/srv/db/common"
	"github.com/gravitational/teleport/lib/srv/db/postgres"
	apisshutils "github.com/gravitational/teleport/lib/sshutils"
	"github.com/gravitational/teleport/lib/tbot/bot"
	"github.com/gravitational/teleport/lib/tbot/botfs"
	"github.com/gravitational/teleport/lib/tbot/config"
	"github.com/gravitational/teleport/lib/tbot/identity"
	"github.com/gravitational/teleport/lib/tlsca"
	"github.com/gravitational/teleport/lib/utils"
	"github.com/gravitational/teleport/tool/teleport/testenv"
)

func TestMain(m *testing.M) {
	utils.InitLoggerForTests()
	native.PrecomputeTestKeys(m)
	os.Exit(m.Run())
}

type defaultBotConfigOpts struct {
	// Makes the bot connect via the Auth Server instead of the Proxy server.
	useAuthServer bool
	// Makes the bot accept an insecure auth or proxy server
	insecure       bool
	serviceConfigs config.ServiceConfigs
}

// makeBot creates a server-side bot and returns joining parameters.
func makeBot(t *testing.T, client *authclient.Client, name string, roles ...string) (*config.OnboardingConfig, *machineidv1pb.Bot) {
	ctx := context.TODO()
	t.Helper()

	b, err := client.BotServiceClient().CreateBot(ctx, &machineidv1pb.CreateBotRequest{
		Bot: &machineidv1pb.Bot{
			Metadata: &headerv1.Metadata{
				Name: name,
			},
			Spec: &machineidv1pb.BotSpec{
				Roles: roles,
			},
		},
	})
	require.NoError(t, err)

	tokenName, err := utils.CryptoRandomHex(defaults.TokenLenBytes)
	require.NoError(t, err)
	tok, err := types.NewProvisionTokenFromSpec(
		tokenName,
		time.Now().Add(10*time.Minute),
		types.ProvisionTokenSpecV2{
			Roles:   []types.SystemRole{types.RoleBot},
			BotName: b.Metadata.Name,
		})
	require.NoError(t, err)
	err = client.CreateToken(ctx, tok)
	require.NoError(t, err)

	return &config.OnboardingConfig{
		TokenValue: tok.GetName(),
		JoinMethod: types.JoinMethodToken,
	}, b
}

// defaultBotConfig creates a usable bot config from joining parameters.
// By default it:
// - Has the outputs provided to it via the parameter `outputs`
// - Runs in oneshot mode
// - Uses a memory storage destination
// - Does not verify Proxy WebAPI certificates
func defaultBotConfig(
	t *testing.T,
	process *service.TeleportProcess,
	onboarding *config.OnboardingConfig,
	outputs []config.Output,
	opts defaultBotConfigOpts,
) *config.BotConfig {
	t.Helper()

	var authServer = process.Config.Proxy.WebAddr.String()
	if opts.useAuthServer {
		authServer = process.Config.AuthServerAddresses()[0].String()
	}

	cfg := &config.BotConfig{
		AuthServer: authServer,
		Onboarding: *onboarding,
		Storage: &config.StorageConfig{
			Destination: &config.DestinationMemory{},
		},
		Oneshot: true,
		Outputs: outputs,
		// Set insecure so the bot will trust the Proxy's webapi default signed
		// certs.
		Insecure: opts.insecure,
		Services: opts.serviceConfigs,
	}

	require.NoError(t, cfg.CheckAndSetDefaults())
	return cfg
}

// TestBot is a one-shot run of the bot that communicates with a stood up
// in memory auth server.
//
// This test suite should ensure that outputs result in credentials with the
// expected attributes. The exact format of rendered templates is a concern
// that should be tested at a lower level. Generally assume that the auth server
// has good behavior (e.g is enforcing rbac correctly) and avoid testing cases
// such as the bot not having a role granting access to a resource.
func TestBot(t *testing.T) {
	t.Parallel()
	ctx := context.Background()
	log := utils.NewSlogLoggerForTests()

	// Make a new auth server.
	const (
		fakeHostname        = "test-host"
		fakeHostID          = "uuid"
		appName             = "test-app"
		databaseServiceName = "test-database-service-rds-us-west-1-123456789012"
		databaseUsername    = "test-database-username"
		databaseName        = "test-database"
		kubeClusterName     = "test-kube-cluster-eks-us-west-1-12345679012"
		// fake some "auto-discovered" and renamed resources.
		databaseServiceDiscoveredName = "test-database-service"
		kubeClusterDiscoveredName     = "test-kube-cluster"
	)

	process := testenv.MakeTestServer(
		t,
		testenv.WithLogger(log),
	)
	rootClient := testenv.MakeDefaultAuthClient(t, process)
	clusterName := process.Config.Auth.ClusterName.GetClusterName()

	// Register an application server so the bot can request certs for it.
	app, err := types.NewAppV3(types.Metadata{
		Name: appName,
	}, types.AppSpecV3{
		PublicAddr: "test-app.example.com",
		URI:        "http://test-app.example.com:1234",
	})
	require.NoError(t, err)
	appServer, err := types.NewAppServerV3FromApp(app, fakeHostname, fakeHostID)
	require.NoError(t, err)
	_, err = rootClient.UpsertApplicationServer(ctx, appServer)
	require.NoError(t, err)
	// Register a database server so the bot can request certs for it.
	db := newMockDiscoveredDB(t, databaseServiceName, databaseServiceDiscoveredName)
	dbServer, err := types.NewDatabaseServerV3(types.Metadata{
		Name: databaseServiceName,
	}, types.DatabaseServerSpecV3{
		HostID:   fakeHostID,
		Hostname: fakeHostname,
		Database: db,
	})
	require.NoError(t, err)
	_, err = rootClient.UpsertDatabaseServer(ctx, dbServer)
	require.NoError(t, err)
	// Register a kubernetes server so the bot can request certs for it.
	kubeCluster := newMockDiscoveredKubeCluster(t, kubeClusterName, kubeClusterDiscoveredName)
	kubeServer, err := types.NewKubernetesServerV3FromCluster(kubeCluster, fakeHostname, fakeHostID)
	require.NoError(t, err)
	_, err = rootClient.UpsertKubernetesServer(ctx, kubeServer)
	require.NoError(t, err)

	// Fetch CAs from auth server to compare to artifacts later
	hostCA, err := rootClient.GetCertAuthority(ctx, types.CertAuthID{
		Type:       types.HostCA,
		DomainName: clusterName,
	}, false)
	require.NoError(t, err)
	userCA, err := rootClient.GetCertAuthority(ctx, types.CertAuthID{
		Type:       types.UserCA,
		DomainName: clusterName,
	}, false)
	require.NoError(t, err)

	var (
		mainRole      = "main-role"
		secondaryRole = "secondary-role"
		defaultRoles  = []string{mainRole, secondaryRole}
		hostPrincipal = "node.example.com"
		kubeGroups    = []string{"system:masters"}
		kubeUsers     = []string{"kubernetes-user"}
	)
	hostCertRule := types.NewRule("host_cert", []string{"create"})
	hostCertRule.Where = fmt.Sprintf("is_subset(host_cert.principals, \"%s\")", hostPrincipal)
	role, err := types.NewRole(mainRole, types.RoleSpecV6{
		Allow: types.RoleConditions{
			// Grant access to all apps
			AppLabels: types.Labels{
				"*": apiutils.Strings{"*"},
			},

			// Grant access to all kubernetes clusters
			KubernetesLabels: types.Labels{
				"*": apiutils.Strings{"*"},
			},
			KubeGroups: kubeGroups,
			KubeUsers:  kubeUsers,

			// Grant access to database
			// Note: we don't actually need a role granting us database access to
			// request it. Actual access is validated via RBAC at connection time.
			// We do need an actual database and permission to list them, however.
			DatabaseLabels: types.Labels{
				"*": apiutils.Strings{"*"},
			},
			DatabaseNames: []string{databaseName},
			DatabaseUsers: []string{databaseUsername},
			Rules: []types.Rule{
				types.NewRule("db_server", []string{"read", "list"}),
				// Grant ability to generate a host cert
				hostCertRule,
			},
		},
	})
	require.NoError(t, err)
	_, err = rootClient.UpsertRole(ctx, role)
	require.NoError(t, err)
	// Create a blank secondary role that we can use to check that the default
	// behavior of impersonating all roles available works
	role, err = types.NewRole(secondaryRole, types.RoleSpecV6{})
	require.NoError(t, err)
	_, err = rootClient.UpsertRole(ctx, role)
	require.NoError(t, err)

	// Make and join a new bot instance.
	botParams, botResource := makeBot(
		t, rootClient, "test", defaultRoles...,
	)

	identityOutput := &config.IdentityOutput{
		Destination: &config.DestinationMemory{},
	}
	identityOutputWithRoles := &config.IdentityOutput{
		Destination: &config.DestinationMemory{},
		Roles:       []string{mainRole},
	}
	appOutput := &config.ApplicationOutput{
		Destination: &config.DestinationMemory{},
		AppName:     appName,
	}
	dbOutput := &config.DatabaseOutput{
		Destination: &config.DestinationMemory{},
		Service:     databaseServiceName,
		Database:    databaseName,
		Username:    databaseUsername,
	}
	dbDiscoveredNameOutput := &config.DatabaseOutput{
		Destination: &config.DestinationMemory{},
		Service:     databaseServiceDiscoveredName,
		Database:    databaseName,
		Username:    databaseUsername,
	}
	kubeOutput := &config.KubernetesOutput{
		// DestinationDirectory required or output will fail.
		Destination: &config.DestinationDirectory{
			Path: t.TempDir(),
		},
		KubernetesCluster: kubeClusterName,
	}
	kubeDiscoveredNameOutput := &config.KubernetesOutput{
		// DestinationDirectory required or output will fail.
		Destination: &config.DestinationDirectory{
			Path: t.TempDir(),
		},
		KubernetesCluster: kubeClusterDiscoveredName,
	}
	sshHostOutput := &config.SSHHostOutput{
		Destination: &config.DestinationMemory{},
		Principals:  []string{hostPrincipal},
	}
	botConfig := defaultBotConfig(
		t, process, botParams, []config.Output{
			identityOutput,
			identityOutputWithRoles,
			appOutput,
			dbOutput,
			dbDiscoveredNameOutput,
			sshHostOutput,
			kubeOutput,
			kubeDiscoveredNameOutput,
		},
		defaultBotConfigOpts{
			useAuthServer: true,
			insecure:      true,
		},
	)
	b := New(botConfig, log)
	require.NoError(t, b.Run(ctx))

	t.Run("bot identity", func(t *testing.T) {
		// Some rough checks to ensure the bot identity used follows our
		// expected rules for bot identities.
		botIdent := b.BotIdentity()
		tlsIdent, err := tlsca.FromSubject(
			botIdent.X509Cert.Subject, botIdent.X509Cert.NotAfter,
		)
		require.NoError(t, err)
		require.True(t, tlsIdent.Renewable)
		require.False(t, tlsIdent.DisallowReissue)
		require.Equal(t, uint64(1), tlsIdent.Generation)
		require.ElementsMatch(t, []string{botResource.Status.RoleName}, tlsIdent.Groups)
	})

	t.Run("output: identity", func(t *testing.T) {
		tlsIdent := tlsIdentFromDest(ctx, t, identityOutput.GetDestination())
		requireValidOutputTLSIdent(t, tlsIdent, defaultRoles, botResource.Status.UserName)
	})

	t.Run("output: identity with role specified", func(t *testing.T) {
		tlsIdent := tlsIdentFromDest(ctx, t, identityOutputWithRoles.GetDestination())
		requireValidOutputTLSIdent(t, tlsIdent, []string{mainRole}, botResource.Status.UserName)
	})

	t.Run("output: kubernetes", func(t *testing.T) {
		tlsIdent := tlsIdentFromDest(ctx, t, kubeOutput.GetDestination())
		requireValidOutputTLSIdent(t, tlsIdent, defaultRoles, botResource.Status.UserName)
		require.Equal(t, kubeClusterName, tlsIdent.KubernetesCluster)
		require.Equal(t, kubeGroups, tlsIdent.KubernetesGroups)
		require.Equal(t, kubeUsers, tlsIdent.KubernetesUsers)
	})

	t.Run("output: kubernetes discovered name", func(t *testing.T) {
		tlsIdent := tlsIdentFromDest(ctx, t, kubeDiscoveredNameOutput.GetDestination())
		requireValidOutputTLSIdent(t, tlsIdent, defaultRoles, botResource.Status.UserName)
		require.Equal(t, kubeClusterName, tlsIdent.KubernetesCluster)
		require.Equal(t, kubeGroups, tlsIdent.KubernetesGroups)
		require.Equal(t, kubeUsers, tlsIdent.KubernetesUsers)
	})

	t.Run("output: application", func(t *testing.T) {
		tlsIdent := tlsIdentFromDest(ctx, t, appOutput.GetDestination())
		requireValidOutputTLSIdent(t, tlsIdent, defaultRoles, botResource.Status.UserName)
		route := tlsIdent.RouteToApp
		require.Equal(t, appName, route.Name)
		require.Equal(t, "test-app.example.com", route.PublicAddr)
		require.NotEmpty(t, route.SessionID)
	})

	t.Run("output: database", func(t *testing.T) {
		tlsIdent := tlsIdentFromDest(ctx, t, dbOutput.GetDestination())
		requireValidOutputTLSIdent(t, tlsIdent, defaultRoles, botResource.Status.UserName)
		route := tlsIdent.RouteToDatabase
		require.Equal(t, databaseServiceName, route.ServiceName)
		require.Equal(t, databaseName, route.Database)
		require.Equal(t, databaseUsername, route.Username)
		require.Equal(t, "mysql", route.Protocol)
	})

	t.Run("output: database discovered name", func(t *testing.T) {
		tlsIdent := tlsIdentFromDest(ctx, t, dbDiscoveredNameOutput.GetDestination())
		requireValidOutputTLSIdent(t, tlsIdent, defaultRoles, botResource.Status.UserName)
		route := tlsIdent.RouteToDatabase
		require.Equal(t, databaseServiceName, route.ServiceName)
		require.Equal(t, databaseName, route.Database)
		require.Equal(t, databaseUsername, route.Username)
		require.Equal(t, "mysql", route.Protocol)
	})

	t.Run("output: ssh_host", func(t *testing.T) {
		dest := sshHostOutput.GetDestination()

		// Validate ssh_host
		hostKeyBytes, err := dest.Read(ctx, "ssh_host")
		require.NoError(t, err)
		hostKey, err := ssh.ParsePrivateKey(hostKeyBytes)
		require.NoError(t, err)
		testData := []byte("test-data")
		signedTestData, err := hostKey.Sign(rand.Reader, testData)
		require.NoError(t, err)

		// Validate ssh_host-cert.pub
		hostCertBytes, err := dest.Read(ctx, "ssh_host-cert.pub")
		require.NoError(t, err)
		hostCert, err := sshutils.ParseCertificate(hostCertBytes)
		require.NoError(t, err)

		// Check cert is signed by host CA, and that the host key can sign things
		// which can be verified with the host cert.
		publicKeys, err := apisshutils.GetCheckers(hostCA)
		require.NoError(t, err)
		hostCertChecker := ssh.CertChecker{
			IsHostAuthority: func(v ssh.PublicKey, _ string) bool {
				for _, pk := range publicKeys {
					return bytes.Equal(v.Marshal(), pk.Marshal())
				}
				return false
			},
		}
		require.NoError(t, hostCertChecker.CheckCert(hostPrincipal, hostCert), "host cert does not pass verification")
		require.NoError(t, hostCert.Key.Verify(testData, signedTestData), "signature by host key does not verify with public key in host certificate")

		// Validate ssh_host-user-ca.pub
		userCABytes, err := dest.Read(ctx, "ssh_host-user-ca.pub")
		require.NoError(t, err)
		userCAKey, _, _, _, err := ssh.ParseAuthorizedKey(userCABytes)
		require.NoError(t, err)
		matchesUserCA := false
		for _, trustedKeyPair := range userCA.GetTrustedSSHKeyPairs() {
			wantUserCAKey, _, _, _, err := ssh.ParseAuthorizedKey(trustedKeyPair.PublicKey)
			require.NoError(t, err)
			if bytes.Equal(userCAKey.Marshal(), wantUserCAKey.Marshal()) {
				matchesUserCA = true
				break
			}
		}
		require.True(t, matchesUserCA)
	})
}

// requireValidOutputTLSIdent runs general validation against the TLS identity
// created by a normal output. This ensures several key parts of the identity
// have sane values.
func requireValidOutputTLSIdent(t *testing.T, ident *tlsca.Identity, wantRoles []string, botUsername string) {
	require.True(t, ident.DisallowReissue)
	require.False(t, ident.Renewable)
	require.Equal(t, botUsername, ident.Impersonator)
	require.Equal(t, botUsername, ident.Username)
	require.Equal(t, wantRoles, ident.Groups)
}

func tlsIdentFromDest(ctx context.Context, t *testing.T, dest bot.Destination) *tlsca.Identity {
	t.Helper()
	keyBytes, err := dest.Read(ctx, identity.PrivateKeyKey)
	require.NoError(t, err)
	certBytes, err := dest.Read(ctx, identity.TLSCertKey)
	require.NoError(t, err)
	hostCABytes, err := dest.Read(ctx, config.HostCAPath)
	require.NoError(t, err)
	_, x509Cert, _, _, err := identity.ParseTLSIdentity(keyBytes, certBytes, [][]byte{hostCABytes})
	require.NoError(t, err)
	tlsIdent, err := tlsca.FromSubject(
		x509Cert.Subject, x509Cert.NotAfter,
	)
	require.NoError(t, err)
	return tlsIdent
}

// TestBot_ResumeFromStorage ensures that after the bot stops, another instance
// of the bot can be started from the state persisted to the storage
// destination. This ensures that the renewable token join method will function
// correctly.
func TestBot_ResumeFromStorage(t *testing.T) {
	t.Parallel()
	ctx := context.Background()
	log := utils.NewSlogLoggerForTests()

	// Make a new auth server.
	process := testenv.MakeTestServer(t, testenv.WithLogger(log))
	rootClient := testenv.MakeDefaultAuthClient(t, process)

	// Create bot user and join token
	botParams, _ := makeBot(t, rootClient, "test", "access")

	botConfig := defaultBotConfig(t, process, botParams, []config.Output{},
		defaultBotConfigOpts{
			useAuthServer: true,
			insecure:      true,
		},
	)

	// Use a destination directory to ensure locking behaves correctly and
	// the bot isn't left in a locked state.
	directoryDest := &config.DestinationDirectory{
		Path:     t.TempDir(),
		Symlinks: botfs.SymlinksInsecure,
		ACLs:     botfs.ACLOff,
	}
	botConfig.Storage.Destination = directoryDest

	// Run the bot a first time
	firstBot := New(botConfig, log)
	require.NoError(t, firstBot.Run(ctx))

	// Run the bot a second time, with the exact same config
	secondBot := New(botConfig, log)
	require.NoError(t, secondBot.Run(ctx))

	// Simulate user removing token from config, and run the bot a third time.
	// It should see it already has a valid identity and use that - ignoring
	// the fact that the token has been cleared from config.
	botConfig.Onboarding.TokenValue = ""
	thirdBot := New(botConfig, log)
	require.NoError(t, thirdBot.Run(ctx))
}

func TestBot_InsecureViaProxy(t *testing.T) {
	t.Parallel()
	ctx := context.Background()
	log := utils.NewSlogLoggerForTests()

	// Make a new auth server.
	process := testenv.MakeTestServer(t, testenv.WithLogger(log))
	rootClient := testenv.MakeDefaultAuthClient(t, process)

	// Create bot user and join token
	botParams, _ := makeBot(t, rootClient, "test", "access")

	botConfig := defaultBotConfig(t, process, botParams, []config.Output{},
		defaultBotConfigOpts{
			useAuthServer: false,
			insecure:      true,
		},
	)
	// Use a destination directory to ensure locking behaves correctly and
	// the bot isn't left in a locked state.
	directoryDest := &config.DestinationDirectory{
		Path:     t.TempDir(),
		Symlinks: botfs.SymlinksInsecure,
		ACLs:     botfs.ACLOff,
	}
	botConfig.Storage.Destination = directoryDest

	// Run the bot a first time
	firstBot := New(botConfig, log)
	require.NoError(t, firstBot.Run(ctx))
}

func TestChooseOneResource(t *testing.T) {
	t.Parallel()
	t.Run("database", testChooseOneDatabase)
	t.Run("kube cluster", testChooseOneKubeCluster)
}

func testChooseOneDatabase(t *testing.T) {
	t.Parallel()
	fooDB1 := newMockDiscoveredDB(t, "foo-rds-us-west-1-123456789012", "foo")
	fooDB2 := newMockDiscoveredDB(t, "foo-rds-us-west-2-123456789012", "foo")
	barDB := newMockDiscoveredDB(t, "bar-rds-us-west-1-123456789012", "bar")
	tests := []struct {
		desc      string
		databases []types.Database
		dbSvc     string
		wantDB    types.Database
		wantErr   string
	}{
		{
			desc:      "by exact name match",
			databases: []types.Database{fooDB1, fooDB2, barDB},
			dbSvc:     "bar-rds-us-west-1-123456789012",
			wantDB:    barDB,
		},
		{
			desc:      "by unambiguous discovered name match",
			databases: []types.Database{fooDB1, fooDB2, barDB},
			dbSvc:     "bar",
			wantDB:    barDB,
		},
		{
			desc:      "ambiguous discovered name matches is an error",
			databases: []types.Database{fooDB1, fooDB2, barDB},
			dbSvc:     "foo",
			wantErr:   `"foo" matches multiple auto-discovered databases`,
		},
		{
			desc:      "no match is an error",
			databases: []types.Database{fooDB1, fooDB2, barDB},
			dbSvc:     "xxx",
			wantErr:   `database "xxx" not found`,
		},
	}
	for _, test := range tests {
		t.Run(test.desc, func(t *testing.T) {
			gotDB, err := chooseOneDatabase(test.databases, test.dbSvc)
			if test.wantErr != "" {
				require.ErrorContains(t, err, test.wantErr)
				return
			}
			require.NoError(t, err)
			require.Equal(t, test.wantDB, gotDB)
		})
	}
}

func testChooseOneKubeCluster(t *testing.T) {
	fooKube1 := newMockDiscoveredKubeCluster(t, "foo-eks-us-west-1-123456789012", "foo")
	fooKube2 := newMockDiscoveredKubeCluster(t, "foo-eks-us-west-2-123456789012", "foo")
	barKube := newMockDiscoveredKubeCluster(t, "bar-eks-us-west-1-123456789012", "bar")
	tests := []struct {
		desc            string
		clusters        []types.KubeCluster
		kubeSvc         string
		wantKubeCluster types.KubeCluster
		wantErr         string
	}{
		{
			desc:            "by exact name match",
			clusters:        []types.KubeCluster{fooKube1, fooKube2, barKube},
			kubeSvc:         "bar-eks-us-west-1-123456789012",
			wantKubeCluster: barKube,
		},
		{
			desc:            "by unambiguous discovered name match",
			clusters:        []types.KubeCluster{fooKube1, fooKube2, barKube},
			kubeSvc:         "bar",
			wantKubeCluster: barKube,
		},
		{
			desc:     "ambiguous discovered name matches is an error",
			clusters: []types.KubeCluster{fooKube1, fooKube2, barKube},
			kubeSvc:  "foo",
			wantErr:  `"foo" matches multiple auto-discovered kubernetes clusters`,
		},
		{
			desc:     "no match is an error",
			clusters: []types.KubeCluster{fooKube1, fooKube2, barKube},
			kubeSvc:  "xxx",
			wantErr:  `kubernetes cluster "xxx" not found`,
		},
	}
	for _, test := range tests {
		t.Run(test.desc, func(t *testing.T) {
			gotKube, err := chooseOneKubeCluster(test.clusters, test.kubeSvc)
			if test.wantErr != "" {
				require.ErrorContains(t, err, test.wantErr)
				return
			}
			require.NoError(t, err)
			require.Equal(t, test.wantKubeCluster, gotKube)
		})
	}
}

func newMockDiscoveredDB(t *testing.T, name, discoveredName string) *types.DatabaseV3 {
	t.Helper()
	db, err := types.NewDatabaseV3(types.Metadata{
		Name: name,
		Labels: map[string]string{
			types.OriginLabel:         types.OriginCloud,
			types.DiscoveredNameLabel: discoveredName,
		},
	}, types.DatabaseSpecV3{
		Protocol: "mysql",
		URI:      "example.com:1234",
	})
	require.NoError(t, err)
	return db
}

func newMockDiscoveredKubeCluster(t *testing.T, name, discoveredName string) *types.KubernetesClusterV3 {
	t.Helper()
	kubeCluster, err := types.NewKubernetesClusterV3(
		types.Metadata{
			Name: name,
			Labels: map[string]string{
				types.OriginLabel:         types.OriginCloud,
				types.DiscoveredNameLabel: discoveredName,
			},
		},
		types.KubernetesClusterSpecV3{},
	)
	require.NoError(t, err)
	return kubeCluster
}

// TestBotSPIFFEWorkloadAPI is an end-to-end test of Workload ID's ability to
// issue a SPIFFE SVID to a workload connecting via the SPIFFE Workload API.
func TestBotSPIFFEWorkloadAPI(t *testing.T) {
	t.Parallel()
	ctx := context.Background()
	log := utils.NewSlogLoggerForTests()

	// Make a new auth server.
	process := testenv.MakeTestServer(t, testenv.WithLogger(log), testenv.WithClusterName(t, "cluster.local"))
	rootClient := testenv.MakeDefaultAuthClient(t, process)

	// Create a role that allows the bot to issue a SPIFFE SVID.
	role, err := types.NewRole("spiffe-issuer", types.RoleSpecV6{
		Allow: types.RoleConditions{
			SPIFFE: []*types.SPIFFERoleCondition{
				{
					Path: "/*",
					DNSSANs: []string{
						"*",
					},
					IPSANs: []string{
						"0.0.0.0/0",
					},
				},
			},
		},
	})
	require.NoError(t, err)
	role, err = rootClient.UpsertRole(ctx, role)
	require.NoError(t, err)

	pid := os.Getpid()

	tempDir := t.TempDir()
	socketPath := "unix://" + path.Join(tempDir, "spiffe.sock")
	onboarding, _ := makeBot(t, rootClient, "test", role.GetName())
	botConfig := defaultBotConfig(
		t, process, onboarding, []config.Output{},
		defaultBotConfigOpts{
			useAuthServer: true,
			insecure:      true,
			serviceConfigs: []config.ServiceConfig{
				&config.SPIFFEWorkloadAPIService{
					Listen: socketPath,
					SVIDs: []config.SVIDRequestWithRules{
						// Intentionally unmatching PID to ensure this SVID
						// is not issued.
						{
							SVIDRequest: config.SVIDRequest{
								Path: "/bar",
							},
							Rules: []config.SVIDRequestRule{
								{
									Unix: config.SVIDRequestRuleUnix{
										PID: ptr(0),
									},
								},
							},
						},
						// SVID with rule that matches on PID.
						{
							SVIDRequest: config.SVIDRequest{
								Path: "/foo",
								Hint: "hint",
								SANS: config.SVIDRequestSANs{
									DNS: []string{"example.com"},
									IP:  []string{"10.0.0.1"},
								},
							},
							Rules: []config.SVIDRequestRule{
								{
									Unix: config.SVIDRequestRuleUnix{
										PID: &pid,
									},
								},
							},
						},
					},
				},
			},
		},
	)
	botConfig.Oneshot = false
	b := New(botConfig, log)

	// Spin up goroutine for bot to run in
	botCtx, cancelBot := context.WithCancel(ctx)
	botCh := make(chan error, 1)
	go func() {
		botCh <- b.Run(botCtx)
	}()

	// This has a little flexibility internally in terms of waiting for the
	// socket to come up, so we don't need a manual sleep/retry here.
	source, err := workloadapi.NewX509Source(
		ctx,
		workloadapi.WithClientOptions(workloadapi.WithAddr(socketPath)),
	)
	require.NoError(t, err)
	defer source.Close()

	svid, err := source.GetX509SVID()
	require.NoError(t, err)

	// SVID has successfully been issued. We can now assert that it's correct.
<<<<<<< HEAD
	require.Equal(t, "spiffe://cluster.local/foo", svid.ID.String())
	cert := svid.Certificates[0]
	require.Equal(t, "spiffe://cluster.local/foo", cert.URIs[0].String())
=======
	require.Equal(t, "spiffe://test-cluster.local/foo", svid.ID.String())
	cert := svid.Certificates[0]
	require.Equal(t, "spiffe://test-cluster.local/foo", cert.URIs[0].String())
>>>>>>> 6e3c1882
	require.True(t, net.IPv4(10, 0, 0, 1).Equal(cert.IPAddresses[0]))
	require.Equal(t, []string{"example.com"}, cert.DNSNames)
	require.WithinRange(
		t,
		cert.NotAfter,
		cert.NotBefore.Add(time.Hour-time.Minute),
		cert.NotBefore.Add(time.Hour+time.Minute),
	)

	// Shut down bot and make sure it exits cleanly.
	cancelBot()
	require.NoError(t, <-botCh)
}

func TestBotDatabaseTunnel(t *testing.T) {
	t.Parallel()
	ctx := context.Background()
	log := utils.NewSlogLoggerForTests()

	// Make a new auth server.
	process := testenv.MakeTestServer(t, testenv.WithLogger(log))
	rootClient := testenv.MakeDefaultAuthClient(t, process)

	// Make fake postgres server and add a database access instance to expose
	// it.
	pts, err := postgres.NewTestServer(common.TestServerConfig{
		AuthClient: rootClient,
		Users:      []string{"llama"},
	})
	require.NoError(t, err)
	go func() {
		t.Logf("Postgres Fake server running at %s port", pts.Port())
		require.NoError(t, pts.Serve())
	}()
	t.Cleanup(func() {
		pts.Close()
	})
	proxyAddr, err := process.ProxyWebAddr()
	require.NoError(t, err)
	helpers.MakeTestDatabaseServer(t, *proxyAddr, testenv.StaticToken, nil, servicecfg.Database{
		Name:     "test-database",
		URI:      net.JoinHostPort("localhost", pts.Port()),
		Protocol: "postgres",
	})

	// Create role that allows the bot to access the database.
	role, err := types.NewRole("database-access", types.RoleSpecV6{
		Allow: types.RoleConditions{
			DatabaseLabels: types.Labels{
				"*": apiutils.Strings{"*"},
			},
			DatabaseNames: []string{"mydb"},
			DatabaseUsers: []string{"llama"},
		},
	})
	require.NoError(t, err)
	role, err = rootClient.UpsertRole(ctx, role)
	require.NoError(t, err)

	botListener, err := net.Listen("tcp", "127.0.0.1:0")
	require.NoError(t, err)
	t.Cleanup(func() {
		botListener.Close()
	})

	// Prepare the bot config
	onboarding, _ := makeBot(t, rootClient, "test", role.GetName())
	botConfig := defaultBotConfig(
		t, process, onboarding, []config.Output{},
		defaultBotConfigOpts{
			useAuthServer: true,
			// insecure required as the db tunnel will connect to proxies
			// self-signed.
			insecure: true,
			serviceConfigs: []config.ServiceConfig{
				&config.DatabaseTunnelService{
					Listener: botListener,
					Service:  "test-database",
					Database: "mydb",
					Username: "llama",
				},
			},
		},
	)
	botConfig.Oneshot = false
	b := New(botConfig, log)

	// Spin up goroutine for bot to run in
	ctx, cancel := context.WithCancel(ctx)
	wg := sync.WaitGroup{}
	wg.Add(1)
	go func() {
		defer wg.Done()
		err := b.Run(ctx)
		assert.NoError(t, err, "bot should not exit with error")
		cancel()
	}()

	// We can't predict exactly when the tunnel will be ready so we use
	// EventuallyWithT to retry.
	require.EventuallyWithT(t, func(t *assert.CollectT) {
		conn, err := pgconn.Connect(ctx, fmt.Sprintf("postgres://%s/mydb?user=llama", botListener.Addr().String()))
		if !assert.NoError(t, err) {
			return
		}
		defer func() {
			conn.Close(ctx)
		}()
		_, err = conn.Exec(ctx, "SELECT 1;").ReadAll()
		assert.NoError(t, err)
	}, 10*time.Second, 100*time.Millisecond)

	// Shut down bot and make sure it exits.
	cancel()
	wg.Wait()
}

func TestBotSSHMultiplexer(t *testing.T) {
	t.Parallel()
	ctx := context.Background()
	log := utils.NewSlogLoggerForTests()

	currentUser, err := user.Current()
	require.NoError(t, err)

	// 104 length limit on UDS on MacOS forces us to use a custom tmpdir.
	tmpDir := path.Join(os.TempDir(), t.Name())
	require.NoError(t, os.RemoveAll(tmpDir))
	require.NoError(t, os.Mkdir(tmpDir, 0777))
	t.Cleanup(func() {
		assert.NoError(t, os.RemoveAll(tmpDir))
	})

	// Make a new auth server with SSH agent
	fc, fds := testhelpers.DefaultConfig(t)
	fc.SSH.EnabledFlag = "true"
	fc.SSH.ListenAddress = testenv.NewTCPListener(t, service.ListenerNodeSSH, &fds)
	_ = testhelpers.MakeAndRunTestAuthServer(t, log, fc, fds)
	rootClient := testhelpers.MakeDefaultAuthClient(t, fc)

	// Create role that allows the bot to access the database.
	role, err := types.NewRole("ssh-access", types.RoleSpecV6{
		Allow: types.RoleConditions{
			NodeLabels: types.Labels{
				"*": apiutils.Strings{"*"},
			},
			Logins: []string{currentUser.Username},
		},
	})
	require.NoError(t, err)
	role, err = rootClient.UpsertRole(ctx, role)
	require.NoError(t, err)

	// Prepare the bot config
	onboarding, _ := testhelpers.MakeBot(t, rootClient, "test", role.GetName())
	botConfig := testhelpers.DefaultBotConfig(
		t, fc, onboarding, []config.Output{},
		testhelpers.DefaultBotConfigOpts{
			UseAuthServer: true,
			Insecure:      true,
			ServiceConfigs: []config.ServiceConfig{
				&config.SSHMultiplexerService{
					Destination: &config.DestinationDirectory{
						Path: tmpDir,
					},
				},
			},
		},
	)
	botConfig.Oneshot = false
	b := New(botConfig, log)

	// Spin up goroutine for bot to run in
	ctx, cancel := context.WithCancel(ctx)
	wg := sync.WaitGroup{}
	wg.Add(1)
	go func() {
		defer wg.Done()
		err := b.Run(ctx)
		assert.NoError(t, err, "bot should not exit with error")
		cancel()
	}()
	t.Cleanup(func() {
		// Shut down bot and make sure it exits.
		cancel()
		wg.Wait()
	})

	// Wait for files to be output
	require.EventuallyWithT(t, func(t *assert.CollectT) {
		for _, fileName := range []string{
			"known_hosts",
			"ssh_config",
		} {
			_, err := os.Stat(filepath.Join(tmpDir, fileName))
			assert.NoError(t, err)
		}
	}, 10*time.Second, 100*time.Millisecond)

	agentConn, err := net.Dial("unix", filepath.Join(tmpDir, "agent.sock"))
	require.NoError(t, err)
	t.Cleanup(func() {
		agentConn.Close()
	})
	agentClient := agent.NewClient(agentConn)
	callback, err := knownhosts.New(filepath.Join(tmpDir, "known_hosts"))
	require.NoError(t, err)
	sshConfig := &ssh.ClientConfig{
		Auth: []ssh.AuthMethod{
			ssh.PublicKeysCallback(agentClient.Signers),
		},
		User:            currentUser.Username,
		HostKeyCallback: callback,
	}
	conn, err := net.Dial("unix", filepath.Join(tmpDir, "v1.sock"))
	require.NoError(t, err)
	t.Cleanup(func() {
		conn.Close()
	})
	_, err = fmt.Fprint(conn, "test.test-cluster.local:0\x00")
	require.NoError(t, err)
	sshConn, sshChan, sshReq, err := ssh.NewClientConn(conn, "test.test-cluster.local:22", sshConfig)
	require.NoError(t, err)
	sshClient := ssh.NewClient(sshConn, sshChan, sshReq)
	t.Cleanup(func() {
		sshClient.Close()
	})
	sshSess, err := sshClient.NewSession()
	require.NoError(t, err)
	t.Cleanup(func() {
		sshSess.Close()
	})
	out, err := sshSess.CombinedOutput("echo hello")
	require.NoError(t, err)
	require.Equal(t, "hello\n", string(out))
}<|MERGE_RESOLUTION|>--- conflicted
+++ resolved
@@ -48,10 +48,7 @@
 	"github.com/gravitational/teleport/integration/helpers"
 	"github.com/gravitational/teleport/lib/auth/authclient"
 	"github.com/gravitational/teleport/lib/auth/native"
-<<<<<<< HEAD
 	"github.com/gravitational/teleport/lib/defaults"
-=======
->>>>>>> 6e3c1882
 	"github.com/gravitational/teleport/lib/service"
 	"github.com/gravitational/teleport/lib/service/servicecfg"
 	"github.com/gravitational/teleport/lib/srv/db/common"
@@ -61,6 +58,7 @@
 	"github.com/gravitational/teleport/lib/tbot/botfs"
 	"github.com/gravitational/teleport/lib/tbot/config"
 	"github.com/gravitational/teleport/lib/tbot/identity"
+	"github.com/gravitational/teleport/lib/tbot/testhelpers"
 	"github.com/gravitational/teleport/lib/tlsca"
 	"github.com/gravitational/teleport/lib/utils"
 	"github.com/gravitational/teleport/tool/teleport/testenv"
@@ -816,15 +814,9 @@
 	require.NoError(t, err)
 
 	// SVID has successfully been issued. We can now assert that it's correct.
-<<<<<<< HEAD
-	require.Equal(t, "spiffe://cluster.local/foo", svid.ID.String())
-	cert := svid.Certificates[0]
-	require.Equal(t, "spiffe://cluster.local/foo", cert.URIs[0].String())
-=======
 	require.Equal(t, "spiffe://test-cluster.local/foo", svid.ID.String())
 	cert := svid.Certificates[0]
 	require.Equal(t, "spiffe://test-cluster.local/foo", cert.URIs[0].String())
->>>>>>> 6e3c1882
 	require.True(t, net.IPv4(10, 0, 0, 1).Equal(cert.IPAddresses[0]))
 	require.Equal(t, []string{"example.com"}, cert.DNSNames)
 	require.WithinRange(
@@ -959,11 +951,18 @@
 	})
 
 	// Make a new auth server with SSH agent
-	fc, fds := testhelpers.DefaultConfig(t)
-	fc.SSH.EnabledFlag = "true"
-	fc.SSH.ListenAddress = testenv.NewTCPListener(t, service.ListenerNodeSSH, &fds)
-	_ = testhelpers.MakeAndRunTestAuthServer(t, log, fc, fds)
-	rootClient := testhelpers.MakeDefaultAuthClient(t, fc)
+	process := testenv.MakeTestServer(
+		t,
+		testenv.WithLogger(log),
+		testenv.WithConfig(func(cfg *servicecfg.Config) {
+			cfg.SSH.Enabled = true
+			cfg.SSH.Addr = utils.NetAddr{
+				AddrNetwork: "tcp",
+				Addr:        testenv.NewTCPListener(t, service.ListenerAuth, &cfg.FileDescriptors),
+			}
+		}),
+	)
+	rootClient := testenv.MakeDefaultAuthClient(t, process)
 
 	// Create role that allows the bot to access the database.
 	role, err := types.NewRole("ssh-access", types.RoleSpecV6{
@@ -979,9 +978,9 @@
 	require.NoError(t, err)
 
 	// Prepare the bot config
-	onboarding, _ := testhelpers.MakeBot(t, rootClient, "test", role.GetName())
-	botConfig := testhelpers.DefaultBotConfig(
-		t, fc, onboarding, []config.Output{},
+	onboarding, _ := makeBot(t, rootClient, "test", role.GetName())
+	botConfig := defaultBotConfig(
+		t, process, onboarding, []config.Output{},
 		testhelpers.DefaultBotConfigOpts{
 			UseAuthServer: true,
 			Insecure:      true,
