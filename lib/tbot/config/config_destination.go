/*
Copyright 2022 Gravitational, Inc.

Licensed under the Apache License, Version 2.0 (the "License");
you may not use this file except in compliance with the License.
You may obtain a copy of the License at

    http://www.apache.org/licenses/LICENSE-2.0

Unless required by applicable law or agreed to in writing, software
distributed under the License is distributed on an "AS IS" BASIS,
WITHOUT WARRANTIES OR CONDITIONS OF ANY KIND, either express or implied.
See the License for the specific language governing permissions and
limitations under the License.
*/

package config

import (
	"reflect"

	"github.com/gravitational/trace"
	"gopkg.in/yaml.v3"
)

// Database is the config for a database access request.
type Database struct {
	// Service is the service name of the Teleport database. Generally this is
	// the name of the Teleport resource.
	Service string `yaml:"service,omitempty"`

	// Database is the name of the database to request access to.
	Database string `yaml:"database,omitempty"`

	// Username is the database username to request access as.
	Username string `yaml:"username,omitempty"`
}

func (dc *Database) CheckAndSetDefaults() error {
	if dc.Service == "" {
		return trace.BadParameter("database `service` field must specify a database service name")
	}

	// Note: tsh has special checks for MongoDB and Redis. We don't know the
	// protocol at this point so we'll need to defer those checks.

	return nil
}

// KubernetesCluster is a Kubernetes cluster certificate request.
type KubernetesCluster struct {
	// ClusterName is the name of the Kubernetes cluster in Teleport.
	ClusterName string
}

func (kc *KubernetesCluster) UnmarshalYAML(node *yaml.Node) error {
	// We don't care for multiple YAML shapes here, we just want our Kubernetes
	// config field to be compatible with CheckAndSetDefaults().

	var clusterName string
	if err := node.Decode(&clusterName); err != nil {
		return trace.Wrap(err)
	}

	kc.ClusterName = clusterName
	return nil
}

func (kc *KubernetesCluster) MarshalYAML() (interface{}, error) {
	return kc.ClusterName, nil
}

func (kc *KubernetesCluster) CheckAndSetDefaults() error {
	if kc.ClusterName == "" {
		return trace.BadParameter("Kubernetes cluster name must not be empty")
	}

	return nil
}

// App is a cert request for app access.
type App struct {
	App string `yaml:"app,omitempty"`
}

func (ac *App) UnmarshalYAML(node *yaml.Node) error {
	// As with KubernetesCluster, this is a plain string field that we want to
	// implement CheckAndSetDefaults().

	var app string
	if err := node.Decode(&app); err != nil {
		return trace.Wrap(err)
	}

	ac.App = app
	return nil
}

func (ac *App) MarshalYAML() (interface{}, error) {
	// The marshaler needs to match the unmarshaler.
	return ac.App, nil
}

func (ac *App) CheckAndSetDefaults() error {
	if ac.App == "" {
		return trace.BadParameter("app name must not be empty")
	}

	return nil
}

// DestinationConfig configures a user certificate destination.
type DestinationConfig struct {
	DestinationMixin `yaml:",inline"`

	Roles   []string         `yaml:"roles,omitempty"`
	Configs []TemplateConfig `yaml:"configs,omitempty"`

	// Kinds is a deprecated and unused field that remains for compatibility
	// reasons.
	// DELETE IN 11.0.0: Kinds should be removed after a grace period.
	Kinds []string `yaml:"kinds,omitempty"`

	// Database is a database to request access to. Mutually exclusive with
	// `kubernetes_cluster` and other special cert requests.
	Database *Database `yaml:"database,omitempty"`

	// KubernetesCluster is a cluster to request access to. Mutually exclusive
	// with `database` and other special cert requests.
	KubernetesCluster *KubernetesCluster `yaml:"kubernetes_cluster,omitempty"`

	// App is an app access request. Mutually exclusive with `database`,
<<<<<<< HEAD
	//`kubernetes_cluster`, and other special cert requests.
	App *App `yaml:"app,omitempty"`
=======
	// `kubernetes_cluster`, and other special cert requests.
	App *AppConfig `yaml:"app,omitempty"`
>>>>>>> ddb9004a
}

// destinationDefaults applies defaults for an output sink's destination. Since
// these have no sane defaults, in practice it just returns an error if no
// config is provided.
func destinationDefaults(dm *DestinationMixin) error {
	return trace.BadParameter("destinations require some valid output sink")
}

// addRequiredConfigs adds all configs with default parameters that were not
// explicitly requested by users. Several configs, including `identity`, `tls`,
// and `ssh_client`, are always generated (with defaults set, if any) but will
// not be overridden if already included by the user.
func (dc *DestinationConfig) addRequiredConfigs() {
	if dc.GetConfigByName(TemplateSSHClientName) == nil {
		dc.Configs = append(dc.Configs, TemplateConfig{
			SSHClient: &TemplateSSHClient{},
		})
	}

	if dc.GetConfigByName(TemplateIdentityName) == nil {
		dc.Configs = append(dc.Configs, TemplateConfig{
			Identity: &TemplateIdentity{},
		})
	}

	if dc.GetConfigByName(TemplateTLSCAsName) == nil {
		dc.Configs = append(dc.Configs, TemplateConfig{
			TLSCAs: &TemplateTLSCAs{},
		})
	}

	// If a k8s request exists, enable the kubernetes template.
	if dc.KubernetesCluster != nil && dc.GetConfigByName(TemplateKubernetesName) == nil {
		dc.Configs = append(dc.Configs, TemplateConfig{
			Kubernetes: &TemplateKubernetes{},
		})
	}
}

func (dc *DestinationConfig) CheckAndSetDefaults() error {
	if err := dc.DestinationMixin.CheckAndSetDefaults(destinationDefaults); err != nil {
		return trace.Wrap(err)
	}

	certRequests := []interface{ CheckAndSetDefaults() error }{
		dc.Database,
		dc.KubernetesCluster,
		dc.App,
	}
	notNilCount := 0
	for _, request := range certRequests {
		// Note: this check is fragile and will fail if the templates aren't
		// all simple pointer types. They are, though, and the "correct"
		// solution is insane, so we'll stick with this.
		if reflect.ValueOf(request).IsNil() {
			continue
		}

		if request != nil {
			if err := request.CheckAndSetDefaults(); err != nil {
				return trace.Wrap(err)
			}

			notNilCount++
		}
	}

	if notNilCount > 1 {
		return trace.BadParameter("a destination can make at most one " +
			"special certificate request (database, kubernetes_cluster, etc)")
	}

	// Note: empty roles is allowed; interpreted to mean "all" at generation
	// time

	dc.addRequiredConfigs()

	for _, cfg := range dc.Configs {
		if err := cfg.CheckAndSetDefaults(); err != nil {
			return trace.Wrap(err)
		}
	}

	if len(dc.Kinds) > 0 {
		log.Warnf("The `kinds` configuration field has been deprecated and " +
			"will be removed in a future release. It is now a no-op and can " +
			"safely be removed from the configuration file.")
	}

	return nil
}

// ListSubdirectories lists all subdirectories that should be contained within
// this destination. Primarily used for on-the-fly directory creation.
func (dc *DestinationConfig) ListSubdirectories() ([]string, error) {
	// Note: currently no standard identity.Artifacts create subdirs. If that
	// ever changes, we'll need to adapt this to ensure we initialize them
	// properly on the fly.
	var subdirs []string

	dest, err := dc.GetDestination()
	if err != nil {
		return nil, trace.Wrap(err)
	}

	for _, config := range dc.Configs {
		template, err := config.GetConfigTemplate()
		if err != nil {
			return nil, trace.Wrap(err)
		}

		for _, file := range template.Describe(dest) {
			if file.IsDir {
				subdirs = append(subdirs, file.Name)
			}
		}
	}

	return subdirs, nil
}

// GetConfigByName returns the first valid template with the given name
// contained within this destination.
func (dc *DestinationConfig) GetConfigByName(name string) Template {
	for _, cfg := range dc.Configs {
		tpl, err := cfg.GetConfigTemplate()
		if err != nil {
			continue
		}

		if tpl.Name() == name {
			return tpl
		}
	}

	return nil
}

// GetRequiredConfig returns the static list of all default / required config
// templates.
func GetRequiredConfigs() []string {
	return []string{TemplateTLSCAsName, TemplateSSHClientName, TemplateIdentityName}
}<|MERGE_RESOLUTION|>--- conflicted
+++ resolved
@@ -130,13 +130,8 @@
 	KubernetesCluster *KubernetesCluster `yaml:"kubernetes_cluster,omitempty"`
 
 	// App is an app access request. Mutually exclusive with `database`,
-<<<<<<< HEAD
-	//`kubernetes_cluster`, and other special cert requests.
+	// `kubernetes_cluster`, and other special cert requests.
 	App *App `yaml:"app,omitempty"`
-=======
-	// `kubernetes_cluster`, and other special cert requests.
-	App *AppConfig `yaml:"app,omitempty"`
->>>>>>> ddb9004a
 }
 
 // destinationDefaults applies defaults for an output sink's destination. Since
