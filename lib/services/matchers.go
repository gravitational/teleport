/*
 * Teleport
 * Copyright (C) 2023  Gravitational, Inc.
 *
 * This program is free software: you can redistribute it and/or modify
 * it under the terms of the GNU Affero General Public License as published by
 * the Free Software Foundation, either version 3 of the License, or
 * (at your option) any later version.
 *
 * This program is distributed in the hope that it will be useful,
 * but WITHOUT ANY WARRANTY; without even the implied warranty of
 * MERCHANTABILITY or FITNESS FOR A PARTICULAR PURPOSE.  See the
 * GNU Affero General Public License for more details.
 *
 * You should have received a copy of the GNU Affero General Public License
 * along with this program.  If not, see <http://www.gnu.org/licenses/>.
 */

package services

import (
	"slices"

	"github.com/gravitational/trace"
	"github.com/sirupsen/logrus"

	"github.com/gravitational/teleport/api/types"
	apiutils "github.com/gravitational/teleport/api/utils"
	azureutils "github.com/gravitational/teleport/api/utils/azure"
	"github.com/gravitational/teleport/lib/utils/typical"
)

// ResourceMatcher matches cluster resources.
type ResourceMatcher struct {
	// Labels match resource labels.
	Labels types.Labels
	// AWS contains AWS specific settings.
	AWS ResourceMatcherAWS
}

// ResourceMatcherAWS contains AWS specific settings.
type ResourceMatcherAWS struct {
	// AssumeRoleARN is the AWS role to assume for accessing the resource.
	AssumeRoleARN string
	// ExternalID is an optional AWS external ID used to enable assuming an AWS
	// role across accounts.
	ExternalID string
}

// ResourceMatchersToTypes converts []]services.ResourceMatchers into []*types.ResourceMatcher
func ResourceMatchersToTypes(in []ResourceMatcher) []*types.DatabaseResourceMatcher {
	out := make([]*types.DatabaseResourceMatcher, len(in))
	for i, resMatcher := range in {
		resMatcher := resMatcher
		out[i] = &types.DatabaseResourceMatcher{
			Labels: &resMatcher.Labels,
			AWS: types.ResourceMatcherAWS{
				AssumeRoleARN: resMatcher.AWS.AssumeRoleARN,
				ExternalID:    resMatcher.AWS.ExternalID,
			},
		}
	}
	return out
}

// AssumeRoleFromAWSMetadata is a conversion helper function that extracts
// AWS IAM role ARN and external ID from AWS metadata.
func AssumeRoleFromAWSMetadata(meta *types.AWS) types.AssumeRole {
	return types.AssumeRole{
		RoleARN:    meta.AssumeRoleARN,
		ExternalID: meta.ExternalID,
	}
}

// SimplifyAzureMatchers returns simplified Azure Matchers.
// Selectors are deduplicated, wildcard in a selector reduces the selector
// to just the wildcard, and defaults are applied.
func SimplifyAzureMatchers(matchers []types.AzureMatcher) []types.AzureMatcher {
	result := make([]types.AzureMatcher, 0, len(matchers))
	for _, m := range matchers {
		subs := apiutils.Deduplicate(m.Subscriptions)
		groups := apiutils.Deduplicate(m.ResourceGroups)
		regions := apiutils.Deduplicate(m.Regions)
		ts := apiutils.Deduplicate(m.Types)
		if len(subs) == 0 || slices.Contains(subs, types.Wildcard) {
			subs = []string{types.Wildcard}
		}
		if len(groups) == 0 || slices.Contains(groups, types.Wildcard) {
			groups = []string{types.Wildcard}
		}
		if len(regions) == 0 || slices.Contains(regions, types.Wildcard) {
			regions = []string{types.Wildcard}
		} else {
			for i, region := range regions {
				regions[i] = azureutils.NormalizeLocation(region)
			}
		}
		result = append(result, types.AzureMatcher{
			Subscriptions:  subs,
			ResourceGroups: groups,
			Regions:        regions,
			Types:          ts,
			ResourceTags:   m.ResourceTags,
			Params:         m.Params,
		})
	}
	return result
}

// MatchResourceLabels returns true if any of the provided selectors matches the provided database.
func MatchResourceLabels(matchers []ResourceMatcher, labels map[string]string) bool {
	for _, matcher := range matchers {
		if len(matcher.Labels) == 0 {
			return false
		}
		match, _, err := MatchLabels(matcher.Labels, labels)
		if err != nil {
			logrus.WithError(err).Errorf("Failed to match labels %v: %v.",
				matcher.Labels, labels)
			return false
		}
		if match {
			return true
		}
	}
	return false
}

// ResourceSeenKey is used as a key for a map that keeps track
// of unique resource names and address. Currently "addr"
// only applies to resource Application.
type ResourceSeenKey struct{ name, kind, addr string }

// MatchResourceByFilters returns true if all filter values given matched against the resource.
//
// If no filters were provided, we will treat that as a match.
//
// If a `seenMap` is provided, this will be treated as a request to filter out duplicate matches.
// The map will be modified in place as it adds new keys. Seen keys will return match as false.
//
// Resource KubeService is handled differently b/c of its 1-N relationhip with service-clusters,
// it filters out the non-matched clusters on the kube service and the kube service
// is modified in place with only the matched clusters. Deduplication for resource `KubeService`
// is not provided but is provided for kind `KubernetesCluster`.
func MatchResourceByFilters(resource types.ResourceWithLabels, filter MatchResourceFilter, seenMap map[ResourceSeenKey]struct{}) (bool, error) {
	var specResource types.ResourceWithLabels
	kind := resource.GetKind()

	// We assume when filtering for services like KubeService, AppServer, and DatabaseServer
	// the user is wanting to filter the contained resource ie. KubeClusters, Application, and Database.
	key := ResourceSeenKey{
		kind: kind,
		name: resource.GetName(),
	}
	switch kind {
	case types.KindNode,
		types.KindDatabaseService,
		types.KindKubernetesCluster,
		types.KindWindowsDesktop, types.KindWindowsDesktopService,
		types.KindUserGroup,
<<<<<<< HEAD
		types.KindIdentityCenterAccount:
=======
		types.KindIdentityCenterAccount,
		types.KindGitServer:
>>>>>>> ffa762d8
		specResource = resource
	case types.KindKubeServer:
		if seenMap != nil {
			return false, trace.BadParameter("checking for duplicate matches for resource kind %q is not supported", filter.ResourceKind)
		}
		return matchAndFilterKubeClusters(resource, filter)

	case types.KindDatabaseServer:
		server, ok := resource.(types.DatabaseServer)
		if !ok {
			return false, trace.BadParameter("expected types.DatabaseServer, got %T", resource)
		}
		specResource = server.GetDatabase()
		key.name = specResource.GetName()
	case types.KindAppServer, types.KindSAMLIdPServiceProvider, types.KindAppOrSAMLIdPServiceProvider:
		switch appOrSP := resource.(type) {
		case types.AppServer:
			app := appOrSP.GetApp()
			specResource = app
			key.addr = app.GetPublicAddr()
			key.name = app.GetName()
		case types.SAMLIdPServiceProvider:
			specResource = appOrSP
			key.name = specResource.GetName()
		default:
			return false, trace.BadParameter("expected types.SAMLIdPServiceProvider or types.AppServer, got %T", resource)
		}
	default:
		// We check if the resource kind is a Kubernetes resource kind to reduce the amount of
		// of cases we need to handle. If the resource type didn't match any arm before
		// and it is not a Kubernetes resource kind, we return an error.
		if !slices.Contains(types.KubernetesResourcesKinds, filter.ResourceKind) {
			return false, trace.NotImplemented("filtering for resource kind %q not supported", kind)
		}
		specResource = resource
	}

	var match bool

	if filter.IsSimple() {
		match = true
	}

	if !match {
		var err error
		match, err = matchResourceByFilters(specResource, filter)
		if err != nil {
			return false, trace.Wrap(err)
		}
	}

	// Deduplicate matches.
	if match && seenMap != nil {
		if _, exists := seenMap[key]; exists {
			return false, nil
		}
		seenMap[key] = struct{}{}
	}

	return match, nil
}

func matchResourceByFilters(resource types.ResourceWithLabels, filter MatchResourceFilter) (bool, error) {
	if !types.MatchKinds(resource, filter.Kinds) {
		return false, nil
	}

	if !types.MatchLabels(resource, filter.Labels) {
		return false, nil
	}

	if len(filter.SearchKeywords) > 0 && !resource.MatchSearch(filter.SearchKeywords) {
		return false, nil
	}

	if filter.PredicateExpression != nil {
		match, err := filter.PredicateExpression.Evaluate(resource)
		if err != nil {
			return false, trace.Wrap(err)
		}

		if !match {
			return false, nil
		}
	}

	return true, nil
}

// matchAndFilterKubeClusters is similar to MatchResourceByFilters, but does two things in addition:
//  1. handles kube service having a 1-N relationship (service-clusters)
//     so each kube cluster goes through the filters
//  2. filters out the non-matched clusters on the kube service and the kube service is
//     modified in place with only the matched clusters
//  3. only returns true if the service contained any matched cluster
func matchAndFilterKubeClusters(resource types.ResourceWithLabels, filter MatchResourceFilter) (bool, error) {
	if filter.IsSimple() {
		return true, nil
	}

	switch server := resource.(type) {
	case types.KubeServer:
		kubeCluster := server.GetCluster()
		if kubeCluster == nil {
			return false, nil
		}
		match, err := matchResourceByFilters(kubeCluster, filter)
		return match, trace.Wrap(err)
	default:
		return false, trace.BadParameter("unexpected kube server of type %T", resource)
	}
}

// MatchResourceFilter holds the filter values to match against a resource.
type MatchResourceFilter struct {
	// ResourceKind is the resource kind and is used to fine tune the filtering.
	ResourceKind string
	// Labels are the labels to match.
	Labels map[string]string
	// SearchKeywords is a list of search keywords to match.
	SearchKeywords []string
	// PredicateExpression holds boolean conditions that must be matched.
	PredicateExpression typical.Expression[types.ResourceWithLabels, bool]
	// Kinds is a list of resourceKinds to be used when doing a unified resource query.
	// It will filter out any kind not present in the list. If the list is not present or empty
	// then all kinds are valid and will be returned (still subject to other included filters)
	Kinds []string
}

// IsSimple is used to short-circuit matching when a filter doesn't specify anything more
// specific than resource kind.
func (m *MatchResourceFilter) IsSimple() bool {
	return len(m.Labels) == 0 &&
		len(m.SearchKeywords) == 0 &&
		m.PredicateExpression == nil &&
		len(m.Kinds) == 0
}<|MERGE_RESOLUTION|>--- conflicted
+++ resolved
@@ -158,12 +158,8 @@
 		types.KindKubernetesCluster,
 		types.KindWindowsDesktop, types.KindWindowsDesktopService,
 		types.KindUserGroup,
-<<<<<<< HEAD
-		types.KindIdentityCenterAccount:
-=======
 		types.KindIdentityCenterAccount,
 		types.KindGitServer:
->>>>>>> ffa762d8
 		specResource = resource
 	case types.KindKubeServer:
 		if seenMap != nil {
