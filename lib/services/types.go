/*
Copyright 2021 Gravitational, Inc.

Licensed under the Apache License, Version 2.0 (the "License");
you may not use this file except in compliance with the License.
You may obtain a copy of the License at

    http://www.apache.org/licenses/LICENSE-2.0

Unless required by applicable law or agreed to in writing, software
distributed under the License is distributed on an "AS IS" BASIS,
WITHOUT WARRANTIES OR CONDITIONS OF ANY KIND, either express or implied.
See the License for the specific language governing permissions and
limitations under the License.
*/

package services

import (
	"github.com/gravitational/teleport/api/types"
)

// The following types, functions, and constants have been moved to /api/types, and are now imported here
// for backwards compatibility. These can be removed in a future version.
// DELETE IN 7.0.0

// types.pb.go
type (
	KeepAlive                          = types.KeepAlive
	Metadata                           = types.Metadata
	Rotation                           = types.Rotation
	RotationSchedule                   = types.RotationSchedule
	ResourceHeader                     = types.ResourceHeader
	ServerV2                           = types.ServerV2
	ServerSpecV2                       = types.ServerSpecV2
	App                                = types.App
	Rewrite                            = types.Rewrite
	CommandLabelV2                     = types.CommandLabelV2
	TLSKeyPair                         = types.TLSKeyPair
	JWTKeyPair                         = types.JWTKeyPair
	CertAuthorityV2                    = types.CertAuthorityV2
	CertAuthoritySpecV2                = types.CertAuthoritySpecV2
	RoleMapping                        = types.RoleMapping
	ProvisionTokenV1                   = types.ProvisionTokenV1
	ProvisionTokenV2                   = types.ProvisionTokenV2
	ProvisionTokenSpecV2               = types.ProvisionTokenSpecV2
	StaticTokensV2                     = types.StaticTokensV2
	StaticTokensSpecV2                 = types.StaticTokensSpecV2
	ClusterNameV2                      = types.ClusterNameV2
	ClusterNameSpecV2                  = types.ClusterNameSpecV2
	ClusterConfigV3                    = types.ClusterConfigV3
	ClusterConfigSpecV3                = types.ClusterConfigSpecV3
	AuditConfig                        = types.AuditConfig
	Namespace                          = types.Namespace
	NamespaceSpec                      = types.NamespaceSpec
	ResetPasswordTokenV3               = types.ResetPasswordTokenV3
	ResetPasswordTokenSpecV3           = types.ResetPasswordTokenSpecV3
	ResetPasswordTokenSecretsV3        = types.ResetPasswordTokenSecretsV3
	ResetPasswordTokenSecretsSpecV3    = types.ResetPasswordTokenSecretsSpecV3
	AccessRequestV3                    = types.AccessRequestV3
	AccessRequestSpecV3                = types.AccessRequestSpecV3
	AccessRequestFilter                = types.AccessRequestFilter
	PluginDataV3                       = types.PluginDataV3
	PluginDataEntry                    = types.PluginDataEntry
	PluginDataSpecV3                   = types.PluginDataSpecV3
	PluginDataFilter                   = types.PluginDataFilter
	PluginDataUpdateParams             = types.PluginDataUpdateParams
	RoleV3                             = types.RoleV3
	RoleSpecV3                         = types.RoleSpecV3
	RoleOptions                        = types.RoleOptions
	RoleConditions                     = types.RoleConditions
	AccessRequestConditions            = types.AccessRequestConditions
	AccessRequestClaimMapping          = types.AccessRequestClaimMapping
	Rule                               = types.Rule
	BoolValue                          = types.BoolValue
	UserV2                             = types.UserV2
	UserSpecV2                         = types.UserSpecV2
	ExternalIdentity                   = types.ExternalIdentity
	LoginStatus                        = types.LoginStatus
	CreatedBy                          = types.CreatedBy
	U2FRegistrationData                = types.U2FRegistrationData
	LocalAuthSecrets                   = types.LocalAuthSecrets
	ConnectorRef                       = types.ConnectorRef
	UserRef                            = types.UserRef
	ReverseTunnelV2                    = types.ReverseTunnelV2
	ReverseTunnelSpecV2                = types.ReverseTunnelSpecV2
	TunnelConnectionV2                 = types.TunnelConnectionV2
	TunnelConnectionSpecV2             = types.TunnelConnectionSpecV2
	SemaphoreFilter                    = types.SemaphoreFilter
	AcquireSemaphoreRequest            = types.AcquireSemaphoreRequest
	SemaphoreLease                     = types.SemaphoreLease
	SemaphoreLeaseRef                  = types.SemaphoreLeaseRef
	SemaphoreV3                        = types.SemaphoreV3
	SemaphoreSpecV3                    = types.SemaphoreSpecV3
	WebSessionV2                       = types.WebSessionV2
	WebSessionSpecV2                   = types.WebSessionSpecV2
	RemoteClusterV3                    = types.RemoteClusterV3
	RemoteClusterStatusV3              = types.RemoteClusterStatusV3
	KubernetesCluster                  = types.KubernetesCluster
	CertAuthoritySpecV2_SigningAlgType = types.CertAuthoritySpecV2_SigningAlgType //nolint
)

var (
	RequestState_NONE                = types.RequestState_NONE                //nolint
	RequestState_PENDING             = types.RequestState_PENDING             //nolint
	RequestState_APPROVED            = types.RequestState_APPROVED            //nolint
	RequestState_DENIED              = types.RequestState_DENIED              //nolint
	CertAuthoritySpecV2_UNKNOWN      = types.CertAuthoritySpecV2_UNKNOWN      //nolint
	CertAuthoritySpecV2_RSA_SHA1     = types.CertAuthoritySpecV2_RSA_SHA1     //nolint
	CertAuthoritySpecV2_RSA_SHA2_256 = types.CertAuthoritySpecV2_RSA_SHA2_256 //nolint
	CertAuthoritySpecV2_RSA_SHA2_512 = types.CertAuthoritySpecV2_RSA_SHA2_512 //nolint
	KeepAlive_NODE                   = types.KeepAlive_NODE                   //nolint
	KeepAlive_APP                    = types.KeepAlive_APP                    //nolint
)

// access_request.go
type (
	AccessRequest             = types.AccessRequest
	AccessRequestUpdate       = types.AccessRequestUpdate
	RequestStrategy           = types.RequestStrategy
	RequestState              = types.RequestState
	AccessCapabilitiesRequest = types.AccessCapabilitiesRequest
	AccessCapabilities        = types.AccessCapabilities
)

var (
	NewAccessRequest = types.NewAccessRequest

	RequestStrategyOptional = types.RequestStrategyOptional
	RequestStrategyReason   = types.RequestStrategyReason
	RequestStrategyAlways   = types.RequestStrategyAlways
)

// authentication.go
type (
	AuthPreference       = types.AuthPreference
	AuthPreferenceV2     = types.AuthPreferenceV2
	AuthPreferenceSpecV2 = types.AuthPreferenceSpecV2
	U2F                  = types.U2F
)

var (
	NewAuthPreference     = types.NewAuthPreference
	DefaultAuthPreference = types.DefaultAuthPreference
)

// authority.go
type (
	CertAuthority = types.CertAuthority
	CertRoles     = types.CertRoles
)

var (
	GenerateSchedule = types.GenerateSchedule

	RotationStateStandby       = types.RotationStateStandby
	RotationStateInProgress    = types.RotationStateInProgress
	RotationPhaseStandby       = types.RotationPhaseStandby
	RotationPhaseInit          = types.RotationPhaseInit
	RotationPhaseUpdateClients = types.RotationPhaseUpdateClients
	RotationPhaseUpdateServers = types.RotationPhaseUpdateServers
	RotationPhaseRollback      = types.RotationPhaseRollback
	RotationModeManual         = types.RotationModeManual
	RotationModeAuto           = types.RotationModeAuto

<<<<<<< HEAD
	RotatePhases    = types.RotatePhases
	RemoveCASecrets = types.RemoveCASecrets
	ParseSigningAlg = types.ParseSigningAlg
=======
	RotatePhases       = types.RotatePhases
	RemoveCASecrets    = types.RemoveCASecrets
	MarshalCertRoles   = types.MarshalCertRoles
	UnmarshalCertRoles = types.UnmarshalCertRoles
	RotationSchema     = types.RotationSchema
>>>>>>> efe91c4d
)

// clusterconfig.go
type ClusterConfig = types.ClusterConfig

var (
	NewClusterConfig = types.NewClusterConfig

	RecordAtNode      = types.RecordAtNode
	RecordAtProxy     = types.RecordAtProxy
	RecordOff         = types.RecordOff
	RecordAtNodeSync  = types.RecordAtNodeSync
	RecordAtProxySync = types.RecordAtProxySync

	HostKeyCheckYes = types.HostKeyCheckYes
	HostKeyCheckNo  = types.HostKeyCheckNo
)

// clustername.go
type ClusterName = types.ClusterName

var (
	NewClusterName = types.NewClusterName
)

// duration.go
type Duration = types.Duration

var (
	MaxDuration = types.MaxDuration
	NewDuration = types.NewDuration
)

// event.go
type (
	Event     = types.Event
	Watch     = types.Watch
	WatchKind = types.WatchKind
	Events    = types.Events
	Watcher   = types.Watcher
)

// github.go
type (
	GithubConnector       = types.GithubConnector
	GithubConnectorV3     = types.GithubConnectorV3
	GithubConnectorSpecV3 = types.GithubConnectorSpecV3
	TeamMapping           = types.TeamMapping
	GithubClaims          = types.GithubClaims
)

var (
	NewGithubConnector = types.NewGithubConnector
)

// license.go
type (
	License       = types.License
	LicenseV3     = types.LicenseV3
	LicenseSpecV3 = types.LicenseSpecV3
)

var (
	NewLicense = types.NewLicense
)

// namespace.go
type SortedNamespaces = types.SortedNamespaces

var (
	IsValidNamespace = types.IsValidNamespace
)

// oidc.go
type (
	OIDCConnector       = types.OIDCConnector
	OIDCConnectorV2     = types.OIDCConnectorV2
	OIDCConnectorSpecV2 = types.OIDCConnectorSpecV2
	ClaimMapping        = types.ClaimMapping
)

var (
<<<<<<< HEAD
	NewOIDCConnector = types.NewOIDCConnector

	GetClaimNames      = types.GetClaimNames
	OIDCClaimsToTraits = types.OIDCClaimsToTraits
=======
	NewOIDCConnector          = types.NewOIDCConnector
	SetOIDCConnectorMarshaler = types.SetOIDCConnectorMarshaler
	GetOIDCConnectorMarshaler = types.GetOIDCConnectorMarshaler
>>>>>>> efe91c4d
)

// plugin_data.go
type PluginData = types.PluginData

var (
	NewPluginData = types.NewPluginData
)

// presence.go
type (
	ProxyGetter = types.ProxyGetter
	Site        = types.Site
	KeepAliver  = types.KeepAliver
)

var NewNamespace = types.NewNamespace

// provisioning.go
type (
	ProvisionToken = types.ProvisionToken
)

var (
	NewProvisionToken = types.NewProvisionToken

	ProvisionTokensToV1   = types.ProvisionTokensToV1
	ProvisionTokensFromV1 = types.ProvisionTokensFromV1
)

// remotecluster.go
type RemoteCluster = types.RemoteCluster

var (
	NewRemoteCluster = types.NewRemoteCluster
)

// resetpasswordtoken.go
type ResetPasswordToken = types.ResetPasswordToken

var (
	NewResetPasswordToken = types.NewResetPasswordToken
)

// resetpasswordtokensecrets.go

type ResetPasswordTokenSecrets = types.ResetPasswordTokenSecrets

var (
	NewResetPasswordTokenSecrets = types.NewResetPasswordTokenSecrets
)

// resource.go
type (
	Resource            = types.Resource
	ResourceWithSecrets = types.ResourceWithSecrets
)

var (
	IsValidLabelKey = types.IsValidLabelKey
)

// role.go
type (
	Role              = types.Role
	RoleConditionType = types.RoleConditionType
	Labels            = types.Labels
	Bool              = types.Bool
)

var (
	NewRole          = types.NewRole
	NewRule          = types.NewRule
	CopyRulesSlice   = types.CopyRulesSlice
	RuleSlicesEqual  = types.RuleSlicesEqual
	NewBool          = types.NewBool
	NewBoolOption    = types.NewBoolOption
	BoolDefaultTrue  = types.BoolDefaultTrue
	ProcessNamespace = types.ProcessNamespace
)

// saml.go
type (
	SAMLConnector       = types.SAMLConnector
	SAMLConnectorV2     = types.SAMLConnectorV2
	SAMLConnectorSpecV2 = types.SAMLConnectorSpecV2
	AttributeMapping    = types.AttributeMapping
	SigningKeyPair      = types.SigningKeyPair
)

var (
	NewSAMLConnector = types.NewSAMLConnector
)

// semaphore.go
type (
	Semaphore  = types.Semaphore
	Semaphores = types.Semaphores
)

var (
	SemaphoreKindConnection = types.SemaphoreKindConnection
)

// server.go
type (
	Server       = types.Server
	CommandLabel = types.CommandLabel
)

var (
	CombineLabels  = types.CombineLabels
	LabelsAsString = types.LabelsAsString
	V2ToLabels     = types.V2ToLabels
	LabelsToV2     = types.LabelsToV2
)

// session.go
type (
	WebSession              = types.WebSession
	GetAppSessionRequest    = types.GetAppSessionRequest
	CreateAppSessionRequest = types.CreateAppSessionRequest
	DeleteAppSessionRequest = types.DeleteAppSessionRequest
)

var (
	NewWebSession = types.NewWebSession
)

// statictokens.go
type StaticTokens = types.StaticTokens

var (
	NewStaticTokens = types.NewStaticTokens
)

// traits.go
type (
	TraitMapping    = types.TraitMapping
	TraitMappingSet = types.TraitMappingSet
)

// trust.go
type (
	CertAuthType = types.CertAuthType
	CertAuthID   = types.CertAuthID
)

var (
	HostCA    = types.HostCA
	UserCA    = types.UserCA
	JWTSigner = types.JWTSigner
)

// trustedcluster.go
type (
	TrustedCluster       = types.TrustedCluster
	TrustedClusterV2     = types.TrustedClusterV2
	TrustedClusterSpecV2 = types.TrustedClusterSpecV2
	RoleMap              = types.RoleMap
	SortedTrustedCluster = types.SortedTrustedCluster
)

var (
	NewTrustedCluster = types.NewTrustedCluster
)

// tunnel.go
type (
	ReverseTunnel = types.ReverseTunnel
	TunnelType    = types.TunnelType
)

var (
	NewReverseTunnel = types.NewReverseTunnel

	NodeTunnel  = types.NodeTunnel
	ProxyTunnel = types.ProxyTunnel
	AppTunnel   = types.AppTunnel
	KubeTunnel  = types.KubeTunnel
)

// tunnelconn.go
type (
	TunnelConnection = types.TunnelConnection
)

var (
	NewTunnelConnection = types.NewTunnelConnection
)

// user.go
type User = types.User

var (
	NewUser = types.NewUser
)

// The following constants are imported from api/constants to simplify
// refactoring. These could be removed and their references updated.
const (
	DefaultAPIGroup               = types.DefaultAPIGroup
	ActionRead                    = types.ActionRead
	ActionWrite                   = types.ActionWrite
	Wildcard                      = types.Wildcard
	KindNamespace                 = types.KindNamespace
	KindUser                      = types.KindUser
	KindKeyPair                   = types.KindKeyPair
	KindHostCert                  = types.KindHostCert
	KindJWT                       = types.KindJWT
	KindLicense                   = types.KindLicense
	KindRole                      = types.KindRole
	KindAccessRequest             = types.KindAccessRequest
	KindPluginData                = types.KindPluginData
	KindOIDC                      = types.KindOIDC
	KindSAML                      = types.KindSAML
	KindGithub                    = types.KindGithub
	KindOIDCRequest               = types.KindOIDCRequest
	KindSAMLRequest               = types.KindSAMLRequest
	KindGithubRequest             = types.KindGithubRequest
	KindSession                   = types.KindSession
	KindSSHSession                = types.KindSSHSession
	KindWebSession                = types.KindWebSession
	KindAppSession                = types.KindAppSession
	KindEvent                     = types.KindEvent
	KindAuthServer                = types.KindAuthServer
	KindProxy                     = types.KindProxy
	KindNode                      = types.KindNode
	KindAppServer                 = types.KindAppServer
	KindToken                     = types.KindToken
	KindCertAuthority             = types.KindCertAuthority
	KindReverseTunnel             = types.KindReverseTunnel
	KindOIDCConnector             = types.KindOIDCConnector
	KindSAMLConnector             = types.KindSAMLConnector
	KindGithubConnector           = types.KindGithubConnector
	KindConnectors                = types.KindConnectors
	KindClusterAuthPreference     = types.KindClusterAuthPreference
	MetaNameClusterAuthPreference = types.MetaNameClusterAuthPreference
	KindClusterConfig             = types.KindClusterConfig
	KindSemaphore                 = types.KindSemaphore
	MetaNameClusterConfig         = types.MetaNameClusterConfig
	KindClusterName               = types.KindClusterName
	MetaNameClusterName           = types.MetaNameClusterName
	KindStaticTokens              = types.KindStaticTokens
	MetaNameStaticTokens          = types.MetaNameStaticTokens
	KindTrustedCluster            = types.KindTrustedCluster
	KindAuthConnector             = types.KindAuthConnector
	KindTunnelConnection          = types.KindTunnelConnection
	KindRemoteCluster             = types.KindRemoteCluster
	KindResetPasswordToken        = types.KindResetPasswordToken
	KindResetPasswordTokenSecrets = types.KindResetPasswordTokenSecrets
	KindIdentity                  = types.KindIdentity
	KindState                     = types.KindState
	KindKubeService               = types.KindKubeService
	V3                            = types.V3
	V2                            = types.V2
	V1                            = types.V1
	VerbList                      = types.VerbList
	VerbCreate                    = types.VerbCreate
	VerbRead                      = types.VerbRead
	VerbReadNoSecrets             = types.VerbReadNoSecrets
	VerbUpdate                    = types.VerbUpdate
	VerbDelete                    = types.VerbDelete
	VerbRotate                    = types.VerbRotate
)<|MERGE_RESOLUTION|>--- conflicted
+++ resolved
@@ -162,18 +162,6 @@
 	RotationPhaseRollback      = types.RotationPhaseRollback
 	RotationModeManual         = types.RotationModeManual
 	RotationModeAuto           = types.RotationModeAuto
-
-<<<<<<< HEAD
-	RotatePhases    = types.RotatePhases
-	RemoveCASecrets = types.RemoveCASecrets
-	ParseSigningAlg = types.ParseSigningAlg
-=======
-	RotatePhases       = types.RotatePhases
-	RemoveCASecrets    = types.RemoveCASecrets
-	MarshalCertRoles   = types.MarshalCertRoles
-	UnmarshalCertRoles = types.UnmarshalCertRoles
-	RotationSchema     = types.RotationSchema
->>>>>>> efe91c4d
 )
 
 // clusterconfig.go
@@ -255,18 +243,7 @@
 	ClaimMapping        = types.ClaimMapping
 )
 
-var (
-<<<<<<< HEAD
-	NewOIDCConnector = types.NewOIDCConnector
-
-	GetClaimNames      = types.GetClaimNames
-	OIDCClaimsToTraits = types.OIDCClaimsToTraits
-=======
-	NewOIDCConnector          = types.NewOIDCConnector
-	SetOIDCConnectorMarshaler = types.SetOIDCConnectorMarshaler
-	GetOIDCConnectorMarshaler = types.GetOIDCConnectorMarshaler
->>>>>>> efe91c4d
-)
+var NewOIDCConnector = types.NewOIDCConnector
 
 // plugin_data.go
 type PluginData = types.PluginData
