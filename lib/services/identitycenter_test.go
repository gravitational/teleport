--- conflicted
+++ resolved
@@ -93,7 +93,6 @@
 
 	// EXPECT that the cloned object DOES NOT inherit the update
 	require.NotEqual(t, src, dst)
-<<<<<<< HEAD
 	require.Equal(t, "original name", dst.(IdentityCenterAccountAssignment).Spec.PermissionSet.Name)
 }
 
@@ -118,8 +117,82 @@
 			},
 			condition: types.Allow,
 			matcher: IdentityCenterMatcher{
-=======
-	require.Equal(t, "original name", dst.Spec.PermissionSet.Name)
+				accountID: "11111111",
+			},
+			expectMatch: require.True,
+		},
+		{
+			name: "simple account nonmatch",
+			roleAssignment: types.IdentityCenterAccountAssignment{
+				Account:       "11111111",
+				PermissionSet: "some:arn",
+			},
+			condition: types.Allow,
+			matcher: IdentityCenterMatcher{
+				accountID: "potato",
+			},
+			expectMatch: require.False,
+		},
+		{
+			name: "simple account assignment",
+			roleAssignment: types.IdentityCenterAccountAssignment{
+				Account:       "11111111",
+				PermissionSet: "some:arn",
+			},
+			condition: types.Allow,
+			matcher: IdentityCenterMatcher{
+				accountID:        "11111111",
+				permissionSetARN: ptr("some:arn"),
+			},
+			expectMatch: require.True,
+		},
+		{
+			name: "simple account assignment with bad account",
+			roleAssignment: types.IdentityCenterAccountAssignment{
+				Account:       "11111111",
+				PermissionSet: "some:arn",
+			},
+			condition: types.Allow,
+			matcher: IdentityCenterMatcher{
+				accountID:        "potato",
+				permissionSetARN: ptr("some:arn"),
+			},
+			expectMatch: require.False,
+		},
+		{
+			name: "simple account assignment with bad ps arn",
+			roleAssignment: types.IdentityCenterAccountAssignment{
+				Account:       "11111111",
+				PermissionSet: "some:arn",
+			},
+			condition: types.Allow,
+			matcher: IdentityCenterMatcher{
+				accountID:        "11111111",
+				permissionSetARN: ptr("banana"),
+			},
+			expectMatch: require.False,
+		},
+	}
+
+	for _, testCase := range testCases {
+		t.Run(testCase.name, func(t *testing.T) {
+			roleSpec := types.RoleSpecV6{}
+			condition := &roleSpec.Deny
+			if testCase.condition == types.Allow {
+				condition = &roleSpec.Allow
+			}
+			condition.AccountAssignments = append(condition.AccountAssignments,
+				testCase.roleAssignment)
+
+			r, err := types.NewRole("test", roleSpec)
+			require.NoError(t, err)
+
+			match, err := testCase.matcher.Match(r, testCase.condition)
+			require.NoError(t, err)
+
+			testCase.expectMatch(t, match)
+		})
+	}
 }
 
 func TestIdentityCenterAccountMatcher(t *testing.T) {
@@ -165,35 +238,12 @@
 			},
 			condition: types.Allow,
 			matcher: &IdentityCenterAccountMatcher{
->>>>>>> de8e27f6
 				accountID: "11111111",
 			},
 			expectMatch: require.True,
 		},
 		{
 			name: "simple account nonmatch",
-<<<<<<< HEAD
-			roleAssignment: types.IdentityCenterAccountAssignment{
-				Account:       "11111111",
-				PermissionSet: "some:arn",
-			},
-			condition: types.Allow,
-			matcher: IdentityCenterMatcher{
-				accountID: "potato",
-			},
-			expectMatch: require.False,
-		},
-		{
-			name: "simple account assignment",
-			roleAssignment: types.IdentityCenterAccountAssignment{
-				Account:       "11111111",
-				PermissionSet: "some:arn",
-			},
-			condition: types.Allow,
-			matcher: IdentityCenterMatcher{
-				accountID:        "11111111",
-				permissionSetARN: ptr("some:arn"),
-=======
 			roleAssignments: []types.IdentityCenterAccountAssignment{{
 				Account:       "11111111",
 				PermissionSet: "some:arn",
@@ -316,22 +366,10 @@
 			matcher: &IdentityCenterAccountAssignmentMatcher{
 				accountID:        "11111111",
 				permissionSetARN: "some:arn",
->>>>>>> de8e27f6
-			},
-			expectMatch: require.True,
-		},
-		{
-<<<<<<< HEAD
-			name: "simple account assignment with bad account",
-			roleAssignment: types.IdentityCenterAccountAssignment{
-				Account:       "11111111",
-				PermissionSet: "some:arn",
-			},
-			condition: types.Allow,
-			matcher: IdentityCenterMatcher{
-				accountID:        "potato",
-				permissionSetARN: ptr("some:arn"),
-=======
+			},
+			expectMatch: require.True,
+		},
+		{
 			name: "multiple nonmatch",
 			roleAssignments: []types.IdentityCenterAccountAssignment{
 				{
@@ -373,22 +411,10 @@
 			matcher: &IdentityCenterAccountAssignmentMatcher{
 				accountID:        "11111111",
 				permissionSetARN: "some:arn",
->>>>>>> de8e27f6
-			},
-			expectMatch: require.False,
-		},
-		{
-<<<<<<< HEAD
-			name: "simple account assignment with bad ps arn",
-			roleAssignment: types.IdentityCenterAccountAssignment{
-				Account:       "11111111",
-				PermissionSet: "some:arn",
-			},
-			condition: types.Allow,
-			matcher: IdentityCenterMatcher{
-				accountID:        "11111111",
-				permissionSetARN: ptr("banana"),
-=======
+			},
+			expectMatch: require.False,
+		},
+		{
 			name: "globbed",
 			roleAssignments: []types.IdentityCenterAccountAssignment{{
 				Account:       "*",
@@ -437,7 +463,6 @@
 			matcher: &IdentityCenterAccountAssignmentMatcher{
 				accountID:        "11111111",
 				permissionSetARN: "banana",
->>>>>>> de8e27f6
 			},
 			expectMatch: require.False,
 		},
@@ -451,11 +476,7 @@
 				condition = &roleSpec.Allow
 			}
 			condition.AccountAssignments = append(condition.AccountAssignments,
-<<<<<<< HEAD
-				testCase.roleAssignment)
-=======
 				testCase.roleAssignments...)
->>>>>>> de8e27f6
 
 			r, err := types.NewRole("test", roleSpec)
 			require.NoError(t, err)
