--- conflicted
+++ resolved
@@ -156,13 +156,10 @@
 		return types.KindKubeService, nil
 	case types.KindLock, "locks":
 		return types.KindLock, nil
-<<<<<<< HEAD
 	case types.KindDatabaseServer, "db":
 		return types.KindDatabaseServer, nil
-=======
 	case types.KindNetworkRestrictions:
 		return types.KindNetworkRestrictions, nil
->>>>>>> 7105d5db
 	}
 	return "", trace.BadParameter("unsupported resource: %q - resources should be expressed as 'type/name', for example 'connector/github'", in)
 }
