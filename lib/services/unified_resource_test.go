/*
 * Teleport
 * Copyright (C) 2023  Gravitational, Inc.
 *
 * This program is free software: you can redistribute it and/or modify
 * it under the terms of the GNU Affero General Public License as published by
 * the Free Software Foundation, either version 3 of the License, or
 * (at your option) any later version.
 *
 * This program is distributed in the hope that it will be useful,
 * but WITHOUT ANY WARRANTY; without even the implied warranty of
 * MERCHANTABILITY or FITNESS FOR A PARTICULAR PURPOSE.  See the
 * GNU Affero General Public License for more details.
 *
 * You should have received a copy of the GNU Affero General Public License
 * along with this program.  If not, see <http://www.gnu.org/licenses/>.
 */

package services_test

import (
	"context"
	"fmt"
	"slices"
	"testing"
	"time"

	"github.com/google/go-cmp/cmp"
	"github.com/google/go-cmp/cmp/cmpopts"
	"github.com/google/uuid"
	"github.com/stretchr/testify/assert"
	"github.com/stretchr/testify/require"
	"google.golang.org/grpc/metadata"

	"github.com/gravitational/teleport"
	"github.com/gravitational/teleport/api/client/proto"
	"github.com/gravitational/teleport/api/defaults"
	headerv1 "github.com/gravitational/teleport/api/gen/proto/go/teleport/header/v1"
	identitycenterv1 "github.com/gravitational/teleport/api/gen/proto/go/teleport/identitycenter/v1"
	apimetadata "github.com/gravitational/teleport/api/metadata"
	"github.com/gravitational/teleport/api/types"
	"github.com/gravitational/teleport/api/types/common"
	"github.com/gravitational/teleport/api/types/header"
	"github.com/gravitational/teleport/lib/backend/memory"
	"github.com/gravitational/teleport/lib/services"
	"github.com/gravitational/teleport/lib/services/local"
)

type client struct {
	services.Presence
	services.WindowsDesktops
	services.SAMLIdPServiceProviders
	services.GitServers
	types.Events
}

func newClient(t *testing.T) *client {
	t.Helper()

	bk, err := memory.New(memory.Config{})
	require.NoError(t, err)

<<<<<<< HEAD
=======
	type client struct {
		services.Presence
		services.WindowsDesktops
		services.SAMLIdPServiceProviders
		services.IdentityCenterAccounts
		types.Events
	}

>>>>>>> 5fbb1b52
	samlService, err := local.NewSAMLIdPServiceProviderService(bk)
	require.NoError(t, err)
	gitService, err := local.NewGitServerService(bk)
	require.NoError(t, err)

<<<<<<< HEAD
	return &client{
=======
	icService, err := local.NewIdentityCenterService(local.IdentityCenterServiceConfig{
		Backend: bk,
	})
	require.NoError(t, err)

	clt := &client{
>>>>>>> 5fbb1b52
		Presence:                local.NewPresenceService(bk),
		WindowsDesktops:         local.NewWindowsDesktopService(bk),
		SAMLIdPServiceProviders: samlService,
		Events:                  local.NewEventsService(bk),
<<<<<<< HEAD
		GitServers:              gitService,
=======
		IdentityCenterAccounts:  icService,
>>>>>>> 5fbb1b52
	}
}

func TestUnifiedResourceWatcher(t *testing.T) {
	t.Parallel()

	ctx := context.Background()
	clt := newClient(t)

	// Add node to the backend.
	node := newNodeServer(t, "node1", "hostname1", "127.0.0.1:22", false /*tunnel*/)
	_, err := clt.UpsertNode(ctx, node)
	require.NoError(t, err)

	db, err := types.NewDatabaseV3(types.Metadata{
		Name: "db1",
	}, types.DatabaseSpecV3{
		Protocol: "test-protocol",
		URI:      "test-uri",
	})
	require.NoError(t, err)
	dbServer, err := types.NewDatabaseServerV3(types.Metadata{
		Name: "db1-server",
	}, types.DatabaseServerSpecV3{
		Hostname: "db-hostname",
		HostID:   uuid.NewString(),
		Database: db,
	})
	require.NoError(t, err)
	_, err = clt.UpsertDatabaseServer(ctx, dbServer)
	require.NoError(t, err)
	gitServer := newGitServer(t, "my-org")
	require.NoError(t, err)
	_, err = clt.CreateGitServer(ctx, gitServer)
	require.NoError(t, err)

	w, err := services.NewUnifiedResourceCache(ctx, services.UnifiedResourceCacheConfig{
		ResourceWatcherConfig: services.ResourceWatcherConfig{
			Component: teleport.ComponentUnifiedResource,
			Client:    clt,
		},
		ResourceGetter: clt,
	})
	require.NoError(t, err)
	// node, db, and git_server expected initially
	res, err := w.GetUnifiedResources(ctx)
	require.NoError(t, err)
	require.Len(t, res, 3)

	assert.Eventually(t, func() bool {
		return w.IsInitialized()
	}, 5*time.Second, 10*time.Millisecond, "unified resource watcher never initialized")

	// Add app to the backend.
	app, err := types.NewAppServerV3(
		types.Metadata{Name: "app1"},
		types.AppServerSpecV3{
			HostID: "app1-host-id",
			App:    newApp(t, "app1"),
		},
	)
	require.NoError(t, err)
	_, err = clt.UpsertApplicationServer(ctx, app)
	require.NoError(t, err)

	// Add saml idp service provider to the backend.
	samlapp, err := types.NewSAMLIdPServiceProvider(
		types.Metadata{
			Name: "sp1",
		},
		types.SAMLIdPServiceProviderSpecV1{
			EntityDescriptor: newTestEntityDescriptor("sp1"),
			EntityID:         "sp1",
		},
	)
	require.NoError(t, err)
	err = clt.CreateSAMLIdPServiceProvider(ctx, samlapp)
	require.NoError(t, err)

	win, err := types.NewWindowsDesktopV3(
		"win1",
		nil,
		types.WindowsDesktopSpecV3{Addr: "localhost", HostID: "win1-host-id"},
	)
	require.NoError(t, err)
	err = clt.UpsertWindowsDesktop(ctx, win)
	require.NoError(t, err)

<<<<<<< HEAD
	// add another git server
	gitServer2 := newGitServer(t, "my-org-2")
	_, err = clt.UpsertGitServer(ctx, gitServer2)
	require.NoError(t, err)

	// we expect each of the resources above to exist
	expectedRes := []types.ResourceWithLabels{node, app, samlapp, dbServer, win, gitServer, gitServer2}
=======
	icAcct := newIdentityCenterAccount(t, ctx, clt)

	// we expect each of the resources above to exist
	expectedRes := []types.ResourceWithLabels{node, app, samlapp, dbServer, win,
		types.Resource153ToUnifiedResource(icAcct)}
>>>>>>> 5fbb1b52
	assert.Eventually(t, func() bool {
		res, err = w.GetUnifiedResources(ctx)
		return len(res) == len(expectedRes)
	}, 5*time.Second, 10*time.Millisecond, "Timed out waiting for unified resources to be added")
	assert.Empty(t, cmp.Diff(
		expectedRes,
		res,
		cmpopts.EquateEmpty(),
		cmpopts.IgnoreFields(types.Metadata{}, "Revision"),
		cmpopts.IgnoreFields(header.Metadata{}, "Revision"),
		// Ignore order.
		cmpopts.SortSlices(func(a, b types.ResourceWithLabels) bool { return a.GetName() < b.GetName() }),

		// Allow comparison of the wrapped resource inside a resource153ToLegacyAdapter
		cmp.Transformer("Unwrap",
			func(t types.Resource153Unwrapper) types.Resource153 {
				return t.Unwrap()
			}),

		// Ignore unexported values in RFD153-style resources
		cmpopts.IgnoreUnexported(
			headerv1.Metadata{},
			identitycenterv1.Account{},
			identitycenterv1.AccountSpec{},
			identitycenterv1.PermissionSetInfo{}),
	))

	// // Update and remove some resources.
	nodeUpdated := newNodeServer(t, "node1", "hostname1", "192.168.0.1:22", false /*tunnel*/)
	_, err = clt.UpsertNode(ctx, nodeUpdated)
	require.NoError(t, err)
	err = clt.DeleteApplicationServer(ctx, defaults.Namespace, "app1-host-id", "app1")
	require.NoError(t, err)

	// this should include the updated node, and shouldn't have any apps included
<<<<<<< HEAD
	expectedRes = []types.ResourceWithLabels{nodeUpdated, samlapp, dbServer, win, gitServer, gitServer2}
=======
	expectedRes = []types.ResourceWithLabels{nodeUpdated, samlapp, dbServer, win,
		types.Resource153ToUnifiedResource(icAcct)}

>>>>>>> 5fbb1b52
	assert.Eventually(t, func() bool {
		res, err = w.GetUnifiedResources(ctx)
		require.NoError(t, err)
		serverUpdated := slices.ContainsFunc(res, func(r types.ResourceWithLabels) bool {
			node, ok := r.(types.Server)
			return ok && node.GetAddr() == "192.168.0.1:22"
		})
		return len(res) == len(expectedRes) && serverUpdated
	}, 5*time.Second, 10*time.Millisecond, "Timed out waiting for unified resources to be updated")
	assert.Empty(t, cmp.Diff(
		expectedRes,
		res,
		cmpopts.EquateEmpty(),
		cmpopts.IgnoreFields(types.Metadata{}, "Revision"),
		cmpopts.IgnoreFields(header.Metadata{}, "Revision"),

		// Allow comparison of the wrapped values inside a Resource153ToLegacyAdapter
		cmp.Transformer("Unwrap",
			func(t types.Resource153Unwrapper) types.Resource153 {
				return t.Unwrap()
			}),

		// Ignore unexported values in RFD153-style resources
		cmpopts.IgnoreUnexported(
			headerv1.Metadata{},
			identitycenterv1.Account{},
			identitycenterv1.AccountSpec{},
			identitycenterv1.PermissionSetInfo{}),

		// Ignore order.
		cmpopts.SortSlices(func(a, b types.ResourceWithLabels) bool { return a.GetName() < b.GetName() }),
	))
}

func TestUnifiedResourceWatcher_PreventDuplicates(t *testing.T) {
	t.Parallel()

	ctx := context.Background()
<<<<<<< HEAD
	clt := newClient(t)
=======

	bk, err := memory.New(memory.Config{})
	require.NoError(t, err)

	type client struct {
		services.Presence
		services.WindowsDesktops
		services.SAMLIdPServiceProviders
		services.IdentityCenterAccountGetter
		types.Events
	}

	samlService, err := local.NewSAMLIdPServiceProviderService(bk)
	require.NoError(t, err)

	icService, err := local.NewIdentityCenterService(local.IdentityCenterServiceConfig{
		Backend: bk,
	})
	require.NoError(t, err)

	clt := &client{
		Presence:                    local.NewPresenceService(bk),
		WindowsDesktops:             local.NewWindowsDesktopService(bk),
		SAMLIdPServiceProviders:     samlService,
		Events:                      local.NewEventsService(bk),
		IdentityCenterAccountGetter: icService,
	}
>>>>>>> 5fbb1b52
	w, err := services.NewUnifiedResourceCache(ctx, services.UnifiedResourceCacheConfig{
		ResourceWatcherConfig: services.ResourceWatcherConfig{
			Component: teleport.ComponentUnifiedResource,
			Client:    clt,
		},
		ResourceGetter: clt,
	})
	require.NoError(t, err)

	// add a node
	node := newNodeServer(t, "node1", "hostname1", "127.0.0.1:22", false /*tunnel*/)
	_, err = clt.UpsertNode(ctx, node)
	require.NoError(t, err)

	assert.Eventually(t, func() bool {
		res, _ := w.GetUnifiedResources(ctx)
		return len(res) == 1
	}, 5*time.Second, 10*time.Millisecond, "Timed out waiting for unified resources to be added")

	// update a node
	updatedNode := newNodeServer(t, "node1", "hostname2", "127.0.0.1:22", false /*tunnel*/)
	_, err = clt.UpsertNode(ctx, updatedNode)
	require.NoError(t, err)

	// only one resource should still exists with the name "node1" (with hostname updated)
	assert.Eventually(t, func() bool {
		res, _ := w.GetUnifiedResources(ctx)
		return len(res) == 1
	}, 5*time.Second, 10*time.Millisecond, "Timed out waiting for unified resources to be added")

}

func TestUnifiedResourceWatcher_DeleteEvent(t *testing.T) {
	t.Parallel()

	ctx := context.Background()
<<<<<<< HEAD
	clt := newClient(t)
=======

	bk, err := memory.New(memory.Config{})
	require.NoError(t, err)

	type client struct {
		services.Presence
		services.WindowsDesktops
		services.SAMLIdPServiceProviders
		services.IdentityCenterAccounts
		types.Events
	}

	samlService, err := local.NewSAMLIdPServiceProviderService(bk)
	require.NoError(t, err)

	icService, err := local.NewIdentityCenterService(local.IdentityCenterServiceConfig{
		Backend: bk,
	})
	require.NoError(t, err)

	clt := &client{
		Presence:                local.NewPresenceService(bk),
		WindowsDesktops:         local.NewWindowsDesktopService(bk),
		SAMLIdPServiceProviders: samlService,
		Events:                  local.NewEventsService(bk),
		IdentityCenterAccounts:  icService,
	}
>>>>>>> 5fbb1b52
	w, err := services.NewUnifiedResourceCache(ctx, services.UnifiedResourceCacheConfig{
		ResourceWatcherConfig: services.ResourceWatcherConfig{
			Component: teleport.ComponentUnifiedResource,
			Client:    clt,
		},
		ResourceGetter: clt,
	})
	require.NoError(t, err)

	// add a node
	node := newNodeServer(t, "node1", "hostname1", "127.0.0.1:22", false /*tunnel*/)
	_, err = clt.UpsertNode(ctx, node)
	require.NoError(t, err)

	// add a database server
	db, err := types.NewDatabaseV3(types.Metadata{
		Name: "db1",
	}, types.DatabaseSpecV3{
		Protocol: "test-protocol",
		URI:      "test-uri",
	})
	require.NoError(t, err)
	dbServer, err := types.NewDatabaseServerV3(types.Metadata{
		Name: "db1-server",
	}, types.DatabaseServerSpecV3{
		Hostname: "db-hostname",
		HostID:   uuid.NewString(),
		Database: db,
	})
	require.NoError(t, err)
	_, err = clt.UpsertDatabaseServer(ctx, dbServer)
	require.NoError(t, err)

	// add a saml app
	samlapp, err := types.NewSAMLIdPServiceProvider(
		types.Metadata{
			Name: "sp1",
		},
		types.SAMLIdPServiceProviderSpecV1{
			EntityDescriptor: newTestEntityDescriptor("sp1"),
			EntityID:         "sp1",
		},
	)
	require.NoError(t, err)
	err = clt.CreateSAMLIdPServiceProvider(ctx, samlapp)
	require.NoError(t, err)

	// Add an app server
	app, err := types.NewAppServerV3(
		types.Metadata{Name: "app1"},
		types.AppServerSpecV3{
			HostID: "app1-host-id",
			App:    newApp(t, "app1"),
		},
	)
	require.NoError(t, err)
	_, err = clt.UpsertApplicationServer(ctx, app)
	require.NoError(t, err)

	// add desktop
	desktop, err := types.NewWindowsDesktopV3(
		"desktop",
		map[string]string{"label": string(make([]byte, 0))},
		types.WindowsDesktopSpecV3{
			Addr:   "addr",
			HostID: "HostID",
		})
	require.NoError(t, err)
	err = clt.UpsertWindowsDesktop(ctx, desktop)
	require.NoError(t, err)

	// add kube
	kube, err := types.NewKubernetesClusterV3(
		types.Metadata{
			Name:      "kube",
			Namespace: defaults.Namespace,
		},
		types.KubernetesClusterSpecV3{},
	)
	require.NoError(t, err)
	kubeServer, err := types.NewKubernetesServerV3(
		types.Metadata{
			Name:      "kube_server",
			Namespace: defaults.Namespace,
		},
		types.KubernetesServerSpecV3{
			Cluster: kube,
			HostID:  "hostID",
		},
	)
	require.NoError(t, err)
	_, err = clt.UpsertKubernetesServer(ctx, kubeServer)
	require.NoError(t, err)

<<<<<<< HEAD
	// add git server
	gitServer := newGitServer(t, "my-org")
	_, err = clt.CreateGitServer(ctx, gitServer)
	require.NoError(t, err)
=======
	icAcct := newIdentityCenterAccount(t, ctx, clt)
>>>>>>> 5fbb1b52

	assert.Eventually(t, func() bool {
		res, _ := w.GetUnifiedResources(ctx)
		return len(res) == 7
	}, 5*time.Second, 10*time.Millisecond, "Timed out waiting for unified resources to be added")

	// delete everything
	err = clt.DeleteNode(ctx, "default", node.GetName())
	require.NoError(t, err)
	err = clt.DeleteDatabaseServer(ctx, "default", dbServer.Spec.HostID, dbServer.GetName())
	require.NoError(t, err)
	err = clt.DeleteSAMLIdPServiceProvider(ctx, samlapp.GetName())
	require.NoError(t, err)
	err = clt.DeleteApplicationServer(ctx, "default", app.Spec.HostID, app.GetName())
	require.NoError(t, err)
	err = clt.DeleteWindowsDesktop(ctx, desktop.Spec.HostID, desktop.GetName())
	require.NoError(t, err)
	err = clt.DeleteKubernetesServer(ctx, kubeServer.Spec.HostID, kubeServer.GetName())
	require.NoError(t, err)
<<<<<<< HEAD
	err = clt.DeleteGitServer(ctx, gitServer.GetName())
=======
	err = clt.DeleteIdentityCenterAccount(ctx, services.IdentityCenterAccountID(icAcct.GetMetadata().GetName()))
>>>>>>> 5fbb1b52
	require.NoError(t, err)

	assert.Eventually(t, func() bool {
		res, _ := w.GetUnifiedResources(ctx)
		return len(res) == 0
	}, 5*time.Second, 10*time.Millisecond, "Timed out waiting for unified resources to be deleted")
}

func Test_PaginatedResourcesSAMLIdPServiceProviderCompatibility(t *testing.T) {
	samlApp, err := types.NewSAMLIdPServiceProvider(
		types.Metadata{
			Name: "sp1",
		},
		types.SAMLIdPServiceProviderSpecV1{
			EntityDescriptor: newTestEntityDescriptor("sp1"),
			EntityID:         "sp1",
		},
	)
	require.NoError(t, err)

	// for a v15 client, expect AppServerOrSAMLIdPServiceProvider response
	v15ctx := metadata.NewIncomingContext(context.Background(), metadata.New(map[string]string{apimetadata.VersionKey: "15.0.0"}))
	v15response, err := services.MakePaginatedResources(v15ctx, types.KindUnifiedResource, []types.ResourceWithLabels{samlApp}, map[string]struct{}{})
	require.NoError(t, err)
	require.Equal(t,
		&proto.PaginatedResource{
			Resource: &proto.PaginatedResource_AppServerOrSAMLIdPServiceProvider{
				//nolint:staticcheck // SA1019. TODO(gzdunek): DELETE IN 17.0 (with the entire test)
				AppServerOrSAMLIdPServiceProvider: &types.AppServerOrSAMLIdPServiceProviderV1{
					Resource: &types.AppServerOrSAMLIdPServiceProviderV1_SAMLIdPServiceProvider{
						SAMLIdPServiceProvider: samlApp.(*types.SAMLIdPServiceProviderV1),
					},
				}}},
		v15response[0],
	)

	// for a v16 client, expect SAMLIdPServiceProvider response
	v16ctx := metadata.NewIncomingContext(context.Background(), metadata.New(map[string]string{apimetadata.VersionKey: "16.0.0"}))
	v16response, err := services.MakePaginatedResources(v16ctx, types.KindUnifiedResource, []types.ResourceWithLabels{samlApp}, map[string]struct{}{})
	require.NoError(t, err)
	require.Equal(t,
		&proto.PaginatedResource{
			Resource: &proto.PaginatedResource_SAMLIdPServiceProvider{
				SAMLIdPServiceProvider: samlApp.(*types.SAMLIdPServiceProviderV1),
			}},
		v16response[0],
	)
}

func newTestEntityDescriptor(entityID string) string {
	return fmt.Sprintf(testEntityDescriptor, entityID)
}

func newGitServer(t *testing.T, githubOrg string) types.Server {
	t.Helper()
	gitServer, err := types.NewGitHubServer(types.GitHubServerMetadata{
		Organization: githubOrg,
		Integration:  githubOrg,
	})
	require.NoError(t, err)
	return gitServer
}

// A test entity descriptor from https://sptest.iamshowcase.com/testsp_metadata.xml.
const testEntityDescriptor = `<?xml version="1.0" encoding="UTF-8"?>
<md:EntityDescriptor xmlns:md="urn:oasis:names:tc:SAML:2.0:metadata" xmlns:ds="http://www.w3.org/2000/09/xmldsig#" entityID="%s" validUntil="2025-12-09T09:13:31.006Z">
   <md:SPSSODescriptor AuthnRequestsSigned="false" WantAssertionsSigned="true" protocolSupportEnumeration="urn:oasis:names:tc:SAML:2.0:protocol">
      <md:NameIDFormat>urn:oasis:names:tc:SAML:1.1:nameid-format:unspecified</md:NameIDFormat>
      <md:NameIDFormat>urn:oasis:names:tc:SAML:1.1:nameid-format:emailAddress</md:NameIDFormat>
      <md:AssertionConsumerService Binding="urn:oasis:names:tc:SAML:2.0:bindings:HTTP-POST" Location="https://sptest.iamshowcase.com/acs" index="0" isDefault="true"/>
   </md:SPSSODescriptor>
</md:EntityDescriptor>
`

func newIdentityCenterAccount(t *testing.T, ctx context.Context, svc services.IdentityCenterAccounts) services.IdentityCenterAccount {
	t.Helper()

	accountID := t.Name()

	icAcct, err := svc.CreateIdentityCenterAccount(ctx, services.IdentityCenterAccount{
		Account: &identitycenterv1.Account{
			Kind:    types.KindIdentityCenterAccount,
			Version: types.V1,
			Metadata: &headerv1.Metadata{
				Name: t.Name(),
				Labels: map[string]string{
					types.OriginLabel: common.OriginIntegrationAWSOIDC,
				},
			},
			Spec: &identitycenterv1.AccountSpec{
				Id:          accountID,
				Arn:         "arn:aws:sso:::account/" + accountID,
				Name:        "Test AWS Account",
				Description: "Used for testing",
				PermissionSetInfo: []*identitycenterv1.PermissionSetInfo{
					{
						Name: "Alpha",
						Arn:  "arn:aws:sso:::permissionSet/ssoins-1234567890/ps-alpha",
					},
					{
						Name: "Beta",
						Arn:  "arn:aws:sso:::permissionSet/ssoins-1234567890/ps-beta",
					},
				},
			},
		}})
	require.NoError(t, err, "creating Identity Center Account")
	return icAcct
}<|MERGE_RESOLUTION|>--- conflicted
+++ resolved
@@ -51,6 +51,7 @@
 	services.WindowsDesktops
 	services.SAMLIdPServiceProviders
 	services.GitServers
+	services.IdentityCenterAccounts
 	types.Events
 }
 
@@ -60,41 +61,22 @@
 	bk, err := memory.New(memory.Config{})
 	require.NoError(t, err)
 
-<<<<<<< HEAD
-=======
-	type client struct {
-		services.Presence
-		services.WindowsDesktops
-		services.SAMLIdPServiceProviders
-		services.IdentityCenterAccounts
-		types.Events
-	}
-
->>>>>>> 5fbb1b52
 	samlService, err := local.NewSAMLIdPServiceProviderService(bk)
 	require.NoError(t, err)
 	gitService, err := local.NewGitServerService(bk)
 	require.NoError(t, err)
-
-<<<<<<< HEAD
-	return &client{
-=======
 	icService, err := local.NewIdentityCenterService(local.IdentityCenterServiceConfig{
 		Backend: bk,
 	})
 	require.NoError(t, err)
 
-	clt := &client{
->>>>>>> 5fbb1b52
+	return &client{
 		Presence:                local.NewPresenceService(bk),
 		WindowsDesktops:         local.NewWindowsDesktopService(bk),
 		SAMLIdPServiceProviders: samlService,
 		Events:                  local.NewEventsService(bk),
-<<<<<<< HEAD
 		GitServers:              gitService,
-=======
 		IdentityCenterAccounts:  icService,
->>>>>>> 5fbb1b52
 	}
 }
 
@@ -183,21 +165,17 @@
 	err = clt.UpsertWindowsDesktop(ctx, win)
 	require.NoError(t, err)
 
-<<<<<<< HEAD
 	// add another git server
 	gitServer2 := newGitServer(t, "my-org-2")
 	_, err = clt.UpsertGitServer(ctx, gitServer2)
 	require.NoError(t, err)
 
-	// we expect each of the resources above to exist
-	expectedRes := []types.ResourceWithLabels{node, app, samlapp, dbServer, win, gitServer, gitServer2}
-=======
 	icAcct := newIdentityCenterAccount(t, ctx, clt)
 
 	// we expect each of the resources above to exist
 	expectedRes := []types.ResourceWithLabels{node, app, samlapp, dbServer, win,
+		gitServer,gitServer2,
 		types.Resource153ToUnifiedResource(icAcct)}
->>>>>>> 5fbb1b52
 	assert.Eventually(t, func() bool {
 		res, err = w.GetUnifiedResources(ctx)
 		return len(res) == len(expectedRes)
@@ -233,13 +211,10 @@
 	require.NoError(t, err)
 
 	// this should include the updated node, and shouldn't have any apps included
-<<<<<<< HEAD
-	expectedRes = []types.ResourceWithLabels{nodeUpdated, samlapp, dbServer, win, gitServer, gitServer2}
-=======
 	expectedRes = []types.ResourceWithLabels{nodeUpdated, samlapp, dbServer, win,
+		gitServer,gitServer2,
 		types.Resource153ToUnifiedResource(icAcct)}
 
->>>>>>> 5fbb1b52
 	assert.Eventually(t, func() bool {
 		res, err = w.GetUnifiedResources(ctx)
 		require.NoError(t, err)
@@ -278,37 +253,7 @@
 	t.Parallel()
 
 	ctx := context.Background()
-<<<<<<< HEAD
 	clt := newClient(t)
-=======
-
-	bk, err := memory.New(memory.Config{})
-	require.NoError(t, err)
-
-	type client struct {
-		services.Presence
-		services.WindowsDesktops
-		services.SAMLIdPServiceProviders
-		services.IdentityCenterAccountGetter
-		types.Events
-	}
-
-	samlService, err := local.NewSAMLIdPServiceProviderService(bk)
-	require.NoError(t, err)
-
-	icService, err := local.NewIdentityCenterService(local.IdentityCenterServiceConfig{
-		Backend: bk,
-	})
-	require.NoError(t, err)
-
-	clt := &client{
-		Presence:                    local.NewPresenceService(bk),
-		WindowsDesktops:             local.NewWindowsDesktopService(bk),
-		SAMLIdPServiceProviders:     samlService,
-		Events:                      local.NewEventsService(bk),
-		IdentityCenterAccountGetter: icService,
-	}
->>>>>>> 5fbb1b52
 	w, err := services.NewUnifiedResourceCache(ctx, services.UnifiedResourceCacheConfig{
 		ResourceWatcherConfig: services.ResourceWatcherConfig{
 			Component: teleport.ComponentUnifiedResource,
@@ -345,37 +290,7 @@
 	t.Parallel()
 
 	ctx := context.Background()
-<<<<<<< HEAD
 	clt := newClient(t)
-=======
-
-	bk, err := memory.New(memory.Config{})
-	require.NoError(t, err)
-
-	type client struct {
-		services.Presence
-		services.WindowsDesktops
-		services.SAMLIdPServiceProviders
-		services.IdentityCenterAccounts
-		types.Events
-	}
-
-	samlService, err := local.NewSAMLIdPServiceProviderService(bk)
-	require.NoError(t, err)
-
-	icService, err := local.NewIdentityCenterService(local.IdentityCenterServiceConfig{
-		Backend: bk,
-	})
-	require.NoError(t, err)
-
-	clt := &client{
-		Presence:                local.NewPresenceService(bk),
-		WindowsDesktops:         local.NewWindowsDesktopService(bk),
-		SAMLIdPServiceProviders: samlService,
-		Events:                  local.NewEventsService(bk),
-		IdentityCenterAccounts:  icService,
-	}
->>>>>>> 5fbb1b52
 	w, err := services.NewUnifiedResourceCache(ctx, services.UnifiedResourceCacheConfig{
 		ResourceWatcherConfig: services.ResourceWatcherConfig{
 			Component: teleport.ComponentUnifiedResource,
@@ -470,18 +385,17 @@
 	_, err = clt.UpsertKubernetesServer(ctx, kubeServer)
 	require.NoError(t, err)
 
-<<<<<<< HEAD
+	icAcct := newIdentityCenterAccount(t, ctx, clt)
+
+
 	// add git server
 	gitServer := newGitServer(t, "my-org")
 	_, err = clt.CreateGitServer(ctx, gitServer)
 	require.NoError(t, err)
-=======
-	icAcct := newIdentityCenterAccount(t, ctx, clt)
->>>>>>> 5fbb1b52
 
 	assert.Eventually(t, func() bool {
 		res, _ := w.GetUnifiedResources(ctx)
-		return len(res) == 7
+		return len(res) == 8
 	}, 5*time.Second, 10*time.Millisecond, "Timed out waiting for unified resources to be added")
 
 	// delete everything
@@ -497,11 +411,9 @@
 	require.NoError(t, err)
 	err = clt.DeleteKubernetesServer(ctx, kubeServer.Spec.HostID, kubeServer.GetName())
 	require.NoError(t, err)
-<<<<<<< HEAD
+	err = clt.DeleteIdentityCenterAccount(ctx, services.IdentityCenterAccountID(icAcct.GetMetadata().GetName()))
+	require.NoError(t, err)
 	err = clt.DeleteGitServer(ctx, gitServer.GetName())
-=======
-	err = clt.DeleteIdentityCenterAccount(ctx, services.IdentityCenterAccountID(icAcct.GetMetadata().GetName()))
->>>>>>> 5fbb1b52
 	require.NoError(t, err)
 
 	assert.Eventually(t, func() bool {
