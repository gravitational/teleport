/*
 * Teleport
 * Copyright (C) 2023  Gravitational, Inc.
 *
 * This program is free software: you can redistribute it and/or modify
 * it under the terms of the GNU Affero General Public License as published by
 * the Free Software Foundation, either version 3 of the License, or
 * (at your option) any later version.
 *
 * This program is distributed in the hope that it will be useful,
 * but WITHOUT ANY WARRANTY; without even the implied warranty of
 * MERCHANTABILITY or FITNESS FOR A PARTICULAR PURPOSE.  See the
 * GNU Affero General Public License for more details.
 *
 * You should have received a copy of the GNU Affero General Public License
 * along with this program.  If not, see <http://www.gnu.org/licenses/>.
 */

package services

import (
	"context"
	"time"

	"github.com/gravitational/trace"

	"github.com/gravitational/teleport/api/types"
	apiutils "github.com/gravitational/teleport/api/utils"
	"github.com/gravitational/teleport/lib/utils"
)

// Provisioner governs adding new nodes to the cluster
type Provisioner interface {
	// UpsertToken adds provisioning tokens for the auth server
	UpsertToken(ctx context.Context, token types.ProvisionToken) error

	// CreateToken adds provisioning tokens for the auth server
	CreateToken(ctx context.Context, token types.ProvisionToken) error

	// GetToken finds and returns token by id
	GetToken(ctx context.Context, token string) (types.ProvisionToken, error)

	// DeleteToken deletes provisioning token
	// Imlementations must guarantee that this returns trace.NotFound error if the token doesn't exist
	DeleteToken(ctx context.Context, token string) error

	// DeleteAllTokens deletes all provisioning tokens
	DeleteAllTokens() error

	// GetTokens returns all non-expired tokens
	GetTokens(ctx context.Context) ([]types.ProvisionToken, error)

<<<<<<< HEAD
	// PatchToken performs a conditional update on the named token using
	// `updateFn`, retrying internally if a comparison failure occurs.
	PatchToken(
		ctx context.Context,
		token string,
		updateFn func(types.ProvisionToken) (types.ProvisionToken, error),
	) (types.ProvisionToken, error)
=======
	// ListProvisionTokens retrieves a paginated list of provision tokens.
	ListProvisionTokens(ctx context.Context, pageSize int, pageToken string, anyRoles types.SystemRoles, botName string) ([]types.ProvisionToken, string, error)
>>>>>>> 4b183271
}

// MustCreateProvisionToken returns a new valid provision token
// or panics, used in tests
func MustCreateProvisionToken(token string, roles types.SystemRoles, expires time.Time) types.ProvisionToken {
	t, err := types.NewProvisionToken(token, roles, expires)
	if err != nil {
		panic(err)
	}
	return t
}

// UnmarshalProvisionToken unmarshals the ProvisionToken resource from JSON.
func UnmarshalProvisionToken(data []byte, opts ...MarshalOption) (types.ProvisionToken, error) {
	if len(data) == 0 {
		return nil, trace.BadParameter("missing provision token data")
	}

	cfg, err := CollectOptions(opts)
	if err != nil {
		return nil, trace.Wrap(err)
	}

	var h types.ResourceHeader
	err = utils.FastUnmarshal(data, &h)
	if err != nil {
		return nil, trace.Wrap(err)
	}

	switch h.Version {
	case "":
		var p types.ProvisionTokenV1
		err := utils.FastUnmarshal(data, &p)
		if err != nil {
			return nil, trace.Wrap(err)
		}
		v2 := p.V2()
		if cfg.Revision != "" {
			v2.SetRevision(cfg.Revision)
		}
		return v2, nil
	case types.V2:
		var p types.ProvisionTokenV2
		if err := utils.FastUnmarshal(data, &p); err != nil {
			return nil, trace.BadParameter(err.Error())
		}
		if err := p.CheckAndSetDefaults(); err != nil {
			return nil, trace.Wrap(err)
		}
		if cfg.Revision != "" {
			p.SetRevision(cfg.Revision)
		}
		return &p, nil
	}
	return nil, trace.BadParameter("server resource version %v is not supported", h.Version)
}

// MarshalProvisionToken marshals the ProvisionToken resource to JSON.
func MarshalProvisionToken(provisionToken types.ProvisionToken, opts ...MarshalOption) ([]byte, error) {
	cfg, err := CollectOptions(opts)
	if err != nil {
		return nil, trace.Wrap(err)
	}

	switch provisionToken := provisionToken.(type) {
	case *types.ProvisionTokenV2:
		if err := provisionToken.CheckAndSetDefaults(); err != nil {
			return nil, trace.Wrap(err)
		}

		provisionToken = maybeResetProtoRevision(cfg.PreserveRevision, provisionToken)
		if cfg.GetVersion() == types.V1 {
			return utils.FastMarshal(provisionToken.V1())
		}
		return utils.FastMarshal(provisionToken)
	default:
		return nil, trace.BadParameter("unrecognized provision token version %T", provisionToken)
	}
}

// CloneProvisionToken returns a deep copy of the given provision token, per
// `apiutils.CloneProtoMsg()`. Fields in the clone may be modified without
// affecting the original. Only V2 is supported.
func CloneProvisionToken(provisionToken types.ProvisionToken) (types.ProvisionToken, error) {
	switch provisionToken := provisionToken.(type) {
	case *types.ProvisionTokenV2:
		clone := apiutils.CloneProtoMsg(provisionToken)
		return clone, nil
	default:
		return nil, trace.BadParameter("cannot clone unsupported provision token version %T", provisionToken)
	}
}<|MERGE_RESOLUTION|>--- conflicted
+++ resolved
@@ -50,7 +50,6 @@
 	// GetTokens returns all non-expired tokens
 	GetTokens(ctx context.Context) ([]types.ProvisionToken, error)
 
-<<<<<<< HEAD
 	// PatchToken performs a conditional update on the named token using
 	// `updateFn`, retrying internally if a comparison failure occurs.
 	PatchToken(
@@ -58,10 +57,9 @@
 		token string,
 		updateFn func(types.ProvisionToken) (types.ProvisionToken, error),
 	) (types.ProvisionToken, error)
-=======
+
 	// ListProvisionTokens retrieves a paginated list of provision tokens.
 	ListProvisionTokens(ctx context.Context, pageSize int, pageToken string, anyRoles types.SystemRoles, botName string) ([]types.ProvisionToken, string, error)
->>>>>>> 4b183271
 }
 
 // MustCreateProvisionToken returns a new valid provision token
