/*
 * Teleport
 * Copyright (C) 2023  Gravitational, Inc.
 *
 * This program is free software: you can redistribute it and/or modify
 * it under the terms of the GNU Affero General Public License as published by
 * the Free Software Foundation, either version 3 of the License, or
 * (at your option) any later version.
 *
 * This program is distributed in the hope that it will be useful,
 * but WITHOUT ANY WARRANTY; without even the implied warranty of
 * MERCHANTABILITY or FITNESS FOR A PARTICULAR PURPOSE.  See the
 * GNU Affero General Public License for more details.
 *
 * You should have received a copy of the GNU Affero General Public License
 * along with this program.  If not, see <http://www.gnu.org/licenses/>.
 */

package services

import (
	"context"
	"maps"
	"strings"
	"sync"
	"time"

	"github.com/coreos/go-semver/semver"
	"github.com/google/btree"
	"github.com/gravitational/trace"
	"github.com/jonboulle/clockwork"
	log "github.com/sirupsen/logrus"

	"github.com/gravitational/teleport"
	"github.com/gravitational/teleport/api/client/proto"
	apidefaults "github.com/gravitational/teleport/api/defaults"
	"github.com/gravitational/teleport/api/metadata"
	"github.com/gravitational/teleport/api/types"
	"github.com/gravitational/teleport/lib/backend"
	"github.com/gravitational/teleport/lib/utils"
	"github.com/gravitational/teleport/lib/utils/pagination"
)

// UnifiedResourceKinds is a list of all kinds that are stored in the unified resource cache.
var UnifiedResourceKinds []string = []string{
	types.KindNode,
	types.KindKubeServer,
	types.KindDatabaseServer,
	types.KindAppServer,
	types.KindWindowsDesktop,
	types.KindSAMLIdPServiceProvider,
<<<<<<< HEAD
	types.KindGitServer,
=======
	types.KindIdentityCenterAccount,
>>>>>>> 5fbb1b52
}

// UnifiedResourceCacheConfig is used to configure a UnifiedResourceCache
type UnifiedResourceCacheConfig struct {
	// BTreeDegree is a degree of B-Tree, 2 for example, will create a
	// 2-3-4 tree (each node contains 1-3 items and 2-4 children).
	BTreeDegree int
	// Clock is a clock for time-related operations
	Clock clockwork.Clock
	// Component is a logging component
	Component string
	ResourceWatcherConfig
	ResourceGetter
}

// UnifiedResourceCache contains a representation of all resources that are displayable in the UI
type UnifiedResourceCache struct {
	rw  sync.RWMutex
	log *log.Entry
	cfg UnifiedResourceCacheConfig
	// nameTree is a BTree with items sorted by (hostname)/name/type
	nameTree *btree.BTreeG[*item]
	// typeTree is a BTree with items sorted by type/(hostname)/name
	typeTree *btree.BTreeG[*item]
	// resources is a map of all resources currently tracked in the tree
	// the key is always name/type
	resources       map[string]resource
	initializationC chan struct{}
	stale           bool
	once            sync.Once
	cache           *utils.FnCache
	ResourceGetter
}

// NewUnifiedResourceCache creates a new memory cache that holds the unified resources
func NewUnifiedResourceCache(ctx context.Context, cfg UnifiedResourceCacheConfig) (*UnifiedResourceCache, error) {
	if err := cfg.CheckAndSetDefaults(); err != nil {
		return nil, trace.Wrap(err, "setting defaults for unified resource cache")
	}

	lazyCache, err := utils.NewFnCache(utils.FnCacheConfig{
		Context: ctx,
		TTL:     15 * time.Second,
		Clock:   cfg.Clock,
	})
	if err != nil {
		return nil, trace.Wrap(err)
	}

	m := &UnifiedResourceCache{
		log: log.WithFields(log.Fields{
			teleport.ComponentKey: cfg.Component,
		}),
		cfg: cfg,
		nameTree: btree.NewG(cfg.BTreeDegree, func(a, b *item) bool {
			return a.Less(b)
		}),
		typeTree: btree.NewG(cfg.BTreeDegree, func(a, b *item) bool {
			return a.Less(b)
		}),
		resources:       make(map[string]resource),
		initializationC: make(chan struct{}),
		ResourceGetter:  cfg.ResourceGetter,
		cache:           lazyCache,
		stale:           true,
	}

	if err := newWatcher(ctx, m, cfg.ResourceWatcherConfig); err != nil {
		return nil, trace.Wrap(err, "creating unified resource watcher")
	}
	return m, nil
}

// CheckAndSetDefaults checks and sets default values
func (cfg *UnifiedResourceCacheConfig) CheckAndSetDefaults() error {
	if cfg.BTreeDegree <= 0 {
		cfg.BTreeDegree = 8
	}
	if cfg.Clock == nil {
		cfg.Clock = clockwork.NewRealClock()
	}
	if cfg.Component == "" {
		cfg.Component = teleport.ComponentUnifiedResource
	}
	return nil
}

func (c *UnifiedResourceCache) putLocked(resource resource) {
	key := resourceKey(resource)
	sortKey := makeResourceSortKey(resource)
	oldResource, exists := c.resources[key]
	if exists {
		// If the resource has changed in such a way that the sort keys
		// for the nameTree or typeTree change, remove the old entries
		// from those trees before adding a new one. This can happen
		// when a node's hostname changes
		oldSortKey := makeResourceSortKey(oldResource)
		if oldSortKey.byName.Compare(sortKey.byName) != 0 {
			c.deleteSortKey(oldSortKey)
		}
	}
	c.resources[key] = resource
	c.nameTree.ReplaceOrInsert(&item{Key: sortKey.byName, Value: key})
	c.typeTree.ReplaceOrInsert(&item{Key: sortKey.byType, Value: key})
}

func putResources[T resource](cache *UnifiedResourceCache, resources []T) {
	for _, resource := range resources {
		// generate the unique resource key and add the resource to the resources map
		key := resourceKey(resource)
		cache.resources[key] = resource

		sortKey := makeResourceSortKey(resource)
		cache.nameTree.ReplaceOrInsert(&item{Key: sortKey.byName, Value: key})
		cache.typeTree.ReplaceOrInsert(&item{Key: sortKey.byType, Value: key})
	}
}

func (c *UnifiedResourceCache) deleteSortKey(sortKey resourceSortKey) error {
	if _, ok := c.nameTree.Delete(&item{Key: sortKey.byName}); !ok {
		return trace.NotFound("key %q is not found in unified cache name sort tree", sortKey.byName.String())
	}
	if _, ok := c.typeTree.Delete(&item{Key: sortKey.byType}); !ok {
		return trace.NotFound("key %q is not found in unified cache type sort tree", sortKey.byType.String())
	}
	return nil
}

func (c *UnifiedResourceCache) deleteLocked(res types.Resource) error {
	key := resourceKey(res)
	resource, exists := c.resources[key]
	if !exists {
		return trace.NotFound("cannot delete resource: key %s not found in unified resource cache", key)
	}

	sortKey := makeResourceSortKey(resource)
	c.deleteSortKey(sortKey)
	delete(c.resources, key)
	return nil
}

func (c *UnifiedResourceCache) getSortTree(sortField string) (*btree.BTreeG[*item], error) {
	switch sortField {
	case sortByName:
		return c.nameTree, nil
	case sortByKind:
		return c.typeTree, nil
	case "":
		return nil, trace.BadParameter("sort field is required")
	default:
		return nil, trace.NotImplemented("sorting by %v is not supported in unified resources", sortField)
	}

}

func (c *UnifiedResourceCache) getRange(ctx context.Context, startKey backend.Key, matchFn func(types.ResourceWithLabels) (bool, error), req *proto.ListUnifiedResourcesRequest) ([]resource, string, error) {
	if startKey.IsZero() {
		return nil, "", trace.BadParameter("missing parameter startKey")
	}
	if req.Limit <= 0 {
		req.Limit = backend.DefaultRangeLimit
	}

	var res []resource
	var nextKey string
	err := c.read(ctx, func(cache *UnifiedResourceCache) error {
		tree, err := cache.getSortTree(req.SortBy.Field)
		if err != nil {
			return trace.Wrap(err, "getting sort tree")
		}
		var iterateRange func(lessOrEqual, greaterThan *item, iterator btree.ItemIteratorG[*item])
		var endKey backend.Key
		if req.SortBy.IsDesc {
			iterateRange = tree.DescendRange
			endKey = backend.NewKey(prefix)
		} else {
			iterateRange = tree.AscendRange
			endKey = backend.RangeEnd(backend.NewKey(prefix))
		}
		var iteratorErr error
		iterateRange(&item{Key: startKey}, &item{Key: endKey}, func(item *item) bool {
			// get resource from resource map
			resourceFromMap, ok := cache.resources[item.Value]
			if !ok {
				// skip and continue
				return true
			}

			// check if the resource matches our filter
			match, err := matchFn(resourceFromMap)
			if err != nil {
				iteratorErr = err
				// stop the iterator so we can return the error
				return false
			}

			if !match {
				return true
			}

			// do we have all we need? set nextKey and stop iterating
			// we do this after the matchFn to make sure they have access to the "next" node
			if req.Limit > 0 && len(res) >= int(req.Limit) {
				nextKey = item.Key.String()
				return false
			}
			res = append(res, resourceFromMap)
			return true
		})
		return iteratorErr
	})
	if err != nil {
		return nil, "", trace.Wrap(err)
	}

	if len(res) == backend.DefaultRangeLimit {
		c.log.Warnf("Range query hit backend limit. (this is a bug!) startKey=%q,limit=%d", startKey, backend.DefaultRangeLimit)
	}

	return res, nextKey, nil
}

func getStartKey(req *proto.ListUnifiedResourcesRequest) backend.Key {
	// if startkey exists, return it
	if req.StartKey != "" {
		return backend.KeyFromString(req.StartKey)
	}
	// if startkey doesnt exist, we check the sort direction.
	// If sort is descending, startkey is end of the list
	if req.SortBy.IsDesc {
		return backend.RangeEnd(backend.NewKey(prefix))
	}
	// return start of the list
	return backend.NewKey(prefix)
}

func (c *UnifiedResourceCache) IterateUnifiedResources(ctx context.Context, matchFn func(types.ResourceWithLabels) (bool, error), req *proto.ListUnifiedResourcesRequest) ([]types.ResourceWithLabels, string, error) {
	startKey := getStartKey(req)
	result, nextKey, err := c.getRange(ctx, startKey, matchFn, req)
	if err != nil {
		return nil, "", trace.Wrap(err)
	}

	resources := make([]types.ResourceWithLabels, 0, len(result))
	for _, item := range result {
		resources = append(resources, item.CloneResource())
	}

	return resources, nextKey, nil
}

// GetUnifiedResources returns a list of all resources stored in the current unifiedResourceCollector tree in ascending order
func (c *UnifiedResourceCache) GetUnifiedResources(ctx context.Context) ([]types.ResourceWithLabels, error) {
	req := &proto.ListUnifiedResourcesRequest{Limit: backend.NoLimit, SortBy: types.SortBy{IsDesc: false, Field: sortByName}}
	result, _, err := c.getRange(ctx, backend.NewKey(prefix), func(rwl types.ResourceWithLabels) (bool, error) { return true, nil }, req)
	if err != nil {
		return nil, trace.Wrap(err)
	}

	resources := make([]types.ResourceWithLabels, 0, len(result))
	for _, item := range result {
		resources = append(resources, item.CloneResource())
	}

	return resources, nil
}

// GetUnifiedResourcesByIDs will take a list of ids and return any items found in the unifiedResourceCache tree by id and that return true from matchFn
func (c *UnifiedResourceCache) GetUnifiedResourcesByIDs(ctx context.Context, ids []string, matchFn func(types.ResourceWithLabels) (bool, error)) ([]types.ResourceWithLabels, error) {
	var resources []types.ResourceWithLabels

	err := c.read(ctx, func(cache *UnifiedResourceCache) error {
		for _, id := range ids {
			key := backend.NewKey(prefix, id)
			res, found := cache.nameTree.Get(&item{Key: key})
			if !found || res == nil {
				continue
			}
			resource := cache.resources[res.Value]
			match, err := matchFn(resource)
			if err != nil {
				return trace.Wrap(err)
			}
			if match {
				resources = append(resources, resource.CloneResource())
			}
		}
		return nil
	})
	if err != nil {
		return nil, trace.Wrap(err)
	}

	return resources, nil
}

// ResourceGetter is an interface that provides a way to fetch all the resources
// that can be stored in the UnifiedResourceCache
type ResourceGetter interface {
	NodesGetter
	DatabaseServersGetter
	AppServersGetter
	WindowsDesktopGetter
	KubernetesServerGetter
	SAMLIdpServiceProviderGetter
<<<<<<< HEAD
	GitServerGetter
=======
	IdentityCenterAccountGetter
>>>>>>> 5fbb1b52
}

// newWatcher starts and returns a new resource watcher for unified resources.
func newWatcher(ctx context.Context, resourceCache *UnifiedResourceCache, cfg ResourceWatcherConfig) error {
	if err := cfg.CheckAndSetDefaults(); err != nil {
		return trace.Wrap(err, "setting defaults for unified resource watcher config")
	}

	if _, err := newResourceWatcher(ctx, resourceCache, cfg); err != nil {
		return trace.Wrap(err, "creating a new unified resource watcher")
	}
	return nil
}

// resourceName is a unique name to be used as a key in the resources map
func resourceKey(resource types.Resource) string {
	return resource.GetName() + "/" + resource.GetKind()
}

type resourceSortKey struct {
	byName backend.Key
	byType backend.Key
}

// resourceSortKey will generate a key to be used in the sort trees
func makeResourceSortKey(resource types.Resource) resourceSortKey {
	var name, kind string
	// set the kind to the appropriate "contained" type, rather than
	// the container type.
	switch r := resource.(type) {
	case types.Server:
		switch r.GetKind() {
		case types.KindNode, types.KindGitServer:
			name = r.GetHostname() + "/" + r.GetName()
			kind = r.GetKind()
		}
	case types.AppServer:
		app := r.GetApp()
		if app != nil {
			friendlyName := types.FriendlyName(app)
			if friendlyName != "" {
				name = friendlyName
			} else {
				name = app.GetName()
			}
			kind = types.KindApp
		}
	case types.SAMLIdPServiceProvider:
		name = r.GetName()
		kind = types.KindApp
	case types.KubeServer:
		cluster := r.GetCluster()
		if cluster != nil {
			name = r.GetCluster().GetName()
			kind = types.KindKubernetesCluster
		}
	case types.DatabaseServer:
		db := r.GetDatabase()
		if db != nil {
			name = db.GetName()
			kind = types.KindDatabase
		}
	default:
		name = resource.GetName()
		kind = resource.GetKind()
	}

	return resourceSortKey{
		// names should be stored as lowercase to keep items sorted as
		// expected, regardless of case
		byName: backend.NewKey(prefix, strings.ToLower(name), kind),
		byType: backend.NewKey(prefix, kind, strings.ToLower(name)),
	}
}

func (c *UnifiedResourceCache) getResourcesAndUpdateCurrent(ctx context.Context) error {
	newNodes, err := c.getNodes(ctx)
	if err != nil {
		return trace.Wrap(err)
	}

	newDbs, err := c.getDatabaseServers(ctx)
	if err != nil {
		return trace.Wrap(err)
	}

	newKubes, err := c.getKubeServers(ctx)
	if err != nil {
		return trace.Wrap(err)
	}

	newApps, err := c.getAppServers(ctx)
	if err != nil {
		return trace.Wrap(err)
	}

	newSAMLApps, err := c.getSAMLApps(ctx)
	if err != nil {
		return trace.Wrap(err)
	}

	newDesktops, err := c.getDesktops(ctx)
	if err != nil {
		return trace.Wrap(err)
	}

<<<<<<< HEAD
	newGitServers, err := c.getGitServers(ctx)
=======
	newICAccounts, err := c.getIdentityCenterAccounts(ctx)
>>>>>>> 5fbb1b52
	if err != nil {
		return trace.Wrap(err)
	}

	c.rw.Lock()
	defer c.rw.Unlock()
	// empty the trees
	c.nameTree.Clear(false)
	c.typeTree.Clear(false)
	// clear the resource map as well
	// c.resources = make(map[string]resource)
	clear(c.resources)

	putResources[types.Server](c, newNodes)
	putResources[types.DatabaseServer](c, newDbs)
	putResources[types.AppServer](c, newApps)
	putResources[types.KubeServer](c, newKubes)
	putResources[types.SAMLIdPServiceProvider](c, newSAMLApps)
	putResources[types.WindowsDesktop](c, newDesktops)
<<<<<<< HEAD
	putResources[types.Server](c, newGitServers)
=======
	putResources[resource](c, newICAccounts)
>>>>>>> 5fbb1b52
	c.stale = false
	c.defineCollectorAsInitialized()
	return nil

}

// getNodes will get all nodes
func (c *UnifiedResourceCache) getNodes(ctx context.Context) ([]types.Server, error) {
	newNodes, err := c.ResourceGetter.GetNodes(ctx, apidefaults.Namespace)
	if err != nil {
		return nil, trace.Wrap(err, "getting nodes for unified resource watcher")
	}

	return newNodes, err
}

// getDatabaseServers will get all database servers
func (c *UnifiedResourceCache) getDatabaseServers(ctx context.Context) ([]types.DatabaseServer, error) {
	newDbs, err := c.GetDatabaseServers(ctx, apidefaults.Namespace)
	if err != nil {
		return nil, trace.Wrap(err, "getting database servers for unified resource watcher")
	}
	// because it's possible to have multiple replicas of a database server serving the same database
	// we only want to store one based on its internal database resource
	unique := map[string]struct{}{}
	resources := make([]types.DatabaseServer, 0, len(newDbs))
	for _, dbServer := range newDbs {
		db := dbServer.GetDatabase()
		if _, ok := unique[db.GetName()]; ok {
			continue
		}
		unique[db.GetName()] = struct{}{}
		resources = append(resources, dbServer)
	}

	return resources, nil
}

// getKubeServers will get all kube servers
func (c *UnifiedResourceCache) getKubeServers(ctx context.Context) ([]types.KubeServer, error) {
	newKubes, err := c.GetKubernetesServers(ctx)
	if err != nil {
		return nil, trace.Wrap(err, "getting kube servers for unified resource watcher")
	}
	unique := map[string]struct{}{}
	resources := make([]types.KubeServer, 0, len(newKubes))
	for _, kubeServer := range newKubes {
		cluster := kubeServer.GetCluster()
		if _, ok := unique[cluster.GetName()]; ok {
			continue
		}
		unique[cluster.GetName()] = struct{}{}
		resources = append(resources, kubeServer)
	}

	return resources, nil
}

// getAppServers will get all application servers
func (c *UnifiedResourceCache) getAppServers(ctx context.Context) ([]types.AppServer, error) {
	newApps, err := c.GetApplicationServers(ctx, apidefaults.Namespace)
	if err != nil {
		return nil, trace.Wrap(err, "getting app servers for unified resource watcher")
	}
	unique := map[string]struct{}{}
	resources := make([]types.AppServer, 0, len(newApps))
	for _, appServer := range newApps {
		app := appServer.GetApp()
		if _, ok := unique[app.GetName()]; ok {
			continue
		}
		unique[app.GetName()] = struct{}{}
		resources = append(resources, appServer)
	}

	return resources, nil
}

// getDesktops will get all windows desktops
func (c *UnifiedResourceCache) getDesktops(ctx context.Context) ([]types.WindowsDesktop, error) {
	newDesktops, err := c.GetWindowsDesktops(ctx, types.WindowsDesktopFilter{})
	if err != nil {
		return nil, trace.Wrap(err, "getting desktops for unified resource watcher")
	}

	return newDesktops, nil
}

// getSAMLApps will get all SAML Idp Service Providers
func (c *UnifiedResourceCache) getSAMLApps(ctx context.Context) ([]types.SAMLIdPServiceProvider, error) {
	var newSAMLApps []types.SAMLIdPServiceProvider
	startKey := ""

	for {
		resp, nextKey, err := c.ListSAMLIdPServiceProviders(ctx, apidefaults.DefaultChunkSize, startKey)

		if err != nil {
			return nil, trace.Wrap(err, "getting SAML apps for unified resource watcher")
		}
		newSAMLApps = append(newSAMLApps, resp...)

		if nextKey == "" {
			break
		}

		startKey = nextKey
	}

	return newSAMLApps, nil
}

<<<<<<< HEAD
func (c *UnifiedResourceCache) getGitServers(ctx context.Context) (all []types.Server, err error) {
	var page []types.Server
	nextToken := ""
	for {
		page, nextToken, err = c.ListGitServers(ctx, apidefaults.DefaultChunkSize, nextToken)
		if err != nil {
			return nil, trace.Wrap(err, "getting Git servers for unified resource watcher")
		}

		all = append(all, page...)
		if nextToken == "" {
			break
		}
	}
	return all, nil
=======
func (c *UnifiedResourceCache) getIdentityCenterAccounts(ctx context.Context) ([]resource, error) {
	var accounts []resource
	var pageRequest pagination.PageRequestToken
	for {
		resultsPage, nextPage, err := c.ListIdentityCenterAccounts(ctx, apidefaults.DefaultChunkSize, &pageRequest)
		if err != nil {
			return nil, trace.Wrap(err, "getting AWS Identity Center accounts for resource watcher")
		}
		for _, a := range resultsPage {
			accounts = append(accounts, types.Resource153ToUnifiedResource(a))
		}

		if nextPage == pagination.EndOfList {
			break
		}
		pageRequest.Update(nextPage)
	}
	return accounts, nil
>>>>>>> 5fbb1b52
}

// read applies the supplied closure to either the primary tree or the ttl-based fallback tree depending on
// wether or not the cache is currently healthy.  locking is handled internally and the passed-in tree should
// not be accessed after the closure completes.
func (c *UnifiedResourceCache) read(ctx context.Context, fn func(cache *UnifiedResourceCache) error) error {
	c.rw.RLock()

	if !c.stale {
		err := fn(c)
		c.rw.RUnlock()
		return err
	}

	c.rw.RUnlock()
	ttlCache, err := utils.FnCacheGet(ctx, c.cache, "unified_resources", func(ctx context.Context) (*UnifiedResourceCache, error) {
		fallbackCache := &UnifiedResourceCache{
			cfg: c.cfg,
			nameTree: btree.NewG(c.cfg.BTreeDegree, func(a, b *item) bool {
				return a.Less(b)
			}),
			typeTree: btree.NewG(c.cfg.BTreeDegree, func(a, b *item) bool {
				return a.Less(b)
			}),
			resources:       make(map[string]resource),
			ResourceGetter:  c.ResourceGetter,
			initializationC: make(chan struct{}),
		}
		if err := fallbackCache.getResourcesAndUpdateCurrent(ctx); err != nil {
			return nil, trace.Wrap(err)
		}
		return fallbackCache, nil
	})
	c.rw.RLock()

	if !c.stale {
		// primary became healthy while we were waiting
		err := fn(c)
		c.rw.RUnlock()
		return err
	}
	c.rw.RUnlock()

	if err != nil {
		// ttl-tree setup failed
		return trace.Wrap(err)
	}

	err = fn(ttlCache)
	return err
}

func (c *UnifiedResourceCache) notifyStale() {
	c.rw.Lock()
	defer c.rw.Unlock()
	c.stale = true
}

func (c *UnifiedResourceCache) initializationChan() <-chan struct{} {
	return c.initializationC
}

// IsInitialized is used to check that the cache has done its initial
// sync
func (c *UnifiedResourceCache) IsInitialized() bool {
	select {
	case <-c.initializationC:
		return true
	default:
		return false
	}
}

func (c *UnifiedResourceCache) processEventsAndUpdateCurrent(ctx context.Context, events []types.Event) {
	c.rw.Lock()
	defer c.rw.Unlock()

	if c.stale {
		return
	}

	for _, event := range events {
		if event.Resource == nil {
			c.log.Warnf("Unexpected event: %v.", event)
			continue
		}

		switch event.Type {
		case types.OpDelete:
			c.deleteLocked(event.Resource)
		case types.OpPut:
			switch r := event.Resource.(type) {
			case resource:
				c.putLocked(r)

			case types.Resource153Unwrapper:
				// Raw RFD-153 style resources generally have very few methods
				// defined on them by design. One way to add complex behavior to
				// these resources is to wrap them inside another type that implements
				// any methods or interfaces they need. Resources arriving here
				// via the cache protocol will have those wrappers stripped away,
				// so we unfortunately need to unwrap and re-wrap these values
				// to restore them to a useful state.
				switch unwrapped := r.Unwrap().(type) {
				case IdentityCenterAccount:
					c.putLocked(types.Resource153ToUnifiedResource(unwrapped))

				default:
					c.log.Warnf("unsupported Resource153 type %T.", unwrapped)
				}

			default:
				c.log.Warnf("unsupported Resource type %T.", r)
			}

		default:
			c.log.Warnf("unsupported event type %s.", event.Type)
			continue
		}
	}
}

// resourceKinds returns a list of resources to be watched.
func (c *UnifiedResourceCache) resourceKinds() []types.WatchKind {
	watchKinds := make([]types.WatchKind, 0, len(UnifiedResourceKinds))
	for _, kind := range UnifiedResourceKinds {
		watchKinds = append(watchKinds, types.WatchKind{Kind: kind})
	}

	return watchKinds
}

func (c *UnifiedResourceCache) defineCollectorAsInitialized() {
	c.once.Do(func() {
		// mark watcher as initialized.
		close(c.initializationC)
	})
}

// Less is used for Btree operations,
// returns true if item is less than the other one
func (i *item) Less(iother btree.Item) bool {
	switch other := iother.(type) {
	case *item:
		return i.Key.Compare(other.Key) < 0
	case *prefixItem:
		return !iother.Less(i)
	default:
		return false
	}
}

// prefixItem is used for prefix matches on a B-Tree
type prefixItem struct {
	// prefix is a prefix to match
	prefix backend.Key
}

// Less is used for Btree operations
func (p *prefixItem) Less(iother btree.Item) bool {
	other := iother.(*item)
	return !other.Key.HasPrefix(p.prefix)
}

type resource interface {
	types.ResourceWithLabels
	CloneResource() types.ResourceWithLabels
}

type item struct {
	// Key is a key of the key value item. This will be different based on which sorting tree
	// the item is in
	Key backend.Key
	// Value will be the resourceKey used in the resources map to get the resource
	Value string
}

const (
	prefix            = "unified_resource"
	sortByName string = "name"
	sortByKind string = "kind"
)

// MakePaginatedResource converts a resource into a paginated proto representation.
func MakePaginatedResource(ctx context.Context, requestType string, r types.ResourceWithLabels, requiresRequest bool) (*proto.PaginatedResource, error) {
	var protoResource *proto.PaginatedResource
	resourceKind := requestType
	if requestType == types.KindUnifiedResource {
		resourceKind = r.GetKind()
	}

	var logins []string
	resource := r
	if enriched, ok := r.(*types.EnrichedResource); ok {
		resource = enriched.ResourceWithLabels
		logins = enriched.Logins
	}

	switch resourceKind {
	case types.KindDatabaseServer:
		database, ok := resource.(*types.DatabaseServerV3)
		if !ok {
			return nil, trace.BadParameter("%s has invalid type %T", resourceKind, resource)
		}

		protoResource = &proto.PaginatedResource{Resource: &proto.PaginatedResource_DatabaseServer{DatabaseServer: database}, RequiresRequest: requiresRequest}
	case types.KindDatabaseService:
		databaseService, ok := resource.(*types.DatabaseServiceV1)
		if !ok {
			return nil, trace.BadParameter("%s has invalid type %T", resourceKind, resource)
		}

		protoResource = &proto.PaginatedResource{Resource: &proto.PaginatedResource_DatabaseService{DatabaseService: databaseService}, RequiresRequest: requiresRequest}
	case types.KindAppServer:
		app, ok := resource.(*types.AppServerV3)
		if !ok {
			return nil, trace.BadParameter("%s has invalid type %T", resourceKind, resource)
		}

		protoResource = &proto.PaginatedResource{Resource: &proto.PaginatedResource_AppServer{AppServer: app}, Logins: logins, RequiresRequest: requiresRequest}
	case types.KindNode:
		srv, ok := resource.(*types.ServerV2)
		if !ok {
			return nil, trace.BadParameter("%s has invalid type %T", resourceKind, resource)
		}

		protoResource = &proto.PaginatedResource{Resource: &proto.PaginatedResource_Node{Node: srv}, Logins: logins, RequiresRequest: requiresRequest}
	case types.KindKubeServer:
		srv, ok := resource.(*types.KubernetesServerV3)
		if !ok {
			return nil, trace.BadParameter("%s has invalid type %T", resourceKind, resource)
		}

		protoResource = &proto.PaginatedResource{Resource: &proto.PaginatedResource_KubernetesServer{KubernetesServer: srv}, RequiresRequest: requiresRequest}
	case types.KindWindowsDesktop:
		desktop, ok := resource.(*types.WindowsDesktopV3)
		if !ok {
			return nil, trace.BadParameter("%s has invalid type %T", resourceKind, resource)
		}

		protoResource = &proto.PaginatedResource{Resource: &proto.PaginatedResource_WindowsDesktop{WindowsDesktop: desktop}, Logins: logins, RequiresRequest: requiresRequest}
	case types.KindWindowsDesktopService:
		desktopService, ok := resource.(*types.WindowsDesktopServiceV3)
		if !ok {
			return nil, trace.BadParameter("%s has invalid type %T", resourceKind, resource)
		}

		protoResource = &proto.PaginatedResource{Resource: &proto.PaginatedResource_WindowsDesktopService{WindowsDesktopService: desktopService}, RequiresRequest: requiresRequest}
	case types.KindKubernetesCluster:
		cluster, ok := resource.(*types.KubernetesClusterV3)
		if !ok {
			return nil, trace.BadParameter("%s has invalid type %T", resourceKind, resource)
		}

		protoResource = &proto.PaginatedResource{Resource: &proto.PaginatedResource_KubeCluster{KubeCluster: cluster}, RequiresRequest: requiresRequest}
	case types.KindUserGroup:
		userGroup, ok := resource.(*types.UserGroupV1)
		if !ok {
			return nil, trace.BadParameter("%s has invalid type %T", resourceKind, resource)
		}

		protoResource = &proto.PaginatedResource{Resource: &proto.PaginatedResource_UserGroup{UserGroup: userGroup}, RequiresRequest: requiresRequest}
	case types.KindAppOrSAMLIdPServiceProvider:
		//nolint:staticcheck // SA1019. TODO(sshah) DELETE IN 17.0
		switch appOrSP := resource.(type) {
		case *types.AppServerV3:
			protoResource = &proto.PaginatedResource{
				Resource: &proto.PaginatedResource_AppServerOrSAMLIdPServiceProvider{
					AppServerOrSAMLIdPServiceProvider: &types.AppServerOrSAMLIdPServiceProviderV1{
						Resource: &types.AppServerOrSAMLIdPServiceProviderV1_AppServer{
							AppServer: appOrSP,
						},
					},
				}, RequiresRequest: requiresRequest}
		case *types.SAMLIdPServiceProviderV1:
			protoResource = &proto.PaginatedResource{
				Resource: &proto.PaginatedResource_AppServerOrSAMLIdPServiceProvider{
					AppServerOrSAMLIdPServiceProvider: &types.AppServerOrSAMLIdPServiceProviderV1{
						Resource: &types.AppServerOrSAMLIdPServiceProviderV1_SAMLIdPServiceProvider{
							SAMLIdPServiceProvider: appOrSP,
						},
					},
				}, RequiresRequest: requiresRequest}
		default:
			return nil, trace.BadParameter("%s has invalid type %T", resourceKind, resource)
		}
	case types.KindSAMLIdPServiceProvider:
		serviceProvider, ok := resource.(*types.SAMLIdPServiceProviderV1)
		if !ok {
			return nil, trace.BadParameter("%s has invalid type %T", resourceKind, resource)
		}

		// TODO(gzdunek): DELETE IN 17.0
		// This is needed to maintain backward compatibility between v16 server and v15 client.
		clientVersion, versionExists := metadata.ClientVersionFromContext(ctx)
		isClientNotSupportingSAMLIdPServiceProviderResource := false
		if versionExists {
			version, err := semver.NewVersion(clientVersion)
			if err == nil && version.Major < 16 {
				isClientNotSupportingSAMLIdPServiceProviderResource = true
			}
		}

		if isClientNotSupportingSAMLIdPServiceProviderResource {
			protoResource = &proto.PaginatedResource{
				Resource: &proto.PaginatedResource_AppServerOrSAMLIdPServiceProvider{
					//nolint:staticcheck // SA1019. TODO(gzdunek): DELETE IN 17.0
					AppServerOrSAMLIdPServiceProvider: &types.AppServerOrSAMLIdPServiceProviderV1{
						Resource: &types.AppServerOrSAMLIdPServiceProviderV1_SAMLIdPServiceProvider{
							SAMLIdPServiceProvider: serviceProvider,
						},
					},
				},
				RequiresRequest: requiresRequest,
			}
		} else {
			protoResource = &proto.PaginatedResource{
				Resource: &proto.PaginatedResource_SAMLIdPServiceProvider{
					SAMLIdPServiceProvider: serviceProvider,
				},
				RequiresRequest: requiresRequest,
			}
		}
<<<<<<< HEAD
	case types.KindGitServer:
		server, ok := resource.(*types.ServerV2)
		if !ok {
			return nil, trace.BadParameter("%s has invalid type %T", resourceKind, resource)
		}

		protoResource = &proto.PaginatedResource{
			Resource: &proto.PaginatedResource_GitServer{
				GitServer: server,
			},
			RequiresRequest: requiresRequest,
=======
	case types.KindIdentityCenterAccount:
		var err error
		protoResource, err = makePaginatedIdentityCenterAccount(resourceKind, resource, requiresRequest)
		if err != nil {
			return nil, trace.Wrap(err)
>>>>>>> 5fbb1b52
		}

	default:
		return nil, trace.NotImplemented("resource type %s doesn't support pagination", resource.GetKind())
	}

	return protoResource, nil
}

// makePaginatedIdentityCenterAccount returns a representation of the supplied
// Identity Center account as an App.
func makePaginatedIdentityCenterAccount(resourceKind string, resource types.ResourceWithLabels, requiresRequest bool) (*proto.PaginatedResource, error) {
	unwrapper, ok := resource.(types.Resource153Unwrapper)
	if !ok {
		return nil, trace.BadParameter("%s has invalid type %T", resourceKind, resource)
	}
	acct, ok := unwrapper.Unwrap().(IdentityCenterAccount)
	if !ok {
		return nil, trace.BadParameter("%s has invalid inner type %T", resourceKind, resource)
	}
	srcPSs := acct.GetSpec().GetPermissionSetInfo()
	pss := make([]*types.IdentityCenterPermissionSet, len(srcPSs))
	for i, ps := range acct.GetSpec().GetPermissionSetInfo() {
		pss[i] = &types.IdentityCenterPermissionSet{
			ARN:          ps.Arn,
			Name:         ps.Name,
			AssignmentID: ps.AssignmentId,
		}
	}

	protoResource := &proto.PaginatedResource{
		Resource: &proto.PaginatedResource_AppServer{
			AppServer: &types.AppServerV3{
				Kind:     types.KindAppServer,
				Version:  types.V3,
				Metadata: resource.GetMetadata(),
				Spec: types.AppServerSpecV3{
					App: &types.AppV3{
						Kind:    types.KindApp,
						SubKind: types.KindIdentityCenterAccount,
						Version: types.V3,
						Metadata: types.Metadata{
							Name:        acct.Spec.Name,
							Description: acct.Spec.Description,
							Labels:      maps.Clone(acct.Metadata.Labels),
						},
						Spec: types.AppSpecV3{
							URI:        acct.Spec.StartUrl,
							PublicAddr: acct.Spec.StartUrl,
							AWS: &types.AppAWS{
								ExternalID: acct.Spec.Id,
							},
							IdentityCenter: &types.AppIdentityCenter{
								AccountID:      acct.Spec.Id,
								PermissionSets: pss,
							},
						},
					},
				},
			},
		},
		RequiresRequest: requiresRequest,
	}

	return protoResource, nil
}

// MakePaginatedResources converts a list of resources into a list of paginated proto representations.
func MakePaginatedResources(ctx context.Context, requestType string, resources []types.ResourceWithLabels, requestableMap map[string]struct{}) ([]*proto.PaginatedResource, error) {
	paginatedResources := make([]*proto.PaginatedResource, 0, len(resources))
	for _, r := range resources {
		_, requiresRequest := requestableMap[r.GetName()]
		protoResource, err := MakePaginatedResource(ctx, requestType, r, requiresRequest)
		if err != nil {
			return nil, trace.Wrap(err)
		}
		paginatedResources = append(paginatedResources, protoResource)
	}
	return paginatedResources, nil
}

const (
	SortByName string = "name"
	SortByKind string = "kind"
)<|MERGE_RESOLUTION|>--- conflicted
+++ resolved
@@ -49,11 +49,8 @@
 	types.KindAppServer,
 	types.KindWindowsDesktop,
 	types.KindSAMLIdPServiceProvider,
-<<<<<<< HEAD
+	types.KindIdentityCenterAccount,
 	types.KindGitServer,
-=======
-	types.KindIdentityCenterAccount,
->>>>>>> 5fbb1b52
 }
 
 // UnifiedResourceCacheConfig is used to configure a UnifiedResourceCache
@@ -359,11 +356,8 @@
 	WindowsDesktopGetter
 	KubernetesServerGetter
 	SAMLIdpServiceProviderGetter
-<<<<<<< HEAD
+	IdentityCenterAccountGetter
 	GitServerGetter
-=======
-	IdentityCenterAccountGetter
->>>>>>> 5fbb1b52
 }
 
 // newWatcher starts and returns a new resource watcher for unified resources.
@@ -470,11 +464,12 @@
 		return trace.Wrap(err)
 	}
 
-<<<<<<< HEAD
+	newICAccounts, err := c.getIdentityCenterAccounts(ctx)
+	if err != nil {
+		return trace.Wrap(err)
+	}
+
 	newGitServers, err := c.getGitServers(ctx)
-=======
-	newICAccounts, err := c.getIdentityCenterAccounts(ctx)
->>>>>>> 5fbb1b52
 	if err != nil {
 		return trace.Wrap(err)
 	}
@@ -494,11 +489,8 @@
 	putResources[types.KubeServer](c, newKubes)
 	putResources[types.SAMLIdPServiceProvider](c, newSAMLApps)
 	putResources[types.WindowsDesktop](c, newDesktops)
-<<<<<<< HEAD
+	putResources[resource](c, newICAccounts)
 	putResources[types.Server](c, newGitServers)
-=======
-	putResources[resource](c, newICAccounts)
->>>>>>> 5fbb1b52
 	c.stale = false
 	c.defineCollectorAsInitialized()
 	return nil
@@ -610,7 +602,26 @@
 	return newSAMLApps, nil
 }
 
-<<<<<<< HEAD
+func (c *UnifiedResourceCache) getIdentityCenterAccounts(ctx context.Context) ([]resource, error) {
+	var accounts []resource
+	var pageRequest pagination.PageRequestToken
+	for {
+		resultsPage, nextPage, err := c.ListIdentityCenterAccounts(ctx, apidefaults.DefaultChunkSize, &pageRequest)
+		if err != nil {
+			return nil, trace.Wrap(err, "getting AWS Identity Center accounts for resource watcher")
+		}
+		for _, a := range resultsPage {
+			accounts = append(accounts, types.Resource153ToUnifiedResource(a))
+		}
+
+		if nextPage == pagination.EndOfList {
+			break
+		}
+		pageRequest.Update(nextPage)
+	}
+	return accounts, nil
+}
+
 func (c *UnifiedResourceCache) getGitServers(ctx context.Context) (all []types.Server, err error) {
 	var page []types.Server
 	nextToken := ""
@@ -626,26 +637,6 @@
 		}
 	}
 	return all, nil
-=======
-func (c *UnifiedResourceCache) getIdentityCenterAccounts(ctx context.Context) ([]resource, error) {
-	var accounts []resource
-	var pageRequest pagination.PageRequestToken
-	for {
-		resultsPage, nextPage, err := c.ListIdentityCenterAccounts(ctx, apidefaults.DefaultChunkSize, &pageRequest)
-		if err != nil {
-			return nil, trace.Wrap(err, "getting AWS Identity Center accounts for resource watcher")
-		}
-		for _, a := range resultsPage {
-			accounts = append(accounts, types.Resource153ToUnifiedResource(a))
-		}
-
-		if nextPage == pagination.EndOfList {
-			break
-		}
-		pageRequest.Update(nextPage)
-	}
-	return accounts, nil
->>>>>>> 5fbb1b52
 }
 
 // read applies the supplied closure to either the primary tree or the ttl-based fallback tree depending on
@@ -969,7 +960,13 @@
 				RequiresRequest: requiresRequest,
 			}
 		}
-<<<<<<< HEAD
+	case types.KindIdentityCenterAccount:
+		var err error
+		protoResource, err = makePaginatedIdentityCenterAccount(resourceKind, resource, requiresRequest)
+		if err != nil {
+			return nil, trace.Wrap(err)
+		}
+
 	case types.KindGitServer:
 		server, ok := resource.(*types.ServerV2)
 		if !ok {
@@ -981,13 +978,6 @@
 				GitServer: server,
 			},
 			RequiresRequest: requiresRequest,
-=======
-	case types.KindIdentityCenterAccount:
-		var err error
-		protoResource, err = makePaginatedIdentityCenterAccount(resourceKind, resource, requiresRequest)
-		if err != nil {
-			return nil, trace.Wrap(err)
->>>>>>> 5fbb1b52
 		}
 
 	default:
