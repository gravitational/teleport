--- conflicted
+++ resolved
@@ -50,10 +50,7 @@
 	types.KindWindowsDesktop,
 	types.KindSAMLIdPServiceProvider,
 	types.KindIdentityCenterAccount,
-<<<<<<< HEAD
-=======
 	types.KindGitServer,
->>>>>>> ffa762d8
 }
 
 // UnifiedResourceCacheConfig is used to configure a UnifiedResourceCache
@@ -360,10 +357,7 @@
 	KubernetesServerGetter
 	SAMLIdpServiceProviderGetter
 	IdentityCenterAccountGetter
-<<<<<<< HEAD
-=======
 	GitServerGetter
->>>>>>> ffa762d8
 }
 
 // newWatcher starts and returns a new resource watcher for unified resources.
@@ -475,14 +469,11 @@
 		return trace.Wrap(err)
 	}
 
-<<<<<<< HEAD
-=======
 	newGitServers, err := c.getGitServers(ctx)
 	if err != nil {
 		return trace.Wrap(err)
 	}
 
->>>>>>> ffa762d8
 	c.rw.Lock()
 	defer c.rw.Unlock()
 	// empty the trees
@@ -499,10 +490,7 @@
 	putResources[types.SAMLIdPServiceProvider](c, newSAMLApps)
 	putResources[types.WindowsDesktop](c, newDesktops)
 	putResources[resource](c, newICAccounts)
-<<<<<<< HEAD
-=======
 	putResources[types.Server](c, newGitServers)
->>>>>>> ffa762d8
 	c.stale = false
 	c.defineCollectorAsInitialized()
 	return nil
@@ -634,8 +622,6 @@
 	return accounts, nil
 }
 
-<<<<<<< HEAD
-=======
 func (c *UnifiedResourceCache) getGitServers(ctx context.Context) (all []types.Server, err error) {
 	var page []types.Server
 	nextToken := ""
@@ -653,7 +639,6 @@
 	return all, nil
 }
 
->>>>>>> ffa762d8
 // read applies the supplied closure to either the primary tree or the ttl-based fallback tree depending on
 // wether or not the cache is currently healthy.  locking is handled internally and the passed-in tree should
 // not be accessed after the closure completes.
@@ -982,8 +967,6 @@
 			return nil, trace.Wrap(err)
 		}
 
-<<<<<<< HEAD
-=======
 	case types.KindGitServer:
 		server, ok := resource.(*types.ServerV2)
 		if !ok {
@@ -997,7 +980,6 @@
 			RequiresRequest: requiresRequest,
 		}
 
->>>>>>> ffa762d8
 	default:
 		return nil, trace.NotImplemented("resource type %s doesn't support pagination", resource.GetKind())
 	}
