/*
 * Teleport
 * Copyright (C) 2023  Gravitational, Inc.
 *
 * This program is free software: you can redistribute it and/or modify
 * it under the terms of the GNU Affero General Public License as published by
 * the Free Software Foundation, either version 3 of the License, or
 * (at your option) any later version.
 *
 * This program is distributed in the hope that it will be useful,
 * but WITHOUT ANY WARRANTY; without even the implied warranty of
 * MERCHANTABILITY or FITNESS FOR A PARTICULAR PURPOSE.  See the
 * GNU Affero General Public License for more details.
 *
 * You should have received a copy of the GNU Affero General Public License
 * along with this program.  If not, see <http://www.gnu.org/licenses/>.
 */

package services

import (
	"bytes"
	"cmp"
	"context"
	"encoding/json"
	"fmt"
	"net"
	"slices"
	"sort"
	"strconv"
	"strings"
	"testing"
	"time"

	"github.com/Azure/azure-sdk-for-go/sdk/azcore/arm"
	gocmp "github.com/google/go-cmp/cmp"
	"github.com/google/uuid"
	"github.com/gravitational/trace"
	"github.com/stretchr/testify/require"
	"gopkg.in/yaml.v3"

	"github.com/gravitational/teleport"
	"github.com/gravitational/teleport/api/constants"
	apidefaults "github.com/gravitational/teleport/api/defaults"
	"github.com/gravitational/teleport/api/types"
	"github.com/gravitational/teleport/api/types/wrappers"
	apiutils "github.com/gravitational/teleport/api/utils"
	"github.com/gravitational/teleport/api/utils/sshutils"
	"github.com/gravitational/teleport/lib/fixtures"
	"github.com/gravitational/teleport/lib/tlsca"
)

const matchAllExpression = `"" == ""`

// TestConnAndSessLimits verifies that role sets correctly calculate
// a user's MaxConnections and MaxSessions values from multiple
// roles with different individual values.  These are tested together since
// both values use the same resolution rules.
func TestConnAndSessLimits(t *testing.T) {
	tts := []struct {
		desc string
		vals []int64
		want int64
	}{
		{
			desc: "smallest nonzero value is selected from mixed values",
			vals: []int64{8, 6, 7, 5, 3, 0, 9},
			want: 3,
		},
		{
			desc: "smallest value selected from all nonzero values",
			vals: []int64{5, 6, 7, 8},
			want: 5,
		},
		{
			desc: "all zero values results in a zero value",
			vals: []int64{0, 0, 0, 0, 0, 0, 0},
			want: 0,
		},
	}
	for ti, tt := range tts {
		cmt := fmt.Sprintf("test case %d: %s", ti, tt.desc)
		var set RoleSet
		for i, val := range tt.vals {
			role := &types.RoleV6{
				Kind:    types.KindRole,
				Version: types.V3,
				Metadata: types.Metadata{
					Name:      fmt.Sprintf("role-%d", i),
					Namespace: apidefaults.Namespace,
				},
				Spec: types.RoleSpecV6{
					Options: types.RoleOptions{
						MaxConnections: val,
						MaxSessions:    val,
					},
				},
			}
			require.NoError(t, role.CheckAndSetDefaults(), cmt)
			set = append(set, role)
		}
		require.Equal(t, tt.want, set.MaxConnections(), cmt)
		require.Equal(t, tt.want, set.MaxSessions(), cmt)
	}
}

func TestRoleParse(t *testing.T) {
	testCases := []struct {
		name         string
		in           string
		role         types.RoleV6
		error        error
		matchMessage string
	}{
		{
			name:  "no input, should not parse",
			in:    ``,
			role:  types.RoleV6{},
			error: trace.BadParameter("empty input"),
		},
		{
			name:  "validation error, no name",
			in:    `{}`,
			role:  types.RoleV6{},
			error: trace.BadParameter("failed to validate: name: name is required"),
		},
		{
			name:  "validation error, no name",
			in:    `{"kind": "role"}`,
			role:  types.RoleV6{},
			error: trace.BadParameter("failed to validate: name: name is required"),
		},

		{
			name: "validation error, missing resources",
			in: `{
					"kind": "role",
					"version": "v3",
					"metadata": {"name": "name1"},
					"spec": {
						"allow": {
							"node_labels": {"a": "b"},
							"namespaces": ["default"],
							"rules": [
								{
									"verbs": ["read", "list"]
								}
							]
						}
					}
				}`,
			error:        trace.BadParameter(""),
			matchMessage: "missing resources",
		},
		{
			name: "validation error, missing verbs",
			in: `{
					"kind": "role",
					"version": "v3",
					"metadata": {"name": "name1"},
					"spec": {
						"allow": {
							"node_labels": {"a": "b"},
							"namespaces": ["default"],
							"rules": [
								{
									"resources": ["role"]
								}
							]
						}
					}
				}`,
			error:        trace.BadParameter(""),
			matchMessage: "missing verbs",
		},
		{
			name: "validation error, missing namespace in pod names",
			in: `{
					"kind": "role",
					"version": "v6",
					"metadata": {"name": "name1"},
					"spec": {
						"allow": {
							"kubernetes_labels": {"a": "b"},
							"kubernetes_resources": [{"kind":"pod","name": "*","namespace": ""}]
						}
					}
				}`,
			error:        trace.BadParameter(""),
			matchMessage: "KubernetesResource must include Namespace",
		},
		{
			name: "validation error, missing podname in pod names",
			in: `{
					"kind": "role",
					"version": "v6",
					"metadata": {"name": "name1"},
					"spec": {
						"allow": {
							"kubernetes_labels": {"a": "b"},
							"kubernetes_resources": [{"kind":"pod","name": "","namespace": "*"}]
						}
					}
				}`,
			error:        trace.BadParameter(""),
			matchMessage: "KubernetesResource must include Name",
		},
		{
			name:         "validation error, no version",
			in:           `{"kind": "role", "metadata": {"name": "defrole"}, "spec": {}}`,
			role:         types.RoleV6{},
			error:        trace.BadParameter(""),
			matchMessage: `role version "" is not supported`,
		},
		{
			name:         "validation error, bad version",
			in:           `{"kind": "role", "version": "v2", "metadata": {"name": "defrole"}, "spec": {}}`,
			role:         types.RoleV6{},
			error:        trace.BadParameter(""),
			matchMessage: `role version "v2" is not supported`,
		},
		{
			name: "v3 role with no spec gets v3 defaults",
			in:   `{"kind": "role", "version": "v3", "metadata": {"name": "defrole"}, "spec": {}}`,
			role: types.RoleV6{
				Kind:    types.KindRole,
				Version: types.V3,
				Metadata: types.Metadata{
					Name:      "defrole",
					Namespace: apidefaults.Namespace,
				},
				Spec: types.RoleSpecV6{
					Options: types.RoleOptions{
						CertificateFormat: constants.CertificateFormatStandard,
						MaxSessionTTL:     types.NewDuration(apidefaults.MaxCertDuration),
						PortForwarding:    types.NewBoolOption(true),
						RecordSession: &types.RecordSession{
							Default: constants.SessionRecordingModeBestEffort,
							Desktop: types.NewBoolOption(true),
						},
						BPF:                     apidefaults.EnhancedEvents(),
						DesktopClipboard:        types.NewBoolOption(true),
						DesktopDirectorySharing: types.NewBoolOption(true),
						CreateDesktopUser:       types.NewBoolOption(false),
						CreateHostUser:          nil,
						CreateDatabaseUser:      types.NewBoolOption(false),
						SSHFileCopy:             types.NewBoolOption(true),
						IDP: &types.IdPOptions{
							SAML: &types.IdPSAMLOptions{
								Enabled: types.NewBoolOption(true),
							},
						},
					},
					Allow: types.RoleConditions{
						NodeLabels:       types.Labels{},
						AppLabels:        types.Labels{types.Wildcard: []string{types.Wildcard}},
						KubernetesLabels: types.Labels{types.Wildcard: []string{types.Wildcard}},
						DatabaseLabels:   types.Labels{types.Wildcard: []string{types.Wildcard}},
						Namespaces:       []string{apidefaults.Namespace},
						KubernetesResources: []types.KubernetesResource{
							{
								Kind:      types.KindKubePod,
								Namespace: types.Wildcard,
								Name:      types.Wildcard,
								Verbs:     []string{types.Wildcard},
							},
						},
					},
					Deny: types.RoleConditions{
						Namespaces: []string{apidefaults.Namespace},
					},
				},
			},
			error: nil,
		},
		{
			name: "v4 role gets v4 defaults",
			in:   `{"kind": "role", "version": "v4", "metadata": {"name": "defrole"}, "spec": {}}`,
			role: types.RoleV6{
				Kind:    types.KindRole,
				Version: types.V4,
				Metadata: types.Metadata{
					Name:      "defrole",
					Namespace: apidefaults.Namespace,
				},
				Spec: types.RoleSpecV6{
					Options: types.RoleOptions{
						CertificateFormat: constants.CertificateFormatStandard,
						MaxSessionTTL:     types.NewDuration(apidefaults.MaxCertDuration),
						PortForwarding:    types.NewBoolOption(true),
						RecordSession: &types.RecordSession{
							Default: constants.SessionRecordingModeBestEffort,
							Desktop: types.NewBoolOption(true),
						},
						BPF:                     apidefaults.EnhancedEvents(),
						DesktopClipboard:        types.NewBoolOption(true),
						DesktopDirectorySharing: types.NewBoolOption(true),
						CreateDesktopUser:       types.NewBoolOption(false),
						CreateHostUser:          nil,
						CreateDatabaseUser:      types.NewBoolOption(false),
						SSHFileCopy:             types.NewBoolOption(true),
						IDP: &types.IdPOptions{
							SAML: &types.IdPSAMLOptions{
								Enabled: types.NewBoolOption(true),
							},
						},
					},
					Allow: types.RoleConditions{
						Namespaces: []string{apidefaults.Namespace},
					},
					Deny: types.RoleConditions{
						Namespaces: []string{apidefaults.Namespace},
					},
				},
			},
			error: nil,
		},
		{
			name: "full valid role v6",
			in: `{
					"kind": "role",
					"version": "v6",
					"metadata": {"name": "name1", "labels": {"a-b": "c"}},
					"spec": {
						"options": {
							"cert_format": "standard",
							"max_session_ttl": "20h",
							"port_forwarding": true,
							"client_idle_timeout": "17m",
							"disconnect_expired_cert": "yes",
							"enhanced_recording": ["command", "network"],
							"desktop_clipboard": true,
							"desktop_directory_sharing": true,
							"ssh_file_copy" : false
						},
						"allow": {
							"node_labels": {"a": "b", "c-d": "e"},
							"app_labels": {"a": "b", "c-d": "e"},
							"group_labels": {"a": "b", "c-d": "e"},
							"kubernetes_labels": {"a": "b", "c-d": "e"},
							"db_labels": {"a": "b", "c-d": "e"},
							"db_names": ["postgres"],
							"db_users": ["postgres"],
							"namespaces": ["default"],
							"rules": [
								{
									"resources": ["role"],
									"verbs": ["read", "list"],
									"where": "contains(user.spec.traits[\"groups\"], \"prod\")",
									"actions": [
										"log(\"info\", \"log entry\")"
									]
								}
							]
						},
						"deny": {
							"logins": ["c"]
						}
					}
				}`,
			role: types.RoleV6{
				Kind:    types.KindRole,
				Version: types.V6,
				Metadata: types.Metadata{
					Name:      "name1",
					Namespace: apidefaults.Namespace,
					Labels:    map[string]string{"a-b": "c"},
				},
				Spec: types.RoleSpecV6{
					Options: types.RoleOptions{
						CertificateFormat: constants.CertificateFormatStandard,
						MaxSessionTTL:     types.NewDuration(20 * time.Hour),
						PortForwarding:    types.NewBoolOption(true),
						RecordSession: &types.RecordSession{
							Default: constants.SessionRecordingModeBestEffort,
							Desktop: types.NewBoolOption(true),
						},
						ClientIdleTimeout:       types.NewDuration(17 * time.Minute),
						DisconnectExpiredCert:   types.NewBool(true),
						BPF:                     apidefaults.EnhancedEvents(),
						DesktopClipboard:        types.NewBoolOption(true),
						DesktopDirectorySharing: types.NewBoolOption(true),
						CreateDesktopUser:       types.NewBoolOption(false),
						CreateDatabaseUser:      types.NewBoolOption(false),
						CreateHostUser:          nil,
						SSHFileCopy:             types.NewBoolOption(false),
						IDP: &types.IdPOptions{
							SAML: &types.IdPSAMLOptions{
								Enabled: types.NewBoolOption(true),
							},
						},
					},
					Allow: types.RoleConditions{
						NodeLabels:       types.Labels{"a": []string{"b"}, "c-d": []string{"e"}},
						AppLabels:        types.Labels{"a": []string{"b"}, "c-d": []string{"e"}},
						GroupLabels:      types.Labels{"a": []string{"b"}, "c-d": []string{"e"}},
						KubernetesLabels: types.Labels{"a": []string{"b"}, "c-d": []string{"e"}},
						DatabaseLabels:   types.Labels{"a": []string{"b"}, "c-d": []string{"e"}},
						DatabaseNames:    []string{"postgres"},
						DatabaseUsers:    []string{"postgres"},
						Namespaces:       []string{"default"},
						Rules: []types.Rule{
							{
								Resources: []string{types.KindRole},
								Verbs:     []string{types.VerbRead, types.VerbList},
								Where:     "contains(user.spec.traits[\"groups\"], \"prod\")",
								Actions: []string{
									"log(\"info\", \"log entry\")",
								},
							},
						},
					},
					Deny: types.RoleConditions{
						Namespaces: []string{apidefaults.Namespace},
						Logins:     []string{"c"},
					},
				},
			},
			error: nil,
		},
		{
			name: "full valid role",
			in: `{
					"kind": "role",
					"version": "v3",
					"metadata": {"name": "name1", "labels": {"a-b": "c"}},
					"spec": {
						"options": {
							"cert_format": "standard",
							"max_session_ttl": "20h",
							"port_forwarding": true,
							"client_idle_timeout": "17m",
							"disconnect_expired_cert": "yes",
							"enhanced_recording": ["command", "network"],
							"desktop_clipboard": true,
							"desktop_directory_sharing": true,
							"ssh_file_copy" : false
						},
						"allow": {
							"node_labels": {"a": "b", "c-d": "e"},
							"app_labels": {"a": "b", "c-d": "e"},
							"group_labels": {"a": "b", "c-d": "e"},
							"kubernetes_labels": {"a": "b", "c-d": "e"},
							"db_labels": {"a": "b", "c-d": "e"},
							"db_names": ["postgres"],
							"db_users": ["postgres"],
							"namespaces": ["default"],
							"rules": [
								{
									"resources": ["role"],
									"verbs": ["read", "list"],
									"where": "contains(user.spec.traits[\"groups\"], \"prod\")",
									"actions": [
										"log(\"info\", \"log entry\")"
									]
								}
							]
						},
						"deny": {
							"logins": ["c"]
						}
					}
				}`,
			role: types.RoleV6{
				Kind:    types.KindRole,
				Version: types.V3,
				Metadata: types.Metadata{
					Name:      "name1",
					Namespace: apidefaults.Namespace,
					Labels:    map[string]string{"a-b": "c"},
				},
				Spec: types.RoleSpecV6{
					Options: types.RoleOptions{
						CertificateFormat: constants.CertificateFormatStandard,
						MaxSessionTTL:     types.NewDuration(20 * time.Hour),
						PortForwarding:    types.NewBoolOption(true),
						RecordSession: &types.RecordSession{
							Default: constants.SessionRecordingModeBestEffort,
							Desktop: types.NewBoolOption(true),
						},
						ClientIdleTimeout:       types.NewDuration(17 * time.Minute),
						DisconnectExpiredCert:   types.NewBool(true),
						BPF:                     apidefaults.EnhancedEvents(),
						DesktopClipboard:        types.NewBoolOption(true),
						DesktopDirectorySharing: types.NewBoolOption(true),
						CreateDesktopUser:       types.NewBoolOption(false),
						CreateHostUser:          nil,
						CreateDatabaseUser:      types.NewBoolOption(false),
						SSHFileCopy:             types.NewBoolOption(false),
						IDP: &types.IdPOptions{
							SAML: &types.IdPSAMLOptions{
								Enabled: types.NewBoolOption(true),
							},
						},
					},
					Allow: types.RoleConditions{
						NodeLabels:       types.Labels{"a": []string{"b"}, "c-d": []string{"e"}},
						AppLabels:        types.Labels{"a": []string{"b"}, "c-d": []string{"e"}},
						GroupLabels:      types.Labels{"a": []string{"b"}, "c-d": []string{"e"}},
						KubernetesLabels: types.Labels{"a": []string{"b"}, "c-d": []string{"e"}},
						DatabaseLabels:   types.Labels{"a": []string{"b"}, "c-d": []string{"e"}},
						DatabaseNames:    []string{"postgres"},
						DatabaseUsers:    []string{"postgres"},
						KubernetesResources: []types.KubernetesResource{
							{
								Kind:      types.KindKubePod,
								Namespace: types.Wildcard,
								Name:      types.Wildcard,
								Verbs:     []string{types.Wildcard},
							},
						},
						Namespaces: []string{"default"},
						Rules: []types.Rule{
							{
								Resources: []string{types.KindRole},
								Verbs:     []string{types.VerbRead, types.VerbList},
								Where:     "contains(user.spec.traits[\"groups\"], \"prod\")",
								Actions: []string{
									"log(\"info\", \"log entry\")",
								},
							},
						},
					},
					Deny: types.RoleConditions{
						Namespaces: []string{apidefaults.Namespace},
						Logins:     []string{"c"},
					},
				},
			},
			error: nil,
		},
		{
			name: "alternative options form",
			in: `{
		   			  "kind": "role",
		   			  "version": "v3",
		   			  "metadata": {"name": "name1"},
		   			  "spec": {
							"options": {
							  "cert_format": "standard",
							  "max_session_ttl": "20h",
							  "port_forwarding": "yes",
							  "forward_agent": "yes",
							  "client_idle_timeout": "never",
							  "disconnect_expired_cert": "no",
							  "enhanced_recording": ["command", "network"],
							  "desktop_clipboard": true,
							  "desktop_directory_sharing": true,
							  "ssh_file_copy" : true
							},
							"allow": {
							  "node_labels": {"a": "b"},
							  "app_labels": {"a": "b"},
							  "group_labels": {"a": "b"},
							  "kubernetes_labels": {"c": "d"},
							  "db_labels": {"e": "f"},
							  "namespaces": ["default"],
							  "rules": [
								{
								  "resources": ["role"],
								  "verbs": ["read", "list"],
								  "where": "contains(user.spec.traits[\"groups\"], \"prod\")",
								  "actions": [
									 "log(\"info\", \"log entry\")"
								  ]
								}
							  ]
							},
							"deny": {
							  "logins": ["c"]
							}
		   			  }
		   			}`,
			role: types.RoleV6{
				Kind:    types.KindRole,
				Version: types.V3,
				Metadata: types.Metadata{
					Name:      "name1",
					Namespace: apidefaults.Namespace,
				},
				Spec: types.RoleSpecV6{
					Options: types.RoleOptions{
						CertificateFormat: constants.CertificateFormatStandard,
						ForwardAgent:      types.NewBool(true),
						MaxSessionTTL:     types.NewDuration(20 * time.Hour),
						PortForwarding:    types.NewBoolOption(true),
						RecordSession: &types.RecordSession{
							Default: constants.SessionRecordingModeBestEffort,
							Desktop: types.NewBoolOption(true),
						},
						ClientIdleTimeout:       types.NewDuration(0),
						DisconnectExpiredCert:   types.NewBool(false),
						BPF:                     apidefaults.EnhancedEvents(),
						DesktopClipboard:        types.NewBoolOption(true),
						DesktopDirectorySharing: types.NewBoolOption(true),
						CreateDesktopUser:       types.NewBoolOption(false),
						CreateHostUser:          nil,
						CreateDatabaseUser:      types.NewBoolOption(false),
						SSHFileCopy:             types.NewBoolOption(true),
						IDP: &types.IdPOptions{
							SAML: &types.IdPSAMLOptions{
								Enabled: types.NewBoolOption(true),
							},
						},
					},
					Allow: types.RoleConditions{
						NodeLabels:       types.Labels{"a": []string{"b"}},
						AppLabels:        types.Labels{"a": []string{"b"}},
						GroupLabels:      types.Labels{"a": []string{"b"}},
						KubernetesLabels: types.Labels{"c": []string{"d"}},
						DatabaseLabels:   types.Labels{"e": []string{"f"}},
						Namespaces:       []string{"default"},
						KubernetesResources: []types.KubernetesResource{
							{
								Kind:      types.KindKubePod,
								Namespace: types.Wildcard,
								Name:      types.Wildcard,
								Verbs:     []string{types.Wildcard},
							},
						},
						Rules: []types.Rule{
							{
								Resources: []string{types.KindRole},
								Verbs:     []string{types.VerbRead, types.VerbList},
								Where:     "contains(user.spec.traits[\"groups\"], \"prod\")",
								Actions: []string{
									"log(\"info\", \"log entry\")",
								},
							},
						},
					},
					Deny: types.RoleConditions{
						Namespaces: []string{apidefaults.Namespace},
						Logins:     []string{"c"},
					},
				},
			},
			error: nil,
		},
		{
			name: "non-scalar and scalar values of labels",
			in: `{
		   			  "kind": "role",
		   			  "version": "v3",
		   			  "metadata": {"name": "name1"},
		   			  "spec": {
							"options": {
							  "cert_format": "standard",
							  "max_session_ttl": "20h",
							  "port_forwarding": "yes",
							  "forward_agent": "yes",
							  "client_idle_timeout": "never",
							  "disconnect_expired_cert": "no",
							  "enhanced_recording": ["command", "network"],
							  "desktop_clipboard": true,
							  "desktop_directory_sharing": true,
							  "ssh_file_copy" : true
							},
							"allow": {
							  "node_labels": {"a": "b", "key": ["val"], "key2": ["val2", "val3"]},
							  "app_labels": {"a": "b", "key": ["val"], "key2": ["val2", "val3"]},
							  "kubernetes_labels": {"a": "b", "key": ["val"], "key2": ["val2", "val3"]},
							  "db_labels": {"a": "b", "key": ["val"], "key2": ["val2", "val3"]}
							},
							"deny": {
							  "logins": ["c"]
							}
		   			  }
		   			}`,
			role: types.RoleV6{
				Kind:    types.KindRole,
				Version: types.V3,
				Metadata: types.Metadata{
					Name:      "name1",
					Namespace: apidefaults.Namespace,
				},
				Spec: types.RoleSpecV6{
					Options: types.RoleOptions{
						CertificateFormat: constants.CertificateFormatStandard,
						ForwardAgent:      types.NewBool(true),
						MaxSessionTTL:     types.NewDuration(20 * time.Hour),
						PortForwarding:    types.NewBoolOption(true),
						RecordSession: &types.RecordSession{
							Default: constants.SessionRecordingModeBestEffort,
							Desktop: types.NewBoolOption(true),
						},
						ClientIdleTimeout:       types.NewDuration(0),
						DisconnectExpiredCert:   types.NewBool(false),
						BPF:                     apidefaults.EnhancedEvents(),
						DesktopClipboard:        types.NewBoolOption(true),
						DesktopDirectorySharing: types.NewBoolOption(true),
						CreateDesktopUser:       types.NewBoolOption(false),
						CreateHostUser:          nil,
						CreateDatabaseUser:      types.NewBoolOption(false),
						SSHFileCopy:             types.NewBoolOption(true),
						IDP: &types.IdPOptions{
							SAML: &types.IdPSAMLOptions{
								Enabled: types.NewBoolOption(true),
							},
						},
					},
					Allow: types.RoleConditions{
						KubernetesResources: []types.KubernetesResource{
							{
								Kind:      types.KindKubePod,
								Namespace: types.Wildcard,
								Name:      types.Wildcard,
								Verbs:     []string{types.Wildcard},
							},
						},
						NodeLabels: types.Labels{
							"a":    []string{"b"},
							"key":  []string{"val"},
							"key2": []string{"val2", "val3"},
						},
						AppLabels: types.Labels{
							"a":    []string{"b"},
							"key":  []string{"val"},
							"key2": []string{"val2", "val3"},
						},
						KubernetesLabels: types.Labels{
							"a":    []string{"b"},
							"key":  []string{"val"},
							"key2": []string{"val2", "val3"},
						},
						DatabaseLabels: types.Labels{
							"a":    []string{"b"},
							"key":  []string{"val"},
							"key2": []string{"val2", "val3"},
						},
						Namespaces: []string{"default"},
					},
					Deny: types.RoleConditions{
						Namespaces: []string{apidefaults.Namespace},
						Logins:     []string{"c"},
					},
				},
			},
			error: nil,
		},
	}
	for _, tc := range testCases {
		t.Run(tc.name, func(t *testing.T) {
			role, err := UnmarshalRole([]byte(tc.in))
			if tc.error != nil {
				require.Error(t, err)
				if tc.matchMessage != "" {
					require.Contains(t, err.Error(), tc.matchMessage)
				}
			} else {
				require.NoError(t, err)
				require.Equal(t, &tc.role, role)

				err := ValidateRole(role)
				require.NoError(t, err)

				out, err := json.Marshal(role)
				require.NoError(t, err)

				role2, err := UnmarshalRole(out)
				require.NoError(t, err)
				require.Equal(t, &tc.role, role2)
			}
		})
	}
}

func TestValidateRole(t *testing.T) {
	t.Parallel()

	tests := []struct {
		name           string
		spec           types.RoleSpecV6
		expectError    error
		expectWarnings []string
	}{
		{
			name: "valid syntax",
			spec: types.RoleSpecV6{
				Allow: types.RoleConditions{
					Logins: []string{`{{external["http://schemas.microsoft.com/ws/2008/06/identity/claims/windowsaccountname"]}}`},
				},
			},
		},
		{
			name: "invalid role condition login syntax",
			spec: types.RoleSpecV6{
				Allow: types.RoleConditions{
					Logins: []string{"{{foo"},
				},
			},
			expectWarnings: []string{
				"parsing allow.logins expression",
				`"{{foo" is using template brackets '{{' or '}}', however expression does not parse`,
			},
		},
		{
			name: "unsupported function in actions",
			spec: types.RoleSpecV6{
				Allow: types.RoleConditions{
					Logins: []string{`{{external["http://schemas.microsoft.com/ws/2008/06/identity/claims/windowsaccountname"]}}`},
					Rules: []types.Rule{
						{
							Resources: []string{"role"},
							Verbs:     []string{"read", "list"},
							Where:     "containz(user.spec.traits[\"groups\"], \"prod\")",
						},
					},
				},
			},
			expectWarnings: []string{
				"parsing allow rule",
				"could not parse 'where' rule",
				"unsupported function: containz",
			},
		},
		{
			name: "unsupported function in where",
			spec: types.RoleSpecV6{
				Allow: types.RoleConditions{
					Logins: []string{`{{external["http://schemas.microsoft.com/ws/2008/06/identity/claims/windowsaccountname"]}}`},
					Rules: []types.Rule{
						{
							Resources: []string{"role"},
							Verbs:     []string{"read", "list"},
							Where:     "contains(user.spec.traits[\"groups\"], \"prod\")",
							Actions:   []string{"zzz(\"info\", \"log entry\")"},
						},
					},
				},
			},
			expectWarnings: []string{
				"parsing allow rule",
				"could not parse action",
				"unsupported function: zzz",
			},
		},
		{
			name: "wildcard not allowed in database_roles",
			spec: types.RoleSpecV6{
				Allow: types.RoleConditions{
					DatabaseRoles: []string{types.Wildcard},
				},
			},
			expectError: trace.BadParameter("wildcard is not allowed in allow.database_roles"),
		},
		{
			name: "unsupported function in labels",
			spec: types.RoleSpecV6{
				Allow: types.RoleConditions{
					Logins: []string{"test"},
					NodeLabels: types.Labels{
						"owner": {"{{email.localz(external.email)}}"},
					},
					AppLabels: types.Labels{
						"owner": {"{{email.localz(external.email)}}"},
					},
					KubernetesLabels: types.Labels{
						"owner": {"{{email.localz(external.email)}}"},
					},
					DatabaseLabels: types.Labels{
						"owner": {"{{email.localz(external.email)}}"},
					},
					WindowsDesktopLabels: types.Labels{
						"owner": {"{{email.localz(external.email)}}"},
					},
					ClusterLabels: types.Labels{
						"owner": {"{{email.localz(external.email)}}"},
					},
				},
				Deny: types.RoleConditions{
					Logins: []string{"test"},
					NodeLabels: types.Labels{
						"owner": {"{{email.localz(external.email)}}"},
					},
					AppLabels: types.Labels{
						"owner": {"{{email.localz(external.email)}}"},
					},
					KubernetesLabels: types.Labels{
						"owner": {"{{email.localz(external.email)}}"},
					},
					DatabaseLabels: types.Labels{
						"owner": {"{{email.localz(external.email)}}"},
					},
					WindowsDesktopLabels: types.Labels{
						"owner": {"{{email.localz(external.email)}}"},
					},
					ClusterLabels: types.Labels{
						"owner": {"{{email.localz(external.email)}}"},
					},
				},
			},
			expectWarnings: []string{
				"parsing allow.node_labels template expression",
				"parsing allow.app_labels template expression",
				"parsing allow.kubernetes_labels template expression",
				"parsing allow.db_labels template expression",
				"parsing allow.windows_desktop_labels template expression",
				"parsing allow.cluster_labels template expression",
				"parsing deny.node_labels template expression",
				"parsing deny.app_labels template expression",
				"parsing deny.kubernetes_labels template expression",
				"parsing deny.db_labels template expression",
				"parsing deny.windows_desktop_labels template expression",
				"parsing deny.cluster_labels template expression",
				"unsupported function: email.localz",
			},
		},
		{
			name: "unsupported function in labels expression",
			spec: types.RoleSpecV6{
				Allow: types.RoleConditions{
					ClusterLabelsExpression:         `containz(labels["env"], "staging")`,
					NodeLabelsExpression:            `containz(labels["env"], "staging")`,
					AppLabelsExpression:             `containz(labels["env"], "staging")`,
					KubernetesLabelsExpression:      `containz(labels["env"], "staging")`,
					DatabaseLabelsExpression:        `containz(labels["env"], "staging")`,
					DatabaseServiceLabelsExpression: `containz(labels["env"], "staging")`,
					WindowsDesktopLabelsExpression:  `containz(labels["env"], "staging")`,
					GroupLabelsExpression:           `containz(labels["env"], "staging")`,
				},
				Deny: types.RoleConditions{
					ClusterLabelsExpression:         `containz(labels["env"], "staging")`,
					NodeLabelsExpression:            `containz(labels["env"], "staging")`,
					AppLabelsExpression:             `containz(labels["env"], "staging")`,
					KubernetesLabelsExpression:      `containz(labels["env"], "staging")`,
					DatabaseLabelsExpression:        `containz(labels["env"], "staging")`,
					DatabaseServiceLabelsExpression: `containz(labels["env"], "staging")`,
					WindowsDesktopLabelsExpression:  `containz(labels["env"], "staging")`,
					GroupLabelsExpression:           `containz(labels["env"], "staging")`,
				},
			},
			expectWarnings: []string{
				"parsing allow.node_labels_expression",
				"parsing allow.app_labels_expression",
				"parsing allow.kubernetes_labels_expression",
				"parsing allow.db_labels_expression",
				"parsing allow.windows_desktop_labels_expression",
				"parsing allow.cluster_labels_expression",
				"parsing deny.node_labels_expression",
				"parsing deny.app_labels_expression",
				"parsing deny.kubernetes_labels_expression",
				"parsing deny.db_labels_expression",
				"parsing deny.windows_desktop_labels_expression",
				"parsing deny.cluster_labels_expression",
				"unsupported function: containz",
			},
		},
		{
			name: "unsupported function in slice fields",
			spec: types.RoleSpecV6{
				Allow: types.RoleConditions{
					Logins:               []string{"{{email.localz(external.email)}}"},
					WindowsDesktopLogins: []string{"{{email.localz(external.email)}}"},
					AWSRoleARNs:          []string{"{{email.localz(external.email)}}"},
					AzureIdentities:      []string{"{{email.localz(external.email)}}"},
					GCPServiceAccounts:   []string{"{{email.localz(external.email)}}"},
					KubeGroups:           []string{"{{email.localz(external.email)}}"},
					KubeUsers:            []string{"{{email.localz(external.email)}}"},
					DatabaseNames:        []string{"{{email.localz(external.email)}}"},
					DatabaseUsers:        []string{"{{email.localz(external.email)}}"},
					HostGroups:           []string{"{{email.localz(external.email)}}"},
					HostSudoers:          []string{"{{email.localz(external.email)}}"},
					DesktopGroups:        []string{"{{email.localz(external.email)}}"},
					Impersonate: &types.ImpersonateConditions{
						Users: []string{"{{email.localz(external.email)}}"},
						Roles: []string{"{{email.localz(external.email)}}"},
					},
				},
				Deny: types.RoleConditions{
					Logins:               []string{"{{email.localz(external.email)}}"},
					WindowsDesktopLogins: []string{"{{email.localz(external.email)}}"},
					AWSRoleARNs:          []string{"{{email.localz(external.email)}}"},
					AzureIdentities:      []string{"{{email.localz(external.email)}}"},
					GCPServiceAccounts:   []string{"{{email.localz(external.email)}}"},
					KubeGroups:           []string{"{{email.localz(external.email)}}"},
					KubeUsers:            []string{"{{email.localz(external.email)}}"},
					DatabaseNames:        []string{"{{email.localz(external.email)}}"},
					DatabaseUsers:        []string{"{{email.localz(external.email)}}"},
					HostGroups:           []string{"{{email.localz(external.email)}}"},
					HostSudoers:          []string{"{{email.localz(external.email)}}"},
					DesktopGroups:        []string{"{{email.localz(external.email)}}"},
					Impersonate: &types.ImpersonateConditions{
						Users: []string{"{{email.localz(external.email)}}"},
						Roles: []string{"{{email.localz(external.email)}}"},
					},
				},
			},
			expectWarnings: []string{
				"parsing allow.logins expression",
				"parsing allow.windows_desktop_logins expression",
				"parsing allow.aws_role_arns expression",
				"parsing allow.azure_identities expression",
				"parsing allow.gcp_service_accounts expression",
				"parsing allow.kubernetes_groups expression",
				"parsing allow.kubernetes_users expression",
				"parsing allow.db_names expression",
				"parsing allow.db_users expression",
				"parsing allow.host_groups expression",
				"parsing allow.host_sudoers expression",
				"parsing allow.desktop_groups expression",
				"parsing allow.impersonate.users expression",
				"parsing allow.impersonate.roles expression",
				"parsing deny.logins expression",
				"parsing deny.windows_desktop_logins expression",
				"parsing deny.aws_role_arns expression",
				"parsing deny.azure_identities expression",
				"parsing deny.gcp_service_accounts expression",
				"parsing deny.kubernetes_groups expression",
				"parsing deny.kubernetes_users expression",
				"parsing deny.db_names expression",
				"parsing deny.db_users expression",
				"parsing deny.host_groups expression",
				"parsing deny.host_sudoers expression",
				"parsing deny.desktop_groups expression",
				"parsing deny.impersonate.users expression",
				"parsing deny.impersonate.roles expression",
				"unsupported function: email.localz",
			},
		},

		{
			name: "unsupported syntax in kubernetes_resources",
			spec: types.RoleSpecV6{
				Allow: types.RoleConditions{
					KubernetesResources: []types.KubernetesResource{
						{
							Kind:      types.KindKubePod,
							Namespace: "{{external.namespace",
							Name:      "{{email.localz(external.email)}}",
							Verbs:     []string{"{{external.verbs"},
						},
					},
				},
				Deny: types.RoleConditions{
					KubernetesResources: []types.KubernetesResource{
						{
							Kind:      types.KindKubePod,
							Namespace: "{{external.namespace",
							Name:      "{{email.localz(external.email)}}",
							Verbs:     []string{"{{external.verbs"},
						},
					},
				},
			},
			expectWarnings: []string{
				"parsing allow.kubernetes_resources.namespace expression",
				"parsing allow.kubernetes_resources.name expression",
				"parsing allow.kubernetes_resources.verbs expression",
				"parsing deny.kubernetes_resources.namespace expression",
				"parsing deny.kubernetes_resources.name expression",
				"parsing deny.kubernetes_resources.verbs expression",
				"unsupported function: email.localz",
			},
		},
	}

	for _, tc := range tests {
		t.Run(tc.name, func(t *testing.T) {
			var warning error
			err := ValidateRole(&types.RoleV6{
				Metadata: types.Metadata{
					Name:      "name1",
					Namespace: apidefaults.Namespace,
				},
				Version: types.V7,
				Spec:    tc.spec,
			}, withWarningReporter(func(err error) {
				warning = err
			}))
			if tc.expectError != nil {
				require.ErrorIs(t, err, tc.expectError)
				return
			}
			require.NoError(t, err, trace.DebugReport(err))

			if len(tc.expectWarnings) == 0 {
				require.Empty(t, warning)
			}
			for _, msg := range tc.expectWarnings {
				require.ErrorContains(t, warning, msg)
			}
		})
	}
}

// BenchmarkValidateRole benchmarks the performance of ValidateRole.
//
// $ go test ./lib/services -bench BenchmarkValidateRole -v -run xxx
// goos: darwin
// goarch: amd64
// pkg: github.com/gravitational/teleport/lib/services
// cpu: Intel(R) Core(TM) i9-9880H CPU @ 2.30GHz
// BenchmarkValidateRole
// BenchmarkValidateRole-16           14630             80205 ns/op
// PASS
// ok      github.com/gravitational/teleport/lib/services  3.030s
func BenchmarkValidateRole(b *testing.B) {
	role, err := types.NewRole("test", types.RoleSpecV6{
		Allow: types.RoleConditions{
			Logins:               []string{"{{email.local(external.email)}}"},
			WindowsDesktopLogins: []string{"{{email.local(external.email)}}"},
			AWSRoleARNs:          []string{"{{email.local(external.email)}}"},
			AzureIdentities:      []string{"{{email.local(external.email)}}"},
			GCPServiceAccounts:   []string{"{{email.local(external.email)}}"},
			KubeGroups:           []string{"{{email.local(external.email)}}"},
			KubeUsers:            []string{"{{email.local(external.email)}}"},
			DatabaseNames:        []string{"{{email.local(external.email)}}"},
			DatabaseUsers:        []string{"{{email.local(external.email)}}"},
			HostGroups:           []string{"{{email.local(external.email)}}"},
			HostSudoers:          []string{"{{email.local(external.email)}}"},
			DesktopGroups:        []string{"{{email.local(external.email)}}"},
			Impersonate: &types.ImpersonateConditions{
				Users: []string{"{{email.local(external.email)}}"},
				Roles: []string{"{{email.local(external.email)}}"},
			},
			NodeLabels:           types.Labels{"env": {`{{regexp.replace(external["allow-envs"], "^env-(.*)$", "$1")}}`}},
			AppLabels:            types.Labels{"env": {`{{regexp.replace(external["allow-envs"], "^env-(.*)$", "$1")}}`}},
			KubernetesLabels:     types.Labels{"env": {`{{regexp.replace(external["allow-envs"], "^env-(.*)$", "$1")}}`}},
			DatabaseLabels:       types.Labels{"env": {`{{regexp.replace(external["allow-envs"], "^env-(.*)$", "$1")}}`}},
			WindowsDesktopLabels: types.Labels{"env": {`{{regexp.replace(external["allow-envs"], "^env-(.*)$", "$1")}}`}},
			ClusterLabels:        types.Labels{"env": {`{{regexp.replace(external["allow-envs"], "^env-(.*)$", "$1")}}`}},
			Rules: []types.Rule{
				{
					Resources: []string{types.KindRole},
					Verbs:     []string{types.VerbRead, types.VerbList},
					Where:     `contains(user.spec.traits["groups"], "prod")`,
				},
				{
					Resources: []string{types.KindSession},
					Verbs:     []string{types.VerbRead, types.VerbList},
					Where:     "contains(session.participants, user.metadata.name)",
				},
			},
		},
	})
	require.NoError(b, err)

	b.ResetTimer()
	for i := 0; i < b.N; i++ {
		require.NoError(b, ValidateRole(role))
	}
}

func TestValidateRoleName(t *testing.T) {
	tests := []struct {
		name         string
		roleName     string
		err          error
		matchMessage string
	}{
		{
			name:         "reserved role name proxy",
			roleName:     string(types.RoleProxy),
			err:          trace.BadParameter(""),
			matchMessage: fmt.Sprintf("reserved role: %s", types.RoleProxy),
		},
		{
			name:     "valid role name test-1",
			roleName: "test-1",
		},
	}

	for _, tc := range tests {
		err := ValidateRoleName(&types.RoleV6{Metadata: types.Metadata{
			Name: tc.roleName,
		}})
		if tc.err != nil {
			require.Error(t, err, tc.name)
			if tc.matchMessage != "" {
				require.Contains(t, err.Error(), tc.matchMessage)
			}
		} else {
			require.NoError(t, err, tc.name)
		}
	}
}

// TestLabelCompatibility makes sure that labels
// are serialized in format understood by older servers with
// scalar labels
func TestLabelCompatibility(t *testing.T) {
	labels := types.Labels{
		"key": []string{"val"},
	}
	data, err := json.Marshal(labels)
	require.NoError(t, err)

	var out map[string]string
	err = json.Unmarshal(data, &out)
	require.NoError(t, err)
	require.Equal(t, map[string]string{"key": "val"}, out)
}

func newRole(mut func(*types.RoleV6)) *types.RoleV6 {
	r := &types.RoleV6{
		Metadata: types.Metadata{
			Name:      "name",
			Namespace: apidefaults.Namespace,
		},
		Spec: types.RoleSpecV6{
			Options: types.RoleOptions{
				MaxSessionTTL: types.Duration(20 * time.Hour),
			},
			Allow: types.RoleConditions{
				NodeLabels:           types.Labels{types.Wildcard: []string{types.Wildcard}},
				WindowsDesktopLabels: types.Labels{types.Wildcard: []string{types.Wildcard}},
				Namespaces:           []string{types.Wildcard},
			},
		},
	}
	mut(r)
	r.CheckAndSetDefaults()
	return r
}

func TestCheckAccessToServer(t *testing.T) {
	type check struct {
		server    types.Server
		hasAccess bool
		login     string
	}
	serverNoLabels := &types.ServerV2{
		Kind: types.KindNode,
		Metadata: types.Metadata{
			Name: "a",
		},
	}
	serverWorker := &types.ServerV2{
		Kind: types.KindNode,
		Metadata: types.Metadata{
			Name:      "b",
			Namespace: apidefaults.Namespace,
			Labels:    map[string]string{"role": "worker", "status": "follower"},
		},
	}
	namespaceC := "namespace-c"
	serverDB := &types.ServerV2{
		Kind: types.KindNode,
		Metadata: types.Metadata{
			Name:      "c",
			Namespace: namespaceC,
			Labels:    map[string]string{"role": "db", "status": "follower"},
		},
	}
	serverDBWithSuffix := &types.ServerV2{
		Kind: types.KindNode,
		Metadata: types.Metadata{
			Name:      "c2",
			Namespace: namespaceC,
			Labels:    map[string]string{"role": "db01", "status": "follower01"},
		},
	}
	testCases := []struct {
		name                        string
		roles                       []*types.RoleV6
		checks                      []check
		authSpec                    types.AuthPreferenceSpecV2
		enableDeviceVerification    bool
		mfaVerified, deviceVerified bool
	}{
		{
			name:  "empty role set has access to nothing",
			roles: []*types.RoleV6{},
			checks: []check{
				{server: serverNoLabels, login: "root", hasAccess: false},
				{server: serverWorker, login: "root", hasAccess: false},
				{server: serverDB, login: "root", hasAccess: false},
			},
		},
		{
			name: "role is limited to default namespace",
			roles: []*types.RoleV6{
				newRole(func(r *types.RoleV6) {
					r.Spec.Allow.Logins = []string{"admin"}
					r.Spec.Allow.Namespaces = []string{apidefaults.Namespace}
				}),
			},
			checks: []check{
				{server: serverNoLabels, login: "root", hasAccess: false},
				{server: serverNoLabels, login: "admin", hasAccess: true},
				{server: serverWorker, login: "root", hasAccess: false},
				{server: serverWorker, login: "admin", hasAccess: true},
				{server: serverDB, login: "root", hasAccess: false},
				{server: serverDB, login: "admin", hasAccess: false},
			},
		},
		{
			name: "role is limited to labels in default namespace",
			roles: []*types.RoleV6{
				newRole(func(r *types.RoleV6) {
					r.Spec.Allow.Logins = []string{"admin"}
					r.Spec.Allow.NodeLabels = types.Labels{"role": []string{"worker"}}
				}),
			},
			checks: []check{
				{server: serverNoLabels, login: "root", hasAccess: false},
				{server: serverNoLabels, login: "admin", hasAccess: false},
				{server: serverWorker, login: "root", hasAccess: false},
				{server: serverWorker, login: "admin", hasAccess: true},
				{server: serverDB, login: "root", hasAccess: false},
				{server: serverDB, login: "admin", hasAccess: false},
			},
		},
		{
			name: "role matches any label out of multiple labels",
			roles: []*types.RoleV6{
				newRole(func(r *types.RoleV6) {
					r.Spec.Allow.Logins = []string{"admin"}
					r.Spec.Allow.NodeLabels = types.Labels{"role": []string{"worker2", "worker"}}
				}),
			},
			checks: []check{
				{server: serverNoLabels, login: "root", hasAccess: false},
				{server: serverNoLabels, login: "admin", hasAccess: false},
				{server: serverWorker, login: "root", hasAccess: false},
				{server: serverWorker, login: "admin", hasAccess: true},
				{server: serverDB, login: "root", hasAccess: false},
				{server: serverDB, login: "admin", hasAccess: false},
			},
		},
		{
			name: "node_labels with empty list value matches nothing",
			roles: []*types.RoleV6{
				newRole(func(r *types.RoleV6) {
					r.Spec.Allow.Logins = []string{"admin"}
					r.Spec.Allow.NodeLabels = types.Labels{"role": []string{}}
				}),
			},
			checks: []check{
				{server: serverNoLabels, login: "root", hasAccess: false},
				{server: serverNoLabels, login: "admin", hasAccess: false},
				{server: serverWorker, login: "root", hasAccess: false},
				{server: serverWorker, login: "admin", hasAccess: false},
				{server: serverDB, login: "root", hasAccess: false},
				{server: serverDB, login: "admin", hasAccess: false},
			},
		},
		{
			name: "one role is more permissive than another",
			roles: []*types.RoleV6{
				newRole(func(r *types.RoleV6) {
					r.Spec.Allow.Logins = []string{"admin"}
					r.Spec.Allow.Namespaces = []string{apidefaults.Namespace}
					r.Spec.Allow.NodeLabels = types.Labels{"role": []string{"worker"}}
				}),
				newRole(func(r *types.RoleV6) {
					r.Spec.Allow.Logins = []string{"root", "admin"}
				}),
			},
			checks: []check{
				{server: serverNoLabels, login: "root", hasAccess: true},
				{server: serverNoLabels, login: "admin", hasAccess: true},
				{server: serverWorker, login: "root", hasAccess: true},
				{server: serverWorker, login: "admin", hasAccess: true},
				{server: serverDB, login: "root", hasAccess: true},
				{server: serverDB, login: "admin", hasAccess: true},
			},
		},
		{
			name: "one role needs to access servers sharing the partially same label value",
			roles: []*types.RoleV6{
				newRole(func(r *types.RoleV6) {
					r.Spec.Allow.Logins = []string{"admin"}
					r.Spec.Allow.NodeLabels = types.Labels{"role": []string{"^db(.*)$"}, "status": []string{"follow*"}}
					r.Spec.Allow.Namespaces = []string{namespaceC}
				}),
			},
			checks: []check{
				{server: serverNoLabels, login: "root", hasAccess: false},
				{server: serverNoLabels, login: "admin", hasAccess: false},
				{server: serverWorker, login: "root", hasAccess: false},
				{server: serverWorker, login: "admin", hasAccess: false},
				{server: serverDB, login: "root", hasAccess: false},
				{server: serverDB, login: "admin", hasAccess: true},
				{server: serverDBWithSuffix, login: "root", hasAccess: false},
				{server: serverDBWithSuffix, login: "admin", hasAccess: true},
			},
		},
		{
			name: "no logins means no access",
			roles: []*types.RoleV6{
				newRole(func(r *types.RoleV6) {
					r.Spec.Allow.Logins = nil
				}),
			},
			checks: []check{
				{server: serverNoLabels, login: "root", hasAccess: false},
				{server: serverNoLabels, login: "admin", hasAccess: false},
				{server: serverWorker, login: "root", hasAccess: false},
				{server: serverWorker, login: "admin", hasAccess: false},
				{server: serverDB, login: "root", hasAccess: false},
				{server: serverDB, login: "admin", hasAccess: false},
			},
		},
		// MFA.
		{
			name: "one role requires MFA but MFA was not verified",
			roles: []*types.RoleV6{
				newRole(func(r *types.RoleV6) {
					r.Spec.Allow.Logins = []string{"root"}
					r.Spec.Allow.NodeLabels = types.Labels{"role": []string{"worker"}}
					r.Spec.Options.RequireMFAType = types.RequireMFAType_SESSION
				}),
				newRole(func(r *types.RoleV6) {
					r.Spec.Allow.Logins = []string{"root"}
					r.Spec.Options.RequireMFAType = types.RequireMFAType_OFF
				}),
			},
			checks: []check{
				{server: serverNoLabels, login: "root", hasAccess: true},
				{server: serverWorker, login: "root", hasAccess: false},
				{server: serverDB, login: "root", hasAccess: true},
			},
		},
		{
			name: "one role requires MFA and MFA was verified",
			roles: []*types.RoleV6{
				newRole(func(r *types.RoleV6) {
					r.Spec.Allow.Logins = []string{"root"}
					r.Spec.Allow.NodeLabels = types.Labels{"role": []string{"worker"}}
					r.Spec.Options.RequireMFAType = types.RequireMFAType_SESSION
				}),
				newRole(func(r *types.RoleV6) {
					r.Spec.Allow.Logins = []string{"root"}
					r.Spec.Options.RequireMFAType = types.RequireMFAType_OFF
				}),
			},
			mfaVerified: true,
			checks: []check{
				{server: serverNoLabels, login: "root", hasAccess: true},
				{server: serverWorker, login: "root", hasAccess: true},
				{server: serverDB, login: "root", hasAccess: true},
			},
		},
		{
			name: "cluster requires MFA but MFA was not verified",
			roles: []*types.RoleV6{
				newRole(func(r *types.RoleV6) {
					r.Spec.Allow.Logins = []string{"root"}
				}),
			},
			authSpec: types.AuthPreferenceSpecV2{
				RequireMFAType: types.RequireMFAType_SESSION,
			},
			checks: []check{
				{server: serverNoLabels, login: "root", hasAccess: false},
				{server: serverWorker, login: "root", hasAccess: false},
				{server: serverDB, login: "root", hasAccess: false},
			},
		},
		{
			name: "cluster requires MFA and MFA was verified",
			roles: []*types.RoleV6{
				newRole(func(r *types.RoleV6) {
					r.Spec.Allow.Logins = []string{"root"}
				}),
			},
			authSpec: types.AuthPreferenceSpecV2{
				RequireMFAType: types.RequireMFAType_SESSION,
			},
			mfaVerified: true,
			checks: []check{
				{server: serverNoLabels, login: "root", hasAccess: true},
				{server: serverWorker, login: "root", hasAccess: true},
				{server: serverDB, login: "root", hasAccess: true},
			},
		},
		// MFA with private key policy.
		{
			name: "cluster requires session+hardware key, MFA not verified",
			roles: []*types.RoleV6{
				newRole(func(r *types.RoleV6) {
					r.Spec.Allow.Logins = []string{"root"}
				}),
			},
			authSpec: types.AuthPreferenceSpecV2{
				// Functionally equivalent to "session".
				RequireMFAType: types.RequireMFAType_SESSION_AND_HARDWARE_KEY,
			},
			checks: []check{
				{server: serverNoLabels, login: "root", hasAccess: false},
				{server: serverWorker, login: "root", hasAccess: false},
				{server: serverDB, login: "root", hasAccess: false},
			},
		},
		{
			name: "cluster requires session+hardware key, MFA verified",
			roles: []*types.RoleV6{
				newRole(func(r *types.RoleV6) {
					r.Spec.Allow.Logins = []string{"root"}
				}),
			},
			authSpec: types.AuthPreferenceSpecV2{
				// Functionally equivalent to "session".
				RequireMFAType: types.RequireMFAType_SESSION_AND_HARDWARE_KEY,
			},
			mfaVerified: true,
			checks: []check{
				{server: serverNoLabels, login: "root", hasAccess: true},
				{server: serverWorker, login: "root", hasAccess: true},
				{server: serverDB, login: "root", hasAccess: true},
			},
		},
		{
			name: "cluster requires hardware key touch, MFA not verified",
			roles: []*types.RoleV6{
				newRole(func(r *types.RoleV6) {
					r.Spec.Allow.Logins = []string{"root"}
				}),
			},
			authSpec: types.AuthPreferenceSpecV2{
				// Functionally equivalent to "session".
				RequireMFAType: types.RequireMFAType_HARDWARE_KEY_TOUCH,
			},
			checks: []check{
				{server: serverNoLabels, login: "root", hasAccess: false},
				{server: serverWorker, login: "root", hasAccess: false},
				{server: serverDB, login: "root", hasAccess: false},
			},
		},
		{
			name: "cluster requires hardware key touch, MFA verified",
			roles: []*types.RoleV6{
				newRole(func(r *types.RoleV6) {
					r.Spec.Allow.Logins = []string{"root"}
				}),
			},
			authSpec: types.AuthPreferenceSpecV2{
				// Functionally equivalent to "session".
				RequireMFAType: types.RequireMFAType_HARDWARE_KEY_TOUCH,
			},
			mfaVerified: true,
			checks: []check{
				{server: serverNoLabels, login: "root", hasAccess: true},
				{server: serverWorker, login: "root", hasAccess: true},
				{server: serverDB, login: "root", hasAccess: true},
			},
		},
		{
			name: "cluster requires hardware key pin, MFA not verified",
			roles: []*types.RoleV6{
				newRole(func(r *types.RoleV6) {
					r.Spec.Allow.Logins = []string{"root"}
				}),
			},
			authSpec: types.AuthPreferenceSpecV2{
				// Functionally equivalent to "session".
				RequireMFAType: types.RequireMFAType_HARDWARE_KEY_PIN,
			},
			checks: []check{
				{server: serverNoLabels, login: "root", hasAccess: false},
				{server: serverWorker, login: "root", hasAccess: false},
				{server: serverDB, login: "root", hasAccess: false},
			},
		},
		{
			name: "cluster requires hardware key pin, MFA verified",
			roles: []*types.RoleV6{
				newRole(func(r *types.RoleV6) {
					r.Spec.Allow.Logins = []string{"root"}
				}),
			},
			authSpec: types.AuthPreferenceSpecV2{
				// Functionally equivalent to "session".
				RequireMFAType: types.RequireMFAType_HARDWARE_KEY_PIN,
			},
			mfaVerified: true,
			checks: []check{
				{server: serverNoLabels, login: "root", hasAccess: true},
				{server: serverWorker, login: "root", hasAccess: true},
				{server: serverDB, login: "root", hasAccess: true},
			},
		},
		{
			name: "cluster requires hardware key touch and pin, MFA not verified",
			roles: []*types.RoleV6{
				newRole(func(r *types.RoleV6) {
					r.Spec.Allow.Logins = []string{"root"}
				}),
			},
			authSpec: types.AuthPreferenceSpecV2{
				// Functionally equivalent to "session".
				RequireMFAType: types.RequireMFAType_HARDWARE_KEY_TOUCH_AND_PIN,
			},
			checks: []check{
				{server: serverNoLabels, login: "root", hasAccess: false},
				{server: serverWorker, login: "root", hasAccess: false},
				{server: serverDB, login: "root", hasAccess: false},
			},
		},
		{
			name: "cluster requires hardware key touch and pin, MFA verified",
			roles: []*types.RoleV6{
				newRole(func(r *types.RoleV6) {
					r.Spec.Allow.Logins = []string{"root"}
				}),
			},
			authSpec: types.AuthPreferenceSpecV2{
				// Functionally equivalent to "session".
				RequireMFAType: types.RequireMFAType_HARDWARE_KEY_TOUCH_AND_PIN,
			},
			mfaVerified: true,
			checks: []check{
				{server: serverNoLabels, login: "root", hasAccess: true},
				{server: serverWorker, login: "root", hasAccess: true},
				{server: serverDB, login: "root", hasAccess: true},
			},
		},
		// Device Trust.
		{
			name: "role requires trusted device, device not verified",
			roles: []*types.RoleV6{
				newRole(func(r *types.RoleV6) {
					r.Spec.Allow.Logins = []string{"root"}
					r.Spec.Options.DeviceTrustMode = constants.DeviceTrustModeRequired
				}),
			},
			enableDeviceVerification: true,
			deviceVerified:           false,
			checks: []check{
				{server: serverNoLabels, login: "root", hasAccess: false},
				{server: serverWorker, login: "root", hasAccess: false},
				{server: serverDB, login: "root", hasAccess: false},
			},
		},
		{
			name: "role requires trusted device, device verified",
			roles: []*types.RoleV6{
				newRole(func(r *types.RoleV6) {
					r.Spec.Allow.Logins = []string{"root"}
					r.Spec.Options.DeviceTrustMode = constants.DeviceTrustModeRequired
				}),
			},
			enableDeviceVerification: true,
			deviceVerified:           true,
			checks: []check{
				{server: serverNoLabels, login: "root", hasAccess: true},
				{server: serverWorker, login: "root", hasAccess: true},
				{server: serverDB, login: "root", hasAccess: true},
			},
		},
		{
			name: "role requires trusted device for specific label, device not verified",
			roles: []*types.RoleV6{
				newRole(func(r *types.RoleV6) {
					r.Spec.Allow.Logins = []string{"root"}
				}),
				newRole(func(r *types.RoleV6) {
					r.Spec.Allow.Logins = []string{"root"}
					r.Spec.Allow.NodeLabels = types.Labels{"role": []string{"worker"}}
					r.Spec.Options.DeviceTrustMode = constants.DeviceTrustModeRequired
				}),
			},
			enableDeviceVerification: true,
			deviceVerified:           false,
			checks: []check{
				{server: serverNoLabels, login: "root", hasAccess: true},
				{server: serverWorker, login: "root", hasAccess: false}, // NOK, device not verified
				{server: serverDB, login: "root", hasAccess: true},
			},
		},
		{
			name: "role requires trusted device for specific label, device verified",
			roles: []*types.RoleV6{
				newRole(func(r *types.RoleV6) {
					r.Spec.Allow.Logins = []string{"root"}
				}),
				newRole(func(r *types.RoleV6) {
					r.Spec.Allow.Logins = []string{"root"}
					r.Spec.Allow.NodeLabels = types.Labels{"role": []string{"worker"}}
					r.Spec.Options.DeviceTrustMode = constants.DeviceTrustModeRequired
				}),
			},
			enableDeviceVerification: true,
			deviceVerified:           true,
			checks: []check{
				{server: serverNoLabels, login: "root", hasAccess: true},
				{server: serverWorker, login: "root", hasAccess: true}, // OK, device verified
				{server: serverDB, login: "root", hasAccess: true},
			},
		},
		{
			name: "device verification disabled",
			roles: []*types.RoleV6{
				newRole(func(r *types.RoleV6) {
					r.Spec.Allow.Logins = []string{"root"}
					r.Spec.Options.DeviceTrustMode = constants.DeviceTrustModeRequired
				}),
			},
			enableDeviceVerification: false,
			deviceVerified:           false,
			checks: []check{
				{server: serverNoLabels, login: "root", hasAccess: true},
				{server: serverWorker, login: "root", hasAccess: true},
				{server: serverDB, login: "root", hasAccess: true},
			},
		},
		{
			name: "restrictive role device mode takes precedence",
			roles: []*types.RoleV6{
				newRole(func(r *types.RoleV6) {
					r.Spec.Allow.Logins = []string{"root"}
					r.Spec.Options.DeviceTrustMode = constants.DeviceTrustModeOff
				}),
				newRole(func(r *types.RoleV6) {
					r.Spec.Allow.Logins = []string{"root"}
					r.Spec.Options.DeviceTrustMode = constants.DeviceTrustModeOptional
				}),
				newRole(func(r *types.RoleV6) {
					r.Spec.Allow.Logins = []string{"root"}
					r.Spec.Options.DeviceTrustMode = constants.DeviceTrustModeRequired // wins
				}),
			},
			enableDeviceVerification: true,
			deviceVerified:           false,
			checks: []check{
				{server: serverNoLabels, login: "root", hasAccess: false},
				{server: serverWorker, login: "root", hasAccess: false},
				{server: serverDB, login: "root", hasAccess: false},
			},
		},
		// MFA + Device verification.
		{
			name: "MFA and device required, fails MFA",
			roles: []*types.RoleV6{
				newRole(func(r *types.RoleV6) {
					r.Spec.Allow.Logins = []string{"root"}
					r.Spec.Options.RequireMFAType = types.RequireMFAType_SESSION
				}),
				newRole(func(r *types.RoleV6) {
					r.Spec.Allow.Logins = []string{"root"}
					r.Spec.Options.DeviceTrustMode = constants.DeviceTrustModeRequired
				}),
			},
			enableDeviceVerification: true,
			mfaVerified:              false,
			deviceVerified:           true,
			checks: []check{
				{server: serverNoLabels, login: "root", hasAccess: false},
				{server: serverWorker, login: "root", hasAccess: false},
				{server: serverDB, login: "root", hasAccess: false},
			},
		},
		{
			name: "MFA and device required, fails device",
			roles: []*types.RoleV6{
				newRole(func(r *types.RoleV6) {
					r.Spec.Allow.Logins = []string{"root"}
					r.Spec.Options.RequireMFAType = types.RequireMFAType_SESSION
				}),
				newRole(func(r *types.RoleV6) {
					r.Spec.Allow.Logins = []string{"root"}
					r.Spec.Options.DeviceTrustMode = constants.DeviceTrustModeRequired
				}),
			},
			enableDeviceVerification: true,
			mfaVerified:              true,
			deviceVerified:           false,
			checks: []check{
				{server: serverNoLabels, login: "root", hasAccess: false},
				{server: serverWorker, login: "root", hasAccess: false},
				{server: serverDB, login: "root", hasAccess: false},
			},
		},
		{
			name: "MFA and device required, passes all",
			roles: []*types.RoleV6{
				newRole(func(r *types.RoleV6) {
					r.Spec.Allow.Logins = []string{"root"}
					r.Spec.Options.RequireMFAType = types.RequireMFAType_SESSION
				}),
				newRole(func(r *types.RoleV6) {
					r.Spec.Allow.Logins = []string{"root"}
					r.Spec.Options.DeviceTrustMode = constants.DeviceTrustModeRequired
				}),
			},
			enableDeviceVerification: true,
			mfaVerified:              true,
			deviceVerified:           true,
			checks: []check{
				{server: serverNoLabels, login: "root", hasAccess: true},
				{server: serverWorker, login: "root", hasAccess: true},
				{server: serverDB, login: "root", hasAccess: true},
			},
		},
		{
			name: "label expressions",
			roles: []*types.RoleV6{
				newRole(func(r *types.RoleV6) {
					r.Spec.Allow.NodeLabels = nil
					r.Spec.Allow.NodeLabelsExpression = `labels.role == "worker" && labels.status == "follower"`
					r.Spec.Allow.Logins = []string{"root"}
				}),
			},
			checks: []check{
				{server: serverNoLabels, login: "root", hasAccess: false},
				{server: serverWorker, login: "root", hasAccess: true},
				{server: serverDB, login: "root", hasAccess: false},
			},
		},
	}
	for _, tc := range testCases {
		t.Run(tc.name, func(t *testing.T) {
			authPref, err := types.NewAuthPreference(tc.authSpec)
			require.NoError(t, err, "NewAuthPreference failed")

			accessChecker := makeAccessCheckerWithRolePointers(tc.roles)
			for j, check := range tc.checks {
				comment := fmt.Sprintf("check #%v: user: %v, server: %v, should access: %v", j, check.login, check.server.GetName(), check.hasAccess)
				state := accessChecker.GetAccessState(authPref)
				state.MFAVerified = tc.mfaVerified
				state.EnableDeviceVerification = tc.enableDeviceVerification
				state.DeviceVerified = tc.deviceVerified
				err := accessChecker.CheckAccess(
					check.server,
					state,
					NewLoginMatcher(check.login))
				if check.hasAccess {
					require.NoError(t, err, comment)
				} else {
					require.True(t, trace.IsAccessDenied(err), "Got err = %v/%T, wanted AccessDenied. %v", err, err, comment)
				}
			}
		})
	}
}

func TestCheckAccessToRemoteCluster(t *testing.T) {
	type check struct {
		rc        types.RemoteCluster
		hasAccess bool
	}
	rcA := &types.RemoteClusterV3{
		Metadata: types.Metadata{
			Name: "a",
		},
	}
	rcB := &types.RemoteClusterV3{
		Metadata: types.Metadata{
			Name:   "b",
			Labels: map[string]string{"role": "worker", "status": "follower"},
		},
	}
	rcC := &types.RemoteClusterV3{
		Metadata: types.Metadata{
			Name:   "c",
			Labels: map[string]string{"role": "db", "status": "follower"},
		},
	}
	require.NoError(t, rcA.CheckAndSetDefaults())
	require.NoError(t, rcB.CheckAndSetDefaults())
	require.NoError(t, rcC.CheckAndSetDefaults())
	testCases := []struct {
		name   string
		roles  []types.RoleV6
		checks []check
	}{
		{
			name:  "empty role set has access to nothing",
			roles: []types.RoleV6{},
			checks: []check{
				{rc: rcA, hasAccess: false},
				{rc: rcB, hasAccess: false},
				{rc: rcC, hasAccess: false},
			},
		},
		{
			name: "role matches any label out of multiple labels",
			roles: []types.RoleV6{
				{
					Metadata: types.Metadata{
						Name:      "name1",
						Namespace: apidefaults.Namespace,
					},
					Spec: types.RoleSpecV6{
						Options: types.RoleOptions{
							MaxSessionTTL: types.Duration(20 * time.Hour),
						},
						Allow: types.RoleConditions{
							Logins:        []string{"admin"},
							ClusterLabels: types.Labels{"role": []string{"worker2", "worker"}},
							Namespaces:    []string{apidefaults.Namespace},
						},
					},
				},
			},
			checks: []check{
				{rc: rcA, hasAccess: false},
				{rc: rcB, hasAccess: true},
				{rc: rcC, hasAccess: false},
			},
		},
		{
			name: "wildcard matches anything",
			roles: []types.RoleV6{
				{
					Metadata: types.Metadata{
						Name:      "name1",
						Namespace: apidefaults.Namespace,
					},
					Spec: types.RoleSpecV6{
						Options: types.RoleOptions{
							MaxSessionTTL: types.Duration(20 * time.Hour),
						},
						Allow: types.RoleConditions{
							Logins:        []string{"admin"},
							ClusterLabels: types.Labels{types.Wildcard: []string{types.Wildcard}},
							Namespaces:    []string{apidefaults.Namespace},
						},
					},
				},
			},
			checks: []check{
				{rc: rcA, hasAccess: true},
				{rc: rcB, hasAccess: true},
				{rc: rcC, hasAccess: true},
			},
		},
		{
			name: "role with no labels will match clusters with no labels, but no others",
			roles: []types.RoleV6{
				{
					Metadata: types.Metadata{
						Name:      "name1",
						Namespace: apidefaults.Namespace,
					},
					Spec: types.RoleSpecV6{
						Options: types.RoleOptions{
							MaxSessionTTL: types.Duration(20 * time.Hour),
						},
						Allow: types.RoleConditions{
							Namespaces: []string{apidefaults.Namespace},
						},
					},
				},
			},
			checks: []check{
				{rc: rcA, hasAccess: true},
				{rc: rcB, hasAccess: false},
				{rc: rcC, hasAccess: false},
			},
		},
		{
			name: "any role in the set with labels in the set makes the set to match labels",
			roles: []types.RoleV6{
				{
					Metadata: types.Metadata{
						Name:      "name1",
						Namespace: apidefaults.Namespace,
					},
					Spec: types.RoleSpecV6{
						Options: types.RoleOptions{
							MaxSessionTTL: types.Duration(20 * time.Hour),
						},
						Allow: types.RoleConditions{
							ClusterLabels: types.Labels{"role": []string{"worker"}},
							Namespaces:    []string{apidefaults.Namespace},
						},
					},
				},
				{
					Metadata: types.Metadata{
						Name:      "name2",
						Namespace: apidefaults.Namespace,
					},
					Spec: types.RoleSpecV6{
						Options: types.RoleOptions{
							MaxSessionTTL: types.Duration(20 * time.Hour),
						},
						Allow: types.RoleConditions{
							Namespaces: []string{apidefaults.Namespace},
						},
					},
				},
			},
			checks: []check{
				{rc: rcA, hasAccess: false},
				{rc: rcB, hasAccess: true},
				{rc: rcC, hasAccess: false},
			},
		},
		{
			name: "cluster_labels with empty list value matches nothing",
			roles: []types.RoleV6{
				{
					Metadata: types.Metadata{
						Name:      "name1",
						Namespace: apidefaults.Namespace,
					},
					Spec: types.RoleSpecV6{
						Options: types.RoleOptions{
							MaxSessionTTL: types.Duration(20 * time.Hour),
						},
						Allow: types.RoleConditions{
							Logins:        []string{"admin"},
							ClusterLabels: types.Labels{"role": []string{}},
							Namespaces:    []string{apidefaults.Namespace},
						},
					},
				},
			},
			checks: []check{
				{rc: rcA, hasAccess: false},
				{rc: rcB, hasAccess: false},
				{rc: rcC, hasAccess: false},
			},
		},
		{
			name: "one role is more permissive than another",
			roles: []types.RoleV6{
				{
					Metadata: types.Metadata{
						Name:      "name1",
						Namespace: apidefaults.Namespace,
					},
					Spec: types.RoleSpecV6{
						Options: types.RoleOptions{
							MaxSessionTTL: types.Duration(20 * time.Hour),
						},
						Allow: types.RoleConditions{
							Logins:        []string{"admin"},
							ClusterLabels: types.Labels{"role": []string{"worker"}},
							Namespaces:    []string{apidefaults.Namespace},
						},
					},
				},
				{
					Metadata: types.Metadata{
						Name:      "name2",
						Namespace: apidefaults.Namespace,
					},
					Spec: types.RoleSpecV6{
						Options: types.RoleOptions{
							MaxSessionTTL: types.Duration(20 * time.Hour),
						},
						Allow: types.RoleConditions{
							Logins:        []string{"root", "admin"},
							ClusterLabels: types.Labels{types.Wildcard: []string{types.Wildcard}},
							Namespaces:    []string{types.Wildcard},
						},
					},
				},
			},
			checks: []check{
				{rc: rcA, hasAccess: true},
				{rc: rcB, hasAccess: true},
				{rc: rcC, hasAccess: true},
			},
		},
		{
			name: "regexp label match",
			roles: []types.RoleV6{
				{
					Metadata: types.Metadata{
						Name:      "name1",
						Namespace: apidefaults.Namespace,
					},
					Spec: types.RoleSpecV6{
						Options: types.RoleOptions{
							MaxSessionTTL: types.Duration(20 * time.Hour),
						},
						Allow: types.RoleConditions{
							Logins:        []string{"admin"},
							ClusterLabels: types.Labels{"role": []string{"^db(.*)$"}, "status": []string{"follow*"}},
							Namespaces:    []string{apidefaults.Namespace},
						},
					},
				},
			},
			checks: []check{
				{rc: rcA, hasAccess: false},
				{rc: rcB, hasAccess: false},
				{rc: rcC, hasAccess: true},
			},
		},
		{
			name: "label expressions",
			roles: []types.RoleV6{
				*newRole(func(r *types.RoleV6) {
					r.Spec.Allow.ClusterLabelsExpression = `labels.role == "worker" && labels.status == "follower"`
				}),
			},
			checks: []check{
				{rc: rcA, hasAccess: false},
				{rc: rcB, hasAccess: true},
				{rc: rcC, hasAccess: false},
			},
		},
	}
	for i, tc := range testCases {
		accessChecker := makeAccessCheckerWithRoles(tc.roles)
		for j, check := range tc.checks {
			comment := fmt.Sprintf("test case %v '%v', check %v", i, tc.name, j)
			result := accessChecker.CheckAccessToRemoteCluster(check.rc)
			if check.hasAccess {
				require.NoError(t, result, comment)
			} else {
				require.True(t, trace.IsAccessDenied(result), fmt.Sprintf("%v: %v", comment, result))
			}
		}
	}
}

func makeAccessCheckerWithRoles(roles []types.RoleV6) AccessChecker {
	roleSet := make(RoleSet, len(roles))
	for i := range roles {
		roleSet[i] = &roles[i]
	}
	return makeAccessCheckerWithRoleSet(roleSet)
}

func makeAccessCheckerWithRolePointers(roles []*types.RoleV6) AccessChecker {
	roleSet := make(RoleSet, len(roles))
	for i := range roles {
		roleSet[i] = roles[i]
	}
	return makeAccessCheckerWithRoleSet(roleSet)
}

func makeAccessCheckerWithRoleSet(roleSet RoleSet) AccessChecker {
	roleNames := make([]string, len(roleSet))
	for i, role := range roleSet {
		roleNames[i] = role.GetName()
	}
	accessInfo := &AccessInfo{
		Username:           "alice",
		Roles:              roleNames,
		Traits:             nil,
		AllowedResourceIDs: nil,
	}
	return NewAccessCheckerWithRoleSet(accessInfo, "clustername", roleSet)
}

// testContext overrides context and captures log writes in action
type testContext struct {
	Context
	// Buffer captures log writes
	buffer *bytes.Buffer
}

// Write is implemented explicitly to avoid collision
// of String methods when embedding
func (t *testContext) Write(data []byte) (int, error) {
	return t.buffer.Write(data)
}

func TestCheckRuleAccess(t *testing.T) {
	type check struct {
		hasAccess   bool
		verb        string
		namespace   string
		rule        string
		context     testContext
		matchBuffer string
	}
	testCases := []struct {
		name   string
		roles  []types.RoleV6
		checks []check
	}{
		{
			name:  "0 - empty role set has access to nothing",
			roles: []types.RoleV6{},
			checks: []check{
				{rule: types.KindUser, verb: types.ActionWrite, namespace: apidefaults.Namespace, hasAccess: false},
			},
		},
		{
			name: "1 - user can read session but can't list in default namespace",
			roles: []types.RoleV6{
				{
					Metadata: types.Metadata{
						Name:      "name1",
						Namespace: apidefaults.Namespace,
					},
					Spec: types.RoleSpecV6{
						Allow: types.RoleConditions{
							Namespaces: []string{apidefaults.Namespace},
							Rules: []types.Rule{
								types.NewRule(types.KindSSHSession, []string{types.VerbRead}),
							},
						},
					},
				},
			},
			checks: []check{
				{rule: types.KindSSHSession, verb: types.VerbRead, namespace: apidefaults.Namespace, hasAccess: true},
				{rule: types.KindSSHSession, verb: types.VerbList, namespace: apidefaults.Namespace, hasAccess: false},
			},
		},
		{
			name: "2 - user can read sessions in system namespace and create stuff in default namespace",
			roles: []types.RoleV6{
				{
					Metadata: types.Metadata{
						Name:      "name1",
						Namespace: apidefaults.Namespace,
					},
					Spec: types.RoleSpecV6{
						Allow: types.RoleConditions{
							Namespaces: []string{"system"},
							Rules: []types.Rule{
								types.NewRule(types.KindSSHSession, []string{types.VerbRead}),
							},
						},
					},
				},
				{
					Metadata: types.Metadata{
						Name:      "name2",
						Namespace: apidefaults.Namespace,
					},
					Spec: types.RoleSpecV6{
						Allow: types.RoleConditions{
							Namespaces: []string{apidefaults.Namespace},
							Rules: []types.Rule{
								types.NewRule(types.KindSSHSession, []string{types.VerbCreate, types.VerbRead}),
							},
						},
					},
				},
			},
			checks: []check{
				{rule: types.KindSSHSession, verb: types.VerbRead, namespace: apidefaults.Namespace, hasAccess: true},
				{rule: types.KindSSHSession, verb: types.VerbCreate, namespace: apidefaults.Namespace, hasAccess: true},
				{rule: types.KindSSHSession, verb: types.VerbCreate, namespace: "system", hasAccess: false},
				{rule: types.KindRole, verb: types.VerbRead, namespace: apidefaults.Namespace, hasAccess: false},
			},
		},
		{
			name: "3 - deny rules override allow rules",
			roles: []types.RoleV6{
				{
					Metadata: types.Metadata{
						Name:      "name1",
						Namespace: apidefaults.Namespace,
					},
					Spec: types.RoleSpecV6{
						Deny: types.RoleConditions{
							Namespaces: []string{apidefaults.Namespace},
							Rules: []types.Rule{
								types.NewRule(types.KindSSHSession, []string{types.VerbCreate}),
							},
						},
						Allow: types.RoleConditions{
							Namespaces: []string{apidefaults.Namespace},
							Rules: []types.Rule{
								types.NewRule(types.KindSSHSession, []string{types.VerbCreate}),
							},
						},
					},
				},
			},
			checks: []check{
				{rule: types.KindSSHSession, verb: types.VerbCreate, namespace: apidefaults.Namespace, hasAccess: false},
			},
		},
		{
			name: "4 - user can read sessions if trait matches",
			roles: []types.RoleV6{
				{
					Metadata: types.Metadata{
						Name:      "name1",
						Namespace: apidefaults.Namespace,
					},
					Spec: types.RoleSpecV6{
						Allow: types.RoleConditions{
							Namespaces: []string{apidefaults.Namespace},
							Rules: []types.Rule{
								{
									Resources: []string{types.KindSession},
									Verbs:     []string{types.VerbRead},
									Where:     `contains(user.spec.traits["group"], "prod")`,
									Actions: []string{
										`log("info", "4 - tc match for user %v", user.metadata.name)`,
									},
								},
							},
						},
					},
				},
			},
			checks: []check{
				{rule: types.KindSession, verb: types.VerbRead, namespace: apidefaults.Namespace, hasAccess: false},
				{rule: types.KindSession, verb: types.VerbList, namespace: apidefaults.Namespace, hasAccess: false},
				{
					context: testContext{
						buffer: &bytes.Buffer{},
						Context: Context{
							User: &types.UserV2{
								Metadata: types.Metadata{
									Name: "bob",
								},
								Spec: types.UserSpecV2{
									Traits: map[string][]string{
										"group": {"dev", "prod"},
									},
								},
							},
						},
					},
					rule:      types.KindSession,
					verb:      types.VerbRead,
					namespace: apidefaults.Namespace,
					hasAccess: true,
				},
				{
					context: testContext{
						buffer: &bytes.Buffer{},
						Context: Context{
							User: &types.UserV2{
								Spec: types.UserSpecV2{
									Traits: map[string][]string{
										"group": {"dev"},
									},
								},
							},
						},
					},
					rule:      types.KindSession,
					verb:      types.VerbRead,
					namespace: apidefaults.Namespace,
					hasAccess: false,
				},
			},
		},
		{
			name: "5 - user can read role if role has label",
			roles: []types.RoleV6{
				{
					Metadata: types.Metadata{
						Name:      "name1",
						Namespace: apidefaults.Namespace,
					},
					Spec: types.RoleSpecV6{
						Allow: types.RoleConditions{
							Namespaces: []string{apidefaults.Namespace},
							Rules: []types.Rule{
								{
									Resources: []string{types.KindRole},
									Verbs:     []string{types.VerbRead},
									Where:     `equals(resource.metadata.labels["team"], "dev")`,
									Actions: []string{
										`log("error", "4 - tc match")`,
									},
								},
							},
						},
					},
				},
			},
			checks: []check{
				{rule: types.KindRole, verb: types.VerbRead, namespace: apidefaults.Namespace, hasAccess: false},
				{rule: types.KindRole, verb: types.VerbList, namespace: apidefaults.Namespace, hasAccess: false},
				{
					context: testContext{
						buffer: &bytes.Buffer{},
						Context: Context{
							Resource: &types.RoleV6{
								Metadata: types.Metadata{
									Labels: map[string]string{"team": "dev"},
								},
							},
						},
					},
					rule:      types.KindRole,
					verb:      types.VerbRead,
					namespace: apidefaults.Namespace,
					hasAccess: true,
				},
			},
		},
		{
			name: "More specific rule wins",
			roles: []types.RoleV6{
				{
					Metadata: types.Metadata{
						Name:      "name1",
						Namespace: apidefaults.Namespace,
					},
					Spec: types.RoleSpecV6{
						Allow: types.RoleConditions{
							Namespaces: []string{apidefaults.Namespace},
							Rules: []types.Rule{
								{
									Resources: []string{types.Wildcard},
									Verbs:     []string{types.Wildcard},
								},
								{
									Resources: []string{types.KindRole},
									Verbs:     []string{types.VerbRead},
									Where:     `equals(resource.metadata.labels["team"], "dev")`,
									Actions: []string{
										`log("info", "matched more specific rule")`,
									},
								},
							},
						},
					},
				},
			},
			checks: []check{
				{
					context: testContext{
						buffer: &bytes.Buffer{},
						Context: Context{
							Resource: &types.RoleV6{
								Metadata: types.Metadata{
									Labels: map[string]string{"team": "dev"},
								},
							},
						},
					},
					rule:        types.KindRole,
					verb:        types.VerbRead,
					namespace:   apidefaults.Namespace,
					hasAccess:   true,
					matchBuffer: "more specific rule",
				},
			},
		},
	}
	for i, tc := range testCases {
		var set RoleSet
		for i := range tc.roles {
			set = append(set, &tc.roles[i])
		}
		for j, check := range tc.checks {
			comment := fmt.Sprintf("test case %v '%v', check %v", i, tc.name, j)
			result := set.CheckAccessToRule(&check.context, check.namespace, check.rule, check.verb)
			if check.hasAccess {
				require.NoError(t, result, comment)
			} else {
				require.True(t, trace.IsAccessDenied(result), comment)
			}
			if check.matchBuffer != "" {
				require.Contains(t, check.context.buffer.String(), check.matchBuffer, comment)
			}
		}
	}
}

func TestMFAVerificationInterval(t *testing.T) {
	testCases := []struct {
		name        string
		roles       []types.RoleV6
		enforce     bool
		inputTTL    time.Duration
		expectedTTL time.Duration
	}{
		{
			name:        "No roles, no enforcement, zero TTL",
			roles:       nil,
			enforce:     false,
			inputTTL:    0,
			expectedTTL: 0,
		},
		{
			name: "Single role with no MFA requirement, no enforcement, TTL unchanged",
			roles: []types.RoleV6{
				{
					Spec: types.RoleSpecV6{
						Options: types.RoleOptions{
							RequireMFAType:          types.RequireMFAType_OFF,
							MFAVerificationInterval: 5 * time.Minute,
						},
					},
				},
			},
			enforce:     false,
			inputTTL:    10 * time.Minute,
			expectedTTL: 10 * time.Minute,
		},
		{
			name: "Single role with MFA requirement, TTL adjusted to MFA verification interval",
			roles: []types.RoleV6{
				{Spec: types.RoleSpecV6{
					Options: types.RoleOptions{
						RequireMFAType:          types.RequireMFAType_SESSION,
						MFAVerificationInterval: 5 * time.Minute,
					},
				},
				},
			},
			enforce:     false,
			inputTTL:    10 * time.Minute,
			expectedTTL: 5 * time.Minute,
		},
		{
			name: "Multiple roles with varying MFA requirements, TTL adjusted to smallest interval",
			roles: []types.RoleV6{
				{
					Spec: types.RoleSpecV6{
						Options: types.RoleOptions{
							RequireMFAType:          types.RequireMFAType_SESSION,
							MFAVerificationInterval: 5 * time.Minute,
						},
					},
				},
				{
					Spec: types.RoleSpecV6{
						Options: types.RoleOptions{
							RequireMFAType:          types.RequireMFAType_SESSION,
							MFAVerificationInterval: 2 * time.Minute,
						},
					},
				},
			},
			enforce:     false,
			inputTTL:    10 * time.Minute,
			expectedTTL: 2 * time.Minute,
		},
		{
			name: "Role with MFA off but enforcement is true, TTL adjusted",
			roles: []types.RoleV6{
				{
					Spec: types.RoleSpecV6{
						Options: types.RoleOptions{
							RequireMFAType:          types.RequireMFAType_OFF,
							MFAVerificationInterval: 5 * time.Minute,
						},
					},
				},
			},
			enforce:     true,
			inputTTL:    10 * time.Minute,
			expectedTTL: 5 * time.Minute,
		},
	}

	for _, tc := range testCases {
		t.Run(tc.name, func(t *testing.T) {
			var set RoleSet
			for i := range tc.roles {
				set = append(set, &tc.roles[i])
			}

			result := set.AdjustMFAVerificationInterval(tc.inputTTL, tc.enforce)
			require.Equal(t, tc.expectedTTL, result)
		})
	}
}

func TestGuessIfAccessIsPossible(t *testing.T) {
	// Examples from https://goteleport.com/docs/access-controls/reference/#rbac-for-sessions.
	ownSessions, err := types.NewRole("own-sessions", types.RoleSpecV6{
		Allow: types.RoleConditions{
			Rules: []types.Rule{
				{
					Resources: []string{types.KindSession},
					Verbs:     []string{types.VerbList, types.VerbRead},
					Where:     "contains(session.participants, user.metadata.name)",
				},
			},
		},
	})
	require.NoError(t, err)
	ownSSHSessions, err := types.NewRole("own-ssh-sessions", types.RoleSpecV6{
		Allow: types.RoleConditions{
			Rules: []types.Rule{
				{
					Resources: []string{types.KindSSHSession},
					Verbs:     []string{types.Wildcard},
				},
			},
		},
		Deny: types.RoleConditions{
			Rules: []types.Rule{
				{
					Resources: []string{types.KindSSHSession},
					Verbs:     []string{types.VerbList, types.VerbRead, types.VerbUpdate, types.VerbDelete},
					Where:     "!contains(ssh_session.participants, user.metadata.name)",
				},
			},
		},
	})
	require.NoError(t, err)

	// Simple, all-or-nothing roles.
	readAllSessions, err := types.NewRole("all-sessions", types.RoleSpecV6{
		Allow: types.RoleConditions{
			Rules: []types.Rule{
				{
					Resources: []string{types.KindSession},
					Verbs:     []string{types.VerbList, types.VerbRead},
				},
			},
		},
	})
	require.NoError(t, err)
	allowSSHSessions, err := types.NewRole("all-ssh-sessions", types.RoleSpecV6{
		Allow: types.RoleConditions{
			Rules: []types.Rule{
				{
					Resources: []string{types.KindSSHSession},
					Verbs:     []string{types.Wildcard},
				},
			},
		},
	})
	require.NoError(t, err)
	denySSHSessions, err := types.NewRole("deny-ssh-sessions", types.RoleSpecV6{
		Deny: types.RoleConditions{
			Rules: []types.Rule{
				{
					Resources: []string{types.KindSSHSession},
					Verbs:     []string{types.Wildcard},
				},
			},
		},
	})
	require.NoError(t, err)

	type checkAccessParams struct {
		ctx       Context
		namespace string
		resource  string
		verbs     []string
	}

	tests := []struct {
		name   string
		roles  RoleSet
		params *checkAccessParams
		// wantRuleAccess fully evaluates where conditions, used to determine access
		// to specific resources.
		wantRuleAccess bool
		// wantGuessAccess doesn't evaluate where conditions, used to determine
		// access to a category of resources.
		wantGuessAccess bool
	}{
		{
			name:  "global session list/read allowed",
			roles: RoleSet{readAllSessions},
			params: &checkAccessParams{
				namespace: apidefaults.Namespace,
				resource:  types.KindSession,
				verbs:     []string{types.VerbList, types.VerbRead},
			},
			wantRuleAccess:  true,
			wantGuessAccess: true,
		},
		{
			name:  "own session list/read allowed",
			roles: RoleSet{ownSessions}, // allowed despite "where" clause in allow rules
			params: &checkAccessParams{
				namespace: apidefaults.Namespace,
				resource:  types.KindSession,
				verbs:     []string{types.VerbList, types.VerbRead},
			},
			wantRuleAccess:  false, // where condition needs specific resource
			wantGuessAccess: true,
		},
		{
			name:  "session list/read denied",
			roles: RoleSet{allowSSHSessions, denySSHSessions}, // none mention "session"
			params: &checkAccessParams{
				namespace: apidefaults.Namespace,
				resource:  types.KindSession,
				verbs:     []string{types.VerbList, types.VerbRead},
			},
		},
		{
			name: "session write denied",
			roles: RoleSet{
				readAllSessions,                   // readonly
				allowSSHSessions, denySSHSessions, // none mention "session"
			},
			params: &checkAccessParams{
				namespace: apidefaults.Namespace,
				resource:  types.KindSession,
				verbs:     []string{types.VerbUpdate, types.VerbDelete},
			},
		},
		{
			name:  "global SSH session list/read allowed",
			roles: RoleSet{allowSSHSessions},
			params: &checkAccessParams{
				namespace: apidefaults.Namespace,
				resource:  types.KindSSHSession,
				verbs:     []string{types.VerbList, types.VerbRead},
			},
			wantRuleAccess:  true,
			wantGuessAccess: true,
		},
		{
			name:  "own SSH session list/read allowed",
			roles: RoleSet{ownSSHSessions}, // allowed despite "where" clause in deny rules
			params: &checkAccessParams{
				namespace: apidefaults.Namespace,
				resource:  types.KindSSHSession,
				verbs:     []string{types.VerbList, types.VerbRead},
			},
			wantRuleAccess:  false, // where condition needs specific resource
			wantGuessAccess: true,
		},
		{
			name: "SSH session list/read denied",
			roles: RoleSet{
				allowSSHSessions, ownSSHSessions,
				denySSHSessions, // unconditional deny, takes precedence
			},
			params: &checkAccessParams{
				namespace: apidefaults.Namespace,
				resource:  types.KindSSHSession,
				verbs:     []string{types.VerbCreate, types.VerbList, types.VerbRead, types.VerbUpdate, types.VerbDelete},
			},
		},
		{
			name: "SSH session list/read denied - different role ordering",
			roles: RoleSet{
				allowSSHSessions,
				denySSHSessions, // unconditional deny, takes precedence
				ownSSHSessions,
			},
			params: &checkAccessParams{
				namespace: apidefaults.Namespace,
				resource:  types.KindSSHSession,
				verbs:     []string{types.VerbCreate, types.VerbList, types.VerbRead, types.VerbUpdate, types.VerbDelete},
			},
		},
	}
	for _, test := range tests {
		t.Run(test.name, func(t *testing.T) {
			params := test.params
			for _, verb := range params.verbs {
				err := test.roles.CheckAccessToRule(&params.ctx, params.namespace, params.resource, verb)
				if gotAccess, wantAccess := err == nil, test.wantRuleAccess; gotAccess != wantAccess {
					t.Errorf("CheckAccessToRule(verb=%q) returned err = %v=q, wantAccess = %v", verb, err, wantAccess)
				}

				err = test.roles.GuessIfAccessIsPossible(&params.ctx, params.namespace, params.resource, verb)
				if gotAccess, wantAccess := err == nil, test.wantGuessAccess; gotAccess != wantAccess {
					t.Errorf("GuessIfAccessIsPossible(verb=%q) returned err = %q, wantAccess = %v", verb, err, wantAccess)
				}
			}
		})
	}
}

func TestCheckRuleSorting(t *testing.T) {
	testCases := []struct {
		name  string
		rules []types.Rule
		set   RuleSet
	}{
		{
			name: "single rule set sorts OK",
			rules: []types.Rule{
				{
					Resources: []string{types.KindUser},
					Verbs:     []string{types.VerbCreate},
				},
			},
			set: RuleSet{
				types.KindUser: []types.Rule{
					{
						Resources: []string{types.KindUser},
						Verbs:     []string{types.VerbCreate},
					},
				},
			},
		},
		{
			name: "rule with where section is more specific",
			rules: []types.Rule{
				{
					Resources: []string{types.KindUser},
					Verbs:     []string{types.VerbCreate},
				},
				{
					Resources: []string{types.KindUser},
					Verbs:     []string{types.VerbCreate},
					Where:     "contains(user.spec.traits[\"groups\"], \"prod\")",
				},
			},
			set: RuleSet{
				types.KindUser: []types.Rule{
					{
						Resources: []string{types.KindUser},
						Verbs:     []string{types.VerbCreate},
						Where:     "contains(user.spec.traits[\"groups\"], \"prod\")",
					},
					{
						Resources: []string{types.KindUser},
						Verbs:     []string{types.VerbCreate},
					},
				},
			},
		},
		{
			name: "rule with action is more specific",
			rules: []types.Rule{
				{
					Resources: []string{types.KindUser},
					Verbs:     []string{types.VerbCreate},

					Where: "contains(user.spec.traits[\"groups\"], \"prod\")",
				},
				{
					Resources: []string{types.KindUser},
					Verbs:     []string{types.VerbCreate},
					Where:     "contains(user.spec.traits[\"groups\"], \"prod\")",
					Actions: []string{
						"log(\"info\", \"log entry\")",
					},
				},
			},
			set: RuleSet{
				types.KindUser: []types.Rule{
					{
						Resources: []string{types.KindUser},
						Verbs:     []string{types.VerbCreate},
						Where:     "contains(user.spec.traits[\"groups\"], \"prod\")",
						Actions: []string{
							"log(\"info\", \"log entry\")",
						},
					},
					{
						Resources: []string{types.KindUser},
						Verbs:     []string{types.VerbCreate},
						Where:     "contains(user.spec.traits[\"groups\"], \"prod\")",
					},
				},
			},
		},
	}
	for i, tc := range testCases {
		comment := fmt.Sprintf("test case %v '%v'", i, tc.name)
		out := MakeRuleSet(tc.rules)
		require.Equal(t, tc.set, out, comment)
	}
}

func TestApplyTraits(t *testing.T) {
	type rule struct {
		inLogins                []string
		outLogins               []string
		inWindowsLogins         []string
		outWindowsLogins        []string
		inRoleARNs              []string
		outRoleARNs             []string
		inAzureIdentities       []string
		outAzureIdentities      []string
		inGCPServiceAccounts    []string
		outGCPServiceAccounts   []string
		inLabels                types.Labels
		outLabels               types.Labels
		inKubeLabels            types.Labels
		outKubeLabels           types.Labels
		inKubeGroups            []string
		inKubeResources         []types.KubernetesResource
		outKubeGroups           []string
		inKubeUsers             []string
		outKubeUsers            []string
		inAppLabels             types.Labels
		outAppLabels            types.Labels
		inGroupLabels           types.Labels
		outGroupLabels          types.Labels
		inDBLabels              types.Labels
		outDBLabels             types.Labels
		inWindowsDesktopLabels  types.Labels
		outWindowsDesktopLabels types.Labels
		inDBNames               []string
		outDBNames              []string
		inDBUsers               []string
		outDBUsers              []string
		inDBRoles               []string
		outDBRoles              []string
		inImpersonate           types.ImpersonateConditions
		outImpersonate          types.ImpersonateConditions
		inSudoers               []string
		outSudoers              []string
		outKubeResources        []types.KubernetesResource
	}
	tests := []struct {
		comment  string
		inTraits map[string][]string
		allow    rule
		deny     rule
	}{
		{
			comment: "logins substitute in allow rule",
			inTraits: map[string][]string{
				"foo": {"bar"},
			},
			allow: rule{
				inLogins:  []string{`{{external.foo}}`, "root"},
				outLogins: []string{"bar", "root"},
			},
		},
		{
			comment: "logins substitute in allow rule with function",
			inTraits: map[string][]string{
				"foo": {"Bar <bar@example.com>"},
			},
			allow: rule{
				inLogins:  []string{`{{email.local(external.foo)}}`, "root"},
				outLogins: []string{"bar", "root"},
			},
		},
		{
			comment: "logins substitute in allow rule with regexp",
			inTraits: map[string][]string{
				"foo": {"bar-baz"},
			},
			allow: rule{
				inLogins:  []string{`{{regexp.replace(external.foo, "^bar-(.*)$", "$1")}}`, "root"},
				outLogins: []string{"baz", "root"},
			},
		},
		{
			comment: "logins substitute in allow rule with multiple functions and regexps",
			inTraits: map[string][]string{
				"email": {"ab_cd@example.com"},
			},
			allow: rule{
				inLogins: []string{
					`{{regexp.replace(external.email, "_", "")}}`,
					`{{email.local(external.email)}}`,
					`{{regexp.replace(email.local(external.email), "_", "")}}`,
					`{{regexp.replace(external.email, "d", "e")}}`,
					`{{email.local(regexp.replace(external.email, "d", "e"))}}`,
					`{{regexp.replace(regexp.replace(email.local(regexp.replace(external.email, "cd", "z")), "ab", "xy"), "_", "")}}`,
					"root",
				},
				outLogins: []string{
					"abcd@example.com",
					"ab_cd",
					"abcd",
					"ab_ce@example.com",
					"ab_ce",
					"xyz",
					"root",
				},
			},
		},
		{
			comment:  "logins substitute in allow rule can have constant expressions",
			inTraits: map[string][]string{},
			allow: rule{
				inLogins: []string{
					`{{regexp.replace("vitor@gravitational.com", "gravitational", "goteleport")}}`,
					`{{email.local("vitor@goteleport.com")}}`,
					`{{email.local(regexp.replace("vitor.enes@gravitational.com", "gravitational", "goteleport"))}}`,
					"root",
				},
				outLogins: []string{
					"vitor@goteleport.com",
					"vitor",
					"vitor.enes",
					"root",
				},
			},
		},
		{
			comment: "logins substitute in deny rule",
			inTraits: map[string][]string{
				"foo": {"bar"},
			},
			deny: rule{
				inLogins:  []string{`{{external.foo}}`},
				outLogins: []string{"bar"},
			},
		},
		{
			comment: "windows logins substitute",
			inTraits: map[string][]string{
				"windows_logins": {"user"},
				"foo":            {"bar"},
			},
			allow: rule{
				inWindowsLogins:  []string{"{{internal.windows_logins}}"},
				outWindowsLogins: []string{"user"},
			},
			deny: rule{
				inWindowsLogins:  []string{"{{external.foo}}"},
				outWindowsLogins: []string{"bar"},
			},
		},
		{
			comment: "invalid windows login",
			inTraits: map[string][]string{
				"windows_logins": {"test;"},
			},
			allow: rule{
				inWindowsLogins:  []string{"Administrator", "{{internal.windows_logins}}"},
				outWindowsLogins: []string{"Administrator"},
			},
		},
		{
			comment: "AWS role ARN substitute in allow rule",
			inTraits: map[string][]string{
				"foo":                      {"bar"},
				constants.TraitAWSRoleARNs: {"baz"},
			},
			allow: rule{
				inRoleARNs:  []string{"{{external.foo}}", teleport.TraitInternalAWSRoleARNs},
				outRoleARNs: []string{"bar", "baz"},
			},
		},
		{
			comment: "AWS role ARN substitute in deny rule",
			inTraits: map[string][]string{
				"foo":                      {"bar"},
				constants.TraitAWSRoleARNs: {"baz"},
			},
			deny: rule{
				inRoleARNs:  []string{"{{external.foo}}", teleport.TraitInternalAWSRoleARNs},
				outRoleARNs: []string{"bar", "baz"},
			},
		},
		{
			comment: "Azure identity substitute in allow rule",
			inTraits: map[string][]string{
				"foo":                          {"/subscriptions/1020304050607-cafe-8090-a0b0c0d0e0f0/resourceGroups/external-foo/providers/Microsoft.ManagedIdentity/userAssignedIdentities/teleport-azure"},
				constants.TraitAzureIdentities: {"/subscriptions/1020304050607-cafe-8090-a0b0c0d0e0f0/resourceGroups/internal-azure-identities/providers/Microsoft.ManagedIdentity/userAssignedIdentities/teleport-azure"},
			},
			deny: rule{
				inAzureIdentities: []string{"{{external.foo}}", teleport.TraitInternalAzureIdentities},
				outAzureIdentities: []string{
					"/subscriptions/1020304050607-cafe-8090-a0b0c0d0e0f0/resourceGroups/external-foo/providers/Microsoft.ManagedIdentity/userAssignedIdentities/teleport-azure",
					"/subscriptions/1020304050607-cafe-8090-a0b0c0d0e0f0/resourceGroups/internal-azure-identities/providers/Microsoft.ManagedIdentity/userAssignedIdentities/teleport-azure",
				},
			},
		},
		{
			comment: "Azure identity substitute in deny rule",
			inTraits: map[string][]string{
				"foo":                          {"/subscriptions/1020304050607-cafe-8090-a0b0c0d0e0f0/resourceGroups/external-foo/providers/Microsoft.ManagedIdentity/userAssignedIdentities/teleport-azure"},
				constants.TraitAzureIdentities: {"/subscriptions/1020304050607-cafe-8090-a0b0c0d0e0f0/resourceGroups/internal-azure-identities/providers/Microsoft.ManagedIdentity/userAssignedIdentities/teleport-azure"},
			},
			deny: rule{
				inAzureIdentities: []string{"{{external.foo}}", teleport.TraitInternalAzureIdentities},
				outAzureIdentities: []string{
					"/subscriptions/1020304050607-cafe-8090-a0b0c0d0e0f0/resourceGroups/external-foo/providers/Microsoft.ManagedIdentity/userAssignedIdentities/teleport-azure",
					"/subscriptions/1020304050607-cafe-8090-a0b0c0d0e0f0/resourceGroups/internal-azure-identities/providers/Microsoft.ManagedIdentity/userAssignedIdentities/teleport-azure",
				},
			},
		},
		{
			comment: "GCP service account substitute in allow rule",
			inTraits: map[string][]string{
				"foo":                             {"bar"},
				constants.TraitGCPServiceAccounts: {"baz"},
			},
			allow: rule{
				inGCPServiceAccounts:  []string{"{{external.foo}}", teleport.TraitInternalGCPServiceAccounts},
				outGCPServiceAccounts: []string{"bar", "baz"},
			},
		},
		{
			comment: "GCP service account substitute in deny rule",
			inTraits: map[string][]string{
				"foo":                             {"bar"},
				constants.TraitGCPServiceAccounts: {"baz"},
			},
			deny: rule{
				inGCPServiceAccounts:  []string{"{{external.foo}}", teleport.TraitInternalGCPServiceAccounts},
				outGCPServiceAccounts: []string{"bar", "baz"},
			},
		},
		{
			comment: "kube group substitute in allow rule",
			inTraits: map[string][]string{
				"foo": {"bar"},
			},
			allow: rule{
				inKubeGroups:  []string{`{{external.foo}}`, "root"},
				outKubeGroups: []string{"bar", "root"},
			},
		},
		{
			comment: "kube group substitute in deny rule",
			inTraits: map[string][]string{
				"foo": {"bar"},
			},
			deny: rule{
				inKubeGroups:  []string{`{{external.foo}}`, "root"},
				outKubeGroups: []string{"bar", "root"},
			},
		},
		{
			comment: "kube user interpolation in allow rule",
			inTraits: map[string][]string{
				"foo": {"bar"},
			},
			allow: rule{
				inKubeUsers:  []string{`IAM#{{external.foo}};`},
				outKubeUsers: []string{"IAM#bar;"},
			},
		},
		{
			comment: "kube user regexp interpolation in allow rule",
			inTraits: map[string][]string{
				"foo": {"bar-baz"},
			},
			allow: rule{
				inKubeUsers:  []string{`IAM#{{regexp.replace(external.foo, "^bar-(.*)$", "$1")}};`},
				outKubeUsers: []string{"IAM#baz;"},
			},
		},
		{
			comment: "kube users interpolation in deny rule",
			inTraits: map[string][]string{
				"foo": {"bar"},
			},
			deny: rule{
				inKubeUsers:  []string{`IAM#{{external.foo}};`},
				outKubeUsers: []string{"IAM#bar;"},
			},
		},
		{
			comment: "database name/user/role external vars in allow rule",
			inTraits: map[string][]string{
				"foo": {"bar"},
			},
			allow: rule{
				inDBNames:  []string{"{{external.foo}}", "{{external.baz}}", "postgres"},
				outDBNames: []string{"bar", "postgres"},
				inDBUsers:  []string{"{{external.foo}}", "{{external.baz}}", "postgres"},
				outDBUsers: []string{"bar", "postgres"},
				inDBRoles:  []string{"{{external.foo}}", "{{external.baz}}", "postgres"},
				outDBRoles: []string{"bar", "postgres"},
			},
		},
		{
			comment: "database name/user/role external vars in deny rule",
			inTraits: map[string][]string{
				"foo": {"bar"},
			},
			deny: rule{
				inDBNames:  []string{"{{external.foo}}", "{{external.baz}}", "postgres"},
				outDBNames: []string{"bar", "postgres"},
				inDBUsers:  []string{"{{external.foo}}", "{{external.baz}}", "postgres"},
				outDBUsers: []string{"bar", "postgres"},
				inDBRoles:  []string{"{{external.foo}}", "{{external.baz}}", "postgres"},
				outDBRoles: []string{"bar", "postgres"},
			},
		},
		{
			comment: "database name/user/role internal vars in allow rule",
			inTraits: map[string][]string{
				"db_names": {"db1", "db2"},
				"db_users": {"alice"},
			},
			allow: rule{
				inDBNames:  []string{"{{internal.db_names}}", "{{internal.foo}}", "postgres"},
				outDBNames: []string{"db1", "db2", "postgres"},
				inDBUsers:  []string{"{{internal.db_users}}", "{{internal.foo}}", "postgres"},
				outDBUsers: []string{"alice", "postgres"},
				inDBRoles:  []string{"{{internal.db_roles}}", "{{internal.foo}}", "postgres"},
				outDBRoles: []string{"alice", "postgres"},
			},
		},
		{
			comment: "database name/user/role internal vars in deny rule",
			inTraits: map[string][]string{
				"db_names": {"db1", "db2"},
				"db_users": {"alice"},
			},
			deny: rule{
				inDBNames:  []string{"{{internal.db_names}}", "{{internal.foo}}", "postgres"},
				outDBNames: []string{"db1", "db2", "postgres"},
				inDBUsers:  []string{"{{internal.db_users}}", "{{internal.foo}}", "postgres"},
				outDBUsers: []string{"alice", "postgres"},
				inDBRoles:  []string{"{{internal.db_roles}}", "{{internal.foo}}", "postgres"},
				outDBRoles: []string{"alice", "postgres"},
			},
		},
		{
			comment: "no variable in logins",
			inTraits: map[string][]string{
				"foo": {"bar"},
			},
			allow: rule{
				inLogins:  []string{"root"},
				outLogins: []string{"root"},
			},
		},
		{
			comment: "invalid variable in logins does not get passed along",
			inTraits: map[string][]string{
				"foo": {"bar"},
			},
			allow: rule{
				inLogins: []string{`external.foo}}`},
			},
		},
		{
			comment: "invalid function call in logins does not get passed along",
			inTraits: map[string][]string{
				"foo": {"bar"},
			},
			allow: rule{
				inLogins: []string{`{{email.local(external.foo, 1)}}`},
			},
		},
		{
			comment: "invalid function call in logins does not get passed along",
			inTraits: map[string][]string{
				"foo": {"bar"},
			},
			allow: rule{
				inLogins: []string{`{{email.local()}}`},
			},
		},
		{
			comment: "invalid function call in logins does not get passed along",
			inTraits: map[string][]string{
				"foo": {"bar"},
			},
			allow: rule{
				inLogins: []string{`{{email.local(email.local)}}`, `{{email.local(email.local())}}`},
			},
		},
		{
			comment: "invalid regexp in logins does not get passed along",
			inTraits: map[string][]string{
				"foo": {"bar"},
			},
			allow: rule{
				inLogins: []string{`{{regexp.replace(external.foo, "(()", "baz")}}`},
			},
		},
		{
			comment: "logins which to not match regexp get filtered out",
			inTraits: map[string][]string{
				"foo": {"dev-alice", "dev-bob", "prod-charlie"},
			},
			allow: rule{
				inLogins:  []string{`{{regexp.replace(external.foo, "^dev-([a-zA-Z]+)$", "$1-admin")}}`},
				outLogins: []string{"alice-admin", "bob-admin"},
			},
		},
		{
			comment: "variable in logins, none in traits",
			inTraits: map[string][]string{
				"foo": {"bar"},
			},
			allow: rule{
				inLogins:  []string{`{{internal.bar}}`, "root"},
				outLogins: []string{"root"},
			},
		},
		{
			comment: "multiple variables in traits",
			inTraits: map[string][]string{
				"logins": {"bar", "baz"},
			},
			allow: rule{
				inLogins:  []string{`{{internal.logins}}`, "root"},
				outLogins: []string{"bar", "baz", "root"},
			},
		},
		{
			comment: "deduplicate",
			inTraits: map[string][]string{
				"foo": {"bar"},
			},
			allow: rule{
				inLogins:  []string{`{{external.foo}}`, "bar"},
				outLogins: []string{"bar"},
			},
		},
		{
			comment: "invalid unix login",
			inTraits: map[string][]string{
				"foo": {"-foo"},
			},
			allow: rule{
				inLogins:  []string{`{{external.foo}}`, "bar"},
				outLogins: []string{"bar"},
			},
		},
		{
			comment: "label substitute in allow and deny rule",
			inTraits: map[string][]string{
				"foo":   {"bar"},
				"hello": {"there"},
			},
			allow: rule{
				inLabels:  types.Labels{`{{external.foo}}`: []string{"{{external.hello}}"}},
				outLabels: types.Labels{`bar`: []string{"there"}},
			},
			deny: rule{
				inLabels:  types.Labels{`{{external.hello}}`: []string{"{{external.foo}}"}},
				outLabels: types.Labels{`there`: []string{"bar"}},
			},
		},

		{
			comment: "missing node variables are set to empty during substitution",
			inTraits: map[string][]string{
				"foo": {"bar"},
			},
			allow: rule{
				inLabels: types.Labels{
					`{{external.foo}}`:     []string{"value"},
					`{{external.missing}}`: []string{"missing"},
					`missing`:              []string{"{{external.missing}}", "othervalue"},
				},
				outLabels: types.Labels{
					`bar`:     []string{"value"},
					"missing": []string{"", "othervalue"},
					"":        []string{"missing"},
				},
			},
		},

		{
			comment: "the first variable value is picked for label keys",
			inTraits: map[string][]string{
				"foo": {"bar", "baz"},
			},
			allow: rule{
				inLabels:  types.Labels{`{{external.foo}}`: []string{"value"}},
				outLabels: types.Labels{`bar`: []string{"value"}},
			},
		},

		{
			comment: "all values are expanded for label values",
			inTraits: map[string][]string{
				"foo": {"bar", "baz"},
			},
			allow: rule{
				inLabels:  types.Labels{`key`: []string{`{{external.foo}}`}},
				outLabels: types.Labels{`key`: []string{"bar", "baz"}},
			},
		},
		{
			comment: "values are expanded in kube labels",
			inTraits: map[string][]string{
				"foo": {"bar", "baz"},
			},
			allow: rule{
				inKubeLabels:  types.Labels{`key`: []string{`{{external.foo}}`}},
				outKubeLabels: types.Labels{`key`: []string{"bar", "baz"}},
			},
		},
		{
			comment: "values are expanded in app labels",
			inTraits: map[string][]string{
				"foo": {"bar", "baz"},
			},
			allow: rule{
				inAppLabels:  types.Labels{`key`: []string{`{{external.foo}}`}},
				outAppLabels: types.Labels{`key`: []string{"bar", "baz"}},
			},
		},
		{
			comment: "values are expanded in group labels",
			inTraits: map[string][]string{
				"foo": {"bar", "baz"},
			},
			allow: rule{
				inGroupLabels:  types.Labels{`key`: []string{`{{external.foo}}`}},
				outGroupLabels: types.Labels{`key`: []string{"bar", "baz"}},
			},
		},
		{
			comment: "values are expanded in database labels",
			inTraits: map[string][]string{
				"foo": {"bar", "baz"},
			},
			allow: rule{
				inDBLabels:  types.Labels{`key`: []string{`{{external.foo}}`}},
				outDBLabels: types.Labels{`key`: []string{"bar", "baz"}},
			},
		},
		{
			comment: "values are expanded in windows desktop labels",
			inTraits: map[string][]string{
				"foo": {"bar", "baz"},
			},
			allow: rule{
				inWindowsDesktopLabels:  types.Labels{`key`: []string{`{{external.foo}}`}},
				outWindowsDesktopLabels: types.Labels{`key`: []string{"bar", "baz"}},
			},
		},
		{
			comment: "impersonate roles",
			inTraits: map[string][]string{
				"teams":         {"devs"},
				"users":         {"alice", "bob"},
				"blocked_users": {"root"},
				"blocked_teams": {"admins"},
			},
			allow: rule{
				inImpersonate: types.ImpersonateConditions{
					Users: []string{"{{external.users}}"},
					Roles: []string{"{{external.teams}}"},
					Where: `contains(user.spec.traits, "hello")`,
				},
				outImpersonate: types.ImpersonateConditions{
					Users: []string{"alice", "bob"},
					Roles: []string{"devs"},
					Where: `contains(user.spec.traits, "hello")`,
				},
			},
			deny: rule{
				inImpersonate: types.ImpersonateConditions{
					Users: []string{"{{external.blocked_users}}"},
					Roles: []string{"{{external.blocked_teams}}"},
				},
				outImpersonate: types.ImpersonateConditions{
					Users: []string{"root"},
					Roles: []string{"admins"},
				},
			},
		},
		{
			comment: "sudoers substitution roles",
			inTraits: map[string][]string{
				"users": {"alice", "bob"},
			},
			allow: rule{
				inSudoers: []string{"{{external.users}} ALL=(ALL) ALL"},
				outSudoers: []string{
					"alice ALL=(ALL) ALL",
					"bob ALL=(ALL) ALL",
				},
			},
		},
		{
			comment: "sudoers substitution not found trait",
			inTraits: map[string][]string{
				"users": {"alice", "bob"},
			},
			allow: rule{
				inSudoers: []string{
					"{{external.hello}} ALL=(ALL) ALL",
					"{{external.users}} ALL=(test) ALL",
				},
				outSudoers: []string{
					"alice ALL=(test) ALL",
					"bob ALL=(test) ALL",
				},
			},
		},
		{
<<<<<<< HEAD
			comment: "kubernetes namespaces preservation",
			inTraits: map[string][]string{
				"users": {"alice", "bob"},
			},
			allow: rule{
				inKubeResources: []types.KubernetesResource{
					{
						Namespace: "default",
						Kind:      "*",
						Name:      "name-*",
						Verbs:     []string{"get", "list"},
					},
				},
				outKubeResources: []types.KubernetesResource{
					{
						Namespace: "default",
						Kind:      "*",
						Name:      "name-*",
						Verbs:     []string{"get", "list"},
					},
				},
			},
		},
		{
			comment: "kubernetes namespaces replace rules",
			inTraits: map[string][]string{
				"namespace": {"kubens1", "kubens2"},
			},
			allow: rule{
				inKubeResources: []types.KubernetesResource{
					{
						Namespace: "default",
						Kind:      "*",
						Name:      "name-*",
						Verbs:     []string{"get", "list"},
					},
					{
						Namespace: "{{external.namespace}}",
						Kind:      "*",
						Name:      "name-*",
						Verbs:     []string{"get", "list"},
					},
				},
				outKubeResources: []types.KubernetesResource{
					{
						Namespace: "default",
						Kind:      "*",
						Name:      "name-*",
						Verbs:     []string{"get", "list"},
					},
					{
						Namespace: "kubens1",
						Kind:      "*",
						Name:      "name-*",
						Verbs:     []string{"get", "list"},
					},
					{
						Namespace: "kubens2",
						Kind:      "*",
						Name:      "name-*",
						Verbs:     []string{"get", "list"},
					},
				},
			},
		},
		{
			comment: "full kubernetes resources replace rules",
			inTraits: map[string][]string{
				"namespace": {"kubens1", "kubens2"},
				"names":     {"kubepod1", "kubepod2"},
				"verbs":     {"update", "delete"},
			},
			allow: rule{
				inKubeResources: []types.KubernetesResource{
					{
						Namespace: "{{external.namespace}}",
						Kind:      "pod",
						Name:      "{{external.names}}",
						Verbs:     []string{"{{external.verbs}}", "list"},
					},
				},
				outKubeResources: []types.KubernetesResource{
					{
						Namespace: "kubens1",
						Kind:      "pod",
						Name:      "kubepod1",
						Verbs:     []string{"update", "delete", "list"},
					},
=======
			// See comment in ApplyValueTraits for why we allow this.
			comment: "explicitly allow internal traits referenced via external namespace",
			inTraits: map[string][]string{
				constants.TraitLogins:             {"logins"},
				constants.TraitWindowsLogins:      {"windowsLogins"},
				constants.TraitKubeGroups:         {"kubeGroups"},
				constants.TraitKubeUsers:          {"kubeUsers"},
				constants.TraitDBNames:            {"dBNames"},
				constants.TraitDBUsers:            {"dBUsers"},
				constants.TraitDBRoles:            {"dBRoles"},
				constants.TraitAWSRoleARNs:        {"aWSRoleARNs"},
				constants.TraitAzureIdentities:    {"azureIdentities"},
				constants.TraitGCPServiceAccounts: {"gCPServiceAccounts"},
				constants.TraitJWT:                {"jwt"},
			},
			allow: rule{
				inLogins: []string{
					"{{external.logins}}",
					"{{external.windows_logins}}",
					"{{external.kubernetes_groups}}",
					"{{external.kubernetes_users}}",
					"{{external.db_names}}",
					"{{external.db_users}}",
					"{{external.db_roles}}",
					"{{external.aws_role_arns}}",
					"{{external.azure_identities}}",
					"{{external.gcp_service_accounts}}",
					"{{external.jwt}}",
				},
				outLogins: []string{
					"logins",
					"windowsLogins",
					"kubeGroups",
					"kubeUsers",
					"dBNames",
					"dBUsers",
					"dBRoles",
					"aWSRoleARNs",
					"azureIdentities",
					"gCPServiceAccounts",
					"jwt",
				},
			},
		},
	}
>>>>>>> 50d50edd

					{
						Namespace: "kubens1",
						Kind:      "pod",
						Name:      "kubepod2",
						Verbs:     []string{"update", "delete", "list"},
					},

					{
						Namespace: "kubens2",
						Kind:      "pod",
						Name:      "kubepod1",
						Verbs:     []string{"update", "delete", "list"},
					},
					{
						Namespace: "kubens2",
						Kind:      "pod",
						Name:      "kubepod2",
						Verbs:     []string{"update", "delete", "list"},
					},
				},
			},
		},
		{
			comment: "full deny kubernetes resources replace rules",
			inTraits: map[string][]string{
				"namespace": {"kubens1", "kubens2"},
				"names":     {"kubepod1", "kubepod2"},
				"verbs":     {"update", "delete"},
			},
			deny: rule{
				inKubeResources: []types.KubernetesResource{
					{
						Namespace: "{{external.namespace}}",
						Kind:      "pod",
						Name:      "{{external.names}}",
						Verbs:     []string{"{{external.verbs}}", "list"},
					},
				},
				outKubeResources: []types.KubernetesResource{
					{
						Namespace: "kubens1",
						Kind:      "pod",
						Name:      "kubepod1",
						Verbs:     []string{"update", "delete", "list"},
					},
					{
						Namespace: "kubens1",
						Kind:      "pod",
						Name:      "kubepod2",
						Verbs:     []string{"update", "delete", "list"},
					},
					{
						Namespace: "kubens2",
						Kind:      "pod",
						Name:      "kubepod1",
						Verbs:     []string{"update", "delete", "list"},
					},
					{
						Namespace: "kubens2",
						Kind:      "pod",
						Name:      "kubepod2",
						Verbs:     []string{"update", "delete", "list"},
					},
				},
			},
		},
	}
	for _, tt := range tests {
		t.Run(tt.comment, func(t *testing.T) {
			role := &types.RoleV6{
				Kind:    types.KindRole,
				Version: types.V3,
				Metadata: types.Metadata{
					Name:      "name1",
					Namespace: apidefaults.Namespace,
				},
				Spec: types.RoleSpecV6{
					Allow: types.RoleConditions{
						Logins:               tt.allow.inLogins,
						WindowsDesktopLogins: tt.allow.inWindowsLogins,
						NodeLabels:           tt.allow.inLabels,
						ClusterLabels:        tt.allow.inLabels,
						KubernetesLabels:     tt.allow.inKubeLabels,
						KubeGroups:           tt.allow.inKubeGroups,
						KubeUsers:            tt.allow.inKubeUsers,
						AppLabels:            tt.allow.inAppLabels,
						GroupLabels:          tt.allow.inGroupLabels,
						AWSRoleARNs:          tt.allow.inRoleARNs,
						AzureIdentities:      tt.allow.inAzureIdentities,
						GCPServiceAccounts:   tt.allow.inGCPServiceAccounts,
						DatabaseLabels:       tt.allow.inDBLabels,
						DatabaseNames:        tt.allow.inDBNames,
						DatabaseUsers:        tt.allow.inDBUsers,
						WindowsDesktopLabels: tt.allow.inWindowsDesktopLabels,
						Impersonate:          &tt.allow.inImpersonate,
						HostSudoers:          tt.allow.inSudoers,
						KubernetesResources:  tt.allow.inKubeResources,
					},
					Deny: types.RoleConditions{
						Logins:               tt.deny.inLogins,
						WindowsDesktopLogins: tt.deny.inWindowsLogins,
						NodeLabels:           tt.deny.inLabels,
						ClusterLabels:        tt.deny.inLabels,
						KubernetesLabels:     tt.deny.inKubeLabels,
						KubeGroups:           tt.deny.inKubeGroups,
						KubeUsers:            tt.deny.inKubeUsers,
						AppLabels:            tt.deny.inAppLabels,
						GroupLabels:          tt.deny.inGroupLabels,
						AWSRoleARNs:          tt.deny.inRoleARNs,
						AzureIdentities:      tt.deny.inAzureIdentities,
						GCPServiceAccounts:   tt.deny.inGCPServiceAccounts,
						DatabaseLabels:       tt.deny.inDBLabels,
						DatabaseNames:        tt.deny.inDBNames,
						DatabaseUsers:        tt.deny.inDBUsers,
						WindowsDesktopLabels: tt.deny.inWindowsDesktopLabels,
						Impersonate:          &tt.deny.inImpersonate,
						HostSudoers:          tt.deny.outSudoers,
						KubernetesResources:  tt.deny.inKubeResources,
					},
				},
			}

			outRole, err := ApplyTraits(role, tt.inTraits)
			require.NoError(t, err)
			rules := []struct {
				condition types.RoleConditionType
				spec      *rule
			}{
				{types.Allow, &tt.allow},
				{types.Deny, &tt.deny},
			}
			for _, rule := range rules {
				require.Equal(t, rule.spec.outLogins, outRole.GetLogins(rule.condition))
				require.Equal(t, rule.spec.outWindowsLogins, outRole.GetWindowsLogins(rule.condition))
				require.Equal(t, rule.spec.outLabels, outRole.GetNodeLabels(rule.condition))
				require.Equal(t, rule.spec.outLabels, outRole.GetClusterLabels(rule.condition))
				require.Equal(t, rule.spec.outKubeLabels, outRole.GetKubernetesLabels(rule.condition))
				require.Equal(t, rule.spec.outKubeGroups, outRole.GetKubeGroups(rule.condition))
				require.Equal(t, rule.spec.outKubeUsers, outRole.GetKubeUsers(rule.condition))
				require.Equal(t, rule.spec.outAppLabels, outRole.GetAppLabels(rule.condition))
				require.Equal(t, rule.spec.outGroupLabels, outRole.GetGroupLabels(rule.condition))
				require.Equal(t, rule.spec.outRoleARNs, outRole.GetAWSRoleARNs(rule.condition))
				require.Equal(t, rule.spec.outAzureIdentities, outRole.GetAzureIdentities(rule.condition))
				require.Equal(t, rule.spec.outGCPServiceAccounts, outRole.GetGCPServiceAccounts(rule.condition))
				require.Equal(t, rule.spec.outDBLabels, outRole.GetDatabaseLabels(rule.condition))
				require.Equal(t, rule.spec.outDBNames, outRole.GetDatabaseNames(rule.condition))
				require.Equal(t, rule.spec.outDBUsers, outRole.GetDatabaseUsers(rule.condition))
				require.Equal(t, rule.spec.outWindowsDesktopLabels, outRole.GetWindowsDesktopLabels(rule.condition))
				require.Equal(t, rule.spec.outImpersonate, outRole.GetImpersonateConditions(rule.condition))
				require.Equal(t, rule.spec.outSudoers, outRole.GetHostSudoers(rule.condition))
				require.Equal(t, rule.spec.outKubeResources, outRole.GetRoleConditions(rule.condition).KubernetesResources)
			}
		})
	}
}

// TestExtractFrom makes sure roles and traits are extracted from SSH and TLS
// certificates not services.User.
func TestExtractFrom(t *testing.T) {
	ctx := context.Background()
	origRoles := []string{"admin"}
	origTraits := wrappers.Traits(map[string][]string{
		"login": {"foo"},
	})

	// Create a SSH certificate.
	cert, err := sshutils.ParseCertificate([]byte(fixtures.UserCertificateStandard))
	require.NoError(t, err)

	// Create a TLS identity.
	identity := &tlsca.Identity{
		Username: "foo",
		Groups:   origRoles,
		Traits:   origTraits,
	}

	// At this point, services.User and the certificate/identity are still in
	// sync. The roles and traits returned should be the same as the original.
	roles, traits, err := ExtractFromCertificate(cert)
	require.NoError(t, err)
	require.Equal(t, roles, origRoles)
	require.Equal(t, traits, origTraits)

	roles, traits, err = ExtractFromIdentity(ctx, &userGetter{
		roles:  origRoles,
		traits: origTraits,
	}, *identity)
	require.NoError(t, err)
	require.Equal(t, roles, origRoles)
	require.Equal(t, traits, origTraits)

	// The backend now returns new roles and traits, however because the roles
	// and traits are extracted from the certificate/identity, the original
	// roles and traits will be returned.
	roles, traits, err = ExtractFromCertificate(cert)
	require.NoError(t, err)
	require.Equal(t, roles, origRoles)
	require.Equal(t, traits, origTraits)

	roles, traits, err = ExtractFromIdentity(ctx, &userGetter{
		roles:  origRoles,
		traits: origTraits,
	}, *identity)
	require.NoError(t, err)
	require.Equal(t, roles, origRoles)
	require.Equal(t, traits, origTraits)
}

// TestBoolOptions makes sure that bool options (like agent forwarding and
// port forwarding) can be disabled in a role.
func TestBoolOptions(t *testing.T) {
	tests := []struct {
		inOptions                  types.RoleOptions
		outCanPortForward          bool
		outCanForwardAgents        bool
		outRecordDesktopSessions   bool
		outDesktopClipboard        bool
		outDesktopDirectorySharing bool
	}{
		// Setting options explicitly off should remain off.
		{
			inOptions: types.RoleOptions{
				ForwardAgent:            types.NewBool(false),
				PortForwarding:          types.NewBoolOption(false),
				RecordSession:           &types.RecordSession{Desktop: types.NewBoolOption(false)},
				DesktopClipboard:        types.NewBoolOption(false),
				DesktopDirectorySharing: types.NewBoolOption(false),
			},
			outCanPortForward:          false,
			outCanForwardAgents:        false,
			outRecordDesktopSessions:   false,
			outDesktopClipboard:        false,
			outDesktopDirectorySharing: false,
		},
		// Not setting options should set port forwarding to true (default enabled),
		// agent forwarding false (default disabled),
		// desktop session recording to true (default enabled),
		// desktop clipboard sharing to true (default enabled),
		// and desktop directory sharing to true (default enabled).
		{
			inOptions:                  types.RoleOptions{},
			outCanPortForward:          true,
			outCanForwardAgents:        false,
			outRecordDesktopSessions:   true,
			outDesktopClipboard:        true,
			outDesktopDirectorySharing: true,
		},
		// Explicitly enabling should enable them.
		{
			inOptions: types.RoleOptions{
				ForwardAgent:            types.NewBool(true),
				PortForwarding:          types.NewBoolOption(true),
				RecordSession:           &types.RecordSession{Desktop: types.NewBoolOption(true)},
				DesktopClipboard:        types.NewBoolOption(true),
				DesktopDirectorySharing: types.NewBoolOption(true),
			},
			outCanPortForward:          true,
			outCanForwardAgents:        true,
			outRecordDesktopSessions:   true,
			outDesktopClipboard:        true,
			outDesktopDirectorySharing: true,
		},
	}
	for _, tt := range tests {
		set := NewRoleSet(&types.RoleV6{
			Kind:    types.KindRole,
			Version: types.V3,
			Metadata: types.Metadata{
				Name:      "role-name",
				Namespace: apidefaults.Namespace,
			},
			Spec: types.RoleSpecV6{
				Options: tt.inOptions,
			},
		})
		require.Equal(t, tt.outCanPortForward, set.CanPortForward())
		require.Equal(t, tt.outCanForwardAgents, set.CanForwardAgents())
		require.Equal(t, tt.outRecordDesktopSessions, set.RecordDesktopSession())
		require.Equal(t, tt.outDesktopClipboard, set.DesktopClipboard())
		require.Equal(t, tt.outDesktopDirectorySharing, set.DesktopDirectorySharing())
	}
}

func TestCheckAccessToDatabase(t *testing.T) {
	dbStage, err := types.NewDatabaseV3(types.Metadata{
		Name:   "stage",
		Labels: map[string]string{"env": "stage"},
	}, types.DatabaseSpecV3{
		Protocol: "protocol",
		URI:      "uri",
	})
	require.NoError(t, err)
	dbProd, err := types.NewDatabaseV3(types.Metadata{
		Name:   "prod",
		Labels: map[string]string{"env": "prod"},
	}, types.DatabaseSpecV3{
		Protocol: "protocol",
		URI:      "uri",
	})
	require.NoError(t, err)
	roleDevStage := &types.RoleV6{
		Metadata: types.Metadata{Name: "dev-stage", Namespace: apidefaults.Namespace},
		Version:  types.V3,
		Spec: types.RoleSpecV6{
			Allow: types.RoleConditions{
				Namespaces:     []string{apidefaults.Namespace},
				DatabaseLabels: types.Labels{"env": []string{"stage"}},
				DatabaseNames:  []string{types.Wildcard},
				DatabaseUsers:  []string{types.Wildcard},
			},
			Deny: types.RoleConditions{
				Namespaces:    []string{apidefaults.Namespace},
				DatabaseNames: []string{"supersecret"},
			},
		},
	}
	require.NoError(t, roleDevStage.CheckAndSetDefaults())
	roleDevProd := &types.RoleV6{
		Metadata: types.Metadata{Name: "dev-prod", Namespace: apidefaults.Namespace},
		Version:  types.V3,
		Spec: types.RoleSpecV6{
			Allow: types.RoleConditions{
				Namespaces:               []string{apidefaults.Namespace},
				DatabaseLabelsExpression: `labels["env"] == "prod"`,
				DatabaseNames:            []string{"test"},
				DatabaseUsers:            []string{"dev"},
			},
		},
	}
	require.NoError(t, roleDevProd.CheckAndSetDefaults())
	roleDevProdWithMFA := &types.RoleV6{
		Metadata: types.Metadata{Name: "dev-prod-mfa", Namespace: apidefaults.Namespace},
		Version:  types.V3,
		Spec: types.RoleSpecV6{
			Options: types.RoleOptions{
				RequireMFAType: types.RequireMFAType_SESSION,
			},
			Allow: types.RoleConditions{
				Namespaces:     []string{apidefaults.Namespace},
				DatabaseLabels: types.Labels{"env": []string{"prod"}},
				DatabaseNames:  []string{"test"},
				DatabaseUsers:  []string{"dev"},
			},
		},
	}
	require.NoError(t, roleDevProdWithMFA.CheckAndSetDefaults())
	roleDevProdWithDeviceTrust := &types.RoleV6{
		Metadata: types.Metadata{Name: "dev-prod-devicetrust", Namespace: apidefaults.Namespace},
		Version:  types.V3,
		Spec: types.RoleSpecV6{
			Options: types.RoleOptions{
				DeviceTrustMode: constants.DeviceTrustModeRequired,
			},
			Allow: types.RoleConditions{
				Namespaces:     []string{apidefaults.Namespace},
				DatabaseLabels: types.Labels{"env": []string{"prod"}},
				DatabaseNames:  []string{"test"},
				DatabaseUsers:  []string{"dev"},
			},
		},
	}
	require.NoError(t, roleDevProdWithDeviceTrust.CheckAndSetDefaults())

	// Database labels are not set in allow/deny rules on purpose to test
	// that they're set during check and set defaults below.
	roleDeny := &types.RoleV6{
		Metadata: types.Metadata{Name: "deny", Namespace: apidefaults.Namespace},
		Version:  types.V3,
		Spec: types.RoleSpecV6{
			Allow: types.RoleConditions{
				Namespaces:    []string{apidefaults.Namespace},
				DatabaseNames: []string{types.Wildcard},
				DatabaseUsers: []string{types.Wildcard},
			},
			Deny: types.RoleConditions{
				Namespaces:    []string{apidefaults.Namespace},
				DatabaseNames: []string{"postgres"},
				DatabaseUsers: []string{"postgres"},
			},
		},
	}
	require.NoError(t, roleDeny.CheckAndSetDefaults())
	type access struct {
		server types.Database
		dbName string
		dbUser string
		access bool
	}
	testCases := []struct {
		name   string
		roles  RoleSet
		access []access
		state  AccessState
	}{
		{
			name:  "developer allowed any username/database in stage database except one database",
			roles: RoleSet{roleDevStage, roleDevProd},
			access: []access{
				{server: dbStage, dbName: "superdb", dbUser: "superuser", access: true},
				{server: dbStage, dbName: "test", dbUser: "dev", access: true},
				{server: dbStage, dbName: "supersecret", dbUser: "dev", access: false},
			},
		},
		{
			name:  "developer allowed only specific username/database in prod database",
			roles: RoleSet{roleDevStage, roleDevProd},
			access: []access{
				{server: dbProd, dbName: "superdb", dbUser: "superuser", access: false},
				{server: dbProd, dbName: "test", dbUser: "dev", access: true},
				{server: dbProd, dbName: "superdb", dbUser: "dev", access: false},
				{server: dbProd, dbName: "test", dbUser: "superuser", access: false},
			},
		},
		{
			name:  "deny role denies access to specific database and user",
			roles: RoleSet{roleDeny},
			access: []access{
				{server: dbProd, dbName: "test", dbUser: "test", access: true},
				{server: dbProd, dbName: "postgres", dbUser: "test", access: false},
				{server: dbProd, dbName: "test", dbUser: "postgres", access: false},
			},
		},
		{
			name:  "prod database requires MFA, no MFA provided",
			roles: RoleSet{roleDevStage, roleDevProdWithMFA, roleDevProd},
			state: AccessState{MFAVerified: false},
			access: []access{
				{server: dbStage, dbName: "test", dbUser: "dev", access: true},
				{server: dbProd, dbName: "test", dbUser: "dev", access: false},
			},
		},
		{
			name:  "prod database requires MFA, MFA provided",
			roles: RoleSet{roleDevStage, roleDevProdWithMFA, roleDevProd},
			state: AccessState{MFAVerified: true},
			access: []access{
				{server: dbStage, dbName: "test", dbUser: "dev", access: true},
				{server: dbProd, dbName: "test", dbUser: "dev", access: true},
			},
		},
		{
			name:   "cluster requires MFA, no MFA provided",
			roles:  RoleSet{roleDevStage, roleDevProdWithMFA, roleDevProd},
			state:  AccessState{MFAVerified: false, MFARequired: MFARequiredAlways},
			access: []access{},
		},
		{
			name:  "cluster requires MFA, MFA provided",
			roles: RoleSet{roleDevStage, roleDevProdWithMFA, roleDevProd},
			state: AccessState{MFAVerified: true, MFARequired: MFARequiredAlways},
			access: []access{
				{server: dbStage, dbName: "test", dbUser: "dev", access: true},
				{server: dbProd, dbName: "test", dbUser: "dev", access: true},
			},
		},
		{
			name:  "roles requires trusted device, device not verified",
			roles: RoleSet{roleDevStage, roleDevProd, roleDevProdWithDeviceTrust},
			state: AccessState{
				EnableDeviceVerification: true,
				DeviceVerified:           false,
			},
			access: []access{
				{server: dbStage, dbName: "test", dbUser: "dev", access: true},
				{server: dbProd, dbName: "test", dbUser: "dev", access: false},
			},
		},
		{
			name:  "roles requires trusted device, device verified",
			roles: RoleSet{roleDevStage, roleDevProd, roleDevProdWithDeviceTrust},
			state: AccessState{
				EnableDeviceVerification: true,
				DeviceVerified:           true,
			},
			access: []access{
				{server: dbStage, dbName: "test", dbUser: "dev", access: true},
				{server: dbProd, dbName: "test", dbUser: "dev", access: true},
			},
		},
	}
	for _, tc := range testCases {
		t.Run(tc.name, func(t *testing.T) {
			for _, access := range tc.access {
				err := tc.roles.checkAccess(access.server, wrappers.Traits{}, tc.state,
					NewDatabaseUserMatcher(access.server, access.dbUser),
					&DatabaseNameMatcher{Name: access.dbName})
				if access.access {
					require.NoError(t, err)
				} else {
					require.Error(t, err)
					require.True(t, trace.IsAccessDenied(err))
				}
			}
		})
	}
}

func TestCheckAccessToDatabaseUser(t *testing.T) {
	dbStage, err := types.NewDatabaseV3(types.Metadata{
		Name:   "stage",
		Labels: map[string]string{"env": "stage"},
	}, types.DatabaseSpecV3{
		Protocol: "protocol",
		URI:      "uri",
	})
	require.NoError(t, err)
	dbProd, err := types.NewDatabaseV3(types.Metadata{
		Name:   "prod",
		Labels: map[string]string{"env": "prod"},
	}, types.DatabaseSpecV3{
		Protocol: "protocol",
		URI:      "uri",
	})
	require.NoError(t, err)
	roleDevStage := &types.RoleV6{
		Metadata: types.Metadata{Name: "dev-stage", Namespace: apidefaults.Namespace},
		Spec: types.RoleSpecV6{
			Allow: types.RoleConditions{
				Namespaces:     []string{apidefaults.Namespace},
				DatabaseLabels: types.Labels{"env": []string{"stage"}},
				DatabaseUsers:  []string{types.Wildcard},
			},
			Deny: types.RoleConditions{
				Namespaces:    []string{apidefaults.Namespace},
				DatabaseUsers: []string{"superuser"},
			},
		},
	}
	roleDevProd := &types.RoleV6{
		Metadata: types.Metadata{Name: "dev-prod", Namespace: apidefaults.Namespace},
		Spec: types.RoleSpecV6{
			Allow: types.RoleConditions{
				Namespaces:               []string{apidefaults.Namespace},
				DatabaseLabelsExpression: `labels["env"] == "prod"`,
				DatabaseUsers:            []string{"dev"},
			},
		},
	}

	dbRequireAWSRoles, err := types.NewDatabaseV3(types.Metadata{
		Name: "dynamodb",
	}, types.DatabaseSpecV3{
		Protocol: "dynamodb",
		URI:      "test.xxxxxxx.mongodb.net",
		AWS: types.AWS{
			AccountID: "123456789012",
			Region:    "us-east-1",
		},
	})
	require.NoError(t, err)
	require.True(t, dbRequireAWSRoles.RequireAWSIAMRolesAsUsers())
	roleWithAWSRoles := &types.RoleV6{
		Metadata: types.Metadata{Name: "aws-roles", Namespace: apidefaults.Namespace},
		Spec: types.RoleSpecV6{
			Allow: types.RoleConditions{
				Namespaces:     []string{apidefaults.Namespace},
				DatabaseLabels: types.Labels{types.Wildcard: []string{types.Wildcard}},
				DatabaseUsers: []string{
					"allow-role-with-short-name",
					"arn:aws:iam::123456789012:role/allow-role-with-full-arn",
				},
			},
		},
	}

	roleWithUsersAndAWSRoles := &types.RoleV6{
		Metadata: types.Metadata{Name: "users-and-aws-roles", Namespace: apidefaults.Namespace},
		Spec: types.RoleSpecV6{
			Allow: types.RoleConditions{
				Namespaces:     []string{apidefaults.Namespace},
				DatabaseLabels: types.Labels{types.Wildcard: []string{types.Wildcard}},
				DatabaseUsers: []string{
					"regular-user",
					"role/allow-role-with-partial-arn",
					"arn:aws:iam::123456789012:role/allow-role-with-full-arn",
				},
			},
		},
	}
	dbSupportAWSRoles, err := types.NewDatabaseV3(types.Metadata{
		Name: "mongo-atlas",
	}, types.DatabaseSpecV3{
		Protocol: "mongodb",
		URI:      "test.xxxxxxx.mongodb.net",
		MongoAtlas: types.MongoAtlas{
			Name: "instance",
		},
		AWS: types.AWS{
			AccountID: "123456789012",
			Region:    "us-east-1",
		},
	})
	require.NoError(t, err)
	require.True(t, dbSupportAWSRoles.SupportAWSIAMRoleARNAsUsers())

	dbCockroachStage, err := types.NewDatabaseV3(types.Metadata{
		Name:   "cockroachdb",
		Labels: map[string]string{"env": "stage"},
	}, types.DatabaseSpecV3{
		Protocol: "cockroachdb",
		URI:      "cockroachdb:26257",
	})
	require.NoError(t, err)
	dbCockroachProd, err := types.NewDatabaseV3(types.Metadata{
		Name:   "cockroachdb",
		Labels: map[string]string{"env": "prod"},
	}, types.DatabaseSpecV3{
		Protocol: "cockroachdb",
		URI:      "cockroachdb:26257",
	})
	require.NoError(t, err)

	type access struct {
		server types.Database
		dbUser string
		access bool
	}
	testCases := []struct {
		name   string
		roles  RoleSet
		access []access
	}{
		{
			name:  "developer allowed any username in stage database except superuser",
			roles: RoleSet{roleDevStage, roleDevProd},
			access: []access{
				{server: dbStage, dbUser: "superuser", access: false},
				{server: dbStage, dbUser: "dev", access: true},
				{server: dbStage, dbUser: "test", access: true},
				{server: dbStage, dbUser: "SUPERUSER", access: true},
			},
		},
		{
			name:  "developer allowed only specific username/database in prod database",
			roles: RoleSet{roleDevStage, roleDevProd},
			access: []access{
				{server: dbProd, dbUser: "superuser", access: false},
				{server: dbProd, dbUser: "dev", access: true},
			},
		},
		{
			name:  "database types require AWS roles as database users",
			roles: RoleSet{roleWithAWSRoles},
			access: []access{
				{server: dbRequireAWSRoles, dbUser: "allow-role-with-short-name", access: true},
				{server: dbRequireAWSRoles, dbUser: "allow-role-with-full-arn", access: true},
				{server: dbRequireAWSRoles, dbUser: "arn:aws:iam::123456789012:role/allow-role-with-full-arn", access: true},
				{server: dbRequireAWSRoles, dbUser: "arn:aws:iam::123456789012:role/allow-role-with-short-name", access: true},
				{server: dbRequireAWSRoles, dbUser: "unknown-role-name", access: false},
				{server: dbRequireAWSRoles, dbUser: "arn:aws:iam::123456789012:role/unknown-role-name", access: false},
				{server: dbRequireAWSRoles, dbUser: "arn:aws:iam::123456789012:user/username", access: false},
				{server: dbRequireAWSRoles, dbUser: "arn:aws-cn:iam::123456789012:role/allow-role-with-short-name", access: false},
			},
		},
		{
			name:  "database types support AWS roles and regular users",
			roles: RoleSet{roleWithUsersAndAWSRoles},
			access: []access{
				{server: dbSupportAWSRoles, dbUser: "role/allow-role-with-partial-arn", access: true},
				{server: dbSupportAWSRoles, dbUser: "arn:aws:iam::123456789012:role/allow-role-with-partial-arn", access: true},
				{server: dbSupportAWSRoles, dbUser: "role/unknown-role", access: false},
				{server: dbSupportAWSRoles, dbUser: "allow-role-with-partial-arn", access: false},
				{server: dbSupportAWSRoles, dbUser: "arn:aws:iam::123456789012:role/allow-role-with-full-arn", access: true},
				{server: dbSupportAWSRoles, dbUser: "role/allow-role-with-full-arn", access: true},
				{server: dbSupportAWSRoles, dbUser: "arn:aws:iam::123456789012:role/unknown-role", access: false},
				{server: dbSupportAWSRoles, dbUser: "regular-user", access: true},
				{server: dbSupportAWSRoles, dbUser: "role/regular-user", access: false},
				{server: dbSupportAWSRoles, dbUser: "arn:aws:iam::123456789012:role/regular-user", access: false},
				{server: dbSupportAWSRoles, dbUser: "unknown-user", access: false},
			},
		},
		{
			name:  "(case-insensitive db) developer allowed any username in stage except superuser",
			roles: RoleSet{roleDevStage, roleDevProd},
			access: []access{
				{server: dbCockroachStage, dbUser: "dev", access: true},
				{server: dbCockroachStage, dbUser: "DEV", access: true},
				{server: dbCockroachStage, dbUser: "test", access: true},
				{server: dbCockroachStage, dbUser: "superuser", access: false},
				{server: dbCockroachStage, dbUser: "SUPERUSER", access: false},
			},
		},
		{
			name:  "(case-insensitive db) developer allowed only specific username/database in prod database",
			roles: RoleSet{roleDevStage, roleDevProd},
			access: []access{
				{server: dbCockroachProd, dbUser: "dev", access: true},
				{server: dbCockroachProd, dbUser: "DEV", access: true},
				{server: dbCockroachProd, dbUser: "superuser", access: false},
				{server: dbCockroachProd, dbUser: "Superuser", access: false},
			},
		},
	}
	for _, tc := range testCases {
		t.Run(tc.name, func(t *testing.T) {
			for _, access := range tc.access {
				err := tc.roles.checkAccess(access.server, wrappers.Traits{}, AccessState{}, NewDatabaseUserMatcher(access.server, access.dbUser))
				if access.access {
					require.NoError(t, err, "access check shouldn't have failed for username %q", access.dbUser)
				} else {
					require.Error(t, err, "access check should have failed for username %q", access.dbUser)
					require.True(t, trace.IsAccessDenied(err))
				}
			}
		})
	}
}

func TestRoleSetEnumerateDatabaseUsersAndNames(t *testing.T) {
	dbStage, err := types.NewDatabaseV3(types.Metadata{
		Name:   "stage",
		Labels: map[string]string{"env": "stage"},
	}, types.DatabaseSpecV3{
		Protocol: "protocol",
		URI:      "uri",
	})
	require.NoError(t, err)
	dbProd, err := types.NewDatabaseV3(types.Metadata{
		Name:   "prod",
		Labels: map[string]string{"env": "prod"},
	}, types.DatabaseSpecV3{
		Protocol: "protocol",
		URI:      "uri",
	})
	require.NoError(t, err)
	dbAutoUser, err := types.NewDatabaseV3(types.Metadata{
		Name:   "auto-user",
		Labels: map[string]string{"env": "prod"},
	}, types.DatabaseSpecV3{
		Protocol: "postgres",
		URI:      "localhost:5432",
		AdminUser: &types.DatabaseAdminUser{
			Name: "teleport-admin",
		},
	})
	require.NoError(t, err)
	roleDevStage := &types.RoleV6{
		Metadata: types.Metadata{Name: "dev-stage", Namespace: apidefaults.Namespace},
		Spec: types.RoleSpecV6{
			Allow: types.RoleConditions{
				Namespaces:     []string{apidefaults.Namespace},
				DatabaseLabels: types.Labels{"env": []string{"stage"}},
				DatabaseUsers:  []string{types.Wildcard},
				DatabaseNames:  []string{types.Wildcard},
			},
			Deny: types.RoleConditions{
				Namespaces:    []string{apidefaults.Namespace},
				DatabaseUsers: []string{"root"},
				DatabaseNames: []string{"root"},
			},
		},
	}
	roleDevProd := &types.RoleV6{
		Metadata: types.Metadata{Name: "dev-prod", Namespace: apidefaults.Namespace},
		Spec: types.RoleSpecV6{
			Allow: types.RoleConditions{
				Namespaces:     []string{apidefaults.Namespace},
				DatabaseLabels: types.Labels{"env": []string{"prod"}},
				DatabaseUsers:  []string{"dev"},
				DatabaseNames:  []string{"dev"},
			},
		},
	}

	roleNoDBAccess := &types.RoleV6{
		Metadata: types.Metadata{Name: "no_db_access", Namespace: apidefaults.Namespace},
		Spec: types.RoleSpecV6{
			Deny: types.RoleConditions{
				Namespaces:    []string{apidefaults.Namespace},
				DatabaseUsers: []string{"*"},
				DatabaseNames: []string{"*"},
			},
		},
	}

	roleAllowDenySame := &types.RoleV6{
		Metadata: types.Metadata{Name: "allow_deny_same", Namespace: apidefaults.Namespace},
		Spec: types.RoleSpecV6{
			Allow: types.RoleConditions{
				Namespaces:    []string{apidefaults.Namespace},
				DatabaseUsers: []string{"root"},
				DatabaseNames: []string{"root"},
			},
			Deny: types.RoleConditions{
				Namespaces:    []string{apidefaults.Namespace},
				DatabaseUsers: []string{"root"},
				DatabaseNames: []string{"root"},
			},
		},
	}

	roleAutoUser := &types.RoleV6{
		Metadata: types.Metadata{Name: "auto-user", Namespace: apidefaults.Namespace},
		Spec: types.RoleSpecV6{
			Options: types.RoleOptions{
				CreateDatabaseUserMode: types.CreateDatabaseUserMode_DB_USER_MODE_KEEP,
			},
			Allow: types.RoleConditions{
				Namespaces:     []string{apidefaults.Namespace},
				DatabaseLabels: types.Labels{"env": []string{"prod"}},
				DatabaseRoles:  []string{"dev"},
				DatabaseNames:  []string{"*"},
				DatabaseUsers:  []string{types.Wildcard},
			},
		},
	}

	testCases := []struct {
		name             string
		roles            RoleSet
		server           types.Database
		enumDBUserResult EnumerationResult
		enumDBNameResult EnumerationResult
	}{
		{
			name:   "deny overrides allow",
			roles:  RoleSet{roleAllowDenySame},
			server: dbStage,
			enumDBUserResult: EnumerationResult{
				allowedDeniedMap: map[string]bool{"root": false},
				wildcardAllowed:  false,
				wildcardDenied:   false,
			},
			enumDBNameResult: EnumerationResult{
				allowedDeniedMap: map[string]bool{"root": false},
				wildcardAllowed:  false,
				wildcardDenied:   false,
			},
		},
		{
			name:   "developer allowed any username in stage database except root",
			roles:  RoleSet{roleDevStage, roleDevProd},
			server: dbStage,
			enumDBUserResult: EnumerationResult{
				allowedDeniedMap: map[string]bool{"dev": true, "root": false},
				wildcardAllowed:  true,
				wildcardDenied:   false,
			},
			enumDBNameResult: EnumerationResult{
				allowedDeniedMap: map[string]bool{"dev": true, "root": false},
				wildcardAllowed:  true,
				wildcardDenied:   false,
			},
		},
		{
			name:   "developer allowed only specific username/database in prod database",
			roles:  RoleSet{roleDevStage, roleDevProd},
			server: dbProd,
			enumDBUserResult: EnumerationResult{
				allowedDeniedMap: map[string]bool{"dev": true, "root": false},
				wildcardAllowed:  false,
				wildcardDenied:   false,
			},
			enumDBNameResult: EnumerationResult{
				allowedDeniedMap: map[string]bool{"dev": true, "root": false},
				wildcardAllowed:  false,
				wildcardDenied:   false,
			},
		},
		{
			name:   "there may be users disallowed from all users",
			roles:  RoleSet{roleDevStage, roleDevProd, roleNoDBAccess},
			server: dbProd,
			enumDBUserResult: EnumerationResult{
				allowedDeniedMap: map[string]bool{"dev": false, "root": false},
				wildcardAllowed:  false,
				wildcardDenied:   true,
			},
			enumDBNameResult: EnumerationResult{
				allowedDeniedMap: map[string]bool{"dev": false, "root": false},
				wildcardAllowed:  false,
				wildcardDenied:   true,
			},
		},
		{
			name:   "auto-user provisioning enabled",
			roles:  RoleSet{roleAutoUser},
			server: dbAutoUser,
			enumDBUserResult: EnumerationResult{
				allowedDeniedMap: map[string]bool{"alice": true},
				wildcardAllowed:  false,
				wildcardDenied:   false,
			},
			enumDBNameResult: EnumerationResult{
				allowedDeniedMap: map[string]bool{},
				wildcardAllowed:  true,
				wildcardDenied:   false,
			},
		},
	}
	for _, tc := range testCases {
		accessChecker := makeAccessCheckerWithRoleSet(tc.roles)
		t.Run(tc.name, func(t *testing.T) {
			enumResult, err := accessChecker.EnumerateDatabaseUsers(tc.server)
			require.NoError(t, err)
			require.Equal(t, tc.enumDBUserResult, enumResult)
			enumResult = accessChecker.EnumerateDatabaseNames(tc.server)
			require.Equal(t, tc.enumDBNameResult, enumResult)
		})
	}
}

func TestGetAllowedLoginsForResource(t *testing.T) {
	newRole := func(
		allowLogins []string,
		allowLabels types.Labels,
		denyLogins []string,
		denyLabels types.Labels,
	) *types.RoleV6 {
		return &types.RoleV6{
			Spec: types.RoleSpecV6{
				Allow: types.RoleConditions{
					Namespaces:           []string{apidefaults.Namespace},
					Logins:               allowLogins,
					WindowsDesktopLogins: allowLogins,
					AWSRoleARNs:          allowLogins,
					NodeLabels:           allowLabels,
					WindowsDesktopLabels: allowLabels,
					AppLabels:            allowLabels,
				},
				Deny: types.RoleConditions{
					Namespaces:           []string{apidefaults.Namespace},
					Logins:               denyLogins,
					WindowsDesktopLogins: denyLogins,
					AWSRoleARNs:          denyLogins,
					NodeLabels:           denyLabels,
					WindowsDesktopLabels: denyLabels,
					AppLabels:            denyLabels,
				},
			},
		}
	}

	devEnvRole := newRole([]string{"devuser"}, types.Labels{"env": []string{"dev"}}, []string{}, types.Labels{})
	prodEnvRole := newRole([]string{"produser"}, types.Labels{"env": []string{"prod"}}, []string{}, types.Labels{})
	anyEnvRole := newRole([]string{"anyenvrole"}, types.Labels{"env": []string{"*"}}, []string{}, types.Labels{})
	rootUser := newRole([]string{"root"}, types.Labels{"*": []string{"*"}}, []string{}, types.Labels{})
	roleWithMultipleLabels := newRole([]string{"multiplelabelsuser"},
		types.Labels{
			"region": []string{"*"},
			"env":    []string{"dev"},
		}, []string{}, types.Labels{})

	tt := []struct {
		name           string
		labels         map[string]string
		roleSet        RoleSet
		expectedLogins []string
	}{
		{
			name: "env dev login is added",
			labels: map[string]string{
				"env": "dev",
			},
			roleSet:        NewRoleSet(devEnvRole),
			expectedLogins: []string{"devuser"},
		},
		{
			name: "env prod login is added",
			labels: map[string]string{
				"env": "prod",
			},
			roleSet:        NewRoleSet(prodEnvRole),
			expectedLogins: []string{"produser"},
		},
		{
			name: "only the correct login is added",
			labels: map[string]string{
				"env": "prod",
			},
			roleSet:        NewRoleSet(prodEnvRole, devEnvRole),
			expectedLogins: []string{"produser"},
		},
		{
			name: "logins from role not authorizeds are not added",
			labels: map[string]string{
				"env": "staging",
			},
			roleSet:        NewRoleSet(devEnvRole, prodEnvRole),
			expectedLogins: nil,
		},
		{
			name: "role with wildcard get its logins",
			labels: map[string]string{
				"env": "prod",
			},
			roleSet:        NewRoleSet(anyEnvRole),
			expectedLogins: []string{"anyenvrole"},
		},
		{
			name: "can return multiple logins",
			labels: map[string]string{
				"env": "prod",
			},
			roleSet:        NewRoleSet(anyEnvRole, prodEnvRole),
			expectedLogins: []string{"anyenvrole", "produser"},
		},
		{
			name: "can return multiple logins from same role",
			labels: map[string]string{
				"env": "prod",
			},
			roleSet: NewRoleSet(
				newRole(
					[]string{"role1", "role2", "role3"},
					types.Labels{"env": []string{"*"}}, []string{}, types.Labels{}),
			),
			expectedLogins: []string{"role1", "role2", "role3"},
		},
		{
			name: "works with user with full access",
			labels: map[string]string{
				"env": "prod",
			},
			roleSet:        NewRoleSet(rootUser),
			expectedLogins: []string{"root"},
		},
		{
			name: "works with server with multiple labels",
			labels: map[string]string{
				"env":    "prod",
				"region": "us-east-1",
			},
			roleSet:        NewRoleSet(prodEnvRole),
			expectedLogins: []string{"produser"},
		},
		{
			name: "don't add login from unrelated labels",
			labels: map[string]string{
				"env": "dev",
			},
			roleSet: NewRoleSet(
				newRole(
					[]string{"anyregionuser"},
					types.Labels{"region": []string{"*"}}, []string{}, types.Labels{}),
			),
			expectedLogins: nil,
		},
		{
			name: "works with roles with multiple labels that role shouldn't access",
			labels: map[string]string{
				"env": "dev",
			},
			roleSet:        NewRoleSet(roleWithMultipleLabels),
			expectedLogins: nil,
		},
		{
			name: "works with roles with multiple labels that role shouldn't access",
			labels: map[string]string{
				"env":    "dev",
				"region": "us-west-1",
			},
			roleSet:        NewRoleSet(roleWithMultipleLabels),
			expectedLogins: []string{"multiplelabelsuser"},
		},
		{
			name: "works with roles with regular expressions",
			labels: map[string]string{
				"region": "us-west-1",
			},
			roleSet: NewRoleSet(
				newRole(
					[]string{"rolewithregexpuser"},
					types.Labels{"region": []string{"^us-west-1|eu-central-1$"}}, []string{}, types.Labels{}),
			),
			expectedLogins: []string{"rolewithregexpuser"},
		},
		{
			name: "works with denied roles",
			labels: map[string]string{
				"env": "dev",
			},
			roleSet: NewRoleSet(
				newRole(
					[]string{}, types.Labels{}, []string{"devuser"}, types.Labels{"env": []string{"*"}}),
			),
			expectedLogins: nil,
		},
		{
			name: "works with denied roles of unrelated labels",
			labels: map[string]string{
				"env": "dev",
			},
			roleSet: NewRoleSet(
				newRole(
					[]string{}, types.Labels{}, []string{"devuser"}, types.Labels{"region": []string{"*"}}),
			),
			expectedLogins: nil,
		},
	}
	for _, tc := range tt {
		accessChecker := makeAccessCheckerWithRoleSet(tc.roleSet)
		t.Run(tc.name, func(t *testing.T) {
			server := mustMakeTestServer(tc.labels)
			desktop := mustMakeTestWindowsDesktop(tc.labels)
			app := mustMakeTestAWSApp(tc.labels)

			serverLogins, err := accessChecker.GetAllowedLoginsForResource(server)
			require.NoError(t, err)
			desktopLogins, err := accessChecker.GetAllowedLoginsForResource(desktop)
			require.NoError(t, err)
			awsARNLogins, err := accessChecker.GetAllowedLoginsForResource(app)
			require.NoError(t, err)

			require.ElementsMatch(t, tc.expectedLogins, serverLogins)
			require.ElementsMatch(t, tc.expectedLogins, desktopLogins)
			require.ElementsMatch(t, tc.expectedLogins, awsARNLogins)
		})
	}
}

// mustMakeTestServer creates a server with labels and an empty spec.
// It panics in case of an error. Used only for testing
func mustMakeTestServer(labels map[string]string) types.Server {
	s, err := types.NewServerWithLabels("server", types.KindNode, types.ServerSpecV2{}, labels)
	if err != nil {
		panic(err)
	}
	return s
}

func mustMakeTestWindowsDesktop(labels map[string]string) types.WindowsDesktop {
	d, err := types.NewWindowsDesktopV3("desktop", labels, types.WindowsDesktopSpecV3{Addr: "addr"})
	if err != nil {
		panic(err)
	}
	return d
}

func mustMakeTestAWSApp(labels map[string]string) types.Application {
	app, err := types.NewAppV3(types.Metadata{
		Name:   "my-app",
		Labels: labels,
	},
		types.AppSpecV3{
			URI:   "https://some-addr.com",
			Cloud: "AWS",
		},
	)
	if err != nil {
		panic(err)
	}
	return app
}

func TestCheckDatabaseRoles(t *testing.T) {
	// roleA just allows access to all databases without auto-provisioning.
	roleA := &types.RoleV6{
		Metadata: types.Metadata{Name: "roleA", Namespace: apidefaults.Namespace},
		Spec: types.RoleSpecV6{
			Allow: types.RoleConditions{
				DatabaseLabels: types.Labels{types.Wildcard: []string{types.Wildcard}},
			},
		},
	}

	// roleB allows auto-user provisioning for production database and uses
	// label expressions.
	roleB := &types.RoleV6{
		Metadata: types.Metadata{Name: "roleB", Namespace: apidefaults.Namespace},
		Spec: types.RoleSpecV6{
			Options: types.RoleOptions{
				CreateDatabaseUserMode: types.CreateDatabaseUserMode_DB_USER_MODE_KEEP,
			},
			Allow: types.RoleConditions{
				DatabaseLabelsExpression: `labels["env"] == "prod"`,
				DatabaseRoles:            []string{"reader"},
			},
			Deny: types.RoleConditions{
				DatabaseLabelsExpression: `labels["env"] == "prod"`,
				DatabaseRoles:            []string{"writer"},
			},
		},
	}

	// roleC allows auto-user provisioning for metrics database and uses label
	// expressions.
	roleC := &types.RoleV6{
		Metadata: types.Metadata{Name: "roleC", Namespace: apidefaults.Namespace},
		Spec: types.RoleSpecV6{
			Options: types.RoleOptions{
				CreateDatabaseUserMode: types.CreateDatabaseUserMode_DB_USER_MODE_KEEP,
			},
			Allow: types.RoleConditions{
				DatabaseLabels: types.Labels{"app": []string{"metrics"}},
				DatabaseRoles:  []string{"reader", "writer"},
			},
		},
	}

	// roleD has a bad label expression.
	roleD := &types.RoleV6{
		Metadata: types.Metadata{Name: "roleD", Namespace: apidefaults.Namespace},
		Spec: types.RoleSpecV6{
			Options: types.RoleOptions{
				CreateDatabaseUserMode: types.CreateDatabaseUserMode_DB_USER_MODE_KEEP,
			},
			Allow: types.RoleConditions{
				DatabaseLabelsExpression: `a bad expression`,
				DatabaseRoles:            []string{"reader"},
			},
		},
	}

	// roleE is like roleB, allows auto-user provisioning for production database,
	// but uses database permissions instead of roles.
	roleE := &types.RoleV6{
		Metadata: types.Metadata{Name: "roleB", Namespace: apidefaults.Namespace},
		Spec: types.RoleSpecV6{
			Options: types.RoleOptions{
				CreateDatabaseUserMode: types.CreateDatabaseUserMode_DB_USER_MODE_KEEP,
			},
			Allow: types.RoleConditions{
				DatabaseLabelsExpression: `labels["env"] == "prod"`,
				DatabasePermissions: []types.DatabasePermission{
					{
						Permissions: []string{"SELECT"},
						Match:       map[string]apiutils.Strings{"*": []string{"*"}},
					},
				},
			},
			Deny: types.RoleConditions{
				DatabaseLabelsExpression: `labels["env"] == "prod"`,
				DatabasePermissions: []types.DatabasePermission{
					{
						Permissions: []string{"UPDATE", "INSERT", "DELETE"},
						Match:       map[string]apiutils.Strings{"*": []string{"*"}},
					},
				},
			},
		},
	}

	// roleF is like roleC, allows auto-user provisioning for metrics database,
	// but uses database permissions instead of roles.
	roleF := &types.RoleV6{
		Metadata: types.Metadata{Name: "roleC", Namespace: apidefaults.Namespace},
		Spec: types.RoleSpecV6{
			Options: types.RoleOptions{
				CreateDatabaseUserMode: types.CreateDatabaseUserMode_DB_USER_MODE_KEEP,
			},
			Allow: types.RoleConditions{
				DatabaseLabels: types.Labels{"app": []string{"metrics"}},
				DatabasePermissions: []types.DatabasePermission{
					{
						Permissions: []string{"SELECT", "UPDATE", "INSERT", "DELETE"},
						Match:       map[string]apiutils.Strings{"*": []string{"*"}},
					},
				},
			},
		},
	}

	tests := []struct {
		name                string
		roleSet             RoleSet
		inDatabaseLabels    map[string]string
		inRequestedRoles    []string
		outModeError        bool
		outRolesError       bool
		outCreateUser       bool
		outRoles            []string
		outPermissionsError bool
		outAllowPermissions types.DatabasePermissions
		outDenyPermissions  types.DatabasePermissions
	}{
		{
			name:             "no auto-provision roles assigned",
			roleSet:          RoleSet{roleA},
			inDatabaseLabels: map[string]string{"app": "metrics"},
			outCreateUser:    false,
			outRoles:         []string{},
		},
		{
			name:             "database doesn't match",
			roleSet:          RoleSet{roleB},
			inDatabaseLabels: map[string]string{"env": "test"},
			outCreateUser:    false,
			outRoles:         []string{},
		},
		{
			name:             "connect to test database, no auto-provisioning",
			roleSet:          RoleSet{roleA, roleB, roleC},
			inDatabaseLabels: map[string]string{"env": "test"},
			outCreateUser:    false,
			outRoles:         []string{},
		},
		{
			name:             "connect to metrics database, get reader/writer role",
			roleSet:          RoleSet{roleA, roleB, roleC},
			inDatabaseLabels: map[string]string{"app": "metrics"},
			outCreateUser:    true,
			outRoles:         []string{"reader", "writer"},
		},
		{
			name:             "connect to metrics database, get reader/writer permissions",
			roleSet:          RoleSet{roleA, roleE, roleF},
			inDatabaseLabels: map[string]string{"app": "metrics"},
			outCreateUser:    true,
			outRoles:         []string{},
			outAllowPermissions: types.DatabasePermissions{
				types.DatabasePermission{Permissions: []string{"SELECT", "UPDATE", "INSERT", "DELETE"}, Match: types.Labels{"*": apiutils.Strings{"*"}}},
			},
		},
		{
			name:             "connect to prod database, get reader role",
			roleSet:          RoleSet{roleA, roleB, roleC},
			inDatabaseLabels: map[string]string{"app": "metrics", "env": "prod"},
			outCreateUser:    true,
			outRoles:         []string{"reader"},
		},
		{
			name:             "connect to prod database, get reader permissions",
			roleSet:          RoleSet{roleA, roleE, roleF},
			inDatabaseLabels: map[string]string{"app": "metrics", "env": "prod"},
			outCreateUser:    true,
			outRoles:         []string{},
			// the overlap between outAllowPermissions and outDenyPermissions is expected.
			// the permission arithmetic (e.g. removing denied permissions) will be done ba a downstream function.
			outAllowPermissions: types.DatabasePermissions{
				types.DatabasePermission{Permissions: []string{"SELECT"}, Match: types.Labels{"*": apiutils.Strings{"*"}}},
				types.DatabasePermission{Permissions: []string{"SELECT", "UPDATE", "INSERT", "DELETE"}, Match: types.Labels{"*": apiutils.Strings{"*"}}},
			},
			outDenyPermissions: types.DatabasePermissions{
				types.DatabasePermission{Permissions: []string{"UPDATE", "INSERT", "DELETE"}, Match: types.Labels{"*": apiutils.Strings{"*"}}},
			},
		},
		{
			name:             "connect to metrics database, requested writer role",
			roleSet:          RoleSet{roleA, roleB, roleC},
			inDatabaseLabels: map[string]string{"app": "metrics"},
			inRequestedRoles: []string{"writer"},
			outCreateUser:    true,
			outRoles:         []string{"writer"},
		},
		{
			name:             "requested role denied",
			roleSet:          RoleSet{roleA, roleB, roleC},
			inDatabaseLabels: map[string]string{"app": "metrics", "env": "prod"},
			inRequestedRoles: []string{"writer"},
			outCreateUser:    true,
			outRolesError:    true,
		},
		{
			name:                "check fails",
			roleSet:             RoleSet{roleD},
			inDatabaseLabels:    map[string]string{"app": "metrics"},
			outModeError:        true,
			outRolesError:       true,
			outPermissionsError: true,
		},
	}

	for _, test := range tests {
		t.Run(test.name, func(t *testing.T) {
			accessChecker := makeAccessCheckerWithRoleSet(test.roleSet)
			database, err := types.NewDatabaseV3(types.Metadata{
				Name:   "test",
				Labels: test.inDatabaseLabels,
			}, types.DatabaseSpecV3{
				Protocol: "protocol",
				URI:      "uri",
			})
			require.NoError(t, err)

			create, err := accessChecker.DatabaseAutoUserMode(database)
			if test.outModeError {
				require.Error(t, err)
			} else {
				require.NoError(t, err)
				require.Equal(t, test.outCreateUser, create.IsEnabled())
			}

			roles, err := accessChecker.CheckDatabaseRoles(database, test.inRequestedRoles)
			if test.outRolesError {
				require.Error(t, err)
			} else {
				require.NoError(t, err)
				require.Equal(t, test.outRoles, roles)
			}

			allow, deny, err := accessChecker.GetDatabasePermissions(database)
			if test.outPermissionsError {
				require.Error(t, err)
				require.Empty(t, allow)
				require.Empty(t, deny)
			} else {
				require.NoError(t, err)
				require.Equal(t, test.outAllowPermissions, allow)
				require.Equal(t, test.outDenyPermissions, deny)
			}
		})
	}
}

func TestGetCreateDatabaseCreateMode(t *testing.T) {
	for name, tc := range map[string]struct {
		roleSet      RoleSet
		expectedMode types.CreateDatabaseUserMode
	}{
		"disabled": {
			roleSet: RoleSet{
				&types.RoleV6{
					Spec: types.RoleSpecV6{
						Options: types.RoleOptions{
							CreateDatabaseUserMode: types.CreateDatabaseUserMode_DB_USER_MODE_OFF,
						},
					},
				},
			},
			expectedMode: types.CreateDatabaseUserMode_DB_USER_MODE_OFF,
		},
		"enabled mode take precedence": {
			roleSet: RoleSet{
				&types.RoleV6{
					Spec: types.RoleSpecV6{
						Options: types.RoleOptions{
							CreateDatabaseUserMode: types.CreateDatabaseUserMode_DB_USER_MODE_OFF,
						},
					},
				},
				&types.RoleV6{
					Spec: types.RoleSpecV6{
						Options: types.RoleOptions{
							CreateDatabaseUserMode: types.CreateDatabaseUserMode_DB_USER_MODE_KEEP,
						},
					},
				},
			},
			expectedMode: types.CreateDatabaseUserMode_DB_USER_MODE_KEEP,
		},
		"delete mode take precedence": {
			roleSet: RoleSet{
				&types.RoleV6{
					Spec: types.RoleSpecV6{
						Options: types.RoleOptions{
							CreateDatabaseUserMode: types.CreateDatabaseUserMode_DB_USER_MODE_BEST_EFFORT_DROP,
						},
					},
				},
				&types.RoleV6{
					Spec: types.RoleSpecV6{
						Options: types.RoleOptions{
							CreateDatabaseUserMode: types.CreateDatabaseUserMode_DB_USER_MODE_OFF,
						},
					},
				},
				&types.RoleV6{
					Spec: types.RoleSpecV6{
						Options: types.RoleOptions{
							CreateDatabaseUserMode: types.CreateDatabaseUserMode_DB_USER_MODE_KEEP,
						},
					},
				},
			},
			expectedMode: types.CreateDatabaseUserMode_DB_USER_MODE_BEST_EFFORT_DROP,
		},
	} {
		t.Run(name, func(t *testing.T) {
			require.Equal(t, tc.expectedMode, tc.roleSet.GetCreateDatabaseUserMode())
		})
	}
}

// TestEncodeCreateDatabaseUserMode guarantees all modes are implemented in the
// encoder/decoder.
func TestEncodeDecodeCreateDatabaseUserMode(t *testing.T) {
	for name, rawMode := range types.CreateDatabaseUserMode_value {
		t.Run(name, func(t *testing.T) {
			mode := types.CreateDatabaseUserMode(rawMode)

			t.Run("YAML", func(t *testing.T) {
				encoded, err := yaml.Marshal(&mode)
				require.NoError(t, err)

				var decodedMode types.CreateDatabaseUserMode
				require.NoError(t, yaml.Unmarshal(encoded, &decodedMode))
				require.Equal(t, mode, decodedMode)
			})

			t.Run("JSON", func(t *testing.T) {
				encoded, err := mode.MarshalJSON()
				require.NoError(t, err)

				var decodedMode types.CreateDatabaseUserMode
				require.NoError(t, decodedMode.UnmarshalJSON(encoded))
				require.Equal(t, mode, decodedMode)
			})
		})
	}
}

func TestCheckDatabaseNamesAndUsers(t *testing.T) {
	roleEmpty := &types.RoleV6{
		Metadata: types.Metadata{Name: "roleA", Namespace: apidefaults.Namespace},
		Spec: types.RoleSpecV6{
			Options: types.RoleOptions{MaxSessionTTL: types.Duration(time.Hour)},
			Allow: types.RoleConditions{
				Namespaces: []string{apidefaults.Namespace},
			},
		},
	}
	roleA := &types.RoleV6{
		Metadata: types.Metadata{Name: "roleA", Namespace: apidefaults.Namespace},
		Spec: types.RoleSpecV6{
			Options: types.RoleOptions{MaxSessionTTL: types.Duration(2 * time.Hour)},
			Allow: types.RoleConditions{
				Namespaces:    []string{apidefaults.Namespace},
				DatabaseNames: []string{"postgres", "main"},
				DatabaseUsers: []string{"postgres", "alice"},
			},
		},
	}
	roleB := &types.RoleV6{
		Metadata: types.Metadata{Name: "roleB", Namespace: apidefaults.Namespace},
		Spec: types.RoleSpecV6{
			Options: types.RoleOptions{MaxSessionTTL: types.Duration(time.Hour)},
			Allow: types.RoleConditions{
				Namespaces:    []string{apidefaults.Namespace},
				DatabaseNames: []string{"metrics"},
				DatabaseUsers: []string{"bob"},
			},
			Deny: types.RoleConditions{
				Namespaces:    []string{apidefaults.Namespace},
				DatabaseNames: []string{"postgres"},
				DatabaseUsers: []string{"postgres"},
			},
		},
	}
	testCases := []struct {
		name         string
		roles        RoleSet
		ttl          time.Duration
		overrideTTL  bool
		namesOut     []string
		usersOut     []string
		accessDenied bool
		notFound     bool
	}{
		{
			name:     "single role",
			roles:    RoleSet{roleA},
			ttl:      time.Hour,
			namesOut: []string{"postgres", "main"},
			usersOut: []string{"postgres", "alice"},
		},
		{
			name:     "combined roles",
			roles:    RoleSet{roleA, roleB},
			ttl:      time.Hour,
			namesOut: []string{"main", "metrics"},
			usersOut: []string{"alice", "bob"},
		},
		{
			name:         "ttl doesn't match",
			roles:        RoleSet{roleA},
			ttl:          5 * time.Hour,
			accessDenied: true,
		},
		{
			name:     "empty role",
			roles:    RoleSet{roleEmpty},
			ttl:      time.Hour,
			notFound: true,
		},
	}
	for _, tc := range testCases {
		t.Run(tc.name, func(t *testing.T) {
			names, users, err := tc.roles.CheckDatabaseNamesAndUsers(tc.ttl, tc.overrideTTL)
			if tc.accessDenied {
				require.Error(t, err)
				require.True(t, trace.IsAccessDenied(err))
			} else if tc.notFound {
				require.Error(t, err)
				require.True(t, trace.IsNotFound(err))
			} else {
				require.NoError(t, err)
				require.ElementsMatch(t, tc.namesOut, names)
				require.ElementsMatch(t, tc.usersOut, users)
			}
		})
	}
}

func TestCheckAccessToDatabaseService(t *testing.T) {
	dbNoLabels, err := types.NewDatabaseV3(types.Metadata{
		Name: "test",
	}, types.DatabaseSpecV3{
		Protocol: "protocol",
		URI:      "uri",
	})
	require.NoError(t, err)
	dbStage, err := types.NewDatabaseV3(types.Metadata{
		Name:   "stage",
		Labels: map[string]string{"env": "stage"},
	}, types.DatabaseSpecV3{
		Protocol:      "protocol",
		URI:           "uri",
		DynamicLabels: map[string]types.CommandLabelV2{"arch": {Result: "x86"}},
	})
	require.NoError(t, err)
	dbStage2, err := types.NewDatabaseV3(types.Metadata{
		Name:   "stage2",
		Labels: map[string]string{"env": "stage"},
	}, types.DatabaseSpecV3{
		Protocol:      "protocol",
		URI:           "uri",
		DynamicLabels: map[string]types.CommandLabelV2{"arch": {Result: "amd64"}},
	})
	require.NoError(t, err)
	dbProd, err := types.NewDatabaseV3(types.Metadata{
		Name:   "prod",
		Labels: map[string]string{"env": "prod"},
	}, types.DatabaseSpecV3{
		Protocol: "protocol",
		URI:      "uri",
	})
	require.NoError(t, err)
	roleAdmin := &types.RoleV6{
		Metadata: types.Metadata{Name: "admin", Namespace: apidefaults.Namespace},
		Spec: types.RoleSpecV6{
			Allow: types.RoleConditions{
				Namespaces:     []string{apidefaults.Namespace},
				DatabaseLabels: types.Labels{types.Wildcard: []string{types.Wildcard}},
			},
		},
	}
	roleDev := &types.RoleV6{
		Metadata: types.Metadata{Name: "dev", Namespace: apidefaults.Namespace},
		Spec: types.RoleSpecV6{
			Allow: types.RoleConditions{
				Namespaces:               []string{apidefaults.Namespace},
				DatabaseLabelsExpression: `contains(user.spec.traits["allow-env"], labels["env"])`,
			},
			Deny: types.RoleConditions{
				Namespaces:     []string{apidefaults.Namespace},
				DatabaseLabels: types.Labels{"arch": []string{"amd64"}},
			},
		},
	}
	roleIntern := &types.RoleV6{
		Metadata: types.Metadata{Name: "intern", Namespace: apidefaults.Namespace},
		Spec: types.RoleSpecV6{
			Allow: types.RoleConditions{
				Namespaces: []string{apidefaults.Namespace},
			},
		},
	}
	userTraits := wrappers.Traits{
		"allow-env": {"stage"},
	}
	type access struct {
		server types.Database
		access bool
	}
	testCases := []struct {
		name   string
		roles  RoleSet
		access []access
	}{
		{
			name:  "empty role doesn't have access to any databases",
			roles: nil,
			access: []access{
				{server: dbNoLabels, access: false},
				{server: dbStage, access: false},
				{server: dbStage2, access: false},
				{server: dbProd, access: false},
			},
		},
		{
			name:  "intern doesn't have access to any databases",
			roles: RoleSet{roleIntern},
			access: []access{
				{server: dbNoLabels, access: false},
				{server: dbStage, access: false},
				{server: dbStage2, access: false},
				{server: dbProd, access: false},
			},
		},
		{
			name:  "developer only has access to one of stage database",
			roles: RoleSet{roleDev},
			access: []access{
				{server: dbNoLabels, access: false},
				{server: dbStage, access: true},
				{server: dbStage2, access: false},
				{server: dbProd, access: false},
			},
		},
		{
			name:  "admin has access to all databases",
			roles: RoleSet{roleAdmin},
			access: []access{
				{server: dbNoLabels, access: true},
				{server: dbStage, access: true},
				{server: dbStage2, access: true},
				{server: dbProd, access: true},
			},
		},
	}
	for _, tc := range testCases {
		t.Run(tc.name, func(t *testing.T) {
			for _, access := range tc.access {
				err := tc.roles.checkAccess(access.server, userTraits, AccessState{})
				if access.access {
					require.NoError(t, err)
				} else {
					require.Error(t, err)
					require.True(t, trace.IsAccessDenied(err))
				}
			}
		})
	}
}

// TestCheckAccessToAWSConsole verifies AWS role ARNs access checker.
func TestCheckAccessToAWSConsole(t *testing.T) {
	app, err := types.NewAppV3(types.Metadata{
		Name: "awsconsole",
	}, types.AppSpecV3{
		URI: constants.AWSConsoleURL,
	})
	require.NoError(t, err)
	readOnlyARN := "readonly"
	fullAccessARN := "fullaccess"
	roleNoAccess := &types.RoleV6{
		Metadata: types.Metadata{
			Name:      "noaccess",
			Namespace: apidefaults.Namespace,
		},
		Spec: types.RoleSpecV6{
			Allow: types.RoleConditions{
				Namespaces:  []string{apidefaults.Namespace},
				AppLabels:   types.Labels{types.Wildcard: []string{types.Wildcard}},
				AWSRoleARNs: []string{},
			},
		},
	}
	roleReadOnly := &types.RoleV6{
		Metadata: types.Metadata{
			Name:      "readonly",
			Namespace: apidefaults.Namespace,
		},
		Spec: types.RoleSpecV6{
			Allow: types.RoleConditions{
				Namespaces:          []string{apidefaults.Namespace},
				AppLabelsExpression: matchAllExpression,
				AWSRoleARNs:         []string{readOnlyARN},
			},
		},
	}
	roleFullAccess := &types.RoleV6{
		Metadata: types.Metadata{
			Name:      "fullaccess",
			Namespace: apidefaults.Namespace,
		},
		Spec: types.RoleSpecV6{
			Allow: types.RoleConditions{
				Namespaces:  []string{apidefaults.Namespace},
				AppLabels:   types.Labels{types.Wildcard: []string{types.Wildcard}},
				AWSRoleARNs: []string{readOnlyARN, fullAccessARN},
			},
		},
	}
	type access struct {
		roleARN   string
		hasAccess bool
	}
	tests := []struct {
		name   string
		roles  RoleSet
		access []access
	}{
		{
			name:  "empty role set",
			roles: nil,
			access: []access{
				{roleARN: readOnlyARN, hasAccess: false},
				{roleARN: fullAccessARN, hasAccess: false},
			},
		},
		{
			name:  "no access role",
			roles: RoleSet{roleNoAccess},
			access: []access{
				{roleARN: readOnlyARN, hasAccess: false},
				{roleARN: fullAccessARN, hasAccess: false},
			},
		},
		{
			name:  "readonly role",
			roles: RoleSet{roleReadOnly},
			access: []access{
				{roleARN: readOnlyARN, hasAccess: true},
				{roleARN: fullAccessARN, hasAccess: false},
			},
		},
		{
			name:  "full access role",
			roles: RoleSet{roleFullAccess},
			access: []access{
				{roleARN: readOnlyARN, hasAccess: true},
				{roleARN: fullAccessARN, hasAccess: true},
			},
		},
	}
	for _, test := range tests {
		t.Run(test.name, func(t *testing.T) {
			for _, access := range test.access {
				err := test.roles.checkAccess(
					app,
					wrappers.Traits{},
					AccessState{},
					&AWSRoleARNMatcher{RoleARN: access.roleARN})
				if access.hasAccess {
					require.NoError(t, err)
				} else {
					require.Error(t, err)
					require.True(t, trace.IsAccessDenied(err))
				}
			}
		})
	}
}

// TestCheckAccessToAzureCloud verifies Azure identities access checker.
func TestCheckAccessToAzureCloud(t *testing.T) {
	app, err := types.NewAppV3(types.Metadata{Name: "azureapp"}, types.AppSpecV3{Cloud: types.CloudAzure})
	require.NoError(t, err)
	readOnlyIdentity := "readonly"
	fullAccessIdentity := "fullaccess"
	roleNoAccess := &types.RoleV6{
		Metadata: types.Metadata{
			Name:      "noaccess",
			Namespace: apidefaults.Namespace,
		},
		Spec: types.RoleSpecV6{
			Allow: types.RoleConditions{
				Namespaces:      []string{apidefaults.Namespace},
				AppLabels:       types.Labels{types.Wildcard: []string{types.Wildcard}},
				AzureIdentities: []string{},
			},
		},
	}
	roleReadOnly := &types.RoleV6{
		Metadata: types.Metadata{
			Name:      "readonly",
			Namespace: apidefaults.Namespace,
		},
		Spec: types.RoleSpecV6{
			Allow: types.RoleConditions{
				Namespaces:          []string{apidefaults.Namespace},
				AppLabelsExpression: matchAllExpression,
				AzureIdentities:     []string{readOnlyIdentity},
			},
		},
	}
	roleFullAccess := &types.RoleV6{
		Metadata: types.Metadata{
			Name:      "fullaccess",
			Namespace: apidefaults.Namespace,
		},
		Spec: types.RoleSpecV6{
			Allow: types.RoleConditions{
				Namespaces:      []string{apidefaults.Namespace},
				AppLabels:       types.Labels{types.Wildcard: []string{types.Wildcard}},
				AzureIdentities: []string{readOnlyIdentity, fullAccessIdentity},
			},
		},
	}
	tests := []struct {
		name   string
		roles  RoleSet
		access map[string]bool
	}{
		{
			name:  "empty role set",
			roles: nil,
			access: map[string]bool{
				readOnlyIdentity:   false,
				fullAccessIdentity: false,
			},
		},
		{
			name:  "no access role",
			roles: RoleSet{roleNoAccess},
			access: map[string]bool{
				readOnlyIdentity:   false,
				fullAccessIdentity: false,
			},
		},
		{
			name:  "readonly role",
			roles: RoleSet{roleReadOnly},
			access: map[string]bool{
				readOnlyIdentity:   true,
				fullAccessIdentity: false,
			},
		},
		{
			name:  "full access role",
			roles: RoleSet{roleFullAccess},
			access: map[string]bool{
				readOnlyIdentity:   true,
				fullAccessIdentity: true,
			},
		},
	}
	for _, test := range tests {
		t.Run(test.name, func(t *testing.T) {
			for identity, hasAccess := range test.access {
				err := test.roles.checkAccess(app, wrappers.Traits{}, AccessState{}, &AzureIdentityMatcher{Identity: identity})
				if hasAccess {
					require.NoError(t, err)
				} else {
					require.Error(t, err)
					require.True(t, trace.IsAccessDenied(err))
				}
			}
		})
	}
}

// TestCheckAccessToGCP verifies GCP account access checker.
func TestCheckAccessToGCP(t *testing.T) {
	app, err := types.NewAppV3(types.Metadata{Name: "azureapp"}, types.AppSpecV3{Cloud: types.CloudAzure})
	require.NoError(t, err)
	readOnlyAccount := "readonly@example-123456.iam.gserviceaccount.com"
	fullAccessAccount := "fullaccess@example-123456.iam.gserviceaccount.com"
	roleNoAccess := &types.RoleV6{
		Metadata: types.Metadata{
			Name:      "noaccess",
			Namespace: apidefaults.Namespace,
		},
		Spec: types.RoleSpecV6{
			Allow: types.RoleConditions{
				Namespaces:         []string{apidefaults.Namespace},
				AppLabels:          types.Labels{types.Wildcard: []string{types.Wildcard}},
				GCPServiceAccounts: []string{},
			},
		},
	}
	roleReadOnly := &types.RoleV6{
		Metadata: types.Metadata{
			Name:      "readonly",
			Namespace: apidefaults.Namespace,
		},
		Spec: types.RoleSpecV6{
			Allow: types.RoleConditions{
				Namespaces:         []string{apidefaults.Namespace},
				AppLabels:          types.Labels{types.Wildcard: []string{types.Wildcard}},
				GCPServiceAccounts: []string{readOnlyAccount},
			},
		},
	}
	roleFullAccess := &types.RoleV6{
		Metadata: types.Metadata{
			Name:      "fullaccess",
			Namespace: apidefaults.Namespace,
		},
		Spec: types.RoleSpecV6{
			Allow: types.RoleConditions{
				Namespaces:          []string{apidefaults.Namespace},
				AppLabelsExpression: matchAllExpression,
				GCPServiceAccounts:  []string{readOnlyAccount, fullAccessAccount},
			},
		},
	}
	tests := []struct {
		name   string
		roles  RoleSet
		access map[string]bool
	}{
		{
			name:  "empty role set",
			roles: nil,
			access: map[string]bool{
				readOnlyAccount:   false,
				fullAccessAccount: false,
			},
		},
		{
			name:  "no access role",
			roles: RoleSet{roleNoAccess},
			access: map[string]bool{
				readOnlyAccount:   false,
				fullAccessAccount: false,
			},
		},
		{
			name:  "readonly role",
			roles: RoleSet{roleReadOnly},
			access: map[string]bool{
				readOnlyAccount:   true,
				fullAccessAccount: false,
			},
		},
		{
			name:  "full access role",
			roles: RoleSet{roleFullAccess},
			access: map[string]bool{
				readOnlyAccount:   true,
				fullAccessAccount: true,
			},
		},
	}
	for _, test := range tests {
		t.Run(test.name, func(t *testing.T) {
			for account, hasAccess := range test.access {
				err := test.roles.checkAccess(app, wrappers.Traits{}, AccessState{}, &GCPServiceAccountMatcher{ServiceAccount: account})
				if hasAccess {
					require.NoError(t, err)
				} else {
					require.Error(t, err)
					require.True(t, trace.IsAccessDenied(err))
				}

			}
		})
	}
}

func TestCheckAzureIdentities(t *testing.T) {
	readOnlyIdentity := "readonly"
	fullAccessIdentity := "fullaccess"

	maxSessionTTL := time.Hour * 2
	sessionShort := time.Hour * 1
	sessionLong := time.Hour * 3

	roleNoAccess := &types.RoleV6{
		Metadata: types.Metadata{
			Name:      "noaccess",
			Namespace: apidefaults.Namespace,
		},
		Spec: types.RoleSpecV6{
			Options: types.RoleOptions{
				MaxSessionTTL: types.NewDuration(maxSessionTTL),
			},
			Allow: types.RoleConditions{
				Namespaces:      []string{apidefaults.Namespace},
				AppLabels:       types.Labels{types.Wildcard: []string{types.Wildcard}},
				AzureIdentities: []string{},
			},
		},
	}
	roleReadOnly := &types.RoleV6{
		Metadata: types.Metadata{
			Name:      "readonly",
			Namespace: apidefaults.Namespace,
		},
		Spec: types.RoleSpecV6{
			Options: types.RoleOptions{
				MaxSessionTTL: types.NewDuration(maxSessionTTL),
			},
			Allow: types.RoleConditions{
				Namespaces:      []string{apidefaults.Namespace},
				AppLabels:       types.Labels{types.Wildcard: []string{types.Wildcard}},
				AzureIdentities: []string{readOnlyIdentity},
			},
		},
	}
	roleFullAccess := &types.RoleV6{
		Metadata: types.Metadata{
			Name:      "fullaccess",
			Namespace: apidefaults.Namespace,
		},
		Spec: types.RoleSpecV6{
			Options: types.RoleOptions{
				MaxSessionTTL: types.NewDuration(maxSessionTTL),
			},
			Allow: types.RoleConditions{
				Namespaces:      []string{apidefaults.Namespace},
				AppLabels:       types.Labels{types.Wildcard: []string{types.Wildcard}},
				AzureIdentities: []string{readOnlyIdentity, fullAccessIdentity},
			},
		},
	}

	roleDenyReadOnlyIdentity := &types.RoleV6{
		Metadata: types.Metadata{
			Name:      "deny-identity",
			Namespace: apidefaults.Namespace,
		},
		Spec: types.RoleSpecV6{
			Options: types.RoleOptions{
				MaxSessionTTL: types.NewDuration(maxSessionTTL),
			},
			Deny: types.RoleConditions{
				Namespaces:      []string{apidefaults.Namespace},
				AzureIdentities: []string{readOnlyIdentity},
			},
		},
	}

	roleDenyReadOnlyIdentityUppercase := &types.RoleV6{
		Metadata: types.Metadata{
			Name:      "deny-identity-upper",
			Namespace: apidefaults.Namespace,
		},
		Spec: types.RoleSpecV6{
			Options: types.RoleOptions{
				MaxSessionTTL: types.NewDuration(maxSessionTTL),
			},
			Deny: types.RoleConditions{
				Namespaces:      []string{apidefaults.Namespace},
				AzureIdentities: []string{strings.ToUpper(readOnlyIdentity)},
			},
		},
	}

	roleDenyAll := &types.RoleV6{
		Metadata: types.Metadata{
			Name:      "deny-all",
			Namespace: apidefaults.Namespace,
		},
		Spec: types.RoleSpecV6{
			Options: types.RoleOptions{
				MaxSessionTTL: types.NewDuration(maxSessionTTL),
			},
			Deny: types.RoleConditions{
				Namespaces:      []string{apidefaults.Namespace},
				AzureIdentities: []string{types.Wildcard},
			},
		},
	}

	tests := []struct {
		name           string
		roles          RoleSet
		ttl            time.Duration
		overrideTTL    bool
		wantIdentities []string
		wantError      require.ErrorAssertionFunc
	}{
		{
			name:      "empty role set",
			roles:     nil,
			wantError: require.Error,
		},
		{
			name:        "no access role",
			overrideTTL: true,
			roles:       RoleSet{roleNoAccess},
			wantError: func(t require.TestingT, err error, i ...interface{}) {
				require.ErrorContains(t, err, "this user cannot access Azure API, has no assigned identities")
			},
		},
		{
			name:           "readonly role, short session",
			overrideTTL:    false,
			ttl:            sessionShort,
			roles:          RoleSet{roleReadOnly},
			wantIdentities: []string{"readonly"},
			wantError:      require.NoError,
		},
		{
			name:        "readonly role, long session",
			overrideTTL: false,
			ttl:         sessionLong,
			roles:       RoleSet{roleReadOnly},
			wantError: func(t require.TestingT, err error, i ...interface{}) {
				require.ErrorContains(t, err, "this user cannot access Azure API for 3h0m0s")
			},
		},
		{
			name:           "readonly role, override TTL",
			overrideTTL:    true,
			roles:          RoleSet{roleReadOnly},
			wantIdentities: []string{"readonly"},
			wantError:      require.NoError,
		},
		{
			name:           "full access role",
			overrideTTL:    true,
			roles:          RoleSet{roleFullAccess},
			wantIdentities: []string{"fullaccess", "readonly"},
			wantError:      require.NoError,
		},
		{
			name:           "denying a role works",
			overrideTTL:    true,
			roles:          RoleSet{roleFullAccess, roleDenyReadOnlyIdentity},
			wantIdentities: []string{"fullaccess"},
			wantError:      require.NoError,
		},
		{
			name:           "denying an uppercase role works",
			overrideTTL:    true,
			roles:          RoleSet{roleFullAccess, roleDenyReadOnlyIdentityUppercase},
			wantIdentities: []string{"fullaccess"},
			wantError:      require.NoError,
		},
		{
			name:           "denying wildcard works",
			overrideTTL:    true,
			roles:          RoleSet{roleFullAccess, roleDenyAll},
			wantIdentities: nil,
			wantError: func(t require.TestingT, err error, i ...interface{}) {
				require.ErrorContains(t, err, "this user cannot access Azure API, has no assigned identities")
			},
		},
	}
	for _, tt := range tests {
		t.Run(tt.name, func(t *testing.T) {
			identities, err := tt.roles.CheckAzureIdentities(tt.ttl, tt.overrideTTL)
			require.Equal(t, tt.wantIdentities, identities)
			tt.wantError(t, err)
		})
	}
}

func TestCheckGCPServiceAccounts(t *testing.T) {
	readOnlyAccount := "readonly@example-123456.iam.gserviceaccount.com"
	fullAccessAccount := "fullaccess@example-123456.iam.gserviceaccount.com"

	maxSessionTTL := time.Hour * 2
	sessionShort := time.Hour * 1
	sessionLong := time.Hour * 3

	roleNoAccess := &types.RoleV6{
		Metadata: types.Metadata{
			Name:      "noaccess",
			Namespace: apidefaults.Namespace,
		},
		Spec: types.RoleSpecV6{
			Options: types.RoleOptions{
				MaxSessionTTL: types.NewDuration(maxSessionTTL),
			},
			Allow: types.RoleConditions{
				Namespaces:         []string{apidefaults.Namespace},
				AppLabels:          types.Labels{types.Wildcard: []string{types.Wildcard}},
				GCPServiceAccounts: []string{},
			},
		},
	}
	roleReadOnly := &types.RoleV6{
		Metadata: types.Metadata{
			Name:      "readonly",
			Namespace: apidefaults.Namespace,
		},
		Spec: types.RoleSpecV6{
			Options: types.RoleOptions{
				MaxSessionTTL: types.NewDuration(maxSessionTTL),
			},
			Allow: types.RoleConditions{
				Namespaces:         []string{apidefaults.Namespace},
				AppLabels:          types.Labels{types.Wildcard: []string{types.Wildcard}},
				GCPServiceAccounts: []string{readOnlyAccount},
			},
		},
	}
	roleFullAccess := &types.RoleV6{
		Metadata: types.Metadata{
			Name:      "fullaccess",
			Namespace: apidefaults.Namespace,
		},
		Spec: types.RoleSpecV6{
			Options: types.RoleOptions{
				MaxSessionTTL: types.NewDuration(maxSessionTTL),
			},
			Allow: types.RoleConditions{
				Namespaces:         []string{apidefaults.Namespace},
				AppLabels:          types.Labels{types.Wildcard: []string{types.Wildcard}},
				GCPServiceAccounts: []string{readOnlyAccount, fullAccessAccount},
			},
		},
	}

	roleDenyReadOnlyAccount := &types.RoleV6{
		Metadata: types.Metadata{
			Name:      "deny-account",
			Namespace: apidefaults.Namespace,
		},
		Spec: types.RoleSpecV6{
			Options: types.RoleOptions{
				MaxSessionTTL: types.NewDuration(maxSessionTTL),
			},
			Deny: types.RoleConditions{
				Namespaces:         []string{apidefaults.Namespace},
				GCPServiceAccounts: []string{readOnlyAccount},
			},
		},
	}

	roleDenyReadOnlyAccountUppercase := &types.RoleV6{
		Metadata: types.Metadata{
			Name:      "deny-account-upper",
			Namespace: apidefaults.Namespace,
		},
		Spec: types.RoleSpecV6{
			Options: types.RoleOptions{
				MaxSessionTTL: types.NewDuration(maxSessionTTL),
			},
			Deny: types.RoleConditions{
				Namespaces:         []string{apidefaults.Namespace},
				GCPServiceAccounts: []string{strings.ToUpper(readOnlyAccount)},
			},
		},
	}

	roleDenyAll := &types.RoleV6{
		Metadata: types.Metadata{
			Name:      "deny-all",
			Namespace: apidefaults.Namespace,
		},
		Spec: types.RoleSpecV6{
			Options: types.RoleOptions{
				MaxSessionTTL: types.NewDuration(maxSessionTTL),
			},
			Deny: types.RoleConditions{
				Namespaces:         []string{apidefaults.Namespace},
				GCPServiceAccounts: []string{types.Wildcard},
			},
		},
	}

	tests := []struct {
		name         string
		roles        RoleSet
		ttl          time.Duration
		overrideTTL  bool
		wantAccounts []string
		wantError    require.ErrorAssertionFunc
	}{
		{
			name:      "empty role set",
			roles:     nil,
			wantError: require.Error,
		},
		{
			name:        "no access role",
			overrideTTL: true,
			roles:       RoleSet{roleNoAccess},
			wantError: func(t require.TestingT, err error, i ...interface{}) {
				require.ErrorContains(t, err, "this user cannot request GCP API access, has no assigned service accounts")
			},
		},
		{
			name:         "readonly role, short session",
			overrideTTL:  false,
			ttl:          sessionShort,
			roles:        RoleSet{roleReadOnly},
			wantAccounts: []string{"readonly@example-123456.iam.gserviceaccount.com"},
			wantError:    require.NoError,
		},
		{
			name:        "readonly role, long session",
			overrideTTL: false,
			ttl:         sessionLong,
			roles:       RoleSet{roleReadOnly},
			wantError: func(t require.TestingT, err error, i ...interface{}) {
				require.ErrorContains(t, err, "this user cannot request GCP API access for 3h0m0s")
			},
		},
		{
			name:         "readonly role, override TTL",
			overrideTTL:  true,
			roles:        RoleSet{roleReadOnly},
			wantAccounts: []string{"readonly@example-123456.iam.gserviceaccount.com"},
			wantError:    require.NoError,
		},
		{
			name:         "full access role",
			overrideTTL:  true,
			roles:        RoleSet{roleFullAccess},
			wantAccounts: []string{"fullaccess@example-123456.iam.gserviceaccount.com", "readonly@example-123456.iam.gserviceaccount.com"},
			wantError:    require.NoError,
		},
		{
			name:         "denying a role works",
			overrideTTL:  true,
			roles:        RoleSet{roleFullAccess, roleDenyReadOnlyAccount},
			wantAccounts: []string{"fullaccess@example-123456.iam.gserviceaccount.com"},
			wantError:    require.NoError,
		},
		{
			name:         "denying an uppercase role works",
			overrideTTL:  true,
			roles:        RoleSet{roleFullAccess, roleDenyReadOnlyAccountUppercase},
			wantAccounts: []string{"fullaccess@example-123456.iam.gserviceaccount.com"},
			wantError:    require.NoError,
		},
		{
			name:         "denying wildcard works",
			overrideTTL:  true,
			roles:        RoleSet{roleFullAccess, roleDenyAll},
			wantAccounts: nil,
			wantError: func(t require.TestingT, err error, i ...interface{}) {
				require.ErrorContains(t, err, "this user cannot request GCP API access, has no assigned service accounts")
			},
		},
	}
	for _, tt := range tests {
		t.Run(tt.name, func(t *testing.T) {
			accounts, err := tt.roles.CheckGCPServiceAccounts(tt.ttl, tt.overrideTTL)
			require.Equal(t, tt.wantAccounts, accounts)
			tt.wantError(t, err)
		})
	}
}

func TestCheckAccessToSAMLIdP(t *testing.T) {
	roleNoSAMLOptions := &types.RoleV6{
		Metadata: types.Metadata{Name: "roleNoSAMLOptions", Namespace: apidefaults.Namespace},
		Spec: types.RoleSpecV6{
			Options: types.RoleOptions{MaxSessionTTL: types.Duration(time.Hour)},
			Allow: types.RoleConditions{
				Namespaces: []string{apidefaults.Namespace},
			},
		},
	}
	//nolint:revive // Because we want this to be IdP.
	roleOnlyIdPBlock := &types.RoleV6{
		Metadata: types.Metadata{Name: "roleOnlyIdPBlock", Namespace: apidefaults.Namespace},
		Spec: types.RoleSpecV6{
			Options: types.RoleOptions{
				MaxSessionTTL: types.Duration(time.Hour),
				IDP:           &types.IdPOptions{},
			},
			Allow: types.RoleConditions{
				Namespaces: []string{apidefaults.Namespace},
			},
		},
	}
	roleOnlySAMLBlock := &types.RoleV6{
		Metadata: types.Metadata{Name: "roleOnlySAMLBlock", Namespace: apidefaults.Namespace},
		Spec: types.RoleSpecV6{
			Options: types.RoleOptions{
				MaxSessionTTL: types.Duration(time.Hour),
				IDP: &types.IdPOptions{
					SAML: &types.IdPSAMLOptions{},
				},
			},
			Allow: types.RoleConditions{
				Namespaces: []string{apidefaults.Namespace},
			},
		},
	}
	roleSAMLAllowed := &types.RoleV6{
		Metadata: types.Metadata{Name: "roleSAMLAllowed", Namespace: apidefaults.Namespace},
		Spec: types.RoleSpecV6{
			Options: types.RoleOptions{
				MaxSessionTTL: types.Duration(2 * time.Hour),
				IDP: &types.IdPOptions{
					SAML: &types.IdPSAMLOptions{
						Enabled: types.NewBoolOption(true),
					},
				},
			},
		},
	}
	roleSAMLNotAllowed := &types.RoleV6{
		Metadata: types.Metadata{Name: "roleSAMLNotAllowed", Namespace: apidefaults.Namespace},
		Spec: types.RoleSpecV6{
			Options: types.RoleOptions{
				MaxSessionTTL: types.Duration(2 * time.Hour),
				IDP: &types.IdPOptions{
					SAML: &types.IdPSAMLOptions{
						Enabled: types.NewBoolOption(false),
					},
				},
			},
		},
	}
	roleSAMLAllowedMFARequired := &types.RoleV6{
		Metadata: types.Metadata{Name: "roleSAMLAllowedMFARequired", Namespace: apidefaults.Namespace},
		Spec: types.RoleSpecV6{
			Options: types.RoleOptions{
				RequireMFAType: types.RequireMFAType_SESSION,
				MaxSessionTTL:  types.Duration(2 * time.Hour),
				IDP: &types.IdPOptions{
					SAML: &types.IdPSAMLOptions{
						Enabled: types.NewBoolOption(true),
					},
				},
			},
		},
	}

	testCases := []struct {
		name                string
		roles               RoleSet
		authPrefSamlEnabled bool
		state               AccessState
		errAssertionFunc    require.ErrorAssertionFunc
	}{
		{
			name:                "role with no IdP block",
			roles:               RoleSet{roleNoSAMLOptions},
			authPrefSamlEnabled: true,
			errAssertionFunc:    require.NoError,
		},
		{
			name:                "role with only IdP block",
			roles:               RoleSet{roleOnlyIdPBlock},
			authPrefSamlEnabled: true,
			errAssertionFunc:    require.NoError,
		},
		{
			name:                "role with only SAML block",
			roles:               RoleSet{roleOnlySAMLBlock},
			authPrefSamlEnabled: true,
			errAssertionFunc:    require.NoError,
		},
		{
			name:                "only allowed role",
			roles:               RoleSet{roleSAMLAllowed},
			authPrefSamlEnabled: true,
			errAssertionFunc:    require.NoError,
		},
		{
			name:                "only denied role",
			roles:               RoleSet{roleSAMLNotAllowed},
			authPrefSamlEnabled: true,
			errAssertionFunc: func(tt require.TestingT, err error, i ...interface{}) {
				require.ErrorIs(t, err, trace.AccessDenied("user has been denied access to the SAML IdP by role roleSAMLNotAllowed"))
			},
		},
		{
			name:                "allowed and denied role",
			roles:               RoleSet{roleSAMLAllowed, roleSAMLNotAllowed},
			authPrefSamlEnabled: true,
			errAssertionFunc: func(tt require.TestingT, err error, i ...interface{}) {
				require.ErrorIs(t, err, trace.AccessDenied("user has been denied access to the SAML IdP by role roleSAMLNotAllowed"))
			},
		},
		{
			name:                "allowed role, but denied at cluster level",
			roles:               RoleSet{roleSAMLAllowed},
			authPrefSamlEnabled: false,
			errAssertionFunc: func(tt require.TestingT, err error, i ...interface{}) {
				require.ErrorIs(t, err, trace.AccessDenied("SAML IdP is disabled at the cluster level"))
			},
		},
		// Per-session MFA checks
		{
			name:                "MFA required by cluster or all roles, mfa verified",
			roles:               RoleSet{roleSAMLAllowed},
			authPrefSamlEnabled: true,
			state: AccessState{
				MFARequired: MFARequiredAlways,
				MFAVerified: true,
			},
			errAssertionFunc: require.NoError,
		},
		{
			name:                "MFA required by cluster or all roles, mfa not verified",
			roles:               RoleSet{roleSAMLAllowed},
			authPrefSamlEnabled: true,
			state: AccessState{
				MFARequired: MFARequiredAlways,
				MFAVerified: false,
			},
			errAssertionFunc: func(tt require.TestingT, err error, i ...interface{}) {
				require.ErrorIs(t, err, ErrSessionMFARequired)
			},
		},
		{
			name:                "MFA required by cluster or all roles, mfa verified",
			roles:               RoleSet{roleSAMLAllowed},
			authPrefSamlEnabled: true,
			state: AccessState{
				MFARequired: MFARequiredPerRole,
				MFAVerified: true,
			},
			errAssertionFunc: require.NoError,
		},
		{
			name:                "MFA required by some roles, mfa not verified",
			roles:               RoleSet{roleSAMLAllowed, roleSAMLAllowedMFARequired},
			authPrefSamlEnabled: true,
			state: AccessState{
				MFARequired: MFARequiredPerRole,
				MFAVerified: false,
			},
			errAssertionFunc: func(tt require.TestingT, err error, i ...interface{}) {
				require.ErrorIs(t, err, ErrSessionMFARequired)
			},
		},
	}
	for _, tc := range testCases {
		t.Run(tc.name, func(t *testing.T) {
			authPref, err := types.NewAuthPreference(types.AuthPreferenceSpecV2{
				IDP: &types.IdPOptions{
					SAML: &types.IdPSAMLOptions{
						Enabled: types.NewBoolOption(tc.authPrefSamlEnabled),
					},
				},
			})
			require.NoError(t, err)
			tc.errAssertionFunc(t, tc.roles.CheckAccessToSAMLIdP(authPref, tc.state))
		})
	}
}

func TestCheckAccessToKubernetes(t *testing.T) {
	clusterNoLabels := &types.KubernetesCluster{
		Name: "no-labels",
	}
	clusterWithLabels := &types.KubernetesCluster{
		Name:          "no-labels",
		StaticLabels:  map[string]string{"foo": "bar"},
		DynamicLabels: map[string]types.CommandLabelV2{"baz": {Result: "qux"}},
	}
	wildcardRole := &types.RoleV6{
		Metadata: types.Metadata{
			Name:      "wildcard-labels",
			Namespace: apidefaults.Namespace,
		},
		Spec: types.RoleSpecV6{
			Allow: types.RoleConditions{
				Namespaces:       []string{apidefaults.Namespace},
				KubernetesLabels: types.Labels{types.Wildcard: []string{types.Wildcard}},
			},
		},
	}
	matchingLabelsRole := &types.RoleV6{
		Metadata: types.Metadata{
			Name:      "matching-labels",
			Namespace: apidefaults.Namespace,
		},
		Spec: types.RoleSpecV6{
			Allow: types.RoleConditions{
				Namespaces: []string{apidefaults.Namespace},
				KubernetesLabels: types.Labels{
					"foo": apiutils.Strings{"bar"},
					"baz": apiutils.Strings{"qux"},
				},
			},
		},
	}
	matchingLabelsRoleWithMFA := &types.RoleV6{
		Metadata: types.Metadata{
			Name:      "matching-labels-mfa",
			Namespace: apidefaults.Namespace,
		},
		Spec: types.RoleSpecV6{
			Options: types.RoleOptions{
				RequireMFAType: types.RequireMFAType_SESSION,
			},
			Allow: types.RoleConditions{
				Namespaces:                 []string{apidefaults.Namespace},
				KubernetesLabelsExpression: `labels.foo == "bar" && labels.baz == "qux"`,
			},
		},
	}
	matchingLabelsRoleWithDeviceTrust := &types.RoleV6{
		Metadata: types.Metadata{
			Name:      "matching-labels-devicetrust",
			Namespace: apidefaults.Namespace,
		},
		Spec: types.RoleSpecV6{
			Options: types.RoleOptions{
				DeviceTrustMode: constants.DeviceTrustModeRequired,
			},
			Allow: types.RoleConditions{
				Namespaces: []string{apidefaults.Namespace},
				KubernetesLabels: types.Labels{
					"foo": apiutils.Strings{"bar"},
					"baz": apiutils.Strings{"qux"},
				},
			},
		},
	}
	noLabelsRole := &types.RoleV6{
		Metadata: types.Metadata{
			Name:      "no-labels",
			Namespace: apidefaults.Namespace,
		},
		Spec: types.RoleSpecV6{
			Allow: types.RoleConditions{
				Namespaces: []string{apidefaults.Namespace},
			},
		},
	}
	mismatchingLabelsRole := &types.RoleV6{
		Metadata: types.Metadata{
			Name:      "mismatching-labels",
			Namespace: apidefaults.Namespace,
		},
		Spec: types.RoleSpecV6{
			Allow: types.RoleConditions{
				Namespaces: []string{apidefaults.Namespace},
				KubernetesLabels: types.Labels{
					"qux": apiutils.Strings{"baz"},
					"bar": apiutils.Strings{"foo"},
				},
			},
		},
	}
	testCases := []struct {
		name      string
		roles     []*types.RoleV6
		cluster   *types.KubernetesCluster
		state     AccessState
		hasAccess bool
	}{
		{
			name:      "empty role set has access to nothing",
			roles:     nil,
			cluster:   clusterNoLabels,
			hasAccess: false,
		},
		{
			name:      "role with no labels has access to nothing",
			roles:     []*types.RoleV6{noLabelsRole},
			cluster:   clusterNoLabels,
			hasAccess: false,
		},
		{
			name:      "role with wildcard labels matches cluster without labels",
			roles:     []*types.RoleV6{wildcardRole},
			cluster:   clusterNoLabels,
			hasAccess: true,
		},
		{
			name:      "role with wildcard labels matches cluster with labels",
			roles:     []*types.RoleV6{wildcardRole},
			cluster:   clusterWithLabels,
			hasAccess: true,
		},
		{
			name:      "role with labels does not match cluster with no labels",
			roles:     []*types.RoleV6{matchingLabelsRole},
			cluster:   clusterNoLabels,
			hasAccess: false,
		},
		{
			name:      "role with labels matches cluster with labels",
			roles:     []*types.RoleV6{matchingLabelsRole},
			cluster:   clusterWithLabels,
			hasAccess: true,
		},
		{
			name:      "role with mismatched labels does not match cluster with labels",
			roles:     []*types.RoleV6{mismatchingLabelsRole},
			cluster:   clusterWithLabels,
			hasAccess: false,
		},
		{
			name:      "one role in the roleset matches",
			roles:     []*types.RoleV6{mismatchingLabelsRole, noLabelsRole, matchingLabelsRole},
			cluster:   clusterWithLabels,
			hasAccess: true,
		},
		{
			name:      "role requires MFA but MFA not verified",
			roles:     []*types.RoleV6{matchingLabelsRole, matchingLabelsRoleWithMFA},
			cluster:   clusterWithLabels,
			state:     AccessState{MFAVerified: false},
			hasAccess: false,
		},
		{
			name:      "role requires MFA and MFA verified",
			roles:     []*types.RoleV6{matchingLabelsRole, matchingLabelsRoleWithMFA},
			cluster:   clusterWithLabels,
			state:     AccessState{MFAVerified: true},
			hasAccess: true,
		},
		{
			name:      "cluster requires MFA but MFA not verified",
			roles:     []*types.RoleV6{matchingLabelsRole},
			cluster:   clusterWithLabels,
			state:     AccessState{MFAVerified: false, MFARequired: MFARequiredAlways},
			hasAccess: false,
		},
		{
			name:      "role requires MFA and MFA verified",
			roles:     []*types.RoleV6{matchingLabelsRole},
			cluster:   clusterWithLabels,
			state:     AccessState{MFAVerified: true, MFARequired: MFARequiredAlways},
			hasAccess: true,
		},
		{
			name:    "role requires device trust, device not verified",
			roles:   []*types.RoleV6{wildcardRole, matchingLabelsRole, matchingLabelsRoleWithDeviceTrust},
			cluster: clusterWithLabels,
			state: AccessState{
				EnableDeviceVerification: true,
				DeviceVerified:           false,
			},
			hasAccess: false,
		},
		{
			name:    "role requires device trust, device verified",
			roles:   []*types.RoleV6{wildcardRole, matchingLabelsRole, matchingLabelsRoleWithDeviceTrust},
			cluster: clusterWithLabels,
			state: AccessState{
				EnableDeviceVerification: true,
				DeviceVerified:           true,
			},
			hasAccess: true,
		},
		{
			name:    "role requires device trust, resource doesn't match",
			roles:   []*types.RoleV6{wildcardRole, matchingLabelsRole, matchingLabelsRoleWithDeviceTrust},
			cluster: clusterNoLabels,
			state: AccessState{
				EnableDeviceVerification: true,
				DeviceVerified:           false,
			},
			hasAccess: true, // doesn't match device trust role
		},
	}
	for _, tc := range testCases {
		t.Run(tc.name, func(t *testing.T) {
			k8sV3, err := types.NewKubernetesClusterV3FromLegacyCluster(apidefaults.Namespace, tc.cluster)
			require.NoError(t, err)

			accessChecker := makeAccessCheckerWithRolePointers(tc.roles)
			err = accessChecker.CheckAccess(k8sV3, tc.state)
			if tc.hasAccess {
				require.NoError(t, err)
			} else {
				require.Error(t, err)
				require.True(t, trace.IsAccessDenied(err))
			}
		})
	}
}

func TestDesktopRecordingEnabled(t *testing.T) {
	for _, test := range []struct {
		desc         string
		roleSet      RoleSet
		shouldRecord bool
	}{
		{
			desc: "single role recording disabled",
			roleSet: NewRoleSet(
				newRole(func(r *types.RoleV6) {
					r.SetName("no-record")
					r.SetOptions(types.RoleOptions{
						RecordSession: &types.RecordSession{Desktop: types.NewBoolOption(false)},
					})
				}),
			),
			shouldRecord: false,
		},
		{
			desc: "multiple roles, one requires recording",
			roleSet: NewRoleSet(
				newRole(func(r *types.RoleV6) {
					r.SetOptions(types.RoleOptions{
						RecordSession: &types.RecordSession{Desktop: types.NewBoolOption(false)},
					})
				}),
				newRole(func(r *types.RoleV6) {
					r.SetOptions(types.RoleOptions{
						RecordSession: &types.RecordSession{Desktop: types.NewBoolOption(false)},
					})
				}),
				// recording defaults to true, so a default role should force recording
				newRole(func(r *types.RoleV6) {}),
			),
			shouldRecord: true,
		},
	} {
		t.Run(test.desc, func(t *testing.T) {
			require.Equal(t, test.shouldRecord, test.roleSet.RecordDesktopSession())
		})
	}
}

func TestDesktopClipboard(t *testing.T) {
	for _, test := range []struct {
		desc         string
		roleSet      RoleSet
		hasClipboard bool
	}{
		{
			desc: "single role, unspecified, defaults true",
			roleSet: NewRoleSet(
				newRole(func(r *types.RoleV6) {}),
			),
			hasClipboard: true,
		},
		{
			desc: "single role, explicitly disabled",
			roleSet: NewRoleSet(
				newRole(func(r *types.RoleV6) {
					r.SetOptions(types.RoleOptions{
						DesktopClipboard: types.NewBoolOption(false),
					})
				}),
			),
			hasClipboard: false,
		},
		{
			desc: "multiple conflicting roles, disable wins",
			roleSet: NewRoleSet(
				newRole(func(r *types.RoleV6) {}),
				newRole(func(r *types.RoleV6) {
					r.SetOptions(types.RoleOptions{
						DesktopClipboard: types.NewBoolOption(false),
					})
				}),
			),
			hasClipboard: false,
		},
	} {
		t.Run(test.desc, func(t *testing.T) {
			require.Equal(t, test.hasClipboard, test.roleSet.DesktopClipboard())
		})
	}
}

func TestDesktopDirectorySharing(t *testing.T) {
	for _, test := range []struct {
		desc                string
		roleSet             RoleSet
		hasDirectorySharing bool
	}{
		{
			desc: "single role, unspecified, defaults true",
			roleSet: NewRoleSet(
				newRole(func(r *types.RoleV6) {}),
			),
			hasDirectorySharing: true,
		},
		{
			desc: "single role, explicitly disabled",
			roleSet: NewRoleSet(
				newRole(func(r *types.RoleV6) {
					r.SetOptions(types.RoleOptions{
						DesktopDirectorySharing: types.NewBoolOption(false),
					})
				}),
			),
			hasDirectorySharing: false,
		},
		{
			desc: "multiple conflicting roles, disable wins",
			roleSet: NewRoleSet(
				newRole(func(r *types.RoleV6) {
					r.SetOptions(types.RoleOptions{
						DesktopDirectorySharing: types.NewBoolOption(false),
					})
				}),
				newRole(func(r *types.RoleV6) {
					r.SetOptions(types.RoleOptions{
						DesktopDirectorySharing: types.NewBoolOption(true),
					})
				}),
			),
			hasDirectorySharing: false,
		},
	} {
		t.Run(test.desc, func(t *testing.T) {
			require.Equal(t, test.hasDirectorySharing, test.roleSet.DesktopDirectorySharing())
		})
	}
}

func TestCheckAccessToWindowsDesktop(t *testing.T) {
	desktopNoLabels := &types.WindowsDesktopV3{
		ResourceHeader: types.ResourceHeader{
			Kind:     types.KindWindowsDesktop,
			Metadata: types.Metadata{Name: "no-labels"},
		},
	}
	desktop2012 := &types.WindowsDesktopV3{
		ResourceHeader: types.ResourceHeader{
			Kind: types.KindWindowsDesktop,
			Metadata: types.Metadata{
				Name:   "win2012",
				Labels: map[string]string{"win_version": "2012"},
			},
		},
	}

	type check struct {
		desktop   *types.WindowsDesktopV3
		login     string
		hasAccess bool
	}

	for _, test := range []struct {
		name    string
		roleSet RoleSet
		checks  []check
	}{
		{
			name:    "no roles, no access",
			roleSet: RoleSet{},
			checks: []check{
				{desktop: desktopNoLabels, login: "admin", hasAccess: false},
				{desktop: desktop2012, login: "admin", hasAccess: false},
			},
		},
		{
			name: "empty label, no access",
			roleSet: RoleSet{
				newRole(func(r *types.RoleV6) {
					r.Spec.Allow.WindowsDesktopLogins = []string{"admin"}
					r.Spec.Allow.WindowsDesktopLabels = types.Labels{"role": []string{}}
				}),
			},
			checks: []check{
				{desktop: desktopNoLabels, login: "admin", hasAccess: false},
				{desktop: desktop2012, login: "admin", hasAccess: false},
			},
		},
		{
			name: "single role allows a single login",
			roleSet: RoleSet{
				newRole(func(r *types.RoleV6) {
					r.Spec.Allow.WindowsDesktopLogins = []string{"admin"}
				}),
			},
			checks: []check{
				{desktop: desktopNoLabels, login: "admin", hasAccess: true},
				{desktop: desktop2012, login: "admin", hasAccess: true},
				{desktop: desktopNoLabels, login: "foo", hasAccess: false},
				{desktop: desktop2012, login: "foo", hasAccess: false},
			},
		},
		{
			name: "single role with allowed labels",
			roleSet: RoleSet{
				newRole(func(r *types.RoleV6) {
					r.Spec.Allow.WindowsDesktopLogins = []string{"admin"}
					r.Spec.Allow.WindowsDesktopLabels = types.Labels{"win_version": []string{"2012"}}
				}),
			},
			checks: []check{
				{desktop: desktopNoLabels, login: "admin", hasAccess: false},
				{desktop: desktop2012, login: "admin", hasAccess: true},
			},
		},
		{
			name: "single role with deny labels",
			roleSet: RoleSet{
				newRole(func(r *types.RoleV6) {
					r.Spec.Allow.WindowsDesktopLogins = []string{"admin"}
					r.Spec.Deny.Namespaces = []string{apidefaults.Namespace}
					r.Spec.Deny.WindowsDesktopLabels = types.Labels{"win_version": []string{"2012"}}
				}),
			},
			checks: []check{
				{desktop: desktopNoLabels, login: "admin", hasAccess: true},
				{desktop: desktop2012, login: "admin", hasAccess: false},
			},
		},
		{
			name: "one role more permissive than another",
			roleSet: RoleSet{
				newRole(func(r *types.RoleV6) {
					r.Spec.Allow.WindowsDesktopLogins = []string{"admin"}
					r.Spec.Allow.NodeLabels = types.Labels{"win_version": []string{"2012"}}
				}),
				newRole(func(r *types.RoleV6) {
					r.Spec.Allow.WindowsDesktopLogins = []string{"root", "admin"}
				}),
			},
			checks: []check{
				{desktop: desktopNoLabels, login: "root", hasAccess: true},
				{desktop: desktopNoLabels, login: "admin", hasAccess: true},
				{desktop: desktop2012, login: "root", hasAccess: true},
				{desktop: desktop2012, login: "admin", hasAccess: true},
			},
		},
		{
			name: "labels expression more permissive than another role",
			roleSet: RoleSet{
				newRole(func(r *types.RoleV6) {
					r.Spec.Allow.WindowsDesktopLogins = []string{"admin"}
					r.Spec.Allow.NodeLabels = types.Labels{"win_version": []string{"2012"}}
				}),
				newRole(func(r *types.RoleV6) {
					r.Spec.Allow.WindowsDesktopLabels = nil
					r.Spec.Allow.WindowsDesktopLabelsExpression = matchAllExpression
					r.Spec.Allow.WindowsDesktopLogins = []string{"root", "admin"}
				}),
			},
			checks: []check{
				{desktop: desktopNoLabels, login: "root", hasAccess: true},
				{desktop: desktopNoLabels, login: "admin", hasAccess: true},
				{desktop: desktop2012, login: "root", hasAccess: true},
				{desktop: desktop2012, login: "admin", hasAccess: true},
			},
		},
	} {
		t.Run(test.name, func(t *testing.T) {
			for i, check := range test.checks {
				msg := fmt.Sprintf("check=%d, user=%v, server=%v, should_have_access=%v",
					i, check.login, check.desktop.GetName(), check.hasAccess)
				err := test.roleSet.checkAccess(check.desktop, wrappers.Traits{}, AccessState{}, NewWindowsLoginMatcher(check.login))
				if check.hasAccess {
					require.NoError(t, err, msg)
				} else {
					require.Error(t, err, msg)
					require.True(t, trace.IsAccessDenied(err), "expected access denied error, got %v", err)
				}
			}
		})
	}
}

func TestCheckAccessToUserGroups(t *testing.T) {
	userGroupNoLabels := &types.UserGroupV1{
		ResourceHeader: types.ResourceHeader{
			Kind:     types.KindUserGroup,
			Metadata: types.Metadata{Name: "no-labels"},
		},
	}
	userGroupLabels := &types.UserGroupV1{
		ResourceHeader: types.ResourceHeader{
			Kind: types.KindUserGroup,
			Metadata: types.Metadata{
				Name: "labels",
				Labels: map[string]string{
					"a": "b",
				},
			},
		},
	}

	type check struct {
		userGroup *types.UserGroupV1
		hasAccess bool
	}

	for _, test := range []struct {
		name    string
		roleSet RoleSet
		checks  []check
	}{
		{
			name:    "no roles, no access",
			roleSet: RoleSet{},
			checks: []check{
				{userGroup: userGroupNoLabels, hasAccess: false},
				{userGroup: userGroupLabels, hasAccess: false},
			},
		},
		{
			name: "no matching labels, no access",
			roleSet: RoleSet{
				newRole(func(r *types.RoleV6) {
					r.Spec.Deny.Namespaces = []string{apidefaults.Namespace}
					r.Spec.Allow.GroupLabels = types.Labels{"a": []string{"c"}}
				}),
			},
			checks: []check{
				{userGroup: userGroupNoLabels, hasAccess: false},
				{userGroup: userGroupLabels, hasAccess: false},
			},
		},
		{
			name: "deny labels, no access",
			roleSet: RoleSet{
				newRole(func(r *types.RoleV6) {
					r.Spec.Deny.Namespaces = []string{apidefaults.Namespace}
					r.Spec.Allow.GroupLabels = types.Labels{"a": []string{"b"}}
					r.Spec.Deny.GroupLabels = types.Labels{"a": []string{"b"}}
				}),
			},
			checks: []check{
				{userGroup: userGroupNoLabels, hasAccess: false},
				{userGroup: userGroupLabels, hasAccess: false},
			},
		},
		{
			name: "wild card, access",
			roleSet: RoleSet{
				newRole(func(r *types.RoleV6) {
					r.Spec.Deny.Namespaces = []string{apidefaults.Namespace}
					r.Spec.Allow.GroupLabels = types.Labels{types.Wildcard: []string{types.Wildcard}}
				}),
			},
			checks: []check{
				{userGroup: userGroupNoLabels, hasAccess: true},
				{userGroup: userGroupLabels, hasAccess: true},
			},
		},
		{
			name: "labels expression, access",
			roleSet: RoleSet{
				newRole(func(r *types.RoleV6) {
					r.Spec.Deny.Namespaces = []string{apidefaults.Namespace}
					r.Spec.Allow.GroupLabelsExpression = matchAllExpression
				}),
			},
			checks: []check{
				{userGroup: userGroupNoLabels, hasAccess: true},
				{userGroup: userGroupLabels, hasAccess: true},
			},
		},
	} {
		t.Run(test.name, func(t *testing.T) {
			for i, check := range test.checks {
				msg := fmt.Sprintf("check=%d, userGroup=%v, should_have_access=%v",
					i, check.userGroup.GetName(), check.hasAccess)
				err := test.roleSet.checkAccess(check.userGroup, wrappers.Traits{}, AccessState{})
				if check.hasAccess {
					require.NoError(t, err, msg)
				} else {
					require.Error(t, err, msg)
					require.True(t, trace.IsAccessDenied(err), "expected access denied error, got %v", err)
				}
			}
		})
	}
}

// BenchmarkCheckAccessToServer tests how long it takes to run
// CheckAccess for servers across 4,000 nodes for 5 roles each with 5 logins each.
//
// To run benchmark:
//
//	go test -bench=.
//
// To run benchmark and obtain CPU and memory profiling:
//
//	go test -bench=. -cpuprofile=cpu.prof -memprofile=mem.prof
//
// To use the command line tool to read the profile:
//
//	go tool pprof cpu.prof
//	go tool pprof cpu.prof
//
// To generate a graph:
//
//	go tool pprof --pdf cpu.prof > cpu.pdf
//	go tool pprof --pdf mem.prof > mem.pdf
func BenchmarkCheckAccessToServer(b *testing.B) {
	servers := make([]*types.ServerV2, 0, 4000)

	// Create 4,000 servers with random IDs.
	for i := 0; i < 4000; i++ {
		hostname := uuid.New().String()
		servers = append(servers, &types.ServerV2{
			Kind:    types.KindNode,
			Version: types.V2,
			Metadata: types.Metadata{
				Name:      hostname,
				Namespace: apidefaults.Namespace,
			},
			Spec: types.ServerSpecV2{
				Addr:     "127.0.0.1:3022",
				Hostname: hostname,
			},
		})
	}

	// Create RoleSet with four generic roles that have five logins
	// each and only have access to the a:b label.
	var set RoleSet
	for i := 0; i < 4; i++ {
		set = append(set, &types.RoleV6{
			Kind:    types.KindRole,
			Version: types.V3,
			Metadata: types.Metadata{
				Name:      strconv.Itoa(i),
				Namespace: apidefaults.Namespace,
			},
			Spec: types.RoleSpecV6{
				Allow: types.RoleConditions{
					Logins:     []string{"admin", "one", "two", "three", "four"},
					NodeLabels: types.Labels{"a": []string{"b"}},
				},
			},
		})
	}
	userTraits := wrappers.Traits{}

	// Initialization is complete, start the benchmark timer.
	b.ResetTimer()

	// Build a map of all allowed logins.
	allowLogins := map[string]bool{}
	for _, role := range set {
		for _, login := range role.GetLogins(types.Allow) {
			allowLogins[login] = true
		}
	}

	// Check access to all 4,000 nodes.
	for n := 0; n < b.N; n++ {
		for i := 0; i < 4000; i++ {
			for login := range allowLogins {
				// note: we don't check the error here because this benchmark
				// is testing the performance of failed RBAC checks
				_ = set.checkAccess(
					servers[i],
					userTraits,
					AccessState{},
					NewLoginMatcher(login),
				)
			}
		}
	}
}

// userGetter is used in tests to return a user with the specified roles and
// traits.
type userGetter struct {
	roles  []string
	traits map[string][]string
}

func (f *userGetter) GetUser(ctx context.Context, name string, _ bool) (types.User, error) {
	user, err := types.NewUser(name)
	if err != nil {
		return nil, trace.Wrap(err)
	}
	user.SetRoles(f.roles)
	user.SetTraits(f.traits)
	return user, nil
}

func TestRoleSetLockingMode(t *testing.T) {
	t.Parallel()
	t.Run("empty RoleSet gives default LockingMode", func(t *testing.T) {
		t.Parallel()
		set := RoleSet{}
		for _, defaultMode := range []constants.LockingMode{constants.LockingModeBestEffort, constants.LockingModeStrict} {
			require.Equal(t, defaultMode, set.LockingMode(defaultMode))
		}
	})

	missingMode := constants.LockingMode("")
	newRoleWithLockingMode := func(t *testing.T, mode constants.LockingMode) types.Role {
		role, err := types.NewRole(uuid.New().String(), types.RoleSpecV6{Options: types.RoleOptions{Lock: mode}})
		require.NoError(t, err)
		return role
	}

	t.Run("RoleSet with missing LockingMode gives default LockingMode", func(t *testing.T) {
		t.Parallel()
		set := RoleSet{newRoleWithLockingMode(t, missingMode), newRoleWithLockingMode(t, missingMode)}
		for _, defaultMode := range []constants.LockingMode{constants.LockingModeBestEffort, constants.LockingModeStrict} {
			require.Equal(t, defaultMode, set.LockingMode(defaultMode))
		}
	})
	t.Run("RoleSet with a set LockingMode gives the set LockingMode", func(t *testing.T) {
		t.Parallel()
		role1 := newRoleWithLockingMode(t, missingMode)
		for _, mode := range []constants.LockingMode{constants.LockingModeBestEffort, constants.LockingModeStrict} {
			role2 := newRoleWithLockingMode(t, mode)
			set := RoleSet{role1, role2}
			require.Equal(t, mode, set.LockingMode(mode))
		}
	})
	t.Run("RoleSet featuring LockingModeStrict gives LockingModeStrict", func(t *testing.T) {
		t.Parallel()
		role1 := newRoleWithLockingMode(t, constants.LockingModeBestEffort)
		for _, mode := range []constants.LockingMode{constants.LockingModeBestEffort, constants.LockingModeStrict} {
			role2 := newRoleWithLockingMode(t, mode)
			set := RoleSet{role1, role2}
			require.Equal(t, mode, set.LockingMode(mode))
		}
	})
}

func TestExtractConditionForIdentifier(t *testing.T) {
	t.Parallel()
	set := RoleSet{}
	_, err := set.ExtractConditionForIdentifier(&Context{}, apidefaults.Namespace, types.KindSession, types.VerbList, SessionIdentifier)
	require.True(t, trace.IsAccessDenied(err))

	allowWhere := func(where string) types.Role {
		role, err := types.NewRole(uuid.New().String(), types.RoleSpecV6{Allow: types.RoleConditions{
			Rules: []types.Rule{{Resources: []string{types.KindSession}, Verbs: []string{types.VerbList}, Where: where}},
		}})
		require.NoError(t, err)
		return role
	}
	denyWhere := func(where string) types.Role {
		role, err := types.NewRole(uuid.New().String(), types.RoleSpecV6{Deny: types.RoleConditions{
			Rules: []types.Rule{{Resources: []string{types.KindSession}, Verbs: []string{types.VerbList}, Where: where}},
		}})
		require.NoError(t, err)
		return role
	}

	user, err := types.NewUser("test-user")
	require.NoError(t, err)
	user2, err := types.NewUser("test-user2")
	require.NoError(t, err)
	user2Meta := user2.GetMetadata()
	user2Meta.Labels = map[string]string{"can-audit-guest": "yes"}
	user2.SetMetadata(user2Meta)

	// Add a role allowing access to guest session recordings if the user has a set label.
	role := allowWhere(`contains(session.participants, "guest") && equals(user.metadata.labels["can-audit-guest"], "yes")`)
	guestParticipantCond := &types.WhereExpr{Contains: types.WhereExpr2{L: &types.WhereExpr{Field: "participants"}, R: &types.WhereExpr{Literal: "guest"}}}
	set = append(set, role)

	_, err = set.ExtractConditionForIdentifier(&Context{}, apidefaults.Namespace, types.KindSession, types.VerbList, SessionIdentifier)
	require.True(t, trace.IsAccessDenied(err))
	_, err = set.ExtractConditionForIdentifier(&Context{User: user}, apidefaults.Namespace, types.KindSession, types.VerbList, SessionIdentifier)
	require.True(t, trace.IsAccessDenied(err))
	cond, err := set.ExtractConditionForIdentifier(&Context{User: user2}, apidefaults.Namespace, types.KindSession, types.VerbList, SessionIdentifier)
	require.NoError(t, err)
	require.Empty(t, gocmp.Diff(cond, guestParticipantCond))

	// Add a role allowing access to the user's own session recordings.
	role = allowWhere(`contains(session.participants, user.metadata.name)`)
	userParticipantCond := func(user types.User) *types.WhereExpr {
		return &types.WhereExpr{Contains: types.WhereExpr2{L: &types.WhereExpr{Field: "participants"}, R: &types.WhereExpr{Literal: user.GetName()}}}
	}
	set = append(set, role)

	cond, err = set.ExtractConditionForIdentifier(&Context{}, apidefaults.Namespace, types.KindSession, types.VerbList, SessionIdentifier)
	require.NoError(t, err)
	require.Empty(t, gocmp.Diff(cond, userParticipantCond(emptyUser)))
	cond, err = set.ExtractConditionForIdentifier(&Context{User: user}, apidefaults.Namespace, types.KindSession, types.VerbList, SessionIdentifier)
	require.NoError(t, err)
	require.Empty(t, gocmp.Diff(cond, userParticipantCond(user)))
	cond, err = set.ExtractConditionForIdentifier(&Context{User: user2}, apidefaults.Namespace, types.KindSession, types.VerbList, SessionIdentifier)
	require.NoError(t, err)
	require.Empty(t, gocmp.Diff(cond, &types.WhereExpr{Or: types.WhereExpr2{L: guestParticipantCond, R: userParticipantCond(user2)}}))

	// Add a role denying access to sessions with root login.
	role = denyWhere(`equals(session.login, "root")`)
	noRootLoginCond := &types.WhereExpr{Not: &types.WhereExpr{Equals: types.WhereExpr2{L: &types.WhereExpr{Field: "login"}, R: &types.WhereExpr{Literal: "root"}}}}
	set = append(set, role)

	cond, err = set.ExtractConditionForIdentifier(&Context{}, apidefaults.Namespace, types.KindSession, types.VerbList, SessionIdentifier)
	require.NoError(t, err)
	require.Empty(t, gocmp.Diff(cond, &types.WhereExpr{And: types.WhereExpr2{L: noRootLoginCond, R: userParticipantCond(emptyUser)}}))
	cond, err = set.ExtractConditionForIdentifier(&Context{User: user}, apidefaults.Namespace, types.KindSession, types.VerbList, SessionIdentifier)
	require.NoError(t, err)
	require.Empty(t, gocmp.Diff(cond, &types.WhereExpr{And: types.WhereExpr2{L: noRootLoginCond, R: userParticipantCond(user)}}))
	cond, err = set.ExtractConditionForIdentifier(&Context{User: user2}, apidefaults.Namespace, types.KindSession, types.VerbList, SessionIdentifier)
	require.NoError(t, err)
	require.Empty(t, gocmp.Diff(cond, &types.WhereExpr{And: types.WhereExpr2{L: noRootLoginCond, R: &types.WhereExpr{Or: types.WhereExpr2{L: guestParticipantCond, R: userParticipantCond(user2)}}}}))

	// Add a role denying access for user2.
	role = denyWhere(fmt.Sprintf(`equals(user.metadata.name, "%s")`, user2.GetName()))
	set = append(set, role)

	cond, err = set.ExtractConditionForIdentifier(&Context{}, apidefaults.Namespace, types.KindSession, types.VerbList, SessionIdentifier)
	require.NoError(t, err)
	require.Empty(t, gocmp.Diff(cond, &types.WhereExpr{And: types.WhereExpr2{L: noRootLoginCond, R: userParticipantCond(emptyUser)}}))
	cond, err = set.ExtractConditionForIdentifier(&Context{User: user}, apidefaults.Namespace, types.KindSession, types.VerbList, SessionIdentifier)
	require.NoError(t, err)
	require.Empty(t, gocmp.Diff(cond, &types.WhereExpr{And: types.WhereExpr2{L: noRootLoginCond, R: userParticipantCond(user)}}))
	_, err = set.ExtractConditionForIdentifier(&Context{User: user2}, apidefaults.Namespace, types.KindSession, types.VerbList, SessionIdentifier)
	require.True(t, trace.IsAccessDenied(err))

	// Add a role allowing access to all sessions.
	// This should cause all the other allow rules' conditions to be dropped.
	role = allowWhere(``)
	set = append(set, role)

	cond, err = set.ExtractConditionForIdentifier(&Context{}, apidefaults.Namespace, types.KindSession, types.VerbList, SessionIdentifier)
	require.NoError(t, err)
	require.Empty(t, gocmp.Diff(cond, noRootLoginCond))
	cond, err = set.ExtractConditionForIdentifier(&Context{User: user}, apidefaults.Namespace, types.KindSession, types.VerbList, SessionIdentifier)
	require.NoError(t, err)
	require.Empty(t, gocmp.Diff(cond, noRootLoginCond))
	_, err = set.ExtractConditionForIdentifier(&Context{User: user2}, apidefaults.Namespace, types.KindSession, types.VerbList, SessionIdentifier)
	require.True(t, trace.IsAccessDenied(err))

	// Add a role denying access to all sessions.
	// This should make all calls return an AccessDenied.
	role = denyWhere(``)
	set = append(set, role)

	_, err = set.ExtractConditionForIdentifier(&Context{}, apidefaults.Namespace, types.KindSession, types.VerbList, SessionIdentifier)
	require.True(t, trace.IsAccessDenied(err))
	_, err = set.ExtractConditionForIdentifier(&Context{User: user}, apidefaults.Namespace, types.KindSession, types.VerbList, SessionIdentifier)
	require.True(t, trace.IsAccessDenied(err))
	_, err = set.ExtractConditionForIdentifier(&Context{User: user2}, apidefaults.Namespace, types.KindSession, types.VerbList, SessionIdentifier)
	require.True(t, trace.IsAccessDenied(err))
}

func TestCheckKubeGroupsAndUsers(t *testing.T) {
	roleA := &types.RoleV6{
		Metadata: types.Metadata{Name: "roleA", Namespace: apidefaults.Namespace},
		Spec: types.RoleSpecV6{
			Allow: types.RoleConditions{
				KubeGroups:                 []string{"system:masters"},
				KubeUsers:                  []string{"dev-user"},
				KubernetesLabelsExpression: `labels["env"] == "dev"`,
			},
		},
	}
	roleB := &types.RoleV6{
		Metadata: types.Metadata{Name: "roleB", Namespace: apidefaults.Namespace},
		Spec: types.RoleSpecV6{
			Allow: types.RoleConditions{
				KubeGroups: []string{"limited"},
				KubeUsers:  []string{"limited-user"},
				KubernetesLabels: map[string]apiutils.Strings{
					"env": []string{"prod"},
				},
			},
		},
	}
	roleC := &types.RoleV6{
		Metadata: types.Metadata{Name: "roleC", Namespace: apidefaults.Namespace},
		Spec: types.RoleSpecV6{
			Allow: types.RoleConditions{
				KubeGroups: []string{"system:masters", "groupB"},
				KubeUsers:  []string{"user"},
				KubernetesLabels: map[string]apiutils.Strings{
					"env": []string{"dev", "prod"},
				},
			},
		},
	}

	testCases := []struct {
		name          string
		kubeResLabels map[string]string
		roles         RoleSet
		wantUsers     []string
		wantGroups    []string
		errorFunc     func(t *testing.T, err error)
	}{
		{
			name: "empty kube labels should returns all kube users/groups",
			roles: RoleSet{
				&types.RoleV6{
					Metadata: types.Metadata{Name: "role-dev", Namespace: apidefaults.Namespace},
					Spec: types.RoleSpecV6{
						Allow: types.RoleConditions{
							KubeUsers:  []string{"dev-user"},
							KubeGroups: []string{"system:masters"},
							KubernetesLabels: map[string]apiutils.Strings{
								"*": []string{"*"},
							},
						},
					},
				},
				&types.RoleV6{
					Metadata: types.Metadata{Name: "role-prod", Namespace: apidefaults.Namespace},
					Spec: types.RoleSpecV6{
						Allow: types.RoleConditions{
							KubeUsers:  []string{"limited-user"},
							KubeGroups: []string{"limited"},
							KubernetesLabels: map[string]apiutils.Strings{
								"*": []string{"*"},
							},
						},
					},
				},
			},
			wantUsers:  []string{"dev-user", "limited-user"},
			wantGroups: []string{"limited", "system:masters"},
		},
		{
			name:  "dev accesses should allow system:masters roles",
			roles: RoleSet{roleA, roleB},
			kubeResLabels: map[string]string{
				"env": "dev",
			},
			wantUsers:  []string{"dev-user"},
			wantGroups: []string{"system:masters"},
		},
		{
			name:  "prod limited access",
			roles: RoleSet{roleA, roleB},
			kubeResLabels: map[string]string{
				"env": "prod",
			},
			wantUsers:  []string{"limited-user"},
			wantGroups: []string{"limited"},
		},
		{
			name:  "combine kube users/groups for different roles",
			roles: RoleSet{roleA, roleB, roleC},
			kubeResLabels: map[string]string{
				"env": "prod",
			},
			wantUsers:  []string{"limited-user", "user"},
			wantGroups: []string{"groupB", "limited", "system:masters"},
		},
		{
			name:  "all prod group",
			roles: RoleSet{roleC},
			kubeResLabels: map[string]string{
				"env": "prod",
			},
			wantUsers:  []string{"user"},
			wantGroups: []string{"system:masters", "groupB"},
		},
		{
			name: "deny system:masters prod kube group",
			roles: RoleSet{
				roleC,
				&types.RoleV6{
					Metadata: types.Metadata{Name: "roleD", Namespace: apidefaults.Namespace},
					Spec: types.RoleSpecV6{
						Deny: types.RoleConditions{
							KubeGroups: []string{"system:masters"},
							KubernetesLabels: map[string]apiutils.Strings{
								"env": []string{"prod", "dev"},
							},
						},
					},
				},
			},
			kubeResLabels: map[string]string{
				"env": "prod",
			},
			wantUsers:  []string{"user"},
			wantGroups: []string{"groupB"},
		},
		{
			name: "deny access with system:masters kube group",
			kubeResLabels: map[string]string{
				"env":     "prod",
				"release": "test",
			},
			roles: RoleSet{
				&types.RoleV6{
					Metadata: types.Metadata{Name: "roleA", Namespace: apidefaults.Namespace},
					Spec: types.RoleSpecV6{
						Allow: types.RoleConditions{
							KubeGroups: []string{"system:masters", "groupA"},
							KubeUsers:  []string{"dev-user"},
							KubernetesLabels: map[string]apiutils.Strings{
								"env":     []string{"prod"},
								"release": []string{"test"},
							},
						},
					},
				},
				&types.RoleV6{
					Metadata: types.Metadata{Name: "deny", Namespace: apidefaults.Namespace},
					Spec: types.RoleSpecV6{
						Deny: types.RoleConditions{
							KubeGroups: []string{"system:masters"},
							KubernetesLabels: map[string]apiutils.Strings{
								"env": []string{"prod"},
							},
						},
					},
				},
			},
			wantUsers:  []string{"dev-user"},
			wantGroups: []string{"groupA"},
		},
		{
			name:          "v5 role empty deny.kubernetes_labels",
			kubeResLabels: nil,
			roles: RoleSet{
				&types.RoleV6{
					Version:  types.V5,
					Metadata: types.Metadata{Name: "roleV5A", Namespace: apidefaults.Namespace},
					Spec: types.RoleSpecV6{
						Allow: types.RoleConditions{
							KubernetesLabels: map[string]apiutils.Strings{types.Wildcard: []string{types.Wildcard}},
							KubeGroups:       []string{"system:masters"},
							KubeUsers:        []string{"dev-user"},
						},
						Deny: types.RoleConditions{
							KubeGroups: []string{"system:masters"},
							KubeUsers:  []string{"dev-user"},
						},
					},
				},
			},
			errorFunc: func(t *testing.T, err error) {
				require.IsType(t, trace.AccessDenied(""), err)
			},
		},
		{
			name:          "v5 role with wildcard deny.kubernetes_labels",
			kubeResLabels: nil,
			roles: RoleSet{
				&types.RoleV6{
					Version:  types.V5,
					Metadata: types.Metadata{Name: "roleV5A", Namespace: apidefaults.Namespace},
					Spec: types.RoleSpecV6{
						Allow: types.RoleConditions{
							KubernetesLabels: map[string]apiutils.Strings{types.Wildcard: []string{types.Wildcard}},
							KubeGroups:       []string{"system:masters"},
							KubeUsers:        []string{"dev-user"},
						},
						Deny: types.RoleConditions{
							KubernetesLabels: map[string]apiutils.Strings{types.Wildcard: []string{types.Wildcard}},
							KubeGroups:       []string{"system:masters"},
							KubeUsers:        []string{"dev-user"},
						},
					},
				},
			},
			errorFunc: func(t *testing.T, err error) {
				require.IsType(t, trace.AccessDenied(""), err)
			},
		},
		{
			name:          "v3 role with empty deny.kubernetes_labels",
			kubeResLabels: nil,
			roles: RoleSet{
				&types.RoleV6{
					Version:  types.V3,
					Metadata: types.Metadata{Name: "roleV3A", Namespace: apidefaults.Namespace},
					Spec: types.RoleSpecV6{
						Allow: types.RoleConditions{
							KubernetesLabels: map[string]apiutils.Strings{types.Wildcard: []string{types.Wildcard}},
							KubeGroups:       []string{"system:masters"},
							KubeUsers:        []string{"dev-user"},
						},
						Deny: types.RoleConditions{
							KubeGroups: []string{"system:masters"},
							KubeUsers:  []string{"dev-user"},
						},
					},
				},
			},
			errorFunc: func(t *testing.T, err error) {
				require.IsType(t, trace.AccessDenied(""), err)
			},
		},
		{
			name:          "v3 with wildcard deny.kubernetes_labels",
			kubeResLabels: nil,
			roles: RoleSet{
				&types.RoleV6{
					Version:  types.V3,
					Metadata: types.Metadata{Name: "roleV3A", Namespace: apidefaults.Namespace},
					Spec: types.RoleSpecV6{
						Allow: types.RoleConditions{
							KubernetesLabels: map[string]apiutils.Strings{types.Wildcard: []string{types.Wildcard}},
							KubeGroups:       []string{"system:masters"},
							KubeUsers:        []string{"dev-user"},
						},
						Deny: types.RoleConditions{
							KubernetesLabels: map[string]apiutils.Strings{types.Wildcard: []string{types.Wildcard}},
							KubeGroups:       []string{"system:masters"},
							KubeUsers:        []string{"dev-user"},
						},
					},
				},
			},
			errorFunc: func(t *testing.T, err error) {
				require.IsType(t, trace.AccessDenied(""), err)
			},
		},
		{
			name:          "v3 role with custom deny.kubernetes_labels",
			kubeResLabels: nil,
			roles: RoleSet{
				&types.RoleV6{
					Version:  types.V3,
					Metadata: types.Metadata{Name: "roleV3A", Namespace: apidefaults.Namespace},
					Spec: types.RoleSpecV6{
						Allow: types.RoleConditions{
							KubernetesLabels: map[string]apiutils.Strings{types.Wildcard: []string{types.Wildcard}},
							KubeGroups:       []string{"system:masters"},
							KubeUsers:        []string{"dev-user"},
						},
						Deny: types.RoleConditions{
							KubernetesLabels: map[string]apiutils.Strings{"env": []string{"env"}},
							KubeGroups:       []string{"system:masters"},
							KubeUsers:        []string{"dev-user"},
						},
					},
				},
			},
			wantUsers:  []string{"dev-user"},
			wantGroups: []string{"system:masters"},
		},
	}

	var userTraits wrappers.Traits

	for _, tc := range testCases {
		t.Run(tc.name, func(t *testing.T) {
			matcher := NewKubernetesClusterLabelMatcher(tc.kubeResLabels, userTraits)
			gotGroups, gotUsers, err := tc.roles.CheckKubeGroupsAndUsers(time.Hour, true, matcher)
			if tc.errorFunc == nil {
				require.NoError(t, err)
			} else {
				tc.errorFunc(t, err)
			}

			require.ElementsMatch(t, tc.wantUsers, gotUsers)
			require.ElementsMatch(t, tc.wantGroups, gotGroups)
		})
	}
}

func TestWindowsDesktopGroups(t *testing.T) {
	t.Parallel()
	for _, tc := range []struct {
		desc          string
		roles         []types.Role
		desktopLabels map[string]string
		expectDenied  bool
		expectGroups  []string
	}{
		{
			desc: "allow labels",
			roles: []types.Role{
				newRole(func(r *types.RoleV6) {
					r.Spec.Allow.WindowsDesktopLabels = types.Labels{"env": {"prod"}}
					r.Spec.Allow.DesktopGroups = []string{"a", "b", "c"}
					r.Spec.Options.CreateDesktopUser = types.NewBoolOption(true)
				}),
			},
			desktopLabels: map[string]string{"env": "prod"},
			expectGroups:  []string{"a", "b", "c"},
		},
		{
			desc: "allow expression",
			roles: []types.Role{
				newRole(func(r *types.RoleV6) {
					r.Spec.Allow.WindowsDesktopLabels = nil
					r.Spec.Allow.WindowsDesktopLabelsExpression = `labels["env"] == "prod"`
					r.Spec.Allow.DesktopGroups = []string{"a", "b", "c"}
					r.Spec.Options.CreateDesktopUser = types.NewBoolOption(true)
				}),
			},
			desktopLabels: map[string]string{"env": "prod"},
			expectGroups:  []string{"a", "b", "c"},
		},
		{
			desc: "option denied",
			roles: []types.Role{
				newRole(func(r *types.RoleV6) {
					r.Spec.Allow.WindowsDesktopLabels = types.Labels{"*": {"*"}}
					r.Spec.Allow.DesktopGroups = []string{"a", "b", "c"}
					r.Spec.Options.CreateDesktopUser = types.NewBoolOption(true)
				}),
				newRole(func(r *types.RoleV6) {
					r.Spec.Allow.WindowsDesktopLabels = types.Labels{"env": {"prod"}}
					r.Spec.Options.CreateDesktopUser = types.NewBoolOption(false)
				}),
			},
			desktopLabels: map[string]string{"env": "prod"},
			expectDenied:  true,
		},
		{
			desc: "irrelevant deny",
			roles: []types.Role{
				newRole(func(r *types.RoleV6) {
					r.Spec.Allow.WindowsDesktopLabels = types.Labels{"*": {"*"}}
					r.Spec.Allow.DesktopGroups = []string{"a", "b", "c"}
					r.Spec.Options.CreateDesktopUser = types.NewBoolOption(true)
				}),
				newRole(func(r *types.RoleV6) {
					r.Spec.Allow.WindowsDesktopLabels = types.Labels{"env": {"prod"}}
					r.Spec.Options.CreateDesktopUser = types.NewBoolOption(false)
				}),
			},
			desktopLabels: map[string]string{"env": "staging"},
			expectGroups:  []string{"a", "b", "c"},
		},
		{
			desc: "one group denied",
			roles: []types.Role{
				newRole(func(r *types.RoleV6) {
					r.Spec.Allow.WindowsDesktopLabels = types.Labels{"env": {"prod"}}
					r.Spec.Allow.DesktopGroups = []string{"a", "b", "c"}
					r.Spec.Options.CreateDesktopUser = types.NewBoolOption(true)
				}),
				newRole(func(r *types.RoleV6) {
					r.Spec.Deny.WindowsDesktopLabels = nil
					r.Spec.Deny.WindowsDesktopLabelsExpression = matchAllExpression
					r.Spec.Deny.DesktopGroups = []string{"b"}
					r.Spec.Options.CreateDesktopUser = types.NewBoolOption(true)
				}),
			},
			desktopLabels: map[string]string{"env": "prod"},
			expectGroups:  []string{"a", "c"},
		},
	} {
		t.Run(tc.desc, func(t *testing.T) {
			desktop := mustMakeTestWindowsDesktop(tc.desktopLabels)
			set := NewRoleSet(tc.roles...)
			accessChecker := makeAccessCheckerWithRoleSet(set)
			groups, err := accessChecker.DesktopGroups(desktop)
			if tc.expectDenied {
				require.True(t, trace.IsAccessDenied(err), "expected access denied error, got %v", err)
				return
			}
			require.NoError(t, err, trace.DebugReport(err))
			require.ElementsMatch(t, tc.expectGroups, groups)
		})
	}
}

func TestGetKubeResources(t *testing.T) {
	t.Parallel()
	podA := types.KubernetesResource{
		Kind:      types.KindKubePod,
		Namespace: "test",
		Name:      "podA",
	}
	podB := types.KubernetesResource{
		Kind:      types.KindKubePod,
		Namespace: "test",
		Name:      "podB",
	}
	for _, tc := range []struct {
		desc                        string
		roles                       []types.Role
		clusterLabels               map[string]string
		expectAllowed, expectDenied []types.KubernetesResource
	}{
		{
			desc: "labels allow",
			roles: []types.Role{
				newRole(func(r *types.RoleV6) {
					r.Spec.Allow.KubernetesLabels = types.Labels{"env": {"prod"}}
					r.Spec.Allow.KubernetesResources = []types.KubernetesResource{podA, podB}
				}),
			},
			clusterLabels: map[string]string{"env": "prod"},
			expectAllowed: []types.KubernetesResource{podA, podB},
		},
		{
			desc: "labels expression allow",
			roles: []types.Role{
				newRole(func(r *types.RoleV6) {
					r.Spec.Allow.KubernetesLabelsExpression = `labels["env"] == "prod"`
					r.Spec.Allow.KubernetesResources = []types.KubernetesResource{podA, podB}
				}),
			},
			clusterLabels: map[string]string{"env": "prod"},
			expectAllowed: []types.KubernetesResource{podA, podB},
		},
		{
			desc: "one denied",
			roles: []types.Role{
				newRole(func(r *types.RoleV6) {
					r.Spec.Allow.KubernetesLabelsExpression = `labels["env"] == "prod"`
					r.Spec.Allow.KubernetesResources = []types.KubernetesResource{podA, podB}
				}),
				newRole(func(r *types.RoleV6) {
					r.Spec.Deny.KubernetesLabels = types.Labels{"env": {"prod"}}
					r.Spec.Deny.KubernetesResources = []types.KubernetesResource{podA}
				}),
			},
			clusterLabels: map[string]string{"env": "prod"},
			expectAllowed: []types.KubernetesResource{podA, podB},
			expectDenied:  []types.KubernetesResource{podA},
		},
		{
			desc: "irrelevant deny",
			roles: []types.Role{
				newRole(func(r *types.RoleV6) {
					r.Spec.Allow.KubernetesLabelsExpression = `labels["env"] == "staging"`
					r.Spec.Allow.KubernetesResources = []types.KubernetesResource{podA, podB}
				}),
				newRole(func(r *types.RoleV6) {
					r.Spec.Deny.KubernetesLabels = types.Labels{"env": {"prod"}}
					r.Spec.Deny.KubernetesResources = []types.KubernetesResource{podA}
				}),
			},
			clusterLabels: map[string]string{"env": "staging"},
			expectAllowed: []types.KubernetesResource{podA, podB},
			expectDenied:  []types.KubernetesResource{podA},
		},
	} {
		t.Run(tc.desc, func(t *testing.T) {
			cluster, err := types.NewKubernetesClusterV3(types.Metadata{
				Name:   "testcluster",
				Labels: tc.clusterLabels,
			}, types.KubernetesClusterSpecV3{})
			require.NoError(t, err)
			set := NewRoleSet(tc.roles...)
			accessChecker := makeAccessCheckerWithRoleSet(set)
			allowed, denied := accessChecker.GetKubeResources(cluster)
			require.ElementsMatch(t, tc.expectAllowed, allowed, "allow list mismatch")
			require.ElementsMatch(t, tc.expectDenied, denied, "deny list mismatch")
		})
	}
}

func TestSessionRecordingMode(t *testing.T) {
	tests := map[string]struct {
		service      constants.SessionRecordingService
		expectedMode constants.SessionRecordingMode
		rolesOptions []types.RoleOptions
	}{
		"service-specific option": {
			expectedMode: constants.SessionRecordingModeBestEffort,
			service:      constants.SessionRecordingServiceSSH,
			rolesOptions: []types.RoleOptions{
				{RecordSession: &types.RecordSession{SSH: constants.SessionRecordingModeBestEffort}},
			},
		},
		"service-specific multiple roles": {
			expectedMode: constants.SessionRecordingModeBestEffort,
			service:      constants.SessionRecordingServiceSSH,
			rolesOptions: []types.RoleOptions{
				{RecordSession: &types.RecordSession{Default: constants.SessionRecordingModeStrict}},
				{RecordSession: &types.RecordSession{SSH: constants.SessionRecordingModeBestEffort}},
			},
		},
		"strict service-specific multiple roles": {
			expectedMode: constants.SessionRecordingModeStrict,
			service:      constants.SessionRecordingServiceSSH,
			rolesOptions: []types.RoleOptions{
				{RecordSession: &types.RecordSession{Default: constants.SessionRecordingModeStrict}},
				{RecordSession: &types.RecordSession{SSH: constants.SessionRecordingModeBestEffort}},
				{RecordSession: &types.RecordSession{SSH: constants.SessionRecordingModeStrict}},
			},
		},
		"strict default multiple roles": {
			expectedMode: constants.SessionRecordingModeStrict,
			service:      constants.SessionRecordingServiceSSH,
			rolesOptions: []types.RoleOptions{
				{RecordSession: &types.RecordSession{Default: constants.SessionRecordingModeBestEffort}},
				{RecordSession: &types.RecordSession{Default: constants.SessionRecordingModeBestEffort}},
				{RecordSession: &types.RecordSession{Default: constants.SessionRecordingModeStrict}},
			},
		},
		"default multiple roles": {
			expectedMode: constants.SessionRecordingModeBestEffort,
			service:      constants.SessionRecordingServiceSSH,
			rolesOptions: []types.RoleOptions{
				{RecordSession: &types.RecordSession{Default: constants.SessionRecordingModeBestEffort}},
				{RecordSession: &types.RecordSession{Default: constants.SessionRecordingModeBestEffort}},
			},
		},
	}

	for name, test := range tests {
		t.Run(name, func(t *testing.T) {
			roles := make([]types.Role, len(test.rolesOptions))
			for i := range roles {
				roles[i] = &types.RoleV6{
					Spec: types.RoleSpecV6{Options: test.rolesOptions[i]},
				}
			}

			roleSet := RoleSet(roles)
			require.Equal(t, test.expectedMode, roleSet.SessionRecordingMode(test.service))
		})
	}
}

func TestHostUsers_getGroups(t *testing.T) {
	t.Parallel()
	for _, tc := range []struct {
		test   string
		groups []string
		roles  RoleSet
		server types.Server
	}{
		{
			test:   "test exact match, one group, one role",
			groups: []string{"group"},
			roles: NewRoleSet(&types.RoleV6{
				Spec: types.RoleSpecV6{
					Options: types.RoleOptions{
						CreateHostUser: types.NewBoolOption(true),
					},
					Allow: types.RoleConditions{
						NodeLabels: types.Labels{"success": []string{"abc"}},
						HostGroups: []string{"group"},
					},
				},
			}),
			server: &types.ServerV2{
				Kind: types.KindNode,
				Metadata: types.Metadata{
					Labels: map[string]string{
						"success": "abc",
					},
				},
			},
		},
		{
			test:   "test deny on group entry",
			groups: []string{"group"},
			roles: NewRoleSet(&types.RoleV6{
				Spec: types.RoleSpecV6{
					Options: types.RoleOptions{
						CreateHostUser: types.NewBoolOption(true),
					},
					Allow: types.RoleConditions{
						NodeLabels: types.Labels{"success": []string{"abc"}},
						HostGroups: []string{"group", "groupdel"},
					},
				},
			}, &types.RoleV6{
				Spec: types.RoleSpecV6{
					Options: types.RoleOptions{
						CreateHostUser: types.NewBoolOption(true),
					},
					Deny: types.RoleConditions{
						NodeLabels: types.Labels{"success": []string{"abc"}},
						HostGroups: []string{"groupdel"},
					},
				},
			}),
			server: &types.ServerV2{
				Kind: types.KindNode,
				Metadata: types.Metadata{
					Labels: map[string]string{
						"success": "abc",
					},
				},
			},
		},
		{
			test:   "multiple roles, one no match",
			groups: []string{"group1", "group2"},
			roles: NewRoleSet(&types.RoleV6{
				Spec: types.RoleSpecV6{
					Options: types.RoleOptions{
						CreateHostUser: types.NewBoolOption(true),
					},
					Allow: types.RoleConditions{
						NodeLabels: types.Labels{"success": []string{"abc"}},
						HostGroups: []string{"group1"},
					},
				},
			}, &types.RoleV6{
				Spec: types.RoleSpecV6{
					Options: types.RoleOptions{
						CreateHostUser: types.NewBoolOption(true),
					},
					Allow: types.RoleConditions{
						NodeLabels: types.Labels{types.Wildcard: []string{types.Wildcard}},
						HostGroups: []string{"group2"},
					},
				},
			}, &types.RoleV6{
				Spec: types.RoleSpecV6{
					Allow: types.RoleConditions{
						NodeLabels: types.Labels{"fail": []string{"abc"}},
						HostGroups: []string{"notpresentgroup"},
					},
				},
			}),
			server: &types.ServerV2{
				Kind: types.KindNode,
				Metadata: types.Metadata{
					Labels: map[string]string{
						"success": "abc",
					},
				},
			},
		},
	} {
		t.Run(tc.test, func(t *testing.T) {
			accessChecker := makeAccessCheckerWithRoleSet(tc.roles)
			info, err := accessChecker.HostUsers(tc.server)
			require.NoError(t, err)
			require.Equal(t, tc.groups, info.Groups)
		})
	}
}

func TestHostUsers_HostSudoers(t *testing.T) {
	t.Parallel()
	for _, tc := range []struct {
		test    string
		sudoers []string
		roles   RoleSet
		server  types.Server
	}{
		{
			test:    "test exact match, one sudoer entry, one role",
			sudoers: []string{"%sudo	ALL=(ALL) ALL"},
			roles: NewRoleSet(&types.RoleV6{
				Spec: types.RoleSpecV6{
					Allow: types.RoleConditions{
						NodeLabels:  types.Labels{"success": []string{"abc"}},
						HostSudoers: []string{"%sudo	ALL=(ALL) ALL"},
					},
				},
			}),
			server: &types.ServerV2{
				Kind: types.KindNode,
				Metadata: types.Metadata{
					Labels: map[string]string{
						"success": "abc",
					},
				},
			},
		},
		{
			test:    "multiple roles, one not matching",
			sudoers: []string{"sudoers entry 1", "sudoers entry 2"},
			roles: NewRoleSet(&types.RoleV6{
				Metadata: types.Metadata{
					Name: "a",
				},
				Spec: types.RoleSpecV6{
					Allow: types.RoleConditions{
						NodeLabels:  types.Labels{"success": []string{"abc"}},
						HostSudoers: []string{"sudoers entry 1"},
					},
				},
			}, &types.RoleV6{
				Metadata: types.Metadata{
					Name: "b",
				},
				Spec: types.RoleSpecV6{
					Allow: types.RoleConditions{
						NodeLabels:  types.Labels{types.Wildcard: []string{types.Wildcard}},
						HostSudoers: []string{"sudoers entry 2"},
					},
				},
			}, &types.RoleV6{
				Spec: types.RoleSpecV6{
					Allow: types.RoleConditions{
						NodeLabels:  types.Labels{"fail": []string{"abc"}},
						HostSudoers: []string{"not present sudoers entry"},
					},
				},
			}),
			server: &types.ServerV2{
				Kind: types.KindNode,
				Metadata: types.Metadata{
					Labels: map[string]string{
						"success": "abc",
					},
				},
			},
		},
		{
			test:    "glob deny",
			sudoers: nil,
			roles: NewRoleSet(&types.RoleV6{
				Spec: types.RoleSpecV6{
					Allow: types.RoleConditions{
						NodeLabels:  types.Labels{"success": []string{"abc"}},
						HostSudoers: []string{"%sudo	ALL=(ALL) ALL"},
					},
				},
			}, &types.RoleV6{
				Spec: types.RoleSpecV6{
					Deny: types.RoleConditions{
						NodeLabels:  types.Labels{"success": []string{"abc"}},
						HostSudoers: []string{"*"},
					},
				},
			}),
			server: &types.ServerV2{
				Kind: types.KindNode,
				Metadata: types.Metadata{
					Labels: map[string]string{
						"success": "abc",
					},
				},
			},
		},
		{
			test:    "line deny",
			sudoers: []string{"%sudo	ALL=(ALL) ALL"},
			roles: NewRoleSet(&types.RoleV6{
				Spec: types.RoleSpecV6{
					Allow: types.RoleConditions{
						NodeLabels: types.Labels{"success": []string{"abc"}},
						HostSudoers: []string{
							"%sudo	ALL=(ALL) ALL",
							"removed entry",
						},
					},
				},
			}, &types.RoleV6{
				Spec: types.RoleSpecV6{
					Deny: types.RoleConditions{
						NodeLabels:  types.Labels{"success": []string{"abc"}},
						HostSudoers: []string{"removed entry"},
					},
				},
			}),
			server: &types.ServerV2{
				Kind: types.KindNode,
				Metadata: types.Metadata{
					Labels: map[string]string{
						"success": "abc",
					},
				},
			},
		},
		{
			test:    "multiple roles, order preserved by role name",
			sudoers: []string{"sudoers entry 1", "sudoers entry 2", "sudoers entry 3", "sudoers entry 4"},
			roles: NewRoleSet(&types.RoleV6{
				Metadata: types.Metadata{
					Name: "a",
				},
				Spec: types.RoleSpecV6{
					Allow: types.RoleConditions{
						NodeLabels:  types.Labels{"success": []string{"abc"}},
						HostSudoers: []string{"sudoers entry 1"},
					},
				},
			}, &types.RoleV6{
				Metadata: types.Metadata{
					Name: "c",
				},
				Spec: types.RoleSpecV6{
					Allow: types.RoleConditions{
						NodeLabels:  types.Labels{types.Wildcard: []string{types.Wildcard}},
						HostSudoers: []string{"sudoers entry 4", "sudoers entry 1"},
					},
				},
			}, &types.RoleV6{
				Metadata: types.Metadata{
					Name: "b",
				},
				Spec: types.RoleSpecV6{
					Allow: types.RoleConditions{
						NodeLabels:  types.Labels{types.Wildcard: []string{types.Wildcard}},
						HostSudoers: []string{"sudoers entry 2", "sudoers entry 3"},
					},
				},
			}),
			server: &types.ServerV2{
				Kind: types.KindNode,
				Metadata: types.Metadata{
					Labels: map[string]string{
						"success": "abc",
					},
				},
			},
		},
		{
			test:    "duplication handled",
			sudoers: []string{"sudoers entry 2"},
			roles: NewRoleSet(&types.RoleV6{
				Metadata: types.Metadata{
					Name: "a",
				},
				Spec: types.RoleSpecV6{
					Allow: types.RoleConditions{
						NodeLabels:  types.Labels{"success": []string{"abc"}},
						HostSudoers: []string{"sudoers entry 1"},
					},
				},
			}, &types.RoleV6{ // DENY sudoers entry 1
				Metadata: types.Metadata{
					Name: "d",
				},
				Spec: types.RoleSpecV6{
					Deny: types.RoleConditions{
						NodeLabels:  types.Labels{"success": []string{"abc"}},
						HostSudoers: []string{"sudoers entry 1"},
					},
				},
			}, &types.RoleV6{ // duplicate sudoers entry 1 case also gets removed
				Metadata: types.Metadata{
					Name: "c",
				},
				Spec: types.RoleSpecV6{
					Allow: types.RoleConditions{
						NodeLabels:  types.Labels{types.Wildcard: []string{types.Wildcard}},
						HostSudoers: []string{"sudoers entry 1", "sudoers entry 2"},
					},
				},
			}),
			server: &types.ServerV2{
				Kind: types.KindNode,
				Metadata: types.Metadata{
					Labels: map[string]string{
						"success": "abc",
					},
				},
			},
		},
	} {
		t.Run(tc.test, func(t *testing.T) {
			accessChecker := makeAccessCheckerWithRoleSet(tc.roles)
			info, err := accessChecker.HostSudoers(tc.server)
			require.NoError(t, err)
			require.Equal(t, tc.sudoers, info)
		})
	}
}

func TestHostUsers_CanCreateHostUser(t *testing.T) {
	t.Parallel()
	type testCase struct {
		test         string
		canCreate    bool
		roles        RoleSet
		server       types.Server
		expectedMode types.CreateHostUserMode
	}

	createDefaultTCWithMode := func(name string, canCreate bool, mode types.CreateHostUserMode) testCase {
		return testCase{
			test:         name,
			canCreate:    canCreate,
			expectedMode: mode,
			roles: NewRoleSet(&types.RoleV6{
				Spec: types.RoleSpecV6{
					Options: types.RoleOptions{
						CreateHostUserMode: mode,
					},
					Allow: types.RoleConditions{
						NodeLabels: types.Labels{"success": []string{"abc"}},
					},
				},
			}),
			server: &types.ServerV2{
				Kind: types.KindNode,
				Metadata: types.Metadata{
					Labels: map[string]string{
						"success": "abc",
					},
				},
			},
		}
	}

	for _, tc := range []testCase{
		{
			test:         "test exact match, one role, can create",
			canCreate:    true,
			expectedMode: types.CreateHostUserMode_HOST_USER_MODE_KEEP,
			roles: NewRoleSet(&types.RoleV6{
				Spec: types.RoleSpecV6{
					Options: types.RoleOptions{
						CreateHostUser: types.NewBoolOption(true),
					},
					Allow: types.RoleConditions{
						NodeLabels: types.Labels{"success": []string{"abc"}},
					},
				},
			}),
			server: &types.ServerV2{
				Kind: types.KindNode,
				Metadata: types.Metadata{
					Labels: map[string]string{
						"success": "abc",
					},
				},
			},
		},
		{
			test:         "test two roles, 1 exact match, one can create",
			canCreate:    false,
			expectedMode: types.CreateHostUserMode_HOST_USER_MODE_KEEP,
			roles: NewRoleSet(&types.RoleV6{
				Spec: types.RoleSpecV6{
					Options: types.RoleOptions{
						CreateHostUser: types.NewBoolOption(true),
					},
					Allow: types.RoleConditions{
						NodeLabels: types.Labels{"success": []string{"abc"}},
					},
				},
			}, &types.RoleV6{
				Spec: types.RoleSpecV6{
					Options: types.RoleOptions{
						CreateHostUser: types.NewBoolOption(false),
					},
					Allow: types.RoleConditions{
						NodeLabelsExpression: `labels["success"] == "abc"`,
					},
				},
			}),
			server: &types.ServerV2{
				Kind: types.KindNode,
				Metadata: types.Metadata{
					Labels: map[string]string{
						"success": "abc",
					},
				},
			},
		},
		{
			test:         "test three roles, 2 exact match, both can create",
			canCreate:    true,
			expectedMode: types.CreateHostUserMode_HOST_USER_MODE_KEEP,
			roles: NewRoleSet(&types.RoleV6{
				Spec: types.RoleSpecV6{
					Options: types.RoleOptions{
						CreateHostUser: types.NewBoolOption(true),
					},
					Allow: types.RoleConditions{
						NodeLabels: types.Labels{"success": []string{"abc"}},
					},
				},
			}, &types.RoleV6{
				Spec: types.RoleSpecV6{
					Options: types.RoleOptions{
						CreateHostUser: types.NewBoolOption(true),
					},
					Allow: types.RoleConditions{
						NodeLabelsExpression: `labels["success"] == "abc"`,
					},
				},
			}, &types.RoleV6{
				Spec: types.RoleSpecV6{
					Options: types.RoleOptions{
						CreateHostUser: types.NewBoolOption(false),
					},
					Allow: types.RoleConditions{
						NodeLabels: types.Labels{"unmatched": []string{"abc"}},
					},
				},
			}),
			server: &types.ServerV2{
				Kind: types.KindNode,
				Metadata: types.Metadata{
					Labels: map[string]string{
						"success": "abc",
					},
				},
			},
		},
		{
			test:      "test cant create when create host user is nil",
			canCreate: false,
			roles: NewRoleSet(&types.RoleV6{
				Spec: types.RoleSpecV6{
					Options: types.RoleOptions{
						CreateHostUser: nil,
					},
					Allow: types.RoleConditions{
						NodeLabels: types.Labels{"success": []string{"abc"}},
					},
				},
			}),
			server: &types.ServerV2{
				Kind: types.KindNode,
				Metadata: types.Metadata{
					Labels: map[string]string{
						"success": "abc",
					},
				},
			},
		},
		createDefaultTCWithMode(
			"test cant create when create host user mode is off",
			false,
			types.CreateHostUserMode_HOST_USER_MODE_OFF,
		),
		createDefaultTCWithMode(
			"test can create when create host user mode is insecure-drop",
			true,
			types.CreateHostUserMode_HOST_USER_MODE_INSECURE_DROP,
		),
		createDefaultTCWithMode(
			"test can create when create host user mode is keep",
			true,
			types.CreateHostUserMode_HOST_USER_MODE_KEEP,
		),
		{
			test:      "test three roles, 3 exact match, one off",
			canCreate: false,
			roles: NewRoleSet(&types.RoleV6{
				Spec: types.RoleSpecV6{
					Options: types.RoleOptions{
						CreateHostUserMode: types.CreateHostUserMode_HOST_USER_MODE_KEEP,
					},
					Allow: types.RoleConditions{
						NodeLabels: types.Labels{"success": []string{"abc"}},
					},
				},
			}, &types.RoleV6{
				Spec: types.RoleSpecV6{
					Options: types.RoleOptions{
						CreateHostUserMode: types.CreateHostUserMode_HOST_USER_MODE_OFF,
					},
					Allow: types.RoleConditions{
						NodeLabels: types.Labels{"success": []string{"abc"}},
					},
				},
			}, &types.RoleV6{
				Spec: types.RoleSpecV6{
					Options: types.RoleOptions{
						CreateHostUserMode: types.CreateHostUserMode_HOST_USER_MODE_INSECURE_DROP,
					},
					Allow: types.RoleConditions{
						NodeLabels: types.Labels{"success": []string{"abc"}},
					},
				},
			}),
			server: &types.ServerV2{
				Metadata: types.Metadata{
					Labels: map[string]string{
						"success": "abc",
					},
				},
			},
		},
		{
			test:         "test three roles, 3 exact match, mode defaults to keep",
			canCreate:    true,
			expectedMode: types.CreateHostUserMode_HOST_USER_MODE_KEEP,
			roles: NewRoleSet(&types.RoleV6{
				Spec: types.RoleSpecV6{
					Options: types.RoleOptions{
						CreateHostUserMode: types.CreateHostUserMode_HOST_USER_MODE_KEEP,
					},
					Allow: types.RoleConditions{
						NodeLabels: types.Labels{"success": []string{"abc"}},
					},
				},
			}, &types.RoleV6{
				Spec: types.RoleSpecV6{
					Options: types.RoleOptions{
						CreateHostUserMode: types.CreateHostUserMode_HOST_USER_MODE_KEEP,
					},
					Allow: types.RoleConditions{
						NodeLabels: types.Labels{"success": []string{"abc"}},
					},
				},
			}, &types.RoleV6{
				Spec: types.RoleSpecV6{
					Options: types.RoleOptions{
						CreateHostUserMode: types.CreateHostUserMode_HOST_USER_MODE_KEEP,
					},
					Allow: types.RoleConditions{
						NodeLabels: types.Labels{"success": []string{"abc"}},
					},
				},
			}),
			server: &types.ServerV2{
				Kind: types.KindNode,
				Metadata: types.Metadata{
					Labels: map[string]string{
						"success": "abc",
					},
				},
			},
		},
	} {
		t.Run(tc.test, func(t *testing.T) {
			accessChecker := makeAccessCheckerWithRoleSet(tc.roles)
			info, err := accessChecker.HostUsers(tc.server)
			require.Equal(t, tc.canCreate, err == nil && info != nil)
			if tc.canCreate {
				require.Equal(t, tc.expectedMode, info.Mode)
			}
		})
	}
}

type mockCurrentUserRoleGetter struct {
	getCurrentUserError error
	currentUser         types.User
	nameToRole          map[string]types.Role
}

func (m mockCurrentUserRoleGetter) GetCurrentUser(ctx context.Context) (types.User, error) {
	if m.getCurrentUserError != nil {
		return nil, trace.Wrap(m.getCurrentUserError)
	}
	if m.currentUser != nil {
		return m.currentUser, nil
	}
	return nil, trace.NotFound("currentUser not set")
}

func (m mockCurrentUserRoleGetter) GetCurrentUserRoles(ctx context.Context) ([]types.Role, error) {
	var roles []types.Role
	for _, role := range m.nameToRole {
		roles = append(roles, role)
	}
	return roles, nil
}

func (m mockCurrentUserRoleGetter) GetRole(ctx context.Context, name string) (types.Role, error) {
	if role, ok := m.nameToRole[name]; ok {
		return role, nil
	}
	return nil, trace.NotFound("role not found: %v", name)
}

type mockCurrentUser struct {
	types.User
	roles  []string
	traits wrappers.Traits
}

func (u mockCurrentUser) GetRoles() []string {
	return u.roles
}

func (u mockCurrentUser) GetTraits() map[string][]string {
	return u.traits
}

func (u mockCurrentUser) GetName() string {
	return "mockCurrentUser"
}

func (u mockCurrentUser) toRemoteUserFromCluster(localClusterName string) types.User {
	return mockRemoteUser{
		mockCurrentUser:  u,
		localClusterName: localClusterName,
	}
}

type mockRemoteUser struct {
	mockCurrentUser
	localClusterName string
}

// GetName returns the username from the remote cluster's view.
func (u mockRemoteUser) GetName() string {
	return UsernameForRemoteCluster(u.mockCurrentUser.GetName(), u.localClusterName)
}

func TestNewAccessCheckerForRemoteCluster(t *testing.T) {
	user := mockCurrentUser{
		roles: []string{"dev", "admin"},
		traits: map[string][]string{
			"logins": {"currentUserTraitLogin"},
		},
	}

	devRole := newRole(func(r *types.RoleV6) {
		r.Metadata.Name = "dev"
		r.Spec.Allow.Logins = []string{"{{internal.logins}}"}
	})
	adminRole := newRole(func(r *types.RoleV6) {
		r.Metadata.Name = "admin"
	})

	currentUserRoleGetter := mockCurrentUserRoleGetter{
		nameToRole: map[string]types.Role{
			"dev":   devRole,
			"admin": adminRole,
		},
		currentUser: user.toRemoteUserFromCluster("localCluster"),
	}

	localAccessInfo := AccessInfoFromUserState(user)
	require.Equal(t, "mockCurrentUser", localAccessInfo.Username)
	accessChecker, err := NewAccessCheckerForRemoteCluster(context.Background(), localAccessInfo, "remoteCluster", currentUserRoleGetter)
	require.NoError(t, err)

	// After sort: "admin","default-implicit-role","dev"
	roles := accessChecker.Roles()
	slices.SortFunc(roles, func(a, b types.Role) int {
		return cmp.Compare(a.GetName(), b.GetName())
	})
	require.Len(t, roles, 3)
	require.Contains(t, roles, devRole, "devRole not found in roleSet")
	require.Contains(t, roles, adminRole, "adminRole not found in roleSet")
	require.Equal(t, []string{"currentUserTraitLogin"}, roles[2].GetLogins(types.Allow))

	mustHaveUsername(t, accessChecker, "remote-mockCurrentUser-localCluster")
}

func mustHaveUsername(t *testing.T, access AccessChecker, wantUsername string) {
	t.Helper()

	accessImpl, ok := access.(*accessChecker)
	require.True(t, ok)
	require.Equal(t, wantUsername, accessImpl.info.Username)
}

func TestRoleSet_GetAccessState(t *testing.T) {
	testCases := []struct {
		name                   string
		roleMFARequireTypes    []types.RequireMFAType
		authPrefMFARequireType types.RequireMFAType
		expectState            AccessState
	}{
		{
			name: "empty role set and auth pref requirement",
			expectState: AccessState{
				MFARequired: MFARequiredNever,
			},
		},
		{
			name: "no roles require mfa, auth pref doesn't require mfa",
			roleMFARequireTypes: []types.RequireMFAType{
				types.RequireMFAType_OFF,
				types.RequireMFAType_OFF,
			},
			authPrefMFARequireType: types.RequireMFAType_OFF,
			expectState: AccessState{
				MFARequired: MFARequiredNever,
			},
		},
		{
			name: "no roles require mfa, auth pref requires mfa",
			roleMFARequireTypes: []types.RequireMFAType{
				types.RequireMFAType_OFF,
				types.RequireMFAType_OFF,
			},
			authPrefMFARequireType: types.RequireMFAType_SESSION,
			expectState: AccessState{
				MFARequired: MFARequiredAlways,
			},
		},
		{
			name: "some roles require mfa, auth pref doesn't require mfa",
			roleMFARequireTypes: []types.RequireMFAType{
				types.RequireMFAType_OFF,
				types.RequireMFAType_SESSION,
			},
			authPrefMFARequireType: types.RequireMFAType_OFF,
			expectState: AccessState{
				MFARequired: MFARequiredPerRole,
			},
		},
		{
			name: "some roles require mfa, auth pref requires mfa",
			roleMFARequireTypes: []types.RequireMFAType{
				types.RequireMFAType_OFF,
				types.RequireMFAType_SESSION,
			},
			authPrefMFARequireType: types.RequireMFAType_SESSION,
			expectState: AccessState{
				MFARequired: MFARequiredAlways,
			},
		},
		{
			name: "all roles require mfa, auth pref requires mfa",
			roleMFARequireTypes: []types.RequireMFAType{
				types.RequireMFAType_SESSION,
				types.RequireMFAType_SESSION,
			},
			authPrefMFARequireType: types.RequireMFAType_SESSION,
			expectState: AccessState{
				MFARequired: MFARequiredAlways,
			},
		},
		{
			name: "all roles require mfa, auth pref doesn't require mfa",
			roleMFARequireTypes: []types.RequireMFAType{
				types.RequireMFAType_SESSION,
				types.RequireMFAType_SESSION,
			},
			authPrefMFARequireType: types.RequireMFAType_OFF,
			expectState: AccessState{
				MFARequired: MFARequiredAlways,
			},
		},
		{
			name: "auth pref requires hardware key",
			roleMFARequireTypes: []types.RequireMFAType{
				types.RequireMFAType_OFF,
			},
			authPrefMFARequireType: types.RequireMFAType_SESSION_AND_HARDWARE_KEY,
			expectState: AccessState{
				MFARequired: MFARequiredAlways,
			},
		},
		{
			name: "auth pref requires hardware key touch",
			roleMFARequireTypes: []types.RequireMFAType{
				types.RequireMFAType_OFF,
			},
			authPrefMFARequireType: types.RequireMFAType_HARDWARE_KEY_TOUCH,
			expectState: AccessState{
				MFARequired: MFARequiredAlways,
			},
		},
		{
			name: "role requires hardware key",
			roleMFARequireTypes: []types.RequireMFAType{
				types.RequireMFAType_SESSION_AND_HARDWARE_KEY,
			},
			authPrefMFARequireType: types.RequireMFAType_OFF,
			expectState: AccessState{
				MFARequired: MFARequiredAlways,
			},
		},
		{
			name: "role requires hardware key touch",
			roleMFARequireTypes: []types.RequireMFAType{
				types.RequireMFAType_HARDWARE_KEY_TOUCH,
			},
			authPrefMFARequireType: types.RequireMFAType_OFF,
			expectState: AccessState{
				MFARequired: MFARequiredAlways,
			},
		},
	}
	for _, tc := range testCases {
		tc := tc
		t.Run(tc.name, func(t *testing.T) {
			t.Parallel()

			authPref, err := types.NewAuthPreference(types.AuthPreferenceSpecV2{
				RequireMFAType: tc.authPrefMFARequireType,
			})
			require.NoError(t, err, "NewAuthPreference failed")

			var set RoleSet
			for _, roleRequirement := range tc.roleMFARequireTypes {
				set = append(set, newRole(func(r *types.RoleV6) {
					r.Spec.Options.RequireMFAType = roleRequirement
				}))
			}
			require.Equal(t, tc.expectState, set.GetAccessState(authPref))
		})
	}
}

func TestAzureIdentityMatcher_Match(t *testing.T) {
	tests := []struct {
		name       string
		identities []string

		role      types.Role
		matchType types.RoleConditionType

		wantMatched []string
	}{
		{
			name:       "allow ignores wildcard",
			identities: []string{"foo", "BAR", "baz"},
			role: newRole(func(r *types.RoleV6) {
				r.Spec.Allow.AzureIdentities = []string{"*", "bar", "baz"}
			}),
			matchType:   types.Allow,
			wantMatched: []string{"BAR", "baz"},
		},
		{
			name:       "deny matches wildcard",
			identities: []string{"FoO", "BAr", "baz"},
			role: newRole(func(r *types.RoleV6) {
				r.Spec.Deny.AzureIdentities = []string{"*", "bar", "baz"}
			}),
			matchType:   types.Deny,
			wantMatched: []string{"FoO", "BAr", "baz"},
		},
	}
	for _, tt := range tests {
		t.Run(tt.name, func(t *testing.T) {
			var matched []string
			for _, identity := range tt.identities {
				m := &AzureIdentityMatcher{Identity: identity}
				if ok, _ := m.Match(tt.role, tt.matchType); ok {
					matched = append(matched, identity)
				}
			}
			require.Equal(t, tt.wantMatched, matched)
		})
	}
}

func TestMatchAzureIdentity(t *testing.T) {
	tests := []struct {
		name string

		identities    []string
		identity      string
		matchWildcard bool

		wantMatch     bool
		wantMatchType string
	}{
		{
			name: "allow exact match",

			identities:    []string{"foo", "bar", "baz"},
			identity:      "bar",
			matchWildcard: false,

			wantMatch:     true,
			wantMatchType: "element matched",
		},
		{
			name: "allow case insensitive match",

			identities:    []string{"foo", "bar", "baz"},
			identity:      "BAR",
			matchWildcard: false,

			wantMatch:     true,
			wantMatchType: "element matched",
		},
		{
			name: "allow wildcard mismatch",

			identities:    []string{"foo", "bar", "*"},
			identity:      "baz",
			matchWildcard: false,

			wantMatch:     false,
			wantMatchType: "no match, role selectors [foo bar *], identity: baz",
		},
		{
			name: "deny exact match",

			identities:    []string{"foo", "bar", "baz"},
			identity:      "bar",
			matchWildcard: true,

			wantMatch:     true,
			wantMatchType: "element matched",
		},
		{
			name: "deny case insensitive match",

			identities:    []string{"foo", "bar", "baz"},
			identity:      "BAZ",
			matchWildcard: true,

			wantMatch:     true,
			wantMatchType: "element matched",
		},
		{
			name: "deny wildcard match",

			identities:    []string{"foo", "bar", "*"},
			identity:      "baz",
			matchWildcard: true,

			wantMatch:     true,
			wantMatchType: "wildcard matched",
		},
	}
	for _, tt := range tests {
		t.Run(tt.name, func(t *testing.T) {
			gotMatch, gotMatchType := MatchAzureIdentity(tt.identities, tt.identity, tt.matchWildcard)
			require.Equal(t, tt.wantMatch, gotMatch)
			require.Equal(t, tt.wantMatchType, gotMatchType)
		})
	}
}

func TestMatchValidAzureIdentity(t *testing.T) {
	tests := []struct {
		name                  string
		identity              string
		valid                 bool
		ignoreParseResourceID bool
	}{
		{
			name:                  "wildcard",
			identity:              "*",
			valid:                 true,
			ignoreParseResourceID: true,
		},
		{
			name:     "correct format",
			identity: "/subscriptions/1020304050607-cafe-8090-a0b0c0d0e0f0/resourceGroups/example-resource-group/providers/Microsoft.ManagedIdentity/userAssignedIdentities/teleport-azure",
			valid:    true,
		},
		{
			name:     "correct format with underscore",
			identity: "/subscriptions/1020304050607-cafe-8090-a0b0c0d0e0f0/resourceGroups/az-cli-access_group/providers/Microsoft.ManagedIdentity/userAssignedIdentities/teleport-azure_under",
			valid:    true,
		},
		{
			name:     "correct format, case insensitive match",
			identity: "/SUBscriptions/0000000000000-0000-CAFE-A0B0C0D0E0F0/RESOURCEGroups/EXAMPLE-resource-group/provIders/microsoft.managedidentity/userassignedidentities/Tele10329azure",
			valid:    true,
		},
		{
			name:     "invalid format # 1",
			identity: "/subscriptions/0000000000000-XXXX-XXXX-000000000000/resourceGroups/example-resource-group/providers/Microsoft.ManagedIdentity/userAssignedIdentities/teleport-azure",
			valid:    false,
		},
		{
			name:     "invalid format # 2",
			identity: "/subscriptions/0000000000000-0000-0000-000000000000/resourceGroups/example resource group/providers/Microsoft.ManagedIdentity/userAssignedIdentities/teleport-azure",
			valid:    false,
		},
		{
			name:     "invalid format # 3",
			identity: "/subscriptions/0000000000000-0000-0000-000000000000/resourceGroups/example-resource-group/providers/Microsoft.ManagedIdentity/userAssignedIdentities/teleport azure",
			valid:    false,
		},
		{
			name:     "invalid format # 4",
			identity: "/subscriptions/0000000000000-0000-0000-000000000000/resourceGroups/example-resource-group/providers/Microsoft.ManagedIdentity/userAssignedIdentities/",
			valid:    false,
		},
		{
			name:     "invalid format # 5",
			identity: "/subscriptions/0000000000000-0000-0000-000000000000/resourceGroups/example-resource-group/providers/Microsoft.ManagedIdentity/userAssignedIdentities",
			valid:    false,
		},
		{
			name:     "invalid format # 6",
			identity: "whatever /subscriptions/0000000000000-0000-0000-000000000000/resourceGroups/example-resource-group/providers/Microsoft.ManagedIdentity/userAssignedIdentities/foo",
			valid:    false,
		},
		{
			name:     "invalid format # 7",
			identity: "///subscriptions///1020304050607-cafe-8090-a0b0c0d0e0f0///resourceGroups/example-resource-group/providers/Microsoft.ManagedIdentity/userAssignedIdentities/teleport-azure",
			valid:    false,
		},
	}
	for _, tt := range tests {
		t.Run(tt.name, func(t *testing.T) {
			require.Equal(t, tt.valid, MatchValidAzureIdentity(tt.identity))

			if tt.ignoreParseResourceID == false {
				// if it ParseResourceID returns an error, we expect MatchValidAzureIdentity to do the same.
				_, err := arm.ParseResourceID(tt.identity)
				if err != nil {
					require.False(t, MatchValidAzureIdentity(tt.identity))
				}
			}
		})
	}
}

func TestGCPServiceAccountMatcher_Match(t *testing.T) {
	tests := []struct {
		name     string
		accounts []string

		role      types.Role
		matchType types.RoleConditionType

		wantMatched []string
	}{
		{
			name:     "allow ignores wildcard",
			accounts: []string{"foo", "bar", "baz"},
			role: newRole(func(r *types.RoleV6) {
				r.Spec.Allow.GCPServiceAccounts = []string{"*", "bar", "baz"}
			}),
			matchType:   types.Allow,
			wantMatched: []string{"bar", "baz"},
		},
		{
			name:     "deny matches wildcard",
			accounts: []string{"FoO", "BAr", "baz"},
			role: newRole(func(r *types.RoleV6) {
				r.Spec.Deny.GCPServiceAccounts = []string{"*"}
			}),
			matchType:   types.Deny,
			wantMatched: []string{"FoO", "BAr", "baz"},
		},
		{
			name:     "non-wildcard deny matches",
			accounts: []string{"foo", "bar", "baz"},
			role: newRole(func(r *types.RoleV6) {
				r.Spec.Deny.GCPServiceAccounts = []string{"foo", "bar", "admin"}
			}),
			matchType:   types.Deny,
			wantMatched: []string{"foo", "bar"},
		},
	}
	for _, tt := range tests {
		t.Run(tt.name, func(t *testing.T) {
			var matched []string
			for _, account := range tt.accounts {
				m := &GCPServiceAccountMatcher{ServiceAccount: account}
				if ok, _ := m.Match(tt.role, tt.matchType); ok {
					matched = append(matched, account)
				}
			}
			require.Equal(t, tt.wantMatched, matched)
		})
	}
}

func TestMatchGCPServiceAccount(t *testing.T) {
	tests := []struct {
		name string

		accounts      []string
		account       string
		matchWildcard bool

		wantMatch     bool
		wantMatchType string
	}{
		{
			name: "allow exact match",

			accounts:      []string{"foo", "bar", "baz"},
			account:       "bar",
			matchWildcard: false,

			wantMatch:     true,
			wantMatchType: "element matched",
		},
		{
			name: "wildcard in allow doesn't work",

			accounts:      []string{"foo", "bar", "*"},
			account:       "baz",
			matchWildcard: false,

			wantMatch:     false,
			wantMatchType: "no match, role selectors [foo bar *], identity: baz",
		},
		{
			name: "deny exact match",

			accounts:      []string{"foo", "bar", "baz"},
			account:       "bar",
			matchWildcard: true,

			wantMatch:     true,
			wantMatchType: "element matched",
		},
		{
			name: "wildcard in deny works",

			accounts:      []string{"foo", "bar", "*"},
			account:       "baz",
			matchWildcard: true,

			wantMatch:     true,
			wantMatchType: "wildcard matched",
		},
	}
	for _, tt := range tests {
		t.Run(tt.name, func(t *testing.T) {
			gotMatch, gotMatchType := MatchGCPServiceAccount(tt.accounts, tt.account, tt.matchWildcard)
			require.Equal(t, tt.wantMatch, gotMatch)
			require.Equal(t, tt.wantMatchType, gotMatchType)
		})
	}
}

func TestKubeResourcesMatcher(t *testing.T) {
	defaultRole, err := types.NewRole("kube",
		types.RoleSpecV6{
			Allow: types.RoleConditions{
				KubernetesResources: []types.KubernetesResource{
					{
						Kind:      types.KindKubePod,
						Namespace: "dev",
						Name:      types.Wildcard,
					},
					{
						Kind:      types.KindKubePod,
						Namespace: "default",
						Name:      "nginx-*",
					},
				},
			},
			Deny: types.RoleConditions{
				KubernetesResources: []types.KubernetesResource{
					{
						Kind:      types.KindKubePod,
						Namespace: "default",
						Name:      "restricted",
					},
				},
			},
		},
	)
	require.NoError(t, err)

	prodRole, err := types.NewRole("kube2",
		types.RoleSpecV6{
			Allow: types.RoleConditions{
				KubernetesResources: []types.KubernetesResource{
					{
						Kind:      types.KindKubePod,
						Namespace: "prod",
						Name:      "pod",
					},
				},
			},
		},
	)
	require.NoError(t, err)

	invalidRole, err := types.NewRole("kube3",
		types.RoleSpecV6{
			Allow: types.RoleConditions{
				KubernetesResources: []types.KubernetesResource{
					{
						Kind:      types.KindKubePod,
						Namespace: `^[($`,
						Name:      `^[($`,
					},
				},
			},
		},
	)
	require.NoError(t, err)

	type args struct {
		resources []types.KubernetesResource
		roles     []types.Role
		cond      types.RoleConditionType
	}
	tests := []struct {
		name               string
		args               args
		wantMatch          []bool
		assertErr          require.ErrorAssertionFunc
		unmatchedResources []string
	}{
		{
			name: "user requests a valid subset of pods for defaultRole",
			args: args{
				roles: []types.Role{defaultRole},
				cond:  types.Allow,
				resources: []types.KubernetesResource{
					{
						Kind:      types.KindKubePod,
						Namespace: "dev",
						Name:      "pod",
					},
					{
						Kind:      types.KindKubePod,
						Namespace: "default",
						Name:      "nginx-*",
					},
				},
			},
			wantMatch:          boolsToSlice(true),
			assertErr:          require.NoError,
			unmatchedResources: []string{},
		},
		{
			name: "user requests a valid and invalid pod for role defaultRole",
			args: args{
				roles: []types.Role{defaultRole},
				cond:  types.Allow,
				resources: []types.KubernetesResource{
					{
						Kind:      types.KindKubePod,
						Namespace: "dev",
						Name:      "pod",
					},
					{
						Kind:      types.KindKubePod,
						Namespace: "default",
						Name:      "nginx*",
					},
				},
			},
			// returns true because the first resource matched but the request will fail
			// because unmatchedResources is not empty.
			wantMatch:          boolsToSlice(true),
			assertErr:          require.NoError,
			unmatchedResources: []string{"pod/default/nginx*"},
		},
		{
			name: "user requests a valid subset of pods but distributed across two roles",
			args: args{
				roles: []types.Role{defaultRole, prodRole},
				cond:  types.Allow,
				resources: []types.KubernetesResource{
					{
						Kind:      types.KindKubePod,
						Namespace: "dev",
						Name:      "pod",
					},
					{
						Kind:      types.KindKubePod,
						Namespace: "prod",
						Name:      "pod",
					},
				},
			},
			wantMatch:          boolsToSlice(true, true),
			assertErr:          require.NoError,
			unmatchedResources: []string{},
		},
		{
			name: "user requests a pod that does not match any role",
			args: args{
				roles: []types.Role{defaultRole, prodRole},
				cond:  types.Allow,
				resources: []types.KubernetesResource{
					{
						Kind:      types.KindKubePod,
						Namespace: "default",
						Name:      "pod",
					},
				},
			},
			wantMatch:          boolsToSlice(false, false),
			assertErr:          require.NoError,
			unmatchedResources: []string{"pod/default/pod"},
		},
		{
			name: "user requests a denied pod",
			args: args{
				roles: []types.Role{defaultRole},
				cond:  types.Deny,
				resources: []types.KubernetesResource{
					{
						Kind:      types.KindKubePod,
						Namespace: "default",
						Name:      "restricted",
					},
				},
			},
			wantMatch:          boolsToSlice(true),
			assertErr:          require.NoError,
			unmatchedResources: []string{},
		},
		{
			name: "user requests a role with wrong regex",
			args: args{
				roles: []types.Role{invalidRole},
				cond:  types.Allow,
				resources: []types.KubernetesResource{
					{
						Kind:      types.KindKubePod,
						Namespace: "default",
						Name:      "restricted",
					},
				},
			},
			wantMatch:          boolsToSlice(false),
			assertErr:          require.Error,
			unmatchedResources: []string{"pod/default/restricted"},
		},
	}
	for _, tt := range tests {
		t.Run(tt.name, func(t *testing.T) {
			matcher := NewKubeResourcesMatcher(tt.args.resources)
			// Verify each role independently. If a resource matches the role, matched
			// is true. Later, after analyzing all roles we verify the resources that
			// missed the match.
			for i, role := range tt.args.roles {
				matched, err := matcher.Match(role, tt.args.cond)
				require.Equal(t, tt.wantMatch[i], matched)
				tt.assertErr(t, err)
			}
			unmatched := matcher.Unmatched()
			sort.Strings(unmatched)
			require.Equal(t, tt.unmatchedResources, unmatched)
		})
	}
}

func boolsToSlice(v ...bool) []bool {
	return v
}

func TestCheckAccessWithLabelExpressions(t *testing.T) {
	t.Parallel()

	resources := []types.ResourceWithLabels{
		&types.ServerV2{Kind: types.KindNode},
		&types.KubernetesClusterV3{Kind: types.KindKubernetesCluster},
		&types.AppV3{Kind: types.KindApp},
		&types.DatabaseV3{Kind: types.KindDatabase},
		&types.DatabaseServiceV1{ResourceHeader: types.ResourceHeader{Kind: types.KindDatabaseService}},
		&types.WindowsDesktopV3{ResourceHeader: types.ResourceHeader{Kind: types.KindWindowsDesktop}},
		&types.WindowsDesktopServiceV3{ResourceHeader: types.ResourceHeader{Kind: types.KindWindowsDesktopService}},
		&types.UserGroupV1{ResourceHeader: types.ResourceHeader{Kind: types.KindUserGroup}},
	}
	for _, r := range resources {
		r.SetStaticLabels(map[string]string{"env": "prod"})
	}
	// remoteCluster doesn't implement ResourceWithLabels and access is checked
	// with CheckAccessToRemoteCluster instead of checkAccess
	remoteCluster := &types.RemoteClusterV3{
		Kind: types.KindRemoteCluster,
		Metadata: types.Metadata{
			Labels: map[string]string{"env": "prod"},
		},
	}

	type option string
	const (
		unset   option = "unset"
		match   option = "match"
		nomatch option = "nomatch"
	)
	allOptions := []option{unset, match, nomatch}

	type testcase struct {
		allowLabels, allowLabelsExpression, denyLabels, denyLabelsExpression option
	}
	var testcases []testcase
	for _, al := range allOptions {
		for _, ae := range allOptions {
			for _, dl := range allOptions {
				for _, de := range allOptions {
					testcases = append(testcases, testcase{al, ae, dl, de})
				}
			}
		}
	}

	matchLabels := types.Labels{"env": {"prod"}}
	noMatchLabels := types.Labels{"env": {"staging"}}
	matchExpression := `contains(user.spec.traits["allow-env"], labels["env"])`
	noMatchExpression := `!contains(user.spec.traits["allow-env"], labels["env"])`
	labelsForOption := func(o option) types.Labels {
		switch o {
		case match:
			return matchLabels
		case nomatch:
			return noMatchLabels
		}
		return nil
	}
	expressionForOption := func(o option) string {
		switch o {
		case match:
			return matchExpression
		case nomatch:
			return noMatchExpression
		}
		return ""
	}
	makeRole := func(tc testcase, kind string) types.Role {
		role, err := types.NewRole("rolename", types.RoleSpecV6{})
		require.NoError(t, err)
		require.NoError(t, role.SetLabelMatchers(types.Allow, kind, types.LabelMatchers{
			Labels:     labelsForOption(tc.allowLabels),
			Expression: expressionForOption(tc.allowLabelsExpression),
		}))
		require.NoError(t, role.SetLabelMatchers(types.Deny, kind, types.LabelMatchers{
			Labels:     labelsForOption(tc.denyLabels),
			Expression: expressionForOption(tc.denyLabelsExpression),
		}))
		return role
	}

	expectDenied := func(tc testcase) bool {
		return tc.denyLabels == match ||
			tc.denyLabelsExpression == match ||
			tc.allowLabels == nomatch ||
			tc.allowLabelsExpression == nomatch ||
			(tc.allowLabels == unset && tc.allowLabelsExpression == unset)
	}

	for _, resource := range resources {
		resource := resource
		t.Run(resource.GetKind(), func(t *testing.T) {
			t.Parallel()
			for _, tc := range testcases {
				t.Run(fmt.Sprint(tc), func(t *testing.T) {
					role := makeRole(tc, resource.GetKind())
					rs := NewRoleSet(role)
					accessInfo := &AccessInfo{
						Roles: []string{role.GetName()},
						Traits: wrappers.Traits{
							"allow-env": {"prod"},
						},
					}
					accessChecker := NewAccessCheckerWithRoleSet(accessInfo, "testcluster", rs)
					err := accessChecker.CheckAccess(resource, AccessState{})
					if expectDenied(tc) {
						require.True(t, trace.IsAccessDenied(err),
							"expected AccessDenied error, got: %v", err)
						return
					}
					require.NoError(t, err, trace.DebugReport(err))
				})
			}
		})
	}
	t.Run("remote cluster", func(t *testing.T) {
		t.Parallel()
		for _, tc := range testcases {
			t.Run(fmt.Sprint(tc), func(t *testing.T) {
				role := makeRole(tc, types.KindRemoteCluster)
				rs := NewRoleSet(role)
				accessInfo := &AccessInfo{
					Roles: []string{role.GetName()},
					Traits: wrappers.Traits{
						"allow-env": {"prod"},
					},
				}
				accessChecker := NewAccessCheckerWithRoleSet(accessInfo, "testcluster", rs)
				err := accessChecker.CheckAccessToRemoteCluster(remoteCluster)
				if expectDenied(tc) {
					require.True(t, trace.IsAccessDenied(err),
						"expected AccessDenied error, got: %v", err)
					return
				}
				require.NoError(t, err, trace.DebugReport(err))
			})
		}
	})
}

func TestCheckSPIFFESVID(t *testing.T) {
	t.Parallel()

	makeRole := func(allow []*types.SPIFFERoleCondition, deny []*types.SPIFFERoleCondition) types.Role {
		role, err := types.NewRole(uuid.NewString(), types.RoleSpecV6{
			Allow: types.RoleConditions{
				SPIFFE: allow,
			},
			Deny: types.RoleConditions{
				SPIFFE: deny,
			},
		})
		require.NoError(t, err)
		return role
	}
	tests := []struct {
		name  string
		roles []types.Role

		spiffeIDPath string
		dnsSANs      []string
		ipSANs       []net.IP

		requireErr require.ErrorAssertionFunc
	}{
		{
			name: "simple success",

			spiffeIDPath: "/foo/bar",
			dnsSANs: []string{
				"foo.example.com",
				"foo.example.net",
			},
			ipSANs: []net.IP{
				{10, 0, 0, 32},
			},

			roles: []types.Role{
				makeRole([]*types.SPIFFERoleCondition{
					{
						// Non-matching condition.
						Path:    "/bar/boo",
						DNSSANs: []string{},
						IPSANs:  []string{},
					},
					{
						Path: "/foo/*",
						DNSSANs: []string{
							"foo.example.com",
							"*.example.net",
						},
						IPSANs: []string{
							"10.0.0.1/8",
						},
					},
				}, []*types.SPIFFERoleCondition{}),
			},

			requireErr: require.NoError,
		},
		{
			name: "regex success",

			spiffeIDPath: "/foo/bar",
			dnsSANs: []string{
				"foo.example.com",
				"foo.example.net",
			},
			ipSANs: []net.IP{
				{10, 0, 0, 32},
			},

			roles: []types.Role{
				makeRole([]*types.SPIFFERoleCondition{
					{
						// Non-matching condition.
						Path:    "/bar/boo",
						DNSSANs: []string{},
						IPSANs:  []string{},
					},
					{
						Path: `^\/foo\/.*$`,
						DNSSANs: []string{
							"foo.example.com",
							"*.example.net",
						},
						IPSANs: []string{
							"10.0.0.1/8",
						},
					},
				}, []*types.SPIFFERoleCondition{}),
			},

			requireErr: require.NoError,
		},
		{
			name: "explicit deny - id path",

			spiffeIDPath: "/foo/bar",
			dnsSANs:      []string{},
			ipSANs:       []net.IP{},

			roles: []types.Role{
				makeRole([]*types.SPIFFERoleCondition{
					{
						Path:    "/foo/*",
						DNSSANs: []string{},
						IPSANs:  []string{},
					},
				}, []*types.SPIFFERoleCondition{
					{
						Path: "/foo/bar",
					},
				}),
			},

			requireErr: requireAccessDenied,
		},
		{
			name: "explicit deny - id path regex",

			spiffeIDPath: "/foo/bar",
			dnsSANs:      []string{},
			ipSANs:       []net.IP{},

			roles: []types.Role{
				makeRole([]*types.SPIFFERoleCondition{
					{
						Path:    "/foo/*",
						DNSSANs: []string{},
						IPSANs:  []string{},
					},
				}, []*types.SPIFFERoleCondition{
					{
						Path: `^\/foo\/bar$`,
					},
				}),
			},

			requireErr: requireAccessDenied,
		},
		{
			name: "explicit deny - ip san",

			spiffeIDPath: "/foo/bar",
			dnsSANs:      []string{},
			ipSANs: []net.IP{
				{10, 0, 0, 42},
			},

			roles: []types.Role{
				makeRole([]*types.SPIFFERoleCondition{
					{
						Path:    "/foo/*",
						DNSSANs: []string{},
						IPSANs:  []string{"10.0.0.1/8"},
					},
				}, []*types.SPIFFERoleCondition{
					{
						Path: "/*",
						IPSANs: []string{
							"10.0.0.42/32",
						},
					},
				}),
			},

			requireErr: requireAccessDenied,
		},
		{
			name: "explicit deny - dns san",

			spiffeIDPath: "/foo/bar",
			dnsSANs: []string{
				"foo.example.com",
			},
			ipSANs: []net.IP{},

			roles: []types.Role{
				makeRole([]*types.SPIFFERoleCondition{
					{
						Path: "/foo/*",
						DNSSANs: []string{
							"*",
						},
						IPSANs: []string{},
					},
				}, []*types.SPIFFERoleCondition{
					{
						Path: "/*",
						DNSSANs: []string{
							"foo.example.com",
						},
					},
				}),
			},

			requireErr: requireAccessDenied,
		},
		{
			name: "implicit deny - no match",

			spiffeIDPath: "/foo/bar",
			dnsSANs:      []string{},
			ipSANs:       []net.IP{},

			roles: []types.Role{
				makeRole([]*types.SPIFFERoleCondition{
					{
						Path: "/bar/*",
					},
				}, []*types.SPIFFERoleCondition{}),
			},

			requireErr: requireAccessDenied,
		},
		{
			name: "implicit deny - no match regex",

			spiffeIDPath: "/foo/bar",
			dnsSANs:      []string{},
			ipSANs:       []net.IP{},

			roles: []types.Role{
				makeRole([]*types.SPIFFERoleCondition{
					{
						Path: `^\/bar\/.*$`,
					},
				}, []*types.SPIFFERoleCondition{}),
			},

			requireErr: requireAccessDenied,
		},
		{
			name:  "no roles",
			roles: []types.Role{},

			spiffeIDPath: "/foo/bar",
			dnsSANs:      []string{},
			ipSANs:       []net.IP{},

			requireErr: requireAccessDenied,
		},
	}
	for _, tt := range tests {
		t.Run(tt.name, func(t *testing.T) {
			accessChecker := makeAccessCheckerWithRoleSet(tt.roles)
			err := accessChecker.CheckSPIFFESVID(tt.spiffeIDPath, tt.dnsSANs, tt.ipSANs)
			tt.requireErr(t, err)
		})
	}
}<|MERGE_RESOLUTION|>--- conflicted
+++ resolved
@@ -3441,7 +3441,6 @@
 			},
 		},
 		{
-<<<<<<< HEAD
 			comment: "kubernetes namespaces preservation",
 			inTraits: map[string][]string{
 				"users": {"alice", "bob"},
@@ -3530,7 +3529,29 @@
 						Name:      "kubepod1",
 						Verbs:     []string{"update", "delete", "list"},
 					},
-=======
+					{
+						Namespace: "kubens1",
+						Kind:      "pod",
+						Name:      "kubepod2",
+						Verbs:     []string{"update", "delete", "list"},
+					},
+
+					{
+						Namespace: "kubens2",
+						Kind:      "pod",
+						Name:      "kubepod1",
+						Verbs:     []string{"update", "delete", "list"},
+					},
+					{
+						Namespace: "kubens2",
+						Kind:      "pod",
+						Name:      "kubepod2",
+						Verbs:     []string{"update", "delete", "list"},
+					},
+				},
+			},
+		},
+		{
 			// See comment in ApplyValueTraits for why we allow this.
 			comment: "explicitly allow internal traits referenced via external namespace",
 			inTraits: map[string][]string{
@@ -3575,31 +3596,7 @@
 				},
 			},
 		},
-	}
->>>>>>> 50d50edd
-
-					{
-						Namespace: "kubens1",
-						Kind:      "pod",
-						Name:      "kubepod2",
-						Verbs:     []string{"update", "delete", "list"},
-					},
-
-					{
-						Namespace: "kubens2",
-						Kind:      "pod",
-						Name:      "kubepod1",
-						Verbs:     []string{"update", "delete", "list"},
-					},
-					{
-						Namespace: "kubens2",
-						Kind:      "pod",
-						Name:      "kubepod2",
-						Verbs:     []string{"update", "delete", "list"},
-					},
-				},
-			},
-		},
+
 		{
 			comment: "full deny kubernetes resources replace rules",
 			inTraits: map[string][]string{
