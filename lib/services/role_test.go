--- conflicted
+++ resolved
@@ -2157,12 +2157,8 @@
 	}
 	require.NoError(t, roleDevStage.CheckAndSetDefaults())
 	roleDevProd := &types.RoleV3{
-<<<<<<< HEAD
-		Metadata: types.Metadata{Name: "dev-prod", Namespace: defaults.Namespace},
+		Metadata: types.Metadata{Name: "dev-prod", Namespace: apidefaults.Namespace},
 		Version:  types.V3,
-=======
-		Metadata: types.Metadata{Name: "dev-prod", Namespace: apidefaults.Namespace},
->>>>>>> aa611251
 		Spec: types.RoleSpecV3{
 			Allow: types.RoleConditions{
 				Namespaces:     []string{apidefaults.Namespace},
@@ -2174,12 +2170,8 @@
 	}
 	require.NoError(t, roleDevProd.CheckAndSetDefaults())
 	roleDevProdWithMFA := &types.RoleV3{
-<<<<<<< HEAD
-		Metadata: types.Metadata{Name: "dev-prod", Namespace: defaults.Namespace},
+		Metadata: types.Metadata{Name: "dev-prod", Namespace: apidefaults.Namespace},
 		Version:  types.V3,
-=======
-		Metadata: types.Metadata{Name: "dev-prod", Namespace: apidefaults.Namespace},
->>>>>>> aa611251
 		Spec: types.RoleSpecV3{
 			Options: types.RoleOptions{
 				RequireSessionMFA: true,
@@ -2196,12 +2188,8 @@
 	// Database labels are not set in allow/deny rules on purpose to test
 	// that they're set during check and set defaults below.
 	roleDeny := &types.RoleV3{
-<<<<<<< HEAD
-		Metadata: types.Metadata{Name: "deny", Namespace: defaults.Namespace},
+		Metadata: types.Metadata{Name: "deny", Namespace: apidefaults.Namespace}, 
 		Version:  types.V3,
-=======
-		Metadata: types.Metadata{Name: "deny", Namespace: apidefaults.Namespace},
->>>>>>> aa611251
 		Spec: types.RoleSpecV3{
 			Allow: types.RoleConditions{
 				Namespaces:    []string{apidefaults.Namespace},
