--- conflicted
+++ resolved
@@ -10002,8 +10002,6 @@
 	}
 }
 
-<<<<<<< HEAD
-=======
 func TestMatchRequestKubernetesResource(t *testing.T) {
 	tests := []struct {
 		input     gk
@@ -10259,7 +10257,6 @@
 	}
 }
 
->>>>>>> d128bf6c
 func TestNewEnumerationResultFromEntities(t *testing.T) {
 	tests := []struct {
 		name         string
