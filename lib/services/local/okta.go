/*
Copyright 2023 Gravitational, Inc.

Licensed under the Apache License, Version 2.0 (the "License");
you may not use this file except in compliance with the License.
You may obtain a copy of the License at

    http://www.apache.org/licenses/LICENSE-2.0

Unless required by applicable law or agreed to in writing, software
distributed under the License is distributed on an "AS IS" BASIS,
WITHOUT WARRANTIES OR CONDITIONS OF ANY KIND, either express or implied.
See the License for the specific language governing permissions and
limitations under the License.
*/

package local

import (
	"context"

	"github.com/gravitational/trace"
	"github.com/jonboulle/clockwork"
	"github.com/sirupsen/logrus"

	"github.com/gravitational/teleport/api/types"
	"github.com/gravitational/teleport/lib/backend"
	"github.com/gravitational/teleport/lib/services"
	"github.com/gravitational/teleport/lib/services/local/generic"
	"github.com/gravitational/teleport/lib/utils"
)

const (
	oktaImportRulePrefix      = "okta_import_rule"
	oktaImportRuleMaxPageSize = 200
	oktaAssignmentPrefix      = "okta_assignment"
	oktaAssignmentMaxPageSize = 200
)

// OktaService manages Okta resources in the Backend.
type OktaService struct {
	log           logrus.FieldLogger
	clock         clockwork.Clock
	importRuleSvc *generic.Service[types.OktaImportRule]
	assignmentSvc *generic.Service[types.OktaAssignment]
}

// NewOktaService creates a new OktaService.
func NewOktaService(backend backend.Backend, clock clockwork.Clock) (*OktaService, error) {
	importRuleSvc, err := generic.NewService(&generic.ServiceConfig[types.OktaImportRule]{
		Backend:       backend,
		PageLimit:     oktaImportRuleMaxPageSize,
		ResourceKind:  types.KindOktaImportRule,
		BackendPrefix: oktaImportRulePrefix,
		MarshalFunc:   services.MarshalOktaImportRule,
		UnmarshalFunc: services.UnmarshalOktaImportRule,
	})
	if err != nil {
		return nil, trace.Wrap(err)
	}

	assignmentSvc, err := generic.NewService(&generic.ServiceConfig[types.OktaAssignment]{
		Backend:       backend,
		PageLimit:     oktaAssignmentMaxPageSize,
		ResourceKind:  types.KindOktaAssignment,
		BackendPrefix: oktaAssignmentPrefix,
		MarshalFunc:   services.MarshalOktaAssignment,
		UnmarshalFunc: services.UnmarshalOktaAssignment,
	})
	if err != nil {
		return nil, trace.Wrap(err)
	}

	return &OktaService{
		log:           logrus.WithFields(logrus.Fields{trace.Component: "okta:local-service"}),
		clock:         clock,
		importRuleSvc: importRuleSvc,
		assignmentSvc: assignmentSvc,
	}, nil
}

// ListOktaImportRules returns a paginated list of all Okta import rule resources.
func (o *OktaService) ListOktaImportRules(ctx context.Context, pageSize int, nextToken string) ([]types.OktaImportRule, string, error) {
	return o.importRuleSvc.ListResources(ctx, pageSize, nextToken)
}

// GetOktaImportRule returns the specified Okta import rule resources.
func (o *OktaService) GetOktaImportRule(ctx context.Context, name string) (types.OktaImportRule, error) {
	return o.importRuleSvc.GetResource(ctx, name)
}

// CreateOktaImportRule creates a new Okta import rule resource.
func (o *OktaService) CreateOktaImportRule(ctx context.Context, importRule types.OktaImportRule) (types.OktaImportRule, error) {
	if err := validateOktaImportRuleRegexes(importRule); err != nil {
		return nil, trace.Wrap(err)
	}
	return importRule, o.importRuleSvc.CreateResource(ctx, importRule)
}

// UpdateOktaImportRule updates an existing Okta import rule resource.
func (o *OktaService) UpdateOktaImportRule(ctx context.Context, importRule types.OktaImportRule) (types.OktaImportRule, error) {
	if err := validateOktaImportRuleRegexes(importRule); err != nil {
		return nil, trace.Wrap(err)
	}
	return importRule, o.importRuleSvc.UpdateResource(ctx, importRule)
}

// DeleteOktaImportRule removes the specified Okta import rule resource.
func (o *OktaService) DeleteOktaImportRule(ctx context.Context, name string) error {
	return o.importRuleSvc.DeleteResource(ctx, name)
}

// DeleteAllOktaImportRules removes all Okta import rules.
func (o *OktaService) DeleteAllOktaImportRules(ctx context.Context) error {
	return o.importRuleSvc.DeleteAllResources(ctx)
}

// validateOktaImportRuleRegexes will validate all of the regexes present in an import rule.
func validateOktaImportRuleRegexes(importRule types.OktaImportRule) error {
	var errs []error
	for _, mapping := range importRule.GetMappings() {
		for _, match := range mapping.GetMatches() {
			if ok, regexes := match.GetAppNameRegexes(); ok {
				for _, regex := range regexes {
					if _, err := utils.CompileExpression(regex); err != nil {
						errs = append(errs, err)
					}
				}
			}

			if ok, regexes := match.GetGroupNameRegexes(); ok {
				for _, regex := range regexes {
					if _, err := utils.CompileExpression(regex); err != nil {
						errs = append(errs, err)
					}
				}
			}
		}
	}

	return trace.Wrap(trace.NewAggregate(errs...), "error compiling regexes for Okta import rule %s", importRule.GetName())
}

// ListOktaAssignments returns a paginated list of all Okta assignment resources.
func (o *OktaService) ListOktaAssignments(ctx context.Context, pageSize int, nextToken string) ([]types.OktaAssignment, string, error) {
	return o.assignmentSvc.ListResources(ctx, pageSize, nextToken)
}

// GetOktaAssignment returns the specified Okta assignment resources.
func (o *OktaService) GetOktaAssignment(ctx context.Context, name string) (types.OktaAssignment, error) {
	return o.assignmentSvc.GetResource(ctx, name)
}

// CreateOktaAssignment creates a new Okta assignment resource.
func (o *OktaService) CreateOktaAssignment(ctx context.Context, assignment types.OktaAssignment) (types.OktaAssignment, error) {
	return assignment, o.assignmentSvc.CreateResource(ctx, assignment)
}

// UpdateOktaAssignment updates an existing Okta assignment resource.
func (o *OktaService) UpdateOktaAssignment(ctx context.Context, assignment types.OktaAssignment) (types.OktaAssignment, error) {
<<<<<<< HEAD
	var previousAssignment types.OktaAssignment
	err := o.assignmentSvc.UpdateAndSwapResource(ctx, assignment.GetName(), func(currentAssignment types.OktaAssignment) error {
		previousAssignment = currentAssignment.Copy()
		currentActions := currentAssignment.GetActions()

		if len(currentActions) != len(assignment.GetActions()) {
			return trace.BadParameter("Update to Okta assignment %s failed because the previous version has a different number of actions", assignment.GetName())
		}

		// Make sure that the status transitions of the updated assignment are valid.
		for i, action := range assignment.GetActions() {
			currentAction := currentActions[i]

			// Ensure that the previous actions are equal
			if !actionsMatch(currentAction, action) {
				return trace.BadParameter("action mismatch when updating Okta assignment %s", assignment.GetName())
			}

			// Don't check the status transition if the statuses are equal and the last transitions are equal.
			if currentAction.GetStatus() == action.GetStatus() &&
				currentAction.GetLastTransition().Equal(action.GetLastTransition()) {
				continue
			}

			if err := currentAction.SetStatus(action.GetStatus()); err != nil {
				return trace.Wrap(err)
			}
			currentAction.SetLastTransition(action.GetLastTransition())
=======
	return assignment, o.assignmentSvc.UpdateResource(ctx, assignment)
}

// UpdateOktaAssignmentStatus will update the status for an Okta assignment if the given time has passed
// since the last transition.
func (o *OktaService) UpdateOktaAssignmentStatus(ctx context.Context, name, status string, timeHasPassed time.Duration) error {
	err := o.assignmentSvc.UpdateAndSwapResource(ctx, name, func(currentAssignment types.OktaAssignment) error {
		// Only update the status if the given duration has passed.
		sinceLastTransition := o.clock.Since(currentAssignment.GetLastTransition())
		if sinceLastTransition < timeHasPassed {
			return trace.BadParameter("only %s has passed since last transition", sinceLastTransition)
		}

		if err := currentAssignment.SetStatus(status); err != nil {
			return trace.Wrap(err)
>>>>>>> 165da1d0
		}
		currentAssignment.SetLastTransition(o.clock.Now())

<<<<<<< HEAD
		currentAssignment.SetMetadata(assignment.GetMetadata())

=======
>>>>>>> 165da1d0
		return nil
	})
	if err != nil {
		return trace.Wrap(err)
	}

<<<<<<< HEAD
	return previousAssignment, nil
}

// UpdateOktaAssignmentActionStatuses will update the statuses for all actions in an Okta assignment if the
// status is a valid transition. If a transition is invalid, it will be logged and the rest of the action statuses
// will be updated if possible.
func (o *OktaService) UpdateOktaAssignmentActionStatuses(ctx context.Context, name, status string) (types.OktaAssignment, error) {
	var previousAssignment types.OktaAssignment
	err := o.assignmentSvc.UpdateAndSwapResource(ctx, name, func(assignment types.OktaAssignment) error {
		previousAssignment = assignment.Copy()
		for _, action := range assignment.GetActions() {
			if err := action.SetStatus(status); err != nil {
				o.log.Warnf("Unable to transition status from %s -> %s", action.GetStatus(), status)
			}
		}

		return nil
	})
	return previousAssignment, trace.Wrap(err)

=======
	return nil
>>>>>>> 165da1d0
}

// DeleteOktaAssignment removes the specified Okta assignment resource.
func (o *OktaService) DeleteOktaAssignment(ctx context.Context, name string) error {
	return o.assignmentSvc.DeleteResource(ctx, name)
}

// DeleteAllOktaAssignments removes all Okta assignments.
func (o *OktaService) DeleteAllOktaAssignments(ctx context.Context) error {
	return o.assignmentSvc.DeleteAllResources(ctx)
<<<<<<< HEAD
}

// actionsMatch returns true if two actions match minus the status and last transition.
func actionsMatch(a1, a2 types.OktaAssignmentAction) bool {
	return a1.GetTargetType() == a2.GetTargetType() &&
		a1.GetID() == a2.GetID()
=======
>>>>>>> 165da1d0
}<|MERGE_RESOLUTION|>--- conflicted
+++ resolved
@@ -18,6 +18,7 @@
 
 import (
 	"context"
+	"time"
 
 	"github.com/gravitational/trace"
 	"github.com/jonboulle/clockwork"
@@ -158,36 +159,6 @@
 
 // UpdateOktaAssignment updates an existing Okta assignment resource.
 func (o *OktaService) UpdateOktaAssignment(ctx context.Context, assignment types.OktaAssignment) (types.OktaAssignment, error) {
-<<<<<<< HEAD
-	var previousAssignment types.OktaAssignment
-	err := o.assignmentSvc.UpdateAndSwapResource(ctx, assignment.GetName(), func(currentAssignment types.OktaAssignment) error {
-		previousAssignment = currentAssignment.Copy()
-		currentActions := currentAssignment.GetActions()
-
-		if len(currentActions) != len(assignment.GetActions()) {
-			return trace.BadParameter("Update to Okta assignment %s failed because the previous version has a different number of actions", assignment.GetName())
-		}
-
-		// Make sure that the status transitions of the updated assignment are valid.
-		for i, action := range assignment.GetActions() {
-			currentAction := currentActions[i]
-
-			// Ensure that the previous actions are equal
-			if !actionsMatch(currentAction, action) {
-				return trace.BadParameter("action mismatch when updating Okta assignment %s", assignment.GetName())
-			}
-
-			// Don't check the status transition if the statuses are equal and the last transitions are equal.
-			if currentAction.GetStatus() == action.GetStatus() &&
-				currentAction.GetLastTransition().Equal(action.GetLastTransition()) {
-				continue
-			}
-
-			if err := currentAction.SetStatus(action.GetStatus()); err != nil {
-				return trace.Wrap(err)
-			}
-			currentAction.SetLastTransition(action.GetLastTransition())
-=======
 	return assignment, o.assignmentSvc.UpdateResource(ctx, assignment)
 }
 
@@ -203,45 +174,16 @@
 
 		if err := currentAssignment.SetStatus(status); err != nil {
 			return trace.Wrap(err)
->>>>>>> 165da1d0
 		}
 		currentAssignment.SetLastTransition(o.clock.Now())
 
-<<<<<<< HEAD
-		currentAssignment.SetMetadata(assignment.GetMetadata())
-
-=======
->>>>>>> 165da1d0
 		return nil
 	})
 	if err != nil {
 		return trace.Wrap(err)
 	}
 
-<<<<<<< HEAD
-	return previousAssignment, nil
-}
-
-// UpdateOktaAssignmentActionStatuses will update the statuses for all actions in an Okta assignment if the
-// status is a valid transition. If a transition is invalid, it will be logged and the rest of the action statuses
-// will be updated if possible.
-func (o *OktaService) UpdateOktaAssignmentActionStatuses(ctx context.Context, name, status string) (types.OktaAssignment, error) {
-	var previousAssignment types.OktaAssignment
-	err := o.assignmentSvc.UpdateAndSwapResource(ctx, name, func(assignment types.OktaAssignment) error {
-		previousAssignment = assignment.Copy()
-		for _, action := range assignment.GetActions() {
-			if err := action.SetStatus(status); err != nil {
-				o.log.Warnf("Unable to transition status from %s -> %s", action.GetStatus(), status)
-			}
-		}
-
-		return nil
-	})
-	return previousAssignment, trace.Wrap(err)
-
-=======
 	return nil
->>>>>>> 165da1d0
 }
 
 // DeleteOktaAssignment removes the specified Okta assignment resource.
@@ -252,13 +194,4 @@
 // DeleteAllOktaAssignments removes all Okta assignments.
 func (o *OktaService) DeleteAllOktaAssignments(ctx context.Context) error {
 	return o.assignmentSvc.DeleteAllResources(ctx)
-<<<<<<< HEAD
-}
-
-// actionsMatch returns true if two actions match minus the status and last transition.
-func actionsMatch(a1, a2 types.OktaAssignmentAction) bool {
-	return a1.GetTargetType() == a2.GetTargetType() &&
-		a1.GetID() == a2.GetID()
-=======
->>>>>>> 165da1d0
 }