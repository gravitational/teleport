/*
Copyright 2017 Gravitational, Inc.

Licensed under the Apache License, Version 2.0 (the "License");
you may not use this file except in compliance with the License.
You may obtain a copy of the License at

    http://www.apache.org/licenses/LICENSE-2.0

Unless required by applicable law or agreed to in writing, software
distributed under the License is distributed on an "AS IS" BASIS,
WITHOUT WARRANTIES OR CONDITIONS OF ANY KIND, either express or implied.
See the License for the specific language governing permissions and
limitations under the License.
*/

package local

import (
	"context"

	"github.com/gravitational/trace"

	"github.com/gravitational/teleport"
	"github.com/gravitational/teleport/api/types"
	"github.com/gravitational/teleport/lib/backend"
	"github.com/gravitational/teleport/lib/services"
	"github.com/gravitational/teleport/lib/utils"

	"github.com/prometheus/client_golang/prometheus"
)

var clusterNameNotFound = prometheus.NewCounter(
	prometheus.CounterOpts{
		Name: teleport.MetricClusterNameNotFound,
		Help: "Number of times a cluster name was not found",
	},
)

// ClusterConfigurationService is responsible for managing cluster configuration.
type ClusterConfigurationService struct {
	backend.Backend
}

// NewClusterConfigurationService returns a new ClusterConfigurationService.
func NewClusterConfigurationService(backend backend.Backend) (*ClusterConfigurationService, error) {
	err := utils.RegisterPrometheusCollectors(clusterNameNotFound)
	if err != nil {
		return nil, trace.Wrap(err)
	}

	return &ClusterConfigurationService{
		Backend: backend,
	}, nil
}

// GetClusterName gets the name of the cluster from the backend.
func (s *ClusterConfigurationService) GetClusterName(opts ...services.MarshalOption) (types.ClusterName, error) {
	item, err := s.Get(context.TODO(), backend.Key(clusterConfigPrefix, namePrefix))
	if err != nil {
		if trace.IsNotFound(err) {
			clusterNameNotFound.Inc()
			return nil, trace.NotFound("cluster name not found")
		}
		return nil, trace.Wrap(err)
	}
	return services.UnmarshalClusterName(item.Value,
		services.AddOptions(opts, services.WithResourceID(item.ID))...)
}

// DeleteClusterName deletes services.ClusterName from the backend.
func (s *ClusterConfigurationService) DeleteClusterName() error {
	err := s.Delete(context.TODO(), backend.Key(clusterConfigPrefix, namePrefix))
	if err != nil {
		if trace.IsNotFound(err) {
			return trace.NotFound("cluster configuration not found")
		}
		return trace.Wrap(err)
	}
	return nil
}

// SetClusterName sets the name of the cluster in the backend. SetClusterName
// can only be called once on a cluster after which it will return trace.AlreadyExists.
func (s *ClusterConfigurationService) SetClusterName(c types.ClusterName) error {
	value, err := services.MarshalClusterName(c)
	if err != nil {
		return trace.Wrap(err)
	}

	_, err = s.Create(context.TODO(), backend.Item{
		Key:     backend.Key(clusterConfigPrefix, namePrefix),
		Value:   value,
		Expires: c.Expiry(),
	})
	if err != nil {
		return trace.Wrap(err)
	}

	return nil
}

// UpsertClusterName sets the name of the cluster in the backend.
func (s *ClusterConfigurationService) UpsertClusterName(c types.ClusterName) error {
	value, err := services.MarshalClusterName(c)
	if err != nil {
		return trace.Wrap(err)
	}

	_, err = s.Put(context.TODO(), backend.Item{
		Key:     backend.Key(clusterConfigPrefix, namePrefix),
		Value:   value,
		Expires: c.Expiry(),
		ID:      c.GetResourceID(),
	})
	if err != nil {
		return trace.Wrap(err)
	}

	return nil
}

// GetStaticTokens gets the list of static tokens used to provision nodes.
func (s *ClusterConfigurationService) GetStaticTokens() (types.StaticTokens, error) {
	item, err := s.Get(context.TODO(), backend.Key(clusterConfigPrefix, staticTokensPrefix))
	if err != nil {
		if trace.IsNotFound(err) {
			return nil, trace.NotFound("static tokens not found")
		}
		return nil, trace.Wrap(err)
	}
	return services.UnmarshalStaticTokens(item.Value,
		services.WithResourceID(item.ID), services.WithExpires(item.Expires))
}

// SetStaticTokens sets the list of static tokens used to provision nodes.
func (s *ClusterConfigurationService) SetStaticTokens(c types.StaticTokens) error {
	value, err := services.MarshalStaticTokens(c)
	if err != nil {
		return trace.Wrap(err)
	}
	_, err = s.Put(context.TODO(), backend.Item{
		Key:     backend.Key(clusterConfigPrefix, staticTokensPrefix),
		Value:   value,
		Expires: c.Expiry(),
		ID:      c.GetResourceID(),
	})
	if err != nil {
		return trace.Wrap(err)
	}

	return nil
}

// DeleteStaticTokens deletes static tokens
func (s *ClusterConfigurationService) DeleteStaticTokens() error {
	err := s.Delete(context.TODO(), backend.Key(clusterConfigPrefix, staticTokensPrefix))
	if err != nil {
		if trace.IsNotFound(err) {
			return trace.NotFound("static tokens are not found")
		}
		return trace.Wrap(err)
	}
	return nil
}

// GetAuthPreference fetches the cluster authentication preferences
// from the backend and return them.
func (s *ClusterConfigurationService) GetAuthPreference() (types.AuthPreference, error) {
	item, err := s.Get(context.TODO(), backend.Key(authPrefix, preferencePrefix, generalPrefix))
	if err != nil {
		if trace.IsNotFound(err) {
			return nil, trace.NotFound("authentication preference not found")
		}
		return nil, trace.Wrap(err)
	}
	return services.UnmarshalAuthPreference(item.Value,
		services.WithResourceID(item.ID), services.WithExpires(item.Expires))
}

// SetAuthPreference sets the cluster authentication preferences
// on the backend.
func (s *ClusterConfigurationService) SetAuthPreference(preferences types.AuthPreference) error {
	value, err := services.MarshalAuthPreference(preferences)
	if err != nil {
		return trace.Wrap(err)
	}

	item := backend.Item{
		Key:   backend.Key(authPrefix, preferencePrefix, generalPrefix),
		Value: value,
		ID:    preferences.GetResourceID(),
	}

	_, err = s.Put(context.TODO(), item)
	if err != nil {
		return trace.Wrap(err)
	}

	return nil
}

// DeleteAuthPreference deletes types.AuthPreference from the backend.
func (s *ClusterConfigurationService) DeleteAuthPreference(ctx context.Context) error {
	err := s.Delete(ctx, backend.Key(authPrefix, preferencePrefix, generalPrefix))
	if err != nil {
		if trace.IsNotFound(err) {
			return trace.NotFound("auth preference not found")
		}
		return trace.Wrap(err)
	}
	return nil
}

// GetClusterConfig gets services.ClusterConfig from the backend.
func (s *ClusterConfigurationService) GetClusterConfig(opts ...services.MarshalOption) (types.ClusterConfig, error) {
	item, err := s.Get(context.TODO(), backend.Key(clusterConfigPrefix, generalPrefix))
	if err != nil {
		if trace.IsNotFound(err) {
			return nil, trace.NotFound("cluster configuration not found")
		}
		return nil, trace.Wrap(err)
	}

	clusterConfig, err := services.UnmarshalClusterConfig(item.Value, append(opts, services.WithResourceID(item.ID), services.WithExpires(item.Expires))...)
	if err != nil {
		return nil, trace.Wrap(err)
	}

	// To ensure backward compatibility, extend the fetched ClusterConfig
	// resource with the values that are now stored in ClusterNetworkingConfig.
	// DELETE IN 8.0.0
	netConfig, err := s.GetClusterNetworkingConfig(context.TODO())
	if err != nil {
		return nil, trace.Wrap(err)
	}
	if err := clusterConfig.SetNetworkingFields(netConfig); err != nil {
		return nil, trace.Wrap(err)
	}

	// To ensure backward compatibility, extend the fetched ClusterConfig
	// resource with the values that are now stored in SessionRecordingConfig.
	// DELETE IN 8.0.0
	recConfig, err := s.GetSessionRecordingConfig(context.TODO())
	if err != nil {
		return nil, trace.Wrap(err)
	}
	if err := clusterConfig.SetSessionRecordingFields(recConfig); err != nil {
		return nil, trace.Wrap(err)
	}

	return clusterConfig, nil
}

// DeleteClusterConfig deletes services.ClusterConfig from the backend.
func (s *ClusterConfigurationService) DeleteClusterConfig() error {
	err := s.Delete(context.TODO(), backend.Key(clusterConfigPrefix, generalPrefix))
	if err != nil {
		if trace.IsNotFound(err) {
			return trace.NotFound("cluster configuration not found")
		}
		return trace.Wrap(err)
	}
	return nil
}

// SetClusterConfig sets services.ClusterConfig on the backend.
<<<<<<< HEAD
func (s *ClusterConfigurationService) SetClusterConfig(c types.ClusterConfig) error {
	if err := s.syncClusterConfigWithNetworkingConfig(c); err != nil {
		return trace.Wrap(err)
=======
func (s *ClusterConfigurationService) SetClusterConfig(c services.ClusterConfig) error {
	if c.HasNetworkingFields() {
		return trace.BadParameter("cluster config has legacy networking fields, call SetClusterNetworkingConfig to set these fields")
>>>>>>> 3ca21aca
	}
	if c.HasSessionRecordingFields() {
		return trace.BadParameter("cluster config has legacy session recording fields, call SetSessionRecordingConfig to set these fields")
	}

	value, err := services.MarshalClusterConfig(c)
	if err != nil {
		return trace.Wrap(err)
	}

	item := backend.Item{
		Key:   backend.Key(clusterConfigPrefix, generalPrefix),
		Value: value,
		ID:    c.GetResourceID(),
	}

	_, err = s.Put(context.TODO(), item)
	if err != nil {
		return trace.Wrap(err)
	}

	return nil
}

<<<<<<< HEAD
// syncClusterConfigWithNetworkingConfig updates the given ClusterConfig
// with the networking values that are now stored in ClusterNetworkingConfig,
// or vice versa.  Intended to facilitate backward compatible transition from
// legacy ClusterConfig.  DELETE IN 8.0.0
func (s *ClusterConfigurationService) syncClusterConfigWithNetworkingConfig(clusterConfig types.ClusterConfig) error {
	if clusterConfig.HasNetworkingConfig() {
		netConfig, err := clusterConfig.GetNetworkingConfig()
		if err != nil {
			return trace.Wrap(err)
		}
		if err := s.SetClusterNetworkingConfig(context.TODO(), netConfig); err != nil {
			return trace.Wrap(err)
		}
		return nil
	}
	netConfig, err := s.GetClusterNetworkingConfig(context.TODO())
	if err != nil {
		return trace.Wrap(err)
	}
	if err := clusterConfig.SetNetworkingConfig(netConfig); err != nil {
		return trace.Wrap(err)
	}
	return nil
}

// syncClusterConfigWithSessionRecordingConfig updates the given ClusterConfig
// with the session recording values that are now stored in SessionRecordingConfig,
// or vice versa.  Intended to facilitate backward compatible transition from
// legacy ClusterConfig.  DELETE IN 8.0.0
func (s *ClusterConfigurationService) syncClusterConfigWithSessionRecordingConfig(clusterConfig types.ClusterConfig) error {
	if clusterConfig.HasSessionRecordingConfig() {
		recConfig, err := clusterConfig.GetSessionRecordingConfig()
		if err != nil {
			return trace.Wrap(err)
		}
		if err := s.SetSessionRecordingConfig(context.TODO(), recConfig); err != nil {
			return trace.Wrap(err)
		}
		return nil
	}
	recConfig, err := s.GetSessionRecordingConfig(context.TODO())
	if err != nil {
		return trace.Wrap(err)
	}
	if err := clusterConfig.SetSessionRecordingConfig(recConfig); err != nil {
		return trace.Wrap(err)
	}
	return nil
}

=======
>>>>>>> 3ca21aca
// GetClusterNetworkingConfig gets cluster networking config from the backend.
func (s *ClusterConfigurationService) GetClusterNetworkingConfig(ctx context.Context, opts ...services.MarshalOption) (types.ClusterNetworkingConfig, error) {
	item, err := s.Get(ctx, backend.Key(clusterConfigPrefix, networkingPrefix))
	if err != nil {
		if trace.IsNotFound(err) {
			return nil, trace.NotFound("cluster networking config not found")
		}
		return nil, trace.Wrap(err)
	}
	return services.UnmarshalClusterNetworkingConfig(item.Value, append(opts, services.WithResourceID(item.ID), services.WithExpires(item.Expires))...)
}

// SetClusterNetworkingConfig sets the cluster networking config
// on the backend.
func (s *ClusterConfigurationService) SetClusterNetworkingConfig(ctx context.Context, netConfig types.ClusterNetworkingConfig) error {
	value, err := services.MarshalClusterNetworkingConfig(netConfig)
	if err != nil {
		return trace.Wrap(err)
	}

	item := backend.Item{
		Key:   backend.Key(clusterConfigPrefix, networkingPrefix),
		Value: value,
		ID:    netConfig.GetResourceID(),
	}

	_, err = s.Put(ctx, item)
	if err != nil {
		return trace.Wrap(err)
	}
	return nil
}

// DeleteClusterNetworkingConfig deletes ClusterNetworkingConfig from the backend.
func (s *ClusterConfigurationService) DeleteClusterNetworkingConfig(ctx context.Context) error {
	err := s.Delete(ctx, backend.Key(clusterConfigPrefix, networkingPrefix))
	if err != nil {
		if trace.IsNotFound(err) {
			return trace.NotFound("cluster networking config not found")
		}
		return trace.Wrap(err)
	}
	return nil
}

// GetSessionRecordingConfig gets session recording config from the backend.
func (s *ClusterConfigurationService) GetSessionRecordingConfig(ctx context.Context, opts ...services.MarshalOption) (types.SessionRecordingConfig, error) {
	item, err := s.Get(ctx, backend.Key(clusterConfigPrefix, sessionRecordingPrefix))
	if err != nil {
		if trace.IsNotFound(err) {
			return nil, trace.NotFound("session recording config not found")
		}
		return nil, trace.Wrap(err)
	}
	return services.UnmarshalSessionRecordingConfig(item.Value, append(opts, services.WithResourceID(item.ID), services.WithExpires(item.Expires))...)
}

// SetSessionRecordingConfig sets session recording config on the backend.
func (s *ClusterConfigurationService) SetSessionRecordingConfig(ctx context.Context, recConfig types.SessionRecordingConfig) error {
	value, err := services.MarshalSessionRecordingConfig(recConfig)
	if err != nil {
		return trace.Wrap(err)
	}

	item := backend.Item{
		Key:   backend.Key(clusterConfigPrefix, sessionRecordingPrefix),
		Value: value,
		ID:    recConfig.GetResourceID(),
	}

	_, err = s.Put(ctx, item)
	if err != nil {
		return trace.Wrap(err)
	}
	return nil
}

// DeleteSessionRecordingConfig deletes SessionRecordingConfig from the backend.
func (s *ClusterConfigurationService) DeleteSessionRecordingConfig(ctx context.Context) error {
	err := s.Delete(ctx, backend.Key(clusterConfigPrefix, sessionRecordingPrefix))
	if err != nil {
		if trace.IsNotFound(err) {
			return trace.NotFound("session recording config not found")
		}
		return trace.Wrap(err)
	}
	return nil
}

const (
	clusterConfigPrefix    = "cluster_configuration"
	namePrefix             = "name"
	staticTokensPrefix     = "static_tokens"
	authPrefix             = "authentication"
	preferencePrefix       = "preference"
	generalPrefix          = "general"
	networkingPrefix       = "networking"
	sessionRecordingPrefix = "session_recording"
)<|MERGE_RESOLUTION|>--- conflicted
+++ resolved
@@ -265,15 +265,9 @@
 }
 
 // SetClusterConfig sets services.ClusterConfig on the backend.
-<<<<<<< HEAD
 func (s *ClusterConfigurationService) SetClusterConfig(c types.ClusterConfig) error {
-	if err := s.syncClusterConfigWithNetworkingConfig(c); err != nil {
-		return trace.Wrap(err)
-=======
-func (s *ClusterConfigurationService) SetClusterConfig(c services.ClusterConfig) error {
 	if c.HasNetworkingFields() {
 		return trace.BadParameter("cluster config has legacy networking fields, call SetClusterNetworkingConfig to set these fields")
->>>>>>> 3ca21aca
 	}
 	if c.HasSessionRecordingFields() {
 		return trace.BadParameter("cluster config has legacy session recording fields, call SetSessionRecordingConfig to set these fields")
@@ -298,59 +292,6 @@
 	return nil
 }
 
-<<<<<<< HEAD
-// syncClusterConfigWithNetworkingConfig updates the given ClusterConfig
-// with the networking values that are now stored in ClusterNetworkingConfig,
-// or vice versa.  Intended to facilitate backward compatible transition from
-// legacy ClusterConfig.  DELETE IN 8.0.0
-func (s *ClusterConfigurationService) syncClusterConfigWithNetworkingConfig(clusterConfig types.ClusterConfig) error {
-	if clusterConfig.HasNetworkingConfig() {
-		netConfig, err := clusterConfig.GetNetworkingConfig()
-		if err != nil {
-			return trace.Wrap(err)
-		}
-		if err := s.SetClusterNetworkingConfig(context.TODO(), netConfig); err != nil {
-			return trace.Wrap(err)
-		}
-		return nil
-	}
-	netConfig, err := s.GetClusterNetworkingConfig(context.TODO())
-	if err != nil {
-		return trace.Wrap(err)
-	}
-	if err := clusterConfig.SetNetworkingConfig(netConfig); err != nil {
-		return trace.Wrap(err)
-	}
-	return nil
-}
-
-// syncClusterConfigWithSessionRecordingConfig updates the given ClusterConfig
-// with the session recording values that are now stored in SessionRecordingConfig,
-// or vice versa.  Intended to facilitate backward compatible transition from
-// legacy ClusterConfig.  DELETE IN 8.0.0
-func (s *ClusterConfigurationService) syncClusterConfigWithSessionRecordingConfig(clusterConfig types.ClusterConfig) error {
-	if clusterConfig.HasSessionRecordingConfig() {
-		recConfig, err := clusterConfig.GetSessionRecordingConfig()
-		if err != nil {
-			return trace.Wrap(err)
-		}
-		if err := s.SetSessionRecordingConfig(context.TODO(), recConfig); err != nil {
-			return trace.Wrap(err)
-		}
-		return nil
-	}
-	recConfig, err := s.GetSessionRecordingConfig(context.TODO())
-	if err != nil {
-		return trace.Wrap(err)
-	}
-	if err := clusterConfig.SetSessionRecordingConfig(recConfig); err != nil {
-		return trace.Wrap(err)
-	}
-	return nil
-}
-
-=======
->>>>>>> 3ca21aca
 // GetClusterNetworkingConfig gets cluster networking config from the backend.
 func (s *ClusterConfigurationService) GetClusterNetworkingConfig(ctx context.Context, opts ...services.MarshalOption) (types.ClusterNetworkingConfig, error) {
 	item, err := s.Get(ctx, backend.Key(clusterConfigPrefix, networkingPrefix))
