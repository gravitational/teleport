/*
 * Teleport
 * Copyright (C) 2023  Gravitational, Inc.
 *
 * This program is free software: you can redistribute it and/or modify
 * it under the terms of the GNU Affero General Public License as published by
 * the Free Software Foundation, either version 3 of the License, or
 * (at your option) any later version.
 *
 * This program is distributed in the hope that it will be useful,
 * but WITHOUT ANY WARRANTY; without even the implied warranty of
 * MERCHANTABILITY or FITNESS FOR A PARTICULAR PURPOSE.  See the
 * GNU Affero General Public License for more details.
 *
 * You should have received a copy of the GNU Affero General Public License
 * along with this program.  If not, see <http://www.gnu.org/licenses/>.
 */

package local

import (
	"context"
	"strings"

	"github.com/gravitational/trace"
	"github.com/jonboulle/clockwork"
	"github.com/sirupsen/logrus"

	"github.com/gravitational/teleport"
	apidefaults "github.com/gravitational/teleport/api/defaults"
	accessgraphsecretsv1pb "github.com/gravitational/teleport/api/gen/proto/go/teleport/accessgraph/v1"
	"github.com/gravitational/teleport/api/gen/proto/go/teleport/autoupdate/v1"
	dbobjectv1 "github.com/gravitational/teleport/api/gen/proto/go/teleport/dbobject/v1"
	headerv1 "github.com/gravitational/teleport/api/gen/proto/go/teleport/header/v1"
	kubewaitingcontainerpb "github.com/gravitational/teleport/api/gen/proto/go/teleport/kubewaitingcontainer/v1"
	machineidv1 "github.com/gravitational/teleport/api/gen/proto/go/teleport/machineid/v1"
	notificationsv1 "github.com/gravitational/teleport/api/gen/proto/go/teleport/notifications/v1"
	provisioningv1 "github.com/gravitational/teleport/api/gen/proto/go/teleport/provisioning/v1"
	userprovisioningpb "github.com/gravitational/teleport/api/gen/proto/go/teleport/userprovisioning/v2"
	"github.com/gravitational/teleport/api/types"
	"github.com/gravitational/teleport/api/types/kubewaitingcontainer"
	"github.com/gravitational/teleport/lib/backend"
	"github.com/gravitational/teleport/lib/defaults"
	"github.com/gravitational/teleport/lib/devicetrust"
	"github.com/gravitational/teleport/lib/services"
	"github.com/gravitational/teleport/lib/services/local/generic"
)

// EventsService implements service to watch for events
type EventsService struct {
	*logrus.Entry
	backend backend.Backend
}

// NewEventsService returns new events service instance
func NewEventsService(b backend.Backend) *EventsService {
	return &EventsService{
		Entry:   logrus.WithFields(logrus.Fields{teleport.ComponentKey: "Events"}),
		backend: b,
	}
}

// NewWatcher returns a new event watcher
func (e *EventsService) NewWatcher(ctx context.Context, watch types.Watch) (types.Watcher, error) {
	if len(watch.Kinds) == 0 {
		return nil, trace.BadParameter("global watches are not supported yet")
	}

	validKinds := make([]types.WatchKind, 0, len(watch.Kinds))
	var parsers []resourceParser
	var prefixes []backend.Key
	for _, kind := range watch.Kinds {
		if kind.Name != "" && kind.Kind != types.KindNamespace {
			if watch.AllowPartialSuccess {
				continue
			}
			return nil, trace.BadParameter("watch with Name is only supported for Namespace resource")
		}
		var parser resourceParser
		switch kind.Kind {
		case types.KindCertAuthority:
			parser = newCertAuthorityParser(kind.LoadSecrets, kind.Filter)
		case types.KindToken:
			parser = newProvisionTokenParser()
		case types.KindStaticTokens:
			parser = newStaticTokensParser()
		case types.KindClusterAuditConfig:
			parser = newClusterAuditConfigParser()
		case types.KindClusterNetworkingConfig:
			parser = newClusterNetworkingConfigParser()
		case types.KindClusterAuthPreference:
			parser = newAuthPreferenceParser()
		case types.KindSessionRecordingConfig:
			parser = newSessionRecordingConfigParser()
		case types.KindUIConfig:
			parser = newUIConfigParser()
		case types.KindClusterName:
			parser = newClusterNameParser()
		case types.KindAutoUpdateConfig:
			parser = newAutoUpdateConfigParser()
		case types.KindAutoUpdateVersion:
			parser = newAutoUpdateVersionParser()
		case types.KindAutoUpdateAgentRollout:
			parser = newAutoUpdateAgentRolloutParser()
		case types.KindNamespace:
			parser = newNamespaceParser(kind.Name)
		case types.KindRole:
			parser = newRoleParser()
		case types.KindUser:
			parser = newUserParser()
		case types.KindNode:
			parser = newNodeParser()
		case types.KindProxy:
			parser = newProxyParser()
		case types.KindAuthServer:
			parser = newAuthServerParser()
		case types.KindTunnelConnection:
			parser = newTunnelConnectionParser()
		case types.KindReverseTunnel:
			parser = newReverseTunnelParser()
		case types.KindAccessRequest:
			p, err := newAccessRequestParser(kind.Filter)
			if err != nil {
				if watch.AllowPartialSuccess {
					continue
				}
				return nil, trace.Wrap(err)
			}
			parser = p
		case types.KindAppServer:
			parser = newAppServerV3Parser()
		case types.KindWebSession:
			switch kind.SubKind {
			case types.KindSAMLIdPSession:
				parser = newSAMLIdPSessionParser(kind.LoadSecrets)
			case types.KindSnowflakeSession:
				parser = newSnowflakeSessionParser(kind.LoadSecrets)
			case types.KindAppSession:
				parser = newAppSessionParser(kind.LoadSecrets)
			case types.KindWebSession:
				parser = newWebSessionParser(kind.LoadSecrets)
			default:
				if watch.AllowPartialSuccess {
					continue
				}
				return nil, trace.BadParameter("watcher on object subkind %q is not supported", kind.SubKind)
			}
		case types.KindWebToken:
			parser = newWebTokenParser()
		case types.KindRemoteCluster:
			parser = newRemoteClusterParser()
		case types.KindKubeServer:
			parser = newKubeServerParser()
		case types.KindDatabaseServer:
			parser = newDatabaseServerParser()
		case types.KindDatabaseService:
			parser = newDatabaseServiceParser()
		case types.KindDatabase:
			parser = newDatabaseParser()
		case types.KindDatabaseObject:
			parser = newDatabaseObjectParser()
		case types.KindApp:
			parser = newAppParser()
		case types.KindLock:
			parser = newLockParser()
		case types.KindNetworkRestrictions:
			parser = newNetworkRestrictionsParser()
		case types.KindWindowsDesktopService:
			parser = newWindowsDesktopServicesParser()
		case types.KindWindowsDesktop:
			parser = newWindowsDesktopsParser()
		case types.KindDynamicWindowsDesktop:
			parser = newDynamicWindowsDesktopsParser()
		case types.KindInstaller:
			parser = newInstallerParser()
		case types.KindKubernetesCluster:
			parser = newKubeClusterParser()
		case types.KindCrownJewel:
			parser = newCrownJewelParser()
		case types.KindPlugin:
			parser = newPluginParser(kind.LoadSecrets)
		case types.KindSAMLIdPServiceProvider:
			parser = newSAMLIDPServiceProviderParser()
		case types.KindUserGroup:
			parser = newUserGroupParser()
		case types.KindOktaImportRule:
			parser = newOktaImportRuleParser()
		case types.KindOktaAssignment:
			parser = newOktaAssignmentParser()
		case types.KindIntegration:
			parser = newIntegrationParser()
		case types.KindUserTask:
			parser = newUserTaskParser()
		case types.KindDiscoveryConfig:
			parser = newDiscoveryConfigParser()
		case types.KindHeadlessAuthentication:
			p, err := newHeadlessAuthenticationParser(kind.Filter)
			if err != nil {
				if watch.AllowPartialSuccess {
					continue
				}
				return nil, trace.Wrap(err)
			}
			parser = p
		case types.KindAccessList:
			parser = newAccessListParser()
		case types.KindAuditQuery:
			parser = newAuditQueryParser()
		case types.KindSecurityReport:
			parser = newSecurityReportParser()
		case types.KindSecurityReportState:
			parser = newSecurityReportStateParser()
		case types.KindUserLoginState:
			parser = newUserLoginStateParser()
		case types.KindAccessListMember:
			parser = newAccessListMemberParser()
		case types.KindAccessListReview:
			parser = newAccessListReviewParser()
		case types.KindKubeWaitingContainer:
			parser = newKubeWaitingContainerParser()
		case types.KindNotification:
			parser = newUserNotificationParser()
		case types.KindGlobalNotification:
			parser = newGlobalNotificationParser()
		case types.KindAccessMonitoringRule:
			parser = newAccessMonitoringRuleParser()
		case types.KindBotInstance:
			parser = newBotInstanceParser()
		case types.KindInstance:
			parser = newInstanceParser()
		case types.KindDevice:
			parser = newDeviceParser()
		case types.KindAccessGraphSecretPrivateKey:
			parser = newAccessGraphSecretPrivateKeyParser()
		case types.KindAccessGraphSecretAuthorizedKey:
			parser = newAccessGraphSecretAuthorizedKeyParser()
		case types.KindAccessGraphSettings:
			parser = newAccessGraphSettingsParser()
		case types.KindSPIFFEFederation:
			parser = newSPIFFEFederationParser()
		case types.KindStaticHostUser:
			parser = newStaticHostUserParser()
		case types.KindProvisioningPrincipalState:
			parser = newProvisioningStateParser()
		case types.KindIdentityCenterAccount:
			parser = newIdentityCenterAccountParser()
		case types.KindIdentityCenterPrincipalAssignment:
			parser = newIdentityCenterPrincipalAssignmentParser()
		case types.KindIdentityCenterAccountAssignment:
			parser = newIdentityCenterAccountAssignmentParser()
<<<<<<< HEAD
		case types.KindGitServer:
			parser = newGitServerParser()
=======
		case types.KindPluginStaticCredentials:
			parser = newPluginStaticCredentialsParser()
>>>>>>> 2967e4eb
		default:
			if watch.AllowPartialSuccess {
				continue
			}
			return nil, trace.BadParameter("watcher on object kind %q is not supported", kind.Kind)
		}
		prefixes = append(prefixes, parser.prefixes()...)
		parsers = append(parsers, parser)
		validKinds = append(validKinds, kind)
	}

	if len(validKinds) == 0 {
		return nil, trace.BadParameter("none of the requested kinds can be watched")
	}

	origNumPrefixes := len(prefixes)
	redundantNumPrefixes := len(backend.RemoveRedundantPrefixes(prefixes))
	if origNumPrefixes != redundantNumPrefixes {
		// If you've hit this error, the prefixes in two or more of your parsers probably overlap, meaning
		// one prefix will also contain another as a subset. Look into using backend.ExactKey instead of
		// backend.NewKey in your parser.
		return nil, trace.BadParameter("redundant prefixes detected in events, which will result in event parsers not aligning with their intended prefix (this is a bug)")
	}

	w, err := e.backend.NewWatcher(ctx, backend.Watch{
		Name:            watch.Name,
		Prefixes:        prefixes,
		QueueSize:       watch.QueueSize,
		MetricComponent: watch.MetricComponent,
	})
	if err != nil {
		return nil, trace.Wrap(err)
	}
	return newWatcher(w, e.Entry, parsers, validKinds), nil
}

func newWatcher(backendWatcher backend.Watcher, l *logrus.Entry, parsers []resourceParser, kinds []types.WatchKind) *watcher {
	w := &watcher{
		backendWatcher: backendWatcher,
		Entry:          l,
		parsers:        parsers,
		eventsC:        make(chan types.Event),
		kinds:          kinds,
	}
	go w.forwardEvents()
	return w
}

type watcher struct {
	*logrus.Entry
	parsers        []resourceParser
	backendWatcher backend.Watcher
	eventsC        chan types.Event
	kinds          []types.WatchKind
}

func (w *watcher) Error() error {
	return nil
}

func (w *watcher) parseEvent(e backend.Event) ([]types.Event, []error) {
	if e.Type == types.OpInit {
		return []types.Event{{Type: e.Type, Resource: types.NewWatchStatus(w.kinds)}}, nil
	}
	events := []types.Event{}
	errs := []error{}
	for _, p := range w.parsers {
		if p.match(e.Item.Key) {
			resource, err := p.parse(e)
			if err != nil {
				errs = append(errs, trace.Wrap(err))
				continue
			}
			// if resource is nil, then it was well-formed but is being filtered out.
			if resource == nil {
				continue
			}
			events = append(events, types.Event{Type: e.Type, Resource: resource})
		}
	}
	return events, errs
}

func (w *watcher) forwardEvents() {
	for {
		select {
		case <-w.backendWatcher.Done():
			return
		case event := <-w.backendWatcher.Events():
			converted, errs := w.parseEvent(event)
			for _, err := range errs {
				// not found errors are expected, for example
				// when namespace prefix is watched, it captures
				// node events as well, and there could be no
				// handler registered for nodes, only for namespaces
				if !trace.IsNotFound(err) {
					w.Warning(trace.DebugReport(err))
				}
			}
			for _, c := range converted {
				select {
				case w.eventsC <- c:
				case <-w.backendWatcher.Done():
					return
				}
			}
		}
	}
}

// Events returns channel with events
func (w *watcher) Events() <-chan types.Event {
	return w.eventsC
}

// Done returns the channel signaling the closure
func (w *watcher) Done() <-chan struct{} {
	return w.backendWatcher.Done()
}

// Close closes the watcher and releases
// all associated resources
func (w *watcher) Close() error {
	return w.backendWatcher.Close()
}

// resourceParser is an interface
// for parsing resource from backend byte event stream
type resourceParser interface {
	// parse parses resource from the backend event
	parse(event backend.Event) (types.Resource, error)
	// match returns true if event key matches
	match(key backend.Key) bool
	// prefixes returns prefixes to watch
	prefixes() []backend.Key
}

// baseParser is a partial implementation of resourceParser for the most common
// resource types (stored under a static prefix).
type baseParser struct {
	matchPrefixes []backend.Key
}

func newBaseParser(prefixes ...backend.Key) baseParser {
	return baseParser{matchPrefixes: prefixes}
}

func (p baseParser) prefixes() []backend.Key {
	return p.matchPrefixes
}

func (p baseParser) match(key backend.Key) bool {
	for _, prefix := range p.matchPrefixes {
		if key.HasPrefix(prefix) {
			return true
		}
	}
	return false
}

func newCertAuthorityParser(loadSecrets bool, filter map[string]string) *certAuthorityParser {
	var caFilter types.CertAuthorityFilter
	caFilter.FromMap(filter)
	return &certAuthorityParser{
		loadSecrets: loadSecrets,
		baseParser:  newBaseParser(backend.NewKey(authoritiesPrefix)),
		filter:      caFilter,
	}
}

type certAuthorityParser struct {
	baseParser
	loadSecrets bool
	filter      types.CertAuthorityFilter
}

func (p *certAuthorityParser) parse(event backend.Event) (types.Resource, error) {
	switch event.Type {
	case types.OpDelete:
		components := event.Item.Key.Components()
		if len(components) != 3 {
			return nil, trace.NotFound("failed parsing %v", event.Item.Key.String())
		}

		return &types.ResourceHeader{
			Kind:    types.KindCertAuthority,
			SubKind: components[1],
			Version: types.V2,
			Metadata: types.Metadata{
				Name:      components[2],
				Namespace: apidefaults.Namespace,
			},
		}, nil
	case types.OpPut:
		ca, err := services.UnmarshalCertAuthority(event.Item.Value,
			services.WithExpires(event.Item.Expires), services.WithRevision(event.Item.Revision))
		if err != nil {
			return nil, trace.Wrap(err)
		}
		if !p.filter.Match(ca) {
			return nil, nil
		}
		// never send private signing keys over event stream?
		// this might not be true
		setSigningKeys(ca, p.loadSecrets)
		return ca, nil
	default:
		return nil, trace.BadParameter("event %v is not supported", event.Type)
	}
}

func newProvisionTokenParser() *provisionTokenParser {
	return &provisionTokenParser{
		baseParser: newBaseParser(backend.NewKey(tokensPrefix)),
	}
}

type provisionTokenParser struct {
	baseParser
}

func (p *provisionTokenParser) parse(event backend.Event) (types.Resource, error) {
	switch event.Type {
	case types.OpDelete:
		name := event.Item.Key.TrimPrefix(backend.NewKey(tokensPrefix)).String()
		if name == "" {
			return nil, trace.NotFound("failed parsing %v", event.Item.Key.String())
		}

		return &types.ResourceHeader{
			Kind:    types.KindToken,
			Version: types.V2,
			Metadata: types.Metadata{
				Name:      strings.TrimPrefix(name, backend.SeparatorString),
				Namespace: apidefaults.Namespace,
			},
		}, nil

	case types.OpPut:
		token, err := services.UnmarshalProvisionToken(event.Item.Value,
			services.WithExpires(event.Item.Expires),
			services.WithRevision(event.Item.Revision),
		)
		if err != nil {
			return nil, trace.Wrap(err)
		}
		return token, nil
	default:
		return nil, trace.BadParameter("event %v is not supported", event.Type)
	}
}

func newStaticTokensParser() *staticTokensParser {
	return &staticTokensParser{
		baseParser: newBaseParser(backend.NewKey(clusterConfigPrefix, staticTokensPrefix)),
	}
}

type staticTokensParser struct {
	baseParser
}

func (p *staticTokensParser) parse(event backend.Event) (types.Resource, error) {
	switch event.Type {
	case types.OpDelete:
		return &types.ResourceHeader{
			Kind:    types.KindStaticTokens,
			Version: types.V2,
			Metadata: types.Metadata{
				Name:      types.MetaNameStaticTokens,
				Namespace: apidefaults.Namespace,
			},
		}, nil
	case types.OpPut:
		tokens, err := services.UnmarshalStaticTokens(event.Item.Value,
			services.WithExpires(event.Item.Expires),
			services.WithRevision(event.Item.Revision),
		)
		if err != nil {
			return nil, trace.Wrap(err)
		}
		return tokens, nil
	default:
		return nil, trace.BadParameter("event %v is not supported", event.Type)
	}
}

func newClusterAuditConfigParser() *clusterAuditConfigParser {
	return &clusterAuditConfigParser{
		baseParser: newBaseParser(backend.NewKey(clusterConfigPrefix, auditPrefix)),
	}
}

type clusterAuditConfigParser struct {
	baseParser
}

func (p *clusterAuditConfigParser) parse(event backend.Event) (types.Resource, error) {
	switch event.Type {
	case types.OpDelete:
		return &types.ResourceHeader{
			Kind:    types.KindClusterAuditConfig,
			Version: types.V2,
			Metadata: types.Metadata{
				Name:      types.MetaNameClusterAuditConfig,
				Namespace: apidefaults.Namespace,
			},
		}, nil
	case types.OpPut:
		clusterAuditConfig, err := services.UnmarshalClusterAuditConfig(
			event.Item.Value,
			services.WithExpires(event.Item.Expires),
			services.WithRevision(event.Item.Revision),
		)
		if err != nil {
			return nil, trace.Wrap(err)
		}
		return clusterAuditConfig, nil
	default:
		return nil, trace.BadParameter("event %v is not supported", event.Type)
	}
}

func newClusterNetworkingConfigParser() *clusterNetworkingConfigParser {
	return &clusterNetworkingConfigParser{
		baseParser: newBaseParser(backend.NewKey(clusterConfigPrefix, networkingPrefix)),
	}
}

type clusterNetworkingConfigParser struct {
	baseParser
}

func (p *clusterNetworkingConfigParser) parse(event backend.Event) (types.Resource, error) {
	switch event.Type {
	case types.OpDelete:
		return &types.ResourceHeader{
			Kind:    types.KindClusterNetworkingConfig,
			Version: types.V2,
			Metadata: types.Metadata{
				Name:      types.MetaNameClusterNetworkingConfig,
				Namespace: apidefaults.Namespace,
			},
		}, nil
	case types.OpPut:
		clusterNetworkingConfig, err := services.UnmarshalClusterNetworkingConfig(
			event.Item.Value,
			services.WithExpires(event.Item.Expires),
			services.WithRevision(event.Item.Revision),
		)
		if err != nil {
			return nil, trace.Wrap(err)
		}
		return clusterNetworkingConfig, nil
	default:
		return nil, trace.BadParameter("event %v is not supported", event.Type)
	}
}

func newAuthPreferenceParser() *authPreferenceParser {
	return &authPreferenceParser{
		baseParser: newBaseParser(backend.NewKey(authPrefix, preferencePrefix, generalPrefix)),
	}
}

type authPreferenceParser struct {
	baseParser
}

func (p *authPreferenceParser) parse(event backend.Event) (types.Resource, error) {
	switch event.Type {
	case types.OpDelete:
		return &types.ResourceHeader{
			Kind:    types.KindClusterAuthPreference,
			Version: types.V2,
			Metadata: types.Metadata{
				Name:      types.MetaNameClusterAuthPreference,
				Namespace: apidefaults.Namespace,
			},
		}, nil
	case types.OpPut:
		ap, err := services.UnmarshalAuthPreference(
			event.Item.Value,
			services.WithExpires(event.Item.Expires),
			services.WithRevision(event.Item.Revision),
		)
		if err != nil {
			return nil, trace.Wrap(err)
		}
		return ap, nil
	default:
		return nil, trace.BadParameter("event %v is not supported", event.Type)
	}
}

func newUIConfigParser() *uiConfigParser {
	return &uiConfigParser{
		baseParser: newBaseParser(backend.NewKey(clusterConfigPrefix, uiPrefix)),
	}
}

type uiConfigParser struct {
	baseParser
}

func (p *uiConfigParser) parse(event backend.Event) (types.Resource, error) {
	switch event.Type {
	case types.OpDelete:
		return &types.ResourceHeader{
			Kind:    types.KindUIConfig,
			Version: types.V1,
			Metadata: types.Metadata{
				Name:      types.MetaNameUIConfig,
				Namespace: apidefaults.Namespace,
			},
		}, nil
	case types.OpPut:
		ap, err := services.UnmarshalUIConfig(
			event.Item.Value,
			services.WithExpires(event.Item.Expires),
			services.WithRevision(event.Item.Revision),
		)
		if err != nil {
			return nil, trace.Wrap(err)
		}
		return ap, nil
	default:
		return nil, trace.BadParameter("event %v is not supported", event.Type)
	}
}

func newSessionRecordingConfigParser() *sessionRecordingConfigParser {
	return &sessionRecordingConfigParser{
		baseParser: newBaseParser(backend.NewKey(clusterConfigPrefix, sessionRecordingPrefix)),
	}
}

type sessionRecordingConfigParser struct {
	baseParser
}

func (p *sessionRecordingConfigParser) parse(event backend.Event) (types.Resource, error) {
	switch event.Type {
	case types.OpDelete:
		return &types.ResourceHeader{
			Kind:    types.KindSessionRecordingConfig,
			Version: types.V2,
			Metadata: types.Metadata{
				Name:      types.MetaNameSessionRecordingConfig,
				Namespace: apidefaults.Namespace,
			},
		}, nil
	case types.OpPut:
		ap, err := services.UnmarshalSessionRecordingConfig(
			event.Item.Value,
			services.WithExpires(event.Item.Expires),
			services.WithRevision(event.Item.Revision),
		)
		if err != nil {
			return nil, trace.Wrap(err)
		}
		return ap, nil
	default:
		return nil, trace.BadParameter("event %v is not supported", event.Type)
	}
}

func newClusterNameParser() *clusterNameParser {
	return &clusterNameParser{
		baseParser: newBaseParser(backend.NewKey(clusterConfigPrefix, namePrefix)),
	}
}

type clusterNameParser struct {
	baseParser
}

func (p *clusterNameParser) parse(event backend.Event) (types.Resource, error) {
	switch event.Type {
	case types.OpDelete:
		return &types.ResourceHeader{
			Kind:    types.KindClusterName,
			Version: types.V2,
			Metadata: types.Metadata{
				Name:      types.MetaNameClusterName,
				Namespace: apidefaults.Namespace,
			},
		}, nil
	case types.OpPut:
		clusterName, err := services.UnmarshalClusterName(event.Item.Value,
			services.WithExpires(event.Item.Expires),
			services.WithRevision(event.Item.Revision),
		)
		if err != nil {
			return nil, trace.Wrap(err)
		}
		return clusterName, nil
	default:
		return nil, trace.BadParameter("event %v is not supported", event.Type)
	}
}

func newAutoUpdateConfigParser() *autoUpdateConfigParser {
	return &autoUpdateConfigParser{
		baseParser: newBaseParser(backend.NewKey(autoUpdateConfigPrefix)),
	}
}

type autoUpdateConfigParser struct {
	baseParser
}

func (p *autoUpdateConfigParser) parse(event backend.Event) (types.Resource, error) {
	switch event.Type {
	case types.OpDelete:
		return &types.ResourceHeader{
			Kind:    types.KindAutoUpdateConfig,
			Version: types.V1,
			Metadata: types.Metadata{
				Name:      types.MetaNameAutoUpdateConfig,
				Namespace: apidefaults.Namespace,
			},
		}, nil
	case types.OpPut:
		autoUpdateConfig, err := services.UnmarshalProtoResource[*autoupdate.AutoUpdateConfig](event.Item.Value,
			services.WithExpires(event.Item.Expires),
			services.WithRevision(event.Item.Revision),
		)
		if err != nil {
			return nil, trace.Wrap(err)
		}
		return types.Resource153ToLegacy(autoUpdateConfig), nil
	default:
		return nil, trace.BadParameter("event %v is not supported", event.Type)
	}
}

func newAutoUpdateVersionParser() *autoUpdateVersionParser {
	return &autoUpdateVersionParser{
		baseParser: newBaseParser(backend.NewKey(autoUpdateVersionPrefix)),
	}
}

type autoUpdateVersionParser struct {
	baseParser
}

func (p *autoUpdateVersionParser) parse(event backend.Event) (types.Resource, error) {
	switch event.Type {
	case types.OpDelete:
		return &types.ResourceHeader{
			Kind:    types.KindAutoUpdateVersion,
			Version: types.V1,
			Metadata: types.Metadata{
				Name:      types.MetaNameAutoUpdateVersion,
				Namespace: apidefaults.Namespace,
			},
		}, nil
	case types.OpPut:
		autoUpdateVersion, err := services.UnmarshalProtoResource[*autoupdate.AutoUpdateVersion](event.Item.Value,
			services.WithExpires(event.Item.Expires),
			services.WithRevision(event.Item.Revision),
		)
		if err != nil {
			return nil, trace.Wrap(err)
		}
		return types.Resource153ToLegacy(autoUpdateVersion), nil
	default:
		return nil, trace.BadParameter("event %v is not supported", event.Type)
	}
}

func newAutoUpdateAgentRolloutParser() *autoUpdateAgentRolloutParser {
	return &autoUpdateAgentRolloutParser{
		baseParser: newBaseParser(backend.NewKey(autoUpdateAgentRolloutPrefix)),
	}
}

type autoUpdateAgentRolloutParser struct {
	baseParser
}

func (p *autoUpdateAgentRolloutParser) parse(event backend.Event) (types.Resource, error) {
	switch event.Type {
	case types.OpDelete:
		return &types.ResourceHeader{
			Kind:    types.KindAutoUpdateAgentRollout,
			Version: types.V1,
			Metadata: types.Metadata{
				Name:      types.MetaNameAutoUpdateAgentRollout,
				Namespace: apidefaults.Namespace,
			},
		}, nil
	case types.OpPut:
		autoUpdateAgentRollout, err := services.UnmarshalProtoResource[*autoupdate.AutoUpdateAgentRollout](event.Item.Value,
			services.WithExpires(event.Item.Expires),
			services.WithRevision(event.Item.Revision),
		)
		if err != nil {
			return nil, trace.Wrap(err)
		}
		return types.Resource153ToLegacy(autoUpdateAgentRollout), nil
	default:
		return nil, trace.BadParameter("event %v is not supported", event.Type)
	}
}

func newNamespaceParser(name string) *namespaceParser {
	prefix := backend.NewKey(namespacesPrefix)
	if name != "" {
		prefix = backend.NewKey(namespacesPrefix, name, paramsPrefix)
	}
	return &namespaceParser{
		baseParser: newBaseParser(prefix),
	}
}

type namespaceParser struct {
	baseParser
}

func (p *namespaceParser) match(key backend.Key) bool {
	// namespaces are stored under key '/namespaces/<namespace-name>/params'
	// and this code matches similar pattern
	return p.baseParser.match(key) &&
		key.HasSuffix(backend.NewKey(paramsPrefix)) &&
		len(key.Components()) > 2
}

func (p *namespaceParser) parse(event backend.Event) (types.Resource, error) {
	switch event.Type {
	case types.OpDelete:
		name := event.Item.Key.TrimPrefix(backend.NewKey(namespacesPrefix)).TrimSuffix(backend.NewKey(paramsPrefix)).String()
		if name == "" {
			return nil, trace.NotFound("failed parsing %v", event.Item.Key.String())
		}

		return &types.ResourceHeader{
			Kind:    types.KindNamespace,
			Version: types.V2,
			Metadata: types.Metadata{
				Name:      strings.TrimPrefix(name, backend.SeparatorString),
				Namespace: apidefaults.Namespace,
			},
		}, nil
	case types.OpPut:
		namespace, err := services.UnmarshalNamespace(event.Item.Value,
			services.WithExpires(event.Item.Expires),
			services.WithRevision(event.Item.Revision),
		)
		if err != nil {
			return nil, trace.Wrap(err)
		}
		return namespace, nil
	default:
		return nil, trace.BadParameter("event %v is not supported", event.Type)
	}
}

func newRoleParser() *roleParser {
	return &roleParser{
		baseParser: newBaseParser(backend.NewKey(rolesPrefix)),
	}
}

type roleParser struct {
	baseParser
}

func (p *roleParser) parse(event backend.Event) (types.Resource, error) {
	switch event.Type {
	case types.OpDelete:
		name := event.Item.Key.TrimPrefix(backend.NewKey(rolesPrefix)).TrimSuffix(backend.NewKey(paramsPrefix)).String()
		if name == "" {
			return nil, trace.NotFound("failed parsing %v", event.Item.Key.String())
		}

		return &types.ResourceHeader{
			Kind:    types.KindRole,
			Version: types.V7,
			Metadata: types.Metadata{
				Name:      strings.TrimPrefix(name, backend.SeparatorString),
				Namespace: apidefaults.Namespace,
			},
		}, nil
	case types.OpPut:
		resource, err := services.UnmarshalRole(event.Item.Value,
			services.WithExpires(event.Item.Expires),
			services.WithRevision(event.Item.Revision),
		)
		if err != nil {
			return nil, trace.Wrap(err)
		}
		return resource, nil
	default:
		return nil, trace.BadParameter("event %v is not supported", event.Type)
	}
}

func newAccessRequestParser(m map[string]string) (*accessRequestParser, error) {
	var filter types.AccessRequestFilter
	if err := filter.FromMap(m); err != nil {
		return nil, trace.Wrap(err)
	}
	return &accessRequestParser{
		filter:      filter,
		matchPrefix: backend.NewKey(accessRequestsPrefix),
		matchSuffix: backend.NewKey(paramsPrefix),
	}, nil
}

type accessRequestParser struct {
	filter      types.AccessRequestFilter
	matchPrefix backend.Key
	matchSuffix backend.Key
}

func (p *accessRequestParser) prefixes() []backend.Key {
	return []backend.Key{p.matchPrefix}
}

func (p *accessRequestParser) match(key backend.Key) bool {
	if !key.HasPrefix(p.matchPrefix) {
		return false
	}
	if !key.HasSuffix(p.matchSuffix) {
		return false
	}
	return true
}

func (p *accessRequestParser) parse(event backend.Event) (types.Resource, error) {
	switch event.Type {
	case types.OpDelete:
		name := event.Item.Key.TrimPrefix(backend.NewKey(accessRequestsPrefix)).TrimSuffix(backend.NewKey(paramsPrefix)).String()
		if name == "" {
			return nil, trace.NotFound("failed parsing %v", event.Item.Key.String())
		}

		return &types.ResourceHeader{
			Kind:    types.KindAccessRequest,
			Version: types.V3,
			Metadata: types.Metadata{
				Name:      strings.TrimPrefix(name, backend.SeparatorString),
				Namespace: apidefaults.Namespace,
			},
		}, nil
	case types.OpPut:
		req, err := itemToAccessRequest(event.Item)
		if err != nil {
			return nil, trace.Wrap(err)
		}
		if !p.filter.Match(req) {
			return nil, nil
		}
		return req, nil
	default:
		return nil, trace.BadParameter("event %v is not supported", event.Type)
	}
}

func newUserParser() *userParser {
	return &userParser{
		baseParser: newBaseParser(backend.NewKey(webPrefix, usersPrefix)),
	}
}

type userParser struct {
	baseParser
}

func (p *userParser) match(key backend.Key) bool {
	// users are stored under key '/web/users/<username>/params'
	// and this code matches similar pattern
	return p.baseParser.match(key) &&
		key.HasSuffix(backend.NewKey(paramsPrefix)) &&
		len(key.Components()) >= 4
}

func (p *userParser) parse(event backend.Event) (types.Resource, error) {
	switch event.Type {
	case types.OpDelete:
		name := event.Item.Key.TrimPrefix(backend.NewKey(webPrefix, usersPrefix)).TrimSuffix(backend.NewKey(paramsPrefix)).String()
		if name == "" {
			return nil, trace.NotFound("failed parsing %v", event.Item.Key.String())
		}

		return &types.ResourceHeader{
			Kind:    types.KindUser,
			Version: types.V2,
			Metadata: types.Metadata{
				Name:      strings.TrimPrefix(name, backend.SeparatorString),
				Namespace: apidefaults.Namespace,
			},
		}, nil
	case types.OpPut:
		resource, err := services.UnmarshalUser(event.Item.Value,
			services.WithExpires(event.Item.Expires),
			services.WithRevision(event.Item.Revision),
		)
		if err != nil {
			return nil, trace.Wrap(err)
		}
		return resource, nil
	default:
		return nil, trace.BadParameter("event %v is not supported", event.Type)
	}
}

func newNodeParser() *nodeParser {
	return &nodeParser{
		baseParser: newBaseParser(backend.NewKey(nodesPrefix, apidefaults.Namespace)),
	}
}

type nodeParser struct {
	baseParser
}

func (p *nodeParser) parse(event backend.Event) (types.Resource, error) {
	switch event.Type {
	case types.OpDelete:
		name := event.Item.Key.TrimPrefix(backend.NewKey(nodesPrefix, apidefaults.Namespace)).String()
		if name == "" {
			return nil, trace.NotFound("failed parsing %v", event.Item.Key.String())
		}

		return &types.ResourceHeader{
			Kind:    types.KindNode,
			Version: types.V2,
			Metadata: types.Metadata{
				Name:      strings.TrimPrefix(name, backend.SeparatorString),
				Namespace: apidefaults.Namespace,
			},
		}, nil
	case types.OpPut:
		resource, err := services.UnmarshalServer(event.Item.Value,
			types.KindNode,
			services.WithExpires(event.Item.Expires),
			services.WithRevision(event.Item.Revision),
		)
		if err != nil {
			return nil, trace.Wrap(err)
		}
		return resource, nil
	default:
		return nil, trace.BadParameter("event %v is not supported", event.Type)
	}
}

func newProxyParser() *proxyParser {
	return &proxyParser{
		baseParser: newBaseParser(backend.NewKey(proxiesPrefix)),
	}
}

type proxyParser struct {
	baseParser
}

func (p *proxyParser) parse(event backend.Event) (types.Resource, error) {
	switch event.Type {
	case types.OpDelete:
		name := event.Item.Key.TrimPrefix(backend.NewKey(proxiesPrefix)).String()
		if name == "" {
			return nil, trace.NotFound("failed parsing %v", event.Item.Key.String())
		}

		return &types.ResourceHeader{
			Kind:    types.KindProxy,
			Version: types.V2,
			Metadata: types.Metadata{
				Name:      strings.TrimPrefix(name, backend.SeparatorString),
				Namespace: apidefaults.Namespace,
			},
		}, nil
	case types.OpPut:
		resource, err := services.UnmarshalServer(event.Item.Value,
			types.KindProxy,
			services.WithExpires(event.Item.Expires),
			services.WithRevision(event.Item.Revision),
		)
		if err != nil {
			return nil, trace.Wrap(err)
		}
		return resource, nil
	default:
		return nil, trace.BadParameter("event %v is not supported", event.Type)
	}
}

func newAuthServerParser() *authServerParser {
	return &authServerParser{
		baseParser: newBaseParser(backend.NewKey(authServersPrefix)),
	}
}

type authServerParser struct {
	baseParser
}

func (p *authServerParser) parse(event backend.Event) (types.Resource, error) {
	switch event.Type {
	case types.OpDelete:
		name := event.Item.Key.TrimPrefix(backend.NewKey(authServersPrefix)).String()
		if name == "" {
			return nil, trace.NotFound("failed parsing %v", event.Item.Key.String())
		}

		return &types.ResourceHeader{
			Kind:    types.KindAuthServer,
			Version: types.V2,
			Metadata: types.Metadata{
				Name:      strings.TrimPrefix(name, backend.SeparatorString),
				Namespace: apidefaults.Namespace,
			},
		}, nil
	case types.OpPut:
		resource, err := services.UnmarshalServer(event.Item.Value,
			types.KindAuthServer,
			services.WithExpires(event.Item.Expires),
			services.WithRevision(event.Item.Revision),
		)
		if err != nil {
			return nil, trace.Wrap(err)
		}
		return resource, nil
	default:
		return nil, trace.BadParameter("event %v is not supported", event.Type)
	}
}

func newTunnelConnectionParser() *tunnelConnectionParser {
	return &tunnelConnectionParser{
		baseParser: newBaseParser(backend.NewKey(tunnelConnectionsPrefix)),
	}
}

type tunnelConnectionParser struct {
	baseParser
}

func (p *tunnelConnectionParser) parse(event backend.Event) (types.Resource, error) {
	switch event.Type {
	case types.OpDelete:
		components := event.Item.Key.Components()
		if len(components) != 3 {
			return nil, trace.NotFound("failed parsing %v", event.Item.Key.String())
		}

		return &types.ResourceHeader{
			Kind:    types.KindTunnelConnection,
			SubKind: components[1],
			Version: types.V2,
			Metadata: types.Metadata{
				Name:      components[2],
				Namespace: apidefaults.Namespace,
			},
		}, nil
	case types.OpPut:
		resource, err := services.UnmarshalTunnelConnection(event.Item.Value,
			services.WithExpires(event.Item.Expires),
			services.WithRevision(event.Item.Revision),
		)
		if err != nil {
			return nil, trace.Wrap(err)
		}
		return resource, nil
	default:
		return nil, trace.BadParameter("event %v is not supported", event.Type)
	}
}

func newReverseTunnelParser() *reverseTunnelParser {
	return &reverseTunnelParser{
		baseParser: newBaseParser(backend.NewKey(reverseTunnelsPrefix)),
	}
}

type reverseTunnelParser struct {
	baseParser
}

func (p *reverseTunnelParser) parse(event backend.Event) (types.Resource, error) {
	switch event.Type {
	case types.OpDelete:
		name := event.Item.Key.TrimPrefix(backend.NewKey(reverseTunnelsPrefix)).String()
		if name == "" {
			return nil, trace.NotFound("failed parsing %v", event.Item.Key.String())
		}

		return &types.ResourceHeader{
			Kind:    types.KindReverseTunnel,
			Version: types.V2,
			Metadata: types.Metadata{
				Name:      strings.TrimPrefix(name, backend.SeparatorString),
				Namespace: apidefaults.Namespace,
			},
		}, nil
	case types.OpPut:
		resource, err := services.UnmarshalReverseTunnel(event.Item.Value,
			services.WithExpires(event.Item.Expires),
			services.WithRevision(event.Item.Revision),
		)
		if err != nil {
			return nil, trace.Wrap(err)
		}
		return resource, nil
	default:
		return nil, trace.BadParameter("event %v is not supported", event.Type)
	}
}

func newAppServerV3Parser() *appServerV3Parser {
	return &appServerV3Parser{
		baseParser: newBaseParser(backend.NewKey(appServersPrefix, apidefaults.Namespace)),
	}
}

type appServerV3Parser struct {
	baseParser
}

func (p *appServerV3Parser) parse(event backend.Event) (types.Resource, error) {
	switch event.Type {
	case types.OpDelete:
		components := event.Item.Key.TrimPrefix(backend.NewKey(appServersPrefix, apidefaults.Namespace)).Components()
		if len(components) != 2 {
			return nil, trace.NotFound("failed parsing %v", event.Item.Key.String())
		}

		return &types.ResourceHeader{
			Kind:    types.KindAppServer,
			Version: types.V3,
			Metadata: types.Metadata{
				Name:        components[1],
				Namespace:   apidefaults.Namespace,
				Description: components[0],
			},
		}, nil
	case types.OpPut:
		return services.UnmarshalAppServer(
			event.Item.Value,
			services.WithExpires(event.Item.Expires),
		)
	default:
		return nil, trace.BadParameter("event %v is not supported", event.Type)
	}
}

func newSAMLIdPSessionParser(loadSecrets bool) *webSessionParser {
	return &webSessionParser{
		baseParser:  newBaseParser(backend.NewKey(samlIdPPrefix, sessionsPrefix)),
		loadSecrets: loadSecrets,
		hdr: types.ResourceHeader{
			Kind:    types.KindWebSession,
			SubKind: types.KindSAMLIdPSession,
			Version: types.V2,
		},
	}
}

func newSnowflakeSessionParser(loadSecrets bool) *webSessionParser {
	return &webSessionParser{
		baseParser:  newBaseParser(backend.NewKey(snowflakePrefix, sessionsPrefix)),
		loadSecrets: loadSecrets,
		hdr: types.ResourceHeader{
			Kind:    types.KindWebSession,
			SubKind: types.KindSnowflakeSession,
			Version: types.V2,
		},
	}
}

func newAppSessionParser(loadSecrets bool) *webSessionParser {
	return &webSessionParser{
		baseParser:  newBaseParser(backend.NewKey(appsPrefix, sessionsPrefix)),
		loadSecrets: loadSecrets,
		hdr: types.ResourceHeader{
			Kind:    types.KindWebSession,
			SubKind: types.KindAppSession,
			Version: types.V2,
		},
	}
}

func newWebSessionParser(loadSecrets bool) *webSessionParser {
	return &webSessionParser{
		baseParser:  newBaseParser(backend.NewKey(webPrefix, sessionsPrefix)),
		loadSecrets: loadSecrets,
		hdr: types.ResourceHeader{
			Kind:    types.KindWebSession,
			SubKind: types.KindWebSession,
			Version: types.V2,
		},
	}
}

type webSessionParser struct {
	baseParser
	loadSecrets bool
	hdr         types.ResourceHeader
}

func (p *webSessionParser) parse(event backend.Event) (types.Resource, error) {
	switch event.Type {
	case types.OpDelete:
		components := event.Item.Key.Components()
		if len(components) != 3 {
			return nil, trace.NotFound("failed parsing %v", event.Item.Key.String())
		}

		return &types.ResourceHeader{
			Kind:    p.hdr.Kind,
			SubKind: p.hdr.SubKind,
			Version: p.hdr.Version,
			Metadata: types.Metadata{
				Name:      components[2],
				Namespace: apidefaults.Namespace,
			},
		}, nil
	case types.OpPut:
		resource, err := services.UnmarshalWebSession(event.Item.Value,
			services.WithExpires(event.Item.Expires),
			services.WithRevision(event.Item.Revision),
		)
		if err != nil {
			return nil, trace.Wrap(err)
		}
		if !p.loadSecrets {
			return resource.WithoutSecrets(), nil
		}
		return resource, nil
	default:
		return nil, trace.BadParameter("event %v is not supported", event.Type)
	}
}

func newWebTokenParser() *webTokenParser {
	return &webTokenParser{
		baseParser: newBaseParser(backend.NewKey(webPrefix, tokensPrefix)),
	}
}

type webTokenParser struct {
	baseParser
}

func (p *webTokenParser) parse(event backend.Event) (types.Resource, error) {
	switch event.Type {
	case types.OpDelete:
		components := event.Item.Key.Components()
		if len(components) != 3 {
			return nil, trace.NotFound("failed parsing %v", event.Item.Key.String())
		}

		return &types.ResourceHeader{
			Kind:    types.KindWebToken,
			Version: types.V1,
			Metadata: types.Metadata{
				Name:      components[2],
				Namespace: apidefaults.Namespace,
			},
		}, nil
	case types.OpPut:
		resource, err := services.UnmarshalWebToken(event.Item.Value,
			services.WithExpires(event.Item.Expires),
			services.WithRevision(event.Item.Revision),
		)
		if err != nil {
			return nil, trace.Wrap(err)
		}
		return resource, nil
	default:
		return nil, trace.BadParameter("event %v is not supported", event.Type)
	}
}

func newKubeServerParser() *kubeServerParser {
	return &kubeServerParser{
		baseParser: newBaseParser(backend.NewKey(kubeServersPrefix)),
	}
}

type kubeServerParser struct {
	baseParser
}

func (p *kubeServerParser) parse(event backend.Event) (types.Resource, error) {
	switch event.Type {
	case types.OpDelete:
		components := event.Item.Key.Components()
		if len(components) != 3 {
			return nil, trace.NotFound("failed parsing %v", event.Item.Key.String())
		}

		return &types.ResourceHeader{
			Kind:    types.KindKubeServer,
			Version: types.V3,
			Metadata: types.Metadata{
				Name:        components[2],
				Namespace:   apidefaults.Namespace,
				Description: components[1],
			},
		}, nil
	case types.OpPut:
		return services.UnmarshalKubeServer(
			event.Item.Value,
			services.WithExpires(event.Item.Expires),
			services.WithRevision(event.Item.Revision),
		)
	default:
		return nil, trace.BadParameter("event %v is not supported", event.Type)
	}
}

func newDatabaseServerParser() *databaseServerParser {
	return &databaseServerParser{
		baseParser: newBaseParser(backend.NewKey(dbServersPrefix, apidefaults.Namespace)),
	}
}

type databaseServerParser struct {
	baseParser
}

func (p *databaseServerParser) parse(event backend.Event) (types.Resource, error) {
	switch event.Type {
	case types.OpDelete:
		components := event.Item.Key.TrimPrefix(backend.NewKey(dbServersPrefix, apidefaults.Namespace)).Components()
		if len(components) != 2 {
			return nil, trace.NotFound("failed parsing %v", event.Item.Key.String())
		}

		return &types.ResourceHeader{
			Kind:    types.KindDatabaseServer,
			Version: types.V3,
			Metadata: types.Metadata{
				Name:        components[1],
				Namespace:   apidefaults.Namespace,
				Description: components[0],
			},
		}, nil
	case types.OpPut:
		return services.UnmarshalDatabaseServer(
			event.Item.Value,
			services.WithExpires(event.Item.Expires),
			services.WithRevision(event.Item.Revision),
		)
	default:
		return nil, trace.BadParameter("event %v is not supported", event.Type)
	}
}

func newDatabaseServiceParser() *databaseServiceParser {
	return &databaseServiceParser{
		baseParser: newBaseParser(backend.NewKey(databaseServicePrefix)),
	}
}

type databaseServiceParser struct {
	baseParser
}

func (p *databaseServiceParser) parse(event backend.Event) (types.Resource, error) {
	switch event.Type {
	case types.OpDelete:
		name := event.Item.Key.TrimPrefix(backend.NewKey(databaseServicePrefix)).String()
		if name == "" {
			return nil, trace.NotFound("failed parsing %v", event.Item.Key.String())
		}
		return &types.ResourceHeader{
			Kind:    types.KindDatabaseService,
			Version: types.V1,
			Metadata: types.Metadata{
				Name:      strings.TrimPrefix(name, backend.SeparatorString),
				Namespace: apidefaults.Namespace,
			},
		}, nil
	case types.OpPut:
		return services.UnmarshalDatabaseService(
			event.Item.Value,
			services.WithExpires(event.Item.Expires),
			services.WithRevision(event.Item.Revision),
		)
	default:
		return nil, trace.BadParameter("event %v is not supported", event.Type)
	}
}

func newKubeClusterParser() *kubeClusterParser {
	return &kubeClusterParser{
		baseParser: newBaseParser(backend.NewKey(kubernetesPrefix)),
	}
}

type kubeClusterParser struct {
	baseParser
}

func (p *kubeClusterParser) parse(event backend.Event) (types.Resource, error) {
	switch event.Type {
	case types.OpDelete:
		name := event.Item.Key.TrimPrefix(backend.NewKey(kubernetesPrefix)).String()
		if name == "" {
			return nil, trace.NotFound("failed parsing %v", event.Item.Key.String())
		}
		return &types.ResourceHeader{
			Kind:    types.KindKubernetesCluster,
			Version: types.V3,
			Metadata: types.Metadata{
				Name:      strings.TrimPrefix(name, backend.SeparatorString),
				Namespace: apidefaults.Namespace,
			},
		}, nil
	case types.OpPut:
		return services.UnmarshalKubeCluster(event.Item.Value,
			services.WithExpires(event.Item.Expires),
			services.WithRevision(event.Item.Revision),
		)
	default:
		return nil, trace.BadParameter("event %v is not supported", event.Type)
	}
}

func newCrownJewelParser() *crownJewelParser {
	return &crownJewelParser{
		baseParser: newBaseParser(backend.NewKey(crownJewelsKey)),
	}
}

type crownJewelParser struct {
	baseParser
}

func (p *crownJewelParser) parse(event backend.Event) (types.Resource, error) {
	switch event.Type {
	case types.OpDelete:
		name := event.Item.Key.TrimPrefix(backend.NewKey(crownJewelsKey)).String()
		if name == "" {
			return nil, trace.NotFound("failed parsing %v", event.Item.Key.String())
		}

		return &types.ResourceHeader{
			Kind:    types.KindCrownJewel,
			Version: types.V1,
			Metadata: types.Metadata{
				Name:      strings.TrimPrefix(name, backend.SeparatorString),
				Namespace: apidefaults.Namespace,
			},
		}, nil
	case types.OpPut:
		r, err := services.UnmarshalCrownJewel(event.Item.Value,
			services.WithExpires(event.Item.Expires),
			services.WithRevision(event.Item.Revision),
		)
		if err != nil {
			return nil, trace.Wrap(err)
		}
		return types.Resource153ToLegacy(r), nil
	default:
		return nil, trace.BadParameter("event %v is not supported", event.Type)
	}
}

func newAppParser() *appParser {
	return &appParser{
		baseParser: newBaseParser(backend.NewKey(appPrefix)),
	}
}

type appParser struct {
	baseParser
}

func (p *appParser) parse(event backend.Event) (types.Resource, error) {
	switch event.Type {
	case types.OpDelete:
		name := event.Item.Key.TrimPrefix(backend.NewKey(appPrefix)).String()
		if name == "" {
			return nil, trace.NotFound("failed parsing %v", event.Item.Key.String())
		}

		return &types.ResourceHeader{
			Kind:    types.KindApp,
			Version: types.V3,
			Metadata: types.Metadata{
				Name:      strings.TrimPrefix(name, backend.SeparatorString),
				Namespace: apidefaults.Namespace,
			},
		}, nil
	case types.OpPut:
		return services.UnmarshalApp(event.Item.Value,
			services.WithExpires(event.Item.Expires),
			services.WithRevision(event.Item.Revision),
		)
	default:
		return nil, trace.BadParameter("event %v is not supported", event.Type)
	}
}

func newDatabaseParser() *databaseParser {
	return &databaseParser{
		baseParser: newBaseParser(backend.NewKey(databasesPrefix)),
	}
}

type databaseParser struct {
	baseParser
}

func (p *databaseParser) parse(event backend.Event) (types.Resource, error) {
	switch event.Type {
	case types.OpDelete:
		name := event.Item.Key.TrimPrefix(backend.NewKey(databasesPrefix)).String()
		if name == "" {
			return nil, trace.NotFound("failed parsing %v", event.Item.Key.String())
		}

		return &types.ResourceHeader{
			Kind:    types.KindDatabase,
			Version: types.V3,
			Metadata: types.Metadata{
				Name:      strings.TrimPrefix(name, backend.SeparatorString),
				Namespace: apidefaults.Namespace,
			},
		}, nil
	case types.OpPut:
		return services.UnmarshalDatabase(event.Item.Value,
			services.WithExpires(event.Item.Expires),
			services.WithRevision(event.Item.Revision),
		)
	default:
		return nil, trace.BadParameter("event %v is not supported", event.Type)
	}
}

func newDatabaseObjectParser() *databaseObjectParser {
	return &databaseObjectParser{
		baseParser: newBaseParser(backend.NewKey(databaseObjectPrefix)),
	}
}

type databaseObjectParser struct {
	baseParser
}

func (p *databaseObjectParser) parse(event backend.Event) (types.Resource, error) {
	switch event.Type {
	case types.OpDelete:
		name := event.Item.Key.TrimPrefix(backend.NewKey(databaseObjectPrefix)).String()
		if name == "" {
			return nil, trace.NotFound("failed parsing %v", event.Item.Key.String())
		}

		return &types.ResourceHeader{
			Kind:    types.KindDatabaseObject,
			Version: types.V1,
			Metadata: types.Metadata{
				Name:      strings.TrimPrefix(name, backend.SeparatorString),
				Namespace: apidefaults.Namespace,
			},
		}, nil
	case types.OpPut:
		//nolint:staticcheck // SA1019. Using this unmarshaler for json compatibility.
		resource, err := services.FastUnmarshalProtoResourceDeprecated[*dbobjectv1.DatabaseObject](event.Item.Value,
			services.WithExpires(event.Item.Expires),
			services.WithRevision(event.Item.Revision),
		)
		if err != nil {
			return nil, trace.Wrap(err)
		}
		return types.Resource153ToLegacy(resource), nil
	default:
		return nil, trace.BadParameter("event %v is not supported", event.Type)
	}
}

func newRemoteClusterParser() *remoteClusterParser {
	return &remoteClusterParser{
		matchPrefix: backend.NewKey(remoteClustersPrefix),
	}
}

type remoteClusterParser struct {
	matchPrefix backend.Key
}

func (p *remoteClusterParser) prefixes() []backend.Key {
	return []backend.Key{p.matchPrefix}
}

func (p *remoteClusterParser) match(key backend.Key) bool {
	return key.HasPrefix(p.matchPrefix)
}

func (p *remoteClusterParser) parse(event backend.Event) (types.Resource, error) {
	switch event.Type {
	case types.OpDelete:
		name := event.Item.Key.TrimPrefix(backend.NewKey(remoteClustersPrefix)).String()
		if name == "" {
			return nil, trace.NotFound("failed parsing %v", event.Item.Key.String())
		}

		return &types.ResourceHeader{
			Kind:    types.KindRemoteCluster,
			Version: types.V3,
			Metadata: types.Metadata{
				Name:      strings.TrimPrefix(name, backend.SeparatorString),
				Namespace: apidefaults.Namespace,
			},
		}, nil
	case types.OpPut:
		resource, err := services.UnmarshalRemoteCluster(event.Item.Value,
			services.WithExpires(event.Item.Expires),
			services.WithRevision(event.Item.Revision),
		)
		if err != nil {
			return nil, trace.Wrap(err)
		}
		return resource, nil
	default:
		return nil, trace.BadParameter("event %v is not supported", event.Type)
	}
}

func newLockParser() *lockParser {
	return &lockParser{
		baseParser: newBaseParser(backend.NewKey(locksPrefix)),
	}
}

type lockParser struct {
	baseParser
}

func (p *lockParser) parse(event backend.Event) (types.Resource, error) {
	switch event.Type {
	case types.OpDelete:
		name := event.Item.Key.TrimPrefix(backend.NewKey(locksPrefix)).String()
		if name == "" {
			return nil, trace.NotFound("failed parsing %v", event.Item.Key.String())
		}

		return &types.ResourceHeader{
			Kind:    types.KindLock,
			Version: types.V2,
			Metadata: types.Metadata{
				Name:      strings.TrimPrefix(name, backend.SeparatorString),
				Namespace: apidefaults.Namespace,
			},
		}, nil
	case types.OpPut:
		return services.UnmarshalLock(
			event.Item.Value,
			services.WithExpires(event.Item.Expires),
			services.WithRevision(event.Item.Revision),
		)
	default:
		return nil, trace.BadParameter("event %v is not supported", event.Type)
	}
}

func newNetworkRestrictionsParser() *networkRestrictionsParser {
	return &networkRestrictionsParser{
		matchPrefix: backend.NewKey(restrictionsPrefix, network),
	}
}

type networkRestrictionsParser struct {
	matchPrefix backend.Key
}

func (p *networkRestrictionsParser) prefixes() []backend.Key {
	return []backend.Key{p.matchPrefix}
}

func (p *networkRestrictionsParser) match(key backend.Key) bool {
	return key.HasPrefix(p.matchPrefix)
}

func (p *networkRestrictionsParser) parse(event backend.Event) (types.Resource, error) {
	switch event.Type {
	case types.OpDelete:
		name := event.Item.Key.TrimPrefix(backend.NewKey(restrictionsPrefix, network)).String()
		if name == "" {
			return nil, trace.NotFound("failed parsing %v", event.Item.Key.String())
		}

		return &types.ResourceHeader{
			Kind:    types.KindNetworkRestrictions,
			Version: types.V1,
			Metadata: types.Metadata{
				Name:      strings.TrimPrefix(name, backend.SeparatorString),
				Namespace: apidefaults.Namespace,
			},
		}, nil
	case types.OpPut:
		resource, err := services.UnmarshalNetworkRestrictions(event.Item.Value,
			services.WithExpires(event.Item.Expires),
			services.WithRevision(event.Item.Revision),
		)
		if err != nil {
			return nil, trace.Wrap(err)
		}
		return resource, nil
	default:
		return nil, trace.BadParameter("event %v is not supported", event.Type)
	}
}

func newWindowsDesktopServicesParser() *windowsDesktopServicesParser {
	return &windowsDesktopServicesParser{
		baseParser: newBaseParser(backend.NewKey(windowsDesktopServicesPrefix, "")),
	}
}

type windowsDesktopServicesParser struct {
	baseParser
}

func (p *windowsDesktopServicesParser) parse(event backend.Event) (types.Resource, error) {
	switch event.Type {
	case types.OpDelete:
		name := event.Item.Key.TrimPrefix(backend.NewKey(windowsDesktopServicesPrefix, "")).String()
		if name == "" {
			return nil, trace.NotFound("failed parsing %v", event.Item.Key.String())
		}

		return &types.ResourceHeader{
			Kind:    types.KindWindowsDesktopService,
			Version: types.V3,
			Metadata: types.Metadata{
				Name:      strings.TrimPrefix(name, backend.SeparatorString),
				Namespace: apidefaults.Namespace,
			},
		}, nil
	case types.OpPut:
		return services.UnmarshalWindowsDesktopService(
			event.Item.Value,
			services.WithExpires(event.Item.Expires),
			services.WithRevision(event.Item.Revision),
		)
	default:
		return nil, trace.BadParameter("event %v is not supported", event.Type)
	}
}

func newDynamicWindowsDesktopsParser() *dynamicWindowsDesktopsParser {
	return &dynamicWindowsDesktopsParser{
		baseParser: newBaseParser(backend.NewKey(dynamicWindowsDesktopsPrefix, "")),
	}
}

type dynamicWindowsDesktopsParser struct {
	baseParser
}

func (p *dynamicWindowsDesktopsParser) parse(event backend.Event) (types.Resource, error) {
	switch event.Type {
	case types.OpDelete:
		name := event.Item.Key.TrimPrefix(backend.NewKey(dynamicWindowsDesktopsPrefix, "")).String()
		if name == "" {
			return nil, trace.NotFound("failed parsing %v", event.Item.Key.String())
		}

		return &types.ResourceHeader{
			Kind:    types.KindDynamicWindowsDesktop,
			Version: types.V1,
			Metadata: types.Metadata{
				Name:      strings.TrimPrefix(name, backend.SeparatorString),
				Namespace: apidefaults.Namespace,
			},
		}, nil
	case types.OpPut:
		return services.UnmarshalDynamicWindowsDesktop(
			event.Item.Value,
			services.WithExpires(event.Item.Expires),
			services.WithRevision(event.Item.Revision),
		)
	default:
		return nil, trace.BadParameter("event %v is not supported", event.Type)
	}
}

func newWindowsDesktopsParser() *windowsDesktopsParser {
	return &windowsDesktopsParser{
		baseParser: newBaseParser(backend.NewKey(windowsDesktopsPrefix, "")),
	}
}

type windowsDesktopsParser struct {
	baseParser
}

func (p *windowsDesktopsParser) parse(event backend.Event) (types.Resource, error) {
	switch event.Type {
	case types.OpDelete:
		key := event.Item.Key.TrimPrefix(backend.NewKey(windowsDesktopsPrefix))
		if len(key.Components()) < 2 {
			return nil, trace.NotFound("failed parsing %v", event.Item.Key.String())
		}
		hostID := key.Components()[0]

		return &types.ResourceHeader{
			Kind:    types.KindWindowsDesktop,
			Version: types.V3,
			Metadata: types.Metadata{
				Name:        strings.TrimPrefix(key.TrimPrefix(backend.NewKey(hostID)).String(), backend.SeparatorString),
				Namespace:   apidefaults.Namespace,
				Description: hostID,
			},
		}, nil
	case types.OpPut:
		return services.UnmarshalWindowsDesktop(
			event.Item.Value,
			services.WithExpires(event.Item.Expires),
			services.WithRevision(event.Item.Revision),
		)
	default:
		return nil, trace.BadParameter("event %v is not supported", event.Type)
	}
}

type installerParser struct {
	baseParser
}

func newInstallerParser() *installerParser {
	return &installerParser{
		baseParser: newBaseParser(backend.NewKey(clusterConfigPrefix, scriptsPrefix, installerPrefix)),
	}
}

func (p *installerParser) parse(event backend.Event) (types.Resource, error) {
	switch event.Type {
	case types.OpDelete:
		name := event.Item.Key.TrimPrefix(backend.NewKey(clusterConfigPrefix, scriptsPrefix, installerPrefix)).String()
		if name == "" {
			return nil, trace.NotFound("failed parsing %v", event.Item.Key.String())
		}

		return &types.ResourceHeader{
			Kind:    types.KindInstaller,
			Version: types.V1,
			Metadata: types.Metadata{
				Name:      strings.TrimPrefix(name, backend.SeparatorString),
				Namespace: apidefaults.Namespace,
			},
		}, nil
	case types.OpPut:
		inst, err := services.UnmarshalInstaller(event.Item.Value,
			services.WithExpires(event.Item.Expires),
			services.WithRevision(event.Item.Revision),
		)
		if err != nil {
			return nil, trace.Wrap(err)
		}
		return inst, nil
	default:
		return nil, trace.BadParameter("event %v is not supported", event.Type)
	}
}

type pluginParser struct {
	baseParser
	loadSecrets bool
}

func newPluginParser(loadSecrets bool) *pluginParser {
	return &pluginParser{
		baseParser:  newBaseParser(backend.NewKey(pluginsPrefix)),
		loadSecrets: loadSecrets,
	}
}

func (p *pluginParser) parse(event backend.Event) (types.Resource, error) {
	switch event.Type {
	case types.OpDelete:
		name := event.Item.Key.TrimPrefix(backend.NewKey(pluginsPrefix)).String()
		if name == "" {
			return nil, trace.NotFound("failed parsing %v", event.Item.Key.String())
		}

		return &types.ResourceHeader{
			Kind:    types.KindPlugin,
			Version: types.V1,
			Metadata: types.Metadata{
				Name:      strings.TrimPrefix(name, backend.SeparatorString),
				Namespace: apidefaults.Namespace,
			},
		}, nil
	case types.OpPut:
		plugin, err := services.UnmarshalPlugin(event.Item.Value,
			services.WithExpires(event.Item.Expires),
			services.WithRevision(event.Item.Revision),
		)
		if err != nil {
			return nil, trace.Wrap(err)
		}
		return plugin, nil
	default:
		return nil, trace.BadParameter("event %v is not supported", event.Type)
	}
}

func newSAMLIDPServiceProviderParser() *samlIDPServiceProviderParser {
	return &samlIDPServiceProviderParser{
		baseParser: newBaseParser(backend.NewKey(samlIDPServiceProviderPrefix)),
	}
}

type samlIDPServiceProviderParser struct {
	baseParser
}

func (p *samlIDPServiceProviderParser) parse(event backend.Event) (types.Resource, error) {
	switch event.Type {
	case types.OpDelete:
		name := event.Item.Key.TrimPrefix(backend.NewKey(samlIDPServiceProviderPrefix)).String()
		if name == "" {
			return nil, trace.NotFound("failed parsing %v", event.Item.Key.String())
		}

		return &types.ResourceHeader{
			Kind:    types.KindSAMLIdPServiceProvider,
			Version: types.V1,
			Metadata: types.Metadata{
				Name:      strings.TrimPrefix(name, backend.SeparatorString),
				Namespace: apidefaults.Namespace,
			},
		}, nil
	case types.OpPut:
		return services.UnmarshalSAMLIdPServiceProvider(event.Item.Value,
			services.WithExpires(event.Item.Expires),
			services.WithRevision(event.Item.Revision),
		)
	default:
		return nil, trace.BadParameter("event %v is not supported", event.Type)
	}
}

func newUserGroupParser() *userGroupParser {
	return &userGroupParser{
		baseParser: newBaseParser(backend.NewKey(userGroupPrefix)),
	}
}

type userGroupParser struct {
	baseParser
}

func (p *userGroupParser) parse(event backend.Event) (types.Resource, error) {
	switch event.Type {
	case types.OpDelete:
		name := event.Item.Key.TrimPrefix(backend.NewKey(userGroupPrefix)).String()
		if name == "" {
			return nil, trace.NotFound("failed parsing %v", event.Item.Key.String())
		}

		return &types.ResourceHeader{
			Kind:    types.KindUserGroup,
			Version: types.V1,
			Metadata: types.Metadata{
				Name:      strings.TrimPrefix(name, backend.SeparatorString),
				Namespace: apidefaults.Namespace,
			},
		}, nil
	case types.OpPut:
		return services.UnmarshalUserGroup(event.Item.Value,
			services.WithExpires(event.Item.Expires),
			services.WithRevision(event.Item.Revision),
		)
	default:
		return nil, trace.BadParameter("event %v is not supported", event.Type)
	}
}

func newOktaImportRuleParser() *oktaImportRuleParser {
	return &oktaImportRuleParser{
		baseParser: newBaseParser(backend.NewKey(oktaImportRulePrefix)),
	}
}

type oktaImportRuleParser struct {
	baseParser
}

func (p *oktaImportRuleParser) parse(event backend.Event) (types.Resource, error) {
	switch event.Type {
	case types.OpDelete:
		name := event.Item.Key.TrimPrefix(backend.NewKey(oktaImportRulePrefix)).String()
		if name == "" {
			return nil, trace.NotFound("failed parsing %v", event.Item.Key.String())
		}

		return &types.ResourceHeader{
			Kind:    types.KindOktaImportRule,
			Version: types.V1,
			Metadata: types.Metadata{
				Name:      strings.TrimPrefix(name, backend.SeparatorString),
				Namespace: apidefaults.Namespace,
			},
		}, nil
	case types.OpPut:
		return services.UnmarshalOktaImportRule(event.Item.Value,
			services.WithExpires(event.Item.Expires),
			services.WithRevision(event.Item.Revision),
		)
	default:
		return nil, trace.BadParameter("event %v is not supported", event.Type)
	}
}

func newOktaAssignmentParser() *oktaAssignmentParser {
	return &oktaAssignmentParser{
		baseParser: newBaseParser(backend.NewKey(oktaAssignmentPrefix)),
	}
}

type oktaAssignmentParser struct {
	baseParser
}

func (p *oktaAssignmentParser) parse(event backend.Event) (types.Resource, error) {
	switch event.Type {
	case types.OpDelete:
		name := event.Item.Key.TrimPrefix(backend.NewKey(oktaAssignmentPrefix)).String()
		if name == "" {
			return nil, trace.NotFound("failed parsing %v", event.Item.Key.String())
		}

		return &types.ResourceHeader{
			Kind:    types.KindOktaAssignment,
			Version: types.V1,
			Metadata: types.Metadata{
				Name:      strings.TrimPrefix(name, backend.SeparatorString),
				Namespace: apidefaults.Namespace,
			},
		}, nil
	case types.OpPut:
		return services.UnmarshalOktaAssignment(event.Item.Value,
			services.WithExpires(event.Item.Expires),
			services.WithRevision(event.Item.Revision),
		)
	default:
		return nil, trace.BadParameter("event %v is not supported", event.Type)
	}
}

func newIntegrationParser() *integrationParser {
	return &integrationParser{
		baseParser: newBaseParser(backend.NewKey(integrationsPrefix)),
	}
}

type integrationParser struct {
	baseParser
}

func (p *integrationParser) parse(event backend.Event) (types.Resource, error) {
	switch event.Type {
	case types.OpDelete:
		name := event.Item.Key.TrimPrefix(backend.NewKey(integrationsPrefix)).String()
		if name == "" {
			return nil, trace.NotFound("failed parsing %v", event.Item.Key.String())
		}

		return &types.ResourceHeader{
			Kind:    types.KindIntegration,
			Version: types.V1,
			Metadata: types.Metadata{
				Name:      strings.TrimPrefix(name, backend.SeparatorString),
				Namespace: apidefaults.Namespace,
			},
		}, nil
	case types.OpPut:
		return services.UnmarshalIntegration(event.Item.Value,
			services.WithExpires(event.Item.Expires),
			services.WithRevision(event.Item.Revision),
		)
	default:
		return nil, trace.BadParameter("event %v is not supported", event.Type)
	}
}

func newUserTaskParser() *userTaskParser {
	return &userTaskParser{
		baseParser: newBaseParser(backend.NewKey(userTasksKey)),
	}
}

type userTaskParser struct {
	baseParser
}

func (p *userTaskParser) parse(event backend.Event) (types.Resource, error) {
	switch event.Type {
	case types.OpDelete:
		name := event.Item.Key.TrimPrefix(backend.NewKey(userTasksKey)).String()
		if name == "" {
			return nil, trace.NotFound("failed parsing %v", event.Item.Key.String())
		}

		return &types.ResourceHeader{
			Kind:    types.KindUserTask,
			Version: types.V1,
			Metadata: types.Metadata{
				Name:      strings.TrimPrefix(name, backend.SeparatorString),
				Namespace: apidefaults.Namespace,
			},
		}, nil
	case types.OpPut:
		r, err := services.UnmarshalUserTask(event.Item.Value,
			services.WithExpires(event.Item.Expires),
			services.WithRevision(event.Item.Revision),
		)
		if err != nil {
			return nil, trace.Wrap(err)
		}
		return types.Resource153ToLegacy(r), nil
	default:
		return nil, trace.BadParameter("event %v is not supported", event.Type)
	}
}

func newDiscoveryConfigParser() *discoveryConfigParser {
	return &discoveryConfigParser{
		baseParser: newBaseParser(backend.NewKey(discoveryConfigPrefix)),
	}
}

type discoveryConfigParser struct {
	baseParser
}

func (p *discoveryConfigParser) parse(event backend.Event) (types.Resource, error) {
	switch event.Type {
	case types.OpDelete:
		name := event.Item.Key.TrimPrefix(backend.NewKey(discoveryConfigPrefix)).String()
		if name == "" {
			return nil, trace.NotFound("failed parsing %v", event.Item.Key.String())
		}

		return &types.ResourceHeader{
			Kind:    types.KindDiscoveryConfig,
			Version: types.V1,
			Metadata: types.Metadata{
				Name:      strings.TrimPrefix(name, backend.SeparatorString),
				Namespace: apidefaults.Namespace,
			},
		}, nil
	case types.OpPut:
		return services.UnmarshalDiscoveryConfig(event.Item.Value,
			services.WithExpires(event.Item.Expires),
			services.WithRevision(event.Item.Revision),
		)
	default:
		return nil, trace.BadParameter("event %v is not supported", event.Type)
	}
}

func newHeadlessAuthenticationParser(m map[string]string) (*headlessAuthenticationParser, error) {
	var filter types.HeadlessAuthenticationFilter
	if err := filter.FromMap(m); err != nil {
		return nil, trace.Wrap(err)
	}

	return &headlessAuthenticationParser{
		baseParser: newBaseParser(backend.NewKey(headlessAuthenticationPrefix)),
		filter:     filter,
	}, nil
}

type headlessAuthenticationParser struct {
	baseParser
	filter types.HeadlessAuthenticationFilter
}

func (p *headlessAuthenticationParser) parse(event backend.Event) (types.Resource, error) {
	switch event.Type {
	case types.OpDelete:
		name := event.Item.Key.TrimPrefix(backend.NewKey(headlessAuthenticationPrefix)).String()
		if name == "" {
			return nil, trace.NotFound("failed parsing %v", event.Item.Key.String())
		}

		return &types.ResourceHeader{
			Kind:    types.KindHeadlessAuthentication,
			Version: types.V1,
			Metadata: types.Metadata{
				Name:      strings.TrimPrefix(name, backend.SeparatorString),
				Namespace: apidefaults.Namespace,
			},
		}, nil
	case types.OpPut:
		ha, err := unmarshalHeadlessAuthentication(event.Item.Value)
		if err != nil {
			return nil, trace.Wrap(err)
		}
		if !p.filter.Match(ha) {
			return nil, nil
		}
		return ha, nil
	default:
		return nil, trace.BadParameter("event %v is not supported", event.Type)
	}
}

func newAccessListParser() *accessListParser {
	return &accessListParser{
		baseParser: newBaseParser(backend.ExactKey(accessListPrefix)),
	}
}

type accessListParser struct {
	baseParser
}

func (p *accessListParser) parse(event backend.Event) (types.Resource, error) {
	switch event.Type {
	case types.OpDelete:
		name := event.Item.Key.TrimPrefix(backend.NewKey(accessListPrefix)).String()
		if name == "" {
			return nil, trace.NotFound("failed parsing %v", event.Item.Key.String())
		}

		return &types.ResourceHeader{
			Kind:    types.KindAccessList,
			Version: types.V1,
			Metadata: types.Metadata{
				Name:      strings.TrimPrefix(name, backend.SeparatorString),
				Namespace: apidefaults.Namespace,
			},
		}, nil
	case types.OpPut:
		return services.UnmarshalAccessList(event.Item.Value,
			services.WithExpires(event.Item.Expires),
			services.WithRevision(event.Item.Revision),
		)
	default:
		return nil, trace.BadParameter("event %v is not supported", event.Type)
	}
}

func newAuditQueryParser() *auditQueryParser {
	return &auditQueryParser{
		baseParser: newBaseParser(AuditQueryPrefix),
	}
}

type auditQueryParser struct {
	baseParser
}

func (p *auditQueryParser) parse(event backend.Event) (types.Resource, error) {
	switch event.Type {
	case types.OpDelete:
		name := event.Item.Key.TrimPrefix(AuditQueryPrefix).String()
		if name == "" {
			return nil, trace.NotFound("failed parsing %v", event.Item.Key.String())
		}

		return &types.ResourceHeader{
			Kind:    types.KindAuditQuery,
			Version: types.V1,
			Metadata: types.Metadata{
				Name:      strings.TrimPrefix(name, backend.SeparatorString),
				Namespace: apidefaults.Namespace,
			},
		}, nil
	case types.OpPut:
		return services.UnmarshalAuditQuery(event.Item.Value,
			services.WithExpires(event.Item.Expires),
		)
	default:
		return nil, trace.BadParameter("event %v is not supported", event.Type)
	}
}

func newSecurityReportParser() *securityReportParser {
	return &securityReportParser{
		baseParser: newBaseParser(SecurityReportPrefix),
	}
}

type securityReportParser struct {
	baseParser
}

func (p *securityReportParser) parse(event backend.Event) (types.Resource, error) {
	switch event.Type {
	case types.OpDelete:
		name := event.Item.Key.TrimPrefix(SecurityReportPrefix).String()
		if name == "" {
			return nil, trace.NotFound("failed parsing %v", event.Item.Key.String())
		}

		return &types.ResourceHeader{
			Kind:    types.KindSecurityReport,
			Version: types.V1,
			Metadata: types.Metadata{
				Name:      strings.TrimPrefix(name, backend.SeparatorString),
				Namespace: apidefaults.Namespace,
			},
		}, nil
	case types.OpPut:
		return services.UnmarshalSecurityReport(event.Item.Value,
			services.WithExpires(event.Item.Expires),
		)
	default:
		return nil, trace.BadParameter("event %v is not supported", event.Type)
	}
}

func newSecurityReportStateParser() *securityReportStateParser {
	return &securityReportStateParser{
		baseParser: newBaseParser(SecurityReportStatePrefix),
	}
}

type securityReportStateParser struct {
	baseParser
}

func (p *securityReportStateParser) parse(event backend.Event) (types.Resource, error) {
	switch event.Type {
	case types.OpDelete:
		name := event.Item.Key.TrimPrefix(SecurityReportStatePrefix).String()
		if name == "" {
			return nil, trace.NotFound("failed parsing %v", event.Item.Key.String())
		}

		return &types.ResourceHeader{
			Kind:    types.KindSecurityReportState,
			Version: types.V1,
			Metadata: types.Metadata{
				Name:      strings.TrimPrefix(name, backend.SeparatorString),
				Namespace: apidefaults.Namespace,
			},
		}, nil
	case types.OpPut:
		return services.UnmarshalSecurityReportState(event.Item.Value,
			services.WithExpires(event.Item.Expires),
		)
	default:
		return nil, trace.BadParameter("event %v is not supported", event.Type)
	}
}

func newUserLoginStateParser() *userLoginStateParser {
	return &userLoginStateParser{
		baseParser: newBaseParser(backend.NewKey(userLoginStatePrefix)),
	}
}

type userLoginStateParser struct {
	baseParser
}

func (p *userLoginStateParser) parse(event backend.Event) (types.Resource, error) {
	switch event.Type {
	case types.OpDelete:
		name := event.Item.Key.TrimPrefix(backend.NewKey(userLoginStatePrefix)).String()
		if name == "" {
			return nil, trace.NotFound("failed parsing %v", event.Item.Key.String())
		}

		return &types.ResourceHeader{
			Kind:    types.KindUserLoginState,
			Version: types.V1,
			Metadata: types.Metadata{
				Name:      strings.TrimPrefix(name, backend.SeparatorString),
				Namespace: apidefaults.Namespace,
			},
		}, nil
	case types.OpPut:
		return services.UnmarshalUserLoginState(event.Item.Value,
			services.WithExpires(event.Item.Expires),
			services.WithRevision(event.Item.Revision),
		)
	default:
		return nil, trace.BadParameter("event %v is not supported", event.Type)
	}
}

func newAccessListMemberParser() *accessListMemberParser {
	return &accessListMemberParser{
		baseParser: newBaseParser(backend.ExactKey(accessListMemberPrefix)),
	}
}

type accessListMemberParser struct {
	baseParser
}

func (p *accessListMemberParser) parse(event backend.Event) (types.Resource, error) {
	switch event.Type {
	case types.OpDelete:
		key := event.Item.Key.TrimPrefix(backend.NewKey(accessListMemberPrefix))
		if len(key.Components()) < 2 {
			return nil, trace.NotFound("failed parsing %v", event.Item.Key.String())
		}
		accessList := key.Components()[0]

		return &types.ResourceHeader{
			Kind:    types.KindAccessListMember,
			Version: types.V1,
			Metadata: types.Metadata{
				Name:        strings.TrimPrefix(key.TrimPrefix(backend.NewKey(accessList)).String(), backend.SeparatorString),
				Namespace:   apidefaults.Namespace,
				Description: accessList,
			},
		}, nil
	case types.OpPut:
		return services.UnmarshalAccessListMember(event.Item.Value,
			services.WithExpires(event.Item.Expires),
			services.WithRevision(event.Item.Revision),
		)
	default:
		return nil, trace.BadParameter("event %v is not supported", event.Type)
	}
}

func newAccessListReviewParser() *accessListReviewParser {
	return &accessListReviewParser{
		baseParser: newBaseParser(backend.ExactKey(accessListReviewPrefix)),
	}
}

type accessListReviewParser struct {
	baseParser
}

func (p *accessListReviewParser) parse(event backend.Event) (types.Resource, error) {
	switch event.Type {
	case types.OpDelete:
		key := event.Item.Key.TrimPrefix(backend.NewKey(accessListReviewPrefix))
		if len(key.Components()) < 2 {
			return nil, trace.NotFound("failed parsing %v", event.Item.Key.String())
		}
		accessList := key.Components()[0]

		return &types.ResourceHeader{
			Kind:    types.KindAccessListReview,
			Version: types.V1,
			Metadata: types.Metadata{
				Name:        strings.TrimPrefix(backend.NewKey(key.Components()[1:]...).String(), backend.SeparatorString),
				Namespace:   apidefaults.Namespace,
				Description: accessList,
			},
		}, nil
	case types.OpPut:
		return services.UnmarshalAccessListReview(event.Item.Value,
			services.WithExpires(event.Item.Expires),
			services.WithRevision(event.Item.Revision),
		)
	default:
		return nil, trace.BadParameter("event %v is not supported", event.Type)
	}
}

func newKubeWaitingContainerParser() *kubeWaitingContainerParser {
	return &kubeWaitingContainerParser{
		baseParser: newBaseParser(backend.NewKey(kubeWaitingContPrefix)),
	}
}

type kubeWaitingContainerParser struct {
	baseParser
}

func (p *kubeWaitingContainerParser) parse(event backend.Event) (types.Resource, error) {
	switch event.Type {
	case types.OpDelete:
		parts := event.Item.Key.Components()
		if len(parts) != 6 {
			return nil, trace.BadParameter("malformed key for %s event: %s", types.KindKubeWaitingContainer, event.Item.Key)
		}

		resource, err := kubewaitingcontainer.NewKubeWaitingContainer(
			parts[5],
			&kubewaitingcontainerpb.KubernetesWaitingContainerSpec{
				Username:      parts[1],
				Cluster:       parts[2],
				Namespace:     parts[3],
				PodName:       parts[4],
				ContainerName: parts[5],
				Patch:         []byte("{}"),                       // default to empty patch. It doesn't matter for delete ops.
				PatchType:     kubewaitingcontainer.JSONPatchType, // default to JSON patch. It doesn't matter for delete ops.
			},
		)
		if err != nil {
			return nil, trace.Wrap(err)
		}
		return types.Resource153ToLegacy(resource), nil
	case types.OpPut:
		resource, err := services.UnmarshalKubeWaitingContainer(
			event.Item.Value,
			services.WithExpires(event.Item.Expires),
			services.WithRevision(event.Item.Revision),
		)
		if err != nil {
			return nil, trace.Wrap(err)
		}
		return types.Resource153ToLegacy(resource), nil
	default:
		return nil, trace.BadParameter("event %v is not supported", event.Type)
	}
}

func newAccessMonitoringRuleParser() *AccessMonitoringRuleParser {
	return &AccessMonitoringRuleParser{
		baseParser: newBaseParser(backend.ExactKey(accessMonitoringRulesPrefix)),
	}
}

type AccessMonitoringRuleParser struct {
	baseParser
}

func (p *AccessMonitoringRuleParser) parse(event backend.Event) (types.Resource, error) {
	switch event.Type {
	case types.OpDelete:
		name := event.Item.Key.TrimPrefix(backend.NewKey(accessMonitoringRulesPrefix)).String()
		if name == "" {
			return nil, trace.NotFound("failed parsing %v", event.Item.Key.String())
		}

		return &types.ResourceHeader{
			Kind:    types.KindAccessMonitoringRule,
			Version: types.V1,
			Metadata: types.Metadata{
				Name:      strings.TrimPrefix(name, backend.SeparatorString),
				Namespace: apidefaults.Namespace,
			},
		}, nil
	case types.OpPut:
		r, err := services.UnmarshalAccessMonitoringRule(event.Item.Value,
			services.WithExpires(event.Item.Expires),
			services.WithRevision(event.Item.Revision),
		)
		if err != nil {
			return nil, trace.Wrap(err)
		}
		return types.Resource153ToLegacy(r), nil
	default:
		return nil, trace.BadParameter("event %v is not supported", event.Type)
	}
}

func newUserNotificationParser() *userNotificationParser {
	return &userNotificationParser{
		baseParser: newBaseParser(notificationsUserSpecificPrefix),
	}
}

type userNotificationParser struct {
	baseParser
}

func (p *userNotificationParser) parse(event backend.Event) (types.Resource, error) {
	switch event.Type {
	case types.OpDelete:
		parts := event.Item.Key.Components()
		if len(parts) != 4 {
			return nil, trace.BadParameter("malformed key for %s event: %s", types.KindNotification, event.Item.Key)
		}

		notification := &notificationsv1.Notification{
			Kind:    types.KindNotification,
			Version: types.V1,
			Spec: &notificationsv1.NotificationSpec{
				Username: parts[2],
			},
			Metadata: &headerv1.Metadata{
				Name: parts[3],
			},
		}

		return types.Resource153ToLegacy(notification), nil
	case types.OpPut:
		notification, err := services.UnmarshalNotification(
			event.Item.Value,
			services.WithExpires(event.Item.Expires),
			services.WithRevision(event.Item.Revision))
		if err != nil {
			return nil, trace.Wrap(err)
		}
		return types.Resource153ToLegacy(notification), nil
	default:
		return nil, trace.BadParameter("event %v is not supported", event.Type)
	}
}

func newGlobalNotificationParser() *globalNotificationParser {
	return &globalNotificationParser{
		baseParser: newBaseParser(notificationsGlobalPrefix),
	}
}

type globalNotificationParser struct {
	baseParser
}

func (p *globalNotificationParser) parse(event backend.Event) (types.Resource, error) {
	switch event.Type {
	case types.OpDelete:
		parts := event.Item.Key.Components()
		if len(parts) != 3 {
			return nil, trace.BadParameter("malformed key for %s event: %s", types.KindGlobalNotification, event.Item.Key)
		}

		globalNotification := &notificationsv1.GlobalNotification{
			Kind:    types.KindGlobalNotification,
			Version: types.V1,
			Spec: &notificationsv1.GlobalNotificationSpec{
				Notification: &notificationsv1.Notification{
					Spec: &notificationsv1.NotificationSpec{},
				},
			},
			Metadata: &headerv1.Metadata{
				Name: parts[2],
			},
		}

		return types.Resource153ToLegacy(globalNotification), nil
	case types.OpPut:
		globalNotification, err := services.UnmarshalGlobalNotification(
			event.Item.Value,
			services.WithExpires(event.Item.Expires),
			services.WithRevision(event.Item.Revision))
		if err != nil {
			return nil, trace.Wrap(err)
		}
		return types.Resource153ToLegacy(globalNotification), nil
	default:
		return nil, trace.BadParameter("event %v is not supported", event.Type)
	}
}

func newBotInstanceParser() *botInstanceParser {
	return &botInstanceParser{
		baseParser: newBaseParser(backend.NewKey(botInstancePrefix)),
	}
}

type botInstanceParser struct {
	baseParser
}

func (p *botInstanceParser) parse(event backend.Event) (types.Resource, error) {
	switch event.Type {
	case types.OpDelete:
		parts := event.Item.Key.Components()
		if len(parts) != 3 {
			return nil, trace.BadParameter("malformed key for %s event: %s", types.KindBotInstance, event.Item.Key)
		}

		botInstance := &machineidv1.BotInstance{
			Kind:    types.KindBotInstance,
			Version: types.V1,
			Spec: &machineidv1.BotInstanceSpec{
				BotName:    parts[1],
				InstanceId: parts[2],
			},
			Metadata: &headerv1.Metadata{
				Name: parts[2],
			},
		}

		return types.Resource153ToLegacy(botInstance), nil
	case types.OpPut:
		botInstance, err := services.UnmarshalBotInstance(
			event.Item.Value,
			services.WithExpires(event.Item.Expires),
			services.WithRevision(event.Item.Revision))
		if err != nil {
			return nil, trace.Wrap(err)
		}
		return types.Resource153ToLegacy(botInstance), nil
	default:
		return nil, trace.BadParameter("event %v is not supported", event.Type)
	}
}

func newInstanceParser() *instanceParser {
	return &instanceParser{
		baseParser: newBaseParser(backend.NewKey(instancePrefix)),
	}
}

type instanceParser struct {
	baseParser
}

func (p *instanceParser) parse(event backend.Event) (types.Resource, error) {
	switch event.Type {
	case types.OpDelete:
		name := event.Item.Key.TrimPrefix(backend.NewKey(instancePrefix)).String()
		if name == "" {
			return nil, trace.NotFound("failed parsing %v", event.Item.Key.String())
		}

		return &types.ResourceHeader{
			Kind:    types.KindInstance,
			Version: types.V1,
			Metadata: types.Metadata{
				Name:      strings.TrimPrefix(name, backend.SeparatorString),
				Namespace: apidefaults.Namespace,
			},
		}, nil
	case types.OpPut:
		instance, err := generic.FastUnmarshal[*types.InstanceV1](event.Item)
		if err != nil {
			return nil, trace.Wrap(err)
		}
		return instance, nil
	default:
		return nil, trace.BadParameter("event %v is not supported", event.Type)
	}
}

func newStaticHostUserParser() *staticHostUserParser {
	return &staticHostUserParser{
		baseParser: newBaseParser(backend.NewKey(staticHostUserPrefix)),
	}
}

type staticHostUserParser struct {
	baseParser
}

func (p *staticHostUserParser) parse(event backend.Event) (types.Resource, error) {
	switch event.Type {
	case types.OpDelete:
		name := event.Item.Key.TrimPrefix(backend.NewKey(staticHostUserPrefix)).String()
		if name == "" {
			return nil, trace.NotFound("failed parsing %v", event.Item.Key.String())
		}

		return &types.ResourceHeader{
			Kind:    types.KindStaticHostUser,
			Version: types.V2,
			Metadata: types.Metadata{
				Name:      strings.TrimPrefix(name, backend.SeparatorString),
				Namespace: apidefaults.Namespace,
			},
		}, nil

	case types.OpPut:
		resource, err := services.UnmarshalProtoResource[*userprovisioningpb.StaticHostUser](
			event.Item.Value,
			services.WithExpires(event.Item.Expires),
			services.WithRevision(event.Item.Revision),
		)
		if err != nil {
			return nil, trace.Wrap(err)
		}
		return types.Resource153ToLegacy(resource), nil
	default:
		return nil, trace.BadParameter("event %v is not supported", event.Type)
	}
}

// WaitForEvent waits for the event matched by the specified event matcher in the given watcher.
func WaitForEvent(ctx context.Context, watcher types.Watcher, m EventMatcher, clock clockwork.Clock) (types.Resource, error) {
	tick := clock.NewTicker(defaults.WebHeadersTimeout)
	defer tick.Stop()

	select {
	case event := <-watcher.Events():
		if event.Type != types.OpInit {
			return nil, trace.BadParameter("expected init event, got %v instead", event.Type)
		}
	case <-watcher.Done():
		// Watcher closed, probably due to a network error.
		return nil, trace.ConnectionProblem(watcher.Error(), "watcher is closed")
	case <-tick.Chan():
		return nil, trace.LimitExceeded("timed out waiting for initialize event")
	}

	for {
		select {
		case event := <-watcher.Events():
			res, err := m.Match(event)
			if err == nil {
				return res, nil
			}
			if !trace.IsCompareFailed(err) {
				logrus.WithError(err).Debug("Failed to match event.")
			}
		case <-watcher.Done():
			// Watcher closed, probably due to a network error.
			return nil, trace.ConnectionProblem(watcher.Error(), "watcher is closed")
		case <-tick.Chan():
			return nil, trace.LimitExceeded("timed out waiting for event")
		}
	}
}

func newDeviceParser() *deviceParser {
	return &deviceParser{
		baseParser: newBaseParser(backend.NewKey(devicetrust.DevicesIDPrefix...)),
	}
}

type deviceParser struct {
	baseParser
}

func (p *deviceParser) parse(event backend.Event) (types.Resource, error) {
	switch event.Type {
	case types.OpDelete:
		name := event.Item.Key.TrimPrefix(backend.NewKey(devicetrust.DevicesIDPrefix...)).String()
		if name == "" {
			return nil, trace.NotFound("failed parsing %v", event.Item.Key.String())
		}

		return &types.ResourceHeader{
			Kind:    types.KindDevice,
			Version: types.V1,
			Metadata: types.Metadata{
				Name:      strings.TrimPrefix(name, backend.SeparatorString),
				Namespace: apidefaults.Namespace,
			},
		}, nil
	case types.OpPut:
		device, err := services.UnmarshalDeviceFromBackendItem(event.Item)
		if err != nil {
			return nil, trace.Wrap(err)
		}
		// [devicepb.Device] doesn't satisfy types.Resource interface or Resource153 interface,
		// so we need to convert it to types.DeviceV1 so it satisfy types.Resource interface.
		dev := types.DeviceToResource(device)
		// Set the expires and revision fields.
		dev.SetExpiry(event.Item.Expires)
		dev.SetRevision(event.Item.Revision)
		return dev, nil
	default:
		return nil, trace.BadParameter("event %v is not supported", event.Type)
	}
}

func newAccessGraphSecretPrivateKeyParser() *accessGraphSecretPrivateKeyParser {
	return &accessGraphSecretPrivateKeyParser{
		baseParser: newBaseParser(backend.NewKey(privateKeysPrefix)),
	}
}

type accessGraphSecretPrivateKeyParser struct {
	baseParser
}

func (p *accessGraphSecretPrivateKeyParser) parse(event backend.Event) (types.Resource, error) {
	switch event.Type {
	case types.OpDelete:
		key := event.Item.Key.TrimPrefix(backend.NewKey(privateKeysPrefix))
		if len(key.Components()) < 2 {
			return nil, trace.NotFound("failed parsing %v", event.Item.Key.String())
		}
		deviceID := key.Components()[0]

		privateKey := &accessgraphsecretsv1pb.PrivateKey{
			Kind:    types.KindAccessGraphSecretPrivateKey,
			Version: types.V1,
			Metadata: &headerv1.Metadata{
				Name: strings.TrimPrefix(key.TrimPrefix(backend.NewKey(deviceID)).String(), backend.SeparatorString),
			},
			Spec: &accessgraphsecretsv1pb.PrivateKeySpec{
				DeviceId: deviceID,
			},
		}

		return types.Resource153ToLegacy(privateKey), nil
	case types.OpPut:
		pk, err := services.UnmarshalAccessGraphPrivateKey(
			event.Item.Value,
			services.WithExpires(event.Item.Expires),
			services.WithRevision(event.Item.Revision))
		if err != nil {
			return nil, trace.Wrap(err)
		}
		return types.Resource153ToLegacy(pk), nil
	default:
		return nil, trace.BadParameter("event %v is not supported", event.Type)
	}
}

func newAccessGraphSecretAuthorizedKeyParser() *accessGraphSecretAuthorizedKeyParser {
	return &accessGraphSecretAuthorizedKeyParser{
		baseParser: newBaseParser(backend.NewKey(authorizedKeysPrefix)),
	}
}

type accessGraphSecretAuthorizedKeyParser struct {
	baseParser
}

func (p *accessGraphSecretAuthorizedKeyParser) parse(event backend.Event) (types.Resource, error) {
	switch event.Type {
	case types.OpDelete:
		key := event.Item.Key.TrimPrefix(backend.NewKey(authorizedKeysPrefix))
		if len(key.Components()) < 2 {
			return nil, trace.NotFound("failed parsing %v", event.Item.Key.String())
		}
		hostID := key.Components()[0]

		authorizedKey := &accessgraphsecretsv1pb.AuthorizedKey{
			Kind:    types.KindAccessGraphSecretAuthorizedKey,
			Version: types.V1,
			Metadata: &headerv1.Metadata{
				Name: strings.TrimPrefix(key.TrimPrefix(backend.NewKey(hostID)).String(), backend.SeparatorString),
			},
			Spec: &accessgraphsecretsv1pb.AuthorizedKeySpec{
				HostId: hostID,
			},
		}

		return types.Resource153ToLegacy(authorizedKey), nil
	case types.OpPut:
		ak, err := services.UnmarshalAccessGraphAuthorizedKey(
			event.Item.Value,
			services.WithExpires(event.Item.Expires),
			services.WithRevision(event.Item.Revision))
		if err != nil {
			return nil, trace.Wrap(err)
		}
		return types.Resource153ToLegacy(ak), nil
	default:
		return nil, trace.BadParameter("event %v is not supported", event.Type)
	}
}

// Match matches the specified resource event by applying itself
func (r EventMatcherFunc) Match(event types.Event) (types.Resource, error) {
	return r(event)
}

// EventMatcherFunc matches the specified resource event.
// Implements EventMatcher
type EventMatcherFunc func(types.Event) (types.Resource, error)

// EventMatcher matches a specific resource event
type EventMatcher interface {
	// Match matches the specified event.
	// Returns the matched resource if successful.
	// Returns trace.CompareFailedError for no match.
	Match(types.Event) (types.Resource, error)
}

func newAccessGraphSettingsParser() *accessGraphSettingsParser {
	return &accessGraphSettingsParser{
		baseParser: newBaseParser(backend.NewKey(clusterConfigPrefix, accessGraphSettingsPrefix)),
	}
}

type accessGraphSettingsParser struct {
	baseParser
}

func (p *accessGraphSettingsParser) parse(event backend.Event) (types.Resource, error) {
	switch event.Type {
	case types.OpDelete:
		return &types.ResourceHeader{
			Kind:    types.KindAccessGraphSettings,
			Version: types.V1,
			Metadata: types.Metadata{
				Name:      types.MetaNameAccessGraphSettings,
				Namespace: apidefaults.Namespace,
			},
		}, nil
	case types.OpPut:
		settings, err := services.UnmarshalAccessGraphSettings(
			event.Item.Value,
			services.WithExpires(event.Item.Expires),
			services.WithRevision(event.Item.Revision),
		)
		if err != nil {
			return nil, trace.Wrap(err)
		}
		return types.Resource153ToLegacy(settings), nil
	default:
		return nil, trace.BadParameter("event %v is not supported", event.Type)
	}
}

func newSPIFFEFederationParser() *spiffeFederationParser {
	return &spiffeFederationParser{
		baseParser: newBaseParser(backend.NewKey(spiffeFederationPrefix)),
	}
}

type spiffeFederationParser struct {
	baseParser
}

func (p *spiffeFederationParser) parse(event backend.Event) (types.Resource, error) {
	switch event.Type {
	case types.OpDelete:
		name := event.Item.Key.TrimPrefix(backend.NewKey(spiffeFederationPrefix)).String()
		if name == "" {
			return nil, trace.NotFound("failed parsing %v", event.Item.Key.String())
		}

		return &types.ResourceHeader{
			Kind:    types.KindSPIFFEFederation,
			Version: types.V1,
			Metadata: types.Metadata{
				Name:      strings.TrimPrefix(name, backend.SeparatorString),
				Namespace: apidefaults.Namespace,
			},
		}, nil
	case types.OpPut:
		federation, err := services.UnmarshalSPIFFEFederation(
			event.Item.Value,
			services.WithExpires(event.Item.Expires),
			services.WithRevision(event.Item.Revision))
		if err != nil {
			return nil, trace.Wrap(err, "unmarshalling resource from event")
		}
		return types.Resource153ToLegacy(federation), nil
	default:
		return nil, trace.BadParameter("event %v is not supported", event.Type)
	}
}

func newProvisioningStateParser() *provisioningStateParser {
	return &provisioningStateParser{
		baseParser: newBaseParser(backend.NewKey(provisioningStatePrefix)),
	}
}

type provisioningStateParser struct {
	baseParser
}

func (p *provisioningStateParser) parse(event backend.Event) (types.Resource, error) {
	switch event.Type {
	case types.OpDelete:
		// We need to send more than just the resource header to our consumers
		// in order for the event to be useful. Parse the key and inflate it
		// into a pseudo-, semi-valid PrincipalState so that consumers can easily
		// get the data they need.
		key := event.Item.Key.TrimPrefix(backend.NewKey(provisioningStatePrefix))
		keyComponents := key.Components()
		if len(keyComponents) < 2 {
			return nil, trace.NotFound("failed parsing %v", event.Item.Key.String())
		}
		downstreamID := keyComponents[0]
		resourceID := keyComponents[1]

		pseudoState := &provisioningv1.PrincipalState{
			Kind:    types.KindProvisioningPrincipalState,
			Version: types.V1,
			Metadata: &headerv1.Metadata{
				Name: resourceID,
			},
			Spec: &provisioningv1.PrincipalStateSpec{
				DownstreamId: downstreamID,
			},
		}
		return types.Resource153ToLegacy(pseudoState), nil

	case types.OpPut:
		r, err := services.UnmarshalProtoResource[*provisioningv1.PrincipalState](
			event.Item.Value,
			services.WithExpires(event.Item.Expires),
			services.WithRevision(event.Item.Revision),
		)
		if err != nil {
			return nil, trace.Wrap(err)
		}
		return types.Resource153ToLegacy(r), nil
	default:
		return nil, trace.BadParameter("event %v is not supported", event.Type)
	}
}<|MERGE_RESOLUTION|>--- conflicted
+++ resolved
@@ -248,13 +248,10 @@
 			parser = newIdentityCenterPrincipalAssignmentParser()
 		case types.KindIdentityCenterAccountAssignment:
 			parser = newIdentityCenterAccountAssignmentParser()
-<<<<<<< HEAD
+		case types.KindPluginStaticCredentials:
+			parser = newPluginStaticCredentialsParser()
 		case types.KindGitServer:
 			parser = newGitServerParser()
-=======
-		case types.KindPluginStaticCredentials:
-			parser = newPluginStaticCredentialsParser()
->>>>>>> 2967e4eb
 		default:
 			if watch.AllowPartialSuccess {
 				continue
