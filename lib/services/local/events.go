/*
 * Teleport
 * Copyright (C) 2023  Gravitational, Inc.
 *
 * This program is free software: you can redistribute it and/or modify
 * it under the terms of the GNU Affero General Public License as published by
 * the Free Software Foundation, either version 3 of the License, or
 * (at your option) any later version.
 *
 * This program is distributed in the hope that it will be useful,
 * but WITHOUT ANY WARRANTY; without even the implied warranty of
 * MERCHANTABILITY or FITNESS FOR A PARTICULAR PURPOSE.  See the
 * GNU Affero General Public License for more details.
 *
 * You should have received a copy of the GNU Affero General Public License
 * along with this program.  If not, see <http://www.gnu.org/licenses/>.
 */

package local

import (
	"context"

	"github.com/gravitational/trace"
	"github.com/jonboulle/clockwork"
	"github.com/sirupsen/logrus"

	"github.com/gravitational/teleport"
	apidefaults "github.com/gravitational/teleport/api/defaults"
	accessgraphsecretsv1pb "github.com/gravitational/teleport/api/gen/proto/go/teleport/accessgraph/v1"
	dbobjectv1 "github.com/gravitational/teleport/api/gen/proto/go/teleport/dbobject/v1"
	headerv1 "github.com/gravitational/teleport/api/gen/proto/go/teleport/header/v1"
	kubewaitingcontainerpb "github.com/gravitational/teleport/api/gen/proto/go/teleport/kubewaitingcontainer/v1"
	machineidv1 "github.com/gravitational/teleport/api/gen/proto/go/teleport/machineid/v1"
	notificationsv1 "github.com/gravitational/teleport/api/gen/proto/go/teleport/notifications/v1"
	provisioningv1 "github.com/gravitational/teleport/api/gen/proto/go/teleport/provisioning/v1"
	userprovisioningpb "github.com/gravitational/teleport/api/gen/proto/go/teleport/userprovisioning/v2"
	"github.com/gravitational/teleport/api/types"
	"github.com/gravitational/teleport/api/types/kubewaitingcontainer"
	"github.com/gravitational/teleport/lib/backend"
	"github.com/gravitational/teleport/lib/defaults"
	"github.com/gravitational/teleport/lib/devicetrust"
	"github.com/gravitational/teleport/lib/services"
	"github.com/gravitational/teleport/lib/services/local/generic"
)

// EventsService implements service to watch for events
type EventsService struct {
	*logrus.Entry
	backend backend.Backend
}

// NewEventsService returns new events service instance
func NewEventsService(b backend.Backend) *EventsService {
	return &EventsService{
		Entry:   logrus.WithFields(logrus.Fields{teleport.ComponentKey: "Events"}),
		backend: b,
	}
}

// NewWatcher returns a new event watcher
func (e *EventsService) NewWatcher(ctx context.Context, watch types.Watch) (types.Watcher, error) {
	if len(watch.Kinds) == 0 {
		return nil, trace.BadParameter("global watches are not supported yet")
	}

	validKinds := make([]types.WatchKind, 0, len(watch.Kinds))
	var parsers []resourceParser
	var prefixes []backend.Key
	for _, kind := range watch.Kinds {
		if kind.Name != "" && kind.Kind != types.KindNamespace {
			if watch.AllowPartialSuccess {
				continue
			}
			return nil, trace.BadParameter("watch with Name is only supported for Namespace resource")
		}
		var parser resourceParser
		switch kind.Kind {
		case types.KindCertAuthority:
			parser = newCertAuthorityParser(kind.LoadSecrets, kind.Filter)
		case types.KindToken:
			parser = newProvisionTokenParser()
		case types.KindStaticTokens:
			parser = newStaticTokensParser()
		case types.KindClusterAuditConfig:
			parser = newClusterAuditConfigParser()
		case types.KindClusterNetworkingConfig:
			parser = newClusterNetworkingConfigParser()
		case types.KindClusterAuthPreference:
			parser = newAuthPreferenceParser()
		case types.KindSessionRecordingConfig:
			parser = newSessionRecordingConfigParser()
		case types.KindUIConfig:
			parser = newUIConfigParser()
		case types.KindClusterName:
			parser = newClusterNameParser()
		case types.KindNamespace:
			parser = newNamespaceParser(kind.Name)
		case types.KindRole:
			parser = newRoleParser()
		case types.KindUser:
			parser = newUserParser()
		case types.KindNode:
			parser = newNodeParser()
		case types.KindProxy:
			parser = newProxyParser()
		case types.KindAuthServer:
			parser = newAuthServerParser()
		case types.KindTunnelConnection:
			parser = newTunnelConnectionParser()
		case types.KindReverseTunnel:
			parser = newReverseTunnelParser()
		case types.KindAccessRequest:
			p, err := newAccessRequestParser(kind.Filter)
			if err != nil {
				if watch.AllowPartialSuccess {
					continue
				}
				return nil, trace.Wrap(err)
			}
			parser = p
		case types.KindAppServer:
			parser = newAppServerV3Parser()
		case types.KindWebSession:
			switch kind.SubKind {
			case types.KindSAMLIdPSession:
				parser = newSAMLIdPSessionParser(kind.LoadSecrets)
			case types.KindSnowflakeSession:
				parser = newSnowflakeSessionParser(kind.LoadSecrets)
			case types.KindAppSession:
				parser = newAppSessionParser(kind.LoadSecrets)
			case types.KindWebSession:
				parser = newWebSessionParser(kind.LoadSecrets)
			default:
				if watch.AllowPartialSuccess {
					continue
				}
				return nil, trace.BadParameter("watcher on object subkind %q is not supported", kind.SubKind)
			}
		case types.KindWebToken:
			parser = newWebTokenParser()
		case types.KindRemoteCluster:
			parser = newRemoteClusterParser()
		case types.KindKubeServer:
			parser = newKubeServerParser()
		case types.KindDatabaseServer:
			parser = newDatabaseServerParser()
		case types.KindDatabaseService:
			parser = newDatabaseServiceParser()
		case types.KindDatabase:
			parser = newDatabaseParser()
		case types.KindDatabaseObject:
			parser = newDatabaseObjectParser()
		case types.KindApp:
			parser = newAppParser()
		case types.KindLock:
			parser = newLockParser()
		case types.KindNetworkRestrictions:
			parser = newNetworkRestrictionsParser()
		case types.KindWindowsDesktopService:
			parser = newWindowsDesktopServicesParser()
		case types.KindWindowsDesktop:
			parser = newWindowsDesktopsParser()
		case types.KindInstaller:
			parser = newInstallerParser()
		case types.KindKubernetesCluster:
			parser = newKubeClusterParser()
		case types.KindCrownJewel:
			parser = newCrownJewelParser()
		case types.KindPlugin:
			parser = newPluginParser(kind.LoadSecrets)
		case types.KindSAMLIdPServiceProvider:
			parser = newSAMLIDPServiceProviderParser()
		case types.KindUserGroup:
			parser = newUserGroupParser()
		case types.KindOktaImportRule:
			parser = newOktaImportRuleParser()
		case types.KindOktaAssignment:
			parser = newOktaAssignmentParser()
		case types.KindIntegration:
			parser = newIntegrationParser()
		case types.KindDiscoveryConfig:
			parser = newDiscoveryConfigParser()
		case types.KindHeadlessAuthentication:
			p, err := newHeadlessAuthenticationParser(kind.Filter)
			if err != nil {
				if watch.AllowPartialSuccess {
					continue
				}
				return nil, trace.Wrap(err)
			}
			parser = p
		case types.KindAccessList:
			parser = newAccessListParser()
		case types.KindAuditQuery:
			parser = newAuditQueryParser()
		case types.KindSecurityReport:
			parser = newSecurityReportParser()
		case types.KindSecurityReportState:
			parser = newSecurityReportStateParser()
		case types.KindUserLoginState:
			parser = newUserLoginStateParser()
		case types.KindAccessListMember:
			parser = newAccessListMemberParser()
		case types.KindAccessListReview:
			parser = newAccessListReviewParser()
		case types.KindKubeWaitingContainer:
			parser = newKubeWaitingContainerParser()
		case types.KindNotification:
			parser = newUserNotificationParser()
		case types.KindGlobalNotification:
			parser = newGlobalNotificationParser()
		case types.KindAccessMonitoringRule:
			parser = newAccessMonitoringRuleParser()
		case types.KindBotInstance:
			parser = newBotInstanceParser()
		case types.KindInstance:
			parser = newInstanceParser()
		case types.KindDevice:
			parser = newDeviceParser()
		case types.KindAccessGraphSecretPrivateKey:
			parser = newAccessGraphSecretPrivateKeyParser()
		case types.KindAccessGraphSecretAuthorizedKey:
			parser = newAccessGraphSecretAuthorizedKeyParser()
		case types.KindAccessGraphSettings:
			parser = newAccessGraphSettingsParser()
		case types.KindSPIFFEFederation:
			parser = newSPIFFEFederationParser()
		case types.KindStaticHostUser:
			parser = newStaticHostUserParser()
		case types.KindProvisioningState:
			parser = newProvisioningStateParser()
		case types.KindIdentityCenterAccount:
			parser = newIdentityCenterAccountParser()
		case types.KindIdentityCenterPrincipalAssignment:
			parser = newIdentityCenterPrincipalAssignmentParser()
		default:
			if watch.AllowPartialSuccess {
				continue
			}
			return nil, trace.BadParameter("watcher on object kind %q is not supported", kind.Kind)
		}
		prefixes = append(prefixes, parser.prefixes()...)
		parsers = append(parsers, parser)
		validKinds = append(validKinds, kind)
	}

	if len(validKinds) == 0 {
		return nil, trace.BadParameter("none of the requested kinds can be watched")
	}

	origNumPrefixes := len(prefixes)
	redundantNumPrefixes := len(backend.RemoveRedundantPrefixes(prefixes))
	if origNumPrefixes != redundantNumPrefixes {
		// If you've hit this error, the prefixes in two or more of your parsers probably overlap, meaning
		// one prefix will also contain another as a subset. Look into using backend.ExactKey instead of
		// backend.NewKey in your parser.
		return nil, trace.BadParameter("redundant prefixes detected in events, which will result in event parsers not aligning with their intended prefix (this is a bug)")
	}

	w, err := e.backend.NewWatcher(ctx, backend.Watch{
		Name:            watch.Name,
		Prefixes:        prefixes,
		QueueSize:       watch.QueueSize,
		MetricComponent: watch.MetricComponent,
	})
	if err != nil {
		return nil, trace.Wrap(err)
	}
	return newWatcher(w, e.Entry, parsers, validKinds), nil
}

func newWatcher(backendWatcher backend.Watcher, l *logrus.Entry, parsers []resourceParser, kinds []types.WatchKind) *watcher {
	w := &watcher{
		backendWatcher: backendWatcher,
		Entry:          l,
		parsers:        parsers,
		eventsC:        make(chan types.Event),
		kinds:          kinds,
	}
	go w.forwardEvents()
	return w
}

type watcher struct {
	*logrus.Entry
	parsers        []resourceParser
	backendWatcher backend.Watcher
	eventsC        chan types.Event
	kinds          []types.WatchKind
}

func (w *watcher) Error() error {
	return nil
}

func (w *watcher) parseEvent(e backend.Event) ([]types.Event, []error) {
	if e.Type == types.OpInit {
		return []types.Event{{Type: e.Type, Resource: types.NewWatchStatus(w.kinds)}}, nil
	}
	events := []types.Event{}
	errs := []error{}
	for _, p := range w.parsers {
		if p.match(e.Item.Key) {
			resource, err := p.parse(e)
			if err != nil {
				w.Logger.Errorf("Failed parsing resource: %s", err)
				errs = append(errs, trace.Wrap(err))
				continue
			}
			// if resource is nil, then it was well-formed but is being filtered out.
			if resource == nil {
				continue
			}
			events = append(events, types.Event{Type: e.Type, Resource: resource})
		}
	}
	return events, errs
}

func (w *watcher) forwardEvents() {
	for {
		select {
		case <-w.backendWatcher.Done():
			w.Logger.Info("Backend watcher closed")
			return
		case event := <-w.backendWatcher.Events():
			converted, errs := w.parseEvent(event)
			for _, err := range errs {
				// not found errors are expected, for example
				// when namespace prefix is watched, it captures
				// node events as well, and there could be no
				// handler registered for nodes, only for namespaces
				if !trace.IsNotFound(err) {
					w.Warning(trace.DebugReport(err))
				}
			}
			for _, c := range converted {
				select {
				case w.eventsC <- c:
				case <-w.backendWatcher.Done():
					w.Logger.Info("Backend watcher closed while sending")
					return
				}
			}
		}
	}
}

// Events returns channel with events
func (w *watcher) Events() <-chan types.Event {
	return w.eventsC
}

// Done returns the channel signaling the closure
func (w *watcher) Done() <-chan struct{} {
	return w.backendWatcher.Done()
}

// Close closes the watcher and releases
// all associated resources
func (w *watcher) Close() error {
	return w.backendWatcher.Close()
}

// resourceParser is an interface
// for parsing resource from backend byte event stream
type resourceParser interface {
	// parse parses resource from the backend event
	parse(event backend.Event) (types.Resource, error)
	// match returns true if event key matches
	match(key backend.Key) bool
	// prefixes returns prefixes to watch
	prefixes() []backend.Key
}

// baseParser is a partial implementation of resourceParser for the most common
// resource types (stored under a static prefix).
type baseParser struct {
	matchPrefixes []backend.Key
}

func newBaseParser(prefixes ...backend.Key) baseParser {
	return baseParser{matchPrefixes: prefixes}
}

func (p baseParser) prefixes() []backend.Key {
	return p.matchPrefixes
}

func (p baseParser) match(key backend.Key) bool {
	for _, prefix := range p.matchPrefixes {
		if key.HasPrefix(prefix) {
			return true
		}
	}
	return false
}

func newCertAuthorityParser(loadSecrets bool, filter map[string]string) *certAuthorityParser {
	var caFilter types.CertAuthorityFilter
	caFilter.FromMap(filter)
	return &certAuthorityParser{
		loadSecrets: loadSecrets,
		baseParser:  newBaseParser(backend.NewKey(authoritiesPrefix)),
		filter:      caFilter,
	}
}

type certAuthorityParser struct {
	baseParser
	loadSecrets bool
	filter      types.CertAuthorityFilter
}

func (p *certAuthorityParser) parse(event backend.Event) (types.Resource, error) {
	switch event.Type {
	case types.OpDelete:
		caType, name, err := baseTwoKeys(event.Item.Key)
		if err != nil {
			return nil, trace.Wrap(err)
		}
		return &types.ResourceHeader{
			Kind:    types.KindCertAuthority,
			SubKind: caType,
			Version: types.V2,
			Metadata: types.Metadata{
				Name:      name,
				Namespace: apidefaults.Namespace,
			},
		}, nil
	case types.OpPut:
		ca, err := services.UnmarshalCertAuthority(event.Item.Value,
			services.WithExpires(event.Item.Expires), services.WithRevision(event.Item.Revision))
		if err != nil {
			return nil, trace.Wrap(err)
		}
		if !p.filter.Match(ca) {
			return nil, nil
		}
		// never send private signing keys over event stream?
		// this might not be true
		setSigningKeys(ca, p.loadSecrets)
		return ca, nil
	default:
		return nil, trace.BadParameter("event %v is not supported", event.Type)
	}
}

func newProvisionTokenParser() *provisionTokenParser {
	return &provisionTokenParser{
		baseParser: newBaseParser(backend.NewKey(tokensPrefix)),
	}
}

type provisionTokenParser struct {
	baseParser
}

func (p *provisionTokenParser) parse(event backend.Event) (types.Resource, error) {
	switch event.Type {
	case types.OpDelete:
		return resourceHeader(event, types.KindToken, types.V2, 0)
	case types.OpPut:
		token, err := services.UnmarshalProvisionToken(event.Item.Value,
			services.WithExpires(event.Item.Expires),
			services.WithRevision(event.Item.Revision),
		)
		if err != nil {
			return nil, trace.Wrap(err)
		}
		return token, nil
	default:
		return nil, trace.BadParameter("event %v is not supported", event.Type)
	}
}

func newStaticTokensParser() *staticTokensParser {
	return &staticTokensParser{
		baseParser: newBaseParser(backend.NewKey(clusterConfigPrefix, staticTokensPrefix)),
	}
}

type staticTokensParser struct {
	baseParser
}

func (p *staticTokensParser) parse(event backend.Event) (types.Resource, error) {
	switch event.Type {
	case types.OpDelete:
		h, err := resourceHeader(event, types.KindStaticTokens, types.V2, 0)
		if err != nil {
			return nil, trace.Wrap(err)
		}
		h.SetName(types.MetaNameStaticTokens)
		return h, nil
	case types.OpPut:
		tokens, err := services.UnmarshalStaticTokens(event.Item.Value,
			services.WithExpires(event.Item.Expires),
			services.WithRevision(event.Item.Revision),
		)
		if err != nil {
			return nil, trace.Wrap(err)
		}
		return tokens, nil
	default:
		return nil, trace.BadParameter("event %v is not supported", event.Type)
	}
}

func newClusterAuditConfigParser() *clusterAuditConfigParser {
	return &clusterAuditConfigParser{
		baseParser: newBaseParser(backend.NewKey(clusterConfigPrefix, auditPrefix)),
	}
}

type clusterAuditConfigParser struct {
	baseParser
}

func (p *clusterAuditConfigParser) parse(event backend.Event) (types.Resource, error) {
	switch event.Type {
	case types.OpDelete:
		h, err := resourceHeader(event, types.KindClusterAuditConfig, types.V2, 0)
		if err != nil {
			return nil, trace.Wrap(err)
		}
		h.SetName(types.MetaNameClusterAuditConfig)
		return h, nil
	case types.OpPut:
		clusterAuditConfig, err := services.UnmarshalClusterAuditConfig(
			event.Item.Value,
			services.WithExpires(event.Item.Expires),
			services.WithRevision(event.Item.Revision),
		)
		if err != nil {
			return nil, trace.Wrap(err)
		}
		return clusterAuditConfig, nil
	default:
		return nil, trace.BadParameter("event %v is not supported", event.Type)
	}
}

func newClusterNetworkingConfigParser() *clusterNetworkingConfigParser {
	return &clusterNetworkingConfigParser{
		baseParser: newBaseParser(backend.NewKey(clusterConfigPrefix, networkingPrefix)),
	}
}

type clusterNetworkingConfigParser struct {
	baseParser
}

func (p *clusterNetworkingConfigParser) parse(event backend.Event) (types.Resource, error) {
	switch event.Type {
	case types.OpDelete:
		h, err := resourceHeader(event, types.KindClusterNetworkingConfig, types.V2, 0)
		if err != nil {
			return nil, trace.Wrap(err)
		}
		h.SetName(types.MetaNameClusterNetworkingConfig)
		return h, nil
	case types.OpPut:
		clusterNetworkingConfig, err := services.UnmarshalClusterNetworkingConfig(
			event.Item.Value,
			services.WithExpires(event.Item.Expires),
			services.WithRevision(event.Item.Revision),
		)
		if err != nil {
			return nil, trace.Wrap(err)
		}
		return clusterNetworkingConfig, nil
	default:
		return nil, trace.BadParameter("event %v is not supported", event.Type)
	}
}

func newAuthPreferenceParser() *authPreferenceParser {
	return &authPreferenceParser{
		baseParser: newBaseParser(backend.NewKey(authPrefix, preferencePrefix, generalPrefix)),
	}
}

type authPreferenceParser struct {
	baseParser
}

func (p *authPreferenceParser) parse(event backend.Event) (types.Resource, error) {
	switch event.Type {
	case types.OpDelete:
		h, err := resourceHeader(event, types.KindClusterAuthPreference, types.V2, 0)
		if err != nil {
			return nil, trace.Wrap(err)
		}
		h.SetName(types.MetaNameClusterAuthPreference)
		return h, nil
	case types.OpPut:
		ap, err := services.UnmarshalAuthPreference(
			event.Item.Value,
			services.WithExpires(event.Item.Expires),
			services.WithRevision(event.Item.Revision),
		)
		if err != nil {
			return nil, trace.Wrap(err)
		}
		return ap, nil
	default:
		return nil, trace.BadParameter("event %v is not supported", event.Type)
	}
}

func newUIConfigParser() *uiConfigParser {
	return &uiConfigParser{
		baseParser: newBaseParser(backend.NewKey(clusterConfigPrefix, uiPrefix)),
	}
}

type uiConfigParser struct {
	baseParser
}

func (p *uiConfigParser) parse(event backend.Event) (types.Resource, error) {
	switch event.Type {
	case types.OpDelete:
		h, err := resourceHeader(event, types.KindUIConfig, types.V1, 0)
		if err != nil {
			return nil, trace.Wrap(err)
		}
		h.SetName(types.MetaNameUIConfig)
		return h, nil
	case types.OpPut:
		ap, err := services.UnmarshalUIConfig(
			event.Item.Value,
			services.WithExpires(event.Item.Expires),
			services.WithRevision(event.Item.Revision),
		)
		if err != nil {
			return nil, trace.Wrap(err)
		}
		return ap, nil
	default:
		return nil, trace.BadParameter("event %v is not supported", event.Type)
	}
}

func newSessionRecordingConfigParser() *sessionRecordingConfigParser {
	return &sessionRecordingConfigParser{
		baseParser: newBaseParser(backend.NewKey(clusterConfigPrefix, sessionRecordingPrefix)),
	}
}

type sessionRecordingConfigParser struct {
	baseParser
}

func (p *sessionRecordingConfigParser) parse(event backend.Event) (types.Resource, error) {
	switch event.Type {
	case types.OpDelete:
		h, err := resourceHeader(event, types.KindSessionRecordingConfig, types.V2, 0)
		if err != nil {
			return nil, trace.Wrap(err)
		}
		h.SetName(types.MetaNameSessionRecordingConfig)
		return h, nil
	case types.OpPut:
		ap, err := services.UnmarshalSessionRecordingConfig(
			event.Item.Value,
			services.WithExpires(event.Item.Expires),
			services.WithRevision(event.Item.Revision),
		)
		if err != nil {
			return nil, trace.Wrap(err)
		}
		return ap, nil
	default:
		return nil, trace.BadParameter("event %v is not supported", event.Type)
	}
}

func newClusterNameParser() *clusterNameParser {
	return &clusterNameParser{
		baseParser: newBaseParser(backend.NewKey(clusterConfigPrefix, namePrefix)),
	}
}

type clusterNameParser struct {
	baseParser
}

func (p *clusterNameParser) parse(event backend.Event) (types.Resource, error) {
	switch event.Type {
	case types.OpDelete:
		h, err := resourceHeader(event, types.KindClusterName, types.V2, 0)
		if err != nil {
			return nil, trace.Wrap(err)
		}
		h.SetName(types.MetaNameClusterName)
		return h, nil
	case types.OpPut:
		clusterName, err := services.UnmarshalClusterName(event.Item.Value,
			services.WithExpires(event.Item.Expires),
			services.WithRevision(event.Item.Revision),
		)
		if err != nil {
			return nil, trace.Wrap(err)
		}
		return clusterName, nil
	default:
		return nil, trace.BadParameter("event %v is not supported", event.Type)
	}
}

func newNamespaceParser(name string) *namespaceParser {
	prefix := backend.NewKey(namespacesPrefix)
	if name != "" {
		prefix = backend.NewKey(namespacesPrefix, name, paramsPrefix)
	}
	return &namespaceParser{
		baseParser: newBaseParser(prefix),
	}
}

type namespaceParser struct {
	baseParser
}

func (p *namespaceParser) match(key backend.Key) bool {
	// namespaces are stored under key '/namespaces/<namespace-name>/params'
	// and this code matches similar pattern
	return p.baseParser.match(key) &&
		key.HasSuffix(backend.Key(paramsPrefix)) &&
		len(key.Components()) == 3
}

func (p *namespaceParser) parse(event backend.Event) (types.Resource, error) {
	switch event.Type {
	case types.OpDelete:
		return resourceHeader(event, types.KindNamespace, types.V2, 1)
	case types.OpPut:
		namespace, err := services.UnmarshalNamespace(event.Item.Value,
			services.WithExpires(event.Item.Expires),
			services.WithRevision(event.Item.Revision),
		)
		if err != nil {
			return nil, trace.Wrap(err)
		}
		return namespace, nil
	default:
		return nil, trace.BadParameter("event %v is not supported", event.Type)
	}
}

func newRoleParser() *roleParser {
	return &roleParser{
		baseParser: newBaseParser(backend.NewKey(rolesPrefix)),
	}
}

type roleParser struct {
	baseParser
}

func (p *roleParser) parse(event backend.Event) (types.Resource, error) {
	switch event.Type {
	case types.OpDelete:
		return resourceHeader(event, types.KindRole, types.V7, 1)
	case types.OpPut:
		resource, err := services.UnmarshalRole(event.Item.Value,
			services.WithExpires(event.Item.Expires),
			services.WithRevision(event.Item.Revision),
		)
		if err != nil {
			return nil, trace.Wrap(err)
		}
		return resource, nil
	default:
		return nil, trace.BadParameter("event %v is not supported", event.Type)
	}
}

func newAccessRequestParser(m map[string]string) (*accessRequestParser, error) {
	var filter types.AccessRequestFilter
	if err := filter.FromMap(m); err != nil {
		return nil, trace.Wrap(err)
	}
	return &accessRequestParser{
		filter:      filter,
		matchPrefix: backend.NewKey(accessRequestsPrefix),
		matchSuffix: backend.NewKey(paramsPrefix),
	}, nil
}

type accessRequestParser struct {
	filter      types.AccessRequestFilter
	matchPrefix backend.Key
	matchSuffix backend.Key
}

func (p *accessRequestParser) prefixes() []backend.Key {
	return []backend.Key{p.matchPrefix}
}

func (p *accessRequestParser) match(key backend.Key) bool {
	if !key.HasPrefix(p.matchPrefix) {
		return false
	}
	if !key.HasSuffix(p.matchSuffix) {
		return false
	}
	return true
}

func (p *accessRequestParser) parse(event backend.Event) (types.Resource, error) {
	switch event.Type {
	case types.OpDelete:
		return resourceHeader(event, types.KindAccessRequest, types.V3, 1)
	case types.OpPut:
		req, err := itemToAccessRequest(event.Item)
		if err != nil {
			return nil, trace.Wrap(err)
		}
		if !p.filter.Match(req) {
			return nil, nil
		}
		return req, nil
	default:
		return nil, trace.BadParameter("event %v is not supported", event.Type)
	}
}

func newUserParser() *userParser {
	return &userParser{
		baseParser: newBaseParser(backend.NewKey(webPrefix, usersPrefix)),
	}
}

type userParser struct {
	baseParser
}

func (p *userParser) match(key backend.Key) bool {
	// users are stored under key '/web/users/<username>/params'
	// and this code matches similar pattern
	return p.baseParser.match(key) &&
		key.HasSuffix(backend.Key(paramsPrefix)) &&
		len(key.Components()) == 4
}

func (p *userParser) parse(event backend.Event) (types.Resource, error) {
	switch event.Type {
	case types.OpDelete:
		return resourceHeader(event, types.KindUser, types.V2, 1)
	case types.OpPut:
		resource, err := services.UnmarshalUser(event.Item.Value,
			services.WithExpires(event.Item.Expires),
			services.WithRevision(event.Item.Revision),
		)
		if err != nil {
			return nil, trace.Wrap(err)
		}
		return resource, nil
	default:
		return nil, trace.BadParameter("event %v is not supported", event.Type)
	}
}

func newNodeParser() *nodeParser {
	return &nodeParser{
		baseParser: newBaseParser(backend.NewKey(nodesPrefix, apidefaults.Namespace)),
	}
}

type nodeParser struct {
	baseParser
}

func (p *nodeParser) parse(event backend.Event) (types.Resource, error) {
	return parseServer(event, types.KindNode)
}

func newProxyParser() *proxyParser {
	return &proxyParser{
		baseParser: newBaseParser(backend.NewKey(proxiesPrefix)),
	}
}

type proxyParser struct {
	baseParser
}

func (p *proxyParser) parse(event backend.Event) (types.Resource, error) {
	return parseServer(event, types.KindProxy)
}

func newAuthServerParser() *authServerParser {
	return &authServerParser{
		baseParser: newBaseParser(backend.NewKey(authServersPrefix)),
	}
}

type authServerParser struct {
	baseParser
}

func (p *authServerParser) parse(event backend.Event) (types.Resource, error) {
	return parseServer(event, types.KindAuthServer)
}

func newTunnelConnectionParser() *tunnelConnectionParser {
	return &tunnelConnectionParser{
		baseParser: newBaseParser(backend.NewKey(tunnelConnectionsPrefix)),
	}
}

type tunnelConnectionParser struct {
	baseParser
}

func (p *tunnelConnectionParser) parse(event backend.Event) (types.Resource, error) {
	switch event.Type {
	case types.OpDelete:
		clusterName, name, err := baseTwoKeys(event.Item.Key)
		if err != nil {
			return nil, trace.Wrap(err)
		}
		return &types.ResourceHeader{
			Kind:    types.KindTunnelConnection,
			SubKind: clusterName,
			Version: types.V2,
			Metadata: types.Metadata{
				Name:      name,
				Namespace: apidefaults.Namespace,
			},
		}, nil
	case types.OpPut:
		resource, err := services.UnmarshalTunnelConnection(event.Item.Value,
			services.WithExpires(event.Item.Expires),
			services.WithRevision(event.Item.Revision),
		)
		if err != nil {
			return nil, trace.Wrap(err)
		}
		return resource, nil
	default:
		return nil, trace.BadParameter("event %v is not supported", event.Type)
	}
}

func newReverseTunnelParser() *reverseTunnelParser {
	return &reverseTunnelParser{
		baseParser: newBaseParser(backend.NewKey(reverseTunnelsPrefix)),
	}
}

type reverseTunnelParser struct {
	baseParser
}

func (p *reverseTunnelParser) parse(event backend.Event) (types.Resource, error) {
	switch event.Type {
	case types.OpDelete:
		return resourceHeader(event, types.KindReverseTunnel, types.V2, 0)
	case types.OpPut:
		resource, err := services.UnmarshalReverseTunnel(event.Item.Value,
			services.WithExpires(event.Item.Expires),
			services.WithRevision(event.Item.Revision),
		)
		if err != nil {
			return nil, trace.Wrap(err)
		}
		return resource, nil
	default:
		return nil, trace.BadParameter("event %v is not supported", event.Type)
	}
}

func newAppServerV3Parser() *appServerV3Parser {
	return &appServerV3Parser{
		baseParser: newBaseParser(backend.NewKey(appServersPrefix, apidefaults.Namespace)),
	}
}

type appServerV3Parser struct {
	baseParser
}

func (p *appServerV3Parser) parse(event backend.Event) (types.Resource, error) {
	switch event.Type {
	case types.OpDelete:
		hostID, name, err := baseTwoKeys(event.Item.Key)
		if err != nil {
			return nil, trace.Wrap(err)
		}
		return &types.AppServerV3{
			Kind:    types.KindAppServer,
			Version: types.V3,
			Metadata: types.Metadata{
				Name:        name,
				Namespace:   apidefaults.Namespace,
				Description: hostID, // Pass host ID via description field for the cache.
			},
		}, nil
	case types.OpPut:
		return services.UnmarshalAppServer(
			event.Item.Value,
			services.WithExpires(event.Item.Expires),
		)
	default:
		return nil, trace.BadParameter("event %v is not supported", event.Type)
	}
}

func newSAMLIdPSessionParser(loadSecrets bool) *webSessionParser {
	return &webSessionParser{
		baseParser:  newBaseParser(backend.NewKey(samlIdPPrefix, sessionsPrefix)),
		loadSecrets: loadSecrets,
		hdr: types.ResourceHeader{
			Kind:    types.KindWebSession,
			SubKind: types.KindSAMLIdPSession,
			Version: types.V2,
		},
	}
}

func newSnowflakeSessionParser(loadSecrets bool) *webSessionParser {
	return &webSessionParser{
		baseParser:  newBaseParser(backend.NewKey(snowflakePrefix, sessionsPrefix)),
		loadSecrets: loadSecrets,
		hdr: types.ResourceHeader{
			Kind:    types.KindWebSession,
			SubKind: types.KindSnowflakeSession,
			Version: types.V2,
		},
	}
}

func newAppSessionParser(loadSecrets bool) *webSessionParser {
	return &webSessionParser{
		baseParser:  newBaseParser(backend.NewKey(appsPrefix, sessionsPrefix)),
		loadSecrets: loadSecrets,
		hdr: types.ResourceHeader{
			Kind:    types.KindWebSession,
			SubKind: types.KindAppSession,
			Version: types.V2,
		},
	}
}

func newWebSessionParser(loadSecrets bool) *webSessionParser {
	return &webSessionParser{
		baseParser:  newBaseParser(backend.NewKey(webPrefix, sessionsPrefix)),
		loadSecrets: loadSecrets,
		hdr: types.ResourceHeader{
			Kind:    types.KindWebSession,
			SubKind: types.KindWebSession,
			Version: types.V2,
		},
	}
}

type webSessionParser struct {
	baseParser
	loadSecrets bool
	hdr         types.ResourceHeader
}

func (p *webSessionParser) parse(event backend.Event) (types.Resource, error) {
	switch event.Type {
	case types.OpDelete:
		return resourceHeaderWithTemplate(event, p.hdr, 0)
	case types.OpPut:
		resource, err := services.UnmarshalWebSession(event.Item.Value,
			services.WithExpires(event.Item.Expires),
			services.WithRevision(event.Item.Revision),
		)
		if err != nil {
			return nil, trace.Wrap(err)
		}
		if !p.loadSecrets {
			return resource.WithoutSecrets(), nil
		}
		return resource, nil
	default:
		return nil, trace.BadParameter("event %v is not supported", event.Type)
	}
}

func newWebTokenParser() *webTokenParser {
	return &webTokenParser{
		baseParser: newBaseParser(backend.NewKey(webPrefix, tokensPrefix)),
	}
}

type webTokenParser struct {
	baseParser
}

func (p *webTokenParser) parse(event backend.Event) (types.Resource, error) {
	switch event.Type {
	case types.OpDelete:
		return resourceHeader(event, types.KindWebToken, types.V1, 0)
	case types.OpPut:
		resource, err := services.UnmarshalWebToken(event.Item.Value,
			services.WithExpires(event.Item.Expires),
			services.WithRevision(event.Item.Revision),
		)
		if err != nil {
			return nil, trace.Wrap(err)
		}
		return resource, nil
	default:
		return nil, trace.BadParameter("event %v is not supported", event.Type)
	}
}

func newKubeServerParser() *kubeServerParser {
	return &kubeServerParser{
		baseParser: newBaseParser(backend.NewKey(kubeServersPrefix)),
	}
}

type kubeServerParser struct {
	baseParser
}

func (p *kubeServerParser) parse(event backend.Event) (types.Resource, error) {
	switch event.Type {
	case types.OpDelete:
		hostID, name, err := baseTwoKeys(event.Item.Key)
		if err != nil {
			return nil, trace.Wrap(err)
		}
		return &types.KubernetesServerV3{
			Kind:    types.KindKubeServer,
			Version: types.V3,
			Metadata: types.Metadata{
				Name:        name,
				Namespace:   apidefaults.Namespace,
				Description: hostID, // Pass host ID via description field for the cache.
			},
		}, nil
	case types.OpPut:
		return services.UnmarshalKubeServer(
			event.Item.Value,
			services.WithExpires(event.Item.Expires),
			services.WithRevision(event.Item.Revision),
		)
	default:
		return nil, trace.BadParameter("event %v is not supported", event.Type)
	}
}

func newDatabaseServerParser() *databaseServerParser {
	return &databaseServerParser{
		baseParser: newBaseParser(backend.NewKey(dbServersPrefix, apidefaults.Namespace)),
	}
}

type databaseServerParser struct {
	baseParser
}

func (p *databaseServerParser) parse(event backend.Event) (types.Resource, error) {
	switch event.Type {
	case types.OpDelete:
		hostID, name, err := baseTwoKeys(event.Item.Key)
		if err != nil {
			return nil, trace.Wrap(err)
		}
		return &types.DatabaseServerV3{
			Kind:    types.KindDatabaseServer,
			Version: types.V3,
			Metadata: types.Metadata{
				Name:        name,
				Namespace:   apidefaults.Namespace,
				Description: hostID, // Pass host ID via description field for the cache.
			},
		}, nil
	case types.OpPut:
		return services.UnmarshalDatabaseServer(
			event.Item.Value,
			services.WithExpires(event.Item.Expires),
			services.WithRevision(event.Item.Revision),
		)
	default:
		return nil, trace.BadParameter("event %v is not supported", event.Type)
	}
}

func newDatabaseServiceParser() *databaseServiceParser {
	return &databaseServiceParser{
		baseParser: newBaseParser(backend.NewKey(databaseServicePrefix)),
	}
}

type databaseServiceParser struct {
	baseParser
}

func (p *databaseServiceParser) parse(event backend.Event) (types.Resource, error) {
	switch event.Type {
	case types.OpDelete:
		return resourceHeader(event, types.KindDatabaseService, types.V1, 0)
	case types.OpPut:
		return services.UnmarshalDatabaseService(
			event.Item.Value,
			services.WithExpires(event.Item.Expires),
			services.WithRevision(event.Item.Revision),
		)
	default:
		return nil, trace.BadParameter("event %v is not supported", event.Type)
	}
}

func newKubeClusterParser() *kubeClusterParser {
	return &kubeClusterParser{
		baseParser: newBaseParser(backend.NewKey(kubernetesPrefix)),
	}
}

type kubeClusterParser struct {
	baseParser
}

func (p *kubeClusterParser) parse(event backend.Event) (types.Resource, error) {
	switch event.Type {
	case types.OpDelete:
		return resourceHeader(event, types.KindKubernetesCluster, types.V3, 0)
	case types.OpPut:
		return services.UnmarshalKubeCluster(event.Item.Value,
			services.WithExpires(event.Item.Expires),
			services.WithRevision(event.Item.Revision),
		)
	default:
		return nil, trace.BadParameter("event %v is not supported", event.Type)
	}
}

func newCrownJewelParser() *crownJewelParser {
	return &crownJewelParser{
		baseParser: newBaseParser(backend.NewKey(crownJewelsKey)),
	}
}

type crownJewelParser struct {
	baseParser
}

func (p *crownJewelParser) parse(event backend.Event) (types.Resource, error) {
	switch event.Type {
	case types.OpDelete:
		return resourceHeader(event, types.KindCrownJewel, types.V1, 0)
	case types.OpPut:
		r, err := services.UnmarshalCrownJewel(event.Item.Value,
			services.WithExpires(event.Item.Expires),
			services.WithRevision(event.Item.Revision),
		)
		if err != nil {
			return nil, trace.Wrap(err)
		}
		return types.Resource153ToLegacy(r), nil
	default:
		return nil, trace.BadParameter("event %v is not supported", event.Type)
	}
}

func newAppParser() *appParser {
	return &appParser{
		baseParser: newBaseParser(backend.NewKey(appPrefix)),
	}
}

type appParser struct {
	baseParser
}

func (p *appParser) parse(event backend.Event) (types.Resource, error) {
	switch event.Type {
	case types.OpDelete:
		return resourceHeader(event, types.KindApp, types.V3, 0)
	case types.OpPut:
		return services.UnmarshalApp(event.Item.Value,
			services.WithExpires(event.Item.Expires),
			services.WithRevision(event.Item.Revision),
		)
	default:
		return nil, trace.BadParameter("event %v is not supported", event.Type)
	}
}

func newDatabaseParser() *databaseParser {
	return &databaseParser{
		baseParser: newBaseParser(backend.NewKey(databasesPrefix)),
	}
}

type databaseParser struct {
	baseParser
}

func (p *databaseParser) parse(event backend.Event) (types.Resource, error) {
	switch event.Type {
	case types.OpDelete:
		return resourceHeader(event, types.KindDatabase, types.V3, 0)
	case types.OpPut:
		return services.UnmarshalDatabase(event.Item.Value,
			services.WithExpires(event.Item.Expires),
			services.WithRevision(event.Item.Revision),
		)
	default:
		return nil, trace.BadParameter("event %v is not supported", event.Type)
	}
}

func newDatabaseObjectParser() *databaseObjectParser {
	return &databaseObjectParser{
		baseParser: newBaseParser(backend.NewKey(databaseObjectPrefix)),
	}
}

type databaseObjectParser struct {
	baseParser
}

func (p *databaseObjectParser) parse(event backend.Event) (types.Resource, error) {
	switch event.Type {
	case types.OpDelete:
		return resourceHeader(event, types.KindDatabaseObject, types.V1, 0)
	case types.OpPut:
		//nolint:staticcheck // SA1019. Using this unmarshaler for json compatibility.
		resource, err := services.FastUnmarshalProtoResourceDeprecated[*dbobjectv1.DatabaseObject](event.Item.Value,
			services.WithExpires(event.Item.Expires),
			services.WithRevision(event.Item.Revision),
		)
		if err != nil {
			return nil, trace.Wrap(err)
		}
		return types.Resource153ToLegacy(resource), nil
	default:
		return nil, trace.BadParameter("event %v is not supported", event.Type)
	}
}

func parseServer(event backend.Event, kind string) (types.Resource, error) {
	switch event.Type {
	case types.OpDelete:
		return resourceHeader(event, kind, types.V2, 0)
	case types.OpPut:
		resource, err := services.UnmarshalServer(event.Item.Value,
			kind,
			services.WithExpires(event.Item.Expires),
			services.WithRevision(event.Item.Revision),
		)
		if err != nil {
			return nil, trace.Wrap(err)
		}
		return resource, nil
	default:
		return nil, trace.BadParameter("event %v is not supported", event.Type)
	}
}

func newRemoteClusterParser() *remoteClusterParser {
	return &remoteClusterParser{
		matchPrefix: backend.NewKey(remoteClustersPrefix),
	}
}

type remoteClusterParser struct {
	matchPrefix backend.Key
}

func (p *remoteClusterParser) prefixes() []backend.Key {
	return []backend.Key{p.matchPrefix}
}

func (p *remoteClusterParser) match(key backend.Key) bool {
	return key.HasPrefix(p.matchPrefix)
}

func (p *remoteClusterParser) parse(event backend.Event) (types.Resource, error) {
	switch event.Type {
	case types.OpDelete:
		return resourceHeader(event, types.KindRemoteCluster, types.V3, 0)
	case types.OpPut:
		resource, err := services.UnmarshalRemoteCluster(event.Item.Value,
			services.WithExpires(event.Item.Expires),
			services.WithRevision(event.Item.Revision),
		)
		if err != nil {
			return nil, trace.Wrap(err)
		}
		return resource, nil
	default:
		return nil, trace.BadParameter("event %v is not supported", event.Type)
	}
}

func newLockParser() *lockParser {
	return &lockParser{
		baseParser: newBaseParser(backend.NewKey(locksPrefix)),
	}
}

type lockParser struct {
	baseParser
}

func (p *lockParser) parse(event backend.Event) (types.Resource, error) {
	switch event.Type {
	case types.OpDelete:
		return resourceHeader(event, types.KindLock, types.V2, 0)
	case types.OpPut:
		return services.UnmarshalLock(
			event.Item.Value,
			services.WithExpires(event.Item.Expires),
			services.WithRevision(event.Item.Revision),
		)
	default:
		return nil, trace.BadParameter("event %v is not supported", event.Type)
	}
}

func newNetworkRestrictionsParser() *networkRestrictionsParser {
	return &networkRestrictionsParser{
		matchPrefix: backend.NewKey(restrictionsPrefix, network),
	}
}

type networkRestrictionsParser struct {
	matchPrefix backend.Key
}

func (p *networkRestrictionsParser) prefixes() []backend.Key {
	return []backend.Key{p.matchPrefix}
}

func (p *networkRestrictionsParser) match(key backend.Key) bool {
	return key.HasPrefix(p.matchPrefix)
}

func (p *networkRestrictionsParser) parse(event backend.Event) (types.Resource, error) {
	switch event.Type {
	case types.OpDelete:
		return resourceHeader(event, types.KindNetworkRestrictions, types.V1, 0)
	case types.OpPut:
		resource, err := services.UnmarshalNetworkRestrictions(event.Item.Value,
			services.WithExpires(event.Item.Expires),
			services.WithRevision(event.Item.Revision),
		)
		if err != nil {
			return nil, trace.Wrap(err)
		}
		return resource, nil
	default:
		return nil, trace.BadParameter("event %v is not supported", event.Type)
	}
}

func newWindowsDesktopServicesParser() *windowsDesktopServicesParser {
	return &windowsDesktopServicesParser{
		baseParser: newBaseParser(backend.NewKey(windowsDesktopServicesPrefix, "")),
	}
}

type windowsDesktopServicesParser struct {
	baseParser
}

func (p *windowsDesktopServicesParser) parse(event backend.Event) (types.Resource, error) {
	switch event.Type {
	case types.OpDelete:
		return resourceHeader(event, types.KindWindowsDesktopService, types.V3, 0)
	case types.OpPut:
		return services.UnmarshalWindowsDesktopService(
			event.Item.Value,
			services.WithExpires(event.Item.Expires),
			services.WithRevision(event.Item.Revision),
		)
	default:
		return nil, trace.BadParameter("event %v is not supported", event.Type)
	}
}

func newWindowsDesktopsParser() *windowsDesktopsParser {
	return &windowsDesktopsParser{
		baseParser: newBaseParser(backend.NewKey(windowsDesktopsPrefix, "")),
	}
}

type windowsDesktopsParser struct {
	baseParser
}

func (p *windowsDesktopsParser) parse(event backend.Event) (types.Resource, error) {
	switch event.Type {
	case types.OpDelete:
		hostID, name, err := baseTwoKeys(event.Item.Key)
		if err != nil {
			return nil, trace.Wrap(err)
		}
		return &types.ResourceHeader{
			Kind:    types.KindWindowsDesktop,
			Version: types.V3,
			Metadata: types.Metadata{
				Name:        name,
				Namespace:   apidefaults.Namespace,
				Description: hostID, // pass ID via description field for the cache
			},
		}, nil
	case types.OpPut:
		return services.UnmarshalWindowsDesktop(
			event.Item.Value,
			services.WithExpires(event.Item.Expires),
			services.WithRevision(event.Item.Revision),
		)
	default:
		return nil, trace.BadParameter("event %v is not supported", event.Type)
	}
}

type installerParser struct {
	baseParser
}

func newInstallerParser() *installerParser {
	return &installerParser{
		baseParser: newBaseParser(backend.NewKey(clusterConfigPrefix, scriptsPrefix, installerPrefix)),
	}
}

func (p *installerParser) parse(event backend.Event) (types.Resource, error) {
	switch event.Type {
	case types.OpDelete:
		h, err := resourceHeader(event, types.KindInstaller, types.V1, 0)
		if err != nil {
			return nil, trace.Wrap(err)
		}
		return h, nil
	case types.OpPut:
		inst, err := services.UnmarshalInstaller(event.Item.Value,
			services.WithExpires(event.Item.Expires),
			services.WithRevision(event.Item.Revision),
		)
		if err != nil {
			return nil, trace.Wrap(err)
		}
		return inst, nil
	default:
		return nil, trace.BadParameter("event %v is not supported", event.Type)
	}
}

type pluginParser struct {
	baseParser
	loadSecrets bool
}

func newPluginParser(loadSecrets bool) *pluginParser {
	return &pluginParser{
		baseParser:  newBaseParser(backend.NewKey(pluginsPrefix)),
		loadSecrets: loadSecrets,
	}
}

func (p *pluginParser) parse(event backend.Event) (types.Resource, error) {
	switch event.Type {
	case types.OpDelete:
		h, err := resourceHeader(event, types.KindPlugin, types.V1, 0)
		if err != nil {
			return nil, trace.Wrap(err)
		}
		return h, nil
	case types.OpPut:
		plugin, err := services.UnmarshalPlugin(event.Item.Value,
			services.WithExpires(event.Item.Expires),
			services.WithRevision(event.Item.Revision),
		)
		if err != nil {
			return nil, trace.Wrap(err)
		}
		return plugin, nil
	default:
		return nil, trace.BadParameter("event %v is not supported", event.Type)
	}
}

func newSAMLIDPServiceProviderParser() *samlIDPServiceProviderParser {
	return &samlIDPServiceProviderParser{
		baseParser: newBaseParser(backend.NewKey(samlIDPServiceProviderPrefix)),
	}
}

type samlIDPServiceProviderParser struct {
	baseParser
}

func (p *samlIDPServiceProviderParser) parse(event backend.Event) (types.Resource, error) {
	switch event.Type {
	case types.OpDelete:
		return resourceHeader(event, types.KindSAMLIdPServiceProvider, types.V1, 0)
	case types.OpPut:
		return services.UnmarshalSAMLIdPServiceProvider(event.Item.Value,
			services.WithExpires(event.Item.Expires),
			services.WithRevision(event.Item.Revision),
		)
	default:
		return nil, trace.BadParameter("event %v is not supported", event.Type)
	}
}

func newUserGroupParser() *userGroupParser {
	return &userGroupParser{
		baseParser: newBaseParser(backend.NewKey(userGroupPrefix)),
	}
}

type userGroupParser struct {
	baseParser
}

func (p *userGroupParser) parse(event backend.Event) (types.Resource, error) {
	switch event.Type {
	case types.OpDelete:
		return resourceHeader(event, types.KindUserGroup, types.V1, 0)
	case types.OpPut:
		return services.UnmarshalUserGroup(event.Item.Value,
			services.WithExpires(event.Item.Expires),
			services.WithRevision(event.Item.Revision),
		)
	default:
		return nil, trace.BadParameter("event %v is not supported", event.Type)
	}
}

func newOktaImportRuleParser() *oktaImportRuleParser {
	return &oktaImportRuleParser{
		baseParser: newBaseParser(backend.NewKey(oktaImportRulePrefix)),
	}
}

type oktaImportRuleParser struct {
	baseParser
}

func (p *oktaImportRuleParser) parse(event backend.Event) (types.Resource, error) {
	switch event.Type {
	case types.OpDelete:
		return resourceHeader(event, types.KindOktaImportRule, types.V1, 0)
	case types.OpPut:
		return services.UnmarshalOktaImportRule(event.Item.Value,
			services.WithExpires(event.Item.Expires),
			services.WithRevision(event.Item.Revision),
		)
	default:
		return nil, trace.BadParameter("event %v is not supported", event.Type)
	}
}

func newOktaAssignmentParser() *oktaAssignmentParser {
	return &oktaAssignmentParser{
		baseParser: newBaseParser(backend.NewKey(oktaAssignmentPrefix)),
	}
}

type oktaAssignmentParser struct {
	baseParser
}

func (p *oktaAssignmentParser) parse(event backend.Event) (types.Resource, error) {
	switch event.Type {
	case types.OpDelete:
		return resourceHeader(event, types.KindOktaAssignment, types.V1, 0)
	case types.OpPut:
		return services.UnmarshalOktaAssignment(event.Item.Value,
			services.WithExpires(event.Item.Expires),
			services.WithRevision(event.Item.Revision),
		)
	default:
		return nil, trace.BadParameter("event %v is not supported", event.Type)
	}
}

func newProvisioningStateParser() *provisioningStateParser {
	return &provisioningStateParser{
		baseParser: newBaseParser(backend.NewKey(provisioningStatePrefix)),
	}
}

type provisioningStateParser struct {
	baseParser
}

func (p *provisioningStateParser) parse(event backend.Event) (types.Resource, error) {
	switch event.Type {
	case types.OpDelete:
		return resourceHeader(event, types.KindProvisioningState, types.V1, 0)
	case types.OpPut:
<<<<<<< HEAD
		r, err := services.UnmarshalProvisioningState(event.Item.Value,
=======
		r, err := services.UnmarshalProtoResource[*provisioningv1.PrincipalState](
			event.Item.Value,
>>>>>>> 2bd236bc
			services.WithExpires(event.Item.Expires),
			services.WithRevision(event.Item.Revision),
		)
		if err != nil {
			return nil, trace.Wrap(err)
		}
		return types.Resource153ToLegacy(r), nil
	default:
		return nil, trace.BadParameter("event %v is not supported", event.Type)
	}
}

func newIntegrationParser() *integrationParser {
	return &integrationParser{
		baseParser: newBaseParser(backend.NewKey(integrationsPrefix)),
	}
}

type integrationParser struct {
	baseParser
}

func (p *integrationParser) parse(event backend.Event) (types.Resource, error) {
	switch event.Type {
	case types.OpDelete:
		return resourceHeader(event, types.KindIntegration, types.V1, 0)
	case types.OpPut:
		return services.UnmarshalIntegration(event.Item.Value,
			services.WithExpires(event.Item.Expires),
			services.WithRevision(event.Item.Revision),
		)
	default:
		return nil, trace.BadParameter("event %v is not supported", event.Type)
	}
}

func newDiscoveryConfigParser() *discoveryConfigParser {
	return &discoveryConfigParser{
		baseParser: newBaseParser(backend.NewKey(discoveryConfigPrefix)),
	}
}

type discoveryConfigParser struct {
	baseParser
}

func (p *discoveryConfigParser) parse(event backend.Event) (types.Resource, error) {
	switch event.Type {
	case types.OpDelete:
		return resourceHeader(event, types.KindDiscoveryConfig, types.V1, 0)
	case types.OpPut:
		return services.UnmarshalDiscoveryConfig(event.Item.Value,
			services.WithExpires(event.Item.Expires),
			services.WithRevision(event.Item.Revision),
		)
	default:
		return nil, trace.BadParameter("event %v is not supported", event.Type)
	}
}

func newHeadlessAuthenticationParser(m map[string]string) (*headlessAuthenticationParser, error) {
	var filter types.HeadlessAuthenticationFilter
	if err := filter.FromMap(m); err != nil {
		return nil, trace.Wrap(err)
	}

	return &headlessAuthenticationParser{
		baseParser: newBaseParser(backend.NewKey(headlessAuthenticationPrefix)),
		filter:     filter,
	}, nil
}

type headlessAuthenticationParser struct {
	baseParser
	filter types.HeadlessAuthenticationFilter
}

func (p *headlessAuthenticationParser) parse(event backend.Event) (types.Resource, error) {
	switch event.Type {
	case types.OpDelete:
		return resourceHeader(event, types.KindHeadlessAuthentication, types.V1, 0)
	case types.OpPut:
		ha, err := unmarshalHeadlessAuthentication(event.Item.Value)
		if err != nil {
			return nil, trace.Wrap(err)
		}
		if !p.filter.Match(ha) {
			return nil, nil
		}
		return ha, nil
	default:
		return nil, trace.BadParameter("event %v is not supported", event.Type)
	}
}

func newAccessListParser() *accessListParser {
	return &accessListParser{
		baseParser: newBaseParser(backend.ExactKey(accessListPrefix)),
	}
}

type accessListParser struct {
	baseParser
}

func (p *accessListParser) parse(event backend.Event) (types.Resource, error) {
	switch event.Type {
	case types.OpDelete:
		return resourceHeader(event, types.KindAccessList, types.V1, 0)
	case types.OpPut:
		return services.UnmarshalAccessList(event.Item.Value,
			services.WithExpires(event.Item.Expires),
			services.WithRevision(event.Item.Revision),
		)
	default:
		return nil, trace.BadParameter("event %v is not supported", event.Type)
	}
}

func newAuditQueryParser() *auditQueryParser {
	return &auditQueryParser{
		baseParser: newBaseParser(backend.NewKey(AuditQueryPrefix)),
	}
}

type auditQueryParser struct {
	baseParser
}

func (p *auditQueryParser) parse(event backend.Event) (types.Resource, error) {
	switch event.Type {
	case types.OpDelete:
		return resourceHeader(event, types.KindAuditQuery, types.V1, 0)
	case types.OpPut:
		return services.UnmarshalAuditQuery(event.Item.Value,
			services.WithExpires(event.Item.Expires),
		)
	default:
		return nil, trace.BadParameter("event %v is not supported", event.Type)
	}
}

func newSecurityReportParser() *securityReportParser {
	return &securityReportParser{
		baseParser: newBaseParser(backend.NewKey(SecurityReportPrefix)),
	}
}

type securityReportParser struct {
	baseParser
}

func (p *securityReportParser) parse(event backend.Event) (types.Resource, error) {
	switch event.Type {
	case types.OpDelete:
		return resourceHeader(event, types.KindSecurityReport, types.V1, 0)
	case types.OpPut:
		return services.UnmarshalSecurityReport(event.Item.Value,
			services.WithExpires(event.Item.Expires),
		)
	default:
		return nil, trace.BadParameter("event %v is not supported", event.Type)
	}
}

func newSecurityReportStateParser() *securityReportStateParser {
	return &securityReportStateParser{
		baseParser: newBaseParser(backend.NewKey(SecurityReportStatePrefix)),
	}
}

type securityReportStateParser struct {
	baseParser
}

func (p *securityReportStateParser) parse(event backend.Event) (types.Resource, error) {
	switch event.Type {
	case types.OpDelete:
		return resourceHeader(event, types.KindSecurityReportState, types.V1, 0)
	case types.OpPut:
		return services.UnmarshalSecurityReportState(event.Item.Value,
			services.WithExpires(event.Item.Expires),
		)
	default:
		return nil, trace.BadParameter("event %v is not supported", event.Type)
	}
}

func newUserLoginStateParser() *userLoginStateParser {
	return &userLoginStateParser{
		baseParser: newBaseParser(backend.NewKey(userLoginStatePrefix)),
	}
}

type userLoginStateParser struct {
	baseParser
}

func (p *userLoginStateParser) parse(event backend.Event) (types.Resource, error) {
	switch event.Type {
	case types.OpDelete:
		return resourceHeader(event, types.KindUserLoginState, types.V1, 0)
	case types.OpPut:
		return services.UnmarshalUserLoginState(event.Item.Value,
			services.WithExpires(event.Item.Expires),
			services.WithRevision(event.Item.Revision),
		)
	default:
		return nil, trace.BadParameter("event %v is not supported", event.Type)
	}
}

func newAccessListMemberParser() *accessListMemberParser {
	return &accessListMemberParser{
		baseParser: newBaseParser(backend.ExactKey(accessListMemberPrefix)),
	}
}

type accessListMemberParser struct {
	baseParser
}

func (p *accessListMemberParser) parse(event backend.Event) (types.Resource, error) {
	switch event.Type {
	case types.OpDelete:
		accessList, name, err := baseTwoKeys(event.Item.Key)
		if err != nil {
			return nil, trace.Wrap(err)
		}
		return &types.ResourceHeader{
			Kind:    types.KindAccessListMember,
			Version: types.V1,
			Metadata: types.Metadata{
				Name:        name,
				Namespace:   apidefaults.Namespace,
				Description: accessList, // pass access list description field for the cache
			},
		}, nil
	case types.OpPut:
		return services.UnmarshalAccessListMember(event.Item.Value,
			services.WithExpires(event.Item.Expires),
			services.WithRevision(event.Item.Revision),
		)
	default:
		return nil, trace.BadParameter("event %v is not supported", event.Type)
	}
}

func newAccessListReviewParser() *accessListReviewParser {
	return &accessListReviewParser{
		baseParser: newBaseParser(backend.ExactKey(accessListReviewPrefix)),
	}
}

type accessListReviewParser struct {
	baseParser
}

func (p *accessListReviewParser) parse(event backend.Event) (types.Resource, error) {
	switch event.Type {
	case types.OpDelete:
		accessList, name, err := baseTwoKeys(event.Item.Key)
		if err != nil {
			return nil, trace.Wrap(err)
		}
		return &types.ResourceHeader{
			Kind:    types.KindAccessListReview,
			Version: types.V1,
			Metadata: types.Metadata{
				Name:        name,
				Namespace:   apidefaults.Namespace,
				Description: accessList, // pass access list description field for the cache
			},
		}, nil
	case types.OpPut:
		return services.UnmarshalAccessListReview(event.Item.Value,
			services.WithExpires(event.Item.Expires),
			services.WithRevision(event.Item.Revision),
		)
	default:
		return nil, trace.BadParameter("event %v is not supported", event.Type)
	}
}

func newKubeWaitingContainerParser() *kubeWaitingContainerParser {
	return &kubeWaitingContainerParser{
		baseParser: newBaseParser(backend.NewKey(kubeWaitingContPrefix)),
	}
}

type kubeWaitingContainerParser struct {
	baseParser
}

func (p *kubeWaitingContainerParser) parse(event backend.Event) (types.Resource, error) {
	switch event.Type {
	case types.OpDelete:
		parts := event.Item.Key.Components()
		if len(parts) != 6 {
			return nil, trace.BadParameter("malformed key for %s event: %s", types.KindKubeWaitingContainer, event.Item.Key)
		}

		resource, err := kubewaitingcontainer.NewKubeWaitingContainer(
			string(parts[5]),
			&kubewaitingcontainerpb.KubernetesWaitingContainerSpec{
				Username:      string(parts[1]),
				Cluster:       string(parts[2]),
				Namespace:     string(parts[3]),
				PodName:       string(parts[4]),
				ContainerName: string(parts[5]),
				Patch:         []byte("{}"),                       // default to empty patch. It doesn't matter for delete ops.
				PatchType:     kubewaitingcontainer.JSONPatchType, // default to JSON patch. It doesn't matter for delete ops.
			},
		)
		if err != nil {
			return nil, trace.Wrap(err)
		}
		return types.Resource153ToLegacy(resource), nil
	case types.OpPut:
		resource, err := services.UnmarshalKubeWaitingContainer(
			event.Item.Value,
			services.WithExpires(event.Item.Expires),
			services.WithRevision(event.Item.Revision),
		)
		if err != nil {
			return nil, trace.Wrap(err)
		}
		return types.Resource153ToLegacy(resource), nil
	default:
		return nil, trace.BadParameter("event %v is not supported", event.Type)
	}
}

func newAccessMonitoringRuleParser() *AccessMonitoringRuleParser {
	return &AccessMonitoringRuleParser{
		baseParser: newBaseParser(backend.ExactKey(accessMonitoringRulesPrefix)),
	}
}

type AccessMonitoringRuleParser struct {
	baseParser
}

func (p *AccessMonitoringRuleParser) parse(event backend.Event) (types.Resource, error) {
	switch event.Type {
	case types.OpDelete:
		return resourceHeader(event, types.KindAccessMonitoringRule, types.V1, 0)
	case types.OpPut:
		r, err := services.UnmarshalAccessMonitoringRule(event.Item.Value,
			services.WithExpires(event.Item.Expires),
			services.WithRevision(event.Item.Revision),
		)
		if err != nil {
			return nil, trace.Wrap(err)
		}
		return types.Resource153ToLegacy(r), nil
	default:
		return nil, trace.BadParameter("event %v is not supported", event.Type)
	}
}

func newUserNotificationParser() *userNotificationParser {
	return &userNotificationParser{
		baseParser: newBaseParser(backend.NewKey(notificationsUserSpecificPrefix)),
	}
}

type userNotificationParser struct {
	baseParser
}

func (p *userNotificationParser) parse(event backend.Event) (types.Resource, error) {
	switch event.Type {
	case types.OpDelete:
		parts := event.Item.Key.Components()
		if len(parts) != 4 {
			return nil, trace.BadParameter("malformed key for %s event: %s", types.KindNotification, event.Item.Key)
		}

		notification := &notificationsv1.Notification{
			Kind:    types.KindNotification,
			Version: types.V1,
			Spec: &notificationsv1.NotificationSpec{
				Username: string(parts[2]),
			},
			Metadata: &headerv1.Metadata{
				Name: string(parts[3]),
			},
		}

		return types.Resource153ToLegacy(notification), nil
	case types.OpPut:
		notification, err := services.UnmarshalNotification(
			event.Item.Value,
			services.WithExpires(event.Item.Expires),
			services.WithRevision(event.Item.Revision))
		if err != nil {
			return nil, trace.Wrap(err)
		}
		return types.Resource153ToLegacy(notification), nil
	default:
		return nil, trace.BadParameter("event %v is not supported", event.Type)
	}
}

func newGlobalNotificationParser() *globalNotificationParser {
	return &globalNotificationParser{
		baseParser: newBaseParser(backend.NewKey(notificationsGlobalPrefix)),
	}
}

type globalNotificationParser struct {
	baseParser
}

func (p *globalNotificationParser) parse(event backend.Event) (types.Resource, error) {
	switch event.Type {
	case types.OpDelete:
		parts := event.Item.Key.Components()
		if len(parts) != 3 {
			return nil, trace.BadParameter("malformed key for %s event: %s", types.KindGlobalNotification, event.Item.Key)
		}

		globalNotification := &notificationsv1.GlobalNotification{
			Kind:    types.KindGlobalNotification,
			Version: types.V1,
			Spec: &notificationsv1.GlobalNotificationSpec{
				Notification: &notificationsv1.Notification{
					Spec: &notificationsv1.NotificationSpec{},
				},
			},
			Metadata: &headerv1.Metadata{
				Name: string(parts[2]),
			},
		}

		return types.Resource153ToLegacy(globalNotification), nil
	case types.OpPut:
		globalNotification, err := services.UnmarshalGlobalNotification(
			event.Item.Value,
			services.WithExpires(event.Item.Expires),
			services.WithRevision(event.Item.Revision))
		if err != nil {
			return nil, trace.Wrap(err)
		}
		return types.Resource153ToLegacy(globalNotification), nil
	default:
		return nil, trace.BadParameter("event %v is not supported", event.Type)
	}
}

func newBotInstanceParser() *botInstanceParser {
	return &botInstanceParser{
		baseParser: newBaseParser(backend.NewKey(botInstancePrefix)),
	}
}

type botInstanceParser struct {
	baseParser
}

func (p *botInstanceParser) parse(event backend.Event) (types.Resource, error) {
	switch event.Type {
	case types.OpDelete:
		parts := event.Item.Key.Components()
		if len(parts) != 3 {
			return nil, trace.BadParameter("malformed key for %s event: %s", types.KindBotInstance, event.Item.Key)
		}

		botInstance := &machineidv1.BotInstance{
			Kind:    types.KindBotInstance,
			Version: types.V1,
			Spec: &machineidv1.BotInstanceSpec{
				BotName:    string(parts[1]),
				InstanceId: string(parts[2]),
			},
			Metadata: &headerv1.Metadata{
				Name: string(parts[2]),
			},
		}

		return types.Resource153ToLegacy(botInstance), nil
	case types.OpPut:
		botInstance, err := services.UnmarshalBotInstance(
			event.Item.Value,
			services.WithExpires(event.Item.Expires),
			services.WithRevision(event.Item.Revision))
		if err != nil {
			return nil, trace.Wrap(err)
		}
		return types.Resource153ToLegacy(botInstance), nil
	default:
		return nil, trace.BadParameter("event %v is not supported", event.Type)
	}
}

func newInstanceParser() *instanceParser {
	return &instanceParser{
		baseParser: newBaseParser(backend.NewKey(instancePrefix)),
	}
}

type instanceParser struct {
	baseParser
}

func (p *instanceParser) parse(event backend.Event) (types.Resource, error) {
	switch event.Type {
	case types.OpDelete:
		return resourceHeader(event, types.KindInstance, types.V1, 0)
	case types.OpPut:
		instance, err := generic.FastUnmarshal[*types.InstanceV1](event.Item)
		if err != nil {
			return nil, trace.Wrap(err)
		}
		return instance, nil
	default:
		return nil, trace.BadParameter("event %v is not supported", event.Type)
	}
}

func newStaticHostUserParser() *staticHostUserParser {
	return &staticHostUserParser{
		baseParser: newBaseParser(backend.NewKey(staticHostUserPrefix)),
	}
}

type staticHostUserParser struct {
	baseParser
}

func (p *staticHostUserParser) parse(event backend.Event) (types.Resource, error) {
	switch event.Type {
	case types.OpDelete:
		return resourceHeader(event, types.KindStaticHostUser, types.V2, 0)
	case types.OpPut:
		resource, err := services.UnmarshalProtoResource[*userprovisioningpb.StaticHostUser](
			event.Item.Value,
			services.WithExpires(event.Item.Expires),
			services.WithRevision(event.Item.Revision),
		)
		if err != nil {
			return nil, trace.Wrap(err)
		}
		return types.Resource153ToLegacy(resource), nil
	default:
		return nil, trace.BadParameter("event %v is not supported", event.Type)
	}
}

func resourceHeader(event backend.Event, kind, version string, offset int) (types.Resource, error) {
	name, err := base(event.Item.Key, offset)
	if err != nil {
		return nil, trace.Wrap(err)
	}
	return &types.ResourceHeader{
		Kind:    kind,
		Version: version,
		Metadata: types.Metadata{
			Name:      name,
			Namespace: apidefaults.Namespace,
		},
	}, nil
}

func resourceHeaderWithTemplate(event backend.Event, hdr types.ResourceHeader, offset int) (types.Resource, error) {
	name, err := base(event.Item.Key, offset)
	if err != nil {
		return nil, trace.Wrap(err)
	}
	return &types.ResourceHeader{
		Kind:    hdr.Kind,
		SubKind: hdr.SubKind,
		Version: hdr.Version,
		Metadata: types.Metadata{
			Name:      name,
			Namespace: apidefaults.Namespace,
		},
	}, nil
}

// WaitForEvent waits for the event matched by the specified event matcher in the given watcher.
func WaitForEvent(ctx context.Context, watcher types.Watcher, m EventMatcher, clock clockwork.Clock) (types.Resource, error) {
	tick := clock.NewTicker(defaults.WebHeadersTimeout)
	defer tick.Stop()

	select {
	case event := <-watcher.Events():
		if event.Type != types.OpInit {
			return nil, trace.BadParameter("expected init event, got %v instead", event.Type)
		}
	case <-watcher.Done():
		// Watcher closed, probably due to a network error.
		return nil, trace.ConnectionProblem(watcher.Error(), "watcher is closed")
	case <-tick.Chan():
		return nil, trace.LimitExceeded("timed out waiting for initialize event")
	}

	for {
		select {
		case event := <-watcher.Events():
			res, err := m.Match(event)
			if err == nil {
				return res, nil
			}
			if !trace.IsCompareFailed(err) {
				logrus.WithError(err).Debug("Failed to match event.")
			}
		case <-watcher.Done():
			// Watcher closed, probably due to a network error.
			return nil, trace.ConnectionProblem(watcher.Error(), "watcher is closed")
		case <-tick.Chan():
			return nil, trace.LimitExceeded("timed out waiting for event")
		}
	}
}

func newDeviceParser() *deviceParser {
	return &deviceParser{
		baseParser: newBaseParser(backend.NewKey(devicetrust.DevicesIDPrefix...)),
	}
}

type deviceParser struct {
	baseParser
}

func (p *deviceParser) parse(event backend.Event) (types.Resource, error) {
	switch event.Type {
	case types.OpDelete:
		name, err := base(event.Item.Key, 0 /* offset */)
		if err != nil {
			return nil, trace.Wrap(err)
		}
		device := &types.DeviceV1{
			ResourceHeader: types.ResourceHeader{
				Kind:    types.KindDevice,
				Version: types.V1,
				Metadata: types.Metadata{
					Name: name,
				},
			},
		}
		return device, nil
	case types.OpPut:
		device, err := services.UnmarshalDeviceFromBackendItem(event.Item)
		if err != nil {
			return nil, trace.Wrap(err)
		}
		// [devicepb.Device] doesn't satisfy types.Resource interface or Resource153 interface,
		// so we need to convert it to types.DeviceV1 so it satisfy types.Resource interface.
		dev := types.DeviceToResource(device)
		// Set the expires and revision fields.
		dev.SetExpiry(event.Item.Expires)
		dev.SetRevision(event.Item.Revision)
		return dev, nil
	default:
		return nil, trace.BadParameter("event %v is not supported", event.Type)
	}
}

func newAccessGraphSecretPrivateKeyParser() *accessGraphSecretPrivateKeyParser {
	return &accessGraphSecretPrivateKeyParser{
		baseParser: newBaseParser(backend.NewKey(privateKeysPrefix)),
	}
}

type accessGraphSecretPrivateKeyParser struct {
	baseParser
}

func (p *accessGraphSecretPrivateKeyParser) parse(event backend.Event) (types.Resource, error) {
	switch event.Type {
	case types.OpDelete:
		deviceID, name, err := baseTwoKeys(event.Item.Key)
		if err != nil {
			return nil, trace.Wrap(err)
		}

		privateKey := &accessgraphsecretsv1pb.PrivateKey{
			Kind:    types.KindAccessGraphSecretPrivateKey,
			Version: types.V1,
			Metadata: &headerv1.Metadata{
				Name: name,
			},
			Spec: &accessgraphsecretsv1pb.PrivateKeySpec{
				DeviceId: deviceID,
			},
		}

		return types.Resource153ToLegacy(privateKey), nil
	case types.OpPut:
		pk, err := services.UnmarshalAccessGraphPrivateKey(
			event.Item.Value,
			services.WithExpires(event.Item.Expires),
			services.WithRevision(event.Item.Revision))
		if err != nil {
			return nil, trace.Wrap(err)
		}
		return types.Resource153ToLegacy(pk), nil
	default:
		return nil, trace.BadParameter("event %v is not supported", event.Type)
	}
}

func newAccessGraphSecretAuthorizedKeyParser() *accessGraphSecretAuthorizedKeyParser {
	return &accessGraphSecretAuthorizedKeyParser{
		baseParser: newBaseParser(backend.NewKey(authorizedKeysPrefix)),
	}
}

type accessGraphSecretAuthorizedKeyParser struct {
	baseParser
}

func (p *accessGraphSecretAuthorizedKeyParser) parse(event backend.Event) (types.Resource, error) {
	switch event.Type {
	case types.OpDelete:
		hostID, name, err := baseTwoKeys(event.Item.Key)
		if err != nil {
			return nil, trace.Wrap(err)
		}

		authorizedKey := &accessgraphsecretsv1pb.AuthorizedKey{
			Kind:    types.KindAccessGraphSecretAuthorizedKey,
			Version: types.V1,
			Metadata: &headerv1.Metadata{
				Name: name,
			},
			Spec: &accessgraphsecretsv1pb.AuthorizedKeySpec{
				HostId: hostID,
			},
		}

		return types.Resource153ToLegacy(authorizedKey), nil
	case types.OpPut:
		ak, err := services.UnmarshalAccessGraphAuthorizedKey(
			event.Item.Value,
			services.WithExpires(event.Item.Expires),
			services.WithRevision(event.Item.Revision))
		if err != nil {
			return nil, trace.Wrap(err)
		}
		return types.Resource153ToLegacy(ak), nil
	default:
		return nil, trace.BadParameter("event %v is not supported", event.Type)
	}
}

// Match matches the specified resource event by applying itself
func (r EventMatcherFunc) Match(event types.Event) (types.Resource, error) {
	return r(event)
}

// EventMatcherFunc matches the specified resource event.
// Implements EventMatcher
type EventMatcherFunc func(types.Event) (types.Resource, error)

// EventMatcher matches a specific resource event
type EventMatcher interface {
	// Match matches the specified event.
	// Returns the matched resource if successful.
	// Returns trace.CompareFailedError for no match.
	Match(types.Event) (types.Resource, error)
}

// base returns the key component that is offset
// components before the last component.
func base(key backend.Key, offset int) (string, error) {
	parts := key.Components()
	if len(parts) < offset+1 {
		return "", trace.NotFound("failed parsing %v", string(key))
	}
	return string(parts[len(parts)-offset-1]), nil
}

// baseTwoKeys returns two last keys
func baseTwoKeys(key backend.Key) (string, string, error) {
	parts := key.Components()
	if len(parts) < 2 {
		return "", "", trace.NotFound("failed parsing %v", string(key))
	}
	return string(parts[len(parts)-2]), string(parts[len(parts)-1]), nil
}

func newAccessGraphSettingsParser() *accessGraphSettingsParser {
	return &accessGraphSettingsParser{
		baseParser: newBaseParser(backend.NewKey(clusterConfigPrefix, accessGraphSettingsPrefix)),
	}
}

type accessGraphSettingsParser struct {
	baseParser
}

func (p *accessGraphSettingsParser) parse(event backend.Event) (types.Resource, error) {
	switch event.Type {
	case types.OpDelete:
		h, err := resourceHeader(event, types.KindAccessGraphSettings, types.V1, 0)
		if err != nil {
			return nil, trace.Wrap(err)
		}
		h.SetName(types.MetaNameAccessGraphSettings)
		return h, nil
	case types.OpPut:
		settings, err := services.UnmarshalAccessGraphSettings(
			event.Item.Value,
			services.WithExpires(event.Item.Expires),
			services.WithRevision(event.Item.Revision),
		)
		if err != nil {
			return nil, trace.Wrap(err)
		}
		return types.Resource153ToLegacy(settings), nil
	default:
		return nil, trace.BadParameter("event %v is not supported", event.Type)
	}
}

func newSPIFFEFederationParser() *spiffeFederationParser {
	return &spiffeFederationParser{
		baseParser: newBaseParser(backend.NewKey(spiffeFederationPrefix)),
	}
}

type spiffeFederationParser struct {
	baseParser
}

func (p *spiffeFederationParser) parse(event backend.Event) (types.Resource, error) {
	switch event.Type {
	case types.OpDelete:
		return resourceHeader(event, types.KindSPIFFEFederation, types.V1, 0)
	case types.OpPut:
		federation, err := services.UnmarshalSPIFFEFederation(
			event.Item.Value,
			services.WithExpires(event.Item.Expires),
			services.WithRevision(event.Item.Revision))
		if err != nil {
			return nil, trace.Wrap(err, "unmarshalling resource from event")
		}
		return types.Resource153ToLegacy(federation), nil
	default:
		return nil, trace.BadParameter("event %v is not supported", event.Type)
	}
}<|MERGE_RESOLUTION|>--- conflicted
+++ resolved
@@ -1697,12 +1697,8 @@
 	case types.OpDelete:
 		return resourceHeader(event, types.KindProvisioningState, types.V1, 0)
 	case types.OpPut:
-<<<<<<< HEAD
-		r, err := services.UnmarshalProvisioningState(event.Item.Value,
-=======
 		r, err := services.UnmarshalProtoResource[*provisioningv1.PrincipalState](
 			event.Item.Value,
->>>>>>> 2bd236bc
 			services.WithExpires(event.Item.Expires),
 			services.WithRevision(event.Item.Revision),
 		)
