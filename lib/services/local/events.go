--- conflicted
+++ resolved
@@ -224,13 +224,10 @@
 			parser = newAccessGraphSecretAuthorizedKeyParser()
 		case types.KindAccessGraphSettings:
 			parser = newAccessGraphSettingsParser()
-<<<<<<< HEAD
+		case types.KindSPIFFEFederation:
+			parser = newSPIFFEFederationParser()
 		case types.KindProvisioningState:
 			parser = newProvisioningStateParser()
-=======
-		case types.KindSPIFFEFederation:
-			parser = newSPIFFEFederationParser()
->>>>>>> 95201b8a
 		default:
 			if watch.AllowPartialSuccess {
 				continue
@@ -2463,7 +2460,7 @@
 	return parts[len(parts)-offset-1], nil
 }
 
-// baseTwoKeys returns two last keyss
+// baseTwoKeys returns two last keys
 func baseTwoKeys(key []byte) (string, string, error) {
 	parts := bytes.Split(key, []byte{backend.Separator})
 	if len(parts) < 2 {
