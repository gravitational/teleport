/*
 * Teleport
 * Copyright (C) 2023  Gravitational, Inc.
 *
 * This program is free software: you can redistribute it and/or modify
 * it under the terms of the GNU Affero General Public License as published by
 * the Free Software Foundation, either version 3 of the License, or
 * (at your option) any later version.
 *
 * This program is distributed in the hope that it will be useful,
 * but WITHOUT ANY WARRANTY; without even the implied warranty of
 * MERCHANTABILITY or FITNESS FOR A PARTICULAR PURPOSE.  See the
 * GNU Affero General Public License for more details.
 *
 * You should have received a copy of the GNU Affero General Public License
 * along with this program.  If not, see <http://www.gnu.org/licenses/>.
 */

package services

import (
	"context"
	"log/slog"
	"slices"

	"github.com/gravitational/trace"

	"github.com/gravitational/teleport"
	"github.com/gravitational/teleport/api/constants"
	apidefaults "github.com/gravitational/teleport/api/defaults"
	"github.com/gravitational/teleport/api/types"
	apiutils "github.com/gravitational/teleport/api/utils"
	"github.com/gravitational/teleport/lib/modules"
	"github.com/gravitational/teleport/lib/utils"
)

// NewSystemAutomaticAccessApproverRole creates a new Role that is allowed to
// approve any Access Request. This is restricted to Teleport Enterprise, and
// returns nil in non-Enterproise builds.
func NewSystemAutomaticAccessApproverRole() types.Role {
	enterprise := modules.GetModules().BuildType() == modules.BuildEnterprise
	if !enterprise {
		return nil
	}
	role := &types.RoleV6{
		Kind:    types.KindRole,
		Version: types.V7,
		Metadata: types.Metadata{
			Name:        teleport.SystemAutomaticAccessApprovalRoleName,
			Namespace:   apidefaults.Namespace,
			Description: "Approves any access request",
			Labels: map[string]string{
				types.TeleportInternalResourceType: types.SystemResource,
				types.TeleportResourceRevision:     "1",
			},
		},
		Spec: types.RoleSpecV6{
			Allow: types.RoleConditions{
				ReviewRequests: &types.AccessReviewConditions{
					Roles: []string{"*"},
				},
			},
		},
	}
	role.CheckAndSetDefaults()
	return role
}

// NewSystemAutomaticAccessBotUser returns a new User that has (via the
// the `PresetAutomaticAccessApprovalRoleName` role) the right to automatically
// approve any access requests.
//
// This user must not:
//   - Be allowed to log into the cluster
//   - Show up in user lists in WebUI
//
// TODO(tcsc): Implement/enforce above restrictions on this user
func NewSystemAutomaticAccessBotUser() types.User {
	enterprise := modules.GetModules().BuildType() == modules.BuildEnterprise
	if !enterprise {
		return nil
	}

	user := &types.UserV2{
		Kind:    types.KindUser,
		Version: types.V2,
		Metadata: types.Metadata{
			Name:        teleport.SystemAccessApproverUserName,
			Namespace:   apidefaults.Namespace,
			Description: "Used internally by Teleport to automatically approve access requests",
			Labels: map[string]string{
				types.TeleportInternalResourceType: string(types.SystemResource),
				types.TeleportResourceRevision:     "1",
			},
		},
		Spec: types.UserSpecV2{
			Roles: []string{teleport.SystemAutomaticAccessApprovalRoleName},
		},
	}
	user.CheckAndSetDefaults()
	return user
}

// NewPresetEditorRole returns a new pre-defined role for cluster
// editors who can edit cluster configuration resources.
func NewPresetEditorRole() types.Role {
	role := &types.RoleV6{
		Kind:    types.KindRole,
		Version: types.V7,
		Metadata: types.Metadata{
			Name:        teleport.PresetEditorRoleName,
			Namespace:   apidefaults.Namespace,
			Description: "Edit cluster configuration",
			Labels: map[string]string{
				types.TeleportInternalResourceType: types.PresetResource,
			},
		},
		Spec: types.RoleSpecV6{
			Options: types.RoleOptions{
				CertificateFormat: constants.CertificateFormatStandard,
				MaxSessionTTL:     types.NewDuration(apidefaults.MaxCertDuration),
				SSHPortForwarding: &types.SSHPortForwarding{
					Remote: &types.SSHRemotePortForwarding{
						Enabled: types.NewBoolOption(true),
					},
					Local: &types.SSHLocalPortForwarding{
						Enabled: types.NewBoolOption(true),
					},
				},
				ForwardAgent: types.NewBool(true),
				BPF:          apidefaults.EnhancedEvents(),
				RecordSession: &types.RecordSession{
					Desktop: types.NewBoolOption(false),
				},
			},
			Allow: types.RoleConditions{
				Namespaces: []string{apidefaults.Namespace},
				Rules: []types.Rule{
					types.NewRule(types.KindUser, RW()),
					types.NewRule(types.KindRole, RW()),
					types.NewRule(types.KindBot, RW()),
					types.NewRule(types.KindCrownJewel, RW()),
					types.NewRule(types.KindDatabaseObjectImportRule, RW()),
					types.NewRule(types.KindOIDC, RW()),
					types.NewRule(types.KindSAML, RW()),
					types.NewRule(types.KindGithub, RW()),
					types.NewRule(types.KindOIDCRequest, RW()),
					types.NewRule(types.KindSAMLRequest, RW()),
					types.NewRule(types.KindGithubRequest, RW()),
					types.NewRule(types.KindClusterAuditConfig, RW()),
					types.NewRule(types.KindClusterAuthPreference, RW()),
					types.NewRule(types.KindAuthConnector, RW()),
					types.NewRule(types.KindClusterName, RW()),
					types.NewRule(types.KindClusterNetworkingConfig, RW()),
					types.NewRule(types.KindSessionRecordingConfig, RW()),
					types.NewRule(types.KindExternalAuditStorage, RW()),
					types.NewRule(types.KindUIConfig, RW()),
					types.NewRule(types.KindTrustedCluster, RW()),
					types.NewRule(types.KindRemoteCluster, RW()),
					types.NewRule(types.KindToken, RW()),
					types.NewRule(types.KindConnectionDiagnostic, RW()),
					types.NewRule(types.KindDatabase, RW()),
					types.NewRule(types.KindDatabaseCertificate, RW()),
					types.NewRule(types.KindInstaller, RW()),
					types.NewRule(types.KindDevice, append(RW(), types.VerbCreateEnrollToken, types.VerbEnroll)),
					types.NewRule(types.KindDatabaseService, RO()),
					types.NewRule(types.KindInstance, RO()),
					types.NewRule(types.KindLoginRule, RW()),
					types.NewRule(types.KindSAMLIdPServiceProvider, RW()),
					types.NewRule(types.KindUserGroup, RW()),
					types.NewRule(types.KindPlugin, RW()),
					types.NewRule(types.KindOktaImportRule, RW()),
					types.NewRule(types.KindOktaAssignment, RW()),
					types.NewRule(types.KindLock, RW()),
					types.NewRule(types.KindIntegration, append(RW(), types.VerbUse)),
					types.NewRule(types.KindBilling, RW()),
					types.NewRule(types.KindClusterAlert, RW()),
					types.NewRule(types.KindAccessList, RW()),
					types.NewRule(types.KindNode, RW()),
					types.NewRule(types.KindDiscoveryConfig, RW()),
					types.NewRule(types.KindSecurityReport, append(RW(), types.VerbUse)),
					types.NewRule(types.KindAuditQuery, append(RW(), types.VerbUse)),
					types.NewRule(types.KindAccessGraph, RW()),
					types.NewRule(types.KindServerInfo, RW()),
					types.NewRule(types.KindAccessMonitoringRule, RW()),
					types.NewRule(types.KindAppServer, RW()),
					types.NewRule(types.KindVnetConfig, RW()),
					types.NewRule(types.KindBotInstance, RW()),
					types.NewRule(types.KindAccessGraphSettings, RW()),
					types.NewRule(types.KindSPIFFEFederation, RW()),
					types.NewRule(types.KindNotification, RW()),
					types.NewRule(types.KindStaticHostUser, RW()),
					types.NewRule(types.KindUserTask, RW()),
					types.NewRule(types.KindIdentityCenter, RW()),
					types.NewRule(types.KindContact, RW()),
					types.NewRule(types.KindWorkloadIdentity, RW()),
					types.NewRule(types.KindAutoUpdateVersion, RW()),
					types.NewRule(types.KindAutoUpdateConfig, RW()),
<<<<<<< HEAD
					types.NewRule(types.KindGitServer, RW()),
=======
					types.NewRule(types.KindAutoUpdateAgentRollout, RO()),
>>>>>>> 0a4e17ff
				},
			},
		},
	}
	return role
}

// NewPresetAccessRole creates a role for users who are allowed to initiate
// interactive sessions.
func NewPresetAccessRole() types.Role {
	role := &types.RoleV6{
		Kind:    types.KindRole,
		Version: types.V7,
		Metadata: types.Metadata{
			Name:        teleport.PresetAccessRoleName,
			Namespace:   apidefaults.Namespace,
			Description: "Access cluster resources",
			Labels: map[string]string{
				types.TeleportInternalResourceType: types.PresetResource,
			},
		},
		Spec: types.RoleSpecV6{
			Options: types.RoleOptions{
				CertificateFormat: constants.CertificateFormatStandard,
				MaxSessionTTL:     types.NewDuration(apidefaults.MaxCertDuration),
				SSHPortForwarding: &types.SSHPortForwarding{
					Remote: &types.SSHRemotePortForwarding{
						Enabled: types.NewBoolOption(true),
					},
					Local: &types.SSHLocalPortForwarding{
						Enabled: types.NewBoolOption(true),
					},
				},
				ForwardAgent:  types.NewBool(true),
				BPF:           apidefaults.EnhancedEvents(),
				RecordSession: &types.RecordSession{Desktop: types.NewBoolOption(true)},
			},
			Allow: types.RoleConditions{
				Namespaces:            []string{apidefaults.Namespace},
				NodeLabels:            types.Labels{types.Wildcard: []string{types.Wildcard}},
				AppLabels:             types.Labels{types.Wildcard: []string{types.Wildcard}},
				KubernetesLabels:      types.Labels{types.Wildcard: []string{types.Wildcard}},
				WindowsDesktopLabels:  types.Labels{types.Wildcard: []string{types.Wildcard}},
				DatabaseLabels:        types.Labels{types.Wildcard: []string{types.Wildcard}},
				DatabaseServiceLabels: types.Labels{types.Wildcard: []string{types.Wildcard}},
				DatabaseNames:         []string{teleport.TraitInternalDBNamesVariable},
				DatabaseUsers:         []string{teleport.TraitInternalDBUsersVariable},
				DatabaseRoles:         []string{teleport.TraitInternalDBRolesVariable},
				KubernetesResources: []types.KubernetesResource{
					{
						Kind:      types.Wildcard,
						Namespace: types.Wildcard,
						Name:      types.Wildcard,
						Verbs:     []string{types.Wildcard},
					},
				},
				GitHubPermissions: []types.GitHubPermission{{
					Organizations: []string{teleport.TraitInternalGitHubOrgs},
				}},
				Rules: []types.Rule{
					types.NewRule(types.KindEvent, RO()),
					{
						Resources: []string{types.KindSession},
						Verbs:     []string{types.VerbRead, types.VerbList},
						Where:     "contains(session.participants, user.metadata.name)",
					},
					types.NewRule(types.KindInstance, RO()),
					types.NewRule(types.KindClusterMaintenanceConfig, RO()),
				},
			},
		},
	}
	role.SetLogins(types.Allow, []string{teleport.TraitInternalLoginsVariable})
	role.SetWindowsLogins(types.Allow, []string{teleport.TraitInternalWindowsLoginsVariable})
	role.SetKubeUsers(types.Allow, []string{teleport.TraitInternalKubeUsersVariable})
	role.SetKubeGroups(types.Allow, []string{teleport.TraitInternalKubeGroupsVariable})
	role.SetAWSRoleARNs(types.Allow, []string{teleport.TraitInternalAWSRoleARNs})
	role.SetAzureIdentities(types.Allow, []string{teleport.TraitInternalAzureIdentities})
	role.SetGCPServiceAccounts(types.Allow, []string{teleport.TraitInternalGCPServiceAccounts})
	return role
}

// NewPresetAuditorRole returns a new pre-defined role for cluster
// auditor - someone who can review cluster events and replay sessions,
// but can't initiate interactive sessions or modify configuration.
func NewPresetAuditorRole() types.Role {
	role := &types.RoleV6{
		Kind:    types.KindRole,
		Version: types.V7,
		Metadata: types.Metadata{
			Name:        teleport.PresetAuditorRoleName,
			Namespace:   apidefaults.Namespace,
			Description: "Review cluster events and replay sessions",
			Labels: map[string]string{
				types.TeleportInternalResourceType: types.PresetResource,
			},
		},
		Spec: types.RoleSpecV6{
			Options: types.RoleOptions{
				CertificateFormat: constants.CertificateFormatStandard,
				MaxSessionTTL:     types.NewDuration(apidefaults.MaxCertDuration),
				RecordSession: &types.RecordSession{
					Desktop: types.NewBoolOption(false),
				},
			},
			Allow: types.RoleConditions{
				Namespaces: []string{apidefaults.Namespace},
				Rules: []types.Rule{
					types.NewRule(types.KindSession, RO()),
					types.NewRule(types.KindEvent, RO()),
					types.NewRule(types.KindSessionTracker, RO()),
					types.NewRule(types.KindClusterAlert, RO()),
					types.NewRule(types.KindInstance, RO()),
					types.NewRule(types.KindSecurityReport, append(RO(), types.VerbUse)),
					types.NewRule(types.KindAuditQuery, append(RO(), types.VerbUse)),
					types.NewRule(types.KindBotInstance, RO()),
					types.NewRule(types.KindNotification, RO()),
				},
			},
		},
	}
	return role
}

// NewPresetReviewerRole returns a new pre-defined role for reviewer. The
// reviewer will be able to review all access requests.
func NewPresetReviewerRole() types.Role {
	if modules.GetModules().BuildType() != modules.BuildEnterprise {
		return nil
	}

	role := &types.RoleV6{
		Kind:    types.KindRole,
		Version: types.V6,
		Metadata: types.Metadata{
			Name:        teleport.PresetReviewerRoleName,
			Namespace:   apidefaults.Namespace,
			Description: "Review access requests",
			Labels: map[string]string{
				types.TeleportInternalResourceType: types.PresetResource,
			},
		},
		Spec: types.RoleSpecV6{
			Allow: types.RoleConditions{
				ReviewRequests: defaultAllowAccessReviewConditions(true)[teleport.PresetReviewerRoleName],
			},
		},
	}
	return role
}

// NewPresetRequesterRole returns a new pre-defined role for requester. The
// requester will be able to request all resources.
func NewPresetRequesterRole() types.Role {
	if modules.GetModules().BuildType() != modules.BuildEnterprise {
		return nil
	}

	role := &types.RoleV6{
		Kind:    types.KindRole,
		Version: types.V6,
		Metadata: types.Metadata{
			Name:        teleport.PresetRequesterRoleName,
			Namespace:   apidefaults.Namespace,
			Description: "Request all resources",
			Labels: map[string]string{
				types.TeleportInternalResourceType: types.PresetResource,
			},
		},
		Spec: types.RoleSpecV6{
			Allow: types.RoleConditions{
				Request: defaultAllowAccessRequestConditions(true)[teleport.PresetRequesterRoleName],
			},
		},
	}
	return role
}

// NewPresetGroupAccessRole returns a new pre-defined role for group access -
// a role used for requesting and reviewing user group access.
func NewPresetGroupAccessRole() types.Role {
	if modules.GetModules().BuildType() != modules.BuildEnterprise {
		return nil
	}

	role := &types.RoleV6{
		Kind:    types.KindRole,
		Version: types.V6,
		Metadata: types.Metadata{
			Name:        teleport.PresetGroupAccessRoleName,
			Namespace:   apidefaults.Namespace,
			Description: "Have access to all user groups",
			Labels: map[string]string{
				types.TeleportInternalResourceType: types.PresetResource,
			},
		},
		Spec: types.RoleSpecV6{
			Allow: types.RoleConditions{
				Namespaces: []string{apidefaults.Namespace},
				GroupLabels: types.Labels{
					types.Wildcard: []string{types.Wildcard},
				},
				Rules: []types.Rule{
					types.NewRule(types.KindUserGroup, RO()),
				},
			},
		},
	}
	return role
}

// NewPresetDeviceAdminRole returns the preset "device-admin" role, or nil for
// non-Enterprise builds.
// The role is used to administer trusted devices.
func NewPresetDeviceAdminRole() types.Role {
	if modules.GetModules().BuildType() != modules.BuildEnterprise {
		return nil
	}

	return &types.RoleV6{
		Kind:    types.KindRole,
		Version: types.V6,
		Metadata: types.Metadata{
			Name:        teleport.PresetDeviceAdminRoleName,
			Namespace:   apidefaults.Namespace,
			Description: "Administer trusted devices",
			Labels: map[string]string{
				types.TeleportInternalResourceType: types.PresetResource,
			},
		},
		Spec: types.RoleSpecV6{
			Allow: types.RoleConditions{
				Rules: []types.Rule{
					types.NewRule(types.KindDevice, append(RW(), types.VerbCreateEnrollToken, types.VerbEnroll)),
				},
			},
		},
	}
}

// NewPresetDeviceEnrollRole returns the preset "device-enroll" role, or nil for
// non-Enterprise builds.
// The role is used to grant device enrollment powers to users.
func NewPresetDeviceEnrollRole() types.Role {
	if modules.GetModules().BuildType() != modules.BuildEnterprise {
		return nil
	}

	return &types.RoleV6{
		Kind:    types.KindRole,
		Version: types.V6,
		Metadata: types.Metadata{
			Name:        teleport.PresetDeviceEnrollRoleName,
			Namespace:   apidefaults.Namespace,
			Description: "Grant permission to enroll trusted devices",
			Labels: map[string]string{
				types.TeleportInternalResourceType: types.PresetResource,
			},
		},
		Spec: types.RoleSpecV6{
			Allow: types.RoleConditions{
				Rules: []types.Rule{
					types.NewRule(types.KindDevice, []string{types.VerbEnroll}),
				},
			},
		},
	}
}

// NewPresetRequireTrustedDeviceRole returns the preset "require-trusted-device"
// role, or nil for non-Enterprise builds.
// The role is used as a basis for requiring trusted device access to
// resources.
func NewPresetRequireTrustedDeviceRole() types.Role {
	if modules.GetModules().BuildType() != modules.BuildEnterprise {
		return nil
	}

	return &types.RoleV6{
		Kind:    types.KindRole,
		Version: types.V6,
		Metadata: types.Metadata{
			Name:        teleport.PresetRequireTrustedDeviceRoleName,
			Namespace:   apidefaults.Namespace,
			Description: "Require trusted device to access resources",
			Labels: map[string]string{
				types.TeleportInternalResourceType: types.PresetResource,
			},
		},
		Spec: types.RoleSpecV6{
			Options: types.RoleOptions{
				DeviceTrustMode: constants.DeviceTrustModeRequired,
			},
			Allow: types.RoleConditions{
				// All SSH nodes.
				Logins: []string{"{{internal.logins}}"},
				NodeLabels: types.Labels{
					types.Wildcard: []string{types.Wildcard},
				},

				// All k8s nodes.
				KubeGroups: []string{
					"{{internal.kubernetes_groups}}",
					// Common/example groups.
					"system:masters",
					"developers",
					"viewers",
				},
				KubernetesLabels: types.Labels{
					types.Wildcard: []string{types.Wildcard},
				},

				// All DB nodes.
				DatabaseLabels: types.Labels{
					types.Wildcard: []string{types.Wildcard},
				},
				DatabaseNames: []string{types.Wildcard},
				DatabaseUsers: []string{types.Wildcard},
			},
		},
	}
}

// NewPresetWildcardWorkloadIdentityIssuerRole returns a new pre-defined role
// for issuing workload identities.
func NewPresetWildcardWorkloadIdentityIssuerRole() types.Role {
	role := &types.RoleV6{
		Kind:    types.KindRole,
		Version: types.V7,
		Metadata: types.Metadata{
			Name:        teleport.PresetWildcardWorkloadIdentityIssuerRoleName,
			Namespace:   apidefaults.Namespace,
			Description: "Issue workload identities",
			Labels: map[string]string{
				types.TeleportInternalResourceType: types.PresetResource,
			},
		},
		Spec: types.RoleSpecV6{
			Allow: types.RoleConditions{
				WorkloadIdentityLabels: types.Labels{
					types.Wildcard: []string{types.Wildcard},
				},
				Rules: []types.Rule{
					types.NewRule(types.KindWorkloadIdentity, RO()),
				},
			},
		},
	}
	return role
}

// SystemOktaAccessRoleName is the name of the system role that allows
// access to Okta resources. This will be used by the Okta requester role to
// search for Okta resources.
func NewSystemOktaAccessRole() types.Role {
	if modules.GetModules().BuildType() != modules.BuildEnterprise {
		return nil
	}

	role := &types.RoleV6{
		Kind:    types.KindRole,
		Version: types.V7,
		Metadata: types.Metadata{
			Name:        teleport.SystemOktaAccessRoleName,
			Namespace:   apidefaults.Namespace,
			Description: "Request Okta resources",
			Labels: map[string]string{
				types.TeleportInternalResourceType: types.SystemResource,
			},
		},
		Spec: types.RoleSpecV6{
			Allow: types.RoleConditions{
				AppLabels: types.Labels{
					types.OriginLabel: []string{types.OriginOkta},
				},
				GroupLabels: types.Labels{
					types.OriginLabel: []string{types.OriginOkta},
				},
				Rules: []types.Rule{
					types.NewRule(types.KindUserGroup, RO()),
				},
			},
		},
	}
	return role
}

// SystemOktaRequesterRoleName is a name of a system role that allows
// for requesting access to Okta resources. This differs from the requester role
// in that it allows for requesting longer lived access.
func NewSystemOktaRequesterRole() types.Role {
	if modules.GetModules().BuildType() != modules.BuildEnterprise {
		return nil
	}

	role := &types.RoleV6{
		Kind:    types.KindRole,
		Version: types.V7,
		Metadata: types.Metadata{
			Name:        teleport.SystemOktaRequesterRoleName,
			Namespace:   apidefaults.Namespace,
			Description: "Request Okta resources",
			Labels: map[string]string{
				types.TeleportInternalResourceType: types.SystemResource,
				types.OriginLabel:                  types.OriginOkta,
			},
		},
		Spec: types.RoleSpecV6{
			Allow: types.RoleConditions{
				Request: defaultAllowAccessRequestConditions(true)[teleport.SystemOktaRequesterRoleName],
			},
		},
	}
	return role
}

// NewSystemIdentityCenterAccessRole creates a role that allows access to AWS
// IdentityCenter resources via Access Requests
func NewSystemIdentityCenterAccessRole() types.Role {
	if modules.GetModules().BuildType() != modules.BuildEnterprise {
		return nil
	}
	return &types.RoleV6{
		Kind:    types.KindRole,
		Version: types.V7,
		Metadata: types.Metadata{
			Name:        teleport.SystemIdentityCenterAccessRoleName,
			Namespace:   apidefaults.Namespace,
			Description: "Access AWS IAM Identity Center resources",
			Labels: map[string]string{
				types.TeleportInternalResourceType: types.SystemResource,
				// OriginLabel should not be set to AWS Identity center because:
				// - identity center is not the one owning this role, this role
				//   is part of the Teleport system requirements
				// - setting the label to a value not support in older agents
				//   (v16) will cause them to crash.
			},
		},
		Spec: types.RoleSpecV6{
			Allow: types.RoleConditions{
				AccountAssignments: defaultAllowAccountAssignments(true)[teleport.SystemIdentityCenterAccessRoleName],
			},
		},
	}
}

// NewPresetTerraformProviderRole returns a new pre-defined role for the Teleport Terraform provider.
// This role can edit any Terraform-supported resource.
func NewPresetTerraformProviderRole() types.Role {
	role := &types.RoleV6{
		Kind:    types.KindRole,
		Version: types.V7,
		Metadata: types.Metadata{
			Name:        teleport.PresetTerraformProviderRoleName,
			Namespace:   apidefaults.Namespace,
			Description: "Default Terraform provider role",
			Labels: map[string]string{
				types.TeleportInternalResourceType: types.PresetResource,
			},
		},
		Spec: types.RoleSpecV6{
			Allow: types.RoleConditions{
				// In Teleport, you can only see what you have access to. To be able to reconcile
				// Apps, Databases, Dynamic Windows Desktops, and Nodes, Terraform must be able to
				// access them all.
				// For Databases and Nodes, Terraform cannot actually access them because it has no
				// Login/user set.
				AppLabels:            map[string]apiutils.Strings{types.Wildcard: []string{types.Wildcard}},
				DatabaseLabels:       map[string]apiutils.Strings{types.Wildcard: []string{types.Wildcard}},
				NodeLabels:           map[string]apiutils.Strings{types.Wildcard: []string{types.Wildcard}},
				WindowsDesktopLabels: map[string]apiutils.Strings{types.Wildcard: []string{types.Wildcard}},
				// Every resource currently supported by the Terraform provider.
				Rules: []types.Rule{
<<<<<<< HEAD
					{
						Resources: []string{
							types.KindAccessList,
							types.KindApp,
							types.KindClusterAuthPreference,
							types.KindClusterMaintenanceConfig,
							types.KindClusterNetworkingConfig,
							types.KindDatabase,
							types.KindDynamicWindowsDesktop,
							types.KindDevice,
							types.KindGithub,
							types.KindLoginRule,
							types.KindNode,
							types.KindOIDC,
							types.KindOktaImportRule,
							types.KindRole,
							types.KindSAML,
							types.KindSessionRecordingConfig,
							types.KindToken,
							types.KindTrustedCluster,
							types.KindUser,
							types.KindBot,
							types.KindInstaller,
							types.KindAccessMonitoringRule,
							types.KindStaticHostUser,
							types.KindWorkloadIdentity,
							types.KindGitServer,
						},
						Verbs: RW(),
					},
=======
					// You must add new resources as separate rules for the
					// default rule addition logic to work properly.
					types.NewRule(types.KindAccessList, RW()),
					types.NewRule(types.KindApp, RW()),
					types.NewRule(types.KindClusterAuthPreference, RW()),
					types.NewRule(types.KindClusterMaintenanceConfig, RW()),
					types.NewRule(types.KindClusterNetworkingConfig, RW()),
					types.NewRule(types.KindDatabase, RW()),
					types.NewRule(types.KindDevice, RW()),
					types.NewRule(types.KindGithub, RW()),
					types.NewRule(types.KindLoginRule, RW()),
					types.NewRule(types.KindNode, RW()),
					types.NewRule(types.KindOIDC, RW()),
					types.NewRule(types.KindOktaImportRule, RW()),
					types.NewRule(types.KindRole, RW()),
					types.NewRule(types.KindSAML, RW()),
					types.NewRule(types.KindSessionRecordingConfig, RW()),
					types.NewRule(types.KindToken, RW()),
					types.NewRule(types.KindTrustedCluster, RW()),
					types.NewRule(types.KindUser, RW()),
					types.NewRule(types.KindBot, RW()),
					types.NewRule(types.KindInstaller, RW()),
					types.NewRule(types.KindAccessMonitoringRule, RW()),
					types.NewRule(types.KindDynamicWindowsDesktop, RW()),
					types.NewRule(types.KindStaticHostUser, RW()),
					types.NewRule(types.KindWorkloadIdentity, RW()),
>>>>>>> 0a4e17ff
				},
			},
		},
	}
	return role
}

// bootstrapRoleMetadataLabels are metadata labels that will be applied to each role.
// These are intended to add labels for older roles that didn't previously have them.
func bootstrapRoleMetadataLabels() map[string]map[string]string {
	return map[string]map[string]string{
		teleport.PresetAccessRoleName: {
			types.TeleportInternalResourceType: types.PresetResource,
		},
		teleport.PresetEditorRoleName: {
			types.TeleportInternalResourceType: types.PresetResource,
		},
		teleport.PresetAuditorRoleName: {
			types.TeleportInternalResourceType: types.PresetResource,
		},
		teleport.SystemOktaRequesterRoleName: {
			types.TeleportInternalResourceType: types.SystemResource,
			types.OriginLabel:                  types.OriginOkta,
		},
		// We unset the OriginLabel on the system AWS IC role because this value
		// was not supported on v16 agents and this crashes them.
		teleport.SystemIdentityCenterAccessRoleName: {
			types.TeleportInternalResourceType: types.SystemResource,
		},
		// Group access, reviewer and requester are intentionally not added here as there may be
		// existing customer defined roles that have these labels.
	}
}

var defaultAllowRulesMap = map[string][]types.Rule{
	teleport.PresetAuditorRoleName:           NewPresetAuditorRole().GetRules(types.Allow),
	teleport.PresetEditorRoleName:            NewPresetEditorRole().GetRules(types.Allow),
	teleport.PresetAccessRoleName:            NewPresetAccessRole().GetRules(types.Allow),
	teleport.PresetTerraformProviderRoleName: NewPresetTerraformProviderRole().GetRules(types.Allow),
}

// defaultAllowRules has the Allow rules that should be set as default when
// they were not explicitly defined. This is used to update the current cluster
// roles when deploying a new resource. It will also update all existing roles
// on auth server restart. Rules defined in preset template should be
// exactly the same rule when added here.
func defaultAllowRules() map[string][]types.Rule {
	return defaultAllowRulesMap
}

// defaultAllowLabels has the Allow labels that should be set as default when they were not explicitly defined.
// This is used to update existing builtin preset roles with new permissions during cluster upgrades.
// The following Labels are supported:
// - AppLabels
// - DatabaseServiceLabels (db_service_labels)
// - GroupLabels
func defaultAllowLabels(enterprise bool) map[string]types.RoleConditions {
	wildcardLabels := types.Labels{types.Wildcard: []string{types.Wildcard}}
	conditions := map[string]types.RoleConditions{
		teleport.PresetAccessRoleName: {
			DatabaseServiceLabels: wildcardLabels,
			DatabaseRoles:         []string{teleport.TraitInternalDBRolesVariable},
		},
		teleport.PresetTerraformProviderRoleName: {
			AppLabels:      wildcardLabels,
			DatabaseLabels: wildcardLabels,
			NodeLabels:     wildcardLabels,
		},
	}

	if enterprise {
		conditions[teleport.SystemOktaAccessRoleName] = types.RoleConditions{
			AppLabels:   types.Labels{types.OriginLabel: []string{types.OriginOkta}},
			GroupLabels: types.Labels{types.OriginLabel: []string{types.OriginOkta}},
		}
	}

	return conditions
}

// defaultAllowAccessRequestConditions has the access request conditions that should be set as default when they were
// not explicitly defined.
func defaultAllowAccessRequestConditions(enterprise bool) map[string]*types.AccessRequestConditions {
	if enterprise {
		return map[string]*types.AccessRequestConditions{
			teleport.PresetRequesterRoleName: {
				SearchAsRoles: []string{
					teleport.PresetAccessRoleName,
					teleport.PresetGroupAccessRoleName,
					teleport.SystemIdentityCenterAccessRoleName,
				},
			},
			teleport.SystemOktaRequesterRoleName: {
				SearchAsRoles: []string{
					teleport.SystemOktaAccessRoleName,
				},
				MaxDuration: types.NewDuration(MaxAccessDuration),
			},
		}
	}

	return map[string]*types.AccessRequestConditions{}
}

// defaultAllowAccessReviewConditions has the access review conditions that should be set as default when they were
// not explicitly defined.
func defaultAllowAccessReviewConditions(enterprise bool) map[string]*types.AccessReviewConditions {
	if enterprise {
		return map[string]*types.AccessReviewConditions{
			teleport.PresetReviewerRoleName: {
				PreviewAsRoles: []string{
					teleport.PresetAccessRoleName,
					teleport.PresetGroupAccessRoleName,
					teleport.SystemIdentityCenterAccessRoleName,
				},
				Roles: []string{
					teleport.PresetAccessRoleName,
					teleport.PresetGroupAccessRoleName,
					teleport.SystemIdentityCenterAccessRoleName,
				},
			},
		}
	}

	return map[string]*types.AccessReviewConditions{}
}

func defaultAllowAccountAssignments(enterprise bool) map[string][]types.IdentityCenterAccountAssignment {
	if enterprise {
		return map[string][]types.IdentityCenterAccountAssignment{
			teleport.SystemIdentityCenterAccessRoleName: {
				{
					Account:       types.Wildcard,
					PermissionSet: types.Wildcard,
				},
			},
		}
	}

	return map[string][]types.IdentityCenterAccountAssignment{}
}

// AddRoleDefaults adds default role attributes to a preset role.
// Only attributes whose resources are not already defined (either allowing or denying) are added.
func AddRoleDefaults(ctx context.Context, role types.Role) (types.Role, error) {
	changed := false

	oldLabels := role.GetAllLabels()

	// Role labels
	defaultRoleLabels, ok := bootstrapRoleMetadataLabels()[role.GetName()]
	if ok {
		metadata := role.GetMetadata()

		if metadata.Labels == nil {
			metadata.Labels = make(map[string]string, len(defaultRoleLabels))
		}
		for label, value := range defaultRoleLabels {
			if _, ok := metadata.Labels[label]; !ok {
				metadata.Labels[label] = value
				changed = true
			}
		}

		if changed {
			role.SetMetadata(metadata)
		}
	}

	labels := role.GetMetadata().Labels
	// We're specifically checking the old labels version of the Okta requester role here
	// because we're bootstrapping new labels onto the role above. By checking the old labels,
	// we can be assured that we're looking at the role as it existed before bootstrapping. If
	// the role was user-created, then this won't have the internal-resource type attached,
	// and we'll skip the rest of adding in default values.
	if role.GetName() == teleport.SystemOktaRequesterRoleName {
		labels = oldLabels
	}

	// Check if the role has a TeleportInternalResourceType attached. We do this after setting the role metadata
	// labels because we set the role metadata labels for roles that have been well established (access,
	// editor, auditor) that may not already have this label set, but we don't set it for newer roles
	// (group-access, reviewer, requester) that may have customer definitions.
	resourceType := labels[types.TeleportInternalResourceType]
	if resourceType != types.PresetResource && resourceType != types.SystemResource {
		return nil, trace.AlreadyExists("not modifying user created role")
	}

	// Resource Rules
	defaultRules, ok := defaultAllowRules()[role.GetName()]
	if ok {
		existingRules := append(role.GetRules(types.Allow), role.GetRules(types.Deny)...)

		for _, defaultRule := range defaultRules {
			if resourceBelongsToRules(existingRules, defaultRule.Resources) {
				continue
			}

			slog.DebugContext(ctx, "Adding default allow rule to role",
				"rule", defaultRule,
				"role", role.GetName(),
			)
			rules := role.GetRules(types.Allow)
			rules = append(rules, defaultRule)
			role.SetRules(types.Allow, rules)
			changed = true
		}
	}

	enterprise := modules.GetModules().BuildType() == modules.BuildEnterprise

	// Labels
	defaultLabels, ok := defaultAllowLabels(enterprise)[role.GetName()]
	if ok {
		for _, kind := range []string{
			types.KindApp,
			types.KindDatabase,
			types.KindDatabaseService,
			types.KindNode,
			types.KindUserGroup,
		} {
			var labels types.Labels
			switch kind {
			case types.KindApp:
				labels = defaultLabels.AppLabels
			case types.KindDatabase:
				labels = defaultLabels.DatabaseLabels
			case types.KindDatabaseService:
				labels = defaultLabels.DatabaseServiceLabels
			case types.KindNode:
				labels = defaultLabels.NodeLabels
			case types.KindUserGroup:
				labels = defaultLabels.GroupLabels
			}
			labelsUpdated, err := updateAllowLabels(role, kind, labels)
			if err != nil {
				return nil, trace.Wrap(err)
			}
			changed = changed || labelsUpdated
		}
		if len(defaultLabels.DatabaseRoles) > 0 && len(role.GetDatabaseRoles(types.Allow)) == 0 {
			role.SetDatabaseRoles(types.Allow, defaultLabels.DatabaseRoles)
			changed = true
		}
	}

	if roleUpdated := applyAccessRequestConditionDefaults(role, enterprise); roleUpdated {
		changed = true
	}

	if roleUpdated := applyAccessReviewConditionDefaults(role, enterprise); roleUpdated {
		changed = true
	}

	if len(role.GetIdentityCenterAccountAssignments(types.Allow)) == 0 {
		assignments := defaultAllowAccountAssignments(enterprise)[role.GetName()]
		if assignments != nil {
			role.SetIdentityCenterAccountAssignments(types.Allow, assignments)
			changed = true
		}
	}

	// GitHub permissions.
	if len(role.GetGitHubPermissions(types.Allow)) == 0 {
		if githubOrgs := defaultGitHubOrgs()[role.GetName()]; len(githubOrgs) > 0 {
			role.SetGitHubPermissions(types.Allow, []types.GitHubPermission{{
				Organizations: githubOrgs,
			}})
			changed = true
		}
	}

	if !changed {
		return nil, trace.AlreadyExists("no change")
	}

	return role, nil
}

func mergeStrings(dst, src []string) (merged []string, changed bool) {
	items := utils.NewSet[string](dst...)
	items.Add(src...)
	if len(items) == len(dst) {
		return dst, false
	}
	dst = items.Elements()
	slices.Sort(dst)
	return dst, true
}

func applyAccessRequestConditionDefaults(role types.Role, enterprise bool) bool {
	defaults := defaultAllowAccessRequestConditions(enterprise)[role.GetName()]
	if defaults == nil {
		return false
	}

	target := role.GetAccessRequestConditions(types.Allow)
	changed := false
	if target.IsEmpty() {
		target = *defaults
		changed = true
	} else {
		var rolesUpdated bool

		target.Roles, rolesUpdated = mergeStrings(target.Roles, defaults.Roles)
		changed = changed || rolesUpdated

		target.SearchAsRoles, rolesUpdated = mergeStrings(target.SearchAsRoles, defaults.SearchAsRoles)
		changed = changed || rolesUpdated
	}

	if changed {
		role.SetAccessRequestConditions(types.Allow, target)
	}

	return changed
}

func applyAccessReviewConditionDefaults(role types.Role, enterprise bool) bool {
	defaults := defaultAllowAccessReviewConditions(enterprise)[role.GetName()]
	if defaults == nil {
		return false
	}

	target := role.GetAccessReviewConditions(types.Allow)
	changed := false
	if target.IsEmpty() {
		target = *defaults
		changed = true
	} else {
		var rolesUpdated bool

		target.Roles, rolesUpdated = mergeStrings(target.Roles, defaults.Roles)
		changed = changed || rolesUpdated

		target.PreviewAsRoles, rolesUpdated = mergeStrings(target.PreviewAsRoles, defaults.PreviewAsRoles)
		changed = changed || rolesUpdated
	}

	if changed {
		role.SetAccessReviewConditions(types.Allow, target)
	}
	return changed
}

func labelMatchersUnset(role types.Role, kind string) (bool, error) {
	for _, cond := range []types.RoleConditionType{types.Allow, types.Deny} {
		labelMatchers, err := role.GetLabelMatchers(cond, kind)
		if err != nil {
			return false, trace.Wrap(err)
		}
		if !labelMatchers.Empty() {
			return false, nil
		}
	}
	return true, nil
}

func resourceBelongsToRules(rules []types.Rule, resources []string) bool {
	for _, rule := range rules {
		for _, ruleResource := range rule.Resources {
			if slices.Contains(resources, ruleResource) {
				return true
			}
		}
	}

	return false
}

func updateAllowLabels(role types.Role, kind string, defaultLabels types.Labels) (bool, error) {
	var changed bool
	if unset, err := labelMatchersUnset(role, kind); err != nil {
		return false, trace.Wrap(err)
	} else if unset && len(defaultLabels) > 0 {
		role.SetLabelMatchers(types.Allow, kind, types.LabelMatchers{
			Labels: defaultLabels,
		})
		changed = true
	}

	return changed, nil
}

func defaultGitHubOrgs() map[string][]string {
	return map[string][]string{
		teleport.PresetAccessRoleName: []string{teleport.TraitInternalGitHubOrgs},
	}
}<|MERGE_RESOLUTION|>--- conflicted
+++ resolved
@@ -196,11 +196,8 @@
 					types.NewRule(types.KindWorkloadIdentity, RW()),
 					types.NewRule(types.KindAutoUpdateVersion, RW()),
 					types.NewRule(types.KindAutoUpdateConfig, RW()),
-<<<<<<< HEAD
+					types.NewRule(types.KindAutoUpdateAgentRollout, RO()),
 					types.NewRule(types.KindGitServer, RW()),
-=======
-					types.NewRule(types.KindAutoUpdateAgentRollout, RO()),
->>>>>>> 0a4e17ff
 				},
 			},
 		},
@@ -674,38 +671,6 @@
 				WindowsDesktopLabels: map[string]apiutils.Strings{types.Wildcard: []string{types.Wildcard}},
 				// Every resource currently supported by the Terraform provider.
 				Rules: []types.Rule{
-<<<<<<< HEAD
-					{
-						Resources: []string{
-							types.KindAccessList,
-							types.KindApp,
-							types.KindClusterAuthPreference,
-							types.KindClusterMaintenanceConfig,
-							types.KindClusterNetworkingConfig,
-							types.KindDatabase,
-							types.KindDynamicWindowsDesktop,
-							types.KindDevice,
-							types.KindGithub,
-							types.KindLoginRule,
-							types.KindNode,
-							types.KindOIDC,
-							types.KindOktaImportRule,
-							types.KindRole,
-							types.KindSAML,
-							types.KindSessionRecordingConfig,
-							types.KindToken,
-							types.KindTrustedCluster,
-							types.KindUser,
-							types.KindBot,
-							types.KindInstaller,
-							types.KindAccessMonitoringRule,
-							types.KindStaticHostUser,
-							types.KindWorkloadIdentity,
-							types.KindGitServer,
-						},
-						Verbs: RW(),
-					},
-=======
 					// You must add new resources as separate rules for the
 					// default rule addition logic to work properly.
 					types.NewRule(types.KindAccessList, RW()),
@@ -732,7 +697,7 @@
 					types.NewRule(types.KindDynamicWindowsDesktop, RW()),
 					types.NewRule(types.KindStaticHostUser, RW()),
 					types.NewRule(types.KindWorkloadIdentity, RW()),
->>>>>>> 0a4e17ff
+					types.NewRule(types.KindGitServer, RW()),
 				},
 			},
 		},
