--- conflicted
+++ resolved
@@ -976,14 +976,8 @@
 		Credentials: []apiclient.Credentials{
 			apiclient.LoadTLS(tlsConfig),
 		},
-<<<<<<< HEAD
-		DialOpts: dialOpts,
-=======
 		CircuitBreakerConfig: process.Config.CircuitBreakerConfig,
 		DialOpts:             dialOpts,
-		// Deliberately ignore HTTP proxies for backwards compatibility.
-		IgnoreHTTPProxy: true,
->>>>>>> cecf9dce
 	}, cltParams...)
 	if err != nil {
 		return nil, trace.Wrap(err)
