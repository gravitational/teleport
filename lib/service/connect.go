--- conflicted
+++ resolved
@@ -861,13 +861,8 @@
 
 	logger := process.log.WithField("auth-addrs", utils.NetAddrsToStrings(authServers))
 	logger.Debug("Attempting to connect to Auth Server directly.")
-<<<<<<< HEAD
-	directClient, directErr := process.newClientDirect(authServers, tlsConfig)
+	directClient, directErr := process.newClientDirect(authServers, tlsConfig, identity.ID.Role)
 	if directErr == nil {
-=======
-	directClient, err := process.newClientDirect(authServers, tlsConfig, identity.ID.Role)
-	if err == nil {
->>>>>>> 759d752c
 		logger.Debug("Connected to Auth Server with direct connection.")
 		return directClient, nil
 	}
