/*
Copyright 2015-2021 Gravitational, Inc.

Licensed under the Apache License, Version 2.0 (the "License");
you may not use this file except in compliance with the License.
You may obtain a copy of the License at

    http://www.apache.org/licenses/LICENSE-2.0

Unless required by applicable law or agreed to in writing, software
distributed under the License is distributed on an "AS IS" BASIS,
WITHOUT WARRANTIES OR CONDITIONS OF ANY KIND, either express or implied.
See the License for the specific language governing permissions and
limitations under the License.
*/

package service

import (
	"fmt"
	"io"
	"net"
	"net/http"
	"net/url"
	"os"
	"path/filepath"
	"strconv"
	"strings"
	"time"

	"golang.org/x/crypto/ssh"
	"golang.org/x/net/http/httpguts"
	"k8s.io/apimachinery/pkg/util/validation"

	"github.com/gravitational/teleport/api/types"
	apiutils "github.com/gravitational/teleport/api/utils"
	"github.com/gravitational/teleport/lib/auth"
	"github.com/gravitational/teleport/lib/backend"
	"github.com/gravitational/teleport/lib/backend/lite"
	"github.com/gravitational/teleport/lib/backend/memory"
	"github.com/gravitational/teleport/lib/bpf"
	"github.com/gravitational/teleport/lib/defaults"
	"github.com/gravitational/teleport/lib/events"
	"github.com/gravitational/teleport/lib/limiter"
	"github.com/gravitational/teleport/lib/pam"
	"github.com/gravitational/teleport/lib/plugin"
	"github.com/gravitational/teleport/lib/services"
	"github.com/gravitational/teleport/lib/srv/app"
	"github.com/gravitational/teleport/lib/sshca"
	"github.com/gravitational/teleport/lib/tlsca"
	"github.com/gravitational/teleport/lib/utils"

	"github.com/ghodss/yaml"
	"github.com/gravitational/trace"
	"github.com/jonboulle/clockwork"
)

// Config structure is used to initialize _all_ services Teleport can run.
// Some settings are global (like DataDir) while others are grouped into
// sections, like AuthConfig
type Config struct {
	// DataDir provides directory where teleport stores it's permanent state
	// (in case of auth server backed by BoltDB) or local state, e.g. keys
	DataDir string

	// Hostname is a node host name
	Hostname string

	// Token is used to register this Teleport instance with the auth server
	Token string

	// AuthServers is a list of auth servers, proxies and peer auth servers to
	// connect to. Yes, this is not just auth servers, the field name is
	// misleading.
	AuthServers []utils.NetAddr

	// Identities is an optional list of pre-generated key pairs
	// for teleport roles, this is helpful when server is preconfigured
	Identities []*auth.Identity

	// AdvertiseIP is used to "publish" an alternative IP address or hostname this node
	// can be reached on, if running behind NAT
	AdvertiseIP string

	// CachePolicy sets caching policy for nodes and proxies
	// in case if they loose connection to auth servers
	CachePolicy CachePolicy

	// Auth service configuration. Manages cluster state and configuration.
	Auth AuthConfig

	// Proxy service configuration. Manages incoming and outbound
	// connections to the cluster.
	Proxy ProxyConfig

	// SSH service configuration. Manages SSH servers running within the cluster.
	SSH SSHConfig

	// App service configuration. Manages applications running within the cluster.
	Apps AppsConfig

	// Databases defines database proxy service configuration.
	Databases DatabasesConfig

	// Keygen points to a key generator implementation
	Keygen sshca.Authority

	// HostUUID is a unique UUID of this host (it will be known via this UUID within
	// a teleport cluster). It's automatically generated on 1st start
	HostUUID string

	// Console writer to speak to a user
	Console io.Writer

	// ReverseTunnels is a list of reverse tunnels to create on the
	// first cluster start
	ReverseTunnels []types.ReverseTunnel

	// OIDCConnectors is a list of trusted OpenID Connect identity providers
	OIDCConnectors []types.OIDCConnector

	// PidFile is a full path of the PID file for teleport daemon
	PIDFile string

	// Trust is a service that manages users and credentials
	Trust services.Trust

	// Presence service is a discovery and hearbeat tracker
	Presence services.Presence

	// Events is events service
	Events types.Events

	// Provisioner is a service that keeps track of provisioning tokens
	Provisioner services.Provisioner

	// Trust is a service that manages users and credentials
	Identity services.Identity

	// Access is a service that controls access
	Access services.Access

	// ClusterConfiguration is a service that provides cluster configuration
	ClusterConfiguration services.ClusterConfiguration

	// CipherSuites is a list of TLS ciphersuites that Teleport supports. If
	// omitted, a Teleport selected list of defaults will be used.
	CipherSuites []uint16

	// Ciphers is a list of SSH ciphers that the server supports. If omitted,
	// the defaults will be used.
	Ciphers []string

	// KEXAlgorithms is a list of SSH key exchange (KEX) algorithms that the
	// server supports. If omitted, the defaults will be used.
	KEXAlgorithms []string

	// MACAlgorithms is a list of SSH message authentication codes (MAC) that
	// the server supports. If omitted the defaults will be used.
	MACAlgorithms []string

	// CASignatureAlgorithm is an SSH Certificate Authority (CA) signature
	// algorithm that the server uses for signing user and host certificates.
	// If omitted, the default will be used.
	CASignatureAlgorithm *string

	// DiagnosticAddr is an address for diagnostic and healthz endpoint service
	DiagnosticAddr utils.NetAddr

	// Debug sets debugging mode, results in diagnostic address
	// endpoint extended with additional /debug handlers
	Debug bool

	// UploadEventsC is a channel for upload events
	// used in tests
	UploadEventsC chan events.UploadEvent `json:"-"`

	// FileDescriptors is an optional list of file descriptors for the process
	// to inherit and use for listeners, used for in-process updates.
	FileDescriptors []FileDescriptor

	// PollingPeriod is set to override default internal polling periods
	// of sync agents, used to speed up integration tests.
	PollingPeriod time.Duration

	// ClientTimeout is set to override default client timeouts
	// used by internal clients, used to speed up integration tests.
	ClientTimeout time.Duration

	// ShutdownTimeout is set to override default shutdown timeout.
	ShutdownTimeout time.Duration

	// CAPin is the SKPI hash of the CA used to verify the Auth Server.
	CAPin string

	// Clock is used to control time in tests.
	Clock clockwork.Clock

	// FIPS means FedRAMP/FIPS 140-2 compliant configuration was requested.
	FIPS bool

	// BPFConfig holds configuration for the BPF service.
	BPFConfig *bpf.Config

	// Kube is a Kubernetes API gateway using Teleport client identities.
	Kube KubeConfig

	// Log optionally specifies the logger
	Log utils.Logger

	// PluginRegistry allows adding enterprise logic to Teleport services
	PluginRegistry plugin.Registry
}

// ApplyToken assigns a given token to all internal services but only if token
// is not an empty string.
//
// returns:
// true, nil if the token has been modified
// false, nil if the token has not been modified
// false, err if there was an error
func (cfg *Config) ApplyToken(token string) (bool, error) {
	if token != "" {
		var err error
		cfg.Token, err = utils.ReadToken(token)
		if err != nil {
			return false, trace.Wrap(err)
		}
		return true, nil
	}
	return false, nil
}

// RoleConfig is a config for particular Teleport role
func (cfg *Config) RoleConfig() RoleConfig {
	return RoleConfig{
		DataDir:     cfg.DataDir,
		HostUUID:    cfg.HostUUID,
		HostName:    cfg.Hostname,
		AuthServers: cfg.AuthServers,
		Auth:        cfg.Auth,
		Console:     cfg.Console,
	}
}

// DebugDumpToYAML is useful for debugging: it dumps the Config structure into
// a string
func (cfg *Config) DebugDumpToYAML() string {
	shallow := *cfg
	// do not copy sensitive data to stdout
	shallow.Identities = nil
	shallow.Auth.Authorities = nil
	out, err := yaml.Marshal(shallow)
	if err != nil {
		return err.Error()
	}
	return string(out)
}

// CachePolicy sets caching policy for proxies and nodes
type CachePolicy struct {
	// Type sets the cache type
	Type string
	// Enabled enables or disables caching
	Enabled bool
	// TTL sets maximum TTL for the cached values
	// without explicit TTL set
	TTL time.Duration
	// NeverExpires means that cache values without TTL
	// set by the auth server won't expire
	NeverExpires bool
	// RecentTTL is the recently accessed items cache TTL
	RecentTTL *time.Duration
}

// GetRecentTTL either returns TTL that was set,
// or default recent TTL value
func (c *CachePolicy) GetRecentTTL() time.Duration {
	if c.RecentTTL == nil {
		return defaults.RecentCacheTTL
	}
	return *c.RecentTTL
}

// CheckAndSetDefaults checks and sets default values
func (c *CachePolicy) CheckAndSetDefaults() error {
	switch c.Type {
	case "", lite.GetName():
		c.Type = lite.GetName()
	case memory.GetName():
	default:
		return trace.BadParameter("unsupported cache type %q, supported values are %q and %q",
			c.Type, lite.GetName(), memory.GetName())
	}
	return nil
}

// String returns human-friendly representation of the policy
func (c CachePolicy) String() string {
	if !c.Enabled {
		return "no cache policy"
	}
	recentCachePolicy := ""
	if c.GetRecentTTL() == 0 {
		recentCachePolicy = "will not cache frequently accessed items"
	} else {
		recentCachePolicy = fmt.Sprintf("will cache frequently accessed items for %v", c.GetRecentTTL())
	}
	if c.NeverExpires {
		return fmt.Sprintf("%v cache that will not expire in case if connection to database is lost, %v", c.Type, recentCachePolicy)
	}
	if c.TTL == 0 {
		return fmt.Sprintf("%v cache that will expire after connection to database is lost after %v, %v", c.Type, defaults.CacheTTL, recentCachePolicy)
	}
	return fmt.Sprintf("%v cache that will expire after connection to database is lost after %v, %v", c.Type, c.TTL, recentCachePolicy)
}

// ProxyConfig specifies configuration for proxy service
type ProxyConfig struct {
	// Enabled turns proxy role on or off for this process
	Enabled bool

	//DisableTLS is enabled if we don't want self-signed certs
	DisableTLS bool

	// DisableWebInterface allows to turn off serving the Web UI interface
	DisableWebInterface bool

	// DisableWebService turnes off serving web service completely, including web UI
	DisableWebService bool

	// DisableReverseTunnel disables reverse tunnel on the proxy
	DisableReverseTunnel bool

	// DisableDatabaseProxy disables database access proxy listener
	DisableDatabaseProxy bool

	// ReverseTunnelListenAddr is address where reverse tunnel dialers connect to
	ReverseTunnelListenAddr utils.NetAddr

	// EnableProxyProtocol enables proxy protocol support
	EnableProxyProtocol bool

	// WebAddr is address for web portal of the proxy
	WebAddr utils.NetAddr

	// SSHAddr is address of ssh proxy
	SSHAddr utils.NetAddr

	// MySQLAddr is address of MySQL proxy.
	MySQLAddr utils.NetAddr

	Limiter limiter.Config

	// PublicAddrs is a list of the public addresses the proxy advertises
	// for the HTTP endpoint. The hosts in in PublicAddr are included in the
	// list of host principals on the TLS and SSH certificate.
	PublicAddrs []utils.NetAddr

	// SSHPublicAddrs is a list of the public addresses the proxy advertises
	// for the SSH endpoint. The hosts in in PublicAddr are included in the
	// list of host principals on the TLS and SSH certificate.
	SSHPublicAddrs []utils.NetAddr

	// TunnelPublicAddrs is a list of the public addresses the proxy advertises
	// for the tunnel endpoint. The hosts in PublicAddr are included in the
	// list of host principals on the TLS and SSH certificate.
	TunnelPublicAddrs []utils.NetAddr

	// PostgresPublicAddrs is a list of the public addresses the proxy
	// advertises for Postgres clients.
	PostgresPublicAddrs []utils.NetAddr

	// MySQLPublicAddrs is a list of the public addresses the proxy
	// advertises for MySQL clients.
	MySQLPublicAddrs []utils.NetAddr

	// Kube specifies kubernetes proxy configuration
	Kube KubeProxyConfig

	// KeyPairs are the key and certificate pairs that the proxy will load.
	KeyPairs []KeyPairPath

	// ACME is ACME protocol support config
	ACME ACME
}

// ACME configures ACME automatic certificate renewal
type ACME struct {
	// Enabled enables or disables ACME support
	Enabled bool
	// Email receives notifications from ACME server
	Email string
	// URI is ACME server URI
	URI string
}

// KeyPairPath are paths to a key and certificate file.
type KeyPairPath struct {
	// PrivateKey is the path to a PEM encoded private key.
	PrivateKey string
	// Certificate is the path to a PEM encoded certificate.
	Certificate string
}

// KubeAddr returns the address for the Kubernetes endpoint on this proxy that
// can be reached by clients.
func (c ProxyConfig) KubeAddr() (string, error) {
	if !c.Kube.Enabled {
		return "", trace.NotFound("kubernetes support not enabled on this proxy")
	}
	if len(c.Kube.PublicAddrs) > 0 {
		return fmt.Sprintf("https://%s", c.Kube.PublicAddrs[0].Addr), nil
	}
	host := "<proxyhost>"
	// Try to guess the hostname from the HTTP public_addr.
	if len(c.PublicAddrs) > 0 {
		host = c.PublicAddrs[0].Host()
	}
	u := url.URL{
		Scheme: "https",
		Host:   net.JoinHostPort(host, strconv.Itoa(c.Kube.ListenAddr.Port(defaults.KubeListenPort))),
	}
	return u.String(), nil
}

// KubeProxyConfig specifies configuration for proxy service
type KubeProxyConfig struct {
	// Enabled turns kubernetes proxy role on or off for this process
	Enabled bool

	// ListenAddr is the address to listen on for incoming kubernetes requests.
	ListenAddr utils.NetAddr

	// ClusterOverride causes all traffic to go to a specific remote
	// cluster, used only in tests
	ClusterOverride string

	// PublicAddrs is a list of the public addresses the Teleport Kube proxy can be accessed by,
	// it also affects the host principals and routing logic
	PublicAddrs []utils.NetAddr

	// KubeconfigPath is a path to kubeconfig
	KubeconfigPath string

	// LegacyKubeProxy specifies that this proxy was configured using the
	// legacy kubernetes section.
	LegacyKubeProxy bool
}

// AuthConfig is a configuration of the auth server
type AuthConfig struct {
	// Enabled turns auth role on or off for this process
	Enabled bool

	// EnableProxyProtocol enables proxy protocol support
	EnableProxyProtocol bool

	// SSHAddr is the listening address of SSH tunnel to HTTP service
	SSHAddr utils.NetAddr

	// Authorities is a set of trusted certificate authorities
	// that will be added by this auth server on the first start
	Authorities []types.CertAuthority

	// Resources is a set of previously backed up resources
	// used to bootstrap backend state on the first start.
	Resources []types.Resource

	// Roles is a set of roles to pre-provision for this cluster
	Roles []types.Role

	// ClusterName is a name that identifies this authority and all
	// host nodes in the cluster that will share this authority domain name
	// as a base name, e.g. if authority domain name is example.com,
	// all nodes in the cluster will have UUIDs in the form: <uuid>.example.com
	ClusterName types.ClusterName

	// StaticTokens are pre-defined host provisioning tokens supplied via config file for
	// environments where paranoid security is not needed
	StaticTokens types.StaticTokens

	// StorageConfig contains configuration settings for the storage backend.
	StorageConfig backend.Config

	Limiter limiter.Config

	// NoAudit, when set to true, disables session recording and event audit
	NoAudit bool

	// Preference defines the authentication preference (type and second factor) for
	// the auth server.
	Preference types.AuthPreference

	// ClusterConfig stores cluster level configuration.
	ClusterConfig types.ClusterConfig

	// AuditConfig stores cluster audit configuration.
	AuditConfig types.ClusterAuditConfig

	// NetworkingConfig stores cluster networking configuration.
	NetworkingConfig types.ClusterNetworkingConfig

	// SessionRecordingConfig stores session recording configuration.
	SessionRecordingConfig types.SessionRecordingConfig

	// LicenseFile is a full path to the license file
	LicenseFile string

	// PublicAddrs affects the SSH host principals and DNS names added to the SSH and TLS certs.
	PublicAddrs []utils.NetAddr
}

// SSHConfig configures SSH server node role
type SSHConfig struct {
	Enabled               bool
	Addr                  utils.NetAddr
	Namespace             string
	Shell                 string
	Limiter               limiter.Config
	Labels                map[string]string
	CmdLabels             services.CommandLabels
	PermitUserEnvironment bool

	// PAM holds PAM configuration for Teleport.
	PAM *pam.Config

	// PublicAddrs affects the SSH host principals and DNS names added to the SSH and TLS certs.
	PublicAddrs []utils.NetAddr

	// BPF holds BPF configuration for Teleport.
	BPF *bpf.Config

	// ProxyReverseTunnelFallbackAddr optionall specifies the address of the proxy if reverse tunnel
	// discovered proxy fails.
	// This configuration is not exposed directly but can be set from environment via
	// defaults.ProxyFallbackAddrEnvar.
	//
	// See github.com/gravitational/teleport/issues/4141 for details.
	ProxyReverseTunnelFallbackAddr *utils.NetAddr

<<<<<<< HEAD
	// IdleTimeoutMessage is sent to the client when a session expires due to
	// the inactivity timeout expiring. The empty string indicates that no
	// timeout message will be sent.
	IdleTimeoutMessage string
=======
	// AllowTCPForwarding indicates that TCP port forwarding is allowed on this node
	AllowTCPForwarding bool
>>>>>>> 52fb8133
}

// KubeConfig specifies configuration for kubernetes service
type KubeConfig struct {
	// Enabled turns kubernetes service role on or off for this process
	Enabled bool

	// ListenAddr is the address to listen on for incoming kubernetes requests.
	// Optional.
	ListenAddr *utils.NetAddr

	// PublicAddrs is a list of the public addresses the Teleport kubernetes
	// service can be reached by the proxy service.
	PublicAddrs []utils.NetAddr

	// KubeClusterName is the name of a kubernetes cluster this proxy is running
	// in. If empty, defaults to the Teleport cluster name.
	KubeClusterName string

	// KubeconfigPath is a path to kubeconfig
	KubeconfigPath string

	// Labels are used for RBAC on clusters.
	StaticLabels  map[string]string
	DynamicLabels services.CommandLabels

	// Limiter limits the connection and request rates.
	Limiter limiter.Config
}

// DatabasesConfig configures the database proxy service.
type DatabasesConfig struct {
	// Enabled enables the database proxy service.
	Enabled bool
	// Databases is a list of databases proxied by this service.
	Databases []Database
}

// Database represents a single database that's being proxied.
type Database struct {
	// Name is the database name, used to refer to in CLI.
	Name string
	// Description is a free-form database description.
	Description string
	// Protocol is the database type, e.g. postgres or mysql.
	Protocol string
	// URI is the database endpoint to connect to.
	URI string
	// StaticLabels is a map of database static labels.
	StaticLabels map[string]string
	// DynamicLabels is a list of database dynamic labels.
	DynamicLabels services.CommandLabels
	// CACert is an optional database CA certificate.
	CACert []byte
	// AWS contains AWS specific settings for RDS/Aurora/Redshift databases.
	AWS DatabaseAWS
	// GCP contains GCP specific settings for Cloud SQL databases.
	GCP DatabaseGCP
}

// DatabaseAWS contains AWS specific settings for RDS/Aurora databases.
type DatabaseAWS struct {
	// Region is the cloud region database is running in when using AWS RDS.
	Region string
	// Redshift contains Redshift specific settings.
	Redshift DatabaseAWSRedshift
}

// DatabaseAWSRedshift contains AWS Redshift specific settings.
type DatabaseAWSRedshift struct {
	// ClusterID is the Redshift cluster identifier.
	ClusterID string
}

// DatabaseGCP contains GCP specific settings for Cloud SQL databases.
type DatabaseGCP struct {
	// ProjectID is the GCP project ID where the database is deployed.
	ProjectID string
	// InstanceID is the Cloud SQL instance ID.
	InstanceID string
}

// Check validates the database proxy configuration.
func (d *Database) Check() error {
	if d.Name == "" {
		return trace.BadParameter("empty database name")
	}
	// Unlike application access proxy, database proxy name doesn't necessarily
	// need to be a valid subdomain but use the same validation logic for the
	// simplicity and consistency.
	if errs := validation.IsDNS1035Label(d.Name); len(errs) > 0 {
		return trace.BadParameter("invalid database %q name: %v", d.Name, errs)
	}
	if !apiutils.SliceContainsStr(defaults.DatabaseProtocols, d.Protocol) {
		return trace.BadParameter("unsupported database %q protocol %q, supported are: %v",
			d.Name, d.Protocol, defaults.DatabaseProtocols)
	}
	if _, _, err := net.SplitHostPort(d.URI); err != nil {
		return trace.BadParameter("invalid database %q address %q: %v",
			d.Name, d.URI, err)
	}
	if len(d.CACert) != 0 {
		if _, err := tlsca.ParseCertificatePEM(d.CACert); err != nil {
			return trace.BadParameter("provided database %q CA doesn't appear to be a valid x509 certificate: %v",
				d.Name, err)
		}
	}
	// Validate Redshift specific configuration.
	if d.AWS.Redshift.ClusterID != "" {
		if d.AWS.Region == "" {
			return trace.BadParameter("missing AWS region for Redshift database %q", d.Name)
		}
	}
	// Validate Cloud SQL specific configuration.
	switch {
	case d.GCP.ProjectID != "" && d.GCP.InstanceID == "":
		return trace.BadParameter("missing Cloud SQL instance ID for database %q", d.Name)
	case d.GCP.ProjectID == "" && d.GCP.InstanceID != "":
		return trace.BadParameter("missing Cloud SQL project ID for database %q", d.Name)
	case d.GCP.ProjectID != "" && d.GCP.InstanceID != "":
		// Only Postgres Cloud SQL instances currently support IAM authentication.
		// It's a relatively new feature so we'll be able to enable it once it
		// expands to MySQL as well:
		//   https://cloud.google.com/sql/docs/postgres/authentication
		if d.Protocol != defaults.ProtocolPostgres {
			return trace.BadParameter("Cloud SQL IAM authentication is currently supported only for PostgreSQL databases, can't use database %q with protocol %q", d.Name, d.Protocol)
		}
		// TODO(r0mant): See if we can download it automatically similar to RDS:
		// https://cloud.google.com/sql/docs/postgres/instance-info#rest-v1beta4
		if len(d.CACert) == 0 {
			return trace.BadParameter("missing Cloud SQL instance root certificate for database %q", d.Name)
		}
	}
	return nil
}

// AppsConfig configures application proxy service.
type AppsConfig struct {
	// Enabled enables application proxying service.
	Enabled bool

	// DebugApp enabled a header dumping debugging application.
	DebugApp bool

	// Apps is the list of applications that are being proxied.
	Apps []App
}

// App is the specific application that will be proxied by the application
// service. This needs to exist because if the "config" package tries to
// directly create a services.App it will get into circular imports.
type App struct {
	// Name of the application.
	Name string

	// Description is the app description.
	Description string

	// URI is the internal address of the application.
	URI string

	// Public address of the application. This is the address users will access
	// the application at.
	PublicAddr string

	// StaticLabels is a map of static labels to apply to this application.
	StaticLabels map[string]string

	// DynamicLabels is a list of dynamic labels to apply to this application.
	DynamicLabels services.CommandLabels

	// InsecureSkipVerify is used to skip validating the server's certificate.
	InsecureSkipVerify bool

	// Rewrite defines a block that is used to rewrite requests and responses.
	Rewrite *Rewrite
}

// Check validates an application.
func (a App) Check() error {
	if a.Name == "" {
		return trace.BadParameter("missing application name")
	}
	if a.URI == "" {
		return trace.BadParameter("missing application %q URI", a.Name)
	}
	// Check if the application name is a valid subdomain. Don't allow names that
	// are invalid subdomains because for trusted clusters the name is used to
	// construct the domain that the application will be available at.
	if errs := validation.IsDNS1035Label(a.Name); len(errs) > 0 {
		return trace.BadParameter("application name %q must be a valid DNS subdomain: https://goteleport.com/teleport/docs/application-access/#application-name", a.Name)
	}
	// Parse and validate URL.
	if _, err := url.Parse(a.URI); err != nil {
		return trace.BadParameter("application %q URI invalid: %v", a.Name, err)
	}
	// If a port was specified or an IP address was provided for the public
	// address, return an error.
	if a.PublicAddr != "" {
		if _, _, err := net.SplitHostPort(a.PublicAddr); err == nil {
			return trace.BadParameter("application %q public_addr %q can not contain a port, applications will be available on the same port as the web proxy", a.Name, a.PublicAddr)
		}
		if net.ParseIP(a.PublicAddr) != nil {
			return trace.BadParameter("application %q public_addr %q can not be an IP address, Teleport Application Access uses DNS names for routing", a.Name, a.PublicAddr)
		}
	}
	// Make sure there are no reserved headers in the rewrite configuration.
	// They wouldn't be rewritten even if we allowed them here but catch it
	// early and let the user know.
	if a.Rewrite != nil {
		for _, h := range a.Rewrite.Headers {
			if app.IsReservedHeader(h.Name) {
				return trace.BadParameter("invalid application %q header rewrite configuration: header %q is reserved and can't be rewritten",
					a.Name, http.CanonicalHeaderKey(h.Name))
			}
		}
	}
	return nil
}

// Rewrite is a list of rewriting rules to apply to requests and responses.
type Rewrite struct {
	// Redirect is a list of hosts that should be rewritten to the public address.
	Redirect []string
	// Headers is a list of extra headers to inject in the request.
	Headers []Header
}

// Header represents a single http header passed over to the proxied application.
type Header struct {
	// Name is the http header name.
	Name string
	// Value is the http header value.
	Value string
}

// ParseHeader parses the provided string as a http header.
func ParseHeader(header string) (*Header, error) {
	parts := strings.SplitN(header, ":", 2)
	if len(parts) != 2 {
		return nil, trace.BadParameter("failed to parse %q as http header", header)
	}
	name := strings.TrimSpace(parts[0])
	value := strings.TrimSpace(parts[1])
	if !httpguts.ValidHeaderFieldName(name) {
		return nil, trace.BadParameter("invalid http header name: %q", header)
	}
	if !httpguts.ValidHeaderFieldValue(value) {
		return nil, trace.BadParameter("invalid http header value: %q", header)
	}
	return &Header{
		Name:  name,
		Value: value,
	}, nil
}

// ParseHeaders parses the provided list as http headers.
func ParseHeaders(headers []string) (headersOut []Header, err error) {
	for _, header := range headers {
		h, err := ParseHeader(header)
		if err != nil {
			return nil, trace.Wrap(err)
		}
		headersOut = append(headersOut, *h)
	}
	return headersOut, nil
}

// MakeDefaultConfig creates a new Config structure and populates it with defaults
func MakeDefaultConfig() (config *Config) {
	config = &Config{}
	ApplyDefaults(config)
	return config
}

// ApplyDefaults applies default values to the existing config structure
func ApplyDefaults(cfg *Config) {
	// Get defaults for Cipher, Kex algorithms, and MAC algorithms from
	// golang.org/x/crypto/ssh default config.
	var sc ssh.Config
	sc.SetDefaults()

	if cfg.Log == nil {
		cfg.Log = utils.NewLogger()
	}

	// Remove insecure and (borderline insecure) cryptographic primitives from
	// default configuration. These can still be added back in file configuration by
	// users, but not supported by default by Teleport. See #1856 for more
	// details.
	kex := utils.RemoveFromSlice(sc.KeyExchanges,
		defaults.DiffieHellmanGroup1SHA1,
		defaults.DiffieHellmanGroup14SHA1)
	macs := utils.RemoveFromSlice(sc.MACs,
		defaults.HMACSHA1,
		defaults.HMACSHA196)

	hostname, err := os.Hostname()
	if err != nil {
		hostname = "localhost"
		cfg.Log.Errorf("Failed to determine hostname: %v.", err)
	}

	// Global defaults.
	cfg.Hostname = hostname
	cfg.DataDir = defaults.DataDir
	cfg.Console = os.Stdout
	cfg.CipherSuites = utils.DefaultCipherSuites()
	cfg.Ciphers = sc.Ciphers
	cfg.KEXAlgorithms = kex
	cfg.MACAlgorithms = macs

	// Auth service defaults.
	cfg.Auth.Enabled = true
	cfg.Auth.SSHAddr = *defaults.AuthListenAddr()
	cfg.Auth.StorageConfig.Type = lite.GetName()
	cfg.Auth.StorageConfig.Params = backend.Params{defaults.BackendPath: filepath.Join(cfg.DataDir, defaults.BackendDir)}
	cfg.Auth.StaticTokens = services.DefaultStaticTokens()
	cfg.Auth.ClusterConfig = services.DefaultClusterConfig()
	cfg.Auth.AuditConfig = types.DefaultClusterAuditConfig()
	cfg.Auth.NetworkingConfig = types.DefaultClusterNetworkingConfig()
	cfg.Auth.SessionRecordingConfig = types.DefaultSessionRecordingConfig()
	cfg.Auth.Preference = types.DefaultAuthPreference()
	defaults.ConfigureLimiter(&cfg.Auth.Limiter)
	cfg.Auth.LicenseFile = filepath.Join(cfg.DataDir, defaults.LicenseFile)

	// Proxy service defaults.
	cfg.Proxy.Enabled = true
	cfg.Proxy.SSHAddr = *defaults.ProxyListenAddr()
	cfg.Proxy.WebAddr = *defaults.ProxyWebListenAddr()
	cfg.Proxy.ReverseTunnelListenAddr = *defaults.ReverseTunnelListenAddr()
	defaults.ConfigureLimiter(&cfg.Proxy.Limiter)

	// Kubernetes proxy service defaults.
	cfg.Proxy.Kube.Enabled = false
	cfg.Proxy.Kube.ListenAddr = *defaults.KubeProxyListenAddr()

	// SSH service defaults.
	cfg.SSH.Enabled = true
	cfg.SSH.Shell = defaults.DefaultShell
	defaults.ConfigureLimiter(&cfg.SSH.Limiter)
	cfg.SSH.PAM = &pam.Config{Enabled: false}
	cfg.SSH.BPF = &bpf.Config{Enabled: false}
	cfg.SSH.AllowTCPForwarding = true

	// Kubernetes service defaults.
	cfg.Kube.Enabled = false
	defaults.ConfigureLimiter(&cfg.Kube.Limiter)

	// Apps service defaults. It's disabled by default.
	cfg.Apps.Enabled = false

	// Databases proxy service is disabled by default.
	cfg.Databases.Enabled = false
}

// ApplyFIPSDefaults updates default configuration to be FedRAMP/FIPS 140-2
// compliant.
func ApplyFIPSDefaults(cfg *Config) {
	cfg.FIPS = true

	// Update TLS and SSH cryptographic primitives.
	cfg.CipherSuites = defaults.FIPSCipherSuites
	cfg.Ciphers = defaults.FIPSCiphers
	cfg.KEXAlgorithms = defaults.FIPSKEXAlgorithms
	cfg.MACAlgorithms = defaults.FIPSMACAlgorithms

	// Only SSO based authentication is supported in FIPS mode. The SSO
	// provider is where any FedRAMP/FIPS 140-2 compliance (like password
	// complexity) should be enforced.
	cfg.Auth.Preference.SetAllowLocalAuth(false)

	// Update cluster configuration to record sessions at node, this way the
	// entire cluster is FedRAMP/FIPS 140-2 compliant.
	cfg.Auth.SessionRecordingConfig.SetMode(types.RecordAtNode)
}<|MERGE_RESOLUTION|>--- conflicted
+++ resolved
@@ -539,15 +539,13 @@
 	// See github.com/gravitational/teleport/issues/4141 for details.
 	ProxyReverseTunnelFallbackAddr *utils.NetAddr
 
-<<<<<<< HEAD
+	// AllowTCPForwarding indicates that TCP port forwarding is allowed on this node
+	AllowTCPForwarding bool
+
 	// IdleTimeoutMessage is sent to the client when a session expires due to
 	// the inactivity timeout expiring. The empty string indicates that no
 	// timeout message will be sent.
 	IdleTimeoutMessage string
-=======
-	// AllowTCPForwarding indicates that TCP port forwarding is allowed on this node
-	AllowTCPForwarding bool
->>>>>>> 52fb8133
 }
 
 // KubeConfig specifies configuration for kubernetes service
