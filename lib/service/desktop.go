/*
 * Teleport
 * Copyright (C) 2023  Gravitational, Inc.
 *
 * This program is free software: you can redistribute it and/or modify
 * it under the terms of the GNU Affero General Public License as published by
 * the Free Software Foundation, either version 3 of the License, or
 * (at your option) any later version.
 *
 * This program is distributed in the hope that it will be useful,
 * but WITHOUT ANY WARRANTY; without even the implied warranty of
 * MERCHANTABILITY or FITNESS FOR A PARTICULAR PURPOSE.  See the
 * GNU Affero General Public License for more details.
 *
 * You should have received a copy of the GNU Affero General Public License
 * along with this program.  If not, see <http://www.gnu.org/licenses/>.
 */

package service

import (
	"crypto/tls"
	"errors"
	"log/slog"
	"net"
	"net/http"
	"os"
	"strconv"

	"github.com/gravitational/trace"

	"github.com/gravitational/teleport"
	"github.com/gravitational/teleport/api/types"
	apiutils "github.com/gravitational/teleport/api/utils"
	"github.com/gravitational/teleport/lib/auth/authclient"
	"github.com/gravitational/teleport/lib/authz"
	"github.com/gravitational/teleport/lib/defaults"
	"github.com/gravitational/teleport/lib/limiter"
	"github.com/gravitational/teleport/lib/multiplexer"
	"github.com/gravitational/teleport/lib/reversetunnel"
	"github.com/gravitational/teleport/lib/reversetunnelclient"
	"github.com/gravitational/teleport/lib/services"
	"github.com/gravitational/teleport/lib/srv/desktop"
	"github.com/gravitational/teleport/lib/utils"
)

func (process *TeleportProcess) initWindowsDesktopService() {
	logger := process.logger.With(teleport.ComponentKey, teleport.Component(teleport.ComponentWindowsDesktop, process.id))
	process.RegisterWithAuthServer(types.RoleWindowsDesktop, WindowsDesktopIdentityEvent)
	process.RegisterCriticalFunc("windows_desktop.init", func() error {
		conn, err := process.WaitForConnector(WindowsDesktopIdentityEvent, logger)
		if conn == nil {
			return trace.Wrap(err)
		}

		if err := process.initWindowsDesktopServiceRegistered(logger, conn); err != nil {
			warnOnErr(process.ExitContext(), conn.Close(), logger)
			return trace.Wrap(err)
		}
		return nil
	})
}

func (process *TeleportProcess) initWindowsDesktopServiceRegistered(logger *slog.Logger, conn *Connector) (retErr error) {
	defer func() {
		if err := process.closeImportedDescriptors(teleport.ComponentWindowsDesktop); err != nil {
			logger.WarnContext(process.ExitContext(), "Failed closing imported file descriptors.")
		}
	}()
	cfg := process.Config

	// Create a caching auth client.
	accessPoint, err := process.newLocalCacheForWindowsDesktop(conn.Client, []string{teleport.ComponentWindowsDesktop})
	if err != nil {
		return trace.Wrap(err)
	}

	proxyGetter := reversetunnel.NewConnectedProxyGetter()

	useTunnel := conn.UseTunnel()
	// This service can run in 2 modes:
	// 1. Reachable (by the proxy) - registers with auth server directly and
	//    creates a local listener to accept proxy conns.
	// 2. Not reachable ("IoT mode") - creates a reverse tunnel to a proxy and
	//    handles registration and incoming connections through that.
	//
	// The listener exposes incoming connections over either mode.
	var listener net.Listener
	var agentPool *reversetunnel.AgentPool
	switch {
	// Filter out cases where both listen_addr and tunnel are set or both are
	// not set.
	case useTunnel && !cfg.WindowsDesktop.ListenAddr.IsEmpty():
		return trace.BadParameter("either set windows_desktop_service.listen_addr if this process can be reached from a teleport proxy or point teleport.proxy_server to a proxy to dial out, but don't set both")
	case !useTunnel && cfg.WindowsDesktop.ListenAddr.IsEmpty():
		return trace.BadParameter("set windows_desktop_service.listen_addr if this process can be reached from a teleport proxy or point teleport.proxy_server to a proxy to dial out")

	// Start a local listener and let proxies dial in.
	case !useTunnel && !cfg.WindowsDesktop.ListenAddr.IsEmpty():
		logger.InfoContext(process.ExitContext(), "Using local listener and registering directly with auth server")
		listener, err = process.importOrCreateListener(ListenerWindowsDesktop, cfg.WindowsDesktop.ListenAddr.Addr)
		if err != nil {
			return trace.Wrap(err)
		}
		defer func() {
			if retErr != nil {
				warnOnErr(process.ExitContext(), listener.Close(), logger)
			}
		}()

	// Dialed out to a proxy, start servicing the reverse tunnel as a listener.
	case useTunnel && cfg.WindowsDesktop.ListenAddr.IsEmpty():
		// create an adapter, from reversetunnel.ServerHandler to net.Listener.
		shtl := reversetunnel.NewServerHandlerToListener(reversetunnelclient.LocalWindowsDesktop)
		listener = shtl
		agentPool, err = reversetunnel.NewAgentPool(
			process.ExitContext(),
			reversetunnel.AgentPoolConfig{
				Component:            teleport.ComponentWindowsDesktop,
				HostUUID:             conn.HostID(),
				Resolver:             conn.TunnelProxyResolver(),
				Client:               conn.Client,
				AccessPoint:          accessPoint,
				AuthMethods:          conn.ClientAuthMethods(),
				Cluster:              conn.ClusterName(),
				Server:               shtl,
				FIPS:                 process.Config.FIPS,
				ConnectedProxyGetter: proxyGetter,
			})
		if err != nil {
			return trace.Wrap(err)
		}
		if err = agentPool.Start(); err != nil {
			return trace.Wrap(err)
		}
		defer func() {
			if retErr != nil {
				agentPool.Stop()
			}
		}()
		logger.InfoContext(process.ExitContext(), "Using a reverse tunnel to register and handle proxy connections")
	}

	lockWatcher, err := services.NewLockWatcher(process.ExitContext(), services.LockWatcherConfig{
		ResourceWatcherConfig: services.ResourceWatcherConfig{
			Component: teleport.ComponentWindowsDesktop,
			Logger:    process.logger.With(teleport.ComponentKey, teleport.Component(teleport.ComponentWindowsDesktop, process.id)),
			Clock:     cfg.Clock,
			Client:    conn.Client,
		},
	})
	if err != nil {
		return trace.Wrap(err)
	}

	clusterName := conn.ClusterName()

	authorizer, err := authz.NewAuthorizer(authz.AuthorizerOpts{
		ClusterName: clusterName,
		AccessPoint: accessPoint,
		LockWatcher: lockWatcher,
		Logger:      process.logger.With(teleport.ComponentKey, teleport.Component(teleport.ComponentWindowsDesktop, process.id)),
		DeviceAuthorization: authz.DeviceAuthorizationOpts{
			// Ignore the global device_trust.mode toggle, but allow role-based
			// settings to be applied.
			DisableGlobalMode: true,
		},
	})
	if err != nil {
		return trace.Wrap(err)
	}

	tlsConfig, err := conn.ServerTLSConfig(cfg.CipherSuites)
	if err != nil {
		return trace.Wrap(err)
	}
	tlsConfig.ClientAuth = tls.RequireAndVerifyClientCert
	// Populate the correct CAs for the incoming client connection.
	tlsConfig.GetConfigForClient = func(info *tls.ClientHelloInfo) (*tls.Config, error) {
		var clusterName string
		var err error
		if info.ServerName != "" {
			clusterName, err = apiutils.DecodeClusterName(info.ServerName)
			if err != nil && !trace.IsNotFound(err) {
				logger.DebugContext(process.ExitContext(), "Ignoring unsupported cluster name.", "cluster_name", info.ServerName)
			}
		}
		pool, _, _, err := authclient.DefaultClientCertPool(info.Context(), accessPoint, clusterName)
		if err != nil {
			return nil, trace.Wrap(err)
		}
		tlsCopy := tlsConfig.Clone()
		tlsCopy.ClientCAs = pool
		return tlsCopy, nil
	}

	connLimiter := limiter.NewConnectionsLimiter(cfg.WindowsDesktop.ConnLimiter.MaxConnections)

	var publicAddr string
	switch {
	case useTunnel:
		publicAddr = listener.Addr().String()
	case len(cfg.WindowsDesktop.PublicAddrs) > 0:
		publicAddr = cfg.WindowsDesktop.PublicAddrs[0].String()
	case cfg.Hostname != "":
		publicAddr = net.JoinHostPort(cfg.Hostname, strconv.Itoa(cfg.WindowsDesktop.ListenAddr.Port(defaults.WindowsDesktopListenPort)))
	default:
		publicAddr = listener.Addr().String()
	}

	srv, err := desktop.NewWindowsService(desktop.WindowsServiceConfig{
		DataDir:      process.Config.DataDir,
		LicenseStore: process.storage,
		Logger:       process.logger.With(teleport.ComponentKey, teleport.Component(teleport.ComponentWindowsDesktop, process.id)),
		Clock:        process.Clock,
		Authorizer:   authorizer,
		Emitter:      conn.Client,
		TLS:          tlsConfig,
		AccessPoint:  accessPoint,
		ConnLimiter:  connLimiter,
		LockWatcher:  lockWatcher,
		AuthClient:   conn.Client,
		Labels:       cfg.WindowsDesktop.Labels,
		HostLabelsFn: cfg.WindowsDesktop.HostLabels.LabelsForHost,
		Heartbeat: desktop.HeartbeatConfig{
			HostUUID:    cfg.HostUUID,
			PublicAddr:  publicAddr,
			StaticHosts: cfg.WindowsDesktop.StaticHosts,
			OnHeartbeat: process.OnHeartbeat(teleport.ComponentWindowsDesktop),
		},
<<<<<<< HEAD
		ShowDesktopWallpaper:         cfg.WindowsDesktop.ShowDesktopWallpaper,
		LDAPConfig:                   windows.LDAPConfig(cfg.WindowsDesktop.LDAP),
		KDCAddr:                      cfg.WindowsDesktop.KDCAddr,
		PKIDomain:                    cfg.WindowsDesktop.PKIDomain,
		DiscoveryBaseDN:              cfg.WindowsDesktop.Discovery.BaseDN,
		DiscoveryLDAPFilters:         cfg.WindowsDesktop.Discovery.Filters,
		DiscoveryLDAPAttributeLabels: cfg.WindowsDesktop.Discovery.LabelAttributes,
		Hostname:                     cfg.Hostname,
		ConnectedProxyGetter:         proxyGetter,
		ResourceMatchers:             cfg.WindowsDesktop.ResourceMatchers,

		// For now, NLA is opt-in via an environment variable.
		// We'll make it the default behavior in a future release.
		// NLA code is also not FIPS-compliant so we will disable it
		// in FIPS mode
		NLA: !process.Config.FIPS && os.Getenv("TELEPORT_ENABLE_RDP_NLA") == "yes",
=======
		ShowDesktopWallpaper: cfg.WindowsDesktop.ShowDesktopWallpaper,
		LDAPConfig:           cfg.WindowsDesktop.LDAP,
		KDCAddr:              cfg.WindowsDesktop.KDCAddr,
		PKIDomain:            cfg.WindowsDesktop.PKIDomain,
		Discovery:            cfg.WindowsDesktop.Discovery,
		DiscoveryInterval:    cfg.WindowsDesktop.DiscoveryInterval,
		Hostname:             cfg.Hostname,
		ConnectedProxyGetter: proxyGetter,
		ResourceMatchers:     cfg.WindowsDesktop.ResourceMatchers,
>>>>>>> a3e1860a
	})
	if err != nil {
		return trace.Wrap(err)
	}
	defer func() {
		if retErr != nil {
			warnOnErr(process.ExitContext(), srv.Close(), logger)
		}
	}()
	process.RegisterCriticalFunc("windows_desktop.serve", func() error {
		if useTunnel {
			logger.InfoContext(process.ExitContext(), "Starting Windows desktop service via proxy reverse tunnel.")
		} else {
			logger.InfoContext(process.ExitContext(), "Starting Windows desktop service.", "listen_address", listener.Addr())
		}
		process.BroadcastEvent(Event{Name: WindowsDesktopReady, Payload: nil})

		mux, err := multiplexer.New(multiplexer.Config{
			Context:             process.ExitContext(),
			Listener:            listener,
			PROXYProtocolMode:   multiplexer.PROXYProtocolOff, // Desktop service never should process unsigned PROXY headers.
			ID:                  teleport.Component(teleport.ComponentWindowsDesktop),
			CertAuthorityGetter: accessPoint.GetCertAuthority,
			LocalClusterName:    clusterName,
		})
		if err != nil {
			return trace.Wrap(err)
		}

		go func() {
			if err := mux.Serve(); err != nil && !utils.IsOKNetworkError(err) {
				process.logger.ErrorContext(process.ExitContext(), "mux encountered error serving", "mux_id", mux.ID, "error", err)
			}
		}()

		err = srv.Serve(mux.TLS())
		if err != nil {
			if errors.Is(err, http.ErrServerClosed) {
				return nil
			}
			return trace.Wrap(err)
		}
		return nil
	})

	// Cleanup, when process is exiting.
	process.OnExit("windows_desktop.shutdown", func(payload any) {
		// Fast shutdown.
		warnOnErr(process.ExitContext(), srv.Close(), logger)
		agentPool.Stop()
		if payload != nil {
			// Graceful shutdown.
			agentPool.Wait()
		}
		warnOnErr(process.ExitContext(), listener.Close(), logger)
		warnOnErr(process.ExitContext(), conn.Close(), logger)

		logger.InfoContext(process.ExitContext(), "Exited.")
	})
	return nil
}<|MERGE_RESOLUTION|>--- conflicted
+++ resolved
@@ -228,24 +228,6 @@
 			StaticHosts: cfg.WindowsDesktop.StaticHosts,
 			OnHeartbeat: process.OnHeartbeat(teleport.ComponentWindowsDesktop),
 		},
-<<<<<<< HEAD
-		ShowDesktopWallpaper:         cfg.WindowsDesktop.ShowDesktopWallpaper,
-		LDAPConfig:                   windows.LDAPConfig(cfg.WindowsDesktop.LDAP),
-		KDCAddr:                      cfg.WindowsDesktop.KDCAddr,
-		PKIDomain:                    cfg.WindowsDesktop.PKIDomain,
-		DiscoveryBaseDN:              cfg.WindowsDesktop.Discovery.BaseDN,
-		DiscoveryLDAPFilters:         cfg.WindowsDesktop.Discovery.Filters,
-		DiscoveryLDAPAttributeLabels: cfg.WindowsDesktop.Discovery.LabelAttributes,
-		Hostname:                     cfg.Hostname,
-		ConnectedProxyGetter:         proxyGetter,
-		ResourceMatchers:             cfg.WindowsDesktop.ResourceMatchers,
-
-		// For now, NLA is opt-in via an environment variable.
-		// We'll make it the default behavior in a future release.
-		// NLA code is also not FIPS-compliant so we will disable it
-		// in FIPS mode
-		NLA: !process.Config.FIPS && os.Getenv("TELEPORT_ENABLE_RDP_NLA") == "yes",
-=======
 		ShowDesktopWallpaper: cfg.WindowsDesktop.ShowDesktopWallpaper,
 		LDAPConfig:           cfg.WindowsDesktop.LDAP,
 		KDCAddr:              cfg.WindowsDesktop.KDCAddr,
@@ -255,7 +237,12 @@
 		Hostname:             cfg.Hostname,
 		ConnectedProxyGetter: proxyGetter,
 		ResourceMatchers:     cfg.WindowsDesktop.ResourceMatchers,
->>>>>>> a3e1860a
+    
+    // For now, NLA is opt-in via an environment variable.
+		// We'll make it the default behavior in a future release.
+		// NLA code is also not FIPS-compliant so we will disable it
+		// in FIPS mode
+		NLA: !process.Config.FIPS && os.Getenv("TELEPORT_ENABLE_RDP_NLA") == "yes",
 	})
 	if err != nil {
 		return trace.Wrap(err)
