--- conflicted
+++ resolved
@@ -2668,10 +2668,7 @@
 	cfg.WebToken = client.WebTokens()
 	cfg.WindowsDesktops = client
 	// cfg.IdentityCenter = client.IdentityCenterClient()
-<<<<<<< HEAD
-=======
 	cfg.ProvisioningStates = client.ProvisioningStatesClient()
->>>>>>> e7f105b5
 
 	return accesspoint.NewCache(cfg)
 }
