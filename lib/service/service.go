/*
 * Teleport
 * Copyright (C) 2023  Gravitational, Inc.
 *
 * This program is free software: you can redistribute it and/or modify
 * it under the terms of the GNU Affero General Public License as published by
 * the Free Software Foundation, either version 3 of the License, or
 * (at your option) any later version.
 *
 * This program is distributed in the hope that it will be useful,
 * but WITHOUT ANY WARRANTY; without even the implied warranty of
 * MERCHANTABILITY or FITNESS FOR A PARTICULAR PURPOSE.  See the
 * GNU Affero General Public License for more details.
 *
 * You should have received a copy of the GNU Affero General Public License
 * along with this program.  If not, see <http://www.gnu.org/licenses/>.
 */

// Package service implements teleport running service, takes care
// of initialization, cleanup and shutdown procedures
package service

import (
	"context"
	"crypto/rand"
	"crypto/tls"
	"crypto/x509"
	"encoding/hex"
	"errors"
	"fmt"
	"io"
	"io/fs"
	"log/slog"
	"net"
	"net/http"
	"net/http/httptest"
	"net/http/httputil"
	"net/http/pprof"
	"os"
	"os/signal"
	"path/filepath"
	"runtime"
	"slices"
	"strconv"
	"strings"
	"sync"
	"sync/atomic"
	"testing"
	"time"

	awscredentials "github.com/aws/aws-sdk-go/aws/credentials"
	awssession "github.com/aws/aws-sdk-go/aws/session"
	"github.com/google/renameio/v2"
	"github.com/google/uuid"
	"github.com/gravitational/roundtrip"
	"github.com/gravitational/trace"
	"github.com/jonboulle/clockwork"
	"github.com/prometheus/client_golang/prometheus/promhttp"
	"github.com/sirupsen/logrus"
	"go.opentelemetry.io/contrib/instrumentation/google.golang.org/grpc/otelgrpc"
	"go.opentelemetry.io/otel/attribute"
	"golang.org/x/crypto/acme"
	"golang.org/x/crypto/acme/autocert"
	"golang.org/x/crypto/ssh"
	"golang.org/x/sys/unix"
	"google.golang.org/grpc"
	"google.golang.org/grpc/credentials"
	"google.golang.org/grpc/keepalive"

	"github.com/gravitational/teleport"
	"github.com/gravitational/teleport/api/client"
	"github.com/gravitational/teleport/api/client/proto"
	"github.com/gravitational/teleport/api/client/webclient"
	"github.com/gravitational/teleport/api/constants"
	apidefaults "github.com/gravitational/teleport/api/defaults"
	accessgraphsecretsv1pb "github.com/gravitational/teleport/api/gen/proto/go/teleport/accessgraph/v1"
	integrationpb "github.com/gravitational/teleport/api/gen/proto/go/teleport/integration/v1"
	kubeproto "github.com/gravitational/teleport/api/gen/proto/go/teleport/kube/v1"
	transportpb "github.com/gravitational/teleport/api/gen/proto/go/teleport/transport/v1"
	"github.com/gravitational/teleport/api/types"
	"github.com/gravitational/teleport/api/types/discoveryconfig"
	apievents "github.com/gravitational/teleport/api/types/events"
	apiutils "github.com/gravitational/teleport/api/utils"
	"github.com/gravitational/teleport/api/utils/aws"
	"github.com/gravitational/teleport/api/utils/grpc/interceptors"
	"github.com/gravitational/teleport/api/utils/keys"
	apisshutils "github.com/gravitational/teleport/api/utils/sshutils"
	"github.com/gravitational/teleport/lib"
	"github.com/gravitational/teleport/lib/agentless"
	"github.com/gravitational/teleport/lib/auditd"
	"github.com/gravitational/teleport/lib/auth"
	"github.com/gravitational/teleport/lib/auth/accesspoint"
	"github.com/gravitational/teleport/lib/auth/authclient"
	"github.com/gravitational/teleport/lib/auth/keygen"
	"github.com/gravitational/teleport/lib/auth/native"
	"github.com/gravitational/teleport/lib/auth/state"
	"github.com/gravitational/teleport/lib/auth/storage"
	"github.com/gravitational/teleport/lib/authz"
	"github.com/gravitational/teleport/lib/automaticupgrades"
	"github.com/gravitational/teleport/lib/backend"
	"github.com/gravitational/teleport/lib/backend/dynamo"
	_ "github.com/gravitational/teleport/lib/backend/etcdbk"
	"github.com/gravitational/teleport/lib/backend/firestore"
	"github.com/gravitational/teleport/lib/backend/kubernetes"
	_ "github.com/gravitational/teleport/lib/backend/lite"
	_ "github.com/gravitational/teleport/lib/backend/pgbk"
	"github.com/gravitational/teleport/lib/bpf"
	"github.com/gravitational/teleport/lib/cache"
	"github.com/gravitational/teleport/lib/cloud"
	"github.com/gravitational/teleport/lib/cloud/gcp"
	"github.com/gravitational/teleport/lib/cloud/imds"
	awsimds "github.com/gravitational/teleport/lib/cloud/imds/aws"
	"github.com/gravitational/teleport/lib/cloud/imds/azure"
	gcpimds "github.com/gravitational/teleport/lib/cloud/imds/gcp"
	"github.com/gravitational/teleport/lib/defaults"
	"github.com/gravitational/teleport/lib/events"
	"github.com/gravitational/teleport/lib/events/athena"
	"github.com/gravitational/teleport/lib/events/azsessions"
	"github.com/gravitational/teleport/lib/events/dynamoevents"
	"github.com/gravitational/teleport/lib/events/filesessions"
	"github.com/gravitational/teleport/lib/events/firestoreevents"
	"github.com/gravitational/teleport/lib/events/gcssessions"
	"github.com/gravitational/teleport/lib/events/pgevents"
	"github.com/gravitational/teleport/lib/events/s3sessions"
	"github.com/gravitational/teleport/lib/httplib"
	"github.com/gravitational/teleport/lib/integrations/awsoidc"
	"github.com/gravitational/teleport/lib/integrations/externalauditstorage"
	"github.com/gravitational/teleport/lib/inventory"
	"github.com/gravitational/teleport/lib/joinserver"
	kubegrpc "github.com/gravitational/teleport/lib/kube/grpc"
	kubeproxy "github.com/gravitational/teleport/lib/kube/proxy"
	"github.com/gravitational/teleport/lib/labels"
	"github.com/gravitational/teleport/lib/limiter"
	"github.com/gravitational/teleport/lib/modules"
	"github.com/gravitational/teleport/lib/multiplexer"
	"github.com/gravitational/teleport/lib/observability/tracing"
	"github.com/gravitational/teleport/lib/openssh"
	"github.com/gravitational/teleport/lib/plugin"
	"github.com/gravitational/teleport/lib/proxy"
	"github.com/gravitational/teleport/lib/proxy/clusterdial"
	"github.com/gravitational/teleport/lib/proxy/peer"
	"github.com/gravitational/teleport/lib/resumption"
	"github.com/gravitational/teleport/lib/reversetunnel"
	"github.com/gravitational/teleport/lib/reversetunnelclient"
	secretsscannerproxy "github.com/gravitational/teleport/lib/secretsscanner/proxy"
	"github.com/gravitational/teleport/lib/service/servicecfg"
	"github.com/gravitational/teleport/lib/services"
	"github.com/gravitational/teleport/lib/services/local"
	"github.com/gravitational/teleport/lib/srv"
	"github.com/gravitational/teleport/lib/srv/alpnproxy"
	alpnproxyauth "github.com/gravitational/teleport/lib/srv/alpnproxy/auth"
	alpncommon "github.com/gravitational/teleport/lib/srv/alpnproxy/common"
	"github.com/gravitational/teleport/lib/srv/app"
	"github.com/gravitational/teleport/lib/srv/db"
	"github.com/gravitational/teleport/lib/srv/debug"
	"github.com/gravitational/teleport/lib/srv/desktop"
	"github.com/gravitational/teleport/lib/srv/ingress"
	"github.com/gravitational/teleport/lib/srv/regular"
	"github.com/gravitational/teleport/lib/srv/transport/transportv1"
	"github.com/gravitational/teleport/lib/sshutils"
	"github.com/gravitational/teleport/lib/system"
	"github.com/gravitational/teleport/lib/tlsca"
	usagereporter "github.com/gravitational/teleport/lib/usagereporter/teleport"
	"github.com/gravitational/teleport/lib/utils"
	awsutils "github.com/gravitational/teleport/lib/utils/aws"
	"github.com/gravitational/teleport/lib/utils/cert"
	logutils "github.com/gravitational/teleport/lib/utils/log"
	vc "github.com/gravitational/teleport/lib/versioncontrol"
	"github.com/gravitational/teleport/lib/versioncontrol/endpoint"
	uw "github.com/gravitational/teleport/lib/versioncontrol/upgradewindow"
	"github.com/gravitational/teleport/lib/web"
	webapp "github.com/gravitational/teleport/lib/web/app"
)

const (
	// AuthIdentityEvent is generated when the Auth Servers identity has been
	// initialized in the backend.
	AuthIdentityEvent = "AuthIdentity"

	// InstanceIdentityEvent is generated by the supervisor when the instance-level
	// identity has been registered with the Auth server.
	InstanceIdentityEvent = "InstanceIdentity"

	// ProxyIdentityEvent is generated by the supervisor when the proxy's
	// identity has been registered with the Auth Server.
	ProxyIdentityEvent = "ProxyIdentity"

	// SSHIdentityEvent is generated when node's identity has been registered
	// with the Auth Server.
	SSHIdentityEvent = "SSHIdentity"

	// KubeIdentityEvent is generated by the supervisor when the kubernetes
	// service's identity has been registered with the Auth Server.
	KubeIdentityEvent = "KubeIdentity"

	// AppsIdentityEvent is generated when the identity of the application proxy
	// service has been registered with the Auth Server.
	AppsIdentityEvent = "AppsIdentity"

	// DatabasesIdentityEvent is generated when the identity of the database
	// proxy service has been registered with the auth server.
	DatabasesIdentityEvent = "DatabasesIdentity"

	// WindowsDesktopIdentityEvent is generated by the supervisor when the
	// windows desktop service's identity has been registered with the Auth
	// Server.
	WindowsDesktopIdentityEvent = "WindowsDesktopIdentity"

	// DiscoveryIdentityEvent is generated when the identity of the
	DiscoveryIdentityEvent = "DiscoveryIdentityEvent"

	// AuthTLSReady is generated when the Auth Server has initialized the
	// TLS Mutual Auth endpoint and is ready to start accepting connections.
	AuthTLSReady = "AuthTLSReady"

	// ProxyWebServerReady is generated when the proxy has initialized the web
	// server and is ready to start accepting connections.
	ProxyWebServerReady = "ProxyWebServerReady"

	// ProxyReverseTunnelReady is generated when the proxy has initialized the
	// reverse tunnel server and is ready to start accepting connections.
	ProxyReverseTunnelReady = "ProxyReverseTunnelReady"

	// DebugAppReady is generated when the debugging application has been started
	// and is ready to serve requests.
	DebugAppReady = "DebugAppReady"

	// ProxyAgentPoolReady is generated when the proxy has initialized the
	// remote cluster watcher (to spawn reverse tunnels) and is ready to start
	// accepting connections.
	ProxyAgentPoolReady = "ProxyAgentPoolReady"

	// ProxySSHReady is generated when the proxy has initialized a SSH server
	// and is ready to start accepting connections.
	ProxySSHReady = "ProxySSHReady"

	// NodeSSHReady is generated when the Teleport node has initialized a SSH server
	// and is ready to start accepting SSH connections.
	NodeSSHReady = "NodeReady"

	// KubernetesReady is generated when the kubernetes service has been initialized.
	KubernetesReady = "KubernetesReady"

	// AppsReady is generated when the Teleport app proxy service is ready to
	// start accepting connections.
	AppsReady = "AppsReady"

	// DatabasesReady is generated when the Teleport database proxy service
	// is ready to start accepting connections.
	DatabasesReady = "DatabasesReady"

	// MetricsReady is generated when the Teleport metrics service is ready to
	// start accepting connections.
	MetricsReady = "MetricsReady"

	// WindowsDesktopReady is generated when the Teleport windows desktop
	// service is ready to start accepting connections.
	WindowsDesktopReady = "WindowsDesktopReady"

	// TracingReady is generated when the Teleport tracing service is ready to
	// start exporting spans.
	TracingReady = "TracingReady"

	// InstanceReady is generated when the teleport instance control handle has
	// been set up.
	InstanceReady = "InstanceReady"

	// DiscoveryReady is generated when the Teleport discovery service
	// is ready to start accepting connections.
	DiscoveryReady = "DiscoveryReady"

	// TeleportExitEvent is generated when the Teleport process begins closing
	// all listening sockets and exiting.
	TeleportExitEvent = "TeleportExit"

	// TeleportReloadEvent is generated to trigger in-process teleport
	// service reload - all servers and clients will be re-created
	// in a graceful way.
	TeleportReloadEvent = "TeleportReload"

	// TeleportPhaseChangeEvent is generated to indidate that teleport
	// CA rotation phase has been updated, used in tests
	TeleportPhaseChangeEvent = "TeleportPhaseChange"

	// TeleportReadyEvent is generated to signal that all teleport
	// internal components have started successfully.
	TeleportReadyEvent = "TeleportReady"

	// ServiceExitedWithErrorEvent is emitted whenever a service
	// has exited with an error, the payload includes the error
	ServiceExitedWithErrorEvent = "ServiceExitedWithError"

	// TeleportDegradedEvent is emitted whenever a service is operating in a
	// degraded manner.
	TeleportDegradedEvent = "TeleportDegraded"

	// TeleportOKEvent is emitted whenever a service is operating normally.
	TeleportOKEvent = "TeleportOKEvent"
)

func newConnector(clientIdentity, serverIdentity *state.Identity) (*Connector, error) {
	clientState, err := newConnectorState(clientIdentity)
	if err != nil {
		return nil, trace.Wrap(err)
	}
	serverState, err := newConnectorState(serverIdentity)
	if err != nil {
		return nil, trace.Wrap(err)
	}
	c := &Connector{
		clusterName: clientIdentity.ClusterName,
		hostID:      clientIdentity.ID.HostUUID,
		role:        clientIdentity.ID.Role,
	}
	c.clientState.Store(clientState)
	c.serverState.Store(serverState)
	return c, nil
}

func newConnectorState(identity *state.Identity) (*connectorState, error) {
	state := &connectorState{
		identity: identity,
	}
	if identity.Cert != nil {
		hostCheckers, err := apisshutils.ParseAuthorizedKeys(identity.SSHCACertBytes)
		if err != nil {
			return nil, trace.Wrap(err, "parsing SSH host CAs")
		}
		state.hostCheckers = hostCheckers

		state.sshCert = identity.Cert
		state.sshCertSigner = identity.KeySigner
	}
	if identity.HasTLSConfig() {
		tlsCert, err := keys.X509KeyPair(identity.TLSCertBytes, identity.KeyBytes)
		if err != nil {
			return nil, trace.Wrap(err, "parsing X.509 certificate")
		}
		tlsCert.Leaf = identity.XCert
		certPool := x509.NewCertPool()
		for j := range identity.TLSCACertsBytes {
			parsedCert, err := tlsca.ParseCertificatePEM(identity.TLSCACertsBytes[j])
			if err != nil {
				return nil, trace.Wrap(err, "parsing X.509 host CA")
			}
			certPool.AddCert(parsedCert)
		}
		state.tlsCert = &tlsCert
		state.pool = certPool
	}
	return state, nil
}

// connectorState contains immutable state (generally derived from a
// [*state.Identity]) suitable for sharing behind an atomic pointer.
type connectorState struct {
	identity *state.Identity

	// tlsCert is the TLS client certificate for the identity, with Signer and
	// Leaf filled.
	tlsCert *tls.Certificate
	// pool contains the host CA certificates trusted by the identity.
	pool *x509.CertPool

	// sshCert is the SSH certificate associated with the identity.
	sshCert *ssh.Certificate
	// sshCertSigner is a [ssh.Signer] presenting the sshCert certificate as its
	// public key.
	sshCertSigner ssh.Signer
	// hostCheckers contains the (non-certificate) public keys that make up the
	// host CA trusted by the identity.
	hostCheckers []ssh.PublicKey
}

// Connector has all resources process needs to connect to other parts of the
// cluster: client and identity.
type Connector struct {
	clusterName string
	hostID      string
	role        types.SystemRole

	// clientState contains the current connector state for outbound connections
	// to the cluster.
	clientState atomic.Pointer[connectorState]
	// serverState contains the current connector state for inbound connections
	// from the cluster.
	serverState atomic.Pointer[connectorState]

	// Client is an authenticated client intended to use the credentials in
	// clientState (unless it's a client shared from some other connector as
	// signified by ReusedClient).
	Client *authclient.Client

	// ReusedClient, if true, indicates that the client reference is owned by
	// a different connector and should not be closed.
	ReusedClient bool
}

func (c *Connector) ClusterName() string {
	return c.clusterName
}

func (c *Connector) HostID() string {
	return c.hostID
}

func (c *Connector) Role() types.SystemRole {
	return c.role
}

// ClientGetCertificate returns the current credentials for outgoing TLS
// connections to other cluster components.
func (c *Connector) ClientGetCertificate() (*tls.Certificate, error) {
	tlsCert := c.clientState.Load().tlsCert
	if tlsCert == nil {
		return nil, trace.NotFound("no TLS credentials setup for this identity")
	}
	return tlsCert, nil
}

// ClientGetPool returns a pool with the trusted X.509/TLS signers from the host
// CA of the local cluster, as known by the connector.
func (c *Connector) ClientGetPool() (*x509.CertPool, error) {
	roots := c.clientState.Load().pool
	if roots == nil {
		return nil, trace.NotFound("no TLS credentials setup for this identity")
	}
	return roots, nil
}

// ClientAuthMethods returns the [ssh.AuthMethod]s that should be used for
// outgoing SSH connections to other cluster components (the Proxy Service,
// almost surely).
func (c *Connector) ClientAuthMethods() []ssh.AuthMethod {
	return []ssh.AuthMethod{
		ssh.PublicKeysCallback(func() (signers []ssh.Signer, err error) {
			sshCertSigner := c.clientState.Load().sshCertSigner
			if sshCertSigner == nil {
				return nil, nil
			}
			return []ssh.Signer{sshCertSigner}, nil
		}),
	}
}

func (c *Connector) clientIdentityString() string {
	return c.clientState.Load().identity.String()
}

// ServerTLSConfig returns a new server-side [*tls.Config] that presents the
// connector's credentials as its certificate. The returned tls.Config doesn't
// request or trust any client certificates, so the caller is responsible for
// configuring it.
func (c *Connector) ServerTLSConfig(cipherSuites []uint16) (*tls.Config, error) {
	conf := utils.TLSConfig(cipherSuites)
	conf.GetCertificate = func(*tls.ClientHelloInfo) (*tls.Certificate, error) {
		tlsCert := c.serverState.Load().tlsCert
		if tlsCert == nil {
			return nil, trace.NotFound("no TLS credentials setup for this identity")
		}
		return tlsCert, nil
	}
	return conf, nil
}

// ServerGetHostSigners returns the [ssh.Signer]s that should be used as host
// keys for incoming SSH connections.
func (c *Connector) ServerGetHostSigners() []ssh.Signer {
	sshCertSigner := c.serverState.Load().sshCertSigner
	if sshCertSigner == nil {
		return nil
	}
	return []ssh.Signer{sshCertSigner}
}

func (c *Connector) ServerGetValidPrincipals() []string {
	// TODO(espadolini): get rid of this function after refactoring the two
	// integration tests that use it
	sshCert := c.serverState.Load().sshCert
	if sshCert == nil {
		return nil
	}
	return slices.Clone(sshCert.ValidPrincipals)
}

func (c *Connector) getPROXYSigner(clock clockwork.Clock) (multiplexer.PROXYHeaderSigner, error) {
	serverIdentity := c.serverState.Load().identity
	signer, err := keys.ParsePrivateKey(serverIdentity.KeyBytes)
	if err != nil {
		return nil, trace.Wrap(err, "could not parse identity's private key")
	}

	jwtSigner, err := services.GetJWTSigner(signer, serverIdentity.ClusterName, clock)
	if err != nil {
		return nil, trace.Wrap(err, "could not create JWT signer")
	}

	proxySigner, err := multiplexer.NewPROXYSigner(serverIdentity.XCert, jwtSigner)
	if err != nil {
		return nil, trace.Wrap(err, "could not create PROXY signer")
	}
	return proxySigner, nil
}

// TunnelProxyResolver if non-nil, indicates that the client is connected to the Auth Server
// through the reverse SSH tunnel proxy
func (c *Connector) TunnelProxyResolver() reversetunnelclient.Resolver {
	if c.Client == nil || c.Client.Dialer() == nil {
		return nil
	}

	switch dialer := c.Client.Dialer().(type) {
	case *reversetunnelclient.TunnelAuthDialer:
		return dialer.Resolver
	default:
		return nil
	}
}

// UseTunnel indicates if the client is connected directly to the Auth Server
// (false) or through the proxy (true).
func (c *Connector) UseTunnel() bool {
	return c.TunnelProxyResolver() != nil
}

// Close closes resources associated with connector
func (c *Connector) Close() error {
	if c.Client != nil && !c.ReusedClient {
		return c.Client.Close()
	}
	return nil
}

// TeleportProcess structure holds the state of the Teleport daemon, controlling
// execution and configuration of the teleport services: ssh, auth and proxy.
type TeleportProcess struct {
	Clock clockwork.Clock
	sync.Mutex
	Supervisor
	Config *servicecfg.Config

	// PluginsRegistry handles plugin registrations with Teleport services
	PluginRegistry plugin.Registry

	// localAuth has local auth server listed in case if this process
	// has started with auth server role enabled
	localAuth *auth.Server
	// backend is the process' backend
	backend backend.Backend
	// auditLog is the initialized audit log
	auditLog events.AuditLogSessionStreamer

	// inventorySetupDelay lets us inject a one-time delay in the makeInventoryControlStream
	// method that helps reduce log spam in the event of slow instance cert acquisition.
	inventorySetupDelay sync.Once

	// inventoryHandle is the downstream inventory control handle for this instance.
	inventoryHandle inventory.DownstreamHandle

	// instanceConnector contains the instance-level connector. this is created asynchronously
	// and may not exist for some time if cert migrations are necessary.
	instanceConnector *Connector

	// instanceConnectorReady is closed when the isntance client becomes available.
	instanceConnectorReady chan struct{}

	// instanceConnectorReadyOnce protects instanceConnectorReady from double-close.
	instanceConnectorReadyOnce sync.Once

	// instanceRoles is the collection of enabled service roles (excludes things like "admin"
	// and "instance" which aren't true user-facing services). The values in this mapping are
	// the names of the associated identity events for these roles.
	instanceRoles map[types.SystemRole]string

	// hostedPluginRoles is the collection of dynamically enabled service roles. This element
	// behaves equivalent to instanceRoles except that while instance roles are static assignments
	// set up when the teleport process starts, hosted plugin roles are dynamically assigned by
	// runtime configuration, and may not necessarily be present on the instance cert.
	hostedPluginRoles map[types.SystemRole]string

	// connectors is a list of connected clients and their identities
	connectors map[types.SystemRole]*Connector

	// registeredListeners keeps track of all listeners created by the process
	// used to pass listeners to child processes during live reload
	registeredListeners []registeredListener
	// importedDescriptors is a list of imported file descriptors
	// passed by the parent process
	importedDescriptors []*servicecfg.FileDescriptor
	// listenersClosed is a flag that indicates that the process should not open
	// new listeners (for instance, because we're shutting down and we've already
	// closed all the listeners)
	listenersClosed bool

	// forkedTeleportCount is the count of forked Teleport child processes
	// currently active, as spawned by SIGHUP or SIGUSR2.
	forkedTeleportCount atomic.Int32

	// storage is a server local storage
	storage *storage.ProcessStorage

	// id is a process id - used to identify different processes
	// during in-process reloads.
	id string

	// log is a process-local logrus.Entry.
	// Deprecated: use logger instead.
	log logrus.FieldLogger
	// logger is a process-local slog.Logger.
	logger *slog.Logger

	// keyPairs holds private/public key pairs used
	// to get signed host certificates from auth server
	keyPairs map[keyPairKey]KeyPair
	// keyMutex is a mutex to serialize key generation
	keyMutex sync.Mutex

	// reporter is used to report some in memory stats
	reporter *backend.Reporter

	// clusterFeatures contain flags for supported and unsupported features.
	clusterFeatures proto.Features

	// authSubjectiveAddr is the peer address of this process as seen by the auth
	// server during the most recent ping (may be empty).
	authSubjectiveAddr string

	// cloudLabels is a set of labels imported from a cloud provider and shared between
	// services.
	cloudLabels labels.Importer
	// TracingProvider is the provider to be used for exporting traces. In the event
	// that tracing is disabled this will be a no-op provider that drops all spans.
	TracingProvider *tracing.Provider

	// SSHD is used to execute commands to update or validate OpenSSH config.
	SSHD openssh.SSHD

	// resolver is used to identify the reverse tunnel address when connecting via
	// the proxy.
	resolver reversetunnelclient.Resolver
}

type keyPairKey struct {
	role   types.SystemRole
	reason string
}

// processIndex is an internal process index
// to help differentiate between two different teleport processes
// during in-process reload.
var processID int32

func nextProcessID() int32 {
	return atomic.AddInt32(&processID, 1)
}

// GetAuthServer returns the process' auth server
func (process *TeleportProcess) GetAuthServer() *auth.Server {
	return process.localAuth
}

// GetAuditLog returns the process' audit log
func (process *TeleportProcess) GetAuditLog() events.AuditLogSessionStreamer {
	return process.auditLog
}

// GetBackend returns the process' backend
func (process *TeleportProcess) GetBackend() backend.Backend {
	return process.backend
}

// OnHeartbeat generates the default OnHeartbeat callback for the specified component.
func (process *TeleportProcess) OnHeartbeat(component string) func(err error) {
	return func(err error) {
		if err != nil {
			process.BroadcastEvent(Event{Name: TeleportDegradedEvent, Payload: component})
		} else {
			process.BroadcastEvent(Event{Name: TeleportOKEvent, Payload: component})
		}
	}
}

func (process *TeleportProcess) findStaticIdentity(id state.IdentityID) (*state.Identity, error) {
	for i := range process.Config.Identities {
		identity := process.Config.Identities[i]
		if identity.ID.Equals(id) {
			return identity, nil
		}
	}
	return nil, trace.NotFound("identity %v not found", &id)
}

// getConnectors returns a copy of the identities registered for auth server
func (process *TeleportProcess) getConnectors() []*Connector {
	process.Lock()
	defer process.Unlock()

	out := make([]*Connector, 0, len(process.connectors))
	for role := range process.connectors {
		out = append(out, process.connectors[role])
	}
	return out
}

// getInstanceRoles returns the list of enabled service roles.  this differs from simply
// checking the roles of the existing connectors  in two key ways.  First, pseudo-services
// like "admin" or "instance" are not included. Secondly, instance roles are recorded synchronously
// at the time the associated component's init function runs, as opposed to connectors which are
// initialized asynchronously in the background.
func (process *TeleportProcess) getInstanceRoles() []types.SystemRole {
	process.Lock()
	defer process.Unlock()

	out := make([]types.SystemRole, 0, len(process.instanceRoles))
	for role := range process.instanceRoles {
		out = append(out, role)
	}
	return out
}

// getInstanceRoleEventMapping returns the same instance roles as getInstanceRoles, but as a mapping
// of the form `role => event_name`. This can be used to determine what identity event should be
// awaited in order to get a connector for a given role. Used in assertion-based migration to
// iteratively create a system role assertion through each client.
func (process *TeleportProcess) getInstanceRoleEventMapping() map[types.SystemRole]string {
	process.Lock()
	defer process.Unlock()
	out := make(map[types.SystemRole]string, len(process.instanceRoles))
	for role, event := range process.instanceRoles {
		out[role] = event
	}
	return out
}

// SetExpectedInstanceRole marks a given instance role as active, storing the name of its associated
// identity event.
func (process *TeleportProcess) SetExpectedInstanceRole(role types.SystemRole, eventName string) {
	process.Lock()
	defer process.Unlock()
	process.instanceRoles[role] = eventName
}

// SetExpectedHostedPluginRole marks a given hosted plugin role as active, storing the name of its associated
// identity event.
func (process *TeleportProcess) SetExpectedHostedPluginRole(role types.SystemRole, eventName string) {
	process.Lock()
	defer process.Unlock()
	process.hostedPluginRoles[role] = eventName
}

func (process *TeleportProcess) instanceRoleExpected(role types.SystemRole) bool {
	process.Lock()
	defer process.Unlock()
	_, ok := process.instanceRoles[role]
	return ok
}

func (process *TeleportProcess) hostedPluginRoleExpected(role types.SystemRole) bool {
	process.Lock()
	defer process.Unlock()
	_, ok := process.hostedPluginRoles[role]
	return ok
}

// addConnector adds connector to registered connectors list,
// it will overwrite the connector for the same role
func (process *TeleportProcess) addConnector(connector *Connector) {
	process.Lock()
	defer process.Unlock()

	process.connectors[connector.Role()] = connector
}

// WaitForConnector is a utility function to wait for an identity event and cast
// the resulting payload as a *Connector. Returns (nil, nil) when the
// ExitContext is done, so error checking should happen on the connector rather
// than the error:
//
//	conn, err := process.WaitForConnector("FooIdentity", log)
//	if conn == nil {
//		return trace.Wrap(err)
//	}
func (process *TeleportProcess) WaitForConnector(identityEvent string, log *slog.Logger) (*Connector, error) {
	event, err := process.WaitForEvent(process.ExitContext(), identityEvent)
	if err != nil {
		if log != nil {
			log.DebugContext(process.ExitContext(), "Process is exiting.")
		}
		return nil, nil
	}
	if log != nil {
		log.DebugContext(process.ExitContext(), "Received event.", "event", event.Name)
	}

	conn, ok := (event.Payload).(*Connector)
	if !ok {
		return nil, trace.BadParameter("unsupported connector type: %T", event.Payload)
	}

	return conn, nil
}

// GetID returns the process ID.
func (process *TeleportProcess) GetID() string {
	return process.id
}

func (process *TeleportProcess) setClusterFeatures(features *proto.Features) {
	process.Lock()
	defer process.Unlock()

	if features != nil {
		process.clusterFeatures = *features
	}
}

// GetClusterFeatures returns the cluster features.
func (process *TeleportProcess) GetClusterFeatures() proto.Features {
	process.Lock()
	defer process.Unlock()

	return process.clusterFeatures
}

// setAuthSubjectiveAddr records the peer address that the auth server observed
// for this process during the most recent ping.
func (process *TeleportProcess) setAuthSubjectiveAddr(ip string) {
	process.Lock()
	defer process.Unlock()
	if ip != "" {
		process.authSubjectiveAddr = ip
	}
}

// getAuthSubjectiveAddr accesses the peer address reported by the auth server
// during the most recent ping. May be empty.
func (process *TeleportProcess) getAuthSubjectiveAddr() string {
	process.Lock()
	defer process.Unlock()
	return process.authSubjectiveAddr
}

func (process *TeleportProcess) GetIdentityForTesting(t *testing.T, role types.SystemRole) (i *state.Identity, err error) {
	if !testing.Testing() {
		panic("GetIdentityForTesting can only be called in tests")
	}
	return process.getIdentity(role)
}

// getIdentity returns the current identity (credentials to the auth server) for
// a given system role.
func (process *TeleportProcess) getIdentity(role types.SystemRole) (i *state.Identity, err error) {
	process.Lock()
	defer process.Unlock()

	i, err = process.storage.ReadIdentity(state.IdentityCurrent, role)

	if err == nil {
		return i, nil
	}
	if !trace.IsNotFound(err) {
		return nil, trace.Wrap(err)
	}

	id := state.IdentityID{
		Role:     role,
		HostUUID: process.Config.HostUUID,
		NodeName: process.Config.Hostname,
	}
	if role == types.RoleAdmin {
		// for admin identity use local auth server
		// because admin identity is requested by auth server
		// itself
		principals, dnsNames, err := process.getAdditionalPrincipals(role)
		if err != nil {
			return nil, trace.Wrap(err)
		}
		i, err = auth.GenerateIdentity(process.localAuth, id, principals, dnsNames)
		if err != nil {
			return nil, trace.Wrap(err)
		}
		return i, nil
	}

	// try to locate static identity provided in the file
	i, err = process.findStaticIdentity(id)
	if err != nil {
		return nil, trace.Wrap(err)
	}
	process.logger.InfoContext(process.ExitContext(), "Found static identity in the config file, writing to disk.", "identity", logutils.StringerAttr(&id))
	if err = process.storage.WriteIdentity(state.IdentityCurrent, *i); err != nil {
		return nil, trace.Wrap(err)
	}

	return i, nil
}

// Process is a interface for processes
type Process interface {
	// Closer closes all resources used by the process
	io.Closer
	// Start starts the process in a non-blocking way
	Start() error
	// WaitForSignals waits for and handles system process signals.
	WaitForSignals(context.Context, <-chan os.Signal) error
	// ExportFileDescriptors exports service listeners
	// file descriptors used by the process.
	ExportFileDescriptors() ([]*servicecfg.FileDescriptor, error)
	// Shutdown starts graceful shutdown of the process,
	// blocks until all resources are freed and go-routines are
	// shut down.
	Shutdown(context.Context)
	// WaitForEvent waits for one event with the specified name (returns the
	// latest such event if at least one has been broadcasted already, ignoring
	// the context). Returns an error if the context is canceled before an event
	// is received.
	WaitForEvent(ctx context.Context, name string) (Event, error)
	// WaitWithContext waits for the service to stop. This is a blocking
	// function.
	WaitWithContext(ctx context.Context)
}

// NewProcess is a function that creates new teleport from config
type NewProcess func(cfg *servicecfg.Config) (Process, error)

func newTeleportProcess(cfg *servicecfg.Config) (Process, error) {
	return NewTeleport(cfg)
}

// Run starts teleport processes, waits for signals
// and handles internal process reloads.
func Run(ctx context.Context, cfg servicecfg.Config, newTeleport NewProcess) error {
	sigC := make(chan os.Signal, 1024)
	// this should happen before the very first newTeleport, as that's the point
	// where we MUST handle all the relevant OS signals
	signal.Notify(sigC, teleportSignals...)
	defer signal.Stop(sigC)

	if newTeleport == nil {
		newTeleport = newTeleportProcess
	}
	copyCfg := cfg
	srv, err := newTeleport(&copyCfg)
	if err != nil {
		return trace.Wrap(err, "initialization failed")
	}
	if srv == nil {
		return trace.BadParameter("process has returned nil server")
	}
	if err := srv.Start(); err != nil {
		return trace.Wrap(err, "startup failed")
	}
	// Wait and reload until called exit.
	for {
		srv, err = waitAndReload(ctx, sigC, cfg, srv, newTeleport)
		if err != nil {
			// This error means that was a clean shutdown
			// and no reload is necessary.
			if errors.Is(err, ErrTeleportExited) {
				return nil
			}
			return trace.Wrap(err)
		}
	}
}

func waitAndReload(ctx context.Context, sigC <-chan os.Signal, cfg servicecfg.Config, srv Process, newTeleport NewProcess) (Process, error) {
	err := srv.WaitForSignals(ctx, sigC)
	if err == nil {
		return nil, ErrTeleportExited
	}
	if !errors.Is(err, ErrTeleportReloading) {
		return nil, trace.Wrap(err)
	}
	cfg.Logger.InfoContext(ctx, "Started in-process service reload.")
	fileDescriptors, err := srv.ExportFileDescriptors()
	if err != nil {
		warnOnErr(ctx, srv.Close(), cfg.Logger)
		return nil, trace.Wrap(err)
	}
	newCfg := cfg
	newCfg.FileDescriptors = fileDescriptors
	// our PID hasn't changed as we reload in-process, and if we're no longer
	// the "main" Teleport process we don't want to overwrite the PID file
	newCfg.PIDFile = ""
	newSrv, err := newTeleport(&newCfg)
	if err != nil {
		warnOnErr(ctx, srv.Close(), cfg.Logger)
		return nil, trace.Wrap(err, "failed to create a new service")
	}
	cfg.Logger.InfoContext(ctx, "Created new process.")
	if err := newSrv.Start(); err != nil {
		warnOnErr(ctx, srv.Close(), cfg.Logger)
		return nil, trace.Wrap(err, "failed to start a new service")
	}

	// Wait for the new server to report that it has started
	// before shutting down the old one.
	startTimeoutCtx, startCancel := context.WithTimeout(ctx, signalPipeTimeout)
	defer startCancel()
	go func() {
		// Avoid waiting for TeleportReadyEvent if it will never fire.
		newSrv.WaitForEvent(startTimeoutCtx, ServiceExitedWithErrorEvent)
		startCancel()
	}()
	if _, err := newSrv.WaitForEvent(startTimeoutCtx, TeleportReadyEvent); err != nil {
		warnOnErr(ctx, newSrv.Close(), cfg.Logger)
		warnOnErr(ctx, srv.Close(), cfg.Logger)
		return nil, trace.BadParameter("the new service has failed to start")
	}
	cfg.Logger.InfoContext(ctx, "New service has started successfully.")
	startCancel()

	shutdownTimeout := cfg.Testing.ShutdownTimeout
	if shutdownTimeout == 0 {
		// The default shutdown timeout is very generous to avoid disrupting
		// longer running connections.
		shutdownTimeout = defaults.DefaultGracefulShutdownTimeout
	}
	cfg.Logger.InfoContext(ctx, "Gracefully shutting down the old service.", "grace_period", shutdownTimeout)
	// After the new process has started, initiate the graceful shutdown of the old process
	// new process could have generated connections to the new process's server
	// so not all connections can be kept forever.
	timeoutCtx, cancel := context.WithTimeout(ctx, shutdownTimeout)
	defer cancel()
	srv.Shutdown(services.ProcessReloadContext(timeoutCtx))
	if errors.Is(timeoutCtx.Err(), context.DeadlineExceeded) {
		// The new service can start initiating connections to the old service
		// keeping it from shutting down gracefully, or some external
		// connections can keep hanging the old auth service and prevent
		// the services from shutting down, so abort the graceful way
		// after some time to keep going.
		cfg.Logger.InfoContext(ctx, "Some connections to the old service were aborted after exceeding grace period.", "grace_period", shutdownTimeout)
		// Make sure that all parts of the service have exited, this function
		// can not allow execution to continue if the shutdown is not complete,
		// otherwise subsequent Run executions will hold system resources in case
		// if old versions of the service are not exiting completely.
		timeoutCtx, cancel := context.WithTimeout(ctx, shutdownTimeout)
		defer cancel()
		srv.WaitWithContext(timeoutCtx)
		if errors.Is(timeoutCtx.Err(), context.DeadlineExceeded) {
			return nil, trace.BadParameter("the old service has failed to exit.")
		}
	} else {
		cfg.Logger.InfoContext(ctx, "The old service was successfully shut down gracefully.")
	}

	return newSrv, nil
}

// NewTeleport takes the daemon configuration, instantiates all required services
// and starts them under a supervisor, returning the supervisor object.
func NewTeleport(cfg *servicecfg.Config) (*TeleportProcess, error) {
	var err error

	// auth and proxy benefit from precomputing keys since they can experience spikes in key
	// generation due to web session creation and recorded session creation respectively.
	// for all other agents precomputing keys consumes excess resources.
	if cfg.Auth.Enabled || cfg.Proxy.Enabled {
		native.PrecomputeKeys()
	}

	// Before we do anything reset the SIGINT handler back to the default.
	system.ResetInterruptSignalHandler()

	// Validate the config before accessing it.
	if err := servicecfg.ValidateConfig(cfg); err != nil {
		return nil, trace.Wrap(err, "configuration error")
	}

	processID := fmt.Sprintf("%v", nextProcessID())
	cfg.Log = utils.WrapLogger(cfg.Log.WithFields(logrus.Fields{
		teleport.ComponentKey: teleport.Component(teleport.ComponentProcess, processID),
		"pid":                 fmt.Sprintf("%v.%v", os.Getpid(), processID),
	}))
	cfg.Logger = cfg.Logger.With(
		teleport.ComponentKey, teleport.Component(teleport.ComponentProcess, processID),
		"pid", fmt.Sprintf("%v.%v", os.Getpid(), processID),
	)

	// If FIPS mode was requested make sure binary is build against BoringCrypto.
	if cfg.FIPS {
		if !modules.GetModules().IsBoringBinary() {
			return nil, trace.BadParameter("binary not compiled against BoringCrypto, check " +
				"that Enterprise FIPS release was downloaded from " +
				"a Teleport account https://teleport.sh")
		}
	}

	if cfg.Auth.Preference.GetPrivateKeyPolicy().IsHardwareKeyPolicy() {
		if modules.GetModules().BuildType() != modules.BuildEnterprise {
			return nil, trace.AccessDenied("Hardware Key support is only available with an enterprise license")
		}
	}

	// create the data directory if it's missing
	_, err = os.Stat(cfg.DataDir)
	if os.IsNotExist(err) {
		err := os.MkdirAll(cfg.DataDir, os.ModeDir|0o700)
		if err != nil {
			if errors.Is(err, fs.ErrPermission) {
				cfg.Logger.ErrorContext(context.Background(), "Teleport does not have permission to write to the data directory. Ensure that you are running as a user with appropriate permissions.", "data_dir", cfg.DataDir)
			}
			return nil, trace.ConvertSystemError(err)
		}
	}

	if len(cfg.FileDescriptors) == 0 {
		cfg.FileDescriptors, err = importFileDescriptors(cfg.Log)
		if err != nil {
			return nil, trace.Wrap(err)
		}
	}

	supervisor := NewSupervisor(processID, cfg.Log)
	storage, err := storage.NewProcessStorage(supervisor.ExitContext(), filepath.Join(cfg.DataDir, teleport.ComponentProcess))
	if err != nil {
		return nil, trace.Wrap(err)
	}

	var kubeBackend kubernetesBackend
	// If running in a Kubernetes Pod we must init the backend storage for `host_uuid` storage/retrieval.
	if kubernetes.InKubeCluster() {
		kubeBackend, err = kubernetes.New()
		if err != nil {
			return nil, trace.Wrap(err)
		}
	}

	// Load `host_uuid` from different storages. If this process is running in a Kubernetes Cluster,
	// readOrGenerateHostID will try to read the `host_uuid` from the Kubernetes Secret. If the
	// key is empty or if not running in a Kubernetes Cluster, it will read the
	// `host_uuid` from local data directory.
	// If no host id is available, it will generate a new host id and persist it to available storages.
	if err := readOrGenerateHostID(supervisor.ExitContext(), cfg, kubeBackend); err != nil {
		return nil, trace.Wrap(err)
	}

	_, err = uuid.Parse(cfg.HostUUID)
	if err != nil && !aws.IsEC2NodeID(cfg.HostUUID) {
		cfg.Logger.WarnContext(supervisor.ExitContext(), "Host UUID is not a true UUID (not eligible for UUID-based proxying)", "host_uuid", cfg.HostUUID)
	}

	if cfg.Clock == nil {
		cfg.Clock = clockwork.NewRealClock()
	}

	if cfg.PluginRegistry == nil {
		cfg.PluginRegistry = plugin.NewRegistry()
	}

	var cloudLabels labels.Importer

	// Check if we're on a cloud instance, and if we should override the node's hostname.
	imClient := cfg.InstanceMetadataClient
	if imClient == nil {
		providers := []func(ctx context.Context) (imds.Client, error){
			func(ctx context.Context) (imds.Client, error) {
				clt, err := awsimds.NewInstanceMetadataClient(ctx)
				return clt, trace.Wrap(err)
			},
			func(ctx context.Context) (imds.Client, error) {
				return azure.NewInstanceMetadataClient(), nil
			},
			func(ctx context.Context) (imds.Client, error) {
				instancesClient, err := gcp.NewInstancesClient(ctx)
				if err != nil {
					return nil, trace.Wrap(err)
				}

				clt, err := gcpimds.NewInstanceMetadataClient(instancesClient)
				return clt, trace.Wrap(err)
			},
		}

		imClient, err = cloud.DiscoverInstanceMetadata(supervisor.ExitContext(), providers)
		if err == nil {
			cfg.Logger.InfoContext(supervisor.ExitContext(),
				"Found an instance metadata service. Teleport will import labels from this cloud instance.",
				"type", imClient.GetType())
		} else if !trace.IsNotFound(err) {
			cfg.Logger.ErrorContext(supervisor.ExitContext(), "Error looking for cloud instance metadata", "error", err)
			// Keep going. Not being able to fetch labels isn't necessarily an error (e.g. the user doesn't need imported
			// labels and hasn't configured their cloud instance for it).
		}
	}

	if imClient != nil && imClient.GetType() != types.InstanceMetadataTypeDisabled {
		cloudHostname, err := imClient.GetHostname(supervisor.ExitContext())
		if err == nil {
			cloudHostname = strings.ReplaceAll(cloudHostname, " ", "_")
			if utils.IsValidHostname(cloudHostname) {
				cfg.Logger.InfoContext(supervisor.ExitContext(), "Overriding hostname with value from cloud tag TeleportHostname", "hostname", cloudHostname)
				cfg.Hostname = cloudHostname

				// cloudHostname exists but is not a valid hostname.
			} else if cloudHostname != "" {
				cfg.Logger.InfoContext(supervisor.ExitContext(), "Found invalid hostname in cloud tag TeleportHostname", "hostname", cloudHostname)
			}
		} else if !trace.IsNotFound(err) {
			cfg.Logger.ErrorContext(supervisor.ExitContext(), "Error looking for hostname tag", "error", err)
			// Keep going.
		}

		cloudLabels, err = labels.NewCloudImporter(supervisor.ExitContext(), &labels.CloudConfig{
			Client: imClient,
			Clock:  cfg.Clock,
		})
		if err != nil {
			cfg.Logger.ErrorContext(supervisor.ExitContext(), "Cloud labels will not be imported", "error", err)
			// Keep going.
		}
	}

	if cloudLabels != nil {
		cloudLabels.Start(supervisor.ExitContext())
	}

	// if user did not provide auth domain name, use this host's name
	if cfg.Auth.Enabled && cfg.Auth.ClusterName == nil {
		cfg.Auth.ClusterName, err = services.NewClusterNameWithRandomID(types.ClusterNameSpecV2{
			ClusterName: cfg.Hostname,
		})
		if err != nil {
			return nil, trace.Wrap(err)
		}
	}

	process := &TeleportProcess{
		PluginRegistry:         cfg.PluginRegistry,
		Clock:                  cfg.Clock,
		Supervisor:             supervisor,
		Config:                 cfg,
		instanceConnectorReady: make(chan struct{}),
		instanceRoles:          make(map[types.SystemRole]string),
		hostedPluginRoles:      make(map[types.SystemRole]string),
		connectors:             make(map[types.SystemRole]*Connector),
		importedDescriptors:    cfg.FileDescriptors,
		storage:                storage,
		id:                     processID,
		log:                    cfg.Log,
		logger:                 cfg.Logger,
		keyPairs:               make(map[keyPairKey]KeyPair),
		cloudLabels:            cloudLabels,
		TracingProvider:        tracing.NoopProvider(),
	}

	process.registerExpectedServices(cfg)

	// if user started auth and another service (without providing the auth address for
	// that service, the address of the in-process auth will be used
	if process.Config.Auth.Enabled && len(process.Config.AuthServerAddresses()) == 0 {
		process.Config.SetAuthServerAddress(process.Config.Auth.ListenAddr)
	}

	if len(process.Config.AuthServerAddresses()) != 0 && process.Config.AuthServerAddresses()[0].Port(0) == 0 {
		// port appears undefined, attempt early listener creation so that we can get the real port
		listener, err := process.importOrCreateListener(ListenerAuth, process.Config.Auth.ListenAddr.Addr)
		if err == nil {
			process.Config.SetAuthServerAddress(utils.FromAddr(listener.Addr()))
		}
	}

	var resolverAddr utils.NetAddr
	if cfg.Version == defaults.TeleportConfigVersionV3 && !cfg.ProxyServer.IsEmpty() {
		resolverAddr = cfg.ProxyServer
	} else {
		resolverAddr = cfg.AuthServerAddresses()[0]
	}

	process.resolver, err = reversetunnelclient.CachingResolver(
		process.ExitContext(),
		reversetunnelclient.WebClientResolver(&webclient.Config{
			Context:   process.ExitContext(),
			ProxyAddr: resolverAddr.String(),
			Insecure:  lib.IsInsecureDevMode(),
			Timeout:   process.Config.Testing.ClientTimeout,
		}),
		process.Clock,
	)
	if err != nil {
		return nil, trace.Wrap(err)
	}

	upgraderKind := os.Getenv(automaticupgrades.EnvUpgrader)
	upgraderVersion := automaticupgrades.GetUpgraderVersion(process.GracefulExitContext())
	if upgraderVersion == "" {
		upgraderKind = ""
	}

	// Instances deployed using the AWS OIDC integration are automatically updated
	// by the proxy. The instance heartbeat should properly reflect that.
	externalUpgrader := upgraderKind
	if externalUpgrader == "" && os.Getenv(types.InstallMethodAWSOIDCDeployServiceEnvVar) == "true" {
		externalUpgrader = types.OriginIntegrationAWSOIDC
	}

	// note: we must create the inventory handle *after* registerExpectedServices because that function determines
	// the list of services (instance roles) to be included in the heartbeat.
	process.inventoryHandle = inventory.NewDownstreamHandle(process.makeInventoryControlStreamWhenReady, proto.UpstreamInventoryHello{
		ServerID:                cfg.HostUUID,
		Version:                 teleport.Version,
		Services:                process.getInstanceRoles(),
		Hostname:                cfg.Hostname,
		ExternalUpgrader:        externalUpgrader,
		ExternalUpgraderVersion: vc.Normalize(upgraderVersion),
	})

	process.inventoryHandle.RegisterPingHandler(func(sender inventory.DownstreamSender, ping proto.DownstreamInventoryPing) {
		process.logger.InfoContext(process.ExitContext(), "Handling incoming inventory ping.", "id", ping.ID)
		err := sender.Send(process.ExitContext(), proto.UpstreamInventoryPong{
			ID: ping.ID,
		})
		if err != nil {
			process.logger.WarnContext(process.ExitContext(), "Failed to respond to inventory ping.", "id", ping.ID, "error", err)
		}
	})

	// if an external upgrader is defined, we need to set up an appropriate upgrade window exporter.
	if upgraderKind != "" {
		if process.Config.Auth.Enabled || process.Config.Proxy.Enabled {
			process.logger.WarnContext(process.ExitContext(), "Use of external upgraders on control-plane instances is not recommended.")
		}

		if upgraderKind == "unit" {
			process.RegisterFunc("autoupdates.endpoint.export", func() error {
				conn, err := waitForInstanceConnector(process, process.logger)
				if err != nil {
					return trace.Wrap(err)
				}
				if conn == nil {
					return trace.BadParameter("process exiting and Instance connector never became available")
				}

				resp, err := conn.Client.Ping(process.ExitContext())
				if err != nil {
					return trace.Wrap(err)
				}
				if !resp.GetServerFeatures().GetCloud() {
					return nil
				}

				if err := endpoint.Export(process.ExitContext(), resolverAddr.String()); err != nil {
					process.logger.WarnContext(process.ExitContext(),
						"Failed to export and validate autoupdates endpoint.",
						"addr", resolverAddr.String(),
						"error", err)
					return trace.Wrap(err)
				}
				process.logger.InfoContext(process.ExitContext(), "Exported autoupdates endpoint.", "addr", resolverAddr.String())
				return nil
			})
		}

		driver, err := uw.NewDriver(upgraderKind)
		if err != nil {
			return nil, trace.Wrap(err)
		}

		exporter, err := uw.NewExporter(uw.ExporterConfig[inventory.DownstreamSender]{
			Driver:                   driver,
			ExportFunc:               process.exportUpgradeWindows,
			AuthConnectivitySentinel: process.inventoryHandle.Sender(),
		})
		if err != nil {
			return nil, trace.Wrap(err)
		}

		process.RegisterCriticalFunc("upgradeewindow.export", exporter.Run)
		process.OnExit("upgradewindow.export.stop", func(_ interface{}) {
			exporter.Close()
		})

		process.logger.InfoContext(process.ExitContext(), "Configured upgrade window exporter for external upgrader.", "kind", upgraderKind)
	}

	if process.Config.Proxy.Enabled {
		process.RegisterFunc("update.aws-oidc.deploy.service", process.initAWSOIDCDeployServiceUpdater)
	}

	serviceStarted := false

	if !cfg.DiagnosticAddr.IsEmpty() {
		if err := process.initDiagnosticService(); err != nil {
			return nil, trace.Wrap(err)
		}
	} else {
		warnOnErr(process.ExitContext(), process.closeImportedDescriptors(teleport.ComponentDiagnostic), process.logger)
	}

	if cfg.Tracing.Enabled {
		if err := process.initTracingService(); err != nil {
			return nil, trace.Wrap(err)
		}
	}

	if cfg.DebugService.Enabled {
		if err := process.initDebugService(); err != nil {
			return nil, trace.Wrap(err)
		}
	} else {
		warnOnErr(process.ExitContext(), process.closeImportedDescriptors(teleport.ComponentDebug), process.logger)
	}

	// Create a process wide key generator that will be shared. This is so the
	// key generator can pre-generate keys and share these across services.
	if cfg.Keygen == nil {
		cfg.Keygen = keygen.New(process.ExitContext())
	}

	// Produce global TeleportReadyEvent
	// when all components have started
	eventMapping := EventMapping{
		Out: TeleportReadyEvent,
		In:  []string{InstanceReady},
	}

	// Register additional ready events before considering the Teleport instance "ready."
	// Meant for enterprise support.
	if cfg.AdditionalReadyEvents != nil {
		eventMapping.In = append(eventMapping.In, cfg.AdditionalReadyEvents...)
	}

	if cfg.Auth.Enabled {
		eventMapping.In = append(eventMapping.In, AuthTLSReady)
	}
	if cfg.SSH.Enabled {
		eventMapping.In = append(eventMapping.In, NodeSSHReady)
	}
	if cfg.Proxy.Enabled {
		eventMapping.In = append(eventMapping.In, ProxySSHReady)
	}
	if cfg.Kube.Enabled {
		eventMapping.In = append(eventMapping.In, KubernetesReady)
	}
	if cfg.Apps.Enabled {
		eventMapping.In = append(eventMapping.In, AppsReady)
	}
	if process.shouldInitDatabases() {
		eventMapping.In = append(eventMapping.In, DatabasesReady)
	}
	if cfg.Metrics.Enabled {
		eventMapping.In = append(eventMapping.In, MetricsReady)
	}
	if cfg.WindowsDesktop.Enabled {
		eventMapping.In = append(eventMapping.In, WindowsDesktopReady)
	}
	if cfg.Tracing.Enabled {
		eventMapping.In = append(eventMapping.In, TracingReady)
	}
	if process.shouldInitDiscovery() {
		eventMapping.In = append(eventMapping.In, DiscoveryReady)
	}

	process.RegisterEventMapping(eventMapping)

	if cfg.Auth.Enabled {
		if err := process.initAuthService(); err != nil {
			return nil, trace.Wrap(err)
		}
		serviceStarted = true
	} else {
		warnOnErr(process.ExitContext(), process.closeImportedDescriptors(teleport.ComponentAuth), process.logger)
	}

	// initInstance initializes the pseudo-service "Instance" that is active for all teleport
	// instances. All other services inherit their auth client from the "Instance" service, so
	// we initialize it immediately after auth in order to ensure timely client availability.
	if err := process.initInstance(); err != nil {
		return nil, trace.Wrap(err)
	}

	if cfg.SSH.Enabled {
		if err := process.initSSH(); err != nil {
			return nil, err
		}
		serviceStarted = true
	} else {
		warnOnErr(process.ExitContext(), process.closeImportedDescriptors(teleport.ComponentNode), process.logger)
	}

	if cfg.Proxy.Enabled {
		if err := process.initProxy(); err != nil {
			return nil, err
		}
		serviceStarted = true
	} else {
		warnOnErr(process.ExitContext(), process.closeImportedDescriptors(teleport.ComponentProxy), process.logger)
	}

	if cfg.Kube.Enabled {
		process.initKubernetes()
		serviceStarted = true
	} else {
		warnOnErr(process.ExitContext(), process.closeImportedDescriptors(teleport.ComponentKube), process.logger)
	}

	// If this process is proxying applications, start application access server.
	if cfg.Apps.Enabled {
		process.initApps()
		serviceStarted = true
	} else {
		warnOnErr(process.ExitContext(), process.closeImportedDescriptors(teleport.ComponentApp), process.logger)
	}

	if process.shouldInitDatabases() {
		process.initDatabases()
		serviceStarted = true
	} else {
		if process.Config.Databases.Enabled {
			process.logger.WarnContext(process.ExitContext(), "Database service is enabled with empty configuration, skipping initialization")
		}
		warnOnErr(process.ExitContext(), process.closeImportedDescriptors(teleport.ComponentDatabase), process.logger)
	}

	if cfg.Metrics.Enabled {
		process.initMetricsService()
		serviceStarted = true
	} else {
		warnOnErr(process.ExitContext(), process.closeImportedDescriptors(teleport.ComponentMetrics), process.logger)
	}

	if cfg.WindowsDesktop.Enabled {
		process.initWindowsDesktopService()
		serviceStarted = true
	} else {
		warnOnErr(process.ExitContext(), process.closeImportedDescriptors(teleport.ComponentWindowsDesktop), process.logger)
	}

	if process.shouldInitDiscovery() {
		process.initDiscovery()
		serviceStarted = true
	} else {
		if process.Config.Discovery.Enabled {
			process.logger.WarnContext(process.ExitContext(), "Discovery service is enabled with empty configuration, skipping initialization")
		}
		warnOnErr(process.ExitContext(), process.closeImportedDescriptors(teleport.ComponentDiscovery), process.logger)
	}

	if process.enterpriseServicesEnabledWithCommunityBuild() {
		var services []string
		if process.Config.Okta.Enabled {
			services = append(services, "okta")
		}
		if process.Config.Jamf.Enabled() {
			services = append(services, "jamf")
		}
		return nil, trace.BadParameter("Attempting to use enterprise only services %v, with a community teleport build", services)
	}

	// Enterprise services will be handled by the enterprise binary. We'll let these set serviceStarted
	// to true and let the enterprise binary error if need be.
	if process.enterpriseServicesEnabled() {
		serviceStarted = true
	}

	if cfg.OpenSSH.Enabled {
		process.initOpenSSH()
		serviceStarted = true
	} else {
		process.RegisterFunc("common.rotate", process.periodicSyncRotationState)
	}

	// run one upload completer per-process
	// even in sync recording modes, since the recording mode can be changed
	// at any time with dynamic configuration
	process.RegisterFunc("common.upload.init", process.initUploaderService)

	if !serviceStarted {
		return nil, trace.BadParameter("all services failed to start")
	}

	// create the new pid file only after started successfully
	if cfg.PIDFile != "" {
		if err := createLockedPIDFile(cfg.PIDFile); err != nil {
			return nil, trace.Wrap(err, "creating pidfile")
		}
	}

	// notify parent process that this process has started
	go process.notifyParent()

	return process, nil
}

// enterpriseServicesEnabled will return true if any enterprise services are enabled.
func (process *TeleportProcess) enterpriseServicesEnabled() bool {
	return modules.GetModules().BuildType() == modules.BuildEnterprise &&
		(process.Config.Okta.Enabled || process.Config.Jamf.Enabled())
}

// enterpriseServicesEnabledWithCommunityBuild will return true if any
// enterprise services are enabled with an OSS teleport build.
func (process *TeleportProcess) enterpriseServicesEnabledWithCommunityBuild() bool {
	return modules.GetModules().IsOSSBuild() &&
		(process.Config.Okta.Enabled || process.Config.Jamf.Enabled())
}

// notifyParent notifies parent process that this process has started
// by writing to in-memory pipe used by communication channel.
func (process *TeleportProcess) notifyParent() {
	signalPipe, err := process.importSignalPipe()
	if err != nil {
		if !trace.IsNotFound(err) {
			process.logger.WarnContext(process.ExitContext(), "Failed to import signal pipe")
		}
		process.logger.DebugContext(process.ExitContext(), "No signal pipe to import, must be first Teleport process.")
		return
	}
	defer signalPipe.Close()

	ctx, cancel := context.WithTimeout(process.ExitContext(), signalPipeTimeout)
	defer cancel()

	if _, err := process.WaitForEvent(ctx, TeleportReadyEvent); err != nil {
		process.logger.ErrorContext(process.ExitContext(), "Timeout waiting for a forked process to start. Initiating self-shutdown.", "error", ctx.Err())
		if err := process.Close(); err != nil {
			process.logger.WarnContext(process.ExitContext(), "Failed to shutdown process.", "error", err)
		}
		return
	}
	process.logger.InfoContext(process.ExitContext(), "New service has started successfully.")

	if err := process.writeToSignalPipe(signalPipe, fmt.Sprintf("Process %v has started.", os.Getpid())); err != nil {
		process.logger.WarnContext(process.ExitContext(), "Failed to write to signal pipe", "error", err)
		// despite the failure, it's ok to proceed,
		// it could mean that the parent process has crashed and the pipe
		// is no longer valid.
	}
}

func (process *TeleportProcess) setLocalAuth(a *auth.Server) {
	process.Lock()
	defer process.Unlock()
	process.localAuth = a
}

func (process *TeleportProcess) getLocalAuth() *auth.Server {
	process.Lock()
	defer process.Unlock()
	return process.localAuth
}

func (process *TeleportProcess) setInstanceConnector(conn *Connector) {
	process.Lock()
	process.instanceConnector = conn
	process.Unlock()
	process.instanceConnectorReadyOnce.Do(func() {
		close(process.instanceConnectorReady)
	})
}

func (process *TeleportProcess) getInstanceConnector() *Connector {
	process.Lock()
	defer process.Unlock()
	return process.instanceConnector
}

// getInstanceClient tries to ge the current instance client without blocking. May return nil if either the
// instance client has yet to be created, or this is an auth-only instance. Auth-only instances cannot use
// the instance client because auth servers need to be able to fully initialize without a valid CA in order
// to support HSMs.
func (process *TeleportProcess) getInstanceClient() *authclient.Client {
	conn := process.getInstanceConnector()
	if conn == nil {
		return nil
	}
	return conn.Client
}

// waitForInstanceConnector waits for the instance connector to become available. returns nil if
// process shutdown is triggered or if this is an auth-only instance. Auth-only instances cannot
// use the instance client because auth servers need to be able to fully initialize without a
// valid CA in order to support HSMs.
func (process *TeleportProcess) waitForInstanceConnector() *Connector {
	select {
	case <-process.instanceConnectorReady:
		return process.getInstanceConnector()
	case <-process.ExitContext().Done():
		return nil
	}
}

// makeInventoryControlStreamWhenReady is the same as makeInventoryControlStream except that it blocks until
// the InstanceReady event is emitted.
func (process *TeleportProcess) makeInventoryControlStreamWhenReady(ctx context.Context) (client.DownstreamInventoryControlStream, error) {
	process.inventorySetupDelay.Do(func() {
		process.WaitForEvent(ctx, InstanceReady)
	})
	return process.makeInventoryControlStream(ctx)
}

func (process *TeleportProcess) makeInventoryControlStream(ctx context.Context) (client.DownstreamInventoryControlStream, error) {
	// if local auth exists, create an in-memory control stream
	if auth := process.getLocalAuth(); auth != nil {
		// we use getAuthSubjectiveAddr to guess our peer address even through we are
		// using an in-memory pipe. this works because heartbeat operations don't start
		// until after their respective services have successfully pinged the auth server.
		return auth.MakeLocalInventoryControlStream(client.ICSPipePeerAddrFn(process.getAuthSubjectiveAddr)), nil
	}

	// fallback to using the instance client
	clt := process.getInstanceClient()
	if clt == nil {
		return nil, trace.Errorf("instance client not yet initialized")
	}
	return clt.InventoryControlStream(ctx)
}

// exportUpgradeWindow is a helper for calling ExportUpgradeWindows either on the local in-memory auth server, or via the instance client, depending on
// which is available.
func (process *TeleportProcess) exportUpgradeWindows(ctx context.Context, req proto.ExportUpgradeWindowsRequest) (proto.ExportUpgradeWindowsResponse, error) {
	if auth := process.getLocalAuth(); auth != nil {
		return auth.ExportUpgradeWindows(ctx, req)
	}

	clt := process.getInstanceClient()
	if clt == nil {
		return proto.ExportUpgradeWindowsResponse{}, trace.Errorf("instance client not yet initialized")
	}
	return clt.ExportUpgradeWindows(ctx, req)
}

// adminCreds returns admin UID and GID settings based on the OS
func adminCreds() (*int, *int, error) {
	if runtime.GOOS != constants.LinuxOS {
		return nil, nil, nil
	}
	// if the user member of adm linux group,
	// make audit log folder readable by admins
	isAdmin, err := utils.IsGroupMember(teleport.LinuxAdminGID)
	if err != nil {
		return nil, nil, trace.Wrap(err)
	}
	if !isAdmin {
		return nil, nil, nil
	}
	uid := os.Getuid()
	gid := teleport.LinuxAdminGID
	return &uid, &gid, nil
}

// initAuthUploadHandler initializes the auth server's upload handler based upon the configuration.
// When configured to store session recordings in external storage, this will be an API client for
// cloud-provider storage. Otherwise a local file-based handler is used which stores the recordings
// on disk.
func initAuthUploadHandler(ctx context.Context, auditConfig types.ClusterAuditConfig, dataDir string, externalAuditStorage *externalauditstorage.Configurator) (events.MultipartHandler, error) {
	uriString := auditConfig.AuditSessionsURI()
	if externalAuditStorage.IsUsed() {
		uriString = externalAuditStorage.GetSpec().SessionRecordingsURI
	}
	if uriString == "" {
		recordsDir := filepath.Join(dataDir, events.RecordsDir)
		if err := os.MkdirAll(recordsDir, teleport.SharedDirMode); err != nil {
			return nil, trace.ConvertSystemError(err)
		}
		handler, err := filesessions.NewHandler(filesessions.Config{
			Directory: recordsDir,
		})
		if err != nil {
			return nil, trace.Wrap(err)
		}
		return handler, nil
	}
	uri, err := apiutils.ParseSessionsURI(uriString)
	if err != nil {
		return nil, trace.Wrap(err)
	}

	switch uri.Scheme {
	case teleport.SchemeGCS:
		config := gcssessions.Config{}
		if err := config.SetFromURL(uri); err != nil {
			return nil, trace.Wrap(err)
		}
		handler, err := gcssessions.DefaultNewHandler(ctx, config)
		if err != nil {
			return nil, trace.Wrap(err)
		}
		return handler, nil
	case teleport.SchemeS3:
		config := s3sessions.Config{
			UseFIPSEndpoint: auditConfig.GetUseFIPSEndpoint(),
		}
		if externalAuditStorage.IsUsed() {
			config.Credentials = awscredentials.NewCredentials(externalAuditStorage.CredentialsProviderSDKV1())
		}
		if err := config.SetFromURL(uri, auditConfig.Region()); err != nil {
			return nil, trace.Wrap(err)
		}

		var handler events.MultipartHandler
		handler, err = s3sessions.NewHandler(ctx, config)
		if err != nil {
			return nil, trace.Wrap(err)
		}
		if externalAuditStorage.IsUsed() {
			handler = externalAuditStorage.ErrorCounter.WrapSessionHandler(handler)
		}
		return handler, nil
	case teleport.SchemeAZBlob, teleport.SchemeAZBlobHTTP:
		var config azsessions.Config
		if err := config.SetFromURL(uri); err != nil {
			return nil, trace.Wrap(err)
		}
		handler, err := azsessions.NewHandler(ctx, config)
		if err != nil {
			return nil, trace.Wrap(err)
		}
		return handler, nil
	case teleport.SchemeFile:
		if err := os.MkdirAll(uri.Path, teleport.SharedDirMode); err != nil {
			return nil, trace.ConvertSystemError(err)
		}
		handler, err := filesessions.NewHandler(filesessions.Config{
			Directory: uri.Path,
		})
		if err != nil {
			return nil, trace.Wrap(err)
		}
		return handler, nil
	default:
		return nil, trace.BadParameter(
			"unsupported scheme for audit_sessions_uri: %q, currently supported schemes are: %v",
			uri.Scheme, strings.Join([]string{
				teleport.SchemeS3, teleport.SchemeGCS, teleport.SchemeAZBlob, teleport.SchemeFile,
			}, ", "))
	}
}

var externalAuditMissingAthenaError = trace.BadParameter("athena audit_events_uri must be configured when External Audit Storage is enabled")

// initAuthExternalAuditLog initializes the auth server's audit log.
func (process *TeleportProcess) initAuthExternalAuditLog(auditConfig types.ClusterAuditConfig, externalAuditStorage *externalauditstorage.Configurator) (events.AuditLogger, error) {
	ctx := process.ExitContext()
	var hasNonFileLog bool
	var loggers []events.AuditLogger
	for _, eventsURI := range auditConfig.AuditEventsURIs() {
		uri, err := apiutils.ParseSessionsURI(eventsURI)
		if err != nil {
			return nil, trace.Wrap(err)
		}
		if externalAuditStorage.IsUsed() && (len(loggers) > 0 || uri.Scheme != teleport.ComponentAthena) {
			process.logger.InfoContext(ctx, "Skipping events URI because External Audit Storage is enabled", "events_uri", eventsURI)
			continue
		}
		switch uri.Scheme {
		case pgevents.Schema, pgevents.AltSchema:
			hasNonFileLog = true
			var cfg pgevents.Config
			if err := cfg.SetFromURL(uri); err != nil {
				return nil, trace.Wrap(err)
			}
			logger, err := pgevents.New(ctx, cfg)
			if err != nil {
				return nil, trace.Wrap(err)
			}
			loggers = append(loggers, logger)
		case firestore.GetName():
			hasNonFileLog = true
			cfg := firestoreevents.EventsConfig{}
			err = cfg.SetFromURL(uri)
			if err != nil {
				return nil, trace.Wrap(err)
			}
			logger, err := firestoreevents.New(cfg)
			if err != nil {
				return nil, trace.Wrap(err)
			}
			loggers = append(loggers, logger)
		case dynamo.GetName():
			hasNonFileLog = true

			cfg := dynamoevents.Config{
				Tablename:               uri.Host,
				Region:                  auditConfig.Region(),
				EnableContinuousBackups: auditConfig.EnableContinuousBackups(),
				EnableAutoScaling:       auditConfig.EnableAutoScaling(),
				ReadMinCapacity:         int32(auditConfig.ReadMinCapacity()),
				ReadMaxCapacity:         int32(auditConfig.ReadMaxCapacity()),
				ReadTargetValue:         auditConfig.ReadTargetValue(),
				WriteMinCapacity:        int32(auditConfig.WriteMinCapacity()),
				WriteMaxCapacity:        int32(auditConfig.WriteMaxCapacity()),
				WriteTargetValue:        auditConfig.WriteTargetValue(),
				RetentionPeriod:         auditConfig.RetentionPeriod(),
				UseFIPSEndpoint:         auditConfig.GetUseFIPSEndpoint(),
			}

			err = cfg.SetFromURL(uri)
			if err != nil {
				return nil, trace.Wrap(err)
			}

			logger, err := dynamoevents.New(ctx, cfg)
			if err != nil {
				return nil, trace.Wrap(err)
			}
			loggers = append(loggers, logger)
		case teleport.ComponentAthena:
			hasNonFileLog = true
			cfg := athena.Config{
				Region:  auditConfig.Region(),
				Backend: process.backend,
			}
			if process.TracingProvider != nil {
				cfg.Tracer = process.TracingProvider.Tracer(teleport.ComponentAthena)
			}
			err = cfg.SetFromURL(uri)
			if err != nil {
				return nil, trace.Wrap(err)
			}
			if externalAuditStorage.IsUsed() {
				// External Audit Storage uses the topicArn, largeEventsS3, and
				// queueURL from the athena audit_events_uri passed by cloud,
				// and overwrites the remaining fields.
				if err := cfg.UpdateForExternalAuditStorage(ctx, externalAuditStorage); err != nil {
					return nil, trace.Wrap(err)
				}
			}
			var logger events.AuditLogger
			logger, err = athena.New(ctx, cfg)
			if err != nil {
				return nil, trace.Wrap(err)
			}
			if externalAuditStorage.IsUsed() {
				logger = externalAuditStorage.ErrorCounter.WrapAuditLogger(logger)
			}
			if cfg.LimiterBurst > 0 {
				// Wrap athena logger with rate limiter on search events.
				logger, err = events.NewSearchEventLimiter(events.SearchEventsLimiterConfig{
					RefillTime:   cfg.LimiterRefillTime,
					RefillAmount: cfg.LimiterRefillAmount,
					Burst:        cfg.LimiterBurst,
					AuditLogger:  logger,
				})
				if err != nil {
					return nil, trace.Wrap(err)
				}
			}
			loggers = append(loggers, logger)
		case teleport.SchemeFile:
			if uri.Path == "" {
				return nil, trace.BadParameter("unsupported audit uri: %q (missing path component)", uri)
			}
			if uri.Host != "" && uri.Host != "localhost" {
				return nil, trace.BadParameter("unsupported audit uri: %q (nonlocal host component: %q)", uri, uri.Host)
			}
			if err := os.MkdirAll(uri.Path, teleport.SharedDirMode); err != nil {
				return nil, trace.ConvertSystemError(err)
			}
			logger, err := events.NewFileLog(events.FileLogConfig{
				Dir: uri.Path,
			})
			if err != nil {
				return nil, trace.Wrap(err)
			}
			loggers = append(loggers, logger)
		case teleport.SchemeStdout:
			logger := events.NewWriterEmitter(utils.NopWriteCloser(os.Stdout))
			loggers = append(loggers, logger)
		default:
			return nil, trace.BadParameter(
				"unsupported scheme for audit_events_uri: %q, currently supported schemes are: %v",
				uri.Scheme, strings.Join([]string{
					teleport.SchemeFile, dynamo.GetName(), firestore.GetName(),
					pgevents.Schema, teleport.ComponentAthena, teleport.SchemeStdout,
				}, ", "))
		}
	}

	if len(loggers) < 1 {
		if externalAuditStorage.IsUsed() {
			return nil, externalAuditMissingAthenaError
		}
		return nil, nil
	}

	if !auditConfig.ShouldUploadSessions() && hasNonFileLog {
		// if audit events are being exported, session recordings should
		// be exported as well.
		return nil, trace.BadParameter("please specify audit_sessions_uri when using external audit backends")
	}

	if len(loggers) > 1 {
		return events.NewMultiLog(loggers...)
	}

	return loggers[0], nil
}

// initAuthService can be called to initialize auth server service
func (process *TeleportProcess) initAuthService() error {
	var err error
	cfg := process.Config

	// Initialize the storage back-ends for keys, events and records
	b, err := process.initAuthStorage()
	if err != nil {
		return trace.Wrap(err)
	}
	process.backend = b

	var emitter apievents.Emitter
	var streamer events.Streamer
	var uploadHandler events.MultipartHandler
	var externalAuditStorage *externalauditstorage.Configurator

	// create the audit log, which will be consuming (and recording) all events
	// and recording all sessions.
	if cfg.Auth.NoAudit {
		// this is for teleconsole
		process.auditLog = events.NewDiscardAuditLog()

		const warningMessage = "Warning: Teleport audit and session recording have been " +
			"turned off. This is dangerous, you will not be able to view audit events " +
			"or save and playback recorded sessions."
		process.logger.WarnContext(process.ExitContext(), warningMessage)
		emitter, streamer = events.NewDiscardEmitter(), events.NewDiscardStreamer()
	} else {
		// check if session recording has been disabled. note, we will continue
		// logging audit events, we just won't record sessions.
		if cfg.Auth.SessionRecordingConfig.GetMode() == types.RecordOff {
			const warningMessage = "Warning: Teleport session recording have been turned off. " +
				"This is dangerous, you will not be able to save and playback sessions."
			process.logger.WarnContext(process.ExitContext(), warningMessage)
		}

		if cfg.FIPS {
			cfg.Auth.AuditConfig.SetUseFIPSEndpoint(types.ClusterAuditConfigSpecV2_FIPS_ENABLED)
		}

		externalAuditStorage, err = process.newExternalAuditStorageConfigurator()
		if err != nil {
			return trace.Wrap(err)
		}

		uploadHandler, err = initAuthUploadHandler(
			process.ExitContext(), cfg.Auth.AuditConfig, filepath.Join(cfg.DataDir, teleport.LogsDir), externalAuditStorage)
		if err != nil {
			if !trace.IsNotFound(err) {
				return trace.Wrap(err)
			}
		}
		streamer, err = events.NewProtoStreamer(events.ProtoStreamerConfig{
			Uploader: uploadHandler,
		})
		if err != nil {
			return trace.Wrap(err)
		}

		// initialize external loggers.  may return (nil, nil) if no
		// external loggers have been defined.
		externalLog, err := process.initAuthExternalAuditLog(cfg.Auth.AuditConfig, externalAuditStorage)
		if err != nil {
			if !trace.IsNotFound(err) {
				return trace.Wrap(err)
			}
		}

		auditServiceConfig := events.AuditLogConfig{
			Context:       process.ExitContext(),
			DataDir:       filepath.Join(cfg.DataDir, teleport.LogsDir),
			ServerID:      cfg.HostUUID,
			UploadHandler: uploadHandler,
			ExternalLog:   externalLog,
		}
		auditServiceConfig.UID, auditServiceConfig.GID, err = adminCreds()
		if err != nil {
			return trace.Wrap(err)
		}
		localLog, err := events.NewAuditLog(auditServiceConfig)
		if err != nil {
			return trace.Wrap(err)
		}
		process.auditLog = localLog
		if externalLog != nil {
			externalEmitter, ok := externalLog.(apievents.Emitter)
			if !ok {
				return trace.BadParameter("expected emitter, but %T does not emit", externalLog)
			}
			emitter = externalEmitter
		} else {
			emitter = localLog
		}
	}

	clusterName := cfg.Auth.ClusterName.GetClusterName()
	ident, err := process.storage.ReadIdentity(state.IdentityCurrent, types.RoleAdmin)
	if err != nil && !trace.IsNotFound(err) {
		return trace.Wrap(err)
	}
	if ident != nil {
		clusterName = ident.ClusterName
	}

	checkingEmitter, err := events.NewCheckingEmitter(events.CheckingEmitterConfig{
		Inner:       events.NewMultiEmitter(events.NewLoggingEmitter(process.GetClusterFeatures().Cloud), emitter),
		Clock:       process.Clock,
		ClusterName: clusterName,
	})
	if err != nil {
		return trace.Wrap(err)
	}

	traceClt := tracing.NewNoopClient()
	if cfg.Tracing.Enabled {
		traceConf, err := process.Config.Tracing.Config()
		if err != nil {
			return trace.Wrap(err)
		}
		traceConf.Logger = process.log.WithField(teleport.ComponentKey, teleport.ComponentTracing)

		clt, err := tracing.NewStartedClient(process.ExitContext(), *traceConf)
		if err != nil {
			return trace.Wrap(err)
		}

		traceClt = clt
	}

	cn, err := services.NewClusterNameWithRandomID(types.ClusterNameSpecV2{
		ClusterName: clusterName,
	})
	if err != nil {
		return trace.Wrap(err)
	}

	cloudClients, err := cloud.NewClients()
	if err != nil {
		return trace.Wrap(err)
	}

	// first, create the AuthServer
	authServer, err := auth.Init(
		process.ExitContext(),
		auth.InitConfig{
			Backend:                 b,
			VersionStorage:          process.storage,
			Authority:               cfg.Keygen,
			ClusterConfiguration:    cfg.ClusterConfiguration,
			ClusterAuditConfig:      cfg.Auth.AuditConfig,
			ClusterNetworkingConfig: cfg.Auth.NetworkingConfig,
			SessionRecordingConfig:  cfg.Auth.SessionRecordingConfig,
			ClusterName:             cn,
			AuthServiceName:         cfg.Hostname,
			DataDir:                 cfg.DataDir,
			HostUUID:                cfg.HostUUID,
			NodeName:                cfg.Hostname,
			Authorities:             cfg.Auth.Authorities,
			ApplyOnStartupResources: cfg.Auth.ApplyOnStartupResources,
			BootstrapResources:      cfg.Auth.BootstrapResources,
			ReverseTunnels:          cfg.ReverseTunnels,
			Trust:                   cfg.Trust,
			Presence:                cfg.Presence,
			Events:                  cfg.Events,
			Provisioner:             cfg.Provisioner,
			Identity:                cfg.Identity,
			Access:                  cfg.Access,
			UsageReporter:           cfg.UsageReporter,
			StaticTokens:            cfg.Auth.StaticTokens,
			Roles:                   cfg.Auth.Roles,
			AuthPreference:          cfg.Auth.Preference,
			OIDCConnectors:          cfg.OIDCConnectors,
			AuditLog:                process.auditLog,
			CipherSuites:            cfg.CipherSuites,
			KeyStoreConfig:          cfg.Auth.KeyStore,
			Emitter:                 checkingEmitter,
			Streamer:                events.NewReportingStreamer(streamer, process.Config.Testing.UploadEventsC),
			TraceClient:             traceClt,
			FIPS:                    cfg.FIPS,
			LoadAllCAs:              cfg.Auth.LoadAllCAs,
			AccessMonitoringEnabled: cfg.Auth.IsAccessMonitoringEnabled(),
			Clock:                   cfg.Clock,
			HTTPClientForAWSSTS:     cfg.Auth.HTTPClientForAWSSTS,
			Tracer:                  process.TracingProvider.Tracer(teleport.ComponentAuth),
			CloudClients:            cloudClients,
		}, func(as *auth.Server) error {
			if !process.Config.CachePolicy.Enabled {
				return nil
			}

<<<<<<< HEAD
			cache, err := process.newAccessCache(accesspoint.AccessCacheConfig{
				Services:                 as.Services,
				SPIFFEFederationsService: as.Services.SPIFFEFederations,
				Setup:                    cache.ForAuth,
				CacheName:                []string{teleport.ComponentAuth},
				Events:                   true,
				Unstarted:                true,
			})
=======
			cache, err := process.newAccessCacheForServices(accesspoint.Config{
				Setup:        cache.ForAuth,
				CacheName:    []string{teleport.ComponentAuth},
				EventsSystem: true,
				Unstarted:    true,
			}, as.Services)
>>>>>>> 475666a9
			if err != nil {
				return trace.Wrap(err)
			}
			as.Cache = cache

			return nil
		})
	if err != nil {
		return trace.Wrap(err)
	}

	logger := process.logger.With(teleport.ComponentKey, teleport.Component(teleport.ComponentAuth, process.id))

	lockWatcher, err := services.NewLockWatcher(process.ExitContext(), services.LockWatcherConfig{
		ResourceWatcherConfig: services.ResourceWatcherConfig{
			Component: teleport.ComponentAuth,
			Log:       process.log.WithField(teleport.ComponentKey, teleport.Component(teleport.ComponentAuth, process.id)),
			Client:    authServer.Services,
		},
	})
	if err != nil {
		return trace.Wrap(err)
	}
	authServer.SetLockWatcher(lockWatcher)

	if externalAuditStorage.IsUsed() {
		externalAuditStorage.SetGenerateOIDCTokenFn(authServer.GenerateExternalAuditStorageOIDCToken)
	}

	unifiedResourcesCache, err := services.NewUnifiedResourceCache(process.ExitContext(), services.UnifiedResourceCacheConfig{
		ResourceWatcherConfig: services.ResourceWatcherConfig{
			QueueSize:    defaults.UnifiedResourcesQueueSize,
			Component:    teleport.ComponentUnifiedResource,
			Log:          process.log.WithField(teleport.ComponentKey, teleport.ComponentUnifiedResource),
			Client:       authServer,
			MaxStaleness: time.Minute,
		},
		ResourceGetter: authServer,
	})
	if err != nil {
		return trace.Wrap(err)
	}

	authServer.SetUnifiedResourcesCache(unifiedResourcesCache)

	accessRequestCache, err := services.NewAccessRequestCache(services.AccessRequestCacheConfig{
		Events: authServer.Services,
		Getter: authServer.Services,
	})
	if err != nil {
		return trace.Wrap(err)
	}

	authServer.SetAccessRequestCache(accessRequestCache)

	userNotificationCache, err := services.NewUserNotificationCache(services.NotificationCacheConfig{
		Events: authServer.Services,
		Getter: authServer.Cache,
	})
	if err != nil {
		return trace.Wrap(err)
	}

	authServer.SetUserNotificationCache(userNotificationCache)

	globalNotificationCache, err := services.NewGlobalNotificationCache(services.NotificationCacheConfig{
		Events: authServer.Services,
		Getter: authServer.Cache,
	})
	if err != nil {
		return trace.Wrap(err)
	}

	authServer.SetGlobalNotificationCache(globalNotificationCache)

	headlessAuthenticationWatcher, err := local.NewHeadlessAuthenticationWatcher(process.ExitContext(), local.HeadlessAuthenticationWatcherConfig{
		Backend: b,
	})
	if err != nil {
		return trace.Wrap(err)
	}
	authServer.SetHeadlessAuthenticationWatcher(headlessAuthenticationWatcher)

	process.setLocalAuth(authServer)

	// The auth server runs its own upload completer, which is necessary in sync recording modes where
	// a node can abandon an upload before it is competed.
	// (In async recording modes, auth only ever sees completed uploads, as the node's upload completer
	// packages up the parts into a single upload before sending to auth)
	if uploadHandler != nil {
		err = events.StartNewUploadCompleter(process.ExitContext(), events.UploadCompleterConfig{
			Uploader:       uploadHandler,
			Component:      teleport.ComponentAuth,
			ClusterName:    clusterName,
			AuditLog:       process.auditLog,
			SessionTracker: authServer.Services,
			Semaphores:     authServer.Services,
			ServerID:       cfg.HostUUID,
		})
		if err != nil {
			return trace.Wrap(err)
		}
	}

	connector, err := process.connectToAuthService(types.RoleAdmin)
	if err != nil {
		return trace.Wrap(err)
	}

	// second, create the API Server: it's actually a collection of API servers,
	// each serving requests for a "role" which is assigned to every connected
	// client based on their certificate (user, server, admin, etc)
	authorizer, err := authz.NewAuthorizer(authz.AuthorizerOpts{
		ClusterName:         clusterName,
		AccessPoint:         authServer,
		ReadOnlyAccessPoint: authServer,
		MFAAuthenticator:    authServer,
		LockWatcher:         lockWatcher,
		Logger:              process.log.WithField(teleport.ComponentKey, teleport.Component(teleport.ComponentAuth, process.id)),
		// Auth Server does explicit device authorization.
		// Various Auth APIs must allow access to unauthorized devices, otherwise it
		// is not possible to acquire device-aware certificates in the first place.
		DeviceAuthorization: authz.DeviceAuthorizationOpts{
			DisableGlobalMode: true,
			DisableRoleMode:   true,
		},
	})
	if err != nil {
		return trace.Wrap(err)
	}
	var accessGraphCAData []byte
	if cfg.AccessGraph.Enabled && cfg.AccessGraph.CA != "" {
		accessGraphCAData, err = os.ReadFile(cfg.AccessGraph.CA)
		if err != nil {
			return trace.Wrap(err)
		}
	}
	apiConf := &auth.APIConfig{
		AuthServer:     authServer,
		Authorizer:     authorizer,
		AuditLog:       process.auditLog,
		PluginRegistry: process.PluginRegistry,
		Emitter:        authServer,
		MetadataGetter: uploadHandler,
		AccessGraph: auth.AccessGraphConfig{
			Enabled:  cfg.AccessGraph.Enabled,
			Address:  cfg.AccessGraph.Addr,
			CA:       accessGraphCAData,
			Insecure: cfg.AccessGraph.Insecure,
		},
	}

	// Auth initialization is done (including creation/updating of all singleton
	// configuration resources) so now we can start the cache.
	if c, ok := authServer.Cache.(*cache.Cache); ok {
		if err := c.Start(); err != nil {
			return trace.Wrap(err)
		}
	}

	// Register TLS endpoint of the auth service
	tlsConfig, err := connector.ServerTLSConfig(cfg.CipherSuites)
	if err != nil {
		return trace.Wrap(err)
	}
	listener, err := process.importOrCreateListener(ListenerAuth, cfg.Auth.ListenAddr.Addr)
	if err != nil {
		logger.ErrorContext(process.ExitContext(), "Failed to bind to address, exiting.", "pid", os.Getpid(), "listen_address", cfg.Auth.ListenAddr.Addr, "error", err)
		return trace.Wrap(err)
	}

	// use listener addr instead of cfg.Auth.ListenAddr in order to support
	// binding to a random port (e.g. `127.0.0.1:0`).
	authAddr := listener.Addr().String()

	// clean up unused descriptors passed for proxy, but not used by it
	warnOnErr(process.ExitContext(), process.closeImportedDescriptors(teleport.ComponentAuth), logger)

	if cfg.Auth.PROXYProtocolMode == multiplexer.PROXYProtocolOn {
		logger.InfoContext(process.ExitContext(), "Starting Auth service with external PROXY protocol support.")
	}
	if cfg.Auth.PROXYProtocolMode == multiplexer.PROXYProtocolUnspecified {
		const warning = "'proxy_protocol' unspecified. " +
			"Starting Auth service with external PROXY protocol support, " +
			"but IP pinned connection affected by PROXY headers will not be allowed. " +
			"Set 'proxy_protocol: on' in 'auth_service' config if Auth service runs behind L4 load balancer with enabled " +
			"PROXY protocol, or set 'proxy_protocol: off' otherwise"
		logger.WarnContext(process.ExitContext(), warning)
	}

	muxCAGetter := func(ctx context.Context, id types.CertAuthID, loadKeys bool) (types.CertAuthority, error) {
		return authServer.GetCertAuthority(ctx, id, loadKeys)
	}
	// use multiplexer to leverage support for proxy protocol.
	mux, err := multiplexer.New(multiplexer.Config{
		PROXYProtocolMode:   cfg.Auth.PROXYProtocolMode,
		Listener:            listener,
		ID:                  teleport.Component(process.id),
		CertAuthorityGetter: muxCAGetter,
		LocalClusterName:    connector.ClusterName(),
	})
	if err != nil {
		listener.Close()
		return trace.Wrap(err)
	}
	go mux.Serve()
	authMetrics := &auth.Metrics{GRPCServerLatency: cfg.Metrics.GRPCServerLatency}

	tlsServer, err := auth.NewTLSServer(process.ExitContext(), auth.TLSServerConfig{
		TLS:                  tlsConfig,
		GetClientCertificate: connector.ClientGetCertificate,

		APIConfig:     *apiConf,
		LimiterConfig: cfg.Auth.Limiter,
		AccessPoint:   authServer.Cache,
		Component:     teleport.Component(teleport.ComponentAuth, process.id),
		ID:            process.id,
		Listener:      mux.TLS(),
		Metrics:       authMetrics,
	})
	if err != nil {
		return trace.Wrap(err)
	}
	process.RegisterCriticalFunc("auth.tls", func() error {
		logger.InfoContext(process.ExitContext(), "Auth service is starting.", "version", teleport.Version, "git_ref", teleport.Gitref, "listen_address", authAddr)

		// since tlsServer.Serve is a blocking call, we emit this even right before
		// the service has started
		process.BroadcastEvent(Event{Name: AuthTLSReady, Payload: nil})
		err := tlsServer.Serve()
		if err != nil && !errors.Is(err, http.ErrServerClosed) {
			logger.WarnContext(process.ExitContext(), "TLS server exited with error.", "error", err)
		}
		return nil
	})
	process.RegisterFunc("auth.heartbeat.broadcast", func() error {
		// Heart beat auth server presence, this is not the best place for this
		// logic, consolidate it into auth package later
		connector, err := process.connectToAuthService(types.RoleAdmin)
		if err != nil {
			return trace.Wrap(err)
		}
		// External integrations rely on this event:
		process.BroadcastEvent(Event{Name: AuthIdentityEvent, Payload: connector})
		process.OnExit("auth.broadcast", func(payload interface{}) {
			connector.Close()
		})
		return nil
	})

	host, port, err := net.SplitHostPort(authAddr)
	if err != nil {
		return trace.Wrap(err)
	}
	// advertise-ip is explicitly set:
	if process.Config.AdvertiseIP != "" {
		ahost, aport, err := utils.ParseAdvertiseAddr(process.Config.AdvertiseIP)
		if err != nil {
			return trace.Wrap(err)
		}
		// if port is not set in the advertise addr, use the default one
		if aport == "" {
			aport = port
		}
		authAddr = net.JoinHostPort(ahost, aport)
	} else {
		// advertise-ip is not set, while the CA is listening on 0.0.0.0? lets try
		// to guess the 'advertise ip' then:
		if net.ParseIP(host).IsUnspecified() {
			ip, err := utils.GuessHostIP()
			if err != nil {
				logger.WarnContext(process.ExitContext(), "failed guessing the host ip address", "error", err)
			} else {
				authAddr = net.JoinHostPort(ip.String(), port)
			}
		}
		logger.WarnContext(process.ExitContext(), "Configuration setting auth_service/advertise_ip is not set, using inferred address", "address", authAddr)
	}

	heartbeat, err := srv.NewHeartbeat(srv.HeartbeatConfig{
		Mode:      srv.HeartbeatModeAuth,
		Context:   process.GracefulExitContext(),
		Component: teleport.ComponentAuth,
		Announcer: authServer,
		GetServerInfo: func() (types.Resource, error) {
			srv := types.ServerV2{
				Kind:    types.KindAuthServer,
				Version: types.V2,
				Metadata: types.Metadata{
					Namespace: apidefaults.Namespace,
					Name:      process.Config.HostUUID,
				},
				Spec: types.ServerSpecV2{
					Addr:     authAddr,
					Hostname: process.Config.Hostname,
					Version:  teleport.Version,
				},
			}
			state, err := process.storage.GetState(process.GracefulExitContext(), types.RoleAdmin)
			if err != nil {
				if !trace.IsNotFound(err) {
					logger.WarnContext(process.ExitContext(), "Failed to get rotation state.", "error", err)
					return nil, trace.Wrap(err)
				}
			} else {
				srv.Spec.Rotation = state.Spec.Rotation
			}
			srv.SetExpiry(process.Clock.Now().UTC().Add(apidefaults.ServerAnnounceTTL))
			return &srv, nil
		},
		KeepAlivePeriod: apidefaults.ServerKeepAliveTTL(),
		AnnouncePeriod:  apidefaults.ServerAnnounceTTL/2 + utils.RandomDuration(apidefaults.ServerAnnounceTTL/10),
		CheckPeriod:     defaults.HeartbeatCheckPeriod,
		ServerTTL:       apidefaults.ServerAnnounceTTL,
		OnHeartbeat:     process.OnHeartbeat(teleport.ComponentAuth),
	})
	if err != nil {
		return trace.Wrap(err)
	}
	process.RegisterFunc("auth.heartbeat", heartbeat.Run)

	process.RegisterFunc("auth.server_info", func() error {
		return trace.Wrap(authServer.ReconcileServerInfos(process.GracefulExitContext()))
	})
	// execute this when process is asked to exit:
	process.OnExit("auth.shutdown", func(payload any) {
		// The listeners have to be closed here, because if shutdown
		// was called before the start of the http server,
		// the http server would have not started tracking the listeners
		// and http.Shutdown will do nothing.
		if mux != nil {
			warnOnErr(process.ExitContext(), mux.Close(), logger)
		}
		if listener != nil {
			warnOnErr(process.ExitContext(), listener.Close(), logger)
		}
		if payload == nil {
			logger.InfoContext(process.ExitContext(), "Shutting down immediately.")
			warnOnErr(process.ExitContext(), tlsServer.Close(), logger)
		} else {
			ctx := payloadContext(payload)
			logger.InfoContext(ctx, "Shutting down immediately (auth service does not currently support graceful shutdown).")
			// NOTE: Graceful shutdown of auth.TLSServer is disabled right now, because we don't
			// have a good model for performing it.  In particular, watchers and other gRPC streams
			// are a problem.  Even if we distinguish between user-created and server-created streams
			// (as is done with ssh connections), we don't have a way to distinguish "service accounts"
			// such as access workflow plugins from normal users.  Without this, a graceful shutdown
			// of the auth server basically never exits.
			warnOnErr(ctx, tlsServer.Close(), logger)

			if g, ok := authServer.Services.UsageReporter.(usagereporter.GracefulStopper); ok {
				if err := g.GracefulStop(ctx); err != nil {
					logger.WarnContext(ctx, "Error while gracefully stopping usage reporter.", "error", err)
				}
			}
		}
		logger.InfoContext(process.ExitContext(), "Exited.")
	})
	return nil
}

func payloadContext(payload any) context.Context {
	if ctx, ok := payload.(context.Context); ok {
		return ctx
	}

	return context.TODO()
}

// OnExit allows individual services to register a callback function which will be
// called when Teleport Process is asked to exit. Usually services terminate themselves
// when the callback is called
func (process *TeleportProcess) OnExit(serviceName string, callback func(interface{})) {
	process.RegisterFunc(serviceName, func() error {
		event, _ := process.WaitForEvent(context.TODO(), TeleportExitEvent)
		callback(event.Payload)
		return nil
	})
}

// newAccessCache returns new local cache access point
func (process *TeleportProcess) newAccessCacheForServices(cfg accesspoint.Config, services *auth.Services) (*cache.Cache, error) {
	cfg.Context = process.ExitContext()
	cfg.ProcessID = process.id
	cfg.TracingProvider = process.TracingProvider
	cfg.MaxRetryPeriod = process.Config.CachePolicy.MaxRetryPeriod

	cfg.Access = services.Access
	cfg.AccessLists = services.AccessLists
	cfg.AccessMonitoringRules = services.AccessMonitoringRules
	cfg.AppSession = services.Identity
	cfg.Apps = services.Apps
	cfg.ClusterConfig = services.ClusterConfiguration
	cfg.CrownJewels = services.CrownJewels
	cfg.DatabaseObjects = services.DatabaseObjects
	cfg.DatabaseServices = services.DatabaseServices
	cfg.Databases = services.Databases
	cfg.DiscoveryConfigs = services.DiscoveryConfigs
	cfg.DynamicAccess = services.DynamicAccessExt
	cfg.Events = services.Events
	cfg.Integrations = services.Integrations
	cfg.KubeWaitingContainers = services.KubeWaitingContainer
	cfg.Kubernetes = services.Kubernetes
	cfg.Notifications = services.Notifications
	cfg.Okta = services.Okta
	cfg.Presence = services.PresenceInternal
	cfg.Provisioner = services.Provisioner
	cfg.Restrictions = services.Restrictions
	cfg.SAMLIdPServiceProviders = services.SAMLIdPServiceProviders
	cfg.SAMLIdPSession = services.Identity
	cfg.SecReports = services.SecReports
	cfg.SnowflakeSession = services.Identity
	cfg.Trust = services.TrustInternal
	cfg.UserGroups = services.UserGroups
	cfg.UserLoginStates = services.UserLoginStates
	cfg.Users = services.Identity
	cfg.WebSession = services.Identity.WebSessions()
	cfg.WebToken = services.Identity.WebTokens()
	cfg.WindowsDesktops = services.WindowsDesktops

	return accesspoint.NewCache(cfg)
}

func (process *TeleportProcess) newAccessCacheForClient(cfg accesspoint.Config, client authclient.ClientI) (*cache.Cache, error) {
	cfg.Context = process.ExitContext()
	cfg.ProcessID = process.id
	cfg.TracingProvider = process.TracingProvider
	cfg.MaxRetryPeriod = process.Config.CachePolicy.MaxRetryPeriod

	cfg.Access = client
	cfg.AccessLists = client.AccessListClient()
	cfg.AccessMonitoringRules = client.AccessMonitoringRuleClient()
	cfg.AppSession = client
	cfg.Apps = client
	cfg.ClusterConfig = client
	cfg.CrownJewels = client.CrownJewelServiceClient()
	cfg.DatabaseObjects = client.DatabaseObjectsClient()
	cfg.DatabaseServices = client
	cfg.Databases = client
	cfg.DiscoveryConfigs = client.DiscoveryConfigClient()
	cfg.DynamicAccess = client
	cfg.Events = client
	cfg.Integrations = client
	cfg.KubeWaitingContainers = client
	cfg.Kubernetes = client
	cfg.Notifications = client
	cfg.Okta = client.OktaClient()
	cfg.Presence = client
	cfg.Provisioner = client
	cfg.Restrictions = client
	cfg.SAMLIdPServiceProviders = client
	cfg.SAMLIdPSession = client
	cfg.SecReports = client.SecReportsClient()
	cfg.SnowflakeSession = client
	cfg.Trust = client
	cfg.UserGroups = client
	cfg.UserLoginStates = client.UserLoginStateClient()
	cfg.Users = client
	cfg.WebSession = client.WebSessions()
	cfg.WebToken = client.WebTokens()
	cfg.WindowsDesktops = client

	return accesspoint.NewCache(cfg)
}

// newLocalCacheForNode returns new instance of access point configured for a local proxy.
func (process *TeleportProcess) newLocalCacheForNode(clt authclient.ClientI, cacheName []string) (authclient.NodeAccessPoint, error) {
	// if caching is disabled, return access point
	if !process.Config.CachePolicy.Enabled {
		return clt, nil
	}

	cache, err := process.NewLocalCache(clt, cache.ForNode, cacheName)
	if err != nil {
		return nil, trace.Wrap(err)
	}

	return authclient.NewNodeWrapper(clt, cache), nil
}

// newLocalCacheForKubernetes returns new instance of access point configured for a kubernetes service.
func (process *TeleportProcess) newLocalCacheForKubernetes(clt authclient.ClientI, cacheName []string) (authclient.KubernetesAccessPoint, error) {
	// if caching is disabled, return access point
	if !process.Config.CachePolicy.Enabled {
		return clt, nil
	}

	cache, err := process.NewLocalCache(clt, cache.ForKubernetes, cacheName)
	if err != nil {
		return nil, trace.Wrap(err)
	}

	return authclient.NewKubernetesWrapper(clt, cache), nil
}

// newLocalCacheForDatabase returns new instance of access point configured for a database service.
func (process *TeleportProcess) newLocalCacheForDatabase(clt authclient.ClientI, cacheName []string) (authclient.DatabaseAccessPoint, error) {
	// if caching is disabled, return access point
	if !process.Config.CachePolicy.Enabled {
		return clt, nil
	}

	cache, err := process.NewLocalCache(clt, cache.ForDatabases, cacheName)
	if err != nil {
		return nil, trace.Wrap(err)
	}

	return authclient.NewDatabaseWrapper(clt, cache), nil
}

type eksClustersEnroller interface {
	EnrollEKSClusters(context.Context, *integrationpb.EnrollEKSClustersRequest, ...grpc.CallOption) (*integrationpb.EnrollEKSClustersResponse, error)
}

type discoveryConfigClient interface {
	UpdateDiscoveryConfigStatus(ctx context.Context, name string, status discoveryconfig.Status) (*discoveryconfig.DiscoveryConfig, error)
	services.DiscoveryConfigsGetter
}

// combinedDiscoveryClient is an auth.Client client with other, specific, services added to it.
type combinedDiscoveryClient struct {
	authclient.ClientI
	discoveryConfigClient
	eksClustersEnroller
}

// newLocalCacheForDiscovery returns a new instance of access point for a discovery service.
func (process *TeleportProcess) newLocalCacheForDiscovery(clt authclient.ClientI, cacheName []string) (authclient.DiscoveryAccessPoint, error) {
	client := combinedDiscoveryClient{
		ClientI:               clt,
		discoveryConfigClient: clt.DiscoveryConfigClient(),
		eksClustersEnroller:   clt.IntegrationAWSOIDCClient(),
	}

	// if caching is disabled, return access point
	if !process.Config.CachePolicy.Enabled {
		return client, nil
	}
	cache, err := process.NewLocalCache(clt, cache.ForDiscovery, cacheName)
	if err != nil {
		return nil, trace.Wrap(err)
	}
	return authclient.NewDiscoveryWrapper(client, cache), nil
}

// newLocalCacheForProxy returns new instance of access point configured for a local proxy.
func (process *TeleportProcess) newLocalCacheForProxy(clt authclient.ClientI, cacheName []string) (authclient.ProxyAccessPoint, error) {
	// if caching is disabled, return access point
	if !process.Config.CachePolicy.Enabled {
		return clt, nil
	}

	cache, err := process.NewLocalCache(clt, cache.ForProxy, cacheName)
	if err != nil {
		return nil, trace.Wrap(err)
	}

	return authclient.NewProxyWrapper(clt, cache), nil
}

// newLocalCacheForRemoteProxy returns new instance of access point configured for a remote proxy.
func (process *TeleportProcess) newLocalCacheForRemoteProxy(clt authclient.ClientI, cacheName []string) (authclient.RemoteProxyAccessPoint, error) {
	// if caching is disabled, return access point
	if !process.Config.CachePolicy.Enabled {
		return clt, nil
	}

	cache, err := process.NewLocalCache(clt, cache.ForRemoteProxy, cacheName)
	if err != nil {
		return nil, trace.Wrap(err)
	}

	return authclient.NewRemoteProxyWrapper(clt, cache), nil
}

// newLocalCacheForApps returns new instance of access point configured for a remote proxy.
func (process *TeleportProcess) newLocalCacheForApps(clt authclient.ClientI, cacheName []string) (authclient.AppsAccessPoint, error) {
	// if caching is disabled, return access point
	if !process.Config.CachePolicy.Enabled {
		return clt, nil
	}

	cache, err := process.NewLocalCache(clt, cache.ForApps, cacheName)
	if err != nil {
		return nil, trace.Wrap(err)
	}

	return authclient.NewAppsWrapper(clt, cache), nil
}

// newLocalCacheForWindowsDesktop returns new instance of access point configured for a windows desktop service.
func (process *TeleportProcess) newLocalCacheForWindowsDesktop(clt authclient.ClientI, cacheName []string) (authclient.WindowsDesktopAccessPoint, error) {
	// if caching is disabled, return access point
	if !process.Config.CachePolicy.Enabled {
		return clt, nil
	}

	cache, err := process.NewLocalCache(clt, cache.ForWindowsDesktop, cacheName)
	if err != nil {
		return nil, trace.Wrap(err)
	}

	return authclient.NewWindowsDesktopWrapper(clt, cache), nil
}

// NewLocalCache returns new instance of access point
func (process *TeleportProcess) NewLocalCache(clt authclient.ClientI, setupConfig cache.SetupConfigFn, cacheName []string) (*cache.Cache, error) {
	return process.newAccessCacheForClient(accesspoint.Config{
		Setup:     setupConfig,
		CacheName: cacheName,
	}, clt)
}

// GetRotation returns the process rotation.
func (process *TeleportProcess) GetRotation(role types.SystemRole) (*types.Rotation, error) {
	state, err := process.storage.GetState(context.TODO(), role)
	if err != nil {
		return nil, trace.Wrap(err)
	}
	return &state.Spec.Rotation, nil
}

func (process *TeleportProcess) proxyPublicAddr() utils.NetAddr {
	if len(process.Config.Proxy.PublicAddrs) == 0 {
		return utils.NetAddr{}
	}
	return process.Config.Proxy.PublicAddrs[0]
}

// NewAsyncEmitter wraps client and returns emitter that never blocks, logs some events and checks values.
// It is caller's responsibility to call Close on the emitter once done.
func (process *TeleportProcess) NewAsyncEmitter(clt apievents.Emitter) (*events.AsyncEmitter, error) {
	emitter, err := events.NewCheckingEmitter(events.CheckingEmitterConfig{
		Inner: events.NewMultiEmitter(events.NewLoggingEmitter(process.GetClusterFeatures().Cloud), clt),
		Clock: process.Clock,
	})
	if err != nil {
		return nil, trace.Wrap(err)
	}

	// asyncEmitter makes sure that sessions do not block
	// in case if connections are slow
	return events.NewAsyncEmitter(events.AsyncEmitterConfig{
		Inner: emitter,
	})
}

// initInstance initializes the pseudo-service "Instance" that is active on all teleport instances.
func (process *TeleportProcess) initInstance() error {
	var hasNonAuthRole bool
	for _, role := range process.getInstanceRoles() {
		if role != types.RoleAuth {
			hasNonAuthRole = true
			break
		}
	}

	if process.Config.Auth.Enabled && !hasNonAuthRole {
		// if we have a local auth server and no other services, we cannot create an instance client without breaking HSM rotation.
		// instance control stream will be created via in-memory pipe, but until this limitation is resolved
		// or a fully in-memory instance client is implemented, we cannot rely on the instance client existing
		// for purposes other than the control stream.
		// TODO(fspmarshall): implement one of the two potential solutions listed above.
		process.setInstanceConnector(nil)
		process.BroadcastEvent(Event{Name: InstanceReady, Payload: nil})
		return nil
	}
	process.RegisterWithAuthServer(types.RoleInstance, InstanceIdentityEvent)

	logger := process.logger.With(teleport.ComponentKey, teleport.Component(teleport.ComponentInstance, process.id))

	process.RegisterCriticalFunc("instance.init", func() error {
		conn, err := process.WaitForConnector(InstanceIdentityEvent, logger)
		if conn == nil {
			return trace.Wrap(err)
		}

		process.setInstanceConnector(conn)
		logger.InfoContext(process.ExitContext(), "Successfully registered instance client.")
		process.BroadcastEvent(Event{Name: InstanceReady, Payload: nil})
		return nil
	})

	return nil
}

// initSSH initializes the "node" role, i.e. a simple SSH server connected to the auth server.
func (process *TeleportProcess) initSSH() error {
	process.RegisterWithAuthServer(types.RoleNode, SSHIdentityEvent)

	logger := process.logger.With(teleport.ComponentKey, teleport.Component(teleport.ComponentNode, process.id))

	proxyGetter := reversetunnel.NewConnectedProxyGetter()

	process.RegisterCriticalFunc("ssh.node", func() error {
		// restartingOnGracefulShutdown will be set to true before the function
		// exits if the function is exiting because Teleport is gracefully
		// shutting down as a consequence of internally-triggered reloading or
		// being signaled to restart.
		var restartingOnGracefulShutdown bool

		conn, err := process.WaitForConnector(SSHIdentityEvent, logger)
		if conn == nil {
			return trace.Wrap(err)
		}

		defer func() { warnOnErr(process.ExitContext(), conn.Close(), logger) }()

		cfg := process.Config

		limiter, err := limiter.NewLimiter(cfg.SSH.Limiter)
		if err != nil {
			return trace.Wrap(err)
		}

		authClient, err := process.newLocalCacheForNode(conn.Client, []string{teleport.ComponentNode})
		if err != nil {
			return trace.Wrap(err)
		}

		// If session recording is disabled at the cluster level and the node is
		// attempting to enabled enhanced session recording, show an error.
		recConfig, err := authClient.GetSessionRecordingConfig(process.ExitContext())
		if err != nil {
			return trace.Wrap(err)
		}
		if recConfig.GetMode() == types.RecordOff && cfg.SSH.BPF.Enabled {
			return trace.BadParameter("session recording is disabled at the cluster " +
				"level. To enable enhanced session recording, enable session recording at " +
				"the cluster level, then restart Teleport.")
		}

		// If BPF is enabled in file configuration, but the operating system does
		// not support enhanced session recording (like macOS), exit right away.
		if cfg.SSH.BPF.Enabled && !bpf.SystemHasBPF() {
			return trace.BadParameter("operating system does not support enhanced " +
				"session recording, check Teleport documentation for more details on " +
				"supported operating systems, kernels, and configuration")
		}

		// Start BPF programs. This is blocking and if the BPF programs fail to
		// load, the node will not start. If BPF is not enabled, this will simply
		// return a NOP struct that can be used to discard BPF data.
		ebpf, err := bpf.New(cfg.SSH.BPF)
		if err != nil {
			return trace.Wrap(err)
		}
		defer func() { warnOnErr(process.ExitContext(), ebpf.Close(restartingOnGracefulShutdown), logger) }()

		// make sure the default namespace is used
		if ns := cfg.SSH.Namespace; ns != "" && ns != apidefaults.Namespace {
			return trace.BadParameter("cannot start with custom namespace %q, custom namespaces are deprecated. "+
				"use builtin namespace %q, or omit the 'namespace' config option.", ns, apidefaults.Namespace)
		}
		namespace := types.ProcessNamespace(cfg.SSH.Namespace)
		_, err = authClient.GetNamespace(namespace)
		if err != nil {
			if trace.IsNotFound(err) {
				return trace.NotFound(
					"namespace %v is not found, ask your system administrator to create this namespace so you can register nodes there.", namespace)
			}
			return trace.Wrap(err)
		}

		if auditd.IsLoginUIDSet() {
			const warn = "Login UID is set, but it shouldn't be. Incorrect login UID breaks session ID when using auditd. " +
				"Please make sure that Teleport runs as a daemon and any parent process doesn't set the login UID."
			logger.WarnContext(process.ExitContext(), warn)
		}

		// Provide helpful log message if listen_addr or public_addr are not being
		// used (tunnel is used to connect to cluster).
		//
		// If a tunnel is not being used, set the default here (could not be done in
		// file configuration because at that time it's not known if server is
		// joining cluster directly or through a tunnel).
		if conn.UseTunnel() {
			if !cfg.SSH.Addr.IsEmpty() {
				logger.InfoContext(process.ExitContext(), "Connected to cluster over tunnel connection, ignoring listen_addr setting.")
			}
			if len(cfg.SSH.PublicAddrs) > 0 {
				logger.InfoContext(process.ExitContext(), "Connected to cluster over tunnel connection, ignoring public_addr setting.")
			}
		}
		if !conn.UseTunnel() && cfg.SSH.Addr.IsEmpty() {
			cfg.SSH.Addr = *defaults.SSHServerListenAddr()
		}

		// asyncEmitter makes sure that sessions do not block
		// in case if connections are slow
		asyncEmitter, err := process.NewAsyncEmitter(conn.Client)
		if err != nil {
			return trace.Wrap(err)
		}
		defer func() { warnOnErr(process.ExitContext(), asyncEmitter.Close(), logger) }()

		lockWatcher, err := services.NewLockWatcher(process.ExitContext(), services.LockWatcherConfig{
			ResourceWatcherConfig: services.ResourceWatcherConfig{
				Component: teleport.ComponentNode,
				Log:       process.log.WithField(teleport.ComponentKey, teleport.Component(teleport.ComponentNode, process.id)),
				Client:    conn.Client,
			},
		})
		if err != nil {
			return trace.Wrap(err)
		}

		storagePresence := local.NewPresenceService(process.storage.BackendStorage)

		// read the host UUID:
		serverID, err := utils.ReadOrMakeHostUUID(cfg.DataDir)
		if err != nil {
			return trace.Wrap(err)
		}

		sessionController, err := srv.NewSessionController(srv.SessionControllerConfig{
			Semaphores:     authClient,
			AccessPoint:    authClient,
			LockEnforcer:   lockWatcher,
			Emitter:        &events.StreamerAndEmitter{Emitter: asyncEmitter, Streamer: conn.Client},
			Component:      teleport.ComponentNode,
			Logger:         process.log.WithField(teleport.ComponentKey, teleport.Component(teleport.ComponentNode, process.id)).WithField(teleport.ComponentKey, "sessionctrl"),
			TracerProvider: process.TracingProvider,
			ServerID:       serverID,
		})
		if err != nil {
			return trace.Wrap(err)
		}

		s, err := regular.New(
			process.ExitContext(),
			cfg.SSH.Addr,
			cfg.Hostname,
			conn.ServerGetHostSigners,
			authClient,
			cfg.DataDir,
			cfg.AdvertiseIP,
			process.proxyPublicAddr(),
			conn.Client,
			regular.SetLimiter(limiter),
			regular.SetEmitter(&events.StreamerAndEmitter{Emitter: asyncEmitter, Streamer: conn.Client}),
			regular.SetLabels(cfg.SSH.Labels, cfg.SSH.CmdLabels, process.cloudLabels),
			regular.SetNamespace(namespace),
			regular.SetPermitUserEnvironment(cfg.SSH.PermitUserEnvironment),
			regular.SetCiphers(cfg.Ciphers),
			regular.SetKEXAlgorithms(cfg.KEXAlgorithms),
			regular.SetMACAlgorithms(cfg.MACAlgorithms),
			regular.SetPAMConfig(cfg.SSH.PAM),
			regular.SetRotationGetter(process.GetRotation),
			regular.SetUseTunnel(conn.UseTunnel()),
			regular.SetFIPS(cfg.FIPS),
			regular.SetBPF(ebpf),
			regular.SetOnHeartbeat(process.OnHeartbeat(teleport.ComponentNode)),
			regular.SetAllowTCPForwarding(cfg.SSH.AllowTCPForwarding),
			regular.SetLockWatcher(lockWatcher),
			regular.SetX11ForwardingConfig(cfg.SSH.X11),
			regular.SetAllowFileCopying(cfg.SSH.AllowFileCopying),
			regular.SetConnectedProxyGetter(proxyGetter),
			regular.SetCreateHostUser(!cfg.SSH.DisableCreateHostUser),
			regular.SetStoragePresenceService(storagePresence),
			regular.SetInventoryControlHandle(process.inventoryHandle),
			regular.SetTracerProvider(process.TracingProvider),
			regular.SetSessionController(sessionController),
			regular.SetPublicAddrs(cfg.SSH.PublicAddrs),
		)
		if err != nil {
			return trace.Wrap(err)
		}
		defer func() { warnOnErr(process.ExitContext(), s.Close(), logger) }()

		var resumableServer *resumption.SSHServerWrapper
		if os.Getenv("TELEPORT_UNSTABLE_DISABLE_SSH_RESUMPTION") == "" {
			resumableServer = resumption.NewSSHServerWrapper(resumption.SSHServerWrapperConfig{
				SSHServer: s.HandleConnection,
				HostID:    serverID,
				DataDir:   cfg.DataDir,
			})

			go func() {
				if err := resumableServer.HandoverCleanup(process.GracefulExitContext()); err != nil {
					logger.WarnContext(process.ExitContext(), "Failed to clean up handover sockets.", "error", err)
				}
			}()
		}

		var agentPool *reversetunnel.AgentPool
		if !conn.UseTunnel() {
			listener, err := process.importOrCreateListener(ListenerNodeSSH, cfg.SSH.Addr.Addr)
			if err != nil {
				return trace.Wrap(err)
			}
			// clean up unused descriptors passed for proxy, but not used by it
			warnOnErr(process.ExitContext(), process.closeImportedDescriptors(teleport.ComponentNode), logger)

			logger.InfoContext(process.ExitContext(), "SSH Service is starting.", "version", teleport.Version, "git_ref", teleport.Gitref, "listen_address", cfg.SSH.Addr.Addr, "cache_policy", process.Config.CachePolicy)

			preDetect := resumption.PreDetectFixedSSHVersion(sshutils.SSHVersionPrefix)
			if resumableServer != nil {
				preDetect = resumableServer.PreDetect
			}

			// Use multiplexer to leverage support for signed PROXY protocol headers.
			mux, err := multiplexer.New(multiplexer.Config{
				Context:             process.ExitContext(),
				PROXYProtocolMode:   multiplexer.PROXYProtocolOff,
				Listener:            listener,
				ID:                  teleport.Component(teleport.ComponentNode, process.id),
				CertAuthorityGetter: authClient.GetCertAuthority,
				LocalClusterName:    conn.ClusterName(),
				PreDetect:           preDetect,
			})
			if err != nil {
				return trace.Wrap(err)
			}

			go func() {
				if err := mux.Serve(); err != nil && !utils.IsOKNetworkError(err) {
					mux.Entry.WithError(err).Error("node ssh multiplexer terminated unexpectedly")
				}
			}()
			defer mux.Close()

			listener, err = limiter.WrapListener(mux.SSH())
			if err != nil {
				return trace.Wrap(err)
			}

			go s.Serve(listener)
		} else {
			// Start the SSH server. This kicks off updating labels and starting the
			// heartbeat.
			if err := s.Start(); err != nil {
				return trace.Wrap(err)
			}

			var serverHandler reversetunnel.ServerHandler = s
			if resumableServer != nil {
				serverHandler = resumableServer
			}

			// Create and start an agent pool.
			agentPool, err = reversetunnel.NewAgentPool(
				process.ExitContext(),
				reversetunnel.AgentPoolConfig{
					Component:            teleport.ComponentNode,
					HostUUID:             conn.HostID(),
					Resolver:             conn.TunnelProxyResolver(),
					Client:               conn.Client,
					AccessPoint:          authClient,
					AuthMethods:          conn.ClientAuthMethods(),
					Cluster:              conn.ClusterName(),
					Server:               serverHandler,
					FIPS:                 process.Config.FIPS,
					ConnectedProxyGetter: proxyGetter,
				})
			if err != nil {
				return trace.Wrap(err)
			}

			err = agentPool.Start()
			if err != nil {
				return trace.Wrap(err)
			}
			logger.InfoContext(process.ExitContext(), "Service is starting in tunnel mode.")
		}

		// Broadcast that the node has started.
		process.BroadcastEvent(Event{Name: NodeSSHReady, Payload: nil})

		// Block and wait while the node is running.
		event, err := process.WaitForEvent(process.ExitContext(), TeleportExitEvent)
		if err != nil {
			if process.ExitContext().Err() != nil {
				// doing a very un-graceful exit
				return nil
			}
			return trace.Wrap(err)
		}

		if event.Payload == nil {
			logger.InfoContext(process.ExitContext(), "Shutting down immediately.")
			warnOnErr(process.ExitContext(), s.Close(), logger)
		} else {
			logger.InfoContext(process.ExitContext(), "Shutting down gracefully.")
			ctx := payloadContext(event.Payload)
			restartingOnGracefulShutdown = services.IsProcessReloading(ctx) || services.HasProcessForked(ctx)
			warnOnErr(ctx, s.Shutdown(ctx), logger)
		}

		s.Wait()
		agentPool.Stop()
		agentPool.Wait()

		logger.InfoContext(process.ExitContext(), "Exited.")
		return nil
	})

	return nil
}

// RegisterWithAuthServer uses one time provisioning token obtained earlier
// from the server to get a pair of SSH keys signed by Auth server host
// certificate authority
func (process *TeleportProcess) RegisterWithAuthServer(role types.SystemRole, eventName string) {
	serviceName := strings.ToLower(role.String())

	process.RegisterCriticalFunc(fmt.Sprintf("register.%v", serviceName), func() error {
		if role.IsLocalService() && !(process.instanceRoleExpected(role) || process.hostedPluginRoleExpected(role)) {
			// if you hit this error, your probably forgot to call SetExpectedInstanceRole inside of
			// the registerExpectedServices function, or forgot to call SetExpectedHostedPluginRole during
			// the hosted plugin init process.
			process.logger.ErrorContext(process.ExitContext(), "Register called for unexpected instance role (this is a bug).", "role", role)
		}

		connector, err := process.reconnectToAuthService(role)
		if err != nil {
			return trace.Wrap(err)
		}

		process.BroadcastEvent(Event{Name: eventName, Payload: connector})
		return nil
	})
}

// waitForInstanceConnector waits for the instance connector to be ready,
// logging a warning if this is taking longer than expected.
func waitForInstanceConnector(process *TeleportProcess, log *slog.Logger) (*Connector, error) {
	type r struct {
		c   *Connector
		err error
	}
	ch := make(chan r, 1)
	go func() {
		conn, err := process.WaitForConnector(InstanceIdentityEvent, log)
		ch <- r{conn, err}
	}()

	t := time.NewTicker(30 * time.Second)
	defer t.Stop()

	for {
		select {
		case result := <-ch:
			if result.c == nil {
				return nil, trace.Wrap(result.err, "waiting for instance connector")
			}
			return result.c, nil
		case <-t.C:
			log.WarnContext(process.ExitContext(), "The Instance connector is still not available, process-wide services such as session uploading will not function")
		}
	}
}

// initUploaderService starts a file-based uploader that scans the local streaming logs directory
// (data/log/upload/streaming/default/)
func (process *TeleportProcess) initUploaderService() error {
	component := teleport.Component(teleport.ComponentUpload, process.id)

	logger := process.logger.With(teleport.ComponentKey, component)

	var clusterName string

	type procUploader interface {
		events.Streamer
		events.AuditLogSessionStreamer
		services.SessionTrackerService
	}

	// use the local auth server for uploads if auth happens to be
	// running in this process, otherwise wait for the instance client
	var uploaderClient procUploader
	if la := process.getLocalAuth(); la != nil {
		// The auth service's upload completer is initialized separately,
		// so as a special case we can stop early if auth happens to be
		// the only service running in this process.
		if srs := process.getInstanceRoles(); len(srs) == 1 && srs[0] == types.RoleAuth {
			logger.DebugContext(process.ExitContext(), "this process only runs the auth service, no separate upload completer will run")
			return nil
		}

		uploaderClient = la
		cn, err := la.GetClusterName()
		if err != nil {
			return trace.Wrap(err, "cannot get cluster name")
		}
		clusterName = cn.GetClusterName()
	} else {
		logger.DebugContext(process.ExitContext(), "auth is not running in-process, waiting for instance connector")
		conn, err := waitForInstanceConnector(process, logger)
		if err != nil {
			return trace.Wrap(err)
		}
		if conn == nil {
			return trace.BadParameter("process exiting and Instance connector never became available")
		}
		uploaderClient = conn.Client
		clusterName = conn.ClusterName()
	}

	logger.InfoContext(process.ExitContext(), "starting upload completer service")

	// create folder for uploads
	uid, gid, err := adminCreds()
	if err != nil {
		return trace.Wrap(err)
	}

	// prepare directories for uploader
	paths := [][]string{
		{process.Config.DataDir, teleport.LogsDir, teleport.ComponentUpload, events.StreamingSessionsDir, apidefaults.Namespace},
		{process.Config.DataDir, teleport.LogsDir, teleport.ComponentUpload, events.CorruptedSessionsDir, apidefaults.Namespace},
	}
	for _, path := range paths {
		for i := 1; i < len(path); i++ {
			dir := filepath.Join(path[:i+1]...)
			logger.InfoContext(process.ExitContext(), "Creating directory.", "directory", dir)
			err := os.Mkdir(dir, 0o755)
			err = trace.ConvertSystemError(err)
			if err != nil && !trace.IsAlreadyExists(err) {
				return trace.Wrap(err)
			}
			if uid != nil && gid != nil {
				logger.InfoContext(process.ExitContext(), "Setting directory owner.", "directory", dir, "uid", *uid, "gid", *gid)
				err := os.Lchown(dir, *uid, *gid)
				if err != nil {
					return trace.ConvertSystemError(err)
				}
			}
		}
	}

	uploadsDir := filepath.Join(paths[0]...)
	corruptedDir := filepath.Join(paths[1]...)

	fileUploader, err := filesessions.NewUploader(filesessions.UploaderConfig{
		Streamer:         uploaderClient,
		ScanDir:          uploadsDir,
		CorruptedDir:     corruptedDir,
		EventsC:          process.Config.Testing.UploadEventsC,
		InitialScanDelay: 15 * time.Second,
	})
	if err != nil {
		return trace.Wrap(err)
	}

	process.RegisterFunc("fileuploader.service", func() error {
		err := fileUploader.Serve(process.ExitContext())
		if err != nil {
			logger.ErrorContext(process.ExitContext(), "File uploader server exited with error.", "error", err)
		}

		return nil
	})

	process.OnExit("fileuploader.shutdown", func(payload interface{}) {
		logger.InfoContext(process.ExitContext(), "File uploader is shutting down.")
		fileUploader.Close()
		logger.InfoContext(process.ExitContext(), "File uploader has shut down.")
	})

	// upload completer scans for uploads that have been initiated, but not completed
	// by the client (aborted or crashed) and completes them. It will be closed once
	// the uploader context is closed.
	handler, err := filesessions.NewHandler(filesessions.Config{Directory: uploadsDir})
	if err != nil {
		return trace.Wrap(err)
	}

	uploadCompleter, err := events.NewUploadCompleter(events.UploadCompleterConfig{
		Component:      component,
		Uploader:       handler,
		AuditLog:       uploaderClient,
		SessionTracker: uploaderClient,
		ClusterName:    clusterName,
	})
	if err != nil {
		return trace.Wrap(err)
	}

	process.RegisterFunc("fileuploadcompleter.service", func() error {
		if err := uploadCompleter.Serve(process.ExitContext()); err != nil {
			logger.ErrorContext(process.ExitContext(), "File uploader server exited with error.", "error", err)
		}
		return nil
	})

	process.OnExit("fileuploadcompleter.shutdown", func(payload interface{}) {
		logger.InfoContext(process.ExitContext(), "File upload completer is shutting down.", "error", err)
		uploadCompleter.Close()
		logger.InfoContext(process.ExitContext(), "File upload completer has shut down.")
	})

	return nil
}

// initMetricsService starts the metrics service currently serving metrics for
// prometheus consumption
func (process *TeleportProcess) initMetricsService() error {
	mux := http.NewServeMux()
	mux.Handle("/metrics", promhttp.Handler())

	logger := process.logger.With(teleport.ComponentKey, teleport.Component(teleport.ComponentMetrics, process.id))

	listener, err := process.importOrCreateListener(ListenerMetrics, process.Config.Metrics.ListenAddr.Addr)
	if err != nil {
		return trace.Wrap(err)
	}
	warnOnErr(process.ExitContext(), process.closeImportedDescriptors(teleport.ComponentMetrics), logger)

	tlsConfig := &tls.Config{}
	if process.Config.Metrics.MTLS {
		for _, pair := range process.Config.Metrics.KeyPairs {
			certificate, err := tls.LoadX509KeyPair(pair.Certificate, pair.PrivateKey)
			if err != nil {
				return trace.Wrap(err, "failed to read keypair: %+v", err)
			}
			tlsConfig.Certificates = append(tlsConfig.Certificates, certificate)
		}

		if len(tlsConfig.Certificates) == 0 {
			return trace.BadParameter("no keypairs were provided for the metrics service with mtls enabled")
		}

		addedCerts := false
		pool := x509.NewCertPool()
		for _, caCertPath := range process.Config.Metrics.CACerts {
			caCert, err := os.ReadFile(caCertPath)
			if err != nil {
				return trace.Wrap(err, "failed to read prometheus CA certificate %+v", caCertPath)
			}

			if !pool.AppendCertsFromPEM(caCert) {
				return trace.BadParameter("failed to parse prometheus CA certificate: %+v", caCertPath)
			}
			addedCerts = true
		}

		if !addedCerts {
			return trace.BadParameter("no prometheus ca certs were provided for the metrics service with mtls enabled")
		}

		tlsConfig.ClientAuth = tls.RequireAndVerifyClientCert
		tlsConfig.ClientCAs = pool
		//nolint:staticcheck // Keep BuildNameToCertificate to avoid changes in legacy behavior.
		tlsConfig.BuildNameToCertificate()

		listener = tls.NewListener(listener, tlsConfig)
	}

	server := &http.Server{
		Handler:           mux,
		ReadTimeout:       apidefaults.DefaultIOTimeout,
		ReadHeaderTimeout: defaults.ReadHeadersTimeout,
		WriteTimeout:      apidefaults.DefaultIOTimeout,
		IdleTimeout:       apidefaults.DefaultIdleTimeout,
		TLSConfig:         tlsConfig,
	}

	logger.InfoContext(process.ExitContext(), "Starting metrics service.", "listen_address", process.Config.Metrics.ListenAddr.Addr)

	process.RegisterFunc("metrics.service", func() error {
		err := server.Serve(listener)
		if err != nil && err != http.ErrServerClosed {
			logger.WarnContext(process.ExitContext(), "Metrics server exited with error.", "error", err)
		}
		return nil
	})

	process.OnExit("metrics.shutdown", func(payload interface{}) {
		if payload == nil {
			logger.InfoContext(process.ExitContext(), "Shutting down immediately.")
			warnOnErr(process.ExitContext(), server.Close(), logger)
		} else {
			logger.InfoContext(process.ExitContext(), "Shutting down gracefully.")
			ctx := payloadContext(payload)
			warnOnErr(process.ExitContext(), server.Shutdown(ctx), logger)
		}
		logger.InfoContext(process.ExitContext(), "Exited.")
	})

	process.BroadcastEvent(Event{Name: MetricsReady, Payload: nil})
	return nil
}

// initDiagnosticService starts diagnostic service currently serving healthz
// and prometheus endpoints
func (process *TeleportProcess) initDiagnosticService() error {
	mux := http.NewServeMux()

	// support legacy metrics collection in the diagnostic service.
	// metrics will otherwise be served by the metrics service if it's enabled
	// in the config.
	if !process.Config.Metrics.Enabled {
		mux.Handle("/metrics", promhttp.Handler())
	}

	if process.Config.Debug {
		process.logger.InfoContext(process.ExitContext(), "Adding diagnostic debugging handlers. To connect with profiler, use `go tool pprof <listen_address>`.", "listen_address", process.Config.DiagnosticAddr.Addr)

		noWriteTimeout := func(h http.HandlerFunc) http.HandlerFunc {
			return func(w http.ResponseWriter, r *http.Request) {
				rc := http.NewResponseController(w) //nolint:bodyclose // bodyclose gets really confused about NewResponseController
				if err := rc.SetWriteDeadline(time.Time{}); err == nil {
					// don't let the pprof handlers know about the WriteTimeout
					r = r.WithContext(context.WithValue(r.Context(), http.ServerContextKey, nil))
				}
				h(w, r)
			}
		}

		mux.HandleFunc("/debug/pprof/", noWriteTimeout(pprof.Index))
		mux.HandleFunc("/debug/pprof/cmdline", pprof.Cmdline)
		mux.HandleFunc("/debug/pprof/profile", noWriteTimeout(pprof.Profile))
		mux.HandleFunc("/debug/pprof/symbol", pprof.Symbol)
		mux.HandleFunc("/debug/pprof/trace", noWriteTimeout(pprof.Trace))
	}

	mux.HandleFunc("/healthz", func(w http.ResponseWriter, r *http.Request) {
		roundtrip.ReplyJSON(w, http.StatusOK, map[string]interface{}{"status": "ok"})
	})

	logger := process.logger.With(teleport.ComponentKey, teleport.Component(teleport.ComponentDiagnostic, process.id))

	// Create a state machine that will process and update the internal state of
	// Teleport based off Events. Use this state machine to return return the
	// status from the /readyz endpoint.
	ps, err := newProcessState(process)
	if err != nil {
		return trace.Wrap(err)
	}

	process.RegisterFunc("readyz.monitor", func() error {
		// Start loop to monitor for events that are used to update Teleport state.
		ctx, cancel := context.WithCancel(process.GracefulExitContext())
		defer cancel()

		eventCh := make(chan Event, 1024)
		process.ListenForEvents(ctx, TeleportDegradedEvent, eventCh)
		process.ListenForEvents(ctx, TeleportOKEvent, eventCh)

		for {
			select {
			case e := <-eventCh:
				ps.update(e)
			case <-ctx.Done():
				logger.DebugContext(process.ExitContext(), "Teleport is exiting, returning.")
				return nil
			}
		}
	})
	mux.HandleFunc("/readyz", func(w http.ResponseWriter, r *http.Request) {
		switch ps.getState() {
		// 503
		case stateDegraded:
			roundtrip.ReplyJSON(w, http.StatusServiceUnavailable, map[string]interface{}{
				"status": "teleport is in a degraded state, check logs for details",
			})
		// 400
		case stateRecovering:
			roundtrip.ReplyJSON(w, http.StatusBadRequest, map[string]interface{}{
				"status": "teleport is recovering from a degraded state, check logs for details",
			})
		case stateStarting:
			roundtrip.ReplyJSON(w, http.StatusBadRequest, map[string]interface{}{
				"status": "teleport is starting and hasn't joined the cluster yet",
			})
		// 200
		case stateOK:
			roundtrip.ReplyJSON(w, http.StatusOK, map[string]interface{}{
				"status": "ok",
			})
		}
	})

	listener, err := process.importOrCreateListener(ListenerDiagnostic, process.Config.DiagnosticAddr.Addr)
	if err != nil {
		return trace.Wrap(err)
	}
	warnOnErr(process.ExitContext(), process.closeImportedDescriptors(teleport.ComponentDiagnostic), logger)

	server := &http.Server{
		Handler:           mux,
		ReadTimeout:       apidefaults.DefaultIOTimeout,
		ReadHeaderTimeout: defaults.ReadHeadersTimeout,
		WriteTimeout:      apidefaults.DefaultIOTimeout,
		IdleTimeout:       apidefaults.DefaultIdleTimeout,
	}

	logger.InfoContext(process.ExitContext(), "Starting diagnostic service.", "listen_address", process.Config.DiagnosticAddr.Addr)

	muxListener, err := multiplexer.New(multiplexer.Config{
		Context:                        process.ExitContext(),
		Listener:                       listener,
		PROXYProtocolMode:              multiplexer.PROXYProtocolUnspecified,
		SuppressUnexpectedPROXYWarning: true,
		ID:                             teleport.Component(teleport.ComponentDiagnostic),
	})
	if err != nil {
		return trace.Wrap(err)
	}

	process.RegisterFunc("diagnostic.service", func() error {
		listenerHTTP := muxListener.HTTP()
		go func() {
			if err := muxListener.Serve(); err != nil && !utils.IsOKNetworkError(err) {
				muxListener.Entry.WithError(err).Error("Mux encountered err serving")
			}
		}()

		if err := server.Serve(listenerHTTP); !errors.Is(err, http.ErrServerClosed) {
			logger.WarnContext(process.ExitContext(), "Diagnostic server exited with error.", "error", err)
		}
		return nil
	})

	process.OnExit("diagnostic.shutdown", func(payload interface{}) {
		warnOnErr(process.ExitContext(), muxListener.Close(), logger)
		if payload == nil {
			logger.InfoContext(process.ExitContext(), "Shutting down immediately.")
			warnOnErr(process.ExitContext(), server.Close(), logger)
		} else {
			logger.InfoContext(process.ExitContext(), "Shutting down gracefully.")
			ctx := payloadContext(payload)
			warnOnErr(process.ExitContext(), server.Shutdown(ctx), logger)
		}
		logger.InfoContext(process.ExitContext(), "Exited.")
	})

	return nil
}

// initDebugService starts debug service serving endpoints used for
// troubleshooting the instance.
func (process *TeleportProcess) initDebugService() error {
	logger := process.logger.With(teleport.ComponentKey, teleport.Component(teleport.ComponentDebug, process.id))

	listener, err := process.importOrCreateListener(ListenerDebug, filepath.Join(process.Config.DataDir, teleport.DebugServiceSocketName))
	if err != nil {
		return trace.Wrap(err)
	}

	server := &http.Server{
		Handler:           debug.NewServeMux(logger, process.Config),
		ReadTimeout:       apidefaults.DefaultIOTimeout,
		ReadHeaderTimeout: defaults.ReadHeadersTimeout,
		// pprof endpoints support delta profiles and cpu and trace profiling
		// over time, both of which can be effectively unbounded in time; care
		// should be taken when adding more endpoints to this server, however,
		// and if necessary, a timeout can be either added to some more
		// sensitive endpoint, or the timeout can be removed from the more lax
		// ones
		WriteTimeout: 0,
		IdleTimeout:  apidefaults.DefaultIdleTimeout,
	}

	process.RegisterFunc("debug.service", func() error {
		if err := server.Serve(listener); err != nil && !errors.Is(err, http.ErrServerClosed) {
			logger.WarnContext(process.ExitContext(), "Debug server exited with error.", "error", err)
		}
		return nil
	})
	warnOnErr(process.ExitContext(), process.closeImportedDescriptors(teleport.ComponentDebug), logger)

	process.OnExit("debug.shutdown", func(payload interface{}) {
		if payload == nil {
			logger.InfoContext(process.ExitContext(), "Shutting down immediately.")
			warnOnErr(process.ExitContext(), server.Close(), logger)
		} else {
			logger.InfoContext(process.ExitContext(), "Shutting down gracefully.")
			ctx := payloadContext(payload)
			warnOnErr(process.ExitContext(), server.Shutdown(ctx), logger)
		}
		logger.InfoContext(process.ExitContext(), "Exited.")
	})

	return nil
}

func (process *TeleportProcess) initTracingService() error {
	logger := process.logger.With(teleport.ComponentKey, teleport.Component(teleport.ComponentTracing, process.id))
	logger.InfoContext(process.ExitContext(), "Initializing tracing provider and exporter.")

	attrs := []attribute.KeyValue{
		attribute.String(tracing.ProcessIDKey, process.id),
		attribute.String(tracing.HostnameKey, process.Config.Hostname),
		attribute.String(tracing.HostIDKey, process.Config.HostUUID),
	}

	traceConf, err := process.Config.Tracing.Config(attrs...)
	if err != nil {
		return trace.Wrap(err)
	}
	traceConf.Logger = process.log.WithField(teleport.ComponentKey, teleport.Component(teleport.ComponentTracing, process.id))

	provider, err := tracing.NewTraceProvider(process.ExitContext(), *traceConf)
	if err != nil {
		return trace.Wrap(err)
	}
	process.TracingProvider = provider

	process.OnExit("tracing.shutdown", func(payload interface{}) {
		if payload == nil {
			logger.InfoContext(process.ExitContext(), "Shutting down immediately.")
			ctx, cancel := context.WithTimeout(context.Background(), 5*time.Second)
			defer cancel()
			warnOnErr(process.ExitContext(), provider.Shutdown(ctx), logger)
		} else {
			logger.InfoContext(process.ExitContext(), "Shutting down gracefully.")
			ctx := payloadContext(payload)
			warnOnErr(process.ExitContext(), provider.Shutdown(ctx), logger)
		}
		process.logger.InfoContext(process.ExitContext(), "Exited.")
	})

	process.BroadcastEvent(Event{Name: TracingReady, Payload: nil})
	return nil
}

// getAdditionalPrincipals returns a list of additional principals to add
// to role's service certificates.
func (process *TeleportProcess) getAdditionalPrincipals(role types.SystemRole) ([]string, []string, error) {
	var principals []string
	var dnsNames []string
	if process.Config.Hostname != "" {
		principals = append(principals, process.Config.Hostname)
		if lh := utils.ToLowerCaseASCII(process.Config.Hostname); lh != process.Config.Hostname {
			// openssh expects all hostnames to be lowercase
			principals = append(principals, lh)
		}
	}
	var addrs []utils.NetAddr

	// Add default DNSNames to the dnsNames list.
	// For identities generated by teleport <= v6.1.6 the teleport.cluster.local DNS is not present
	dnsNames = append(dnsNames, auth.DefaultDNSNamesForRole(role)...)

	switch role {
	case types.RoleProxy:
		addrs = append(process.Config.Proxy.PublicAddrs,
			process.Config.Proxy.WebAddr,
			process.Config.Proxy.SSHAddr,
			process.Config.Proxy.ReverseTunnelListenAddr,
			process.Config.Proxy.MySQLAddr,
			process.Config.Proxy.PeerAddress,
			utils.NetAddr{Addr: string(teleport.PrincipalLocalhost)},
			utils.NetAddr{Addr: string(teleport.PrincipalLoopbackV4)},
			utils.NetAddr{Addr: string(teleport.PrincipalLoopbackV6)},
			utils.NetAddr{Addr: reversetunnelclient.LocalKubernetes},
		)
		addrs = append(addrs, process.Config.Proxy.SSHPublicAddrs...)
		addrs = append(addrs, process.Config.Proxy.TunnelPublicAddrs...)
		addrs = append(addrs, process.Config.Proxy.PostgresPublicAddrs...)
		addrs = append(addrs, process.Config.Proxy.MySQLPublicAddrs...)
		addrs = append(addrs, process.Config.Proxy.Kube.PublicAddrs...)
		addrs = append(addrs, process.Config.Proxy.PeerPublicAddr)
		// Automatically add wildcards for every proxy public address for k8s SNI routing
		if process.Config.Proxy.Kube.Enabled {
			for _, publicAddr := range utils.JoinAddrSlices(process.Config.Proxy.PublicAddrs, process.Config.Proxy.Kube.PublicAddrs) {
				host, err := utils.Host(publicAddr.Addr)
				if err != nil {
					return nil, nil, trace.Wrap(err)
				}
				if ip := net.ParseIP(host); ip == nil {
					dnsNames = append(dnsNames, "*."+host)
				}
			}
		}
	case types.RoleAuth, types.RoleAdmin:
		addrs = process.Config.Auth.PublicAddrs
	case types.RoleNode:
		// DELETE IN 5.0: We are manually adding HostUUID here in order
		// to allow UUID based routing to function with older Auth Servers
		// which don't automatically add UUID to the principal list.
		principals = append(principals, process.Config.HostUUID)
		addrs = process.Config.SSH.PublicAddrs
		// If advertise IP is set, add it to the list of principals. Otherwise
		// add in the default (0.0.0.0) which will be replaced by the Auth Server
		// when a host certificate is issued.
		if process.Config.AdvertiseIP != "" {
			advertiseIP, err := utils.ParseAddr(process.Config.AdvertiseIP)
			if err != nil {
				return nil, nil, trace.Wrap(err)
			}
			addrs = append(addrs, *advertiseIP)
		} else {
			addrs = append(addrs, process.Config.SSH.Addr)
		}
	case types.RoleKube:
		addrs = append(addrs,
			utils.NetAddr{Addr: string(teleport.PrincipalLocalhost)},
			utils.NetAddr{Addr: string(teleport.PrincipalLoopbackV4)},
			utils.NetAddr{Addr: string(teleport.PrincipalLoopbackV6)},
			utils.NetAddr{Addr: reversetunnelclient.LocalKubernetes},
		)
		addrs = append(addrs, process.Config.Kube.PublicAddrs...)
	case types.RoleApp, types.RoleOkta:
		principals = append(principals, process.Config.HostUUID)
	case types.RoleWindowsDesktop:
		addrs = append(addrs,
			utils.NetAddr{Addr: string(teleport.PrincipalLocalhost)},
			utils.NetAddr{Addr: string(teleport.PrincipalLoopbackV4)},
			utils.NetAddr{Addr: string(teleport.PrincipalLoopbackV6)},
			utils.NetAddr{Addr: reversetunnelclient.LocalWindowsDesktop},
			utils.NetAddr{Addr: desktop.WildcardServiceDNS},
		)
		addrs = append(addrs, process.Config.WindowsDesktop.PublicAddrs...)
	}

	if process.Config.OpenSSH.Enabled {
		for _, a := range process.Config.OpenSSH.AdditionalPrincipals {
			addr, err := utils.ParseAddr(a)
			if err != nil {
				return nil, nil, trace.Wrap(err)
			}
			addrs = append(addrs, *addr)
		}
	}

	for _, addr := range addrs {
		if addr.IsEmpty() {
			continue
		}
		host := addr.Host()
		if host == "" {
			host = defaults.BindIP
		}
		principals = append(principals, host)
	}
	return principals, dnsNames, nil
}

// initProxy gets called if teleport runs with 'proxy' role enabled.
// this means it will do four things:
//  1. serve a web UI
//  2. proxy SSH connections to nodes running with 'node' role
//  3. take care of reverse tunnels
//  4. optionally proxy kubernetes connections
func (process *TeleportProcess) initProxy() error {
	// If no TLS key was provided for the web listener, generate a self-signed cert
	if len(process.Config.Proxy.KeyPairs) == 0 &&
		!process.Config.Proxy.DisableTLS &&
		!process.Config.Proxy.ACME.Enabled {
		err := initSelfSignedHTTPSCert(process.Config)
		if err != nil {
			return trace.Wrap(err)
		}
	}
	process.RegisterWithAuthServer(types.RoleProxy, ProxyIdentityEvent)
	process.RegisterCriticalFunc("proxy.init", func() error {
		conn, err := process.WaitForConnector(ProxyIdentityEvent, process.logger)
		if conn == nil {
			return trace.Wrap(err)
		}

		if err := process.initProxyEndpoint(conn); err != nil {
			warnOnErr(process.ExitContext(), conn.Close(), process.logger)
			return trace.Wrap(err)
		}

		return nil
	})
	return nil
}

type proxyListeners struct {
	mux    *multiplexer.Mux
	sshMux *multiplexer.Mux
	tls    *multiplexer.WebListener
	// ssh receives SSH traffic that is multiplexed on the Proxy SSH Port. When TLS routing
	// is enabled only traffic with the TLS ALPN protocol common.ProtocolProxySSH is received.
	ssh net.Listener
	// sshGRPC receives gRPC traffic that is multiplexed on the Proxy SSH Port. When TLS routing
	// is enabled only traffic with the TLS ALPN protocol common.ProtocolProxySSHGRPC is received.
	sshGRPC       net.Listener
	web           net.Listener
	reverseTunnel net.Listener
	kube          net.Listener
	db            dbListeners
	alpn          net.Listener
	// reverseTunnelALPN handles ALPN traffic on the reverse tunnel port when TLS routing
	// is not enabled. It's used to redirect traffic on that port to the gRPC
	// listener.
	reverseTunnelALPN net.Listener
	proxyPeer         net.Listener
	// grpcPublic receives gRPC traffic that has the TLS ALPN protocol common.ProtocolProxyGRPCInsecure. This
	// listener does not enforce mTLS authentication since it's used to handle cluster join requests.
	grpcPublic net.Listener
	// grpcMTLS receives gRPC traffic that has the TLS ALPN protocol common.ProtocolProxyGRPCSecure. This
	// listener is only enabled when TLS routing is enabled and the gRPC server will enforce mTLS authentication.
	grpcMTLS         net.Listener
	reverseTunnelMux *multiplexer.Mux
	// minimalWeb handles traffic on the reverse tunnel port when TLS routing
	// is not enabled. It serves only the subset of web traffic required for
	// agents to join the cluster.
	minimalWeb net.Listener
	minimalTLS *multiplexer.WebListener
}

// Close closes all proxy listeners.
func (l *proxyListeners) Close() {
	if l.mux != nil {
		l.mux.Close()
	}
	if l.sshMux != nil {
		l.sshMux.Close()
	}
	if l.tls != nil {
		l.tls.Close()
	}
	if l.ssh != nil {
		l.ssh.Close()
	}
	if l.sshGRPC != nil {
		l.sshGRPC.Close()
	}
	if l.web != nil {
		l.web.Close()
	}
	if l.reverseTunnel != nil {
		l.reverseTunnel.Close()
	}
	if l.kube != nil {
		l.kube.Close()
	}
	l.db.Close()
	if l.alpn != nil {
		l.alpn.Close()
	}
	if l.reverseTunnelALPN != nil {
		l.reverseTunnelALPN.Close()
	}
	if l.proxyPeer != nil {
		l.proxyPeer.Close()
	}
	if l.grpcPublic != nil {
		l.grpcPublic.Close()
	}
	if l.grpcMTLS != nil {
		l.grpcMTLS.Close()
	}
	if l.reverseTunnelMux != nil {
		l.reverseTunnelMux.Close()
	}
	if l.minimalWeb != nil {
		l.minimalWeb.Close()
	}
	if l.minimalTLS != nil {
		l.minimalTLS.Close()
	}
}

// dbListeners groups database access listeners.
type dbListeners struct {
	// postgres serves Postgres clients.
	postgres net.Listener
	// mysql serves MySQL clients.
	mysql net.Listener
	// mongo serves Mongo clients.
	mongo net.Listener
	// tls serves database clients that use plain TLS handshake.
	tls net.Listener
}

// Empty returns true if no database access listeners are initialized.
func (l *dbListeners) Empty() bool {
	return l.postgres == nil && l.mysql == nil && l.tls == nil && l.mongo == nil
}

// Close closes all database access listeners.
func (l *dbListeners) Close() {
	if l.postgres != nil {
		l.postgres.Close()
	}
	if l.mysql != nil {
		l.mysql.Close()
	}
	if l.tls != nil {
		l.tls.Close()
	}
	if l.mongo != nil {
		l.mongo.Close()
	}
}

// setupProxyListeners sets up web proxy listeners based on the configuration
func (process *TeleportProcess) setupProxyListeners(networkingConfig types.ClusterNetworkingConfig, accessPoint authclient.ProxyAccessPoint, clusterName string) (*proxyListeners, error) {
	cfg := process.Config
	process.logger.DebugContext(process.ExitContext(), "Setting up Proxy listeners", "web_address", cfg.Proxy.WebAddr.Addr, "tunnel_address", cfg.Proxy.ReverseTunnelListenAddr.Addr)
	var err error
	var listeners proxyListeners

	muxCAGetter := func(ctx context.Context, id types.CertAuthID, loadKeys bool) (types.CertAuthority, error) {
		return accessPoint.GetCertAuthority(ctx, id, loadKeys)
	}

	if !cfg.Proxy.SSHAddr.IsEmpty() {
		l, err := process.importOrCreateListener(ListenerProxySSH, cfg.Proxy.SSHAddr.Addr)
		if err != nil {
			return nil, trace.Wrap(err)
		}

		mux, err := multiplexer.New(multiplexer.Config{
			Listener:            l,
			PROXYProtocolMode:   cfg.Proxy.PROXYProtocolMode,
			ID:                  teleport.Component(teleport.ComponentProxy, "ssh"),
			CertAuthorityGetter: muxCAGetter,
			LocalClusterName:    clusterName,
		})
		if err != nil {
			return nil, trace.Wrap(err)
		}

		listeners.sshMux = mux
		listeners.ssh = mux.SSH()
		listeners.sshGRPC = mux.TLS()
		go func() {
			if err := mux.Serve(); err != nil && !utils.IsOKNetworkError(err) {
				mux.Entry.WithError(err).Error("Mux encountered err serving")
			}
		}()
	}

	if cfg.Proxy.Kube.Enabled && !cfg.Proxy.Kube.ListenAddr.IsEmpty() {
		process.logger.DebugContext(process.ExitContext(), "Setup Proxy: turning on Kubernetes proxy.", "kube_address", cfg.Proxy.Kube.ListenAddr.Addr)
		listener, err := process.importOrCreateListener(ListenerProxyKube, cfg.Proxy.Kube.ListenAddr.Addr)
		if err != nil {
			return nil, trace.Wrap(err)
		}
		listeners.kube = listener
	}

	if !cfg.Proxy.DisableDatabaseProxy {
		if !cfg.Proxy.MySQLAddr.IsEmpty() {
			process.logger.DebugContext(process.ExitContext(), "Setup Proxy: turning on MySQL proxy.", "mysql_address", cfg.Proxy.MySQLAddr.Addr)
			listener, err := process.importOrCreateListener(ListenerProxyMySQL, cfg.Proxy.MySQLAddr.Addr)
			if err != nil {
				return nil, trace.Wrap(err)
			}
			listeners.db.mysql = listener
		}

		if !cfg.Proxy.MongoAddr.IsEmpty() {
			process.logger.DebugContext(process.ExitContext(), "Setup Proxy: turning on Mongo proxy.", "mongo_address", cfg.Proxy.MongoAddr.Addr)
			listener, err := process.importOrCreateListener(ListenerProxyMongo, cfg.Proxy.MongoAddr.Addr)
			if err != nil {
				return nil, trace.Wrap(err)
			}
			listeners.db.mongo = listener
		}

		if !cfg.Proxy.PostgresAddr.IsEmpty() {
			process.logger.DebugContext(process.ExitContext(), "Setup Proxy: turning on Postgres proxy.", "postgres_address", cfg.Proxy.PostgresAddr.Addr)
			listener, err := process.importOrCreateListener(ListenerProxyPostgres, cfg.Proxy.PostgresAddr.Addr)
			if err != nil {
				return nil, trace.Wrap(err)
			}
			listeners.db.postgres = listener
		}

	}

	tunnelStrategy, err := networkingConfig.GetTunnelStrategyType()
	if err != nil {
		process.logger.WarnContext(process.ExitContext(), "Failed to get tunnel strategy. Falling back to agent mesh strategy.", "error", err)
		tunnelStrategy = types.AgentMesh
	}

	if tunnelStrategy == types.ProxyPeering &&
		modules.GetModules().BuildType() != modules.BuildEnterprise {
		return nil, trace.AccessDenied("proxy peering is an enterprise-only feature")
	}

	if !cfg.Proxy.DisableReverseTunnel && tunnelStrategy == types.ProxyPeering {
		addr, err := process.Config.Proxy.PeerAddr()
		if err != nil {
			return nil, trace.Wrap(err)
		}

		listener, err := process.importOrCreateListener(ListenerProxyPeer, addr.String())
		if err != nil {
			return nil, trace.Wrap(err)
		}

		listeners.proxyPeer = listener
	}

	switch {
	case cfg.Proxy.DisableWebService && cfg.Proxy.DisableReverseTunnel:
		process.logger.DebugContext(process.ExitContext(), "Setup Proxy: Reverse tunnel proxy and web proxy are disabled.")
		return &listeners, nil
	case cfg.Proxy.ReverseTunnelListenAddr == cfg.Proxy.WebAddr && !cfg.Proxy.DisableTLS:
		process.logger.DebugContext(process.ExitContext(), "Setup Proxy: Reverse tunnel proxy and web proxy listen on the same port, multiplexing is on.")
		listener, err := process.importOrCreateListener(ListenerProxyTunnelAndWeb, cfg.Proxy.WebAddr.Addr)
		if err != nil {
			return nil, trace.Wrap(err)
		}
		listeners.mux, err = multiplexer.New(multiplexer.Config{
			PROXYProtocolMode:   cfg.Proxy.PROXYProtocolMode,
			Listener:            listener,
			ID:                  teleport.Component(teleport.ComponentProxy, "tunnel", "web", process.id),
			CertAuthorityGetter: muxCAGetter,
			LocalClusterName:    clusterName,
		})
		if err != nil {
			listener.Close()
			return nil, trace.Wrap(err)
		}
		if !cfg.Proxy.DisableWebService {
			listeners.web = listeners.mux.TLS()
		}
		process.muxPostgresOnWebPort(cfg, &listeners)
		if !cfg.Proxy.DisableReverseTunnel {
			listeners.reverseTunnel = listeners.mux.SSH()
		}
		go func() {
			if err := listeners.mux.Serve(); err != nil && !utils.IsOKNetworkError(err) {
				listeners.mux.Entry.WithError(err).Error("Mux encountered err serving")
			}
		}()
		return &listeners, nil
	case cfg.Proxy.PROXYProtocolMode != multiplexer.PROXYProtocolOff && !cfg.Proxy.DisableWebService && !cfg.Proxy.DisableTLS:
		process.logger.DebugContext(process.ExitContext(), "Setup Proxy: PROXY protocol is enabled for web service, multiplexing is on.")
		listener, err := process.importOrCreateListener(ListenerProxyWeb, cfg.Proxy.WebAddr.Addr)
		if err != nil {
			return nil, trace.Wrap(err)
		}
		listeners.mux, err = multiplexer.New(multiplexer.Config{
			PROXYProtocolMode:   cfg.Proxy.PROXYProtocolMode,
			Listener:            listener,
			ID:                  teleport.Component(teleport.ComponentProxy, "web", process.id),
			CertAuthorityGetter: muxCAGetter,
			LocalClusterName:    clusterName,
		})
		if err != nil {
			listener.Close()
			return nil, trace.Wrap(err)
		}
		listeners.web = listeners.mux.TLS()
		process.muxPostgresOnWebPort(cfg, &listeners)
		if !cfg.Proxy.ReverseTunnelListenAddr.IsEmpty() {
			if err := process.initMinimalReverseTunnelListener(cfg, &listeners); err != nil {
				listener.Close()
				listeners.Close()
				return nil, trace.Wrap(err)
			}
		}
		go func() {
			if err := listeners.mux.Serve(); err != nil && !utils.IsOKNetworkError(err) {
				listeners.mux.Entry.WithError(err).Error("Mux encountered err serving")
			}
		}()
		return &listeners, nil
	default:
		process.logger.DebugContext(process.ExitContext(), "Setup Proxy: Proxy and reverse tunnel are listening on separate ports.")
		if !cfg.Proxy.DisableReverseTunnel && !cfg.Proxy.ReverseTunnelListenAddr.IsEmpty() {
			if cfg.Proxy.DisableWebService {
				listeners.reverseTunnel, err = process.importOrCreateListener(ListenerProxyTunnel, cfg.Proxy.ReverseTunnelListenAddr.Addr)
				if err != nil {
					listeners.Close()
					return nil, trace.Wrap(err)
				}
			} else {
				if err := process.initMinimalReverseTunnelListener(cfg, &listeners); err != nil {
					listeners.Close()
					return nil, trace.Wrap(err)
				}
			}
		}
		if !cfg.Proxy.DisableWebService && !cfg.Proxy.WebAddr.IsEmpty() {
			listener, err := process.importOrCreateListener(ListenerProxyWeb, cfg.Proxy.WebAddr.Addr)
			if err != nil {
				listeners.Close()
				return nil, trace.Wrap(err)
			}
			// Unless database proxy is explicitly disabled (which is currently
			// only done by tests and not exposed via file config), the web
			// listener is multiplexing both web and db client connections.
			if !cfg.Proxy.DisableDatabaseProxy && !cfg.Proxy.DisableTLS {
				process.logger.DebugContext(process.ExitContext(), "Setup Proxy: Multiplexing web and database proxy on the same port.")
				listeners.mux, err = multiplexer.New(multiplexer.Config{
					PROXYProtocolMode:   cfg.Proxy.PROXYProtocolMode,
					Listener:            listener,
					ID:                  teleport.Component(teleport.ComponentProxy, "web", process.id),
					CertAuthorityGetter: muxCAGetter,
					LocalClusterName:    clusterName,
				})
				if err != nil {
					listener.Close()
					listeners.Close()
					return nil, trace.Wrap(err)
				}
				listeners.web = listeners.mux.TLS()
				process.muxPostgresOnWebPort(cfg, &listeners)
				go func() {
					if err := listeners.mux.Serve(); err != nil && !utils.IsOKNetworkError(err) {
						listeners.mux.Entry.WithError(err).Error("Mux encountered err serving")
					}
				}()
			} else {
				process.logger.DebugContext(process.ExitContext(), "Setup Proxy: TLS is disabled, multiplexing is off.")
				listeners.web = listener
			}
		}

		// Even if web service API was disabled create a web listener used for ALPN/SNI service as the master port
		if cfg.Proxy.DisableWebService && !cfg.Proxy.DisableTLS && listeners.web == nil {
			listeners.web, err = process.importOrCreateListener(ListenerProxyWeb, cfg.Proxy.WebAddr.Addr)
			if err != nil {
				return nil, trace.Wrap(err)
			}
		}
		return &listeners, nil
	}
}

// initMinimalReverseTunnelListener starts a listener over a reverse tunnel that multiplexes a minimal subset of the
// web API.
func (process *TeleportProcess) initMinimalReverseTunnelListener(cfg *servicecfg.Config, listeners *proxyListeners) error {
	listener, err := process.importOrCreateListener(ListenerProxyTunnel, cfg.Proxy.ReverseTunnelListenAddr.Addr)
	if err != nil {
		return trace.Wrap(err)
	}
	listeners.reverseTunnelMux, err = multiplexer.New(multiplexer.Config{
		PROXYProtocolMode: cfg.Proxy.PROXYProtocolMode,
		Listener:          listener,
		ID:                teleport.Component(teleport.ComponentProxy, "tunnel", "web", process.id),
	})
	if err != nil {
		listener.Close()
		return trace.Wrap(err)
	}
	listeners.reverseTunnel = listeners.reverseTunnelMux.SSH()
	go func() {
		if err := listeners.reverseTunnelMux.Serve(); err != nil {
			process.logger.DebugContext(process.ExitContext(), "Minimal reverse tunnel mux exited with error", "error", err)
		}
	}()
	listeners.minimalWeb = listeners.reverseTunnelMux.TLS()
	return nil
}

// muxPostgresOnWebPort starts Postgres proxy listener multiplexed on Teleport Proxy web port,
// unless postgres_listen_addr was specified.
func (process *TeleportProcess) muxPostgresOnWebPort(cfg *servicecfg.Config, listeners *proxyListeners) {
	if !cfg.Proxy.DisableDatabaseProxy && cfg.Proxy.PostgresAddr.IsEmpty() {
		listeners.db.postgres = listeners.mux.DB()
	}
}

func (process *TeleportProcess) initProxyEndpoint(conn *Connector) error {
	// clean up unused descriptors passed for proxy, but not used by it
	defer func() {
		if err := process.closeImportedDescriptors(teleport.ComponentProxy); err != nil {
			process.logger.WarnContext(process.ExitContext(), "Failed closing imported file descriptors", "error", err)
		}
	}()
	var err error
	cfg := process.Config
	var tlsConfigWeb *tls.Config

	clusterName := conn.ClusterName()

	proxyLimiter, err := limiter.NewLimiter(cfg.Proxy.Limiter)
	if err != nil {
		return trace.Wrap(err)
	}

	reverseTunnelLimiter, err := limiter.NewLimiter(cfg.Proxy.Limiter)
	if err != nil {
		return trace.Wrap(err)
	}

	// make a caching auth client for the auth server:
	accessPoint, err := process.newLocalCacheForProxy(conn.Client, []string{teleport.ComponentProxy})
	if err != nil {
		return trace.Wrap(err)
	}

	clusterNetworkConfig, err := accessPoint.GetClusterNetworkingConfig(process.ExitContext())
	if err != nil {
		return trace.Wrap(err)
	}

	listeners, err := process.setupProxyListeners(clusterNetworkConfig, accessPoint, clusterName)
	if err != nil {
		return trace.Wrap(err)
	}

	proxySSHAddr := cfg.Proxy.SSHAddr
	// override value of cfg.Proxy.SSHAddr with listener addr in order
	// to support binding to a random port (e.g. `127.0.0.1:0`).
	if listeners.ssh != nil {
		proxySSHAddr.Addr = listeners.ssh.Addr().String()
	}

	logger := process.logger.With(teleport.ComponentKey, teleport.Component(teleport.ComponentReverseTunnelServer, process.id))

	// asyncEmitter makes sure that sessions do not block
	// in case if connections are slow
	asyncEmitter, err := process.NewAsyncEmitter(conn.Client)
	if err != nil {
		return trace.Wrap(err)
	}
	streamEmitter := &events.StreamerAndEmitter{
		Emitter:  asyncEmitter,
		Streamer: conn.Client,
	}

	lockWatcher, err := services.NewLockWatcher(process.ExitContext(), services.LockWatcherConfig{
		ResourceWatcherConfig: services.ResourceWatcherConfig{
			Component: teleport.ComponentProxy,
			Log:       process.log.WithField(teleport.ComponentKey, teleport.ComponentProxy),
			Client:    conn.Client,
		},
	})
	if err != nil {
		return trace.Wrap(err)
	}

	nodeWatcher, err := services.NewNodeWatcher(process.ExitContext(), services.NodeWatcherConfig{
		ResourceWatcherConfig: services.ResourceWatcherConfig{
			Component:    teleport.ComponentProxy,
			Log:          process.log.WithField(teleport.ComponentKey, teleport.ComponentProxy),
			Client:       accessPoint,
			MaxStaleness: time.Minute,
		},
		NodesGetter: accessPoint,
	})
	if err != nil {
		return trace.Wrap(err)
	}

	caWatcher, err := services.NewCertAuthorityWatcher(process.ExitContext(), services.CertAuthorityWatcherConfig{
		ResourceWatcherConfig: services.ResourceWatcherConfig{
			Component: teleport.ComponentProxy,
			Log:       process.log.WithField(teleport.ComponentKey, teleport.ComponentProxy),
			Client:    accessPoint,
		},
		AuthorityGetter: accessPoint,
		Types: []types.CertAuthType{
			types.HostCA,
			types.UserCA,
			types.DatabaseCA,
			types.OpenSSHCA,
		},
	})
	if err != nil {
		return trace.Wrap(err)
	}

	serverTLSConfig, err := conn.ServerTLSConfig(cfg.CipherSuites)
	if err != nil {
		return trace.Wrap(err)
	}
	alpnRouter, reverseTunnelALPNRouter := setupALPNRouter(listeners, serverTLSConfig, cfg)
	alpnAddr := ""
	if listeners.alpn != nil {
		alpnAddr = listeners.alpn.Addr().String()
	}
	ingressReporter, err := ingress.NewReporter(alpnAddr)
	if err != nil {
		return trace.Wrap(err)
	}
	proxySigner, err := conn.getPROXYSigner(process.Clock)
	if err != nil {
		return trace.Wrap(err)
	}

	// register SSH reverse tunnel server that accepts connections
	// from remote teleport nodes
	var tsrv reversetunnelclient.Server
	var peerClient *peer.Client

	if !process.Config.Proxy.DisableReverseTunnel {
		if listeners.proxyPeer != nil {
			peerClient, err = peer.NewClient(peer.ClientConfig{
				Context:           process.ExitContext(),
				ID:                process.Config.HostUUID,
				AuthClient:        conn.Client,
				AccessPoint:       accessPoint,
				TLSCipherSuites:   cfg.CipherSuites,
				GetTLSCertificate: conn.ClientGetCertificate,
				GetTLSRoots:       conn.ClientGetPool,
				Log:               process.log,
				Clock:             process.Clock,
				ClusterName:       clusterName,
			})
			if err != nil {
				return trace.Wrap(err)
			}
		}

		rtListener, err := reverseTunnelLimiter.WrapListener(listeners.reverseTunnel)
		if err != nil {
			return trace.Wrap(err)
		}

		tsrv, err = reversetunnel.NewServer(
			reversetunnel.Config{
				ClientTLSCipherSuites:   process.Config.CipherSuites,
				GetClientTLSCertificate: conn.ClientGetCertificate,

				Context:               process.ExitContext(),
				Component:             teleport.Component(teleport.ComponentProxy, process.id),
				ID:                    process.Config.HostUUID,
				ClusterName:           clusterName,
				Listener:              rtListener,
				GetHostSigners:        conn.ServerGetHostSigners,
				LocalAuthClient:       conn.Client,
				LocalAccessPoint:      accessPoint,
				NewCachingAccessPoint: process.newLocalCacheForRemoteProxy,
				Limiter:               reverseTunnelLimiter,
				KeyGen:                cfg.Keygen,
				Ciphers:               cfg.Ciphers,
				KEXAlgorithms:         cfg.KEXAlgorithms,
				MACAlgorithms:         cfg.MACAlgorithms,
				DataDir:               process.Config.DataDir,
				PollingPeriod:         process.Config.PollingPeriod,
				FIPS:                  cfg.FIPS,
				Emitter:               streamEmitter,
				Log:                   process.log,
				LockWatcher:           lockWatcher,
				PeerClient:            peerClient,
				NodeWatcher:           nodeWatcher,
				CertAuthorityWatcher:  caWatcher,
				CircuitBreakerConfig:  process.Config.CircuitBreakerConfig,
				LocalAuthAddresses:    utils.NetAddrsToStrings(process.Config.AuthServerAddresses()),
				IngressReporter:       ingressReporter,
				PROXYSigner:           proxySigner,
			})
		if err != nil {
			return trace.Wrap(err)
		}
		process.RegisterCriticalFunc("proxy.reversetunnel.server", func() error {
			logger.InfoContext(process.ExitContext(), "Starting reverse tunnel server", "version", teleport.Version, "git_ref", teleport.Gitref, "listen_address", cfg.Proxy.ReverseTunnelListenAddr.Addr, "cache_policy", process.Config.CachePolicy)
			if err := tsrv.Start(); err != nil {
				logger.ErrorContext(process.ExitContext(), "Failed starting reverse tunnel server", "error", err)
				return trace.Wrap(err)
			}

			// notify parties that we've started reverse tunnel server
			process.BroadcastEvent(Event{Name: ProxyReverseTunnelReady, Payload: tsrv})
			tsrv.Wait(process.ExitContext())
			return nil
		})
	}

	if !process.Config.Proxy.DisableTLS {
		tlsConfigWeb, err = process.setupProxyTLSConfig(conn, tsrv, accessPoint, clusterName)
		if err != nil {
			return trace.Wrap(err)
		}
	}

	var proxyRouter *proxy.Router
	if !process.Config.Proxy.DisableReverseTunnel {
		router, err := proxy.NewRouter(proxy.RouterConfig{
			ClusterName:         clusterName,
			Log:                 process.log.WithField(teleport.ComponentKey, "router"),
			RemoteClusterGetter: accessPoint,
			SiteGetter:          tsrv,
			TracerProvider:      process.TracingProvider,
		})
		if err != nil {
			return trace.Wrap(err)
		}

		proxyRouter = router
	}

	// read the host UUID:
	serverID, err := utils.ReadOrMakeHostUUID(cfg.DataDir)
	if err != nil {
		return trace.Wrap(err)
	}

	sessionController, err := srv.NewSessionController(srv.SessionControllerConfig{
		Semaphores:     accessPoint,
		AccessPoint:    accessPoint,
		LockEnforcer:   lockWatcher,
		Emitter:        asyncEmitter,
		Component:      teleport.ComponentProxy,
		Logger:         process.log.WithField(teleport.ComponentKey, "sessionctrl"),
		TracerProvider: process.TracingProvider,
		ServerID:       serverID,
	})
	if err != nil {
		return trace.Wrap(err)
	}

	// Register web proxy server
	alpnHandlerForWeb := &alpnproxy.ConnectionHandlerWrapper{}
	var webServer *web.Server
	var minimalWebServer *web.Server

	if !process.Config.Proxy.DisableWebService {
		var fs http.FileSystem
		if !process.Config.Proxy.DisableWebInterface {
			fs, err = newHTTPFileSystem()
			if err != nil {
				return trace.Wrap(err)
			}
		}

		proxySettings := &proxySettings{
			cfg:          cfg,
			proxySSHAddr: proxySSHAddr,
			accessPoint:  accessPoint,
		}

		proxyKubeAddr := cfg.Proxy.Kube.ListenAddr
		if len(cfg.Proxy.Kube.PublicAddrs) > 0 {
			proxyKubeAddr = cfg.Proxy.Kube.PublicAddrs[0]
		}

		traceClt := tracing.NewNoopClient()
		if cfg.Tracing.Enabled {
			traceConf, err := process.Config.Tracing.Config()
			if err != nil {
				return trace.Wrap(err)
			}
			traceConf.Logger = process.log.WithField(teleport.ComponentKey, teleport.ComponentTracing)

			clt, err := tracing.NewStartedClient(process.ExitContext(), *traceConf)
			if err != nil {
				return trace.Wrap(err)
			}

			traceClt = clt
		}

		var accessGraphAddr utils.NetAddr
		if cfg.AccessGraph.Enabled {
			addr, err := utils.ParseAddr(cfg.AccessGraph.Addr)
			if err != nil {
				return trace.Wrap(err)
			}
			accessGraphAddr = *addr
		}

		cn, err := conn.Client.GetClusterName()
		if err != nil {
			return trace.Wrap(err)
		}

		lockWatcher, err := services.NewLockWatcher(process.GracefulExitContext(), services.LockWatcherConfig{
			ResourceWatcherConfig: services.ResourceWatcherConfig{
				Component: teleport.ComponentWebProxy,
				Log:       process.log,
				Client:    conn.Client,
				Clock:     process.Clock,
			},
		})
		if err != nil {
			return trace.Wrap(err)
		}

		authorizer, err := authz.NewAuthorizer(authz.AuthorizerOpts{
			ClusterName:   cn.GetClusterName(),
			AccessPoint:   accessPoint,
			LockWatcher:   lockWatcher,
			Logger:        process.log,
			PermitCaching: process.Config.CachePolicy.Enabled,
		})
		if err != nil {
			return trace.Wrap(err)
		}

		connMonitor, err := srv.NewConnectionMonitor(srv.ConnectionMonitorConfig{
			AccessPoint:    accessPoint,
			LockWatcher:    lockWatcher,
			Clock:          process.Clock,
			ServerID:       cfg.HostUUID,
			Emitter:        asyncEmitter,
			EmitterContext: process.GracefulExitContext(),
			Logger:         process.log,
		})
		if err != nil {
			return trace.Wrap(err)
		}

		awsSessionGetter := func(ctx context.Context, region, integration string) (*awssession.Session, error) {
			if integration == "" {
				return awsutils.SessionProviderUsingAmbientCredentials()(ctx, region, integration)
			}

			return awsoidc.NewSessionV1(ctx, conn.Client, region, integration)
		}

		connectionsHandler, err := app.NewConnectionsHandler(process.GracefulExitContext(), &app.ConnectionsHandlerConfig{
			Clock:              process.Clock,
			DataDir:            cfg.DataDir,
			Emitter:            asyncEmitter,
			Authorizer:         authorizer,
			HostID:             cfg.HostUUID,
			AuthClient:         conn.Client,
			AccessPoint:        accessPoint,
			TLSConfig:          serverTLSConfig,
			ConnectionMonitor:  connMonitor,
			CipherSuites:       cfg.CipherSuites,
			ServiceComponent:   teleport.ComponentWebProxy,
			AWSSessionProvider: awsSessionGetter,
		})
		if err != nil {
			return trace.Wrap(err)
		}
		connectionsHandler.SetApplicationsProvider(func(ctx context.Context, publicAddr string) (types.Application, error) {
			allAppServers, err := accessPoint.GetApplicationServers(ctx, apidefaults.Namespace)
			if err != nil {
				return nil, trace.Wrap(err)
			}
			publicAddressMatches := webapp.MatchPublicAddr(publicAddr)
			for _, a := range allAppServers {
				if publicAddressMatches(ctx, a) {
					return a.GetApp(), nil
				}
			}
			return nil, trace.NotFound("no app found for endpoint %q", publicAddr)
		})

		webConfig := web.Config{
			Proxy:                     tsrv,
			AuthServers:               cfg.AuthServerAddresses()[0],
			DomainName:                cfg.Hostname,
			ProxyClient:               conn.Client,
			ProxySSHAddr:              proxySSHAddr,
			ProxyWebAddr:              cfg.Proxy.WebAddr,
			ProxyPublicAddrs:          cfg.Proxy.PublicAddrs,
			CipherSuites:              cfg.CipherSuites,
			FIPS:                      cfg.FIPS,
			AccessPoint:               accessPoint,
			Emitter:                   asyncEmitter,
			PluginRegistry:            process.PluginRegistry,
			HostUUID:                  process.Config.HostUUID,
			Context:                   process.GracefulExitContext(),
			StaticFS:                  fs,
			ClusterFeatures:           process.GetClusterFeatures(),
			GetProxyClientCertificate: conn.ClientGetCertificate,
			UI:                        cfg.Proxy.UI,
			ProxySettings:             proxySettings,
			PublicProxyAddr:           process.proxyPublicAddr().Addr,
			ALPNHandler:               alpnHandlerForWeb.HandleConnection,
			ProxyKubeAddr:             proxyKubeAddr,
			TraceClient:               traceClt,
			Router:                    proxyRouter,
			SessionControl: web.SessionControllerFunc(func(ctx context.Context, sctx *web.SessionContext, login, localAddr, remoteAddr string) (context.Context, error) {
				controller := srv.WebSessionController(sessionController)
				ctx, err := controller(ctx, sctx, login, localAddr, remoteAddr)
				return ctx, trace.Wrap(err)
			}),
			PROXYSigner:               proxySigner,
			NodeWatcher:               nodeWatcher,
			AccessGraphAddr:           accessGraphAddr,
			TracerProvider:            process.TracingProvider,
			AutomaticUpgradesChannels: cfg.Proxy.AutomaticUpgradesChannels,
			IntegrationAppHandler:     connectionsHandler,
		}
		webHandler, err := web.NewHandler(webConfig)
		if err != nil {
			return trace.Wrap(err)
		}
		if !cfg.Proxy.DisableTLS && cfg.Proxy.DisableALPNSNIListener {
			listeners.tls, err = multiplexer.NewWebListener(multiplexer.WebListenerConfig{
				Listener: tls.NewListener(listeners.web, tlsConfigWeb),
			})
			if err != nil {
				return trace.Wrap(err)
			}
			listeners.web = listeners.tls.Web()
			listeners.db.tls = listeners.tls.DB()

			process.RegisterCriticalFunc("proxy.tls", func() error {
				logger.InfoContext(process.ExitContext(), "TLS multiplexer is starting.", "listen_address", cfg.Proxy.WebAddr.Addr)
				if err := listeners.tls.Serve(); !trace.IsConnectionProblem(err) {
					logger.WarnContext(process.ExitContext(), "TLS multiplexer error.", "error", err)
				}
				logger.InfoContext(process.ExitContext(), "TLS multiplexer exited.")
				return nil
			})
		}

		webServer, err = web.NewServer(web.ServerConfig{
			Server: &http.Server{
				Handler: utils.ChainHTTPMiddlewares(
					webHandler,
					makeXForwardedForMiddleware(cfg),
					limiter.MakeMiddleware(proxyLimiter),
					httplib.MakeTracingMiddleware(teleport.ComponentProxy),
				),
				// Note: read/write timeouts *should not* be set here because it
				// will break some application access use-cases.
				ReadHeaderTimeout: defaults.ReadHeadersTimeout,
				IdleTimeout:       apidefaults.DefaultIdleTimeout,
				ConnState:         ingress.HTTPConnStateReporter(ingress.Web, ingressReporter),
				ConnContext: func(ctx context.Context, c net.Conn) context.Context {
					ctx = authz.ContextWithConn(ctx, c)
					return authz.ContextWithClientAddrs(ctx, c.RemoteAddr(), c.LocalAddr())
				},
			},
			Handler: webHandler,
			Log:     process.log.WithField(teleport.ComponentKey, teleport.Component(teleport.ComponentReverseTunnelServer, process.id)),
		})
		if err != nil {
			return trace.Wrap(err)
		}

		process.RegisterCriticalFunc("proxy.web", func() error {
			logger.InfoContext(process.ExitContext(), "Starting web proxy service.", "version", teleport.Version, "git_ref", teleport.Gitref, "listen_address", cfg.Proxy.WebAddr.Addr)
			defer webHandler.Close()
			process.BroadcastEvent(Event{Name: ProxyWebServerReady, Payload: webHandler})
			if err := webServer.Serve(listeners.web); err != nil && !errors.Is(err, net.ErrClosed) && !errors.Is(err, http.ErrServerClosed) {
				logger.WarnContext(process.ExitContext(), "Error while serving web requests", "error", err)
			}
			logger.InfoContext(process.ExitContext(), "Exited.")
			return nil
		})

		if listeners.reverseTunnelMux != nil {
			if minimalWebServer, err = process.initMinimalReverseTunnel(listeners, tlsConfigWeb, cfg, webConfig); err != nil {
				return trace.Wrap(err)
			}
		}
	} else {
		logger.InfoContext(process.ExitContext(), "Web UI is disabled.")
	}

	// Register ALPN handler that will be accepting connections for plain
	// TCP applications.
	if alpnRouter != nil {
		alpnRouter.Add(alpnproxy.HandlerDecs{
			MatchFunc: alpnproxy.MatchByProtocol(alpncommon.ProtocolTCP),
			Handler:   webServer.HandleConnection,
		})
	}

	var peerAddrString string
	var proxyServer *peer.Server
	if !process.Config.Proxy.DisableReverseTunnel && listeners.proxyPeer != nil {
		peerAddr, err := process.Config.Proxy.PublicPeerAddr()
		if err != nil {
			return trace.Wrap(err)
		}
		peerAddrString = peerAddr.String()

		// TODO(espadolini): once connectors are live updated we can get rid of
		// this and just refer to the host CA pool in the connector instead
		peerServerTLSConfig := serverTLSConfig.Clone()
		peerServerTLSConfig.GetConfigForClient = func(chi *tls.ClientHelloInfo) (*tls.Config, error) {
			pool, _, err := authclient.ClientCertPool(chi.Context(), accessPoint, clusterName, types.HostCA)
			if err != nil {
				return nil, trace.Wrap(err)
			}
			tlsConfig := peerServerTLSConfig.Clone()
			tlsConfig.ClientCAs = pool
			return tlsConfig, nil
		}

		proxyServer, err = peer.NewServer(peer.ServerConfig{
			Listener:      listeners.proxyPeer,
			TLSConfig:     peerServerTLSConfig,
			ClusterDialer: clusterdial.NewClusterDialer(tsrv),
			Log:           process.log.WithField(teleport.ComponentKey, teleport.Component(teleport.ComponentReverseTunnelServer, process.id)),
			ClusterName:   clusterName,
		})
		if err != nil {
			return trace.Wrap(err)
		}

		process.RegisterCriticalFunc("proxy.peer", func() error {
			if _, err := process.WaitForEvent(process.ExitContext(), ProxyReverseTunnelReady); err != nil {
				logger.DebugContext(process.ExitContext(), "Process exiting: failed to start peer proxy service waiting for reverse tunnel server")
				return nil
			}

			logger.InfoContext(process.ExitContext(), "Starting peer proxy service", "listen_address", logutils.StringerAttr(listeners.proxyPeer.Addr()))
			err := proxyServer.Serve()
			if err != nil {
				return trace.Wrap(err)
			}

			return nil
		})
	}

	staticLabels := make(map[string]string, 2)
	if cfg.Proxy.ProxyGroupID != "" {
		staticLabels[types.ProxyGroupIDLabel] = cfg.Proxy.ProxyGroupID
	}
	if cfg.Proxy.ProxyGroupGeneration != 0 {
		staticLabels[types.ProxyGroupGenerationLabel] = strconv.FormatUint(cfg.Proxy.ProxyGroupGeneration, 10)
	}
	if len(staticLabels) > 0 {
		logger.InfoContext(process.ExitContext(), "Enabling proxy group labels.", "group_id", cfg.Proxy.ProxyGroupID, "generation", cfg.Proxy.ProxyGroupGeneration)
	}

	sshProxy, err := regular.New(
		process.ExitContext(),
		cfg.SSH.Addr,
		cfg.Hostname,
		conn.ServerGetHostSigners,
		accessPoint,
		cfg.DataDir,
		"",
		process.proxyPublicAddr(),
		conn.Client,
		regular.SetLimiter(proxyLimiter),
		regular.SetProxyMode(peerAddrString, tsrv, accessPoint, proxyRouter),
		regular.SetCiphers(cfg.Ciphers),
		regular.SetKEXAlgorithms(cfg.KEXAlgorithms),
		regular.SetMACAlgorithms(cfg.MACAlgorithms),
		regular.SetNamespace(apidefaults.Namespace),
		regular.SetRotationGetter(process.GetRotation),
		regular.SetFIPS(cfg.FIPS),
		regular.SetOnHeartbeat(process.OnHeartbeat(teleport.ComponentProxy)),
		regular.SetEmitter(streamEmitter),
		regular.SetLockWatcher(lockWatcher),
		// Allow Node-wide file copying checks to succeed so they can be
		// accurately checked later when an SCP/SFTP request hits the
		// destination Node.
		regular.SetAllowFileCopying(true),
		regular.SetTracerProvider(process.TracingProvider),
		regular.SetSessionController(sessionController),
		regular.SetIngressReporter(ingress.SSH, ingressReporter),
		regular.SetPROXYSigner(proxySigner),
		regular.SetPublicAddrs(cfg.Proxy.PublicAddrs),
		regular.SetLabels(staticLabels, services.CommandLabels(nil), labels.Importer(nil)),
	)
	if err != nil {
		return trace.Wrap(err)
	}

	authorizer, err := authz.NewAuthorizer(authz.AuthorizerOpts{
		ClusterName:   clusterName,
		AccessPoint:   accessPoint,
		LockWatcher:   lockWatcher,
		Logger:        process.log.WithField(teleport.ComponentKey, teleport.Component(teleport.ComponentReverseTunnelServer, process.id)),
		PermitCaching: process.Config.CachePolicy.Enabled,
	})
	if err != nil {
		return trace.Wrap(err)
	}

	// authMiddleware authenticates request assuming TLS client authentication
	// adds authentication information to the context
	// and passes it to the API server
	authMiddleware := &auth.Middleware{
		ClusterName: clusterName,
	}

	sshGRPCTLSConfig := serverTLSConfig.Clone()
	sshGRPCTLSConfig.ClientAuth = tls.RequireAndVerifyClientCert
	if lib.IsInsecureDevMode() {
		sshGRPCTLSConfig.InsecureSkipVerify = true
		sshGRPCTLSConfig.ClientAuth = tls.RequireAnyClientCert
	}

	// clientTLSConfigGenerator pre-generates specialized per-cluster client TLS config values
	clientTLSConfigGenerator, err := auth.NewClientTLSConfigGenerator(auth.ClientTLSConfigGeneratorConfig{
		TLS:                  sshGRPCTLSConfig,
		ClusterName:          clusterName,
		PermitRemoteClusters: true,
		AccessPoint:          accessPoint,
	})
	if err != nil {
		return trace.Wrap(err)
	}
	sshGRPCTLSConfig.GetConfigForClient = clientTLSConfigGenerator.GetConfigForClient

	sshGRPCCreds, err := auth.NewTransportCredentials(auth.TransportCredentialsConfig{
		TransportCredentials: credentials.NewTLS(sshGRPCTLSConfig),
		UserGetter:           authMiddleware,
		Authorizer:           authorizer,
		GetAuthPreference:    accessPoint.GetAuthPreference,
	})
	if err != nil {
		return trace.Wrap(err)
	}

	sshGRPCServer := grpc.NewServer(
		grpc.ChainUnaryInterceptor(
			interceptors.GRPCServerUnaryErrorInterceptor,
			//nolint:staticcheck // SA1019. There is a data race in the stats.Handler that is replacing
			// the interceptor. See https://github.com/open-telemetry/opentelemetry-go-contrib/issues/4576.
			otelgrpc.UnaryServerInterceptor(),
		),
		grpc.ChainStreamInterceptor(
			interceptors.GRPCServerStreamErrorInterceptor,
			//nolint:staticcheck // SA1019. There is a data race in the stats.Handler that is replacing
			// the interceptor. See https://github.com/open-telemetry/opentelemetry-go-contrib/issues/4576.
			otelgrpc.StreamServerInterceptor(),
		),
		grpc.Creds(sshGRPCCreds),
		grpc.MaxConcurrentStreams(defaults.GRPCMaxConcurrentStreams),
	)

	connMonitor, err := srv.NewConnectionMonitor(srv.ConnectionMonitorConfig{
		AccessPoint:    accessPoint,
		LockWatcher:    lockWatcher,
		Clock:          process.Clock,
		ServerID:       serverID,
		Emitter:        asyncEmitter,
		EmitterContext: process.ExitContext(),
		Logger:         process.log,
	})
	if err != nil {
		return trace.Wrap(err)
	}

	transportService, err := transportv1.NewService(transportv1.ServerConfig{
		FIPS:   cfg.FIPS,
		Logger: process.log.WithField(teleport.ComponentKey, "transport"),
		Dialer: proxyRouter,
		SignerFn: func(authzCtx *authz.Context, clusterName string) agentless.SignerCreator {
			return agentless.SignerFromAuthzContext(authzCtx, accessPoint, clusterName)
		},
		ConnectionMonitor: connMonitor,
		LocalAddr:         listeners.sshGRPC.Addr(),
	})
	if err != nil {
		return trace.Wrap(err)
	}
	transportpb.RegisterTransportServiceServer(sshGRPCServer, transportService)

	process.RegisterCriticalFunc("proxy.ssh", func() error {
		sshListenerAddr := listeners.ssh.Addr().String()
		if cfg.Proxy.SSHAddr.Addr != "" {
			sshListenerAddr = cfg.Proxy.SSHAddr.Addr
		}
		logger.InfoContext(process.ExitContext(), " Stating SSH proxy service", "version", teleport.Version, "git_ref", teleport.Gitref, "listen_address", sshListenerAddr)

		// start ssh server
		go func() {
			listener, err := proxyLimiter.WrapListener(listeners.ssh)
			if err != nil {
				logger.ErrorContext(process.ExitContext(), "Failed to set up SSH proxy server", "error", err)
				return
			}
			if err := sshProxy.Serve(listener); err != nil && !utils.IsOKNetworkError(err) {
				logger.ErrorContext(process.ExitContext(), "SSH proxy server terminated unexpectedly", "error", err)
			}
		}()

		// start grpc server
		go func() {
			listener, err := proxyLimiter.WrapListener(listeners.sshGRPC)
			if err != nil {
				logger.ErrorContext(process.ExitContext(), "Failed to set up SSH proxy server", "error", err)
				return
			}
			if err := sshGRPCServer.Serve(listener); err != nil && !utils.IsOKNetworkError(err) && !errors.Is(err, grpc.ErrServerStopped) {
				logger.ErrorContext(process.ExitContext(), "SSH gRPC server terminated unexpectedly", "error", err)
			}
		}()

		// broadcast that the proxy ssh server has started
		process.BroadcastEvent(Event{Name: ProxySSHReady, Payload: nil})
		return nil
	})

	rcWatchLog := logrus.WithFields(logrus.Fields{
		teleport.ComponentKey: teleport.Component(teleport.ComponentReverseTunnelAgent, process.id),
	})

	// Create and register reverse tunnel AgentPool.
	rcWatcher, err := reversetunnel.NewRemoteClusterTunnelManager(reversetunnel.RemoteClusterTunnelManagerConfig{
		HostUUID:            conn.HostID(),
		AuthClient:          conn.Client,
		AccessPoint:         accessPoint,
		AuthMethods:         conn.ClientAuthMethods(),
		LocalCluster:        clusterName,
		KubeDialAddr:        utils.DialAddrFromListenAddr(kubeDialAddr(cfg.Proxy, clusterNetworkConfig.GetProxyListenerMode())),
		ReverseTunnelServer: tsrv,
		FIPS:                process.Config.FIPS,
		Log:                 rcWatchLog,
		LocalAuthAddresses:  utils.NetAddrsToStrings(process.Config.AuthServerAddresses()),
		PROXYSigner:         proxySigner,
	})
	if err != nil {
		return trace.Wrap(err)
	}

	process.RegisterCriticalFunc("proxy.reversetunnel.watcher", func() error {
		rcWatchLog.Infof("Starting reverse tunnel agent pool.")
		done := make(chan struct{})
		go func() {
			defer close(done)
			rcWatcher.Run(process.ExitContext())
		}()
		process.BroadcastEvent(Event{Name: ProxyAgentPoolReady, Payload: rcWatcher})
		<-done
		return nil
	})

	var kubeServer *kubeproxy.TLSServer
	if listeners.kube != nil && !process.Config.Proxy.DisableReverseTunnel {
		authorizer, err := authz.NewAuthorizer(authz.AuthorizerOpts{
			ClusterName:   clusterName,
			AccessPoint:   accessPoint,
			LockWatcher:   lockWatcher,
			Logger:        process.log.WithField(teleport.ComponentKey, teleport.Component(teleport.ComponentReverseTunnelServer, process.id)),
			PermitCaching: process.Config.CachePolicy.Enabled,
		})
		if err != nil {
			return trace.Wrap(err)
		}

		// Register TLS endpoint of the Kube proxy service
		component := teleport.Component(teleport.ComponentProxy, teleport.ComponentProxyKube)
		kubeServiceType := kubeproxy.ProxyService
		if cfg.Proxy.Kube.LegacyKubeProxy {
			kubeServiceType = kubeproxy.LegacyProxyService
		}

		// kubeServerWatcher is used to watch for changes in the Kubernetes servers
		// and feed them to the kube proxy server so it can route the requests to
		// the correct kubernetes server.
		kubeServerWatcher, err := services.NewKubeServerWatcher(process.ExitContext(), services.KubeServerWatcherConfig{
			ResourceWatcherConfig: services.ResourceWatcherConfig{
				Component: component,
				Log:       process.log.WithField(teleport.ComponentKey, teleport.Component(teleport.ComponentReverseTunnelServer, process.id)),
				Client:    accessPoint,
			},
		})
		if err != nil {
			return trace.Wrap(err)
		}

		kubeServer, err = kubeproxy.NewTLSServer(kubeproxy.TLSServerConfig{
			ForwarderConfig: kubeproxy.ForwarderConfig{
				Namespace:                     apidefaults.Namespace,
				Keygen:                        cfg.Keygen,
				ClusterName:                   clusterName,
				ReverseTunnelSrv:              tsrv,
				Authz:                         authorizer,
				AuthClient:                    conn.Client,
				Emitter:                       asyncEmitter,
				DataDir:                       cfg.DataDir,
				CachingAuthClient:             accessPoint,
				HostID:                        cfg.HostUUID,
				ClusterOverride:               cfg.Proxy.Kube.ClusterOverride,
				KubeconfigPath:                cfg.Proxy.Kube.KubeconfigPath,
				Component:                     component,
				KubeServiceType:               kubeServiceType,
				LockWatcher:                   lockWatcher,
				CheckImpersonationPermissions: cfg.Kube.CheckImpersonationPermissions,
				PROXYSigner:                   proxySigner,
				// ConnTLSConfig is used by the proxy authenticate to the upstream kubernetes
				// services or remote clustes to be able to send the client identity
				// using Impersonation headers. The upstream service will validate if
				// the provided connection certificate is from a proxy server and
				// will impersonate the identity of the user that is making the request.
				GetConnTLSCertificate: conn.ClientGetCertificate,
				GetConnTLSRoots:       conn.ClientGetPool,
				ConnTLSCipherSuites:   cfg.CipherSuites,
				ClusterFeatures:       process.GetClusterFeatures,
			},
			TLS:                      serverTLSConfig.Clone(),
			LimiterConfig:            cfg.Proxy.Limiter,
			AccessPoint:              accessPoint,
			GetRotation:              process.GetRotation,
			OnHeartbeat:              process.OnHeartbeat(component),
			Log:                      process.log.WithField(teleport.ComponentKey, teleport.Component(teleport.ComponentReverseTunnelServer, process.id)),
			IngressReporter:          ingressReporter,
			KubernetesServersWatcher: kubeServerWatcher,
			PROXYProtocolMode:        cfg.Proxy.PROXYProtocolMode,
		})
		if err != nil {
			return trace.Wrap(err)
		}
		process.RegisterCriticalFunc("proxy.kube", func() error {
			logger := process.logger.With(teleport.ComponentKey, component)

			kubeListenAddr := listeners.kube.Addr().String()
			if cfg.Proxy.Kube.ListenAddr.Addr != "" {
				kubeListenAddr = cfg.Proxy.Kube.ListenAddr.Addr
			}
			logger.InfoContext(process.ExitContext(), "Starting Kube proxy.", "listen_address", kubeListenAddr)

			var mopts []kubeproxy.ServeOption
			if cfg.Testing.KubeMultiplexerIgnoreSelfConnections {
				mopts = append(mopts, kubeproxy.WithMultiplexerIgnoreSelfConnections())
			}

			err := kubeServer.Serve(listeners.kube, mopts...)
			if err != nil && !errors.Is(err, http.ErrServerClosed) {
				logger.WarnContext(process.ExitContext(), "Kube TLS server exited with error.", "error", err)
			}
			return nil
		})
	}

	// Start the database proxy server that will be accepting connections from
	// the database clients (such as psql or mysql), authenticating them, and
	// then routing them to a respective database server over the reverse tunnel
	// framework.
	if (!listeners.db.Empty() || alpnRouter != nil) && !process.Config.Proxy.DisableReverseTunnel {
		authorizer, err := authz.NewAuthorizer(authz.AuthorizerOpts{
			ClusterName:   clusterName,
			AccessPoint:   accessPoint,
			LockWatcher:   lockWatcher,
			Logger:        process.log.WithField(teleport.ComponentKey, teleport.Component(teleport.ComponentReverseTunnelServer, process.id)),
			PermitCaching: process.Config.CachePolicy.Enabled,
		})
		if err != nil {
			return trace.Wrap(err)
		}
		connLimiter, err := limiter.NewLimiter(process.Config.Databases.Limiter)
		if err != nil {
			return trace.Wrap(err)
		}

		connMonitor, err := srv.NewConnectionMonitor(srv.ConnectionMonitorConfig{
			AccessPoint:    accessPoint,
			LockWatcher:    lockWatcher,
			Clock:          process.Config.Clock,
			ServerID:       process.Config.HostUUID,
			Emitter:        asyncEmitter,
			EmitterContext: process.ExitContext(),
			Logger:         process.log,
		})
		if err != nil {
			return trace.Wrap(err)
		}

		dbProxyServer, err := db.NewProxyServer(process.ExitContext(),
			db.ProxyServerConfig{
				AuthClient:         conn.Client,
				AccessPoint:        accessPoint,
				Authorizer:         authorizer,
				Tunnel:             tsrv,
				TLSConfig:          serverTLSConfig.Clone(),
				Limiter:            connLimiter,
				IngressReporter:    ingressReporter,
				ConnectionMonitor:  connMonitor,
				MySQLServerVersion: process.Config.Proxy.MySQLServerVersion,
			})
		if err != nil {
			return trace.Wrap(err)
		}

		if alpnRouter != nil && !cfg.Proxy.DisableDatabaseProxy {
			alpnRouter.Add(alpnproxy.HandlerDecs{
				MatchFunc:           alpnproxy.MatchByALPNPrefix(string(alpncommon.ProtocolMySQL)),
				HandlerWithConnInfo: alpnproxy.ExtractMySQLEngineVersion(dbProxyServer.MySQLProxy().HandleConnection),
			})
			alpnRouter.Add(alpnproxy.HandlerDecs{
				MatchFunc: alpnproxy.MatchByProtocol(alpncommon.ProtocolMySQL),
				Handler:   dbProxyServer.MySQLProxy().HandleConnection,
			})
			alpnRouter.Add(alpnproxy.HandlerDecs{
				MatchFunc: alpnproxy.MatchByProtocol(alpncommon.ProtocolPostgres),
				Handler:   dbProxyServer.PostgresProxy().HandleConnection,
			})
			alpnRouter.Add(alpnproxy.HandlerDecs{
				// For the following protocols ALPN Proxy will handle the
				// connection internally (terminate wrapped TLS traffic) and
				// route extracted connection to ALPN Proxy DB TLS Handler.
				MatchFunc: alpnproxy.MatchByProtocol(
					alpncommon.ProtocolMongoDB,
					alpncommon.ProtocolOracle,
					alpncommon.ProtocolRedisDB,
					alpncommon.ProtocolSnowflake,
					alpncommon.ProtocolSQLServer,
					alpncommon.ProtocolCassandra,
					alpncommon.ProtocolSpanner,
				),
			})
		}

		logger := process.logger.With(teleport.ComponentKey, teleport.Component(teleport.ComponentDatabase))
		if listeners.db.postgres != nil {
			process.RegisterCriticalFunc("proxy.db.postgres", func() error {
				logger.InfoContext(process.ExitContext(), "Starting Database Postgres proxy server.", "listen_address", listeners.db.postgres.Addr())
				if err := dbProxyServer.ServePostgres(listeners.db.postgres); err != nil {
					logger.WarnContext(process.ExitContext(), "Postgres proxy server exited with error.", "error", err)
				}
				return nil
			})
		}
		if listeners.db.mysql != nil {
			process.RegisterCriticalFunc("proxy.db.mysql", func() error {
				logger.InfoContext(process.ExitContext(), "Starting MySQL proxy server.", "listen_address", cfg.Proxy.MySQLAddr.Addr)
				if err := dbProxyServer.ServeMySQL(listeners.db.mysql); err != nil {
					logger.WarnContext(process.ExitContext(), "MySQL proxy server exited with error.", "error", err)
				}
				return nil
			})
		}
		if listeners.db.tls != nil {
			process.RegisterCriticalFunc("proxy.db.tls", func() error {
				logger.InfoContext(process.ExitContext(), "Starting Database TLS proxy server.", "listen_address", cfg.Proxy.WebAddr.Addr)
				if err := dbProxyServer.ServeTLS(listeners.db.tls); err != nil {
					logger.WarnContext(process.ExitContext(), "Database TLS proxy server exited with error.", "error", err)
				}
				return nil
			})
		}

		if listeners.db.mongo != nil {
			process.RegisterCriticalFunc("proxy.db.mongo", func() error {
				logger.InfoContext(process.ExitContext(), "Starting Database Mongo proxy server.", "listen_address", cfg.Proxy.MongoAddr.Addr)
				if err := dbProxyServer.ServeMongo(listeners.db.mongo, tlsConfigWeb); err != nil {
					logger.WarnContext(process.ExitContext(), "Database Mongo proxy server exited with error.", "error", err)
				}
				return nil
			})
		}
	}

	var (
		grpcServerPublic *grpc.Server
		grpcServerMTLS   *grpc.Server
	)
	if alpnRouter != nil {
		grpcServerPublic, err = process.initPublicGRPCServer(proxyLimiter, conn, listeners.grpcPublic)
		if err != nil {
			return trace.Wrap(err)
		}
		grpcServerMTLS, err = process.initSecureGRPCServer(
			initSecureGRPCServerCfg{
				limiter:     proxyLimiter,
				conn:        conn,
				listener:    listeners.grpcMTLS,
				accessPoint: accessPoint,
				lockWatcher: lockWatcher,
				emitter:     asyncEmitter,
			},
		)
		if err != nil {
			return trace.Wrap(err)
		}
	}

	var alpnServer *alpnproxy.Proxy
	var reverseTunnelALPNServer *alpnproxy.Proxy
	if !cfg.Proxy.DisableTLS && !cfg.Proxy.DisableALPNSNIListener && listeners.web != nil {
		authDialerService := alpnproxyauth.NewAuthProxyDialerService(
			tsrv,
			clusterName,
			utils.NetAddrsToStrings(process.Config.AuthServerAddresses()),
			proxySigner,
			process.log,
			process.TracingProvider.Tracer(teleport.ComponentProxy))

		alpnRouter.Add(alpnproxy.HandlerDecs{
			MatchFunc:           alpnproxy.MatchByALPNPrefix(string(alpncommon.ProtocolAuth)),
			HandlerWithConnInfo: authDialerService.HandleConnection,
			ForwardTLS:          true,
		})
		alpnServer, err = alpnproxy.New(alpnproxy.ProxyConfig{
			WebTLSConfig:      tlsConfigWeb.Clone(),
			IdentityTLSConfig: serverTLSConfig,
			Router:            alpnRouter,
			Listener:          listeners.alpn,
			ClusterName:       clusterName,
			AccessPoint:       accessPoint,
		})
		if err != nil {
			return trace.Wrap(err)
		}

		alpnTLSConfigForWeb, err := process.setupALPNTLSConfigForWeb(serverTLSConfig, accessPoint, clusterName)
		if err != nil {
			return trace.Wrap(err)
		}
		alpnHandlerForWeb.Set(alpnServer.MakeConnectionHandler(alpnTLSConfigForWeb))

		process.RegisterCriticalFunc("proxy.tls.alpn.sni.proxy", func() error {
			logger.InfoContext(process.ExitContext(), "Starting TLS ALPN SNI proxy server on.", "listen_address", logutils.StringerAttr(listeners.alpn.Addr()))
			if err := alpnServer.Serve(process.ExitContext()); err != nil {
				logger.WarnContext(process.ExitContext(), "TLS ALPN SNI proxy proxy server exited with error.", "error", err)
			}
			return nil
		})

		if reverseTunnelALPNRouter != nil {
			reverseTunnelALPNServer, err = alpnproxy.New(alpnproxy.ProxyConfig{
				WebTLSConfig:      tlsConfigWeb.Clone(),
				IdentityTLSConfig: serverTLSConfig,
				Router:            reverseTunnelALPNRouter,
				Listener:          listeners.reverseTunnelALPN,
				ClusterName:       clusterName,
				AccessPoint:       accessPoint,
			})
			if err != nil {
				return trace.Wrap(err)
			}

			process.RegisterCriticalFunc("proxy.tls.alpn.sni.proxy.reverseTunnel", func() error {
				logger.InfoContext(process.ExitContext(), "Starting TLS ALPN SNI reverse tunnel proxy server.", "listen_address", listeners.reverseTunnelALPN.Addr())
				if err := reverseTunnelALPNServer.Serve(process.ExitContext()); err != nil {
					logger.WarnContext(process.ExitContext(), "TLS ALPN SNI proxy proxy on reverse tunnel server exited with error.", "error", err)
				}
				return nil
			})
		}
	}

	// execute this when process is asked to exit:
	process.OnExit("proxy.shutdown", func(payload interface{}) {
		// Close the listeners at the beginning of shutdown, because we are not
		// really guaranteed to be capable to serve new requests if we're
		// halfway through a shutdown, and double closing a listener is fine.
		listeners.Close()
		if payload == nil {
			logger.InfoContext(process.ExitContext(), "Shutting down immediately.")
			if tsrv != nil {
				warnOnErr(process.ExitContext(), tsrv.Close(), logger)
			}
			warnOnErr(process.ExitContext(), rcWatcher.Close(), logger)
			if proxyServer != nil {
				warnOnErr(process.ExitContext(), proxyServer.Close(), logger)
			}
			if webServer != nil {
				warnOnErr(process.ExitContext(), webServer.Close(), logger)
			}
			if minimalWebServer != nil {
				warnOnErr(process.ExitContext(), minimalWebServer.Close(), logger)
			}
			if peerClient != nil {
				warnOnErr(process.ExitContext(), peerClient.Stop(), logger)
			}
			warnOnErr(process.ExitContext(), sshProxy.Close(), logger)
			sshGRPCServer.Stop()
			if kubeServer != nil {
				warnOnErr(process.ExitContext(), kubeServer.Close(), logger)
			}
			if grpcServerPublic != nil {
				grpcServerPublic.Stop()
			}
			if grpcServerMTLS != nil {
				grpcServerMTLS.Stop()
			}
			if alpnServer != nil {
				warnOnErr(process.ExitContext(), alpnServer.Close(), logger)
			}
			if reverseTunnelALPNServer != nil {
				warnOnErr(process.ExitContext(), reverseTunnelALPNServer.Close(), logger)
			}

			if clientTLSConfigGenerator != nil {
				clientTLSConfigGenerator.Close()
			}
		} else {
			logger.InfoContext(process.ExitContext(), "Shutting down gracefully.")
			ctx := payloadContext(payload)
			if tsrv != nil {
				warnOnErr(ctx, tsrv.DrainConnections(ctx), logger)
			}
			warnOnErr(ctx, sshProxy.Shutdown(ctx), logger)
			sshGRPCServer.GracefulStop()
			if webServer != nil {
				warnOnErr(ctx, webServer.Shutdown(ctx), logger)
			}
			if minimalWebServer != nil {
				warnOnErr(ctx, minimalWebServer.Shutdown(ctx), logger)
			}
			if tsrv != nil {
				warnOnErr(ctx, tsrv.Shutdown(ctx), logger)
			}
			warnOnErr(ctx, rcWatcher.Close(), logger)
			if proxyServer != nil {
				warnOnErr(ctx, proxyServer.Shutdown(), logger)
			}
			if peerClient != nil {
				peerClient.Shutdown(ctx)
			}
			if kubeServer != nil {
				warnOnErr(ctx, kubeServer.Shutdown(ctx), logger)
			}
			if grpcServerPublic != nil {
				grpcServerPublic.GracefulStop()
			}
			if grpcServerMTLS != nil {
				grpcServerMTLS.GracefulStop()
			}
			if alpnServer != nil {
				warnOnErr(ctx, alpnServer.Close(), logger)
			}
			if reverseTunnelALPNServer != nil {
				warnOnErr(ctx, reverseTunnelALPNServer.Close(), logger)
			}

			// Explicitly deleting proxy heartbeats helps the behavior of
			// reverse tunnel agents during rollouts, as otherwise they'll keep
			// trying to reach proxies until the heartbeats expire.
			if services.ShouldDeleteServerHeartbeatsOnShutdown(ctx) {
				if err := conn.Client.DeleteProxy(ctx, process.Config.HostUUID); err != nil {
					if !trace.IsNotFound(err) {
						logger.WarnContext(ctx, "Failed to delete heartbeat.", "error", err)
					} else {
						logger.DebugContext(ctx, "Failed to delete heartbeat.", "error", err)
					}
				}
			}

			if clientTLSConfigGenerator != nil {
				clientTLSConfigGenerator.Close()
			}
		}
		warnOnErr(process.ExitContext(), asyncEmitter.Close(), logger)
		warnOnErr(process.ExitContext(), conn.Close(), logger)
		logger.InfoContext(process.ExitContext(), "Exited.")
	})

	return nil
}

func (process *TeleportProcess) initMinimalReverseTunnel(listeners *proxyListeners, tlsConfigWeb *tls.Config, cfg *servicecfg.Config, webConfig web.Config) (*web.Server, error) {
	logger := process.logger.With(teleport.ComponentKey, teleport.Component(teleport.ComponentReverseTunnelServer, process.id))
	internalListener := listeners.minimalWeb
	if !cfg.Proxy.DisableTLS {
		internalListener = tls.NewListener(internalListener, tlsConfigWeb)
	}

	minimalListener, err := multiplexer.NewWebListener(multiplexer.WebListenerConfig{
		Listener: internalListener,
	})
	if err != nil {
		return nil, trace.Wrap(err)
	}
	listeners.minimalTLS = minimalListener

	minimalProxyLimiter, err := limiter.NewLimiter(cfg.Proxy.Limiter)
	if err != nil {
		return nil, trace.Wrap(err)
	}
	webConfig.MinimalReverseTunnelRoutesOnly = true
	minimalWebHandler, err := web.NewHandler(webConfig)
	if err != nil {
		return nil, trace.Wrap(err)
	}
	minimalProxyLimiter.WrapHandle(minimalWebHandler)

	process.RegisterCriticalFunc("proxy.reversetunnel.tls", func() error {
		logger.InfoContext(process.ExitContext(), "TLS multiplexer is starting.", "listen_address", cfg.Proxy.ReverseTunnelListenAddr.Addr)
		if err := minimalListener.Serve(); !trace.IsConnectionProblem(err) {
			logger.WarnContext(process.ExitContext(), "TLS multiplexer error.", "error", err)
		}
		logger.InfoContext(process.ExitContext(), "TLS multiplexer exited.")
		return nil
	})

	log := process.log.WithField(teleport.ComponentKey, teleport.Component(teleport.ComponentReverseTunnelServer, process.id))

	minimalWebServer, err := web.NewServer(web.ServerConfig{
		Server: &http.Server{
			Handler:           httplib.MakeTracingHandler(minimalProxyLimiter, teleport.ComponentProxy),
			ReadTimeout:       apidefaults.DefaultIOTimeout,
			ReadHeaderTimeout: defaults.ReadHeadersTimeout,
			WriteTimeout:      apidefaults.DefaultIOTimeout,
			IdleTimeout:       apidefaults.DefaultIdleTimeout,
			ErrorLog:          utils.NewStdlogger(log.Error, teleport.ComponentReverseTunnelServer),
		},
		Handler: minimalWebHandler,
		Log:     log,
	})
	if err != nil {
		return nil, trace.Wrap(err)
	}

	process.RegisterCriticalFunc("proxy.reversetunnel.web", func() error {
		logger.InfoContext(process.ExitContext(), "Minimal web proxy service is starting.", "version", teleport.Version, "git_ref", teleport.Gitref, "listen_address", cfg.Proxy.ReverseTunnelListenAddr.Addr)
		defer minimalWebHandler.Close()
		if err := minimalWebServer.Serve(minimalListener.Web()); err != nil && !errors.Is(err, http.ErrServerClosed) {
			logger.WarnContext(process.ExitContext(), "Error while serving web requests", "error", err)
		}
		logger.InfoContext(process.ExitContext(), "Exited.")
		return nil
	})

	return minimalWebServer, nil
}

// kubeDialAddr returns Proxy Kube service address used for dialing local kube service
// by remote trusted cluster.
// If the proxy is running with Multiplex mode the WebPort is returned
// where connections are forwarded to kube service by ALPN SNI router.
func kubeDialAddr(config servicecfg.ProxyConfig, mode types.ProxyListenerMode) utils.NetAddr {
	if mode == types.ProxyListenerMode_Multiplex {
		return config.WebAddr
	}
	return config.Kube.ListenAddr
}

func (process *TeleportProcess) setupProxyTLSConfig(conn *Connector, tsrv reversetunnelclient.Server, accessPoint authclient.ReadProxyAccessPoint, clusterName string) (*tls.Config, error) {
	cfg := process.Config
	var tlsConfig *tls.Config
	acmeCfg := process.Config.Proxy.ACME
	if acmeCfg.Enabled {
		process.Config.Logger.InfoContext(process.ExitContext(), "Managing certs using ACME https://datatracker.ietf.org/doc/rfc8555/.")

		acmePath := filepath.Join(process.Config.DataDir, teleport.ComponentACME)
		if err := os.MkdirAll(acmePath, teleport.PrivateDirMode); err != nil {
			return nil, trace.ConvertSystemError(err)
		}
		hostChecker, err := newHostPolicyChecker(hostPolicyCheckerConfig{
			publicAddrs: process.Config.Proxy.PublicAddrs,
			clt:         conn.Client,
			tun:         tsrv,
			clusterName: conn.ClusterName(),
		})
		if err != nil {
			return nil, trace.Wrap(err)
		}
		m := &autocert.Manager{
			Cache:      autocert.DirCache(acmePath),
			Prompt:     autocert.AcceptTOS,
			HostPolicy: hostChecker.checkHost,
			Email:      acmeCfg.Email,
		}
		if acmeCfg.URI != "" {
			m.Client = &acme.Client{DirectoryURL: acmeCfg.URI}
		}
		// We have to duplicate the behavior of `m.TLSConfig()` here because
		// http/1.1 needs to take precedence over h2 due to
		// https://bugs.chromium.org/p/chromium/issues/detail?id=1379017#c5 in Chrome.
		tlsConfig = &tls.Config{
			GetCertificate: m.GetCertificate,
			NextProtos: []string{
				string(alpncommon.ProtocolHTTP), string(alpncommon.ProtocolHTTP2), // enable HTTP/2
				acme.ALPNProto, // enable tls-alpn ACME challenges
			},
		}
		utils.SetupTLSConfig(tlsConfig, cfg.CipherSuites)
	} else {
		certReloader := NewCertReloader(CertReloaderConfig{
			KeyPairs:               process.Config.Proxy.KeyPairs,
			KeyPairsReloadInterval: process.Config.Proxy.KeyPairsReloadInterval,
		})
		if err := certReloader.Run(process.ExitContext()); err != nil {
			return nil, trace.Wrap(err)
		}

		tlsConfig = utils.TLSConfig(cfg.CipherSuites)
		tlsConfig.GetCertificate = certReloader.GetCertificate
	}

	setupTLSConfigALPNProtocols(tlsConfig)
	if err := process.setupTLSConfigClientCAGeneratorForCluster(tlsConfig, accessPoint, clusterName); err != nil {
		return nil, trace.Wrap(err)
	}
	return tlsConfig, nil
}

func setupTLSConfigALPNProtocols(tlsConfig *tls.Config) {
	// Go 1.17 introduced strict ALPN https://golang.org/doc/go1.17#ALPN If a client protocol is not recognized
	// the TLS handshake will fail.
	tlsConfig.NextProtos = apiutils.Deduplicate(append(tlsConfig.NextProtos, alpncommon.ProtocolsToString(alpncommon.SupportedProtocols)...))
}

func (process *TeleportProcess) setupTLSConfigClientCAGeneratorForCluster(tlsConfig *tls.Config, accessPoint authclient.ReadProxyAccessPoint, clusterName string) error {
	// create a local copy of the TLS config so we can change some settings that are only
	// relevant to the config returned by GetConfigForClient.
	tlsClone := tlsConfig.Clone()

	// Set client auth to "verify client cert if given" to support
	// app access CLI flow.
	//
	// Clients (like curl) connecting to the web proxy endpoint will
	// present a client certificate signed by the cluster's user CA.
	//
	// Browser connections to web UI and other clients (like database
	// access) connecting to web proxy won't be affected since they
	// don't present a certificate.
	tlsClone.ClientAuth = tls.VerifyClientCertIfGiven

	// Set up the client CA generator containing for the local cluster's CAs in
	// order to be able to validate certificates provided by app access CLI clients.
	generator, err := auth.NewClientTLSConfigGenerator(auth.ClientTLSConfigGeneratorConfig{
		TLS:                  tlsClone,
		ClusterName:          clusterName,
		PermitRemoteClusters: false,
		AccessPoint:          accessPoint,
	})
	if err != nil {
		return trace.Wrap(err)
	}

	process.OnExit("closer", func(payload interface{}) {
		generator.Close()
	})

	// set getter on the original TLS config.
	tlsConfig.GetConfigForClient = generator.GetConfigForClient

	// note: generator will be closed via the passed in context, rather than an explicit call to Close.
	return nil
}

func (process *TeleportProcess) setupALPNTLSConfigForWeb(tlsConfig *tls.Config, accessPoint authclient.ReadProxyAccessPoint, clusterName string) (*tls.Config, error) {
	tlsConfig = tlsConfig.Clone()
	setupTLSConfigALPNProtocols(tlsConfig)
	if err := process.setupTLSConfigClientCAGeneratorForCluster(tlsConfig, accessPoint, clusterName); err != nil {
		return nil, trace.Wrap(err)
	}

	return tlsConfig, nil
}

func setupALPNRouter(listeners *proxyListeners, serverTLSConfig *tls.Config, cfg *servicecfg.Config) (router, rtRouter *alpnproxy.Router) {
	if listeners.web == nil || cfg.Proxy.DisableTLS || cfg.Proxy.DisableALPNSNIListener {
		return nil, nil
	}
	// ALPN proxy service will use web listener where listener.web will be overwritten by alpn wrapper
	// that allows to dispatch the http/1.1 and h2 traffic to webService.
	listeners.alpn = listeners.web
	router = alpnproxy.NewRouter()

	if listeners.minimalWeb != nil {
		listeners.reverseTunnelALPN = listeners.minimalWeb
		rtRouter = alpnproxy.NewRouter()
	}

	if cfg.Proxy.Kube.Enabled {
		kubeListener := alpnproxy.NewMuxListenerWrapper(listeners.kube, listeners.web)
		router.AddKubeHandler(kubeListener.HandleConnection)
		listeners.kube = kubeListener
	}
	if !cfg.Proxy.DisableReverseTunnel {
		reverseTunnel := alpnproxy.NewMuxListenerWrapper(listeners.reverseTunnel, listeners.web)
		router.Add(alpnproxy.HandlerDecs{
			MatchFunc: alpnproxy.MatchByProtocol(alpncommon.ProtocolReverseTunnel),
			Handler:   reverseTunnel.HandleConnection,
		})
		listeners.reverseTunnel = reverseTunnel

		if rtRouter != nil {
			minimalWeb := alpnproxy.NewMuxListenerWrapper(nil, listeners.reverseTunnelALPN)
			rtRouter.Add(alpnproxy.HandlerDecs{
				MatchFunc: alpnproxy.MatchByProtocol(
					alpncommon.ProtocolHTTP,
					alpncommon.ProtocolHTTP2,
					alpncommon.ProtocolDefault,
				),
				Handler:    minimalWeb.HandleConnection,
				ForwardTLS: true,
			})
			listeners.minimalWeb = minimalWeb
		}

	}

	if !cfg.Proxy.DisableWebService {
		webWrapper := alpnproxy.NewMuxListenerWrapper(nil, listeners.web)
		router.Add(alpnproxy.HandlerDecs{
			MatchFunc: alpnproxy.MatchByProtocol(
				alpncommon.ProtocolHTTP,
				alpncommon.ProtocolHTTP2,
				acme.ALPNProto,
			),
			Handler:    webWrapper.HandleConnection,
			ForwardTLS: false,
		})
		listeners.web = webWrapper
	}
	// grpcPublicListener is a listener that does not enforce mTLS authentication.
	// It must not be used for any services that require authentication and currently
	// it is only used by the join service which nodes rely on to join the cluster.
	grpcPublicListener := alpnproxy.NewMuxListenerWrapper(nil /* serviceListener */, listeners.web)
	grpcPublicListener = alpnproxy.NewMuxListenerWrapper(grpcPublicListener, listeners.reverseTunnel)
	router.Add(alpnproxy.HandlerDecs{
		MatchFunc: alpnproxy.MatchByProtocol(alpncommon.ProtocolProxyGRPCInsecure),
		Handler:   grpcPublicListener.HandleConnection,
	})
	if rtRouter != nil {
		rtRouter.Add(alpnproxy.HandlerDecs{
			MatchFunc: alpnproxy.MatchByProtocol(alpncommon.ProtocolProxyGRPCInsecure),
			Handler:   grpcPublicListener.HandleConnection,
		})
	}
	listeners.grpcPublic = grpcPublicListener

	// grpcSecureListener is a listener that is used by a gRPC server that enforces
	// mTLS authentication. It must be used for any gRPC services that require authentication.
	grpcSecureListener := alpnproxy.NewMuxListenerWrapper(nil /* serviceListener */, listeners.web)
	router.Add(alpnproxy.HandlerDecs{
		MatchFunc: alpnproxy.MatchByProtocol(alpncommon.ProtocolProxyGRPCSecure),
		Handler:   grpcSecureListener.HandleConnection,
		// Forward the TLS configuration to the gRPC server so that it can handle mTLS authentication.
		ForwardTLS: true,
	})
	listeners.grpcMTLS = grpcSecureListener

	sshProxyListener := alpnproxy.NewMuxListenerWrapper(listeners.ssh, listeners.web)
	router.Add(alpnproxy.HandlerDecs{
		MatchFunc: alpnproxy.MatchByProtocol(alpncommon.ProtocolProxySSH),
		Handler:   sshProxyListener.HandleConnection,
		TLSConfig: serverTLSConfig,
	})
	listeners.ssh = sshProxyListener

	sshGRPCListener := alpnproxy.NewMuxListenerWrapper(listeners.sshGRPC, listeners.web)
	// TLS forwarding is used instead of providing the TLSConfig so that the
	// authentication information makes it into the gRPC credentials.
	router.Add(alpnproxy.HandlerDecs{
		MatchFunc:  alpnproxy.MatchByProtocol(alpncommon.ProtocolProxySSHGRPC),
		Handler:    sshGRPCListener.HandleConnection,
		ForwardTLS: true,
	})
	listeners.sshGRPC = sshGRPCListener

	webTLSDB := alpnproxy.NewMuxListenerWrapper(nil, listeners.web)
	router.AddDBTLSHandler(webTLSDB.HandleConnection)
	listeners.db.tls = webTLSDB

	return router, rtRouter
}

// waitForAppDepend waits until all dependencies for an application service
// are ready.
func (process *TeleportProcess) waitForAppDepend() {
	for _, event := range appDependEvents {
		_, err := process.WaitForEvent(process.ExitContext(), event)
		if err != nil {
			process.logger.DebugContext(process.ExitContext(), "Process is exiting.")
			break
		}
	}
}

// registerExpectedServices sets up the instance role -> identity event mapping.
func (process *TeleportProcess) registerExpectedServices(cfg *servicecfg.Config) {
	// Register additional expected services for this Teleport instance.
	// Meant for enterprise support.
	for _, r := range cfg.AdditionalExpectedRoles {
		process.SetExpectedInstanceRole(r.Role, r.IdentityEvent)
	}

	if cfg.Auth.Enabled {
		process.SetExpectedInstanceRole(types.RoleAuth, AuthIdentityEvent)
	}

	if cfg.SSH.Enabled || cfg.OpenSSH.Enabled {
		process.SetExpectedInstanceRole(types.RoleNode, SSHIdentityEvent)
	}

	if cfg.Proxy.Enabled {
		process.SetExpectedInstanceRole(types.RoleProxy, ProxyIdentityEvent)
	}

	if cfg.Kube.Enabled {
		process.SetExpectedInstanceRole(types.RoleKube, KubeIdentityEvent)
	}

	if cfg.Apps.Enabled {
		process.SetExpectedInstanceRole(types.RoleApp, AppsIdentityEvent)
	}

	if cfg.Databases.Enabled {
		process.SetExpectedInstanceRole(types.RoleDatabase, DatabasesIdentityEvent)
	}

	if cfg.WindowsDesktop.Enabled {
		process.SetExpectedInstanceRole(types.RoleWindowsDesktop, WindowsDesktopIdentityEvent)
	}

	if cfg.Discovery.Enabled {
		process.SetExpectedInstanceRole(types.RoleDiscovery, DiscoveryIdentityEvent)
	}
}

// appDependEvents is a list of events that the application service depends on.
var appDependEvents = []string{
	AuthTLSReady,
	AuthIdentityEvent,
	ProxySSHReady,
	ProxyWebServerReady,
	ProxyReverseTunnelReady,
}

func (process *TeleportProcess) initApps() {
	// If no applications are specified, exit early. This is due to the strange
	// behavior in reading file configuration. If the user does not specify an
	// "app_service" section, that is considered enabling "app_service".
	if len(process.Config.Apps.Apps) == 0 &&
		!process.Config.Apps.DebugApp &&
		len(process.Config.Apps.ResourceMatchers) == 0 {
		return
	}

	// Connect to the Auth Server, a client connected to the Auth Server will
	// be returned. For this to be successful, credentials to connect to the
	// Auth Server need to exist on disk or a registration token should be
	// provided.
	process.RegisterWithAuthServer(types.RoleApp, AppsIdentityEvent)

	// Define logger to prefix log lines with the name of the component and PID.
	component := teleport.Component(teleport.ComponentApp, process.id)
	logger := process.logger.With(teleport.ComponentKey, component)

	process.RegisterCriticalFunc("apps.start", func() error {
		conn, err := process.WaitForConnector(AppsIdentityEvent, logger)
		if conn == nil {
			return trace.Wrap(err)
		}

		shouldSkipCleanup := false
		defer func() {
			if !shouldSkipCleanup {
				warnOnErr(process.ExitContext(), conn.Close(), logger)
			}
		}()

		// Create a caching client to the Auth Server. It is to reduce load on
		// the Auth Server.
		accessPoint, err := process.newLocalCacheForApps(conn.Client, []string{component})
		if err != nil {
			return trace.Wrap(err)
		}
		resp, err := accessPoint.GetClusterNetworkingConfig(process.ExitContext())
		if err != nil {
			return trace.Wrap(err)
		}

		// If this process connected through the web proxy, it will discover the
		// reverse tunnel address correctly and store it in the connector.
		//
		// If it was not, it is running in single process mode which is used for
		// development and demos. In that case, wait until all dependencies (like
		// auth and reverse tunnel server) are ready before starting.
		tunnelAddrResolver := conn.TunnelProxyResolver()
		if tunnelAddrResolver == nil {
			tunnelAddrResolver = process.SingleProcessModeResolver(resp.GetProxyListenerMode())

			// run the resolver. this will check configuration for errors.
			_, _, err := tunnelAddrResolver(process.ExitContext())
			if err != nil {
				return trace.Wrap(err)
			}

			// Block and wait for all dependencies to start before starting.
			logger.DebugContext(process.ExitContext(), "Waiting for application service dependencies to start.")
			process.waitForAppDepend()
			logger.DebugContext(process.ExitContext(), "Application service dependencies have started, continuing.")
		}

		clusterName := conn.ClusterName()

		// Start header dumping debugging application if requested.
		if process.Config.Apps.DebugApp {
			process.initDebugApp()

			// Block until the header dumper application is ready, and once it is,
			// figure out where it's running and add it to the list of applications.
			event, err := process.WaitForEvent(process.ExitContext(), DebugAppReady)
			if err != nil {
				return trace.Wrap(err)
			}
			server, ok := event.Payload.(*httptest.Server)
			if !ok {
				return trace.BadParameter("unexpected payload %T", event.Payload)
			}
			process.Config.Apps.Apps = append(process.Config.Apps.Apps, servicecfg.App{
				Name: "dumper",
				URI:  server.URL,
			})
		}

		// Loop over each application and create a server.
		var applications types.Apps
		for _, app := range process.Config.Apps.Apps {
			publicAddr, err := getPublicAddr(accessPoint, app)
			if err != nil {
				return trace.Wrap(err)
			}

			var rewrite *types.Rewrite
			if app.Rewrite != nil {
				rewrite = &types.Rewrite{
					Redirect:  app.Rewrite.Redirect,
					JWTClaims: app.Rewrite.JWTClaims,
				}
				for _, header := range app.Rewrite.Headers {
					rewrite.Headers = append(rewrite.Headers,
						&types.Header{
							Name:  header.Name,
							Value: header.Value,
						})
				}
			}

			var aws *types.AppAWS
			if app.AWS != nil {
				aws = &types.AppAWS{
					ExternalID: app.AWS.ExternalID,
				}
			}

			a, err := types.NewAppV3(types.Metadata{
				Name:        app.Name,
				Description: app.Description,
				Labels:      app.StaticLabels,
			}, types.AppSpecV3{
				URI:                app.URI,
				PublicAddr:         publicAddr,
				DynamicLabels:      types.LabelsToV2(app.DynamicLabels),
				InsecureSkipVerify: app.InsecureSkipVerify,
				Rewrite:            rewrite,
				AWS:                aws,
				Cloud:              app.Cloud,
			})
			if err != nil {
				return trace.Wrap(err)
			}

			applications = append(applications, a)
		}

		lockWatcher, err := services.NewLockWatcher(process.ExitContext(), services.LockWatcherConfig{
			ResourceWatcherConfig: services.ResourceWatcherConfig{
				Component: teleport.ComponentApp,
				Log:       process.log.WithField(teleport.ComponentKey, component),
				Client:    conn.Client,
			},
		})
		if err != nil {
			return trace.Wrap(err)
		}
		authorizer, err := authz.NewAuthorizer(authz.AuthorizerOpts{
			ClusterName: clusterName,
			AccessPoint: accessPoint,
			LockWatcher: lockWatcher,
			Logger:      process.log.WithField(teleport.ComponentKey, component),
			DeviceAuthorization: authz.DeviceAuthorizationOpts{
				// Ignore the global device_trust.mode toggle, but allow role-based
				// settings to be applied.
				DisableGlobalMode: true,
			},
			PermitCaching: process.Config.CachePolicy.Enabled,
		})
		if err != nil {
			return trace.Wrap(err)
		}
		tlsConfig, err := conn.ServerTLSConfig(process.Config.CipherSuites)
		if err != nil {
			return trace.Wrap(err)
		}

		asyncEmitter, err := process.NewAsyncEmitter(conn.Client)
		if err != nil {
			return trace.Wrap(err)
		}
		defer func() {
			if !shouldSkipCleanup {
				warnOnErr(process.ExitContext(), asyncEmitter.Close(), logger)
			}
		}()

		proxyGetter := reversetunnel.NewConnectedProxyGetter()

		connMonitor, err := srv.NewConnectionMonitor(srv.ConnectionMonitorConfig{
			AccessPoint:         accessPoint,
			LockWatcher:         lockWatcher,
			Clock:               process.Config.Clock,
			ServerID:            process.Config.HostUUID,
			Emitter:             asyncEmitter,
			EmitterContext:      process.ExitContext(),
			Logger:              process.log,
			MonitorCloseChannel: process.Config.Apps.MonitorCloseChannel,
		})
		if err != nil {
			return trace.Wrap(err)
		}

		connectionsHandler, err := app.NewConnectionsHandler(process.ExitContext(), &app.ConnectionsHandlerConfig{
			Clock:              process.Config.Clock,
			DataDir:            process.Config.DataDir,
			AuthClient:         conn.Client,
			AccessPoint:        accessPoint,
			Authorizer:         authorizer,
			TLSConfig:          tlsConfig,
			CipherSuites:       process.Config.CipherSuites,
			HostID:             process.Config.HostUUID,
			Emitter:            asyncEmitter,
			ConnectionMonitor:  connMonitor,
			ServiceComponent:   teleport.ComponentApp,
			Logger:             logger,
			AWSSessionProvider: awsutils.SessionProviderUsingAmbientCredentials(),
		})
		if err != nil {
			return trace.Wrap(err)
		}

		appServer, err := app.New(process.ExitContext(), &app.Config{
			Clock:                process.Config.Clock,
			AuthClient:           conn.Client,
			AccessPoint:          accessPoint,
			HostID:               process.Config.HostUUID,
			Hostname:             process.Config.Hostname,
			GetRotation:          process.GetRotation,
			Apps:                 applications,
			CloudLabels:          process.cloudLabels,
			ResourceMatchers:     process.Config.Apps.ResourceMatchers,
			OnHeartbeat:          process.OnHeartbeat(teleport.ComponentApp),
			ConnectedProxyGetter: proxyGetter,
			ConnectionsHandler:   connectionsHandler,
			InventoryHandle:      process.inventoryHandle,
		})
		if err != nil {
			return trace.Wrap(err)
		}

		defer func() {
			if !shouldSkipCleanup {
				warnOnErr(process.ExitContext(), appServer.Close(), logger)
			}
		}()

		// Start the apps server. This starts the server, heartbeat (services.App),
		// and (dynamic) label update.
		if err := appServer.Start(process.ExitContext()); err != nil {
			return trace.Wrap(err)
		}

		// Create and start an agent pool.
		agentPool, err := reversetunnel.NewAgentPool(
			process.ExitContext(),
			reversetunnel.AgentPoolConfig{
				Component:            teleport.ComponentApp,
				HostUUID:             conn.HostID(),
				Resolver:             tunnelAddrResolver,
				Client:               conn.Client,
				Server:               appServer,
				AccessPoint:          accessPoint,
				AuthMethods:          conn.ClientAuthMethods(),
				Cluster:              clusterName,
				FIPS:                 process.Config.FIPS,
				ConnectedProxyGetter: proxyGetter,
			})
		if err != nil {
			return trace.Wrap(err)
		}
		err = agentPool.Start()
		if err != nil {
			return trace.Wrap(err)
		}

		process.BroadcastEvent(Event{Name: AppsReady, Payload: nil})
		logger.InfoContext(process.ExitContext(), "All applications successfully started.")

		// Cancel deferred cleanup actions, because we're going
		// to register an OnExit handler to take care of it
		shouldSkipCleanup = true

		// Execute this when process is asked to exit.
		process.OnExit("apps.stop", func(payload interface{}) {
			if payload == nil {
				logger.InfoContext(process.ExitContext(), "Shutting down immediately.")
				warnOnErr(process.ExitContext(), appServer.Close(), logger)
			} else {
				logger.InfoContext(process.ExitContext(), "Shutting down gracefully.")
				warnOnErr(process.ExitContext(), appServer.Shutdown(payloadContext(payload)), logger)
			}
			if asyncEmitter != nil {
				warnOnErr(process.ExitContext(), asyncEmitter.Close(), logger)
			}
			agentPool.Stop()
			warnOnErr(process.ExitContext(), asyncEmitter.Close(), logger)
			warnOnErr(process.ExitContext(), conn.Close(), logger)
			logger.InfoContext(process.ExitContext(), "Exited.")
		})

		// Block and wait while the server and agent pool are running.
		if err := appServer.Wait(); err != nil && !errors.Is(err, context.Canceled) {
			return trace.Wrap(err)
		}
		agentPool.Wait()
		return nil
	})
}

func warnOnErr(ctx context.Context, err error, log *slog.Logger) {
	if err != nil {
		// don't warn on double close, happens sometimes when
		// calling accept on a closed listener
		if utils.IsOKNetworkError(err) {
			return
		}
		log.WarnContext(ctx, "Got error while cleaning up.", "error", err)
	}
}

// initAuthStorage initializes the storage backend for the auth service.
func (process *TeleportProcess) initAuthStorage() (backend.Backend, error) {
	ctx := context.TODO()
	process.logger.DebugContext(process.ExitContext(), "Initializing auth backend.", "backend", process.Config.Auth.StorageConfig.Type)
	bc := process.Config.Auth.StorageConfig
	bk, err := backend.New(ctx, bc.Type, bc.Params)
	if err != nil {
		return nil, trace.Wrap(err)
	}

	reporter, err := backend.NewReporter(backend.ReporterConfig{
		Component: teleport.ComponentBackend,
		Backend:   backend.NewSanitizer(bk),
		Tracer:    process.TracingProvider.Tracer(teleport.ComponentBackend),
	})
	if err != nil {
		return nil, trace.Wrap(err)
	}
	process.setReporter(reporter)
	return reporter, nil
}

func (process *TeleportProcess) setReporter(reporter *backend.Reporter) {
	process.Lock()
	defer process.Unlock()
	process.reporter = reporter
}

// WaitWithContext waits until all internal services stop.
func (process *TeleportProcess) WaitWithContext(ctx context.Context) {
	local, cancel := context.WithCancel(ctx)
	go func() {
		defer cancel()
		if err := process.Supervisor.Wait(); err != nil {
			process.logger.WarnContext(process.ExitContext(), "Error waiting for all services to complete", "error", err)
		}
	}()

	<-local.Done()
}

// StartShutdown launches non-blocking graceful shutdown process that signals
// completion, returns context that will be closed once the shutdown is done
func (process *TeleportProcess) StartShutdown(ctx context.Context) context.Context {
	// by the time we get here we've already extracted the parent pipe, which is
	// the only potential imported file descriptor that's not a listening
	// socket, so closing every imported FD with a prefix of "" will close all
	// imported listeners that haven't been used so far
	warnOnErr(process.ExitContext(), process.closeImportedDescriptors(""), process.logger)
	warnOnErr(process.ExitContext(), process.stopListeners(), process.logger)

	if process.forkedTeleportCount.Load() == 0 {
		if process.inventoryHandle != nil {
			if err := process.inventoryHandle.SendGoodbye(ctx); err != nil {
				process.logger.WarnContext(process.ExitContext(), "Failed sending inventory goodbye during shutdown", "error", err)
			}
		}
	} else {
		ctx = services.ProcessForkedContext(ctx)
	}

	process.BroadcastEvent(Event{Name: TeleportExitEvent, Payload: ctx})
	localCtx, cancel := context.WithCancel(ctx)
	go func() {
		defer cancel()
		if err := process.Supervisor.Wait(); err != nil {
			process.logger.WarnContext(process.ExitContext(), "Error waiting for all services to complete", "error", err)
		}
		process.logger.DebugContext(process.ExitContext(), "All supervisor functions are completed.")

		if localAuth := process.getLocalAuth(); localAuth != nil {
			if err := localAuth.Close(); err != nil {
				process.logger.WarnContext(process.ExitContext(), "Failed closing auth server.", "error", err)
			}
		}

		if process.storage != nil {
			if err := process.storage.Close(); err != nil {
				process.logger.WarnContext(process.ExitContext(), "Failed closing process storage.", "error", err)
			}
		}

		if process.inventoryHandle != nil {
			process.inventoryHandle.Close()
		}
	}()
	go process.printShutdownStatus(localCtx)
	return localCtx
}

// Shutdown launches graceful shutdown process and waits
// for it to complete
func (process *TeleportProcess) Shutdown(ctx context.Context) {
	localCtx := process.StartShutdown(ctx)
	// wait until parent context closes
	<-localCtx.Done()
	process.logger.DebugContext(ctx, "Process completed.")
}

// Close broadcasts close signals and exits immediately
func (process *TeleportProcess) Close() error {
	process.BroadcastEvent(Event{Name: TeleportExitEvent})

	var errors []error

	if localAuth := process.getLocalAuth(); localAuth != nil {
		errors = append(errors, localAuth.Close())
	}

	if process.storage != nil {
		errors = append(errors, process.storage.Close())
	}

	if process.inventoryHandle != nil {
		process.inventoryHandle.Close()
	}

	return trace.NewAggregate(errors...)
}

// initSelfSignedHTTPSCert generates and self-signs a TLS key+cert pair for https connection
// to the proxy server.
func initSelfSignedHTTPSCert(cfg *servicecfg.Config) (err error) {
	ctx := context.Background()
	cfg.Logger.WarnContext(ctx, "No TLS Keys provided, using self-signed certificate.")

	keyPath := filepath.Join(cfg.DataDir, defaults.SelfSignedKeyPath)
	certPath := filepath.Join(cfg.DataDir, defaults.SelfSignedCertPath)

	cfg.Proxy.KeyPairs = append(cfg.Proxy.KeyPairs, servicecfg.KeyPairPath{
		PrivateKey:  keyPath,
		Certificate: certPath,
	})

	// return the existing pair if they have already been generated:
	_, err = tls.LoadX509KeyPair(certPath, keyPath)
	if err == nil {
		return nil
	}
	if !os.IsNotExist(err) {
		return trace.Wrap(err, "unrecognized error reading certs")
	}
	cfg.Logger.WarnContext(ctx, "Generating self-signed key and cert.", "key_path", keyPath, "cert_path", certPath)

	hosts := []string{cfg.Hostname, "localhost"}
	var ips []string

	// add web public address hosts to self-signed cert
	for _, addr := range cfg.Proxy.PublicAddrs {
		proxyHost, _, err := net.SplitHostPort(addr.String())
		if err != nil {
			// log and skip error since this is a nice to have
			cfg.Logger.WarnContext(ctx, "Error parsing proxy.public_address, skipping adding to self-signed cert", "public_address", addr.String(), "error", err)
			continue
		}
		// If the address is a IP have it added as IP SAN
		if ip := net.ParseIP(proxyHost); ip != nil {
			ips = append(ips, proxyHost)
		} else {
			hosts = append(hosts, proxyHost)
		}
	}

	creds, err := cert.GenerateSelfSignedCert(hosts, ips)
	if err != nil {
		return trace.Wrap(err)
	}

	if err := os.WriteFile(keyPath, creds.PrivateKey, 0o600); err != nil {
		return trace.Wrap(err, "error writing key PEM")
	}
	if err := os.WriteFile(certPath, creds.Cert, 0o600); err != nil {
		return trace.Wrap(err, "error writing key PEM")
	}
	return nil
}

// initDebugApp starts a debug server that dumpers request headers.
func (process *TeleportProcess) initDebugApp() {
	process.RegisterFunc("debug.app.service", func() error {
		server := httptest.NewServer(http.HandlerFunc(dumperHandler))
		process.BroadcastEvent(Event{Name: DebugAppReady, Payload: server})

		process.OnExit("debug.app.shutdown", func(payload interface{}) {
			server.Close()
			process.logger.InfoContext(process.ExitContext(), "Exited.")
		})
		return nil
	})
}

// SingleProcessModeResolver returns the reversetunnel.Resolver that should be used when running all components needed
// within the same process. It's used for development and demo purposes.
func (process *TeleportProcess) SingleProcessModeResolver(mode types.ProxyListenerMode) reversetunnelclient.Resolver {
	return func(context.Context) (*utils.NetAddr, types.ProxyListenerMode, error) {
		addr, ok := process.singleProcessMode(mode)
		if !ok {
			return nil, mode, trace.BadParameter(`failed to find reverse tunnel address, if running in single process mode, make sure "auth_service", "proxy_service", and "app_service" are all enabled`)
		}
		return addr, mode, nil
	}
}

// singleProcessMode returns true when running all components needed within
// the same process. It's used for development and demo purposes.
func (process *TeleportProcess) singleProcessMode(mode types.ProxyListenerMode) (*utils.NetAddr, bool) {
	if !process.Config.Proxy.Enabled || !process.Config.Auth.Enabled {
		return nil, false
	}
	if process.Config.Proxy.DisableReverseTunnel {
		return nil, false
	}

	if !process.Config.Proxy.DisableTLS && !process.Config.Proxy.DisableALPNSNIListener && mode == types.ProxyListenerMode_Multiplex {
		var addr utils.NetAddr
		switch {
		// Use the public address if available.
		case len(process.Config.Proxy.PublicAddrs) != 0:
			addr = process.Config.Proxy.PublicAddrs[0]

		// If WebAddress is unspecified "0.0.0.0" replace 0.0.0.0 with localhost since 0.0.0.0 is never a valid
		// principal (auth server explicitly removes it when issuing host certs) and when WebPort is used
		// in the single process mode to establish SSH reverse tunnel connection the host is validated against
		// the valid principal list.
		default:
			addr = process.Config.Proxy.WebAddr
			addr.Addr = utils.ReplaceUnspecifiedHost(&addr, defaults.HTTPListenPort)
		}

		// In case the address has "https" scheme for TLS Routing, make sure
		// "tcp" is used when dialing reverse tunnel.
		if addr.AddrNetwork == "https" {
			addr.AddrNetwork = "tcp"
		}
		return &addr, true
	}

	if len(process.Config.Proxy.TunnelPublicAddrs) == 0 {
		addr, err := utils.ParseHostPortAddr(string(teleport.PrincipalLocalhost), defaults.SSHProxyTunnelListenPort)
		if err != nil {
			return nil, false
		}
		return addr, true
	}
	return &process.Config.Proxy.TunnelPublicAddrs[0], true
}

// dumperHandler is an Application Access debugging application that will
// dump the headers of a request.
func dumperHandler(w http.ResponseWriter, r *http.Request) {
	requestDump, err := httputil.DumpRequest(r, true)
	if err != nil {
		http.Error(w, http.StatusText(http.StatusInternalServerError), http.StatusInternalServerError)
		return
	}

	randomBytes := make([]byte, 8)
	rand.Reader.Read(randomBytes)
	cookieValue := hex.EncodeToString(randomBytes)

	http.SetCookie(w, &http.Cookie{
		Name:     "dumper.session.cookie",
		Value:    cookieValue,
		SameSite: http.SameSiteLaxMode,
	})

	w.Header().Set("Content-Type", "text/plain; charset=utf-8")
	fmt.Fprint(w, string(requestDump))
}

// getPublicAddr waits for a proxy to be registered with Teleport.
func getPublicAddr(authClient authclient.ReadAppsAccessPoint, a servicecfg.App) (string, error) {
	ticker := time.NewTicker(500 * time.Millisecond)
	defer ticker.Stop()
	timeout := time.NewTimer(5 * time.Second)
	defer timeout.Stop()

	for {
		select {
		case <-ticker.C:
			publicAddr, err := app.FindPublicAddr(authClient, a.PublicAddr, a.Name)

			if err == nil {
				return publicAddr, nil
			}
		case <-timeout.C:
			return "", trace.BadParameter("timed out waiting for proxy with public address")
		}
	}
}

// newHTTPFileSystem creates a new HTTP file system for the web handler.
// It uses external configuration to make the decision
func newHTTPFileSystem() (http.FileSystem, error) {
	fs, err := teleport.NewWebAssetsFilesystem() //nolint:staticcheck // linter fails on non-linux system as only linux implementation returns useful values.
	if err != nil {                              //nolint:staticcheck // linter fails on non-linux system as only linux implementation returns useful values.
		return nil, trace.Wrap(err)
	}
	return fs, nil
}

// readOrGenerateHostID tries to read the `host_uuid` from Kubernetes storage (if available) or local storage.
// If the read operation returns no `host_uuid`, this function tries to pick it from the first static identity provided.
// If no static identities were defined for the process, a new id is generated depending on the joining process:
// - types.JoinMethodEC2: we will use the EC2 NodeID: {accountID}-{nodeID}
// - Any other valid Joining method: a new UUID is generated.
// Finally, if a new id is generated, this function writes it into local storage and Kubernetes storage (if available).
// If kubeBackend is nil, the agent is not running in a Kubernetes Cluster.
func readOrGenerateHostID(ctx context.Context, cfg *servicecfg.Config, kubeBackend kubernetesBackend) (err error) {
	// Load `host_uuid` from different storages. If this process is running in a Kubernetes Cluster,
	// readHostUUIDFromStorages will try to read the `host_uuid` from the Kubernetes Secret. If the
	// key is empty or if not running in a Kubernetes Cluster, it will read the
	// `host_uuid` from local data directory.
	cfg.HostUUID, err = readHostIDFromStorages(ctx, cfg.DataDir, kubeBackend)
	if err != nil {
		if !trace.IsNotFound(err) {
			if errors.Is(err, fs.ErrPermission) {
				cfg.Logger.ErrorContext(ctx, "Teleport does not have permission to write to the data directory. Ensure that you are running as a user with appropriate permissions.", "data_dir", cfg.DataDir)
			}
			return trace.Wrap(err)
		}
		// if there's no host uuid initialized yet, try to read one from the
		// one of the identities
		if len(cfg.Identities) != 0 {
			cfg.HostUUID = cfg.Identities[0].ID.HostUUID
			cfg.Logger.InfoContext(ctx, "Taking host UUID from first identity.", "host_uuid", cfg.HostUUID)
		} else {
			switch cfg.JoinMethod {
			case types.JoinMethodToken,
				types.JoinMethodUnspecified,
				types.JoinMethodIAM,
				types.JoinMethodCircleCI,
				types.JoinMethodKubernetes,
				types.JoinMethodGitHub,
				types.JoinMethodGitLab,
				types.JoinMethodAzure,
				types.JoinMethodGCP,
				types.JoinMethodTPM:
				// Checking error instead of the usual uuid.New() in case uuid generation
				// fails due to not enough randomness. It's been known to happen happen when
				// Teleport starts very early in the node initialization cycle and /dev/urandom
				// isn't ready yet.
				rawID, err := uuid.NewRandom()
				if err != nil {
					return trace.BadParameter("" +
						"Teleport failed to generate host UUID. " +
						"This may happen if randomness source is not fully initialized when the node is starting up. " +
						"Please try restarting Teleport again.")
				}
				cfg.HostUUID = rawID.String()
			case types.JoinMethodEC2:
				cfg.HostUUID, err = utils.GetEC2NodeID(ctx)
				if err != nil {
					return trace.Wrap(err)
				}
			default:
				return trace.BadParameter("unknown join method %q", cfg.JoinMethod)
			}
			cfg.Logger.InfoContext(ctx, "Generating new host UUID", "host_uuid", cfg.HostUUID)
		}
		// persistHostUUIDToStorages will persist the host_uuid to the local storage
		// and to Kubernetes Secret if this process is running on a Kubernetes Cluster.
		if err := persistHostIDToStorages(ctx, cfg, kubeBackend); err != nil {
			return trace.Wrap(err)
		}
	} else if kubeBackend != nil && utils.HostUUIDExistsLocally(cfg.DataDir) {
		// This case is used when loading a Teleport pre-11 agent with storage attached.
		// In this case, we have to copy the "host_uuid" from the agent to the secret
		// in case storage is removed later.
		// loadHostIDFromKubeSecret will check if the `host_uuid` is already in the secret.
		if id, err := loadHostIDFromKubeSecret(ctx, kubeBackend); err != nil || len(id) == 0 {
			// Forces the copy of the host_uuid into the Kubernetes Secret if PV storage is enabled.
			// This is only required if PV storage is removed later.
			if err := writeHostIDToKubeSecret(ctx, kubeBackend, cfg.HostUUID); err != nil {
				return trace.Wrap(err)
			}
		}
	}
	return nil
}

// kubernetesBackend interface for kube storage backend.
type kubernetesBackend interface {
	// Put puts value into backend (creates if it does not
	// exists, updates it otherwise)
	Put(ctx context.Context, i backend.Item) (*backend.Lease, error)
	// Get returns a single item or not found error
	Get(ctx context.Context, key []byte) (*backend.Item, error)
}

// readHostIDFromStorages tries to read the `host_uuid` value from different storages,
// depending on where the process is running.
// If the process is running in a Kubernetes Cluster, this function will attempt
// to read the `host_uuid` from the Kubernetes Secret. If it does not exist or
// if it is not running on a Kubernetes cluster the read is done from the local
// storage: `dataDir/host_uuid`.
func readHostIDFromStorages(ctx context.Context, dataDir string, kubeBackend kubernetesBackend) (string, error) {
	if kubeBackend != nil {
		if hostID, err := loadHostIDFromKubeSecret(ctx, kubeBackend); err == nil && len(hostID) > 0 {
			return hostID, nil
		}
	}
	// Even if running in Kubernetes fallback to local storage if `host_uuid` was
	// not found in secret.
	hostID, err := utils.ReadHostUUID(dataDir)
	return hostID, trace.Wrap(err)
}

// persistHostIDToStorages writes the cfg.HostUUID to local data and to
// Kubernetes Secret if this process is running on a Kubernetes Cluster.
func persistHostIDToStorages(ctx context.Context, cfg *servicecfg.Config, kubeBackend kubernetesBackend) error {
	if err := utils.WriteHostUUID(cfg.DataDir, cfg.HostUUID); err != nil {
		if errors.Is(err, fs.ErrPermission) {
			cfg.Logger.ErrorContext(ctx, "Teleport does not have permission to write to the data directory. Ensure that you are running as a user with appropriate permissions.", "data_dir", cfg.DataDir)
		}
		return trace.Wrap(err)
	}

	// Persists the `host_uuid` into Kubernetes Secret for later reusage.
	// This is required because `host_uuid` is part of the client secret
	// and Auth connection will fail if we present a different `host_uuid`.
	if kubeBackend != nil {
		return trace.Wrap(writeHostIDToKubeSecret(ctx, kubeBackend, cfg.HostUUID))
	}
	return nil
}

// loadHostIDFromKubeSecret reads the host_uuid from the Kubernetes secret with
// the expected key: `/host_uuid`.
func loadHostIDFromKubeSecret(ctx context.Context, kubeBackend kubernetesBackend) (string, error) {
	item, err := kubeBackend.Get(ctx, backend.Key(utils.HostUUIDFile))
	if err != nil {
		return "", trace.Wrap(err)
	}
	return string(item.Value), nil
}

// writeHostIDToKubeSecret writes the `host_uuid` into the Kubernetes secret under
// the key `/host_uuid`.
func writeHostIDToKubeSecret(ctx context.Context, kubeBackend kubernetesBackend, id string) error {
	_, err := kubeBackend.Put(
		ctx,
		backend.Item{
			Key:   backend.Key(utils.HostUUIDFile),
			Value: []byte(id),
		},
	)
	return trace.Wrap(err)
}

// initPublicGRPCServer creates and registers a gRPC server that does not use client
// certificates for authentication. This is used by the join service, which nodes
// use to receive a signed certificate from the auth server.
func (process *TeleportProcess) initPublicGRPCServer(
	limiter *limiter.Limiter,
	conn *Connector,
	listener net.Listener,
) (*grpc.Server, error) {
	server := grpc.NewServer(
		grpc.ChainUnaryInterceptor(
			interceptors.GRPCServerUnaryErrorInterceptor,
			limiter.UnaryServerInterceptor(),
		),
		grpc.ChainStreamInterceptor(
			interceptors.GRPCServerStreamErrorInterceptor,
			limiter.StreamServerInterceptor,
		),
		grpc.KeepaliveParams(keepalive.ServerParameters{
			// Using an aggressive idle timeout here since this gRPC server
			// currently only hosts the join service, which has no need for
			// long-lived idle connections.
			//
			// The reason for introducing this is that teleport clients
			// before #17685 is fixed will hold connections open
			// indefinitely if they encounter an error during the joining
			// process, and this seems like the best way for the server to
			// forcibly close those connections.
			//
			// If another gRPC service is added here in the future, it
			// should be alright to increase or remove this idle timeout as
			// necessary once the client fix has been released and widely
			// available for some time.
			MaxConnectionIdle: 10 * time.Second,
		}),
		grpc.MaxConcurrentStreams(defaults.GRPCMaxConcurrentStreams),
	)
	joinServiceServer := joinserver.NewJoinServiceGRPCServer(conn.Client)
	proto.RegisterJoinServiceServer(server, joinServiceServer)

	accessGraphProxySvc, err := secretsscannerproxy.New(
		secretsscannerproxy.ServiceConfig{
			AuthClient: conn.Client,
			Log:        process.logger,
		})
	if err != nil {
		return nil, trace.Wrap(err)
	}

	accessgraphsecretsv1pb.RegisterSecretsScannerServiceServer(server, accessGraphProxySvc)

	process.RegisterCriticalFunc("proxy.grpc.public", func() error {
		process.logger.InfoContext(process.ExitContext(), "Starting proxy gRPC server.", "listen_address", listener.Addr())
		return trace.Wrap(server.Serve(listener))
	})
	return server, nil
}

// initSecureGRPCServer creates and registers a gRPC server that uses mTLS for
// authentication. This is used for the gRPC Kube service, which allows users to
// safely access Kubernetes clusters resources via Teleport without leaking certificates.
// The gRPC server handles the mTLS because we require the client certificate to be
// subject in order to determine his identity.
func (process *TeleportProcess) initSecureGRPCServer(cfg initSecureGRPCServerCfg) (*grpc.Server, error) {
	if !process.Config.Proxy.Kube.Enabled {
		return nil, nil
	}
	clusterName := cfg.conn.ClusterName()
	serverTLSConfig, err := cfg.conn.ServerTLSConfig(process.Config.CipherSuites)
	if err != nil {
		return nil, trace.Wrap(err)
	}

	authorizer, err := authz.NewAuthorizer(authz.AuthorizerOpts{
		ClusterName: clusterName,
		AccessPoint: cfg.accessPoint,
		LockWatcher: cfg.lockWatcher,
		Logger: process.log.WithFields(logrus.Fields{
			teleport.ComponentKey: teleport.Component(teleport.ComponentProxySecureGRPC, process.id),
		}),
		PermitCaching: process.Config.CachePolicy.Enabled,
	})
	if err != nil {
		return nil, trace.Wrap(err)
	}

	// authMiddleware authenticates request assuming TLS client authentication
	// adds authentication information to the context
	// and passes it to the API server
	authMiddleware := &auth.Middleware{
		ClusterName:   clusterName,
		Limiter:       cfg.limiter,
		AcceptedUsage: []string{teleport.UsageKubeOnly},
	}

	tlsConf := copyAndConfigureTLS(serverTLSConfig, process.log, cfg.accessPoint, clusterName)
	creds, err := auth.NewTransportCredentials(auth.TransportCredentialsConfig{
		TransportCredentials: credentials.NewTLS(tlsConf),
		UserGetter:           authMiddleware,
		GetAuthPreference:    cfg.accessPoint.GetAuthPreference,
	})
	if err != nil {
		return nil, trace.Wrap(err)
	}

	server := grpc.NewServer(
		grpc.ChainUnaryInterceptor(authMiddleware.UnaryInterceptors()...),
		grpc.ChainStreamInterceptor(authMiddleware.StreamInterceptors()...),
		grpc.Creds(creds),
		grpc.MaxConcurrentStreams(defaults.GRPCMaxConcurrentStreams),
	)

	kubeServer, err := kubegrpc.New(kubegrpc.Config{
		Signer:      cfg.conn.Client,
		AccessPoint: cfg.accessPoint,
		Authz:       authorizer,
		Log:         process.log,
		Emitter:     cfg.emitter,
		// listener is using the underlying web listener, so we can just use its address.
		// since tls routing is enabled.
		KubeProxyAddr: cfg.listener.Addr().String(),
		ClusterName:   clusterName,
	})
	if err != nil {
		return nil, trace.Wrap(err)
	}
	kubeproto.RegisterKubeServiceServer(server, kubeServer)

	process.RegisterCriticalFunc("proxy.grpc.secure", func() error {
		process.logger.InfoContext(process.ExitContext(), "Starting proxy gRPC server.", "listen_address", cfg.listener.Addr())
		return trace.Wrap(server.Serve(cfg.listener))
	})
	return server, nil
}

// initSecureGRPCServerCfg is a configuration for initSecureGRPCServer function.
type initSecureGRPCServerCfg struct {
	conn        *Connector
	limiter     *limiter.Limiter
	listener    net.Listener
	accessPoint authclient.ProxyAccessPoint
	lockWatcher *services.LockWatcher
	emitter     apievents.Emitter
}

// copyAndConfigureTLS can be used to copy and modify an existing *tls.Config
// for Teleport application proxy servers.
func copyAndConfigureTLS(config *tls.Config, log logrus.FieldLogger, accessPoint authclient.AccessCache, clusterName string) *tls.Config {
	tlsConfig := config.Clone()

	// Require clients to present a certificate
	tlsConfig.ClientAuth = tls.RequireAndVerifyClientCert

	// Configure function that will be used to fetch the CA that signed the
	// client's certificate to verify the chain presented. If the client does not
	// pass in the cluster name, this functions pulls back all CA to try and
	// match the certificate presented against any CA.
	tlsConfig.GetConfigForClient = authclient.WithClusterCAs(tlsConfig.Clone(), accessPoint, clusterName, log)

	return tlsConfig
}

func makeXForwardedForMiddleware(cfg *servicecfg.Config) utils.HTTPMiddleware {
	if cfg.Proxy.TrustXForwardedFor {
		return web.NewXForwardedForMiddleware
	}
	return utils.NoopHTTPMiddleware
}

func (process *TeleportProcess) newExternalAuditStorageConfigurator() (*externalauditstorage.Configurator, error) {
	watcher, err := local.NewClusterExternalAuditWatcher(process.GracefulExitContext(), local.ClusterExternalAuditStorageWatcherConfig{
		Backend: process.backend,
		OnChange: func() {
			// On change of cluster External Audit Storage, trigger teleport
			// reload, because s3 uploader and athena components don't support
			// live changes to their configuration.
			process.BroadcastEvent(Event{Name: TeleportReloadEvent})
		},
	})
	if err != nil {
		return nil, trace.Wrap(err)
	}
	// Wait for the watcher to init to avoid a race in case the external audit
	// storage config changes after the configurator loads it and before the
	// watcher initialized.
	watcher.WaitInit(process.GracefulExitContext())

	easSvc := local.NewExternalAuditStorageService(process.backend)
	integrationSvc, err := local.NewIntegrationsService(process.backend)
	if err != nil {
		return nil, trace.Wrap(err)
	}
	statusService := local.NewStatusService(process.backend)
	return externalauditstorage.NewConfigurator(process.ExitContext(), easSvc, integrationSvc, statusService)
}

// createLockedPIDFile creates a PID file in the path specified by pidFile
// containing the current PID, atomically swapping it in the final place and
// leaving it with an exclusive advisory lock that will get released when the
// process ends, for the benefit of "pkill -L".
func createLockedPIDFile(pidFile string) error {
	pending, err := renameio.NewPendingFile(pidFile, renameio.WithPermissions(0o644))
	if err != nil {
		return trace.ConvertSystemError(err)
	}
	defer pending.Cleanup()
	if _, err := fmt.Fprintf(pending, "%v\n", os.Getpid()); err != nil {
		return trace.ConvertSystemError(err)
	}

	const minimumDupFD = 3 // skip stdio
	locker, err := unix.FcntlInt(pending.Fd(), unix.F_DUPFD_CLOEXEC, minimumDupFD)
	runtime.KeepAlive(pending)
	if err != nil {
		return trace.ConvertSystemError(err)
	}
	if err := unix.Flock(locker, unix.LOCK_EX|unix.LOCK_NB); err != nil {
		_ = unix.Close(locker)
		return trace.ConvertSystemError(err)
	}
	// deliberately leak the fd to hold the lock until the process dies

	if err := pending.CloseAtomicallyReplace(); err != nil {
		return trace.ConvertSystemError(err)
	}
	return nil
}<|MERGE_RESOLUTION|>--- conflicted
+++ resolved
@@ -2179,23 +2179,12 @@
 				return nil
 			}
 
-<<<<<<< HEAD
-			cache, err := process.newAccessCache(accesspoint.AccessCacheConfig{
-				Services:                 as.Services,
-				SPIFFEFederationsService: as.Services.SPIFFEFederations,
-				Setup:                    cache.ForAuth,
-				CacheName:                []string{teleport.ComponentAuth},
-				Events:                   true,
-				Unstarted:                true,
-			})
-=======
 			cache, err := process.newAccessCacheForServices(accesspoint.Config{
 				Setup:        cache.ForAuth,
 				CacheName:    []string{teleport.ComponentAuth},
 				EventsSystem: true,
 				Unstarted:    true,
 			}, as.Services)
->>>>>>> 475666a9
 			if err != nil {
 				return trace.Wrap(err)
 			}
@@ -2608,6 +2597,7 @@
 	cfg.SAMLIdPSession = services.Identity
 	cfg.SecReports = services.SecReports
 	cfg.SnowflakeSession = services.Identity
+	cfg.SPIFFEFederations = services.SPIFFEFederations
 	cfg.Trust = services.TrustInternal
 	cfg.UserGroups = services.UserGroups
 	cfg.UserLoginStates = services.UserLoginStates
