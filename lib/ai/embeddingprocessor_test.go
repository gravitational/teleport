/*
 * Copyright 2023 Gravitational, Inc.
 *
 * Licensed under the Apache License, Version 2.0 (the "License");
 * you may not use this file except in compliance with the License.
 * You may obtain a copy of the License at
 *
 *     http://www.apache.org/licenses/LICENSE-2.0
 *
 * Unless required by applicable law or agreed to in writing, software
 * distributed under the License is distributed on an "AS IS" BASIS,
 * WITHOUT WARRANTIES OR CONDITIONS OF ANY KIND, either express or implied.
 * See the License for the specific language governing permissions and
 * limitations under the License.
 */

package ai_test

import (
	"context"
	"crypto/sha256"
	"errors"
	"fmt"
<<<<<<< HEAD
	"strings"
=======
	"sync"
>>>>>>> 3626f26b
	"testing"
	"time"

	"github.com/jonboulle/clockwork"
	"github.com/stretchr/testify/assert"
	"github.com/stretchr/testify/require"

	"github.com/gravitational/teleport/api/defaults"
	"github.com/gravitational/teleport/api/internalutils/stream"
	"github.com/gravitational/teleport/api/types"
	"github.com/gravitational/teleport/api/utils/retryutils"
	"github.com/gravitational/teleport/lib/ai"
	"github.com/gravitational/teleport/lib/ai/embedding"
	"github.com/gravitational/teleport/lib/backend/memory"
	"github.com/gravitational/teleport/lib/services/local"
	"github.com/gravitational/teleport/lib/utils"
)

// MockEmbedder returns embeddings based on the sha256 hash function. Those
// embeddings have no semantic meaning but ensure different embedded content
// provides different embeddings.
type MockEmbedder struct {
	timesCalled map[string]int
}

func (m *MockEmbedder) ComputeEmbeddings(_ context.Context, input []string) ([]embedding.Vector64, error) {
	result := make([]embedding.Vector64, len(input))
	for i, text := range input {
		name := strings.Split(text, "\n")[0]
		m.timesCalled[name]++
		hash := sha256.Sum256([]byte(text))
		vector := make(embedding.Vector64, len(hash))
		for j, x := range hash {
			vector[j] = 1 / float64(int(x)+1)
		}
		result[i] = vector
	}
	return result, nil
}

type mockNodeStreamer struct {
	mu    sync.Mutex
	nodes []types.Server
}

func (m *mockNodeStreamer) UpsertNode(_ context.Context, node types.Server) (*types.KeepAlive, error) {
	m.mu.Lock()
	defer m.mu.Unlock()
	m.nodes = append(m.nodes, node)
	return nil, nil
}

func (m *mockNodeStreamer) GetNodeStream(_ context.Context, _ string) stream.Stream[types.Server] {
	m.mu.Lock()
	defer m.mu.Unlock()
	nodes := make([]types.Server, 0, len(m.nodes))
	nodes = append(nodes, m.nodes...)
	return stream.Slice(nodes)
}

func TestNodeEmbeddingGeneration(t *testing.T) {
	t.Parallel()

	ctx, cancel := context.WithCancel(context.Background())
	t.Cleanup(cancel)

	clock := clockwork.NewFakeClock()

	// Test setup: crate a backend, presence service, the node watcher and
	// the embeddings service.
	bk, err := memory.New(memory.Config{
		Context: ctx,
		Clock:   clock,
	})
	require.NoError(t, err)

<<<<<<< HEAD
	embedder := MockEmbedder{
		timesCalled: make(map[string]int),
	}
	presence := local.NewPresenceService(bk)
=======
	embedder := MockEmbedder{}
	presence := &mockNodeStreamer{}
>>>>>>> 3626f26b
	embeddings := local.NewEmbeddingsService(bk)

	processor := ai.NewEmbeddingProcessor(&ai.EmbeddingProcessorConfig{
		AIClient:            &embedder,
		EmbeddingSrv:        embeddings,
		EmbeddingsRetriever: ai.NewSimpleRetriever(),
		NodeSrv:             presence,
		Log:                 utils.NewLoggerForTests(),
		Jitter:              retryutils.NewSeventhJitter(),
	})

	go func() {
		err := processor.Run(ctx, 100*time.Millisecond, time.Second)
		assert.ErrorIs(t, context.Canceled, err)
	}()

	// Add some node servers.
	const numInitialNodes = 5
	nodes := make([]types.Server, 0, numInitialNodes)
	for i := 0; i < numInitialNodes; i++ {
		node := makeNode(i + 1)
		_, err = presence.UpsertNode(ctx, node)
		require.NoError(t, err)
		nodes = append(nodes, node)
	}

	require.Eventually(t, func() bool {
		items, err := stream.Collect(embeddings.GetEmbeddings(ctx, types.KindNode))
		assert.NoError(t, err)
		return len(items) == numInitialNodes
	}, 7*time.Second, 200*time.Millisecond)

	validateEmbeddings(t,
		presence.GetNodeStream(ctx, defaults.Namespace),
		embeddings.GetEmbeddings(ctx, types.KindNode))

	for k, v := range embedder.timesCalled {
		require.Equal(t, 1, v, "expected %v to be computed once, was %d", k, v)
	}

	// Run once more and verify that only changed or newly inserted nodes get their embeddings calculated
	node1 := nodes[0]
	node1.GetMetadata().Labels["foo"] = "bar"
	_, err = presence.UpsertNode(ctx, node1)
	require.NoError(t, err)
	node6 := makeNode(6)
	_, err = presence.UpsertNode(ctx, node6)
	require.NoError(t, err)

	// Since nodes are streamed in ascending order by names, when embeddings for node6 are calculated,
	// we can be sure that our recent changes have been fully processed
	require.Eventually(t, func() bool {
		items, err := stream.Collect(embeddings.GetEmbeddings(ctx, types.KindNode))
		assert.NoError(t, err)
		return len(items) == numInitialNodes+1
	}, 7*time.Second, 200*time.Millisecond)

	for k, v := range embedder.timesCalled {
		expected := 1
		if strings.Contains(k, "node1") {
			expected = 2
		}
		require.Equal(t, expected, v, "expected embedding for %q to be computed %d times, got computed %d times", k, expected, v)
	}

	validateEmbeddings(t,
		presence.GetNodeStream(ctx, defaults.Namespace),
		embeddings.GetEmbeddings(ctx, types.KindNode))
}

func TestMarshallUnmarshallEmbedding(t *testing.T) {
	// We test that float precision is above six digits
	initial := embedding.NewEmbedding(types.KindNode, "foo", embedding.Vector64{0.1234567, 1, 1}, sha256.Sum256([]byte("test")))

	marshaled, err := ai.MarshalEmbedding(initial)
	require.NoError(t, err)

	final, err := ai.UnmarshalEmbedding(marshaled)
	require.NoError(t, err)

	require.Equal(t, initial.EmbeddedId, final.EmbeddedId)
	require.Equal(t, initial.EmbeddedKind, final.EmbeddedKind)
	require.Equal(t, initial.EmbeddedHash, final.EmbeddedHash)
	require.Equal(t, initial.Vector, final.Vector)
}

func makeNode(num int) types.Server {
	node, _ := types.NewServer(fmt.Sprintf("node%d", num), types.KindNode, types.ServerSpecV2{
		Addr:     "127.0.0.1:1234",
		Hostname: fmt.Sprintf("node%d", num),
		CmdLabels: map[string]types.CommandLabelV2{
			"version":  {Result: "v8"},
			"hostname": {Result: fmt.Sprintf("node%d.example.com", num)},
		},
	})
	return node
}

func validateEmbeddings(t *testing.T, nodesStream stream.Stream[types.Server], embeddingsStream stream.Stream[*embedding.Embedding]) {
	t.Helper()

	nodes, err := stream.Collect(nodesStream)
	require.NoError(t, err)

	embeddings, err := stream.Collect(embeddingsStream)
	require.NoError(t, err)

	require.Equal(t, len(nodes), len(embeddings), "Number of nodes and embeddings should be equal")

	for i, node := range nodes {
		emb := embeddings[i]

		require.Equal(t, node.GetName(), emb.GetEmbeddedID(), "Node ID and embedding ID should be equal")
		require.Equal(t, types.KindNode, emb.GetEmbeddedKind(), "Node kind and embedding kind should be equal")
	}
}

func Test_batchReducer_Add(t *testing.T) {
	t.Parallel()

	// Sum process function - used for simplicity
	sumFn := func(ctx context.Context, data []int) (int, error) {
		sum := 0
		for _, d := range data {
			sum += d
		}
		return sum, nil
	}

	type testCase struct {
		// Test case name
		name string
		// Process batch size
		batchSize int
		// Input data
		data []int
		// Function to process batch
		processFn func(ctx context.Context, data []int) (int, error)
		// Expected result on Add
		want []int
		// Expected result on Finalize
		finalizeResult int
		// Expected error
		wantErr assert.ErrorAssertionFunc
	}

	tests := []testCase{
		{
			name:           "empty",
			batchSize:      100,
			data:           []int{},
			want:           []int{},
			finalizeResult: 0,
			processFn:      sumFn,
			wantErr:        assert.NoError,
		},
		{
			name:           "one element",
			batchSize:      100,
			data:           []int{1},
			want:           []int{0},
			finalizeResult: 1,
			processFn:      sumFn,
			wantErr:        assert.NoError,
		},
		{
			name:           "many elements",
			batchSize:      3,
			data:           []int{1, 1, 1, 1},
			want:           []int{0, 0, 3, 0},
			finalizeResult: 1,
			processFn:      sumFn,
			wantErr:        assert.NoError,
		},
		{
			name:      "propagate error",
			batchSize: 2,
			data:      []int{0},
			want:      []int{0},
			processFn: func(ctx context.Context, data []int) (int, error) {
				return 0, errors.New("error")
			},
			wantErr: assert.Error,
		},
	}
	for _, tt := range tests {
		t.Run(tt.name, func(t *testing.T) {
			ctx := context.Background()
			br := ai.NewBatchReducer[int, int](tt.processFn, tt.batchSize)

			for i, d := range tt.data {
				got, err := br.Add(ctx, d)
				require.NoError(t, err)
				assert.Equalf(t, tt.want[i], got, "Add(%v)", tt.data)
			}

			got, err := br.Finalize(ctx)
			if !tt.wantErr(t, err, fmt.Sprintf("Finalize(%v)", tt.data)) {
				return
			}
			assert.Equalf(t, tt.finalizeResult, got, "Finalize(%v)", tt.data)
		})
	}
}<|MERGE_RESOLUTION|>--- conflicted
+++ resolved
@@ -21,11 +21,8 @@
 	"crypto/sha256"
 	"errors"
 	"fmt"
-<<<<<<< HEAD
 	"strings"
-=======
 	"sync"
->>>>>>> 3626f26b
 	"testing"
 	"time"
 
@@ -74,6 +71,15 @@
 func (m *mockNodeStreamer) UpsertNode(_ context.Context, node types.Server) (*types.KeepAlive, error) {
 	m.mu.Lock()
 	defer m.mu.Unlock()
+	for i, n := range m.nodes {
+		// update
+		if n.GetName() == node.GetName() {
+			m.nodes[i] = node
+			return nil, nil
+		}
+	}
+
+	// insert
 	m.nodes = append(m.nodes, node)
 	return nil, nil
 }
@@ -102,15 +108,10 @@
 	})
 	require.NoError(t, err)
 
-<<<<<<< HEAD
 	embedder := MockEmbedder{
 		timesCalled: make(map[string]int),
 	}
-	presence := local.NewPresenceService(bk)
-=======
-	embedder := MockEmbedder{}
 	presence := &mockNodeStreamer{}
->>>>>>> 3626f26b
 	embeddings := local.NewEmbeddingsService(bk)
 
 	processor := ai.NewEmbeddingProcessor(&ai.EmbeddingProcessorConfig{
