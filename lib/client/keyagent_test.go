/*
Copyright 2017 Gravitational, Inc.

Licensed under the Apache License, Version 2.0 (the "License");
you may not use this file except in compliance with the License.
You may obtain a copy of the License at

    http://www.apache.org/licenses/LICENSE-2.0

Unless required by applicable law or agreed to in writing, software
distributed under the License is distributed on an "AS IS" BASIS,
WITHOUT WARRANTIES OR CONDITIONS OF ANY KIND, either express or implied.
See the License for the specific language governing permissions and
limitations under the License.
*/

package client

import (
	"bytes"
	"io"
	"net"
	"path/filepath"
	"strings"
	"sync"
	"testing"
	"time"

	"golang.org/x/crypto/ssh"
	"golang.org/x/crypto/ssh/agent"

	"github.com/gravitational/teleport"
	"github.com/gravitational/teleport/api/types"
	"github.com/gravitational/teleport/api/utils/keypaths"
	"github.com/gravitational/teleport/lib/auth"
	"github.com/gravitational/teleport/lib/auth/testauthority"
	"github.com/gravitational/teleport/lib/defaults"
	"github.com/gravitational/teleport/lib/fixtures"
	"github.com/gravitational/teleport/lib/services"
	"github.com/gravitational/teleport/lib/sshutils"
	"github.com/gravitational/teleport/lib/tlsca"
	"github.com/gravitational/teleport/lib/utils"
	"github.com/stretchr/testify/require"

	"github.com/gravitational/trace"

	"github.com/jonboulle/clockwork"
<<<<<<< HEAD
	"github.com/stretchr/testify/require"
=======
>>>>>>> beb91db7
)

type KeyAgentTest struct {
	keyDir      string
	key         *Key
	username    string
	hostname    string
	clusterName string
	tlsca       *tlsca.CertAuthority
<<<<<<< HEAD
	tlscaCert   auth.TrustedCerts
	close       func()
}

func newKeyAgentTest(t *testing.T) (*KeyAgentTest, func()) {
	s := new(KeyAgentTest)

	var err error
	// path to temporary  ~/.tsh directory to use during tests
	s.keyDir, err = ioutil.TempDir("", "keyagent-test-")
=======
}

func makeSuite(t *testing.T) *KeyAgentTestSuite {
	t.Helper()

	err := startDebugAgent(t)
>>>>>>> beb91db7
	require.NoError(t, err)

	s := &KeyAgentTestSuite{
		keyDir:      t.TempDir(),
		username:    "foo",
		hostname:    "bar",
		clusterName: "some-cluster",
	}

	pemBytes, ok := fixtures.PEMBytes["rsa"]
	require.True(t, ok)

<<<<<<< HEAD
	s.tlsca, s.tlscaCert, err = newSelfSignedCA(pemBytes)
=======
	s.tlsca, _, err = newSelfSignedCA(pemBytes)
>>>>>>> beb91db7
	require.NoError(t, err)

	s.key, err = s.makeKey(s.username, []string{s.username}, 1*time.Minute)
	require.NoError(t, err)
<<<<<<< HEAD

	// start a debug agent that will be used in tests
	s.close, err = startDebugAgent()
	require.NoError(t, err)

	return s, func() {
		os.RemoveAll(s.keyDir)
		if s.close != nil {
			s.close()
		}
	}
=======

	return s
>>>>>>> beb91db7
}

// TestLocalKeyAgent_AddKey ensures correct adding of ssh keys. This test
// checks the following:
//   * When adding a key it's written to disk.
//   * When we add a key, it's added to both the teleport ssh agent as well
//     as the system ssh agent.
//   * When we add a key, both the certificate and private key are added into
//     the both the teleport ssh agent and the system ssh agent.
//   * When we add a key, it's tagged with a comment that indicates that it's
//     a teleport key with the teleport username.
<<<<<<< HEAD
func TestLocalKeyAgent_AddKey(t *testing.T) {
	s, cleanupFunc := newKeyAgentTest(t)
	t.Cleanup(cleanupFunc)
=======
func TestAddKey(t *testing.T) {
	s := makeSuite(t)
>>>>>>> beb91db7

	// make a new local agent
	keystore, err := NewFSLocalKeyStore(s.keyDir)
	require.NoError(t, err)
	lka, err := NewLocalAgent(
		LocalAgentConfig{
			Keystore:   keystore,
			ProxyHost:  s.hostname,
			Username:   s.username,
			KeysOption: AddKeysToAgentAuto,
		})
	require.NoError(t, err)

	// add the key to the local agent, this should write the key
	// to disk as well as load it in the agent
	_, err = lka.AddKey(s.key)
	require.NoError(t, err)

	// check that the key has been written to disk
	expectedFiles := []string{
		keypaths.UserKeyPath(s.keyDir, s.hostname, s.username),                    // private key
		keypaths.SSHCAsPath(s.keyDir, s.hostname, s.username),                     // public key
		keypaths.TLSCertPath(s.keyDir, s.hostname, s.username),                    // Teleport TLS certificate
		keypaths.SSHCertPath(s.keyDir, s.hostname, s.username, s.key.ClusterName), // SSH certificate
	}
	for _, file := range expectedFiles {
<<<<<<< HEAD
		_, err := os.Stat(file)
		require.NoError(t, err)
=======
		require.FileExists(t, file)
>>>>>>> beb91db7
	}

	// get all agent keys from teleport agent and system agent
	teleportAgentKeys, err := lka.Agent.List()
	require.NoError(t, err)
	systemAgentKeys, err := lka.sshAgent.List()
	require.NoError(t, err)

	// check that we've loaded a cert as well as a private key into the teleport agent
	// and it's for the user we expected to add a certificate for
	require.Len(t, teleportAgentKeys, 2)
	require.Equal(t, "ssh-rsa-cert-v01@openssh.com", teleportAgentKeys[0].Type())
	require.Equal(t, "teleport:"+s.username, teleportAgentKeys[0].Comment)
	require.Equal(t, "ssh-rsa", teleportAgentKeys[1].Type())
	require.Equal(t, "teleport:"+s.username, teleportAgentKeys[1].Comment)

	// check that we've loaded a cert as well as a private key into the system again
	found := false
	for _, sak := range systemAgentKeys {
		if sak.Comment == "teleport:"+s.username && sak.Type() == "ssh-rsa" {
			found = true
		}
	}
	require.True(t, found)
	found = false
	for _, sak := range systemAgentKeys {
		if sak.Comment == "teleport:"+s.username && sak.Type() == "ssh-rsa-cert-v01@openssh.com" {
			found = true
		}
	}
	require.True(t, found)

	// unload all keys for this user from the teleport agent and system agent
	err = lka.UnloadKey()
	require.NoError(t, err)
}

// TestLocalKeyAgent_LoadKey ensures correct loading of a key into an agent.
// This test checks the following:
//   * Loading a key multiple times overwrites the same key.
//   * The key is correctly loaded into the agent. This is tested by having
//     the agent sign data that is then verified using the public key
//     directly.
<<<<<<< HEAD
func TestLocalKeyAgent_LoadKey(t *testing.T) {
	s, cleanupFunc := newKeyAgentTest(t)
	t.Cleanup(cleanupFunc)
=======
func TestLoadKey(t *testing.T) {
	s := makeSuite(t)
>>>>>>> beb91db7

	userdata := []byte("hello, world")

	// make a new local agent
	keystore, err := NewFSLocalKeyStore(s.keyDir)
	require.NoError(t, err)
	lka, err := NewLocalAgent(LocalAgentConfig{
		Keystore:   keystore,
		ProxyHost:  s.hostname,
		Username:   s.username,
		KeysOption: AddKeysToAgentAuto,
	})
	require.NoError(t, err)

	// unload any keys that might be in the agent for this user
	err = lka.UnloadKey()
	require.NoError(t, err)

	// get all the keys in the teleport and system agent
	teleportAgentKeys, err := lka.Agent.List()
	require.NoError(t, err)
	teleportAgentInitialKeyCount := len(teleportAgentKeys)
	systemAgentKeys, err := lka.sshAgent.List()
	require.NoError(t, err)
	systemAgentInitialKeyCount := len(systemAgentKeys)

	// load the key to the twice, this should only
	// result in one key for this user in the agent
	_, err = lka.LoadKey(*s.key)
	require.NoError(t, err)
	_, err = lka.LoadKey(*s.key)
	require.NoError(t, err)

	// get all the keys in the teleport and system agent
	teleportAgentKeys, err = lka.Agent.List()
	require.NoError(t, err)
	systemAgentKeys, err = lka.sshAgent.List()
	require.NoError(t, err)

	// check if we have the correct counts
	require.Len(t, teleportAgentKeys, teleportAgentInitialKeyCount+2)
	require.Len(t, systemAgentKeys, systemAgentInitialKeyCount+2)

	// now sign data using the teleport agent and system agent
	teleportAgentSignature, err := lka.Agent.Sign(teleportAgentKeys[0], userdata)
	require.NoError(t, err)
	systemAgentSignature, err := lka.sshAgent.Sign(systemAgentKeys[0], userdata)
	require.NoError(t, err)

	// parse the pem bytes for the private key, create a signer, and extract the public key
	sshPrivateKey, err := ssh.ParseRawPrivateKey(s.key.Priv)
	require.NoError(t, err)
	sshSigner, err := ssh.NewSignerFromKey(sshPrivateKey)
	require.NoError(t, err)
	sshPublicKey := sshSigner.PublicKey()

	// verify data signed by both the teleport agent and system agent was signed correctly
	err = sshPublicKey.Verify(userdata, teleportAgentSignature)
	require.NoError(t, err)
	err = sshPublicKey.Verify(userdata, systemAgentSignature)
	require.NoError(t, err)

	// unload all keys from the teleport agent and system agent
	err = lka.UnloadKey()
	require.NoError(t, err)
}

<<<<<<< HEAD
func TestLocalKeyAgent_HostCertVerification(t *testing.T) {
	s, cleanupFunc := newKeyAgentTest(t)
	t.Cleanup(cleanupFunc)
=======
func TestHostCertVerification(t *testing.T) {
	s := makeSuite(t)
>>>>>>> beb91db7

	// Make a new local agent.
	keystore, err := NewFSLocalKeyStore(s.keyDir)
	require.NoError(t, err)
	lka, err := NewLocalAgent(LocalAgentConfig{
		Keystore:   keystore,
		ProxyHost:  s.hostname,
		Username:   s.username,
		KeysOption: AddKeysToAgentAuto,
	})
	require.NoError(t, err)

	// By default user has not refused any hosts.
	require.False(t, lka.UserRefusedHosts())

	// Create a CA, generate a keypair for the CA, and add it to the known
	// hosts cache (done by "tsh login").
	keygen := testauthority.New()
	caPriv, caPub, err := keygen.GenerateKeyPair("")
	require.NoError(t, err)
	caSigner, err := ssh.ParsePrivateKey(caPriv)
	require.NoError(t, err)
	caPublicKey, _, _, _, err := ssh.ParseAuthorizedKey(caPub)
	require.NoError(t, err)
	err = lka.keyStore.AddKnownHostKeys("example.com", s.hostname, []ssh.PublicKey{caPublicKey})
	require.NoError(t, err)

	// Generate a host certificate for node with role "node".
	_, hostPub, err := keygen.GenerateKeyPair("")
	require.NoError(t, err)
	hostCertBytes, err := keygen.GenerateHostCert(services.HostCertParams{
		CASigner:      caSigner,
		CASigningAlg:  defaults.CASignatureAlgorithm,
		PublicHostKey: hostPub,
		HostID:        "5ff40d80-9007-4f28-8f49-7d4fda2f574d",
		NodeName:      "server01",
		Principals: []string{
			"127.0.0.1",
		},
		ClusterName: "example.com",
		Role:        types.RoleNode,
		TTL:         1 * time.Hour,
	})
	require.NoError(t, err)
	hostPublicKey, _, _, _, err := ssh.ParseAuthorizedKey(hostCertBytes)
	require.NoError(t, err)

	tests := []struct {
<<<<<<< HEAD
		desc     string
		inAddr   string
		outError bool
=======
		inAddr string
		assert require.ErrorAssertionFunc
>>>>>>> beb91db7
	}{
		{
<<<<<<< HEAD
			desc:     "Correct DNS is valid",
			inAddr:   "server01.example.com:3022",
			outError: false,
=======
			inAddr: "server01.example.com:3022",
			assert: require.NoError,
>>>>>>> beb91db7
		},
		{
<<<<<<< HEAD
			desc:     "Hostname only is valid",
			inAddr:   "server01:3022",
			outError: false,
=======
			inAddr: "server01:3022",
			assert: require.NoError,
>>>>>>> beb91db7
		},
		{
<<<<<<< HEAD
			desc:     "IP is valid",
			inAddr:   "127.0.0.1:3022",
			outError: false,
=======
			inAddr: "127.0.0.1:3022",
			assert: require.NoError,
>>>>>>> beb91db7
		},
		{
<<<<<<< HEAD
			desc:     "UUID is valid",
			inAddr:   "5ff40d80-9007-4f28-8f49-7d4fda2f574d.example.com:3022",
			outError: false,
=======
			inAddr: "5ff40d80-9007-4f28-8f49-7d4fda2f574d.example.com:3022",
			assert: require.NoError,
>>>>>>> beb91db7
		},
		{
<<<<<<< HEAD
			desc:     "Wrong DNS name is invalid",
			inAddr:   "server02.example.com:3022",
			outError: true,
=======
			inAddr: "server02.example.com:3022",
			assert: require.Error,
>>>>>>> beb91db7
		},
	}

	for _, tt := range tests {
<<<<<<< HEAD
		t.Run(tt.desc, func(t *testing.T) {
			err = lka.CheckHostSignature(tt.inAddr, nil, hostPublicKey)
			if tt.outError {
				require.Error(t, err)
			} else {
				require.NoError(t, err)
			}
		})
	}
}

func TestLocalKeyAgent_HostKeyVerification(t *testing.T) {
	s, cleanupFunc := newKeyAgentTest(t)
	t.Cleanup(cleanupFunc)
=======
		t.Run(tt.inAddr, func(t *testing.T) {
			err = lka.CheckHostSignature(tt.inAddr, nil, hostPublicKey)
			tt.assert(t, err)
		})
	}
}

func TestHostKeyVerification(t *testing.T) {
	s := makeSuite(t)
>>>>>>> beb91db7

	// make a new local agent
	keystore, err := NewFSLocalKeyStore(s.keyDir)
	require.NoError(t, err)
	lka, err := NewLocalAgent(LocalAgentConfig{
		Keystore:   keystore,
		ProxyHost:  s.hostname,
		Username:   s.username,
		KeysOption: AddKeysToAgentAuto,
		Insecure:   true,
	})
	require.NoError(t, err)

	// by default user has not refused any hosts:
	require.False(t, lka.UserRefusedHosts())

	// make a fake host key:
	keygen := testauthority.New()
	_, pub, err := keygen.GenerateKeyPair("")
	require.NoError(t, err)
	pk, _, _, _, err := ssh.ParseAuthorizedKey(pub)
	require.NoError(t, err)

	// test user refusing connection:
	fakeErr := trace.Errorf("luna cannot be trusted!")
	lka.hostPromptFunc = func(host string, k ssh.PublicKey) error {
		require.Equal(t, "luna", host)
		require.Equal(t, pk, k)
		return fakeErr
	}
	var a net.TCPAddr
	err = lka.CheckHostSignature("luna", &a, pk)
<<<<<<< HEAD
	require.EqualError(t, err, "luna cannot be trusted!")
=======
	require.Error(t, err)
	require.Equal(t, "luna cannot be trusted!", err.Error())
>>>>>>> beb91db7
	require.True(t, lka.UserRefusedHosts())

	// clean user answer:
	delete(lka.noHosts, "luna")
	require.False(t, lka.UserRefusedHosts())

	// now lets simulate user being asked:
	userWasAsked := false
	lka.hostPromptFunc = func(host string, k ssh.PublicKey) error {
		// user answered "yes"
		userWasAsked = true
		return nil
	}
	require.False(t, lka.UserRefusedHosts())
	err = lka.CheckHostSignature("luna", &a, pk)
	require.NoError(t, err)
	require.True(t, userWasAsked)

	// now lets simulate automatic host verification (no need to ask user, he
	// just said "yes")
	userWasAsked = false
	require.False(t, lka.UserRefusedHosts())
	err = lka.CheckHostSignature("luna", &a, pk)
	require.NoError(t, err)
	require.False(t, userWasAsked)
}

<<<<<<< HEAD
func TestLocalKeyAgent_DefaultHostPromptFunc(t *testing.T) {
	s, cleanupFunc := newKeyAgentTest(t)
	t.Cleanup(cleanupFunc)
=======
func TestDefaultHostPromptFunc(t *testing.T) {
	s := makeSuite(t)
>>>>>>> beb91db7

	keygen := testauthority.New()

	keystore, err := NewFSLocalKeyStore(s.keyDir)
	require.NoError(t, err)
	a, err := NewLocalAgent(LocalAgentConfig{
		Keystore:   keystore,
		ProxyHost:  s.hostname,
		Username:   s.username,
		KeysOption: AddKeysToAgentAuto,
	})
	require.NoError(t, err)

	_, keyBytes, err := keygen.GenerateKeyPair("")
	require.NoError(t, err)
	key, _, _, _, err := ssh.ParseAuthorizedKey(keyBytes)
	require.NoError(t, err)

	tests := []struct {
		inAnswer []byte
		assert   require.ErrorAssertionFunc
	}{
		{
			inAnswer: []byte("y\n"),
			assert:   require.NoError,
		},
		{
			inAnswer: []byte("n\n"),
			assert:   require.Error,
		},
		{
			inAnswer: []byte("foo\n"),
			assert:   require.Error,
		},
	}

	for _, tt := range tests {
<<<<<<< HEAD
		t.Run(strings.TrimSpace(string(tt.inAnswer)), func(t *testing.T) {
=======
		t.Run(string(bytes.TrimSpace(tt.inAnswer)), func(t *testing.T) {
>>>>>>> beb91db7
			// Write an answer to the "keyboard".
			var buf bytes.Buffer
			buf.Write(tt.inAnswer)

<<<<<<< HEAD
			err = a.defaultHostPromptFunc("example.com", key, ioutil.Discard, &buf)
			if tt.outError {
				require.Error(t, err)
			} else {
				require.NoError(t, err)
			}
=======
			err = a.defaultHostPromptFunc("example.com", key, io.Discard, &buf)
			tt.assert(t, err)
>>>>>>> beb91db7
		})
	}
}

func TestLocalKeyAgent_AddDatabaseKey(t *testing.T) {
	s, cleanupFunc := newKeyAgentTest(t)
	t.Cleanup(cleanupFunc)

	// make a new local agent
	keystore, err := NewFSLocalKeyStore(s.keyDir)
	require.NoError(t, err)
	lka, err := NewLocalAgent(
		LocalAgentConfig{
			Keystore:   keystore,
			ProxyHost:  s.hostname,
			Username:   s.username,
			KeysOption: AddKeysToAgentAuto,
		})
	require.NoError(t, err)

	t.Run("no database cert", func(t *testing.T) {
		require.Error(t, lka.AddDatabaseKey(s.key))
	})

	t.Run("success", func(t *testing.T) {
		// modify key to have db cert
		addKey := *s.key
		addKey.DBTLSCerts = map[string][]byte{"some-db": addKey.TLSCert}
		require.NoError(t, lka.SaveTrustedCerts([]auth.TrustedCerts{s.tlscaCert}))
		require.NoError(t, lka.AddDatabaseKey(&addKey))

		getKey, err := lka.GetKey(addKey.ClusterName, WithDBCerts{})
		require.NoError(t, err)
		require.Contains(t, getKey.DBTLSCerts, "some-db")
	})
}

func (s *KeyAgentTest) makeKey(username string, allowedLogins []string, ttl time.Duration) (*Key, error) {
	keygen := testauthority.New()

	privateKey, publicKey, err := keygen.GenerateKeyPair("")
	if err != nil {
		return nil, err
	}

	// reuse the same RSA keys for SSH and TLS keys
	cryptoPubKey, err := sshutils.CryptoPublicKey(publicKey)
	if err != nil {
		return nil, trace.Wrap(err)
	}
	clock := clockwork.NewRealClock()
	identity := tlsca.Identity{
		Username: username,
	}

	subject, err := identity.Subject()
	if err != nil {
		return nil, trace.Wrap(err)
	}
	tlsCert, err := s.tlsca.GenerateCertificate(tlsca.CertificateRequest{
		Clock:     clock,
		PublicKey: cryptoPubKey,
		Subject:   subject,
		NotAfter:  clock.Now().UTC().Add(ttl),
	})
	if err != nil {
		return nil, trace.Wrap(err)
	}

	pemBytes, ok := fixtures.PEMBytes["rsa"]
	if !ok {
		return nil, trace.BadParameter("RSA key not found in fixtures")
	}
	caSigner, err := ssh.ParsePrivateKey(pemBytes)
	if err != nil {
		return nil, trace.Wrap(err)
	}

	certificate, err := keygen.GenerateUserCert(services.UserCertParams{
		CASigner:              caSigner,
		CASigningAlg:          defaults.CASignatureAlgorithm,
		PublicUserKey:         publicKey,
		Username:              username,
		AllowedLogins:         allowedLogins,
		TTL:                   ttl,
		PermitAgentForwarding: true,
		PermitPortForwarding:  true,
	})
	if err != nil {
		return nil, trace.Wrap(err)
	}

	return &Key{
		Priv:      privateKey,
		Pub:       publicKey,
		Cert:      certificate,
		TLSCert:   tlsCert,
		TrustedCA: []auth.TrustedCerts{s.tlscaCert},
		KeyIndex: KeyIndex{
			ProxyHost:   s.hostname,
			Username:    username,
			ClusterName: s.clusterName,
		},
	}, nil
}

func startDebugAgent(t *testing.T) error {
	socketpath := filepath.Join(t.TempDir(), "teleport-test")
	listener, err := net.Listen("unix", socketpath)
	if err != nil {
		return trace.Wrap(err)
	}

	systemAgent := agent.NewKeyring()
	t.Setenv(teleport.SSHAuthSock, socketpath)

	startedC := make(chan struct{})
	doneC := make(chan struct{})
	var wg sync.WaitGroup
	wg.Add(2)
	go func() {
		defer wg.Done()
		// agent is listening and environment variable is set, unblock now
		close(startedC)
		for {
			conn, err := listener.Accept()
			if err != nil {
				if !utils.IsUseOfClosedNetworkError(err) {
					log.Warnf("Unexpected response from listener.Accept: %v", err)
				}
				return
			}
			wg.Add(2)
			go func() {
				agent.ServeAgent(systemAgent, conn)
				wg.Done()
			}()
			go func() {
				<-doneC
				conn.Close()
				wg.Done()
			}()
		}
	}()

	go func() {
		<-doneC
		listener.Close()
		wg.Done()
	}()

	t.Cleanup(func() {
		close(doneC)
		wg.Wait()
	})

	// block until agent is started
	<-startedC
	return nil
}<|MERGE_RESOLUTION|>--- conflicted
+++ resolved
@@ -21,7 +21,6 @@
 	"io"
 	"net"
 	"path/filepath"
-	"strings"
 	"sync"
 	"testing"
 	"time"
@@ -45,38 +44,22 @@
 	"github.com/gravitational/trace"
 
 	"github.com/jonboulle/clockwork"
-<<<<<<< HEAD
-	"github.com/stretchr/testify/require"
-=======
->>>>>>> beb91db7
 )
 
-type KeyAgentTest struct {
+type KeyAgentTestSuite struct {
 	keyDir      string
 	key         *Key
 	username    string
 	hostname    string
 	clusterName string
 	tlsca       *tlsca.CertAuthority
-<<<<<<< HEAD
 	tlscaCert   auth.TrustedCerts
-	close       func()
-}
-
-func newKeyAgentTest(t *testing.T) (*KeyAgentTest, func()) {
-	s := new(KeyAgentTest)
-
-	var err error
-	// path to temporary  ~/.tsh directory to use during tests
-	s.keyDir, err = ioutil.TempDir("", "keyagent-test-")
-=======
 }
 
 func makeSuite(t *testing.T) *KeyAgentTestSuite {
 	t.Helper()
 
 	err := startDebugAgent(t)
->>>>>>> beb91db7
 	require.NoError(t, err)
 
 	s := &KeyAgentTestSuite{
@@ -89,35 +72,16 @@
 	pemBytes, ok := fixtures.PEMBytes["rsa"]
 	require.True(t, ok)
 
-<<<<<<< HEAD
 	s.tlsca, s.tlscaCert, err = newSelfSignedCA(pemBytes)
-=======
-	s.tlsca, _, err = newSelfSignedCA(pemBytes)
->>>>>>> beb91db7
 	require.NoError(t, err)
 
 	s.key, err = s.makeKey(s.username, []string{s.username}, 1*time.Minute)
 	require.NoError(t, err)
-<<<<<<< HEAD
-
-	// start a debug agent that will be used in tests
-	s.close, err = startDebugAgent()
-	require.NoError(t, err)
-
-	return s, func() {
-		os.RemoveAll(s.keyDir)
-		if s.close != nil {
-			s.close()
-		}
-	}
-=======
 
 	return s
->>>>>>> beb91db7
-}
-
-// TestLocalKeyAgent_AddKey ensures correct adding of ssh keys. This test
-// checks the following:
+}
+
+// TestAddKey ensures correct adding of ssh keys. This test checks the following:
 //   * When adding a key it's written to disk.
 //   * When we add a key, it's added to both the teleport ssh agent as well
 //     as the system ssh agent.
@@ -125,14 +89,8 @@
 //     the both the teleport ssh agent and the system ssh agent.
 //   * When we add a key, it's tagged with a comment that indicates that it's
 //     a teleport key with the teleport username.
-<<<<<<< HEAD
-func TestLocalKeyAgent_AddKey(t *testing.T) {
-	s, cleanupFunc := newKeyAgentTest(t)
-	t.Cleanup(cleanupFunc)
-=======
 func TestAddKey(t *testing.T) {
 	s := makeSuite(t)
->>>>>>> beb91db7
 
 	// make a new local agent
 	keystore, err := NewFSLocalKeyStore(s.keyDir)
@@ -159,12 +117,7 @@
 		keypaths.SSHCertPath(s.keyDir, s.hostname, s.username, s.key.ClusterName), // SSH certificate
 	}
 	for _, file := range expectedFiles {
-<<<<<<< HEAD
-		_, err := os.Stat(file)
-		require.NoError(t, err)
-=======
 		require.FileExists(t, file)
->>>>>>> beb91db7
 	}
 
 	// get all agent keys from teleport agent and system agent
@@ -202,20 +155,14 @@
 	require.NoError(t, err)
 }
 
-// TestLocalKeyAgent_LoadKey ensures correct loading of a key into an agent.
-// This test checks the following:
+// TestLoadKey ensures correct loading of a key into an agent. This test
+// checks the following:
 //   * Loading a key multiple times overwrites the same key.
 //   * The key is correctly loaded into the agent. This is tested by having
 //     the agent sign data that is then verified using the public key
 //     directly.
-<<<<<<< HEAD
-func TestLocalKeyAgent_LoadKey(t *testing.T) {
-	s, cleanupFunc := newKeyAgentTest(t)
-	t.Cleanup(cleanupFunc)
-=======
 func TestLoadKey(t *testing.T) {
 	s := makeSuite(t)
->>>>>>> beb91db7
 
 	userdata := []byte("hello, world")
 
@@ -283,14 +230,8 @@
 	require.NoError(t, err)
 }
 
-<<<<<<< HEAD
-func TestLocalKeyAgent_HostCertVerification(t *testing.T) {
-	s, cleanupFunc := newKeyAgentTest(t)
-	t.Cleanup(cleanupFunc)
-=======
 func TestHostCertVerification(t *testing.T) {
 	s := makeSuite(t)
->>>>>>> beb91db7
 
 	// Make a new local agent.
 	keystore, err := NewFSLocalKeyStore(s.keyDir)
@@ -339,84 +280,37 @@
 	require.NoError(t, err)
 
 	tests := []struct {
-<<<<<<< HEAD
-		desc     string
-		inAddr   string
-		outError bool
-=======
 		inAddr string
 		assert require.ErrorAssertionFunc
->>>>>>> beb91db7
 	}{
-		{
-<<<<<<< HEAD
-			desc:     "Correct DNS is valid",
-			inAddr:   "server01.example.com:3022",
-			outError: false,
-=======
+		// Correct DNS is valid.
+		{
 			inAddr: "server01.example.com:3022",
 			assert: require.NoError,
->>>>>>> beb91db7
-		},
-		{
-<<<<<<< HEAD
-			desc:     "Hostname only is valid",
-			inAddr:   "server01:3022",
-			outError: false,
-=======
+		},
+		// Hostname only is valid.
+		{
 			inAddr: "server01:3022",
 			assert: require.NoError,
->>>>>>> beb91db7
-		},
-		{
-<<<<<<< HEAD
-			desc:     "IP is valid",
-			inAddr:   "127.0.0.1:3022",
-			outError: false,
-=======
+		},
+		// IP is valid.
+		{
 			inAddr: "127.0.0.1:3022",
 			assert: require.NoError,
->>>>>>> beb91db7
-		},
-		{
-<<<<<<< HEAD
-			desc:     "UUID is valid",
-			inAddr:   "5ff40d80-9007-4f28-8f49-7d4fda2f574d.example.com:3022",
-			outError: false,
-=======
+		},
+		// UUID is valid.
+		{
 			inAddr: "5ff40d80-9007-4f28-8f49-7d4fda2f574d.example.com:3022",
 			assert: require.NoError,
->>>>>>> beb91db7
-		},
-		{
-<<<<<<< HEAD
-			desc:     "Wrong DNS name is invalid",
-			inAddr:   "server02.example.com:3022",
-			outError: true,
-=======
+		},
+		// Wrong DNS name is invalid.
+		{
 			inAddr: "server02.example.com:3022",
 			assert: require.Error,
->>>>>>> beb91db7
 		},
 	}
 
 	for _, tt := range tests {
-<<<<<<< HEAD
-		t.Run(tt.desc, func(t *testing.T) {
-			err = lka.CheckHostSignature(tt.inAddr, nil, hostPublicKey)
-			if tt.outError {
-				require.Error(t, err)
-			} else {
-				require.NoError(t, err)
-			}
-		})
-	}
-}
-
-func TestLocalKeyAgent_HostKeyVerification(t *testing.T) {
-	s, cleanupFunc := newKeyAgentTest(t)
-	t.Cleanup(cleanupFunc)
-=======
 		t.Run(tt.inAddr, func(t *testing.T) {
 			err = lka.CheckHostSignature(tt.inAddr, nil, hostPublicKey)
 			tt.assert(t, err)
@@ -426,7 +320,6 @@
 
 func TestHostKeyVerification(t *testing.T) {
 	s := makeSuite(t)
->>>>>>> beb91db7
 
 	// make a new local agent
 	keystore, err := NewFSLocalKeyStore(s.keyDir)
@@ -459,12 +352,8 @@
 	}
 	var a net.TCPAddr
 	err = lka.CheckHostSignature("luna", &a, pk)
-<<<<<<< HEAD
-	require.EqualError(t, err, "luna cannot be trusted!")
-=======
 	require.Error(t, err)
 	require.Equal(t, "luna cannot be trusted!", err.Error())
->>>>>>> beb91db7
 	require.True(t, lka.UserRefusedHosts())
 
 	// clean user answer:
@@ -492,14 +381,8 @@
 	require.False(t, userWasAsked)
 }
 
-<<<<<<< HEAD
-func TestLocalKeyAgent_DefaultHostPromptFunc(t *testing.T) {
-	s, cleanupFunc := newKeyAgentTest(t)
-	t.Cleanup(cleanupFunc)
-=======
 func TestDefaultHostPromptFunc(t *testing.T) {
 	s := makeSuite(t)
->>>>>>> beb91db7
 
 	keygen := testauthority.New()
 
@@ -537,33 +420,19 @@
 	}
 
 	for _, tt := range tests {
-<<<<<<< HEAD
-		t.Run(strings.TrimSpace(string(tt.inAnswer)), func(t *testing.T) {
-=======
 		t.Run(string(bytes.TrimSpace(tt.inAnswer)), func(t *testing.T) {
->>>>>>> beb91db7
 			// Write an answer to the "keyboard".
 			var buf bytes.Buffer
 			buf.Write(tt.inAnswer)
 
-<<<<<<< HEAD
-			err = a.defaultHostPromptFunc("example.com", key, ioutil.Discard, &buf)
-			if tt.outError {
-				require.Error(t, err)
-			} else {
-				require.NoError(t, err)
-			}
-=======
 			err = a.defaultHostPromptFunc("example.com", key, io.Discard, &buf)
 			tt.assert(t, err)
->>>>>>> beb91db7
 		})
 	}
 }
 
-func TestLocalKeyAgent_AddDatabaseKey(t *testing.T) {
-	s, cleanupFunc := newKeyAgentTest(t)
-	t.Cleanup(cleanupFunc)
+func TestKeyAgent_AddDatabaseKey(t *testing.T) {
+	s := makeSuite(t)
 
 	// make a new local agent
 	keystore, err := NewFSLocalKeyStore(s.keyDir)
@@ -594,7 +463,7 @@
 	})
 }
 
-func (s *KeyAgentTest) makeKey(username string, allowedLogins []string, ttl time.Duration) (*Key, error) {
+func (s *KeyAgentTestSuite) makeKey(username string, allowedLogins []string, ttl time.Duration) (*Key, error) {
 	keygen := testauthority.New()
 
 	privateKey, publicKey, err := keygen.GenerateKeyPair("")
@@ -650,11 +519,10 @@
 	}
 
 	return &Key{
-		Priv:      privateKey,
-		Pub:       publicKey,
-		Cert:      certificate,
-		TLSCert:   tlsCert,
-		TrustedCA: []auth.TrustedCerts{s.tlscaCert},
+		Priv:    privateKey,
+		Pub:     publicKey,
+		Cert:    certificate,
+		TLSCert: tlsCert,
 		KeyIndex: KeyIndex{
 			ProxyHost:   s.hostname,
 			Username:    username,
