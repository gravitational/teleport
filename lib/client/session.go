--- conflicted
+++ resolved
@@ -77,11 +77,9 @@
 
 	terminal *terminal.Terminal
 
-<<<<<<< HEAD
 	// shouldClearOnExit marks whether or not the terminal should be cleared
 	// when the session ends.
 	shouldClearOnExit bool
-=======
 	// clientXAuthEntry contains xauth data which provides
 	// access to the client's local XServer.
 	clientXAuthEntry *x11.XAuthEntry
@@ -92,7 +90,6 @@
 	// x11RefuseTime is an optional time at which X11 channel
 	// requests using the xauth cookie will be rejected.
 	x11RefuseTime time.Time
->>>>>>> 353f11ea
 }
 
 // newSession creates a new Teleport session with the given remote node
