// +build !windows

/*
Copyright 2016 Gravitational, Inc.

Licensed under the Apache License, Version 2.0 (the "License");
you may not use this file except in compliance with the License.
You may obtain a copy of the License at

    http://www.apache.org/licenses/LICENSE-2.0

Unless required by applicable law or agreed to in writing, software
distributed under the License is distributed on an "AS IS" BASIS,
WITHOUT WARRANTIES OR CONDITIONS OF ANY KIND, either express or implied.
See the License for the specific language governing permissions and
limitations under the License.
*/

package client

import (
	"context"
	"fmt"
	"io"
	"net"
	"os"
	"os/signal"
	"strings"
	"sync"
	"syscall"
	"time"

	"golang.org/x/crypto/ssh"
	"golang.org/x/crypto/ssh/agent"

	"github.com/moby/term"

	"github.com/gravitational/teleport"
	"github.com/gravitational/teleport/lib/client/escape"
	"github.com/gravitational/teleport/lib/defaults"
	"github.com/gravitational/teleport/lib/events"
	"github.com/gravitational/teleport/lib/session"
	"github.com/gravitational/teleport/lib/sshutils"
	"github.com/gravitational/teleport/lib/utils"
	"github.com/gravitational/trace"
)

type NodeSession struct {
	// namespace is a session this namespace belongs to
	namespace string

	// id is the Teleport session ID
	id session.ID

	// env is the environment variables that need to be created
	// on the server for this session
	env map[string]string

	// nodeClient is the parent of this session: the client connected to an
	// SSH node
	nodeClient *NodeClient

	// Standard input/outputs for this session
	stdin  io.Reader
	stdout io.Writer
	stderr io.Writer

	// closer is used to simultaneously close all goroutines created by
	// this session. It's also used to wait for everyone to close
	closer                *utils.CloseBroadcaster
	enableEscapeSequences bool

<<<<<<< HEAD
	// closeWait is used to wait for cleanup-related goroutines created by
	// this session to close.
	closeWait *sync.WaitGroup

	ExitMsg string
=======
	// mu serialises access to `exitMsg`
	mu      sync.Mutex
	exitMsg string
}
>>>>>>> d71314c2

func (ns *NodeSession) SetExitMsg(msg string) {
	ns.mu.Lock()
	defer ns.mu.Unlock()
	ns.exitMsg = msg
}

func (ns *NodeSession) ExitMsg() string {
	ns.mu.Lock()
	defer ns.mu.Unlock()
	return ns.exitMsg
}

// newSession creates a new Teleport session with the given remote node
// if 'joinSession' is given, the session will join the existing session
// of another user
func newSession(client *NodeClient,
	joinSession *session.Session,
	env map[string]string,
	stdin io.Reader,
	stdout io.Writer,
	stderr io.Writer,
	legacyID bool,
	enableEscapeSequences bool,
) (*NodeSession, error) {

	if stdin == nil {
		stdin = os.Stdin
	}
	if stdout == nil {
		stdout = os.Stdout
	}
	if stderr == nil {
		stderr = os.Stderr
	}
	if env == nil {
		env = make(map[string]string)
	}

	var err error
	ns := &NodeSession{
		env:                   env,
		nodeClient:            client,
		stdin:                 stdin,
		stdout:                stdout,
		stderr:                stderr,
		namespace:             client.Namespace,
		closer:                utils.NewCloseBroadcaster(),
		closeWait:             &sync.WaitGroup{},
		enableEscapeSequences: enableEscapeSequences,
	}
	// if we're joining an existing session, we need to assume that session's
	// existing/current terminal size:
	if joinSession != nil {
		ns.id = joinSession.ID
		ns.namespace = joinSession.Namespace
		tsize := joinSession.TerminalParams.Winsize()
		if ns.isTerminalAttached() {
			err = term.SetWinsize(0, tsize)
			if err != nil {
				log.Error(err)
			}
			os.Stdout.Write([]byte(fmt.Sprintf("\x1b[8;%d;%dt", tsize.Height, tsize.Width)))
		}
		// new session!
	} else {
		sid, ok := ns.env[sshutils.SessionEnvVar]
		if !ok {
			// DELETE IN: 4.1.0.
			//
			// Always send UUIDv4 after 4.1.
			if legacyID {
				sid = string(session.NewLegacyID())
			} else {
				sid = string(session.NewID())
			}

		}
		ns.id = session.ID(sid)
	}
	ns.env[sshutils.SessionEnvVar] = string(ns.id)

	// Close the Terminal when finished.
	ns.closeWait.Add(1)
	go func() {
		defer ns.closeWait.Done()

		<-ns.closer.C
		if isFIPS() {
			// \x1b[3J - clears scrollback (it is needed at least for the Mac terminal) -
			// https://newbedev.com/how-do-i-reset-the-scrollback-in-the-terminal-via-a-shell-command
			// \x1b\x63 - clears current screen - same as '\0033\0143' from https://superuser.com/a/123007
			const resetPattern = "\x1b[3J\x1b\x63\n"
			if _, err := ns.stdout.Write([]byte(resetPattern)); err != nil {
				log.Warnf("Failed to clear screen: %v.", err)
			}
		}
	}()

	return ns, nil
}

func (ns *NodeSession) NodeClient() *NodeClient {
	return ns.nodeClient
}

func (ns *NodeSession) regularSession(callback func(s *ssh.Session) error) error {
	session, err := ns.createServerSession()
	if err != nil {
		return trace.Wrap(err)
	}
	session.Stdout = ns.stdout
	session.Stderr = ns.stderr
	session.Stdin = ns.stdin
	return trace.Wrap(callback(session))
}

type interactiveCallback func(serverSession *ssh.Session, shell io.ReadWriteCloser) error

func (ns *NodeSession) createServerSession() (*ssh.Session, error) {
	sess, err := ns.nodeClient.Client.NewSession()
	if err != nil {
		return nil, trace.Wrap(err)
	}
	// pass language info into the remote session.
	evarsToPass := []string{"LANG", "LANGUAGE"}
	for _, evar := range evarsToPass {
		if value := os.Getenv(evar); value != "" {
			err = sess.Setenv(evar, value)
			if err != nil {
				log.Warn(err)
			}
		}
	}
	// pass environment variables set by client
	for key, val := range ns.env {
		err = sess.Setenv(key, val)
		if err != nil {
			log.Warn(err)
		}
	}

	// if agent forwarding was requested (and we have a agent to forward),
	// forward the agent to endpoint.
	tc := ns.nodeClient.Proxy.teleportClient
	targetAgent := selectKeyAgent(tc)

	if targetAgent != nil {
		log.Debugf("Forwarding Selected Key Agent")
		err = agent.ForwardToAgent(ns.nodeClient.Client, targetAgent)
		if err != nil {
			return nil, trace.Wrap(err)
		}
		err = agent.RequestAgentForwarding(sess)
		if err != nil {
			return nil, trace.Wrap(err)
		}
	}

	return sess, nil
}

// selectKeyAgent picks the appropriate key agent for forwarding to the
// server, if any.
func selectKeyAgent(tc *TeleportClient) agent.Agent {
	switch tc.ForwardAgent {
	case ForwardAgentYes:
		log.Debugf("Selecting System Key Agent")
		return tc.localAgent.sshAgent
	case ForwardAgentLocal:
		log.Debugf("Selecting local Teleport Key Agent")
		return tc.localAgent.Agent
	default:
		log.Debugf("No Key Agent selected")
		return nil
	}
}

// interactiveSession creates an interactive session on the remote node, executes
// the given callback on it, and waits for the session to end
func (ns *NodeSession) interactiveSession(callback interactiveCallback) error {
	// determine what kind of a terminal we need
	termType := os.Getenv("TERM")
	if termType == "" {
		termType = teleport.SafeTerminalType
	}
	// create the server-side session:
	sess, err := ns.createServerSession()
	if err != nil {
		return trace.Wrap(err)
	}
	// allocate terminal on the server:
	remoteTerm, err := ns.allocateTerminal(termType, sess)
	if err != nil {
		return trace.Wrap(err)
	}
	defer remoteTerm.Close()

	// call the passed callback and give them the established
	// ssh session:
	if err := callback(sess, remoteTerm); err != nil {
		return trace.Wrap(err)
	}

	// Catch term signals, but only if we're attached to a real terminal
	if ns.isTerminalAttached() {
		ns.watchSignals(remoteTerm)
	}

	// start piping input into the remote shell and pipe the output from
	// the remote shell into stdout:
	ns.pipeInOut(remoteTerm)

	// switch the terminal to raw mode (and switch back on exit!)
	if ns.isTerminalAttached() {
		ts, err := term.SetRawTerminal(0)
		if err != nil {
			log.Warn(err)
		} else {
			defer term.RestoreTerminal(0, ts)
		}
	}
	// wait for the session to end
	<-ns.closer.C
	ns.closeWait.Wait()
	return nil
}

// allocateTerminal creates (allocates) a server-side terminal for this session.
func (ns *NodeSession) allocateTerminal(termType string, s *ssh.Session) (io.ReadWriteCloser, error) {
	var err error
	// read the size of the terminal window:
	tsize := &term.Winsize{
		Width:  teleport.DefaultTerminalWidth,
		Height: teleport.DefaultTerminalHeight,
	}
	if ns.isTerminalAttached() {
		tsize, err = term.GetWinsize(0)
		if err != nil {
			log.Error(err)
		}
	}
	// ... and request a server-side terminal of the same size:
	err = s.RequestPty(termType,
		int(tsize.Height),
		int(tsize.Width),
		ssh.TerminalModes{})
	if err != nil {
		return nil, trace.Wrap(err)
	}
	writer, err := s.StdinPipe()
	if err != nil {
		return nil, trace.Wrap(err)
	}
	reader, err := s.StdoutPipe()
	if err != nil {
		return nil, trace.Wrap(err)
	}
	stderr, err := s.StderrPipe()
	if err != nil {
		return nil, trace.Wrap(err)
	}
	if ns.isTerminalAttached() {
		go ns.updateTerminalSize(s)
	}
	go func() {
		if _, err := io.Copy(os.Stderr, stderr); err != nil {
			log.Debugf("Error reading remote STDERR: %v", err)
		}
	}()
	return utils.NewPipeNetConn(
		reader,
		writer,
		utils.MultiCloser(writer, s, ns.closer),
		&net.IPAddr{},
		&net.IPAddr{},
	), nil
}

func (ns *NodeSession) updateTerminalSize(s *ssh.Session) {
	// SIGWINCH is sent to the process when the window size of the terminal has
	// changed.
	sigwinchCh := make(chan os.Signal, 1)
	signal.Notify(sigwinchCh, syscall.SIGWINCH)

	lastSize, err := term.GetWinsize(0)
	if err != nil {
		log.Errorf("Unable to get window size: %v", err)
		return
	}

	// Sync the local terminal with size received from the remote server every
	// two seconds. If we try and do it live, synchronization jitters occur.
	tickerCh := time.NewTicker(defaults.TerminalResizePeriod)
	defer tickerCh.Stop()

	for {
		select {
		// The client updated the size of the local PTY. This change needs to occur
		// on the server side PTY as well.
		case sigwinch := <-sigwinchCh:
			if sigwinch == nil {
				return
			}

			currSize, err := term.GetWinsize(0)
			if err != nil {
				log.Warnf("Unable to get window size: %v.", err)
				continue
			}

			// Terminal size has not changed, don't do anything.
			if currSize.Height == lastSize.Height && currSize.Width == lastSize.Width {
				continue
			}

			// Send the "window-change" request over the channel.
			_, err = s.SendRequest(
				sshutils.WindowChangeRequest,
				false,
				ssh.Marshal(sshutils.WinChangeReqParams{
					W: uint32(currSize.Width),
					H: uint32(currSize.Height),
				}))
			if err != nil {
				log.Warnf("Unable to send %v reqest: %v.", sshutils.WindowChangeRequest, err)
				continue
			}

			log.Debugf("Updated window size from %v to %v due to SIGWINCH.", lastSize, currSize)

			lastSize = currSize

		// Extract "resize" events in the stream and store the last window size.
		case event := <-ns.nodeClient.TC.EventsChannel():
			// Only "resize" events are important to tsh, all others can be ignored.
			if event.GetType() != events.ResizeEvent {
				continue
			}

			terminalParams, err := session.UnmarshalTerminalParams(event.GetString(events.TerminalSize))
			if err != nil {
				log.Warnf("Unable to unmarshal terminal parameters: %v.", err)
				continue
			}

			lastSize = terminalParams.Winsize()
			log.Debugf("Recevied window size %v from node in session %v.", lastSize, event.GetString(events.SessionEventID))

		// Update size of local terminal with the last size received from remote server.
		case <-tickerCh.C:
			// Get the current size of the terminal and the last size report that was
			// received.
			currSize, err := term.GetWinsize(0)
			if err != nil {
				log.Warnf("Unable to get current terminal size: %v.", err)
				continue
			}

			// Terminal size has not changed, don't do anything.
			if currSize.Width == lastSize.Width && currSize.Height == lastSize.Height {
				continue
			}

			// This changes the size of the local PTY. This will re-draw what's within
			// the window.
			err = term.SetWinsize(0, lastSize)
			if err != nil {
				log.Warnf("Unable to update terminal size: %v.", err)
				continue
			}

			// This is what we use to resize the physical terminal window itself.
			os.Stdout.Write([]byte(fmt.Sprintf("\x1b[8;%d;%dt", lastSize.Height, lastSize.Width)))

			log.Debugf("Updated window size from %v to %v due to remote window change.", currSize, lastSize)
		case <-ns.closer.C:
			return
		}
	}
}

// isTerminalAttached returns true when this session is be controlled by
// a real terminal.
// It will return False for sessions initiated by the Web client or
// for non-interactive sessions (commands)
func (ns *NodeSession) isTerminalAttached() bool {
	return ns.stdin == os.Stdin && term.IsTerminal(os.Stdin.Fd())
}

// runShell executes user's shell on the remote node under an interactive session
func (ns *NodeSession) runShell(callback ShellCreatedCallback) error {
	return ns.interactiveSession(func(s *ssh.Session, shell io.ReadWriteCloser) error {
		// start the shell on the server:
		if err := s.Shell(); err != nil {
			return trace.Wrap(err)
		}
		// call the client-supplied callback
		if callback != nil {
			exit, err := callback(s, ns.NodeClient().Client, shell)
			if exit {
				return trace.Wrap(err)
			}
		}
		return nil
	})
}

// runCommand executes a "exec" request either in interactive mode (with a
// TTY attached) or non-intractive mode (no TTY).
func (ns *NodeSession) runCommand(ctx context.Context, cmd []string, callback ShellCreatedCallback, interactive bool) error {
	// If stdin is not a terminal, refuse to allocate terminal on the server and
	// fallback to non-interactive mode
	if interactive && ns.stdin == os.Stdin && !term.IsTerminal(os.Stdin.Fd()) {
		interactive = false
		fmt.Fprintf(os.Stderr, "TTY will not be allocated on the server because stdin is not a terminal\n")
	}

	// Start a interactive session ("exec" request with a TTY).
	//
	// Note that because a TTY was allocated, the terminal is in raw mode and any
	// keyboard based signals will be propogated to the TTY on the server which is
	// where all signal handling will occur.
	if interactive {
		return ns.interactiveSession(func(s *ssh.Session, term io.ReadWriteCloser) error {
			err := s.Start(strings.Join(cmd, " "))
			if err != nil {
				return trace.Wrap(err)
			}
			if callback != nil {
				exit, err := callback(s, ns.NodeClient().Client, term)
				if exit {
					return trace.Wrap(err)
				}
			}
			return nil
		})
	}

	// Start a non-interactive session ("exec" request without TTY).
	//
	// Note that for non-interactive sessions upon receipt of SIGINT the client
	// should send a SSH_MSG_DISCONNECT and shut itself down as gracefully as
	// possible. This is what the RFC recommends and what OpenSSH does:
	//
	//  * https://tools.ietf.org/html/rfc4253#section-11.1
	//  * https://github.com/openssh/openssh-portable/blob/05046d907c211cb9b4cd21b8eff9e7a46cd6c5ab/clientloop.c#L1195-L1444
	//
	// Unfortunately at the moment the Go SSH library Teleport uses does not
	// support sending SSH_MSG_DISCONNECT. Instead we close the SSH channel and
	// SSH client, and try and exit as gracefully as possible.
	return ns.regularSession(func(s *ssh.Session) error {
		var err error

		runContext, cancel := context.WithCancel(context.Background())
		go func() {
			defer cancel()
			err = s.Run(strings.Join(cmd, " "))
		}()

		select {
		// Run returned a result, return that back to the caller.
		case <-runContext.Done():
			return trace.Wrap(err)
		// The passed in context timed out. This is often due to the user hitting
		// Ctrl-C.
		case <-ctx.Done():
			err = s.Close()
			if err != nil {
				log.Debugf("Unable to close SSH channel: %v", err)
			}
			err = ns.NodeClient().Client.Close()
			if err != nil {
				log.Debugf("Unable to close SSH client: %v", err)
			}
			return trace.ConnectionProblem(ctx.Err(), "connection canceled")
		}
	})
}

// watchSignals register UNIX signal handlers and properly terminates a remote shell session
// must be called as a goroutine right after a remote shell is created
func (ns *NodeSession) watchSignals(shell io.Writer) {
	exitSignals := make(chan os.Signal, 1)
	// catch SIGTERM
	signal.Notify(exitSignals, syscall.SIGTERM)
	go func() {
		defer ns.closer.Close()
		<-exitSignals
	}()
	// Catch Ctrl-C signal
	ctrlCSignal := make(chan os.Signal, 1)
	signal.Notify(ctrlCSignal, syscall.SIGINT)
	go func() {
		for {
			<-ctrlCSignal
			_, err := shell.Write([]byte{3})
			if err != nil {
				log.Errorf(err.Error())
			}
		}
	}()
	// Catch Ctrl-Z signal
	ctrlZSignal := make(chan os.Signal, 1)
	signal.Notify(ctrlZSignal, syscall.SIGTSTP)
	go func() {
		for {
			<-ctrlZSignal
			_, err := shell.Write([]byte{26})
			if err != nil {
				log.Errorf(err.Error())
			}
		}
	}()
}

// pipeInOut launches two goroutines: one to pipe the local input into the remote shell,
// and another to pipe the output of the remote shell into the local output
func (ns *NodeSession) pipeInOut(shell io.ReadWriteCloser) {
	// copy from the remote shell to the local output
	go func() {
		defer ns.closer.Close()
		_, err := io.Copy(ns.stdout, shell)
		if err != nil {
			log.Errorf(err.Error())
		}
	}()
	// copy from the local input to the remote shell:
	go func() {
		defer ns.closer.Close()
		buf := make([]byte, 128)

		stdin := ns.stdin
		if ns.isTerminalAttached() && ns.enableEscapeSequences {
			stdin = escape.NewReader(stdin, ns.stderr, func(err error) {
				switch err {
				case escape.ErrDisconnect:
					fmt.Fprintf(ns.stderr, "\r\n%v\r\n", err)
				case escape.ErrTooMuchBufferedData:
					fmt.Fprintf(ns.stderr, "\r\nerror: %v\r\nremote peer may be unreachable, check your connectivity\r\n", trace.Wrap(err))
				default:
					fmt.Fprintf(ns.stderr, "\r\nerror: %v\r\n", trace.Wrap(err))
				}
				ns.closer.Close()
			})
		}
		for {
			n, err := stdin.Read(buf)
			if err != nil {
				fmt.Fprintf(ns.stderr, "\r\n%v\r\n", trace.Wrap(err))
				return
			}

			if n > 0 {
				_, err = shell.Write(buf[:n])
				if err != nil {
					ns.SetExitMsg(err.Error())
					return
				}
			}
		}
	}()
}

func (ns *NodeSession) Close() error {
	if ns.closer != nil {
		ns.closer.Close()
	}
	if ns.closeWait != nil {
		ns.closeWait.Wait()
	}
	return nil
}<|MERGE_RESOLUTION|>--- conflicted
+++ resolved
@@ -70,18 +70,14 @@
 	closer                *utils.CloseBroadcaster
 	enableEscapeSequences bool
 
-<<<<<<< HEAD
 	// closeWait is used to wait for cleanup-related goroutines created by
 	// this session to close.
 	closeWait *sync.WaitGroup
 
-	ExitMsg string
-=======
 	// mu serialises access to `exitMsg`
 	mu      sync.Mutex
 	exitMsg string
 }
->>>>>>> d71314c2
 
 func (ns *NodeSession) SetExitMsg(msg string) {
 	ns.mu.Lock()
