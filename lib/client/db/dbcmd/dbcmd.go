--- conflicted
+++ resolved
@@ -587,7 +587,6 @@
 	}
 }
 
-<<<<<<< HEAD
 // WithExecer allows to provide a different Execer than the default SystemExecer. Useful in contexts
 // where there's a place that wants to use dbcmd with the ability to mock out SystemExecer in tests.
 func WithExecer(exe Execer) ConnectCommandFunc {
@@ -595,10 +594,9 @@
 		opts.exe = exe
 	}
 }
-=======
+
 const (
 	// envVarMongoServerSelectionTimeoutMS is the environment variable that
 	// controls the server selection timeout used for MongoDB clients.
 	envVarMongoServerSelectionTimeoutMS = "TELEPORT_MONGO_SERVER_SELECTION_TIMEOUT_MS"
-)
->>>>>>> 8a27614b
+)