/*
 * Teleport
 * Copyright (C) 2023  Gravitational, Inc.
 *
 * This program is free software: you can redistribute it and/or modify
 * it under the terms of the GNU Affero General Public License as published by
 * the Free Software Foundation, either version 3 of the License, or
 * (at your option) any later version.
 *
 * This program is distributed in the hope that it will be useful,
 * but WITHOUT ANY WARRANTY; without even the implied warranty of
 * MERCHANTABILITY or FITNESS FOR A PARTICULAR PURPOSE.  See the
 * GNU Affero General Public License for more details.
 *
 * You should have received a copy of the GNU Affero General Public License
 * along with this program.  If not, see <http://www.gnu.org/licenses/>.
 */

package client

import (
	"context"
	"crypto/tls"
	"crypto/x509"
	"encoding/pem"
	"errors"
	"fmt"
	"io"
	"net"
	"net/url"
	"os"
	"path/filepath"
	"runtime"
	"slices"
	"strconv"
	"strings"
	"sync/atomic"
	"time"
	"unicode/utf8"

	"github.com/coreos/go-semver/semver"
	"github.com/gravitational/trace"
	"github.com/sirupsen/logrus"
	"go.opentelemetry.io/otel/attribute"
	oteltrace "go.opentelemetry.io/otel/trace"
	"golang.org/x/crypto/ssh"
	"golang.org/x/crypto/ssh/agent"
	"golang.org/x/net/http2"
	"golang.org/x/sync/errgroup"
	"google.golang.org/grpc"

	"github.com/gravitational/teleport"
	"github.com/gravitational/teleport/api/client"
	"github.com/gravitational/teleport/api/client/proto"
	proxyclient "github.com/gravitational/teleport/api/client/proxy"
	"github.com/gravitational/teleport/api/client/webclient"
	"github.com/gravitational/teleport/api/constants"
	apidefaults "github.com/gravitational/teleport/api/defaults"
	devicepb "github.com/gravitational/teleport/api/gen/proto/go/teleport/devicetrust/v1"
	kubeproto "github.com/gravitational/teleport/api/gen/proto/go/teleport/kube/v1"
	mfav1 "github.com/gravitational/teleport/api/gen/proto/go/teleport/mfa/v1"
	"github.com/gravitational/teleport/api/mfa"
	apitracing "github.com/gravitational/teleport/api/observability/tracing"
	tracessh "github.com/gravitational/teleport/api/observability/tracing/ssh"
	"github.com/gravitational/teleport/api/profile"
	"github.com/gravitational/teleport/api/types"
	apievents "github.com/gravitational/teleport/api/types/events"
	apiutils "github.com/gravitational/teleport/api/utils"
	"github.com/gravitational/teleport/api/utils/grpc/interceptors"
	"github.com/gravitational/teleport/api/utils/keys"
	"github.com/gravitational/teleport/api/utils/prompt"
	"github.com/gravitational/teleport/lib/auth/authclient"
	"github.com/gravitational/teleport/lib/auth/native"
	"github.com/gravitational/teleport/lib/auth/touchid"
	wancli "github.com/gravitational/teleport/lib/auth/webauthncli"
	"github.com/gravitational/teleport/lib/authz"
	libmfa "github.com/gravitational/teleport/lib/client/mfa"
	"github.com/gravitational/teleport/lib/client/terminal"
	"github.com/gravitational/teleport/lib/defaults"
	"github.com/gravitational/teleport/lib/devicetrust"
	"github.com/gravitational/teleport/lib/events"
	"github.com/gravitational/teleport/lib/modules"
	"github.com/gravitational/teleport/lib/multiplexer"
	"github.com/gravitational/teleport/lib/observability/tracing"
	libplayer "github.com/gravitational/teleport/lib/player"
	"github.com/gravitational/teleport/lib/services"
	"github.com/gravitational/teleport/lib/session"
	alpncommon "github.com/gravitational/teleport/lib/srv/alpnproxy/common"
	"github.com/gravitational/teleport/lib/sshutils"
	"github.com/gravitational/teleport/lib/sshutils/sftp"
	"github.com/gravitational/teleport/lib/tlsca"
	"github.com/gravitational/teleport/lib/utils"
	"github.com/gravitational/teleport/lib/utils/agentconn"
)

const (
	AddKeysToAgentAuto = "auto"
	AddKeysToAgentNo   = "no"
	AddKeysToAgentYes  = "yes"
	AddKeysToAgentOnly = "only"
)

var AllAddKeysOptions = []string{AddKeysToAgentAuto, AddKeysToAgentNo, AddKeysToAgentYes, AddKeysToAgentOnly}

// ValidateAgentKeyOption validates that a string is a valid option for the AddKeysToAgent parameter.
func ValidateAgentKeyOption(supplied string) error {
	for _, option := range AllAddKeysOptions {
		if supplied == option {
			return nil
		}
	}

	return trace.BadParameter("invalid value %q, must be one of %v", supplied, AllAddKeysOptions)
}

// AgentForwardingMode  describes how the user key agent will be forwarded
// to a remote machine, if at all.
type AgentForwardingMode int

const (
	ForwardAgentNo AgentForwardingMode = iota
	ForwardAgentYes
	ForwardAgentLocal
)

const remoteForwardUnsupportedMessage = "ssh: tcpip-forward request denied by peer"

var log = logrus.WithFields(logrus.Fields{
	teleport.ComponentKey: teleport.ComponentClient,
})

// ForwardedPort specifies local tunnel to remote
// destination managed by the client, is equivalent
// of ssh -L src:host:dst command
type ForwardedPort struct {
	SrcIP    string
	SrcPort  int
	DestPort int
	DestHost string
}

// ForwardedPorts contains an array of forwarded port structs
type ForwardedPorts []ForwardedPort

// ToString returns a string representation of a forwarded port spec, compatible
// with OpenSSH's -L  flag, i.e. "src_host:src_port:dest_host:dest_port".
func (p *ForwardedPort) ToString() string {
	sport := strconv.Itoa(p.SrcPort)
	dport := strconv.Itoa(p.DestPort)
	if utils.IsLocalhost(p.SrcIP) {
		return sport + ":" + net.JoinHostPort(p.DestHost, dport)
	}
	return net.JoinHostPort(p.SrcIP, sport) + ":" + net.JoinHostPort(p.DestHost, dport)
}

// DynamicForwardedPort local port for dynamic application-level port
// forwarding. Whenever a connection is made to this port, SOCKS5 protocol
// is used to determine the address of the remote host. More or less
// equivalent to OpenSSH's -D flag.
type DynamicForwardedPort struct {
	// SrcIP is the IP address to listen on locally.
	SrcIP string

	// SrcPort is the port to listen on locally.
	SrcPort int
}

// DynamicForwardedPorts is a slice of locally forwarded dynamic ports (SOCKS5).
type DynamicForwardedPorts []DynamicForwardedPort

// ToString returns a string representation of a dynamic port spec, compatible
// with OpenSSH's -D flag, i.e. "src_host:src_port".
func (p *DynamicForwardedPort) ToString() string {
	sport := strconv.Itoa(p.SrcPort)
	if utils.IsLocalhost(p.SrcIP) {
		return sport
	}
	return net.JoinHostPort(p.SrcIP, sport)
}

// HostKeyCallback is called by SSH client when it needs to check
// remote host key or certificate validity
type HostKeyCallback func(host string, ip net.Addr, key ssh.PublicKey) error

// Config is a client config
type Config struct {
	// Username is the Teleport account username (for logging into Teleport proxies)
	Username string
	// ExplicitUsername is true if Username was initially set by the end-user
	// (for example, using command-line flags).
	ExplicitUsername bool

	// Remote host to connect
	Host string

	// SearchKeywords host to connect
	SearchKeywords []string

	// PredicateExpression host to connect
	PredicateExpression string

	// UseSearchAsRoles modifies the behavior of resource loading to
	// use search as roles feature.
	UseSearchAsRoles bool

	// Labels represent host Labels
	Labels map[string]string

	// Namespace is nodes namespace
	Namespace string

	// HostLogin is a user login on a remote host
	HostLogin string

	// HostPort is a remote host port to connect to. This is used for **explicit**
	// port setting via -p flag, otherwise '0' is passed which means "use server default"
	HostPort int

	// JumpHosts if specified are interpreted in a similar way
	// as -J flag in ssh - used to dial through
	JumpHosts []utils.JumpHost

	// WebProxyAddr is the host:port the web proxy can be accessed at.
	WebProxyAddr string

	// SSHProxyAddr is the host:port the SSH proxy can be accessed at.
	SSHProxyAddr string

	// KubeProxyAddr is the host:port the Kubernetes proxy can be accessed at.
	KubeProxyAddr string

	// PostgresProxyAddr is the host:port the Postgres proxy can be accessed at.
	PostgresProxyAddr string

	// MongoProxyAddr is the host:port the Mongo proxy can be accessed at.
	MongoProxyAddr string

	// MySQLProxyAddr is the host:port the MySQL proxy can be accessed at.
	MySQLProxyAddr string

	// KeyTTL is a time to live for the temporary SSH keypair to remain valid:
	KeyTTL time.Duration

	// InsecureSkipVerify is an option to skip HTTPS cert check
	InsecureSkipVerify bool

	// NonInteractive tells the client not to trigger interactive features for non-interactive commands,
	// such as prompting user to re-login on credential errors. This is used by external programs linking
	// against Teleport client and obtaining credentials from elsewhere. e.g. from an identity file.
	NonInteractive bool

	// Agent is an SSH agent to use for local Agent procedures. Defaults to in-memory agent keyring.
	Agent agent.ExtendedAgent

	ClientStore *Store

	// ForwardAgent is used by the client to request agent forwarding from the server.
	ForwardAgent AgentForwardingMode

	// EnableX11Forwarding specifies whether X11 forwarding should be enabled.
	EnableX11Forwarding bool

	// X11ForwardingTimeout can be set to set a X11 forwarding timeout in seconds,
	// after which any X11 forwarding requests in that session will be rejected.
	X11ForwardingTimeout time.Duration

	// X11ForwardingTrusted specifies the X11 forwarding security mode.
	X11ForwardingTrusted bool

	// AuthMethods are used to login into the cluster. If specified, the client will
	// use them in addition to certs stored in the client store.
	AuthMethods []ssh.AuthMethod

	// TLSConfig is TLS configuration, if specified, the client
	// will use this TLS configuration to access API endpoints
	TLS *tls.Config

	// ProxySSHPrincipal determines the SSH username (principal) the client should be using
	// when connecting to auth/proxy servers. By default, the SSH username is pulled from
	// the user's certificate, but the web-based terminal provides this username explicitly.
	ProxySSHPrincipal string

	Stdout io.Writer
	Stderr io.Writer
	Stdin  io.Reader

	// ExitStatus carries the returned value (exit status) of the remote
	// process execution (via SSH exec)
	ExitStatus int

	// SiteName specifies site to execute operation,
	// if omitted, first available site will be selected
	SiteName string

	// KubernetesCluster specifies the kubernetes cluster for any relevant
	// operations. If empty, the auth server will choose one using stable (same
	// cluster every time) but unspecified logic.
	KubernetesCluster string

	// DatabaseService specifies name of the database proxy server to issue
	// certificate for.
	DatabaseService string

	// LocalForwardPorts are the local ports tsh listens on for port forwarding
	// (parameters to -L ssh flag).
	LocalForwardPorts ForwardedPorts

	// DynamicForwardedPorts are the list of ports tsh listens on for dynamic
	// port forwarding (parameters to -D ssh flag).
	DynamicForwardedPorts DynamicForwardedPorts

	// RemoteForwardPorts are the list of ports the remote connection listens on
	// for remote port forwarding (parameters to -R ssh flag).
	RemoteForwardPorts ForwardedPorts

	// HostKeyCallback will be called to check host keys of the remote
	// node, if not specified will be using CheckHostSignature function
	// that uses local cache to validate hosts
	HostKeyCallback ssh.HostKeyCallback

	// KeyDir defines where temporary session keys will be stored.
	// if empty, they'll go to ~/.tsh
	KeysDir string

	// SessionID is a session ID to use when opening a new session.
	SessionID string

	// extraEnvs contains additional environment variables that will be added
	// to SSH session.
	extraEnvs map[string]string

	// InteractiveCommand tells tsh to launch a remote exec command in interactive mode,
	// i.e. attaching the terminal to it.
	InteractiveCommand bool

	// ClientAddr (if set) specifies the true client IP. Usually it's not needed (since the server
	// can look at the connecting address to determine client's IP) but for cases when the
	// client is web-based, this must be set to HTTP's remote addr
	ClientAddr string

	// CachePolicy defines local caching policy in case if discovery goes down
	// by default does not use caching
	CachePolicy *CachePolicy

	// CertificateFormat is the format of the SSH certificate.
	CertificateFormat string

	// AuthConnector is the name of the authentication connector to use.
	AuthConnector string

	// AuthenticatorAttachment is the desired authenticator attachment.
	AuthenticatorAttachment wancli.AuthenticatorAttachment

	// PreferOTP prefers OTP in favor of other MFA methods.
	// Useful in constrained environments without access to USB or platform
	// authenticators, such as remote hosts or virtual machines.
	PreferOTP bool

	// CheckVersions will check that client version is compatible
	// with auth server version when connecting.
	CheckVersions bool

	// BindAddr is an optional host:port to bind to for SSO redirect flows.
	BindAddr string
	// CallbackAddr is the optional base URL to give to the user when performing
	// SSO redirect flows.
	CallbackAddr string

	// NoRemoteExec will not execute a remote command after connecting to a host,
	// will block instead. Useful when port forwarding. Equivalent of -N for OpenSSH.
	NoRemoteExec bool

	// Browser can be used to pass the name of a browser to override the system default
	// (not currently implemented), or set to 'none' to suppress browser opening entirely.
	Browser string

	// AddKeysToAgent specifies how the client handles keys.
	//	auto - will attempt to add keys to agent if the agent supports it
	//	only - attempt to load keys into agent but don't write them to disk
	//	on - attempt to load keys into agent
	//	off - do not attempt to load keys into agent
	AddKeysToAgent string

	// EnableEscapeSequences will scan Stdin for SSH escape sequences during
	// command/shell execution. This also requires Stdin to be an interactive
	// terminal.
	EnableEscapeSequences bool

	// MockSSOLogin is used in tests for mocking the SSO login response.
	MockSSOLogin SSOLoginFunc

	// MockHeadlessLogin is used in tests for mocking the Headless login response.
	MockHeadlessLogin SSHLoginFunc

	// OverrideMySQLOptionFilePath overrides the MySQL option file path to use.
	// Useful in parallel tests so they don't all use the default path in the
	// user home dir.
	OverrideMySQLOptionFilePath string

	// OverridePostgresServiceFilePath overrides the Postgres service file path.
	// Useful in parallel tests so they don't all use the default path in the
	// user home dir.
	OverridePostgresServiceFilePath string

	// HomePath is where tsh stores profiles
	HomePath string

	// TLSRoutingEnabled indicates that proxy supports ALPN SNI server where
	// all proxy services are exposed on a single TLS listener (Proxy Web Listener).
	TLSRoutingEnabled bool

	// TLSRoutingConnUpgradeRequired indicates that ALPN connection upgrades
	// are required for making TLS routing requests.
	//
	// Note that this is applicable to the Proxy's Web port regardless of
	// whether the Proxy is in single-port or multi-port configuration.
	TLSRoutingConnUpgradeRequired bool

	// Reason is a reason attached to started sessions meant to describe their intent.
	Reason string

	// Invited is a list of people invited to a session.
	Invited []string

	// DisplayParticipantRequirements is set if debug information about participants requirements
	// should be printed in moderated sessions.
	DisplayParticipantRequirements bool

	// ExtraProxyHeaders is a collection of http headers to be included in requests to the WebProxy.
	ExtraProxyHeaders map[string]string

	// AllowStdinHijack allows stdin hijack during MFA prompts.
	// Stdin hijack provides a better login UX, but it can be difficult to reason
	// about and is often a source of bugs.
	// Do not set this options unless you deeply understand what you are doing.
	AllowStdinHijack bool

	// Tracer is the tracer to create spans with
	Tracer oteltrace.Tracer

	// PrivateKeyPolicy is a key policy that this client will try to follow during login.
	PrivateKeyPolicy keys.PrivateKeyPolicy

	// PIVSlot specifies a specific PIV slot to use with hardware key support.
	PIVSlot keys.PIVSlot

	// LoadAllCAs indicates that tsh should load the CAs of all clusters
	// instead of just the current cluster.
	LoadAllCAs bool

	// AllowHeadless determines whether headless login can be used. Currently, only
	// the ssh, scp, and ls commands can use headless login. Other commands will ignore
	// headless auth connector and default to local instead.
	AllowHeadless bool

	// DialOpts used by the api.client.proxy.Client when establishing a connection to
	// the proxy server. Used by tests.
	DialOpts []grpc.DialOption

	// PROXYSigner is used to sign PROXY headers for securely propagating client IP address
	PROXYSigner multiplexer.PROXYHeaderSigner

	// DTAuthnRunCeremony is the device authentication function to execute
	// during device login ceremonies. If not provided and device trust is
	// required, then the device login will fail.
	DTAuthnRunCeremony DTAuthnRunCeremonyFunc

	// dtAttemptLoginIgnorePing and dtAutoEnrollIgnorePing allow Device Trust
	// tests to ignore Ping responses.
	// Useful to force flows that only typically happen on Teleport Enterprise.
	dtAttemptLoginIgnorePing, dtAutoEnrollIgnorePing bool

	// DTAutoEnroll is the device auto-enroll function to execute during
	// device enrollment. If not provided and device trust auto-enrollment
	// is enabled, then the enrollment process will fail.
	DTAutoEnroll DTAutoEnrollFunc

	// WebauthnLogin allows tests to override the Webauthn Login func.
	// Defaults to [wancli.Login].
	WebauthnLogin WebauthnLoginFunc

	// SSHLogDir is the directory to log the output of multiple SSH commands to.
	// If not set, no logs will be created.
	SSHLogDir string

	// MFAPromptConstructor is a custom MFA prompt constructor to use when prompting for MFA.
	MFAPromptConstructor func(cfg *libmfa.PromptConfig) mfa.Prompt

	// DisableSSHResumption disables transparent SSH connection resumption.
	DisableSSHResumption bool
}

// CachePolicy defines cache policy for local clients
type CachePolicy struct {
	// CacheTTL defines cache TTL
	CacheTTL time.Duration
	// NeverExpire never expires local cache information
	NeverExpires bool
}

// MakeDefaultConfig returns default client config
func MakeDefaultConfig() *Config {
	return &Config{
		Stdout:                os.Stdout,
		Stderr:                os.Stderr,
		Stdin:                 os.Stdin,
		AddKeysToAgent:        AddKeysToAgentAuto,
		EnableEscapeSequences: true,
		Tracer:                tracing.NoopProvider().Tracer("TeleportClient"),
	}
}

// VirtualPathKind is the suffix component for env vars denoting the type of
// file that will be loaded.
type VirtualPathKind string

const (
	// VirtualPathEnvPrefix is the env var name prefix shared by all virtual
	// path vars.
	VirtualPathEnvPrefix = "TSH_VIRTUAL_PATH"

	VirtualPathKey        VirtualPathKind = "KEY"
	VirtualPathCA         VirtualPathKind = "CA"
	VirtualPathDatabase   VirtualPathKind = "DB"
	VirtualPathApp        VirtualPathKind = "APP"
	VirtualPathKubernetes VirtualPathKind = "KUBE"
)

// VirtualPathParams are an ordered list of additional optional parameters
// for a virtual path. They can be used to specify a more exact resource name
// if multiple might be available. Simpler integrations can instead only
// specify the kind and it will apply wherever a more specific env var isn't
// found.
type VirtualPathParams []string

// VirtualPathCAParams returns parameters for selecting CA certificates.
func VirtualPathCAParams(caType types.CertAuthType) VirtualPathParams {
	return VirtualPathParams{
		strings.ToUpper(string(caType)),
	}
}

// VirtualPathDatabaseParams returns parameters for selecting specific database
// certificates.
func VirtualPathDatabaseParams(databaseName string) VirtualPathParams {
	return VirtualPathParams{databaseName}
}

// VirtualPathAppParams returns parameters for selecting specific apps by name.
func VirtualPathAppParams(appName string) VirtualPathParams {
	return VirtualPathParams{appName}
}

// VirtualPathKubernetesParams returns parameters for selecting k8s clusters by
// name.
func VirtualPathKubernetesParams(k8sCluster string) VirtualPathParams {
	return VirtualPathParams{k8sCluster}
}

// VirtualPathEnvName formats a single virtual path environment variable name.
func VirtualPathEnvName(kind VirtualPathKind, params VirtualPathParams) string {
	components := append([]string{
		VirtualPathEnvPrefix,
		string(kind),
	}, params...)

	return strings.ToUpper(strings.Join(components, "_"))
}

// VirtualPathEnvNames determines an ordered list of environment variables that
// should be checked to resolve an env var override. Params may be nil to
// indicate no additional arguments are to be specified or accepted.
func VirtualPathEnvNames(kind VirtualPathKind, params VirtualPathParams) []string {
	// Bail out early if there are no parameters.
	if len(params) == 0 {
		return []string{VirtualPathEnvName(kind, VirtualPathParams{})}
	}

	var vars []string
	for i := len(params); i >= 0; i-- {
		vars = append(vars, VirtualPathEnvName(kind, params[0:i]))
	}

	return vars
}

// RetryWithRelogin is a helper error handling method, attempts to relogin and
// retry the function once.
func RetryWithRelogin(ctx context.Context, tc *TeleportClient, fn func() error, opts ...RetryWithReloginOption) error {
	fnErr := fn()
	switch {
	case fnErr == nil:
		return nil
	case utils.IsPredicateError(fnErr):
		return trace.Wrap(utils.PredicateError{Err: fnErr})
	case tc.NonInteractive:
		return trace.Wrap(fnErr, "cannot relogin in non-interactive session")
	case !IsErrorResolvableWithRelogin(fnErr):
		return trace.Wrap(fnErr)
	}
	opt := defaultRetryWithReloginOptions()
	for _, o := range opts {
		o(opt)
	}
	log.Debugf("Activating relogin on error=%q (type=%T)", fnErr, trace.Unwrap(fnErr))

	if keys.IsPrivateKeyPolicyError(fnErr) {
		privateKeyPolicy, err := keys.ParsePrivateKeyPolicyError(fnErr)
		if err != nil {
			return trace.Wrap(err)
		}

		if err := tc.updatePrivateKeyPolicy(privateKeyPolicy); err != nil {
			return trace.Wrap(err)
		}
	}

	if opt.beforeLoginHook != nil {
		if err := opt.beforeLoginHook(); err != nil {
			return trace.Wrap(err)
		}
	}
	key, err := tc.Login(ctx)
	if err != nil {
		if errors.Is(err, prompt.ErrNotTerminal) {
			log.WithError(err).Debugf("Relogin is not available in this environment")
			return trace.Wrap(fnErr)
		}
		if trace.IsTrustError(err) {
			return trace.Wrap(err, "refusing to connect to untrusted proxy %v without --insecure flag\n", tc.SSHProxyAddr)
		}
		return trace.Wrap(err)
	}

	proxyClient, rootAuthClient, err := tc.ConnectToRootCluster(ctx, key)
	if err != nil {
		return trace.Wrap(err)
	}
	defer func() {
		rootAuthClient.Close()
		proxyClient.Close()
	}()

	// Attempt device login. This activates a fresh key if successful.
	if err := tc.AttemptDeviceLogin(ctx, key, rootAuthClient); err != nil {
		return trace.Wrap(err)
	}

	// Save profile to record proxy credentials
	if err := tc.SaveProfile(opt.makeCurrentProfile); err != nil {
		log.Warningf("Failed to save profile: %v", err)
		return trace.Wrap(err)
	}

	if opt.afterLoginHook != nil {
		if err := opt.afterLoginHook(); err != nil {
			return trace.Wrap(err)
		}
	}

	return fn()
}

// RetryWithReloginOption is a functional option for configuring the
// RetryWithRelogin helper.
type RetryWithReloginOption func(*retryWithReloginOptions)

// retryWithReloginOptions is a struct for configuring the RetryWithRelogin
type retryWithReloginOptions struct {
	// beforeLoginHook is a function that will be called before the login attempt.
	beforeLoginHook func() error
	// afterLoginHook is a function that will be called after a successful login.
	afterLoginHook func() error
	// makeCurrentProfile determines whether to update the current profile after login.
	makeCurrentProfile bool
}

func defaultRetryWithReloginOptions() *retryWithReloginOptions {
	return &retryWithReloginOptions{
		makeCurrentProfile: true,
	}
}

// WithBeforeLoginHook is a functional option for configuring a function that will
// be called before the login attempt.
func WithBeforeLoginHook(fn func() error) RetryWithReloginOption {
	return func(o *retryWithReloginOptions) {
		o.beforeLoginHook = fn
	}
}

// WithAfterLoginHook is a functional option for configuring a function that will
// be called after a successful login.
func WithAfterLoginHook(fn func() error) RetryWithReloginOption {
	return func(o *retryWithReloginOptions) {
		o.afterLoginHook = fn
	}
}

// WithMakeCurrentProfile is a functional option for configuring whether to update the current profile after a
// successful login.
func WithMakeCurrentProfile(makeCurrentProfile bool) RetryWithReloginOption {
	return func(o *retryWithReloginOptions) {
		o.makeCurrentProfile = makeCurrentProfile
	}
}

// IsErrorResolvableWithRelogin returns true if relogin is attempted on `err`.
func IsErrorResolvableWithRelogin(err error) bool {
	// Private key policy errors indicate that the user must login with an
	// unexpected private key policy requirement satisfied. This can occur
	// in the following cases:
	// - User is logging in for the first time, and their strictest private
	//   key policy requirement is specified in a role.
	// - User is assuming a role with a stricter private key policy requirement
	//   than the user's given roles.
	// - The private key policy in the user's roles or the cluster auth
	//   preference have been upgraded since the user last logged in, making
	//   their current login session invalid.
	if keys.IsPrivateKeyPolicyError(err) {
		return true
	}

	// Ignore any failures resulting from RPCs.
	// These were all materialized as status.Error here before
	// https://github.com/gravitational/teleport/pull/30578.
	var remoteErr *interceptors.RemoteError
	if errors.As(err, &remoteErr) {
		// Exception for the two "retryable" errors that come from RPCs.
		//
		// Since Connect no longer checks the user cert before making an RPC,
		// it has to be able to properly recognize "expired certs" errors
		// that come from the server (to show a re-login dialog).
		//
		// TODO(gzdunek): These manual checks should be replaced with retryable
		// errors returned explicitly, as described below by codingllama.
		isClientCredentialsHaveExpired := errors.Is(err, client.ErrClientCredentialsHaveExpired)
		isTLSExpiredCertificate := strings.Contains(err.Error(), "tls: expired certificate")
		return isClientCredentialsHaveExpired || isTLSExpiredCertificate
	}

	// TODO(codingllama): Retrying BadParameter is a terrible idea.
	//  We should fix this and remove the RemoteError condition above as well.
	//  Any retriable error should be explicitly marked as such.
	return trace.IsBadParameter(err) ||
		trace.IsTrustError(err) ||
		utils.IsCertExpiredError(err) ||
		// Assume that failed handshake is a result of expired credentials.
		utils.IsHandshakeFailedError(err) ||
		IsNoCredentialsError(err)
}

// GetProfile gets the profile for the specified proxy address, or
// the current profile if no proxy is specified.
func (c *Config) GetProfile(ps ProfileStore, proxyAddr string) (*profile.Profile, error) {
	var proxyHost string
	var err error
	if proxyAddr == "" {
		proxyHost, err = ps.CurrentProfile()
		if err != nil {
			return nil, trace.Wrap(err)
		}
	} else {
		proxyHost, err = utils.Host(proxyAddr)
		if err != nil {
			return nil, trace.Wrap(err)
		}
	}

	profile, err := ps.GetProfile(proxyHost)
	if err != nil {
		return nil, trace.Wrap(err)
	}
	return profile, nil
}

// LoadProfile populates Config with the values stored in the given
// profiles directory. If profileDir is an empty string, the default profile
// directory ~/.tsh is used.
func (c *Config) LoadProfile(ps ProfileStore, proxyAddr string) error {
	profile, err := c.GetProfile(ps, proxyAddr)
	if err != nil {
		return trace.Wrap(err)
	}

	c.Username = profile.Username
	c.SiteName = profile.SiteName
	c.KubeProxyAddr = profile.KubeProxyAddr
	c.WebProxyAddr = profile.WebProxyAddr
	c.SSHProxyAddr = profile.SSHProxyAddr
	c.PostgresProxyAddr = profile.PostgresProxyAddr
	c.MySQLProxyAddr = profile.MySQLProxyAddr
	c.MongoProxyAddr = profile.MongoProxyAddr
	c.TLSRoutingEnabled = profile.TLSRoutingEnabled
	c.TLSRoutingConnUpgradeRequired = profile.TLSRoutingConnUpgradeRequired
	c.KeysDir = profile.Dir
	c.AuthConnector = profile.AuthConnector
	c.LoadAllCAs = profile.LoadAllCAs
	c.PrivateKeyPolicy = profile.PrivateKeyPolicy
	c.PIVSlot = profile.PIVSlot
	c.AuthenticatorAttachment, err = parseMFAMode(profile.MFAMode)
	if err != nil {
		return trace.BadParameter("unable to parse mfa mode in user profile: %v.", err)
	}

	c.DynamicForwardedPorts, err = ParseDynamicPortForwardSpec(profile.DynamicForwardedPorts)
	if err != nil {
		log.Warnf("Unable to parse dynamic port forwarding in user profile: %v.", err)
	}

	if required, ok := client.OverwriteALPNConnUpgradeRequirementByEnv(c.WebProxyAddr); ok {
		c.TLSRoutingConnUpgradeRequired = required
	}
	log.Infof("ALPN connection upgrade required for %q: %v.", c.WebProxyAddr, c.TLSRoutingConnUpgradeRequired)
	return nil
}

// SaveProfile updates the given profiles directory with the current configuration
// If profileDir is an empty string, the default ~/.tsh is used
func (c *Config) SaveProfile(makeCurrent bool) error {
	if c.WebProxyAddr == "" {
		return nil
	}

	if err := c.ClientStore.SaveProfile(c.Profile(), makeCurrent); err != nil {
		return trace.Wrap(err)
	}
	return nil
}

// Profile converts Config to *profile.Profile.
func (c *Config) Profile() *profile.Profile {
	return &profile.Profile{
		Username:                      c.Username,
		WebProxyAddr:                  c.WebProxyAddr,
		SSHProxyAddr:                  c.SSHProxyAddr,
		KubeProxyAddr:                 c.KubeProxyAddr,
		PostgresProxyAddr:             c.PostgresProxyAddr,
		MySQLProxyAddr:                c.MySQLProxyAddr,
		MongoProxyAddr:                c.MongoProxyAddr,
		SiteName:                      c.SiteName,
		TLSRoutingEnabled:             c.TLSRoutingEnabled,
		TLSRoutingConnUpgradeRequired: c.TLSRoutingConnUpgradeRequired,
		AuthConnector:                 c.AuthConnector,
		MFAMode:                       c.AuthenticatorAttachment.String(),
		LoadAllCAs:                    c.LoadAllCAs,
		PrivateKeyPolicy:              c.PrivateKeyPolicy,
		PIVSlot:                       c.PIVSlot,
	}
}

// ParsedProxyHost holds the hostname and Web & SSH proxy addresses
// parsed out of a WebProxyAddress string.
type ParsedProxyHost struct {
	Host string

	// UsingDefaultWebProxyPort means that the port in WebProxyAddr was
	// supplied by ParseProxyHost function rather than ProxyHost string
	// itself.
	UsingDefaultWebProxyPort bool
	WebProxyAddr             string
	SSHProxyAddr             string
}

// ParseProxyHost parses a ProxyHost string of the format <hostname>:<proxy_web_port>,<proxy_ssh_port>
// and returns the parsed components.
//
// There are several "default" ports that the Web Proxy service may use, and if the port is not
// specified in the supplied proxyHost string
//
// If a definitive answer is not possible (e.g.  no proxy port is specified in
// the supplied string), ParseProxyHost() will supply default versions and flag
// that a default value is being used in the returned `ParsedProxyHost`
func ParseProxyHost(proxyHost string) (*ParsedProxyHost, error) {
	host, port, err := net.SplitHostPort(proxyHost)
	if err != nil {
		host = proxyHost
		port = ""
	}

	// set the default values of the port strings. One, both, or neither may
	// be overridden by the port string parsing below.
	usingDefaultWebProxyPort := true
	webPort := strconv.Itoa(defaults.HTTPListenPort)
	sshPort := strconv.Itoa(defaults.SSHProxyListenPort)

	// Split the port string out into at most two parts, the proxy port and
	// ssh port. Any more that 2 parts will be considered an error.
	parts := strings.Split(port, ",")

	switch {
	// Default ports for both the SSH and Web proxy.
	case len(parts) == 0:
		break

	// User defined HTTP proxy port, default SSH proxy port.
	case len(parts) == 1:
		if text := strings.TrimSpace(parts[0]); len(text) > 0 {
			webPort = text
			usingDefaultWebProxyPort = false
		}

	// User defined HTTP and SSH proxy ports.
	case len(parts) == 2:
		if text := strings.TrimSpace(parts[0]); len(text) > 0 {
			webPort = text
			usingDefaultWebProxyPort = false
		}
		if text := strings.TrimSpace(parts[1]); len(text) > 0 {
			sshPort = text
		}

	default:
		return nil, trace.BadParameter("unable to parse port: %v", port)
	}

	result := &ParsedProxyHost{
		Host:                     host,
		UsingDefaultWebProxyPort: usingDefaultWebProxyPort,
		WebProxyAddr:             net.JoinHostPort(host, webPort),
		SSHProxyAddr:             net.JoinHostPort(host, sshPort),
	}
	return result, nil
}

// ParseProxyHost parses the proxyHost string and updates the config.
//
// Format of proxyHost string:
//
//	proxy_web_addr:<proxy_web_port>,<proxy_ssh_port>
func (c *Config) ParseProxyHost(proxyHost string) error {
	parsedAddrs, err := ParseProxyHost(proxyHost)
	if err != nil {
		return trace.Wrap(err)
	}
	c.WebProxyAddr = parsedAddrs.WebProxyAddr
	c.SSHProxyAddr = parsedAddrs.SSHProxyAddr
	return nil
}

// KubeProxyHostPort returns the host and port of the Kubernetes proxy.
func (c *Config) KubeProxyHostPort() (string, int) {
	if c.KubeProxyAddr != "" {
		addr, err := utils.ParseAddr(c.KubeProxyAddr)
		if err == nil {
			return addr.Host(), addr.Port(defaults.KubeListenPort)
		}
	}

	webProxyHost, _ := c.WebProxyHostPort()
	return webProxyHost, defaults.KubeListenPort
}

// KubeClusterAddr returns a public HTTPS address of the proxy for use by
// Kubernetes client.
func (c *Config) KubeClusterAddr() string {
	host, port := c.KubeProxyHostPort()
	return fmt.Sprintf("https://%s:%d", host, port)
}

// WebProxyHostPort returns the host and port of the web proxy.
func (c *Config) WebProxyHostPort() (string, int) {
	if c.WebProxyAddr != "" {
		addr, err := utils.ParseAddr(c.WebProxyAddr)
		if err == nil {
			return addr.Host(), addr.Port(defaults.HTTPListenPort)
		}
	}
	return "unknown", defaults.HTTPListenPort
}

// WebProxyHost returns the web proxy host without the port number.
func (c *Config) WebProxyHost() string {
	host, _ := c.WebProxyHostPort()
	return host
}

// WebProxyPort returns the port of the web proxy.
func (c *Config) WebProxyPort() int {
	_, port := c.WebProxyHostPort()
	return port
}

// SSHProxyHostPort returns the host and port of the SSH proxy.
func (c *Config) SSHProxyHostPort() (string, int) {
	if c.SSHProxyAddr != "" {
		addr, err := utils.ParseAddr(c.SSHProxyAddr)
		if err == nil {
			return addr.Host(), addr.Port(defaults.SSHProxyListenPort)
		}
	}

	webProxyHost, _ := c.WebProxyHostPort()
	return webProxyHost, defaults.SSHProxyListenPort
}

// PostgresProxyHostPort returns the host and port of Postgres proxy.
func (c *Config) PostgresProxyHostPort() (string, int) {
	if c.PostgresProxyAddr != "" {
		addr, err := utils.ParseAddr(c.PostgresProxyAddr)
		if err == nil {
			return addr.Host(), addr.Port(c.WebProxyPort())
		}
	}
	return c.WebProxyHostPort()
}

// MongoProxyHostPort returns the host and port of Mongo proxy.
func (c *Config) MongoProxyHostPort() (string, int) {
	if c.MongoProxyAddr != "" {
		addr, err := utils.ParseAddr(c.MongoProxyAddr)
		if err == nil {
			return addr.Host(), addr.Port(defaults.MongoListenPort)
		}
	}
	return c.WebProxyHostPort()
}

// MySQLProxyHostPort returns the host and port of MySQL proxy.
func (c *Config) MySQLProxyHostPort() (string, int) {
	if c.MySQLProxyAddr != "" {
		addr, err := utils.ParseAddr(c.MySQLProxyAddr)
		if err == nil {
			return addr.Host(), addr.Port(defaults.MySQLListenPort)
		}
	}
	webProxyHost, _ := c.WebProxyHostPort()
	return webProxyHost, defaults.MySQLListenPort
}

// DatabaseProxyHostPort returns proxy connection endpoint for the database.
func (c *Config) DatabaseProxyHostPort(db tlsca.RouteToDatabase) (string, int) {
	switch db.Protocol {
	case defaults.ProtocolPostgres, defaults.ProtocolCockroachDB:
		return c.PostgresProxyHostPort()
	case defaults.ProtocolMySQL:
		return c.MySQLProxyHostPort()
	case defaults.ProtocolMongoDB:
		return c.MongoProxyHostPort()
	}
	return c.WebProxyHostPort()
}

// DoesDatabaseUseWebProxyHostPort returns true if database is using web port.
//
// This is useful for deciding whether local proxy is required when web port is
// behind a load balancer.
func (c *Config) DoesDatabaseUseWebProxyHostPort(db tlsca.RouteToDatabase) bool {
	dbHost, dbPort := c.DatabaseProxyHostPort(db)
	webHost, webPort := c.WebProxyHostPort()
	return dbHost == webHost && dbPort == webPort
}

// GetKubeTLSServerName returns k8s server name used in KUBECONFIG to leverage TLS Routing.
func GetKubeTLSServerName(k8host string) string {
	isIPFormat := net.ParseIP(k8host) != nil

	if k8host == "" || k8host == string(teleport.PrincipalLocalhost) || isIPFormat {
		// If proxy is configured without public_addr set the ServerName to the 'kube.teleport.cluster.local' value.
		// The k8s server name needs to be a valid hostname but when public_addr is missing from proxy settings
		// the web_listen_addr is used thus webHost will contain local proxy IP address like: 0.0.0.0 or 127.0.0.1
		return addSubdomainPrefix(constants.APIDomain, constants.KubeTeleportProxyALPNPrefix)
	}
	return addSubdomainPrefix(k8host, constants.KubeTeleportProxyALPNPrefix)
}

func addSubdomainPrefix(domain, prefix string) string {
	return fmt.Sprintf("%s%s", prefix, domain)
}

// ProxyHost returns the hostname of the proxy server (without any port numbers)
func ProxyHost(proxyHost string) string {
	host, _, err := net.SplitHostPort(proxyHost)
	if err != nil {
		return proxyHost
	}
	return host
}

// ProxySpecified returns true if proxy has been specified.
func (c *Config) ProxySpecified() bool {
	return c.WebProxyAddr != ""
}

// ResourceFilter returns the default list resource request for the
// provided resource kind.
func (c *Config) ResourceFilter(kind string) *proto.ListResourcesRequest {
	return &proto.ListResourcesRequest{
		ResourceType:        kind,
		Namespace:           c.Namespace,
		Labels:              c.Labels,
		SearchKeywords:      c.SearchKeywords,
		PredicateExpression: c.PredicateExpression,
		UseSearchAsRoles:    c.UseSearchAsRoles,
	}
}

// DTAuthnRunCeremonyFunc matches the signature of [dtauthn.Ceremony.Run].
type DTAuthnRunCeremonyFunc func(context.Context, devicepb.DeviceTrustServiceClient, *devicepb.UserCertificates) (*devicepb.UserCertificates, error)

// DTAutoEnrollFunc matches the signature of [dtenroll.AutoEnroll].
type DTAutoEnrollFunc func(context.Context, devicepb.DeviceTrustServiceClient) (*devicepb.Device, error)

// TeleportClient is a wrapper around SSH client with teleport specific
// workflow built in.
// TeleportClient is NOT safe for concurrent use.
type TeleportClient struct {
	Config
	localAgent *LocalKeyAgent

	// OnChannelRequest gets called when SSH channel requests are
	// received. It's safe to keep it nil.
	OnChannelRequest tracessh.ChannelRequestCallback

	// OnShellCreated gets called when the shell is created. It's
	// safe to keep it nil.
	OnShellCreated ShellCreatedCallback

	// eventsCh is a channel used to inform clients about events have that
	// occurred during the session.
	eventsCh chan events.EventFields

	// Note: there's no mutex guarding this or localAgent, making
	// TeleportClient NOT safe for concurrent use.
	lastPing *webclient.PingResponse
}

// ShellCreatedCallback can be supplied for every teleport client. It will
// be called right after the remote shell is created, but the session
// hasn't begun yet.
//
// It allows clients to cancel SSH action
type ShellCreatedCallback func(s *tracessh.Session, c *tracessh.Client, terminal io.ReadWriteCloser) (exit bool, err error)

// NewClient creates a TeleportClient object and fully configures it
func NewClient(c *Config) (tc *TeleportClient, err error) {
	if len(c.JumpHosts) > 1 {
		return nil, trace.BadParameter("only one jump host is supported, got %v", len(c.JumpHosts))
	}
	// validate configuration
	if c.Username == "" {
		c.Username, err = Username()
		if err != nil {
			return nil, trace.Wrap(err)
		}
		log.Infof("No teleport login given. defaulting to %s", c.Username)
	}
	if c.WebProxyAddr == "" {
		return nil, trace.BadParameter("No proxy address specified, missed --proxy flag?")
	}
	if c.HostLogin == "" {
		c.HostLogin, err = Username()
		if err != nil {
			return nil, trace.Wrap(err)
		}
		log.Infof("no host login given. defaulting to %s", c.HostLogin)
	}

	c.Namespace = types.ProcessNamespace(c.Namespace)

	if c.Tracer == nil {
		c.Tracer = tracing.NoopProvider().Tracer(teleport.ComponentTeleport)
	}

	tc = &TeleportClient{
		Config: *c,
	}

	if tc.Stdout == nil {
		tc.Stdout = os.Stdout
	}
	if tc.Stderr == nil {
		tc.Stderr = os.Stderr
	}
	if tc.Stdin == nil {
		tc.Stdin = os.Stdin
	}

	if tc.ClientStore == nil {
		if tc.TLS != nil || tc.AuthMethods != nil {
			// Client will use static auth methods instead of client store.
			// Initialize empty client store to prevent panics.
			tc.ClientStore = NewMemClientStore()
		} else {
			tc.ClientStore = NewFSClientStore(c.KeysDir)
			if c.AddKeysToAgent == AddKeysToAgentOnly {
				// Store client keys in memory, but still save trusted certs and profile to disk.
				tc.ClientStore.KeyStore = NewMemKeyStore()
			}
		}
	}

	// Create a buffered channel to hold events that occurred during this session.
	// This channel must be buffered because the SSH connection directly feeds
	// into it. Delays in pulling messages off the global SSH request channel
	// could lead to the connection hanging.
	tc.eventsCh = make(chan events.EventFields, 1024)

	localAgentCfg := LocalAgentConfig{
		ClientStore: tc.ClientStore,
		Agent:       c.Agent,
		ProxyHost:   tc.WebProxyHost(),
		Username:    c.Username,
		KeysOption:  c.AddKeysToAgent,
		Insecure:    c.InsecureSkipVerify,
		Site:        tc.SiteName,
		LoadAllCAs:  tc.LoadAllCAs,
	}

	// initialize the local agent (auth agent which uses local SSH keys signed by the CA):
	tc.localAgent, err = NewLocalAgent(localAgentCfg)
	if err != nil {
		return nil, trace.Wrap(err)
	}

	if tc.HostKeyCallback == nil {
		tc.HostKeyCallback = tc.localAgent.HostKeyCallback
	}

	return tc, nil
}

func (tc *TeleportClient) ProfileStatus() (*ProfileStatus, error) {
	status, err := tc.ClientStore.ReadProfileStatus(tc.WebProxyAddr)
	if err != nil {
		return nil, trace.Wrap(err)
	}
	// If the profile has a different username than the current client, don't return
	// the profile. This is used for login and logout logic.
	if status.Username != tc.Username {
		return nil, trace.NotFound("no profile for proxy %v and user %v found", tc.WebProxyAddr, tc.Username)
	}
	return status, nil
}

// LoadKeyForCluster fetches a cluster-specific SSH key and loads it into the
// SSH agent.
func (tc *TeleportClient) LoadKeyForCluster(ctx context.Context, clusterName string) error {
	_, span := tc.Tracer.Start(
		ctx,
		"teleportClient/LoadKeyForCluster",
		oteltrace.WithSpanKind(oteltrace.SpanKindClient),
		oteltrace.WithAttributes(attribute.String("cluster", clusterName)),
	)
	defer span.End()
	if tc.localAgent == nil {
		return trace.BadParameter("TeleportClient.LoadKeyForCluster called on a client without localAgent")
	}
	if err := tc.localAgent.LoadKeyForCluster(clusterName); err != nil {
		return trace.Wrap(err)
	}
	return nil
}

// LoadKeyForClusterWithReissue fetches a cluster-specific SSH key and loads it into the
// SSH agent.  If the key is not found, it is requested to be reissued.
func (tc *TeleportClient) LoadKeyForClusterWithReissue(ctx context.Context, clusterName string) error {
	ctx, span := tc.Tracer.Start(
		ctx,
		"teleportClient/LoadKeyForClusterWithReissue",
		oteltrace.WithSpanKind(oteltrace.SpanKindClient),
		oteltrace.WithAttributes(attribute.String("cluster", clusterName)),
	)
	defer span.End()

	err := tc.LoadKeyForCluster(ctx, clusterName)
	if err == nil {
		return nil
	}
	if !trace.IsNotFound(err) {
		return trace.Wrap(err)
	}
	// Reissuing also loads the new key.
	err = tc.ReissueUserCerts(ctx, CertCacheKeep, ReissueParams{RouteToCluster: clusterName})
	if err != nil {
		return trace.Wrap(err)
	}
	return nil
}

// SignersForClusterWithReissue fetches cluster-specific signers from stored certificates.
// If the cluster certificates are not found, it is requested to be reissued.
func (tc *TeleportClient) SignersForClusterWithReissue(ctx context.Context, clusterName string) ([]ssh.Signer, error) {
	ctx, span := tc.Tracer.Start(
		ctx,
		"teleportClient/LoadKeyForClusterWithReissue",
		oteltrace.WithSpanKind(oteltrace.SpanKindClient),
		oteltrace.WithAttributes(attribute.String("cluster", clusterName)),
	)
	defer span.End()

	signers, err := tc.localAgent.signersForCluster(clusterName)
	if err == nil {
		return signers, nil
	}
	if !trace.IsNotFound(err) {
		return nil, trace.Wrap(err)
	}

	if err := tc.WithoutJumpHosts(func(tc *TeleportClient) error {
		return tc.ReissueUserCerts(ctx, CertCacheKeep, ReissueParams{RouteToCluster: clusterName})
	}); err != nil {
		return nil, trace.Wrap(err)
	}

	signers, err = tc.localAgent.signersForCluster(clusterName)
	if err != nil {
		log.WithError(err).Warnf("Failed to load/reissue certificates for cluster %q.", clusterName)
		return nil, trace.Wrap(err)
	}
	return signers, nil
}

// LocalAgent is a getter function for the client's local agent
func (tc *TeleportClient) LocalAgent() *LocalKeyAgent {
	return tc.localAgent
}

// RootClusterName returns root cluster name.
func (tc *TeleportClient) RootClusterName(ctx context.Context) (string, error) {
	_, span := tc.Tracer.Start(
		ctx,
		"teleportClient/RootClusterName",
		oteltrace.WithSpanKind(oteltrace.SpanKindClient),
	)
	defer span.End()

	if tc.TLS != nil {
		if len(tc.TLS.Certificates) == 0 || len(tc.TLS.Certificates[0].Certificate) == 0 {
			return "", trace.BadParameter("missing tc.TLS.Certificates")
		}

		cert, err := x509.ParseCertificate(tc.TLS.Certificates[0].Certificate[0])
		if err != nil {
			return "", trace.Wrap(err)
		}

		clusterName := cert.Issuer.CommonName
		if clusterName == "" {
			return "", trace.NotFound("failed to extract root cluster name from Teleport TLS cert")
		}
		return clusterName, nil
	}

	key, err := tc.LocalAgent().GetCoreKey()
	if err != nil {
		return "", trace.Wrap(err)
	}
	name, err := key.RootClusterName()
	if err != nil {
		return "", trace.Wrap(err)
	}
	return name, nil
}

type targetNode struct {
	hostname string
	addr     string
}

// getTargetNodes returns a list of node addresses this SSH command needs to
// operate on.
func (tc *TeleportClient) getTargetNodes(ctx context.Context, clt client.GetResourcesClient, options SSHOptions) ([]targetNode, error) {
	ctx, span := tc.Tracer.Start(
		ctx,
		"teleportClient/getTargetNodes",
		oteltrace.WithSpanKind(oteltrace.SpanKindClient),
	)
	defer span.End()

	if options.HostAddress != "" {
		return []targetNode{
			{
				hostname: options.HostAddress,
				addr:     options.HostAddress,
			},
		}, nil
	}

	// Query for nodes if labels, fuzzy search, or predicate expressions were provided.
	if len(tc.Labels) > 0 || len(tc.SearchKeywords) > 0 || tc.PredicateExpression != "" {
		nodes, err := client.GetAllResources[types.Server](ctx, clt, tc.ResourceFilter(types.KindNode))
		if err != nil {
			return nil, trace.Wrap(err)
		}

		retval := make([]targetNode, 0, len(nodes))
		for _, resource := range nodes {
			// always dial nodes by UUID
			retval = append(retval, targetNode{
				hostname: resource.GetHostname(),
				addr:     fmt.Sprintf("%s:0", resource.GetName()),
			})
		}

		return retval, nil
	}

	// detect the common error when users use host:port address format
	_, port, err := net.SplitHostPort(tc.Host)
	// client has used host:port notation
	if err == nil {
		return nil, trace.BadParameter("please use ssh subcommand with '--port=%v' flag instead of semicolon", port)
	}

	addr := net.JoinHostPort(tc.Host, strconv.Itoa(tc.HostPort))
	return []targetNode{
		{
			hostname: tc.Host,
			addr:     addr,
		},
	}, nil
}

// ReissueUserCerts issues new user certs based on params and stores them in
// the local key agent (usually on disk in ~/.tsh).
func (tc *TeleportClient) ReissueUserCerts(ctx context.Context, cachePolicy CertCachePolicy, params ReissueParams) error {
	ctx, span := tc.Tracer.Start(
		ctx,
		"teleportClient/ReissueUserCerts",
		oteltrace.WithSpanKind(oteltrace.SpanKindClient),
	)
	defer span.End()

	clusterClient, err := tc.ConnectToCluster(ctx)
	if err != nil {
		return trace.Wrap(err)
	}
	defer clusterClient.Close()

	err = RetryWithRelogin(ctx, tc, func() error {
		return trace.Wrap(clusterClient.ReissueUserCerts(ctx, cachePolicy, params))
	})
	return trace.Wrap(err)
}

// IssueUserCertsWithMFA issues a single-use SSH or TLS certificate for
// connecting to a target (node/k8s/db/app) specified in params with an MFA
// check. A user has to be logged in, there should be a valid login cert
// available.
//
// If access to this target does not require per-connection MFA checks
// (according to RBAC), IssueCertsWithMFA will:
// - for SSH certs, return the existing Key from the keystore.
// - for TLS certs, fall back to ReissueUserCerts.
func (tc *TeleportClient) IssueUserCertsWithMFA(ctx context.Context, params ReissueParams, mfaPromptOpts ...mfa.PromptOpt) (*Key, error) {
	ctx, span := tc.Tracer.Start(
		ctx,
		"teleportClient/IssueUserCertsWithMFA",
		oteltrace.WithSpanKind(oteltrace.SpanKindClient),
	)
	defer span.End()

	clusterClient, err := tc.ConnectToCluster(ctx)
	if err != nil {
		return nil, trace.Wrap(err)
	}
	defer clusterClient.Close()

	key, _, err := clusterClient.IssueUserCertsWithMFA(ctx, params, tc.NewMFAPrompt(mfaPromptOpts...))
	return key, trace.Wrap(err)
}

// CreateAccessRequestV2 registers a new access request with the auth server.
func (tc *TeleportClient) CreateAccessRequestV2(ctx context.Context, req types.AccessRequest) (types.AccessRequest, error) {
	ctx, span := tc.Tracer.Start(
		ctx,
		"teleportClient/CreateAccessRequestV2",
		oteltrace.WithSpanKind(oteltrace.SpanKindClient),
		oteltrace.WithSpanKind(oteltrace.SpanKindClient),
		oteltrace.WithAttributes(attribute.String("request", req.GetName())),
	)
	defer span.End()

	clusterClient, err := tc.ConnectToCluster(ctx)
	if err != nil {
		return nil, trace.Wrap(err)
	}
	defer clusterClient.Close()

	created, err := clusterClient.AuthClient.CreateAccessRequestV2(ctx, req)
	return created, trace.Wrap(err)
}

// GetAccessRequests loads all access requests matching the supplied filter.
func (tc *TeleportClient) GetAccessRequests(ctx context.Context, filter types.AccessRequestFilter) ([]types.AccessRequest, error) {
	ctx, span := tc.Tracer.Start(
		ctx,
		"teleportClient/GetAccessRequests",
		oteltrace.WithSpanKind(oteltrace.SpanKindClient),
		oteltrace.WithAttributes(
			attribute.String("id", filter.ID),
			attribute.String("user", filter.User),
		),
	)
	defer span.End()

	clusterClient, err := tc.ConnectToCluster(ctx)
	if err != nil {
		return nil, trace.Wrap(err)
	}
	defer clusterClient.Close()

	reqs, err := clusterClient.AuthClient.GetAccessRequests(ctx, filter)
	return reqs, trace.Wrap(err)
}

// GetRole loads a role resource by name.
func (tc *TeleportClient) GetRole(ctx context.Context, name string) (types.Role, error) {
	ctx, span := tc.Tracer.Start(
		ctx,
		"teleportClient/GetRole",
		oteltrace.WithSpanKind(oteltrace.SpanKindClient),
		oteltrace.WithAttributes(
			attribute.String("role", name),
		),
	)
	defer span.End()

	clusterClient, err := tc.ConnectToCluster(ctx)
	if err != nil {
		return nil, trace.Wrap(err)
	}
	defer clusterClient.Close()

	role, err := clusterClient.AuthClient.GetRole(ctx, name)
	return role, trace.Wrap(err)
}

// watchCloser is a wrapper around a services.Watcher
// which holds a closer that must be called after the watcher
// is closed.
type watchCloser struct {
	types.Watcher
	io.Closer
}

func (w watchCloser) Close() error {
	return trace.NewAggregate(w.Watcher.Close(), w.Closer.Close())
}

// NewWatcher sets up a new event watcher.
func (tc *TeleportClient) NewWatcher(ctx context.Context, watch types.Watch) (types.Watcher, error) {
	ctx, span := tc.Tracer.Start(
		ctx,
		"teleportClient/NewWatcher",
		oteltrace.WithSpanKind(oteltrace.SpanKindClient),
		oteltrace.WithAttributes(
			attribute.String("name", watch.Name),
		),
	)
	defer span.End()

	clusterClient, err := tc.ConnectToCluster(ctx)
	if err != nil {
		return nil, trace.Wrap(err)
	}

	watcher, err := clusterClient.AuthClient.NewWatcher(ctx, watch)
	if err != nil {
		return nil, trace.NewAggregate(err, clusterClient.Close())
	}

	return watchCloser{
		Watcher: watcher,
		Closer:  clusterClient,
	}, nil
}

// WithRootClusterClient provides a functional interface for making calls
// against the root cluster's auth server.
// Deprecated: Prefer reusing auth clients instead of creating at worst two
// clients for a single function.
func (tc *TeleportClient) WithRootClusterClient(ctx context.Context, do func(clt authclient.ClientI) error) error {
	ctx, span := tc.Tracer.Start(
		ctx,
		"teleportClient/WithRootClusterClient",
		oteltrace.WithSpanKind(oteltrace.SpanKindClient),
	)
	defer span.End()

	clusterClient, err := tc.ConnectToCluster(ctx)
	if err != nil {
		return trace.Wrap(err)
	}
	defer clusterClient.Close()

	clt, err := clusterClient.ConnectToRootCluster(ctx)
	if err != nil {
		return trace.Wrap(err)
	}
	defer clt.Close()

	return trace.Wrap(do(clt))
}

// NewTracingClient provides a tracing client that will forward spans on to
// the current clusters auth server. The auth server will then forward along to the configured
// telemetry backend.
func (tc *TeleportClient) NewTracingClient(ctx context.Context) (*apitracing.Client, error) {
	clusterClient, err := tc.ConnectToCluster(ctx)
	if err != nil {
		return nil, trace.Wrap(err)
	}

	cfg, err := clusterClient.ProxyClient.ClientConfig(ctx, clusterClient.ClusterName())
	if err != nil {
		return nil, trace.Wrap(err)
	}

	tracingClient, err := client.NewTracingClient(ctx, cfg)
	return tracingClient, trace.Wrap(err)
}

// SSHOptions allow overriding configuration
// used when connecting to a host via [TeleportClient.SSH].
type SSHOptions struct {
	// HostAddress is the address of the target host. If specified it
	// will be used instead of the target provided when `tsh ssh` was invoked.
	HostAddress string
	// LocalCommandExecutor should be used to execute the command on the local
	// machine. If provided, it will be used instead of establishing a connection
	// to the target host and executing the command remotely.
	LocalCommandExecutor func(string, []string) error
}

// WithHostAddress returns a SSHOptions which overrides the
// target host address with the one provided.
func WithHostAddress(addr string) func(*SSHOptions) {
	return func(opt *SSHOptions) {
		opt.HostAddress = addr
	}
}

// WithLocalCommandExecutor returns a SSHOptions which specifies
// an executor that should be used to invoke commands locally.
func WithLocalCommandExecutor(executor func(string, []string) error) func(*SSHOptions) {
	return func(opt *SSHOptions) {
		opt.LocalCommandExecutor = executor
	}
}

// SSH connects to a node and, if 'command' is specified, executes the command on it,
// otherwise runs interactive shell
//
// Returns nil if successful, or (possibly) *exec.ExitError
func (tc *TeleportClient) SSH(ctx context.Context, command []string, opts ...func(*SSHOptions)) error {
	ctx, span := tc.Tracer.Start(
		ctx,
		"teleportClient/SSH",
		oteltrace.WithSpanKind(oteltrace.SpanKindClient),
		oteltrace.WithAttributes(
			attribute.String("proxy_web", tc.Config.WebProxyAddr),
			attribute.String("proxy_ssh", tc.Config.SSHProxyAddr),
		),
	)
	defer span.End()

	var options SSHOptions
	for _, opt := range opts {
		opt(&options)
	}

	// connect to proxy first:
	if !tc.Config.ProxySpecified() {
		return trace.BadParameter("proxy server is not specified")
	}

	clt, err := tc.ConnectToCluster(ctx)
	if err != nil {
		return trace.Wrap(err)
	}
	defer clt.Close()

	// which nodes are we executing this commands on?
	nodeAddrs, err := tc.getTargetNodes(ctx, clt.AuthClient, options)
	if err != nil {
		return trace.Wrap(err)
	}
	if len(nodeAddrs) == 0 {
		return trace.BadParameter("no target host specified")
	}

	if len(nodeAddrs) > 1 {
		return tc.runShellOrCommandOnMultipleNodes(ctx, clt, nodeAddrs, command)
	}
	return tc.runShellOrCommandOnSingleNode(ctx, clt, nodeAddrs[0].addr, command, options.LocalCommandExecutor)
}

// ConnectToNode attempts to establish a connection to the node resolved to by the provided
// NodeDetails. Connecting is attempted both with the already provisioned certificates and
// if per session mfa is required, after completing the mfa ceremony. In the event that both
// fail the error from the connection attempt with the already provisioned certificates will
// be returned. The client from whichever attempt succeeds first will be returned.
func (tc *TeleportClient) ConnectToNode(ctx context.Context, clt *ClusterClient, nodeDetails NodeDetails, user string) (_ *NodeClient, err error) {
	node := nodeName(targetNode{addr: nodeDetails.Addr})
	ctx, span := tc.Tracer.Start(
		ctx,
		"teleportClient/ConnectToNode",
		oteltrace.WithSpanKind(oteltrace.SpanKindClient),
		oteltrace.WithAttributes(
			attribute.String("cluster", nodeDetails.Cluster),
			attribute.String("node", node),
		),
	)
	defer func() { apitracing.EndSpan(span, err) }()

	// if per-session mfa is required, perform the mfa ceremony to get
	// new certificates and use them to connect.
	if nodeDetails.MFACheck != nil && nodeDetails.MFACheck.Required {
		clt, err := tc.connectToNodeWithMFA(ctx, clt, nodeDetails, user)
		return clt, trace.Wrap(err)
	}

	type clientRes struct {
		clt *NodeClient
		err error
	}

	directResultC := make(chan clientRes, 1)
	mfaResultC := make(chan clientRes, 1)

	// use a child context so the goroutines can terminate the other if they succeed
	directCtx, directCancel := context.WithCancel(ctx)
	mfaCtx, mfaCancel := context.WithCancel(ctx)
	go func() {
		connectCtx, span := tc.Tracer.Start(
			directCtx,
			"teleportClient/connectToNode",
			oteltrace.WithSpanKind(oteltrace.SpanKindClient),
			oteltrace.WithAttributes(
				attribute.String("cluster", nodeDetails.Cluster),
				attribute.String("node", node),
			),
		)
		defer span.End()

		// Try connecting to the node with the certs we already have. Note that the different context being provided
		// here is intentional. The underlying stream backing the connection will run for the duration of the session
		// and cause the current span to have a duration longer than just the initial connection. To avoid this the
		// parent context is used.
		conn, details, err := clt.DialHostWithResumption(ctx, nodeDetails.Addr, nodeDetails.Cluster, tc.localAgent.ExtendedAgent)
		if err != nil {
			directResultC <- clientRes{err: err}
			return
		}

		sshConfig := clt.ProxyClient.SSHConfig(user)
		clt, err := NewNodeClient(connectCtx, sshConfig, conn, nodeDetails.ProxyFormat(), nodeDetails.Addr, tc, details.FIPS,
			WithNodeHostname(nodeDetails.hostname), WithSSHLogDir(tc.SSHLogDir))
		directResultC <- clientRes{clt: clt, err: err}
	}()

	go func() {
		// try performing mfa and then connecting with the single use certs
		clt, err := tc.connectToNodeWithMFA(mfaCtx, clt, nodeDetails, user)
		mfaResultC <- clientRes{clt: clt, err: err}
	}()

	var directErr, mfaErr error
	for i := 0; i < 2; i++ {
		select {
		case <-ctx.Done():
			mfaCancel()
			directCancel()
			return nil, ctx.Err()
		case res := <-directResultC:
			if res.clt != nil {
				mfaCancel()
				res.clt.AddCancel(directCancel)
				return res.clt, nil
			}

			directErr = res.err
		case res := <-mfaResultC:
			if res.clt != nil {
				directCancel()
				res.clt.AddCancel(mfaCancel)
				return res.clt, nil
			}

			mfaErr = res.err
		}
	}

	mfaCancel()
	directCancel()

	switch {
	// No MFA errors, return any errors from the direct connection
	case mfaErr == nil:
		return nil, trace.Wrap(directErr)
	// Any direct connection errors other than access denied, which should be returned
	// if MFA is required, take precedent over MFA errors due to users not having any
	// enrolled devices.
	case !trace.IsAccessDenied(directErr) && errors.Is(mfaErr, authclient.ErrNoMFADevices):
		return nil, trace.Wrap(directErr)
	case !errors.Is(mfaErr, io.EOF) && // Ignore any errors from MFA due to locks being enforced, the direct error will be friendlier
		!errors.Is(mfaErr, MFARequiredUnknownErr{}) && // Ignore any failures that occurred before determining if MFA was required
		!errors.Is(mfaErr, services.ErrSessionMFANotRequired): // Ignore any errors caused by attempting the MFA ceremony when MFA will not grant access
		return nil, trace.Wrap(mfaErr)
	default:
		return nil, trace.Wrap(directErr)
	}
}

// MFARequiredUnknownErr indicates that connections to an instance failed
// due to being unable to determine if mfa is required
type MFARequiredUnknownErr struct {
	err error
}

// MFARequiredUnknown creates a new MFARequiredUnknownErr that wraps the
// error encountered attempting to determine if the mfa ceremony should proceed.
func MFARequiredUnknown(err error) error {
	return MFARequiredUnknownErr{err: err}
}

// Error returns the error string of the wrapped error if one exists.
func (m MFARequiredUnknownErr) Error() string {
	if m.err == nil {
		return ""
	}

	return m.err.Error()
}

// Unwrap returns the underlying error from checking if an mfa
// ceremony should have been performed.
func (m MFARequiredUnknownErr) Unwrap() error {
	return m.err
}

// Is determines if the provided error is an MFARequiredUnknownErr.
func (m MFARequiredUnknownErr) Is(err error) bool {
	switch err.(type) {
	case MFARequiredUnknownErr:
		return true
	case *MFARequiredUnknownErr:
		return true
	default:
		return false
	}
}

// connectToNodeWithMFA checks if per session mfa is required to connect to the target host, and
// if it is required, then the mfa ceremony is attempted. The target host is dialed once the ceremony
// completes and new certificates are retrieved.
func (tc *TeleportClient) connectToNodeWithMFA(ctx context.Context, clt *ClusterClient, nodeDetails NodeDetails, user string) (*NodeClient, error) {
	node := nodeName(targetNode{addr: nodeDetails.Addr})
	ctx, span := tc.Tracer.Start(
		ctx,
		"teleportClient/connectToNodeWithMFA",
		oteltrace.WithSpanKind(oteltrace.SpanKindClient),
		oteltrace.WithAttributes(
			attribute.String("cluster", nodeDetails.Cluster),
			attribute.String("node", node),
		),
	)
	defer span.End()

	// There is no need to attempt a mfa ceremony if the user is attempting
	// to connect to a resource via `tsh ssh --headless`. The entire point
	// of headless authentication is to allow connections to originate from a
	// machine without access to a WebAuthn device.
	if tc.AuthConnector == constants.HeadlessConnector {
		return nil, trace.Wrap(services.ErrSessionMFANotRequired)
	}

	if nodeDetails.MFACheck != nil && !nodeDetails.MFACheck.Required {
		return nil, trace.Wrap(services.ErrSessionMFANotRequired)
	}

	// per-session mfa is required, perform the mfa ceremony
	cfg, err := clt.SessionSSHConfig(ctx, user, nodeDetails)
	if err != nil {
		return nil, trace.Wrap(err)
	}

	conn, details, err := clt.DialHostWithResumption(ctx, nodeDetails.Addr, nodeDetails.Cluster, tc.localAgent.ExtendedAgent)
	if err != nil {
		return nil, trace.Wrap(err)
	}

	nodeClient, err := NewNodeClient(ctx, cfg, conn, nodeDetails.ProxyFormat(), nodeDetails.Addr, tc, details.FIPS,
		WithNodeHostname(nodeDetails.hostname), WithSSHLogDir(tc.SSHLogDir))
	return nodeClient, trace.Wrap(err)
}

func (tc *TeleportClient) runShellOrCommandOnSingleNode(ctx context.Context, clt *ClusterClient, nodeAddr string, command []string, commandExecutor func(string, []string) error) error {
	cluster := clt.ClusterName()
	ctx, span := tc.Tracer.Start(
		ctx,
		"teleportClient/runShellOrCommandOnSingleNode",
		oteltrace.WithSpanKind(oteltrace.SpanKindClient),
		oteltrace.WithAttributes(
			attribute.String("node", nodeAddr),
			attribute.String("cluster", cluster),
		),
	)
	defer span.End()

	nodeClient, err := tc.ConnectToNode(
		ctx,
		clt,
		NodeDetails{Addr: nodeAddr, Namespace: tc.Namespace, Cluster: cluster},
		tc.Config.HostLogin,
	)
	if err != nil {
		tc.ExitStatus = 1
		return trace.Wrap(err)
	}
	defer nodeClient.Close()
	// If forwarding ports were specified, start port forwarding.
	if err := tc.startPortForwarding(ctx, nodeClient); err != nil {
		return trace.Wrap(err)
	}

	// If no remote command execution was requested block on which ever comes first:
	//  1) the context which will unblock upon error or user terminating the process
	//  2) ssh.Client.Wait which will unblock when the connection has shut down
	if tc.NoRemoteExec {
		connClosed := make(chan error, 1)
		go func() {
			connClosed <- nodeClient.Client.Wait()
		}()
		log.Debugf("Connected to node, no remote command execution was requested, blocking indefinitely.")
		select {
		case <-ctx.Done():
			// Only return an error if the context was canceled by something other than SIGINT.
			if err := ctx.Err(); !errors.Is(err, context.Canceled) {
				return trace.Wrap(err)
			}
		case err := <-connClosed:
			if !errors.Is(err, io.EOF) {
				return trace.Wrap(err)
			}
		}

		return nil
	}

	// After port forwarding, run a local command that uses the connection, and
	// then disconnect.
	if commandExecutor != nil {
		if len(tc.Config.LocalForwardPorts) == 0 {
			fmt.Println("Executing command locally without connecting to any servers. This makes no sense.")
		}
		return commandExecutor(tc.Config.HostLogin, command)
	}

	if len(command) > 0 {
		// Reuse the existing nodeClient we connected above.
		return nodeClient.RunCommand(ctx, command)
	}
	return trace.Wrap(nodeClient.RunInteractiveShell(ctx, types.SessionPeerMode, nil, tc.OnChannelRequest, nil))
}

func (tc *TeleportClient) runShellOrCommandOnMultipleNodes(ctx context.Context, clt *ClusterClient, nodes []targetNode, command []string) error {
	cluster := clt.ClusterName()
	nodeAddrs := make([]string, 0, len(nodes))
	for _, node := range nodes {
		nodeAddrs = append(nodeAddrs, node.addr)
	}
	ctx, span := tc.Tracer.Start(
		ctx,
		"teleportClient/runShellOrCommandOnMultipleNodes",
		oteltrace.WithSpanKind(oteltrace.SpanKindClient),
		oteltrace.WithAttributes(
			attribute.String("cluster", cluster),
			attribute.StringSlice("node", nodeAddrs),
		),
	)
	defer span.End()

	// There was a command provided, run a non-interactive session against each match
	if len(command) > 0 {
		fmt.Printf("\x1b[1mWARNING\x1b[0m: Multiple nodes matched label selector, running command on all.\n")
		return tc.runCommandOnNodes(ctx, clt, nodes, command)
	}

	// Issue "shell" request to the first matching node.
	fmt.Printf("\x1b[1mWARNING\x1b[0m: Multiple nodes match the label selector, picking first: %q\n", nodeAddrs[0])
	return tc.runShellOrCommandOnSingleNode(ctx, clt, nodeAddrs[0], nil, nil)
}

func (tc *TeleportClient) startPortForwarding(ctx context.Context, nodeClient *NodeClient) error {
	for _, fp := range tc.Config.LocalForwardPorts {
		addr := net.JoinHostPort(fp.SrcIP, strconv.Itoa(fp.SrcPort))
		socket, err := net.Listen("tcp", addr)
		if err != nil {
			return trace.Errorf("Failed to bind to %v: %v.", addr, err)
		}
		go nodeClient.listenAndForward(ctx, socket, addr, net.JoinHostPort(fp.DestHost, strconv.Itoa(fp.DestPort)))
	}
	for _, fp := range tc.Config.DynamicForwardedPorts {
		addr := net.JoinHostPort(fp.SrcIP, strconv.Itoa(fp.SrcPort))
		socket, err := net.Listen("tcp", addr)
		if err != nil {
			return trace.Errorf("Failed to bind to %v: %v.", addr, err)
		}
		go nodeClient.dynamicListenAndForward(ctx, socket, addr)
	}
	for _, fp := range tc.Config.RemoteForwardPorts {
		addr := net.JoinHostPort(fp.SrcIP, strconv.Itoa(fp.SrcPort))
		socket, err := nodeClient.Client.Listen("tcp", addr)
		if err != nil {
			// We log the error here instead of returning it to be consistent with
			// the other port forwarding methods, which don't stop the session
			// if forwarding fails.
			message := fmt.Sprintf("Failed to bind on remote host to %v: %v.", addr, err)
			if strings.Contains(err.Error(), remoteForwardUnsupportedMessage) {
				message = "Node does not support remote port forwarding (-R)."
			}
			log.Error(message)
		} else {
			go nodeClient.remoteListenAndForward(ctx, socket, net.JoinHostPort(fp.DestHost, strconv.Itoa(fp.DestPort)), addr)
		}
	}
	return nil
}

// Join connects to the existing/active SSH session
func (tc *TeleportClient) Join(ctx context.Context, mode types.SessionParticipantMode, namespace string, sessionID session.ID, input io.Reader) (err error) {
	ctx, span := tc.Tracer.Start(
		ctx,
		"teleportClient/Join",
		oteltrace.WithSpanKind(oteltrace.SpanKindClient),
		oteltrace.WithAttributes(
			attribute.String("session", sessionID.String()),
			attribute.String("mode", string(mode)),
		),
	)
	defer span.End()

	if namespace == "" {
		return trace.BadParameter(authclient.MissingNamespaceError)
	}
	tc.Stdin = input
	if sessionID.Check() != nil {
		return trace.Errorf("Invalid session ID format: %s", string(sessionID))
	}

	// connect to proxy:
	if !tc.Config.ProxySpecified() {
		return trace.BadParameter("proxy server is not specified")
	}
	clt, err := tc.ConnectToCluster(ctx)
	if err != nil {
		return trace.Wrap(err)
	}
	defer clt.Close()

	// Session joining is not supported in proxy recording mode
	if recConfig, err := clt.AuthClient.GetSessionRecordingConfig(ctx); err != nil {
		// If the user can't see the recording mode, just let them try joining below
		if !trace.IsAccessDenied(err) {
			return trace.Wrap(err)
		}
	} else if services.IsRecordAtProxy(recConfig.GetMode()) {
		return trace.BadParameter("session joining is not supported in proxy recording mode")
	}

	session, err := clt.AuthClient.GetSessionTracker(ctx, string(sessionID))
	if err != nil {
		if trace.IsNotFound(err) {
			return trace.NotFound("session %q not found or it has ended", sessionID)
		}
		return trace.Wrap(err)
	}

	switch kind := session.GetSessionKind(); kind {
	case types.KubernetesSessionKind:
		return trace.BadParameter("session joining for Kubernetes is supported with the command tsh kube join")
	case types.SSHSessionKind:
		// continue
	default:
		return trace.BadParameter("session joining is not supported for %v sessions", kind)
	}
	if types.IsOpenSSHNodeSubKind(session.GetTargetSubKind()) {
		return trace.BadParameter("session joining is only supported for Teleport nodes, not OpenSSH nodes")
	}

	// connect to server:
	nc, err := tc.ConnectToNode(ctx,
		clt,
		NodeDetails{Addr: session.GetAddress() + ":0", Namespace: tc.Namespace, Cluster: clt.ClusterName()},
		tc.Config.HostLogin,
	)
	if err != nil {
		return trace.Wrap(err)
	}
	defer nc.Close()

	// Start forwarding ports if configured.
	if err := tc.startPortForwarding(ctx, nc); err != nil {
		return trace.Wrap(err)
	}

	presenceCtx, presenceCancel := context.WithCancel(ctx)
	defer presenceCancel()

	var beforeStart func(io.Writer)
	if mode == types.SessionModeratorMode {
		beforeStart = func(out io.Writer) {
			nc.OnMFA = func() {
				RunPresenceTask(presenceCtx, out, clt.AuthClient, session.GetSessionID(), tc.NewMFAPrompt(mfa.WithQuiet()))
			}
		}
	}

	fmt.Printf("Joining session with participant mode: %v. \n\n", mode)

	// running shell with a given session means "join" it:
	err = nc.RunInteractiveShell(ctx, mode, session, tc.OnChannelRequest, beforeStart)
	return trace.Wrap(err)
}

// Play replays the recorded session.
func (tc *TeleportClient) Play(ctx context.Context, sessionID string, speed float64, skipIdleTime bool) error {
	ctx, span := tc.Tracer.Start(
		ctx,
		"teleportClient/Play",
		oteltrace.WithSpanKind(oteltrace.SpanKindClient),
		oteltrace.WithAttributes(
			attribute.String("session", sessionID),
		),
	)
	defer span.End()

	clusterClient, err := tc.ConnectToCluster(ctx)
	if err != nil {
		return trace.Wrap(err)
	}
	defer clusterClient.Close()

	return playSession(ctx, sessionID, speed, clusterClient.AuthClient, skipIdleTime)
}

const (
	keyCtrlC = 3
	keyCtrlD = 4
	keySpace = 32
	keyLeft  = 68
	keyRight = 67
	keyUp    = 65
	keyDown  = 66
)

<<<<<<< HEAD
func playSession(ctx context.Context, sessionID string, speed float64, streamer libplayer.Streamer) error {
=======
func playSession(ctx context.Context, sessionID string, speed float64, streamer libplayer.Streamer, skipIdleTime bool) error {
>>>>>>> 50352a4d
	sid, err := session.ParseID(sessionID)
	if err != nil {
		return trace.Wrap(err)
	}

	term, err := terminal.New(os.Stdin, os.Stdout, os.Stderr)
	if err != nil {
		return trace.Wrap(err)
	}
	defer term.Close()

	// configure terminal for direct unbuffered echo-less input
	if term.IsAttached() {
		err := term.InitRaw(true)
		if err != nil {
			return trace.Wrap(err)
		}
	}

	term.Clear() // clear screen between runs:
	term.SetCursorPos(1, 1)

	player, err := libplayer.New(&libplayer.Config{
<<<<<<< HEAD
		SessionID: *sid,
		Streamer:  streamer,
=======
		SessionID:    *sid,
		Streamer:     streamer,
		SkipIdleTime: skipIdleTime,
>>>>>>> 50352a4d
	})
	if err != nil {
		return trace.Wrap(err)
	}

	player.SetSpeed(speed)
	if err := player.Play(); err != nil {
		return trace.Wrap(err)
	}
	playing := true

	// playback control goroutine
	const skipDuration = 10 * time.Second
	go func() {
		var key [1]byte
		for {
			_, err := term.Stdin().Read(key[:])
			if err != nil {
				return
			}
			switch key[0] {
			case keyCtrlC, keyCtrlD:
				player.Close()
				return
			case keySpace:
				if playing {
					player.Pause()
				} else {
					player.Play()
				}
				playing = !playing
			case keyLeft, keyDown:
				current := time.Duration(player.LastPlayed() * int64(time.Millisecond))
				player.SetPos(max(current-skipDuration, 0)) // rewind
				term.Clear()
				term.SetCursorPos(1, 1)
			case keyRight, keyUp:
				current := time.Duration(player.LastPlayed() * int64(time.Millisecond))
				player.SetPos(current + skipDuration) // advance forward
			}
		}
	}()

	var lastTime time.Time
	for evt := range player.C() {
		switch evt := evt.(type) {
		case *apievents.WindowsDesktopSessionStart:
			// TODO(zmb3): restore the playback URL
			message := "Desktop sessions cannot be played with tsh play." +
				" Export the recording to video with tsh recordings export" +
				" or view the recording in your web browser."
			return trace.BadParameter(message)
		case *apievents.AppSessionStart, *apievents.AppSessionChunk:
<<<<<<< HEAD
			return trace.BadParameter("Interactive session replay is only supported for SSH and Kubernetes sessions." +
=======
			return trace.BadParameter("Interactive session replay is not supported for app sessions." +
>>>>>>> 50352a4d
				" To play app sessions, specify --format=json or --format=yaml.")
		case *apievents.Resize:
			if err := setTermSize(term.Stdout(), evt.TerminalSize); err != nil {
				continue
			}
		case *apievents.SessionStart:
			if err := setTermSize(term.Stdout(), evt.TerminalSize); err != nil {
				continue
			}
		case *apievents.SessionPrint:
			term.Stdout().Write(evt.Data)
			if evt.Time != lastTime {
				term.SetWindowTitle(evt.Time.Format(time.Stamp))
			}
			lastTime = evt.Time
		case *apievents.DatabaseSessionStart:
			if !slices.Contains(libplayer.SupportedDatabaseProtocols, evt.DatabaseProtocol) {
<<<<<<< HEAD
				return trace.BadParameter("Interactive database session replay is only supported for " +
=======
				return trace.NotImplemented("Interactive database session replay is only supported for " +
>>>>>>> 50352a4d
					strings.Join(libplayer.SupportedDatabaseProtocols, ",") + " databases." +
					" To play other database sessions, specify --format=json or --format=yaml.")
			}
		default:
			continue
		}
	}

	return nil
}

func setTermSize(w io.Writer, size string) error {
	width, height, ok := strings.Cut(size, ":")
	if !ok {
		return trace.Errorf("invalid terminal size %q", size)
	}
	// resize terminal window by sending control sequence:
	_, err := fmt.Fprintf(w, "\x1b[8;%s;%st", height, width)
	return err
}

// PlayFile plays the recorded session from a file.
func PlayFile(ctx context.Context, filename, sid string, speed float64, skipIdleTime bool) error {
	streamer := &playFromFileStreamer{filename: filename}
	return playSession(ctx, sid, speed, streamer, skipIdleTime)
}

// SFTP securely copies files between Nodes or SSH servers using SFTP
func (tc *TeleportClient) SFTP(ctx context.Context, args []string, port int, opts sftp.Options, quiet bool) (err error) {
	ctx, span := tc.Tracer.Start(
		ctx,
		"teleportClient/SFTP",
		oteltrace.WithSpanKind(oteltrace.SpanKindClient),
	)
	defer span.End()

	if len(args) < 2 {
		return trace.Errorf("local and remote destinations are required")
	}
	first := args[0]
	last := args[len(args)-1]

	// local copy?
	if !isRemoteDest(first) && !isRemoteDest(last) {
		return trace.BadParameter("no remote destination specified")
	}

	var config *sftpConfig
	if isRemoteDest(last) {
		config, err = tc.uploadConfig(args, port, opts)
		if err != nil {
			return trace.Wrap(err)
		}
	} else {
		config, err = tc.downloadConfig(args, port, opts)
		if err != nil {
			return trace.Wrap(err)
		}
	}
	if config.hostLogin == "" {
		config.hostLogin = tc.Config.HostLogin
	}

	if !quiet {
		config.cfg.ProgressStream = func(fileInfo os.FileInfo) io.ReadWriter {
			return sftp.NewProgressBar(fileInfo.Size(), fileInfo.Name(), tc.Stdout)
		}
	}

	return trace.Wrap(tc.TransferFiles(ctx, config.hostLogin, config.addr, config.cfg))
}

type sftpConfig struct {
	cfg       *sftp.Config
	addr      string
	hostLogin string
}

func (tc *TeleportClient) uploadConfig(args []string, port int, opts sftp.Options) (*sftpConfig, error) {
	// args are guaranteed to have len(args) > 1
	srcPaths := args[:len(args)-1]
	// copy everything except the last arg (the destination)
	dstPath := args[len(args)-1]

	dst, addr, err := getSFTPDestination(dstPath, port)
	if err != nil {
		return nil, trace.Wrap(err)
	}
	cfg, err := sftp.CreateUploadConfig(srcPaths, dst.Path, opts)
	if err != nil {
		return nil, trace.Wrap(err)
	}

	return &sftpConfig{
		cfg:       cfg,
		addr:      addr,
		hostLogin: dst.Login,
	}, nil
}

func (tc *TeleportClient) downloadConfig(args []string, port int, opts sftp.Options) (*sftpConfig, error) {
	if len(args) > 2 {
		return nil, trace.BadParameter("only one source file is supported when downloading files")
	}

	// args are guaranteed to have len(args) > 1
	src, addr, err := getSFTPDestination(args[0], port)
	if err != nil {
		return nil, trace.Wrap(err)
	}
	cfg, err := sftp.CreateDownloadConfig(src.Path, args[1], opts)
	if err != nil {
		return nil, trace.Wrap(err)
	}

	return &sftpConfig{
		cfg:       cfg,
		addr:      addr,
		hostLogin: src.Login,
	}, nil
}

func getSFTPDestination(target string, port int) (dest *sftp.Destination, addr string, err error) {
	dest, err = sftp.ParseDestination(target)
	if err != nil {
		return nil, "", trace.Wrap(err)
	}
	addr = net.JoinHostPort(dest.Host.Host(), strconv.Itoa(port))
	return dest, addr, nil
}

// TransferFiles copies files between the current machine and the
// specified Node using the supplied config
func (tc *TeleportClient) TransferFiles(ctx context.Context, hostLogin, nodeAddr string, cfg *sftp.Config) error {
	ctx, span := tc.Tracer.Start(
		ctx,
		"teleportClient/TransferFiles",
		oteltrace.WithSpanKind(oteltrace.SpanKindClient),
	)
	defer span.End()

	if hostLogin == "" {
		return trace.BadParameter("host login is not specified")
	}
	if nodeAddr == "" {
		return trace.BadParameter("node address is not specified")
	}

	if !tc.Config.ProxySpecified() {
		return trace.BadParameter("proxy server is not specified")
	}
	clt, err := tc.ConnectToCluster(ctx)
	if err != nil {
		return trace.Wrap(err)
	}
	defer clt.Close()

	client, err := tc.ConnectToNode(
		ctx,
		clt,
		NodeDetails{
			Addr:      nodeAddr,
			Namespace: tc.Namespace,
			Cluster:   clt.ClusterName(),
		},
		hostLogin,
	)
	if err != nil {
		return trace.Wrap(err)
	}

	return trace.Wrap(client.TransferFiles(ctx, cfg))
}

func isRemoteDest(name string) bool {
	return strings.ContainsRune(name, ':')
}

// ListNodesWithFilters returns all nodes that match the filters in the current cluster
// that the logged in user has access to.
func (tc *TeleportClient) ListNodesWithFilters(ctx context.Context) ([]types.Server, error) {
	req := proto.ListUnifiedResourcesRequest{
		Kinds:               []string{types.KindNode},
		Labels:              tc.Labels,
		SearchKeywords:      tc.SearchKeywords,
		PredicateExpression: tc.PredicateExpression,
		UseSearchAsRoles:    tc.UseSearchAsRoles,
		SortBy: types.SortBy{
			Field: types.ResourceKind,
		},
	}

	ctx, span := tc.Tracer.Start(
		ctx,
		"teleportClient/ListNodesWithFilters",
		oteltrace.WithSpanKind(oteltrace.SpanKindClient),
		oteltrace.WithAttributes(
			attribute.Int("limit", int(req.Limit)),
			attribute.String("predicate", req.PredicateExpression),
			attribute.StringSlice("keywords", req.SearchKeywords),
		),
	)
	defer span.End()

	clt, err := tc.ConnectToCluster(ctx)
	if err != nil {
		return nil, trace.Wrap(err)
	}
	defer clt.Close()

	var servers []types.Server
	for {
		page, next, err := client.GetUnifiedResourcePage(ctx, clt.AuthClient, &req)
		if err != nil {
			return nil, trace.Wrap(err)
		}

		for _, r := range page {
			srv, ok := r.ResourceWithLabels.(types.Server)
			if !ok {
				log.Warnf("expected types.Server but received unexpected type %T", r)
				continue
			}

			servers = append(servers, srv)
		}

		req.StartKey = next
		if req.StartKey == "" {
			break
		}
	}

	return servers, nil
}

// GetClusterAlerts returns a list of matching alerts from the current cluster.
func (tc *TeleportClient) GetClusterAlerts(ctx context.Context, req types.GetClusterAlertsRequest) ([]types.ClusterAlert, error) {
	ctx, span := tc.Tracer.Start(ctx,
		"teleportClient/GetClusterAlerts",
		oteltrace.WithSpanKind(oteltrace.SpanKindClient),
	)
	defer span.End()

	clusterClient, err := tc.ConnectToCluster(ctx)
	if err != nil {
		return nil, trace.Wrap(err)
	}
	defer clusterClient.Close()

	alerts, err := clusterClient.AuthClient.GetClusterAlerts(ctx, req)
	return alerts, trace.Wrap(err)
}

// ListAppServersWithFilters returns a list of application servers.
func (tc *TeleportClient) ListAppServersWithFilters(ctx context.Context, customFilter *proto.ListResourcesRequest) ([]types.AppServer, error) {
	ctx, span := tc.Tracer.Start(
		ctx,
		"teleportClient/ListAppServersWithFilters",
		oteltrace.WithSpanKind(oteltrace.SpanKindClient),
	)
	defer span.End()

	clusterClient, err := tc.ConnectToCluster(ctx)
	if err != nil {
		return nil, trace.Wrap(err)
	}
	defer clusterClient.Close()

	filter := customFilter
	if filter == nil {
		filter = tc.ResourceFilter(types.KindAppServer)
	}

	servers, err := client.GetAllResources[types.AppServer](ctx, clusterClient.AuthClient, filter)
	return servers, trace.Wrap(err)
}

// ListApps returns all registered applications.
func (tc *TeleportClient) ListApps(ctx context.Context, customFilter *proto.ListResourcesRequest) ([]types.Application, error) {
	ctx, span := tc.Tracer.Start(
		ctx,
		"teleportClient/ListApps",
		oteltrace.WithSpanKind(oteltrace.SpanKindClient),
	)
	defer span.End()

	servers, err := tc.ListAppServersWithFilters(ctx, customFilter)
	if err != nil {
		return nil, trace.Wrap(err)
	}
	var apps []types.Application
	for _, server := range servers {
		apps = append(apps, server.GetApp())
	}
	return types.DeduplicateApps(apps), nil
}

// DeleteAppSession removes the specified application access session.
func (tc *TeleportClient) DeleteAppSession(ctx context.Context, sessionID string) error {
	ctx, span := tc.Tracer.Start(
		ctx,
		"teleportClient/DeleteAppSession",
		oteltrace.WithSpanKind(oteltrace.SpanKindClient),
	)
	defer span.End()

	clusterClient, err := tc.ConnectToCluster(ctx)
	if err != nil {
		return trace.Wrap(err)
	}
	defer clusterClient.Close()

	rootAuthClient, err := clusterClient.ConnectToRootCluster(ctx)
	if err != nil {
		return trace.Wrap(err)
	}
	defer rootAuthClient.Close()

	return trace.Wrap(rootAuthClient.DeleteAppSession(ctx, types.DeleteAppSessionRequest{SessionID: sessionID}))
}

// ListDatabaseServersWithFilters returns all registered database proxy servers.
func (tc *TeleportClient) ListDatabaseServersWithFilters(ctx context.Context, customFilter *proto.ListResourcesRequest) ([]types.DatabaseServer, error) {
	ctx, span := tc.Tracer.Start(
		ctx,
		"teleportClient/ListDatabaseServersWithFilters",
		oteltrace.WithSpanKind(oteltrace.SpanKindClient),
	)
	defer span.End()

	clusterClient, err := tc.ConnectToCluster(ctx)
	if err != nil {
		return nil, trace.Wrap(err)
	}
	defer clusterClient.Close()

	filter := customFilter
	if filter == nil {
		filter = tc.ResourceFilter(types.KindDatabaseServer)
	}

	servers, err := client.GetAllResources[types.DatabaseServer](ctx, clusterClient.AuthClient, filter)
	return servers, trace.Wrap(err)
}

// ListDatabases returns all registered databases.
func (tc *TeleportClient) ListDatabases(ctx context.Context, customFilter *proto.ListResourcesRequest) ([]types.Database, error) {
	ctx, span := tc.Tracer.Start(
		ctx,
		"teleportClient/ListDatabases",
		oteltrace.WithSpanKind(oteltrace.SpanKindClient),
	)
	defer span.End()

	servers, err := tc.ListDatabaseServersWithFilters(ctx, customFilter)
	if err != nil {
		return nil, trace.Wrap(err)
	}
	var databases []types.Database
	for _, server := range servers {
		databases = append(databases, server.GetDatabase())
	}
	return types.DeduplicateDatabases(databases), nil
}

// roleGetter retrieves roles for the current user
type roleGetter interface {
	GetRoles(ctx context.Context) ([]types.Role, error)
}

// commandLimit determines how many commands may be executed in parallel.
// The limit will one of the following:
//   - 1 if per session mfa is required
//   - 1 if we cannot determine the users role set
//   - half the max connection limit defined by the users role set
//
// Out of an abundance of caution we only use half the max connection
// limit to allow other connections to be established.
func commandLimit(ctx context.Context, getter roleGetter, mfaRequired bool) int {
	if mfaRequired {
		return 1
	}

	roles, err := getter.GetRoles(ctx)
	if err != nil {
		return 1
	}

	max := services.NewRoleSet(roles...).MaxConnections()
	limit := max / 2

	switch {
	case max == 0:
		return -1
	case max == 1:
		return 1
	case limit <= 0:
		return 1
	default:
		return int(limit)
	}
}

type execResult struct {
	hostname   string
	exitStatus int
}

// runCommandOnNodes executes a given bash command on a bunch of remote nodes.
func (tc *TeleportClient) runCommandOnNodes(ctx context.Context, clt *ClusterClient, nodes []targetNode, command []string) error {
	cluster := clt.ClusterName()
	ctx, span := tc.Tracer.Start(
		ctx,
		"teleportClient/runCommandOnNodes",
		oteltrace.WithSpanKind(oteltrace.SpanKindClient),
		oteltrace.WithAttributes(
			attribute.String("cluster", cluster),
		),
	)
	defer span.End()

	// Let's check if the first node requires mfa.
	// If it's required, run commands sequentially to avoid
	// race conditions and weird ux during mfa.
	mfaRequiredCheck, err := clt.AuthClient.IsMFARequired(ctx, &proto.IsMFARequiredRequest{
		Target: &proto.IsMFARequiredRequest_Node{
			Node: &proto.NodeLogin{
				Node:  nodeName(targetNode{addr: nodes[0].addr}),
				Login: tc.Config.HostLogin,
			},
		},
	})
	if err != nil {
		return trace.Wrap(err)
	}

	if tc.SSHLogDir != "" {
		if err := os.MkdirAll(tc.SSHLogDir, 0o700); err != nil {
			return trace.ConvertSystemError(err)
		}
	}

	resultsCh := make(chan execResult, len(nodes))

	g, gctx := errgroup.WithContext(ctx)
	g.SetLimit(commandLimit(ctx, clt.AuthClient, mfaRequiredCheck.Required))
	for _, node := range nodes {
		node := node
		g.Go(func() error {
			ctx, span := tc.Tracer.Start(
				gctx,
				"teleportClient/executingCommand",
				oteltrace.WithSpanKind(oteltrace.SpanKindClient),
				oteltrace.WithAttributes(attribute.String("node", node.addr)),
			)
			defer span.End()

			nodeClient, err := tc.ConnectToNode(
				ctx,
				clt,
				NodeDetails{
					Addr:      node.addr,
					Namespace: tc.Namespace,
					Cluster:   cluster,
					MFACheck:  mfaRequiredCheck,
					hostname:  node.hostname,
				},
				tc.Config.HostLogin,
			)
			if err != nil {
				// Returning the error here would cancel all the other goroutines, so
				// print the error instead to let them all finish.
				fmt.Fprintln(tc.Stderr, err)
				return nil
			}
			defer nodeClient.Close()

			displayName := nodeName(node)
			fmt.Printf("Running command on %v:\n", displayName)

			if err := nodeClient.RunCommand(ctx, command, WithLabeledOutput()); err != nil && tc.ExitStatus == 0 {
				fmt.Fprintln(tc.Stderr, err)
				return nil
			}
			resultsCh <- execResult{
				hostname:   displayName,
				exitStatus: tc.ExitStatus,
			}
			return nil
		})
	}

	// Non-command-related errors will have already been reported by the goroutines,
	// and command-related errors will be reported in writeCommandResults.
	g.Wait()

	close(resultsCh)
	results := make([]execResult, 0, len(resultsCh))
	for result := range resultsCh {
		results = append(results, result)
	}

	return trace.Wrap(tc.writeCommandResults(results))
}

func (tc *TeleportClient) writeCommandResults(nodes []execResult) error {
	fmt.Println()
	var succeededNodes []string
	var failedNodes []string
	for _, node := range nodes {
		if node.exitStatus != 0 {
			failedNodes = append(failedNodes, node.hostname)
			fmt.Printf("[%v] failed with exit code %d\n", node.hostname, node.exitStatus)
		} else {
			succeededNodes = append(succeededNodes, node.hostname)
			fmt.Printf("[%v] success\n", node.hostname)
		}
	}
	fmt.Printf("\n%d host(s) succeeded; %d host(s) failed\n", len(succeededNodes), len(failedNodes))

	if tc.SSHLogDir != "" {
		if len(succeededNodes) > 0 {
			successFile, err := os.Create(filepath.Join(tc.SSHLogDir, "hosts.succeeded"))
			if err != nil {
				return trace.Wrap(err)
			}
			defer successFile.Close()
			for _, node := range succeededNodes {
				fmt.Fprintln(successFile, node)
			}
		}

		if len(failedNodes) > 0 {
			failFile, err := os.Create(filepath.Join(tc.SSHLogDir, "hosts.failed"))
			if err != nil {
				return trace.Wrap(err)
			}
			defer failFile.Close()
			for _, node := range failedNodes {
				fmt.Fprintln(failFile, node)
			}
		}
	}

	if len(failedNodes) > 0 {
		return trace.Errorf("%d command(s) failed", len(failedNodes))
	}
	return nil
}

func (tc *TeleportClient) newSessionEnv() map[string]string {
	env := map[string]string{
		teleport.SSHSessionWebProxyAddr: tc.WebProxyAddr,
	}
	if tc.SessionID != "" {
		env[sshutils.SessionEnvVar] = tc.SessionID
	}

	for key, val := range tc.extraEnvs {
		env[key] = val
	}
	return env
}

// getProxyLogin determines which SSH principal to use when connecting to proxy.
func (tc *TeleportClient) getProxySSHPrincipal() string {
	if tc.ProxySSHPrincipal != "" {
		return tc.ProxySSHPrincipal
	}

	// if we have any keys in the cache, pull the user's valid principals from it.
	if tc.localAgent != nil {
		signers, err := tc.localAgent.Signers()
		if err == nil && len(signers) > 0 {
			cert, ok := signers[0].PublicKey().(*ssh.Certificate)
			if ok && len(cert.ValidPrincipals) > 0 {
				return cert.ValidPrincipals[0]
			}
		}
	}

	proxyPrincipal := tc.Config.HostLogin
	if len(tc.JumpHosts) > 0 && tc.JumpHosts[0].Username != "" {
		log.Debugf("Setting proxy login to jump host's parameter user %q", tc.JumpHosts[0].Username)
		proxyPrincipal = tc.JumpHosts[0].Username
	}
	return proxyPrincipal
}

const unconfiguredPublicAddrMsg = `WARNING:

The following error has occurred as Teleport does not recognize the address
that is being used to connect to it. This usually indicates that the
'public_addr' configuration option of the 'proxy_service' has not been
set to match the address you are hosting the proxy on.

If 'public_addr' is configured correctly, this could be an indicator of an
attempted man-in-the-middle attack.
`

// formatConnectToProxyErr adds additional user actionable advice to errors
// that are raised during ConnectToProxy.
func formatConnectToProxyErr(err error) error {
	if err == nil {
		return nil
	}

	// Handles the error that occurs when you connect to the Proxy SSH service
	// and the Proxy does not have a correct `public_addr` configured, and the
	// system is configured with non-multiplexed ports.
	if utils.IsHandshakeFailedError(err) {
		const principalStr = "not in the set of valid principals for given certificate"
		if strings.Contains(err.Error(), principalStr) {
			return trace.Wrap(err, unconfiguredPublicAddrMsg)
		}
	}

	return err
}

// ConnectToCluster will dial the auth and proxy server and return a ClusterClient when
// successful.
func (tc *TeleportClient) ConnectToCluster(ctx context.Context) (_ *ClusterClient, err error) {
	ctx, span := tc.Tracer.Start(
		ctx,
		"teleportClient/ConnectToCluster",
		oteltrace.WithSpanKind(oteltrace.SpanKindClient),
		oteltrace.WithAttributes(
			attribute.String("proxy_web", tc.Config.WebProxyAddr),
			attribute.String("proxy_ssh", tc.Config.SSHProxyAddr),
		),
	)
	defer func() { apitracing.EndSpan(span, err) }()

	cfg, err := tc.generateClientConfig(ctx)
	if err != nil {
		return nil, trace.Wrap(err)
	}

	pclt, err := proxyclient.NewClient(ctx, proxyclient.ClientConfig{
		ProxyAddress:      cfg.proxyAddress,
		TLSRoutingEnabled: tc.TLSRoutingEnabled,
		TLSConfigFunc: func(cluster string) (*tls.Config, error) {
			if cluster == "" {
				tlsCfg, err := tc.LoadTLSConfig()
				return tlsCfg, trace.Wrap(err)
			}

			tlsCfg, err := tc.LoadTLSConfigForClusters([]string{cluster})
			return tlsCfg, trace.Wrap(err)
		},
		DialOpts:           tc.Config.DialOpts,
		UnaryInterceptors:  []grpc.UnaryClientInterceptor{interceptors.GRPCClientUnaryErrorInterceptor},
		StreamInterceptors: []grpc.StreamClientInterceptor{interceptors.GRPCClientStreamErrorInterceptor},
		SSHConfig:          cfg.ClientConfig,
		InsecureSkipVerify: tc.InsecureSkipVerify,
		ViaJumpHost:        len(tc.JumpHosts) > 0,
		PROXYHeaderGetter:  CreatePROXYHeaderGetter(ctx, tc.PROXYSigner),
		// Connections are only upgraded through web port. Do not upgrade when
		// using SSHProxyAddr in separate port mode.
		ALPNConnUpgradeRequired: tc.TLSRoutingEnabled && tc.TLSRoutingConnUpgradeRequired,
	})
	if err != nil {
		return nil, trace.Wrap(err)
	}

	cluster := tc.SiteName
	connected := pclt.ClusterName()
	root, err := tc.rootClusterName()
	if err == nil && len(tc.JumpHosts) > 0 && connected != root {
		cluster = connected
	}

	authClientCfg, err := pclt.ClientConfig(ctx, cluster)
	if err != nil {
		return nil, trace.NewAggregate(err, pclt.Close())
	}
	authClientCfg.MFAPromptConstructor = tc.NewMFAPrompt
	authClient, err := authclient.NewClient(authClientCfg)
	if err != nil {
		return nil, trace.NewAggregate(err, pclt.Close())
	}

	return &ClusterClient{
		tc:          tc,
		ProxyClient: pclt,
		AuthClient:  authClient,
		Tracer:      tc.Tracer,
		cluster:     cluster,
		root:        root,
	}, nil
}

// clientConfig wraps [ssh.ClientConfig] with additional
// information about a cluster.
type clientConfig struct {
	*ssh.ClientConfig
	proxyAddress string
	clusterName  func() string
}

// generateClientConfig returns clientConfig that can be used to establish a
// connection to a cluster.
func (tc *TeleportClient) generateClientConfig(ctx context.Context) (*clientConfig, error) {
	proxyAddr := tc.Config.SSHProxyAddr
	if tc.TLSRoutingEnabled {
		proxyAddr = tc.Config.WebProxyAddr
	}

	hostKeyCallback := tc.HostKeyCallback
	authMethods := append([]ssh.AuthMethod{}, tc.Config.AuthMethods...)
	clusterName := func() string { return tc.SiteName }
	if len(tc.JumpHosts) > 0 {
		log.Debugf("Overriding SSH proxy to JumpHosts's address %q", tc.JumpHosts[0].Addr.String())
		proxyAddr = tc.JumpHosts[0].Addr.Addr

		if tc.localAgent != nil {
			// Wrap host key and auth callbacks using clusterGuesser.
			//
			// clusterGuesser will use the host key callback to guess the target
			// cluster based on the host certificate. It will then use the auth
			// callback to load the appropriate SSH certificate for that cluster.
			clusterGuesser := newProxyClusterGuesser(hostKeyCallback, tc.SignersForClusterWithReissue)
			hostKeyCallback = clusterGuesser.hostKeyCallback
			authMethods = append(authMethods, clusterGuesser.authMethod(ctx))

			rootClusterName, err := tc.rootClusterName()
			if err != nil {
				return nil, trace.Wrap(err)
			}
			clusterName = func() string {
				// Only return the inferred cluster name if it's not the root
				// cluster. If it's the root cluster proxy, tc.SiteName could
				// be pointing at a leaf cluster and we don't want to override
				// that.
				cluster := clusterGuesser.clusterName()
				if cluster != rootClusterName {
					return cluster
				}
				return tc.SiteName
			}
		}
	} else if tc.localAgent != nil {
		// Load SSH certs for all clusters we have, in case we don't yet
		// have a certificate for tc.SiteName (like during `tsh login leaf`).
		signers, err := tc.localAgent.Signers()
		// errNoLocalKeyStore is returned when running in the proxy. The proxy
		// should be passing auth methods via tc.Config.AuthMethods.
		if err != nil && !trace.IsNotFound(err) {
			return nil, trace.Wrap(err)
		}
		if len(signers) > 0 {
			authMethods = append(authMethods, ssh.PublicKeys(signers...))
		}
	}

	if len(authMethods) == 0 {
		return nil, trace.BadParameter("no SSH auth methods loaded, are you logged in?")
	}

	return &clientConfig{
		ClientConfig: &ssh.ClientConfig{
			User:            tc.getProxySSHPrincipal(),
			HostKeyCallback: hostKeyCallback,
			Auth:            authMethods,
			Timeout:         apidefaults.DefaultIOTimeout,
		},
		proxyAddress: proxyAddr,
		clusterName:  clusterName,
	}, nil
}

// CreatePROXYHeaderGetter returns PROXY headers signer with embedded client source/destination IP addresses,
// which are taken from the context.
func CreatePROXYHeaderGetter(ctx context.Context, proxySigner multiplexer.PROXYHeaderSigner) client.PROXYHeaderGetter {
	if proxySigner == nil {
		return nil
	}

	src, dst := authz.ClientAddrsFromContext(ctx)
	if src != nil && dst != nil {
		return func() ([]byte, error) {
			return proxySigner.SignPROXYHeader(src, dst)
		}
	}

	return nil
}

func (tc *TeleportClient) rootClusterName() (string, error) {
	if tc.localAgent == nil {
		return "", trace.NotFound("cannot load root cluster name without local agent")
	}
	tlsKey, err := tc.localAgent.GetCoreKey()
	if err != nil {
		return "", trace.Wrap(err)
	}
	rootClusterName, err := tlsKey.RootClusterName()
	if err != nil {
		return "", trace.Wrap(err)
	}
	return rootClusterName, nil
}

// proxyClusterGuesser matches client SSH certificates to the target cluster of
// an SSH proxy. It uses an ssh.HostKeyCallback to infer the cluster name from
// the proxy host certificate. It then passes that name to signersForCluster to
// get the SSH certificates for that cluster.
type proxyClusterGuesser struct {
	cluster atomic.Pointer[string]

	nextHostKeyCallback ssh.HostKeyCallback
	signersForCluster   func(context.Context, string) ([]ssh.Signer, error)
}

func newProxyClusterGuesser(nextHostKeyCallback ssh.HostKeyCallback, signersForCluster func(context.Context, string) ([]ssh.Signer, error)) *proxyClusterGuesser {
	return &proxyClusterGuesser{
		nextHostKeyCallback: nextHostKeyCallback,
		signersForCluster:   signersForCluster,
	}
}

func (g *proxyClusterGuesser) hostKeyCallback(hostname string, remote net.Addr, key ssh.PublicKey) error {
	cert, ok := key.(*ssh.Certificate)
	if !ok {
		return trace.BadParameter("remote proxy did not present a host certificate")
	}

	clusterName, ok := cert.Permissions.Extensions[utils.CertExtensionAuthority]
	if ok {
		g.cluster.CompareAndSwap(nil, &clusterName)
	}

	if clusterName == "" {
		log.Debugf("Target SSH server %q does not have a cluster name embedded in their certificate; will use all available client certificates to authenticate", hostname)
	}

	if g.nextHostKeyCallback != nil {
		return g.nextHostKeyCallback(hostname, remote, key)
	}
	return nil
}

func (g *proxyClusterGuesser) clusterName() string {
	name := g.cluster.Load()
	if name != nil {
		return *name
	}
	return ""
}

func (g *proxyClusterGuesser) authMethod(ctx context.Context) ssh.AuthMethod {
	return ssh.PublicKeysCallback(func() ([]ssh.Signer, error) {
		return g.signersForCluster(ctx, g.clusterName())
	})
}

// WithoutJumpHosts executes the given function with a Teleport client that has
// no JumpHosts set, i.e. presumably falling back to the proxy specified in the
// profile.
func (tc *TeleportClient) WithoutJumpHosts(fn func(tcNoJump *TeleportClient) error) error {
	tcNoJump := &TeleportClient{
		Config:         tc.Config,
		localAgent:     tc.localAgent,
		OnShellCreated: tc.OnShellCreated,
		eventsCh:       make(chan events.EventFields, 1024),
		lastPing:       tc.lastPing,
	}
	tcNoJump.JumpHosts = nil

	return trace.Wrap(fn(tcNoJump))
}

// Logout removes certificate and key for the currently logged in user from
// the filesystem and agent.
func (tc *TeleportClient) Logout() error {
	if tc.localAgent == nil {
		return nil
	}
	return tc.localAgent.DeleteKey()
}

// LogoutDatabase removes certificate for a particular database.
func (tc *TeleportClient) LogoutDatabase(dbName string) error {
	if tc.localAgent == nil {
		return nil
	}
	if tc.SiteName == "" {
		return trace.BadParameter("cluster name must be set for database logout")
	}
	if dbName == "" {
		return trace.BadParameter("please specify database name to log out of")
	}
	return tc.localAgent.DeleteUserCerts(tc.SiteName, WithDBCerts{dbName})
}

// LogoutApp removes certificate for the specified app.
func (tc *TeleportClient) LogoutApp(appName string) error {
	if tc.localAgent == nil {
		return nil
	}
	if tc.SiteName == "" {
		return trace.BadParameter("cluster name must be set for app logout")
	}
	if appName == "" {
		return trace.BadParameter("please specify app name to log out of")
	}
	return tc.localAgent.DeleteUserCerts(tc.SiteName, WithAppCerts{appName})
}

// LogoutAll removes all certificates for all users from the filesystem
// and agent.
func (tc *TeleportClient) LogoutAll() error {
	if tc.localAgent == nil {
		return nil
	}
	if err := tc.localAgent.DeleteKeys(); err != nil {
		return trace.Wrap(err)
	}
	return nil
}

// PingAndShowMOTD pings the Teleport Proxy and displays the Message Of The Day if it's available.
func (tc *TeleportClient) PingAndShowMOTD(ctx context.Context) (*webclient.PingResponse, error) {
	ctx, span := tc.Tracer.Start(
		ctx,
		"teleportClient/PingAndShowMOTD",
		oteltrace.WithSpanKind(oteltrace.SpanKindClient),
	)
	defer span.End()

	pr, err := tc.Ping(ctx)
	if err != nil {
		return nil, trace.Wrap(err, "Teleport proxy not available at %s.", tc.WebProxyAddr)
	}

	if pr.Auth.HasMessageOfTheDay {
		err = tc.ShowMOTD(ctx)
		if err != nil {
			return nil, trace.Wrap(err)
		}
	}
	return pr, nil
}

// GetWebConfig retrieves Teleport proxy web config
func (tc *TeleportClient) GetWebConfig(ctx context.Context) (*webclient.WebConfig, error) {
	ctx, span := tc.Tracer.Start(
		ctx,
		"teleportClient/GetWebConfig",
		oteltrace.WithSpanKind(oteltrace.SpanKindClient),
	)
	defer span.End()

	cfg, err := GetWebConfig(ctx, tc.WebProxyAddr, tc.InsecureSkipVerify)
	if err != nil {
		return nil, trace.Wrap(err)
	}
	return cfg, nil
}

// Login logs the user into a Teleport cluster by talking to a Teleport proxy.
//
// The returned Key should typically be passed to ConnectToRootCluster in order to
//
//	update the local agent state and create an initial connection to the cluster.
//
// If the initial login fails due to a private key policy not being met, Login
// will automatically retry login with a private key that meets the required policy.
// This will initiate the same login flow again, aka prompt for password/otp/sso/mfa.
func (tc *TeleportClient) Login(ctx context.Context) (*Key, error) {
	ctx, span := tc.Tracer.Start(
		ctx,
		"teleportClient/Login",
		oteltrace.WithSpanKind(oteltrace.SpanKindClient),
	)
	defer span.End()

	// Ping the endpoint to see if it's up and find the type of authentication
	// supported, also show the message of the day if available.
	pr, err := tc.PingAndShowMOTD(ctx)
	if err != nil {
		return nil, trace.Wrap(err)
	}

	if tc.KeyTTL == 0 {
		tc.KeyTTL = time.Duration(pr.Auth.DefaultSessionTTL)
	}
	// todo(lxea): DELETE IN v15(?) where the auth is guaranteed to send us a valid MaxSessionTTL or the auth is guaranteed to interpret 0 duration as the auth's default?
	if tc.KeyTTL == 0 {
		tc.KeyTTL = apidefaults.CertDuration
	}

	// Get the SSHLoginFunc that matches client and cluster settings.
	sshLoginFunc, err := tc.getSSHLoginFunc(pr)
	if err != nil {
		return nil, trace.Wrap(err)
	}

	key, err := tc.SSHLogin(ctx, sshLoginFunc)
	if err != nil {
		return nil, trace.Wrap(err)
	}

	// Use proxy identity if set in key response.
	if key.Username != "" {
		tc.Username = key.Username
		if tc.localAgent != nil {
			tc.localAgent.username = key.Username
		}
	}

	return key, nil
}

// LoginWeb logs the user in via the Teleport web api the same way that the web UI does.
func (tc *TeleportClient) LoginWeb(ctx context.Context) (*WebClient, types.WebSession, error) {
	ctx, span := tc.Tracer.Start(
		ctx,
		"teleportClient/LoginWeb",
		oteltrace.WithSpanKind(oteltrace.SpanKindClient),
	)
	defer span.End()

	// Ping the endpoint to see if it's up and find the type of authentication
	// supported, also show the message of the day if available.
	pr, err := tc.Ping(ctx)
	if err != nil {
		return nil, nil, trace.Wrap(err)
	}

	// Get the SSHLoginFunc that matches client and cluster settings.
	webLoginFunc, err := tc.getWebLoginFunc(pr)
	if err != nil {
		return nil, nil, trace.Wrap(err)
	}

	var clt *WebClient
	var session types.WebSession
	_, err = tc.loginWithHardwareKeyRetry(ctx, func(ctx context.Context, priv *keys.PrivateKey) error {
		clt, session, err = webLoginFunc(ctx, priv)
		return trace.Wrap(err)
	})

	return clt, session, trace.Wrap(err)
}

// AttemptDeviceLogin attempts device authentication for the current device.
// It expects to receive the latest activated key, as acquired via
// [TeleportClient.Login], and augments the certificates within the key with
// device extensions.
//
// If successful, the new device certificates are automatically activated.
//
// A nil response from this method doesn't mean that device authentication was
// successful, as skipping the ceremony is valid for various reasons (Teleport
// cluster doesn't support device authn, device wasn't enrolled, etc).
// Use [TeleportClient.DeviceLogin] if you want more control over process.
func (tc *TeleportClient) AttemptDeviceLogin(ctx context.Context, key *Key, rootAuthClient authclient.ClientI) error {
	ctx, span := tc.Tracer.Start(
		ctx,
		"teleportClient/AttemptDeviceLogin",
		oteltrace.WithSpanKind(oteltrace.SpanKindClient),
	)
	defer span.End()

	pingResp, err := tc.Ping(ctx)
	if err != nil {
		return trace.Wrap(err)
	}

	if !tc.dtAttemptLoginIgnorePing && pingResp.Auth.DeviceTrust.Disabled {
		log.Debug("Device Trust: skipping device authentication, device trust disabled")
		return nil
	}

	newCerts, err := tc.DeviceLogin(
		ctx,
		rootAuthClient,
		&devicepb.UserCertificates{
			// Augment the SSH certificate.
			// The TLS certificate is already part of the connection.
			SshAuthorizedKey: key.Cert,
		})
	switch {
	case errors.Is(err, devicetrust.ErrDeviceKeyNotFound):
		log.Debug("Device Trust: Skipping device authentication, device key not found")
		return nil // err swallowed on purpose
	case errors.Is(err, devicetrust.ErrPlatformNotSupported):
		log.Debug("Device Trust: Skipping device authentication, platform not supported")
		return nil // err swallowed on purpose
	case trace.IsNotImplemented(err):
		log.Debug("Device Trust: Skipping device authentication, not supported by server")
		return nil // err swallowed on purpose
	case err != nil:
		log.WithError(err).Debug("Device Trust: device authentication failed")
		return nil // err swallowed on purpose
	}

	log.Debug("Device Trust: acquired augmented user certificates")
	cp := *key
	cp.Cert = newCerts.SshAuthorizedKey
	cp.TLSCert = pem.EncodeToMemory(&pem.Block{
		Type:  "CERTIFICATE",
		Bytes: newCerts.X509Der,
	})

	if err := tc.localAgent.AddKey(&cp); err != nil {
		return trace.Wrap(err)
	}

	// Get the list of host certificates that this cluster knows about.
	hostCerts, err := rootAuthClient.GetCertAuthorities(ctx, types.HostCA, false)
	if err != nil {
		return trace.Wrap(err)
	}
	trustedCerts := authclient.AuthoritiesToTrustedCerts(hostCerts)

	// Update the CA pool and known hosts for all CAs the cluster knows about.
	return trace.Wrap(tc.localAgent.SaveTrustedCerts(trustedCerts))
}

// DeviceLogin attempts to authenticate the current device with Teleport.
//
// The device must be previously registered and enrolled for the authentication
// to succeed (see `tsh device enroll`). Alternatively, if the cluster supports
// auto-enrollment, then DeviceLogin will attempt to auto-enroll the device on
// certain failures and login again.
//
// DeviceLogin may fail for a variety of reasons, some of them legitimate
// (non-Enterprise cluster, Device Trust is disabled, etc). Because of that, a
// failure in this method may not warrant failing a broader action (for example,
// `tsh login`).
//
// Device Trust is a Teleport Enterprise feature.
func (tc *TeleportClient) DeviceLogin(ctx context.Context, rootAuthClient authclient.ClientI, certs *devicepb.UserCertificates) (*devicepb.UserCertificates, error) {
	ctx, span := tc.Tracer.Start(
		ctx,
		"teleportClient/DeviceLogin",
		oteltrace.WithSpanKind(oteltrace.SpanKindClient),
	)
	defer span.End()

	// Allow tests to override the default authn function.
	runCeremony := tc.DTAuthnRunCeremony
	if runCeremony == nil {
		return nil, trace.BadParameter("device authentication not enabled")
	}

	// Login without a previous auto-enroll attempt.
	devicesClient := rootAuthClient.DevicesClient()
	newCerts, loginErr := runCeremony(ctx, devicesClient, certs)
	// Success or auto-enroll impossible.
	if loginErr == nil || errors.Is(loginErr, devicetrust.ErrPlatformNotSupported) || trace.IsNotImplemented(loginErr) {
		return newCerts, trace.Wrap(loginErr)
	}

	// Is auto-enroll enabled?
	pingResp, err := tc.Ping(ctx)
	if err != nil {
		log.WithError(err).Debug("Device Trust: swallowing Ping error for previous Login error")
		return nil, trace.Wrap(loginErr) // err swallowed for loginErr
	}
	if !tc.dtAutoEnrollIgnorePing && !pingResp.Auth.DeviceTrust.AutoEnroll {
		return nil, trace.Wrap(loginErr) // err swallowed for loginErr
	}

	autoEnroll := tc.DTAutoEnroll
	if autoEnroll == nil {
		return nil, trace.BadParameter("device auto enrollment not enabled")
	}

	// Auto-enroll and Login again.
	if _, err := autoEnroll(ctx, devicesClient); err != nil {
		log.WithError(err).Debug("Device Trust: device auto-enroll failed")
		return nil, trace.Wrap(loginErr) // err swallowed for loginErr
	}
	newCerts, err = runCeremony(ctx, devicesClient, certs)
	return newCerts, trace.Wrap(err)
}

// getSSHLoginFunc returns an SSHLoginFunc that matches client and cluster settings.
func (tc *TeleportClient) getSSHLoginFunc(pr *webclient.PingResponse) (SSHLoginFunc, error) {
	switch pr.Auth.Type {
	case constants.Local:
		authType := constants.LocalConnector
		if pr.Auth.Local != nil {
			authType = pr.Auth.Local.Name
		}
		switch authType {
		case constants.PasswordlessConnector:
			// Sanity check settings.
			if !pr.Auth.AllowPasswordless {
				return nil, trace.BadParameter("passwordless disallowed by cluster settings")
			}
			return tc.pwdlessLogin, nil
		case constants.HeadlessConnector:
			// Sanity check settings.
			if !pr.Auth.AllowHeadless {
				return nil, trace.BadParameter("headless disallowed by cluster settings")
			}
			if tc.AllowHeadless {
				return func(ctx context.Context, priv *keys.PrivateKey) (*authclient.SSHLoginResponse, error) {
					return tc.headlessLogin(ctx, priv)
				}, nil
			}
			return nil, trace.BadParameter("" +
				"Headless login is not supported for this command. " +
				"Only 'tsh ls', 'tsh ssh', and 'tsh scp' are supported.")
		case constants.LocalConnector, "":
			// if passwordless is enabled and there are passwordless credentials
			// registered, we can try to go with passwordless login even though
			// auth=local was selected.
			if tc.canDefaultToPasswordless(pr) {
				log.Debug("Trying passwordless login because credentials were found")
				return tc.pwdlessLogin, nil
			}

			return func(ctx context.Context, priv *keys.PrivateKey) (*authclient.SSHLoginResponse, error) {
				return tc.localLogin(ctx, priv, pr.Auth.SecondFactor)
			}, nil
		default:
			return nil, trace.BadParameter("unsupported authentication connector type: %q", pr.Auth.Local.Name)
		}
	case constants.OIDC:
		oidc := pr.Auth.OIDC
		return func(ctx context.Context, priv *keys.PrivateKey) (*authclient.SSHLoginResponse, error) {
			return tc.ssoLogin(ctx, priv, oidc.Name, oidc.Display, constants.OIDC)
		}, nil
	case constants.SAML:
		saml := pr.Auth.SAML
		return func(ctx context.Context, priv *keys.PrivateKey) (*authclient.SSHLoginResponse, error) {
			return tc.ssoLogin(ctx, priv, saml.Name, saml.Display, constants.SAML)
		}, nil
	case constants.Github:
		github := pr.Auth.Github
		return func(ctx context.Context, priv *keys.PrivateKey) (*authclient.SSHLoginResponse, error) {
			return tc.ssoLogin(ctx, priv, github.Name, github.Display, constants.Github)
		}, nil
	default:
		return nil, trace.BadParameter("unsupported authentication type: %q", pr.Auth.Type)
	}
}

// getWebLoginFunc returns an WebLoginFunc that matches client and cluster settings.
func (tc *TeleportClient) getWebLoginFunc(pr *webclient.PingResponse) (WebLoginFunc, error) {
	switch pr.Auth.Type {
	case constants.Local:
		switch pr.Auth.Local.Name {
		case constants.PasswordlessConnector:
			// Sanity check settings.
			if !pr.Auth.AllowPasswordless {
				return nil, trace.BadParameter("passwordless disallowed by cluster settings")
			}
			return tc.pwdlessLoginWeb, nil
		case constants.HeadlessConnector:
			return nil, trace.BadParameter("headless logins not allowed for web sessions")
		case constants.LocalConnector, "":
			// if passwordless is enabled and there are passwordless credentials
			// registered, we can try to go with passwordless login even though
			// auth=local was selected.
			if tc.canDefaultToPasswordless(pr) {
				log.Debug("Trying passwordless login because credentials were found")
				return tc.pwdlessLoginWeb, nil
			}

			return func(ctx context.Context, priv *keys.PrivateKey) (*WebClient, types.WebSession, error) {
				return tc.localLoginWeb(ctx, priv, pr.Auth.SecondFactor)
			}, nil
		default:
			return nil, trace.BadParameter("unsupported authentication connector type: %q", pr.Auth.Local.Name)
		}
	case constants.OIDC:
		return nil, trace.NotImplemented("SSO login not supported")
	case constants.SAML:
		return nil, trace.NotImplemented("SSO login not supported")
	case constants.Github:
		return nil, trace.NotImplemented("SSO login not supported")
	default:
		return nil, trace.BadParameter("unsupported authentication type: %q", pr.Auth.Type)
	}
}

// pwdlessLoginWeb performs a passwordless ceremony and then makes a request to authenticate via the web api.
func (tc *TeleportClient) pwdlessLoginWeb(ctx context.Context, priv *keys.PrivateKey) (*WebClient, types.WebSession, error) {
	// Only pass on the user if explicitly set, otherwise let the credential
	// picker kick in.
	user := ""
	if tc.ExplicitUsername {
		user = tc.Username
	}

	sshLogin, err := tc.newSSHLogin(priv)
	if err != nil {
		return nil, nil, trace.Wrap(err)
	}

	clt, session, err := SSHAgentPasswordlessLoginWeb(ctx, SSHLoginPasswordless{
		SSHLogin:                sshLogin,
		User:                    user,
		AuthenticatorAttachment: tc.AuthenticatorAttachment,
		StderrOverride:          tc.Stderr,
		WebauthnLogin:           tc.WebauthnLogin,
	})
	return clt, session, trace.Wrap(err)
}

// localLoginWeb performs the mfa ceremony and then makes a request to authenticate via the web api.
func (tc *TeleportClient) localLoginWeb(ctx context.Context, priv *keys.PrivateKey, secondFactor constants.SecondFactorType) (*WebClient, types.WebSession, error) {
	// TODO(awly): mfa: ideally, clients should always go through mfaLocalLogin
	// (with a nop MFA challenge if no 2nd factor is required). That way we can
	// deprecate the direct login endpoint.
	switch secondFactor {
	case constants.SecondFactorOff, constants.SecondFactorOTP:
		clt, session, err := tc.directLoginWeb(ctx, secondFactor, priv)
		return clt, session, trace.Wrap(err)
	case constants.SecondFactorU2F, constants.SecondFactorWebauthn, constants.SecondFactorOn, constants.SecondFactorOptional:
		clt, session, err := tc.mfaLocalLoginWeb(ctx, priv)
		return clt, session, trace.Wrap(err)
	default:
		return nil, nil, trace.BadParameter("unsupported second factor type: %q", secondFactor)
	}
}

// directLoginWeb asks for a password + OTP token then makes a request to authenticate via the web api.
func (tc *TeleportClient) directLoginWeb(ctx context.Context, secondFactorType constants.SecondFactorType, priv *keys.PrivateKey) (*WebClient, types.WebSession, error) {
	password, err := tc.AskPassword(ctx)
	if err != nil {
		return nil, nil, trace.Wrap(err)
	}

	// Only ask for a second factor if it's enabled.
	var otpToken string
	if secondFactorType == constants.SecondFactorOTP {
		otpToken, err = tc.AskOTP(ctx)
		if err != nil {
			return nil, nil, trace.Wrap(err)
		}
	}

	sshLogin, err := tc.newSSHLogin(priv)
	if err != nil {
		return nil, nil, trace.Wrap(err)
	}

	// authenticate via the web api
	clt, session, err := SSHAgentLoginWeb(ctx, SSHLoginDirect{
		SSHLogin: sshLogin,
		User:     tc.Username,
		Password: password,
		OTPToken: otpToken,
	})
	return clt, session, trace.Wrap(err)
}

// mfaLocalLoginWeb asks for a password and performs the challenge-response authentication with the web api
func (tc *TeleportClient) mfaLocalLoginWeb(ctx context.Context, priv *keys.PrivateKey) (*WebClient, types.WebSession, error) {
	password, err := tc.AskPassword(ctx)
	if err != nil {
		return nil, nil, trace.Wrap(err)
	}

	sshLogin, err := tc.newSSHLogin(priv)
	if err != nil {
		return nil, nil, trace.Wrap(err)
	}

	clt, session, err := SSHAgentMFAWebSessionLogin(ctx, SSHLoginMFA{
		SSHLogin:  sshLogin,
		User:      tc.Username,
		Password:  password,
		PromptMFA: tc.NewMFAPrompt(),
	})
	return clt, session, trace.Wrap(err)
}

// hasTouchIDCredentials provides indirection for tests.
var hasTouchIDCredentials = touchid.HasCredentials

// canDefaultToPasswordless checks without user interaction
// if there is any registered passwordless login.
func (tc *TeleportClient) canDefaultToPasswordless(pr *webclient.PingResponse) bool {
	// Verify if client flags are compatible with passwordless.
	allowedConnector := tc.AuthConnector == ""
	allowedAttachment := tc.AuthenticatorAttachment == wancli.AttachmentAuto || tc.AuthenticatorAttachment == wancli.AttachmentPlatform
	if !allowedConnector || !allowedAttachment || tc.PreferOTP {
		return false
	}

	// Verify if server is compatible with passwordless.
	if !pr.Auth.AllowPasswordless || pr.Auth.Webauthn == nil {
		return false
	}

	// Only pass on the user if explicitly set, otherwise let the credential
	// picker kick in.
	user := ""
	if tc.ExplicitUsername {
		user = tc.Username
	}

	return hasTouchIDCredentials(pr.Auth.Webauthn.RPID, user)
}

// SSHLoginFunc is a function which carries out authn with an auth server and returns an auth response.
type SSHLoginFunc func(context.Context, *keys.PrivateKey) (*authclient.SSHLoginResponse, error)

// SSHLogin uses the given login function to login the client. This function handles
// private key logic and parsing the resulting auth response.
func (tc *TeleportClient) SSHLogin(ctx context.Context, sshLoginFunc SSHLoginFunc) (*Key, error) {
	ctx, span := tc.Tracer.Start(
		ctx,
		"teleportClient/SSHLogin",
		oteltrace.WithSpanKind(oteltrace.SpanKindClient),
	)
	defer span.End()

	var response *authclient.SSHLoginResponse
	priv, err := tc.loginWithHardwareKeyRetry(ctx, func(ctx context.Context, priv *keys.PrivateKey) error {
		var err error
		response, err = sshLoginFunc(ctx, priv)
		return trace.Wrap(err)
	})
	if err != nil {
		return nil, trace.Wrap(err)
	}

	// Check that a host certificate for at least one cluster was returned.
	if len(response.HostSigners) == 0 {
		return nil, trace.BadParameter("bad response from the server: expected at least one certificate, got 0")
	}

	// extract the new certificate out of the response
	key := NewKey(priv)
	key.Cert = response.Cert
	key.TLSCert = response.TLSCert
	key.TrustedCerts = response.HostSigners
	key.Username = response.Username
	key.ProxyHost = tc.WebProxyHost()

	if tc.KubernetesCluster != "" {
		key.KubeTLSCerts[tc.KubernetesCluster] = response.TLSCert
	}
	if tc.DatabaseService != "" {
		key.DBTLSCerts[tc.DatabaseService] = response.TLSCert
	}

	// Store the requested cluster name in the key.
	key.ClusterName = tc.SiteName
	if key.ClusterName == "" {
		rootClusterName := key.TrustedCerts[0].ClusterName
		key.ClusterName = rootClusterName
		tc.SiteName = rootClusterName
	}

	return key, nil
}

// WebLoginFunc is a function which carries out authn with the web server and returns a web session and cookies.
type WebLoginFunc func(context.Context, *keys.PrivateKey) (*WebClient, types.WebSession, error)

func (tc *TeleportClient) loginWithHardwareKeyRetry(ctx context.Context, login func(ctx context.Context, priv *keys.PrivateKey) error) (*keys.PrivateKey, error) {
	priv, err := tc.GetNewLoginKey(ctx)
	if err != nil {
		return nil, trace.Wrap(err)
	}

	loginErr := login(ctx, priv)
	if loginErr != nil {
		if keys.IsPrivateKeyPolicyError(loginErr) {
			privateKeyPolicy, err := keys.ParsePrivateKeyPolicyError(loginErr)
			if err != nil {
				return nil, trace.Wrap(err)
			}

			if err := tc.updatePrivateKeyPolicy(privateKeyPolicy); err != nil {
				return nil, trace.Wrap(err)
			}

			fmt.Fprintf(tc.Stderr, "Relogging in with hardware-backed private key.\n")
			priv, err = tc.GetNewLoginKey(ctx)
			if err != nil {
				return nil, trace.Wrap(err)
			}

			loginErr = login(ctx, priv)
		}
	}

	return priv, trace.Wrap(loginErr)
}

func (tc *TeleportClient) updatePrivateKeyPolicy(policy keys.PrivateKeyPolicy) error {
	// The current private key was rejected due to an unmet key policy requirement.
	fmt.Fprintf(tc.Stderr, "Unmet private key policy %q.\n", policy)

	// Set the private key policy to the expected value and re-login.
	tc.PrivateKeyPolicy = policy
	return nil
}

// GetNewLoginKey gets a new private key for login.
func (tc *TeleportClient) GetNewLoginKey(ctx context.Context) (priv *keys.PrivateKey, err error) {
	_, span := tc.Tracer.Start(
		ctx,
		"teleportClient/GetNewLoginKey",
		oteltrace.WithSpanKind(oteltrace.SpanKindClient),
	)
	defer span.End()

	if tc.PrivateKeyPolicy.IsHardwareKeyPolicy() {
		log.Debugf("Attempting to login with YubiKey private key.")
		if tc.PIVSlot != "" {
			log.Debugf("Using PIV slot %q specified by client or server settings.", tc.PIVSlot)
		}
		priv, err = keys.GetYubiKeyPrivateKey(ctx, tc.PrivateKeyPolicy, tc.PIVSlot)
		if err != nil {
			return nil, trace.Wrap(err)
		}
		return priv, nil
	}

	log.Debugf("Attempting to login with a new RSA private key.")
	priv, err = native.GeneratePrivateKey()
	if err != nil {
		return nil, trace.Wrap(err)
	}
	return priv, nil
}

// new SSHLogin generates a new SSHLogin using the given login key.
func (tc *TeleportClient) newSSHLogin(priv *keys.PrivateKey) (SSHLogin, error) {
	return SSHLogin{
		ProxyAddr:            tc.WebProxyAddr,
		PubKey:               priv.MarshalSSHPublicKey(),
		TTL:                  tc.KeyTTL,
		Insecure:             tc.InsecureSkipVerify,
		Pool:                 loopbackPool(tc.WebProxyAddr),
		Compatibility:        tc.CertificateFormat,
		RouteToCluster:       tc.SiteName,
		KubernetesCluster:    tc.KubernetesCluster,
		AttestationStatement: priv.GetAttestationStatement(),
		ExtraHeaders:         tc.ExtraProxyHeaders,
	}, nil
}

func (tc *TeleportClient) pwdlessLogin(ctx context.Context, priv *keys.PrivateKey) (*authclient.SSHLoginResponse, error) {
	ctx, span := tc.Tracer.Start(
		ctx,
		"teleportClient/pwdlessLogin",
		oteltrace.WithSpanKind(oteltrace.SpanKindClient),
	)
	defer span.End()

	// Only pass on the user if explicitly set, otherwise let the credential
	// picker kick in.
	user := ""
	if tc.ExplicitUsername {
		user = tc.Username
	}

	sshLogin, err := tc.newSSHLogin(priv)
	if err != nil {
		return nil, trace.Wrap(err)
	}

	response, err := SSHAgentPasswordlessLogin(ctx, SSHLoginPasswordless{
		SSHLogin:                sshLogin,
		User:                    user,
		AuthenticatorAttachment: tc.AuthenticatorAttachment,
		StderrOverride:          tc.Stderr,
		WebauthnLogin:           tc.WebauthnLogin,
	})

	return response, trace.Wrap(err)
}

func (tc *TeleportClient) localLogin(ctx context.Context, priv *keys.PrivateKey, secondFactor constants.SecondFactorType) (*authclient.SSHLoginResponse, error) {
	var err error
	var response *authclient.SSHLoginResponse

	// TODO(awly): mfa: ideally, clients should always go through mfaLocalLogin
	// (with a nop MFA challenge if no 2nd factor is required). That way we can
	// deprecate the direct login endpoint.
	switch secondFactor {
	case constants.SecondFactorOff, constants.SecondFactorOTP:
		response, err = tc.directLogin(ctx, secondFactor, priv)
		if err != nil {
			return nil, trace.Wrap(err)
		}
	case constants.SecondFactorU2F, constants.SecondFactorWebauthn, constants.SecondFactorOn, constants.SecondFactorOptional:
		response, err = tc.mfaLocalLogin(ctx, priv)
		if err != nil {
			return nil, trace.Wrap(err)
		}
	default:
		return nil, trace.BadParameter("unsupported second factor type: %q", secondFactor)
	}

	// Ignore username returned from proxy
	response.Username = ""
	return response, nil
}

// directLogin asks for a password + OTP token, makes a request to CA via proxy
func (tc *TeleportClient) directLogin(ctx context.Context, secondFactorType constants.SecondFactorType, priv *keys.PrivateKey) (*authclient.SSHLoginResponse, error) {
	ctx, span := tc.Tracer.Start(
		ctx,
		"teleportClient/directLogin",
		oteltrace.WithSpanKind(oteltrace.SpanKindClient),
	)
	defer span.End()

	password, err := tc.AskPassword(ctx)
	if err != nil {
		return nil, trace.Wrap(err)
	}

	// Only ask for a second factor if it's enabled.
	var otpToken string
	if secondFactorType == constants.SecondFactorOTP {
		otpToken, err = tc.AskOTP(ctx)
		if err != nil {
			return nil, trace.Wrap(err)
		}
	}

	sshLogin, err := tc.newSSHLogin(priv)
	if err != nil {
		return nil, trace.Wrap(err)
	}

	// Ask the CA (via proxy) to sign our public key:
	response, err := SSHAgentLogin(ctx, SSHLoginDirect{
		SSHLogin: sshLogin,
		User:     tc.Username,
		Password: password,
		OTPToken: otpToken,
	})

	return response, trace.Wrap(err)
}

// mfaLocalLogin asks for a password and performs the challenge-response authentication
func (tc *TeleportClient) mfaLocalLogin(ctx context.Context, priv *keys.PrivateKey) (*authclient.SSHLoginResponse, error) {
	ctx, span := tc.Tracer.Start(
		ctx,
		"teleportClient/mfaLocalLogin",
		oteltrace.WithSpanKind(oteltrace.SpanKindClient),
	)
	defer span.End()

	password, err := tc.AskPassword(ctx)
	if err != nil {
		return nil, trace.Wrap(err)
	}

	sshLogin, err := tc.newSSHLogin(priv)
	if err != nil {
		return nil, trace.Wrap(err)
	}

	response, err := SSHAgentMFALogin(ctx, SSHLoginMFA{
		SSHLogin:  sshLogin,
		User:      tc.Username,
		Password:  password,
		PromptMFA: tc.NewMFAPrompt(),
	})

	return response, trace.Wrap(err)
}

func (tc *TeleportClient) headlessLogin(ctx context.Context, priv *keys.PrivateKey) (*authclient.SSHLoginResponse, error) {
	if tc.MockHeadlessLogin != nil {
		return tc.MockHeadlessLogin(ctx, priv)
	}

	headlessAuthenticationID := services.NewHeadlessAuthenticationID(priv.MarshalSSHPublicKey())

	webUILink, err := url.JoinPath("https://"+tc.WebProxyAddr, "web", "headless", headlessAuthenticationID)
	if err != nil {
		return nil, trace.Wrap(err)
	}

	tshApprove := fmt.Sprintf("tsh headless approve --user=%v --proxy=%v %v", tc.Username, tc.WebProxyAddr, headlessAuthenticationID)

	fmt.Fprintf(tc.Stderr, "Complete headless authentication in your local web browser:\n\n%s\n"+
		"\nor execute this command in your local terminal:\n\n%s\n", webUILink, tshApprove)

	response, err := SSHAgentHeadlessLogin(ctx, SSHLoginHeadless{
		SSHLogin: SSHLogin{
			ProxyAddr:         tc.WebProxyAddr,
			PubKey:            priv.MarshalSSHPublicKey(),
			TTL:               tc.KeyTTL,
			Insecure:          tc.InsecureSkipVerify,
			Compatibility:     tc.CertificateFormat,
			KubernetesCluster: tc.KubernetesCluster,
		},
		User:                     tc.Username,
		HeadlessAuthenticationID: headlessAuthenticationID,
	})
	if err != nil {
		return nil, trace.Wrap(err)
	}
	return response, nil
}

// SSOLoginFunc is a function used in tests to mock SSO logins.
type SSOLoginFunc func(ctx context.Context, connectorID string, priv *keys.PrivateKey, protocol string) (*authclient.SSHLoginResponse, error)

// TODO(atburke): DELETE in v17.0.0
func versionSupportsKeyPolicyMessage(proxyVersion *semver.Version) bool {
	switch proxyVersion.Major {
	case 15:
		return !proxyVersion.LessThan(*semver.New("15.2.5"))
	case 14:
		return !proxyVersion.LessThan(*semver.New("14.3.17"))
	case 13:
		return !proxyVersion.LessThan(*semver.New("13.4.22"))
	default:
		return proxyVersion.Major > 15
	}
}

// samlLogin opens browser window and uses OIDC or SAML redirect cycle with browser
func (tc *TeleportClient) ssoLogin(ctx context.Context, priv *keys.PrivateKey, connectorID, connectorName, protocol string) (*authclient.SSHLoginResponse, error) {
	if tc.MockSSOLogin != nil {
		// sso login response is being mocked for testing purposes
		return tc.MockSSOLogin(ctx, connectorID, priv, protocol)
	}

	sshLogin, err := tc.newSSHLogin(priv)
	if err != nil {
		return nil, trace.Wrap(err)
	}

	pr, err := tc.Ping(ctx)
	if err != nil {
		return nil, trace.Wrap(err)
	}
	proxyVersion := semver.New(pr.ServerVersion)

	// ask the CA (via proxy) to sign our public key:
	response, err := SSHAgentSSOLogin(ctx, SSHLoginSSO{
		SSHLogin:                      sshLogin,
		ConnectorID:                   connectorID,
		ConnectorName:                 connectorName,
		Protocol:                      protocol,
		BindAddr:                      tc.BindAddr,
		CallbackAddr:                  tc.CallbackAddr,
		Browser:                       tc.Browser,
		PrivateKeyPolicy:              tc.PrivateKeyPolicy,
		ProxySupportsKeyPolicyMessage: versionSupportsKeyPolicyMessage(proxyVersion),
	}, nil)
	return response, trace.Wrap(err)
}

// ConnectToRootCluster activates the provided key and connects to the
// root cluster with its credentials.
func (tc *TeleportClient) ConnectToRootCluster(ctx context.Context, key *Key) (*ClusterClient, authclient.ClientI, error) {
	ctx, span := tc.Tracer.Start(
		ctx,
		"teleportClient/ConnectToRootCluster",
		oteltrace.WithSpanKind(oteltrace.SpanKindClient),
	)
	defer span.End()

	if err := tc.activateKey(ctx, key); err != nil {
		return nil, nil, trace.Wrap(err)
	}

	clusterClient, err := tc.ConnectToCluster(ctx)
	if err != nil {
		return nil, nil, trace.Wrap(err)
	}

	rootAuthClient, err := clusterClient.ConnectToRootCluster(ctx)
	if err != nil {
		return nil, nil, trace.NewAggregate(err, clusterClient.Close())
	}

	if err := tc.UpdateTrustedCA(ctx, rootAuthClient); err != nil {
		return nil, nil, trace.NewAggregate(err, rootAuthClient.Close(), clusterClient.Close())
	}

	return clusterClient, rootAuthClient, nil
}

// activateKey saves the target session cert into the local
// keystore (and into the ssh-agent) for future use.
func (tc *TeleportClient) activateKey(ctx context.Context, key *Key) error {
	_, span := tc.Tracer.Start(
		ctx,
		"teleportClient/activateKey",
		oteltrace.WithSpanKind(oteltrace.SpanKindClient),
	)
	defer span.End()

	if tc.localAgent == nil {
		// skip activation if no local agent is present
		return nil
	}

	// save the cert to the local storage (~/.tsh usually):
	if err := tc.localAgent.AddKey(key); err != nil {
		return trace.Wrap(err)
	}

	return nil
}

// Ping makes a ping request to the proxy, and updates tc based on the
// response. The successful ping response is cached, multiple calls to Ping
// will return the original response and skip the round-trip.
//
// Ping can be called for its side-effect of applying the proxy-provided
// settings (such as various listening addresses).
func (tc *TeleportClient) Ping(ctx context.Context) (*webclient.PingResponse, error) {
	ctx, span := tc.Tracer.Start(
		ctx,
		"teleportClient/Ping",
		oteltrace.WithSpanKind(oteltrace.SpanKindClient),
	)
	defer span.End()

	// If, at some point, there's a need to bypass this caching, consider
	// adding a bool argument. At the time of writing this we always want to
	// cache.
	if tc.lastPing != nil {
		return tc.lastPing, nil
	}
	pr, err := webclient.Ping(&webclient.Config{
		Context:       ctx,
		ProxyAddr:     tc.WebProxyAddr,
		Insecure:      tc.InsecureSkipVerify,
		Pool:          loopbackPool(tc.WebProxyAddr),
		ConnectorName: tc.AuthConnector,
		ExtraHeaders:  tc.ExtraProxyHeaders,
	})
	if err != nil {
		return nil, trace.Wrap(err)
	}

	// Verify server->client and client->server compatibility.
	if tc.CheckVersions {
		if !utils.MeetsVersion(teleport.Version, pr.MinClientVersion) {
			fmt.Fprintf(tc.Stderr, `
WARNING
Detected potentially incompatible client and server versions.
Minimum client version supported by the server is %v but you are using %v.
Please upgrade tsh to %v or newer or use the --skip-version-check flag to bypass this check.
Future versions of tsh will fail when incompatible versions are detected.

`,
				pr.MinClientVersion, teleport.Version, pr.MinClientVersion)
		}

		// Recent `tsh mfa` changes require at least Teleport v15.
		const minServerVersion = "15.0.0-aa" // "-aa" matches all development versions
		if !utils.MeetsVersion(pr.ServerVersion, minServerVersion) {
			fmt.Fprintf(tc.Stderr, `
WARNING
Detected incompatible client and server versions.
Minimum server version supported by tsh is %v but your server is using %v.
Please use a tsh version that matches your server.
You may use the --skip-version-check flag to bypass this check.

`,
				minServerVersion, pr.ServerVersion)
		}
	}

	// Update tc with proxy and auth settings specified in Ping response.
	if err := tc.applyProxySettings(pr.Proxy); err != nil {
		return nil, trace.Wrap(err)
	}

	// Perform the ALPN handshake test during Ping as it's part of the Proxy
	// settings. Only do this when Ping is successful. If tc.lastPing is
	// cached, there is no need to do this test again.
	tc.TLSRoutingConnUpgradeRequired = client.IsALPNConnUpgradeRequired(ctx, tc.WebProxyAddr, tc.InsecureSkipVerify)

	tc.applyAuthSettings(pr.Auth)

	tc.lastPing = pr

	return pr, nil
}

// ShowMOTD fetches the cluster MotD, displays it (if any) and waits for
// confirmation from the user.
func (tc *TeleportClient) ShowMOTD(ctx context.Context) error {
	ctx, span := tc.Tracer.Start(
		ctx,
		"teleportClient/ShowMOTD",
		oteltrace.WithSpanKind(oteltrace.SpanKindClient),
	)
	defer span.End()

	motd, err := webclient.GetMOTD(
		&webclient.Config{
			Context:      ctx,
			ProxyAddr:    tc.WebProxyAddr,
			Insecure:     tc.InsecureSkipVerify,
			Pool:         loopbackPool(tc.WebProxyAddr),
			ExtraHeaders: tc.ExtraProxyHeaders,
		})
	if err != nil {
		return trace.Wrap(err)
	}

	if motd.Text != "" {
		fmt.Fprintln(tc.Stderr, motd.Text)

		// If possible, prompt the user for acknowledement before continuing.
		if stdin := prompt.Stdin(); stdin.IsTerminal() {
			// We're re-using the password reader for user acknowledgment for
			// aesthetic purposes, because we want to hide any garbage the
			// user might enter at the prompt. Whatever the user enters will
			// be simply discarded, and the user can still CTRL+C out if they
			// disagree.
			fmt.Fprintln(tc.Stderr, "Press [ENTER] to continue.")
			if _, err := stdin.ReadPassword(ctx); err != nil {
				return trace.Wrap(err)
			}
		}
	}

	return nil
}

// GetTrustedCA returns a list of host certificate authorities
// trusted by the cluster client is authenticated with.
func (tc *TeleportClient) GetTrustedCA(ctx context.Context, clusterName string) ([]types.CertAuthority, error) {
	ctx, span := tc.Tracer.Start(
		ctx,
		"teleportClient/GetTrustedCA",
		oteltrace.WithSpanKind(oteltrace.SpanKindClient),
		oteltrace.WithAttributes(attribute.String("cluster", clusterName)),
	)
	defer span.End()

	// Connect to the proxy.
	if !tc.Config.ProxySpecified() {
		return nil, trace.BadParameter("proxy server is not specified")
	}
	clusterClient, err := tc.ConnectToCluster(ctx)
	if err != nil {
		return nil, trace.Wrap(err)
	}
	defer clusterClient.Close()

	// Get a client to the Auth Server.
	clt, err := clusterClient.ConnectToCluster(ctx, clusterName)
	if err != nil {
		return nil, trace.Wrap(err)
	}
	defer clt.Close()

	// Get the list of host certificates that this cluster knows about.
	cas, err := clt.GetCertAuthorities(ctx, types.HostCA, false)
	return cas, trace.Wrap(err)
}

// UpdateTrustedCA connects to the Auth Server and fetches all host certificates
// and updates ~/.tsh/keys/proxy/certs.pem and ~/.tsh/known_hosts.
func (tc *TeleportClient) UpdateTrustedCA(ctx context.Context, getter services.AuthorityGetter) error {
	ctx, span := tc.Tracer.Start(
		ctx,
		"teleportClient/UpdateTrustedCA",
		oteltrace.WithSpanKind(oteltrace.SpanKindClient),
	)
	defer span.End()

	if tc.localAgent == nil {
		return trace.BadParameter("UpdateTrustedCA called on a client without localAgent")
	}
	// Get the list of host certificates that this cluster knows about.
	hostCerts, err := getter.GetCertAuthorities(ctx, types.HostCA, false)
	if err != nil {
		return trace.Wrap(err)
	}
	trustedCerts := authclient.AuthoritiesToTrustedCerts(hostCerts)

	// Update the CA pool and known hosts for all CAs the cluster knows about.
	err = tc.localAgent.SaveTrustedCerts(trustedCerts)
	if err != nil {
		return trace.Wrap(err)
	}

	return nil
}

// applyProxySettings updates configuration changes based on the advertised
// proxy settings, overriding existing fields in tc.
func (tc *TeleportClient) applyProxySettings(proxySettings webclient.ProxySettings) error {
	// Kubernetes proxy settings.
	if proxySettings.Kube.Enabled {
		switch {
		// PublicAddr is the first preference.
		case proxySettings.Kube.PublicAddr != "":
			if _, err := utils.ParseAddr(proxySettings.Kube.PublicAddr); err != nil {
				return trace.BadParameter(
					"failed to parse value received from the server: %q, contact your administrator for help",
					proxySettings.Kube.PublicAddr)
			}
			tc.KubeProxyAddr = proxySettings.Kube.PublicAddr
		// ListenAddr is the second preference unless TLS routing is enabled.
		case proxySettings.Kube.ListenAddr != "" && !proxySettings.TLSRoutingEnabled:
			addr, err := utils.ParseAddr(proxySettings.Kube.ListenAddr)
			if err != nil {
				return trace.BadParameter(
					"failed to parse value received from the server: %q, contact your administrator for help",
					proxySettings.Kube.ListenAddr)
			}
			// If ListenAddr host is 0.0.0.0 or [::], replace it with something
			// routable from the web endpoint.
			if net.ParseIP(addr.Host()).IsUnspecified() {
				webProxyHost, _ := tc.WebProxyHostPort()
				tc.KubeProxyAddr = net.JoinHostPort(webProxyHost, strconv.Itoa(addr.Port(defaults.KubeListenPort)))
			} else {
				tc.KubeProxyAddr = proxySettings.Kube.ListenAddr
			}
		// If neither PublicAddr nor TunnelAddr are passed, use the web
		// interface hostname with default k8s port as a guess.
		default:
			webProxyHost, _ := tc.WebProxyHostPort()
			tc.KubeProxyAddr = net.JoinHostPort(webProxyHost, strconv.Itoa(defaults.KubeListenPort))
		}
	} else {
		// Zero the field, in case there was a previous value set (e.g. loaded
		// from profile directory).
		tc.KubeProxyAddr = ""
	}

	// Read in settings for HTTP endpoint of the proxy.
	if proxySettings.SSH.PublicAddr != "" {
		addr, err := utils.ParseAddr(proxySettings.SSH.PublicAddr)
		if err != nil {
			return trace.BadParameter(
				"failed to parse value received from the server: %q, contact your administrator for help",
				proxySettings.SSH.PublicAddr)
		}
		tc.WebProxyAddr = net.JoinHostPort(addr.Host(), strconv.Itoa(addr.Port(defaults.HTTPListenPort)))

		if tc.localAgent != nil {
			// Update local agent (that reads/writes to ~/.tsh) with the new address
			// of the web proxy. This will control where the keys are stored on disk
			// after login.
			tc.localAgent.UpdateProxyHost(addr.Host())
		}
	}
	// Read in settings for the SSH endpoint of the proxy.
	//
	// If listen_addr is set, take host from ProxyWebHost and port from what
	// was set. This is to maintain backward compatibility when Teleport only
	// supported public_addr.
	if proxySettings.SSH.ListenAddr != "" {
		addr, err := utils.ParseAddr(proxySettings.SSH.ListenAddr)
		if err != nil {
			return trace.BadParameter(
				"failed to parse value received from the server: %q, contact your administrator for help",
				proxySettings.SSH.ListenAddr)
		}
		webProxyHost, _ := tc.WebProxyHostPort()
		tc.SSHProxyAddr = net.JoinHostPort(webProxyHost, strconv.Itoa(addr.Port(defaults.SSHProxyListenPort)))
	}
	// If ssh_public_addr is set, override settings from listen_addr.
	if proxySettings.SSH.SSHPublicAddr != "" {
		addr, err := utils.ParseAddr(proxySettings.SSH.SSHPublicAddr)
		if err != nil {
			return trace.BadParameter(
				"failed to parse value received from the server: %q, contact your administrator for help",
				proxySettings.SSH.SSHPublicAddr)
		}
		tc.SSHProxyAddr = net.JoinHostPort(addr.Host(), strconv.Itoa(addr.Port(defaults.SSHProxyListenPort)))
	}

	// Read Postgres proxy settings.
	switch {
	case proxySettings.DB.PostgresPublicAddr != "":
		addr, err := utils.ParseAddr(proxySettings.DB.PostgresPublicAddr)
		if err != nil {
			return trace.BadParameter("failed to parse Postgres public address received from server: %q, contact your administrator for help",
				proxySettings.DB.PostgresPublicAddr)
		}
		tc.PostgresProxyAddr = net.JoinHostPort(addr.Host(), strconv.Itoa(addr.Port(tc.WebProxyPort())))
		// Listen address port applies if set and not in TLS routing mode.
	case proxySettings.DB.PostgresListenAddr != "" && !proxySettings.TLSRoutingEnabled:
		addr, err := utils.ParseAddr(proxySettings.DB.PostgresListenAddr)
		if err != nil {
			return trace.BadParameter("failed to parse Postgres listen address received from server: %q, contact your administrator for help",
				proxySettings.DB.PostgresListenAddr)
		}
		tc.PostgresProxyAddr = net.JoinHostPort(tc.WebProxyHost(), strconv.Itoa(addr.Port(defaults.PostgresListenPort)))
	default:
		webProxyHost, webProxyPort := tc.WebProxyHostPort()
		tc.PostgresProxyAddr = net.JoinHostPort(webProxyHost, strconv.Itoa(webProxyPort))
	}

	// Read Mongo proxy settings.
	switch {
	case proxySettings.DB.MongoPublicAddr != "":
		addr, err := utils.ParseAddr(proxySettings.DB.MongoPublicAddr)
		if err != nil {
			return trace.BadParameter("failed to parse Mongo public address received from server: %q, contact your administrator for help",
				proxySettings.DB.MongoPublicAddr)
		}
		tc.MongoProxyAddr = net.JoinHostPort(addr.Host(), strconv.Itoa(addr.Port(tc.WebProxyPort())))
	case proxySettings.DB.MongoListenAddr != "":
		addr, err := utils.ParseAddr(proxySettings.DB.MongoListenAddr)
		if err != nil {
			return trace.BadParameter("failed to parse Mongo listen address received from server: %q, contact your administrator for help",
				proxySettings.DB.MongoListenAddr)
		}
		tc.MongoProxyAddr = net.JoinHostPort(tc.WebProxyHost(), strconv.Itoa(addr.Port(defaults.MongoListenPort)))
	}

	// Read MySQL proxy settings if enabled on the server.
	switch {
	case proxySettings.DB.MySQLPublicAddr != "":
		addr, err := utils.ParseAddr(proxySettings.DB.MySQLPublicAddr)
		if err != nil {
			return trace.BadParameter("failed to parse MySQL public address received from server: %q, contact your administrator for help",
				proxySettings.DB.MySQLPublicAddr)
		}
		tc.MySQLProxyAddr = net.JoinHostPort(addr.Host(), strconv.Itoa(addr.Port(defaults.MySQLListenPort)))
	case proxySettings.DB.MySQLListenAddr != "":
		addr, err := utils.ParseAddr(proxySettings.DB.MySQLListenAddr)
		if err != nil {
			return trace.BadParameter("failed to parse MySQL listen address received from server: %q, contact your administrator for help",
				proxySettings.DB.MySQLListenAddr)
		}
		tc.MySQLProxyAddr = net.JoinHostPort(tc.WebProxyHost(), strconv.Itoa(addr.Port(defaults.MySQLListenPort)))
	}

	tc.TLSRoutingEnabled = proxySettings.TLSRoutingEnabled
	if tc.TLSRoutingEnabled {
		// If proxy supports TLS Routing all k8s requests will be sent to the WebProxyAddr where TLS Routing will identify
		// k8s requests by "kube-teleport-proxy-alpn." SNI prefix and route to the kube proxy service.
		tc.KubeProxyAddr = tc.WebProxyAddr
	}

	return nil
}

// applyAuthSettings updates configuration changes based on the advertised
// authentication settings, overriding existing fields in tc.
func (tc *TeleportClient) applyAuthSettings(authSettings webclient.AuthenticationSettings) {
	tc.LoadAllCAs = authSettings.LoadAllCAs

	// If PIVSlot is not already set, default to the server setting.
	if tc.PIVSlot == "" {
		tc.PIVSlot = authSettings.PIVSlot
	}

	// Update the private key policy from auth settings if it is stricter than the saved setting.
	if authSettings.PrivateKeyPolicy != "" && !authSettings.PrivateKeyPolicy.IsSatisfiedBy(tc.PrivateKeyPolicy) {
		tc.PrivateKeyPolicy = authSettings.PrivateKeyPolicy
	}
}

// AddTrustedCA adds a new CA as trusted CA for this client, used in tests
func (tc *TeleportClient) AddTrustedCA(ctx context.Context, ca types.CertAuthority) error {
	_, span := tc.Tracer.Start(
		ctx,
		"teleportClient/AddTrustedCA",
		oteltrace.WithSpanKind(oteltrace.SpanKindClient),
	)
	defer span.End()

	if tc.localAgent == nil {
		return trace.BadParameter("TeleportClient.AddTrustedCA called on a client without localAgent")
	}

	err := tc.localAgent.SaveTrustedCerts(authclient.AuthoritiesToTrustedCerts([]types.CertAuthority{ca}))
	if err != nil {
		return trace.Wrap(err)
	}

	return nil
}

// AddKey adds a key to the client's local agent, used in tests.
func (tc *TeleportClient) AddKey(key *Key) error {
	if tc.localAgent == nil {
		return trace.BadParameter("TeleportClient.AddKey called on a client without localAgent")
	}
	if key.ClusterName == "" {
		key.ClusterName = tc.SiteName
	}
	return tc.localAgent.AddKey(key)
}

// SendEvent adds a events.EventFields to the channel.
func (tc *TeleportClient) SendEvent(ctx context.Context, e events.EventFields) error {
	// Try and send the event to the eventsCh. If blocking, keep blocking until
	// the passed in context in canceled.
	select {
	case tc.eventsCh <- e:
		return nil
	case <-ctx.Done():
		return trace.Wrap(ctx.Err())
	}
}

// EventsChannel returns a channel that can be used to listen for events that
// occur for this session.
func (tc *TeleportClient) EventsChannel() <-chan events.EventFields {
	return tc.eventsCh
}

// loopbackPool reads trusted CAs if it finds it in a predefined location
// and will work only if target proxy address is loopback
func loopbackPool(proxyAddr string) *x509.CertPool {
	if !apiutils.IsLoopback(proxyAddr) {
		log.Debugf("not using loopback pool for remote proxy addr: %v", proxyAddr)
		return nil
	}
	log.Debugf("attempting to use loopback pool for local proxy addr: %v", proxyAddr)
	certPool, err := x509.SystemCertPool()
	if err != nil {
		log.Debugf("could not open system cert pool, using empty cert pool instead: %v", err)
		certPool = x509.NewCertPool()
	}

	certPath := filepath.Join(defaults.DataDir, defaults.SelfSignedCertPath)
	log.Debugf("reading self-signed certs from: %v", certPath)

	pemByte, err := os.ReadFile(certPath)
	if err != nil {
		log.Debugf("could not open any path in: %v", certPath)
		return nil
	}

	for {
		var block *pem.Block
		block, pemByte = pem.Decode(pemByte)
		if block == nil {
			break
		}
		cert, err := x509.ParseCertificate(block.Bytes)
		if err != nil {
			log.Debugf("could not parse cert in: %v, err: %v", certPath, err)
			return nil
		}
		certPool.AddCert(cert)
	}
	log.Debugf("using local pool for loopback proxy: %v, err: %v", certPath, err)
	return certPool
}

// connectToSSHAgent connects to the system SSH agent and returns an agent.Agent.
func connectToSSHAgent() agent.ExtendedAgent {
	socketPath := os.Getenv(teleport.SSHAuthSock)
	conn, err := agentconn.Dial(socketPath)
	if err != nil {
		log.Warnf("[KEY AGENT] Unable to connect to SSH agent on socket %q: %v", socketPath, err)
		return nil
	}

	log.Infof("[KEY AGENT] Connected to the system agent: %q", socketPath)
	return agent.NewClient(conn)
}

// Username returns the current user's username
func Username() (string, error) {
	u, err := apiutils.CurrentUser()
	if err != nil {
		return "", trace.Wrap(err)
	}

	username := u.Username

	// If on Windows, strip the domain name.
	if runtime.GOOS == constants.WindowsOS {
		idx := strings.LastIndex(username, "\\")
		if idx > -1 {
			username = username[idx+1:]
		}
	}

	return username, nil
}

// AskOTP prompts the user to enter the OTP token.
func (tc *TeleportClient) AskOTP(ctx context.Context) (token string, err error) {
	ctx, span := tc.Tracer.Start(
		ctx,
		"teleportClient/AskOTP",
		oteltrace.WithSpanKind(oteltrace.SpanKindClient),
	)
	defer span.End()

	stdin := prompt.Stdin()
	if !stdin.IsTerminal() {
		return "", trace.Wrap(prompt.ErrNotTerminal, "cannot perform OTP login without a terminal")
	}
	return prompt.Password(ctx, tc.Stderr, prompt.Stdin(), "Enter your OTP token")
}

// AskPassword prompts the user to enter the password
func (tc *TeleportClient) AskPassword(ctx context.Context) (pwd string, err error) {
	ctx, span := tc.Tracer.Start(
		ctx,
		"teleportClient/AskPassword",
		oteltrace.WithSpanKind(oteltrace.SpanKindClient),
	)
	defer span.End()

	stdin := prompt.Stdin()
	if !stdin.IsTerminal() {
		return "", trace.Wrap(prompt.ErrNotTerminal, "cannot perform password login without a terminal")
	}
	return prompt.Password(
		ctx, tc.Stderr, stdin, fmt.Sprintf("Enter password for Teleport user %v", tc.Config.Username))
}

// LoadTLSConfig returns the user's TLS configuration, either from static
// configuration or from its key store.
func (tc *TeleportClient) LoadTLSConfig() (*tls.Config, error) {
	if tc.TLS != nil {
		return tc.TLS.Clone(), nil
	}

	tlsKey, err := tc.localAgent.GetCoreKey()
	if err != nil {
		return nil, trace.Wrap(err, "failed to fetch TLS key for %v", tc.Username)
	}

	var clusters []string
	if tc.LoadAllCAs {
		clusters, err = tc.localAgent.GetClusterNames()
		if err != nil {
			return nil, trace.Wrap(err)
		}
	} else {
		rootCluster, err := tlsKey.RootClusterName()
		if err != nil {
			return nil, trace.Wrap(err)
		}
		clusters = []string{rootCluster}
		if tc.SiteName != "" && rootCluster != tc.SiteName {
			// In case of establishing connection to leaf cluster the client validate
			// ssh cert against root cluster proxy cert and leaf cluster cert.
			clusters = append(clusters, tc.SiteName)
		}
	}

	tlsConfig, err := tlsKey.TeleportClientTLSConfig(nil /* cipherSuites */, clusters)
	if err != nil {
		return nil, trace.Wrap(err, "failed to generate client TLS config")
	}
	tlsConfig.InsecureSkipVerify = tc.InsecureSkipVerify
	return tlsConfig, nil
}

// LoadTLSConfigForClusters returns the client's TLS configuration, either from static
// configuration or from its key store. If loaded from the key store, CA certs will be
// loaded for the given clusters only.
func (tc *TeleportClient) LoadTLSConfigForClusters(clusters []string) (*tls.Config, error) {
	if tc.TLS != nil {
		return tc.TLS.Clone(), nil
	}

	tlsKey, err := tc.localAgent.GetCoreKey()
	if err != nil {
		return nil, trace.Wrap(err, "failed to fetch TLS key for %v", tc.Username)
	}

	tlsConfig, err := tlsKey.TeleportClientTLSConfig(nil /* cipherSuites */, clusters)
	if err != nil {
		return nil, trace.Wrap(err, "failed to generate client TLS config")
	}
	tlsConfig.InsecureSkipVerify = tc.InsecureSkipVerify
	return tlsConfig, nil
}

// ParseLabelSpec parses a string like 'name=value,"long name"="quoted value"` into a map like
// { "name" -> "value", "long name" -> "quoted value" }
func ParseLabelSpec(spec string) (map[string]string, error) {
	var tokens []string
	openQuotes := false
	var tokenStart, assignCount int
	specLen := len(spec)
	// tokenize the label spec:
	for i, ch := range spec {
		endOfToken := false
		// end of line?
		if i+utf8.RuneLen(ch) == specLen {
			i += utf8.RuneLen(ch)
			endOfToken = true
		}
		switch ch {
		case '"':
			openQuotes = !openQuotes
		case '=', ',', ';':
			if !openQuotes {
				endOfToken = true
				if ch == '=' {
					assignCount++
				}
			}
		}
		if endOfToken && i > tokenStart {
			tokens = append(tokens, strings.TrimSpace(strings.Trim(spec[tokenStart:i], `"`)))
			tokenStart = i + 1
		}
	}
	// simple validation of tokenization: must have an even number of tokens (because they're pairs)
	// and the number of such pairs must be equal the number of assignments
	if len(tokens)%2 != 0 || assignCount != len(tokens)/2 {
		return nil, fmt.Errorf("invalid label spec: '%s', should be 'key=value'", spec)
	}
	// break tokens in pairs and put into a map:
	labels := make(map[string]string)
	for i := 0; i < len(tokens); i += 2 {
		labels[tokens[i]] = tokens[i+1]
	}
	return labels, nil
}

// ParseSearchKeywords parses a string ie: foo,bar,"quoted value"` into a slice of
// strings: ["foo", "bar", "quoted value"].
// Almost a replica to ParseLabelSpec, but with few modifications such as
// allowing a custom delimiter. Defaults to comma delimiter if not defined.
func ParseSearchKeywords(spec string, customDelimiter rune) []string {
	delimiter := customDelimiter
	if delimiter == 0 {
		delimiter = rune(',')
	}

	var tokens []string
	openQuotes := false
	var tokenStart int
	specLen := len(spec)
	// tokenize the label search:
	for i, ch := range spec {
		endOfToken := false
		if i+utf8.RuneLen(ch) == specLen {
			i += utf8.RuneLen(ch)
			endOfToken = true
		}
		switch ch {
		case '"':
			openQuotes = !openQuotes
		case delimiter:
			if !openQuotes {
				endOfToken = true
			}
		}
		if endOfToken && i > tokenStart {
			tokens = append(tokens, strings.TrimSpace(strings.Trim(spec[tokenStart:i], `"`)))
			tokenStart = i + 1
		}
	}

	return tokens
}

// String returns the same string spec which can be parsed by ParsePortForwardSpec.
func (fp ForwardedPorts) String() (retval []string) {
	for _, p := range fp {
		retval = append(retval, p.ToString())
	}
	return retval
}

// ParsePortForwardSpec parses parameter to -L flag, i.e. strings like "[ip]:80:remote.host:3000"
// The opposite of this function (spec generation) is ForwardedPorts.String()
func ParsePortForwardSpec(spec []string) (ports ForwardedPorts, err error) {
	if len(spec) == 0 {
		return ports, nil
	}
	const errTemplate = "invalid port forwarding spec '%s': expected format `80:remote.host:80`"
	ports = make([]ForwardedPort, len(spec))

	for i, str := range spec {
		parts := strings.Split(str, ":")
		if len(parts) < 3 || len(parts) > 4 {
			return nil, trace.BadParameter(errTemplate, str)
		}
		if len(parts) == 3 {
			parts = append([]string{"127.0.0.1"}, parts...)
		}
		p := &ports[i]
		p.SrcIP = parts[0]
		p.SrcPort, err = strconv.Atoi(parts[1])
		if err != nil {
			return nil, trace.BadParameter(errTemplate, str)
		}
		p.DestHost = parts[2]
		p.DestPort, err = strconv.Atoi(parts[3])
		if err != nil {
			return nil, trace.BadParameter(errTemplate, str)
		}
	}
	return ports, nil
}

// String returns the same string spec which can be parsed by
// ParseDynamicPortForwardSpec.
func (fp DynamicForwardedPorts) String() (retval []string) {
	for _, p := range fp {
		retval = append(retval, p.ToString())
	}
	return retval
}

// ParseDynamicPortForwardSpec parses the dynamic port forwarding spec
// passed in the -D flag. The format of the dynamic port forwarding spec
// is [bind_address:]port.
func ParseDynamicPortForwardSpec(spec []string) (DynamicForwardedPorts, error) {
	result := make(DynamicForwardedPorts, 0, len(spec))

	for _, str := range spec {
		// Check whether this is only the port number, like "1080".
		// net.SplitHostPort would fail on that unless there's a colon in
		// front.
		if !strings.Contains(str, ":") {
			str = ":" + str
		}
		host, port, err := net.SplitHostPort(str)
		if err != nil {
			return nil, trace.Wrap(err)
		}

		// If no host is provided, bind to localhost.
		if host == "" {
			host = defaults.Localhost
		}

		srcPort, err := strconv.Atoi(port)
		if err != nil {
			return nil, trace.Wrap(err)
		}

		result = append(result, DynamicForwardedPort{
			SrcIP:   host,
			SrcPort: srcPort,
		})
	}

	return result, nil
}

// InsecureSkipHostKeyChecking is used when the user passes in
// "StrictHostKeyChecking yes".
func InsecureSkipHostKeyChecking(host string, remote net.Addr, key ssh.PublicKey) error {
	return nil
}

// isFIPS returns if the binary was build with BoringCrypto, which implies
// FedRAMP/FIPS 140-2 mode for tsh.
func isFIPS() bool {
	return modules.GetModules().IsBoringBinary()
}

func findActiveDatabases(key *Key) ([]tlsca.RouteToDatabase, error) {
	dbCerts, err := key.DBTLSCertificates()
	if err != nil {
		return nil, trace.Wrap(err)
	}
	var databases []tlsca.RouteToDatabase
	for _, cert := range dbCerts {
		tlsID, err := tlsca.FromSubject(cert.Subject, time.Time{})
		if err != nil {
			return nil, trace.Wrap(err)
		}
		// If the cert expiration time is less than 5s consider cert as expired and don't add
		// it to the user profile as an active database.
		if time.Until(cert.NotAfter) < 5*time.Second {
			continue
		}
		if tlsID.RouteToDatabase.ServiceName != "" {
			databases = append(databases, tlsID.RouteToDatabase)
		}
	}
	return databases, nil
}

func findActiveApps(key *Key) ([]tlsca.RouteToApp, error) {
	appCerts, err := key.AppTLSCertificates()
	if err != nil {
		return nil, trace.Wrap(err)
	}
	var apps []tlsca.RouteToApp
	for _, cert := range appCerts {
		tlsID, err := tlsca.FromSubject(cert.Subject, time.Time{})
		if err != nil {
			return nil, trace.Wrap(err)
		}
		// If the cert expiration time is less than 5s consider cert as expired and don't add
		// it to the user profile as an active database.
		if time.Until(cert.NotAfter) < 5*time.Second {
			continue
		}
		if tlsID.RouteToApp.Name != "" {
			apps = append(apps, tlsID.RouteToApp)
		}
	}
	return apps, nil
}

// getDesktopEventWebURL returns the web UI URL users can access to
// watch a desktop session recording in the browser
func getDesktopEventWebURL(proxyHost string, cluster string, sid *session.ID, events []events.EventFields) string {
	if len(events) < 1 {
		return ""
	}
	start := events[0].GetTimestamp()
	end := events[len(events)-1].GetTimestamp()
	duration := end.Sub(start)

	return fmt.Sprintf("https://%s/web/cluster/%s/session/%s?recordingType=desktop&durationMs=%d", proxyHost, cluster, sid, duration/time.Millisecond)
}

// SearchSessionEvents allows searching for session events with a full pagination support.
func (tc *TeleportClient) SearchSessionEvents(ctx context.Context, fromUTC, toUTC time.Time, pageSize int, order types.EventOrder, max int) ([]apievents.AuditEvent, error) {
	ctx, span := tc.Tracer.Start(
		ctx,
		"teleportClient/SearchSessionEvents",
		oteltrace.WithSpanKind(oteltrace.SpanKindClient),
		oteltrace.WithAttributes(
			attribute.Int("page_size", pageSize),
			attribute.String("from", fromUTC.Format(time.RFC3339)),
			attribute.String("to", toUTC.Format(time.RFC3339)),
		),
	)
	defer span.End()
	clusterClient, err := tc.ConnectToCluster(ctx)
	if err != nil {
		return nil, trace.Wrap(err)
	}
	defer clusterClient.Close()

	sessions, err := GetPaginatedSessions(ctx, fromUTC, toUTC, pageSize, order, max, clusterClient.AuthClient)
	return sessions, trace.Wrap(err)
}

func parseMFAMode(in string) (wancli.AuthenticatorAttachment, error) {
	switch in {
	case "auto", "":
		return wancli.AttachmentAuto, nil
	case "platform":
		return wancli.AttachmentPlatform, nil
	case "cross-platform":
		return wancli.AttachmentCrossPlatform, nil
	default:
		return 0, trace.BadParameter("unsupported mfa mode %q", in)
	}
}

// NewKubernetesServiceClient connects to the proxy and returns an authenticated gRPC
// client to the Kubernetes service.
func (tc *TeleportClient) NewKubernetesServiceClient(ctx context.Context, clusterName string) (kubeproto.KubeServiceClient, error) {
	if !tc.TLSRoutingEnabled {
		return nil, trace.BadParameter("kube service is not supported if TLS routing is not enabled")
	}
	// get tlsConfig to dial to proxy.
	tlsConfig, err := tc.LoadTLSConfig()
	if err != nil {
		return nil, trace.Wrap(err)
	}
	// Set the ALPN protocols to use when dialing the proxy gRPC mTLS endpoint.
	tlsConfig.NextProtos = []string{string(alpncommon.ProtocolProxyGRPCSecure), http2.NextProtoTLS}

	clt, err := client.New(ctx, client.Config{
		Addrs:            []string{tc.Config.WebProxyAddr},
		DialInBackground: false,
		Credentials: []client.Credentials{
			client.LoadTLS(tlsConfig),
		},
		ALPNConnUpgradeRequired:  tc.TLSRoutingConnUpgradeRequired,
		InsecureAddressDiscovery: tc.InsecureSkipVerify,
		MFAPromptConstructor:     tc.NewMFAPrompt,
	})
	if err != nil {
		return nil, trace.Wrap(err)
	}
	return kubeproto.NewKubeServiceClient(clt.GetConnection()), nil
}

// IsALPNConnUpgradeRequiredForWebProxy returns true if connection upgrade is
// required for provided addr. The provided address must be a web proxy
// address.
func (tc *TeleportClient) IsALPNConnUpgradeRequiredForWebProxy(ctx context.Context, proxyAddr string) bool {
	// Use cached value.
	if proxyAddr == tc.WebProxyAddr {
		return tc.TLSRoutingConnUpgradeRequired
	}
	// Do a test for other proxy addresses.
	return client.IsALPNConnUpgradeRequired(ctx, proxyAddr, tc.InsecureSkipVerify)
}

// RootClusterCACertPool returns a *x509.CertPool with the root cluster CA.
func (tc *TeleportClient) RootClusterCACertPool(ctx context.Context) (*x509.CertPool, error) {
	_, span := tc.Tracer.Start(
		ctx,
		"teleportClient/RootClusterCACertPool",
		oteltrace.WithSpanKind(oteltrace.SpanKindClient),
	)
	defer span.End()

	key, err := tc.localAgent.GetCoreKey()
	if err != nil {
		return nil, trace.Wrap(err)
	}

	rootClusterName, err := key.RootClusterName()
	if err != nil {
		return nil, trace.Wrap(err)
	}

	pool, err := key.clientCertPool(rootClusterName)
	return pool, trace.Wrap(err)
}

// HeadlessApprove handles approval of a headless authentication request.
func (tc *TeleportClient) HeadlessApprove(ctx context.Context, headlessAuthenticationID string, confirm bool) error {
	ctx, span := tc.Tracer.Start(
		ctx,
		"teleportClient/HeadlessApprove",
		oteltrace.WithSpanKind(oteltrace.SpanKindClient),
		oteltrace.WithAttributes(
			attribute.String("proxy_web", tc.Config.WebProxyAddr),
			attribute.String("proxy_ssh", tc.Config.SSHProxyAddr),
		),
	)
	defer span.End()

	// connect to proxy first:
	if !tc.Config.ProxySpecified() {
		return trace.BadParameter("proxy server is not specified")
	}

	clusterClient, err := tc.ConnectToCluster(ctx)
	if err != nil {
		return trace.Wrap(err)
	}
	defer clusterClient.Close()

	rootClient, err := clusterClient.ConnectToRootCluster(ctx)
	if err != nil {
		return trace.Wrap(err)
	}
	defer rootClient.Close()

	headlessAuthn, err := rootClient.GetHeadlessAuthentication(ctx, headlessAuthenticationID)
	if err != nil {
		return trace.Wrap(err)
	}

	if !headlessAuthn.State.IsPending() {
		return trace.Errorf("cannot approve a headless authentication from a non-pending state: %v", headlessAuthn.State.Stringify())
	}

	fmt.Fprintf(tc.Stdout, "Headless login attempt from IP address %q requires approval.\nContact your administrator if you didn't initiate this login attempt.\n", headlessAuthn.ClientIpAddress)

	if confirm {
		ok, err := prompt.Confirmation(ctx, tc.Stdout, prompt.Stdin(), "Approve?")
		if err != nil {
			return trace.Wrap(err)
		}

		if !ok {
			err = rootClient.UpdateHeadlessAuthenticationState(ctx, headlessAuthenticationID, types.HeadlessAuthenticationState_HEADLESS_AUTHENTICATION_STATE_DENIED, nil)
			return trace.Wrap(err)
		}
	}

	chal, err := rootClient.CreateAuthenticateChallenge(ctx, &proto.CreateAuthenticateChallengeRequest{
		Request: &proto.CreateAuthenticateChallengeRequest_ContextUser{
			ContextUser: &proto.ContextUser{},
		},
		ChallengeExtensions: &mfav1.ChallengeExtensions{
			Scope: mfav1.ChallengeScope_CHALLENGE_SCOPE_HEADLESS_LOGIN,
		},
	})
	if err != nil {
		return trace.Wrap(err)
	}

	resp, err := tc.PromptMFA(ctx, chal)
	if err != nil {
		return trace.Wrap(err)
	}

	err = rootClient.UpdateHeadlessAuthenticationState(ctx, headlessAuthenticationID, types.HeadlessAuthenticationState_HEADLESS_AUTHENTICATION_STATE_APPROVED, resp)
	return trace.Wrap(err)
}<|MERGE_RESOLUTION|>--- conflicted
+++ resolved
@@ -2147,11 +2147,7 @@
 	keyDown  = 66
 )
 
-<<<<<<< HEAD
-func playSession(ctx context.Context, sessionID string, speed float64, streamer libplayer.Streamer) error {
-=======
 func playSession(ctx context.Context, sessionID string, speed float64, streamer libplayer.Streamer, skipIdleTime bool) error {
->>>>>>> 50352a4d
 	sid, err := session.ParseID(sessionID)
 	if err != nil {
 		return trace.Wrap(err)
@@ -2175,14 +2171,9 @@
 	term.SetCursorPos(1, 1)
 
 	player, err := libplayer.New(&libplayer.Config{
-<<<<<<< HEAD
-		SessionID: *sid,
-		Streamer:  streamer,
-=======
 		SessionID:    *sid,
 		Streamer:     streamer,
 		SkipIdleTime: skipIdleTime,
->>>>>>> 50352a4d
 	})
 	if err != nil {
 		return trace.Wrap(err)
@@ -2236,11 +2227,7 @@
 				" or view the recording in your web browser."
 			return trace.BadParameter(message)
 		case *apievents.AppSessionStart, *apievents.AppSessionChunk:
-<<<<<<< HEAD
-			return trace.BadParameter("Interactive session replay is only supported for SSH and Kubernetes sessions." +
-=======
 			return trace.BadParameter("Interactive session replay is not supported for app sessions." +
->>>>>>> 50352a4d
 				" To play app sessions, specify --format=json or --format=yaml.")
 		case *apievents.Resize:
 			if err := setTermSize(term.Stdout(), evt.TerminalSize); err != nil {
@@ -2258,11 +2245,7 @@
 			lastTime = evt.Time
 		case *apievents.DatabaseSessionStart:
 			if !slices.Contains(libplayer.SupportedDatabaseProtocols, evt.DatabaseProtocol) {
-<<<<<<< HEAD
-				return trace.BadParameter("Interactive database session replay is only supported for " +
-=======
 				return trace.NotImplemented("Interactive database session replay is only supported for " +
->>>>>>> 50352a4d
 					strings.Join(libplayer.SupportedDatabaseProtocols, ",") + " databases." +
 					" To play other database sessions, specify --format=json or --format=yaml.")
 			}
