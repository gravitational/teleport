/*
Copyright 2016-2019 Gravitational, Inc.

Licensed under the Apache License, Version 2.0 (the "License");
you may not use this file except in compliance with the License.
You may obtain a copy of the License at

    http://www.apache.org/licenses/LICENSE-2.0

Unless required by applicable law or agreed to in writing, software
distributed under the License is distributed on an "AS IS" BASIS,
WITHOUT WARRANTIES OR CONDITIONS OF ANY KIND, either express or implied.
See the License for the specific language governing permissions and
limitations under the License.
*/

package client

import (
	"context"
	"crypto/tls"
	"crypto/x509"
	"encoding/json"
	"encoding/pem"
	"errors"
	"fmt"
	"io"
	"net"
	"net/url"
	"os"
	"os/exec"
	"os/user"
	"path/filepath"
	"runtime"
	"sort"
	"strconv"
	"strings"
	"sync"
	"time"
	"unicode/utf8"

	"github.com/gravitational/teleport"
	"github.com/gravitational/teleport/api/client/proto"
	"github.com/gravitational/teleport/api/client/webclient"
	"github.com/gravitational/teleport/api/constants"
	apidefaults "github.com/gravitational/teleport/api/defaults"
	apitracing "github.com/gravitational/teleport/api/observability/tracing"
	tracessh "github.com/gravitational/teleport/api/observability/tracing/ssh"
	"github.com/gravitational/teleport/api/profile"
	"github.com/gravitational/teleport/api/types"
	apievents "github.com/gravitational/teleport/api/types/events"
	"github.com/gravitational/teleport/api/types/wrappers"
	apiutils "github.com/gravitational/teleport/api/utils"
	"github.com/gravitational/teleport/api/utils/keypaths"
	"github.com/gravitational/teleport/api/utils/keys"
	"github.com/gravitational/teleport/lib/auth"
	wancli "github.com/gravitational/teleport/lib/auth/webauthncli"
	"github.com/gravitational/teleport/lib/client/terminal"
	"github.com/gravitational/teleport/lib/defaults"
	"github.com/gravitational/teleport/lib/events"
	kubeutils "github.com/gravitational/teleport/lib/kube/utils"
	"github.com/gravitational/teleport/lib/modules"
	"github.com/gravitational/teleport/lib/observability/tracing"
	"github.com/gravitational/teleport/lib/services"
	"github.com/gravitational/teleport/lib/session"
	"github.com/gravitational/teleport/lib/shell"
	alpncommon "github.com/gravitational/teleport/lib/srv/alpnproxy/common"
	"github.com/gravitational/teleport/lib/sshutils/scp"
	"github.com/gravitational/teleport/lib/tlsca"
	"github.com/gravitational/teleport/lib/utils"
	"github.com/gravitational/teleport/lib/utils/agentconn"
	"github.com/gravitational/teleport/lib/utils/prompt"
	"github.com/gravitational/teleport/lib/utils/proxy"

	"github.com/gravitational/trace"
	"github.com/jonboulle/clockwork"
	"github.com/sirupsen/logrus"
	"go.opentelemetry.io/otel/attribute"
	oteltrace "go.opentelemetry.io/otel/trace"
	"golang.org/x/crypto/ssh"
	"golang.org/x/crypto/ssh/agent"
	"golang.org/x/sync/errgroup"
)

const (
	AddKeysToAgentAuto = "auto"
	AddKeysToAgentNo   = "no"
	AddKeysToAgentYes  = "yes"
	AddKeysToAgentOnly = "only"
)

var AllAddKeysOptions = []string{AddKeysToAgentAuto, AddKeysToAgentNo, AddKeysToAgentYes, AddKeysToAgentOnly}

// ValidateAgentKeyOption validates that a string is a valid option for the AddKeysToAgent parameter.
func ValidateAgentKeyOption(supplied string) error {
	for _, option := range AllAddKeysOptions {
		if supplied == option {
			return nil
		}
	}

	return trace.BadParameter("invalid value %q, must be one of %v", supplied, AllAddKeysOptions)
}

// AgentForwardingMode  describes how the user key agent will be forwarded
// to a remote machine, if at all.
type AgentForwardingMode int

const (
	ForwardAgentNo AgentForwardingMode = iota
	ForwardAgentYes
	ForwardAgentLocal
)

var log = logrus.WithFields(logrus.Fields{
	trace.Component: teleport.ComponentClient,
})

// ForwardedPort specifies local tunnel to remote
// destination managed by the client, is equivalent
// of ssh -L src:host:dst command
type ForwardedPort struct {
	SrcIP    string
	SrcPort  int
	DestPort int
	DestHost string
}

// ForwardedPorts contains an array of forwarded port structs
type ForwardedPorts []ForwardedPort

// ToString returns a string representation of a forwarded port spec, compatible
// with OpenSSH's -L  flag, i.e. "src_host:src_port:dest_host:dest_port".
func (p *ForwardedPort) ToString() string {
	sport := strconv.Itoa(p.SrcPort)
	dport := strconv.Itoa(p.DestPort)
	if utils.IsLocalhost(p.SrcIP) {
		return sport + ":" + net.JoinHostPort(p.DestHost, dport)
	}
	return net.JoinHostPort(p.SrcIP, sport) + ":" + net.JoinHostPort(p.DestHost, dport)
}

// DynamicForwardedPort local port for dynamic application-level port
// forwarding. Whenever a connection is made to this port, SOCKS5 protocol
// is used to determine the address of the remote host. More or less
// equivalent to OpenSSH's -D flag.
type DynamicForwardedPort struct {
	// SrcIP is the IP address to listen on locally.
	SrcIP string

	// SrcPort is the port to listen on locally.
	SrcPort int
}

// DynamicForwardedPorts is a slice of locally forwarded dynamic ports (SOCKS5).
type DynamicForwardedPorts []DynamicForwardedPort

// ToString returns a string representation of a dynamic port spec, compatible
// with OpenSSH's -D flag, i.e. "src_host:src_port".
func (p *DynamicForwardedPort) ToString() string {
	sport := strconv.Itoa(p.SrcPort)
	if utils.IsLocalhost(p.SrcIP) {
		return sport
	}
	return net.JoinHostPort(p.SrcIP, sport)
}

// HostKeyCallback is called by SSH client when it needs to check
// remote host key or certificate validity
type HostKeyCallback func(host string, ip net.Addr, key ssh.PublicKey) error

// Config is a client config
type Config struct {
	// Username is the Teleport account username (for logging into Teleport proxies)
	Username string
	// ExplicitUsername is true if Username was initially set by the end-user
	// (for example, using command-line flags).
	ExplicitUsername bool

	// Remote host to connect
	Host string

	// SearchKeywords host to connect
	SearchKeywords []string

	// PredicateExpression host to connect
	PredicateExpression string

	// Labels represent host Labels
	Labels map[string]string

	// Namespace is nodes namespace
	Namespace string

	// HostLogin is a user login on a remote host
	HostLogin string

	// HostPort is a remote host port to connect to. This is used for **explicit**
	// port setting via -p flag, otherwise '0' is passed which means "use server default"
	HostPort int

	// JumpHosts if specified are interpreted in a similar way
	// as -J flag in ssh - used to dial through
	JumpHosts []utils.JumpHost

	// WebProxyAddr is the host:port the web proxy can be accessed at.
	WebProxyAddr string

	// SSHProxyAddr is the host:port the SSH proxy can be accessed at.
	SSHProxyAddr string

	// KubeProxyAddr is the host:port the Kubernetes proxy can be accessed at.
	KubeProxyAddr string

	// PostgresProxyAddr is the host:port the Postgres proxy can be accessed at.
	PostgresProxyAddr string

	// MongoProxyAddr is the host:port the Mongo proxy can be accessed at.
	MongoProxyAddr string

	// MySQLProxyAddr is the host:port the MySQL proxy can be accessed at.
	MySQLProxyAddr string

	// KeyTTL is a time to live for the temporary SSH keypair to remain valid:
	KeyTTL time.Duration

	// InsecureSkipVerify is an option to skip HTTPS cert check
	InsecureSkipVerify bool

	// SkipLocalAuth tells the client to use AuthMethods parameter for authentication and NOT
	// use its own SSH agent or ask user for passwords. This is used by external programs linking
	// against Teleport client and obtaining credentials from elsewhere.
	SkipLocalAuth bool

	// UseKeyPrincipals forces the use of the username from the key principals rather than using
	// the current user username.
	UseKeyPrincipals bool

	// Agent is used when SkipLocalAuth is true
	Agent agent.Agent

	// PreloadKey is a key with which to initialize a local in-memory keystore.
	PreloadKey *Key

	// ForwardAgent is used by the client to request agent forwarding from the server.
	ForwardAgent AgentForwardingMode

	// EnableX11Forwarding specifies whether X11 forwarding should be enabled.
	EnableX11Forwarding bool

	// X11ForwardingTimeout can be set to set a X11 forwarding timeout in seconds,
	// after which any X11 forwarding requests in that session will be rejected.
	X11ForwardingTimeout time.Duration

	// X11ForwardingTrusted specifies the X11 forwarding security mode.
	X11ForwardingTrusted bool

	// AuthMethods are used to login into the cluster. If specified, the client will
	// use them in addition to certs stored in its local agent (from disk)
	AuthMethods []ssh.AuthMethod

	// TLSConfig is TLS configuration, if specified, the client
	// will use this TLS configuration to access API endpoints
	TLS *tls.Config

	// DefaultPrincipal determines the default SSH username (principal) the client should be using
	// when connecting to auth/proxy servers. Usually it's returned with a certificate,
	// but this variables provides a default (used by the web-based terminal client)
	DefaultPrincipal string

	Stdout io.Writer
	Stderr io.Writer
	Stdin  io.Reader

	// ExitStatus carries the returned value (exit status) of the remote
	// process execution (via SSH exec)
	ExitStatus int

	// SiteName specifies site to execute operation,
	// if omitted, first available site will be selected
	SiteName string

	// ExplicitSiteNameis is true if SiteName was initially set by the end-user
	// (for example, using command-line flags).
	ExplicitSiteName bool

	// KubernetesCluster specifies the kubernetes cluster for any relevant
	// operations. If empty, the auth server will choose one using stable (same
	// cluster every time) but unspecified logic.
	KubernetesCluster string

	// DatabaseService specifies name of the database proxy server to issue
	// certificate for.
	DatabaseService string

	// LocalForwardPorts are the local ports tsh listens on for port forwarding
	// (parameters to -L ssh flag).
	LocalForwardPorts ForwardedPorts

	// DynamicForwardedPorts are the list of ports tsh listens on for dynamic
	// port forwarding (parameters to -D ssh flag).
	DynamicForwardedPorts DynamicForwardedPorts

	// HostKeyCallback will be called to check host keys of the remote
	// node, if not specified will be using CheckHostSignature function
	// that uses local cache to validate hosts
	HostKeyCallback ssh.HostKeyCallback

	// KeyDir defines where temporary session keys will be stored.
	// if empty, they'll go to ~/.tsh
	KeysDir string

	// Env is a map of environmnent variables to send when opening session
	Env map[string]string

	// Interactive, when set to true, tells tsh to launch a remote command
	// in interactive mode, i.e. attaching the temrinal to it
	Interactive bool

	// ClientAddr (if set) specifies the true client IP. Usually it's not needed (since the server
	// can look at the connecting address to determine client's IP) but for cases when the
	// client is web-based, this must be set to HTTP's remote addr
	ClientAddr string

	// CachePolicy defines local caching policy in case if discovery goes down
	// by default does not use caching
	CachePolicy *CachePolicy

	// CertificateFormat is the format of the SSH certificate.
	CertificateFormat string

	// AuthConnector is the name of the authentication connector to use.
	AuthConnector string

	// AuthenticatorAttachment is the desired authenticator attachment.
	AuthenticatorAttachment wancli.AuthenticatorAttachment

	// PreferOTP prefers OTP in favor of other MFA methods.
	// Useful in constrained environments without access to USB or platform
	// authenticators, such as remote hosts or virtual machines.
	PreferOTP bool

	// CheckVersions will check that client version is compatible
	// with auth server version when connecting.
	CheckVersions bool

	// BindAddr is an optional host:port to bind to for SSO redirect flows.
	BindAddr string

	// NoRemoteExec will not execute a remote command after connecting to a host,
	// will block instead. Useful when port forwarding. Equivalent of -N for OpenSSH.
	NoRemoteExec bool

	// Browser can be used to pass the name of a browser to override the system default
	// (not currently implemented), or set to 'none' to suppress browser opening entirely.
	Browser string

	// AddKeysToAgent specifies how the client handles keys.
	//	auto - will attempt to add keys to agent if the agent supports it
	//	only - attempt to load keys into agent but don't write them to disk
	//	on - attempt to load keys into agent
	//	off - do not attempt to load keys into agent
	AddKeysToAgent string

	// EnableEscapeSequences will scan Stdin for SSH escape sequences during
	// command/shell execution. This also requires Stdin to be an interactive
	// terminal.
	EnableEscapeSequences bool

	// MockSSOLogin is used in tests for mocking the SSO login response.
	MockSSOLogin SSOLoginFunc

	// HomePath is where tsh stores profiles
	HomePath string

	// TLSRoutingEnabled indicates that proxy supports ALPN SNI server where
	// all proxy services are exposed on a single TLS listener (Proxy Web Listener).
	TLSRoutingEnabled bool

	// Reason is a reason attached to started sessions meant to describe their intent.
	Reason string

	// Invited is a list of people invited to a session.
	Invited []string

	// DisplayParticipantRequirements is set if debug information about participants requirements
	// should be printed in moderated sessions.
	DisplayParticipantRequirements bool

	// ExtraProxyHeaders is a collection of http headers to be included in requests to the WebProxy.
	ExtraProxyHeaders map[string]string

	// AllowStdinHijack allows stdin hijack during MFA prompts.
	// Stdin hijack provides a better login UX, but it can be difficult to reason
	// about and is often a source of bugs.
	// Do not set this options unless you deeply understand what you are doing.
	AllowStdinHijack bool

	// Tracer is the tracer to create spans with
	Tracer oteltrace.Tracer

	// LoadAllHostCAs indicates that tsh should load the host CAs of all clusters
	// instead of just the current cluster.
	LoadAllHostCAs bool
}

// CachePolicy defines cache policy for local clients
type CachePolicy struct {
	// CacheTTL defines cache TTL
	CacheTTL time.Duration
	// NeverExpire never expires local cache information
	NeverExpires bool
}

// MakeDefaultConfig returns default client config
func MakeDefaultConfig() *Config {
	return &Config{
		Stdout:                os.Stdout,
		Stderr:                os.Stderr,
		Stdin:                 os.Stdin,
		AddKeysToAgent:        AddKeysToAgentAuto,
		EnableEscapeSequences: true,
		Tracer:                tracing.NoopProvider().Tracer("TeleportClient"),
	}
}

// VirtualPathKind is the suffix component for env vars denoting the type of
// file that will be loaded.
type VirtualPathKind string

const (
	// VirtualPathEnvPrefix is the env var name prefix shared by all virtual
	// path vars.
	VirtualPathEnvPrefix = "TSH_VIRTUAL_PATH"

	VirtualPathKey        VirtualPathKind = "KEY"
	VirtualPathCA         VirtualPathKind = "CA"
	VirtualPathDatabase   VirtualPathKind = "DB"
	VirtualPathApp        VirtualPathKind = "APP"
	VirtualPathKubernetes VirtualPathKind = "KUBE"
)

// VirtualPathParams are an ordered list of additional optional parameters
// for a virtual path. They can be used to specify a more exact resource name
// if multiple might be available. Simpler integrations can instead only
// specify the kind and it will apply wherever a more specific env var isn't
// found.
type VirtualPathParams []string

// VirtualPathCAParams returns parameters for selecting CA certificates.
func VirtualPathCAParams(caType types.CertAuthType) VirtualPathParams {
	return VirtualPathParams{
		strings.ToUpper(string(caType)),
	}
}

// VirtualPathDatabaseParams returns parameters for selecting specific database
// certificates.
func VirtualPathDatabaseParams(databaseName string) VirtualPathParams {
	return VirtualPathParams{databaseName}
}

// VirtualPathAppParams returns parameters for selecting specific apps by name.
func VirtualPathAppParams(appName string) VirtualPathParams {
	return VirtualPathParams{appName}
}

// VirtualPathKubernetesParams returns parameters for selecting k8s clusters by
// name.
func VirtualPathKubernetesParams(k8sCluster string) VirtualPathParams {
	return VirtualPathParams{k8sCluster}
}

// VirtualPathEnvName formats a single virtual path environment variable name.
func VirtualPathEnvName(kind VirtualPathKind, params VirtualPathParams) string {
	components := append([]string{
		VirtualPathEnvPrefix,
		string(kind),
	}, params...)

	return strings.ToUpper(strings.Join(components, "_"))
}

// VirtualPathEnvNames determines an ordered list of environment variables that
// should be checked to resolve an env var override. Params may be nil to
// indicate no additional arguments are to be specified or accepted.
func VirtualPathEnvNames(kind VirtualPathKind, params VirtualPathParams) []string {
	// Bail out early if there are no parameters.
	if len(params) == 0 {
		return []string{VirtualPathEnvName(kind, VirtualPathParams{})}
	}

	var vars []string
	for i := len(params); i >= 0; i-- {
		vars = append(vars, VirtualPathEnvName(kind, params[0:i]))
	}

	return vars
}

// ProfileStatus combines metadata from the logged in profile and associated
// SSH certificate.
type ProfileStatus struct {
	// Name is the profile name.
	Name string

	// Dir is the directory where profile is located.
	Dir string

	// ProxyURL is the URL the web client is accessible at.
	ProxyURL url.URL

	// Username is the Teleport username.
	Username string

	// Roles is a list of Teleport Roles this user has been assigned.
	Roles []string

	// Logins are the Linux accounts, also known as principals in OpenSSH terminology.
	Logins []string

	// KubeEnabled is true when this profile is configured to connect to a
	// kubernetes cluster.
	KubeEnabled bool

	// KubeUsers are the kubernetes users used by this profile.
	KubeUsers []string

	// KubeGroups are the kubernetes groups used by this profile.
	KubeGroups []string

	// Databases is a list of database services this profile is logged into.
	Databases []tlsca.RouteToDatabase

	// Apps is a list of apps this profile is logged into.
	Apps []tlsca.RouteToApp

	// ValidUntil is the time at which this SSH certificate will expire.
	ValidUntil time.Time

	// Extensions is a list of enabled SSH features for the certificate.
	Extensions []string

	// CriticalOptions is a map of SSH critical options for the certificate.
	CriticalOptions map[string]string

	// Cluster is a selected cluster
	Cluster string

	// Traits hold claim data used to populate a role at runtime.
	Traits wrappers.Traits

	// ActiveRequests tracks the privilege escalation requests applied
	// during certificate construction.
	ActiveRequests services.RequestIDs

	// AWSRoleARNs is a list of allowed AWS role ARNs user can assume.
	AWSRolesARNs []string

	// AllowedResourceIDs is a list of resources the user can access. An empty
	// list means there are no resource-specific restrictions.
	AllowedResourceIDs []types.ResourceID

	// IsVirtual is set when this profile does not actually exist on disk,
	// probably because it was constructed from an identity file. When set,
	// certain profile functions - particularly those that return paths to
	// files on disk - must be accompanied by fallback logic when those paths
	// do not exist.
	IsVirtual bool
}

// IsExpired returns true if profile is not expired yet
func (p *ProfileStatus) IsExpired(clock clockwork.Clock) bool {
	return p.ValidUntil.Sub(clock.Now()) <= 0
}

// virtualPathWarnOnce is used to ensure warnings about missing virtual path
// environment variables are consolidated into a single message and not spammed
// to the console.
var virtualPathWarnOnce sync.Once

// virtualPathFromEnv attempts to retrieve the path as defined by the given
// formatter from the environment.
func (p *ProfileStatus) virtualPathFromEnv(kind VirtualPathKind, params VirtualPathParams) (string, bool) {
	if !p.IsVirtual {
		return "", false
	}

	for _, envName := range VirtualPathEnvNames(kind, params) {
		if val, ok := os.LookupEnv(envName); ok {
			return val, true
		}
	}

	// If we can't resolve any env vars, this will return garbage which we
	// should at least warn about. As ugly as this is, arguably making every
	// profile path lookup fallible is even uglier.
	log.Debugf("Could not resolve path to virtual profile entry of type %s "+
		"with parameters %+v.", kind, params)

	virtualPathWarnOnce.Do(func() {
		log.Errorf("A virtual profile is in use due to an identity file " +
			"(`-i ...`) but this functionality requires additional files on " +
			"disk and may fail. Consider using a compatible wrapper " +
			"application (e.g. Machine ID) for this command.")
	})

	return "", false
}

// CACertPathForCluster returns path to the cluster CA certificate for this profile.
//
// It's stored in  <profile-dir>/keys/<proxy>/cas/<cluster>.pem by default.
func (p *ProfileStatus) CACertPathForCluster(cluster string) string {
	// Return an env var override if both valid and present for this identity.
	if path, ok := p.virtualPathFromEnv(VirtualPathCA, VirtualPathCAParams(types.HostCA)); ok {
		return path
	}

	return filepath.Join(keypaths.ProxyKeyDir(p.Dir, p.Name), "cas", cluster+".pem")
}

// KeyPath returns path to the private key for this profile.
//
// It's kept in <profile-dir>/keys/<proxy>/<user>.
func (p *ProfileStatus) KeyPath() string {
	// Return an env var override if both valid and present for this identity.
	if path, ok := p.virtualPathFromEnv(VirtualPathKey, nil); ok {
		return path
	}

	return keypaths.UserKeyPath(p.Dir, p.Name, p.Username)
}

// DatabaseCertPathForCluster returns path to the specified database access
// certificate for this profile, for the specified cluster.
//
// It's kept in <profile-dir>/keys/<proxy>/<user>-db/<cluster>/<name>-x509.pem
//
// If the input cluster name is an empty string, the selected cluster in the
// profile will be used.
func (p *ProfileStatus) DatabaseCertPathForCluster(clusterName string, databaseName string) string {
	if clusterName == "" {
		clusterName = p.Cluster
	}

	if path, ok := p.virtualPathFromEnv(VirtualPathDatabase, VirtualPathDatabaseParams(databaseName)); ok {
		return path
	}

	return keypaths.DatabaseCertPath(p.Dir, p.Name, p.Username, clusterName, databaseName)
}

// AppCertPath returns path to the specified app access certificate
// for this profile.
//
// It's kept in <profile-dir>/keys/<proxy>/<user>-app/<cluster>/<name>-x509.pem
func (p *ProfileStatus) AppCertPath(name string) string {
	if path, ok := p.virtualPathFromEnv(VirtualPathApp, VirtualPathAppParams(name)); ok {
		return path
	}

	return keypaths.AppCertPath(p.Dir, p.Name, p.Username, p.Cluster, name)
}

// AppLocalCAPath returns the specified app's self-signed localhost CA path for
// this profile.
//
// It's kept in <profile-dir>/keys/<proxy>/<user>-app/<cluster>/<name>-localca.pem
func (p *ProfileStatus) AppLocalCAPath(name string) string {
	return keypaths.AppLocalCAPath(p.Dir, p.Name, p.Username, p.Cluster, name)
}

// KubeConfigPath returns path to the specified kubeconfig for this profile.
//
// It's kept in <profile-dir>/keys/<proxy>/<user>-kube/<cluster>/<name>-kubeconfig
func (p *ProfileStatus) KubeConfigPath(name string) string {
	if path, ok := p.virtualPathFromEnv(VirtualPathKubernetes, VirtualPathKubernetesParams(name)); ok {
		return path
	}

	return keypaths.KubeConfigPath(p.Dir, p.Name, p.Username, p.Cluster, name)
}

// DatabaseServices returns a list of database service names for this profile.
func (p *ProfileStatus) DatabaseServices() (result []string) {
	for _, db := range p.Databases {
		result = append(result, db.ServiceName)
	}
	return result
}

// DatabasesForCluster returns a list of databases for this profile, for the
// specified cluster name.
func (p *ProfileStatus) DatabasesForCluster(clusterName string) ([]tlsca.RouteToDatabase, error) {
	if clusterName == "" || clusterName == p.Cluster {
		return p.Databases, nil
	}

	idx := KeyIndex{
		ProxyHost:   p.Name,
		Username:    p.Username,
		ClusterName: clusterName,
	}

	store, err := NewFSLocalKeyStore(p.Dir)
	if err != nil {
		return nil, trace.Wrap(err)
	}
	key, err := store.GetKey(idx, WithDBCerts{})
	if err != nil {
		return nil, trace.Wrap(err)
	}
	return findActiveDatabases(key)
}

// AppNames returns a list of app names this profile is logged into.
func (p *ProfileStatus) AppNames() (result []string) {
	for _, app := range p.Apps {
		result = append(result, app.Name)
	}
	return result
}

// RetryWithRelogin is a helper error handling method, attempts to relogin and
// retry the function once.
func RetryWithRelogin(ctx context.Context, tc *TeleportClient, fn func() error) error {
	err := fn()
	if err == nil {
		return nil
	}

	if utils.IsPredicateError(err) {
		return trace.Wrap(utils.PredicateError{Err: err})
	}

	if !IsErrorResolvableWithRelogin(err) {
		return trace.Wrap(err)
	}

	// Don't try to login when using an identity file.
	if tc.SkipLocalAuth {
		return trace.Wrap(err)
	}
	log.Debugf("Activating relogin on %v.", err)

	key, err := tc.Login(ctx)
	if err != nil {
		if trace.IsTrustError(err) {
			return trace.Wrap(err, "refusing to connect to untrusted proxy %v without --insecure flag\n", tc.SSHProxyAddr)
		}
		return trace.Wrap(err)
	}
	if err := tc.ActivateKey(ctx, key); err != nil {
		return trace.Wrap(err)
	}
	// Save profile to record proxy credentials
	if err := tc.SaveProfile(tc.HomePath, true); err != nil {
		log.Warningf("Failed to save profile: %v", err)
		return trace.Wrap(err)
	}
	return fn()
}

func IsErrorResolvableWithRelogin(err error) bool {
	// Assume that failed handshake is a result of expired credentials.
	return utils.IsHandshakeFailedError(err) || utils.IsCertExpiredError(err) ||
		trace.IsBadParameter(err) || trace.IsTrustError(err)
}

// ProfileOptions contains fields needed to initialize a profile beyond those
// derived directly from a Key.
type ProfileOptions struct {
	ProfileName   string
	ProfileDir    string
	WebProxyAddr  string
	Username      string
	SiteName      string
	KubeProxyAddr string
	IsVirtual     bool
}

// profileFromkey returns a ProfileStatus for the given key and options.
func profileFromKey(key *Key, opts ProfileOptions) (*ProfileStatus, error) {
	sshCert, err := key.SSHCert()
	if err != nil {
		return nil, trace.Wrap(err)
	}

	// Extract from the certificate how much longer it will be valid for.
	validUntil := time.Unix(int64(sshCert.ValidBefore), 0)

	// Extract roles from certificate. Note, if the certificate is in old format,
	// this will be empty.
	var roles []string
	rawRoles, ok := sshCert.Extensions[teleport.CertExtensionTeleportRoles]
	if ok {
		roles, err = services.UnmarshalCertRoles(rawRoles)
		if err != nil {
			return nil, trace.Wrap(err)
		}
	}
	sort.Strings(roles)

	// Extract traits from the certificate. Note if the certificate is in the
	// old format, this will be empty.
	var traits wrappers.Traits
	rawTraits, ok := sshCert.Extensions[teleport.CertExtensionTeleportTraits]
	if ok {
		err = wrappers.UnmarshalTraits([]byte(rawTraits), &traits)
		if err != nil {
			return nil, trace.Wrap(err)
		}
	}

	var activeRequests services.RequestIDs
	rawRequests, ok := sshCert.Extensions[teleport.CertExtensionTeleportActiveRequests]
	if ok {
		if err := activeRequests.Unmarshal([]byte(rawRequests)); err != nil {
			return nil, trace.Wrap(err)
		}
	}

	allowedResourcesStr := sshCert.Extensions[teleport.CertExtensionAllowedResources]
	allowedResourceIDs, err := types.ResourceIDsFromString(allowedResourcesStr)
	if err != nil {
		return nil, trace.Wrap(err)
	}

	// Extract extensions from certificate. This lists the abilities of the
	// certificate (like can the user request a PTY, port forwarding, etc.)
	var extensions []string
	for ext := range sshCert.Extensions {
		if ext == teleport.CertExtensionTeleportRoles ||
			ext == teleport.CertExtensionTeleportTraits ||
			ext == teleport.CertExtensionTeleportRouteToCluster ||
			ext == teleport.CertExtensionTeleportActiveRequests ||
			ext == teleport.CertExtensionAllowedResources {
			continue
		}
		extensions = append(extensions, ext)
	}
	sort.Strings(extensions)

	tlsCert, err := key.TeleportTLSCertificate()
	if err != nil {
		return nil, trace.Wrap(err)
	}
	tlsID, err := tlsca.FromSubject(tlsCert.Subject, time.Time{})
	if err != nil {
		return nil, trace.Wrap(err)
	}

	databases, err := findActiveDatabases(key)
	if err != nil {
		return nil, trace.Wrap(err)
	}

	appCerts, err := key.AppTLSCertificates()
	if err != nil {
		return nil, trace.Wrap(err)
	}
	var apps []tlsca.RouteToApp
	for _, cert := range appCerts {
		tlsID, err := tlsca.FromSubject(cert.Subject, time.Time{})
		if err != nil {
			return nil, trace.Wrap(err)
		}
		if tlsID.RouteToApp.PublicAddr != "" {
			apps = append(apps, tlsID.RouteToApp)
		}
	}

	return &ProfileStatus{
		Name: opts.ProfileName,
		Dir:  opts.ProfileDir,
		ProxyURL: url.URL{
			Scheme: "https",
			Host:   opts.WebProxyAddr,
		},
		Username:           opts.Username,
		Logins:             sshCert.ValidPrincipals,
		ValidUntil:         validUntil,
		Extensions:         extensions,
		CriticalOptions:    sshCert.CriticalOptions,
		Roles:              roles,
		Cluster:            opts.SiteName,
		Traits:             traits,
		ActiveRequests:     activeRequests,
		KubeEnabled:        opts.KubeProxyAddr != "",
		KubeUsers:          tlsID.KubernetesUsers,
		KubeGroups:         tlsID.KubernetesGroups,
		Databases:          databases,
		Apps:               apps,
		AWSRolesARNs:       tlsID.AWSRoleARNs,
		IsVirtual:          opts.IsVirtual,
		AllowedResourceIDs: allowedResourceIDs,
	}, nil
}

// ReadProfileFromIdentity creates a "fake" profile from only an identity file,
// allowing the various profile-using subcommands to use identity files as if
// they were profiles. It will set the `username` and `siteName` fields of
// the profileOptions to certificate-provided values if they are unset.
func ReadProfileFromIdentity(key *Key, opts ProfileOptions) (*ProfileStatus, error) {
	// Note: these profile options are largely derived from tsh's makeClient()
	if opts.Username == "" {
		username, err := key.CertUsername()
		if err != nil {
			return nil, trace.Wrap(err)
		}

		opts.Username = username
	}

	if opts.SiteName == "" {
		rootCluster, err := key.RootClusterName()
		if err != nil {
			return nil, trace.Wrap(err)
		}

		opts.SiteName = rootCluster
	}

	opts.IsVirtual = true

	return profileFromKey(key, opts)
}

// ReadProfileStatus reads in the profile as well as the associated certificate
// and returns a *ProfileStatus which can be used to print the status of the
// profile.
func ReadProfileStatus(profileDir string, profileName string) (*ProfileStatus, error) {
	if profileDir == "" {
		return nil, trace.BadParameter("profileDir cannot be empty")
	}

	// Read in the profile for this proxy.
	profile, err := profile.FromDir(profileDir, profileName)
	if err != nil {
		return nil, trace.Wrap(err)
	}

	// Read in the SSH certificate for the user logged into this proxy.
	store, err := NewFSLocalKeyStore(profileDir)
	if err != nil {
		return nil, trace.Wrap(err)
	}
	idx := KeyIndex{
		ProxyHost:   profile.Name(),
		Username:    profile.Username,
		ClusterName: profile.SiteName,
	}
	key, err := store.GetKey(idx, WithAllCerts...)
	if err != nil {
		return nil, trace.Wrap(err)
	}

	return profileFromKey(key, ProfileOptions{
		ProfileName:   profileName,
		ProfileDir:    profileDir,
		WebProxyAddr:  profile.WebProxyAddr,
		Username:      profile.Username,
		SiteName:      profile.SiteName,
		KubeProxyAddr: profile.KubeProxyAddr,
		IsVirtual:     false,
	})
}

// StatusCurrent returns the active profile status.
func StatusCurrent(profileDir, proxyHost, identityFilePath string) (*ProfileStatus, error) {
	if identityFilePath != "" {
		key, err := KeyFromIdentityFile(identityFilePath)
		if err != nil {
			return nil, trace.Wrap(err)
		}

		profile, err := ReadProfileFromIdentity(key, ProfileOptions{
			ProfileName:  "identity",
			WebProxyAddr: proxyHost,
		})
		if err != nil {
			return nil, trace.Wrap(err)
		}

		return profile, nil
	}

	active, _, err := Status(profileDir, proxyHost)
	if err != nil {
		return nil, trace.Wrap(err)
	}
	if active == nil {
		return nil, trace.NotFound("not logged in")
	}
	return active, nil
}

// StatusFor returns profile for the specified proxy/user.
func StatusFor(profileDir, proxyHost, username string) (*ProfileStatus, error) {
	active, others, err := Status(profileDir, proxyHost)
	if err != nil {
		return nil, trace.Wrap(err)
	}
	for _, profile := range append(others, active) {
		if profile != nil && profile.Username == username {
			return profile, nil
		}
	}
	return nil, trace.NotFound("no profile for proxy %v and user %v found",
		proxyHost, username)
}

// Status returns the active profile as well as a list of available profiles.
// If no profile is active, Status returns a nil error and nil profile.
func Status(profileDir, proxyHost string) (*ProfileStatus, []*ProfileStatus, error) {
	var err error
	var profileStatus *ProfileStatus
	var others []*ProfileStatus

	// remove ports from proxy host, because profile name is stored
	// by host name
	if proxyHost != "" {
		proxyHost, err = utils.Host(proxyHost)
		if err != nil {
			return nil, nil, trace.Wrap(err)
		}
	}

	// Construct the full path to the profile requested and make sure it exists.
	profileDir = profile.FullProfilePath(profileDir)
	stat, err := os.Stat(profileDir)
	if err != nil {
		log.Debugf("Failed to stat file: %v.", err)
		if os.IsNotExist(err) {
			return nil, nil, trace.NotFound(err.Error())
		} else if os.IsPermission(err) {
			return nil, nil, trace.AccessDenied(err.Error())
		} else {
			return nil, nil, trace.Wrap(err)
		}
	}
	if !stat.IsDir() {
		return nil, nil, trace.BadParameter("profile path not a directory")
	}

	// use proxyHost as default profile name, or the current profile if
	// no proxyHost was supplied.
	profileName := proxyHost
	if profileName == "" {
		profileName, err = profile.GetCurrentProfileName(profileDir)
		if err != nil {
			if trace.IsNotFound(err) {
				return nil, nil, trace.NotFound("not logged in")
			}
			return nil, nil, trace.Wrap(err)
		}
	}

	// Read in the target profile first. If readProfile returns trace.NotFound,
	// that means the profile may have been corrupted (for example keys were
	// deleted but profile exists), treat this as the user not being logged in.
	profileStatus, err = ReadProfileStatus(profileDir, profileName)
	if err != nil {
		log.Debug(err)
		if !trace.IsNotFound(err) {
			return nil, nil, trace.Wrap(err)
		}
		// Make sure the profile is nil, which tsh uses to detect that no
		// active profile exists.
		profileStatus = nil
	}

	// load the rest of the profiles
	profiles, err := profile.ListProfileNames(profileDir)
	if err != nil {
		return nil, nil, trace.Wrap(err)
	}
	for _, name := range profiles {
		if name == profileName {
			// already loaded this one
			continue
		}
		ps, err := ReadProfileStatus(profileDir, name)
		if err != nil {
			log.Debug(err)
			// parts of profile are missing?
			// status skips these files
			if trace.IsNotFound(err) {
				continue
			}
			return nil, nil, trace.Wrap(err)
		}
		others = append(others, ps)
	}

	return profileStatus, others, nil
}

// LoadProfile populates Config with the values stored in the given
// profiles directory. If profileDir is an empty string, the default profile
// directory ~/.tsh is used.
func (c *Config) LoadProfile(profileDir string, proxyName string) error {
	// read the profile:
	cp, err := profile.FromDir(profileDir, ProxyHost(proxyName))
	if err != nil {
		if trace.IsNotFound(err) {
			return nil
		}
		return trace.Wrap(err)
	}

	c.Username = cp.Username
	c.SiteName = cp.SiteName
	c.KubeProxyAddr = cp.KubeProxyAddr
	c.WebProxyAddr = cp.WebProxyAddr
	c.SSHProxyAddr = cp.SSHProxyAddr
	c.PostgresProxyAddr = cp.PostgresProxyAddr
	c.MySQLProxyAddr = cp.MySQLProxyAddr
	c.MongoProxyAddr = cp.MongoProxyAddr
	c.TLSRoutingEnabled = cp.TLSRoutingEnabled
	c.KeysDir = profileDir
	c.AuthConnector = cp.AuthConnector
	c.LoadAllHostCAs = cp.LoadAllHostCAs

	c.LocalForwardPorts, err = ParsePortForwardSpec(cp.ForwardedPorts)
	if err != nil {
		log.Warnf("Unable to parse port forwarding in user profile: %v.", err)
	}

	c.DynamicForwardedPorts, err = ParseDynamicPortForwardSpec(cp.DynamicForwardedPorts)
	if err != nil {
		log.Warnf("Unable to parse dynamic port forwarding in user profile: %v.", err)
	}

	return nil
}

// SaveProfile updates the given profiles directory with the current configuration
// If profileDir is an empty string, the default ~/.tsh is used
func (c *Config) SaveProfile(dir string, makeCurrent bool) error {
	if c.WebProxyAddr == "" {
		return nil
	}

	dir = profile.FullProfilePath(dir)

	var cp profile.Profile
	cp.Username = c.Username
	cp.WebProxyAddr = c.WebProxyAddr
	cp.SSHProxyAddr = c.SSHProxyAddr
	cp.KubeProxyAddr = c.KubeProxyAddr
	cp.PostgresProxyAddr = c.PostgresProxyAddr
	cp.MySQLProxyAddr = c.MySQLProxyAddr
	cp.MongoProxyAddr = c.MongoProxyAddr
	cp.ForwardedPorts = c.LocalForwardPorts.String()
	cp.SiteName = c.SiteName
	cp.TLSRoutingEnabled = c.TLSRoutingEnabled
	cp.AuthConnector = c.AuthConnector
	cp.LoadAllHostCAs = c.LoadAllHostCAs

	if err := cp.SaveToDir(dir, makeCurrent); err != nil {
		return trace.Wrap(err)
	}
	return nil
}

// ParsedProxyHost holds the hostname and Web & SSH proxy addresses
// parsed out of a WebProxyAddress string.
type ParsedProxyHost struct {
	Host string

	// UsingDefaultWebProxyPort means that the port in WebProxyAddr was
	// supplied by ParseProxyHost function rather than ProxyHost string
	// itself.
	UsingDefaultWebProxyPort bool
	WebProxyAddr             string
	SSHProxyAddr             string
}

// ParseProxyHost parses a ProxyHost string of the format <hostname>:<proxy_web_port>,<proxy_ssh_port>
// and returns the parsed components.
//
// There are several "default" ports that the Web Proxy service may use, and if the port is not
// specified in the supplied proxyHost string
//
// If a definitive answer is not possible (e.g.  no proxy port is specified in
// the supplied string), ParseProxyHost() will supply default versions and flag
// that a default value is being used in the returned `ParsedProxyHost`
func ParseProxyHost(proxyHost string) (*ParsedProxyHost, error) {
	host, port, err := net.SplitHostPort(proxyHost)
	if err != nil {
		host = proxyHost
		port = ""
	}

	// set the default values of the port strings. One, both, or neither may
	// be overridden by the port string parsing below.
	usingDefaultWebProxyPort := true
	webPort := strconv.Itoa(defaults.HTTPListenPort)
	sshPort := strconv.Itoa(defaults.SSHProxyListenPort)

	// Split the port string out into at most two parts, the proxy port and
	// ssh port. Any more that 2 parts will be considered an error.
	parts := strings.Split(port, ",")

	switch {
	// Default ports for both the SSH and Web proxy.
	case len(parts) == 0:
		break

	// User defined HTTP proxy port, default SSH proxy port.
	case len(parts) == 1:
		if text := strings.TrimSpace(parts[0]); len(text) > 0 {
			webPort = text
			usingDefaultWebProxyPort = false
		}

	// User defined HTTP and SSH proxy ports.
	case len(parts) == 2:
		if text := strings.TrimSpace(parts[0]); len(text) > 0 {
			webPort = text
			usingDefaultWebProxyPort = false
		}
		if text := strings.TrimSpace(parts[1]); len(text) > 0 {
			sshPort = text
		}

	default:
		return nil, trace.BadParameter("unable to parse port: %v", port)
	}

	result := &ParsedProxyHost{
		Host:                     host,
		UsingDefaultWebProxyPort: usingDefaultWebProxyPort,
		WebProxyAddr:             net.JoinHostPort(host, webPort),
		SSHProxyAddr:             net.JoinHostPort(host, sshPort),
	}
	return result, nil
}

// ParseProxyHost parses the proxyHost string and updates the config.
//
// Format of proxyHost string:
//
//	proxy_web_addr:<proxy_web_port>,<proxy_ssh_port>
func (c *Config) ParseProxyHost(proxyHost string) error {
	parsedAddrs, err := ParseProxyHost(proxyHost)
	if err != nil {
		return trace.Wrap(err)
	}
	c.WebProxyAddr = parsedAddrs.WebProxyAddr
	c.SSHProxyAddr = parsedAddrs.SSHProxyAddr
	return nil
}

// KubeProxyHostPort returns the host and port of the Kubernetes proxy.
func (c *Config) KubeProxyHostPort() (string, int) {
	if c.KubeProxyAddr != "" {
		addr, err := utils.ParseAddr(c.KubeProxyAddr)
		if err == nil {
			return addr.Host(), addr.Port(defaults.KubeListenPort)
		}
	}

	webProxyHost, _ := c.WebProxyHostPort()
	return webProxyHost, defaults.KubeListenPort
}

// KubeClusterAddr returns a public HTTPS address of the proxy for use by
// Kubernetes client.
func (c *Config) KubeClusterAddr() string {
	host, port := c.KubeProxyHostPort()
	return fmt.Sprintf("https://%s:%d", host, port)
}

// WebProxyHostPort returns the host and port of the web proxy.
func (c *Config) WebProxyHostPort() (string, int) {
	if c.WebProxyAddr != "" {
		addr, err := utils.ParseAddr(c.WebProxyAddr)
		if err == nil {
			return addr.Host(), addr.Port(defaults.HTTPListenPort)
		}
	}
	return "unknown", defaults.HTTPListenPort
}

// WebProxyHost returns the web proxy host without the port number.
func (c *Config) WebProxyHost() string {
	host, _ := c.WebProxyHostPort()
	return host
}

// WebProxyPort returns the port of the web proxy.
func (c *Config) WebProxyPort() int {
	_, port := c.WebProxyHostPort()
	return port
}

// SSHProxyHostPort returns the host and port of the SSH proxy.
func (c *Config) SSHProxyHostPort() (string, int) {
	if c.SSHProxyAddr != "" {
		addr, err := utils.ParseAddr(c.SSHProxyAddr)
		if err == nil {
			return addr.Host(), addr.Port(defaults.SSHProxyListenPort)
		}
	}

	webProxyHost, _ := c.WebProxyHostPort()
	return webProxyHost, defaults.SSHProxyListenPort
}

// PostgresProxyHostPort returns the host and port of Postgres proxy.
func (c *Config) PostgresProxyHostPort() (string, int) {
	if c.PostgresProxyAddr != "" {
		addr, err := utils.ParseAddr(c.PostgresProxyAddr)
		if err == nil {
			return addr.Host(), addr.Port(c.WebProxyPort())
		}
	}
	return c.WebProxyHostPort()
}

// MongoProxyHostPort returns the host and port of Mongo proxy.
func (c *Config) MongoProxyHostPort() (string, int) {
	if c.MongoProxyAddr != "" {
		addr, err := utils.ParseAddr(c.MongoProxyAddr)
		if err == nil {
			return addr.Host(), addr.Port(defaults.MongoListenPort)
		}
	}
	return c.WebProxyHostPort()
}

// MySQLProxyHostPort returns the host and port of MySQL proxy.
func (c *Config) MySQLProxyHostPort() (string, int) {
	if c.MySQLProxyAddr != "" {
		addr, err := utils.ParseAddr(c.MySQLProxyAddr)
		if err == nil {
			return addr.Host(), addr.Port(defaults.MySQLListenPort)
		}
	}
	webProxyHost, _ := c.WebProxyHostPort()
	return webProxyHost, defaults.MySQLListenPort
}

// DatabaseProxyHostPort returns proxy connection endpoint for the database.
func (c *Config) DatabaseProxyHostPort(db tlsca.RouteToDatabase) (string, int) {
	switch db.Protocol {
	case defaults.ProtocolPostgres, defaults.ProtocolCockroachDB:
		return c.PostgresProxyHostPort()
	case defaults.ProtocolMySQL:
		return c.MySQLProxyHostPort()
	case defaults.ProtocolMongoDB:
		return c.MongoProxyHostPort()
	}
	return c.WebProxyHostPort()
}

// GetKubeTLSServerName returns k8s server name used in KUBECONFIG to leverage TLS Routing.
func GetKubeTLSServerName(k8host string) string {
	isIPFormat := net.ParseIP(k8host) != nil

	if k8host == "" || isIPFormat {
		// If proxy is configured without public_addr set the ServerName to the 'kube.teleport.cluster.local' value.
		// The k8s server name needs to be a valid hostname but when public_addr is missing from proxy settings
		// the web_listen_addr is used thus webHost will contain local proxy IP address like: 0.0.0.0 or 127.0.0.1
		// TODO(smallinsky) UPGRADE IN 10.0. Switch to KubeTeleportProxyALPNPrefix instead.
		return addSubdomainPrefix(constants.APIDomain, constants.KubeSNIPrefix)
	}
	// TODO(smallinsky) UPGRADE IN 10.0. Switch to KubeTeleportProxyALPNPrefix instead.
	return addSubdomainPrefix(k8host, constants.KubeSNIPrefix)
}

func addSubdomainPrefix(domain, prefix string) string {
	return fmt.Sprintf("%s%s", prefix, domain)
}

// ProxyHost returns the hostname of the proxy server (without any port numbers)
func ProxyHost(proxyHost string) string {
	host, _, err := net.SplitHostPort(proxyHost)
	if err != nil {
		return proxyHost
	}
	return host
}

// ProxySpecified returns true if proxy has been specified.
func (c *Config) ProxySpecified() bool {
	return c.WebProxyAddr != ""
}

// DefaultResourceFilter returns the default list resource request.
func (c *Config) DefaultResourceFilter() *proto.ListResourcesRequest {
	return &proto.ListResourcesRequest{
		Namespace:           c.Namespace,
		Labels:              c.Labels,
		SearchKeywords:      c.SearchKeywords,
		PredicateExpression: c.PredicateExpression,
	}
}

// TeleportClient is a wrapper around SSH client with teleport specific
// workflow built in.
// TeleportClient is NOT safe for concurrent use.
type TeleportClient struct {
	Config
	localAgent *LocalKeyAgent

	// OnShellCreated gets called when the shell is created. It's
	// safe to keep it nil.
	OnShellCreated ShellCreatedCallback

	// eventsCh is a channel used to inform clients about events have that
	// occurred during the session.
	eventsCh chan events.EventFields

	// Note: there's no mutex guarding this or localAgent, making
	// TeleportClient NOT safe for concurrent use.
	lastPing *webclient.PingResponse
}

// ShellCreatedCallback can be supplied for every teleport client. It will
// be called right after the remote shell is created, but the session
// hasn't begun yet.
//
// It allows clients to cancel SSH action
type ShellCreatedCallback func(s *tracessh.Session, c *tracessh.Client, terminal io.ReadWriteCloser) (exit bool, err error)

// NewClient creates a TeleportClient object and fully configures it
func NewClient(c *Config) (tc *TeleportClient, err error) {
	if len(c.JumpHosts) > 1 {
		return nil, trace.BadParameter("only one jump host is supported, got %v", len(c.JumpHosts))
	}
	// validate configuration
	if c.Username == "" {
		c.Username, err = Username()
		if err != nil {
			return nil, trace.Wrap(err)
		}
		log.Infof("No teleport login given. defaulting to %s", c.Username)
	}
	if c.WebProxyAddr == "" {
		return nil, trace.BadParameter("No proxy address specified, missed --proxy flag?")
	}
	if c.HostLogin == "" {
		c.HostLogin, err = Username()
		if err != nil {
			return nil, trace.Wrap(err)
		}
		log.Infof("no host login given. defaulting to %s", c.HostLogin)
	}
	if c.KeyTTL == 0 {
		c.KeyTTL = apidefaults.CertDuration
	}
	c.Namespace = types.ProcessNamespace(c.Namespace)

	if c.Tracer == nil {
		c.Tracer = tracing.NoopProvider().Tracer(teleport.ComponentTeleport)
	}

	tc = &TeleportClient{
		Config: *c,
	}

	if tc.Stdout == nil {
		tc.Stdout = os.Stdout
	}
	if tc.Stderr == nil {
		tc.Stderr = os.Stderr
	}
	if tc.Stdin == nil {
		tc.Stdin = os.Stdin
	}

	// Create a buffered channel to hold events that occurred during this session.
	// This channel must be buffered because the SSH connection directly feeds
	// into it. Delays in pulling messages off the global SSH request channel
	// could lead to the connection hanging.
	tc.eventsCh = make(chan events.EventFields, 1024)

	var sites []string
	if tc.SiteName != "" {
		sites = []string{tc.SiteName}
	}

	localAgentCfg := LocalAgentConfig{
		Agent:      c.Agent,
		ProxyHost:  tc.WebProxyHost(),
		Username:   c.Username,
		KeysOption: c.AddKeysToAgent,
		Insecure:   c.InsecureSkipVerify,
		Sites:      sites,
	}

	// sometimes we need to use external auth without using local auth
	// methods, e.g. in automation daemons.
	if c.SkipLocalAuth {
		if len(c.AuthMethods) == 0 {
			return nil, trace.BadParameter("SkipLocalAuth is true but no AuthMethods provided")
		}
		localAgentCfg.Keystore = noLocalKeyStore{}
		if c.PreloadKey != nil {
			localAgentCfg.Keystore, err = NewMemLocalKeyStore(c.KeysDir)
			if err != nil {
				return nil, trace.Wrap(err)
			}
		}
	} else if c.AddKeysToAgent == AddKeysToAgentOnly {
		localAgentCfg.Keystore, err = NewMemLocalKeyStore(c.KeysDir)
		if err != nil {
			return nil, trace.Wrap(err)
		}
	} else {
		localAgentCfg.Keystore, err = NewFSLocalKeyStore(c.KeysDir)
		if err != nil {
			return nil, trace.Wrap(err)
		}
	}

	// initialize the local agent (auth agent which uses local SSH keys signed by the CA):
	tc.localAgent, err = NewLocalAgent(localAgentCfg)
	if err != nil {
		return nil, trace.Wrap(err)
	}

	if tc.HostKeyCallback == nil {
		tc.HostKeyCallback = tc.localAgent.CheckHostSignature
	}

	if c.PreloadKey != nil {
		// Extract the username from the key - it's needed for GetKey()
		// to function properly.
		tc.localAgent.username, err = c.PreloadKey.CertUsername()
		if err != nil {
			return nil, trace.Wrap(err)
		}

		// Add the key to the agent and keystore.
		if err := tc.AddKey(c.PreloadKey); err != nil {
			return nil, trace.Wrap(err)
		}
	}

	return tc, nil
}

// LoadKeyForCluster fetches a cluster-specific SSH key and loads it into the
// SSH agent.
func (tc *TeleportClient) LoadKeyForCluster(clusterName string) error {
	if tc.localAgent == nil {
		return trace.BadParameter("TeleportClient.LoadKeyForCluster called on a client without localAgent")
	}
	if err := tc.localAgent.LoadKeyForCluster(clusterName); err != nil {
		return trace.Wrap(err)
	}
	return nil
}

// LoadKeyForClusterWithReissue fetches a cluster-specific SSH key and loads it into the
// SSH agent.  If the key is not found, it is requested to be reissued.
func (tc *TeleportClient) LoadKeyForClusterWithReissue(ctx context.Context, clusterName string) error {
	ctx, span := tc.Tracer.Start(
		ctx,
		"teleportClient/LoadKeyForClusterWithReissue",
		oteltrace.WithSpanKind(oteltrace.SpanKindClient),
		oteltrace.WithAttributes(attribute.String("cluster", clusterName)),
	)
	defer span.End()

	err := tc.LoadKeyForCluster(clusterName)
	if err == nil {
		return nil
	}
	if !trace.IsNotFound(err) {
		return trace.Wrap(err)
	}
	// Reissuing also loads the new key.
	err = tc.ReissueUserCerts(ctx, CertCacheKeep, ReissueParams{RouteToCluster: clusterName})
	if err != nil {
		return trace.Wrap(err)
	}
	return nil
}

// SignersForClusterWithReissue fetches cluster-specific signers from stored certificates.
// If the cluster certificates are not found, it is requested to be reissued.
func (tc *TeleportClient) SignersForClusterWithReissue(ctx context.Context, clusterName string) ([]ssh.Signer, error) {
	ctx, span := tc.Tracer.Start(
		ctx,
		"teleportClient/LoadKeyForClusterWithReissue",
		oteltrace.WithSpanKind(oteltrace.SpanKindClient),
		oteltrace.WithAttributes(attribute.String("cluster", clusterName)),
	)
	defer span.End()

	signers, err := tc.localAgent.signersForCluster(clusterName)
	if err == nil {
		return signers, nil
	}
	if !trace.IsNotFound(err) {
		return nil, trace.Wrap(err)
	}

	if err := tc.WithoutJumpHosts(func(tc *TeleportClient) error {
		return tc.ReissueUserCerts(ctx, CertCacheKeep, ReissueParams{RouteToCluster: clusterName})
	}); err != nil {
		return nil, trace.Wrap(err)
	}

	signers, err = tc.localAgent.signersForCluster(clusterName)
	if err != nil {
		log.WithError(err).Warnf("Failed to load/reissue certificates for cluster %q.", clusterName)
		return nil, trace.Wrap(err)
	}
	return signers, nil
}

// LocalAgent is a getter function for the client's local agent
func (tc *TeleportClient) LocalAgent() *LocalKeyAgent {
	return tc.localAgent
}

// RootClusterName returns root cluster name.
func (tc *TeleportClient) RootClusterName(ctx context.Context) (string, error) {
	_, span := tc.Tracer.Start(
		ctx,
		"teleportClient/RootClusterName",
		oteltrace.WithSpanKind(oteltrace.SpanKindClient),
	)
	defer span.End()

	key, err := tc.LocalAgent().GetCoreKey()
	if err != nil {
		return "", trace.Wrap(err)
	}
	name, err := key.RootClusterName()
	if err != nil {
		return "", trace.Wrap(err)
	}
	return name, nil
}

// getTargetNodes returns a list of node addresses this SSH command needs to
// operate on.
func (tc *TeleportClient) getTargetNodes(ctx context.Context, proxy *ProxyClient) ([]string, error) {
	ctx, span := tc.Tracer.Start(
		ctx,
		"teleportClient/getTargetNodes",
		oteltrace.WithSpanKind(oteltrace.SpanKindClient),
	)
	defer span.End()

	// use the target node that was explicitly provided if valid
	if len(tc.Labels) == 0 {
		// detect the common error when users use host:port address format
		_, port, err := net.SplitHostPort(tc.Host)
		// client has used host:port notation
		if err == nil {
			return nil, trace.BadParameter("please use ssh subcommand with '--port=%v' flag instead of semicolon", port)
		}

		addr := net.JoinHostPort(tc.Host, strconv.Itoa(tc.HostPort))
		return []string{addr}, nil
	}

	// find the nodes matching the labels that were provided
	nodes, err := proxy.FindNodesByFilters(ctx, *tc.DefaultResourceFilter())
	if err != nil {
		return nil, trace.Wrap(err)
	}

	retval := make([]string, 0, len(nodes))
	for i := 0; i < len(nodes); i++ {
		// always dial nodes by UUID
		retval = append(retval, fmt.Sprintf("%s:0", nodes[i].GetName()))
	}

	return retval, nil
}

// ReissueUserCerts issues new user certs based on params and stores them in
// the local key agent (usually on disk in ~/.tsh).
func (tc *TeleportClient) ReissueUserCerts(ctx context.Context, cachePolicy CertCachePolicy, params ReissueParams) error {
	ctx, span := tc.Tracer.Start(
		ctx,
		"teleportClient/ReissueUserCerts",
		oteltrace.WithSpanKind(oteltrace.SpanKindClient),
	)
	defer span.End()

	proxyClient, err := tc.ConnectToProxy(ctx)
	if err != nil {
		return trace.Wrap(err)
	}
	defer proxyClient.Close()

	return proxyClient.ReissueUserCerts(ctx, cachePolicy, params)
}

// IssueUserCertsWithMFA issues a single-use SSH or TLS certificate for
// connecting to a target (node/k8s/db/app) specified in params with an MFA
// check. A user has to be logged in, there should be a valid login cert
// available.
//
// If access to this target does not require per-connection MFA checks
// (according to RBAC), IssueCertsWithMFA will:
// - for SSH certs, return the existing Key from the keystore.
// - for TLS certs, fall back to ReissueUserCerts.
func (tc *TeleportClient) IssueUserCertsWithMFA(ctx context.Context, params ReissueParams) (*Key, error) {
	ctx, span := tc.Tracer.Start(
		ctx,
		"teleportClient/IssueUserCertsWithMFA",
		oteltrace.WithSpanKind(oteltrace.SpanKindClient),
	)
	defer span.End()

	proxyClient, err := tc.ConnectToProxy(ctx)
	if err != nil {
		return nil, trace.Wrap(err)
	}
	defer proxyClient.Close()

	return proxyClient.IssueUserCertsWithMFA(
		ctx, params,
		func(ctx context.Context, proxyAddr string, c *proto.MFAAuthenticateChallenge) (*proto.MFAAuthenticateResponse, error) {
			return tc.PromptMFAChallenge(ctx, proxyAddr, c, nil /* applyOpts */)
		})
}

// CreateAccessRequest registers a new access request with the auth server.
func (tc *TeleportClient) CreateAccessRequest(ctx context.Context, req types.AccessRequest) error {
	ctx, span := tc.Tracer.Start(
		ctx,
		"teleportClient/CreateAccessRequest",
		oteltrace.WithSpanKind(oteltrace.SpanKindClient),
		oteltrace.WithSpanKind(oteltrace.SpanKindClient),
		oteltrace.WithAttributes(attribute.String("request", req.GetName())),
	)
	defer span.End()

	proxyClient, err := tc.ConnectToProxy(ctx)
	if err != nil {
		return trace.Wrap(err)
	}
	defer proxyClient.Close()

	return proxyClient.CreateAccessRequest(ctx, req)
}

// GetAccessRequests loads all access requests matching the supplied filter.
func (tc *TeleportClient) GetAccessRequests(ctx context.Context, filter types.AccessRequestFilter) ([]types.AccessRequest, error) {
	ctx, span := tc.Tracer.Start(
		ctx,
		"teleportClient/GetAccessRequests",
		oteltrace.WithSpanKind(oteltrace.SpanKindClient),
		oteltrace.WithAttributes(
			attribute.String("id", filter.ID),
			attribute.String("user", filter.User),
		),
	)
	defer span.End()

	proxyClient, err := tc.ConnectToProxy(ctx)
	if err != nil {
		return nil, trace.Wrap(err)
	}
	defer proxyClient.Close()

	return proxyClient.GetAccessRequests(ctx, filter)
}

// GetRole loads a role resource by name.
func (tc *TeleportClient) GetRole(ctx context.Context, name string) (types.Role, error) {
	ctx, span := tc.Tracer.Start(
		ctx,
		"teleportClient/GetRole",
		oteltrace.WithSpanKind(oteltrace.SpanKindClient),
		oteltrace.WithAttributes(
			attribute.String("role", name),
		),
	)
	defer span.End()

	proxyClient, err := tc.ConnectToProxy(ctx)
	if err != nil {
		return nil, trace.Wrap(err)
	}
	defer proxyClient.Close()

	return proxyClient.GetRole(ctx, name)
}

// watchCloser is a wrapper around a services.Watcher
// which holds a closer that must be called after the watcher
// is closed.
type watchCloser struct {
	types.Watcher
	io.Closer
}

func (w watchCloser) Close() error {
	return trace.NewAggregate(w.Watcher.Close(), w.Closer.Close())
}

// NewWatcher sets up a new event watcher.
func (tc *TeleportClient) NewWatcher(ctx context.Context, watch types.Watch) (types.Watcher, error) {
	ctx, span := tc.Tracer.Start(
		ctx,
		"teleportClient/NewWatcher",
		oteltrace.WithSpanKind(oteltrace.SpanKindClient),
		oteltrace.WithAttributes(
			attribute.String("name", watch.Name),
		),
	)
	defer span.End()

	proxyClient, err := tc.ConnectToProxy(ctx)
	if err != nil {
		return nil, trace.Wrap(err)
	}

	watcher, err := proxyClient.NewWatcher(ctx, watch)
	if err != nil {
		proxyClient.Close()
		return nil, trace.Wrap(err)
	}

	return watchCloser{
		Watcher: watcher,
		Closer:  proxyClient,
	}, nil
}

// WithRootClusterClient provides a functional interface for making calls
// against the root cluster's auth server.
func (tc *TeleportClient) WithRootClusterClient(ctx context.Context, do func(clt auth.ClientI) error) error {
	ctx, span := tc.Tracer.Start(
		ctx,
		"teleportClient/WithRootClusterClient",
		oteltrace.WithSpanKind(oteltrace.SpanKindClient),
	)
	defer span.End()

	proxyClient, err := tc.ConnectToProxy(ctx)
	if err != nil {
		return trace.Wrap(err)
	}
	defer proxyClient.Close()

	clt, err := proxyClient.ConnectToRootCluster(ctx)
	if err != nil {
		return trace.Wrap(err)
	}
	defer clt.Close()

	return trace.Wrap(do(clt))
}

// NewTracingClient provides a tracing client that will forward spans on to
// the current clusters auth server. The auth server will then forward along to the configured
// telemetry backend.
func (tc *TeleportClient) NewTracingClient(ctx context.Context) (*apitracing.Client, error) {
	proxyClient, err := tc.ConnectToProxy(ctx)
	if err != nil {
		return nil, trace.Wrap(err)
	}

	clt, err := proxyClient.NewTracingClient(ctx, tc.SiteName)
	if err != nil {
		return nil, trace.Wrap(err)
	}

	return clt, nil
}

// SSH connects to a node and, if 'command' is specified, executes the command on it,
// otherwise runs interactive shell
//
// Returns nil if successful, or (possibly) *exec.ExitError
func (tc *TeleportClient) SSH(ctx context.Context, command []string, runLocally bool) error {
	ctx, span := tc.Tracer.Start(
		ctx,
		"teleportClient/SSH",
		oteltrace.WithSpanKind(oteltrace.SpanKindClient),
		oteltrace.WithAttributes(
			attribute.String("proxy", tc.Config.WebProxyAddr),
		),
	)
	defer span.End()

	// connect to proxy first:
	if !tc.Config.ProxySpecified() {
		return trace.BadParameter("proxy server is not specified")
	}
	proxyClient, err := tc.ConnectToProxy(ctx)
	if err != nil {
		return trace.Wrap(err)
	}
	defer proxyClient.Close()
<<<<<<< HEAD
	siteInfo, err := proxyClient.currentCluster(ctx)
	if err != nil {
		return trace.Wrap(err)
	}

	if tc.LoadAllHostCAs {
		clusters, err := tc.GetSiteNames(ctx)
		if err != nil {
			return trace.Wrap(err)
		}
		tc.LocalAgent().UpdateClusters(clusters...)
	}
=======
>>>>>>> 649958b6

	// which nodes are we executing this commands on?
	nodeAddrs, err := tc.getTargetNodes(ctx, proxyClient)
	if err != nil {
		return trace.Wrap(err)
	}
	if len(nodeAddrs) == 0 {
		return trace.BadParameter("no target host specified")
	}

	if len(nodeAddrs) > 1 {
		return tc.runShellOrCommandOnMultipleNodes(ctx, tc.SiteName, nodeAddrs, proxyClient, command)
	}
	return tc.runShellOrCommandOnSingleNode(ctx, tc.SiteName, nodeAddrs[0], proxyClient, command, runLocally)
}

func (tc *TeleportClient) runShellOrCommandOnSingleNode(ctx context.Context, siteName string, nodeAddr string, proxyClient *ProxyClient, command []string, runLocally bool) error {
	ctx, span := tc.Tracer.Start(
		ctx,
		"teleportClient/runShellOrCommandOnSingleNode",
		oteltrace.WithSpanKind(oteltrace.SpanKindClient),
		oteltrace.WithAttributes(
			attribute.String("site", siteName),
			attribute.String("node", nodeAddr),
		),
	)
	defer span.End()

	nodeClient, err := proxyClient.ConnectToNode(
		ctx,
		NodeDetails{Addr: nodeAddr, Namespace: tc.Namespace, Cluster: siteName},
		tc.Config.HostLogin,
	)
	if err != nil {
		tc.ExitStatus = 1
		return trace.Wrap(err)
	}
	defer nodeClient.Close()
	// If forwarding ports were specified, start port forwarding.
	if err := tc.startPortForwarding(ctx, nodeClient); err != nil {
		return trace.Wrap(err)
	}

	// If no remote command execution was requested, block on the context which
	// will unblock upon error or SIGINT.
	if tc.NoRemoteExec {
		log.Debugf("Connected to node, no remote command execution was requested, blocking until context closes.")
		<-ctx.Done()

		// Only return an error if the context was canceled by something other than SIGINT.
		if ctx.Err() != context.Canceled {
			return ctx.Err()
		}
		return nil
	}

	// After port forwarding, run a local command that uses the connection, and
	// then disconnect.
	if runLocally {
		if len(tc.Config.LocalForwardPorts) == 0 {
			fmt.Println("Executing command locally without connecting to any servers. This makes no sense.")
		}
		return runLocalCommand(command)
	}

	if len(command) > 0 {
		// Reuse the existing nodeClient we connected above.
		return tc.runCommand(ctx, nodeClient, command)
	}
	return tc.runShell(ctx, nodeClient, types.SessionPeerMode, nil, nil)
}

func (tc *TeleportClient) runShellOrCommandOnMultipleNodes(ctx context.Context, siteName string, nodeAddrs []string, proxyClient *ProxyClient, command []string) error {
	ctx, span := tc.Tracer.Start(
		ctx,
		"teleportClient/runShellOrCommandOnMultipleNodes",
		oteltrace.WithSpanKind(oteltrace.SpanKindClient),
		oteltrace.WithAttributes(
			attribute.String("site", siteName),
			attribute.StringSlice("node", nodeAddrs),
		),
	)
	defer span.End()

	if len(command) < 1 {
		// Issue "shell" request to run single node.
		fmt.Printf("\x1b[1mWARNING\x1b[0m: Multiple nodes match the label selector, picking first: %v\n", nodeAddrs[0])
		nodeClient, err := proxyClient.ConnectToNode(
			ctx,
			NodeDetails{Addr: nodeAddrs[0], Namespace: tc.Namespace, Cluster: siteName},
			tc.Config.HostLogin,
		)
		if err != nil {
			tc.ExitStatus = 1
			return trace.Wrap(err)
		}
		defer nodeClient.Close()
		return tc.runShell(ctx, nodeClient, types.SessionPeerMode, nil, nil)
	}
	fmt.Printf("\x1b[1mWARNING\x1b[0m: Multiple nodes matched label selector, running command on all.\n")
	return tc.runCommandOnNodes(ctx, siteName, nodeAddrs, proxyClient, command)

}

func (tc *TeleportClient) startPortForwarding(ctx context.Context, nodeClient *NodeClient) error {
	for _, fp := range tc.Config.LocalForwardPorts {
		addr := net.JoinHostPort(fp.SrcIP, strconv.Itoa(fp.SrcPort))
		socket, err := net.Listen("tcp", addr)
		if err != nil {
			return trace.Errorf("Failed to bind to %v: %v.", addr, err)
		}
		go nodeClient.listenAndForward(ctx, socket, addr, net.JoinHostPort(fp.DestHost, strconv.Itoa(fp.DestPort)))
	}
	for _, fp := range tc.Config.DynamicForwardedPorts {
		addr := net.JoinHostPort(fp.SrcIP, strconv.Itoa(fp.SrcPort))
		socket, err := net.Listen("tcp", addr)
		if err != nil {
			return trace.Errorf("Failed to bind to %v: %v.", addr, err)
		}
		go nodeClient.dynamicListenAndForward(ctx, socket, addr)
	}
	return nil
}

// Join connects to the existing/active SSH session
func (tc *TeleportClient) Join(ctx context.Context, mode types.SessionParticipantMode, namespace string, sessionID session.ID, input io.Reader) (err error) {
	ctx, span := tc.Tracer.Start(
		ctx,
		"teleportClient/Join",
		oteltrace.WithSpanKind(oteltrace.SpanKindClient),
		oteltrace.WithAttributes(
			attribute.String("session", sessionID.String()),
			attribute.String("mode", string(mode)),
		),
	)
	defer span.End()

	if namespace == "" {
		return trace.BadParameter(auth.MissingNamespaceError)
	}
	tc.Stdin = input
	if sessionID.Check() != nil {
		return trace.Errorf("Invalid session ID format: %s", string(sessionID))
	}

	// connect to proxy:
	if !tc.Config.ProxySpecified() {
		return trace.BadParameter("proxy server is not specified")
	}
	proxyClient, err := tc.ConnectToProxy(ctx)
	if err != nil {
		return trace.Wrap(err)
	}
	defer proxyClient.Close()
	site := proxyClient.CurrentCluster()

	// Session joining is not supported in proxy recording mode
	if recConfig, err := site.GetSessionRecordingConfig(ctx); err != nil {
		// If the user can't see the recording mode, just let them try joining below
		if !trace.IsAccessDenied(err) {
			return trace.Wrap(err)
		}
	} else if services.IsRecordAtProxy(recConfig.GetMode()) {
		return trace.BadParameter("session joining is not supported in proxy recording mode")
	}

	session, err := site.GetSessionTracker(ctx, string(sessionID))
	if err != nil {
		if trace.IsNotFound(err) {
			return trace.NotFound("session %q not found or it has ended", sessionID)
		}
		return trace.Wrap(err)
	}

	if session.GetSessionKind() != types.SSHSessionKind {
		return trace.BadParameter("session joining is only supported for ssh sessions, not %q sessions", session.GetSessionKind())
	}

	// connect to server:
	nc, err := proxyClient.ConnectToNode(ctx, NodeDetails{
		Addr:      session.GetAddress() + ":0",
		Namespace: tc.Namespace,
		Cluster:   tc.SiteName,
	}, tc.Config.HostLogin)
	if err != nil {
		return trace.Wrap(err)
	}
	defer nc.Close()

	// Start forwarding ports if configured.
	if err := tc.startPortForwarding(ctx, nc); err != nil {
		return trace.Wrap(err)
	}

	presenceCtx, presenceCancel := context.WithCancel(ctx)
	defer presenceCancel()

	var beforeStart func(io.Writer)
	if mode == types.SessionModeratorMode {
		beforeStart = func(out io.Writer) {
			nc.OnMFA = func() {
				runPresenceTask(presenceCtx, out, site, tc, session.GetSessionID())
			}
		}
	}

	// running shell with a given session means "join" it:
	err = tc.runShell(ctx, nc, mode, session, beforeStart)
	return trace.Wrap(err)
}

// Play replays the recorded session
func (tc *TeleportClient) Play(ctx context.Context, namespace, sessionID string) (err error) {
	ctx, span := tc.Tracer.Start(
		ctx,
		"teleportClient/Play",
		oteltrace.WithSpanKind(oteltrace.SpanKindClient),
		oteltrace.WithAttributes(
			attribute.String("session", sessionID),
		),
	)
	defer span.End()

	var sessionEvents []events.EventFields
	var stream []byte
	if namespace == "" {
		return trace.BadParameter(auth.MissingNamespaceError)
	}
	sid, err := session.ParseID(sessionID)
	if err != nil {
		return fmt.Errorf("'%v' is not a valid session ID (must be GUID)", sid)
	}
	// connect to the auth server (site) who made the recording
	proxyClient, err := tc.ConnectToProxy(ctx)
	if err != nil {
		return trace.Wrap(err)
	}
	defer proxyClient.Close()

	site := proxyClient.CurrentCluster()

	// request events for that session (to get timing data)
	sessionEvents, err = site.GetSessionEvents(namespace, *sid, 0, true)
	if err != nil {
		return trace.Wrap(err)
	}

	// Return an error if it is a desktop session
	if len(sessionEvents) > 0 {
		if sessionEvents[0].GetType() == events.WindowsDesktopSessionStartEvent {
			url := getDesktopEventWebURL(tc.localAgent.proxyHost, proxyClient.siteName, sid, sessionEvents)
			message := "Desktop sessions cannot be viewed with tsh." +
				" Please use the browser to play this session." +
				" Click on the URL to view the session in the browser:"
			return trace.BadParameter("%s\n%s", message, url)
		}
	}

	// read the stream into a buffer:
	for {
		tmp, err := site.GetSessionChunk(namespace, *sid, len(stream), events.MaxChunkBytes)
		if err != nil {
			return trace.Wrap(err)
		}
		if len(tmp) == 0 {
			break
		}
		stream = append(stream, tmp...)
	}

	return playSession(sessionEvents, stream)
}

func (tc *TeleportClient) GetSessionEvents(ctx context.Context, namespace, sessionID string) ([]events.EventFields, error) {
	ctx, span := tc.Tracer.Start(
		ctx,
		"teleportClient/GetSessionEvents",
		oteltrace.WithSpanKind(oteltrace.SpanKindClient),
		oteltrace.WithAttributes(
			attribute.String("session", sessionID),
		),
	)
	defer span.End()

	if namespace == "" {
		return nil, trace.BadParameter(auth.MissingNamespaceError)
	}
	sid, err := session.ParseID(sessionID)
	if err != nil {
		return nil, trace.BadParameter("%q is not a valid session ID (must be GUID)", sid)
	}
	// connect to the auth server (site) who made the recording
	proxyClient, err := tc.ConnectToProxy(ctx)
	if err != nil {
		return nil, trace.Wrap(err)
	}
	defer proxyClient.Close()

	site := proxyClient.CurrentCluster()

	events, err := site.GetSessionEvents(namespace, *sid, 0, true)
	if err != nil {
		return nil, trace.Wrap(err)
	}
	return events, nil
}

// PlayFile plays the recorded session from a tar file
func PlayFile(ctx context.Context, tarFile io.Reader, sid string) error {
	var sessionEvents []events.EventFields
	var stream []byte
	protoReader := events.NewProtoReader(tarFile)
	playbackDir, err := os.MkdirTemp("", "playback")
	if err != nil {
		return trace.Wrap(err)
	}
	defer os.RemoveAll(playbackDir)
	w, err := events.WriteForSSHPlayback(ctx, session.ID(sid), protoReader, playbackDir)
	if err != nil {
		return trace.Wrap(err)
	}
	sessionEvents, err = w.SessionEvents()
	if err != nil {
		return trace.Wrap(err)
	}
	stream, err = w.SessionChunks()
	if err != nil {
		return trace.Wrap(err)
	}

	return playSession(sessionEvents, stream)
}

// ExecuteSCP executes SCP command. It executes scp.Command using
// lower-level API integrations that mimic SCP CLI command behavior
func (tc *TeleportClient) ExecuteSCP(ctx context.Context, cmd scp.Command) (err error) {
	ctx, span := tc.Tracer.Start(
		ctx,
		"teleportClient/ExecuteSCP",
		oteltrace.WithSpanKind(oteltrace.SpanKindClient),
	)
	defer span.End()

	// connect to proxy first:
	if !tc.Config.ProxySpecified() {
		return trace.BadParameter("proxy server is not specified")
	}

	proxyClient, err := tc.ConnectToProxy(ctx)
	if err != nil {
		return trace.Wrap(err)
	}
	defer proxyClient.Close()

	// which nodes are we executing this commands on?
	nodeAddrs, err := tc.getTargetNodes(ctx, proxyClient)
	if err != nil {
		return trace.Wrap(err)
	}
	if len(nodeAddrs) == 0 {
		return trace.BadParameter("no target host specified")
	}

	nodeClient, err := proxyClient.ConnectToNode(
		ctx,
		NodeDetails{Addr: nodeAddrs[0], Namespace: tc.Namespace, Cluster: tc.SiteName},
		tc.Config.HostLogin,
	)
	if err != nil {
		tc.ExitStatus = 1
		return trace.Wrap(err)
	}

	err = nodeClient.ExecuteSCP(ctx, cmd)
	if err != nil {
		// converts SSH error code to tc.ExitStatus
		exitError, _ := trace.Unwrap(err).(*ssh.ExitError)
		if exitError != nil {
			tc.ExitStatus = exitError.ExitStatus()
		}
		return err

	}

	return nil
}

// SCP securely copies file(s) from one SSH server to another
func (tc *TeleportClient) SCP(ctx context.Context, args []string, port int, flags scp.Flags, quiet bool) (err error) {
	ctx, span := tc.Tracer.Start(
		ctx,
		"teleportClient/SCP",
		oteltrace.WithSpanKind(oteltrace.SpanKindClient),
	)
	defer span.End()

	if len(args) < 2 {
		return trace.Errorf("need at least two arguments for scp")
	}
	first := args[0]
	last := args[len(args)-1]

	// local copy?
	if !isRemoteDest(first) && !isRemoteDest(last) {
		return trace.BadParameter("making local copies is not supported")
	}

	if !tc.Config.ProxySpecified() {
		return trace.BadParameter("proxy server is not specified")
	}
	log.Infof("Connecting to proxy to copy (recursively=%v)...", flags.Recursive)
	proxyClient, err := tc.ConnectToProxy(ctx)
	if err != nil {
		return trace.Wrap(err)
	}
	defer proxyClient.Close()

	var progressWriter io.Writer
	if !quiet {
		progressWriter = tc.Stdout
	}

	// helper function connects to the src/target node:
	connectToNode := func(addr, hostLogin string) (*NodeClient, error) {
		if hostLogin == "" {
			hostLogin = tc.Config.HostLogin
		}
		return proxyClient.ConnectToNode(
			ctx,
			NodeDetails{Addr: addr, Namespace: tc.Namespace, Cluster: tc.SiteName},
			hostLogin,
		)
	}

	// gets called to convert SSH error code to tc.ExitStatus
	onError := func(err error) error {
		exitError, _ := trace.Unwrap(err).(*ssh.ExitError)
		if exitError != nil {
			tc.ExitStatus = exitError.ExitStatus()
		}
		return err
	}

	tpl := scp.Config{
		User:           tc.Username,
		ProgressWriter: progressWriter,
		Flags:          flags,
	}

	var config *scpConfig
	// upload:
	if isRemoteDest(last) {
		config, err = tc.uploadConfig(ctx, tpl, port, args)
		if err != nil {
			return trace.Wrap(err)
		}
	} else {
		config, err = tc.downloadConfig(ctx, tpl, port, args)
		if err != nil {
			return trace.Wrap(err)
		}
	}

	client, err := connectToNode(config.addr, config.hostLogin)
	if err != nil {
		return trace.Wrap(err)
	}

	return onError(client.ExecuteSCP(ctx, config.cmd))
}

func (tc *TeleportClient) uploadConfig(ctx context.Context, tpl scp.Config, port int, args []string) (config *scpConfig, err error) {
	// args are guaranteed to have len(args) > 1
	filesToUpload := args[:len(args)-1]
	// copy everything except the last arg (the destination)
	destPath := args[len(args)-1]

	// If more than a single file were provided, scp must be in directory mode
	// and the target on the remote host needs to be a directory.
	var directoryMode bool
	if len(filesToUpload) > 1 {
		directoryMode = true
	}

	dest, addr, err := getSCPDestination(destPath, port)
	if err != nil {
		return nil, trace.Wrap(err)
	}

	tpl.RemoteLocation = dest.Path
	tpl.Flags.Target = filesToUpload
	tpl.Flags.DirectoryMode = directoryMode

	cmd, err := scp.CreateUploadCommand(tpl)
	if err != nil {
		return nil, trace.Wrap(err)
	}

	return &scpConfig{
		cmd:       cmd,
		addr:      addr,
		hostLogin: dest.Login,
	}, nil
}

func (tc *TeleportClient) downloadConfig(ctx context.Context, tpl scp.Config, port int, args []string) (config *scpConfig, err error) {
	// args are guaranteed to have len(args) > 1
	src, addr, err := getSCPDestination(args[0], port)
	if err != nil {
		return nil, trace.Wrap(err)
	}

	tpl.RemoteLocation = src.Path
	tpl.Flags.Target = args[1:]

	cmd, err := scp.CreateDownloadCommand(tpl)
	if err != nil {
		return nil, trace.Wrap(err)
	}

	return &scpConfig{
		cmd:       cmd,
		addr:      addr,
		hostLogin: src.Login,
	}, nil
}

type scpConfig struct {
	cmd       scp.Command
	addr      string
	hostLogin string
}

func getSCPDestination(target string, port int) (dest *scp.Destination, addr string, err error) {
	dest, err = scp.ParseSCPDestination(target)
	if err != nil {
		return nil, "", trace.Wrap(err)
	}
	addr = net.JoinHostPort(dest.Host.Host(), strconv.Itoa(port))
	return dest, addr, nil
}

func isRemoteDest(name string) bool {
	return strings.ContainsRune(name, ':')
}

// ListNodesWithFilters returns a list of nodes connected to a proxy
func (tc *TeleportClient) ListNodesWithFilters(ctx context.Context) ([]types.Server, error) {
	ctx, span := tc.Tracer.Start(
		ctx,
		"teleportClient/ListNodesWithFilters",
		oteltrace.WithSpanKind(oteltrace.SpanKindClient),
	)
	defer span.End()

	// connect to the proxy and ask it to return a full list of servers
	proxyClient, err := tc.ConnectToProxy(ctx)
	if err != nil {
		return nil, trace.Wrap(err)
	}
	defer proxyClient.Close()

	servers, err := proxyClient.FindNodesByFilters(ctx, *tc.DefaultResourceFilter())
	if err != nil {
		return nil, trace.Wrap(err)
	}

	return servers, nil
}

// GetClusterAlerts returns a list of matching alerts from the current cluster.
func (tc *TeleportClient) GetClusterAlerts(ctx context.Context, req types.GetClusterAlertsRequest) ([]types.ClusterAlert, error) {
	ctx, span := tc.Tracer.Start(ctx,
		"teleportClient/GetClusterAlerts",
		oteltrace.WithSpanKind(oteltrace.SpanKindClient),
	)
	defer span.End()

	proxyClient, err := tc.ConnectToProxy(ctx)
	if err != nil {
		return nil, trace.Wrap(err)
	}
	defer proxyClient.Close()

	alerts, err := proxyClient.GetClusterAlerts(ctx, req)
	return alerts, trace.Wrap(err)
}

// ListNodesWithFiltersAllClusters returns a map of all nodes in all clusters connected to this proxy.
func (tc *TeleportClient) ListNodesWithFiltersAllClusters(ctx context.Context) (map[string][]types.Server, error) {
	proxyClient, err := tc.ConnectToProxy(ctx)
	if err != nil {
		return nil, trace.Wrap(err)
	}
	defer proxyClient.Close()

	clusters, err := proxyClient.GetSites(ctx)
	if err != nil {
		return nil, trace.Wrap(err)
	}
	servers := make(map[string][]types.Server, len(clusters))
	for _, cluster := range clusters {
		s, err := proxyClient.FindNodesByFiltersForCluster(ctx, *tc.DefaultResourceFilter(), cluster.Name)
		if err != nil {
			return nil, trace.Wrap(err)
		}
		servers[cluster.Name] = s
	}
	return servers, nil
}

// ListAppServersWithFilters returns a list of application servers.
func (tc *TeleportClient) ListAppServersWithFilters(ctx context.Context, customFilter *proto.ListResourcesRequest) ([]types.AppServer, error) {
	ctx, span := tc.Tracer.Start(
		ctx,
		"teleportClient/ListAppServersWithFilters",
		oteltrace.WithSpanKind(oteltrace.SpanKindClient),
	)
	defer span.End()

	proxyClient, err := tc.ConnectToProxy(ctx)
	if err != nil {
		return nil, trace.Wrap(err)
	}
	defer proxyClient.Close()

	filter := customFilter
	if filter == nil {
		filter = tc.DefaultResourceFilter()
	}

	servers, err := proxyClient.FindAppServersByFilters(ctx, *filter)
	if err != nil {
		return nil, trace.Wrap(err)
	}

	return servers, nil
}

// listAppServersWithFiltersAllClusters returns a map of all app servers in all clusters connected to this proxy.
func (tc *TeleportClient) listAppServersWithFiltersAllClusters(ctx context.Context, customFilter *proto.ListResourcesRequest) (map[string][]types.AppServer, error) {
	proxyClient, err := tc.ConnectToProxy(ctx)
	if err != nil {
		return nil, trace.Wrap(err)
	}
	defer proxyClient.Close()

	filter := customFilter
	if customFilter == nil {
		filter = tc.DefaultResourceFilter()
	}

	clusters, err := proxyClient.GetSites(ctx)
	if err != nil {
		return nil, trace.Wrap(err)
	}
	servers := make(map[string][]types.AppServer, len(clusters))
	for _, cluster := range clusters {
		s, err := proxyClient.FindAppServersByFiltersForCluster(ctx, *filter, cluster.Name)
		if err != nil {
			return nil, trace.Wrap(err)
		}
		servers[cluster.Name] = s
	}
	return servers, nil
}

// ListApps returns all registered applications.
func (tc *TeleportClient) ListApps(ctx context.Context, customFilter *proto.ListResourcesRequest) ([]types.Application, error) {
	ctx, span := tc.Tracer.Start(
		ctx,
		"teleportClient/ListApps",
		oteltrace.WithSpanKind(oteltrace.SpanKindClient),
	)
	defer span.End()

	servers, err := tc.ListAppServersWithFilters(ctx, customFilter)
	if err != nil {
		return nil, trace.Wrap(err)
	}
	var apps []types.Application
	for _, server := range servers {
		apps = append(apps, server.GetApp())
	}
	return types.DeduplicateApps(apps), nil
}

// ListAppsAllClusters returns all registered applications across all clusters.
func (tc *TeleportClient) ListAppsAllClusters(ctx context.Context, customFilter *proto.ListResourcesRequest) (map[string][]types.Application, error) {
	serversByCluster, err := tc.listAppServersWithFiltersAllClusters(ctx, customFilter)
	if err != nil {
		return nil, trace.Wrap(err)
	}
	clusters := make(map[string][]types.Application, len(serversByCluster))
	for cluster, servers := range serversByCluster {
		var apps []types.Application
		for _, server := range servers {
			apps = append(apps, server.GetApp())
		}
		clusters[cluster] = types.DeduplicateApps(apps)
	}
	return clusters, nil
}

// CreateAppSession creates a new application access session.
func (tc *TeleportClient) CreateAppSession(ctx context.Context, req types.CreateAppSessionRequest) (types.WebSession, error) {
	ctx, span := tc.Tracer.Start(
		ctx,
		"teleportClient/CreateAppSession",
		oteltrace.WithSpanKind(oteltrace.SpanKindClient),
	)
	defer span.End()

	proxyClient, err := tc.ConnectToProxy(ctx)
	if err != nil {
		return nil, trace.Wrap(err)
	}
	defer proxyClient.Close()
	return proxyClient.CreateAppSession(ctx, req)
}

// DeleteAppSession removes the specified application access session.
func (tc *TeleportClient) DeleteAppSession(ctx context.Context, sessionID string) error {
	ctx, span := tc.Tracer.Start(
		ctx,
		"teleportClient/DeleteAppSession",
		oteltrace.WithSpanKind(oteltrace.SpanKindClient),
	)
	defer span.End()

	proxyClient, err := tc.ConnectToProxy(ctx)
	if err != nil {
		return trace.Wrap(err)
	}
	defer proxyClient.Close()
	return proxyClient.DeleteAppSession(ctx, sessionID)
}

// ListDatabaseServersWithFilters returns all registered database proxy servers.
func (tc *TeleportClient) ListDatabaseServersWithFilters(ctx context.Context, customFilter *proto.ListResourcesRequest) ([]types.DatabaseServer, error) {
	ctx, span := tc.Tracer.Start(
		ctx,
		"teleportClient/ListDatabaseServersWithFilters",
		oteltrace.WithSpanKind(oteltrace.SpanKindClient),
	)
	defer span.End()

	proxyClient, err := tc.ConnectToProxy(ctx)
	if err != nil {
		return nil, trace.Wrap(err)
	}
	defer proxyClient.Close()

	filter := customFilter
	if filter == nil {
		filter = tc.DefaultResourceFilter()
	}

	servers, err := proxyClient.FindDatabaseServersByFilters(ctx, *filter)
	if err != nil {
		return nil, trace.Wrap(err)
	}

	return servers, nil
}

// listDatabaseServersWithFilters returns all registered database proxy servers across all clusters.
func (tc *TeleportClient) listDatabaseServersWithFiltersAllClusters(ctx context.Context, customFilter *proto.ListResourcesRequest) (map[string][]types.DatabaseServer, error) {
	proxyClient, err := tc.ConnectToProxy(ctx)
	if err != nil {
		return nil, trace.Wrap(err)
	}
	defer proxyClient.Close()

	filter := customFilter
	if customFilter == nil {
		filter = tc.DefaultResourceFilter()
	}

	clusters, err := proxyClient.GetSites(ctx)
	if err != nil {
		return nil, trace.Wrap(err)
	}
	servers := make(map[string][]types.DatabaseServer, len(clusters))
	for _, cluster := range clusters {
		s, err := proxyClient.FindDatabaseServersByFiltersForCluster(ctx, *filter, cluster.Name)
		if err != nil {
			return nil, trace.Wrap(err)
		}
		servers[cluster.Name] = s
	}
	return servers, nil
}

// ListDatabases returns all registered databases.
func (tc *TeleportClient) ListDatabases(ctx context.Context, customFilter *proto.ListResourcesRequest) ([]types.Database, error) {
	ctx, span := tc.Tracer.Start(
		ctx,
		"teleportClient/ListDatabases",
		oteltrace.WithSpanKind(oteltrace.SpanKindClient),
	)
	defer span.End()

	servers, err := tc.ListDatabaseServersWithFilters(ctx, customFilter)
	if err != nil {
		return nil, trace.Wrap(err)
	}
	var databases []types.Database
	for _, server := range servers {
		databases = append(databases, server.GetDatabase())
	}
	return types.DeduplicateDatabases(databases), nil
}

// ListDatabasesAllClusters returns all registered databases across all clusters.
func (tc *TeleportClient) ListDatabasesAllClusters(ctx context.Context, customFilter *proto.ListResourcesRequest) (map[string][]types.Database, error) {
	ctx, span := tc.Tracer.Start(
		ctx,
		"teleportClient/ListDatabasesAllClusters",
		oteltrace.WithSpanKind(oteltrace.SpanKindClient),
	)
	defer span.End()

	serversByCluster, err := tc.listDatabaseServersWithFiltersAllClusters(ctx, customFilter)
	if err != nil {
		return nil, trace.Wrap(err)
	}
	clusters := make(map[string][]types.Database, len(serversByCluster))
	for cluster, servers := range serversByCluster {
		var databases []types.Database
		for _, server := range servers {
			databases = append(databases, server.GetDatabase())
		}
		clusters[cluster] = types.DeduplicateDatabases(databases)
	}
	return clusters, nil
}

// ListAllNodes is the same as ListNodes except that it ignores labels.
func (tc *TeleportClient) ListAllNodes(ctx context.Context) ([]types.Server, error) {
	ctx, span := tc.Tracer.Start(
		ctx,
		"teleportClient/ListAllNodes",
		oteltrace.WithSpanKind(oteltrace.SpanKindClient),
	)
	defer span.End()

	proxyClient, err := tc.ConnectToProxy(ctx)
	if err != nil {
		return nil, trace.Wrap(err)
	}
	defer proxyClient.Close()

	return proxyClient.FindNodesByFilters(ctx, proto.ListResourcesRequest{
		Namespace: tc.Namespace,
	})
}

// ListKubernetesClustersWithFiltersAllClusters returns a map of all kube clusters in all clusters connected to a proxy.
func (tc *TeleportClient) ListKubernetesClustersWithFiltersAllClusters(ctx context.Context, req proto.ListResourcesRequest) (map[string][]types.KubeCluster, error) {
	ctx, span := tc.Tracer.Start(
		ctx,
		"teleportClient/ListKubernetesClustersWithFiltersAllClusters",
		oteltrace.WithSpanKind(oteltrace.SpanKindClient),
	)
	defer span.End()

	pc, err := tc.ConnectToProxy(ctx)
	if err != nil {
		return nil, trace.Wrap(err)
	}
	clusters, err := pc.GetSites(ctx)
	if err != nil {
		return nil, trace.Wrap(err)
	}
	kubeClusters := make(map[string][]types.KubeCluster, 0)
	for _, cluster := range clusters {
		ac, err := pc.ConnectToCluster(ctx, cluster.Name)
		if err != nil {
			return nil, trace.Wrap(err)
		}

		kc, err := kubeutils.ListKubeClustersWithFilters(ctx, ac, req)
		if err != nil {
			return nil, trace.Wrap(err)
		}
		kubeClusters[cluster.Name] = kc
	}

	return kubeClusters, nil
}

// roleGetter retrieves roles for the current user
type roleGetter interface {
	GetRoles(ctx context.Context) ([]types.Role, error)
}

// commandLimit determines how many commands may be executed in parallel.
// The limit will one of the following:
//   - 1 if per session mfa is required
//   - 1 if we cannot determine the users role set
//   - half the max connection limit defined by the users role set
//
// Out of an abundance of caution we only use half the max connection
// limit to allow other connections to be established.
func commandLimit(ctx context.Context, getter roleGetter, mfaRequired bool) int {
	if mfaRequired {
		return 1
	}

	roles, err := getter.GetRoles(ctx)
	if err != nil {
		return 1
	}

	max := services.NewRoleSet(roles...).MaxConnections()
	limit := max / 2

	switch {
	case max == 0:
		return -1
	case max == 1:
		return 1
	case limit <= 0:
		return 1
	default:
		return int(limit)
	}
}

// runCommandOnNodes executes a given bash command on a bunch of remote nodes.
func (tc *TeleportClient) runCommandOnNodes(ctx context.Context, siteName string, nodeAddresses []string, proxyClient *ProxyClient, command []string) error {
	ctx, span := tc.Tracer.Start(
		ctx,
		"teleportClient/runCommandOnNodes",
		oteltrace.WithSpanKind(oteltrace.SpanKindClient),
	)
	defer span.End()

	clt, err := proxyClient.ConnectToCluster(ctx, siteName)
	if err != nil {
		return trace.Wrap(err)
	}
	defer clt.Close()

	// Let's check if the first node requires mfa.
	// If it's required, run commands sequentially to avoid
	// race conditions and weird ux during mfa.
	mfaRequiredCheck, err := clt.IsMFARequired(ctx, &proto.IsMFARequiredRequest{
		Target: &proto.IsMFARequiredRequest_Node{
			Node: &proto.NodeLogin{
				Node:  nodeAddresses[0],
				Login: proxyClient.hostLogin,
			},
		},
	})
	if err != nil {
		return trace.Wrap(err)
	}

	g, gctx := errgroup.WithContext(ctx)
	g.SetLimit(commandLimit(ctx, clt, mfaRequiredCheck.Required))
	for _, address := range nodeAddresses {
		address := address
		g.Go(func() error {
			ctx, span := tc.Tracer.Start(
				gctx,
				"teleportClient/executingCommand",
				oteltrace.WithSpanKind(oteltrace.SpanKindClient),
				oteltrace.WithAttributes(attribute.String("node", address)),
			)
			defer span.End()

			nodeClient, err := proxyClient.ConnectToNode(
				ctx,
				NodeDetails{
					Addr:      address,
					Namespace: tc.Namespace,
					Cluster:   siteName,
					MFACheck:  mfaRequiredCheck,
				},
				tc.Config.HostLogin,
			)
			if err != nil {
				fmt.Fprintln(tc.Stderr, err)
				return trace.Wrap(err)
			}
			defer nodeClient.Close()

			fmt.Printf("Running command on %v:\n", address)

			return trace.Wrap(tc.runCommand(ctx, nodeClient, command))
		})
	}

	return trace.Wrap(g.Wait())
}

// runCommand executes a given bash command on an established NodeClient.
func (tc *TeleportClient) runCommand(ctx context.Context, nodeClient *NodeClient, command []string) error {
	ctx, span := tc.Tracer.Start(
		ctx,
		"teleportClient/runCommand",
		oteltrace.WithSpanKind(oteltrace.SpanKindClient),
	)
	defer span.End()

	nodeSession, err := newSession(ctx, nodeClient, nil, tc.Config.Env, tc.Stdin, tc.Stdout, tc.Stderr, tc.EnableEscapeSequences)
	if err != nil {
		return trace.Wrap(err)
	}
	defer nodeSession.Close()
	if err := nodeSession.runCommand(ctx, types.SessionPeerMode, command, tc.OnShellCreated, tc.Config.Interactive); err != nil {
		originErr := trace.Unwrap(err)
		exitErr, ok := originErr.(*ssh.ExitError)
		if ok {
			tc.ExitStatus = exitErr.ExitStatus()
		} else {
			// if an error occurs, but no exit status is passed back, GoSSH returns
			// a generic error like this. in this case the error message is printed
			// to stderr by the remote process so we have to quietly return 1:
			if strings.Contains(originErr.Error(), "exited without exit status") {
				tc.ExitStatus = 1
			}
		}

		return trace.Wrap(err)
	}

	return nil
}

// runShell starts an interactive SSH session/shell.
// sessionID : when empty, creates a new shell. otherwise it tries to join the existing session.
func (tc *TeleportClient) runShell(ctx context.Context, nodeClient *NodeClient, mode types.SessionParticipantMode, sessToJoin types.SessionTracker, beforeStart func(io.Writer)) error {
	ctx, span := tc.Tracer.Start(
		ctx,
		"teleportClient/runShell",
		oteltrace.WithSpanKind(oteltrace.SpanKindClient),
	)
	defer span.End()

	env := make(map[string]string)
	env[teleport.EnvSSHJoinMode] = string(mode)
	env[teleport.EnvSSHSessionReason] = tc.Config.Reason
	env[teleport.EnvSSHSessionDisplayParticipantRequirements] = strconv.FormatBool(tc.Config.DisplayParticipantRequirements)
	encoded, err := json.Marshal(&tc.Config.Invited)
	if err != nil {
		return trace.Wrap(err)
	}

	env[teleport.EnvSSHSessionInvited] = string(encoded)
	for key, value := range tc.Env {
		env[key] = value
	}

	nodeSession, err := newSession(ctx, nodeClient, sessToJoin, env, tc.Stdin, tc.Stdout, tc.Stderr, tc.EnableEscapeSequences)
	if err != nil {
		return trace.Wrap(err)
	}
	if err = nodeSession.runShell(ctx, mode, beforeStart, tc.OnShellCreated); err != nil {
		switch e := trace.Unwrap(err).(type) {
		case *ssh.ExitError:
			tc.ExitStatus = e.ExitStatus()
		case *ssh.ExitMissingError:
			tc.ExitStatus = 1
		}

		return trace.Wrap(err)
	}
	if nodeSession.ExitMsg == "" {
		fmt.Fprintln(tc.Stderr, "the connection was closed on the remote side on ", time.Now().Format(time.RFC822))
	} else {
		fmt.Fprintln(tc.Stderr, nodeSession.ExitMsg)
	}
	return nil
}

// getProxyLogin determines which SSH principal to use when connecting to proxy.
func (tc *TeleportClient) getProxySSHPrincipal() string {
	proxyPrincipal := tc.Config.HostLogin
	if tc.DefaultPrincipal != "" {
		proxyPrincipal = tc.DefaultPrincipal
	}
	if len(tc.JumpHosts) > 1 && tc.JumpHosts[0].Username != "" {
		log.Debugf("Setting proxy login to jump host's parameter user %q", tc.JumpHosts[0].Username)
		proxyPrincipal = tc.JumpHosts[0].Username
	}
	// see if we already have a signed key in the cache, we'll use that instead
	if (!tc.Config.SkipLocalAuth || tc.UseKeyPrincipals) && tc.localAgent != nil {
		signers, err := tc.localAgent.Signers()
		if err != nil || len(signers) == 0 {
			return proxyPrincipal
		}
		cert, ok := signers[0].PublicKey().(*ssh.Certificate)
		if ok && len(cert.ValidPrincipals) > 0 {
			return cert.ValidPrincipals[0]
		}
	}
	return proxyPrincipal
}

const unconfiguredPublicAddrMsg = `WARNING:

The following error has occurred as Teleport does not recognize the address
that is being used to connect to it. This usually indicates that the
'public_addr' configuration option of the 'proxy_service' has not been
set to match the address you are hosting the proxy on.

If 'public_addr' is configured correctly, this could be an indicator of an
attempted man-in-the-middle attack.
`

// formatConnectToProxyErr adds additional user actionable advice to errors
// that are raised during ConnectToProxy.
func formatConnectToProxyErr(err error) error {
	if err == nil {
		return nil
	}

	// Handles the error that occurs when you connect to the Proxy SSH service
	// and the Proxy does not have a correct `public_addr` configured, and the
	// system is configured with non-multiplexed ports.
	if utils.IsHandshakeFailedError(err) {
		const principalStr = "not in the set of valid principals for given certificate"
		if strings.Contains(err.Error(), principalStr) {
			return trace.Wrap(err, unconfiguredPublicAddrMsg)
		}
	}

	return err
}

// ConnectToProxy will dial to the proxy server and return a ProxyClient when
// successful. If the passed in context is canceled, this function will return
// a trace.ConnectionProblem right away.
func (tc *TeleportClient) ConnectToProxy(ctx context.Context) (*ProxyClient, error) {
	ctx, span := tc.Tracer.Start(
		ctx,
		"teleportClient/ConnectToProxy",
		oteltrace.WithSpanKind(oteltrace.SpanKindClient),
		oteltrace.WithAttributes(
			attribute.String("proxy", tc.Config.WebProxyAddr),
		),
	)
	defer span.End()

	var err error
	var proxyClient *ProxyClient

	// Use connectContext and the cancel function to signal when a response is
	// returned from connectToProxy.
	connectContext, cancel := context.WithCancel(ctx)
	go func() {
		defer cancel()
		proxyClient, err = tc.connectToProxy(ctx)
	}()

	select {
	// ConnectToProxy returned a result, return that back to the caller.
	case <-connectContext.Done():
		return proxyClient, trace.Wrap(formatConnectToProxyErr(err))
	// The passed in context timed out. This is often due to the network being
	// down and the user hitting Ctrl-C.
	case <-ctx.Done():
		return nil, trace.ConnectionProblem(ctx.Err(), "connection canceled")
	}
}

// connectToProxy will dial to the proxy server and return a ProxyClient when
// successful.
func (tc *TeleportClient) connectToProxy(ctx context.Context) (*ProxyClient, error) {
	sshProxyAddr := tc.Config.SSHProxyAddr

	hostKeyCallback := tc.HostKeyCallback
	authMethods := append([]ssh.AuthMethod{}, tc.Config.AuthMethods...)
	clusterName := func() string { return tc.SiteName }
	if len(tc.JumpHosts) > 0 {
		log.Debugf("Overriding SSH proxy to JumpHosts's address %q", tc.JumpHosts[0].Addr.String())
		sshProxyAddr = tc.JumpHosts[0].Addr.Addr

		if tc.localAgent != nil {
			// Wrap host key and auth callbacks using clusterGuesser.
			//
			// clusterGuesser will use the host key callback to guess the target
			// cluster based on the host certificate. It will then use the auth
			// callback to load the appropriate SSH certificate for that cluster.
			clusterGuesser := newProxyClusterGuesser(hostKeyCallback, tc.SignersForClusterWithReissue)
			hostKeyCallback = clusterGuesser.hostKeyCallback
			authMethods = append(authMethods, clusterGuesser.authMethod(ctx))

			rootClusterName, err := tc.rootClusterName()
			if err != nil {
				return nil, trace.Wrap(err)
			}
			clusterName = func() string {
				// Only return the inferred cluster name if it's not the root
				// cluster. If it's the root cluster proxy, tc.SiteName could
				// be pointing at a leaf cluster and we don't want to override
				// that.
				if clusterGuesser.clusterName != rootClusterName {
					return clusterGuesser.clusterName
				}
				return tc.SiteName
			}
		}
	} else if tc.localAgent != nil {
		// Load SSH certs for all clusters we have, in case we don't yet
		// have a certificate for tc.SiteName (like during `tsh login leaf`).
		signers, err := tc.localAgent.signers()
		// errNoLocalKeyStore is returned when running in the proxy. The proxy
		// should be passing auth methods via tc.Config.AuthMethods.
		if err != nil && !errors.Is(err, errNoLocalKeyStore) && !trace.IsNotFound(err) {
			return nil, trace.Wrap(err)
		}
		if len(signers) > 0 {
			authMethods = append(authMethods, ssh.PublicKeys(signers...))
		}
	}

	if len(authMethods) == 0 {
		return nil, trace.BadParameter("no SSH auth methods loaded, are you logged in?")
	}

	sshConfig := &ssh.ClientConfig{
		User:            tc.getProxySSHPrincipal(),
		HostKeyCallback: hostKeyCallback,
		Auth:            authMethods,
	}

	sshClient, err := makeProxySSHClient(ctx, tc, sshConfig)
	if err != nil {
		return nil, trace.Wrap(err)
	}

	pc := &ProxyClient{
		teleportClient:  tc,
		Client:          sshClient,
		proxyAddress:    sshProxyAddr,
		proxyPrincipal:  sshConfig.User,
		hostKeyCallback: sshConfig.HostKeyCallback,
		authMethods:     sshConfig.Auth,
		hostLogin:       tc.HostLogin,
		siteName:        clusterName(),
		clientAddr:      tc.ClientAddr,
		Tracer:          tc.Tracer,
	}

	// Create the auth.ClientI for the local auth server
	// once per ProxyClient. This is an inexpensive
	// operation since the actual dialing of the auth
	// server is lazy - meaning it won't happen until the
	// first use of the auth.ClientI. By establishing
	// the auth.ClientI here we can ensure that any connections
	// to the local cluster will end up reusing this auth.ClientI
	// for the lifespan of the ProxyClient.
	clt, err := pc.ConnectToCluster(ctx, pc.siteName)
	if err != nil {
		return nil, trace.Wrap(err)
	}

	pc.currentCluster = clt

	return pc, nil
}

// makeProxySSHClient creates an SSH client by following steps:
//  1. If the current proxy supports TLS Routing and JumpHost address was not provided use TLSWrapper.
//  2. Check JumpHost raw SSH port or Teleport proxy address.
//     In case of proxy web address check if the proxy supports TLS Routing and connect to the proxy with TLSWrapper
//  3. Dial sshProxyAddr with raw SSH Dialer where sshProxyAddress is proxy ssh address or JumpHost address if
//     JumpHost address was provided.
func makeProxySSHClient(ctx context.Context, tc *TeleportClient, sshConfig *ssh.ClientConfig) (*tracessh.Client, error) {
	// Use TLS Routing dialer only if proxy support TLS Routing and JumpHost was not set.
	if tc.Config.TLSRoutingEnabled && len(tc.JumpHosts) == 0 {
		log.Infof("Connecting to proxy=%v login=%q using TLS Routing", tc.Config.WebProxyAddr, sshConfig.User)
		c, err := makeProxySSHClientWithTLSWrapper(ctx, tc, sshConfig, tc.Config.WebProxyAddr)
		if err != nil {
			return nil, trace.Wrap(err)
		}
		log.Infof("Successful auth with proxy %v.", tc.Config.WebProxyAddr)
		return c, nil
	}

	sshProxyAddr := tc.Config.SSHProxyAddr

	// Handle situation where a Jump Host was set to proxy web address and Teleport supports TLS Routing.
	if len(tc.JumpHosts) > 0 {
		sshProxyAddr = tc.JumpHosts[0].Addr.Addr
		// Check if JumpHost address is a proxy web address.
		resp, err := webclient.Find(&webclient.Config{Context: ctx, ProxyAddr: sshProxyAddr, Insecure: tc.InsecureSkipVerify})
		// If JumpHost address is a proxy web port and proxy supports TLSRouting dial proxy with TLSWrapper.
		if err == nil && resp.Proxy.TLSRoutingEnabled {
			log.Infof("Connecting to proxy=%v login=%q using TLS Routing JumpHost", sshProxyAddr, sshConfig.User)
			c, err := makeProxySSHClientWithTLSWrapper(ctx, tc, sshConfig, sshProxyAddr)
			if err != nil {
				return nil, trace.Wrap(err)
			}
			log.Infof("Successful auth with proxy %v.", sshProxyAddr)
			return c, nil
		}
	}

	log.Infof("Connecting to proxy=%v login=%q", sshProxyAddr, sshConfig.User)
	client, err := makeProxySSHClientDirect(ctx, tc, sshConfig, sshProxyAddr)
	if err != nil {
		if utils.IsHandshakeFailedError(err) {
			return nil, trace.AccessDenied("failed to authenticate with proxy %v: %v", sshProxyAddr, err)
		}

		return nil, trace.Wrap(err, "failed to authenticate with proxy %v", sshProxyAddr)
	}
	log.Infof("Successful auth with proxy %v.", sshProxyAddr)
	return client, nil
}

func makeProxySSHClientDirect(ctx context.Context, tc *TeleportClient, sshConfig *ssh.ClientConfig, proxyAddr string) (*tracessh.Client, error) {
	dialer := proxy.DialerFromEnvironment(tc.Config.SSHProxyAddr)
	return dialer.Dial(ctx, "tcp", proxyAddr, sshConfig)
}

func makeProxySSHClientWithTLSWrapper(ctx context.Context, tc *TeleportClient, sshConfig *ssh.ClientConfig, proxyAddr string) (*tracessh.Client, error) {
	tlsConfig, err := tc.loadTLSConfig()
	if err != nil {
		return nil, trace.Wrap(err)
	}

	tlsConfig.NextProtos = []string{string(alpncommon.ProtocolProxySSH)}
	dialer := proxy.DialerFromEnvironment(tc.Config.WebProxyAddr, proxy.WithALPNDialer(tlsConfig))
	return dialer.Dial(ctx, "tcp", proxyAddr, sshConfig)
}

func (tc *TeleportClient) rootClusterName() (string, error) {
	if tc.localAgent == nil {
		return "", trace.NotFound("cannot load root cluster name without local agent")
	}
	tlsKey, err := tc.localAgent.GetCoreKey()
	if err != nil {
		return "", trace.Wrap(err)
	}
	rootClusterName, err := tlsKey.RootClusterName()
	if err != nil {
		return "", trace.Wrap(err)
	}
	return rootClusterName, nil
}

// proxyClusterGuesser matches client SSH certificates to the target cluster of
// an SSH proxy. It uses an ssh.HostKeyCallback to infer the cluster name from
// the proxy host certificate. It then passes that name to signersForCluster to
// get the SSH certificates for that cluster.
type proxyClusterGuesser struct {
	clusterName string

	nextHostKeyCallback ssh.HostKeyCallback
	signersForCluster   func(context.Context, string) ([]ssh.Signer, error)
}

func newProxyClusterGuesser(nextHostKeyCallback ssh.HostKeyCallback, signersForCluster func(context.Context, string) ([]ssh.Signer, error)) *proxyClusterGuesser {
	return &proxyClusterGuesser{
		nextHostKeyCallback: nextHostKeyCallback,
		signersForCluster:   signersForCluster,
	}
}

func (g *proxyClusterGuesser) hostKeyCallback(hostname string, remote net.Addr, key ssh.PublicKey) error {
	cert, ok := key.(*ssh.Certificate)
	if !ok {
		return trace.BadParameter("remote proxy did not present a host certificate")
	}
	g.clusterName = cert.Permissions.Extensions[utils.CertExtensionAuthority]
	if g.clusterName == "" {
		log.Debugf("Target SSH server %q does not have a cluster name embedded in their certificate; will use all available client certificates to authenticate", hostname)
	}
	if g.nextHostKeyCallback != nil {
		return g.nextHostKeyCallback(hostname, remote, key)
	}
	return nil
}

func (g *proxyClusterGuesser) authMethod(ctx context.Context) ssh.AuthMethod {
	return ssh.PublicKeysCallback(func() ([]ssh.Signer, error) {
		return g.signersForCluster(ctx, g.clusterName)
	})
}

// WithoutJumpHosts executes the given function with a Teleport client that has
// no JumpHosts set, i.e. presumably falling back to the proxy specified in the
// profile.
func (tc *TeleportClient) WithoutJumpHosts(fn func(tcNoJump *TeleportClient) error) error {
	storedJumpHosts := tc.JumpHosts
	tc.JumpHosts = nil
	err := fn(tc)
	tc.JumpHosts = storedJumpHosts
	return trace.Wrap(err)
}

// Logout removes certificate and key for the currently logged in user from
// the filesystem and agent.
func (tc *TeleportClient) Logout() error {
	if tc.localAgent == nil {
		return nil
	}
	return tc.localAgent.DeleteKey()
}

// LogoutDatabase removes certificate for a particular database.
func (tc *TeleportClient) LogoutDatabase(dbName string) error {
	if tc.localAgent == nil {
		return nil
	}
	if tc.SiteName == "" {
		return trace.BadParameter("cluster name must be set for database logout")
	}
	if dbName == "" {
		return trace.BadParameter("please specify database name to log out of")
	}
	return tc.localAgent.DeleteUserCerts(tc.SiteName, WithDBCerts{dbName})
}

// LogoutApp removes certificate for the specified app.
func (tc *TeleportClient) LogoutApp(appName string) error {
	if tc.localAgent == nil {
		return nil
	}
	if tc.SiteName == "" {
		return trace.BadParameter("cluster name must be set for app logout")
	}
	if appName == "" {
		return trace.BadParameter("please specify app name to log out of")
	}
	return tc.localAgent.DeleteUserCerts(tc.SiteName, WithAppCerts{appName})
}

// LogoutAll removes all certificates for all users from the filesystem
// and agent.
func (tc *TeleportClient) LogoutAll() error {
	if tc.localAgent == nil {
		return nil
	}
	if err := tc.localAgent.DeleteKeys(); err != nil {
		return trace.Wrap(err)
	}
	return nil
}

// PingAndShowMOTD pings the Teleport Proxy and displays the Message Of The Day if it's available.
func (tc *TeleportClient) PingAndShowMOTD(ctx context.Context) (*webclient.PingResponse, error) {
	ctx, span := tc.Tracer.Start(
		ctx,
		"teleportClient/PingAndShowMOTD",
		oteltrace.WithSpanKind(oteltrace.SpanKindClient),
	)
	defer span.End()

	pr, err := tc.Ping(ctx)
	if err != nil {
		return nil, trace.Wrap(err)
	}

	if pr.Auth.HasMessageOfTheDay {
		err = tc.ShowMOTD(ctx)
		if err != nil {
			return nil, trace.Wrap(err)
		}
	}
	return pr, nil
}

// GetWebConfig retrieves Teleport proxy web config
func (tc *TeleportClient) GetWebConfig(ctx context.Context) (*webclient.WebConfig, error) {
	ctx, span := tc.Tracer.Start(
		ctx,
		"teleportClient/GetWebConfig",
		oteltrace.WithSpanKind(oteltrace.SpanKindClient),
	)
	defer span.End()

	cfg, err := GetWebConfig(ctx, tc.WebProxyAddr, tc.InsecureSkipVerify)
	if err != nil {
		return nil, trace.Wrap(err)
	}
	return cfg, nil
}

// Login logs the user into a Teleport cluster by talking to a Teleport proxy.
//
// The returned Key should typically be passed to ActivateKey in order to
// update local agent state.
func (tc *TeleportClient) Login(ctx context.Context) (*Key, error) {
	ctx, span := tc.Tracer.Start(
		ctx,
		"teleportClient/Login",
		oteltrace.WithSpanKind(oteltrace.SpanKindClient),
	)
	defer span.End()

	// Get a new (or old) key to be signed via proxy on valid login.
	var key *Key
	var err error

	// TODO (Joerger): Remove this env var check once we can pull server settings to decide whether
	// or not to initiate PIV login - https://github.com/gravitational/teleport/pull/15336
	if os.Getenv("PIV_LOGIN") != "" {
		priv, err := keys.GetOrGenerateYubiKeyPrivateKey(ctx, false)
		if err != nil {
			return nil, trace.Wrap(err)
		}
		key = NewKey(priv)
	} else {
		// If we find a valid key in the localAgent, reuse it instead of generating a new key.
		// This is especially useful if the key is a hardware key, since they need to be reused
		// between multiple login sessions and shouldn't be regenerated.
		if key, err = tc.localAgent.GetCoreKey(); trace.IsNotFound(err) {
			// No core key found, this is the first login for the proxy. Generate a new RSA key.
			if key, err = GenerateRSAKey(); err != nil {
				return nil, trace.Wrap(err)
			}
		} else if err != nil {
			return nil, trace.Wrap(err)
		}
	}

	// Ping the endpoint to see if it's up and find the type of authentication
	// supported, also show the message of the day if available.
	pr, err := tc.PingAndShowMOTD(ctx)
	if err != nil {
		return nil, trace.Wrap(err)
	}

	var response *auth.SSHLoginResponse
	var username string
	switch authType := pr.Auth.Type; {
	case authType == constants.Local && pr.Auth.Local != nil && pr.Auth.Local.Name == constants.PasswordlessConnector:
		// Sanity check settings.
		if !pr.Auth.AllowPasswordless {
			return nil, trace.BadParameter("passwordless disallowed by cluster settings")
		}
		response, err = tc.pwdlessLogin(ctx, key.MarshalSSHPublicKey())
		if err != nil {
			return nil, trace.Wrap(err)
		}
		username = response.Username
	case authType == constants.Local:
		response, err = tc.localLogin(ctx, pr.Auth.SecondFactor, key.MarshalSSHPublicKey())
		if err != nil {
			return nil, trace.Wrap(err)
		}
	case authType == constants.OIDC:
		response, err = tc.ssoLogin(ctx, pr.Auth.OIDC.Name, key.MarshalSSHPublicKey(), constants.OIDC)
		if err != nil {
			return nil, trace.Wrap(err)
		}
		username = response.Username
	case authType == constants.SAML:
		response, err = tc.ssoLogin(ctx, pr.Auth.SAML.Name, key.MarshalSSHPublicKey(), constants.SAML)
		if err != nil {
			return nil, trace.Wrap(err)
		}
		username = response.Username
	case authType == constants.Github:
		response, err = tc.ssoLogin(ctx, pr.Auth.Github.Name, key.MarshalSSHPublicKey(), constants.Github)
		if err != nil {
			return nil, trace.Wrap(err)
		}
		username = response.Username
	default:
		return nil, trace.BadParameter("unsupported authentication type: %q", pr.Auth.Type)
	}
	// Use proxy identity?
	if username != "" {
		tc.Username = username
		if tc.localAgent != nil {
			tc.localAgent.username = username
		}
	}

	// Check that a host certificate for at least one cluster was returned.
	if len(response.HostSigners) == 0 {
		return nil, trace.BadParameter("bad response from the server: expected at least one certificate, got 0")
	}

	// extract the new certificate out of the response
	key.Cert = response.Cert
	key.TLSCert = response.TLSCert
	if tc.KubernetesCluster != "" {
		key.KubeTLSCerts[tc.KubernetesCluster] = response.TLSCert
	}
	if tc.DatabaseService != "" {
		key.DBTLSCerts[tc.DatabaseService] = response.TLSCert
	}
	key.TrustedCA = response.HostSigners

	// Store the requested cluster name in the key.
	key.ClusterName = tc.SiteName
	if key.ClusterName == "" {
		rootClusterName := key.TrustedCA[0].ClusterName
		key.ClusterName = rootClusterName
		tc.SiteName = rootClusterName
	}

	return key, nil
}

func (tc *TeleportClient) pwdlessLogin(ctx context.Context, pubKey []byte) (*auth.SSHLoginResponse, error) {
	// Only pass on the user if explicitly set, otherwise let the credential
	// picker kick in.
	user := ""
	if tc.ExplicitUsername {
		user = tc.Username
	}

	response, err := SSHAgentPasswordlessLogin(ctx, SSHLoginPasswordless{
		SSHLogin: SSHLogin{
			ProxyAddr:         tc.WebProxyAddr,
			PubKey:            pubKey,
			TTL:               tc.KeyTTL,
			Insecure:          tc.InsecureSkipVerify,
			Pool:              loopbackPool(tc.WebProxyAddr),
			Compatibility:     tc.CertificateFormat,
			RouteToCluster:    tc.SiteName,
			KubernetesCluster: tc.KubernetesCluster,
		},
		User:                    user,
		AuthenticatorAttachment: tc.AuthenticatorAttachment,
		StderrOverride:          tc.Stderr,
	})

	return response, trace.Wrap(err)
}

func (tc *TeleportClient) localLogin(ctx context.Context, secondFactor constants.SecondFactorType, pub []byte) (*auth.SSHLoginResponse, error) {
	var err error
	var response *auth.SSHLoginResponse

	// TODO(awly): mfa: ideally, clients should always go through mfaLocalLogin
	// (with a nop MFA challenge if no 2nd factor is required). That way we can
	// deprecate the direct login endpoint.
	switch secondFactor {
	case constants.SecondFactorOff, constants.SecondFactorOTP:
		response, err = tc.directLogin(ctx, secondFactor, pub)
		if err != nil {
			return nil, trace.Wrap(err)
		}
	case constants.SecondFactorU2F, constants.SecondFactorWebauthn, constants.SecondFactorOn, constants.SecondFactorOptional:
		response, err = tc.mfaLocalLogin(ctx, pub)
		if err != nil {
			return nil, trace.Wrap(err)
		}
	default:
		return nil, trace.BadParameter("unsupported second factor type: %q", secondFactor)
	}

	return response, nil
}

// directLogin asks for a password + OTP token, makes a request to CA via proxy
func (tc *TeleportClient) directLogin(ctx context.Context, secondFactorType constants.SecondFactorType, pub []byte) (*auth.SSHLoginResponse, error) {
	password, err := tc.AskPassword(ctx)
	if err != nil {
		return nil, trace.Wrap(err)
	}

	// Only ask for a second factor if it's enabled.
	var otpToken string
	if secondFactorType == constants.SecondFactorOTP {
		otpToken, err = tc.AskOTP(ctx)
		if err != nil {
			return nil, trace.Wrap(err)
		}
	}

	// Ask the CA (via proxy) to sign our public key:
	response, err := SSHAgentLogin(ctx, SSHLoginDirect{
		SSHLogin: SSHLogin{
			ProxyAddr:         tc.WebProxyAddr,
			PubKey:            pub,
			TTL:               tc.KeyTTL,
			Insecure:          tc.InsecureSkipVerify,
			Pool:              loopbackPool(tc.WebProxyAddr),
			Compatibility:     tc.CertificateFormat,
			RouteToCluster:    tc.SiteName,
			KubernetesCluster: tc.KubernetesCluster,
		},
		User:     tc.Username,
		Password: password,
		OTPToken: otpToken,
	})

	return response, trace.Wrap(err)
}

// mfaLocalLogin asks for a password and performs the challenge-response authentication
func (tc *TeleportClient) mfaLocalLogin(ctx context.Context, pub []byte) (*auth.SSHLoginResponse, error) {
	password, err := tc.AskPassword(ctx)
	if err != nil {
		return nil, trace.Wrap(err)
	}

	response, err := SSHAgentMFALogin(ctx, SSHLoginMFA{
		SSHLogin: SSHLogin{
			ProxyAddr:         tc.WebProxyAddr,
			PubKey:            pub,
			TTL:               tc.KeyTTL,
			Insecure:          tc.InsecureSkipVerify,
			Pool:              loopbackPool(tc.WebProxyAddr),
			Compatibility:     tc.CertificateFormat,
			RouteToCluster:    tc.SiteName,
			KubernetesCluster: tc.KubernetesCluster,
		},
		User:                    tc.Username,
		Password:                password,
		AuthenticatorAttachment: tc.AuthenticatorAttachment,
		PreferOTP:               tc.PreferOTP,
		AllowStdinHijack:        tc.AllowStdinHijack,
	})

	return response, trace.Wrap(err)
}

// SSOLoginFunc is a function used in tests to mock SSO logins.
type SSOLoginFunc func(ctx context.Context, connectorID string, pub []byte, protocol string) (*auth.SSHLoginResponse, error)

// samlLogin opens browser window and uses OIDC or SAML redirect cycle with browser
func (tc *TeleportClient) ssoLogin(ctx context.Context, connectorID string, pub []byte, protocol string) (*auth.SSHLoginResponse, error) {
	if tc.MockSSOLogin != nil {
		// sso login response is being mocked for testing purposes
		return tc.MockSSOLogin(ctx, connectorID, pub, protocol)
	}
	// ask the CA (via proxy) to sign our public key:
	response, err := SSHAgentSSOLogin(ctx, SSHLoginSSO{
		SSHLogin: SSHLogin{
			ProxyAddr:         tc.WebProxyAddr,
			PubKey:            pub,
			TTL:               tc.KeyTTL,
			Insecure:          tc.InsecureSkipVerify,
			Pool:              loopbackPool(tc.WebProxyAddr),
			Compatibility:     tc.CertificateFormat,
			RouteToCluster:    tc.SiteName,
			KubernetesCluster: tc.KubernetesCluster,
		},
		ConnectorID: connectorID,
		Protocol:    protocol,
		BindAddr:    tc.BindAddr,
		Browser:     tc.Browser,
	}, nil)
	return response, trace.Wrap(err)
}

// ActivateKey saves the target session cert into the local
// keystore (and into the ssh-agent) for future use.
func (tc *TeleportClient) ActivateKey(ctx context.Context, key *Key) error {
	ctx, span := tc.Tracer.Start(
		ctx,
		"teleportClient/ActivateKey",
		oteltrace.WithSpanKind(oteltrace.SpanKindClient),
	)
	defer span.End()

	if tc.localAgent == nil {
		// skip activation if no local agent is present
		return nil
	}
	// save the list of CAs client trusts to ~/.tsh/known_hosts
	err := tc.localAgent.AddHostSignersToCache(key.TrustedCA)
	if err != nil {
		return trace.Wrap(err)
	}

	// save the list of TLS CAs client trusts
	err = tc.localAgent.SaveTrustedCerts(key.TrustedCA)
	if err != nil {
		return trace.Wrap(err)
	}

	// save the cert to the local storage (~/.tsh usually):
	if err = tc.localAgent.AddKey(key); err != nil {
		return trace.Wrap(err)
	}

	// Connect to the Auth Server of the root cluster and fetch the known hosts.
	rootClusterName := key.TrustedCA[0].ClusterName
	if err := tc.UpdateTrustedCA(ctx, rootClusterName); err != nil {
		if len(tc.JumpHosts) == 0 {
			return trace.Wrap(err)
		}
		errViaJumphost := err
		// If JumpHosts was pointing at the leaf cluster (e.g. during 'tsh ssh
		// -J leaf.example.com'), this could've caused the above error. Try to
		// fetch CAs without JumpHosts to force it to use the root cluster.
		if err := tc.WithoutJumpHosts(func(tc *TeleportClient) error {
			return tc.UpdateTrustedCA(ctx, rootClusterName)
		}); err != nil {
			return trace.NewAggregate(errViaJumphost, err)
		}
	}

	return nil
}

// Ping makes a ping request to the proxy, and updates tc based on the
// response. The successful ping response is cached, multiple calls to Ping
// will return the original response and skip the round-trip.
//
// Ping can be called for its side-effect of applying the proxy-provided
// settings (such as various listening addresses).
func (tc *TeleportClient) Ping(ctx context.Context) (*webclient.PingResponse, error) {
	ctx, span := tc.Tracer.Start(
		ctx,
		"teleportClient/Ping",
		oteltrace.WithSpanKind(oteltrace.SpanKindClient),
	)
	defer span.End()

	// If, at some point, there's a need to bypass this caching, consider
	// adding a bool argument. At the time of writing this we always want to
	// cache.
	if tc.lastPing != nil {
		return tc.lastPing, nil
	}
	pr, err := webclient.Ping(&webclient.Config{
		Context:       ctx,
		ProxyAddr:     tc.WebProxyAddr,
		Insecure:      tc.InsecureSkipVerify,
		Pool:          loopbackPool(tc.WebProxyAddr),
		ConnectorName: tc.AuthConnector,
		ExtraHeaders:  tc.ExtraProxyHeaders,
	})
	if err != nil {
		return nil, trace.Wrap(err)
	}

	// If version checking was requested and the server advertises a minimum version.
	if tc.CheckVersions && pr.MinClientVersion != "" {
		if err := utils.CheckVersion(teleport.Version, pr.MinClientVersion); err != nil && trace.IsBadParameter(err) {
			fmt.Fprintf(tc.Config.Stderr, `
			WARNING
			Detected potentially incompatible client and server versions.
			Minimum client version supported by the server is %v but you are using %v.
			Please upgrade tsh to %v or newer or use the --skip-version-check flag to bypass this check.
			Future versions of tsh will fail when incompatible versions are detected.
			`, pr.MinClientVersion, teleport.Version, pr.MinClientVersion)
		}
	}

	// Update tc with proxy settings specified in Ping response.
	if err := tc.applyProxySettings(pr.Proxy); err != nil {
		return nil, trace.Wrap(err)
	}

	tc.lastPing = pr

	return pr, nil
}

// ShowMOTD fetches the cluster MotD, displays it (if any) and waits for
// confirmation from the user.
func (tc *TeleportClient) ShowMOTD(ctx context.Context) error {
	ctx, span := tc.Tracer.Start(
		ctx,
		"teleportClient/ShowMOTD",
		oteltrace.WithSpanKind(oteltrace.SpanKindClient),
	)
	defer span.End()

	motd, err := webclient.GetMOTD(
		&webclient.Config{
			Context:      ctx,
			ProxyAddr:    tc.WebProxyAddr,
			Insecure:     tc.InsecureSkipVerify,
			Pool:         loopbackPool(tc.WebProxyAddr),
			ExtraHeaders: tc.ExtraProxyHeaders,
		})
	if err != nil {
		return trace.Wrap(err)
	}

	if motd.Text != "" {
		fmt.Fprintf(tc.Config.Stderr, "%s\nPress [ENTER] to continue.\n", motd.Text)
		// We're re-using the password reader for user acknowledgment for
		// aesthetic purposes, because we want to hide any garbage the
		// use might enter at the prompt. Whatever the user enters will
		// be simply discarded, and the user can still CTRL+C out if they
		// disagree.
		_, err := prompt.Stdin().ReadPassword(context.Background())
		if err != nil {
			return trace.Wrap(err)
		}
	}

	return nil
}

// UpdateKnownHosts updates ~/.tsh/known_hosts with trusted host certificate
// authorities for the specified proxy and cluster.
func (tc *TeleportClient) UpdateKnownHosts(ctx context.Context, proxyHost, clusterName string) error {
	trustedCAs, err := tc.GetTrustedCA(ctx, clusterName)
	if err != nil {
		return trace.Wrap(err)
	}
	for _, ca := range auth.AuthoritiesToTrustedCerts(trustedCAs) {
		if ca.ClusterName != clusterName {
			continue
		}
		hostCerts, err := ca.SSHCertPublicKeys()
		if err != nil {
			return trace.Wrap(err)
		}
		err = tc.localAgent.keyStore.AddKnownHostKeys(clusterName, proxyHost, hostCerts)
		if err != nil {
			return trace.Wrap(err)
		}
	}
	return nil
}

// GetTrustedCA returns a list of host certificate authorities
// trusted by the cluster client is authenticated with.
func (tc *TeleportClient) GetTrustedCA(ctx context.Context, clusterName string) ([]types.CertAuthority, error) {
	ctx, span := tc.Tracer.Start(
		ctx,
		"teleportClient/GetTrustedCA",
		oteltrace.WithSpanKind(oteltrace.SpanKindClient),
		oteltrace.WithAttributes(attribute.String("cluster", clusterName)),
	)
	defer span.End()

	// Connect to the proxy.
	if !tc.Config.ProxySpecified() {
		return nil, trace.BadParameter("proxy server is not specified")
	}
	proxyClient, err := tc.ConnectToProxy(ctx)
	if err != nil {
		return nil, trace.Wrap(err)
	}
	defer proxyClient.Close()

	// Get a client to the Auth Server.
	clt, err := proxyClient.ConnectToCluster(ctx, clusterName)
	if err != nil {
		return nil, trace.Wrap(err)
	}

	// Get the list of host certificates that this cluster knows about.
	return clt.GetCertAuthorities(ctx, types.HostCA, false)
}

// UpdateTrustedCA connects to the Auth Server and fetches all host certificates
// and updates ~/.tsh/keys/proxy/certs.pem and ~/.tsh/known_hosts.
func (tc *TeleportClient) UpdateTrustedCA(ctx context.Context, clusterName string) error {
	ctx, span := tc.Tracer.Start(
		ctx,
		"teleportClient/UpdateTrustedCA",
		oteltrace.WithSpanKind(oteltrace.SpanKindClient),
		oteltrace.WithAttributes(attribute.String("cluster", clusterName)),
	)
	defer span.End()

	if tc.localAgent == nil {
		return trace.BadParameter("TeleportClient.UpdateTrustedCA called on a client without localAgent")
	}
	// Get the list of host certificates that this cluster knows about.
	hostCerts, err := tc.GetTrustedCA(ctx, clusterName)
	if err != nil {
		return trace.Wrap(err)
	}
	trustedCerts := auth.AuthoritiesToTrustedCerts(hostCerts)

	// Update the ~/.tsh/known_hosts file to include all the CA the cluster
	// knows about.
	err = tc.localAgent.AddHostSignersToCache(trustedCerts)
	if err != nil {
		return trace.Wrap(err)
	}

	// Update the CA pool with all the CA the cluster knows about.
	err = tc.localAgent.SaveTrustedCerts(trustedCerts)
	if err != nil {
		return trace.Wrap(err)
	}

	return nil
}

// applyProxySettings updates configuration changes based on the advertised
// proxy settings, overriding existing fields in tc.
func (tc *TeleportClient) applyProxySettings(proxySettings webclient.ProxySettings) error {
	// Kubernetes proxy settings.
	if proxySettings.Kube.Enabled {
		switch {
		// PublicAddr is the first preference.
		case proxySettings.Kube.PublicAddr != "":
			if _, err := utils.ParseAddr(proxySettings.Kube.PublicAddr); err != nil {
				return trace.BadParameter(
					"failed to parse value received from the server: %q, contact your administrator for help",
					proxySettings.Kube.PublicAddr)
			}
			tc.KubeProxyAddr = proxySettings.Kube.PublicAddr
		// ListenAddr is the second preference.
		case proxySettings.Kube.ListenAddr != "":
			addr, err := utils.ParseAddr(proxySettings.Kube.ListenAddr)
			if err != nil {
				return trace.BadParameter(
					"failed to parse value received from the server: %q, contact your administrator for help",
					proxySettings.Kube.ListenAddr)
			}
			// If ListenAddr host is 0.0.0.0 or [::], replace it with something
			// routable from the web endpoint.
			if net.ParseIP(addr.Host()).IsUnspecified() {
				webProxyHost, _ := tc.WebProxyHostPort()
				tc.KubeProxyAddr = net.JoinHostPort(webProxyHost, strconv.Itoa(addr.Port(defaults.KubeListenPort)))
			} else {
				tc.KubeProxyAddr = proxySettings.Kube.ListenAddr
			}
		// If neither PublicAddr nor TunnelAddr are passed, use the web
		// interface hostname with default k8s port as a guess.
		default:
			webProxyHost, _ := tc.WebProxyHostPort()
			tc.KubeProxyAddr = net.JoinHostPort(webProxyHost, strconv.Itoa(defaults.KubeListenPort))
		}
	} else {
		// Zero the field, in case there was a previous value set (e.g. loaded
		// from profile directory).
		tc.KubeProxyAddr = ""
	}

	// Read in settings for HTTP endpoint of the proxy.
	if proxySettings.SSH.PublicAddr != "" {
		addr, err := utils.ParseAddr(proxySettings.SSH.PublicAddr)
		if err != nil {
			return trace.BadParameter(
				"failed to parse value received from the server: %q, contact your administrator for help",
				proxySettings.SSH.PublicAddr)
		}
		tc.WebProxyAddr = net.JoinHostPort(addr.Host(), strconv.Itoa(addr.Port(defaults.HTTPListenPort)))

		if tc.localAgent != nil {
			// Update local agent (that reads/writes to ~/.tsh) with the new address
			// of the web proxy. This will control where the keys are stored on disk
			// after login.
			tc.localAgent.UpdateProxyHost(addr.Host())
		}
	}
	// Read in settings for the SSH endpoint of the proxy.
	//
	// If listen_addr is set, take host from ProxyWebHost and port from what
	// was set. This is to maintain backward compatibility when Teleport only
	// supported public_addr.
	if proxySettings.SSH.ListenAddr != "" {
		addr, err := utils.ParseAddr(proxySettings.SSH.ListenAddr)
		if err != nil {
			return trace.BadParameter(
				"failed to parse value received from the server: %q, contact your administrator for help",
				proxySettings.SSH.ListenAddr)
		}
		webProxyHost, _ := tc.WebProxyHostPort()
		tc.SSHProxyAddr = net.JoinHostPort(webProxyHost, strconv.Itoa(addr.Port(defaults.SSHProxyListenPort)))
	}
	// If ssh_public_addr is set, override settings from listen_addr.
	if proxySettings.SSH.SSHPublicAddr != "" {
		addr, err := utils.ParseAddr(proxySettings.SSH.SSHPublicAddr)
		if err != nil {
			return trace.BadParameter(
				"failed to parse value received from the server: %q, contact your administrator for help",
				proxySettings.SSH.SSHPublicAddr)
		}
		tc.SSHProxyAddr = net.JoinHostPort(addr.Host(), strconv.Itoa(addr.Port(defaults.SSHProxyListenPort)))
	}

	// Read Postgres proxy settings.
	switch {
	case proxySettings.DB.PostgresPublicAddr != "":
		addr, err := utils.ParseAddr(proxySettings.DB.PostgresPublicAddr)
		if err != nil {
			return trace.BadParameter("failed to parse Postgres public address received from server: %q, contact your administrator for help",
				proxySettings.DB.PostgresPublicAddr)
		}
		tc.PostgresProxyAddr = net.JoinHostPort(addr.Host(), strconv.Itoa(addr.Port(tc.WebProxyPort())))
	case proxySettings.DB.PostgresListenAddr != "":
		addr, err := utils.ParseAddr(proxySettings.DB.PostgresListenAddr)
		if err != nil {
			return trace.BadParameter("failed to parse Postgres listen address received from server: %q, contact your administrator for help",
				proxySettings.DB.PostgresListenAddr)
		}
		tc.PostgresProxyAddr = net.JoinHostPort(tc.WebProxyHost(), strconv.Itoa(addr.Port(defaults.PostgresListenPort)))
	default:
		webProxyHost, webProxyPort := tc.WebProxyHostPort()
		tc.PostgresProxyAddr = net.JoinHostPort(webProxyHost, strconv.Itoa(webProxyPort))
	}

	// Read Mongo proxy settings.
	switch {
	case proxySettings.DB.MongoPublicAddr != "":
		addr, err := utils.ParseAddr(proxySettings.DB.MongoPublicAddr)
		if err != nil {
			return trace.BadParameter("failed to parse Mongo public address received from server: %q, contact your administrator for help",
				proxySettings.DB.MongoPublicAddr)
		}
		tc.MongoProxyAddr = net.JoinHostPort(addr.Host(), strconv.Itoa(addr.Port(tc.WebProxyPort())))
	case proxySettings.DB.MongoListenAddr != "":
		addr, err := utils.ParseAddr(proxySettings.DB.MongoListenAddr)
		if err != nil {
			return trace.BadParameter("failed to parse Mongo listen address received from server: %q, contact your administrator for help",
				proxySettings.DB.MongoListenAddr)
		}
		tc.MongoProxyAddr = net.JoinHostPort(tc.WebProxyHost(), strconv.Itoa(addr.Port(defaults.MongoListenPort)))
	}

	// Read MySQL proxy settings if enabled on the server.
	switch {
	case proxySettings.DB.MySQLPublicAddr != "":
		addr, err := utils.ParseAddr(proxySettings.DB.MySQLPublicAddr)
		if err != nil {
			return trace.BadParameter("failed to parse MySQL public address received from server: %q, contact your administrator for help",
				proxySettings.DB.MySQLPublicAddr)
		}
		tc.MySQLProxyAddr = net.JoinHostPort(addr.Host(), strconv.Itoa(addr.Port(defaults.MySQLListenPort)))
	case proxySettings.DB.MySQLListenAddr != "":
		addr, err := utils.ParseAddr(proxySettings.DB.MySQLListenAddr)
		if err != nil {
			return trace.BadParameter("failed to parse MySQL listen address received from server: %q, contact your administrator for help",
				proxySettings.DB.MySQLListenAddr)
		}
		tc.MySQLProxyAddr = net.JoinHostPort(tc.WebProxyHost(), strconv.Itoa(addr.Port(defaults.MySQLListenPort)))
	}

	tc.TLSRoutingEnabled = proxySettings.TLSRoutingEnabled
	if tc.TLSRoutingEnabled {
		// If proxy supports TLS Routing all k8s requests will be sent to the WebProxyAddr where TLS Routing will identify
		// k8s requests by "kube." SNI prefix and route to the kube proxy service.
		tc.KubeProxyAddr = tc.WebProxyAddr
	}

	return nil
}

// AddTrustedCA adds a new CA as trusted CA for this client, used in tests
func (tc *TeleportClient) AddTrustedCA(ctx context.Context, ca types.CertAuthority) error {
	_, span := tc.Tracer.Start(
		ctx,
		"teleportClient/AddTrustedCA",
		oteltrace.WithSpanKind(oteltrace.SpanKindClient),
	)
	defer span.End()

	if tc.localAgent == nil {
		return trace.BadParameter("TeleportClient.AddTrustedCA called on a client without localAgent")
	}
	err := tc.localAgent.AddHostSignersToCache(auth.AuthoritiesToTrustedCerts([]types.CertAuthority{ca}))
	if err != nil {
		return trace.Wrap(err)
	}

	// only host CA has TLS certificates, user CA will overwrite trusted certs
	// to empty file if called
	if ca.GetType() == types.HostCA {
		err = tc.localAgent.SaveTrustedCerts(auth.AuthoritiesToTrustedCerts([]types.CertAuthority{ca}))
		if err != nil {
			return trace.Wrap(err)
		}
	}

	return nil
}

// AddKey adds a key to the client's local agent, used in tests.
func (tc *TeleportClient) AddKey(key *Key) error {
	if tc.localAgent == nil {
		return trace.BadParameter("TeleportClient.AddKey called on a client without localAgent")
	}
	if key.ClusterName == "" {
		key.ClusterName = tc.SiteName
	}
	return tc.localAgent.AddKey(key)
}

// SendEvent adds a events.EventFields to the channel.
func (tc *TeleportClient) SendEvent(ctx context.Context, e events.EventFields) error {
	// Try and send the event to the eventsCh. If blocking, keep blocking until
	// the passed in context in canceled.
	select {
	case tc.eventsCh <- e:
		return nil
	case <-ctx.Done():
		return trace.Wrap(ctx.Err())
	}
}

// EventsChannel returns a channel that can be used to listen for events that
// occur for this session.
func (tc *TeleportClient) EventsChannel() <-chan events.EventFields {
	return tc.eventsCh
}

// loopbackPool reads trusted CAs if it finds it in a predefined location
// and will work only if target proxy address is loopback
func loopbackPool(proxyAddr string) *x509.CertPool {
	if !apiutils.IsLoopback(proxyAddr) {
		log.Debugf("not using loopback pool for remote proxy addr: %v", proxyAddr)
		return nil
	}
	log.Debugf("attempting to use loopback pool for local proxy addr: %v", proxyAddr)
	certPool, err := x509.SystemCertPool()
	if err != nil {
		log.Debugf("could not open system cert pool, using empty cert pool instead: %v", err)
		certPool = x509.NewCertPool()
	}

	certPath := filepath.Join(defaults.DataDir, defaults.SelfSignedCertPath)
	log.Debugf("reading self-signed certs from: %v", certPath)

	pemByte, err := os.ReadFile(certPath)
	if err != nil {
		log.Debugf("could not open any path in: %v", certPath)
		return nil
	}

	for {
		var block *pem.Block
		block, pemByte = pem.Decode(pemByte)
		if block == nil {
			break
		}
		cert, err := x509.ParseCertificate(block.Bytes)
		if err != nil {
			log.Debugf("could not parse cert in: %v, err: %v", certPath, err)
			return nil
		}
		certPool.AddCert(cert)
	}
	log.Debugf("using local pool for loopback proxy: %v, err: %v", certPath, err)
	return certPool
}

// connectToSSHAgent connects to the system SSH agent and returns an agent.Agent.
func connectToSSHAgent() agent.Agent {
	socketPath := os.Getenv(teleport.SSHAuthSock)
	conn, err := agentconn.Dial(socketPath)
	if err != nil {
		log.Errorf("[KEY AGENT] Unable to connect to SSH agent on socket: %q.", socketPath)
		return nil
	}

	log.Infof("[KEY AGENT] Connected to the system agent: %q", socketPath)
	return agent.NewClient(conn)
}

// Username returns the current user's username
func Username() (string, error) {
	u, err := user.Current()
	if err != nil {
		return "", trace.Wrap(err)
	}

	username := u.Username

	// If on Windows, strip the domain name.
	if runtime.GOOS == constants.WindowsOS {
		idx := strings.LastIndex(username, "\\")
		if idx > -1 {
			username = username[idx+1:]
		}
	}

	return username, nil
}

// AskOTP prompts the user to enter the OTP token.
func (tc *TeleportClient) AskOTP(ctx context.Context) (token string, err error) {
	return prompt.Password(ctx, tc.Stderr, prompt.Stdin(), "Enter your OTP token")
}

// AskPassword prompts the user to enter the password
func (tc *TeleportClient) AskPassword(ctx context.Context) (pwd string, err error) {
	return prompt.Password(
		ctx, tc.Stderr, prompt.Stdin(), fmt.Sprintf("Enter password for Teleport user %v", tc.Config.Username))
}

// loadTLS returns the user's TLS configuration for an external identity if the SkipLocalAuth flag was set
// or teleport core TLS certificate for the local agent.
func (tc *TeleportClient) loadTLSConfig() (*tls.Config, error) {
	// if SkipLocalAuth flag is set use an external identity file instead of loading cert from the local agent.
	if tc.SkipLocalAuth {
		return tc.TLS.Clone(), nil
	}

	tlsKey, err := tc.localAgent.GetCoreKey()
	if err != nil {
		return nil, trace.Wrap(err, "failed to fetch TLS key for %v", tc.Username)
	}

	rootCluster, err := tlsKey.RootClusterName()
	if err != nil {
		return nil, trace.Wrap(err)
	}
	clusters := []string{rootCluster}
	if tc.SiteName != "" && rootCluster != tc.SiteName {
		clusters = append(clusters, tc.SiteName)
	}

	tlsConfig, err := tlsKey.TeleportClientTLSConfig(nil, clusters)
	if err != nil {
		return nil, trace.Wrap(err, "failed to generate client TLS config")
	}
	return tlsConfig, nil
}

// ParseLabelSpec parses a string like 'name=value,"long name"="quoted value"` into a map like
// { "name" -> "value", "long name" -> "quoted value" }
func ParseLabelSpec(spec string) (map[string]string, error) {
	var tokens []string
	openQuotes := false
	var tokenStart, assignCount int
	specLen := len(spec)
	// tokenize the label spec:
	for i, ch := range spec {
		endOfToken := false
		// end of line?
		if i+utf8.RuneLen(ch) == specLen {
			i += utf8.RuneLen(ch)
			endOfToken = true
		}
		switch ch {
		case '"':
			openQuotes = !openQuotes
		case '=', ',', ';':
			if !openQuotes {
				endOfToken = true
				if ch == '=' {
					assignCount++
				}
			}
		}
		if endOfToken && i > tokenStart {
			tokens = append(tokens, strings.TrimSpace(strings.Trim(spec[tokenStart:i], `"`)))
			tokenStart = i + 1
		}
	}
	// simple validation of tokenization: must have an even number of tokens (because they're pairs)
	// and the number of such pairs must be equal the number of assignments
	if len(tokens)%2 != 0 || assignCount != len(tokens)/2 {
		return nil, fmt.Errorf("invalid label spec: '%s', should be 'key=value'", spec)
	}
	// break tokens in pairs and put into a map:
	labels := make(map[string]string)
	for i := 0; i < len(tokens); i += 2 {
		labels[tokens[i]] = tokens[i+1]
	}
	return labels, nil
}

// ParseSearchKeywords parses a string ie: foo,bar,"quoted value"` into a slice of
// strings: ["foo", "bar", "quoted value"].
// Almost a replica to ParseLabelSpec, but with few modifications such as
// allowing a custom delimiter. Defaults to comma delimiter if not defined.
func ParseSearchKeywords(spec string, customDelimiter rune) []string {
	delimiter := customDelimiter
	if delimiter == 0 {
		delimiter = rune(',')
	}

	var tokens []string
	openQuotes := false
	var tokenStart int
	specLen := len(spec)
	// tokenize the label search:
	for i, ch := range spec {
		endOfToken := false
		if i+utf8.RuneLen(ch) == specLen {
			i += utf8.RuneLen(ch)
			endOfToken = true
		}
		switch ch {
		case '"':
			openQuotes = !openQuotes
		case delimiter:
			if !openQuotes {
				endOfToken = true
			}
		}
		if endOfToken && i > tokenStart {
			tokens = append(tokens, strings.TrimSpace(strings.Trim(spec[tokenStart:i], `"`)))
			tokenStart = i + 1
		}
	}

	return tokens
}

// Executes the given command on the client machine (localhost). If no command is given,
// executes shell
func runLocalCommand(command []string) error {
	if len(command) == 0 {
		user, err := user.Current()
		if err != nil {
			return trace.Wrap(err)
		}
		shell, err := shell.GetLoginShell(user.Username)
		if err != nil {
			return trace.Wrap(err)
		}
		command = []string{shell}
	}
	cmd := exec.Command(command[0], command[1:]...)
	cmd.Stderr = os.Stderr
	cmd.Stdin = os.Stdin
	cmd.Stdout = os.Stdout
	return cmd.Run()
}

// String returns the same string spec which can be parsed by ParsePortForwardSpec.
func (fp ForwardedPorts) String() (retval []string) {
	for _, p := range fp {
		retval = append(retval, p.ToString())
	}
	return retval
}

// ParsePortForwardSpec parses parameter to -L flag, i.e. strings like "[ip]:80:remote.host:3000"
// The opposite of this function (spec generation) is ForwardedPorts.String()
func ParsePortForwardSpec(spec []string) (ports ForwardedPorts, err error) {
	if len(spec) == 0 {
		return ports, nil
	}
	const errTemplate = "invalid port forwarding spec '%s': expected format `80:remote.host:80`"
	ports = make([]ForwardedPort, len(spec))

	for i, str := range spec {
		parts := strings.Split(str, ":")
		if len(parts) < 3 || len(parts) > 4 {
			return nil, trace.BadParameter(errTemplate, str)
		}
		if len(parts) == 3 {
			parts = append([]string{"127.0.0.1"}, parts...)
		}
		p := &ports[i]
		p.SrcIP = parts[0]
		p.SrcPort, err = strconv.Atoi(parts[1])
		if err != nil {
			return nil, trace.BadParameter(errTemplate, str)
		}
		p.DestHost = parts[2]
		p.DestPort, err = strconv.Atoi(parts[3])
		if err != nil {
			return nil, trace.BadParameter(errTemplate, str)
		}
	}
	return ports, nil
}

// String returns the same string spec which can be parsed by
// ParseDynamicPortForwardSpec.
func (fp DynamicForwardedPorts) String() (retval []string) {
	for _, p := range fp {
		retval = append(retval, p.ToString())
	}
	return retval
}

// ParseDynamicPortForwardSpec parses the dynamic port forwarding spec
// passed in the -D flag. The format of the dynamic port forwarding spec
// is [bind_address:]port.
func ParseDynamicPortForwardSpec(spec []string) (DynamicForwardedPorts, error) {
	result := make(DynamicForwardedPorts, 0, len(spec))

	for _, str := range spec {
		// Check whether this is only the port number, like "1080".
		// net.SplitHostPort would fail on that unless there's a colon in
		// front.
		if !strings.Contains(str, ":") {
			str = ":" + str
		}
		host, port, err := net.SplitHostPort(str)
		if err != nil {
			return nil, trace.Wrap(err)
		}

		// If no host is provided, bind to localhost.
		if host == "" {
			host = defaults.Localhost
		}

		srcPort, err := strconv.Atoi(port)
		if err != nil {
			return nil, trace.Wrap(err)
		}

		result = append(result, DynamicForwardedPort{
			SrcIP:   host,
			SrcPort: srcPort,
		})
	}

	return result, nil
}

// InsecureSkipHostKeyChecking is used when the user passes in
// "StrictHostKeyChecking yes".
func InsecureSkipHostKeyChecking(host string, remote net.Addr, key ssh.PublicKey) error {
	return nil
}

// isFIPS returns if the binary was build with BoringCrypto, which implies
// FedRAMP/FIPS 140-2 mode for tsh.
func isFIPS() bool {
	return modules.GetModules().IsBoringBinary()
}

// playSession plays session in the terminal
func playSession(sessionEvents []events.EventFields, stream []byte) error {
	term, err := terminal.New(nil, nil, nil)
	if err != nil {
		return trace.Wrap(err)
	}

	defer term.Close()

	// configure terminal for direct unbuffered echo-less input:
	if term.IsAttached() {
		err := term.InitRaw(true)
		if err != nil {
			return trace.Wrap(err)
		}
	}

	player := newSessionPlayer(sessionEvents, stream, term)
	errorCh := make(chan error)
	// keys:
	const (
		keyCtrlC = 3
		keyCtrlD = 4
		keySpace = 32
		keyLeft  = 68
		keyRight = 67
		keyUp    = 65
		keyDown  = 66
	)
	// playback control goroutine
	go func() {
		defer player.EndPlayback()
		var key [1]byte
		for {
			_, err := term.Stdin().Read(key[:])
			if err != nil {
				errorCh <- err
				return
			}
			switch key[0] {
			// Ctrl+C or Ctrl+D
			case keyCtrlC, keyCtrlD:
				return
			// Space key
			case keySpace:
				player.TogglePause()
			// <- arrow
			case keyLeft, keyDown:
				player.Rewind()
			// -> arrow
			case keyRight, keyUp:
				player.Forward()
			}
		}
	}()
	// player starts playing in its own goroutine
	player.Play()
	// wait for keypresses loop to end
	select {
	case <-player.stopC:
		fmt.Println("\n\nend of session playback")
		return nil
	case err := <-errorCh:
		return trace.Wrap(err)
	}
}

func findActiveDatabases(key *Key) ([]tlsca.RouteToDatabase, error) {
	dbCerts, err := key.DBTLSCertificates()
	if err != nil {
		return nil, trace.Wrap(err)
	}
	var databases []tlsca.RouteToDatabase
	for _, cert := range dbCerts {
		tlsID, err := tlsca.FromSubject(cert.Subject, time.Time{})
		if err != nil {
			return nil, trace.Wrap(err)
		}
		// If the cert expiration time is less than 5s consider cert as expired and don't add
		// it to the user profile as an active database.
		if time.Until(cert.NotAfter) < 5*time.Second {
			continue
		}
		if tlsID.RouteToDatabase.ServiceName != "" {
			databases = append(databases, tlsID.RouteToDatabase)
		}
	}
	return databases, nil
}

// getDesktopEventWebURL returns the web UI URL users can access to
// watch a desktop session recording in the browser
func getDesktopEventWebURL(proxyHost string, cluster string, sid *session.ID, events []events.EventFields) string {
	if len(events) < 1 {
		return ""
	}
	start := events[0].GetTimestamp()
	end := events[len(events)-1].GetTimestamp()
	duration := end.Sub(start)

	return fmt.Sprintf("https://%s/web/cluster/%s/session/%s?recordingType=desktop&durationMs=%d", proxyHost, cluster, sid, duration/time.Millisecond)
}

// SearchSessionEvents allows searching for session events with a full pagination support.
func (tc *TeleportClient) SearchSessionEvents(ctx context.Context, fromUTC, toUTC time.Time, pageSize int, order types.EventOrder, max int) ([]apievents.AuditEvent, error) {
	ctx, span := tc.Tracer.Start(
		ctx,
		"teleportClient/SearchSessionEvents",
		oteltrace.WithSpanKind(oteltrace.SpanKindClient),
		oteltrace.WithAttributes(
			attribute.Int("page_size", pageSize),
			attribute.String("from", fromUTC.Format(time.RFC3339)),
			attribute.String("to", toUTC.Format(time.RFC3339)),
		),
	)
	defer span.End()
	proxyClient, err := tc.ConnectToProxy(ctx)
	if err != nil {
		return nil, trace.Wrap(err)
	}
	defer proxyClient.Close()
	authClient := proxyClient.CurrentCluster()
	defer authClient.Close()

	sessions, err := GetPaginatedSessions(ctx, fromUTC, toUTC,
		pageSize, order, max, authClient)
	if err != nil {
		return nil, trace.Wrap(err)
	}
	return sessions, nil
}

// GetSiteNames returns list of the "sites" (AKA teleport clusters) connected to the
// client's proxy server.
func (tc *TeleportClient) GetSiteNames(ctx context.Context) ([]string, error) {
	pc, err := tc.ConnectToProxy(ctx)
	if err != nil {
		return nil, trace.Wrap(err)
	}
	sites, err := pc.GetSites(ctx)
	if err != nil {
		return nil, trace.Wrap(err)
	}
	siteNames := make([]string, 0, len(sites))
	for _, site := range sites {
		siteNames = append(siteNames, site.Name)
	}
	return siteNames, nil
}<|MERGE_RESOLUTION|>--- conflicted
+++ resolved
@@ -1898,11 +1898,6 @@
 		return trace.Wrap(err)
 	}
 	defer proxyClient.Close()
-<<<<<<< HEAD
-	siteInfo, err := proxyClient.currentCluster(ctx)
-	if err != nil {
-		return trace.Wrap(err)
-	}
 
 	if tc.LoadAllHostCAs {
 		clusters, err := tc.GetSiteNames(ctx)
@@ -1911,8 +1906,6 @@
 		}
 		tc.LocalAgent().UpdateClusters(clusters...)
 	}
-=======
->>>>>>> 649958b6
 
 	// which nodes are we executing this commands on?
 	nodeAddrs, err := tc.getTargetNodes(ctx, proxyClient)
