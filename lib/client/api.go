/*
Copyright 2016-2019 Gravitational, Inc.

Licensed under the Apache License, Version 2.0 (the "License");
you may not use this file except in compliance with the License.
You may obtain a copy of the License at

    http://www.apache.org/licenses/LICENSE-2.0

Unless required by applicable law or agreed to in writing, software
distributed under the License is distributed on an "AS IS" BASIS,
WITHOUT WARRANTIES OR CONDITIONS OF ANY KIND, either express or implied.
See the License for the specific language governing permissions and
limitations under the License.
*/

package client

import (
	"context"
	"crypto/tls"
	"crypto/x509"
	"encoding/json"
	"encoding/pem"
	"errors"
	"fmt"
	"io"
	"net"
	"net/url"
	"os"
	"os/exec"
	"os/signal"
	"os/user"
	"path/filepath"
	"runtime"
	"sort"
	"strconv"
	"strings"
	"syscall"
	"time"
	"unicode/utf8"

	"golang.org/x/crypto/ssh"
	"golang.org/x/crypto/ssh/agent"
	"golang.org/x/term"

	"github.com/gravitational/teleport"
	"github.com/gravitational/teleport/api/client/proto"
	"github.com/gravitational/teleport/api/client/webclient"
	"github.com/gravitational/teleport/api/constants"
	apidefaults "github.com/gravitational/teleport/api/defaults"
	"github.com/gravitational/teleport/api/profile"
	"github.com/gravitational/teleport/api/types"
	"github.com/gravitational/teleport/api/types/wrappers"
	apiutils "github.com/gravitational/teleport/api/utils"
	"github.com/gravitational/teleport/api/utils/keypaths"
	"github.com/gravitational/teleport/lib/auth"
	wanlib "github.com/gravitational/teleport/lib/auth/webauthn"
	"github.com/gravitational/teleport/lib/client/terminal"
	"github.com/gravitational/teleport/lib/defaults"
	"github.com/gravitational/teleport/lib/events"
	"github.com/gravitational/teleport/lib/modules"
	"github.com/gravitational/teleport/lib/services"
	"github.com/gravitational/teleport/lib/session"
	"github.com/gravitational/teleport/lib/shell"
	alpncommon "github.com/gravitational/teleport/lib/srv/alpnproxy/common"
	"github.com/gravitational/teleport/lib/sshutils/scp"
	"github.com/gravitational/teleport/lib/tlsca"
	"github.com/gravitational/teleport/lib/utils"
	"github.com/gravitational/teleport/lib/utils/agentconn"
	"github.com/gravitational/teleport/lib/utils/proxy"

	"github.com/gravitational/trace"

	"github.com/duo-labs/webauthn/protocol"
	"github.com/jonboulle/clockwork"
	"github.com/sirupsen/logrus"
)

const (
	AddKeysToAgentAuto = "auto"
	AddKeysToAgentNo   = "no"
	AddKeysToAgentYes  = "yes"
	AddKeysToAgentOnly = "only"
)

var AllAddKeysOptions = []string{AddKeysToAgentAuto, AddKeysToAgentNo, AddKeysToAgentYes, AddKeysToAgentOnly}

// ValidateAgentKeyOption validates that a string is a valid option for the AddKeysToAgent parameter.
func ValidateAgentKeyOption(supplied string) error {
	for _, option := range AllAddKeysOptions {
		if supplied == option {
			return nil
		}
	}

	return trace.BadParameter("invalid value %q, must be one of %v", supplied, AllAddKeysOptions)
}

// AgentForwardingMode  describes how the user key agent will be forwarded
// to a remote machine, if at all.
type AgentForwardingMode int

const (
	ForwardAgentNo AgentForwardingMode = iota
	ForwardAgentYes
	ForwardAgentLocal
)

var log = logrus.WithFields(logrus.Fields{
	trace.Component: teleport.ComponentClient,
})

// ForwardedPort specifies local tunnel to remote
// destination managed by the client, is equivalent
// of ssh -L src:host:dst command
type ForwardedPort struct {
	SrcIP    string
	SrcPort  int
	DestPort int
	DestHost string
}

// ForwardedPorts contains an array of forwarded port structs
type ForwardedPorts []ForwardedPort

// ToString returns a string representation of a forwarded port spec, compatible
// with OpenSSH's -L  flag, i.e. "src_host:src_port:dest_host:dest_port".
func (p *ForwardedPort) ToString() string {
	sport := strconv.Itoa(p.SrcPort)
	dport := strconv.Itoa(p.DestPort)
	if utils.IsLocalhost(p.SrcIP) {
		return sport + ":" + net.JoinHostPort(p.DestHost, dport)
	}
	return net.JoinHostPort(p.SrcIP, sport) + ":" + net.JoinHostPort(p.DestHost, dport)
}

// DynamicForwardedPort local port for dynamic application-level port
// forwarding. Whenever a connection is made to this port, SOCKS5 protocol
// is used to determine the address of the remote host. More or less
// equivalent to OpenSSH's -D flag.
type DynamicForwardedPort struct {
	// SrcIP is the IP address to listen on locally.
	SrcIP string

	// SrcPort is the port to listen on locally.
	SrcPort int
}

// DynamicForwardedPorts is a slice of locally forwarded dynamic ports (SOCKS5).
type DynamicForwardedPorts []DynamicForwardedPort

// ToString returns a string representation of a dynamic port spec, compatible
// with OpenSSH's -D flag, i.e. "src_host:src_port".
func (p *DynamicForwardedPort) ToString() string {
	sport := strconv.Itoa(p.SrcPort)
	if utils.IsLocalhost(p.SrcIP) {
		return sport
	}
	return net.JoinHostPort(p.SrcIP, sport)
}

// HostKeyCallback is called by SSH client when it needs to check
// remote host key or certificate validity
type HostKeyCallback func(host string, ip net.Addr, key ssh.PublicKey) error

// Config is a client config
type Config struct {
	// Username is the Teleport account username (for logging into Teleport proxies)
	Username string

	// Remote host to connect
	Host string

	// SearchKeywords host to connect
	SearchKeywords []string

	// PredicateExpression host to connect
	PredicateExpression string

	// Labels represent host Labels
	Labels map[string]string

	// Namespace is nodes namespace
	Namespace string

	// HostLogin is a user login on a remote host
	HostLogin string

	// HostPort is a remote host port to connect to. This is used for **explicit**
	// port setting via -p flag, otherwise '0' is passed which means "use server default"
	HostPort int

	// JumpHosts if specified are interpreted in a similar way
	// as -J flag in ssh - used to dial through
	JumpHosts []utils.JumpHost

	// WebProxyAddr is the host:port the web proxy can be accessed at.
	WebProxyAddr string

	// SSHProxyAddr is the host:port the SSH proxy can be accessed at.
	SSHProxyAddr string

	// KubeProxyAddr is the host:port the Kubernetes proxy can be accessed at.
	KubeProxyAddr string

	// PostgresProxyAddr is the host:port the Postgres proxy can be accessed at.
	PostgresProxyAddr string

	// MongoProxyAddr is the host:port the Mongo proxy can be accessed at.
	MongoProxyAddr string

	// MySQLProxyAddr is the host:port the MySQL proxy can be accessed at.
	MySQLProxyAddr string

	// KeyTTL is a time to live for the temporary SSH keypair to remain valid:
	KeyTTL time.Duration

	// InsecureSkipVerify is an option to skip HTTPS cert check
	InsecureSkipVerify bool

	// SkipLocalAuth tells the client to use AuthMethods parameter for authentication and NOT
	// use its own SSH agent or ask user for passwords. This is used by external programs linking
	// against Teleport client and obtaining credentials from elsewhere.
	SkipLocalAuth bool

	// Agent is used when SkipLocalAuth is true
	Agent agent.Agent

	// ForwardAgent is used by the client to request agent forwarding from the server.
	ForwardAgent AgentForwardingMode

	// EnableX11Forwarding specifies whether X11 forwarding should be enabled.
	EnableX11Forwarding bool

	// X11ForwardingTimeout can be set to set a X11 forwarding timeout in seconds,
	// after which any X11 forwarding requests in that session will be rejected.
	X11ForwardingTimeout time.Duration

	// X11ForwardingTrusted specifies the X11 forwarding security mode.
	X11ForwardingTrusted bool

	// AuthMethods are used to login into the cluster. If specified, the client will
	// use them in addition to certs stored in its local agent (from disk)
	AuthMethods []ssh.AuthMethod

	// TLSConfig is TLS configuration, if specified, the client
	// will use this TLS configuration to access API endpoints
	TLS *tls.Config

	// DefaultPrincipal determines the default SSH username (principal) the client should be using
	// when connecting to auth/proxy servers. Usually it's returned with a certificate,
	// but this variables provides a default (used by the web-based terminal client)
	DefaultPrincipal string

	Stdout io.Writer
	Stderr io.Writer
	Stdin  io.Reader

	// ExitStatus carries the returned value (exit status) of the remote
	// process execution (via SSH exec)
	ExitStatus int

	// SiteName specifies site to execute operation,
	// if omitted, first available site will be selected
	SiteName string

	// KubernetesCluster specifies the kubernetes cluster for any relevant
	// operations. If empty, the auth server will choose one using stable (same
	// cluster every time) but unspecified logic.
	KubernetesCluster string

	// DatabaseService specifies name of the database proxy server to issue
	// certificate for.
	DatabaseService string

	// LocalForwardPorts are the local ports tsh listens on for port forwarding
	// (parameters to -L ssh flag).
	LocalForwardPorts ForwardedPorts

	// DynamicForwardedPorts are the list of ports tsh listens on for dynamic
	// port forwarding (parameters to -D ssh flag).
	DynamicForwardedPorts DynamicForwardedPorts

	// HostKeyCallback will be called to check host keys of the remote
	// node, if not specified will be using CheckHostSignature function
	// that uses local cache to validate hosts
	HostKeyCallback ssh.HostKeyCallback

	// KeyDir defines where temporary session keys will be stored.
	// if empty, they'll go to ~/.tsh
	KeysDir string

	// Env is a map of environmnent variables to send when opening session
	Env map[string]string

	// Interactive, when set to true, tells tsh to launch a remote command
	// in interactive mode, i.e. attaching the temrinal to it
	Interactive bool

	// ClientAddr (if set) specifies the true client IP. Usually it's not needed (since the server
	// can look at the connecting address to determine client's IP) but for cases when the
	// client is web-based, this must be set to HTTP's remote addr
	ClientAddr string

	// CachePolicy defines local caching policy in case if discovery goes down
	// by default does not use caching
	CachePolicy *CachePolicy

	// CertificateFormat is the format of the SSH certificate.
	CertificateFormat string

	// AuthConnector is the name of the authentication connector to use.
	AuthConnector string

	// CheckVersions will check that client version is compatible
	// with auth server version when connecting.
	CheckVersions bool

	// BindAddr is an optional host:port to bind to for SSO redirect flows.
	BindAddr string

	// NoRemoteExec will not execute a remote command after connecting to a host,
	// will block instead. Useful when port forwarding. Equivalent of -N for OpenSSH.
	NoRemoteExec bool

	// Browser can be used to pass the name of a browser to override the system default
	// (not currently implemented), or set to 'none' to suppress browser opening entirely.
	Browser string

	// AddKeysToAgent specifies how the client handles keys.
	//	auto - will attempt to add keys to agent if the agent supports it
	//	only - attempt to load keys into agent but don't write them to disk
	//	on - attempt to load keys into agent
	//	off - do not attempt to load keys into agent
	AddKeysToAgent string

	// EnableEscapeSequences will scan Stdin for SSH escape sequences during
	// command/shell execution. This also requires Stdin to be an interactive
	// terminal.
	EnableEscapeSequences bool

	// MockSSOLogin is used in tests for mocking the SSO login response.
	MockSSOLogin SSOLoginFunc

	// HomePath is where tsh stores profiles
	HomePath string

	// TLSRoutingEnabled indicates that proxy supports ALPN SNI server where
	// all proxy services are exposed on a single TLS listener (Proxy Web Listener).
	TLSRoutingEnabled bool

	// Reason is a reason attached to started sessions meant to describe their intent.
	Reason string

	// Invited is a list of people invited to a session.
	Invited []string

	// DisplayParticipantRequirements is set if debug information about participants requirements
	// should be printed in moderated sessions.
	DisplayParticipantRequirements bool

	// ExtraProxyHeaders is a collection of http headers to be included in requests to the WebProxy.
	ExtraProxyHeaders map[string]string

	// Passwordless enables passwordless authentication for TeleportClient.
	// Affects the TeleportClient.Login and, indirectly, RetryWithRelogin
	// functions.
	Passwordless bool
}

// CachePolicy defines cache policy for local clients
type CachePolicy struct {
	// CacheTTL defines cache TTL
	CacheTTL time.Duration
	// NeverExpire never expires local cache information
	NeverExpires bool
}

// MakeDefaultConfig returns default client config
func MakeDefaultConfig() *Config {
	return &Config{
		Stdout:                os.Stdout,
		Stderr:                os.Stderr,
		Stdin:                 os.Stdin,
		AddKeysToAgent:        AddKeysToAgentAuto,
		EnableEscapeSequences: true,
	}
}

// ProfileStatus combines metadata from the logged in profile and associated
// SSH certificate.
type ProfileStatus struct {
	// Name is the profile name.
	Name string

	// Dir is the directory where profile is located.
	Dir string

	// ProxyURL is the URL the web client is accessible at.
	ProxyURL url.URL

	// Username is the Teleport username.
	Username string

	// Roles is a list of Teleport Roles this user has been assigned.
	Roles []string

	// Logins are the Linux accounts, also known as principals in OpenSSH terminology.
	Logins []string

	// KubeEnabled is true when this profile is configured to connect to a
	// kubernetes cluster.
	KubeEnabled bool

	// KubeUsers are the kubernetes users used by this profile.
	KubeUsers []string

	// KubeGroups are the kubernetes groups used by this profile.
	KubeGroups []string

	// Databases is a list of database services this profile is logged into.
	Databases []tlsca.RouteToDatabase

	// Apps is a list of apps this profile is logged into.
	Apps []tlsca.RouteToApp

	// ValidUntil is the time at which this SSH certificate will expire.
	ValidUntil time.Time

	// Extensions is a list of enabled SSH features for the certificate.
	Extensions []string

	// Cluster is a selected cluster
	Cluster string

	// Traits hold claim data used to populate a role at runtime.
	Traits wrappers.Traits

	// ActiveRequests tracks the privilege escalation requests applied
	// during certificate construction.
	ActiveRequests services.RequestIDs

	// AWSRoleARNs is a list of allowed AWS role ARNs user can assume.
	AWSRolesARNs []string
}

// IsExpired returns true if profile is not expired yet
func (p *ProfileStatus) IsExpired(clock clockwork.Clock) bool {
	return p.ValidUntil.Sub(clock.Now()) <= 0
}

// CACertPathForCluster returns path to the cluster CA certificate for this profile.
//
// It's stored in  <profile-dir>/keys/<proxy>/cas/<cluster>.pem by default.
func (p *ProfileStatus) CACertPathForCluster(cluster string) string {
	return filepath.Join(keypaths.ProxyKeyDir(p.Dir, p.Name), "cas", cluster+".pem")
}

// KeyPath returns path to the private key for this profile.
//
// It's kept in <profile-dir>/keys/<proxy>/<user>.
func (p *ProfileStatus) KeyPath() string {
	return keypaths.UserKeyPath(p.Dir, p.Name, p.Username)
}

// DatabaseCertPathForCluster returns path to the specified database access
// certificate for this profile, for the specified cluster.
//
// It's kept in <profile-dir>/keys/<proxy>/<user>-db/<cluster>/<name>-x509.pem
//
// If the input cluster name is an empty string, the selected cluster in the
// profile will be used.
func (p *ProfileStatus) DatabaseCertPathForCluster(clusterName string, databaseName string) string {
	if clusterName == "" {
		clusterName = p.Cluster
	}
	return keypaths.DatabaseCertPath(p.Dir, p.Name, p.Username, clusterName, databaseName)
}

// AppCertPath returns path to the specified app access certificate
// for this profile.
//
// It's kept in <profile-dir>/keys/<proxy>/<user>-app/<cluster>/<name>-x509.pem
func (p *ProfileStatus) AppCertPath(name string) string {
	return keypaths.AppCertPath(p.Dir, p.Name, p.Username, p.Cluster, name)
}

// KubeConfigPath returns path to the specified kubeconfig for this profile.
//
// It's kept in <profile-dir>/keys/<proxy>/<user>-kube/<cluster>/<name>-kubeconfig
func (p *ProfileStatus) KubeConfigPath(name string) string {
	return keypaths.KubeConfigPath(p.Dir, p.Name, p.Username, p.Cluster, name)
}

// DatabaseServices returns a list of database service names for this profile.
func (p *ProfileStatus) DatabaseServices() (result []string) {
	for _, db := range p.Databases {
		result = append(result, db.ServiceName)
	}
	return result
}

// DatabasesForCluster returns a list of databases for this profile, for the
// specified cluster name.
func (p *ProfileStatus) DatabasesForCluster(clusterName string) ([]tlsca.RouteToDatabase, error) {
	if clusterName == "" || clusterName == p.Cluster {
		return p.Databases, nil
	}

	idx := KeyIndex{
		ProxyHost:   p.Name,
		Username:    p.Username,
		ClusterName: clusterName,
	}

	store, err := NewFSLocalKeyStore(p.Dir)
	if err != nil {
		return nil, trace.Wrap(err)
	}
	key, err := store.GetKey(idx, WithDBCerts{})
	if err != nil {
		return nil, trace.Wrap(err)
	}
	return findActiveDatabases(key)
}

// AppNames returns a list of app names this profile is logged into.
func (p *ProfileStatus) AppNames() (result []string) {
	for _, app := range p.Apps {
		result = append(result, app.Name)
	}
	return result
}

// RetryWithRelogin is a helper error handling method, attempts to relogin and
// retry the function once.
func RetryWithRelogin(ctx context.Context, tc *TeleportClient, fn func() error) error {
	err := fn()
	if err == nil {
		return nil
	}
	// Assume that failed handshake is a result of expired credentials,
	// retry the login procedure
	if !utils.IsHandshakeFailedError(err) && !utils.IsCertExpiredError(err) && !trace.IsBadParameter(err) && !trace.IsTrustError(err) {
		return trace.Wrap(err)
	}
	// Don't try to login when using an identity file.
	if tc.SkipLocalAuth {
		return trace.Wrap(err)
	}
	log.Debugf("Activating relogin on %v.", err)

	key, err := tc.Login(ctx)
	if err != nil {
		if trace.IsTrustError(err) {
			return trace.Wrap(err, "refusing to connect to untrusted proxy %v without --insecure flag\n", tc.Config.SSHProxyAddr)
		}
		return trace.Wrap(err)
	}
	if err := tc.ActivateKey(ctx, key); err != nil {
		return trace.Wrap(err)
	}
	// Save profile to record proxy credentials
	if err := tc.SaveProfile(tc.HomePath, true); err != nil {
		log.Warningf("Failed to save profile: %v", err)
		return trace.Wrap(err)
	}
	return fn()
}

// readProfile reads in the profile as well as the associated certificate
// and returns a *ProfileStatus which can be used to print the status of the
// profile.
func readProfile(profileDir string, profileName string) (*ProfileStatus, error) {
	var err error

	if profileDir == "" {
		return nil, trace.BadParameter("profileDir cannot be empty")
	}

	// Read in the profile for this proxy.
	profile, err := profile.FromDir(profileDir, profileName)
	if err != nil {
		return nil, trace.Wrap(err)
	}

	// Read in the SSH certificate for the user logged into this proxy.
	store, err := NewFSLocalKeyStore(profileDir)
	if err != nil {
		return nil, trace.Wrap(err)
	}
	idx := KeyIndex{
		ProxyHost:   profile.Name(),
		Username:    profile.Username,
		ClusterName: profile.SiteName,
	}
	key, err := store.GetKey(idx, WithAllCerts...)
	if err != nil {
		return nil, trace.Wrap(err)
	}
	sshCert, err := key.SSHCert()
	if err != nil {
		return nil, trace.Wrap(err)
	}

	// Extract from the certificate how much longer it will be valid for.
	validUntil := time.Unix(int64(sshCert.ValidBefore), 0)

	// Extract roles from certificate. Note, if the certificate is in old format,
	// this will be empty.
	var roles []string
	rawRoles, ok := sshCert.Extensions[teleport.CertExtensionTeleportRoles]
	if ok {
		roles, err = services.UnmarshalCertRoles(rawRoles)
		if err != nil {
			return nil, trace.Wrap(err)
		}
	}
	sort.Strings(roles)

	// Extract traits from the certificate. Note if the certificate is in the
	// old format, this will be empty.
	var traits wrappers.Traits
	rawTraits, ok := sshCert.Extensions[teleport.CertExtensionTeleportTraits]
	if ok {
		err = wrappers.UnmarshalTraits([]byte(rawTraits), &traits)
		if err != nil {
			return nil, trace.Wrap(err)
		}
	}

	var activeRequests services.RequestIDs
	rawRequests, ok := sshCert.Extensions[teleport.CertExtensionTeleportActiveRequests]
	if ok {
		if err := activeRequests.Unmarshal([]byte(rawRequests)); err != nil {
			return nil, trace.Wrap(err)
		}
	}

	// Extract extensions from certificate. This lists the abilities of the
	// certificate (like can the user request a PTY, port forwarding, etc.)
	var extensions []string
	for ext := range sshCert.Extensions {
		if ext == teleport.CertExtensionTeleportRoles ||
			ext == teleport.CertExtensionTeleportTraits ||
			ext == teleport.CertExtensionTeleportRouteToCluster ||
			ext == teleport.CertExtensionTeleportActiveRequests {
			continue
		}
		extensions = append(extensions, ext)
	}
	sort.Strings(extensions)

	tlsCert, err := key.TeleportTLSCertificate()
	if err != nil {
		return nil, trace.Wrap(err)
	}
	tlsID, err := tlsca.FromSubject(tlsCert.Subject, time.Time{})
	if err != nil {
		return nil, trace.Wrap(err)
	}

	databases, err := findActiveDatabases(key)
	if err != nil {
		return nil, trace.Wrap(err)
	}

	appCerts, err := key.AppTLSCertificates()
	if err != nil {
		return nil, trace.Wrap(err)
	}
	var apps []tlsca.RouteToApp
	for _, cert := range appCerts {
		tlsID, err := tlsca.FromSubject(cert.Subject, time.Time{})
		if err != nil {
			return nil, trace.Wrap(err)
		}
		if tlsID.RouteToApp.PublicAddr != "" {
			apps = append(apps, tlsID.RouteToApp)
		}
	}

	return &ProfileStatus{
		Name: profileName,
		Dir:  profileDir,
		ProxyURL: url.URL{
			Scheme: "https",
			Host:   profile.WebProxyAddr,
		},
		Username:       profile.Username,
		Logins:         sshCert.ValidPrincipals,
		ValidUntil:     validUntil,
		Extensions:     extensions,
		Roles:          roles,
		Cluster:        profile.SiteName,
		Traits:         traits,
		ActiveRequests: activeRequests,
		KubeEnabled:    profile.KubeProxyAddr != "",
		KubeUsers:      tlsID.KubernetesUsers,
		KubeGroups:     tlsID.KubernetesGroups,
		Databases:      databases,
		Apps:           apps,
		AWSRolesARNs:   tlsID.AWSRoleARNs,
	}, nil
}

// StatusCurrent returns the active profile status.
func StatusCurrent(profileDir, proxyHost string) (*ProfileStatus, error) {
	active, _, err := Status(profileDir, proxyHost)
	if err != nil {
		return nil, trace.Wrap(err)
	}
	if active == nil {
		return nil, trace.NotFound("not logged in")
	}
	return active, nil
}

// StatusFor returns profile for the specified proxy/user.
func StatusFor(profileDir, proxyHost, username string) (*ProfileStatus, error) {
	active, others, err := Status(profileDir, proxyHost)
	if err != nil {
		return nil, trace.Wrap(err)
	}
	for _, profile := range append(others, active) {
		if profile != nil && profile.Username == username {
			return profile, nil
		}
	}
	return nil, trace.NotFound("no profile for proxy %v and user %v found",
		proxyHost, username)
}

// Status returns the active profile as well as a list of available profiles.
// If no profile is active, Status returns a nil error and nil profile.
func Status(profileDir, proxyHost string) (*ProfileStatus, []*ProfileStatus, error) {
	var err error
	var profileStatus *ProfileStatus
	var others []*ProfileStatus

	// remove ports from proxy host, because profile name is stored
	// by host name
	if proxyHost != "" {
		proxyHost, err = utils.Host(proxyHost)
		if err != nil {
			return nil, nil, trace.Wrap(err)
		}
	}

	// Construct the full path to the profile requested and make sure it exists.
	profileDir = profile.FullProfilePath(profileDir)
	stat, err := os.Stat(profileDir)
	if err != nil {
		log.Debugf("Failed to stat file: %v.", err)
		if os.IsNotExist(err) {
			return nil, nil, trace.NotFound(err.Error())
		} else if os.IsPermission(err) {
			return nil, nil, trace.AccessDenied(err.Error())
		} else {
			return nil, nil, trace.Wrap(err)
		}
	}
	if !stat.IsDir() {
		return nil, nil, trace.BadParameter("profile path not a directory")
	}

	// use proxyHost as default profile name, or the current profile if
	// no proxyHost was supplied.
	profileName := proxyHost
	if profileName == "" {
		profileName, err = profile.GetCurrentProfileName(profileDir)
		if err != nil {
			if trace.IsNotFound(err) {
				return nil, nil, trace.NotFound("not logged in")
			}
			return nil, nil, trace.Wrap(err)
		}
	}

	// Read in the target profile first. If readProfile returns trace.NotFound,
	// that means the profile may have been corrupted (for example keys were
	// deleted but profile exists), treat this as the user not being logged in.
	profileStatus, err = readProfile(profileDir, profileName)
	if err != nil {
		log.Debug(err)
		if !trace.IsNotFound(err) {
			return nil, nil, trace.Wrap(err)
		}
		// Make sure the profile is nil, which tsh uses to detect that no
		// active profile exists.
		profileStatus = nil
	}

	// load the rest of the profiles
	profiles, err := profile.ListProfileNames(profileDir)
	if err != nil {
		return nil, nil, trace.Wrap(err)
	}
	for _, name := range profiles {
		if name == profileName {
			// already loaded this one
			continue
		}
		ps, err := readProfile(profileDir, name)
		if err != nil {
			log.Debug(err)
			// parts of profile are missing?
			// status skips these files
			if trace.IsNotFound(err) {
				continue
			}
			return nil, nil, trace.Wrap(err)
		}
		others = append(others, ps)
	}

	return profileStatus, others, nil
}

// LoadProfile populates Config with the values stored in the given
// profiles directory. If profileDir is an empty string, the default profile
// directory ~/.tsh is used.
func (c *Config) LoadProfile(profileDir string, proxyName string) error {
	// read the profile:
	cp, err := profile.FromDir(profileDir, ProxyHost(proxyName))
	if err != nil {
		if trace.IsNotFound(err) {
			return nil
		}
		return trace.Wrap(err)
	}

	c.Username = cp.Username
	c.SiteName = cp.SiteName
	c.KubeProxyAddr = cp.KubeProxyAddr
	c.WebProxyAddr = cp.WebProxyAddr
	c.SSHProxyAddr = cp.SSHProxyAddr
	c.PostgresProxyAddr = cp.PostgresProxyAddr
	c.MySQLProxyAddr = cp.MySQLProxyAddr
	c.MongoProxyAddr = cp.MongoProxyAddr
	c.TLSRoutingEnabled = cp.TLSRoutingEnabled

	c.LocalForwardPorts, err = ParsePortForwardSpec(cp.ForwardedPorts)
	if err != nil {
		log.Warnf("Unable to parse port forwarding in user profile: %v.", err)
	}

	c.DynamicForwardedPorts, err = ParseDynamicPortForwardSpec(cp.DynamicForwardedPorts)
	if err != nil {
		log.Warnf("Unable to parse dynamic port forwarding in user profile: %v.", err)
	}

	return nil
}

// SaveProfile updates the given profiles directory with the current configuration
// If profileDir is an empty string, the default ~/.tsh is used
func (c *Config) SaveProfile(dir string, makeCurrent bool) error {
	if c.WebProxyAddr == "" {
		return nil
	}

	dir = profile.FullProfilePath(dir)

	var cp profile.Profile
	cp.Username = c.Username
	cp.WebProxyAddr = c.WebProxyAddr
	cp.SSHProxyAddr = c.SSHProxyAddr
	cp.KubeProxyAddr = c.KubeProxyAddr
	cp.PostgresProxyAddr = c.PostgresProxyAddr
	cp.MySQLProxyAddr = c.MySQLProxyAddr
	cp.MongoProxyAddr = c.MongoProxyAddr
	cp.ForwardedPorts = c.LocalForwardPorts.String()
	cp.SiteName = c.SiteName
	cp.TLSRoutingEnabled = c.TLSRoutingEnabled

	if err := cp.SaveToDir(dir, makeCurrent); err != nil {
		return trace.Wrap(err)
	}
	return nil
}

// ParsedProxyHost holds the hostname and Web & SSH proxy addresses
// parsed out of a WebProxyAddress string.
type ParsedProxyHost struct {
	Host string

	// UsingDefaultWebProxyPort means that the port in WebProxyAddr was
	// supplied by ParseProxyHost function rather than ProxyHost string
	// itself.
	UsingDefaultWebProxyPort bool
	WebProxyAddr             string
	SSHProxyAddr             string
}

// ParseProxyHost parses a ProxyHost string of the format <hostname>:<proxy_web_port>,<proxy_ssh_port>
// and returns the parsed components.
//
// There are several "default" ports that the Web Proxy service may use, and if the port is not
// specified in the supplied proxyHost string
//
// If a definitive answer is not possible (e.g.  no proxy port is specified in
// the supplied string), ParseProxyHost() will supply default versions and flag
// that a default value is being used in the returned `ParsedProxyHost`
func ParseProxyHost(proxyHost string) (*ParsedProxyHost, error) {
	host, port, err := net.SplitHostPort(proxyHost)
	if err != nil {
		host = proxyHost
		port = ""
	}

	// set the default values of the port strings. One, both, or neither may
	// be overridden by the port string parsing below.
	usingDefaultWebProxyPort := true
	webPort := strconv.Itoa(defaults.HTTPListenPort)
	sshPort := strconv.Itoa(defaults.SSHProxyListenPort)

	// Split the port string out into at most two parts, the proxy port and
	// ssh port. Any more that 2 parts will be considered an error.
	parts := strings.Split(port, ",")

	switch {
	// Default ports for both the SSH and Web proxy.
	case len(parts) == 0:
		break

	// User defined HTTP proxy port, default SSH proxy port.
	case len(parts) == 1:
		if text := strings.TrimSpace(parts[0]); len(text) > 0 {
			webPort = text
			usingDefaultWebProxyPort = false
		}

	// User defined HTTP and SSH proxy ports.
	case len(parts) == 2:
		if text := strings.TrimSpace(parts[0]); len(text) > 0 {
			webPort = text
			usingDefaultWebProxyPort = false
		}
		if text := strings.TrimSpace(parts[1]); len(text) > 0 {
			sshPort = text
		}

	default:
		return nil, trace.BadParameter("unable to parse port: %v", port)
	}

	result := &ParsedProxyHost{
		Host:                     host,
		UsingDefaultWebProxyPort: usingDefaultWebProxyPort,
		WebProxyAddr:             net.JoinHostPort(host, webPort),
		SSHProxyAddr:             net.JoinHostPort(host, sshPort),
	}
	return result, nil
}

// ParseProxyHost parses the proxyHost string and updates the config.
//
// Format of proxyHost string:
//   proxy_web_addr:<proxy_web_port>,<proxy_ssh_port>
func (c *Config) ParseProxyHost(proxyHost string) error {
	parsedAddrs, err := ParseProxyHost(proxyHost)
	if err != nil {
		return trace.Wrap(err)
	}
	c.WebProxyAddr = parsedAddrs.WebProxyAddr
	c.SSHProxyAddr = parsedAddrs.SSHProxyAddr
	return nil
}

// KubeProxyHostPort returns the host and port of the Kubernetes proxy.
func (c *Config) KubeProxyHostPort() (string, int) {
	if c.KubeProxyAddr != "" {
		addr, err := utils.ParseAddr(c.KubeProxyAddr)
		if err == nil {
			return addr.Host(), addr.Port(defaults.KubeListenPort)
		}
	}

	webProxyHost, _ := c.WebProxyHostPort()
	return webProxyHost, defaults.KubeListenPort
}

// KubeClusterAddr returns a public HTTPS address of the proxy for use by
// Kubernetes client.
func (c *Config) KubeClusterAddr() string {
	host, port := c.KubeProxyHostPort()
	return fmt.Sprintf("https://%s:%d", host, port)
}

// WebProxyHostPort returns the host and port of the web proxy.
func (c *Config) WebProxyHostPort() (string, int) {
	if c.WebProxyAddr != "" {
		addr, err := utils.ParseAddr(c.WebProxyAddr)
		if err == nil {
			return addr.Host(), addr.Port(defaults.HTTPListenPort)
		}
	}
	return "unknown", defaults.HTTPListenPort
}

// WebProxyHost returns the web proxy host without the port number.
func (c *Config) WebProxyHost() string {
	host, _ := c.WebProxyHostPort()
	return host
}

// WebProxyPort returns the port of the web proxy.
func (c *Config) WebProxyPort() int {
	_, port := c.WebProxyHostPort()
	return port
}

// SSHProxyHostPort returns the host and port of the SSH proxy.
func (c *Config) SSHProxyHostPort() (string, int) {
	if c.SSHProxyAddr != "" {
		addr, err := utils.ParseAddr(c.SSHProxyAddr)
		if err == nil {
			return addr.Host(), addr.Port(defaults.SSHProxyListenPort)
		}
	}

	webProxyHost, _ := c.WebProxyHostPort()
	return webProxyHost, defaults.SSHProxyListenPort
}

// PostgresProxyHostPort returns the host and port of Postgres proxy.
func (c *Config) PostgresProxyHostPort() (string, int) {
	if c.PostgresProxyAddr != "" {
		addr, err := utils.ParseAddr(c.PostgresProxyAddr)
		if err == nil {
			return addr.Host(), addr.Port(c.WebProxyPort())
		}
	}
	return c.WebProxyHostPort()
}

// MongoProxyHostPort returns the host and port of Mongo proxy.
func (c *Config) MongoProxyHostPort() (string, int) {
	if c.MongoProxyAddr != "" {
		addr, err := utils.ParseAddr(c.MongoProxyAddr)
		if err == nil {
			return addr.Host(), addr.Port(defaults.MongoListenPort)
		}
	}
	return c.WebProxyHostPort()
}

// MySQLProxyHostPort returns the host and port of MySQL proxy.
func (c *Config) MySQLProxyHostPort() (string, int) {
	if c.MySQLProxyAddr != "" {
		addr, err := utils.ParseAddr(c.MySQLProxyAddr)
		if err == nil {
			return addr.Host(), addr.Port(defaults.MySQLListenPort)
		}
	}
	webProxyHost, _ := c.WebProxyHostPort()
	return webProxyHost, defaults.MySQLListenPort
}

// DatabaseProxyHostPort returns proxy connection endpoint for the database.
func (c *Config) DatabaseProxyHostPort(db tlsca.RouteToDatabase) (string, int) {
	switch db.Protocol {
	case defaults.ProtocolPostgres, defaults.ProtocolCockroachDB:
		return c.PostgresProxyHostPort()
	case defaults.ProtocolMySQL:
		return c.MySQLProxyHostPort()
	case defaults.ProtocolMongoDB:
		return c.MongoProxyHostPort()
	}
	return c.WebProxyHostPort()
}

// ProxyHost returns the hostname of the proxy server (without any port numbers)
func ProxyHost(proxyHost string) string {
	host, _, err := net.SplitHostPort(proxyHost)
	if err != nil {
		return proxyHost
	}
	return host
}

// ProxySpecified returns true if proxy has been specified.
func (c *Config) ProxySpecified() bool {
	return c.WebProxyAddr != ""
}

// TeleportClient is a wrapper around SSH client with teleport specific
// workflow built in.
// TeleportClient is NOT safe for concurrent use.
type TeleportClient struct {
	Config
	localAgent *LocalKeyAgent

	// OnShellCreated gets called when the shell is created. It's
	// safe to keep it nil.
	OnShellCreated ShellCreatedCallback

	// eventsCh is a channel used to inform clients about events have that
	// occurred during the session.
	eventsCh chan events.EventFields

	// Note: there's no mutex guarding this or localAgent, making
	// TeleportClient NOT safe for concurrent use.
	lastPing *webclient.PingResponse
}

// ShellCreatedCallback can be supplied for every teleport client. It will
// be called right after the remote shell is created, but the session
// hasn't begun yet.
//
// It allows clients to cancel SSH action
type ShellCreatedCallback func(s *ssh.Session, c *ssh.Client, terminal io.ReadWriteCloser) (exit bool, err error)

// NewClient creates a TeleportClient object and fully configures it
func NewClient(c *Config) (tc *TeleportClient, err error) {
	if len(c.JumpHosts) > 1 {
		return nil, trace.BadParameter("only one jump host is supported, got %v", len(c.JumpHosts))
	}
	// validate configuration
	if c.Username == "" {
		c.Username, err = Username()
		if err != nil {
			return nil, trace.Wrap(err)
		}
		log.Infof("No teleport login given. defaulting to %s", c.Username)
	}
	if c.WebProxyAddr == "" {
		return nil, trace.BadParameter("No proxy address specified, missed --proxy flag?")
	}
	if c.HostLogin == "" {
		c.HostLogin, err = Username()
		if err != nil {
			return nil, trace.Wrap(err)
		}
		log.Infof("no host login given. defaulting to %s", c.HostLogin)
	}
	if c.KeyTTL == 0 {
		c.KeyTTL = apidefaults.CertDuration
	}
	c.Namespace = types.ProcessNamespace(c.Namespace)

	tc = &TeleportClient{Config: *c}

	if tc.Stdout == nil {
		tc.Stdout = os.Stdout
	}
	if tc.Stderr == nil {
		tc.Stderr = os.Stderr
	}
	if tc.Stdin == nil {
		tc.Stdin = os.Stdin
	}

	// Create a buffered channel to hold events that occurred during this session.
	// This channel must be buffered because the SSH connection directly feeds
	// into it. Delays in pulling messages off the global SSH request channel
	// could lead to the connection hanging.
	tc.eventsCh = make(chan events.EventFields, 1024)

	// sometimes we need to use external auth without using local auth
	// methods, e.g. in automation daemons
	if c.SkipLocalAuth {
		if len(c.AuthMethods) == 0 {
			return nil, trace.BadParameter("SkipLocalAuth is true but no AuthMethods provided")
		}
		// if the client was passed an agent in the configuration and skip local auth, use
		// the passed in agent.
		if c.Agent != nil {
			tc.localAgent = &LocalKeyAgent{Agent: c.Agent, keyStore: noLocalKeyStore{}, siteName: tc.SiteName}
		}
	} else {
		// initialize the local agent (auth agent which uses local SSH keys signed by the CA):
		webProxyHost, _ := tc.WebProxyHostPort()

		var keystore LocalKeyStore
		if c.AddKeysToAgent != AddKeysToAgentOnly {
			keystore, err = NewFSLocalKeyStore(c.KeysDir)
		} else {
			keystore, err = NewMemLocalKeyStore(c.KeysDir)
		}
		if err != nil {
			return nil, trace.Wrap(err)
		}

		tc.localAgent, err = NewLocalAgent(LocalAgentConfig{
			Keystore:   keystore,
			ProxyHost:  webProxyHost,
			Username:   c.Username,
			KeysOption: c.AddKeysToAgent,
			Insecure:   c.InsecureSkipVerify,
			SiteName:   tc.SiteName,
		})
		if err != nil {
			return nil, trace.Wrap(err)
		}
		if tc.HostKeyCallback == nil {
			tc.HostKeyCallback = tc.localAgent.CheckHostSignature
		}
	}

	return tc, nil
}

// LoadKeyForCluster fetches a cluster-specific SSH key and loads it into the
// SSH agent.
func (tc *TeleportClient) LoadKeyForCluster(clusterName string) error {
	if tc.localAgent == nil {
		return trace.BadParameter("TeleportClient.LoadKeyForCluster called on a client without localAgent")
	}
	_, err := tc.localAgent.LoadKeyForCluster(clusterName)
	if err != nil {
		return trace.Wrap(err)
	}
	return nil
}

// LoadKeyForCluster fetches a cluster-specific SSH key and loads it into the
// SSH agent.  If the key is not found, it is requested to be reissued.
func (tc *TeleportClient) LoadKeyForClusterWithReissue(ctx context.Context, clusterName string) error {
	err := tc.LoadKeyForCluster(clusterName)
	if err == nil {
		return nil
	}
	if !trace.IsNotFound(err) {
		return trace.Wrap(err)
	}
	// Reissuing also loads the new key.
	err = tc.ReissueUserCerts(ctx, CertCacheKeep, ReissueParams{RouteToCluster: clusterName})
	if err != nil {
		return trace.Wrap(err)
	}
	return nil
}

// LocalAgent is a getter function for the client's local agent
func (tc *TeleportClient) LocalAgent() *LocalKeyAgent {
	return tc.localAgent
}

// RootClusterName returns root cluster name.
func (tc *TeleportClient) RootClusterName() (string, error) {
	key, err := tc.LocalAgent().GetCoreKey()
	if err != nil {
		return "", trace.Wrap(err)
	}
	name, err := key.RootClusterName()
	if err != nil {
		return "", trace.Wrap(err)
	}
	return name, nil
}

// getTargetNodes returns a list of node addresses this SSH command needs to
// operate on.
func (tc *TeleportClient) getTargetNodes(ctx context.Context, proxy *ProxyClient) ([]string, error) {
	var (
		err    error
		nodes  []types.Server
		retval = make([]string, 0)
	)
	if tc.Labels != nil && len(tc.Labels) > 0 {
		nodes, err = proxy.FindNodesByFilters(ctx, proto.ListResourcesRequest{
			Namespace:           tc.Namespace,
			Labels:              tc.Labels,
			SearchKeywords:      tc.SearchKeywords,
			PredicateExpression: tc.PredicateExpression,
		})
		if err != nil {
			return nil, trace.Wrap(err)
		}
		for i := 0; i < len(nodes); i++ {
			addr := nodes[i].GetAddr()
			if addr == "" {
				// address is empty, try dialing by UUID instead.
				addr = fmt.Sprintf("%s:0", nodes[i].GetName())
			}
			retval = append(retval, addr)
		}
	}
	if len(nodes) == 0 {
		// detect the common error when users use host:port address format
		_, port, err := net.SplitHostPort(tc.Host)
		// client has used host:port notation
		if err == nil {
			return nil, trace.BadParameter(
				"please use ssh subcommand with '--port=%v' flag instead of semicolon",
				port)
		}
		addr := net.JoinHostPort(tc.Host, strconv.Itoa(tc.HostPort))
		retval = append(retval, addr)
	}
	return retval, nil
}

// ReissueUserCerts issues new user certs based on params and stores them in
// the local key agent (usually on disk in ~/.tsh).
func (tc *TeleportClient) ReissueUserCerts(ctx context.Context, cachePolicy CertCachePolicy, params ReissueParams) error {
	proxyClient, err := tc.ConnectToProxy(ctx)
	if err != nil {
		return trace.Wrap(err)
	}
	defer proxyClient.Close()

	return proxyClient.ReissueUserCerts(ctx, cachePolicy, params)
}

// IssueUserCertsWithMFA issues a single-use SSH or TLS certificate for
// connecting to a target (node/k8s/db/app) specified in params with an MFA
// check. A user has to be logged in, there should be a valid login cert
// available.
//
// If access to this target does not require per-connection MFA checks
// (according to RBAC), IssueCertsWithMFA will:
// - for SSH certs, return the existing Key from the keystore.
// - for TLS certs, fall back to ReissueUserCerts.
func (tc *TeleportClient) IssueUserCertsWithMFA(ctx context.Context, params ReissueParams) (*Key, error) {
	proxyClient, err := tc.ConnectToProxy(ctx)
	if err != nil {
		return nil, trace.Wrap(err)
	}
	defer proxyClient.Close()

	key, err := proxyClient.IssueUserCertsWithMFA(ctx, params,
		func(ctx context.Context, proxyAddr string, c *proto.MFAAuthenticateChallenge) (*proto.MFAAuthenticateResponse, error) {
			return PromptMFAChallenge(ctx, proxyAddr, c, "", false)
		})

	return key, err
}

// CreateAccessRequest registers a new access request with the auth server.
func (tc *TeleportClient) CreateAccessRequest(ctx context.Context, req types.AccessRequest) error {
	proxyClient, err := tc.ConnectToProxy(ctx)
	if err != nil {
		return trace.Wrap(err)
	}
	defer proxyClient.Close()

	return proxyClient.CreateAccessRequest(ctx, req)
}

// GetAccessRequests loads all access requests matching the supplied filter.
func (tc *TeleportClient) GetAccessRequests(ctx context.Context, filter types.AccessRequestFilter) ([]types.AccessRequest, error) {
	proxyClient, err := tc.ConnectToProxy(ctx)
	if err != nil {
		return nil, trace.Wrap(err)
	}
	defer proxyClient.Close()

	return proxyClient.GetAccessRequests(ctx, filter)
}

// GetRole loads a role resource by name.
func (tc *TeleportClient) GetRole(ctx context.Context, name string) (types.Role, error) {
	proxyClient, err := tc.ConnectToProxy(ctx)
	if err != nil {
		return nil, trace.Wrap(err)
	}
	defer proxyClient.Close()

	return proxyClient.GetRole(ctx, name)
}

// watchCloser is a wrapper around a services.Watcher
// which holds a closer that must be called after the watcher
// is closed.
type watchCloser struct {
	types.Watcher
	io.Closer
}

func (w watchCloser) Close() error {
	return trace.NewAggregate(w.Watcher.Close(), w.Closer.Close())
}

// NewWatcher sets up a new event watcher.
func (tc *TeleportClient) NewWatcher(ctx context.Context, watch types.Watch) (types.Watcher, error) {
	proxyClient, err := tc.ConnectToProxy(ctx)
	if err != nil {
		return nil, trace.Wrap(err)
	}

	watcher, err := proxyClient.NewWatcher(ctx, watch)
	if err != nil {
		proxyClient.Close()
		return nil, trace.Wrap(err)
	}

	return watchCloser{
		Watcher: watcher,
		Closer:  proxyClient,
	}, nil
}

// WithRootClusterClient provides a functional interface for making calls
// against the root cluster's auth server.
func (tc *TeleportClient) WithRootClusterClient(ctx context.Context, do func(clt auth.ClientI) error) error {
	proxyClient, err := tc.ConnectToProxy(ctx)
	if err != nil {
		return trace.Wrap(err)
	}
	defer proxyClient.Close()

	clt, err := proxyClient.ConnectToRootCluster(ctx, false)
	if err != nil {
		return trace.Wrap(err)
	}
	defer clt.Close()

	return trace.Wrap(do(clt))
}

// SSH connects to a node and, if 'command' is specified, executes the command on it,
// otherwise runs interactive shell
//
// Returns nil if successful, or (possibly) *exec.ExitError
func (tc *TeleportClient) SSH(ctx context.Context, command []string, runLocally bool) error {
	// connect to proxy first:
	if !tc.Config.ProxySpecified() {
		return trace.BadParameter("proxy server is not specified")
	}
	proxyClient, err := tc.ConnectToProxy(ctx)
	if err != nil {
		return trace.Wrap(err)
	}
	defer proxyClient.Close()
	siteInfo, err := proxyClient.currentCluster()
	if err != nil {
		return trace.Wrap(err)
	}
	// which nodes are we executing this commands on?
	nodeAddrs, err := tc.getTargetNodes(ctx, proxyClient)
	if err != nil {
		return trace.Wrap(err)
	}
	if len(nodeAddrs) == 0 {
		return trace.BadParameter("no target host specified")
	}

	nodeClient, err := proxyClient.ConnectToNode(
		ctx,
		NodeAddr{Addr: nodeAddrs[0], Namespace: tc.Namespace, Cluster: siteInfo.Name},
		tc.Config.HostLogin,
		false)
	if err != nil {
		tc.ExitStatus = 1
		return trace.Wrap(err)
	}
	defer nodeClient.Close()

	// If forwarding ports were specified, start port forwarding.
	tc.startPortForwarding(ctx, nodeClient)

	// If no remote command execution was requested, block on the context which
	// will unblock upon error or SIGINT.
	if tc.NoRemoteExec {
		log.Debugf("Connected to node, no remote command execution was requested, blocking until context closes.")
		<-ctx.Done()

		// Only return an error if the context was canceled by something other than SIGINT.
		if ctx.Err() != context.Canceled {
			return ctx.Err()
		}
		return nil
	}

	// After port forwarding, run a local command that uses the connection, and
	// then disconnect.
	if runLocally {
		if len(tc.Config.LocalForwardPorts) == 0 {
			fmt.Println("Executing command locally without connecting to any servers. This makes no sense.")
		}
		return runLocalCommand(command)
	}

	// Issue "exec" request(s) to run on remote node(s).
	if len(command) > 0 {
		if len(nodeAddrs) > 1 {
			fmt.Printf("\x1b[1mWARNING\x1b[0m: Multiple nodes matched label selector, running command on all.")
			return tc.runCommandOnNodes(ctx, siteInfo.Name, nodeAddrs, proxyClient, command)
		}
		// Reuse the existing nodeClient we connected above.
		return tc.runCommand(ctx, nodeClient, command)
	}

	// Issue "shell" request to run single node.
	if len(nodeAddrs) > 1 {
		fmt.Printf("\x1b[1mWARNING\x1b[0m: Multiple nodes match the label selector, picking first: %v\n", nodeAddrs[0])
	}
	return tc.runShell(ctx, nodeClient, types.SessionPeerMode, nil, nil)
}

func (tc *TeleportClient) startPortForwarding(ctx context.Context, nodeClient *NodeClient) {
	if len(tc.Config.LocalForwardPorts) > 0 {
		for _, fp := range tc.Config.LocalForwardPorts {
			addr := net.JoinHostPort(fp.SrcIP, strconv.Itoa(fp.SrcPort))
			socket, err := net.Listen("tcp", addr)
			if err != nil {
				log.Errorf("Failed to bind to %v: %v.", addr, err)
				continue
			}
			go nodeClient.listenAndForward(ctx, socket, net.JoinHostPort(fp.DestHost, strconv.Itoa(fp.DestPort)))
		}
	}
	if len(tc.Config.DynamicForwardedPorts) > 0 {
		for _, fp := range tc.Config.DynamicForwardedPorts {
			addr := net.JoinHostPort(fp.SrcIP, strconv.Itoa(fp.SrcPort))
			socket, err := net.Listen("tcp", addr)
			if err != nil {
				log.Errorf("Failed to bind to %v: %v.", addr, err)
				continue
			}
			go nodeClient.dynamicListenAndForward(ctx, socket)
		}
	}
}

// Join connects to the existing/active SSH session
func (tc *TeleportClient) Join(ctx context.Context, mode types.SessionParticipantMode, namespace string, sessionID session.ID, input io.Reader) (err error) {
	if namespace == "" {
		return trace.BadParameter(auth.MissingNamespaceError)
	}
	tc.Stdin = input
	if sessionID.Check() != nil {
		return trace.Errorf("Invalid session ID format: %s", string(sessionID))
	}
	notFoundErrorMessage := fmt.Sprintf("session '%s' not found or it has ended", sessionID)

	// connect to proxy:
	if !tc.Config.ProxySpecified() {
		return trace.BadParameter("proxy server is not specified")
	}
	proxyClient, err := tc.ConnectToProxy(ctx)
	if err != nil {
		return trace.Wrap(err)
	}
	defer proxyClient.Close()
	site, err := proxyClient.ConnectToCurrentCluster(ctx, false)
	if err != nil {
		return trace.Wrap(err)
	}

	// find the session ID on the site:
	sessions, err := site.GetSessions(namespace)
	if err != nil {
		return trace.Wrap(err)
	}
	var session *session.Session
	for _, s := range sessions {
		if s.ID == sessionID {
			session = &s
			break
		}
	}
	if session == nil {
		return trace.NotFound(notFoundErrorMessage)
	}

	// pick the 1st party of the session and use his server ID to connect to
	if len(session.Parties) == 0 {
		return trace.NotFound(notFoundErrorMessage)
	}
	serverID := session.Parties[0].ServerID

	// find a server address by its ID
	nodes, err := site.GetNodes(ctx, namespace)
	if err != nil {
		return trace.Wrap(err)
	}
	var node types.Server
	for _, n := range nodes {
		if n.GetName() == serverID {
			node = n
			break
		}
	}
	if node == nil {
		return trace.NotFound(notFoundErrorMessage)
	}
	target := node.GetAddr()
	if target == "" {
		// address is empty, try dialing by UUID instead
		target = fmt.Sprintf("%s:0", serverID)
	}
	// connect to server:
	nc, err := proxyClient.ConnectToNode(ctx, NodeAddr{
		Addr:      target,
		Namespace: tc.Namespace,
		Cluster:   tc.SiteName,
	}, tc.Config.HostLogin, false)
	if err != nil {
		return trace.Wrap(err)
	}
	defer nc.Close()

	// Start forwarding ports if configured.
	tc.startPortForwarding(ctx, nc)

	presenceCtx, presenceCancel := context.WithCancel(ctx)
	defer presenceCancel()

	var beforeStart func(io.Writer)
	if mode == types.SessionModeratorMode {
		beforeStart = func(out io.Writer) {
			nc.OnMFA = func() {
				runPresenceTask(presenceCtx, out, site, tc, string(session.ID))
			}
		}
	}

	// running shell with a given session means "join" it:
	err = tc.runShell(ctx, nc, mode, session, beforeStart)
	return trace.Wrap(err)
}

// Play replays the recorded session
func (tc *TeleportClient) Play(ctx context.Context, namespace, sessionID string) (err error) {
	var sessionEvents []events.EventFields
	var stream []byte
	if namespace == "" {
		return trace.BadParameter(auth.MissingNamespaceError)
	}
	sid, err := session.ParseID(sessionID)
	if err != nil {
		return fmt.Errorf("'%v' is not a valid session ID (must be GUID)", sid)
	}
	// connect to the auth server (site) who made the recording
	proxyClient, err := tc.ConnectToProxy(ctx)
	if err != nil {
		return trace.Wrap(err)
	}
	defer proxyClient.Close()

	site, err := proxyClient.ConnectToCurrentCluster(ctx, false)
	if err != nil {
		return trace.Wrap(err)
	}
	// request events for that session (to get timing data)
	sessionEvents, err = site.GetSessionEvents(namespace, *sid, 0, true)
	if err != nil {
		return trace.Wrap(err)
	}

	// read the stream into a buffer:
	for {
		tmp, err := site.GetSessionChunk(namespace, *sid, len(stream), events.MaxChunkBytes)
		if err != nil {
			return trace.Wrap(err)
		}
		if len(tmp) == 0 {
			break
		}
		stream = append(stream, tmp...)
	}

	return playSession(sessionEvents, stream)
}

func (tc *TeleportClient) GetSessionEvents(ctx context.Context, namespace, sessionID string) ([]events.EventFields, error) {
	if namespace == "" {
		return nil, trace.BadParameter(auth.MissingNamespaceError)
	}
	sid, err := session.ParseID(sessionID)
	if err != nil {
		return nil, trace.BadParameter("%q is not a valid session ID (must be GUID)", sid)
	}
	// connect to the auth server (site) who made the recording
	proxyClient, err := tc.ConnectToProxy(ctx)
	if err != nil {
		return nil, trace.Wrap(err)
	}
	defer proxyClient.Close()

	site, err := proxyClient.ConnectToCurrentCluster(ctx, false)
	if err != nil {
		return nil, trace.Wrap(err)
	}
	events, err := site.GetSessionEvents(namespace, *sid, 0, true)
	if err != nil {
		return nil, trace.Wrap(err)
	}
	return events, nil
}

// PlayFile plays the recorded session from a tar file
func PlayFile(ctx context.Context, tarFile io.Reader, sid string) error {
	var sessionEvents []events.EventFields
	var stream []byte
	protoReader := events.NewProtoReader(tarFile)
	playbackDir, err := os.MkdirTemp("", "playback")
	if err != nil {
		return trace.Wrap(err)
	}
	defer os.RemoveAll(playbackDir)
	w, err := events.WriteForPlayback(ctx, session.ID(sid), protoReader, playbackDir)
	if err != nil {
		return trace.Wrap(err)
	}
	sessionEvents, err = w.SessionEvents()
	if err != nil {
		return trace.Wrap(err)
	}
	stream, err = w.SessionChunks()
	if err != nil {
		return trace.Wrap(err)
	}

	return playSession(sessionEvents, stream)
}

// ExecuteSCP executes SCP command. It executes scp.Command using
// lower-level API integrations that mimic SCP CLI command behavior
func (tc *TeleportClient) ExecuteSCP(ctx context.Context, cmd scp.Command) (err error) {
	// connect to proxy first:
	if !tc.Config.ProxySpecified() {
		return trace.BadParameter("proxy server is not specified")
	}

	proxyClient, err := tc.ConnectToProxy(ctx)
	if err != nil {
		return trace.Wrap(err)
	}
	defer proxyClient.Close()

	clusterInfo, err := proxyClient.currentCluster()
	if err != nil {
		return trace.Wrap(err)
	}

	// which nodes are we executing this commands on?
	nodeAddrs, err := tc.getTargetNodes(ctx, proxyClient)
	if err != nil {
		return trace.Wrap(err)
	}
	if len(nodeAddrs) == 0 {
		return trace.BadParameter("no target host specified")
	}

	nodeClient, err := proxyClient.ConnectToNode(
		ctx,
		NodeAddr{Addr: nodeAddrs[0], Namespace: tc.Namespace, Cluster: clusterInfo.Name},
		tc.Config.HostLogin,
		false)
	if err != nil {
		tc.ExitStatus = 1
		return trace.Wrap(err)
	}

	err = nodeClient.ExecuteSCP(ctx, cmd)
	if err != nil {
		// converts SSH error code to tc.ExitStatus
		exitError, _ := trace.Unwrap(err).(*ssh.ExitError)
		if exitError != nil {
			tc.ExitStatus = exitError.ExitStatus()
		}
		return err

	}

	return nil
}

// SCP securely copies file(s) from one SSH server to another
func (tc *TeleportClient) SCP(ctx context.Context, args []string, port int, flags scp.Flags, quiet bool) (err error) {
	if len(args) < 2 {
		return trace.Errorf("need at least two arguments for scp")
	}
	first := args[0]
	last := args[len(args)-1]

	// local copy?
	if !isRemoteDest(first) && !isRemoteDest(last) {
		return trace.BadParameter("making local copies is not supported")
	}

	if !tc.Config.ProxySpecified() {
		return trace.BadParameter("proxy server is not specified")
	}
	log.Infof("Connecting to proxy to copy (recursively=%v)...", flags.Recursive)
	proxyClient, err := tc.ConnectToProxy(ctx)
	if err != nil {
		return trace.Wrap(err)
	}
	defer proxyClient.Close()

	var progressWriter io.Writer
	if !quiet {
		progressWriter = tc.Stdout
	}

	// helper function connects to the src/target node:
	connectToNode := func(addr, hostLogin string) (*NodeClient, error) {
		// determine which cluster we're connecting to:
		siteInfo, err := proxyClient.currentCluster()
		if err != nil {
			return nil, trace.Wrap(err)
		}
		if hostLogin == "" {
			hostLogin = tc.Config.HostLogin
		}
		return proxyClient.ConnectToNode(ctx,
			NodeAddr{Addr: addr, Namespace: tc.Namespace, Cluster: siteInfo.Name},
			hostLogin, false)
	}

	// gets called to convert SSH error code to tc.ExitStatus
	onError := func(err error) error {
		exitError, _ := trace.Unwrap(err).(*ssh.ExitError)
		if exitError != nil {
			tc.ExitStatus = exitError.ExitStatus()
		}
		return err
	}

	tpl := scp.Config{
		User:           tc.Username,
		ProgressWriter: progressWriter,
		Flags:          flags,
	}

	var config *scpConfig
	// upload:
	if isRemoteDest(last) {
		config, err = tc.uploadConfig(ctx, tpl, port, args)
		if err != nil {
			return trace.Wrap(err)
		}
	} else {
		config, err = tc.downloadConfig(ctx, tpl, port, args)
		if err != nil {
			return trace.Wrap(err)
		}
	}

	client, err := connectToNode(config.addr, config.hostLogin)
	if err != nil {
		return trace.Wrap(err)
	}

	return onError(client.ExecuteSCP(ctx, config.cmd))
}

func (tc *TeleportClient) uploadConfig(ctx context.Context, tpl scp.Config, port int, args []string) (config *scpConfig, err error) {
	// args are guaranteed to have len(args) > 1
	filesToUpload := args[:len(args)-1]
	// copy everything except the last arg (the destination)
	destPath := args[len(args)-1]

	// If more than a single file were provided, scp must be in directory mode
	// and the target on the remote host needs to be a directory.
	var directoryMode bool
	if len(filesToUpload) > 1 {
		directoryMode = true
	}

	dest, addr, err := getSCPDestination(destPath, port)
	if err != nil {
		return nil, trace.Wrap(err)
	}

	tpl.RemoteLocation = dest.Path
	tpl.Flags.Target = filesToUpload
	tpl.Flags.DirectoryMode = directoryMode

	cmd, err := scp.CreateUploadCommand(tpl)
	if err != nil {
		return nil, trace.Wrap(err)
	}

	return &scpConfig{
		cmd:       cmd,
		addr:      addr,
		hostLogin: dest.Login,
	}, nil
}

func (tc *TeleportClient) downloadConfig(ctx context.Context, tpl scp.Config, port int, args []string) (config *scpConfig, err error) {
	// args are guaranteed to have len(args) > 1
	src, addr, err := getSCPDestination(args[0], port)
	if err != nil {
		return nil, trace.Wrap(err)
	}

	tpl.RemoteLocation = src.Path
	tpl.Flags.Target = args[1:]

	cmd, err := scp.CreateDownloadCommand(tpl)
	if err != nil {
		return nil, trace.Wrap(err)
	}

	return &scpConfig{
		cmd:       cmd,
		addr:      addr,
		hostLogin: src.Login,
	}, nil
}

type scpConfig struct {
	cmd       scp.Command
	addr      string
	hostLogin string
}

func getSCPDestination(target string, port int) (dest *scp.Destination, addr string, err error) {
	dest, err = scp.ParseSCPDestination(target)
	if err != nil {
		return nil, "", trace.Wrap(err)
	}
	addr = net.JoinHostPort(dest.Host.Host(), strconv.Itoa(port))
	return dest, addr, nil
}

func isRemoteDest(name string) bool {
	return strings.ContainsRune(name, ':')
}

// ListNodesWithFilters returns a list of nodes connected to a proxy
func (tc *TeleportClient) ListNodesWithFilters(ctx context.Context) ([]types.Server, error) {
	// connect to the proxy and ask it to return a full list of servers
	proxyClient, err := tc.ConnectToProxy(ctx)
	if err != nil {
		return nil, trace.Wrap(err)
	}
	defer proxyClient.Close()

	servers, err := proxyClient.FindNodesByFilters(ctx, proto.ListResourcesRequest{
		Namespace:           tc.Namespace,
		Labels:              tc.Labels,
		SearchKeywords:      tc.SearchKeywords,
		PredicateExpression: tc.PredicateExpression,
	})
	if err != nil {
		return nil, trace.Wrap(err)
	}

	return servers, nil
}

// ListAppServersWithFilters returns a list of application servers.
func (tc *TeleportClient) ListAppServersWithFilters(ctx context.Context, customFilter *proto.ListResourcesRequest) ([]types.AppServer, error) {
	proxyClient, err := tc.ConnectToProxy(ctx)
	if err != nil {
		return nil, trace.Wrap(err)
	}
	defer proxyClient.Close()

	filter := customFilter
	if customFilter == nil {
		filter = &proto.ListResourcesRequest{
			Namespace:           tc.Namespace,
			Labels:              tc.Labels,
			SearchKeywords:      tc.SearchKeywords,
			PredicateExpression: tc.PredicateExpression,
		}
	}

	servers, err := proxyClient.FindAppServersByFilters(ctx, *filter)
	if err != nil {
		return nil, trace.Wrap(err)
	}

	return servers, nil
}

// ListApps returns all registered applications.
func (tc *TeleportClient) ListApps(ctx context.Context, customFilter *proto.ListResourcesRequest) ([]types.Application, error) {
	servers, err := tc.ListAppServersWithFilters(ctx, customFilter)
	if err != nil {
		return nil, trace.Wrap(err)
	}
	var apps []types.Application
	for _, server := range servers {
		apps = append(apps, server.GetApp())
	}
	return types.DeduplicateApps(apps), nil
}

// CreateAppSession creates a new application access session.
func (tc *TeleportClient) CreateAppSession(ctx context.Context, req types.CreateAppSessionRequest) (types.WebSession, error) {
	proxyClient, err := tc.ConnectToProxy(ctx)
	if err != nil {
		return nil, trace.Wrap(err)
	}
	defer proxyClient.Close()
	return proxyClient.CreateAppSession(ctx, req)
}

// DeleteAppSession removes the specified application access session.
func (tc *TeleportClient) DeleteAppSession(ctx context.Context, sessionID string) error {
	proxyClient, err := tc.ConnectToProxy(ctx)
	if err != nil {
		return trace.Wrap(err)
	}
	defer proxyClient.Close()
	return proxyClient.DeleteAppSession(ctx, sessionID)
}

// ListDatabaseServersWithFilters returns all registered database proxy servers.
func (tc *TeleportClient) ListDatabaseServersWithFilters(ctx context.Context, customFilter *proto.ListResourcesRequest) ([]types.DatabaseServer, error) {
	proxyClient, err := tc.ConnectToProxy(ctx)
	if err != nil {
		return nil, trace.Wrap(err)
	}
	defer proxyClient.Close()

	filter := customFilter
	if customFilter == nil {
		filter = &proto.ListResourcesRequest{
			Namespace:           tc.Namespace,
			Labels:              tc.Labels,
			SearchKeywords:      tc.SearchKeywords,
			PredicateExpression: tc.PredicateExpression,
		}
	}

	servers, err := proxyClient.FindDatabaseServersByFilters(ctx, *filter)
	if err != nil {
		return nil, trace.Wrap(err)
	}

	return servers, nil
}

// ListDatabases returns all registered databases.
func (tc *TeleportClient) ListDatabases(ctx context.Context, customFilter *proto.ListResourcesRequest) ([]types.Database, error) {
	servers, err := tc.ListDatabaseServersWithFilters(ctx, customFilter)
	if err != nil {
		return nil, trace.Wrap(err)
	}
	var databases []types.Database
	for _, server := range servers {
		databases = append(databases, server.GetDatabase())
	}
	return types.DeduplicateDatabases(databases), nil
}

// ListAllNodes is the same as ListNodes except that it ignores labels.
func (tc *TeleportClient) ListAllNodes(ctx context.Context) ([]types.Server, error) {
	proxyClient, err := tc.ConnectToProxy(ctx)
	if err != nil {
		return nil, trace.Wrap(err)
	}
	defer proxyClient.Close()

	return proxyClient.FindNodesByFilters(ctx, proto.ListResourcesRequest{
		Namespace: tc.Namespace,
	})
}

// runCommandOnNodes executes a given bash command on a bunch of remote nodes.
func (tc *TeleportClient) runCommandOnNodes(
	ctx context.Context, siteName string, nodeAddresses []string, proxyClient *ProxyClient, command []string,
) error {
	resultsC := make(chan error, len(nodeAddresses))
	for _, address := range nodeAddresses {
		go func(address string) {
			var err error
			defer func() {
				resultsC <- err
			}()

			var nodeClient *NodeClient
			nodeClient, err = proxyClient.ConnectToNode(ctx,
				NodeAddr{Addr: address, Namespace: tc.Namespace, Cluster: siteName},
				tc.Config.HostLogin, false)
			if err != nil {
				// err is passed to resultsC in the defer above.
				fmt.Fprintln(tc.Stderr, err)
				return
			}
			defer nodeClient.Close()

			fmt.Printf("Running command on %v:\n", address)
			err = tc.runCommand(ctx, nodeClient, command)
			// err is passed to resultsC in the defer above.
		}(address)
	}
	var lastError error
	for range nodeAddresses {
		if err := <-resultsC; err != nil {
			lastError = err
		}
	}
	return trace.Wrap(lastError)
}

// runCommand executes a given bash command on an established NodeClient.
func (tc *TeleportClient) runCommand(ctx context.Context, nodeClient *NodeClient, command []string) error {
	nodeSession, err := newSession(nodeClient, nil, tc.Config.Env, tc.Stdin, tc.Stdout, tc.Stderr, tc.useLegacyID(nodeClient), tc.EnableEscapeSequences)
	if err != nil {
		return trace.Wrap(err)
	}
	defer nodeSession.Close()
	if err := nodeSession.runCommand(ctx, types.SessionPeerMode, command, tc.OnShellCreated, tc.Config.Interactive); err != nil {
		originErr := trace.Unwrap(err)
		exitErr, ok := originErr.(*ssh.ExitError)
		if ok {
			tc.ExitStatus = exitErr.ExitStatus()
		} else {
			// if an error occurs, but no exit status is passed back, GoSSH returns
			// a generic error like this. in this case the error message is printed
			// to stderr by the remote process so we have to quietly return 1:
			if strings.Contains(originErr.Error(), "exited without exit status") {
				tc.ExitStatus = 1
			}
		}

		return trace.Wrap(err)
	}

	return nil
}

// runShell starts an interactive SSH session/shell.
// sessionID : when empty, creates a new shell. otherwise it tries to join the existing session.
func (tc *TeleportClient) runShell(ctx context.Context, nodeClient *NodeClient, mode types.SessionParticipantMode, sessToJoin *session.Session, beforeStart func(io.Writer)) error {
	env := make(map[string]string)
	env[teleport.EnvSSHJoinMode] = string(mode)
	env[teleport.EnvSSHSessionReason] = tc.Config.Reason
	env[teleport.EnvSSHSessionDisplayParticipantRequirements] = strconv.FormatBool(tc.Config.DisplayParticipantRequirements)
	encoded, err := json.Marshal(&tc.Config.Invited)
	if err != nil {
		return trace.Wrap(err)
	}

	env[teleport.EnvSSHSessionInvited] = string(encoded)
	for key, value := range tc.Env {
		env[key] = value
	}

	nodeSession, err := newSession(nodeClient, sessToJoin, env, tc.Stdin, tc.Stdout, tc.Stderr, tc.useLegacyID(nodeClient), tc.EnableEscapeSequences)
	if err != nil {
		return trace.Wrap(err)
	}
	if err = nodeSession.runShell(ctx, mode, beforeStart, tc.OnShellCreated); err != nil {
		switch e := trace.Unwrap(err).(type) {
		case *ssh.ExitError:
			tc.ExitStatus = e.ExitStatus()
		case *ssh.ExitMissingError:
			tc.ExitStatus = 1
		}

		return trace.Wrap(err)
	}
	if nodeSession.ExitMsg == "" {
		fmt.Fprintln(tc.Stderr, "the connection was closed on the remote side on ", time.Now().Format(time.RFC822))
	} else {
		fmt.Fprintln(tc.Stderr, nodeSession.ExitMsg)
	}
	return nil
}

// getProxyLogin determines which SSH principal to use when connecting to proxy.
func (tc *TeleportClient) getProxySSHPrincipal() string {
	proxyPrincipal := tc.Config.HostLogin
	if tc.DefaultPrincipal != "" {
		proxyPrincipal = tc.DefaultPrincipal
	}
	if len(tc.JumpHosts) > 1 && tc.JumpHosts[0].Username != "" {
		log.Debugf("Setting proxy login to jump host's parameter user %q", tc.JumpHosts[0].Username)
		proxyPrincipal = tc.JumpHosts[0].Username
	}
	// see if we already have a signed key in the cache, we'll use that instead
	if !tc.Config.SkipLocalAuth && tc.localAgent != nil {
		signers, err := tc.localAgent.Signers()
		if err != nil || len(signers) == 0 {
			return proxyPrincipal
		}
		cert, ok := signers[0].PublicKey().(*ssh.Certificate)
		if ok && len(cert.ValidPrincipals) > 0 {
			return cert.ValidPrincipals[0]
		}
	}
	return proxyPrincipal
}

// ConnectToProxy will dial to the proxy server and return a ProxyClient when
// successful. If the passed in context is canceled, this function will return
// a trace.ConnectionProblem right away.
func (tc *TeleportClient) ConnectToProxy(ctx context.Context) (*ProxyClient, error) {
	var err error
	var proxyClient *ProxyClient

	// Use connectContext and the cancel function to signal when a response is
	// returned from connectToProxy.
	connectContext, cancel := context.WithCancel(context.Background())
	go func() {
		defer cancel()
		proxyClient, err = tc.connectToProxy(ctx)
	}()

	select {
	// ConnectToProxy returned a result, return that back to the caller.
	case <-connectContext.Done():
		return proxyClient, trace.Wrap(err)
	// The passed in context timed out. This is often due to the network being
	// down and the user hitting Ctrl-C.
	case <-ctx.Done():
		return nil, trace.ConnectionProblem(ctx.Err(), "connection canceled")
	}
}

// connectToProxy will dial to the proxy server and return a ProxyClient when
// successful.
func (tc *TeleportClient) connectToProxy(ctx context.Context) (*ProxyClient, error) {
	sshProxyAddr := tc.Config.SSHProxyAddr

	hostKeyCallback := tc.HostKeyCallback
	authMethods := append([]ssh.AuthMethod{}, tc.Config.AuthMethods...)
	clusterName := func() string { return tc.SiteName }
	if len(tc.JumpHosts) > 0 {
		log.Debugf("Overriding SSH proxy to JumpHosts's address %q", tc.JumpHosts[0].Addr.String())
		sshProxyAddr = tc.JumpHosts[0].Addr.Addr

		if tc.localAgent != nil {
			// Wrap host key and auth callbacks using clusterGuesser.
			//
			// clusterGuesser will use the host key callback to guess the target
			// cluster based on the host certificate. It will then use the auth
			// callback to load the appropriate SSH certificate for that cluster.
			clusterGuesser := newProxyClusterGuesser(hostKeyCallback, tc.signersForCluster)
			hostKeyCallback = clusterGuesser.hostKeyCallback
			authMethods = append(authMethods, clusterGuesser.authMethod(ctx))

			rootClusterName, err := tc.rootClusterName()
			if err != nil {
				return nil, trace.Wrap(err)
			}
			clusterName = func() string {
				// Only return the inferred cluster name if it's not the root
				// cluster. If it's the root cluster proxy, tc.SiteName could
				// be pointing at a leaf cluster and we don't want to override
				// that.
				if clusterGuesser.clusterName != rootClusterName {
					return clusterGuesser.clusterName
				}
				return tc.SiteName
			}
		}
	} else if tc.localAgent != nil {
		// tc.SiteName does not necessarily point to the cluster we're
		// connecting to (or that we have certs for). For example tsh login
		// leaf will set tc.SiteName as "leaf" even though we're connecting to
		// root proxy to fetch leaf certs.
		//
		// Instead, load SSH certs for all clusters we have (by passing an
		// empty string to certsForCluster).
		signers, err := tc.localAgent.certsForCluster("")
		// errNoLocalKeyStore is returned when running in the proxy. The proxy
		// should be passing auth methods via tc.Config.AuthMethods.
		if err != nil && !errors.Is(err, errNoLocalKeyStore) && !trace.IsNotFound(err) {
			return nil, trace.Wrap(err)
		}
		if len(signers) > 0 {
			authMethods = append(authMethods, ssh.PublicKeys(signers...))
		}
	}

	if len(authMethods) == 0 {
		return nil, trace.BadParameter("no SSH auth methods loaded, are you logged in?")
	}

	sshConfig := &ssh.ClientConfig{
		User:            tc.getProxySSHPrincipal(),
		HostKeyCallback: hostKeyCallback,
		Auth:            authMethods,
	}

	sshClient, err := makeProxySSHClient(ctx, tc, sshConfig)
	if err != nil {
		return nil, trace.Wrap(err)
	}

	return &ProxyClient{
		teleportClient:  tc,
		Client:          sshClient,
		proxyAddress:    sshProxyAddr,
		proxyPrincipal:  sshConfig.User,
		hostKeyCallback: sshConfig.HostKeyCallback,
		authMethods:     sshConfig.Auth,
		hostLogin:       tc.HostLogin,
		siteName:        clusterName(),
		clientAddr:      tc.ClientAddr,
	}, nil
}

<<<<<<< HEAD
func makeProxySSHClientWithTLSWrapper(ctx context.Context, tc *TeleportClient, sshConfig *ssh.ClientConfig, proxyAddr string) (*ssh.Client, error) {
	cfg := tc.Config
	clientTLSConf, err := tc.loadTLSConfig()
	if err != nil {
		return nil, trace.Wrap(err)
	}

	clientTLSConf.NextProtos = []string{string(alpncommon.ProtocolProxySSH)}
	clientTLSConf.InsecureSkipVerify = cfg.InsecureSkipVerify

	tlsConn, err := tls.Dial("tcp", proxyAddr, clientTLSConf)
	if err != nil {
		return nil, trace.Wrap(err, "failed to dial tls %v", proxyAddr)
	}
	c, chans, reqs, err := ssh.NewClientConn(tlsConn, proxyAddr, sshConfig)
	if err != nil {
		// tlsConn is closed inside ssh.NewClientConn function
		return nil, trace.Wrap(err, "failed to authenticate with proxy %v", addr)
	}
	return ssh.NewClient(c, chans, reqs), nil
}

// makeProxySSHClient creates an SSH client by following steps:
// 1) If the current proxy supports TLS Routing and JumpHost address was not provided use TLSWrapper.
// 2) Check JumpHost raw SSH port or Teleport proxy address.
//    In case of proxy web address check if the proxy supports TLS Routing and connect to the proxy with TLSWrapper
// 3) Dial sshProxyAddr with raw SSH Dialer where sshProxyAddress is proxy ssh address or JumpHost address if
//    JumpHost address was provided.
func makeProxySSHClient(ctx context.Context, tc *TeleportClient, sshConfig *ssh.ClientConfig) (*ssh.Client, error) {
	// Use TLS Routing dialer only if proxy support TLS Routing and JumpHost was not set.
	if tc.Config.TLSRoutingEnabled && len(tc.JumpHosts) == 0 {
		log.Infof("Connecting to proxy=%v login=%q using TLS Routing", tc.Config.WebProxyAddr, sshConfig.User)
		c, err := makeProxySSHClientWithTLSWrapper(ctx, tc, sshConfig, tc.Config.WebProxyAddr)
		if err != nil {
			return nil, trace.Wrap(err)
		}
		log.Infof("Successful auth with proxy %v.", tc.Config.WebProxyAddr)
		return c, nil
	}

	sshProxyAddr := tc.Config.SSHProxyAddr

	// Handle situation where a Jump Host was set to proxy web address and Teleport supports TLS Routing.
	if len(tc.JumpHosts) > 0 {
		sshProxyAddr = tc.JumpHosts[0].Addr.Addr
		// Check if JumpHost address is a proxy web address.
		resp, err := webclient.Find(ctx, sshProxyAddr, tc.InsecureSkipVerify, nil)
		// If JumpHost address is a proxy web port and proxy supports TLSRouting dial proxy with TLSWrapper.
		if err == nil && resp.Proxy.TLSRoutingEnabled {
			log.Infof("Connecting to proxy=%v login=%q using TLS Routing JumpHost", sshProxyAddr, sshConfig.User)
			c, err := makeProxySSHClientWithTLSWrapper(ctx, tc, sshConfig, sshProxyAddr)
			if err != nil {
				return nil, trace.Wrap(err)
			}
			log.Infof("Successful auth with proxy %v.", sshProxyAddr)
			return c, nil
		}
	}

	log.Infof("Connecting to proxy=%v login=%q", sshProxyAddr, sshConfig.User)
	client, err := ssh.Dial("tcp", sshProxyAddr, sshConfig)
	if err != nil {
		return nil, trace.Wrap(err, "failed to authenticate with proxy %v", sshProxyAddr)
	}
	log.Infof("Successful auth with proxy %v.", sshProxyAddr)
	return client, nil
=======
func makeProxySSHClient(tc *TeleportClient, sshConfig *ssh.ClientConfig) (*ssh.Client, error) {
	if tc.Config.TLSRoutingEnabled {
		return makeProxySSHClientWithTLSWrapper(tc, sshConfig)
	}
	return makeProxySSHClientDirect(tc, sshConfig)
}

func makeProxySSHClientDirect(tc *TeleportClient, sshConfig *ssh.ClientConfig) (*ssh.Client, error) {
	dialer := proxy.DialerFromEnvironment(tc.Config.SSHProxyAddr)
	return dialer.Dial("tcp", tc.Config.SSHProxyAddr, sshConfig)
}

func makeProxySSHClientWithTLSWrapper(tc *TeleportClient, sshConfig *ssh.ClientConfig) (*ssh.Client, error) {
	tlsConfig, err := tc.loadTLSConfig()
	if err != nil {
		return nil, trace.Wrap(err)
	}
	tlsConfig.NextProtos = []string{string(alpncommon.ProtocolProxySSH)}
	dialer := proxy.DialerFromEnvironment(tc.Config.WebProxyAddr, proxy.WithALPNDialer(tlsConfig))
	return dialer.Dial("tcp", tc.Config.WebProxyAddr, sshConfig)
>>>>>>> 335adf1f
}

func (tc *TeleportClient) rootClusterName() (string, error) {
	if tc.localAgent == nil {
		return "", trace.NotFound("cannot load root cluster name without local agent")
	}
	tlsKey, err := tc.localAgent.GetCoreKey()
	if err != nil {
		return "", trace.Wrap(err)
	}
	rootClusterName, err := tlsKey.RootClusterName()
	if err != nil {
		return "", trace.Wrap(err)
	}
	return rootClusterName, nil
}

// proxyClusterGuesser matches client SSH certificates to the target cluster of
// an SSH proxy. It uses an ssh.HostKeyCallback to infer the cluster name from
// the proxy host certificate. It then passes that name to signersForCluster to
// get the SSH certificates for that cluster.
type proxyClusterGuesser struct {
	clusterName string

	nextHostKeyCallback ssh.HostKeyCallback
	signersForCluster   func(context.Context, string) ([]ssh.Signer, error)
}

func newProxyClusterGuesser(nextHostKeyCallback ssh.HostKeyCallback, signersForCluster func(context.Context, string) ([]ssh.Signer, error)) *proxyClusterGuesser {
	return &proxyClusterGuesser{
		nextHostKeyCallback: nextHostKeyCallback,
		signersForCluster:   signersForCluster,
	}
}

func (g *proxyClusterGuesser) hostKeyCallback(hostname string, remote net.Addr, key ssh.PublicKey) error {
	cert, ok := key.(*ssh.Certificate)
	if !ok {
		return trace.BadParameter("remote proxy did not present a host certificate")
	}
	g.clusterName = cert.Permissions.Extensions[utils.CertExtensionAuthority]
	if g.clusterName == "" {
		log.Debugf("Target SSH server %q does not have a cluster name embedded in their certificate; will use all available client certificates to authenticate", hostname)
	}
	if g.nextHostKeyCallback != nil {
		return g.nextHostKeyCallback(hostname, remote, key)
	}
	return nil
}

func (g *proxyClusterGuesser) authMethod(ctx context.Context) ssh.AuthMethod {
	return ssh.PublicKeysCallback(func() ([]ssh.Signer, error) {
		return g.signersForCluster(ctx, g.clusterName)
	})
}

func (tc *TeleportClient) signersForCluster(ctx context.Context, clusterName string) ([]ssh.Signer, error) {
	err := tc.WithoutJumpHosts(func(tc *TeleportClient) error {
		return tc.LoadKeyForClusterWithReissue(ctx, clusterName)
	})
	if err != nil {
		log.WithError(err).Warnf("Failed to load/reissue keys for cluster %q.", clusterName)
		return nil, trace.Wrap(err)
	}
	return tc.localAgent.certsForCluster(clusterName)
}

// WithoutJumpHosts executes the given function with a Teleport client that has
// no JumpHosts set, i.e. presumably falling back to the proxy specified in the
// profile.
func (tc *TeleportClient) WithoutJumpHosts(fn func(tcNoJump *TeleportClient) error) error {
	storedJumpHosts := tc.JumpHosts
	tc.JumpHosts = nil
	err := fn(tc)
	tc.JumpHosts = storedJumpHosts
	return trace.Wrap(err)
}

// Logout removes certificate and key for the currently logged in user from
// the filesystem and agent.
func (tc *TeleportClient) Logout() error {
	if tc.localAgent == nil {
		return nil
	}
	return tc.localAgent.DeleteKey()
}

// LogoutDatabase removes certificate for a particular database.
func (tc *TeleportClient) LogoutDatabase(dbName string) error {
	if tc.localAgent == nil {
		return nil
	}
	if tc.SiteName == "" {
		return trace.BadParameter("cluster name must be set for database logout")
	}
	if dbName == "" {
		return trace.BadParameter("please specify database name to log out of")
	}
	return tc.localAgent.DeleteUserCerts(tc.SiteName, WithDBCerts{dbName})
}

// LogoutApp removes certificate for the specified app.
func (tc *TeleportClient) LogoutApp(appName string) error {
	if tc.localAgent == nil {
		return nil
	}
	if tc.SiteName == "" {
		return trace.BadParameter("cluster name must be set for app logout")
	}
	if appName == "" {
		return trace.BadParameter("please specify app name to log out of")
	}
	return tc.localAgent.DeleteUserCerts(tc.SiteName, WithAppCerts{appName})
}

// LogoutAll removes all certificates for all users from the filesystem
// and agent.
func (tc *TeleportClient) LogoutAll() error {
	if tc.localAgent == nil {
		return nil
	}
	if err := tc.localAgent.DeleteKeys(); err != nil {
		return trace.Wrap(err)
	}
	return nil
}

// PingAndShowMOTD pings the Teleport Proxy and displays the Message Of The Day if it's available.
func (tc *TeleportClient) PingAndShowMOTD(ctx context.Context) (*webclient.PingResponse, error) {
	pr, err := tc.Ping(ctx)
	if err != nil {
		return nil, trace.Wrap(err)
	}

	if pr.Auth.HasMessageOfTheDay {
		err = tc.ShowMOTD(ctx)
		if err != nil {
			return nil, trace.Wrap(err)
		}
	}
	return pr, nil
}

// Login logs the user into a Teleport cluster by talking to a Teleport proxy.
//
// If tc.Passwordless is set, then the passwordless authentication flow is used.
//
// The returned Key should typically be passed to ActivateKey in order to
// update local agent state.
func (tc *TeleportClient) Login(ctx context.Context) (*Key, error) {
	// Ping the endpoint to see if it's up and find the type of authentication
	// supported, also show the message of the day if available.
	pr, err := tc.PingAndShowMOTD(ctx)
	if err != nil {
		return nil, trace.Wrap(err)
	}

	// generate a new keypair. the public key will be signed via proxy if client's
	// password+OTP are valid
	key, err := NewKey()
	if err != nil {
		return nil, trace.Wrap(err)
	}

	var response *auth.SSHLoginResponse

	switch authType := pr.Auth.Type; {
	case tc.Passwordless: // Takes precedence over other methods if set.
		// Do a few sanity checks before obeying.
		switch {
		case authType != constants.Local:
			return nil, trace.BadParameter("Passwordless is only available for local authentication")
		case pr.Auth.Webauthn == nil:
			return nil, trace.BadParameter(
				"Webauthn is not configured in this cluster, please contact your administrator and ask them to follow https://goteleport.com/docs/access-controls/guides/webauthn/")
		}
		response, err = tc.pwdlessLogin(ctx, key.Pub)
		if err != nil {
			return nil, trace.Wrap(err)
		}
		tc.Username = response.Username
	case authType == constants.Local:
		response, err = tc.localLogin(ctx, pr.Auth.SecondFactor, key.Pub)
		if err != nil {
			return nil, trace.Wrap(err)
		}
	case authType == constants.OIDC:
		response, err = tc.ssoLogin(ctx, pr.Auth.OIDC.Name, key.Pub, constants.OIDC)
		if err != nil {
			return nil, trace.Wrap(err)
		}
		// in this case identity is returned by the proxy
		tc.Username = response.Username
		if tc.localAgent != nil {
			tc.localAgent.username = response.Username
		}
	case authType == constants.SAML:
		response, err = tc.ssoLogin(ctx, pr.Auth.SAML.Name, key.Pub, constants.SAML)
		if err != nil {
			return nil, trace.Wrap(err)
		}
		// in this case identity is returned by the proxy
		tc.Username = response.Username
		if tc.localAgent != nil {
			tc.localAgent.username = response.Username
		}
	case authType == constants.Github:
		response, err = tc.ssoLogin(ctx, pr.Auth.Github.Name, key.Pub, constants.Github)
		if err != nil {
			return nil, trace.Wrap(err)
		}
		// in this case identity is returned by the proxy
		tc.Username = response.Username
		if tc.localAgent != nil {
			tc.localAgent.username = response.Username
		}
	default:
		return nil, trace.BadParameter("unsupported authentication type: %q", pr.Auth.Type)
	}

	// Check that a host certificate for at least one cluster was returned.
	if len(response.HostSigners) == 0 {
		return nil, trace.BadParameter("bad response from the server: expected at least one certificate, got 0")
	}

	// extract the new certificate out of the response
	key.Cert = response.Cert
	key.TLSCert = response.TLSCert
	if tc.KubernetesCluster != "" {
		key.KubeTLSCerts[tc.KubernetesCluster] = response.TLSCert
	}
	if tc.DatabaseService != "" {
		key.DBTLSCerts[tc.DatabaseService] = response.TLSCert
	}
	key.TrustedCA = response.HostSigners

	// Store the requested cluster name in the key.
	key.ClusterName = tc.SiteName
	if key.ClusterName == "" {
		rootClusterName := key.TrustedCA[0].ClusterName
		key.ClusterName = rootClusterName
		tc.SiteName = rootClusterName
	}

	return key, nil
}

type pwdlessPrompt struct {
	Out io.Writer
}

func (l pwdlessPrompt) PromptPIN() (string, error) {
	fmt.Fprintln(l.Out, "Enter your security key PIN:")
	pwd, err := passwordFromConsoleFn()
	if err != nil {
		fmt.Fprintln(l.Out, err)
		return "", trace.Wrap(err)
	}
	return pwd, nil
}

func (l pwdlessPrompt) PromptAdditionalTouch() error {
	fmt.Fprintln(l.Out, "Tap your security key again to complete login")
	return nil
}

func (tc *TeleportClient) pwdlessLogin(ctx context.Context, pubKey []byte) (*auth.SSHLoginResponse, error) {
	webClient, webURL, err := initClient(tc.WebProxyAddr, tc.InsecureSkipVerify, loopbackPool(tc.WebProxyAddr))
	if err != nil {
		return nil, trace.Wrap(err)
	}

	challengeJSON, err := webClient.PostJSON(
		ctx, webClient.Endpoint("webapi", "mfa", "login", "begin"),
		&MFAChallengeRequest{
			Passwordless: true,
		})
	if err != nil {
		return nil, trace.Wrap(err)
	}
	challenge := &MFAAuthenticateChallenge{}
	if err := json.Unmarshal(challengeJSON.Bytes(), challenge); err != nil {
		return nil, trace.Wrap(err)
	}
	// Sanity check WebAuthn challenge.
	switch {
	case challenge.WebauthnChallenge == nil:
		return nil, trace.BadParameter("passwordless: webauthn challenge missing")
	case challenge.WebauthnChallenge.Response.UserVerification == protocol.VerificationDiscouraged:
		return nil, trace.BadParameter("passwordless: user verification requirement too lax (%v)", challenge.WebauthnChallenge.Response.UserVerification)
	}

	prompt := pwdlessPrompt{Out: tc.Stderr}
	fmt.Fprintln(tc.Stderr, "Tap your security key")
	mfaResp, _, err := prompts.Webauthn(ctx, webURL.String(), tc.Username, challenge.WebauthnChallenge, prompt)
	if err != nil {
		return nil, trace.Wrap(err)
	}

	loginRespJSON, err := webClient.PostJSON(
		ctx, webClient.Endpoint("webapi", "mfa", "login", "finish"),
		&AuthenticateSSHUserRequest{
			User:                      "", // User carried on WebAuthn assertion.
			WebauthnChallengeResponse: wanlib.CredentialAssertionResponseFromProto(mfaResp.GetWebauthn()),
			PubKey:                    pubKey,
			TTL:                       tc.KeyTTL,
			Compatibility:             tc.CertificateFormat,
			RouteToCluster:            tc.SiteName,
			KubernetesCluster:         tc.KubernetesCluster,
		})
	if err != nil {
		return nil, trace.Wrap(err)
	}

	loginResp := &auth.SSHLoginResponse{}
	if err := json.Unmarshal(loginRespJSON.Bytes(), loginResp); err != nil {
		return nil, trace.Wrap(err)
	}
	return loginResp, nil
}

func (tc *TeleportClient) localLogin(ctx context.Context, secondFactor constants.SecondFactorType, pub []byte) (*auth.SSHLoginResponse, error) {
	var err error
	var response *auth.SSHLoginResponse

	// TODO(awly): mfa: ideally, clients should always go through mfaLocalLogin
	// (with a nop MFA challenge if no 2nd factor is required). That way we can
	// deprecate the direct login endpoint.
	switch secondFactor {
	case constants.SecondFactorOff, constants.SecondFactorOTP:
		response, err = tc.directLogin(ctx, secondFactor, pub)
		if err != nil {
			return nil, trace.Wrap(err)
		}
	case constants.SecondFactorU2F, constants.SecondFactorWebauthn, constants.SecondFactorOn, constants.SecondFactorOptional:
		response, err = tc.mfaLocalLogin(ctx, pub)
		if err != nil {
			return nil, trace.Wrap(err)
		}
	default:
		return nil, trace.BadParameter("unsupported second factor type: %q", secondFactor)
	}

	return response, nil
}

// directLogin asks for a password + HOTP token, makes a request to CA via proxy
func (tc *TeleportClient) directLogin(ctx context.Context, secondFactorType constants.SecondFactorType, pub []byte) (*auth.SSHLoginResponse, error) {
	password, err := tc.AskPassword()
	if err != nil {
		return nil, trace.Wrap(err)
	}

	// only ask for a second factor if it's enabled
	var otpToken string
	if secondFactorType == constants.SecondFactorOTP {
		otpToken, err = tc.AskOTP()
		if err != nil {
			return nil, trace.Wrap(err)
		}
	}

	// ask the CA (via proxy) to sign our public key:
	response, err := SSHAgentLogin(ctx, SSHLoginDirect{
		SSHLogin: SSHLogin{
			ProxyAddr:         tc.WebProxyAddr,
			PubKey:            pub,
			TTL:               tc.KeyTTL,
			Insecure:          tc.InsecureSkipVerify,
			Pool:              loopbackPool(tc.WebProxyAddr),
			Compatibility:     tc.CertificateFormat,
			RouteToCluster:    tc.SiteName,
			KubernetesCluster: tc.KubernetesCluster,
		},
		User:     tc.Config.Username,
		Password: password,
		OTPToken: otpToken,
	})

	return response, trace.Wrap(err)
}

// mfaLocalLogin asks for a password and performs the challenge-response authentication
func (tc *TeleportClient) mfaLocalLogin(ctx context.Context, pub []byte) (*auth.SSHLoginResponse, error) {
	password, err := tc.AskPassword()
	if err != nil {
		return nil, trace.Wrap(err)
	}

	response, err := SSHAgentMFALogin(ctx, SSHLoginMFA{
		SSHLogin: SSHLogin{
			ProxyAddr:         tc.WebProxyAddr,
			PubKey:            pub,
			TTL:               tc.KeyTTL,
			Insecure:          tc.InsecureSkipVerify,
			Pool:              loopbackPool(tc.WebProxyAddr),
			Compatibility:     tc.CertificateFormat,
			RouteToCluster:    tc.SiteName,
			KubernetesCluster: tc.KubernetesCluster,
		},
		User:     tc.Config.Username,
		Password: password,
	})

	return response, trace.Wrap(err)
}

// SSOLoginFunc is a function used in tests to mock SSO logins.
type SSOLoginFunc func(ctx context.Context, connectorID string, pub []byte, protocol string) (*auth.SSHLoginResponse, error)

// samlLogin opens browser window and uses OIDC or SAML redirect cycle with browser
func (tc *TeleportClient) ssoLogin(ctx context.Context, connectorID string, pub []byte, protocol string) (*auth.SSHLoginResponse, error) {
	if tc.MockSSOLogin != nil {
		// sso login response is being mocked for testing purposes
		return tc.MockSSOLogin(ctx, connectorID, pub, protocol)
	}
	// ask the CA (via proxy) to sign our public key:
	response, err := SSHAgentSSOLogin(ctx, SSHLoginSSO{
		SSHLogin: SSHLogin{
			ProxyAddr:         tc.WebProxyAddr,
			PubKey:            pub,
			TTL:               tc.KeyTTL,
			Insecure:          tc.InsecureSkipVerify,
			Pool:              loopbackPool(tc.WebProxyAddr),
			Compatibility:     tc.CertificateFormat,
			RouteToCluster:    tc.SiteName,
			KubernetesCluster: tc.KubernetesCluster,
		},
		ConnectorID: connectorID,
		Protocol:    protocol,
		BindAddr:    tc.BindAddr,
		Browser:     tc.Browser,
	})
	return response, trace.Wrap(err)
}

// ActivateKey saves the target session cert into the local
// keystore (and into the ssh-agent) for future use.
func (tc *TeleportClient) ActivateKey(ctx context.Context, key *Key) error {
	if tc.localAgent == nil {
		// skip activation if no local agent is present
		return nil
	}
	// save the list of CAs client trusts to ~/.tsh/known_hosts
	err := tc.localAgent.AddHostSignersToCache(key.TrustedCA)
	if err != nil {
		return trace.Wrap(err)
	}

	// save the list of TLS CAs client trusts
	err = tc.localAgent.SaveTrustedCerts(key.TrustedCA)
	if err != nil {
		return trace.Wrap(err)
	}

	// save the cert to the local storage (~/.tsh usually):
	_, err = tc.localAgent.AddKey(key)
	if err != nil {
		return trace.Wrap(err)
	}

	// Connect to the Auth Server of the root cluster and fetch the known hosts.
	rootClusterName := key.TrustedCA[0].ClusterName
	if err := tc.UpdateTrustedCA(ctx, rootClusterName); err != nil {
		if len(tc.JumpHosts) == 0 {
			return trace.Wrap(err)
		}
		errViaJumphost := err
		// If JumpHosts was pointing at the leaf cluster (e.g. during 'tsh ssh
		// -J leaf.example.com'), this could've caused the above error. Try to
		// fetch CAs without JumpHosts to force it to use the root cluster.
		if err := tc.WithoutJumpHosts(func(tc *TeleportClient) error {
			return tc.UpdateTrustedCA(ctx, rootClusterName)
		}); err != nil {
			return trace.NewAggregate(errViaJumphost, err)
		}
	}

	return nil
}

// Ping makes a ping request to the proxy, and updates tc based on the
// response. The successful ping response is cached, multiple calls to Ping
// will return the original response and skip the round-trip.
//
// Ping can be called for its side-effect of applying the proxy-provided
// settings (such as various listening addresses).
func (tc *TeleportClient) Ping(ctx context.Context) (*webclient.PingResponse, error) {
	// If, at some point, there's a need to bypass this caching, consider
	// adding a bool argument. At the time of writing this we always want to
	// cache.
	if tc.lastPing != nil {
		return tc.lastPing, nil
	}
	pr, err := webclient.Ping(&webclient.Config{
		Context:       ctx,
		ProxyAddr:     tc.WebProxyAddr,
		Insecure:      tc.InsecureSkipVerify,
		Pool:          loopbackPool(tc.WebProxyAddr),
		ConnectorName: tc.AuthConnector,
		ExtraHeaders:  tc.ExtraProxyHeaders})
	if err != nil {
		return nil, trace.Wrap(err)
	}

	// If version checking was requested and the server advertises a minimum version.
	if tc.CheckVersions && pr.MinClientVersion != "" {
		if err := utils.CheckVersion(teleport.Version, pr.MinClientVersion); err != nil && trace.IsBadParameter(err) {
			fmt.Fprintf(tc.Config.Stderr, `
			WARNING
			Detected potentially incompatible client and server versions.
			Minimum client version supported by the server is %v but you are using %v.
			Please upgrade tsh to %v or newer or use the --skip-version-check flag to bypass this check.
			Future versions of tsh will fail when incompatible versions are detected.
			`, pr.MinClientVersion, teleport.Version, pr.MinClientVersion)
		}
	}

	// Update tc with proxy settings specified in Ping response.
	if err := tc.applyProxySettings(pr.Proxy); err != nil {
		return nil, trace.Wrap(err)
	}

	tc.lastPing = pr

	return pr, nil
}

// ShowMOTD fetches the cluster MotD, displays it (if any) and waits for
// confirmation from the user.
func (tc *TeleportClient) ShowMOTD(ctx context.Context) error {
	motd, err := webclient.GetMOTD(
		&webclient.Config{
			Context:      ctx,
			ProxyAddr:    tc.WebProxyAddr,
			Insecure:     tc.InsecureSkipVerify,
			Pool:         loopbackPool(tc.WebProxyAddr),
			ExtraHeaders: tc.ExtraProxyHeaders})

	if err != nil {
		return trace.Wrap(err)
	}

	if motd.Text != "" {
		fmt.Fprintf(tc.Config.Stderr, "%s\nPress [ENTER] to continue.\n", motd.Text)
		// We're re-using the password reader for user acknowledgment for
		// aesthetic purposes, because we want to hide any garbage the
		// use might enter at the prompt. Whatever the user enters will
		// be simply discarded, and the user can still CTRL+C out if they
		// disagree.
		_, err := passwordFromConsoleFn()
		if err != nil {
			return trace.Wrap(err)
		}
	}

	return nil
}

// GetTrustedCA returns a list of host certificate authorities
// trusted by the cluster client is authenticated with.
func (tc *TeleportClient) GetTrustedCA(ctx context.Context, clusterName string) ([]types.CertAuthority, error) {
	// Connect to the proxy.
	if !tc.Config.ProxySpecified() {
		return nil, trace.BadParameter("proxy server is not specified")
	}
	proxyClient, err := tc.ConnectToProxy(ctx)
	if err != nil {
		return nil, trace.Wrap(err)
	}
	defer proxyClient.Close()

	// Get a client to the Auth Server.
	clt, err := proxyClient.ClusterAccessPoint(ctx, clusterName, true)
	if err != nil {
		return nil, trace.Wrap(err)
	}

	// Get the list of host certificates that this cluster knows about.
	return clt.GetCertAuthorities(ctx, types.HostCA, false)
}

// UpdateTrustedCA connects to the Auth Server and fetches all host certificates
// and updates ~/.tsh/keys/proxy/certs.pem and ~/.tsh/known_hosts.
func (tc *TeleportClient) UpdateTrustedCA(ctx context.Context, clusterName string) error {
	if tc.localAgent == nil {
		return trace.BadParameter("TeleportClient.UpdateTrustedCA called on a client without localAgent")
	}
	// Get the list of host certificates that this cluster knows about.
	hostCerts, err := tc.GetTrustedCA(ctx, clusterName)
	if err != nil {
		return trace.Wrap(err)
	}
	trustedCerts := auth.AuthoritiesToTrustedCerts(hostCerts)

	// Update the ~/.tsh/known_hosts file to include all the CA the cluster
	// knows about.
	err = tc.localAgent.AddHostSignersToCache(trustedCerts)
	if err != nil {
		return trace.Wrap(err)
	}

	// Update the CA pool with all the CA the cluster knows about.
	err = tc.localAgent.SaveTrustedCerts(trustedCerts)
	if err != nil {
		return trace.Wrap(err)
	}

	return nil
}

// applyProxySettings updates configuration changes based on the advertised
// proxy settings, overriding existing fields in tc.
func (tc *TeleportClient) applyProxySettings(proxySettings webclient.ProxySettings) error {
	// Kubernetes proxy settings.
	if proxySettings.Kube.Enabled {
		switch {
		// PublicAddr is the first preference.
		case proxySettings.Kube.PublicAddr != "":
			if _, err := utils.ParseAddr(proxySettings.Kube.PublicAddr); err != nil {
				return trace.BadParameter(
					"failed to parse value received from the server: %q, contact your administrator for help",
					proxySettings.Kube.PublicAddr)
			}
			tc.KubeProxyAddr = proxySettings.Kube.PublicAddr
		// ListenAddr is the second preference.
		case proxySettings.Kube.ListenAddr != "":
			addr, err := utils.ParseAddr(proxySettings.Kube.ListenAddr)
			if err != nil {
				return trace.BadParameter(
					"failed to parse value received from the server: %q, contact your administrator for help",
					proxySettings.Kube.ListenAddr)
			}
			// If ListenAddr host is 0.0.0.0 or [::], replace it with something
			// routable from the web endpoint.
			if net.ParseIP(addr.Host()).IsUnspecified() {
				webProxyHost, _ := tc.WebProxyHostPort()
				tc.KubeProxyAddr = net.JoinHostPort(webProxyHost, strconv.Itoa(addr.Port(defaults.KubeListenPort)))
			} else {
				tc.KubeProxyAddr = proxySettings.Kube.ListenAddr
			}
		// If neither PublicAddr nor TunnelAddr are passed, use the web
		// interface hostname with default k8s port as a guess.
		default:
			webProxyHost, _ := tc.WebProxyHostPort()
			tc.KubeProxyAddr = net.JoinHostPort(webProxyHost, strconv.Itoa(defaults.KubeListenPort))
		}
	} else {
		// Zero the field, in case there was a previous value set (e.g. loaded
		// from profile directory).
		tc.KubeProxyAddr = ""
	}

	// Read in settings for HTTP endpoint of the proxy.
	if proxySettings.SSH.PublicAddr != "" {
		addr, err := utils.ParseAddr(proxySettings.SSH.PublicAddr)
		if err != nil {
			return trace.BadParameter(
				"failed to parse value received from the server: %q, contact your administrator for help",
				proxySettings.SSH.PublicAddr)
		}
		tc.WebProxyAddr = net.JoinHostPort(addr.Host(), strconv.Itoa(addr.Port(defaults.HTTPListenPort)))

		if tc.localAgent != nil {
			// Update local agent (that reads/writes to ~/.tsh) with the new address
			// of the web proxy. This will control where the keys are stored on disk
			// after login.
			tc.localAgent.UpdateProxyHost(addr.Host())
		}
	}
	// Read in settings for the SSH endpoint of the proxy.
	//
	// If listen_addr is set, take host from ProxyWebHost and port from what
	// was set. This is to maintain backward compatibility when Teleport only
	// supported public_addr.
	if proxySettings.SSH.ListenAddr != "" {
		addr, err := utils.ParseAddr(proxySettings.SSH.ListenAddr)
		if err != nil {
			return trace.BadParameter(
				"failed to parse value received from the server: %q, contact your administrator for help",
				proxySettings.SSH.ListenAddr)
		}
		webProxyHost, _ := tc.WebProxyHostPort()
		tc.SSHProxyAddr = net.JoinHostPort(webProxyHost, strconv.Itoa(addr.Port(defaults.SSHProxyListenPort)))
	}
	// If ssh_public_addr is set, override settings from listen_addr.
	if proxySettings.SSH.SSHPublicAddr != "" {
		addr, err := utils.ParseAddr(proxySettings.SSH.SSHPublicAddr)
		if err != nil {
			return trace.BadParameter(
				"failed to parse value received from the server: %q, contact your administrator for help",
				proxySettings.SSH.SSHPublicAddr)
		}
		tc.SSHProxyAddr = net.JoinHostPort(addr.Host(), strconv.Itoa(addr.Port(defaults.SSHProxyListenPort)))
	}

	// Read Postgres proxy settings.
	switch {
	case proxySettings.DB.PostgresPublicAddr != "":
		addr, err := utils.ParseAddr(proxySettings.DB.PostgresPublicAddr)
		if err != nil {
			return trace.BadParameter("failed to parse Postgres public address received from server: %q, contact your administrator for help",
				proxySettings.DB.PostgresPublicAddr)
		}
		tc.PostgresProxyAddr = net.JoinHostPort(addr.Host(), strconv.Itoa(addr.Port(tc.WebProxyPort())))
	case proxySettings.DB.PostgresListenAddr != "":
		addr, err := utils.ParseAddr(proxySettings.DB.PostgresListenAddr)
		if err != nil {
			return trace.BadParameter("failed to parse Postgres listen address received from server: %q, contact your administrator for help",
				proxySettings.DB.PostgresListenAddr)
		}
		tc.PostgresProxyAddr = net.JoinHostPort(tc.WebProxyHost(), strconv.Itoa(addr.Port(defaults.PostgresListenPort)))
	default:
		webProxyHost, webProxyPort := tc.WebProxyHostPort()
		tc.PostgresProxyAddr = net.JoinHostPort(webProxyHost, strconv.Itoa(webProxyPort))
	}

	// Read Mongo proxy settings.
	switch {
	case proxySettings.DB.MongoPublicAddr != "":
		addr, err := utils.ParseAddr(proxySettings.DB.MongoPublicAddr)
		if err != nil {
			return trace.BadParameter("failed to parse Mongo public address received from server: %q, contact your administrator for help",
				proxySettings.DB.MongoPublicAddr)
		}
		tc.MongoProxyAddr = net.JoinHostPort(addr.Host(), strconv.Itoa(addr.Port(tc.WebProxyPort())))
	case proxySettings.DB.MongoListenAddr != "":
		addr, err := utils.ParseAddr(proxySettings.DB.MongoListenAddr)
		if err != nil {
			return trace.BadParameter("failed to parse Mongo listen address received from server: %q, contact your administrator for help",
				proxySettings.DB.MongoListenAddr)
		}
		tc.MongoProxyAddr = net.JoinHostPort(tc.WebProxyHost(), strconv.Itoa(addr.Port(defaults.MongoListenPort)))
	}

	// Read MySQL proxy settings if enabled on the server.
	switch {
	case proxySettings.DB.MySQLPublicAddr != "":
		addr, err := utils.ParseAddr(proxySettings.DB.MySQLPublicAddr)
		if err != nil {
			return trace.BadParameter("failed to parse MySQL public address received from server: %q, contact your administrator for help",
				proxySettings.DB.MySQLPublicAddr)
		}
		tc.MySQLProxyAddr = net.JoinHostPort(addr.Host(), strconv.Itoa(addr.Port(defaults.MySQLListenPort)))
	case proxySettings.DB.MySQLListenAddr != "":
		addr, err := utils.ParseAddr(proxySettings.DB.MySQLListenAddr)
		if err != nil {
			return trace.BadParameter("failed to parse MySQL listen address received from server: %q, contact your administrator for help",
				proxySettings.DB.MySQLListenAddr)
		}
		tc.MySQLProxyAddr = net.JoinHostPort(tc.WebProxyHost(), strconv.Itoa(addr.Port(defaults.MySQLListenPort)))
	}

	tc.TLSRoutingEnabled = proxySettings.TLSRoutingEnabled
	if tc.TLSRoutingEnabled {
		// If proxy supports TLS Routing all k8s requests will be sent to the WebProxyAddr where TLS Routing will identify
		// k8s requests by "kube." SNI prefix and route to the kube proxy service.
		tc.KubeProxyAddr = tc.WebProxyAddr
	}

	return nil
}

// AddTrustedCA adds a new CA as trusted CA for this client, used in tests
func (tc *TeleportClient) AddTrustedCA(ca types.CertAuthority) error {
	if tc.localAgent == nil {
		return trace.BadParameter("TeleportClient.AddTrustedCA called on a client without localAgent")
	}
	err := tc.localAgent.AddHostSignersToCache(auth.AuthoritiesToTrustedCerts([]types.CertAuthority{ca}))
	if err != nil {
		return trace.Wrap(err)
	}

	// only host CA has TLS certificates, user CA will overwrite trusted certs
	// to empty file if called
	if ca.GetType() == types.HostCA {
		err = tc.localAgent.SaveTrustedCerts(auth.AuthoritiesToTrustedCerts([]types.CertAuthority{ca}))
		if err != nil {
			return trace.Wrap(err)
		}
	}

	return nil
}

// AddKey adds a key to the client's local agent, used in tests.
func (tc *TeleportClient) AddKey(key *Key) (*agent.AddedKey, error) {
	if tc.localAgent == nil {
		return nil, trace.BadParameter("TeleportClient.AddKey called on a client without localAgent")
	}
	if key.ClusterName == "" {
		key.ClusterName = tc.SiteName
	}
	return tc.localAgent.AddKey(key)
}

// SendEvent adds a events.EventFields to the channel.
func (tc *TeleportClient) SendEvent(ctx context.Context, e events.EventFields) error {
	// Try and send the event to the eventsCh. If blocking, keep blocking until
	// the passed in context in canceled.
	select {
	case tc.eventsCh <- e:
		return nil
	case <-ctx.Done():
		return trace.Wrap(ctx.Err())
	}
}

// EventsChannel returns a channel that can be used to listen for events that
// occur for this session.
func (tc *TeleportClient) EventsChannel() <-chan events.EventFields {
	return tc.eventsCh
}

// loopbackPool reads trusted CAs if it finds it in a predefined location
// and will work only if target proxy address is loopback
func loopbackPool(proxyAddr string) *x509.CertPool {
	if !apiutils.IsLoopback(proxyAddr) {
		log.Debugf("not using loopback pool for remote proxy addr: %v", proxyAddr)
		return nil
	}
	log.Debugf("attempting to use loopback pool for local proxy addr: %v", proxyAddr)
	certPool := x509.NewCertPool()

	certPath := filepath.Join(defaults.DataDir, defaults.SelfSignedCertPath)
	pemByte, err := os.ReadFile(certPath)
	if err != nil {
		log.Debugf("could not open any path in: %v", certPath)
		return nil
	}

	for {
		var block *pem.Block
		block, pemByte = pem.Decode(pemByte)
		if block == nil {
			break
		}
		cert, err := x509.ParseCertificate(block.Bytes)
		if err != nil {
			log.Debugf("could not parse cert in: %v, err: %v", certPath, err)
			return nil
		}
		certPool.AddCert(cert)
	}
	log.Debugf("using local pool for loopback proxy: %v, err: %v", certPath, err)
	return certPool
}

// connectToSSHAgent connects to the system SSH agent and returns an agent.Agent.
func connectToSSHAgent() agent.Agent {
	socketPath := os.Getenv(teleport.SSHAuthSock)
	conn, err := agentconn.Dial(socketPath)
	if err != nil {
		log.Errorf("[KEY AGENT] Unable to connect to SSH agent on socket: %q.", socketPath)
		return nil
	}

	log.Infof("[KEY AGENT] Connected to the system agent: %q", socketPath)
	return agent.NewClient(conn)
}

// Username returns the current user's username
func Username() (string, error) {
	u, err := user.Current()
	if err != nil {
		return "", trace.Wrap(err)
	}

	username := u.Username

	// If on Windows, strip the domain name.
	if runtime.GOOS == constants.WindowsOS {
		idx := strings.LastIndex(username, "\\")
		if idx > -1 {
			username = username[idx+1:]
		}
	}

	return username, nil
}

// AskOTP prompts the user to enter the OTP token.
func (tc *TeleportClient) AskOTP() (token string, err error) {
	fmt.Fprintf(tc.Config.Stderr, "Enter your OTP token:\n")
	token, err = passwordFromConsoleFn()
	if err != nil {
		fmt.Fprintln(tc.Stderr, err)
		return "", trace.Wrap(err)
	}
	return token, nil
}

// AskPassword prompts the user to enter the password
func (tc *TeleportClient) AskPassword() (pwd string, err error) {
	fmt.Fprintf(tc.Config.Stderr, "Enter password for Teleport user %v:\n", tc.Config.Username)
	pwd, err = passwordFromConsoleFn()
	if err != nil {
		fmt.Fprintln(tc.Stderr, err)
		return "", trace.Wrap(err)
	}

	return pwd, nil
}

// DELETE IN: 4.1.0
//
// useLegacyID returns true if an old style (UUIDv1) session ID should be
// generated because the client is talking with a older server.
func (tc *TeleportClient) useLegacyID(nodeClient *NodeClient) bool {
	_, err := tc.getServerVersion(nodeClient)
	return trace.IsNotFound(err)
}

type serverResponse struct {
	version string
	err     error
}

// getServerVersion makes a SSH global request to the server to request the
// version.
func (tc *TeleportClient) getServerVersion(nodeClient *NodeClient) (string, error) {
	responseCh := make(chan serverResponse)

	go func() {
		ok, payload, err := nodeClient.Client.SendRequest(teleport.VersionRequest, true, nil)
		if err != nil {
			responseCh <- serverResponse{err: trace.NotFound(err.Error())}
		} else if !ok {
			responseCh <- serverResponse{err: trace.NotFound("server does not support version request")}
		}
		responseCh <- serverResponse{version: string(payload)}
	}()

	select {
	case resp := <-responseCh:
		if resp.err != nil {
			return "", trace.Wrap(resp.err)
		}
		return resp.version, nil
	case <-time.After(500 * time.Millisecond):
		return "", trace.NotFound("timed out waiting for server response")
	}
}

// loadTLS returns the user's TLS configuration for an external identity if the SkipLocalAuth flag was set
// or teleport core TLS certificate for the local agent.
func (tc *TeleportClient) loadTLSConfig() (*tls.Config, error) {
	// if SkipLocalAuth flag is set use an external identity file instead of loading cert from the local agent.
	if tc.SkipLocalAuth {
		return tc.TLS.Clone(), nil
	}

	tlsKey, err := tc.localAgent.GetCoreKey()
	if err != nil {
		return nil, trace.Wrap(err, "failed to fetch TLS key for %v", tc.Username)
	}

	rootCluster, err := tlsKey.RootClusterName()
	if err != nil {
		return nil, trace.Wrap(err)
	}

	tlsConfig, err := tlsKey.TeleportClientTLSConfig(nil, []string{rootCluster})
	if err != nil {
		return nil, trace.Wrap(err, "failed to generate client TLS config")
	}
	return tlsConfig, nil
}

// passwordFromConsoleFn allows tests to replace the passwordFromConsole
// function.
var passwordFromConsoleFn = passwordFromConsole

// passwordFromConsole reads from stdin without echoing typed characters to stdout
func passwordFromConsole() (string, error) {
	// syscall.Stdin is not an int on windows. The linter will complain only on
	// linux where syscall.Stdin is an int.
	//
	// nolint:unconvert
	fd := int(syscall.Stdin)
	state, err := term.GetState(fd)

	// intercept Ctr+C and restore terminal
	sigCh := make(chan os.Signal, 1)
	closeCh := make(chan int)
	if err != nil {
		log.Warnf("failed reading terminal state: %v", err)
	} else {
		signal.Notify(sigCh, syscall.SIGINT)
		go func() {
			select {
			case <-sigCh:
				term.Restore(fd, state)
				os.Exit(1)
			case <-closeCh:
			}
		}()
	}
	defer func() {
		close(closeCh)
	}()

	bytes, err := term.ReadPassword(fd)
	return string(bytes), err
}

// ParseLabelSpec parses a string like 'name=value,"long name"="quoted value"` into a map like
// { "name" -> "value", "long name" -> "quoted value" }
func ParseLabelSpec(spec string) (map[string]string, error) {
	tokens := []string{}
	openQuotes := false
	var tokenStart, assignCount int
	specLen := len(spec)
	// tokenize the label spec:
	for i, ch := range spec {
		endOfToken := false
		// end of line?
		if i+utf8.RuneLen(ch) == specLen {
			i += utf8.RuneLen(ch)
			endOfToken = true
		}
		switch ch {
		case '"':
			openQuotes = !openQuotes
		case '=', ',', ';':
			if !openQuotes {
				endOfToken = true
				if ch == '=' {
					assignCount++
				}
			}
		}
		if endOfToken && i > tokenStart {
			tokens = append(tokens, strings.TrimSpace(strings.Trim(spec[tokenStart:i], `"`)))
			tokenStart = i + 1
		}
	}
	// simple validation of tokenization: must have an even number of tokens (because they're pairs)
	// and the number of such pairs must be equal the number of assignments
	if len(tokens)%2 != 0 || assignCount != len(tokens)/2 {
		return nil, fmt.Errorf("invalid label spec: '%s', should be 'key=value'", spec)
	}
	// break tokens in pairs and put into a map:
	labels := make(map[string]string)
	for i := 0; i < len(tokens); i += 2 {
		labels[tokens[i]] = tokens[i+1]
	}
	return labels, nil
}

// ParseSearchKeywords parses a string ie: foo,bar,"quoted value"` into a slice of
// strings: ["foo", "bar", "quoted value"].
// Almost a replica to ParseLabelSpec, but with few modifications such as
// allowing a custom delimiter. Defaults to comma delimiter if not defined.
func ParseSearchKeywords(spec string, customDelimiter rune) []string {
	delimiter := customDelimiter
	if customDelimiter == 0 {
		delimiter = rune(',')
	}

	tokens := []string{}
	openQuotes := false
	var tokenStart int
	specLen := len(spec)
	// tokenize the label search:
	for i, ch := range spec {
		endOfToken := false
		if i+utf8.RuneLen(ch) == specLen {
			i += utf8.RuneLen(ch)
			endOfToken = true
		}
		switch ch {
		case '"':
			openQuotes = !openQuotes
		case delimiter:
			if !openQuotes {
				endOfToken = true
			}
		}
		if endOfToken && i > tokenStart {
			tokens = append(tokens, strings.TrimSpace(strings.Trim(spec[tokenStart:i], `"`)))
			tokenStart = i + 1
		}
	}

	return tokens
}

// Executes the given command on the client machine (localhost). If no command is given,
// executes shell
func runLocalCommand(command []string) error {
	if len(command) == 0 {
		user, err := user.Current()
		if err != nil {
			return trace.Wrap(err)
		}
		shell, err := shell.GetLoginShell(user.Username)
		if err != nil {
			return trace.Wrap(err)
		}
		command = []string{shell}
	}
	cmd := exec.Command(command[0], command[1:]...)
	cmd.Stderr = os.Stderr
	cmd.Stdin = os.Stdin
	cmd.Stdout = os.Stdout
	return cmd.Run()
}

// String returns the same string spec which can be parsed by ParsePortForwardSpec.
func (fp ForwardedPorts) String() (retval []string) {
	for _, p := range fp {
		retval = append(retval, p.ToString())
	}
	return retval
}

// ParsePortForwardSpec parses parameter to -L flag, i.e. strings like "[ip]:80:remote.host:3000"
// The opposite of this function (spec generation) is ForwardedPorts.String()
func ParsePortForwardSpec(spec []string) (ports ForwardedPorts, err error) {
	if len(spec) == 0 {
		return ports, nil
	}
	const errTemplate = "Invalid port forwarding spec: '%s'. Could be like `80:remote.host:80`"
	ports = make([]ForwardedPort, len(spec))

	for i, str := range spec {
		parts := strings.Split(str, ":")
		if len(parts) < 3 || len(parts) > 4 {
			return nil, fmt.Errorf(errTemplate, str)
		}
		if len(parts) == 3 {
			parts = append([]string{"127.0.0.1"}, parts...)
		}
		p := &ports[i]
		p.SrcIP = parts[0]
		p.SrcPort, err = strconv.Atoi(parts[1])
		if err != nil {
			return nil, fmt.Errorf(errTemplate, str)
		}
		p.DestHost = parts[2]
		p.DestPort, err = strconv.Atoi(parts[3])
		if err != nil {
			return nil, fmt.Errorf(errTemplate, str)
		}
	}
	return ports, nil
}

// String returns the same string spec which can be parsed by
// ParseDynamicPortForwardSpec.
func (fp DynamicForwardedPorts) String() (retval []string) {
	for _, p := range fp {
		retval = append(retval, p.ToString())
	}
	return retval
}

// ParseDynamicPortForwardSpec parses the dynamic port forwarding spec
// passed in the -D flag. The format of the dynamic port forwarding spec
// is [bind_address:]port.
func ParseDynamicPortForwardSpec(spec []string) (DynamicForwardedPorts, error) {
	result := make(DynamicForwardedPorts, 0, len(spec))

	for _, str := range spec {
		// Check whether this is only the port number, like "1080".
		// net.SplitHostPort would fail on that unless there's a colon in
		// front.
		if !strings.Contains(str, ":") {
			str = ":" + str
		}
		host, port, err := net.SplitHostPort(str)
		if err != nil {
			return nil, trace.Wrap(err)
		}

		// If no host is provided, bind to localhost.
		if host == "" {
			host = defaults.Localhost
		}

		srcPort, err := strconv.Atoi(port)
		if err != nil {
			return nil, trace.Wrap(err)
		}

		result = append(result, DynamicForwardedPort{
			SrcIP:   host,
			SrcPort: srcPort,
		})
	}

	return result, nil
}

// InsecureSkipHostKeyChecking is used when the user passes in
// "StrictHostKeyChecking yes".
func InsecureSkipHostKeyChecking(host string, remote net.Addr, key ssh.PublicKey) error {
	return nil
}

// isFIPS returns if the binary was build with BoringCrypto, which implies
// FedRAMP/FIPS 140-2 mode for tsh.
func isFIPS() bool {
	return modules.GetModules().IsBoringBinary()
}

// playSession plays session in the terminal
func playSession(sessionEvents []events.EventFields, stream []byte) error {
	term, err := terminal.New(nil, nil, nil)
	if err != nil {
		return trace.Wrap(err)
	}

	defer term.Close()

	// configure terminal for direct unbuffered echo-less input:
	if term.IsAttached() {
		err := term.InitRaw(true)
		if err != nil {
			return trace.Wrap(err)
		}
	}

	errorCh := make(chan error)
	player := newSessionPlayer(sessionEvents, stream, term)
	// keys:
	const (
		keyCtrlC = 3
		keyCtrlD = 4
		keySpace = 32
		keyLeft  = 68
		keyRight = 67
		keyUp    = 65
		keyDown  = 66
	)
	// playback control goroutine
	go func() {
		defer player.Stop()
		var key [1]byte
		for {
			_, err := term.Stdin().Read(key[:])
			if err != nil {
				errorCh <- err
				return
			}
			switch key[0] {
			// Ctrl+C or Ctrl+D
			case keyCtrlC, keyCtrlD:
				return
			// Space key
			case keySpace:
				player.TogglePause()
			// <- arrow
			case keyLeft, keyDown:
				player.Rewind()
			// -> arrow
			case keyRight, keyUp:
				player.Forward()
			}
		}
	}()
	// player starts playing in its own goroutine
	player.Play()
	// wait for keypresses loop to end
	select {
	case <-player.stopC:
		fmt.Println("\n\nend of session playback")
		return nil
	case err := <-errorCh:
		return trace.Wrap(err)
	}
}

func findActiveDatabases(key *Key) ([]tlsca.RouteToDatabase, error) {
	dbCerts, err := key.DBTLSCertificates()
	if err != nil {
		return nil, trace.Wrap(err)
	}
	var databases []tlsca.RouteToDatabase
	for _, cert := range dbCerts {
		tlsID, err := tlsca.FromSubject(cert.Subject, time.Time{})
		if err != nil {
			return nil, trace.Wrap(err)
		}
		// If the cert expiration time is less than 5s consider cert as expired and don't add
		// it to the user profile as an active database.
		if time.Until(cert.NotAfter) < 5*time.Second {
			continue
		}
		if tlsID.RouteToDatabase.ServiceName != "" {
			databases = append(databases, tlsID.RouteToDatabase)
		}
	}
	return databases, nil
}

// GetActiveSessions fetches a list of all active sessions tracked by the SessionTracker resource
// that the user has access to.
func (tc *TeleportClient) GetActiveSessions(ctx context.Context) ([]types.SessionTracker, error) {
	proxy, err := tc.ConnectToProxy(ctx)
	if err != nil {
		return nil, trace.Wrap(err)
	}

	defer proxy.Close()
	return proxy.GetActiveSessions(ctx)
}<|MERGE_RESOLUTION|>--- conflicted
+++ resolved
@@ -2287,7 +2287,6 @@
 	}, nil
 }
 
-<<<<<<< HEAD
 func makeProxySSHClientWithTLSWrapper(ctx context.Context, tc *TeleportClient, sshConfig *ssh.ClientConfig, proxyAddr string) (*ssh.Client, error) {
 	cfg := tc.Config
 	clientTLSConf, err := tc.loadTLSConfig()
@@ -2334,7 +2333,7 @@
 	if len(tc.JumpHosts) > 0 {
 		sshProxyAddr = tc.JumpHosts[0].Addr.Addr
 		// Check if JumpHost address is a proxy web address.
-		resp, err := webclient.Find(ctx, sshProxyAddr, tc.InsecureSkipVerify, nil)
+		resp, err := webclient.Find(&webclient.Config{Context: ctx, ProxyAddr: sshProxyAddr, Insecure: tc.InsecureSkipVerify})
 		// If JumpHost address is a proxy web port and proxy supports TLSRouting dial proxy with TLSWrapper.
 		if err == nil && resp.Proxy.TLSRoutingEnabled {
 			log.Infof("Connecting to proxy=%v login=%q using TLS Routing JumpHost", sshProxyAddr, sshConfig.User)
@@ -2348,34 +2347,17 @@
 	}
 
 	log.Infof("Connecting to proxy=%v login=%q", sshProxyAddr, sshConfig.User)
-	client, err := ssh.Dial("tcp", sshProxyAddr, sshConfig)
+	client, err := makeProxySSHClientDirect(tc, sshConfig)
 	if err != nil {
 		return nil, trace.Wrap(err, "failed to authenticate with proxy %v", sshProxyAddr)
 	}
 	log.Infof("Successful auth with proxy %v.", sshProxyAddr)
 	return client, nil
-=======
-func makeProxySSHClient(tc *TeleportClient, sshConfig *ssh.ClientConfig) (*ssh.Client, error) {
-	if tc.Config.TLSRoutingEnabled {
-		return makeProxySSHClientWithTLSWrapper(tc, sshConfig)
-	}
-	return makeProxySSHClientDirect(tc, sshConfig)
 }
 
 func makeProxySSHClientDirect(tc *TeleportClient, sshConfig *ssh.ClientConfig) (*ssh.Client, error) {
 	dialer := proxy.DialerFromEnvironment(tc.Config.SSHProxyAddr)
 	return dialer.Dial("tcp", tc.Config.SSHProxyAddr, sshConfig)
-}
-
-func makeProxySSHClientWithTLSWrapper(tc *TeleportClient, sshConfig *ssh.ClientConfig) (*ssh.Client, error) {
-	tlsConfig, err := tc.loadTLSConfig()
-	if err != nil {
-		return nil, trace.Wrap(err)
-	}
-	tlsConfig.NextProtos = []string{string(alpncommon.ProtocolProxySSH)}
-	dialer := proxy.DialerFromEnvironment(tc.Config.WebProxyAddr, proxy.WithALPNDialer(tlsConfig))
-	return dialer.Dial("tcp", tc.Config.WebProxyAddr, sshConfig)
->>>>>>> 335adf1f
 }
 
 func (tc *TeleportClient) rootClusterName() (string, error) {
