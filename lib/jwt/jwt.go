/*
 * Teleport
 * Copyright (C) 2023  Gravitational, Inc.
 *
 * This program is free software: you can redistribute it and/or modify
 * it under the terms of the GNU Affero General Public License as published by
 * the Free Software Foundation, either version 3 of the License, or
 * (at your option) any later version.
 *
 * This program is distributed in the hope that it will be useful,
 * but WITHOUT ANY WARRANTY; without even the implied warranty of
 * MERCHANTABILITY or FITNESS FOR A PARTICULAR PURPOSE.  See the
 * GNU Affero General Public License for more details.
 *
 * You should have received a copy of the GNU Affero General Public License
 * along with this program.  If not, see <http://www.gnu.org/licenses/>.
 */

// Package jwt is used to sign and verify JWT tokens used by application access.
package jwt

import (
	"crypto"
	"crypto/ecdsa"
	"crypto/ed25519"
	"crypto/rsa"
	"crypto/sha256"
	"crypto/x509"
	"encoding/base64"
	"encoding/json"
	"fmt"
	"strings"
	"time"

	"github.com/go-jose/go-jose/v3"
	"github.com/go-jose/go-jose/v3/cryptosigner"
	"github.com/go-jose/go-jose/v3/jwt"
	"github.com/google/uuid"
	"github.com/gravitational/trace"
	"github.com/jonboulle/clockwork"
	"github.com/spiffe/go-spiffe/v2/spiffeid"

	"github.com/gravitational/teleport/api/types"
	"github.com/gravitational/teleport/api/types/wrappers"
)

// Config defines the clock and PEM encoded bytes of a public and private
// key that form a *jwt.Key.
type Config struct {
	// Clock is used to control expiry time.
	Clock clockwork.Clock

	// PublicKey is used to verify a signed token.
	PublicKey crypto.PublicKey

	// PrivateKey is used to sign and verify tokens.
	PrivateKey crypto.Signer

	// ClusterName is the name of the cluster that will be signing the JWT tokens.
	ClusterName string
}

// CheckAndSetDefaults validates the values of a *Config.
func (c *Config) CheckAndSetDefaults() error {
	if c.Clock == nil {
		c.Clock = clockwork.NewRealClock()
	}
	if c.PrivateKey != nil {
		c.PublicKey = c.PrivateKey.Public()
	}

	if c.PrivateKey == nil && c.PublicKey == nil {
		return trace.BadParameter("public or private key is required")
	}
	if c.ClusterName == "" {
		return trace.BadParameter("cluster name is required")
	}

	return nil
}

// Key is a JWT key that can be used to sign and/or verify a token.
type Key struct {
	config *Config
}

// New creates a JWT key that can be used to sign and verify tokens.
func New(config *Config) (*Key, error) {
	if err := config.CheckAndSetDefaults(); err != nil {
		return nil, trace.Wrap(err)
	}

	return &Key{
		config: config,
	}, nil
}

// SignParams are the claims to be embedded within the JWT token.
type SignParams struct {
	// Username is the Teleport identity.
	Username string

	// Roles are the roles assigned to the user within Teleport.
	Roles []string

	// Traits are the traits assigned to the user within Teleport.
	Traits wrappers.Traits

	// Expiry is time to live for the token.
	Expires time.Time

	// URI is the URI of the recipient application.
	URI string

	// Audience is the Audience for the Token.
	Audience string

	// Issuer is the issuer of the token.
	Issuer string

	// Subject is the system that is going to use the token.
	Subject string
}

// Check verifies all the values are valid.
func (p *SignParams) Check() error {
	if p.Username == "" {
		return trace.BadParameter("username missing")
	}
	if p.Expires.IsZero() {
		return trace.BadParameter("expires missing")
	}
	if p.URI == "" {
		return trace.BadParameter("uri missing")
	}

	return nil
}

// sign will return a signed JWT with the passed in claims embedded within.
// `opts`, when not nil, specifies additional signing options, such as additional JWT headers.
func (k *Key) sign(claims any, opts *jose.SignerOptions) (string, error) {
	return k.signAny(claims, opts)
}

// signAny will return a signed JWT with the passed in claims embedded within; unlike sign it allows more flexibility in the claim data.
func (k *Key) signAny(claims any, opts *jose.SignerOptions) (string, error) {
	sig, err := k.getSigner(opts)
	if err != nil {
		return "", trace.Wrap(err)
	}
	token, err := jwt.Signed(sig).Claims(claims).CompactSerialize()
	if err != nil {
		return "", trace.Wrap(err)
	}
	return token, nil
}

func (k *Key) getSigner(opts *jose.SignerOptions) (jose.Signer, error) {
	if k.config.PrivateKey == nil {
		return nil, trace.BadParameter("can not sign token with non-signing key")
	}

	signingKey, err := SigningKeyFromPrivateKey(k.config.PrivateKey)
	if err != nil {
		return nil, trace.Wrap(err)
	}

	if opts == nil {
		opts = &jose.SignerOptions{}
	}
	opts = opts.WithType("JWT")
	sig, err := jose.NewSigner(signingKey, opts)
	if err != nil {
		return nil, trace.Wrap(err)
	}
	return sig, nil
}

// AlgorithmForPublicKey returns a jose algorithm for the given public key.
func AlgorithmForPublicKey(pub crypto.PublicKey) (jose.SignatureAlgorithm, error) {
	switch pub.(type) {
	case *rsa.PublicKey:
		return jose.RS256, nil
	case *ecdsa.PublicKey:
		return jose.ES256, nil
	case ed25519.PublicKey:
		return jose.EdDSA, nil
	}
	return "", trace.BadParameter("unsupported public key type %T", pub)
}

// SigningKeyFromPrivateKey creates a jose.SigningKey from the given signer,
// wrapping it in an opaque signer if necessary.
func SigningKeyFromPrivateKey(priv crypto.Signer) (jose.SigningKey, error) {
	// Create a signer with configured private key and algorithm.
<<<<<<< HEAD
	var signer interface{}
=======
	var signer any
>>>>>>> d109826f
	switch priv.(type) {
	case *rsa.PrivateKey, *ecdsa.PrivateKey, ed25519.PrivateKey:
		signer = priv
	default:
		signer = cryptosigner.Opaque(priv)
	}
	algorithm, err := AlgorithmForPublicKey(priv.Public())
	if err != nil {
		return jose.SigningKey{}, trace.Wrap(err)
	}

	return jose.SigningKey{
		Algorithm: algorithm,
		Key:       signer,
	}, nil
}

func (k *Key) Sign(p SignParams) (string, error) {
	if err := p.Check(); err != nil {
		return "", trace.Wrap(err)
	}

	// Sign the claims and create a JWT token.
	claims := Claims{
		Claims: jwt.Claims{
			Subject:   p.Username,
			Issuer:    k.config.ClusterName,
			Audience:  jwt.Audience{p.URI},
			NotBefore: jwt.NewNumericDate(k.config.Clock.Now().Add(-10 * time.Second)),
			IssuedAt:  jwt.NewNumericDate(k.config.Clock.Now()),
			Expiry:    jwt.NewNumericDate(p.Expires),
		},
		Username: p.Username,
		Roles:    p.Roles,
		Traits:   p.Traits,
	}

	// RFC 7517 requires that `kid` be present in the JWT header if there are multiple keys in the JWKS.
	// We ignore the error because go-jose omits the kid if it is empty.
	kid, _ := KeyID(k.config.PublicKey)
	return k.sign(claims, (&jose.SignerOptions{}).WithHeader("kid", kid))
}

// awsOIDCCustomClaims defines the require claims for the JWT token used in AWS OIDC Integration.
type awsOIDCCustomClaims struct {
	jwt.Claims

	// OnBehalfOf identifies the user that is started the request.
	OnBehalfOf string `json:"obo,omitempty"`
}

// SignAWSOIDC signs a JWT with claims specific to AWS OIDC Integration.
// Required Params:
// - Username: stored as OnBehalfOf (obo) claim with `user:` prefix
// - Issuer: stored as Issuer (iss) claim
// - Subject: stored as Subject (sub) claim
// - Audience: stored as Audience (aud) claim
// - Expires: stored as Expiry (exp) claim
func (k *Key) SignAWSOIDC(p SignParams) (string, error) {
	// Sign the claims and create a JWT token.
	claims := awsOIDCCustomClaims{
		OnBehalfOf: "user:" + p.Username,
		Claims: jwt.Claims{
			Issuer:    p.Issuer,
			Subject:   p.Subject,
			Audience:  jwt.Audience{p.Audience},
			ID:        uuid.NewString(),
			NotBefore: jwt.NewNumericDate(k.config.Clock.Now().Add(-10 * time.Second)),
			Expiry:    jwt.NewNumericDate(p.Expires),
			IssuedAt:  jwt.NewNumericDate(k.config.Clock.Now().Add(-10 * time.Second)),
		},
	}

	// AWS does not require `kid` claim in the JWT per se,
	// but it seems to (NB: educated guess) require it if JWKS has multiple JWK-s with different `kid`-s.
	opts := (&jose.SignerOptions{}).
		WithHeader(jose.HeaderKey("kid"), "")

	return k.sign(claims, opts)
}

// SignParamsJWTSVID are the parameters needed to sign a JWT SVID token.
type SignParamsJWTSVID struct {
	// JTI is the unique JWT ID.
	JTI string
	// SPIFFEID is the SPIFFE ID of the workload to which it is issued.
	SPIFFEID spiffeid.ID
	// Audiences are the audiences to include in the token as the expected
	// recipients of the token.
	Audiences []string
	// TTL is the time to live for the token.
	TTL time.Duration
	// Issuer is the value that should be included in the `iss` claim of the
	// created token.
	Issuer string

	// SetExpiry overrides the expiry time of the token. This causes the value
	// of TTL to be ignored.
	SetExpiry time.Time
	// SetIssuedAt overrides the issued at time of the token.
	SetIssuedAt time.Time

	// PrivateClaims are any additional claims that should be added to the JWT.
	PrivateClaims map[string]any
}

// SignJWTSVID signs a JWT SVID token.
// See https://github.com/spiffe/spiffe/blob/main/standards/JWT-SVID.md
func (k *Key) SignJWTSVID(p SignParamsJWTSVID) (string, error) {
	// Record time here for consistency between exp and iat.
	now := k.config.Clock.Now()
	claims := jwt.Claims{
		// > 3.1. Subject:
		// > The sub claim MUST be set to the SPIFFE ID of the workload to which it is issued.
		Subject: p.SPIFFEID.String(),
		// > 3.2. Audience:
		// > The aud claim MUST be present, containing one or more values.
		Audience: p.Audiences,
		// > 3.3. Expiration Time:
		// > The exp claim MUST be set
		Expiry: jwt.NewNumericDate(now.Add(p.TTL)),
		// The spec makes no comment on inclusion of `iat`, but the SPIRE
		// implementation does set this value and it feels like a good idea.
		IssuedAt: jwt.NewNumericDate(now),
		// > 7.1. Replay Protection
		// > the jti claim is permitted by this specification, it should be
		// > noted that JWT-SVID validators are not required to track jti
		// > uniqueness.
		ID: p.JTI,
		// The SPIFFE specification makes no comment on the inclusion of `iss`,
		// however, we provide this value so that the issued token can be a
		// valid OIDC ID token and used with non-SPIFFE aware systems that do
		// understand OIDC.
		Issuer: p.Issuer,
	}
	if !p.SetIssuedAt.IsZero() {
		claims.IssuedAt = jwt.NewNumericDate(p.SetIssuedAt)
	}
	if !p.SetExpiry.IsZero() {
		claims.Expiry = jwt.NewNumericDate(p.SetExpiry)
	}

	// > 2.2. Key ID:
	// >The kid header is optional.
	//
	// Whilst optional, the SPIRE reference implementation does set this value
	// and it will be beneficial for compatibility with a range of consumers
	// which may require this value.
	kid, err := KeyID(k.config.PublicKey)
	if err != nil {
		return "", trace.Wrap(err, "calculating 'kid'")
	}
	opts := (&jose.SignerOptions{}).
		WithHeader("kid", kid)

	// > 2.3. Type
	// > The typ header is optional. If set, its value MUST be either JWT or
	// > JOSE.
	//
	// We will omit the inclusion of the type header until we can validate the
	// ramifications of including it.

	// > 3. JWT Claims:
	//
	// > Registered claims not described in this document, in addition to
	// > private claims, MAY be used as implementers see fit.
	var rawClaims any = claims
	if len(p.PrivateClaims) != 0 {
		// This is slightly awkward. We take a round-trip through json.Marshal
		// and json.Unmarshal to get a version of the claims we can add to.
		marshaled, err := json.Marshal(rawClaims)
		if err != nil {
			return "", trace.Wrap(err, "marshaling claims")
		}
		var unmarshaled map[string]any
		if err := json.Unmarshal(marshaled, &unmarshaled); err != nil {
			return "", trace.Wrap(err, "unmarshaling claims")
		}

		// Only inject claims that don't conflict with an existing primary claim
		// such as sub or aud.
		for k, v := range p.PrivateClaims {
			if _, ok := unmarshaled[k]; !ok {
				unmarshaled[k] = v
			}
		}
		rawClaims = unmarshaled
	}

	return k.sign(rawClaims, opts)
}

// SignEntraOIDC signs a JWT for the Entra ID Integration.
// Required Params:
// - Issuer: stored as Issuer (iss) claim
// - Subject: stored as Subject (sub) claim
// - Audience: stored as Audience (aud) claim
// - Expires: stored as Expiry (exp) claim
func (k *Key) SignEntraOIDC(p SignParams) (string, error) {
	// Sign the claims and create a JWT token.
	claims := jwt.Claims{
		Issuer:    p.Issuer,
		Subject:   p.Subject,
		Audience:  jwt.Audience{p.Audience},
		ID:        uuid.NewString(),
		NotBefore: jwt.NewNumericDate(k.config.Clock.Now().Add(-10 * time.Second)),
		Expiry:    jwt.NewNumericDate(p.Expires),
		IssuedAt:  jwt.NewNumericDate(k.config.Clock.Now().Add(-10 * time.Second)),
	}

	// Azure expect a `kid` header to be present and non-empty,
	// unlike e.g. AWS which accepts an empty `kid` string value.
	kid, err := KeyID(k.config.PublicKey)
	if err != nil {
		return "", trace.Wrap(err)
	}
	opts := (&jose.SignerOptions{}).
		WithHeader(jose.HeaderKey("kid"), kid)
	return k.sign(claims, opts)
}

func (k *Key) SignSnowflake(p SignParams, issuer string) (string, error) {
	// Sign the claims and create a JWT token.
	claims := Claims{
		Claims: jwt.Claims{
			Subject:   p.Username,
			Issuer:    issuer,
			NotBefore: jwt.NewNumericDate(k.config.Clock.Now().Add(-10 * time.Second)),
			Expiry:    jwt.NewNumericDate(p.Expires),
			IssuedAt:  jwt.NewNumericDate(k.config.Clock.Now().Add(-10 * time.Second)),
		},
	}

	return k.sign(claims, nil)
}

// AzureTokenClaims represent a minimal set of claims that will be encoded as JWT in Azure access token and passed back to az CLI.
type AzureTokenClaims struct {
	// TenantID represents TenantID; this is read by az CLI.
	TenantID string `json:"tid"`
	// Resource records the resource requested by az CLI. This will be used in backend to request real token with appropriate scope.
	Resource string `json:"resource"`
}

// SignAzureToken signs AzureTokenClaims
func (k *Key) SignAzureToken(claims AzureTokenClaims) (string, error) {
	return k.signAny(claims, nil)
}

type PROXYSignParams struct {
	ClusterName        string
	SourceAddress      string
	DestinationAddress string
}

const expirationPROXY = time.Second * 60

// SignPROXYJwt will create short lived signed JWT that is used in signed PROXY header
func (k *Key) SignPROXYJWT(p PROXYSignParams) (string, error) {
	claims := Claims{
		Claims: jwt.Claims{
			Subject:   p.SourceAddress,
			Audience:  []string{p.DestinationAddress},
			Issuer:    p.ClusterName,
			NotBefore: jwt.NewNumericDate(k.config.Clock.Now().Add(-10 * time.Second)),
			Expiry:    jwt.NewNumericDate(k.config.Clock.Now().Add(expirationPROXY)),
			IssuedAt:  jwt.NewNumericDate(k.config.Clock.Now()),
		},
	}

	return k.sign(claims, nil)
}

// VerifyParams are the parameters needed to pass the token and data needed to verify.
type VerifyParams struct {
	// Username is the Teleport identity.
	Username string

	// RawToken is the JWT token.
	RawToken string

	// URI is the URI of the recipient application.
	URI string

	// Audience is the Audience for the token
	Audience string
}

// Check verifies all the values are valid.
func (p *VerifyParams) Check() error {
	if p.Username == "" {
		return trace.BadParameter("username missing")
	}
	if p.RawToken == "" {
		return trace.BadParameter("raw token missing")
	}
	if p.URI == "" {
		return trace.BadParameter("uri missing")
	}

	return nil
}

type SnowflakeVerifyParams struct {
	AccountName string
	LoginName   string
	RawToken    string
}

func (p *SnowflakeVerifyParams) Check() error {
	if p.AccountName == "" {
		return trace.BadParameter("account name missing")
	}

	if p.LoginName == "" {
		return trace.BadParameter("login name is missing")
	}

	if p.RawToken == "" {
		return trace.BadParameter("raw token missing")
	}

	return nil
}

type PROXYVerifyParams struct {
	ClusterName        string
	SourceAddress      string
	DestinationAddress string
	RawToken           string
}

func (p *PROXYVerifyParams) Check() error {
	if p.ClusterName == "" {
		return trace.BadParameter("cluster name missing")
	}
	if p.SourceAddress == "" {
		return trace.BadParameter("source address missing")
	}

	return nil
}

func (k *Key) verify(rawToken string, expectedClaims jwt.Expected) (*Claims, error) {
	if k.config.PublicKey == nil {
		return nil, trace.BadParameter("can not verify token without public key")
	}
	// Parse the token.
	tok, err := jwt.ParseSigned(rawToken)
	if err != nil {
		return nil, trace.Wrap(err)
	}

	// Validate the signature on the JWT token.
	var out Claims
	if err := tok.Claims(k.config.PublicKey, &out); err != nil {
		return nil, trace.Wrap(err)
	}

	// Validate the claims on the JWT token.
	if err = out.Validate(expectedClaims); err != nil {
		return nil, trace.Wrap(err)
	}

	return &out, nil
}

// Verify will validate the passed in JWT token.
func (k *Key) Verify(p VerifyParams) (*Claims, error) {
	if err := p.Check(); err != nil {
		return nil, trace.Wrap(err)
	}

	expectedClaims := jwt.Expected{
		Issuer:   k.config.ClusterName,
		Subject:  p.Username,
		Audience: jwt.Audience{p.URI},
		Time:     k.config.Clock.Now(),
	}

	return k.verify(p.RawToken, expectedClaims)
}

// AWSOIDCVerifyParams are the params required to verify an AWS OIDC Token.
type AWSOIDCVerifyParams struct {
	RawToken string
	Issuer   string
}

// Check ensures all the required fields are present.
func (p *AWSOIDCVerifyParams) Check() error {
	if p.RawToken == "" {
		return trace.BadParameter("raw token is missing")
	}

	if p.Issuer == "" {
		return trace.BadParameter("issuer is missing")
	}

	return nil
}

// VerifyAWSOIDC will validate the passed in JWT token for the AWS OIDC Integration
func (k *Key) VerifyAWSOIDC(p AWSOIDCVerifyParams) (*Claims, error) {
	if err := p.Check(); err != nil {
		return nil, trace.Wrap(err)
	}

	expectedClaims := jwt.Expected{
		Issuer:   p.Issuer,
		Subject:  types.IntegrationAWSOIDCSubject,
		Audience: jwt.Audience{types.IntegrationAWSOIDCAudience},
		Time:     k.config.Clock.Now(),
	}

	return k.verify(p.RawToken, expectedClaims)
}

// VerifyPROXY will validate the passed JWT for signed PROXY header
func (k *Key) VerifyPROXY(p PROXYVerifyParams) (*Claims, error) {
	if err := p.Check(); err != nil {
		return nil, trace.Wrap(err)
	}

	expectedClaims := jwt.Expected{
		Issuer:   p.ClusterName,
		Subject:  p.SourceAddress,
		Audience: []string{p.DestinationAddress},
		Time:     k.config.Clock.Now(),
	}

	return k.verify(p.RawToken, expectedClaims)
}

// VerifySnowflake will validate the passed in JWT token.
func (k *Key) VerifySnowflake(p SnowflakeVerifyParams) (*Claims, error) {
	if err := p.Check(); err != nil {
		return nil, trace.Wrap(err)
	}

	pubKey, err := x509.MarshalPKIXPublicKey(k.config.PublicKey)
	if err != nil {
		return nil, trace.Wrap(err)
	}
	keyFp := sha256.Sum256(pubKey)
	keyFpStr := base64.StdEncoding.EncodeToString(keyFp[:])

	accName := strings.ToUpper(p.AccountName)
	loginName := strings.ToUpper(p.LoginName)

	// Generate issuer name in the Snowflake required format.
	issuer := fmt.Sprintf("%s.%s.SHA256:%s", accName, loginName, keyFpStr)

	// Validate the claims on the JWT token.
	expectedClaims := jwt.Expected{
		Issuer:  issuer,
		Subject: fmt.Sprintf("%s.%s", accName, loginName),
		Time:    k.config.Clock.Now(),
	}
	return k.verify(p.RawToken, expectedClaims)
}

func (k *Key) VerifyAzureToken(rawToken string) (*AzureTokenClaims, error) {
	if k.config.PublicKey == nil {
		return nil, trace.BadParameter("can not verify token without public key")
	}
	// Parse the token.
	tok, err := jwt.ParseSigned(rawToken)
	if err != nil {
		return nil, trace.Wrap(err)
	}

	// Validate the signature on the JWT token.
	var out AzureTokenClaims
	if err := tok.Claims(k.config.PublicKey, &out); err != nil {
		return nil, trace.Wrap(err)
	}

	return &out, nil
}

// Claims represents public and private claims for a JWT token.
type Claims struct {
	// Claims represents public claim values (as specified in RFC 7519).
	jwt.Claims

	// Username returns the Teleport identity of the user.
	Username string `json:"username"`

	// Roles returns the list of roles assigned to the user within Teleport.
	Roles []string `json:"roles"`

	// Traits returns the traits assigned to the user within Teleport.
	Traits wrappers.Traits `json:"traits"`
}

// IDToken allows introspecting claims from an OpenID Connect
// ID Token.
type IDToken interface {
	// Claims unmarshals the raw JSON payload of the ID Token into a provided struct.
	Claims(v any) error
}

// CheckNotBefore ensures the token was not issued in the future.
// https://www.rfc-editor.org/rfc/rfc7519#section-4.1.5
// 4.1.5.  "nbf" (Not Before) Claim
// TODO(strideynet): upstream support for `nbf` into the go-oidc lib.
func CheckNotBefore(now time.Time, leeway time.Duration, token IDToken) error {
	claims := struct {
		NotBefore *JSONTime `json:"nbf"`
	}{}
	if err := token.Claims(&claims); err != nil {
		return trace.Wrap(err)
	}

	if claims.NotBefore != nil {
		adjustedNow := now.Add(leeway)
		nbf := time.Time(*claims.NotBefore)
		if adjustedNow.Before(nbf) {
			return trace.AccessDenied("token not before in future")
		}
	}

	return nil
}

// JSONTime unmarshaling sourced from https://github.com/gravitational/go-oidc/blob/master/oidc.go#L295
// TODO(strideynet): upstream support for `nbf` into the go-oidc lib.
type JSONTime time.Time

func (j *JSONTime) UnmarshalJSON(b []byte) error {
	var n json.Number
	if err := json.Unmarshal(b, &n); err != nil {
		return err
	}
	var unix int64

	if t, err := n.Int64(); err == nil {
		unix = t
	} else {
		f, err := n.Float64()
		if err != nil {
			return err
		}
		unix = int64(f)
	}
	*j = JSONTime(time.Unix(unix, 0))
	return nil
}

// SignPayload signs the payload with the key and JSONWebSignature.
func (k *Key) SignPayload(payload []byte, opts *jose.SignerOptions) (*jose.JSONWebSignature, error) {
	sig, err := k.getSigner(opts)
	if err != nil {
		return nil, trace.Wrap(err)
	}
	signature, err := sig.Sign(payload)
	if err != nil {
		return nil, trace.Wrap(err)
	}
	return signature, nil
}

// PluginTokenParam defines the parameters needed to sign a JWT token for a Teleport plugin.
type PluginTokenParam struct {
	// Audience is the Audience for the Token.
	Audience []string
	// Issuer is the issuer of the token.
	Issuer string
	// Subject is the system that is going to use the token.
	Subject string
	// Expires is the time to live for the token.
	Expires time.Time
}

// SignPluginToken signs a JWT token for a Teleport plugin.
func (k *Key) SignPluginToken(p PluginTokenParam) (string, error) {
	claims := jwt.Claims{
		Subject:   p.Subject,
		Issuer:    p.Issuer,
		Audience:  p.Audience,
		NotBefore: jwt.NewNumericDate(k.config.Clock.Now().Add(-10 * time.Second)),
		IssuedAt:  jwt.NewNumericDate(k.config.Clock.Now()),
		Expiry:    jwt.NewNumericDate(p.Expires),
	}

	// RFC 7517 requires that `kid` be present in the JWT header if there are multiple keys in the JWKS.
	// We ignore the error because go-jose omits the kid if it is empty.
	kid, _ := KeyID(k.config.PublicKey)
	return k.sign(claims, (&jose.SignerOptions{}).WithHeader("kid", kid))
}

// VerifyPluginToken verifies a JWT token for a Teleport plugin.
func (k *Key) VerifyPluginToken(token string, claims PluginTokenParam) (*Claims, error) {
	expectedClaims := jwt.Expected{
		Issuer:   claims.Issuer,
		Subject:  claims.Subject,
		Audience: claims.Audience,
		Time:     k.config.Clock.Now(),
	}
	return k.verify(token, expectedClaims)
}<|MERGE_RESOLUTION|>--- conflicted
+++ resolved
@@ -194,11 +194,7 @@
 // wrapping it in an opaque signer if necessary.
 func SigningKeyFromPrivateKey(priv crypto.Signer) (jose.SigningKey, error) {
 	// Create a signer with configured private key and algorithm.
-<<<<<<< HEAD
-	var signer interface{}
-=======
 	var signer any
->>>>>>> d109826f
 	switch priv.(type) {
 	case *rsa.PrivateKey, *ecdsa.PrivateKey, ed25519.PrivateKey:
 		signer = priv
