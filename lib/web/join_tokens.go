/*
 * Teleport
 * Copyright (C) 2023  Gravitational, Inc.
 *
 * This program is free software: you can redistribute it and/or modify
 * it under the terms of the GNU Affero General Public License as published by
 * the Free Software Foundation, either version 3 of the License, or
 * (at your option) any later version.
 *
 * This program is distributed in the hope that it will be useful,
 * but WITHOUT ANY WARRANTY; without even the implied warranty of
 * MERCHANTABILITY or FITNESS FOR A PARTICULAR PURPOSE.  See the
 * GNU Affero General Public License for more details.
 *
 * You should have received a copy of the GNU Affero General Public License
 * along with this program.  If not, see <http://www.gnu.org/licenses/>.
 */

package web

import (
	"context"
	"encoding/hex"
	"fmt"
	"hash/fnv"
	"net/http"
	"net/url"
	"reflect"
	"sort"
	"strings"
	"time"

	"github.com/google/uuid"
	"github.com/gravitational/trace"
	"github.com/julienschmidt/httprouter"

	"github.com/gravitational/teleport/api/client/proto"
	"github.com/gravitational/teleport/api/types"
	apiutils "github.com/gravitational/teleport/api/utils"
	"github.com/gravitational/teleport/lib/defaults"
	"github.com/gravitational/teleport/lib/httplib"
	"github.com/gravitational/teleport/lib/services"
	"github.com/gravitational/teleport/lib/tlsca"
	"github.com/gravitational/teleport/lib/ui"
	"github.com/gravitational/teleport/lib/utils"
	"github.com/gravitational/teleport/lib/web/scripts"
	webui "github.com/gravitational/teleport/lib/web/ui"
)

const (
	HeaderTokenName = "X-Teleport-TokenName"
)

// nodeJoinToken contains node token fields for the UI.
type nodeJoinToken struct {
	//  ID is token ID.
	ID string `json:"id"`
	// Expiry is token expiration time.
	Expiry time.Time `json:"expiry,omitempty"`
	// Method is the join method that the token supports
	Method types.JoinMethod `json:"method"`
	// SuggestedLabels contains the set of labels we expect the node to set when using this token
	SuggestedLabels []ui.Label `json:"suggestedLabels,omitempty"`
}

// scriptSettings is used to hold values which are passed into the function that
// generates the join script.
type scriptSettings struct {
	token               string
	appInstallMode      bool
	appName             string
	appURI              string
	joinMethod          string
	databaseInstallMode bool

	discoveryInstallMode bool
	discoveryGroup       string
}

// automaticUpgrades returns whether automaticUpgrades should be enabled.
func automaticUpgrades(features proto.Features) bool {
	return features.AutomaticUpgrades && features.Cloud
}

// Currently we aren't paginating this endpoint as we don't
// expect many tokens to exist at a time. I'm leaving it in a "paginated" form
// without a nextKey for now so implementing pagination won't change the response shape
// TODO (avatus) implement pagination

// GetTokensResponse returns a list of JoinTokens.
type GetTokensResponse struct {
	Items []webui.JoinToken `json:"items"`
}

func (h *Handler) getTokens(w http.ResponseWriter, r *http.Request, params httprouter.Params, ctx *SessionContext) (interface{}, error) {
	clt, err := ctx.GetClient()
	if err != nil {
		return nil, trace.Wrap(err)
	}

	tokens, err := clt.GetTokens(r.Context())
	if err != nil {
		return nil, trace.Wrap(err)
	}

	uiTokens, err := webui.MakeJoinTokens(tokens)
	if err != nil {
		return nil, trace.Wrap(err)
	}

	return GetTokensResponse{
		Items: uiTokens,
	}, nil
}

func (h *Handler) deleteToken(w http.ResponseWriter, r *http.Request, params httprouter.Params, ctx *SessionContext) (interface{}, error) {
	token := r.Header.Get(HeaderTokenName)
	if token == "" {
		return nil, trace.BadParameter("requires a token to delete")
	}

	clt, err := ctx.GetClient()
	if err != nil {
		return nil, trace.Wrap(err)
	}

	if err := clt.DeleteToken(r.Context(), token); err != nil {
		return nil, trace.Wrap(err)
	}

	return OK(), nil
}

type CreateTokenRequest struct {
	Content string `json:"content"`
}

func (h *Handler) updateTokenYAML(w http.ResponseWriter, r *http.Request, params httprouter.Params, sctx *SessionContext) (interface{}, error) {
	tokenId := r.Header.Get(HeaderTokenName)
	if tokenId == "" {
		return nil, trace.BadParameter("requires a token name to edit")
	}

	var yaml CreateTokenRequest
	if err := httplib.ReadResourceJSON(r, &yaml); err != nil {
		return nil, trace.Wrap(err)
	}

	extractedRes, err := ExtractResourceAndValidate(yaml.Content)
	if err != nil {
		return nil, trace.Wrap(err)
	}

	if tokenId != extractedRes.Metadata.Name {
		return nil, trace.BadParameter("renaming tokens is not supported")
	}

	token, err := services.UnmarshalProvisionToken(extractedRes.Raw)
	if err != nil {
		return nil, trace.Wrap(err)
	}

	clt, err := sctx.GetClient()
	if err != nil {
		return nil, trace.Wrap(err)
	}

	err = clt.UpsertToken(r.Context(), token)
	if err != nil {
		return nil, trace.Wrap(err)
	}

	uiToken, err := webui.MakeJoinToken(token)
	if err != nil {
		return nil, trace.Wrap(err)
	}

	return uiToken, trace.Wrap(err)

}

type upsertTokenHandleRequest struct {
	types.ProvisionTokenSpecV2
	Name string `json:"name"`
}

func (h *Handler) upsertTokenHandle(w http.ResponseWriter, r *http.Request, params httprouter.Params, ctx *SessionContext) (any, error) {
	var req upsertTokenHandleRequest
	if err := httplib.ReadResourceJSON(r, &req); err != nil {
		return nil, trace.Wrap(err)
	}

<<<<<<< HEAD
	var tokenId string = req.Name
	if r.Method == "PUT" {
		// if using the PUT route, tokenId will be present
		// in the X-Teleport-TokenName header
		tokenId = r.Header.Get(HeaderTokenName)

		if tokenId != "" && tokenId != req.Name {
			return nil, trace.BadParameter("renaming tokens is not supported")
		}
	}

=======
>>>>>>> 69c5a8ad
	clt, err := ctx.GetClient()
	if err != nil {
		return nil, trace.Wrap(err)
	}

	var existingToken types.ProvisionToken
<<<<<<< HEAD
	if tokenId != "" {
		existingToken, err = clt.GetToken(r.Context(), tokenId)
=======
	if req.Name != "" {
		existingToken, err = clt.GetToken(r.Context(), req.Name)
>>>>>>> 69c5a8ad
		if err != nil && !trace.IsNotFound(err) {
			return nil, trace.Wrap(err)
		}
	}

	var expires time.Time
	switch req.JoinMethod {
	case types.JoinMethodGCP, types.JoinMethodIAM, types.JoinMethodOracle, types.JoinMethodGitHub:
		// IAM, GCP, Oracle and GitHub tokens should never expire.
		expires = time.Time{}
	default:
		// Set expires time to default node join token TTL.
		expires = time.Now().UTC().Add(defaults.NodeJoinTokenTTL)
	}

	name := req.Name
	if name == "" {
		randName, err := utils.CryptoRandomHex(defaults.TokenLenBytes)
		if err != nil {
			return nil, trace.Wrap(err)
		}
		name = randName
	}

	token, err := types.NewProvisionTokenFromSpec(name, expires, req.ProvisionTokenSpecV2)
	if err != nil {
		return nil, trace.Wrap(err)
	}

	// If this is an edit, then overwrite the metadata to retain the existing fields
	if existingToken != nil {
		token.SetMetadata(existingToken.GetMetadata())
	}

	err = clt.UpsertToken(r.Context(), token)
	if err != nil {
		return nil, trace.Wrap(err)
	}

	uiToken, err := webui.MakeJoinToken(token)
	if err != nil {
		return nil, trace.Wrap(err)
	}

	return uiToken, nil
}

// createTokenForDiscoveryHandle creates tokens used during guided discover flows.
// V2 endpoint processes "suggestedLabels" field.
func (h *Handler) createTokenForDiscoveryHandle(w http.ResponseWriter, r *http.Request, params httprouter.Params, ctx *SessionContext) (interface{}, error) {
	clt, err := ctx.GetClient()
	if err != nil {
		return nil, trace.Wrap(err)
	}

	var req types.ProvisionTokenSpecV2
	if err := httplib.ReadResourceJSON(r, &req); err != nil {
		return nil, trace.Wrap(err)
	}

	var expires time.Time
	var tokenName string
	switch req.JoinMethod {
	case types.JoinMethodIAM:
		// to prevent generation of redundant IAM tokens
		// we generate a deterministic name for them
		tokenName, err = generateIAMTokenName(req.Allow)
		if err != nil {
			return nil, trace.Wrap(err)
		}
		// if a token with this name is found and it has indeed the same rule set,
		// return it. Otherwise, go ahead and create it
		t, err := clt.GetToken(r.Context(), tokenName)
		if err != nil && !trace.IsNotFound(err) {
			return nil, trace.Wrap(err)
		}

		if err == nil {
			// check if the token found has the right rules
			if t.GetJoinMethod() != types.JoinMethodIAM || !isSameRuleSet(req.Allow, t.GetAllowRules()) {
				return nil, trace.BadParameter("failed to create token: token with name %q already exists and does not have the expected allow rules", tokenName)
			}

			return &nodeJoinToken{
				ID:     t.GetName(),
				Expiry: t.Expiry(),
				Method: t.GetJoinMethod(),
			}, nil
		}

		// IAM tokens should 'never' expire
		expires = time.Now().UTC().AddDate(1000, 0, 0)
	case types.JoinMethodAzure:
		tokenName, err := generateAzureTokenName(req.Azure.Allow)
		if err != nil {
			return nil, trace.Wrap(err)
		}

		t, err := clt.GetToken(r.Context(), tokenName)
		if err != nil && !trace.IsNotFound(err) {
			return nil, trace.Wrap(err)
		}

		v2token, ok := t.(*types.ProvisionTokenV2)
		if !ok {
			return nil, trace.BadParameter("Azure join requires v2 token")
		}

		if err == nil {
			if t.GetJoinMethod() != types.JoinMethodAzure || !isSameAzureRuleSet(req.Azure.Allow, v2token.Spec.Azure.Allow) {
				return nil, trace.BadParameter("failed to create token: token with name %q already exists and does not have the expected allow rules", tokenName)
			}

			return &nodeJoinToken{
				ID:     t.GetName(),
				Expiry: t.Expiry(),
				Method: t.GetJoinMethod(),
			}, nil
		}
	default:
		tokenName, err = utils.CryptoRandomHex(defaults.TokenLenBytes)
		if err != nil {
			return nil, trace.Wrap(err)
		}
		expires = time.Now().UTC().Add(defaults.NodeJoinTokenTTL)
	}

	// If using the automatic method to add a Node, the `install.sh` will add the token's suggested labels
	//   as part of the initial Labels configuration for that Node
	// Script install-node.sh:
	//   ...
	//   $ teleport configure ... --labels <suggested_label=value>,<suggested_label=value> ...
	//   ...
	//
	// We create an ID and return it as part of the Token, so the UI can use this ID to query the Node that joined using this token
	// WebUI can then query the resources by this id and answer the question:
	//   - Which Node joined the cluster from this token Y?
	if req.SuggestedLabels == nil {
		req.SuggestedLabels = make(types.Labels)
	}
	req.SuggestedLabels[types.InternalResourceIDLabel] = apiutils.Strings{uuid.NewString()}

	provisionToken, err := types.NewProvisionTokenFromSpec(tokenName, expires, req)
	if err != nil {
		return nil, trace.Wrap(err)
	}

	err = clt.CreateToken(r.Context(), provisionToken)
	if err != nil {
		return nil, trace.Wrap(err)
	}

	suggestedLabels := make([]ui.Label, 0, len(req.SuggestedLabels))

	for labelKey, labelValues := range req.SuggestedLabels {
		suggestedLabels = append(suggestedLabels, ui.Label{
			Name:  labelKey,
			Value: strings.Join(labelValues, " "),
		})
	}

	return &nodeJoinToken{
		ID:              tokenName,
		Expiry:          expires,
		Method:          provisionToken.GetJoinMethod(),
		SuggestedLabels: suggestedLabels,
	}, nil
}

func (h *Handler) getNodeJoinScriptHandle(w http.ResponseWriter, r *http.Request, params httprouter.Params) (interface{}, error) {
	httplib.SetScriptHeaders(w.Header())

	settings := scriptSettings{
		token:          params.ByName("token"),
		appInstallMode: false,
		joinMethod:     r.URL.Query().Get("method"),
	}

	script, err := h.getJoinScript(r.Context(), settings)
	if err != nil {
		h.logger.InfoContext(r.Context(), "Failed to return the node install script", "error", err)
		w.Write(scripts.ErrorBashScript)
		return nil, nil
	}

	w.WriteHeader(http.StatusOK)
	if _, err := fmt.Fprintln(w, script); err != nil {
		h.logger.InfoContext(r.Context(), "Failed to return the node install script", "error", err)
		w.Write(scripts.ErrorBashScript)
	}

	return nil, nil
}

func (h *Handler) getAppJoinScriptHandle(w http.ResponseWriter, r *http.Request, params httprouter.Params) (interface{}, error) {
	httplib.SetScriptHeaders(w.Header())
	queryValues := r.URL.Query()

	name, err := url.QueryUnescape(queryValues.Get("name"))
	if err != nil {
		h.logger.DebugContext(r.Context(), "Failed to return the app install script",
			"query_param", "name",
			"error", err,
		)
		w.Write(scripts.ErrorBashScript)
		return nil, nil
	}

	uri, err := url.QueryUnescape(queryValues.Get("uri"))
	if err != nil {
		h.logger.DebugContext(r.Context(), "Failed to return the app install script",
			"query_param", "uri",
			"error", err,
		)
		w.Write(scripts.ErrorBashScript)
		return nil, nil
	}

	settings := scriptSettings{
		token:          params.ByName("token"),
		appInstallMode: true,
		appName:        name,
		appURI:         uri,
	}

	script, err := h.getJoinScript(r.Context(), settings)
	if err != nil {
		h.logger.InfoContext(r.Context(), "Failed to return the app install script", "error", err)
		w.Write(scripts.ErrorBashScript)
		return nil, nil
	}

	w.WriteHeader(http.StatusOK)
	if _, err := fmt.Fprintln(w, script); err != nil {
		h.logger.DebugContext(r.Context(), "Failed to return the app install script", "error", err)
		w.Write(scripts.ErrorBashScript)
	}

	return nil, nil
}

func (h *Handler) getDatabaseJoinScriptHandle(w http.ResponseWriter, r *http.Request, params httprouter.Params) (interface{}, error) {
	httplib.SetScriptHeaders(w.Header())

	settings := scriptSettings{
		token:               params.ByName("token"),
		databaseInstallMode: true,
	}

	script, err := h.getJoinScript(r.Context(), settings)
	if err != nil {
		h.logger.InfoContext(r.Context(), "Failed to return the database install script", "error", err)
		w.Write(scripts.ErrorBashScript)
		return nil, nil
	}

	w.WriteHeader(http.StatusOK)
	if _, err := fmt.Fprintln(w, script); err != nil {
		h.logger.DebugContext(r.Context(), "Failed to return the database install script", "error", err)
		w.Write(scripts.ErrorBashScript)
	}

	return nil, nil
}

func (h *Handler) getDiscoveryJoinScriptHandle(w http.ResponseWriter, r *http.Request, params httprouter.Params) (interface{}, error) {
	httplib.SetScriptHeaders(w.Header())
	queryValues := r.URL.Query()
	const discoveryGroupQueryParam = "discoveryGroup"

	discoveryGroup, err := url.QueryUnescape(queryValues.Get(discoveryGroupQueryParam))
	if err != nil {
		h.logger.DebugContext(r.Context(), "Failed to return the discovery install script",
			"error", err,
			"query_param", discoveryGroupQueryParam,
		)
		w.Write(scripts.ErrorBashScript)
		return nil, nil
	}
	if discoveryGroup == "" {
		h.logger.DebugContext(r.Context(), "Failed to return the discovery install script. Missing required fields",
			"query_param", discoveryGroupQueryParam,
		)
		w.Write(scripts.ErrorBashScript)
		return nil, nil
	}

	settings := scriptSettings{
		token:                params.ByName("token"),
		discoveryInstallMode: true,
		discoveryGroup:       discoveryGroup,
	}

	script, err := h.getJoinScript(r.Context(), settings)
	if err != nil {
		h.logger.InfoContext(r.Context(), "Failed to return the discovery install script", "error", err)
		w.Write(scripts.ErrorBashScript)
		return nil, nil
	}

	w.WriteHeader(http.StatusOK)
	if _, err := fmt.Fprintln(w, script); err != nil {
		h.logger.DebugContext(r.Context(), "Failed to return the discovery install script", "error", err)
		w.Write(scripts.ErrorBashScript)
	}

	return nil, nil
}

func (h *Handler) getJoinScript(ctx context.Context, settings scriptSettings) (string, error) {
	joinMethod := types.JoinMethod(settings.joinMethod)
	switch joinMethod {
	case types.JoinMethodUnspecified, types.JoinMethodToken:
		if err := validateJoinToken(settings.token); err != nil {
			return "", trace.Wrap(err)
		}
	case types.JoinMethodIAM:
	default:
		return "", trace.BadParameter("join method %q is not supported via script", settings.joinMethod)
	}

	clt := h.GetProxyClient()

	// The provided token can be attacker controlled, so we must validate
	// it with the backend before using it to generate the script.
	token, err := clt.GetToken(ctx, settings.token)
	if err != nil {
		return "", trace.BadParameter("invalid token")
	}

	// TODO(hugoShaka): hit the local accesspoint which has a cache instead of asking the auth every time.

	// Get the CA pin hashes of the cluster to join.
	localCAResponse, err := clt.GetClusterCACert(ctx)
	if err != nil {
		return "", trace.Wrap(err)
	}

	caPins, err := tlsca.CalculatePins(localCAResponse.TLSCA)
	if err != nil {
		return "", trace.Wrap(err)
	}

	installOpts, err := h.installScriptOptions(ctx)
	if err != nil {
		return "", trace.Wrap(err, "Building install script options")
	}

	nodeInstallOpts := scripts.InstallNodeScriptOptions{
		InstallOptions: installOpts,
		Token:          token.GetName(),
		CAPins:         caPins,
		// We are using the joinMethod from the script settings instead of the one from the token
		// to reproduce the previous script behavior. I'm also afraid that using the
		// join method from the token would provide an oracle for an attacker wanting to discover
		// the join method.
		// We might want to change this in the future to lookup the join method from the token
		// to avoid potential mismatch and allow the caller to not care about the join method.
		JoinMethod:              joinMethod,
		Labels:                  token.GetSuggestedLabels(),
		LabelMatchers:           token.GetSuggestedAgentMatcherLabels(),
		AppServiceEnabled:       settings.appInstallMode,
		AppName:                 settings.appName,
		AppURI:                  settings.appURI,
		DatabaseServiceEnabled:  settings.databaseInstallMode,
		DiscoveryServiceEnabled: settings.discoveryInstallMode,
		DiscoveryGroup:          settings.discoveryGroup,
	}

	return scripts.GetNodeInstallScript(ctx, nodeInstallOpts)
}

// validateJoinToken validate a join token.
func validateJoinToken(token string) error {
	decodedToken, err := hex.DecodeString(token)
	if err != nil {
		return trace.BadParameter("invalid token %q", token)
	}
	if len(decodedToken) != defaults.TokenLenBytes {
		return trace.BadParameter("invalid token %q", decodedToken)
	}

	return nil
}

// generateIAMTokenName makes a deterministic name for a iam join token
// based on its rule set
func generateIAMTokenName(rules []*types.TokenRule) (string, error) {
	// sort the rules by (account ID, arn)
	// to make sure a set of rules will produce the same hash,
	// no matter the order they are in the slice
	orderedRules := make([]*types.TokenRule, len(rules))
	copy(orderedRules, rules)
	sortRules(orderedRules)

	h := fnv.New32a()
	for _, r := range orderedRules {
		s := fmt.Sprintf("%s%s", r.AWSAccount, r.AWSARN)
		_, err := h.Write([]byte(s))
		if err != nil {
			return "", trace.Wrap(err)
		}
	}

	return fmt.Sprintf("teleport-ui-iam-%d", h.Sum32()), nil
}

// generateAzureTokenName makes a deterministic name for an azure join token
// based on its rule set.
func generateAzureTokenName(rules []*types.ProvisionTokenSpecV2Azure_Rule) (string, error) {
	orderedRules := make([]*types.ProvisionTokenSpecV2Azure_Rule, len(rules))
	copy(orderedRules, rules)
	sortAzureRules(orderedRules)

	h := fnv.New32a()
	for _, r := range orderedRules {
		_, err := h.Write([]byte(r.Subscription))
		if err != nil {
			return "", trace.Wrap(err)
		}
	}

	return fmt.Sprintf("teleport-ui-azure-%d", h.Sum32()), nil
}

// sortRules sorts a slice of rules based on their AWS Account ID and ARN
func sortRules(rules []*types.TokenRule) {
	sort.Slice(rules, func(i, j int) bool {
		iAcct, jAcct := rules[i].AWSAccount, rules[j].AWSAccount
		// if accountID is the same, sort based on arn
		if iAcct == jAcct {
			arn1, arn2 := rules[i].AWSARN, rules[j].AWSARN
			return arn1 < arn2
		}

		return iAcct < jAcct
	})
}

// sortAzureRules sorts a slice of Azure rules based on their subscription.
func sortAzureRules(rules []*types.ProvisionTokenSpecV2Azure_Rule) {
	sort.Slice(rules, func(i, j int) bool {
		return rules[i].Subscription < rules[j].Subscription
	})
}

// isSameRuleSet check if r1 and r2 are the same rules, ignoring the order
func isSameRuleSet(r1 []*types.TokenRule, r2 []*types.TokenRule) bool {
	sortRules(r1)
	sortRules(r2)
	return reflect.DeepEqual(r1, r2)
}

// isSameAzureRuleSet checks if r1 and r2 are the same rules, ignoring order.
func isSameAzureRuleSet(r1, r2 []*types.ProvisionTokenSpecV2Azure_Rule) bool {
	sortAzureRules(r1)
	sortAzureRules(r2)
	return reflect.DeepEqual(r1, r2)
}<|MERGE_RESOLUTION|>--- conflicted
+++ resolved
@@ -190,33 +190,14 @@
 		return nil, trace.Wrap(err)
 	}
 
-<<<<<<< HEAD
-	var tokenId string = req.Name
-	if r.Method == "PUT" {
-		// if using the PUT route, tokenId will be present
-		// in the X-Teleport-TokenName header
-		tokenId = r.Header.Get(HeaderTokenName)
-
-		if tokenId != "" && tokenId != req.Name {
-			return nil, trace.BadParameter("renaming tokens is not supported")
-		}
-	}
-
-=======
->>>>>>> 69c5a8ad
 	clt, err := ctx.GetClient()
 	if err != nil {
 		return nil, trace.Wrap(err)
 	}
 
 	var existingToken types.ProvisionToken
-<<<<<<< HEAD
-	if tokenId != "" {
-		existingToken, err = clt.GetToken(r.Context(), tokenId)
-=======
 	if req.Name != "" {
 		existingToken, err = clt.GetToken(r.Context(), req.Name)
->>>>>>> 69c5a8ad
 		if err != nil && !trace.IsNotFound(err) {
 			return nil, trace.Wrap(err)
 		}
