/*
Copyright 2015 Gravitational, Inc.

Licensed under the Apache License, Version 2.0 (the "License");
you may not use this file except in compliance with the License.
You may obtain a copy of the License at

    http://www.apache.org/licenses/LICENSE-2.0

Unless required by applicable law or agreed to in writing, software
distributed under the License is distributed on an "AS IS" BASIS,
WITHOUT WARRANTIES OR CONDITIONS OF ANY KIND, either express or implied.
See the License for the specific language governing permissions and
limitations under the License.
*/

package web

import (
	"context"
	"encoding/json"
	"fmt"
	"io"
	"net"
	"net/http"
	"strconv"
	"strings"
	"sync"
	"time"

	"github.com/gogo/protobuf/proto"
	"github.com/gorilla/websocket"
	"github.com/gravitational/trace"
	"github.com/sirupsen/logrus"
	oteltrace "go.opentelemetry.io/otel/trace"
	"golang.org/x/crypto/ssh"
	"golang.org/x/text/encoding"
	"golang.org/x/text/encoding/unicode"

	"github.com/gravitational/teleport"
	authproto "github.com/gravitational/teleport/api/client/proto"
	apidefaults "github.com/gravitational/teleport/api/defaults"
	"github.com/gravitational/teleport/api/observability/tracing"
	tracessh "github.com/gravitational/teleport/api/observability/tracing/ssh"
	"github.com/gravitational/teleport/api/types"
	"github.com/gravitational/teleport/api/utils/keys"
	wanlib "github.com/gravitational/teleport/lib/auth/webauthn"
	"github.com/gravitational/teleport/lib/client"
	"github.com/gravitational/teleport/lib/defaults"
	"github.com/gravitational/teleport/lib/events"
	"github.com/gravitational/teleport/lib/modules"
	"github.com/gravitational/teleport/lib/proxy"
	"github.com/gravitational/teleport/lib/session"
	"github.com/gravitational/teleport/lib/utils"
)

// TerminalRequest describes a request to create a web-based terminal
// to a remote SSH server.
type TerminalRequest struct {
	// Server describes a server to connect to (serverId|hostname[:port]).
	Server string `json:"server_id"`

	// Login is Linux username to connect as.
	Login string `json:"login"`

	// Term is the initial PTY size.
	Term session.TerminalParams `json:"term"`

	// SessionID is a Teleport session ID to join as.
	SessionID session.ID `json:"sid"`

	// ProxyHostPort is the address of the server to connect to.
	ProxyHostPort string `json:"-"`

	// InteractiveCommand is a command to execute
	InteractiveCommand []string `json:"-"`

	// KeepAliveInterval is the interval for sending ping frames to web client.
	// This value is pulled from the cluster network config and
	// guaranteed to be set to a nonzero value as it's enforced by the configuration.
	KeepAliveInterval time.Duration
}

// AuthProvider is a subset of the full Auth API.
type AuthProvider interface {
	GetNodes(ctx context.Context, namespace string) ([]types.Server, error)
	GetSessionEvents(namespace string, sid session.ID, after int, includePrintEvents bool) ([]events.EventFields, error)
	GetSessionTracker(ctx context.Context, sessionID string) (types.SessionTracker, error)
	IsMFARequired(ctx context.Context, req *authproto.IsMFARequiredRequest) (*authproto.IsMFARequiredResponse, error)
	GenerateUserSingleUseCerts(ctx context.Context) (authproto.AuthService_GenerateUserSingleUseCertsClient, error)
}

// NewTerminal creates a web-based terminal based on WebSockets and returns a
// new TerminalHandler.
func NewTerminal(ctx context.Context, cfg TerminalHandlerConfig) (*TerminalHandler, error) {
	err := cfg.CheckAndSetDefaults()
	if err != nil {
		return nil, trace.Wrap(err)
	}

	_, span := cfg.tracer.Start(ctx, "NewTerminal")
	defer span.End()

	return &TerminalHandler{
		log: logrus.WithFields(logrus.Fields{
			trace.Component: teleport.ComponentWebsocket,
			"session_id":    cfg.SessionData.ID.String(),
		}),
		ctx:                cfg.SessionCtx,
		authProvider:       cfg.AuthProvider,
		encoder:            unicode.UTF8.NewEncoder(),
		decoder:            unicode.UTF8.NewDecoder(),
		wsLock:             &sync.Mutex{},
		displayLogin:       cfg.DisplayLogin,
		sessionData:        cfg.SessionData,
		keepAliveInterval:  cfg.KeepAliveInterval,
		proxyHostPort:      cfg.ProxyHostPort,
		interactiveCommand: cfg.InteractiveCommand,
		term:               cfg.Term,
		router:             cfg.Router,
		tracer:             cfg.tracer,
	}, nil
}

// TerminalHandlerConfig contains the configuration options necessary to
// correctly setup the TerminalHandler
type TerminalHandlerConfig struct {
	// term is the initial PTY size.
	Term session.TerminalParams
	// sctx is the context for the users web session.
	SessionCtx *SessionContext
	// authProvider is used to fetch nodes and sessions from the backend.
	AuthProvider AuthProvider
	// displayLogin is the login name to display in the UI.
	DisplayLogin string
	// sessionData is the data to send to the client on the initial session creation.
	SessionData session.Session
	// keepAliveInterval is the interval for sending ping frames to web client.
	// This value is pulled from the cluster network config and
	// guaranteed to be set to a nonzero value as it's enforced by the configuration.
	KeepAliveInterval time.Duration
	// proxyHostPort is the address of the server to connect to.
	ProxyHostPort string
	// interactiveCommand is a command to execute.
	InteractiveCommand []string
	// Router determines how connections to nodes are created
	Router *proxy.Router
	// TracerProvider is used to create the tracer
	TracerProvider oteltrace.TracerProvider
	// tracer is used to create spans
	tracer oteltrace.Tracer
}

func (t *TerminalHandlerConfig) CheckAndSetDefaults() error {
	// Make sure whatever session is requested is a valid session id.
	_, err := session.ParseID(t.SessionData.ID.String())
	if err != nil {
		return trace.BadParameter("sid: invalid session id")
	}

	if t.SessionData.Login == "" {
		return trace.BadParameter("login: missing login")
	}

	if t.SessionData.ServerID == "" {
		return trace.BadParameter("server: missing server")
	}

	if t.Term.W <= 0 || t.Term.H <= 0 ||
		t.Term.W >= 4096 || t.Term.H >= 4096 {
		return trace.BadParameter("term: bad dimensions(%dx%d)", t.Term.W, t.Term.H)
	}

	if t.AuthProvider == nil {
		return trace.BadParameter("AuthProvider must be provided")
	}

	if t.SessionCtx == nil {
		return trace.BadParameter("SessionCtx must be provided")
	}

	if t.Router == nil {
		return trace.BadParameter("Router must be provided")
	}

	if t.TracerProvider == nil {
		t.TracerProvider = tracing.DefaultProvider()
	}

	t.tracer = t.TracerProvider.Tracer("webterminal")

	return nil
}

// TerminalHandler connects together an SSH session with a web-based
// terminal via a web socket.
type TerminalHandler struct {
	// log holds the structured logger.
	log *logrus.Entry

	// ctx is a web session context for the currently logged in user.
	ctx *SessionContext

	// displayLogin is the login name to display in the UI.
	displayLogin string

	// sshSession holds the "shell" SSH channel to the node.
	sshSession *tracessh.Session

	// terminalContext is used to signal when the terminal sesson is closing.
	terminalContext context.Context

	// terminalCancel is used to signal when the terminal session is closing.
	terminalCancel context.CancelFunc

	// authProvider is used to fetch nodes and sessions from the backend.
	authProvider AuthProvider

	// encoder is used to encode strings into UTF-8.
	encoder *encoding.Encoder

	// decoder is used to decode UTF-8 strings.
	decoder *encoding.Decoder

	// buffer is a buffer used to store the remaining payload data if it did not
	// fit into the buffer provided by the callee to Read method
	buffer []byte

	closeOnce sync.Once

	wsLock *sync.Mutex

	// keepAliveInterval is the interval for sending ping frames to web client.
	// This value is pulled from the cluster network config and
	// guaranteed to be set to a nonzero value as it's enforced by the configuration.
	keepAliveInterval time.Duration

	// proxyHostPort is the address of the server to connect to.
	proxyHostPort string

	// interactiveCommand is a command to execute.
	interactiveCommand []string

	// term is the initial PTY size.
	term session.TerminalParams

	// The server data for the active session.
	sessionData session.Session

	// router is used to dial the host
	router *proxy.Router

	// tracer creates spans
	tracer oteltrace.Tracer
}

// ServeHTTP builds a connection to the remote node and then pumps back two types of
// events: raw input/output events for what's happening on the terminal itself
// and audit log events relevant to this session.
func (t *TerminalHandler) ServeHTTP(w http.ResponseWriter, r *http.Request) {
	// This allows closing of the websocket if the user logs out before exiting
	// the session.
	t.ctx.AddClosers(t)
	defer t.ctx.RemoveCloser(t)

	upgrader := websocket.Upgrader{
		ReadBufferSize:  1024,
		WriteBufferSize: 1024,
		CheckOrigin:     func(r *http.Request) bool { return true },
	}

	ws, err := upgrader.Upgrade(w, r, nil)
	if err != nil {
		errMsg := "Error upgrading to websocket"
		t.log.WithError(err).Error(errMsg)
		http.Error(w, errMsg, http.StatusInternalServerError)
		return
	}

	err = ws.SetReadDeadline(deadlineForInterval(t.keepAliveInterval))
	if err != nil {
		t.log.WithError(err).Error("Error setting websocket readline")
		return
	}

	// If the displayLogin is set then use it instead of the login name used in
	// the SSH connection. This is specifically for the use case when joining
	// a session to avoid displaying "-teleport-internal-join" as the username.
	if t.displayLogin != "" {
		t.sessionData.Login = t.displayLogin
	}

	sendError := func(errMsg string, err error, ws *websocket.Conn) {
		envelope := &Envelope{
			Version: defaults.WebsocketVersion,
			Type:    defaults.WebsocketError,
			Payload: fmt.Sprintf("%s: %s", errMsg, err.Error()),
		}

		envelopeBytes, _ := proto.Marshal(envelope)
		ws.WriteMessage(websocket.BinaryMessage, envelopeBytes)
	}

	sessionMetadataResponse, err := json.Marshal(siteSessionGenerateResponse{Session: t.sessionData})
	if err != nil {
		sendError("unable to marshal session response", err, ws)
		return
	}

	envelope := &Envelope{
		Version: defaults.WebsocketVersion,
		Type:    defaults.WebsocketSessionMetadata,
		Payload: string(sessionMetadataResponse),
	}

	envelopeBytes, err := proto.Marshal(envelope)
	if err != nil {
		sendError("unable to marshal session data event for web client", err, ws)
		return
	}

	err = ws.WriteMessage(websocket.BinaryMessage, envelopeBytes)
	if err != nil {
		sendError("unable to write message to socket", err, ws)
		return
	}

	t.handler(ws, r)
}

// Close the websocket stream.
func (t *TerminalHandler) Close() error {
	t.closeOnce.Do(func() {
		// Close the SSH connection to the remote node.
		if t.sshSession != nil {
			t.sshSession.Close()
		}

		// If the terminal handler was closed (most likely due to the *SessionContext
		// closing) then the stream should be closed as well.
		t.terminalCancel()
	})
	return nil
}

// startPingLoop starts a loop that will continuously send a ping frame through the websocket
// to prevent the connection between web client and teleport proxy from becoming idle.
// Interval is determined by the keep_alive_interval config set by user (or default).
// Loop will terminate when there is an error sending ping frame or when terminal session is closed.
func (t *TerminalHandler) startPingLoop(ws *websocket.Conn) {
	t.log.Debugf("Starting websocket ping loop with interval %v.", t.keepAliveInterval)
	tickerCh := time.NewTicker(t.keepAliveInterval)
	defer tickerCh.Stop()

	for {
		select {
		case <-tickerCh.C:
			// A short deadline is used here to detect a broken connection quickly.
			// If this is just a temporary issue, we will retry shortly anyway.
			deadline := time.Now().Add(time.Second)
			if err := ws.WriteControl(websocket.PingMessage, nil, deadline); err != nil {
				t.log.WithError(err).Error("Unable to send ping frame to web client")
				t.Close()
				return
			}
		case <-t.terminalContext.Done():
			t.log.Debug("Terminating websocket ping loop.")
			return
		}
	}
}

// handler is the main websocket loop. It creates a Teleport client and then
// pumps raw events and audit events back to the client until the SSH session
// is complete.
func (t *TerminalHandler) handler(ws *websocket.Conn, r *http.Request) {
	defer ws.Close()

	// Create a context for signaling when the terminal session is over and
	// link it first with the trace context from the request context
	tctx := oteltrace.ContextWithRemoteSpanContext(context.Background(), oteltrace.SpanContextFromContext(r.Context()))
	t.terminalContext, t.terminalCancel = context.WithCancel(tctx)

	// Create a Teleport client, if not able to, show the reason to the user in
	// the terminal.
	tc, err := t.makeClient(ws, r)
	if err != nil {
		t.log.WithError(err).Info("Failed creating a client for session")
		t.writeError(err, ws)
		return
	}

	t.log.Debug("Creating websocket stream")

	// Update the read deadline upon receiving a pong message.
	ws.SetPongHandler(func(_ string) error {
		ws.SetReadDeadline(deadlineForInterval(t.keepAliveInterval))
		return nil
	})

	// Start sending ping frames through websocket to client.
	go t.startPingLoop(ws)

	// Pump raw terminal in/out and audit events into the websocket.
	go t.streamTerminal(ws, tc)
	go t.streamEvents(ws, tc)

	// Block until the terminal session is complete.
	<-t.terminalContext.Done()
	t.log.Debug("Closing websocket stream")
}

// makeClient builds a *client.TeleportClient for the connection.
func (t *TerminalHandler) makeClient(ws *websocket.Conn, r *http.Request) (*client.TeleportClient, error) {
	ctx, span := tracing.DefaultProvider().Tracer("terminal").Start(r.Context(), "terminal/makeClient")
	defer span.End()

	clientConfig, err := makeTeleportClientConfig(ctx, t.ctx)
	if err != nil {
		return nil, trace.Wrap(err)
	}

	// Create a terminal stream that wraps/unwraps the envelope used to
	// communicate over the websocket.
	stream := t.asTerminalStream(ws)

	clientConfig.HostLogin = t.sessionData.Login
	clientConfig.ForwardAgent = client.ForwardAgentLocal
	clientConfig.Namespace = apidefaults.Namespace
	clientConfig.Stdout = stream
	clientConfig.Stderr = stream
	clientConfig.Stdin = stream
	clientConfig.SiteName = t.sessionData.ClusterName
	if err := clientConfig.ParseProxyHost(t.proxyHostPort); err != nil {
		return nil, trace.BadParameter("failed to parse proxy address: %v", err)
	}
<<<<<<< HEAD
	clientConfig.Host = t.hostName
	clientConfig.HostPort = t.hostPort
	clientConfig.SessionID = string(t.params.SessionID)
=======
	clientConfig.Host = t.sessionData.ServerHostname
	clientConfig.HostPort = t.sessionData.ServerHostPort
	clientConfig.Env = map[string]string{sshutils.SessionEnvVar: t.sessionData.ID.String()}
>>>>>>> c058f7dd
	clientConfig.ClientAddr = r.RemoteAddr
	clientConfig.Tracer = t.tracer

	if len(t.interactiveCommand) > 0 {
		clientConfig.Interactive = true
	}

	tc, err := client.NewClient(clientConfig)
	if err != nil {
		return nil, trace.BadParameter("failed to create client: %v", err)
	}

	// Save the *ssh.Session after the shell has been created. The session is
	// used to update all other parties window size to that of the web client and
	// to allow future window changes.
	tc.OnShellCreated = func(s *tracessh.Session, c *tracessh.Client, _ io.ReadWriteCloser) (bool, error) {
		t.sshSession = s
		t.windowChange(r.Context(), &t.term)

		return false, nil
	}

	return tc, nil
}

// issueSessionMFACerts performs the mfa ceremony to retrieve new certs that can be
// used to access nodes which require per-session mfa. The ceremony is performed directly
// to make use of the authProvider already established for the session instead of leveraging
// the TeleportClient which would require dialing the auth server a second time.
func (t *TerminalHandler) issueSessionMFACerts(ctx context.Context, tc *client.TeleportClient, ws *websocket.Conn) error {
	ctx, span := t.tracer.Start(ctx, "terminal/issueSessionMFACerts")
	defer span.End()

	log.Debug("Attempting to issue a single-use user certificate with an MFA check.")
	stream, err := t.authProvider.GenerateUserSingleUseCerts(ctx)
	if err != nil {
		return trace.Wrap(err)
	}
	defer func() {
		stream.CloseSend()
		stream.Recv()
	}()

	pk, err := keys.ParsePrivateKey(t.ctx.session.GetPriv())
	if err != nil {
		return trace.Wrap(err)
	}

	key := &client.Key{
		PrivateKey: pk,
		Cert:       t.ctx.session.GetPub(),
		TLSCert:    t.ctx.session.GetTLSCert(),
	}

	tlsCert, err := key.TeleportTLSCertificate()
	if err != nil {
		return trace.Wrap(err)
	}

	if err := stream.Send(
		&authproto.UserSingleUseCertsRequest{
			Request: &authproto.UserSingleUseCertsRequest_Init{
				Init: &authproto.UserCertsRequest{
					PublicKey:      key.MarshalSSHPublicKey(),
					Username:       tlsCert.Subject.CommonName,
					Expires:        tlsCert.NotAfter,
					RouteToCluster: t.sessionData.ClusterName,
					NodeName:       t.sessionData.ServerID,
					Usage:          authproto.UserCertsRequest_SSH,
					Format:         tc.CertificateFormat,
				},
			},
		}); err != nil {
		return trace.Wrap(err)
	}

	resp, err := stream.Recv()
	if err != nil {
		return trace.Wrap(err)
	}

	challenge := resp.GetMFAChallenge()
	if challenge == nil {
		return trace.BadParameter("server sent a %T on GenerateUserSingleUseCerts, expected MFAChallenge", resp.Response)
	}

	span.AddEvent("prompting user with mfa challenge")
	assertion, err := promptMFAChallenge(ws, t.wsLock, protobufMFACodec{})(ctx, tc.WebProxyAddr, challenge)
	if err != nil {
		return trace.Wrap(err)
	}
	span.AddEvent("user completed mfa challenge")

	err = stream.Send(&authproto.UserSingleUseCertsRequest{Request: &authproto.UserSingleUseCertsRequest_MFAResponse{MFAResponse: assertion}})
	if err != nil {
		return trace.Wrap(err)
	}

	resp, err = stream.Recv()
	if err != nil {
		return trace.Wrap(err)
	}

	certResp := resp.GetCert()
	if certResp == nil {
		return trace.BadParameter("server sent a %T on GenerateUserSingleUseCerts, expected SingleUseUserCert", resp.Response)
	}

	switch crt := certResp.Cert.(type) {
	case *authproto.SingleUseUserCert_SSH:
		key.Cert = crt.SSH
	default:
		return trace.BadParameter("server sent a %T SingleUseUserCert in response", certResp.Cert)
	}

	key.ClusterName = t.sessionData.ClusterName

	am, err := key.AsAuthMethod()
	if err != nil {
		return trace.Wrap(err)
	}

	tc.AuthMethods = []ssh.AuthMethod{am}

	return nil
}

func promptMFAChallenge(
	ws *websocket.Conn,
	wsLock *sync.Mutex,
	codec mfaCodec,
) client.PromptMFAChallengeHandler {
	return func(ctx context.Context, proxyAddr string, c *authproto.MFAAuthenticateChallenge) (*authproto.MFAAuthenticateResponse, error) {
		var chal *client.MFAAuthenticateChallenge
		var envelopeType string

		// Convert from proto to JSON types.
		switch {
		case c.GetWebauthnChallenge() != nil:
			envelopeType = defaults.WebsocketWebauthnChallenge
			chal = &client.MFAAuthenticateChallenge{
				WebauthnChallenge: wanlib.CredentialAssertionFromProto(c.WebauthnChallenge),
			}
		default:
			return nil, trace.AccessDenied("only hardware keys are supported on the web terminal, please register a hardware device to connect to this server")
		}

		// Send the challenge over the socket.
		msg, err := codec.encode(chal, envelopeType)
		if err != nil {
			return nil, trace.Wrap(err)
		}

		wsLock.Lock()
		err = ws.WriteMessage(websocket.BinaryMessage, msg)
		wsLock.Unlock()
		if err != nil {
			return nil, trace.Wrap(err)
		}

		// Read the challenge response.
		var bytes []byte
		ty, bytes, err := ws.ReadMessage()
		if err != nil {
			return nil, trace.Wrap(err)
		}
		if ty != websocket.BinaryMessage {
			return nil, trace.BadParameter("expected websocket.BinaryMessage, got %v", ty)
		}

		return codec.decode(bytes, envelopeType)
	}
}

// streamTerminal opens a SSH connection to the remote host and streams
// events back to the web client.
func (t *TerminalHandler) streamTerminal(ws *websocket.Conn, tc *client.TeleportClient) {
	ctx, span := t.tracer.Start(t.terminalContext, "terminal/streamTerminal")
	defer span.End()

	defer t.terminalCancel()

	accessChecker, err := t.ctx.GetUserAccessChecker()
	if err != nil {
		t.log.WithError(err).Warn("Unable to stream terminal - failed to get access checker")
		t.writeError(err, ws)
		return
	}

	conn, err := t.router.DialHost(ctx, ws.RemoteAddr(), t.sessionData.ServerHostname, strconv.Itoa(t.sessionData.ServerHostPort), tc.SiteName, accessChecker, nil)
	if err != nil {
		t.log.WithError(err).Warn("Unable to stream terminal - failed to dial host.")
		t.writeError(err, ws)
		return
	}

	defer func() {
		if conn == nil {
			return
		}

		if err := conn.Close(); err != nil && !utils.IsUseOfClosedNetworkError(err) {
			t.log.WithError(err).Warn("Failed to close connection to host")
		}
	}()

	sshConfig := &ssh.ClientConfig{
		User:            tc.HostLogin,
		Auth:            tc.AuthMethods,
		HostKeyCallback: tc.HostKeyCallback,
	}

	nc, connectErr := client.NewNodeClient(ctx, sshConfig, conn, net.JoinHostPort(t.sessionData.ServerHostname, strconv.Itoa(t.sessionData.ServerHostPort)), tc, modules.GetModules().IsBoringBinary())
	switch {
	case connectErr != nil && !trace.IsAccessDenied(connectErr): // catastrophic error, return it
		t.log.WithError(connectErr).Warn("Unable to stream terminal - failed to create node client")
		t.writeError(connectErr, ws)
		return
	case connectErr != nil && trace.IsAccessDenied(connectErr): // see if per session mfa would allow access
		mfaRequiredResp, err := t.authProvider.IsMFARequired(ctx, &authproto.IsMFARequiredRequest{
			Target: &authproto.IsMFARequiredRequest_Node{
				Node: &authproto.NodeLogin{
					Node:  t.sessionData.ServerID,
					Login: tc.HostLogin,
				},
			},
		})
		if err != nil {
			t.log.WithError(err).Warn("Unable to stream terminal - failed to determine if per session mfa is required")
			// write the original connect error
			t.writeError(connectErr, ws)
			return
		}

		if !mfaRequiredResp.Required {
			t.log.WithError(connectErr).Warn("Unable to stream terminal - user does not have access to host")
			// write the original connect error
			t.writeError(connectErr, ws)
			return
		}

		// perform mfa ceremony and retrieve new certs
		if err := t.issueSessionMFACerts(ctx, tc, ws); err != nil {
			t.log.WithError(err).Warn("Unable to stream terminal - failed to perform mfa ceremony")
			t.writeError(err, ws)
			return
		}

		// update auth methods
		sshConfig.Auth = tc.AuthMethods

		// connect to the node again with the new certs
		conn, err = t.router.DialHost(ctx, ws.RemoteAddr(), t.sessionData.ServerHostname, strconv.Itoa(t.sessionData.ServerHostPort), tc.SiteName, accessChecker, nil)
		if err != nil {
			t.log.WithError(err).Warn("Unable to stream terminal - failed to dial host")
			t.writeError(err, ws)
			return
		}

		nc, err = client.NewNodeClient(ctx, sshConfig, conn, net.JoinHostPort(t.sessionData.ServerHostname, strconv.Itoa(t.sessionData.ServerHostPort)), tc, modules.GetModules().IsBoringBinary())
		if err != nil {
			t.log.WithError(err).Warn("Unable to stream terminal - failed to create node client")
			t.writeError(err, ws)
			return
		}
	}

	// Establish SSH connection to the server. This function will block until
	// either an error occurs or it completes successfully.
	if err = nc.RunInteractiveShell(ctx, types.SessionPeerMode, nil); err != nil {
		t.log.WithError(err).Warn("Unable to stream terminal - failure running interactive shell")
		t.writeError(err, ws)
		return
	}

	// Send close envelope to web terminal upon exit without an error.
	envelope := &Envelope{
		Version: defaults.WebsocketVersion,
		Type:    defaults.WebsocketClose,
		Payload: "",
	}
	envelopeBytes, err := proto.Marshal(envelope)
	if err != nil {
		t.log.WithError(err).Error("Unable to marshal close event for web client.")
		return
	}

	t.wsLock.Lock()
	err = ws.WriteMessage(websocket.BinaryMessage, envelopeBytes)
	t.wsLock.Unlock()
	if err != nil {
		t.log.WithError(err).Error("Unable to send close event to web client.")
		return
	}

	t.log.Debug("Sent close event to web client.")
}

// streamEvents receives events over the SSH connection and forwards them to
// the web client.
func (t *TerminalHandler) streamEvents(ws *websocket.Conn, tc *client.TeleportClient) {
	for {
		select {
		// Send push events that come over the events channel to the web client.
		case event := <-tc.EventsChannel():
			data, err := json.Marshal(event)
			logger := t.log.WithField("event", event.GetType())
			if err != nil {
				logger.WithError(err).Errorf("Unable to marshal audit event")
				continue
			}

			logger.Debug("Sending audit event to web client.")

			// UTF-8 encode the error message and then wrap it in a raw envelope.
			encodedPayload, err := t.encoder.String(string(data))
			if err != nil {
				logger.WithError(err).Debug("Unable to send audit event to web client")
				continue
			}
			envelope := &Envelope{
				Version: defaults.WebsocketVersion,
				Type:    defaults.WebsocketAudit,
				Payload: encodedPayload,
			}
			envelopeBytes, err := proto.Marshal(envelope)
			if err != nil {
				logger.WithError(err).Debug("Unable to send audit event to web client")
				continue
			}

			// Send bytes over the websocket to the web client.
			t.wsLock.Lock()
			err = ws.WriteMessage(websocket.BinaryMessage, envelopeBytes)
			t.wsLock.Unlock()
			if err != nil {
				logger.WithError(err).Error("Unable to send audit event to web client")
				continue
			}
		// Once the terminal stream is over (and the close envelope has been sent),
		// close stop streaming envelopes.
		case <-t.terminalContext.Done():
			return
		}
	}
}

// windowChange is called when the browser window is resized. It sends a
// "window-change" channel request to the server.
func (t *TerminalHandler) windowChange(ctx context.Context, params *session.TerminalParams) {
	if t.sshSession == nil {
		return
	}

	if err := t.sshSession.WindowChange(ctx, params.H, params.W); err != nil {
		t.log.Error(err)
	}
}

// writeError displays an error in the terminal window.
func (t *TerminalHandler) writeError(err error, ws *websocket.Conn) {
	// Replace \n with \r\n so the message correctly aligned.
	r := strings.NewReplacer("\r\n", "\r\n", "\n", "\r\n")
	errMessage := r.Replace(err.Error())

	if _, writeErr := t.write([]byte(errMessage), ws); writeErr != nil {
		t.log.WithError(writeErr).Warnf("Unable to send error to terminal: %v", err)
	}
}

// resolveServerHostPort parses server name and attempts to resolve hostname
// and port.
func resolveServerHostPort(servername string, existingServers []types.Server) (string, int, error) {
	// If port is 0, client wants us to figure out which port to use.
	defaultPort := 0

	if servername == "" {
		return "", defaultPort, trace.BadParameter("empty server name")
	}

	// Check if servername is UUID.
	for i := range existingServers {
		node := existingServers[i]
		if node.GetName() == servername {
			return node.GetHostname(), defaultPort, nil
		}
	}

	if !strings.Contains(servername, ":") {
		return servername, defaultPort, nil
	}

	// Check for explicitly specified port.
	host, portString, err := utils.SplitHostPort(servername)
	if err != nil {
		return "", defaultPort, trace.Wrap(err)
	}

	port, err := strconv.Atoi(portString)
	if err != nil {
		return "", defaultPort, trace.BadParameter("invalid port: %v", err)
	}

	return host, port, nil
}

func (t *TerminalHandler) write(data []byte, ws *websocket.Conn) (n int, err error) {
	// UTF-8 encode data and wrap it in a raw envelope.
	encodedPayload, err := t.encoder.String(string(data))
	if err != nil {
		return 0, trace.Wrap(err)
	}
	envelope := &Envelope{
		Version: defaults.WebsocketVersion,
		Type:    defaults.WebsocketRaw,
		Payload: encodedPayload,
	}
	envelopeBytes, err := proto.Marshal(envelope)
	if err != nil {
		return 0, trace.Wrap(err)
	}

	// Send bytes over the websocket to the web client.
	t.wsLock.Lock()
	err = ws.WriteMessage(websocket.BinaryMessage, envelopeBytes)
	t.wsLock.Unlock()
	if err != nil {
		return 0, trace.Wrap(err)
	}

	return len(data), nil
}

// Read unwraps the envelope and either fills out the passed in bytes or
// performs an action on the connection (sending window-change request).
func (t *TerminalHandler) read(out []byte, ws *websocket.Conn) (n int, err error) {
	if len(t.buffer) > 0 {
		n := copy(out, t.buffer)
		if n == len(t.buffer) {
			t.buffer = []byte{}
		} else {
			t.buffer = t.buffer[n:]
		}
		return n, nil
	}

	ty, bytes, err := ws.ReadMessage()
	if err != nil {
		if err == io.EOF || websocket.IsCloseError(err, 1006) {
			return 0, io.EOF
		}

		return 0, trace.Wrap(err)
	}

	if ty != websocket.BinaryMessage {
		return 0, trace.BadParameter("expected binary message, got %v", ty)
	}

	var envelope Envelope
	err = proto.Unmarshal(bytes, &envelope)
	if err != nil {
		return 0, trace.Wrap(err)
	}

	var data []byte
	data, err = t.decoder.Bytes([]byte(envelope.GetPayload()))
	if err != nil {
		return 0, trace.Wrap(err)
	}

	switch envelope.GetType() {
	case defaults.WebsocketRaw:
		n := copy(out, data)
		// if payload size is greater than [out], store the remaining
		// part in the buffer to be processed on the next Read call
		if len(data) > n {
			t.buffer = data[n:]
		}
		return n, nil
	case defaults.WebsocketResize:
		var e events.EventFields
		err := json.Unmarshal(data, &e)
		if err != nil {
			return 0, trace.Wrap(err)
		}

		params, err := session.UnmarshalTerminalParams(e.GetString("size"))
		if err != nil {
			return 0, trace.Wrap(err)
		}

		// Send the window change request in a goroutine so reads are not blocked
		// by network connectivity issues.
		go t.windowChange(t.terminalContext, params)

		return 0, nil
	default:
		return 0, trace.BadParameter("unknown prefix type: %v", envelope.GetType())
	}
}

func (t *TerminalHandler) asTerminalStream(ws *websocket.Conn) *terminalStream {
	return &terminalStream{
		ws:       ws,
		terminal: t,
	}
}

type terminalStream struct {
	ws       *websocket.Conn
	terminal *TerminalHandler
}

// Write wraps the data bytes in a raw envelope and sends.
func (w *terminalStream) Write(data []byte) (n int, err error) {
	return w.terminal.write(data, w.ws)
}

// Read unwraps the envelope and either fills out the passed in bytes or
// performs an action on the connection (sending window-change request).
func (w *terminalStream) Read(out []byte) (n int, err error) {
	return w.terminal.read(out, w.ws)
}

// Close the websocket.
func (w *terminalStream) Close() error {
	return w.ws.Close()
}

// deadlineForInterval returns a suitable network read deadline for a given ping interval.
// We chose to take the current time plus twice the interval to allow the timeframe of one interval
// to wait for a returned pong message.
func deadlineForInterval(interval time.Duration) time.Time {
	return time.Now().Add(interval * 2)
}<|MERGE_RESOLUTION|>--- conflicted
+++ resolved
@@ -434,15 +434,9 @@
 	if err := clientConfig.ParseProxyHost(t.proxyHostPort); err != nil {
 		return nil, trace.BadParameter("failed to parse proxy address: %v", err)
 	}
-<<<<<<< HEAD
-	clientConfig.Host = t.hostName
-	clientConfig.HostPort = t.hostPort
-	clientConfig.SessionID = string(t.params.SessionID)
-=======
 	clientConfig.Host = t.sessionData.ServerHostname
 	clientConfig.HostPort = t.sessionData.ServerHostPort
-	clientConfig.Env = map[string]string{sshutils.SessionEnvVar: t.sessionData.ID.String()}
->>>>>>> c058f7dd
+	clientConfig.SessionID = t.sessionData.ID.String()
 	clientConfig.ClientAddr = r.RemoteAddr
 	clientConfig.Tracer = t.tracer
 
