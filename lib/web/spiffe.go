// Teleport
// Copyright (C) 2024 Gravitational, Inc.
//
// This program is free software: you can redistribute it and/or modify
// it under the terms of the GNU Affero General Public License as published by
// the Free Software Foundation, either version 3 of the License, or
// (at your option) any later version.
//
// This program is distributed in the hope that it will be useful,
// but WITHOUT ANY WARRANTY; without even the implied warranty of
// MERCHANTABILITY or FITNESS FOR A PARTICULAR PURPOSE.  See the
// GNU Affero General Public License for more details.
//
// You should have received a copy of the GNU Affero General Public License
// along with this program.  If not, see <http://www.gnu.org/licenses/>.

package web

import (
	"net/http"
	"time"

	"github.com/gravitational/trace"
	"github.com/julienschmidt/httprouter"
	"github.com/spiffe/go-spiffe/v2/bundle/spiffebundle"
	"github.com/spiffe/go-spiffe/v2/spiffeid"

	"github.com/gravitational/teleport/api/types"
	"github.com/gravitational/teleport/api/utils/keys"
	"github.com/gravitational/teleport/lib/jwt"
	"github.com/gravitational/teleport/lib/services"
	"github.com/gravitational/teleport/lib/tlsca"
)

// getSPIFFEBundle returns the SPIFFE-compatible trust bundle which allows other
// trust domains to federate with this Teleport cluster.
//
// Mounted at /webapi/spiffe/bundle.json
//
// Must abide by the standard for a "https_web" profile as described in
// https://github.com/spiffe/spiffe/blob/main/standards/SPIFFE_Federation.md#5-serving-and-consuming-a-spiffe-bundle-endpoint
func (h *Handler) getSPIFFEBundle(w http.ResponseWriter, r *http.Request, _ httprouter.Params) (any, error) {
	cn, err := h.GetAccessPoint().GetClusterName()
	if err != nil {
		return nil, trace.Wrap(err, "fetching cluster name")
	}

	td, err := spiffeid.TrustDomainFromString(cn.GetClusterName())
	if err != nil {
		return nil, trace.Wrap(err, "creating trust domain")
	}

	bundle := spiffebundle.New(td)
	// The refresh hint indicates how often a federated trust domain should
	// check for updates to the bundle. This should be a low value to ensure
	// that CA rotations are picked up quickly. Since we're leveraging
	// https_web, it's not critical for a federated trust domain to catch
	// all phases of the rotation - however, if we support https_spiffe in
	// future, we may need to consider a lower value or enforcing a wait
	// period during rotations equivalent to the refresh hint.
	bundle.SetRefreshHint(5 * time.Minute)
	// TODO(noah):
	// For now, we omit the SequenceNumber field. This is only a SHOULD not a
	// MUST per the spec. To add this, we will add a sequence number to the
	// cert authority and increment it on every update.

	const loadKeysFalse = false
	spiffeCA, err := h.GetAccessPoint().GetCertAuthority(r.Context(), types.CertAuthID{
		Type:       types.SPIFFECA,
		DomainName: cn.GetClusterName(),
	}, loadKeysFalse)
	if err != nil {
		return nil, trace.Wrap(err, "fetching SPIFFE CA")
	}

<<<<<<< HEAD
	// Add X509 authorities to trust bundle from TLS certs
=======
	// Add X509 authorities to the trust bundle.
>>>>>>> 56b1bab4
	for _, certPEM := range services.GetTLSCerts(spiffeCA) {
		cert, err := tlsca.ParseCertificatePEM(certPEM)
		if err != nil {
			return nil, trace.Wrap(err, "parsing certificate")
		}
		bundle.AddX509Authority(cert)
	}

<<<<<<< HEAD
	// Add JWT keys to trust bundle from trusted Key Pairs
=======
	// Add JWT authorities to the trust bundle.
>>>>>>> 56b1bab4
	for _, keyPair := range spiffeCA.GetTrustedJWTKeyPairs() {
		pubKey, err := keys.ParsePublicKey(keyPair.PublicKey)
		if err != nil {
			return nil, trace.Wrap(err, "parsing public key")
		}
		kid, err := jwt.KeyID(pubKey)
		if err != nil {
			return nil, trace.Wrap(err, "generating key ID")
		}
		if err := bundle.AddJWTAuthority(kid, pubKey); err != nil {
			return nil, trace.Wrap(err, "adding JWT authority to bundle")
		}
	}

	bundleBytes, err := bundle.Marshal()
	if err != nil {
		return nil, trace.Wrap(err, "marshaling bundle")
	}

	w.Header().Set("Content-Type", "application/json")
	w.WriteHeader(http.StatusOK)
	if _, err = w.Write(bundleBytes); err != nil {
		h.logger.DebugContext(h.cfg.Context, "Failed to write SPIFFE bundle response", "error", err)
	}
	return nil, nil
}

// getSPIFFEJWTJWKS returns the cluster's SPIFFE CA's JWT public keys in the
// JWKS format. Intended for compatability with platforms that support OIDC
// IDTokens for authentication, but are not fully SPIFFE aware.
//
// Mounted at /webapi/spiffe/jwt-svid-jwks.json
func (h *Handler) getSPIFFEJWTJWKS(w http.ResponseWriter, r *http.Request, _ httprouter.Params) (any, error) {
	return nil, trace.NotImplemented("not implemented")
}<|MERGE_RESOLUTION|>--- conflicted
+++ resolved
@@ -73,11 +73,7 @@
 		return nil, trace.Wrap(err, "fetching SPIFFE CA")
 	}
 
-<<<<<<< HEAD
-	// Add X509 authorities to trust bundle from TLS certs
-=======
 	// Add X509 authorities to the trust bundle.
->>>>>>> 56b1bab4
 	for _, certPEM := range services.GetTLSCerts(spiffeCA) {
 		cert, err := tlsca.ParseCertificatePEM(certPEM)
 		if err != nil {
@@ -86,11 +82,7 @@
 		bundle.AddX509Authority(cert)
 	}
 
-<<<<<<< HEAD
-	// Add JWT keys to trust bundle from trusted Key Pairs
-=======
 	// Add JWT authorities to the trust bundle.
->>>>>>> 56b1bab4
 	for _, keyPair := range spiffeCA.GetTrustedJWTKeyPairs() {
 		pubKey, err := keys.ParsePublicKey(keyPair.PublicKey)
 		if err != nil {
