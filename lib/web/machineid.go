--- conflicted
+++ resolved
@@ -121,8 +121,6 @@
 	}
 
 	return OK(), nil
-<<<<<<< HEAD
-=======
 }
 
 // getBot retrieves a bot by name
@@ -144,5 +142,4 @@
 	}
 
 	return bot, nil
->>>>>>> eef9c7a4
 }