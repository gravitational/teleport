/*
 * Teleport
 * Copyright (C) 2023  Gravitational, Inc.
 *
 * This program is free software: you can redistribute it and/or modify
 * it under the terms of the GNU Affero General Public License as published by
 * the Free Software Foundation, either version 3 of the License, or
 * (at your option) any later version.
 *
 * This program is distributed in the hope that it will be useful,
 * but WITHOUT ANY WARRANTY; without even the implied warranty of
 * MERCHANTABILITY or FITNESS FOR A PARTICULAR PURPOSE.  See the
 * GNU Affero General Public License for more details.
 *
 * You should have received a copy of the GNU Affero General Public License
 * along with this program.  If not, see <http://www.gnu.org/licenses/>.
 */

package web

import (
	"bytes"
	"context"
	"crypto"
	"crypto/tls"
	"errors"
	"io"
	"log/slog"
	"math/rand/v2"
	"net"
	"net/http"
	"sync"

	"github.com/gorilla/websocket"
	"github.com/gravitational/trace"
	"github.com/jonboulle/clockwork"
	"github.com/julienschmidt/httprouter"

	"github.com/gravitational/teleport/api/client/proto"
	"github.com/gravitational/teleport/api/constants"
	"github.com/gravitational/teleport/api/mfa"
	"github.com/gravitational/teleport/api/types"
	"github.com/gravitational/teleport/api/utils/keys"
	"github.com/gravitational/teleport/lib/auth/authclient"
	wantypes "github.com/gravitational/teleport/lib/auth/webauthntypes"
	"github.com/gravitational/teleport/lib/authz"
	"github.com/gravitational/teleport/lib/client"
	"github.com/gravitational/teleport/lib/defaults"
	"github.com/gravitational/teleport/lib/reversetunnelclient"
	"github.com/gravitational/teleport/lib/srv/desktop/tdp"
	"github.com/gravitational/teleport/lib/utils"
<<<<<<< HEAD
	"github.com/gravitational/teleport/lib/utils/diagnostics/latency"
	"github.com/gravitational/teleport/lib/web/scripts"
=======
	logutils "github.com/gravitational/teleport/lib/utils/log"
>>>>>>> 0212ee67
)

// GET /webapi/sites/:site/desktops/:desktopName/connect?access_token=<bearer_token>&username=<username>
func (h *Handler) desktopConnectHandle(
	w http.ResponseWriter,
	r *http.Request,
	p httprouter.Params,
	sctx *SessionContext,
	site reversetunnelclient.RemoteSite,
	ws *websocket.Conn,
) (interface{}, error) {
	desktopName := p.ByName("desktopName")
	if desktopName == "" {
		return nil, trace.BadParameter("missing desktopName in request URL")
	}

	log := sctx.cfg.Log.With(
		"desktop_name", desktopName,
		"cluster_name", site.GetName(),
	)
	log.DebugContext(r.Context(), "New desktop access websocket connection")

	if err := h.createDesktopConnection(r, desktopName, site.GetName(), log, sctx, site, ws); err != nil {
		// createDesktopConnection makes a best effort attempt to send an error to the user
		// (via websocket) before terminating the connection. We log the error here, but
		// return nil because our HTTP middleware will try to write the returned error in JSON
		// format, and this will fail since the HTTP connection has been upgraded to websockets.
		log.ErrorContext(r.Context(), "creating desktop connection failed", "error", err)
	}

	return nil, nil
}

func (h *Handler) createDesktopConnection(
	r *http.Request,
	desktopName string,
	clusterName string,
	log *slog.Logger,
	sctx *SessionContext,
	site reversetunnelclient.RemoteSite,
	ws *websocket.Conn,
) error {
	defer ws.Close()
	ctx := r.Context()

	sendTDPError := func(err error) error {
		sendErr := sendTDPAlert(ws, err, tdp.SeverityError)
		if sendErr != nil {
			return sendErr
		}
		return err
	}

	username, err := readUsername(r)
	if err != nil {
		return sendTDPError(err)
	}
	log.DebugContext(ctx, "Attempting to connect to desktop", "username", username)

	// Read the tdp.ClientScreenSpec from the websocket.
	// This is always the first thing sent by the client.
	// Certificate issuance may rely on the client sending
	// a subsequent tdp.MFA message, hence we need to make
	// sure that this message has been read from the wire
	// beforehand.
	screenSpec, err := readClientScreenSpec(ws)
	if err != nil {
		return sendTDPError(err)
	}

	width, height := screenSpec.Width, screenSpec.Height
	if width > types.MaxRDPScreenWidth || height > types.MaxRDPScreenHeight {
		return sendTDPError(trace.BadParameter(
			"screen size of %d x %d is greater than the maximum allowed by RDP (%d x %d)",
			width, height, types.MaxRDPScreenWidth, types.MaxRDPScreenHeight,
		))
	}

	log.DebugContext(ctx, "Attempting to connect to desktop",
		"username", username,
		"width", width,
		"height", height,
	)

	// Pick a random Windows desktop service as our gateway.
	// When agent mode is implemented in the service, we'll have to filter out
	// the services in agent mode.
	//
	// In the future, we may want to do something smarter like latency-based
	// routing.
	clt, err := sctx.GetUserClient(ctx, site)
	if err != nil {
		return sendTDPError(trace.Wrap(err))
	}
	winDesktops, err := clt.GetWindowsDesktops(ctx, types.WindowsDesktopFilter{Name: desktopName})
	if err != nil {
		return sendTDPError(trace.Wrap(err, "cannot get Windows desktops"))
	}
	if len(winDesktops) == 0 {
		return sendTDPError(trace.NotFound("no Windows desktops were found"))
	}
	var validServiceIDs []string
	for _, desktop := range winDesktops {
		if desktop.GetHostID() == "" {
			// desktops with empty host ids are invalid and should
			// only occur when migrating from an old version of teleport
			continue
		}
		validServiceIDs = append(validServiceIDs, desktop.GetHostID())
	}
	rand.Shuffle(len(validServiceIDs), func(i, j int) {
		validServiceIDs[i], validServiceIDs[j] = validServiceIDs[j], validServiceIDs[i]
	})

	// Parse the private key of the user from the session context.
	pk, err := keys.ParsePrivateKey(sctx.cfg.Session.GetTLSPriv())
	if err != nil {
		return sendTDPError(err)
	}

	// Check if MFA is required and create a UserCertsRequest.
	mfaRequired, certsReq, err := h.prepareForCertIssuance(ctx, sctx, site, pk.Public(), desktopName, username)
	if err != nil {
		return sendTDPError(err)
	}

	// Holds any messages withheld while issuing certs.
	var withheld []tdp.Message
	// Issue certificate for the user/desktop combination and perform MFA ceremony if required.
	certs, err := h.issueCerts(ctx, ws, sctx, mfaRequired, certsReq, &withheld)
	if err != nil {
		return sendTDPError(err)
	}

	// Create a TLS config for connecting to the Windows Desktop Service.
	tlsConfig, err := h.createDesktopTLSConfig(ctx, sctx, desktopName, pk, certs)
	if err != nil {
		return sendTDPError(err)
	}

	clientSrcAddr, clientDstAddr := authz.ClientAddrsFromContext(ctx)

	c := &connector{
		log:           log,
		clt:           clt,
		site:          site,
		clientSrcAddr: clientSrcAddr,
		clientDstAddr: clientDstAddr,
	}
	serviceConn, _, err := c.connectToWindowsService(ctx, clusterName, validServiceIDs)
	if err != nil {
		return sendTDPError(trace.Wrap(err, "cannot connect to Windows Desktop Service"))
	}
	defer serviceConn.Close()

	serviceConnTLS := tls.Client(serviceConn, tlsConfig)

	if err := serviceConnTLS.HandshakeContext(ctx); err != nil {
		return sendTDPError(err)
	}
	log.DebugContext(ctx, "Connected to windows_desktop_service")

	tdpConn := tdp.NewConn(serviceConnTLS)

	// Now that we have a connection to the Windows Desktop Service, we can
	// send the username and screen spec to the service, and any withheld
	// messages that were received before the MFA ceremony was completed.
	err = tdpConn.WriteMessage(tdp.ClientUsername{Username: username})
	if err != nil {
		return sendTDPError(err)
	}
	err = tdpConn.WriteMessage(screenSpec)
	if err != nil {
		return sendTDPError(err)
	}
	for _, msg := range withheld {
		log.DebugContext(ctx, "Sending withheld message", "message", logutils.TypeAttr(msg))
		if err := tdpConn.WriteMessage(msg); err != nil {
			return sendTDPError(err)
		}
	}
	// nil out the slice so we don't hang on to these messages
	// for the rest of the connection
	withheld = nil

	// proxyWebsocketConn hangs here until connection is closed
<<<<<<< HEAD
	handleProxyWebsocketConnErr(proxyWebsocketConn(ws, serviceConnTLS, log), log)
=======
	handleProxyWebsocketConnErr(
		ctx,
		proxyWebsocketConn(ws, serviceConnTLS),
		log,
	)
>>>>>>> 0212ee67

	return nil
}

const (
	// SNISuffix is the server name suffix used during SNI to specify the
	// target desktop to connect to. The client (proxy_service) will use SNI
	// like "${UUID}.desktop.teleport.cluster.local" to pass the UUID of the
	// desktop.
	// This is a copy of the same constant in `lib/srv/desktop/desktop.go` to
	// prevent depending on `lib/srv` in `lib/web`.
	SNISuffix = ".desktop." + constants.APIDomain
)

func createUserCertsRequest(
	sctx *SessionContext,
	publicKey crypto.PublicKey,
	desktopName,
	username,
	siteName string,
) (*proto.UserCertsRequest, error) {
	tlsCert, err := sctx.GetX509Certificate()
	if err != nil {
		return nil, trace.Wrap(err)
	}

	publicKeyPEM, err := keys.MarshalPublicKey(publicKey)
	if err != nil {
		return nil, trace.Wrap(err)
	}

	certsReq := proto.UserCertsRequest{
		TLSPublicKey:   publicKeyPEM,
		Username:       tlsCert.Subject.CommonName,
		Expires:        tlsCert.NotAfter,
		RouteToCluster: siteName,
		Usage:          proto.UserCertsRequest_WindowsDesktop,
		RouteToWindowsDesktop: proto.RouteToWindowsDesktop{
			WindowsDesktop: desktopName,
			Login:          username,
		},
	}

	return &certsReq, nil
}

// prepareForCertIssuance prepares for certificate issuance by checking if MFA
// is required for the user/desktop combination and creating a UserCertsRequest.
func (h *Handler) prepareForCertIssuance(
	ctx context.Context,
	sctx *SessionContext,
	site reversetunnelclient.RemoteSite,
	publicKey crypto.PublicKey,
	desktopName, username string,
) (mfaRequired bool, certsReq *proto.UserCertsRequest, err error) {
	// Check if MFA is required for this user/desktop combination.
	mfaRequired, err = h.checkMFARequired(ctx, &IsMFARequiredRequest{
		WindowsDesktop: &isMFARequiredWindowsDesktop{
			DesktopName: desktopName,
			Login:       username,
		},
	}, sctx, site)
	if err != nil {
		return false, nil, trace.Wrap(err)
	}

	certsReq, err = createUserCertsRequest(sctx, publicKey, desktopName, username, site.GetName())
	if err != nil {
		return false, nil, trace.Wrap(err)
	}

	return mfaRequired, certsReq, nil
}

// issueCerts issues certificates for the user/desktop combination, performing
// the MFA ceremony if required.
func (h *Handler) issueCerts(
	ctx context.Context,
	ws *websocket.Conn,
	sctx *SessionContext,
	mfaRequired bool,
	certsReq *proto.UserCertsRequest,
	withheld *[]tdp.Message,
) (certs *proto.Certs, err error) {
	if mfaRequired {
		certs, err = h.performSessionMFACeremony(ctx, ws, sctx, certsReq, withheld)
		if err != nil {
			return nil, trace.Wrap(err)
		}
	} else {
		certs, err = sctx.cfg.RootClient.GenerateUserCerts(ctx, *certsReq)
		if err != nil {
			return nil, trace.Wrap(err)
		}
	}

	return certs, nil
}

// createDesktopTLSConfig creates a TLS config for connecting to a Windows Desktop Service
// using the user's private key and the issued certificates.
func (h *Handler) createDesktopTLSConfig(
	ctx context.Context,
	sctx *SessionContext,
	desktopName string,
	pk *keys.PrivateKey,
	certs *proto.Certs,
) (*tls.Config, error) {
	certConf, err := pk.TLSCertificate(certs.TLS)
	if err != nil {
		return nil, trace.Wrap(err)
	}

	tlsConfig, err := sctx.ClientTLSConfig(ctx)
	if err != nil {
		return nil, trace.Wrap(err)
	}

	tlsConfig.Certificates = []tls.Certificate{certConf}
	// Pass target desktop name via SNI.
	tlsConfig.ServerName = desktopName + SNISuffix
	return tlsConfig, nil
}

// performSessionMFACeremony completes the mfa ceremony and returns the raw TLS certificate
// on success. The user will be prompted to tap their security key by the UI
// in order to perform the assertion.
func (h *Handler) performSessionMFACeremony(
	ctx context.Context,
	ws *websocket.Conn,
	sctx *SessionContext,
	certsReq *proto.UserCertsRequest,
	withheld *[]tdp.Message,
) (_ *proto.Certs, err error) {
	ctx, span := h.tracer.Start(ctx, "desktop/performSessionMFACeremony")
	defer func() {
		span.RecordError(err)
		span.End()
	}()

	mfaCeremony := &mfa.Ceremony{
		PromptConstructor: func(po ...mfa.PromptOpt) mfa.Prompt {
			return mfa.PromptFunc(func(ctx context.Context, chal *proto.MFAAuthenticateChallenge) (*proto.MFAAuthenticateResponse, error) {
				codec := tdpMFACodec{}

				// Send the challenge over the socket.
				msg, err := codec.Encode(
					&client.MFAAuthenticateChallenge{
						WebauthnChallenge: wantypes.CredentialAssertionFromProto(chal.WebauthnChallenge),
					},
					defaults.WebsocketMFAChallenge,
				)
				if err != nil {
					return nil, trace.Wrap(err)
				}

				if err := ws.WriteMessage(websocket.BinaryMessage, msg); err != nil {
					return nil, trace.Wrap(err)
				}

				span.AddEvent("waiting for user to complete mfa ceremony")
				var buf []byte
				// Loop through incoming messages until we receive an MFA message that lets us
				// complete the ceremony. Non-MFA messages (e.g. ClientScreenSpecs representing
				// screen resizes) are withheld for later.
				for {
					var ty int
					ty, buf, err = ws.ReadMessage()
					if err != nil {
						return nil, trace.Wrap(err)
					}
					if ty != websocket.BinaryMessage {
						return nil, trace.BadParameter("received unexpected web socket message type %d", ty)
					}
					if len(buf) == 0 {
						return nil, trace.BadParameter("empty message received")
					}

					if tdp.MessageType(buf[0]) != tdp.TypeMFA {
						// This is not an MFA message, withhold it for later.
						msg, err := tdp.Decode(buf)
						h.logger.DebugContext(ctx, "Received non-MFA message, withholding", "msg_type", logutils.TypeAttr(msg))
						if err != nil {
							return nil, trace.Wrap(err)
						}
						*withheld = append(*withheld, msg)
						continue
					}

					break
				}

				assertion, err := codec.DecodeResponse(buf, defaults.WebsocketMFAChallenge)
				if err != nil {
					return nil, trace.Wrap(err)
				}
				span.AddEvent("mfa ceremony completed")

				return assertion, nil
			})
		},
		CreateAuthenticateChallenge: sctx.cfg.RootClient.CreateAuthenticateChallenge,
	}

	_, newCerts, err := client.PerformSessionMFACeremony(ctx, client.PerformSessionMFACeremonyParams{
		CurrentAuthClient: nil, // Only RootAuthClient is used.
		RootAuthClient:    sctx.cfg.RootClient,
		MFACeremony:       mfaCeremony,
		MFAAgainstRoot:    true,
		MFARequiredReq:    nil, // No need to verify.
		CertsReq:          certsReq,
		KeyRing:           nil, // We just want the certs.
	})
	if err != nil {
		return nil, trace.Wrap(err)
	}

	return newCerts, nil
}

func readUsername(r *http.Request) (string, error) {
	q := r.URL.Query()
	username := q.Get("username")
	if username == "" {
		return "", trace.BadParameter("missing username in URL")
	}

	return username, nil
}

func readClientScreenSpec(ws *websocket.Conn) (*tdp.ClientScreenSpec, error) {
	tdpConn := tdp.NewConn(&WebsocketIO{Conn: ws})
	return tdpConn.ReadClientScreenSpec()
}

type connector struct {
	log           *slog.Logger
	clt           authclient.ClientI
	site          reversetunnelclient.RemoteSite
	clientSrcAddr net.Addr
	clientDstAddr net.Addr
}

// connectToWindowsService tries to make a connection to a Windows Desktop Service
// by trying each of the services provided. It returns an error if it could not connect
// to any of the services or if it encounters an error that is not a connection problem.
func (c *connector) connectToWindowsService(
	ctx context.Context,
	clusterName string,
	desktopServiceIDs []string,
) (conn net.Conn, version string, err error) {
	for _, id := range desktopServiceIDs {
		conn, ver, err := c.tryConnect(ctx, clusterName, id)
		if err != nil && !trace.IsConnectionProblem(err) {
			return nil, "", trace.WrapWithMessage(err,
				"error connecting to windows_desktop_service %q", id)
		}
		if trace.IsConnectionProblem(err) {
			c.log.WarnContext(ctx, "failed to connect to windows_desktop_service",
				"windows_desktop_service_id", id,
				"error", err,
			)
			continue
		}
		if err == nil {
			return conn, ver, nil
		}
	}
	return nil, "", trace.Errorf("failed to connect to any windows_desktop_service")
}

func (c *connector) tryConnect(ctx context.Context, clusterName, desktopServiceID string) (conn net.Conn, version string, err error) {
	service, err := c.clt.GetWindowsDesktopService(ctx, desktopServiceID)
	if err != nil {
		c.log.ErrorContext(ctx, "Error finding service", "service_id", desktopServiceID, "error", err)
		return nil, "", trace.NotFound("could not find windows desktop service %s: %v", desktopServiceID, err)
	}

	ver := service.GetTeleportVersion()
	*c.log = *c.log.With(
		"windows_service_version", ver,
		"windows_service_uuid", service.GetName(),
		"windows_service_addr", service.GetAddr(),
	)

	conn, err = c.site.DialTCP(reversetunnelclient.DialParams{
		From:                  c.clientSrcAddr,
		To:                    &utils.NetAddr{AddrNetwork: "tcp", Addr: service.GetAddr()},
		ConnType:              types.WindowsDesktopTunnel,
		ServerID:              service.GetName() + "." + clusterName,
		ProxyIDs:              service.GetProxyIDs(),
		OriginalClientDstAddr: c.clientDstAddr,
	})
	return conn, ver, trace.Wrap(err)
}

// TODO(zmb3): combine with monitorSessionLatency or rename
func monitorDesktopLatency(ctx context.Context, ch chan<- tdp.Message, clock clockwork.Clock, ws *websocket.Conn) error {
	wsPinger, err := latency.NewWebsocketPinger(clock, ws)
	if err != nil {
		return trace.Wrap(err, "creating websocket pinger")
	}

	monitor, err := latency.NewMonitor(latency.MonitorConfig{
		Clock:        clock,
		ClientPinger: wsPinger,
		ServerPinger: wsPinger, // TODO: don't forget to fix me
		Reporter: latency.ReporterFunc(func(ctx context.Context, stats latency.Statistics) error {
			println("!!! reporting latency")
			ch <- tdp.LatencyStats{
				BrowserLatency: uint32(stats.Client),
				DesktopLatency: uint32(stats.Server),
			}
			return nil
		}),
	})
	if err != nil {
		return trace.Wrap(err, "creating latency monitor")
	}

	monitor.Run(ctx)
	return nil
}

// proxyWebsocketConn does a bidrectional copy between the websocket
// connection to the browser (ws) and the mTLS connection to Windows
// Desktop Serivce (wds)
func proxyWebsocketConn(ws *websocket.Conn, wds net.Conn, log *logrus.Entry) error {
	ctx, cancel := context.WithCancel(context.Background())
	var closeOnce sync.Once
	close := func() {
		cancel()
		ws.Close()
		wds.Close()
	}

	tdpMessagesToSend := make(chan tdp.Message)
	errs := make(chan error, 3)

	go monitorDesktopLatency(ctx, tdpMessagesToSend, clockwork.NewRealClock(), ws)

	// run a goroutine to pick TDP messages up from a channel and send
	// them to the browser
	go func() {
		for msg := range tdpMessagesToSend {
			if ls, ok := msg.(tdp.LatencyStats); ok {
				log.Infof("sending latency stats: %v / %v", ls.BrowserLatency, ls.DesktopLatency)
			}
			encoded, err := msg.Encode()
			if err != nil {
				errs <- err
				return
			}

			err = ws.WriteMessage(websocket.BinaryMessage, encoded)
			if utils.IsOKNetworkError(err) {
				errs <- nil
				return
			}
			if err != nil {
				errs <- err
				return
			}
		}
	}()

	// run a second goroutine to read TDP messages from the Windows
	// agent and write them to our send channel
	go func() {
		defer closeOnce.Do(close)

		// we avoid using io.Copy here, as we want to make sure
		// each TDP message is sent as a unit so that a single
		// 'message' event is emitted in the browser
		// (io.Copy's internal buffer could split one message
		// into multiple ws.WriteMessage calls)
		tc := tdp.NewConn(wds)

		// we don't care about the content of the message, we just
		// need to split the stream into individual messages and
		// write them to the websocket
		for {
			msg, err := tc.ReadMessage()
			if utils.IsOKNetworkError(err) {
				errs <- nil
				return
			} else if err != nil {
				isFatal := tdp.IsFatalErr(err)
				severity := tdp.SeverityError
				if !isFatal {
					severity = tdp.SeverityWarning
				}
<<<<<<< HEAD
				sendErr := sendTDPNotification(ws, err, severity) // TODO
=======
				sendErr := sendTDPAlert(ws, err, severity)
>>>>>>> 0212ee67

				// If the error wasn't fatal and we successfully
				// sent it back to the client, continue.
				if !isFatal && sendErr == nil {
					continue
				}

				// If the error was fatal or we failed to send it back
				// to the client, send it to the errs channel and end
				// the session.
				if sendErr != nil {
					err = sendErr
				}
				errs <- err
				return
			}
			tdpMessagesToSend <- msg
		}
	}()

	// run a goroutine to read TDP messages coming from the browser
	// and pass them on to the Windows agent
	go func() {
		defer closeOnce.Do(close)

		var buf bytes.Buffer
		for {
			_, reader, err := ws.NextReader()
			switch {
			case utils.IsOKNetworkError(err):
				errs <- nil
				return
			case err != nil:
				errs <- err
				return
			}
			buf.Reset()
			if _, err := io.Copy(&buf, reader); err != nil {
				errs <- err
				return
			}

			if _, err := wds.Write(buf.Bytes()); err != nil {
				errs <- trace.Wrap(err, "sending TDP message to desktop agent")
				return
			}
		}
	}()

	var retErrs []error
	for i := 0; i < 3; i++ {
		retErrs = append(retErrs, <-errs)
	}
	return trace.NewAggregate(retErrs...)
}

// handleProxyWebsocketConnErr handles the error returned by proxyWebsocketConn by
// unwrapping it and determining whether to log an error.
func handleProxyWebsocketConnErr(ctx context.Context, proxyWsConnErr error, log *slog.Logger) {
	if proxyWsConnErr == nil {
		log.DebugContext(ctx, "proxyWebsocketConn returned with no error")
		return
	}

	errs := []error{proxyWsConnErr}
	for len(errs) > 0 {
		err := errs[0] // pop first error
		errs = errs[1:]

		var aggregateErr trace.Aggregate
		var closeErr *websocket.CloseError
		switch {
		case errors.As(err, &aggregateErr):
			errs = append(errs, aggregateErr.Errors()...)
		case errors.As(err, &closeErr):
			switch closeErr.Code {
			case websocket.CloseNormalClosure, // when the user hits "disconnect" from the menu
				websocket.CloseGoingAway: // when the user closes the tab
				log.DebugContext(ctx, "Web socket closed by client", "close_code", closeErr.Code)
				return
			}
			return
		default:
			if wrapped := errors.Unwrap(err); wrapped != nil {
				errs = append(errs, wrapped)
			}
		}
	}

	log.WarnContext(ctx, "Error proxying a desktop protocol websocket to windows_desktop_service", "error", proxyWsConnErr)
}

// sendTDPAlert sends a tdp Notification over the supplied websocket with the
// error message of err.
func sendTDPAlert(ws *websocket.Conn, err error, severity tdp.Severity) error {
	msg := tdp.Alert{Message: err.Error(), Severity: severity}
	b, err := msg.Encode()
	if err != nil {
		return trace.Wrap(err)
	}
	return ws.WriteMessage(websocket.BinaryMessage, b)
}<|MERGE_RESOLUTION|>--- conflicted
+++ resolved
@@ -49,12 +49,8 @@
 	"github.com/gravitational/teleport/lib/reversetunnelclient"
 	"github.com/gravitational/teleport/lib/srv/desktop/tdp"
 	"github.com/gravitational/teleport/lib/utils"
-<<<<<<< HEAD
 	"github.com/gravitational/teleport/lib/utils/diagnostics/latency"
-	"github.com/gravitational/teleport/lib/web/scripts"
-=======
 	logutils "github.com/gravitational/teleport/lib/utils/log"
->>>>>>> 0212ee67
 )
 
 // GET /webapi/sites/:site/desktops/:desktopName/connect?access_token=<bearer_token>&username=<username>
@@ -241,15 +237,11 @@
 	withheld = nil
 
 	// proxyWebsocketConn hangs here until connection is closed
-<<<<<<< HEAD
-	handleProxyWebsocketConnErr(proxyWebsocketConn(ws, serviceConnTLS, log), log)
-=======
 	handleProxyWebsocketConnErr(
 		ctx,
-		proxyWebsocketConn(ws, serviceConnTLS),
+		proxyWebsocketConn(ws, serviceConnTLS, log),
 		log,
 	)
->>>>>>> 0212ee67
 
 	return nil
 }
@@ -577,7 +569,7 @@
 // proxyWebsocketConn does a bidrectional copy between the websocket
 // connection to the browser (ws) and the mTLS connection to Windows
 // Desktop Serivce (wds)
-func proxyWebsocketConn(ws *websocket.Conn, wds net.Conn, log *logrus.Entry) error {
+func proxyWebsocketConn(ws *websocket.Conn, wds net.Conn, log *slog.Logger) error {
 	ctx, cancel := context.WithCancel(context.Background())
 	var closeOnce sync.Once
 	close := func() {
@@ -596,7 +588,7 @@
 	go func() {
 		for msg := range tdpMessagesToSend {
 			if ls, ok := msg.(tdp.LatencyStats); ok {
-				log.Infof("sending latency stats: %v / %v", ls.BrowserLatency, ls.DesktopLatency)
+				log.InfoContext(ctx, "sending latency stats: %v / %v", ls.BrowserLatency, ls.DesktopLatency)
 			}
 			encoded, err := msg.Encode()
 			if err != nil {
@@ -642,11 +634,7 @@
 				if !isFatal {
 					severity = tdp.SeverityWarning
 				}
-<<<<<<< HEAD
-				sendErr := sendTDPNotification(ws, err, severity) // TODO
-=======
 				sendErr := sendTDPAlert(ws, err, severity)
->>>>>>> 0212ee67
 
 				// If the error wasn't fatal and we successfully
 				// sent it back to the client, continue.
