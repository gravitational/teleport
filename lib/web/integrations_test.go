/*
 * Teleport
 * Copyright (C) 2024  Gravitational, Inc.
 *
 * This program is free software: you can redistribute it and/or modify
 * it under the terms of the GNU Affero General Public License as published by
 * the Free Software Foundation, either version 3 of the License, or
 * (at your option) any later version.
 *
 * This program is distributed in the hope that it will be useful,
 * but WITHOUT ANY WARRANTY; without even the implied warranty of
 * MERCHANTABILITY or FITNESS FOR A PARTICULAR PURPOSE.  See the
 * GNU Affero General Public License for more details.
 *
 * You should have received a copy of the GNU Affero General Public License
 * along with this program.  If not, see <http://www.gnu.org/licenses/>.
 */

package web

import (
	"context"
	"encoding/json"
	"testing"
	"time"

	"github.com/google/uuid"
	"github.com/gravitational/trace"
	"github.com/stretchr/testify/assert"
	"github.com/stretchr/testify/require"

	"github.com/gravitational/teleport/api/client/proto"
	discoveryconfigv1 "github.com/gravitational/teleport/api/gen/proto/go/teleport/discoveryconfig/v1"
	integrationv1 "github.com/gravitational/teleport/api/gen/proto/go/teleport/integration/v1"
	"github.com/gravitational/teleport/api/types"
	"github.com/gravitational/teleport/api/types/discoveryconfig"
	"github.com/gravitational/teleport/api/types/header"
	"github.com/gravitational/teleport/lib/auth/integration/credentials"
	"github.com/gravitational/teleport/lib/modules"
	"github.com/gravitational/teleport/lib/services"
	libui "github.com/gravitational/teleport/lib/ui"
	"github.com/gravitational/teleport/lib/utils"
	"github.com/gravitational/teleport/lib/web/ui"
)

func TestIntegrationsCreateWithAudience(t *testing.T) {
	t.Parallel()
	wPack := newWebPack(t, 1 /* proxies */)
	proxy := wPack.proxies[0]
	authPack := proxy.authPack(t, "user", []types.Role{services.NewPresetEditorRole()})
	ctx := context.Background()

	const integrationName = "test-integration"
	cases := []struct {
		name     string
		audience string
	}{
		{
			name:     "without audiences",
			audience: types.IntegrationAWSOIDCAudienceUnspecified,
		},
		{
			name:     "with audiences",
			audience: types.IntegrationAWSOIDCAudienceAWSIdentityCenter,
		},
	}

	for _, test := range cases {
		t.Run(test.name, func(t *testing.T) {
			createData := ui.Integration{
				Name:    integrationName,
				SubKind: "aws-oidc",
				AWSOIDC: &ui.IntegrationAWSOIDCSpec{
					RoleARN:  "arn:aws:iam::026090554232:role/testrole",
					Audience: test.audience,
				},
			}
			createEndpoint := authPack.clt.Endpoint("webapi", "sites", wPack.server.ClusterName(), "integrations")
			createResp, err := authPack.clt.PostJSON(ctx, createEndpoint, createData)
			require.NoError(t, err)
			require.Equal(t, 200, createResp.Code())

			// check origin label stored in backend
			intgrationResource, err := wPack.server.Auth().GetIntegration(ctx, integrationName)
			require.NoError(t, err)
			require.Equal(t, test.audience, intgrationResource.GetAWSOIDCIntegrationSpec().Audience)

			// check origin label returned in the web api
			getEndpoint := authPack.clt.Endpoint("webapi", "sites", wPack.server.ClusterName(), "integrations", integrationName)
			getResp, err := authPack.clt.Get(ctx, getEndpoint, nil)
			require.NoError(t, err)
			require.Equal(t, 200, getResp.Code())

			var resp ui.Integration
			err = json.Unmarshal(getResp.Bytes(), &resp)
			require.NoError(t, err)
			require.Equal(t, createData, resp)

			err = wPack.server.Auth().DeleteIntegration(ctx, integrationName)
			require.NoError(t, err)
		})
	}
}

func TestCollectAWSOIDCAutoDiscoverStats(t *testing.T) {
	ctx := context.Background()
	logger := utils.NewSlogLoggerForTests()

	integrationName := "my-integration"
	integration, err := types.NewIntegrationAWSOIDC(
		types.Metadata{Name: integrationName},
		&types.AWSOIDCIntegrationSpecV1{
			RoleARN: "arn:role",
		},
	)
	require.NoError(t, err)

	deployedServiceCommand := buildCommandDeployedDatabaseService(t, true, types.Labels{"vpc": []string{"vpc1", "vpc2"}})
	deployedDatabaseServicesClient := &mockDeployedDatabaseServices{
		integration: "my-integration",
		servicesPerRegion: map[string][]*integrationv1.DeployedDatabaseService{
			"us-west-2": dummyDeployedDatabaseServices(1, deployedServiceCommand),
		},
	}

	t.Run("without discovery configs, returns just the integration", func(t *testing.T) {
		clt := &mockRelevantAWSRegionsClient{
			databaseServices: &proto.ListResourcesResponse{
				Resources: []*proto.PaginatedResource{},
			},
			databases:        make([]types.Database, 0),
			discoveryConfigs: make([]*discoveryconfig.DiscoveryConfig, 0),
		}

		req := collectIntegrationStatsRequest{
			logger:                logger,
			integration:           integration,
			discoveryConfigLister: clt,
			databaseGetter:        clt,
			awsOIDCClient:         deployedDatabaseServicesClient,
		}
		gotSummary, err := collectIntegrationStats(ctx, req)
		require.NoError(t, err)
		expectedSummary := &ui.IntegrationWithSummary{
			Integration: &ui.Integration{
				Name:    integrationName,
				SubKind: "aws-oidc",
				AWSOIDC: &ui.IntegrationAWSOIDCSpec{RoleARN: "arn:role"},
			},
		}
		require.Equal(t, expectedSummary, gotSummary)
	})

	t.Run("collects multiple discovery configs", func(t *testing.T) {
		syncTime := time.Now()
		dcForEC2 := &discoveryconfig.DiscoveryConfig{
			Spec: discoveryconfig.Spec{AWS: []types.AWSMatcher{{
				Integration: integrationName,
				Types:       []string{"ec2"},
				Regions:     []string{"us-east-1"},
			}}},
			Status: discoveryconfig.Status{
				LastSyncTime:        syncTime,
				DiscoveredResources: 2,
				IntegrationDiscoveredResources: map[string]*discoveryconfigv1.IntegrationDiscoveredSummary{
					integrationName: {
						AwsEc2: &discoveryconfigv1.ResourcesDiscoveredSummary{Found: 2, Enrolled: 1, Failed: 1},
					},
				},
			},
		}
		dcForRDS := &discoveryconfig.DiscoveryConfig{
			Spec: discoveryconfig.Spec{AWS: []types.AWSMatcher{{
				Integration: integrationName,
				Types:       []string{"rds"},
				Regions:     []string{"us-east-1", "us-east-2", "us-west-2"},
			}}},
			Status: discoveryconfig.Status{
				LastSyncTime:        syncTime,
				DiscoveredResources: 2,
				IntegrationDiscoveredResources: map[string]*discoveryconfigv1.IntegrationDiscoveredSummary{
					integrationName: {
						AwsRds: &discoveryconfigv1.ResourcesDiscoveredSummary{Found: 2, Enrolled: 1, Failed: 1},
					},
				},
			},
		}
		dcForEKS := &discoveryconfig.DiscoveryConfig{
			Spec: discoveryconfig.Spec{AWS: []types.AWSMatcher{{
				Integration: integrationName,
				Types:       []string{"eks"},
				Regions:     []string{"us-east-1"},
			}}},
			Status: discoveryconfig.Status{
				LastSyncTime:        syncTime,
				DiscoveredResources: 2,
				IntegrationDiscoveredResources: map[string]*discoveryconfigv1.IntegrationDiscoveredSummary{
					integrationName: {
						AwsEks: &discoveryconfigv1.ResourcesDiscoveredSummary{Found: 4, Enrolled: 0, Failed: 0},
					},
				},
			},
		}
		clt := &mockRelevantAWSRegionsClient{
			discoveryConfigs: []*discoveryconfig.DiscoveryConfig{
				dcForEC2,
				dcForRDS,
				dcForEKS,
			},
			databaseServices: &proto.ListResourcesResponse{},
			databases:        make([]types.Database, 0),
		}

		req := collectIntegrationStatsRequest{
			logger:                logger,
			integration:           integration,
			discoveryConfigLister: clt,
			databaseGetter:        clt,
			awsOIDCClient:         deployedDatabaseServicesClient,
		}
		gotSummary, err := collectIntegrationStats(ctx, req)
		require.NoError(t, err)
		expectedSummary := &ui.IntegrationWithSummary{
			Integration: &ui.Integration{
				Name:    integrationName,
				SubKind: "aws-oidc",
				AWSOIDC: &ui.IntegrationAWSOIDCSpec{RoleARN: "arn:role"},
			},
			AWSEC2: ui.ResourceTypeSummary{
				RulesCount:                 1,
				ResourcesFound:             2,
				ResourcesEnrollmentFailed:  1,
				ResourcesEnrollmentSuccess: 1,
				DiscoverLastSync:           &syncTime,
			},
			AWSRDS: ui.ResourceTypeSummary{
				RulesCount:                 3,
				ResourcesFound:             2,
				ResourcesEnrollmentFailed:  1,
				ResourcesEnrollmentSuccess: 1,
				ECSDatabaseServiceCount:    1,
				DiscoverLastSync:           &syncTime,
			},
			AWSEKS: ui.ResourceTypeSummary{
				RulesCount:                 1,
				ResourcesFound:             4,
				ResourcesEnrollmentFailed:  0,
				ResourcesEnrollmentSuccess: 0,
				DiscoverLastSync:           &syncTime,
			},
		}
		require.Equal(t, expectedSummary, gotSummary)
	})
	t.Run("returns 0 ECS DatabaseServices if listing deployed database services returns AccessDenied", func(t *testing.T) {
		syncTime := time.Now()
		dcForRDS := &discoveryconfig.DiscoveryConfig{
			Spec: discoveryconfig.Spec{AWS: []types.AWSMatcher{{
				Integration: integrationName,
				Types:       []string{"rds"},
				Regions:     []string{"us-east-1", "us-east-2", "us-west-2"},
			}}},
			Status: discoveryconfig.Status{
				LastSyncTime:        syncTime,
				DiscoveredResources: 2,
				IntegrationDiscoveredResources: map[string]*discoveryconfigv1.IntegrationDiscoveredSummary{
					integrationName: {
						AwsRds: &discoveryconfigv1.ResourcesDiscoveredSummary{Found: 2, Enrolled: 1, Failed: 1},
					},
				},
			},
		}
		clt := &mockRelevantAWSRegionsClient{
			discoveryConfigs: []*discoveryconfig.DiscoveryConfig{
				dcForRDS,
			},
			databaseServices: &proto.ListResourcesResponse{},
			databases:        make([]types.Database, 0),
		}

		deployedDatabaseServicesClient := &mockDeployedDatabaseServices{
			listErr: trace.AccessDenied("AccessDenied to ECS:ListServices"),
		}
		req := collectIntegrationStatsRequest{
			logger:                logger,
			integration:           integration,
			discoveryConfigLister: clt,
			databaseGetter:        clt,
			awsOIDCClient:         deployedDatabaseServicesClient,
		}
		gotSummary, err := collectIntegrationStats(ctx, req)
		require.NoError(t, err)
		expectedSummary := &ui.IntegrationWithSummary{
			Integration: &ui.Integration{
				Name:    integrationName,
				SubKind: "aws-oidc",
				AWSOIDC: &ui.IntegrationAWSOIDCSpec{RoleARN: "arn:role"},
			},
			AWSRDS: ui.ResourceTypeSummary{
				RulesCount:                 3,
				ResourcesFound:             2,
				ResourcesEnrollmentFailed:  1,
				ResourcesEnrollmentSuccess: 1,
				ECSDatabaseServiceCount:    0,
				DiscoverLastSync:           &syncTime,
			},
		}
		require.Equal(t, expectedSummary, gotSummary)
	})
}

func TestCollectAutoDiscoveryRules(t *testing.T) {
	ctx := context.Background()
	integrationName := "my-integration"

	t.Run("without discovery configs, returns no rules", func(t *testing.T) {
		clt := &mockRelevantAWSRegionsClient{
			discoveryConfigs: make([]*discoveryconfig.DiscoveryConfig, 0),
		}

		gotRules, err := collectAutoDiscoveryRules(ctx, integrationName, "", "", nil, clt)
		require.NoError(t, err)
		expectedRules := ui.IntegrationDiscoveryRules{}
		require.Equal(t, expectedRules, gotRules)
	})

	t.Run("collects multiple discovery configs", func(t *testing.T) {
		syncTime := time.Now()
		dcForEC2 := &discoveryconfig.DiscoveryConfig{
			ResourceHeader: header.ResourceHeader{Metadata: header.Metadata{
				Name: uuid.NewString(),
			}},
			Spec: discoveryconfig.Spec{AWS: []types.AWSMatcher{{
				Integration: integrationName,
				Types:       []string{"ec2"},
				Regions:     []string{"us-east-1"},
				Tags:        types.Labels{"*": []string{"*"}},
			}}},
			Status: discoveryconfig.Status{
				LastSyncTime: syncTime,
			},
		}
		dcForRDS := &discoveryconfig.DiscoveryConfig{
			ResourceHeader: header.ResourceHeader{Metadata: header.Metadata{
				Name: uuid.NewString(),
			}},
			Spec: discoveryconfig.Spec{AWS: []types.AWSMatcher{{
				Integration: integrationName,
				Types:       []string{"rds"},
				Regions:     []string{"us-east-1", "us-east-2"},
				Tags: types.Labels{
					"env": []string{"dev", "prod"},
				},
			}}},
			Status: discoveryconfig.Status{
				LastSyncTime: syncTime,
			},
		}
		dcForEKS := &discoveryconfig.DiscoveryConfig{
			ResourceHeader: header.ResourceHeader{Metadata: header.Metadata{
				Name: uuid.NewString(),
			}},
			Spec: discoveryconfig.Spec{AWS: []types.AWSMatcher{{
				Integration: integrationName,
				Types:       []string{"eks"},
				Regions:     []string{"us-east-1"},
				Tags:        types.Labels{"*": []string{"*"}},
			}}},
			Status: discoveryconfig.Status{
				LastSyncTime: syncTime,
			},
		}
		dcForEKSWithoutStatus := &discoveryconfig.DiscoveryConfig{
			ResourceHeader: header.ResourceHeader{Metadata: header.Metadata{
				Name: uuid.NewString(),
			}},
			Spec: discoveryconfig.Spec{AWS: []types.AWSMatcher{{
				Integration: integrationName,
				Types:       []string{"eks"},
				Regions:     []string{"eu-west-1"},
				Tags:        types.Labels{"*": []string{"*"}},
			}}},
		}
		clt := &mockRelevantAWSRegionsClient{
			discoveryConfigs: []*discoveryconfig.DiscoveryConfig{
				dcForEC2,
				dcForRDS,
				dcForEKS,
				dcForEKSWithoutStatus,
			},
		}

		got, err := collectAutoDiscoveryRules(ctx, integrationName, "", "", nil, clt)
		require.NoError(t, err)
		expectedRules := []ui.IntegrationDiscoveryRule{
			{
				ResourceType: "ec2",
				Region:       "us-east-1",
				LabelMatcher: []libui.Label{
					{Name: "*", Value: "*"},
				},
				DiscoveryConfig: dcForEC2.GetName(),
				LastSync:        &syncTime,
			},
			{
				ResourceType: "eks",
				Region:       "us-east-1",
				LabelMatcher: []libui.Label{
					{Name: "*", Value: "*"},
				},
				DiscoveryConfig: dcForEKS.GetName(),
				LastSync:        &syncTime,
			},
			{
				ResourceType: "eks",
				Region:       "eu-west-1",
				LabelMatcher: []libui.Label{
					{Name: "*", Value: "*"},
				},
				DiscoveryConfig: dcForEKSWithoutStatus.GetName(),
			},
			{
				ResourceType: "rds",
				Region:       "us-east-1",
				LabelMatcher: []libui.Label{
					{Name: "env", Value: "dev"},
					{Name: "env", Value: "prod"},
				},
				DiscoveryConfig: dcForRDS.GetName(),
				LastSync:        &syncTime,
			},
			{
				ResourceType: "rds",
				Region:       "us-east-2",
				LabelMatcher: []libui.Label{
					{Name: "env", Value: "dev"},
					{Name: "env", Value: "prod"},
				},
				DiscoveryConfig: dcForRDS.GetName(),
				LastSync:        &syncTime,
			},
		}
		require.Empty(t, got.NextKey)
		require.ElementsMatch(t, expectedRules, got.Rules)
	})
<<<<<<< HEAD
}

// TestGitHubIntegration tests CRUD on GitHub integration subkind and CA export.
// GitHub integration requires modules.BuildEnterprise.
// The test cases in this test are performed sequentially and each test case
// depends on the previous state.
func TestGitHubIntegration(t *testing.T) {
	modules.SetTestModules(t, &modules.TestModules{TestBuildType: modules.BuildEnterprise})

	wPack := newWebPack(t, 1 /* proxies */)
	proxy := wPack.proxies[0]
	authPack := proxy.authPack(t, "user", []types.Role{services.NewPresetEditorRole()})
	ctx := context.Background()
	orgName := "my-org"
	integrationName := "github-" + orgName

	t.Run("create", func(t *testing.T) {
		endpoint := authPack.clt.Endpoint("webapi", "sites", wPack.server.ClusterName(), "integrations")
		uiIntegration := ui.Integration{
			Name:    integrationName,
			SubKind: types.IntegrationSubKindGitHub,
			GitHub: &ui.IntegrationGitHub{
				Organization: orgName,
			},
		}
		t.Run("missing oauth", func(t *testing.T) {
			_, err := authPack.clt.PostJSON(ctx, endpoint, ui.CreateIntegrationRequest{
				Integration: uiIntegration,
			})
			require.Error(t, err)

		})
		t.Run("success", func(t *testing.T) {
			createResp, err := authPack.clt.PostJSON(ctx, endpoint, ui.CreateIntegrationRequest{
				Integration: uiIntegration,
				OAuth: &ui.IntegrationOAuthCredentials{
					ID:     "oauth-id",
					Secret: "oauth-secret",
				},
			})
			require.NoError(t, err)
			require.Equal(t, 200, createResp.Code())
		})
	})

	t.Run("get", func(t *testing.T) {
		endpoint := authPack.clt.Endpoint("webapi", "sites", wPack.server.ClusterName(), "integrations", integrationName)
		getResp, err := authPack.clt.Get(ctx, endpoint, nil)
		require.NoError(t, err)
		require.Equal(t, 200, getResp.Code())

		var resp ui.Integration
		require.NoError(t, json.Unmarshal(getResp.Bytes(), &resp))
		require.Equal(t, ui.Integration{
			Name:    integrationName,
			SubKind: types.IntegrationSubKindGitHub,
			GitHub: &ui.IntegrationGitHub{
				Organization: orgName,
			},
		}, resp)
	})

	t.Run("export ca", func(t *testing.T) {
		endpoint := authPack.clt.Endpoint("webapi", "sites", wPack.server.ClusterName(), "integrations", integrationName, "ca")
		caResp, err := authPack.clt.Get(ctx, endpoint, nil)
		require.NoError(t, err)
		require.Equal(t, 200, caResp.Code())

		var resp ui.CAKeySet
		require.NoError(t, json.Unmarshal(caResp.Bytes(), &resp))
		require.NotEmpty(t, resp.SSH)
		assert.NotEmpty(t, resp.SSH[0].PublicKey)
		assert.NotEmpty(t, resp.SSH[0].Fingerprint)
	})

	t.Run("update", func(t *testing.T) {
		endpoint := authPack.clt.Endpoint("webapi", "sites", wPack.server.ClusterName(), "integrations", integrationName)
		t.Run("bad request", func(t *testing.T) {
			_, err := authPack.clt.PutJSON(ctx, endpoint, ui.UpdateIntegrationRequest{
				OAuth: &ui.IntegrationOAuthCredentials{
					ID: "oauth-id",
				},
			})
			require.Error(t, err)
		})

		t.Run("success", func(t *testing.T) {
			_, err := authPack.clt.PutJSON(ctx, endpoint, ui.UpdateIntegrationRequest{
				OAuth: &ui.IntegrationOAuthCredentials{
					ID:     "new-oauth-id",
					Secret: "new-oauth-secret",
				},
			})
			require.NoError(t, err)

			// Credentials are only accessible by Auth at the moment.
			ig, err := wPack.server.Auth().GetIntegration(ctx, integrationName)
			require.NoError(t, err)
			require.NotNil(t, ig.GetCredentials())
			cred, err := credentials.GetByPurpose(ctx, ig.GetCredentials().GetStaticCredentialsRef(), credentials.PurposeGitHubOAuth, wPack.server.Auth())
			require.NoError(t, err)
			updatedID, updatedSecret := cred.GetOAuthClientSecret()
			assert.Equal(t, "new-oauth-id", updatedID)
			assert.Equal(t, "new-oauth-secret", updatedSecret)
		})
	})

	t.Run("delete", func(t *testing.T) {
		endpoint := authPack.clt.Endpoint("webapi", "sites", wPack.server.ClusterName(), "integrations", integrationName)
		t.Run("success", func(t *testing.T) {
			_, err := authPack.clt.Delete(ctx, endpoint)
			require.NoError(t, err)

			_, err = authPack.clt.Get(ctx, endpoint, nil)
			require.Error(t, err)
			require.True(t, trace.IsNotFound(err))
		})

		t.Run("not found", func(t *testing.T) {
			_, err := authPack.clt.Delete(ctx, endpoint)
			require.Error(t, err)
			require.True(t, trace.IsNotFound(err))
		})
=======

	t.Run("filters resource type", func(t *testing.T) {
		syncTime := time.Now()
		dcForEC2 := &discoveryconfig.DiscoveryConfig{
			ResourceHeader: header.ResourceHeader{Metadata: header.Metadata{
				Name: uuid.NewString(),
			}},
			Spec: discoveryconfig.Spec{AWS: []types.AWSMatcher{{
				Integration: integrationName,
				Types:       []string{"ec2"},
				Regions:     []string{"us-east-1"},
				Tags:        types.Labels{"*": []string{"*"}},
			}}},
			Status: discoveryconfig.Status{
				LastSyncTime: syncTime,
			},
		}
		dcForRDS := &discoveryconfig.DiscoveryConfig{
			ResourceHeader: header.ResourceHeader{Metadata: header.Metadata{
				Name: uuid.NewString(),
			}},
			Spec: discoveryconfig.Spec{AWS: []types.AWSMatcher{{
				Integration: integrationName,
				Types:       []string{"rds"},
				Regions:     []string{"us-east-1", "us-east-2"},
				Tags: types.Labels{
					"env": []string{"dev", "prod"},
				},
			}}},
			Status: discoveryconfig.Status{
				LastSyncTime: syncTime,
			},
		}
		clt := &mockRelevantAWSRegionsClient{
			discoveryConfigs: []*discoveryconfig.DiscoveryConfig{
				dcForEC2,
				dcForRDS,
			},
		}

		got, err := collectAutoDiscoveryRules(ctx, integrationName, "", "ec2", nil, clt)
		require.NoError(t, err)
		expectedRules := []ui.IntegrationDiscoveryRule{
			{
				ResourceType: "ec2",
				Region:       "us-east-1",
				LabelMatcher: []libui.Label{
					{Name: "*", Value: "*"},
				},
				DiscoveryConfig: dcForEC2.GetName(),
				LastSync:        &syncTime,
			},
		}
		require.Empty(t, got.NextKey)
		require.ElementsMatch(t, expectedRules, got.Rules)
	})

	t.Run("filters by region", func(t *testing.T) {
		syncTime := time.Now()
		dcForRDS := &discoveryconfig.DiscoveryConfig{
			ResourceHeader: header.ResourceHeader{Metadata: header.Metadata{
				Name: uuid.NewString(),
			}},
			Spec: discoveryconfig.Spec{AWS: []types.AWSMatcher{{
				Integration: integrationName,
				Types:       []string{"rds"},
				Regions:     []string{"us-east-1", "us-east-2", "us-west-2"},
				Tags: types.Labels{
					"env": []string{"dev", "prod"},
				},
			}}},
			Status: discoveryconfig.Status{
				LastSyncTime: syncTime,
			},
		}
		clt := &mockRelevantAWSRegionsClient{
			discoveryConfigs: []*discoveryconfig.DiscoveryConfig{
				dcForRDS,
			},
		}

		got, err := collectAutoDiscoveryRules(ctx, integrationName, "", "", []string{"us-east-1", "us-east-2"}, clt)
		require.NoError(t, err)
		expectedRules := []ui.IntegrationDiscoveryRule{
			{
				ResourceType: "rds",
				Region:       "us-east-1",
				LabelMatcher: []libui.Label{
					{Name: "env", Value: "dev"},
					{Name: "env", Value: "prod"},
				},
				DiscoveryConfig: dcForRDS.GetName(),
				LastSync:        &syncTime,
			},
			{
				ResourceType: "rds",
				Region:       "us-east-2",
				LabelMatcher: []libui.Label{
					{Name: "env", Value: "dev"},
					{Name: "env", Value: "prod"},
				},
				DiscoveryConfig: dcForRDS.GetName(),
				LastSync:        &syncTime,
			},
		}
		require.Empty(t, got.NextKey)
		require.ElementsMatch(t, expectedRules, got.Rules)
	})

	t.Run("pagination", func(t *testing.T) {
		syncTime := time.Now()
		totalRules := 1000

		discoveryConfigs := make([]*discoveryconfig.DiscoveryConfig, 0, totalRules)
		for range totalRules {
			discoveryConfigs = append(discoveryConfigs,
				&discoveryconfig.DiscoveryConfig{
					ResourceHeader: header.ResourceHeader{Metadata: header.Metadata{
						Name: uuid.NewString(),
					}},
					Spec: discoveryconfig.Spec{AWS: []types.AWSMatcher{{
						Integration: integrationName,
						Types:       []string{"ec2"},
						Regions:     []string{"us-east-1"},
						Tags:        types.Labels{"*": []string{"*"}},
					}}},
					Status: discoveryconfig.Status{
						LastSyncTime: syncTime,
					},
				},
			)
		}
		clt := &mockRelevantAWSRegionsClient{
			discoveryConfigs: discoveryConfigs,
		}

		nextKey := ""
		rulesCounter := 0
		for {
			got, err := collectAutoDiscoveryRules(ctx, integrationName, nextKey, "", nil, clt)
			require.NoError(t, err)
			rulesCounter += len(got.Rules)
			nextKey = got.NextKey
			if nextKey == "" {
				break
			}
		}
		require.Equal(t, totalRules, rulesCounter)
>>>>>>> 6fc25a44
	})
}<|MERGE_RESOLUTION|>--- conflicted
+++ resolved
@@ -442,131 +442,6 @@
 		require.Empty(t, got.NextKey)
 		require.ElementsMatch(t, expectedRules, got.Rules)
 	})
-<<<<<<< HEAD
-}
-
-// TestGitHubIntegration tests CRUD on GitHub integration subkind and CA export.
-// GitHub integration requires modules.BuildEnterprise.
-// The test cases in this test are performed sequentially and each test case
-// depends on the previous state.
-func TestGitHubIntegration(t *testing.T) {
-	modules.SetTestModules(t, &modules.TestModules{TestBuildType: modules.BuildEnterprise})
-
-	wPack := newWebPack(t, 1 /* proxies */)
-	proxy := wPack.proxies[0]
-	authPack := proxy.authPack(t, "user", []types.Role{services.NewPresetEditorRole()})
-	ctx := context.Background()
-	orgName := "my-org"
-	integrationName := "github-" + orgName
-
-	t.Run("create", func(t *testing.T) {
-		endpoint := authPack.clt.Endpoint("webapi", "sites", wPack.server.ClusterName(), "integrations")
-		uiIntegration := ui.Integration{
-			Name:    integrationName,
-			SubKind: types.IntegrationSubKindGitHub,
-			GitHub: &ui.IntegrationGitHub{
-				Organization: orgName,
-			},
-		}
-		t.Run("missing oauth", func(t *testing.T) {
-			_, err := authPack.clt.PostJSON(ctx, endpoint, ui.CreateIntegrationRequest{
-				Integration: uiIntegration,
-			})
-			require.Error(t, err)
-
-		})
-		t.Run("success", func(t *testing.T) {
-			createResp, err := authPack.clt.PostJSON(ctx, endpoint, ui.CreateIntegrationRequest{
-				Integration: uiIntegration,
-				OAuth: &ui.IntegrationOAuthCredentials{
-					ID:     "oauth-id",
-					Secret: "oauth-secret",
-				},
-			})
-			require.NoError(t, err)
-			require.Equal(t, 200, createResp.Code())
-		})
-	})
-
-	t.Run("get", func(t *testing.T) {
-		endpoint := authPack.clt.Endpoint("webapi", "sites", wPack.server.ClusterName(), "integrations", integrationName)
-		getResp, err := authPack.clt.Get(ctx, endpoint, nil)
-		require.NoError(t, err)
-		require.Equal(t, 200, getResp.Code())
-
-		var resp ui.Integration
-		require.NoError(t, json.Unmarshal(getResp.Bytes(), &resp))
-		require.Equal(t, ui.Integration{
-			Name:    integrationName,
-			SubKind: types.IntegrationSubKindGitHub,
-			GitHub: &ui.IntegrationGitHub{
-				Organization: orgName,
-			},
-		}, resp)
-	})
-
-	t.Run("export ca", func(t *testing.T) {
-		endpoint := authPack.clt.Endpoint("webapi", "sites", wPack.server.ClusterName(), "integrations", integrationName, "ca")
-		caResp, err := authPack.clt.Get(ctx, endpoint, nil)
-		require.NoError(t, err)
-		require.Equal(t, 200, caResp.Code())
-
-		var resp ui.CAKeySet
-		require.NoError(t, json.Unmarshal(caResp.Bytes(), &resp))
-		require.NotEmpty(t, resp.SSH)
-		assert.NotEmpty(t, resp.SSH[0].PublicKey)
-		assert.NotEmpty(t, resp.SSH[0].Fingerprint)
-	})
-
-	t.Run("update", func(t *testing.T) {
-		endpoint := authPack.clt.Endpoint("webapi", "sites", wPack.server.ClusterName(), "integrations", integrationName)
-		t.Run("bad request", func(t *testing.T) {
-			_, err := authPack.clt.PutJSON(ctx, endpoint, ui.UpdateIntegrationRequest{
-				OAuth: &ui.IntegrationOAuthCredentials{
-					ID: "oauth-id",
-				},
-			})
-			require.Error(t, err)
-		})
-
-		t.Run("success", func(t *testing.T) {
-			_, err := authPack.clt.PutJSON(ctx, endpoint, ui.UpdateIntegrationRequest{
-				OAuth: &ui.IntegrationOAuthCredentials{
-					ID:     "new-oauth-id",
-					Secret: "new-oauth-secret",
-				},
-			})
-			require.NoError(t, err)
-
-			// Credentials are only accessible by Auth at the moment.
-			ig, err := wPack.server.Auth().GetIntegration(ctx, integrationName)
-			require.NoError(t, err)
-			require.NotNil(t, ig.GetCredentials())
-			cred, err := credentials.GetByPurpose(ctx, ig.GetCredentials().GetStaticCredentialsRef(), credentials.PurposeGitHubOAuth, wPack.server.Auth())
-			require.NoError(t, err)
-			updatedID, updatedSecret := cred.GetOAuthClientSecret()
-			assert.Equal(t, "new-oauth-id", updatedID)
-			assert.Equal(t, "new-oauth-secret", updatedSecret)
-		})
-	})
-
-	t.Run("delete", func(t *testing.T) {
-		endpoint := authPack.clt.Endpoint("webapi", "sites", wPack.server.ClusterName(), "integrations", integrationName)
-		t.Run("success", func(t *testing.T) {
-			_, err := authPack.clt.Delete(ctx, endpoint)
-			require.NoError(t, err)
-
-			_, err = authPack.clt.Get(ctx, endpoint, nil)
-			require.Error(t, err)
-			require.True(t, trace.IsNotFound(err))
-		})
-
-		t.Run("not found", func(t *testing.T) {
-			_, err := authPack.clt.Delete(ctx, endpoint)
-			require.Error(t, err)
-			require.True(t, trace.IsNotFound(err))
-		})
-=======
 
 	t.Run("filters resource type", func(t *testing.T) {
 		syncTime := time.Now()
@@ -715,6 +590,129 @@
 			}
 		}
 		require.Equal(t, totalRules, rulesCounter)
->>>>>>> 6fc25a44
+	})
+}
+
+// TestGitHubIntegration tests CRUD on GitHub integration subkind and CA export.
+// GitHub integration requires modules.BuildEnterprise.
+// The test cases in this test are performed sequentially and each test case
+// depends on the previous state.
+func TestGitHubIntegration(t *testing.T) {
+	modules.SetTestModules(t, &modules.TestModules{TestBuildType: modules.BuildEnterprise})
+
+	wPack := newWebPack(t, 1 /* proxies */)
+	proxy := wPack.proxies[0]
+	authPack := proxy.authPack(t, "user", []types.Role{services.NewPresetEditorRole()})
+	ctx := context.Background()
+	orgName := "my-org"
+	integrationName := "github-" + orgName
+
+	t.Run("create", func(t *testing.T) {
+		endpoint := authPack.clt.Endpoint("webapi", "sites", wPack.server.ClusterName(), "integrations")
+		uiIntegration := ui.Integration{
+			Name:    integrationName,
+			SubKind: types.IntegrationSubKindGitHub,
+			GitHub: &ui.IntegrationGitHub{
+				Organization: orgName,
+			},
+		}
+		t.Run("missing oauth", func(t *testing.T) {
+			_, err := authPack.clt.PostJSON(ctx, endpoint, ui.CreateIntegrationRequest{
+				Integration: uiIntegration,
+			})
+			require.Error(t, err)
+
+		})
+		t.Run("success", func(t *testing.T) {
+			createResp, err := authPack.clt.PostJSON(ctx, endpoint, ui.CreateIntegrationRequest{
+				Integration: uiIntegration,
+				OAuth: &ui.IntegrationOAuthCredentials{
+					ID:     "oauth-id",
+					Secret: "oauth-secret",
+				},
+			})
+			require.NoError(t, err)
+			require.Equal(t, 200, createResp.Code())
+		})
+	})
+
+	t.Run("get", func(t *testing.T) {
+		endpoint := authPack.clt.Endpoint("webapi", "sites", wPack.server.ClusterName(), "integrations", integrationName)
+		getResp, err := authPack.clt.Get(ctx, endpoint, nil)
+		require.NoError(t, err)
+		require.Equal(t, 200, getResp.Code())
+
+		var resp ui.Integration
+		require.NoError(t, json.Unmarshal(getResp.Bytes(), &resp))
+		require.Equal(t, ui.Integration{
+			Name:    integrationName,
+			SubKind: types.IntegrationSubKindGitHub,
+			GitHub: &ui.IntegrationGitHub{
+				Organization: orgName,
+			},
+		}, resp)
+	})
+
+	t.Run("export ca", func(t *testing.T) {
+		endpoint := authPack.clt.Endpoint("webapi", "sites", wPack.server.ClusterName(), "integrations", integrationName, "ca")
+		caResp, err := authPack.clt.Get(ctx, endpoint, nil)
+		require.NoError(t, err)
+		require.Equal(t, 200, caResp.Code())
+
+		var resp ui.CAKeySet
+		require.NoError(t, json.Unmarshal(caResp.Bytes(), &resp))
+		require.NotEmpty(t, resp.SSH)
+		assert.NotEmpty(t, resp.SSH[0].PublicKey)
+		assert.NotEmpty(t, resp.SSH[0].Fingerprint)
+	})
+
+	t.Run("update", func(t *testing.T) {
+		endpoint := authPack.clt.Endpoint("webapi", "sites", wPack.server.ClusterName(), "integrations", integrationName)
+		t.Run("bad request", func(t *testing.T) {
+			_, err := authPack.clt.PutJSON(ctx, endpoint, ui.UpdateIntegrationRequest{
+				OAuth: &ui.IntegrationOAuthCredentials{
+					ID: "oauth-id",
+				},
+			})
+			require.Error(t, err)
+		})
+
+		t.Run("success", func(t *testing.T) {
+			_, err := authPack.clt.PutJSON(ctx, endpoint, ui.UpdateIntegrationRequest{
+				OAuth: &ui.IntegrationOAuthCredentials{
+					ID:     "new-oauth-id",
+					Secret: "new-oauth-secret",
+				},
+			})
+			require.NoError(t, err)
+
+			// Credentials are only accessible by Auth at the moment.
+			ig, err := wPack.server.Auth().GetIntegration(ctx, integrationName)
+			require.NoError(t, err)
+			require.NotNil(t, ig.GetCredentials())
+			cred, err := credentials.GetByPurpose(ctx, ig.GetCredentials().GetStaticCredentialsRef(), credentials.PurposeGitHubOAuth, wPack.server.Auth())
+			require.NoError(t, err)
+			updatedID, updatedSecret := cred.GetOAuthClientSecret()
+			assert.Equal(t, "new-oauth-id", updatedID)
+			assert.Equal(t, "new-oauth-secret", updatedSecret)
+		})
+	})
+
+	t.Run("delete", func(t *testing.T) {
+		endpoint := authPack.clt.Endpoint("webapi", "sites", wPack.server.ClusterName(), "integrations", integrationName)
+		t.Run("success", func(t *testing.T) {
+			_, err := authPack.clt.Delete(ctx, endpoint)
+			require.NoError(t, err)
+
+			_, err = authPack.clt.Get(ctx, endpoint, nil)
+			require.Error(t, err)
+			require.True(t, trace.IsNotFound(err))
+		})
+
+		t.Run("not found", func(t *testing.T) {
+			_, err := authPack.clt.Delete(ctx, endpoint)
+			require.Error(t, err)
+			require.True(t, trace.IsNotFound(err))
+		})
 	})
 }