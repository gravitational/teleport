--- conflicted
+++ resolved
@@ -151,8 +151,6 @@
 	require.True(t, trace.IsAccessDenied(err))
 }
 
-<<<<<<< HEAD
-=======
 func TestCreateBotJoinToken(t *testing.T) {
 	ctx := context.Background()
 	env := newWebPack(t, 1)
@@ -205,7 +203,6 @@
 	require.Error(t, err)
 }
 
->>>>>>> 0ba920af
 func TestDeleteBot_UnauthenticatedError(t *testing.T) {
 	ctx := context.Background()
 	s := newWebSuite(t)
