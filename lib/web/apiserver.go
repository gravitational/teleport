/*
 * Teleport
 * Copyright (C) 2023  Gravitational, Inc.
 *
 * This program is free software: you can redistribute it and/or modify
 * it under the terms of the GNU Affero General Public License as published by
 * the Free Software Foundation, either version 3 of the License, or
 * (at your option) any later version.
 *
 * This program is distributed in the hope that it will be useful,
 * but WITHOUT ANY WARRANTY; without even the implied warranty of
 * MERCHANTABILITY or FITNESS FOR A PARTICULAR PURPOSE.  See the
 * GNU Affero General Public License for more details.
 *
 * You should have received a copy of the GNU Affero General Public License
 * along with this program.  If not, see <http://www.gnu.org/licenses/>.
 */

// Package web implements web proxy handler that provides
// web interface to view and connect to teleport nodes
package web

import (
	"compress/gzip"
	"context"
	"encoding/base64"
	"encoding/json"
	"errors"
	"fmt"
	"html/template"
	"io"
	"net"
	"net/http"
	"net/url"
	"slices"
	"strconv"
	"strings"
	"sync"
	"sync/atomic"
	"time"

	"github.com/google/uuid"
	"github.com/gravitational/oxy/ratelimit"
	"github.com/gravitational/roundtrip"
	"github.com/gravitational/trace"
	"github.com/jonboulle/clockwork"
	"github.com/julienschmidt/httprouter"
	lemma_secret "github.com/mailgun/lemma/secret"
	"github.com/sashabaranov/go-openai"
	"github.com/sirupsen/logrus"
	"go.opentelemetry.io/otel/exporters/otlp/otlptrace"
	oteltrace "go.opentelemetry.io/otel/trace"
	tracepb "go.opentelemetry.io/proto/otlp/trace/v1"
	"golang.org/x/crypto/ssh"
	"golang.org/x/mod/semver"
	"golang.org/x/time/rate"
	"google.golang.org/protobuf/encoding/protojson"

	"github.com/gravitational/teleport"
	apiclient "github.com/gravitational/teleport/api/client"
	"github.com/gravitational/teleport/api/client/proto"
	"github.com/gravitational/teleport/api/client/webclient"
	"github.com/gravitational/teleport/api/constants"
	apidefaults "github.com/gravitational/teleport/api/defaults"
	"github.com/gravitational/teleport/api/mfa"
	apitracing "github.com/gravitational/teleport/api/observability/tracing"
	"github.com/gravitational/teleport/api/types"
	apievents "github.com/gravitational/teleport/api/types/events"
	"github.com/gravitational/teleport/api/types/installers"
	"github.com/gravitational/teleport/api/utils/keys"
	apisshutils "github.com/gravitational/teleport/api/utils/sshutils"
	"github.com/gravitational/teleport/lib/auth"
	wantypes "github.com/gravitational/teleport/lib/auth/webauthntypes"
	"github.com/gravitational/teleport/lib/authz"
	"github.com/gravitational/teleport/lib/automaticupgrades"
	"github.com/gravitational/teleport/lib/client"
	"github.com/gravitational/teleport/lib/defaults"
	dtconfig "github.com/gravitational/teleport/lib/devicetrust/config"
	"github.com/gravitational/teleport/lib/events"
	"github.com/gravitational/teleport/lib/httplib"
	"github.com/gravitational/teleport/lib/httplib/csrf"
	"github.com/gravitational/teleport/lib/jwt"
	"github.com/gravitational/teleport/lib/limiter"
	"github.com/gravitational/teleport/lib/modules"
	"github.com/gravitational/teleport/lib/multiplexer"
	"github.com/gravitational/teleport/lib/observability/tracing"
	"github.com/gravitational/teleport/lib/plugin"
	"github.com/gravitational/teleport/lib/proxy"
	"github.com/gravitational/teleport/lib/reversetunnelclient"
	"github.com/gravitational/teleport/lib/secret"
	"github.com/gravitational/teleport/lib/services"
	"github.com/gravitational/teleport/lib/session"
	"github.com/gravitational/teleport/lib/utils"
	"github.com/gravitational/teleport/lib/web/app"
	websession "github.com/gravitational/teleport/lib/web/session"
	"github.com/gravitational/teleport/lib/web/ui"
)

const (
	// SSOLoginFailureMessage is a generic error message to avoid disclosing sensitive SSO failure messages.
	SSOLoginFailureMessage = "Failed to login. Please check Teleport's log for more details."

	// assistantTokensPerHour defines how many assistant rate limiter tokens are replenished every hour.
	assistantTokensPerHour = 140
	// assistantLimiterRate is the rate (in tokens per second)
	// at which tokens for the assistant rate limiter are replenished
	assistantLimiterRate = rate.Limit(assistantTokensPerHour / float64(time.Hour/time.Second))
	// assistantLimiterCapacity is the total capacity of the token bucket for the assistant rate limiter.
	// The bucket starts full, prefilled for a week.
	assistantLimiterCapacity = assistantTokensPerHour * 24 * 7
)

// healthCheckAppServerFunc defines a function used to perform a health check
// to AppServer that can handle application requests (based on cluster name and
// public address).
type healthCheckAppServerFunc func(ctx context.Context, publicAddr string, clusterName string) error

// Handler is HTTP web proxy handler
type Handler struct {
	log logrus.FieldLogger

	sync.Mutex
	httprouter.Router
	cfg                     Config
	auth                    *sessionCache
	sessionStreamPollPeriod time.Duration
	clock                   clockwork.Clock
	limiter                 *limiter.RateLimiter
	highLimiter             *limiter.RateLimiter
	// assistantLimiter limits the amount of tokens that can be consumed
	// by OpenAI API calls when using a shared key.
	// golang.org/x/time/rate is used, as the oxy ratelimiter
	// is quite tightly tied to individual http.Requests,
	// and instead we want to consume arbitrary amounts of tokens.
	assistantLimiter     *rate.Limiter
	healthCheckAppServer healthCheckAppServerFunc
	// sshPort specifies the SSH proxy port extracted
	// from configuration
	sshPort string

	// userConns tracks amount of current active connections with user certificates.
	userConns atomic.Int32

	// ClusterFeatures contain flags for supported and unsupported features.
	ClusterFeatures proto.Features

	// nodeWatcher is a services.NodeWatcher used by Assist to lookup nodes from
	// the proxy's cache and get nodes in real time.
	nodeWatcher *services.NodeWatcher

	// tracer is used to create spans.
	tracer oteltrace.Tracer
}

// HandlerOption is a functional argument - an option that can be passed
// to NewHandler function
type HandlerOption func(h *Handler) error

// SetSessionStreamPollPeriod sets polling period for session streams
func SetSessionStreamPollPeriod(period time.Duration) HandlerOption {
	return func(h *Handler) error {
		if period < 0 {
			return trace.BadParameter("period should be non zero")
		}
		h.sessionStreamPollPeriod = period
		return nil
	}
}

// SetClock sets the clock on a handler
func SetClock(clock clockwork.Clock) HandlerOption {
	return func(h *Handler) error {
		h.clock = clock
		return nil
	}
}

type proxySettingsGetter interface {
	GetProxySettings(ctx context.Context) (*webclient.ProxySettings, error)
}

// PresenceChecker is a function that executes an mfa prompt to enforce
// that a user is present.
type PresenceChecker = func(ctx context.Context, term io.Writer, maintainer client.PresenceMaintainer, sessionID string, mfaPrompt mfa.Prompt, opts ...client.PresenceOption) error

// Config represents web handler configuration parameters
type Config struct {
	// PluginRegistry handles plugin registration
	PluginRegistry plugin.Registry
	// Proxy is a reverse tunnel proxy that handles connections
	// to local cluster or remote clusters using unified interface
	Proxy reversetunnelclient.Tunnel
	// AuthServers is a list of auth servers this proxy talks to
	AuthServers utils.NetAddr
	// DomainName is a domain name served by web handler
	DomainName string
	// ProxyClient is a client that authenticated as proxy
	ProxyClient auth.ClientI
	// ProxySSHAddr points to the SSH address of the proxy
	ProxySSHAddr utils.NetAddr
	// ProxyKubeAddr points to the Kube address of the proxy
	ProxyKubeAddr utils.NetAddr
	// ProxyWebAddr points to the web (HTTPS) address of the proxy
	ProxyWebAddr utils.NetAddr
	// ProxyPublicAddr contains web proxy public addresses.
	ProxyPublicAddrs []utils.NetAddr

	// CipherSuites is the list of cipher suites Teleport suppports.
	CipherSuites []uint16

	// FIPS mode means Teleport started in a FedRAMP/FIPS 140-2 compliant
	// configuration.
	FIPS bool

	// AccessPoint holds a cache to the Auth Server.
	AccessPoint auth.ProxyAccessPoint

	// Emitter is event emitter
	Emitter apievents.Emitter

	// HostUUID is the UUID of this process.
	HostUUID string

	// Context is used to signal process exit.
	Context context.Context

	// StaticFS optionally specifies the HTTP file system to use.
	// Enables web UI if set.
	StaticFS http.FileSystem

	// CachedSessionLingeringThreshold specifies the time the session will linger
	// in the cache before getting purged after it has expired.
	// Defaults to cachedSessionLingeringThreshold if unspecified.
	CachedSessionLingeringThreshold *time.Duration

	// ClusterFeatures contains flags for supported/unsupported features.
	ClusterFeatures proto.Features

	// ProxySettings allows fetching the current proxy settings.
	ProxySettings proxySettingsGetter

	// MinimalReverseTunnelRoutesOnly mode handles only the endpoints required for
	// a reverse tunnel agent to establish a connection.
	MinimalReverseTunnelRoutesOnly bool

	// PublicProxyAddr is used to template the public proxy address
	// into the installer script responses
	PublicProxyAddr string

	// ALPNHandler is the ALPN connection handler for handling upgraded ALPN
	// connection through a HTTP upgrade call.
	ALPNHandler ConnectionHandler

	// TraceClient is used to forward spans to the upstream collector for the UI
	TraceClient otlptrace.Client

	// Router is used to route ssh sessions to hosts
	Router *proxy.Router

	// SessionControl is used to determine if users are
	// allowed to spawn new sessions
	SessionControl SessionController

	// PROXYSigner is used to sign PROXY header and securely propagate client IP information
	PROXYSigner multiplexer.PROXYHeaderSigner

	// TracerProvider generates tracers to create spans with
	TracerProvider oteltrace.TracerProvider

	// HealthCheckAppServer is a function that checks if the proxy can handle
	// application requests.
	HealthCheckAppServer healthCheckAppServerFunc

	// UI provides config options for the web UI
	UI webclient.UIConfig

	// OpenAIConfig provides config options for the OpenAI integration.
	OpenAIConfig *openai.ClientConfig

	// NodeWatcher is a services.NodeWatcher used by Assist to lookup nodes from
	// the proxy's cache and get nodes in real time.
	NodeWatcher *services.NodeWatcher

	// PresenceChecker periodically runs the mfa ceremony for moderated
	// sessions.
	PresenceChecker PresenceChecker

	// AccessGraphAddr is the address of the Access Graph service GRPC API
	AccessGraphAddr utils.NetAddr

	// AutomaticUpgradesChannels is a map of all version channels used by the
	// proxy built-in version server to retrieve target versions. This is part
	// of the automatic upgrades.
	AutomaticUpgradesChannels automaticupgrades.Channels
}

// SetDefaults ensures proper default values are set if
// not provided.
func (c *Config) SetDefaults() {
	c.ProxyClient = auth.WithGithubConnectorConversions(c.ProxyClient)

	if c.TracerProvider == nil {
		c.TracerProvider = tracing.NoopProvider()
	}

	if c.PresenceChecker == nil {
		c.PresenceChecker = client.RunPresenceTask
	}
}

type APIHandler struct {
	handler *Handler

	// appHandler is a http.Handler to forward requests to applications.
	appHandler *app.Handler
}

// ConnectionHandler defines a function for serving incoming connections.
type ConnectionHandler func(ctx context.Context, conn net.Conn) error

// Check if this request should be forwarded to an application handler to
// be handled by the UI and handle the request appropriately.
func (h *APIHandler) ServeHTTP(w http.ResponseWriter, r *http.Request) {
	// If the request is either to the fragment authentication endpoint or if the
	// request has a session cookie or a client cert, forward to
	// application handlers. If the request is requesting a
	// FQDN that is not of the proxy, redirect to application launcher.
	if h.appHandler != nil && (app.HasFragment(r) || app.HasSessionCookie(r) || app.HasClientCert(r)) {
		h.appHandler.ServeHTTP(w, r)
		return
	}

	// Only try to redirect if the handler is serving the full Web API.
	if !h.handler.cfg.MinimalReverseTunnelRoutesOnly {
		if redir, ok := app.HasName(r, h.handler.cfg.ProxyPublicAddrs); ok {
			http.Redirect(w, r, redir, http.StatusFound)
			return
		}
	}

	// Serve the Web UI.
	h.handler.ServeHTTP(w, r)
}

// HandleConnection handles connections from plain TCP applications.
func (h *APIHandler) HandleConnection(ctx context.Context, conn net.Conn) error {
	return h.appHandler.HandleConnection(ctx, conn)
}

func (h *APIHandler) Close() error {
	return h.handler.Close()
}

// NewHandler returns a new instance of web proxy handler
func NewHandler(cfg Config, opts ...HandlerOption) (*APIHandler, error) {
	const apiPrefix = "/" + teleport.WebAPIVersion

	cfg.SetDefaults()

	h := &Handler{
		cfg:                  cfg,
		log:                  newPackageLogger(),
		clock:                clockwork.NewRealClock(),
		ClusterFeatures:      cfg.ClusterFeatures,
		healthCheckAppServer: cfg.HealthCheckAppServer,
		tracer:               cfg.TracerProvider.Tracer(teleport.ComponentWeb),
	}

	// Check for self-hosted vs Cloud.
	// TODO(justinas): this needs to be modified when we allow user-supplied API keys in Cloud
	if cfg.ClusterFeatures.GetCloud() {
		h.assistantLimiter = rate.NewLimiter(assistantLimiterRate, assistantLimiterCapacity)
	} else {
		// Set up a limiter with "infinite limit", the "burst" parameter is ignored
		h.assistantLimiter = rate.NewLimiter(rate.Inf, 0)
	}

	if automaticUpgrades(cfg.ClusterFeatures) && h.cfg.AutomaticUpgradesChannels == nil {
		h.cfg.AutomaticUpgradesChannels = automaticupgrades.Channels{}
	}

	if h.cfg.AutomaticUpgradesChannels != nil {
		err := h.cfg.AutomaticUpgradesChannels.CheckAndSetDefaults(cfg.ClusterFeatures)
		if err != nil {
			return nil, trace.Wrap(err)
		}
	}

	// for properly handling url-encoded parameter values.
	h.UseRawPath = true

	for _, o := range opts {
		if err := o(h); err != nil {
			return nil, trace.Wrap(err)
		}
	}

	sessionLingeringThreshold := cachedSessionLingeringThreshold
	if cfg.CachedSessionLingeringThreshold != nil {
		sessionLingeringThreshold = *cfg.CachedSessionLingeringThreshold
	}

	sessionCache, err := newSessionCache(h.cfg.Context, sessionCacheOptions{
		proxyClient:               cfg.ProxyClient,
		accessPoint:               cfg.AccessPoint,
		servers:                   []utils.NetAddr{cfg.AuthServers},
		cipherSuites:              cfg.CipherSuites,
		clock:                     h.clock,
		sessionLingeringThreshold: sessionLingeringThreshold,
		proxySigner:               cfg.PROXYSigner,
	})
	if err != nil {
		return nil, trace.Wrap(err)
	}
	h.auth = sessionCache
	sshPortValue := strconv.Itoa(defaults.SSHProxyListenPort)
	if cfg.ProxySSHAddr.String() != "" {
		_, sshPort, err := net.SplitHostPort(cfg.ProxySSHAddr.String())
		if err != nil {
			h.log.WithError(err).Warnf("Invalid SSH proxy address %q, will use default port %v.",
				cfg.ProxySSHAddr.String(), defaults.SSHProxyListenPort)
		} else {
			sshPortValue = sshPort
		}
	}

	h.sshPort = sshPortValue

	// rateLimiter is used to limit unauthenticated challenge generation for
	// passwordless and for unauthenticated metrics.
	h.limiter, err = limiter.NewRateLimiter(limiter.Config{
		Rates: []limiter.Rate{
			{
				Period:  defaults.LimiterPeriod,
				Average: defaults.LimiterAverage,
				Burst:   defaults.LimiterBurst,
			},
		},
		MaxConnections:   defaults.LimiterMaxConnections,
		MaxNumberOfUsers: defaults.LimiterMaxConcurrentUsers,
	})
	if err != nil {
		return nil, trace.Wrap(err)
	}
	// highLimiter is used for endpoints which are only CPU constrained and require high request rates
	h.highLimiter, err = limiter.NewRateLimiter(limiter.Config{
		Rates: []limiter.Rate{
			{
				Period:  defaults.LimiterHighPeriod,
				Average: defaults.LimiterHighAverage,
				Burst:   defaults.LimiterHighBurst,
			},
		},
		MaxConnections:   defaults.LimiterMaxConnections,
		MaxNumberOfUsers: defaults.LimiterMaxConcurrentUsers,
	})
	if err != nil {
		return nil, trace.Wrap(err)
	}

	if cfg.MinimalReverseTunnelRoutesOnly {
		h.bindMinimalEndpoints()
	} else {
		h.bindDefaultEndpoints()
	}

	// serve the web UI from the embedded filesystem
	var indexPage *template.Template
	if cfg.StaticFS != nil {
		index, err := cfg.StaticFS.Open("/index.html")
		if err != nil {
			h.log.WithError(err).Error("Failed to open index file.")
			return nil, trace.Wrap(err)
		}
		defer index.Close()
		indexContent, err := io.ReadAll(index)
		if err != nil {
			return nil, trace.ConvertSystemError(err)
		}
		indexPage, err = template.New("index").Parse(string(indexContent))
		if err != nil {
			return nil, trace.BadParameter("failed parsing index.html template: %v", err)
		}

		h.Handle("GET", "/robots.txt", httplib.MakeHandler(serveRobotsTxt))
		h.Handle("GET", "/web/config.js", h.WithUnauthenticatedLimiter(h.getWebConfig))
	}

	if cfg.NodeWatcher != nil {
		h.nodeWatcher = cfg.NodeWatcher
	}

	routingHandler := http.HandlerFunc(func(w http.ResponseWriter, r *http.Request) {
		// ensure security headers are set for all responses
		httplib.SetDefaultSecurityHeaders(w.Header())

		// request is going to the API?
		if strings.HasPrefix(r.URL.Path, apiPrefix) {
			http.StripPrefix(apiPrefix, h).ServeHTTP(w, r)
			return
		}

		// request is going to the web UI
		if cfg.StaticFS == nil {
			w.WriteHeader(http.StatusNotImplemented)
			return
		}

		// redirect to "/web" when someone hits "/"
		if r.URL.Path == "/" {
			app.SetRedirectPageHeaders(w.Header(), "")
			http.Redirect(w, r, "/web", http.StatusFound)
			return
		}

		// serve Web UI:
		if strings.HasPrefix(r.URL.Path, "/web/app") {
			fs := http.FileServer(cfg.StaticFS)

			fs = makeGzipHandler(fs)
			fs = makeCacheHandler(fs)

			http.StripPrefix("/web", fs).ServeHTTP(w, r)
		} else if strings.HasPrefix(r.URL.Path, "/web/") || r.URL.Path == "/web" {
			csrfToken, err := csrf.AddCSRFProtection(w, r)
			if err != nil {
				h.log.WithError(err).Warn("Failed to generate CSRF token.")
			}

			session, err := h.authenticateWebSession(w, r)
			if err != nil {
				h.log.Debugf("Could not authenticate: %v", err)
			}
			session.XCSRF = csrfToken

			httplib.SetNoCacheHeaders(w.Header())

			// DELETE IN 17.0: Delete the first if block. Keep the else case.
			// Kept for backwards compatibility.
			//
			// This case only adds an additional CSP `content-src` value of the
			// app URL which allows requesting to the app domain required by
			// the legacy app access.
			if strings.HasPrefix(r.URL.Path, "/web/launch/") {
				// legacy app access needs to make a CORS fetch request,
				// so we only set the default CSP on that page
				parts := strings.Split(r.URL.Path, "/")
				// grab the FQDN from the URL to allow in the connect-src CSP
				applicationURL := "https://" + parts[3] + ":*"

				httplib.SetAppLaunchContentSecurityPolicy(w.Header(), applicationURL)
			} else {
				httplib.SetIndexContentSecurityPolicy(w.Header(), cfg.ClusterFeatures, r.URL.Path)
			}

			if err := indexPage.Execute(w, session); err != nil {
				h.log.WithError(err).Error("Failed to execute index page template.")
			}
		} else {
			http.NotFound(w, r)
		}
	})

	h.NotFound = routingHandler

	if cfg.PluginRegistry != nil {
		if err := cfg.PluginRegistry.RegisterProxyWebHandlers(h); err != nil {
			return nil, trace.Wrap(err)
		}
	}

	resp, err := h.cfg.ProxySettings.GetProxySettings(cfg.Context)
	if err != nil {
		return nil, trace.Wrap(err)
	}

	// Create application specific handler. This handler handles sessions and
	// forwarding for application access.
	var appHandler *app.Handler
	if !cfg.MinimalReverseTunnelRoutesOnly {
		appHandler, err = app.NewHandler(cfg.Context, &app.HandlerConfig{
			Clock:            h.clock,
			AuthClient:       cfg.ProxyClient,
			AccessPoint:      cfg.AccessPoint,
			ProxyClient:      cfg.Proxy,
			CipherSuites:     cfg.CipherSuites,
			ProxyPublicAddrs: cfg.ProxyPublicAddrs,
			WebPublicAddr:    resp.SSH.PublicAddr,
		})
		if err != nil {
			return nil, trace.Wrap(err)
		}

		if h.healthCheckAppServer == nil {
			h.healthCheckAppServer = appHandler.HealthCheckAppServer
		}
	}

	return &APIHandler{
		handler:    h,
		appHandler: appHandler,
	}, nil
}

type webSession struct {
	Session string
	XCSRF   string
}

func (h *Handler) authenticateWebSession(w http.ResponseWriter, r *http.Request) (webSession, error) {
	ctx, err := h.AuthenticateRequest(w, r, false)
	if err != nil {
		return webSession{}, trace.Wrap(err)
	}
	resp, err := newSessionResponse(ctx)
	if err != nil {
		return webSession{}, trace.Wrap(err)
	}
	out, err := json.Marshal(resp)
	if err != nil {
		return webSession{}, trace.Wrap(err)
	}
	return webSession{
		Session: base64.StdEncoding.EncodeToString(out),
	}, nil
}

// bindMinimalEndpoints binds only the endpoints required for a reverse tunnel
// agent to establish a connection.
func (h *Handler) bindMinimalEndpoints() {
	// find is like ping, but is faster because it is optimized for servers
	// and does not fetch the data that servers don't need, e.g.
	// OIDC connectors and auth preferences
	// Note that find is a unique endpoint that requires high request rates
	// sometimes through NATs and thus should not be rate limited by IP.
	h.GET("/webapi/find", httplib.MakeHandler(h.find))
	// Issue host credentials.
	h.POST("/webapi/host/credentials", h.WithUnauthenticatedHighLimiter(h.hostCredentials))
}

// bindDefaultEndpoints binds the default endpoints for the web API.
func (h *Handler) bindDefaultEndpoints() {
	h.bindMinimalEndpoints()

	// ping endpoint is used to check if the server is up. the /webapi/ping
	// endpoint returns the default authentication method and configuration that
	// the server supports. the /webapi/ping/:connector endpoint can be used to
	// query the authentication configuration for a specific connector.
	h.GET("/webapi/ping", h.WithUnauthenticatedHighLimiter(h.ping))
	h.GET("/webapi/ping/:connector", h.WithUnauthenticatedHighLimiter(h.pingWithConnector))

	// Unauthenticated access to JWT public keys.
	h.GET("/.well-known/jwks.json", h.WithUnauthenticatedHighLimiter(h.jwks))

	// Unauthenticated access to the message of the day
	h.GET("/webapi/motd", h.WithHighLimiter(h.motd))

	// Unauthenticated access to retrieving the script used to install
	// Teleport
	h.GET("/webapi/scripts/installer/:name", h.WithLimiter(h.installer))

	// desktop access configuration scripts
	h.GET("/webapi/scripts/desktop-access/install-ad-ds.ps1", h.WithLimiter(h.desktopAccessScriptInstallADDSHandle))
	h.GET("/webapi/scripts/desktop-access/install-ad-cs.ps1", h.WithLimiter(h.desktopAccessScriptInstallADCSHandle))
	h.GET("/webapi/scripts/desktop-access/configure/:token/configure-ad.ps1", h.WithLimiter(h.desktopAccessScriptConfigureHandle))

	// Forwards traces to the configured upstream collector
	h.POST("/webapi/traces", h.WithAuth(h.traces))

	// App sessions
	h.POST("/webapi/sessions/app", h.WithAuth(h.createAppSession))

	// Web sessions
	h.POST("/webapi/sessions/web", httplib.WithCSRFProtection(h.WithLimiterHandlerFunc(h.createWebSession)))
	h.DELETE("/webapi/sessions/web", h.WithAuth(h.deleteWebSession))
	h.POST("/webapi/sessions/web/renew", h.WithAuth(h.renewWebSession))
	h.POST("/webapi/users", h.WithAuth(h.createUserHandle))
	h.PUT("/webapi/users", h.WithAuth(h.updateUserHandle))
	h.GET("/webapi/users", h.WithAuth(h.getUsersHandle))
	h.DELETE("/webapi/users/:username", h.WithAuth(h.deleteUserHandle))

	// We have an overlap route here, please see godoc of handleGetUserOrResetToken
	// h.GET("/webapi/users/:username", h.WithAuth(h.getUserHandle))
	// h.GET("/webapi/users/password/token/:token", h.WithLimiter(h.getResetPasswordTokenHandle))
	h.GET("/webapi/users/*wildcard", h.handleGetUserOrResetToken)

	h.PUT("/webapi/users/password/token", httplib.WithCSRFProtection(h.changeUserAuthentication))
	h.PUT("/webapi/users/password", h.WithAuth(h.changePassword))
	h.POST("/webapi/users/password/token", h.WithAuth(h.createResetPasswordToken))
	h.POST("/webapi/users/privilege/token", h.WithAuth(h.createPrivilegeTokenHandle))

	// Issues SSH temp certificates based on 2FA access creds
	h.POST("/webapi/ssh/certs", h.WithUnauthenticatedLimiter(h.createSSHCert))

	// list available sites
	h.GET("/webapi/sites", h.WithAuth(h.getClusters))

	// Site specific API

	// get namespaces
	h.GET("/webapi/sites/:site/namespaces", h.WithClusterAuth(h.getSiteNamespaces))

	// get unified resources
	h.GET("/webapi/sites/:site/resources", h.WithClusterAuth(h.clusterUnifiedResourcesGet))

	// get nodes
	h.GET("/webapi/sites/:site/nodes", h.WithClusterAuth(h.clusterNodesGet))
	h.POST("/webapi/sites/:site/nodes", h.WithClusterAuth(h.handleNodeCreate))

	// Get applications.
	h.GET("/webapi/sites/:site/apps", h.WithClusterAuth(h.clusterAppsGet))

	// get login alerts
	h.GET("/webapi/sites/:site/alerts", h.WithClusterAuth(h.clusterLoginAlertsGet))

	// lock interactions
	h.GET("/webapi/sites/:site/locks", h.WithClusterAuth(h.getClusterLocks))
	h.PUT("/webapi/sites/:site/locks", h.WithClusterAuth(h.createClusterLock))
	h.DELETE("/webapi/sites/:site/locks/:uuid", h.WithClusterAuth(h.deleteClusterLock))

	// active sessions handlers
	h.GET("/webapi/sites/:site/connect", h.WithClusterAuth(h.siteNodeConnect))                     // connect to an active session (via websocket)
	h.GET("/webapi/sites/:site/sessions", h.WithClusterAuth(h.clusterActiveAndPendingSessionsGet)) // get list of active and pending sessions

	// Audit events handlers.
	h.GET("/webapi/sites/:site/events/search", h.WithClusterAuth(h.clusterSearchEvents))                 // search site events
	h.GET("/webapi/sites/:site/events/search/sessions", h.WithClusterAuth(h.clusterSearchSessionEvents)) // search site session events
	h.GET("/webapi/sites/:site/ttyplayback/:sid", h.WithClusterAuth(h.ttyPlaybackHandle))

	// DELETE in 16(zmb3): v15+ web UIs use new streaming 'ttyplayback' endpoint
	h.GET("/webapi/sites/:site/sessions/:sid/events", h.WithClusterAuth(h.siteSessionEventsGet)) // get recorded session's timing information (from events)
	h.GET("/webapi/sites/:site/sessions/:sid/stream", h.siteSessionStreamGet)                    // get recorded session's bytes (from events)

	// scp file transfer
	h.GET("/webapi/sites/:site/nodes/:server/:login/scp", h.WithClusterAuth(h.transferFile))
	h.POST("/webapi/sites/:site/nodes/:server/:login/scp", h.WithClusterAuth(h.transferFile))

	// Sign required files to set up mTLS using the db format.
	h.POST("/webapi/sites/:site/sign/db", h.WithProvisionTokenAuth(h.signDatabaseCertificate))

	// Returns the CA Certs
	// Deprecated, use the `webapi/auth/export` endpoint.
	// Returning other clusters (trusted cluster) CA certs would leak wether the TrustedCluster exists or not.
	// Given that this is a public/unauthorized endpoint, we should refrain from exposing that kind of information.
	h.GET("/webapi/sites/:site/auth/export", h.authExportPublic)
	h.GET("/webapi/auth/export", h.authExportPublic)

	// token generation
	h.POST("/webapi/token", h.WithAuth(h.createTokenHandle))

	// join scripts
	h.GET("/scripts/:token/install-node.sh", h.WithLimiter(h.getNodeJoinScriptHandle))
	h.GET("/scripts/:token/install-app.sh", h.WithLimiter(h.getAppJoinScriptHandle))
	h.GET("/scripts/:token/install-database.sh", h.WithLimiter(h.getDatabaseJoinScriptHandle))

	// Discovery installation script requires a query param to define the DiscoveryGroup:
	// ?discoveryGroup=<group name>
	h.GET("/scripts/:token/install-discovery.sh", h.WithLimiter(h.getDiscoveryJoinScriptHandle))

	// web context
	h.GET("/webapi/sites/:site/context", h.WithClusterAuth(h.getUserContext))
	h.GET("/webapi/sites/:site/resources/check", h.WithClusterAuth(h.checkAccessToRegisteredResource))

	// Database access handlers.
	h.GET("/webapi/sites/:site/databases", h.WithClusterAuth(h.clusterDatabasesGet))
	h.POST("/webapi/sites/:site/databases", h.WithClusterAuth(h.handleDatabaseCreate))
	h.PUT("/webapi/sites/:site/databases/:database", h.WithClusterAuth(h.handleDatabaseUpdate))
	h.GET("/webapi/sites/:site/databases/:database", h.WithClusterAuth(h.clusterDatabaseGet))
	h.GET("/webapi/sites/:site/databases/:database/iam/policy", h.WithClusterAuth(h.handleDatabaseGetIAMPolicy))
	h.GET("/webapi/scripts/databases/configure/sqlserver/:token/configure-ad.ps1", httplib.MakeHandler(h.sqlServerConfigureADScriptHandle))

	// DatabaseService handlers
	h.GET("/webapi/sites/:site/databaseservices", h.WithClusterAuth(h.clusterDatabaseServicesList))

	// Kube access handlers.
	h.GET("/webapi/sites/:site/kubernetes", h.WithClusterAuth(h.clusterKubesGet))
	h.GET("/webapi/sites/:site/pods", h.WithClusterAuth(h.clusterKubePodsGet))

	// Github connector handlers
	h.GET("/webapi/github/login/web", h.WithRedirect(h.githubLoginWeb))
	h.GET("/webapi/github/callback", h.WithMetaRedirect(h.githubCallback))
	h.POST("/webapi/github/login/console", h.WithLimiter(h.githubLoginConsole))

	// MFA public endpoints.
	h.POST("/webapi/sites/:site/mfa/required", h.WithClusterAuth(h.isMFARequired))
	h.POST("/webapi/mfa/login/begin", h.WithLimiter(h.mfaLoginBegin))
	h.POST("/webapi/mfa/login/finish", h.WithLimiter(h.mfaLoginFinish))
	h.POST("/webapi/mfa/login/finishsession", h.WithLimiter(h.mfaLoginFinishSession))
	h.DELETE("/webapi/mfa/token/:token/devices/:devicename", h.WithLimiter(h.deleteMFADeviceWithTokenHandle))
	h.GET("/webapi/mfa/token/:token/devices", h.WithLimiter(h.getMFADevicesWithTokenHandle))
	h.POST("/webapi/mfa/token/:token/authenticatechallenge", h.WithLimiter(h.createAuthenticateChallengeWithTokenHandle))
	h.POST("/webapi/mfa/token/:token/registerchallenge", h.WithLimiter(h.createRegisterChallengeWithTokenHandle))

	// MFA private endpoints.
	h.GET("/webapi/mfa/devices", h.WithAuth(h.getMFADevicesHandle))
	h.POST("/webapi/mfa/authenticatechallenge", h.WithAuth(h.createAuthenticateChallengeHandle))
	h.POST("/webapi/mfa/devices", h.WithAuth(h.addMFADeviceHandle))
	h.POST("/webapi/mfa/authenticatechallenge/password", h.WithAuth(h.createAuthenticateChallengeWithPassword))

	// trusted clusters
	h.POST("/webapi/trustedclusters/validate", h.WithUnauthenticatedLimiter(h.validateTrustedCluster))

	// User Status (used by client to check if user session is valid)
	h.GET("/webapi/user/status", h.WithAuth(h.getUserStatus))

	h.GET("/webapi/roles", h.WithAuth(h.getRolesHandle))
	h.POST("/webapi/roles", h.WithAuth(h.createRoleHandle))
	h.PUT("/webapi/roles/:name", h.WithAuth(h.updateRoleHandle))
	h.DELETE("/webapi/roles/:name", h.WithAuth(h.deleteRole))
	h.GET("/webapi/presetroles", h.WithUnauthenticatedHighLimiter(h.getPresetRoles))

	h.GET("/webapi/github", h.WithAuth(h.getGithubConnectorsHandle))
	h.POST("/webapi/github", h.WithAuth(h.createGithubConnectorHandle))
	h.PUT("/webapi/github/:name", h.WithAuth(h.updateGithubConnectorHandle))
	h.DELETE("/webapi/github/:name", h.WithAuth(h.deleteGithubConnector))

	h.GET("/webapi/trustedcluster", h.WithAuth(h.getTrustedClustersHandle))
	h.POST("/webapi/trustedcluster", h.WithAuth(h.upsertTrustedClusterHandle))
	h.PUT("/webapi/trustedcluster/:name", h.WithAuth(h.upsertTrustedClusterHandle))
	h.DELETE("/webapi/trustedcluster/:name", h.WithAuth(h.deleteTrustedCluster))

	h.GET("/webapi/apps/:fqdnHint", h.WithAuth(h.getAppFQDN))
	h.GET("/webapi/apps/:fqdnHint/:clusterName/:publicAddr", h.WithAuth(h.getAppFQDN))

	// Desktop access endpoints.
	h.GET("/webapi/sites/:site/desktops", h.WithClusterAuth(h.clusterDesktopsGet))
	h.GET("/webapi/sites/:site/desktopservices", h.WithClusterAuth(h.clusterDesktopServicesGet))
	h.GET("/webapi/sites/:site/desktops/:desktopName", h.WithClusterAuth(h.getDesktopHandle))
	// GET /webapi/sites/:site/desktops/:desktopName/connect?access_token=<bearer_token>&username=<username>&width=<width>&height=<height>
	h.GET("/webapi/sites/:site/desktops/:desktopName/connect", h.WithClusterAuth(h.desktopConnectHandle))
	// GET /webapi/sites/:site/desktopplayback/:sid?access_token=<bearer_token>
	h.GET("/webapi/sites/:site/desktopplayback/:sid", h.WithClusterAuth(h.desktopPlaybackHandle))
	h.GET("/webapi/sites/:site/desktops/:desktopName/active", h.WithClusterAuth(h.desktopIsActive))

	// GET a Connection Diagnostics by its name
	h.GET("/webapi/sites/:site/diagnostics/connections/:connectionid", h.WithClusterAuth(h.getConnectionDiagnostic))
	// Diagnose a Connection
	h.POST("/webapi/sites/:site/diagnostics/connections", h.WithClusterAuth(h.diagnoseConnection))

	// Integrations CRUD
	h.GET("/webapi/sites/:site/integrations", h.WithClusterAuth(h.integrationsList))
	h.POST("/webapi/sites/:site/integrations", h.WithClusterAuth(h.integrationsCreate))
	h.GET("/webapi/sites/:site/integrations/:name", h.WithClusterAuth(h.integrationsGet))
	h.PUT("/webapi/sites/:site/integrations/:name", h.WithClusterAuth(h.integrationsUpdate))
	h.DELETE("/webapi/sites/:site/integrations/:name", h.WithClusterAuth(h.integrationsDelete))

	// AWS OIDC Integration Actions
	h.GET("/webapi/scripts/integrations/configure/awsoidc-idp.sh", h.WithLimiter(h.awsOIDCConfigureIdP))
	h.POST("/webapi/sites/:site/integrations/aws-oidc/:name/databases", h.WithClusterAuth(h.awsOIDCListDatabases))
	h.GET("/webapi/scripts/integrations/configure/listdatabases-iam.sh", h.WithLimiter(h.awsOIDCConfigureListDatabasesIAM))
	h.POST("/webapi/sites/:site/integrations/aws-oidc/:name/deployservice", h.WithClusterAuth(h.awsOIDCDeployService))
	h.POST("/webapi/sites/:site/integrations/aws-oidc/:name/deploydatabaseservices", h.WithClusterAuth(h.awsOIDCDeployDatabaseServices))
	h.GET("/webapi/scripts/integrations/configure/deployservice-iam.sh", h.WithLimiter(h.awsOIDCConfigureDeployServiceIAM))
	h.POST("/webapi/sites/:site/integrations/aws-oidc/:name/ec2", h.WithClusterAuth(h.awsOIDCListEC2))
	h.POST("/webapi/sites/:site/integrations/aws-oidc/:name/eksclusters", h.WithClusterAuth(h.awsOIDCListEKSClusters))
	h.POST("/webapi/sites/:site/integrations/aws-oidc/:name/enrolleksclusters", h.WithClusterAuth(h.awsOIDCEnrollEKSClusters))
	h.POST("/webapi/sites/:site/integrations/aws-oidc/:name/ec2ice", h.WithClusterAuth(h.awsOIDCListEC2ICE))
	h.POST("/webapi/sites/:site/integrations/aws-oidc/:name/deployec2ice", h.WithClusterAuth(h.awsOIDCDeployEC2ICE))
	h.POST("/webapi/sites/:site/integrations/aws-oidc/:name/securitygroups", h.WithClusterAuth(h.awsOIDCListSecurityGroups))
	h.POST("/webapi/sites/:site/integrations/aws-oidc/:name/requireddatabasesvpcs", h.WithClusterAuth(h.awsOIDCRequiredDatabasesVPCS))
	h.GET("/webapi/scripts/integrations/configure/eice-iam.sh", h.WithLimiter(h.awsOIDCConfigureEICEIAM))
	h.GET("/webapi/scripts/integrations/configure/eks-iam.sh", h.WithLimiter(h.awsOIDCConfigureEKSIAM))

	// AWS OIDC Integration specific endpoints:
	// Unauthenticated access to OpenID Configuration - used for AWS OIDC IdP integration
	h.GET("/.well-known/openid-configuration", h.WithLimiter(h.openidConfiguration))
	h.GET(OIDCJWKWURI, h.WithLimiter(h.jwksOIDC))
	h.GET("/webapi/thumbprint", h.WithLimiter(h.thumbprint))

	// DiscoveryConfig CRUD
	h.GET("/webapi/sites/:site/discoveryconfig", h.WithClusterAuth(h.discoveryconfigList))
	h.POST("/webapi/sites/:site/discoveryconfig", h.WithClusterAuth(h.discoveryconfigCreate))
	h.GET("/webapi/sites/:site/discoveryconfig/:name", h.WithClusterAuth(h.discoveryconfigGet))
	h.PUT("/webapi/sites/:site/discoveryconfig/:name", h.WithClusterAuth(h.discoveryconfigUpdate))
	h.DELETE("/webapi/sites/:site/discoveryconfig/:name", h.WithClusterAuth(h.discoveryconfigDelete))

	// Connection upgrades.
	h.GET("/webapi/connectionupgrade", h.WithHighLimiter(h.connectionUpgrade))

	// create user events.
	h.POST("/webapi/precapture", h.WithUnauthenticatedLimiter(h.createPreUserEventHandle))
	// create authenticated user events.
	h.POST("/webapi/capture", h.WithAuth(h.createUserEventHandle))

	h.GET("/webapi/headless/:headless_authentication_id", h.WithAuth(h.getHeadless))
	h.PUT("/webapi/headless/:headless_authentication_id", h.WithAuth(h.putHeadlessState))

	h.GET("/webapi/sites/:site/user-groups", h.WithClusterAuth(h.getUserGroups))

	// WebSocket endpoint for the chat conversation
	h.GET("/webapi/sites/:site/assistant", h.WithClusterAuth(h.assistant))

	// Sets the title for the conversation.
	h.POST("/webapi/assistant/conversations/:conversation_id/title", h.WithAuth(h.setAssistantTitle))
	h.POST("/webapi/assistant/title/summary", h.WithAuth(h.generateAssistantTitle))

	// Creates a new conversation - the conversation ID is returned in the response.
	h.POST("/webapi/assistant/conversations", h.WithAuth(h.createAssistantConversation))

	// Deletes the given conversation.
	h.DELETE("/webapi/assistant/conversations/:conversation_id", h.WithAuth(h.deleteAssistantConversation))

	// Returns all conversations for the given user.
	h.GET("/webapi/assistant/conversations", h.WithAuth(h.getAssistantConversations))

	// Returns all messages in the given conversation.
	h.GET("/webapi/assistant/conversations/:conversation_id", h.WithAuth(h.getAssistantConversationByID))

	// Allows executing an arbitrary command on multiple nodes.
	h.GET("/webapi/command/:site/execute", h.WithClusterAuth(h.executeCommand))

	// Fetches the user's preferences
	h.GET("/webapi/user/preferences", h.WithAuth(h.getUserPreferences))

	// Updates the user's preferences
	h.PUT("/webapi/user/preferences", h.WithAuth(h.updateUserPreferences))

	// Fetches the user's cluster preferences.
	h.GET("/webapi/user/preferences/:site", h.WithClusterAuth(h.getUserClusterPreferences))

	// Updates the user's cluster preferences.
	h.PUT("/webapi/user/preferences/:site", h.WithClusterAuth(h.updateUserClusterPreferences))

	// Returns logins included in the Connect My Computer role of the user.
	// Returns an empty list of logins if the user does not have a Connect My Computer role assigned.
	h.GET("/webapi/connectmycomputer/logins", h.WithAuth(h.connectMyComputerLoginsList))

	// Implements the agent version server.
	// Channel can contain "/", hence the use of a catch-all parameter
	h.GET("/webapi/automaticupgrades/channel/*request", h.WithUnauthenticatedHighLimiter(h.automaticUpgrades))

<<<<<<< HEAD
=======
	// GET Machine ID bot by name
	h.GET("/webapi/sites/:site/machine-id/bot/:name", h.WithClusterAuth(h.getBot))
>>>>>>> eef9c7a4
	// GET Machine ID bots
	h.GET("/webapi/sites/:site/machine-id/bot", h.WithClusterAuth(h.listBots))
	// Create Machine ID bots
	h.POST("/webapi/sites/:site/machine-id/bot", h.WithClusterAuth(h.createBot))
	// Delete Machine ID bot
	h.DELETE("/webapi/sites/:site/machine-id/bot/:name", h.WithClusterAuth(h.deleteBot))
}

// GetProxyClient returns authenticated auth server client
func (h *Handler) GetProxyClient() auth.ClientI {
	return h.cfg.ProxyClient
}

// GetAccessPoint returns the caching access point.
func (h *Handler) GetAccessPoint() auth.ProxyAccessPoint {
	return h.cfg.AccessPoint
}

// Close closes associated session cache operations
func (h *Handler) Close() error {
	return h.auth.Close()
}

func (h *Handler) getUserStatus(w http.ResponseWriter, r *http.Request, _ httprouter.Params, c *SessionContext) (interface{}, error) {
	return OK(), nil
}

// handleGetUserOrResetToken has two handlers:
// - read user
// - return reset password token
// It has two because the expected route for reading a user overlaps with an already existing one
// Using `GET /webapi/users/:username` invalidates the `GET /webapi/users/password/token/:token` route
// An alternative would be using the resource's singular name `GET /webapi/user/:username` but it invalidates the `GET /webapi/user/status` route
// So, instead we'll use `GET /webapi/users/*wildcard`, parse the path/params and call the appropriate handler
func (h *Handler) handleGetUserOrResetToken(w http.ResponseWriter, r *http.Request, p httprouter.Params) {
	// do we have multiple path fields or just one
	relativePath := p.ByName("wildcard")
	relativePath = strings.TrimPrefix(relativePath, "/") // relativePath might start with "/", removing it helps reasoning
	pathFields := strings.Split(relativePath, "/")

	params := httprouter.Params{}

	handleFunc := httplib.MakeHandler(func(w http.ResponseWriter, r *http.Request, p httprouter.Params) (interface{}, error) {
		http.NotFound(w, r)
		return nil, nil
	})

	// having one means we have an username
	if len(pathFields) == 1 {
		params = httprouter.Params{httprouter.Param{
			Key:   "username",
			Value: pathFields[0],
		}}

		handleFunc = h.WithAuth(h.getUserHandle)
	}

	// if we have exactly 3 and they look like /password/token/:token
	if len(pathFields) == 3 && pathFields[0] == "password" && pathFields[1] == "token" && pathFields[2] != "" {
		params = httprouter.Params{httprouter.Param{
			Key:   "token",
			Value: pathFields[2],
		}}

		handleFunc = httplib.MakeHandler(h.getResetPasswordTokenHandle)
	}

	handleFunc(w, r, params)
}

// getUserContext returns user context
//
// GET /webapi/sites/:site/context
func (h *Handler) getUserContext(w http.ResponseWriter, r *http.Request, p httprouter.Params, c *SessionContext, site reversetunnelclient.RemoteSite) (any, error) {
	cn, err := h.cfg.AccessPoint.GetClusterName()
	if err != nil {
		return nil, trace.Wrap(err)
	}
	if cn.GetClusterName() != site.GetName() {
		return nil, trace.BadParameter("endpoint only implemented for root cluster")
	}
	accessChecker, err := c.GetUserAccessChecker()
	if err != nil {
		return nil, trace.Wrap(err)
	}

	clt, err := c.GetClient()
	if err != nil {
		return nil, trace.Wrap(err)
	}

	user, err := clt.GetUser(r.Context(), c.GetUser(), false)
	if err != nil {
		return nil, trace.Wrap(err)
	}

	// The following section is similar to
	// https://github.com/gravitational/teleport/blob/ea810d30d99f26e58a190edc5facfbe0c09ea5e5/lib/srv/desktop/windows_server.go#L757-L769
	recConfig, err := c.cfg.UnsafeCachedAuthClient.GetSessionRecordingConfig(r.Context())
	if err != nil {
		return nil, trace.Wrap(err)
	}
	desktopRecordingEnabled := recConfig.GetMode() != types.RecordOff

	pingResp, err := clt.Ping(r.Context())
	if err != nil {
		return nil, trace.Wrap(err)
	}
	accessMonitoringEnabled := pingResp.GetServerFeatures().GetAccessMonitoring().GetEnabled()

	// DELETE IN 16.0
	// If ServerFeatures.AccessMonitoring is nil, then that means the response came from a older auth
	// where ServerFeatures.AccessMonitoring field does not exist.
	if pingResp.GetServerFeatures().GetAccessMonitoring() == nil {
		accessMonitoringEnabled = pingResp.ServerFeatures != nil && pingResp.ServerFeatures.GetIdentityGovernance()
	}

	userContext, err := ui.NewUserContext(user, accessChecker.Roles(), h.ClusterFeatures, desktopRecordingEnabled, accessMonitoringEnabled)
	if err != nil {
		return nil, trace.Wrap(err)
	}

	res, err := clt.GetAccessCapabilities(r.Context(), types.AccessCapabilitiesRequest{
		RequestableRoles:   true,
		SuggestedReviewers: true,
	})
	if err != nil {
		return nil, trace.Wrap(err)
	}

	userContext.AccessCapabilities = ui.AccessCapabilities{
		RequestableRoles:   res.RequestableRoles,
		SuggestedReviewers: res.SuggestedReviewers,
	}

	userContext.AllowedSearchAsRoles = accessChecker.GetAllowedSearchAsRoles()

	userContext.Cluster, err = ui.GetClusterDetails(r.Context(), site)
	if err != nil {
		return nil, trace.Wrap(err)
	}

	userContext.ConsumedAccessRequestID = c.cfg.Session.GetConsumedAccessRequestID()

	return userContext, nil
}

// PublicProxyAddr returns the publicly advertised proxy address
func (h *Handler) PublicProxyAddr() string {
	return h.cfg.PublicProxyAddr
}

// AccessGraphAddr returns the TAG API address
func (h *Handler) AccessGraphAddr() utils.NetAddr {
	return h.cfg.AccessGraphAddr
}

func localSettings(cap types.AuthPreference) (webclient.AuthenticationSettings, error) {
	as := webclient.AuthenticationSettings{
		Type:                constants.Local,
		SecondFactor:        cap.GetSecondFactor(),
		PreferredLocalMFA:   cap.GetPreferredLocalMFA(),
		AllowPasswordless:   cap.GetAllowPasswordless(),
		AllowHeadless:       cap.GetAllowHeadless(),
		Local:               &webclient.LocalSettings{},
		PrivateKeyPolicy:    cap.GetPrivateKeyPolicy(),
		PIVSlot:             cap.GetPIVSlot(),
		DeviceTrustDisabled: deviceTrustDisabled(cap),
		DeviceTrust:         deviceTrustSettings(cap),
	}

	// Only copy the connector name if it's truly local and not a local fallback.
	if cap.GetType() == constants.Local {
		as.Local.Name = cap.GetConnectorName()
	}

	// U2F settings.
	switch u2f, err := cap.GetU2F(); {
	case err == nil:
		as.U2F = &webclient.U2FSettings{AppID: u2f.AppID}
	case !trace.IsNotFound(err):
		log.WithError(err).Warnf("Error reading U2F settings")
	}

	// Webauthn settings.
	switch webConfig, err := cap.GetWebauthn(); {
	case err == nil:
		as.Webauthn = &webclient.Webauthn{
			RPID: webConfig.RPID,
		}
	case !trace.IsNotFound(err):
		log.WithError(err).Warnf("Error reading WebAuthn settings")
	}

	return as, nil
}

func oidcSettings(connector types.OIDCConnector, cap types.AuthPreference) webclient.AuthenticationSettings {
	return webclient.AuthenticationSettings{
		Type: constants.OIDC,
		OIDC: &webclient.OIDCSettings{
			Name:    connector.GetName(),
			Display: connector.GetDisplay(),
		},
		// Local fallback / MFA.
		SecondFactor:        cap.GetSecondFactor(),
		PreferredLocalMFA:   cap.GetPreferredLocalMFA(),
		PrivateKeyPolicy:    cap.GetPrivateKeyPolicy(),
		PIVSlot:             cap.GetPIVSlot(),
		DeviceTrustDisabled: deviceTrustDisabled(cap),
		DeviceTrust:         deviceTrustSettings(cap),
	}
}

func samlSettings(connector types.SAMLConnector, cap types.AuthPreference) webclient.AuthenticationSettings {
	return webclient.AuthenticationSettings{
		Type: constants.SAML,
		SAML: &webclient.SAMLSettings{
			Name:    connector.GetName(),
			Display: connector.GetDisplay(),
		},
		// Local fallback / MFA.
		SecondFactor:        cap.GetSecondFactor(),
		PreferredLocalMFA:   cap.GetPreferredLocalMFA(),
		PrivateKeyPolicy:    cap.GetPrivateKeyPolicy(),
		PIVSlot:             cap.GetPIVSlot(),
		DeviceTrustDisabled: deviceTrustDisabled(cap),
		DeviceTrust:         deviceTrustSettings(cap),
	}
}

func githubSettings(connector types.GithubConnector, cap types.AuthPreference) webclient.AuthenticationSettings {
	return webclient.AuthenticationSettings{
		Type: constants.Github,
		Github: &webclient.GithubSettings{
			Name:    connector.GetName(),
			Display: connector.GetDisplay(),
		},
		// Local fallback / MFA.
		SecondFactor:        cap.GetSecondFactor(),
		PreferredLocalMFA:   cap.GetPreferredLocalMFA(),
		PrivateKeyPolicy:    cap.GetPrivateKeyPolicy(),
		PIVSlot:             cap.GetPIVSlot(),
		DeviceTrustDisabled: deviceTrustDisabled(cap),
		DeviceTrust:         deviceTrustSettings(cap),
	}
}

func deviceTrustSettings(cap types.AuthPreference) webclient.DeviceTrustSettings {
	dt := cap.GetDeviceTrust()
	return webclient.DeviceTrustSettings{
		Disabled:   deviceTrustDisabled(cap),
		AutoEnroll: dt != nil && dt.AutoEnroll,
	}
}

// deviceTrustDisabled is used to set its namesake field in
// [webclient.PingResponse.Auth].
func deviceTrustDisabled(cap types.AuthPreference) bool {
	return dtconfig.GetEffectiveMode(cap.GetDeviceTrust()) == constants.DeviceTrustModeOff
}

func getAuthSettings(ctx context.Context, authClient auth.ClientI) (webclient.AuthenticationSettings, error) {
	authPreference, err := authClient.GetAuthPreference(ctx)
	if err != nil {
		return webclient.AuthenticationSettings{}, trace.Wrap(err)
	}

	var as webclient.AuthenticationSettings

	switch authPreference.GetType() {
	case constants.Local:
		as, err = localSettings(authPreference)
		if err != nil {
			return webclient.AuthenticationSettings{}, trace.Wrap(err)
		}
	case constants.OIDC:
		if authPreference.GetConnectorName() != "" {
			oidcConnector, err := authClient.GetOIDCConnector(ctx, authPreference.GetConnectorName(), false)
			if err != nil {
				return webclient.AuthenticationSettings{}, trace.Wrap(err)
			}

			as = oidcSettings(oidcConnector, authPreference)
		} else {
			oidcConnectors, err := authClient.GetOIDCConnectors(ctx, false)
			if err != nil {
				return webclient.AuthenticationSettings{}, trace.Wrap(err)
			}
			if len(oidcConnectors) == 0 {
				return webclient.AuthenticationSettings{}, trace.BadParameter("no oidc connectors found")
			}

			as = oidcSettings(oidcConnectors[0], authPreference)
		}
	case constants.SAML:
		if authPreference.GetConnectorName() != "" {
			samlConnector, err := authClient.GetSAMLConnector(ctx, authPreference.GetConnectorName(), false)
			if err != nil {
				return webclient.AuthenticationSettings{}, trace.Wrap(err)
			}

			as = samlSettings(samlConnector, authPreference)
		} else {
			samlConnectors, err := authClient.GetSAMLConnectors(ctx, false)
			if err != nil {
				return webclient.AuthenticationSettings{}, trace.Wrap(err)
			}
			if len(samlConnectors) == 0 {
				return webclient.AuthenticationSettings{}, trace.BadParameter("no saml connectors found")
			}

			as = samlSettings(samlConnectors[0], authPreference)
		}
	case constants.Github:
		if authPreference.GetConnectorName() != "" {
			githubConnector, err := authClient.GetGithubConnector(ctx, authPreference.GetConnectorName(), false)
			if err != nil {
				return webclient.AuthenticationSettings{}, trace.Wrap(err)
			}
			as = githubSettings(githubConnector, authPreference)
		} else {
			githubConnectors, err := authClient.GetGithubConnectors(ctx, false)
			if err != nil {
				return webclient.AuthenticationSettings{}, trace.Wrap(err)
			}
			if len(githubConnectors) == 0 {
				return webclient.AuthenticationSettings{}, trace.BadParameter("no github connectors found")
			}
			as = githubSettings(githubConnectors[0], authPreference)
		}
	default:
		return webclient.AuthenticationSettings{}, trace.BadParameter("unknown type %v", authPreference.GetType())
	}

	as.HasMessageOfTheDay = authPreference.GetMessageOfTheDay() != ""
	pingResp, err := authClient.Ping(ctx)
	if err != nil {
		return webclient.AuthenticationSettings{}, trace.Wrap(err)
	}
	as.LoadAllCAs = pingResp.LoadAllCAs
	as.DefaultSessionTTL = authPreference.GetDefaultSessionTTL()

	return as, nil
}

// traces forwards spans from the web ui to the upstream collector configured for the proxy. If tracing is
// disabled then the forwarding is a noop.
func (h *Handler) traces(w http.ResponseWriter, r *http.Request, _ httprouter.Params, _ *SessionContext) (interface{}, error) {
	body, err := utils.ReadAtMost(r.Body, teleport.MaxHTTPResponseSize)
	if err != nil {
		h.log.WithError(err).Error("Failed to read traces request")
		w.WriteHeader(http.StatusBadRequest)
		return nil, nil
	}

	if err := r.Body.Close(); err != nil {
		h.log.WithError(err).Warn("Failed to close traces request body")
	}

	var data tracepb.TracesData
	if err := protojson.Unmarshal(body, &data); err != nil {
		h.log.WithError(err).Error("Failed to unmarshal traces request")
		w.WriteHeader(http.StatusBadRequest)
		return nil, nil
	}

	if len(data.ResourceSpans) == 0 {
		w.WriteHeader(http.StatusBadRequest)
		return nil, nil
	}

	// Unmarshalling of TraceId, SpanId, and ParentSpanId might all yield incorrect values. The raw values from
	// OpenTelemetry-js are hex encoded, but the unmarshal call above will decode them as base64.
	// In order to ensure the ids are in the right format and won't be rejected by the upstream collector
	// we attempt to convert them back into the base64 and then hex decode them.
	for _, resourceSpan := range data.ResourceSpans {
		for _, scopeSpan := range resourceSpan.ScopeSpans {
			for _, span := range scopeSpan.Spans {

				// attempt to convert the trace id to the right format
				if tid, err := oteltrace.TraceIDFromHex(base64.StdEncoding.EncodeToString(span.TraceId)); err == nil {
					span.TraceId = tid[:]
				}

				// attempt to convert the span id to the right format
				if sid, err := oteltrace.SpanIDFromHex(base64.StdEncoding.EncodeToString(span.SpanId)); err == nil {
					span.SpanId = sid[:]
				}

				// attempt to convert the parent span id to the right format
				if len(span.ParentSpanId) > 0 {
					if psid, err := oteltrace.SpanIDFromHex(base64.StdEncoding.EncodeToString(span.ParentSpanId)); err == nil {
						span.ParentSpanId = psid[:]
					}
				}
			}
		}
	}

	go func() {
		// Because the uploading happens in a goroutine we cannot use the request scoped context
		// since it will more than likely get canceled prior to the traces being uploaded. Use
		// a background context with a lenient timeout to allow for a large number of spans to complete.
		ctx, cancel := context.WithTimeout(context.Background(), 30*time.Second)
		defer cancel()
		if err := h.cfg.TraceClient.UploadTraces(ctx, data.ResourceSpans); err != nil {
			h.log.WithError(err).Error("Failed to upload traces")
		}
	}()

	w.WriteHeader(http.StatusOK)
	return nil, nil
}

func (h *Handler) ping(w http.ResponseWriter, r *http.Request, p httprouter.Params) (interface{}, error) {
	var err error
	authSettings, err := getAuthSettings(r.Context(), h.cfg.ProxyClient)
	if err != nil {
		return nil, trace.Wrap(err)
	}

	proxyConfig, err := h.cfg.ProxySettings.GetProxySettings(r.Context())
	if err != nil {
		return nil, trace.Wrap(err)
	}

	// TODO(jakule): This part should be removed once the plugin support is added to OSS.
	if proxyConfig.AssistEnabled {
		enabled, err := h.cfg.ProxyClient.IsAssistEnabled(r.Context())
		if err != nil {
			return webclient.AuthenticationSettings{}, trace.Wrap(err)
		}

		// disable if auth doesn't support assist
		proxyConfig.AssistEnabled = enabled.Enabled
	}

	pr, err := h.cfg.ProxyClient.Ping(r.Context())
	if err != nil {
		return nil, trace.Wrap(err)
	}

	return webclient.PingResponse{
		Auth:              authSettings,
		Proxy:             *proxyConfig,
		ServerVersion:     teleport.Version,
		MinClientVersion:  teleport.MinClientVersion,
		ClusterName:       h.auth.clusterName,
		AutomaticUpgrades: pr.ServerFeatures.GetAutomaticUpgrades(),
	}, nil
}

func (h *Handler) find(w http.ResponseWriter, r *http.Request, p httprouter.Params) (interface{}, error) {
	// TODO(jent,espadolini): add a time-based cache to further reduce load on this endpoint
	proxyConfig, err := h.cfg.ProxySettings.GetProxySettings(r.Context())
	if err != nil {
		return nil, trace.Wrap(err)
	}
	return webclient.PingResponse{
		Proxy:            *proxyConfig,
		ServerVersion:    teleport.Version,
		MinClientVersion: teleport.MinClientVersion,
		ClusterName:      h.auth.clusterName,
	}, nil
}

func (h *Handler) pingWithConnector(w http.ResponseWriter, r *http.Request, p httprouter.Params) (interface{}, error) {
	authClient := h.cfg.ProxyClient
	connectorName := p.ByName("connector")

	cap, err := authClient.GetAuthPreference(r.Context())
	if err != nil {
		return nil, trace.Wrap(err)
	}

	pingResp, err := authClient.Ping(r.Context())
	if err != nil {
		return nil, trace.Wrap(err)
	}
	loadAllCAs := pingResp.LoadAllCAs

	proxyConfig, err := h.cfg.ProxySettings.GetProxySettings(r.Context())
	if err != nil {
		return nil, trace.Wrap(err)
	}
	response := &webclient.PingResponse{
		Proxy:         *proxyConfig,
		ServerVersion: teleport.Version,
		ClusterName:   h.auth.clusterName,
	}

	hasMessageOfTheDay := cap.GetMessageOfTheDay() != ""
	if slices.Contains(constants.SystemConnectors, connectorName) {
		response.Auth, err = localSettings(cap)
		if err != nil {
			return nil, trace.Wrap(err)
		}
		response.Auth.HasMessageOfTheDay = hasMessageOfTheDay
		response.Auth.LoadAllCAs = loadAllCAs
		response.Auth.Local.Name = connectorName // echo connector queried by caller
		return response, nil
	}

	// collectorNames stores a list of the registered collector names so that
	// in the event that no connector has matched, the list can be returned.
	var collectorNames []string

	// first look for a oidc connector with that name
	oidcConnectors, err := authClient.GetOIDCConnectors(r.Context(), false)
	if err == nil {
		for index, value := range oidcConnectors {
			collectorNames = append(collectorNames, value.GetMetadata().Name)
			if value.GetMetadata().Name == connectorName {
				response.Auth = oidcSettings(oidcConnectors[index], cap)
				response.Auth.HasMessageOfTheDay = hasMessageOfTheDay
				response.Auth.LoadAllCAs = loadAllCAs
				return response, nil
			}
		}
	}

	// if no oidc connector was found, look for a saml connector
	samlConnectors, err := authClient.GetSAMLConnectors(r.Context(), false)
	if err == nil {
		for index, value := range samlConnectors {
			collectorNames = append(collectorNames, value.GetMetadata().Name)
			if value.GetMetadata().Name == connectorName {
				response.Auth = samlSettings(samlConnectors[index], cap)
				response.Auth.HasMessageOfTheDay = hasMessageOfTheDay
				response.Auth.LoadAllCAs = loadAllCAs
				return response, nil
			}
		}
	}

	// look for github connector
	githubConnectors, err := authClient.GetGithubConnectors(r.Context(), false)
	if err == nil {
		for index, value := range githubConnectors {
			collectorNames = append(collectorNames, value.GetMetadata().Name)
			if value.GetMetadata().Name == connectorName {
				response.Auth = githubSettings(githubConnectors[index], cap)
				response.Auth.HasMessageOfTheDay = hasMessageOfTheDay
				response.Auth.LoadAllCAs = loadAllCAs
				return response, nil
			}
		}
	}

	return nil,
		trace.BadParameter(
			"invalid connector name: %v; valid options: %s",
			connectorName, strings.Join(collectorNames, ", "))
}

// getWebConfig returns configuration for the web application.
func (h *Handler) getWebConfig(w http.ResponseWriter, r *http.Request, p httprouter.Params) (interface{}, error) {
	httplib.SetWebConfigHeaders(w.Header())

	authProviders := []webclient.WebConfigAuthProvider{}

	// get all OIDC connectors
	oidcConnectors, err := h.cfg.ProxyClient.GetOIDCConnectors(r.Context(), false)
	if err != nil {
		h.log.WithError(err).Error("Cannot retrieve OIDC connectors.")
	}
	for _, item := range oidcConnectors {
		authProviders = append(authProviders, webclient.WebConfigAuthProvider{
			Type:        webclient.WebConfigAuthProviderOIDCType,
			WebAPIURL:   webclient.WebConfigAuthProviderOIDCURL,
			Name:        item.GetName(),
			DisplayName: item.GetDisplay(),
		})
	}

	// get all SAML connectors
	samlConnectors, err := h.cfg.ProxyClient.GetSAMLConnectors(r.Context(), false)
	if err != nil {
		h.log.WithError(err).Error("Cannot retrieve SAML connectors.")
	}
	for _, item := range samlConnectors {
		authProviders = append(authProviders, webclient.WebConfigAuthProvider{
			Type:        webclient.WebConfigAuthProviderSAMLType,
			WebAPIURL:   webclient.WebConfigAuthProviderSAMLURL,
			Name:        item.GetName(),
			DisplayName: item.GetDisplay(),
		})
	}

	// get all Github connectors
	githubConnectors, err := h.cfg.ProxyClient.GetGithubConnectors(r.Context(), false)
	if err != nil {
		h.log.WithError(err).Error("Cannot retrieve GitHub connectors.")
	}
	for _, item := range githubConnectors {
		authProviders = append(authProviders, webclient.WebConfigAuthProvider{
			Type:        webclient.WebConfigAuthProviderGitHubType,
			WebAPIURL:   webclient.WebConfigAuthProviderGitHubURL,
			Name:        item.GetName(),
			DisplayName: item.GetDisplay(),
		})
	}

	// get auth type & second factor type
	var authSettings webclient.WebConfigAuthSettings
	if cap, err := h.cfg.ProxyClient.GetAuthPreference(r.Context()); err != nil {
		h.log.WithError(err).Error("Cannot retrieve AuthPreferences.")
		authSettings = webclient.WebConfigAuthSettings{
			Providers:        authProviders,
			SecondFactor:     constants.SecondFactorOff,
			LocalAuthEnabled: true,
			AuthType:         constants.Local,
		}
	} else {
		authType := cap.GetType()
		var localConnectorName string

		if authType == constants.Local {
			localConnectorName = cap.GetConnectorName()
		}

		authSettings = webclient.WebConfigAuthSettings{
			Providers:          authProviders,
			SecondFactor:       cap.GetSecondFactor(),
			LocalAuthEnabled:   cap.GetAllowLocalAuth(),
			AllowPasswordless:  cap.GetAllowPasswordless(),
			AuthType:           authType,
			PreferredLocalMFA:  cap.GetPreferredLocalMFA(),
			LocalConnectorName: localConnectorName,
			PrivateKeyPolicy:   cap.GetPrivateKeyPolicy(),
			MOTD:               cap.GetMessageOfTheDay(),
		}
	}

	clusterFeatures := h.ClusterFeatures
	// ping server to get cluster features since h.ClusterFeatures may be stale
	pingResponse, err := h.GetProxyClient().Ping(r.Context())
	if err != nil {
		h.log.WithError(err).Warn("Cannot retrieve cluster features, client may receive stale features")
	} else {
		clusterFeatures = *pingResponse.ServerFeatures
	}

	// get tunnel address to display on cloud instances
	tunnelPublicAddr := ""
	assistEnabled := false // TODO(jakule) remove when plugins are implemented
	proxyConfig, err := h.cfg.ProxySettings.GetProxySettings(r.Context())
	if err != nil {
		h.log.WithError(err).Warn("Cannot retrieve ProxySettings, tunnel address won't be set in Web UI.")
	} else {
		if clusterFeatures.GetCloud() {
			tunnelPublicAddr = proxyConfig.SSH.TunnelPublicAddr
		}
		// TODO(jakule): This part should be removed once the plugin support is added to OSS.
		if proxyConfig.AssistEnabled {
			enabled, err := h.cfg.ProxyClient.IsAssistEnabled(r.Context())
			if err != nil {
				return nil, trace.Wrap(err)
			}

			// disable if auth doesn't support assist
			assistEnabled = enabled.Enabled
		}
	}

	// disable joining sessions if proxy session recording is enabled
	canJoinSessions := true
	recCfg, err := h.cfg.ProxyClient.GetSessionRecordingConfig(r.Context())
	if err != nil {
		h.log.WithError(err).Error("Cannot retrieve SessionRecordingConfig.")
	} else {
		canJoinSessions = !services.IsRecordAtProxy(recCfg.GetMode())
	}

	automaticUpgradesEnabled := clusterFeatures.GetAutomaticUpgrades()
	var automaticUpgradesTargetVersion string
	if automaticUpgradesEnabled {
		automaticUpgradesTargetVersion, err = h.cfg.AutomaticUpgradesChannels.DefaultVersion(r.Context())
		h.log.WithError(err).Error("Cannot read target version")
	}

	webCfg := webclient.WebConfig{
		Auth:                           authSettings,
		CanJoinSessions:                canJoinSessions,
		IsCloud:                        clusterFeatures.GetCloud(),
		TunnelPublicAddress:            tunnelPublicAddr,
		RecoveryCodesEnabled:           clusterFeatures.GetRecoveryCodes(),
		UI:                             h.getUIConfig(r.Context()),
		IsDashboard:                    services.IsDashboard(clusterFeatures),
		IsUsageBasedBilling:            clusterFeatures.GetIsUsageBased(),
		AutomaticUpgrades:              automaticUpgradesEnabled,
		AutomaticUpgradesTargetVersion: automaticUpgradesTargetVersion,
		AssistEnabled:                  assistEnabled,
		HideInaccessibleFeatures:       clusterFeatures.GetFeatureHiding(),
		CustomTheme:                    clusterFeatures.GetCustomTheme(),
		IsTeam:                         clusterFeatures.GetProductType() == proto.ProductType_PRODUCT_TYPE_TEAM,
		IsIGSEnabled:                   clusterFeatures.GetIdentityGovernance(),
		FeatureLimits: webclient.FeatureLimits{
			AccessListCreateLimit:               int(clusterFeatures.GetAccessList().GetCreateLimit()),
			AccessMonitoringMaxReportRangeLimit: int(clusterFeatures.GetAccessMonitoring().GetMaxReportRangeLimit()),
			AccessRequestMonthlyRequestLimit:    int(clusterFeatures.GetAccessRequests().GetMonthlyRequestLimit()),
		},
	}

	resource, err := h.cfg.ProxyClient.GetClusterName()
	if err != nil {
		h.log.WithError(err).Warn("Failed to query cluster name.")
	} else {
		webCfg.ProxyClusterName = resource.GetClusterName()
	}

	out, err := json.Marshal(webCfg)
	if err != nil {
		return nil, trace.Wrap(err)
	}

	fmt.Fprintf(w, "var GRV_CONFIG = %v;", string(out))
	return nil, nil
}

type JWKSResponse struct {
	// Keys is a list of public keys in JWK format.
	Keys []jwt.JWK `json:"keys"`
}

// getUiConfig will first try to get an ui_config set in the cache and then
// return what was set by the file config. Returns nil if neither are set which
// is fine, as the web UI can set its own defaults.
func (h *Handler) getUIConfig(ctx context.Context) webclient.UIConfig {
	if uiConfig, err := h.cfg.AccessPoint.GetUIConfig(ctx); err == nil && uiConfig != nil {
		return webclient.UIConfig{
			ScrollbackLines: int(uiConfig.GetScrollbackLines()),
		}
	}
	return h.cfg.UI
}

// jwks returns all public keys used to sign JWT tokens for this cluster.
func (h *Handler) jwks(w http.ResponseWriter, r *http.Request, p httprouter.Params) (interface{}, error) {
	clusterName, err := h.cfg.ProxyClient.GetDomainName(r.Context())
	if err != nil {
		return nil, trace.Wrap(err)
	}

	// Fetch the JWT public keys only.
	ca, err := h.cfg.ProxyClient.GetCertAuthority(r.Context(), types.CertAuthID{
		Type:       types.JWTSigner,
		DomainName: clusterName,
	}, false)
	if err != nil {
		return nil, trace.Wrap(err)
	}
	pairs := ca.GetTrustedJWTKeyPairs()

	// Create response and allocate space for the keys.
	var resp JWKSResponse
	resp.Keys = make([]jwt.JWK, 0, len(pairs))

	// Loop over and all add public keys in JWK format.
	for _, pair := range pairs {
		jwk, err := jwt.MarshalJWK(pair.PublicKey)
		if err != nil {
			return nil, trace.Wrap(err)
		}
		resp.Keys = append(resp.Keys, jwk)
	}
	return &resp, nil
}

func (h *Handler) motd(w http.ResponseWriter, r *http.Request, p httprouter.Params) (interface{}, error) {
	authPrefs, err := h.cfg.ProxyClient.GetAuthPreference(r.Context())
	if err != nil {
		return nil, trace.Wrap(err)
	}

	return webclient.MotD{Text: authPrefs.GetMessageOfTheDay()}, nil
}

func (h *Handler) githubLoginWeb(w http.ResponseWriter, r *http.Request, p httprouter.Params) string {
	logger := h.log.WithField("auth", "github")
	logger.Debug("Web login start.")

	req, err := ParseSSORequestParams(r)
	if err != nil {
		logger.WithError(err).Error("Failed to extract SSO parameters from request.")
		return client.LoginFailedRedirectURL
	}

	remoteAddr, _, err := net.SplitHostPort(r.RemoteAddr)
	if err != nil {
		logger.WithError(err).Error("Failed to parse request remote address.")
		return client.LoginFailedRedirectURL
	}

	response, err := h.cfg.ProxyClient.CreateGithubAuthRequest(r.Context(), types.GithubAuthRequest{
		CSRFToken:         req.CSRFToken,
		ConnectorID:       req.ConnectorID,
		CreateWebSession:  true,
		ClientRedirectURL: req.ClientRedirectURL,
		ClientLoginIP:     remoteAddr,
	})
	if err != nil {
		logger.WithError(err).Error("Error creating auth request.")
		return client.LoginFailedRedirectURL

	}

	return response.RedirectURL
}

func (h *Handler) githubLoginConsole(w http.ResponseWriter, r *http.Request, p httprouter.Params) (interface{}, error) {
	logger := h.log.WithField("auth", "github")
	logger.Debug("Console login start.")

	req := new(client.SSOLoginConsoleReq)
	if err := httplib.ReadJSON(r, req); err != nil {
		logger.WithError(err).Error("Error reading json.")
		return nil, trace.AccessDenied(SSOLoginFailureMessage)
	}

	if err := req.CheckAndSetDefaults(); err != nil {
		logger.WithError(err).Error("Missing request parameters.")
		return nil, trace.AccessDenied(SSOLoginFailureMessage)
	}

	remoteAddr, _, err := net.SplitHostPort(r.RemoteAddr)
	if err != nil {
		logger.WithError(err).Error("Failed to parse request remote address.")
		return nil, trace.AccessDenied(SSOLoginFailureMessage)
	}

	response, err := h.cfg.ProxyClient.CreateGithubAuthRequest(r.Context(), types.GithubAuthRequest{
		ConnectorID:          req.ConnectorID,
		PublicKey:            req.PublicKey,
		CertTTL:              req.CertTTL,
		ClientRedirectURL:    req.RedirectURL,
		Compatibility:        req.Compatibility,
		RouteToCluster:       req.RouteToCluster,
		KubernetesCluster:    req.KubernetesCluster,
		AttestationStatement: req.AttestationStatement.ToProto(),
		ClientLoginIP:        remoteAddr,
	})
	if err != nil {
		logger.WithError(err).Error("Failed to create GitHub auth request.")
		return nil, trace.AccessDenied(SSOLoginFailureMessage)
	}

	return &client.SSOLoginConsoleResponse{
		RedirectURL: response.RedirectURL,
	}, nil
}

func (h *Handler) githubCallback(w http.ResponseWriter, r *http.Request, p httprouter.Params) string {
	logger := h.log.WithField("auth", "github")
	logger.Debugf("Callback start: %v.", r.URL.Query())

	response, err := h.cfg.ProxyClient.ValidateGithubAuthCallback(r.Context(), r.URL.Query())
	if err != nil {
		logger.WithError(err).Error("Error while processing callback.")

		// try to find the auth request, which bears the original client redirect URL.
		// if found, use it to terminate the flow.
		//
		// this improves the UX by terminating the failed SSO flow immediately, rather than hoping for a timeout.
		if requestID := r.URL.Query().Get("state"); requestID != "" {
			if request, errGet := h.cfg.ProxyClient.GetGithubAuthRequest(r.Context(), requestID); errGet == nil && !request.CreateWebSession {
				if redURL, errEnc := RedirectURLWithError(request.ClientRedirectURL, err); errEnc == nil {
					return redURL.String()
				}
			}
		}
		if errors.Is(err, auth.ErrGithubNoTeams) {
			return client.LoginFailedUnauthorizedRedirectURL
		}

		return client.LoginFailedBadCallbackRedirectURL
	}

	// if we created web session, set session cookie and redirect to original url
	if response.Req.CreateWebSession {
		logger.Infof("Redirecting to web browser.")

		res := &SSOCallbackResponse{
			CSRFToken:         response.Req.CSRFToken,
			Username:          response.Username,
			SessionName:       response.Session.GetName(),
			ClientRedirectURL: response.Req.ClientRedirectURL,
		}

		if err := SSOSetWebSessionAndRedirectURL(w, r, res, true); err != nil {
			logger.WithError(err).Error("Error setting web session.")
			return client.LoginFailedRedirectURL
		}

		return res.ClientRedirectURL
	}

	logger.Infof("Callback is redirecting to console login.")
	if len(response.Req.PublicKey) == 0 {
		logger.Error("Not a web or console login request.")
		return client.LoginFailedRedirectURL
	}

	redirectURL, err := ConstructSSHResponse(AuthParams{
		ClientRedirectURL: response.Req.ClientRedirectURL,
		Username:          response.Username,
		Identity:          response.Identity,
		Session:           response.Session,
		Cert:              response.Cert,
		TLSCert:           response.TLSCert,
		HostSigners:       response.HostSigners,
		FIPS:              h.cfg.FIPS,
	})
	if err != nil {
		logger.WithError(err).Error("Error constructing ssh response")
		return client.LoginFailedRedirectURL
	}

	return redirectURL.String()
}

func (h *Handler) installer(w http.ResponseWriter, r *http.Request, p httprouter.Params) (interface{}, error) {
	httplib.SetScriptHeaders(w.Header())

	installerName := p.ByName("name")
	installer, err := h.auth.proxyClient.GetInstaller(r.Context(), installerName)
	if err != nil {
		return nil, trace.Wrap(err)
	}
	ping, err := h.auth.Ping(r.Context())
	if err != nil {
		return nil, trace.Wrap(err)
	}
	// semver parsing requires a 'v' at the beginning of the version string.
	version := semver.Major("v" + ping.ServerVersion)
	instTmpl, err := template.New("").Parse(installer.GetScript())
	if err != nil {
		return nil, trace.Wrap(err)
	}

	feats := modules.GetModules().Features()
	teleportPackage := teleport.ComponentTeleport
	if modules.GetModules().BuildType() == modules.BuildEnterprise || feats.Cloud {
		teleportPackage = fmt.Sprintf("%s-%s", teleport.ComponentTeleport, modules.BuildEnterprise)
	}

	// By default, it uses the stable/v<majorVersion> channel.
	repoChannel := fmt.Sprintf("stable/%s", version)

	// If the updater must be installed, then change the repo to stable/cloud
	// It must also install the version specified in
	// https://updates.releases.teleport.dev/v1/stable/cloud/version
	installUpdater := automaticUpgrades(h.ClusterFeatures)
	if installUpdater {
		repoChannel = stableCloudChannelRepo
	}
	azureClientID := r.URL.Query().Get("azure-client-id")

	tmpl := installers.Template{
		PublicProxyAddr:   h.PublicProxyAddr(),
		MajorVersion:      version,
		TeleportPackage:   teleportPackage,
		RepoChannel:       repoChannel,
		AutomaticUpgrades: strconv.FormatBool(installUpdater),
		AzureClientID:     azureClientID,
	}
	err = instTmpl.Execute(w, tmpl)
	return nil, trace.Wrap(err)
}

// AuthParams are used to construct redirect URL containing auth
// information back to tsh login
type AuthParams struct {
	// Username is authenticated teleport username
	Username string
	// Identity contains validated OIDC identity
	Identity types.ExternalIdentity
	// Web session will be generated by auth server if requested in OIDCAuthRequest
	Session types.WebSession
	// Cert will be generated by certificate authority
	Cert []byte
	// TLSCert is PEM encoded TLS certificate
	TLSCert []byte
	// HostSigners is a list of signing host public keys
	// trusted by proxy, used in console login
	HostSigners []types.CertAuthority
	// ClientRedirectURL is a URL to redirect client to
	ClientRedirectURL string
	// FIPS mode means Teleport started in a FedRAMP/FIPS 140-2 compliant
	// configuration.
	FIPS bool
}

// ConstructSSHResponse creates a special SSH response for SSH login method
// that encodes everything using the client's secret key
func ConstructSSHResponse(response AuthParams) (*url.URL, error) {
	u, err := url.Parse(response.ClientRedirectURL)
	if err != nil {
		return nil, trace.Wrap(err)
	}
	consoleResponse := auth.SSHLoginResponse{
		Username:    response.Username,
		Cert:        response.Cert,
		TLSCert:     response.TLSCert,
		HostSigners: auth.AuthoritiesToTrustedCerts(response.HostSigners),
	}
	out, err := json.Marshal(consoleResponse)
	if err != nil {
		return nil, trace.Wrap(err)
	}

	// Extract secret out of the request. Look for both "secret" which is the
	// old format and "secret_key" which is the new fomat. If this is not done,
	// then users would have to update their callback URL in their identity
	// provider.
	values := u.Query()
	secretV1 := values.Get("secret")
	secretV2 := values.Get("secret_key")
	values.Set("secret", "")
	values.Set("secret_key", "")

	var ciphertext []byte

	switch {
	// AES-GCM based symmetric cipher.
	case secretV2 != "":
		key, err := secret.ParseKey([]byte(secretV2))
		if err != nil {
			return nil, trace.Wrap(err)
		}
		ciphertext, err = key.Seal(out)
		if err != nil {
			return nil, trace.Wrap(err)
		}
	// NaCl based symmetric cipher (legacy).
	case secretV1 != "":
		// If FIPS mode was requested, make sure older clients that use NaCl get rejected.
		if response.FIPS {
			return nil, trace.BadParameter("non-FIPS compliant encryption: NaCl, check " +
				"that tsh release was downloaded from a Teleport account https://teleport.sh")
		}

		secretKeyBytes, err := lemma_secret.EncodedStringToKey(secretV1)
		if err != nil {
			return nil, trace.BadParameter("bad secret")
		}
		encryptor, err := lemma_secret.New(&lemma_secret.Config{KeyBytes: secretKeyBytes})
		if err != nil {
			return nil, trace.Wrap(err)
		}
		sealedBytes, err := encryptor.Seal(out)
		if err != nil {
			return nil, trace.Wrap(err)
		}
		ciphertext, err = json.Marshal(sealedBytes)
		if err != nil {
			return nil, trace.Wrap(err)
		}
	default:
		return nil, trace.BadParameter("missing secret")
	}

	// Place ciphertext into the response body.
	values.Set("response", string(ciphertext))

	u.RawQuery = values.Encode()
	return u, nil
}

// RedirectURLWithError adds an err query parameter to the given redirect URL with the
// given errReply message and returns the new URL. If the given URL cannot be parsed,
// an error is returned with a nil URL. It is used to return an error back to the
// original URL in an SSO callback when validation fails.
func RedirectURLWithError(clientRedirectURL string, errReply error) (*url.URL, error) {
	u, err := url.Parse(clientRedirectURL)
	if err != nil {
		return nil, trace.Wrap(err)
	}

	values := u.Query()
	values.Set("err", errReply.Error())

	u.RawQuery = values.Encode()
	return u, nil
}

// CreateSessionReq is a request to create session from username, password and
// second factor token.
type CreateSessionReq struct {
	// User is the Teleport username.
	User string `json:"user"`
	// Pass is the password.
	Pass string `json:"pass"`
	// SecondFactorToken is the OTP.
	SecondFactorToken string `json:"second_factor_token"`
}

// String returns text description of this response
func (r *CreateSessionResponse) String() string {
	return fmt.Sprintf("WebSession(type=%v,token=%v,expires=%vs)",
		r.TokenType, r.Token, r.TokenExpiresIn)
}

// CreateSessionResponse returns OAuth compabible data about
// access token: https://tools.ietf.org/html/rfc6749
type CreateSessionResponse struct {
	// TokenType is token type (bearer)
	TokenType string `json:"type"`
	// Token value
	Token string `json:"token"`
	// TokenExpiresIn sets seconds before this token is not valid
	TokenExpiresIn int `json:"expires_in"`
	// SessionExpires is when this session expires.
	SessionExpires time.Time `json:"sessionExpires,omitempty"`
	// SessionInactiveTimeoutMS specifies how long in milliseconds
	// a user WebUI session can be left idle before being logged out
	// by the server. A zero value means there is no idle timeout set.
	SessionInactiveTimeoutMS int `json:"sessionInactiveTimeout"`
}

func newSessionResponse(sctx *SessionContext) (*CreateSessionResponse, error) {
	accessChecker, err := sctx.GetUserAccessChecker()
	if err != nil {
		return nil, trace.Wrap(err)
	}
	_, err = accessChecker.CheckLoginDuration(0)
	if err != nil {
		return nil, trace.Wrap(err)
	}

	token, err := sctx.getToken()
	if err != nil {
		return nil, trace.Wrap(err)
	}

	return &CreateSessionResponse{
		TokenType:                roundtrip.AuthBearer,
		Token:                    token.GetName(),
		TokenExpiresIn:           int(token.Expiry().Sub(sctx.cfg.Parent.clock.Now()) / time.Second),
		SessionInactiveTimeoutMS: int(sctx.cfg.Session.GetIdleTimeout().Milliseconds()),
	}, nil
}

// createWebSession creates a new web session based on user, pass and 2nd factor token
//
// POST /v1/webapi/sessions/web
//
// {"user": "alex", "pass": "abcdef123456", "second_factor_token": "token", "second_factor_type": "totp"}
//
// # Response
//
// {"type": "bearer", "token": "bearer token", "user": {"name": "alex", "allowed_logins": ["admin", "bob"]}, "expires_in": 20}
func (h *Handler) createWebSession(w http.ResponseWriter, r *http.Request, p httprouter.Params) (interface{}, error) {
	var req *CreateSessionReq
	if err := httplib.ReadJSON(r, &req); err != nil {
		return nil, trace.Wrap(err)
	}

	// get cluster preferences to see if we should login
	// with password or password+otp
	authClient := h.cfg.ProxyClient
	cap, err := authClient.GetAuthPreference(r.Context())
	if err != nil {
		return nil, trace.Wrap(err)
	}

	clientMeta := clientMetaFromReq(r)

	var webSession types.WebSession
	switch cap.GetSecondFactor() {
	case constants.SecondFactorOff:
		webSession, err = h.auth.AuthWithoutOTP(r.Context(), req.User, req.Pass, clientMeta)
	case constants.SecondFactorOTP, constants.SecondFactorOn:
		webSession, err = h.auth.AuthWithOTP(r.Context(), req.User, req.Pass, req.SecondFactorToken, clientMeta)
	case constants.SecondFactorOptional:
		if req.SecondFactorToken == "" {
			webSession, err = h.auth.AuthWithoutOTP(r.Context(), req.User, req.Pass, clientMeta)
		} else {
			webSession, err = h.auth.AuthWithOTP(r.Context(), req.User, req.Pass, req.SecondFactorToken, clientMeta)
		}
	default:
		return nil, trace.AccessDenied("unknown second factor type: %q", cap.GetSecondFactor())
	}
	if err != nil {
		h.log.WithError(err).Warnf("Access attempt denied for user %q.", req.User)
		// Since checking for private key policy meant that they passed authn,
		// return policy error as is to help direct user.
		if keys.IsPrivateKeyPolicyError(err) {
			return nil, trace.Wrap(err)
		}
		// Obscure all other errors.
		return nil, trace.AccessDenied("invalid credentials")
	}

	if err := websession.SetCookie(w, req.User, webSession.GetName()); err != nil {
		return nil, trace.Wrap(err)
	}

	ctx, err := h.auth.newSessionContextFromSession(r.Context(), webSession)
	if err != nil {
		h.log.WithError(err).Warnf("Access attempt denied for user %q.", req.User)
		return nil, trace.AccessDenied("need auth")
	}

	res, err := newSessionResponse(ctx)
	if err != nil {
		return nil, trace.Wrap(err)
	}
	res.SessionExpires = webSession.GetExpiryTime()

	return res, nil
}

func clientMetaFromReq(r *http.Request) *auth.ForwardedClientMetadata {
	return &auth.ForwardedClientMetadata{
		UserAgent:  r.UserAgent(),
		RemoteAddr: r.RemoteAddr,
	}
}

// deleteWebSession is called to sign out user
//
// DELETE /v1/webapi/sessions/:sid
//
// Response:
//
// {"message": "ok"}
func (h *Handler) deleteWebSession(w http.ResponseWriter, r *http.Request, _ httprouter.Params, ctx *SessionContext) (interface{}, error) {
	err := h.logout(r.Context(), w, ctx)
	if err != nil {
		return nil, trace.Wrap(err)
	}

	return OK(), nil
}

func (h *Handler) logout(ctx context.Context, w http.ResponseWriter, sctx *SessionContext) error {
	if err := sctx.Invalidate(ctx); err != nil {
		return trace.Wrap(err)
	}
	websession.ClearCookie(w)

	return nil
}

type renewSessionRequest struct {
	// AccessRequestID is the id of an approved access request.
	AccessRequestID string `json:"requestId"`
	// Switchback indicates switching back to default roles when creating new session.
	Switchback bool `json:"switchback"`
	// ReloadUser is a flag to indicate if user needs to be refetched from the backend
	// to apply new user changes e.g. user traits were updated.
	ReloadUser bool `json:"reloadUser"`
}

// renewWebSession updates this existing session with a new session.
//
// Depending on request fields sent in for extension, the new session creation can vary depending on:
//   - AccessRequestID (opt): appends roles approved from access request to currently assigned roles or,
//   - Switchback (opt): roles stacked with assuming approved access requests, will revert to user's default roles
//   - ReloadUser (opt): similar to default but updates user related data (e.g login traits) by retrieving it from the backend
//   - default (none set): create new session with currently assigned roles
func (h *Handler) renewWebSession(w http.ResponseWriter, r *http.Request, params httprouter.Params, ctx *SessionContext) (interface{}, error) {
	req := renewSessionRequest{}
	if err := httplib.ReadJSON(r, &req); err != nil {
		return nil, trace.Wrap(err)
	}

	if req.AccessRequestID != "" && req.Switchback || req.AccessRequestID != "" && req.ReloadUser || req.Switchback && req.ReloadUser {
		return nil, trace.BadParameter("failed to renew session: only one field can be set")
	}

	newSession, err := ctx.extendWebSession(r.Context(), req)
	if err != nil {
		return nil, trace.Wrap(err)
	}
	newContext, err := h.auth.newSessionContextFromSession(r.Context(), newSession)
	if err != nil {
		return nil, trace.Wrap(err)
	}
	if err := websession.SetCookie(w, newSession.GetUser(), newSession.GetName()); err != nil {
		return nil, trace.Wrap(err)
	}

	res, err := newSessionResponse(newContext)
	if err != nil {
		return nil, trace.Wrap(err)
	}
	res.SessionExpires = newSession.GetExpiryTime()

	return res, nil
}

type changeUserAuthenticationRequest struct {
	// SecondFactorToken is the TOTP code.
	SecondFactorToken string `json:"second_factor_token"`
	// TokenID is the ID of a reset or invite token.
	TokenID string `json:"token"`
	// DeviceName is the name of new mfa or passwordless device.
	DeviceName string `json:"deviceName"`
	// Password is user password string converted to bytes.
	Password []byte `json:"password"`
	// WebauthnCreationResponse is the signed credential creation response.
	WebauthnCreationResponse *wantypes.CredentialCreationResponse `json:"webauthnCreationResponse"`
}

func (h *Handler) changeUserAuthentication(w http.ResponseWriter, r *http.Request, p httprouter.Params) (interface{}, error) {
	var req changeUserAuthenticationRequest
	if err := httplib.ReadJSON(r, &req); err != nil {
		return nil, trace.Wrap(err)
	}

	protoReq := &proto.ChangeUserAuthenticationRequest{
		TokenID:       req.TokenID,
		NewPassword:   req.Password,
		NewDeviceName: req.DeviceName,
	}
	switch {
	case req.WebauthnCreationResponse != nil:
		protoReq.NewMFARegisterResponse = &proto.MFARegisterResponse{
			Response: &proto.MFARegisterResponse_Webauthn{
				Webauthn: wantypes.CredentialCreationResponseToProto(req.WebauthnCreationResponse),
			},
		}
	case req.SecondFactorToken != "":
		protoReq.NewMFARegisterResponse = &proto.MFARegisterResponse{Response: &proto.MFARegisterResponse_TOTP{
			TOTP: &proto.TOTPRegisterResponse{Code: req.SecondFactorToken},
		}}
	}

	remoteAddr, _, err := net.SplitHostPort(r.RemoteAddr)
	if err != nil {
		return nil, trace.Wrap(err)
	}
	protoReq.LoginIP = remoteAddr

	res, err := h.auth.proxyClient.ChangeUserAuthentication(r.Context(), protoReq)
	if err != nil {
		return nil, trace.Wrap(err)
	}

	if res.PrivateKeyPolicyEnabled {
		if res.GetRecovery() == nil {
			return &ui.ChangedUserAuthn{
				PrivateKeyPolicyEnabled: res.PrivateKeyPolicyEnabled,
			}, nil
		}
		return &ui.ChangedUserAuthn{
			Recovery: ui.RecoveryCodes{
				Codes:   res.GetRecovery().GetCodes(),
				Created: &res.GetRecovery().Created,
			},
			PrivateKeyPolicyEnabled: res.PrivateKeyPolicyEnabled,
		}, nil
	}

	sess := res.WebSession
	ctx, err := h.auth.newSessionContextFromSession(r.Context(), sess)
	if err != nil {
		return nil, trace.Wrap(err)
	}

	if err := websession.SetCookie(w, sess.GetUser(), sess.GetName()); err != nil {
		return nil, trace.Wrap(err)
	}

	// Checks for at least one valid login.
	if _, err := newSessionResponse(ctx); err != nil {
		return nil, trace.Wrap(err)
	}

	if res.GetRecovery() == nil {
		return &ui.ChangedUserAuthn{}, nil
	}

	return &ui.ChangedUserAuthn{
		Recovery: ui.RecoveryCodes{
			Codes:   res.GetRecovery().GetCodes(),
			Created: &res.GetRecovery().Created,
		},
	}, nil
}

// createResetPasswordToken allows a UI user to reset a user's password.
// This handler is also required for after creating new users.
func (h *Handler) createResetPasswordToken(w http.ResponseWriter, r *http.Request, _ httprouter.Params, ctx *SessionContext) (interface{}, error) {
	var req auth.CreateUserTokenRequest
	if err := httplib.ReadJSON(r, &req); err != nil {
		return nil, trace.Wrap(err)
	}

	clt, err := ctx.GetClient()
	if err != nil {
		return nil, trace.Wrap(err)
	}

	token, err := clt.CreateResetPasswordToken(r.Context(),
		auth.CreateUserTokenRequest{
			Name: req.Name,
			Type: req.Type,
		})
	if err != nil {
		return nil, trace.Wrap(err)
	}

	return ui.ResetPasswordToken{
		TokenID: token.GetName(),
		Expiry:  token.Expiry(),
		User:    token.GetUser(),
	}, nil
}

func (h *Handler) getResetPasswordTokenHandle(w http.ResponseWriter, r *http.Request, p httprouter.Params) (interface{}, error) {
	result, err := h.getResetPasswordToken(r.Context(), p.ByName("token"))
	if err != nil {
		h.log.WithError(err).Warn("Failed to fetch a reset password token.")
		// We hide the error from the remote user to avoid giving any hints.
		return nil, trace.AccessDenied("bad or expired token")
	}

	return result, nil
}

func (h *Handler) getResetPasswordToken(ctx context.Context, tokenID string) (interface{}, error) {
	token, err := h.auth.proxyClient.GetResetPasswordToken(ctx, tokenID)
	if err != nil {
		return nil, trace.Wrap(err)
	}

	// CreateRegisterChallenge rotates TOTP secrets for a given tokenID.
	// It is required to get called every time a user fetches 2nd-factor secrets during registration attempt.
	// This ensures that an attacker that gains the ResetPasswordToken link can not view it,
	// extract the OTP key from the QR code, then allow the user to signup with
	// the same OTP token.
	res, err := h.auth.proxyClient.CreateRegisterChallenge(ctx, &proto.CreateRegisterChallengeRequest{
		TokenID:    tokenID,
		DeviceType: proto.DeviceType_DEVICE_TYPE_TOTP,
	})
	if err != nil {
		return nil, trace.Wrap(err)
	}

	return ui.ResetPasswordToken{
		TokenID: token.GetName(),
		User:    token.GetUser(),
		QRCode:  res.GetTOTP().GetQRCode(),
	}, nil
}

// mfaLoginBegin is the first step in the MFA authentication ceremony, which
// may be completed either via mfaLoginFinish (SSH) or mfaLoginFinishSession
// (Web).
//
// POST /webapi/mfa/login/begin
//
// {"user": "alex", "pass": "abcdef123456"}
// {"passwordless": true}
//
// Successful response:
//
// {"webauthn_challenge": {...}, "totp_challenge": true}
// {"webauthn_challenge": {...}} // passwordless
func (h *Handler) mfaLoginBegin(w http.ResponseWriter, r *http.Request, p httprouter.Params) (interface{}, error) {
	var req *client.MFAChallengeRequest
	if err := httplib.ReadJSON(r, &req); err != nil {
		return nil, trace.Wrap(err)
	}

	mfaReq := &proto.CreateAuthenticateChallengeRequest{}
	if req.Passwordless {
		mfaReq.Request = &proto.CreateAuthenticateChallengeRequest_Passwordless{
			Passwordless: &proto.Passwordless{},
		}
	} else {
		mfaReq.Request = &proto.CreateAuthenticateChallengeRequest_UserCredentials{
			UserCredentials: &proto.UserCredentials{
				Username: req.User,
				Password: []byte(req.Pass),
			},
		}
	}

	mfaChallenge, err := h.auth.proxyClient.CreateAuthenticateChallenge(r.Context(), mfaReq)
	if err != nil {
		return nil, trace.AccessDenied("invalid credentials")
	}

	return makeAuthenticateChallenge(mfaChallenge), nil
}

// mfaLoginFinish completes the MFA login ceremony, returning a new SSH
// certificate if successful.
//
// POST /v1/mfa/login/finish
//
// { "user": "bob", "password": "pass", "pub_key": "key to sign", "ttl": 1000000000 }                   # password-only
// { "user": "bob", "webauthn_challenge_response": {...}, "pub_key": "key to sign", "ttl": 1000000000 } # mfa
//
// # Success response
//
// { "cert": "base64 encoded signed cert", "host_signers": [{"domain_name": "example.com", "checking_keys": ["base64 encoded public signing key"]}] }
func (h *Handler) mfaLoginFinish(w http.ResponseWriter, r *http.Request, p httprouter.Params) (interface{}, error) {
	var req *client.AuthenticateSSHUserRequest
	if err := httplib.ReadJSON(r, &req); err != nil {
		return nil, trace.Wrap(err)
	}

	clientMeta := clientMetaFromReq(r)
	cert, err := h.auth.AuthenticateSSHUser(r.Context(), *req, clientMeta)
	if err != nil {
		return nil, trace.Wrap(err)
	}
	return cert, nil
}

// mfaLoginFinishSession completes the MFA login ceremony, returning a new web
// session if successful.
//
// POST /webapi/mfa/login/finishsession
//
// {"user": "alex", "webauthn_challenge_response": {...}}
//
// Successful response:
//
// {"type": "bearer", "token": "bearer token", "user": {"name": "alex", "allowed_logins": ["admin", "bob"]}, "expires_in": 20}
func (h *Handler) mfaLoginFinishSession(w http.ResponseWriter, r *http.Request, p httprouter.Params) (interface{}, error) {
	req := &client.AuthenticateWebUserRequest{}
	if err := httplib.ReadJSON(r, &req); err != nil {
		return nil, trace.Wrap(err)
	}

	clientMeta := clientMetaFromReq(r)
	session, err := h.auth.AuthenticateWebUser(r.Context(), req, clientMeta)
	if err != nil {
		// Since checking for private key policy meant that they passed authn,
		// return policy error as is to help direct user.
		if keys.IsPrivateKeyPolicyError(err) {
			return nil, trace.Wrap(err)
		}
		// Obscure all other errors.
		return nil, trace.AccessDenied("invalid credentials")
	}

	// Fetch user from session, user is empty for passwordless requests.
	user := session.GetUser()
	if err := websession.SetCookie(w, user, session.GetName()); err != nil {
		return nil, trace.Wrap(err)
	}

	ctx, err := h.auth.newSessionContextFromSession(r.Context(), session)
	if err != nil {
		return nil, trace.AccessDenied("need auth")
	}

	return newSessionResponse(ctx)
}

// getClusters returns a list of cluster and its data.
//
// GET /v1/webapi/sites
//
// Successful response:
//
// {"sites": {"name": "localhost", "last_connected": "RFC3339 time", "status": "active"}}
func (h *Handler) getClusters(w http.ResponseWriter, r *http.Request, p httprouter.Params, c *SessionContext) (interface{}, error) {
	// Get a client to the Auth Server with the logged in users identity. The
	// identity of the logged in user is used to fetch the list of nodes.
	clt, err := c.GetClient()
	if err != nil {
		return nil, trace.Wrap(err)
	}
	remoteClusters, err := clt.GetRemoteClusters()
	if err != nil {
		return nil, trace.Wrap(err)
	}
	clusterName, err := clt.GetClusterName()
	if err != nil {
		return nil, trace.Wrap(err)
	}
	rc, err := types.NewRemoteCluster(clusterName.GetClusterName())
	if err != nil {
		return nil, trace.Wrap(err)
	}
	rc.SetLastHeartbeat(time.Now().UTC())
	rc.SetConnectionStatus(teleport.RemoteClusterStatusOnline)
	clusters := make([]types.RemoteCluster, 0, len(remoteClusters)+1)
	clusters = append(clusters, rc)
	clusters = append(clusters, remoteClusters...)
	out, err := ui.NewClustersFromRemote(clusters)
	if err != nil {
		return nil, trace.Wrap(err)
	}
	return out, nil
}

type getSiteNamespacesResponse struct {
	Namespaces []types.Namespace `json:"namespaces"`
}

// getSiteNamespaces returns a list of namespaces for a given site
//
// GET /v1/webapi/sites/:site/namespaces
//
// Successful response:
//
// {"namespaces": [{..namespace resource...}]}
func (h *Handler) getSiteNamespaces(w http.ResponseWriter, r *http.Request, _ httprouter.Params, c *SessionContext, site reversetunnelclient.RemoteSite) (interface{}, error) {
	clt, err := site.GetClient()
	if err != nil {
		return nil, trace.Wrap(err)
	}
	namespaces, err := clt.GetNamespaces()
	if err != nil {
		return nil, trace.Wrap(err)
	}
	return getSiteNamespacesResponse{
		Namespaces: namespaces,
	}, nil
}

func makeUnifiedResourceRequest(r *http.Request) (*proto.ListUnifiedResourcesRequest, error) {
	values := r.URL.Query()

	limit, err := queryLimitAsInt32(values, "limit", defaults.MaxIterationLimit)
	if err != nil {
		return nil, trace.Wrap(err)
	}

	sortBy := types.GetSortByFromString(values.Get("sort"))

	var kinds []string
	for _, kind := range values["kinds"] {
		if kind != "" {
			kinds = append(kinds, kind)
		}
	}

	// set default kinds to be requested if none exist in the request
	if len(kinds) == 0 {
		kinds = []string{
			types.KindApp,
			types.KindDatabase,
			types.KindNode,
			types.KindWindowsDesktop,
			types.KindKubernetesCluster,
		}
	}

	startKey := values.Get("startKey")
	return &proto.ListUnifiedResourcesRequest{
		Kinds:               kinds,
		Limit:               limit,
		StartKey:            startKey,
		SortBy:              sortBy,
		PinnedOnly:          values.Get("pinnedOnly") == "true",
		PredicateExpression: values.Get("query"),
		SearchKeywords:      client.ParseSearchKeywords(values.Get("search"), ' '),
		UseSearchAsRoles:    values.Get("searchAsRoles") == "yes",
	}, nil
}

// clusterUnifiedResourcesGet returns a list of resources for a given cluster site. This includes all resources available to be displayed in the web ui
// such as Nodes, Apps, Desktops, etc etc
func (h *Handler) clusterUnifiedResourcesGet(w http.ResponseWriter, request *http.Request, p httprouter.Params, sctx *SessionContext, site reversetunnelclient.RemoteSite) (interface{}, error) {
	clt, err := sctx.GetUserClient(request.Context(), site)
	if err != nil {
		return nil, trace.Wrap(err)
	}

	identity, err := sctx.GetIdentity()
	if err != nil {
		return nil, trace.Wrap(err)
	}

	req, err := makeUnifiedResourceRequest(request)
	if err != nil {
		return nil, trace.Wrap(err)
	}

	page, err := apiclient.ListUnifiedResourcePage(request.Context(), clt, req)
	if err != nil {
		return nil, trace.Wrap(err)
	}

	accessChecker, err := sctx.GetUserAccessChecker()
	if err != nil {
		return nil, trace.Wrap(err)
	}

	var userGroups []types.UserGroup

	// generator to retrieve UserGroupLookup on first call and return it again in subsequent calls.
	// If we encounter an error, we log it once and return an empty UserGroupLookup for the current and subsequent calls.
	getUserGroupLookup := func() func() map[string]types.UserGroup {
		userGroupLookup := make(map[string]types.UserGroup)
		var gotUserGroupLookup bool
		return func() map[string]types.UserGroup {
			if gotUserGroupLookup {
				return userGroupLookup
			}

			userGroups, err = apiclient.GetAllResources[types.UserGroup](request.Context(), clt, &proto.ListResourcesRequest{
				ResourceType:     types.KindUserGroup,
				Namespace:        apidefaults.Namespace,
				UseSearchAsRoles: true,
			})
			if err != nil {
				h.log.Infof("Unable to fetch user groups while listing applications, unable to display associated user groups: %v", err)
			}

			for _, userGroup := range userGroups {
				userGroupLookup[userGroup.GetName()] = userGroup
			}

			gotUserGroupLookup = true
			return userGroupLookup
		}
	}()

	var dbNames, dbUsers []string
	hasFetchedDBUsersAndNames := false

	unifiedResources := make([]any, 0, len(page.Resources))
	for _, resource := range page.Resources {
		switch r := resource.(type) {
		case types.Server:
			server, err := ui.MakeServer(site.GetName(), r, accessChecker)
			if err != nil {
				return nil, trace.Wrap(err)
			}
			unifiedResources = append(unifiedResources, server)
		case types.DatabaseServer:
			if !hasFetchedDBUsersAndNames {
				dbNames, dbUsers, err = getDatabaseUsersAndNames(accessChecker)
				if err != nil {
					return nil, trace.Wrap(err)
				}
				hasFetchedDBUsersAndNames = true
			}
			db := ui.MakeDatabase(r.GetDatabase(), dbUsers, dbNames)
			unifiedResources = append(unifiedResources, db)
		case types.AppServer:
			app := ui.MakeApp(r.GetApp(), ui.MakeAppsConfig{
				LocalClusterName:  h.auth.clusterName,
				LocalProxyDNSName: h.proxyDNSName(),
				AppClusterName:    site.GetName(),
				Identity:          identity,
				UserGroupLookup:   getUserGroupLookup(),
				Logger:            h.log,
			})
			unifiedResources = append(unifiedResources, app)
		case types.AppServerOrSAMLIdPServiceProvider:
			if r.IsAppServer() {
				app := ui.MakeApp(r.GetAppServer().GetApp(), ui.MakeAppsConfig{
					LocalClusterName:  h.auth.clusterName,
					LocalProxyDNSName: h.proxyDNSName(),
					AppClusterName:    site.GetName(),
					Identity:          identity,
					UserGroupLookup:   getUserGroupLookup(),
					Logger:            h.log,
				})
				unifiedResources = append(unifiedResources, app)
			} else {
				app := ui.MakeSAMLApp(r.GetSAMLIdPServiceProvider(), ui.MakeAppsConfig{
					LocalClusterName:  h.auth.clusterName,
					LocalProxyDNSName: h.proxyDNSName(),
					AppClusterName:    site.GetName(),
					Identity:          identity,
				})
				unifiedResources = append(unifiedResources, app)
			}
		case types.WindowsDesktop:
			desktop, err := ui.MakeDesktop(r, accessChecker)
			if err != nil {
				return nil, trace.Wrap(err)
			}
			unifiedResources = append(unifiedResources, desktop)
		case types.KubeCluster:
			kube := ui.MakeKubeCluster(r, accessChecker)
			unifiedResources = append(unifiedResources, kube)
		case types.KubeServer:
			kube := ui.MakeKubeCluster(r.GetCluster(), accessChecker)
			unifiedResources = append(unifiedResources, kube)
		default:
			return nil, trace.Errorf("UI Resource has unknown type: %T", resource)
		}
	}

	resp := listResourcesGetResponse{
		Items:      unifiedResources,
		StartKey:   page.NextKey,
		TotalCount: page.Total,
	}

	return resp, nil
}

// clusterNodesGet returns a list of nodes for a given cluster site.
func (h *Handler) clusterNodesGet(w http.ResponseWriter, r *http.Request, p httprouter.Params, sctx *SessionContext, site reversetunnelclient.RemoteSite) (interface{}, error) {
	// Get a client to the Auth Server with the logged in user's identity. The
	// identity of the logged in user is used to fetch the list of nodes.
	clt, err := sctx.GetUserClient(r.Context(), site)
	if err != nil {
		return nil, trace.Wrap(err)
	}

	req, err := convertListResourcesRequest(r, types.KindNode)
	if err != nil {
		return nil, trace.Wrap(err)
	}

	page, err := apiclient.GetResourcePage[types.Server](r.Context(), clt, req)
	if err != nil {
		return nil, trace.Wrap(err)
	}

	accessChecker, err := sctx.GetUserAccessChecker()
	if err != nil {
		return nil, trace.Wrap(err)
	}

	uiServers, err := ui.MakeServers(site.GetName(), page.Resources, accessChecker)
	if err != nil {
		return nil, trace.Wrap(err)
	}

	return listResourcesGetResponse{
		Items:      uiServers,
		StartKey:   page.NextKey,
		TotalCount: page.Total,
	}, nil
}

type getLoginAlertsResponse struct {
	Alerts []types.ClusterAlert `json:"alerts"`
}

// clusterLoginAlertsGet returns a list of on-login alerts for the user.
func (h *Handler) clusterLoginAlertsGet(w http.ResponseWriter, r *http.Request, p httprouter.Params, sctx *SessionContext, site reversetunnelclient.RemoteSite) (interface{}, error) {
	// Get a client to the Auth Server with the logged in user's identity. The
	// identity of the logged in user is used to fetch the list of alerts.
	clt, err := sctx.GetUserClient(r.Context(), site)
	if err != nil {
		return nil, trace.Wrap(err)
	}

	alerts, err := clt.GetClusterAlerts(h.cfg.Context, types.GetClusterAlertsRequest{
		Labels: map[string]string{
			types.AlertOnLogin: "yes",
		},
	})
	if err != nil {
		return nil, trace.Wrap(err)
	}

	return getLoginAlertsResponse{
		Alerts: alerts,
	}, nil
}

func (h *Handler) getClusterLocks(
	w http.ResponseWriter,
	r *http.Request,
	p httprouter.Params,
	sessionCtx *SessionContext,
	site reversetunnelclient.RemoteSite,
) (interface{}, error) {
	ctx := r.Context()
	clt, err := sessionCtx.GetUserClient(ctx, site)
	if err != nil {
		return nil, trace.Wrap(err)
	}

	locks, err := clt.GetLocks(ctx, false)
	if err != nil {
		return nil, trace.Wrap(err)
	}

	return ui.MakeLocks(locks), nil
}

type createLockReq struct {
	Targets types.LockTarget `json:"targets"`
	Message string           `json:"message"`
	TTL     string           `json:"ttl"`
}

func (h *Handler) createClusterLock(
	w http.ResponseWriter,
	r *http.Request,
	p httprouter.Params,
	sessionCtx *SessionContext,
	site reversetunnelclient.RemoteSite,
) (interface{}, error) {
	var req *createLockReq
	if err := httplib.ReadJSON(r, &req); err != nil {
		return nil, trace.Wrap(err)
	}

	ctx := r.Context()
	clt, err := sessionCtx.GetUserClient(ctx, site)
	if err != nil {
		return nil, trace.Wrap(err)
	}
	var ttlDuration time.Duration
	if req.TTL != "" {
		ttlDuration, err = time.ParseDuration(req.TTL)
		if err != nil {
			return nil, trace.Wrap(err)
		}
	}

	var expires *time.Time
	if ttlDuration != 0 {
		t := time.Now().UTC().Add(ttlDuration)
		expires = &t
	}

	lock, err := types.NewLock(uuid.New().String(), types.LockSpecV2{
		Target:  req.Targets,
		Message: req.Message,
		Expires: expires,
	})
	if err != nil {
		return nil, trace.Wrap(err)
	}

	err = clt.UpsertLock(ctx, lock)
	if err != nil {
		return nil, trace.Wrap(err)
	}

	return ui.MakeLock(lock), nil
}

func (h *Handler) deleteClusterLock(
	w http.ResponseWriter,
	r *http.Request,
	p httprouter.Params,
	sessionCtx *SessionContext,
	site reversetunnelclient.RemoteSite,
) (interface{}, error) {
	ctx := r.Context()
	clt, err := sessionCtx.GetUserClient(ctx, site)
	if err != nil {
		return nil, trace.Wrap(err)
	}

	err = clt.DeleteLock(ctx, p.ByName("uuid"))
	if err != nil {
		return nil, trace.Wrap(err)
	}

	return OK(), nil
}

// SessionController restricts creation of sessions based on
// cluster session control configuration(locks, connection limits, etc).
type SessionController interface {
	// AcquireSessionContext attempts to create a context for the session. If the session is
	// not allowed due to session control an error is returned. The returned
	// context is scoped to the session and will be canceled in the event that session
	// controls terminate the session early.
	AcquireSessionContext(ctx context.Context, sctx *SessionContext, login, localAddr, remoteAddr string) (context.Context, error)
}

// SessionControllerFunc type is an adapter to allow the use of
// ordinary functions a [SessionController]. If f is a function
// with the appropriate signature, SessionControllerFunc(f) is a
// SessionController that calls f.
type SessionControllerFunc func(ctx context.Context, sctx *SessionContext, login, localAddr, remoteAddr string) (context.Context, error)

// AcquireSessionContext calls f(ctx, sctx, localAddr, remoteAddr).
func (f SessionControllerFunc) AcquireSessionContext(ctx context.Context, sctx *SessionContext, login, localAddr, remoteAddr string) (context.Context, error) {
	ctx, err := f(ctx, sctx, login, localAddr, remoteAddr)
	return ctx, trace.Wrap(err)
}

// siteNodeConnect connect to the site node
//
// GET /v1/webapi/sites/:site/namespaces/:namespace/connect?access_token=bearer_token&params=<urlencoded json-structure>
//
// Due to the nature of websocket we can't POST parameters as is, so we have
// to add query parameters. The params query parameter is a URL-encoded JSON structure:
//
// {"server_id": "uuid", "login": "admin", "term": {"h": 120, "w": 100}, "sid": "123"}
//
// Successful response is a websocket stream that allows read write to the server
func (h *Handler) siteNodeConnect(
	w http.ResponseWriter,
	r *http.Request,
	p httprouter.Params,
	sessionCtx *SessionContext,
	site reversetunnelclient.RemoteSite,
) (interface{}, error) {
	q := r.URL.Query()
	params := q.Get("params")
	if params == "" {
		return nil, trace.BadParameter("missing params")
	}
	var req TerminalRequest
	if err := json.Unmarshal([]byte(params), &req); err != nil {
		return nil, trace.Wrap(err)
	}

	clt, err := sessionCtx.GetUserClient(r.Context(), site)
	if err != nil {
		return nil, trace.Wrap(err)
	}

	ctx, err := h.cfg.SessionControl.AcquireSessionContext(r.Context(), sessionCtx, req.Login, h.cfg.ProxyWebAddr.Addr, r.RemoteAddr)
	if err != nil {
		return nil, trace.Wrap(err)
	}

	var (
		sessionData  session.Session
		displayLogin string
		tracker      types.SessionTracker
	)

	clusterName := site.GetName()
	if req.SessionID.IsZero() {
		// An existing session ID was not provided so we need to create a new one.
		sessionData, err = h.generateSession(&req, clusterName, sessionCtx)
		if err != nil {
			h.log.WithError(err).Debug("Unable to generate new ssh session.")
			return nil, trace.Wrap(err)
		}
	} else {
		sessionData, tracker, err = h.fetchExistingSession(ctx, clt, &req, clusterName)
		if err != nil {
			return nil, trace.Wrap(err)
		}
		displayLogin = tracker.GetLogin()
	}

	// If the participantMode is not specified, and the user is the one who created the session,
	// they should be in Peer mode. If not, default to Observer mode.
	if req.ParticipantMode == "" {
		if sessionData.Owner == sessionCtx.cfg.User {
			req.ParticipantMode = types.SessionPeerMode
		} else {
			req.ParticipantMode = types.SessionObserverMode
		}
	}

	h.log.Debugf("New terminal request for server=%s, login=%s, sid=%s, websid=%s.",
		req.Server, req.Login, sessionData.ID, sessionCtx.GetSessionID())

	keepAliveInterval := req.KeepAliveInterval
	// Try to use the keep alive interval from the request.
	// When it's not set or below a second, use the cluster's keep alive interval.
	if keepAliveInterval < time.Second {
		authAccessPoint, err := site.CachingAccessPoint()
		if err != nil {
			h.log.Debugf("Unable to get auth access point: %v", err)
			return nil, trace.Wrap(err)
		}

		netConfig, err := authAccessPoint.GetClusterNetworkingConfig(ctx)
		if err != nil {
			h.log.WithError(err).Debug("Unable to fetch cluster networking config.")
			return nil, trace.Wrap(err)
		}

		keepAliveInterval = netConfig.GetKeepAliveInterval()
	}

	terminalConfig := TerminalHandlerConfig{
		Term:               req.Term,
		SessionCtx:         sessionCtx,
		UserAuthClient:     clt,
		LocalAccessPoint:   h.auth.accessPoint,
		DisplayLogin:       displayLogin,
		SessionData:        sessionData,
		KeepAliveInterval:  keepAliveInterval,
		ProxyHostPort:      h.ProxyHostPort(),
		ProxyPublicAddr:    h.PublicProxyAddr(),
		InteractiveCommand: req.InteractiveCommand,
		Router:             h.cfg.Router,
		TracerProvider:     h.cfg.TracerProvider,
		ParticipantMode:    req.ParticipantMode,
		PROXYSigner:        h.cfg.PROXYSigner,
		Tracker:            tracker,
		PresenceChecker:    h.cfg.PresenceChecker,
	}

	term, err := NewTerminal(ctx, terminalConfig)
	if err != nil {
		h.log.WithError(err).Error("Unable to create terminal.")
		return nil, trace.Wrap(err)
	}

	h.userConns.Add(1)
	defer h.userConns.Add(-1)

	// start the websocket session with a web-based terminal:
	h.log.Infof("Getting terminal to %#v.", req)
	httplib.MakeTracingHandler(term, teleport.ComponentProxy).ServeHTTP(w, r)

	return nil, nil
}

func (h *Handler) generateSession(req *TerminalRequest, clusterName string, scx *SessionContext) (session.Session, error) {
	owner := scx.cfg.User
	h.log.Infof("Generating new session for %s\n", clusterName)

	host, port, err := serverHostPort(req.Server)
	if err != nil {
		return session.Session{}, trace.Wrap(err)
	}

	accessChecker, err := scx.GetUserAccessChecker()
	if err != nil {
		return session.Session{}, trace.Wrap(err)
	}
	policySets := accessChecker.SessionPolicySets()
	accessEvaluator := auth.NewSessionAccessEvaluator(policySets, types.SSHSessionKind, owner)

	return session.Session{
		Kind:           types.SSHSessionKind,
		Login:          req.Login,
		ServerID:       host,
		ClusterName:    clusterName,
		ServerHostname: host,
		ServerHostPort: port,
		Moderated:      accessEvaluator.IsModerated(),
		ID:             session.NewID(),
		Created:        time.Now().UTC(),
		LastActive:     time.Now().UTC(),
		Namespace:      apidefaults.Namespace,
		Owner:          owner,
	}, nil
}

func (h *Handler) generateCommandSession(host *hostInfo, login, clusterName, owner string) (session.Session, error) {
	h.log.Infof("Generating new session for %s in %s\n", host.hostName, clusterName)

	return session.Session{
		Login:          login,
		ServerID:       host.id,
		ClusterName:    clusterName,
		ServerHostname: host.hostName,
		ServerHostPort: host.port,
		ID:             session.NewID(),
		Created:        time.Now().UTC(),
		LastActive:     time.Now().UTC(),
		Namespace:      apidefaults.Namespace,
		Owner:          owner,
	}, nil
}

// hostInfo is a helper struct used to store host information.
type hostInfo struct {
	id       string
	hostName string
	port     int
}

// findByQuery returns all hosts matching the given query/predicate.
// The query is a predicate expression that can be used to filter hosts.
func findByQuery(ctx context.Context, clt auth.ClientI, query string) ([]hostInfo, error) {
	servers, err := apiclient.GetAllResources[types.Server](ctx, clt, &proto.ListResourcesRequest{
		ResourceType:        types.KindNode,
		Namespace:           apidefaults.Namespace,
		PredicateExpression: query,
	})
	if err != nil {
		return nil, trace.Wrap(err)
	}

	hosts := make([]hostInfo, 0, len(servers))
	for _, server := range servers {
		h := hostInfo{
			hostName: server.GetHostname(),
			id:       server.GetName(),
			port:     defaultPort,
		}
		hosts = append(hosts, h)
	}

	return hosts, nil
}

// fetchExistingSession fetches an active or pending SSH session by the SessionID passed in the TerminalRequest.
func (h *Handler) fetchExistingSession(ctx context.Context, clt auth.ClientI, req *TerminalRequest, siteName string) (session.Session, types.SessionTracker, error) {
	sessionID, err := session.ParseID(req.SessionID.String())
	if err != nil {
		return session.Session{}, nil, trace.Wrap(err)
	}
	h.log.Infof("Attempting to join existing session: %s\n", sessionID)

	tracker, err := clt.GetSessionTracker(ctx, string(*sessionID))
	if err != nil {
		return session.Session{}, nil, trace.Wrap(err)
	}

	if tracker.GetSessionKind() != types.SSHSessionKind || tracker.GetState() == types.SessionState_SessionStateTerminated {
		return session.Session{}, nil, trace.NotFound("SSH session %v not found", sessionID)
	}

	sessionData := trackerToLegacySession(tracker, siteName)
	// When joining an existing session use the specially handled
	// `SSHSessionJoinPrincipal` login instead of the provided login so that
	// users are able to join sessions without having permissions to create
	// new ones themselves for auditing purposes. Otherwise, the user would
	// fail the SSH lib username validation step.
	sessionData.Login = teleport.SSHSessionJoinPrincipal

	return sessionData, tracker, nil
}

type siteSessionGenerateResponse struct {
	Session session.Session `json:"session"`
}

type siteSessionsGetResponse struct {
	Sessions []siteSessionsGetResponseSession `json:"sessions"`
}

type siteSessionsGetResponseSession struct {
	session.Session
	ParticipantModes []types.SessionParticipantMode `json:"participantModes"`
}

func trackerToLegacySession(tracker types.SessionTracker, clusterName string) session.Session {
	participants := tracker.GetParticipants()
	parties := make([]session.Party, 0, len(participants))

	for _, participant := range participants {
		parties = append(parties, session.Party{
			ID:         session.ID(participant.ID),
			User:       participant.User,
			ServerID:   tracker.GetAddress(),
			LastActive: participant.LastActive,
			// note: we don't populate the RemoteAddr field since it isn't used and we don't have an equivalent value
		})
	}
	accessEvaluator := auth.NewSessionAccessEvaluator(tracker.GetHostPolicySets(), types.SSHSessionKind, tracker.GetHostUser())

	return session.Session{
		Kind:      tracker.GetSessionKind(),
		ID:        session.ID(tracker.GetSessionID()),
		Namespace: apidefaults.Namespace,
		Parties:   parties,
		TerminalParams: session.TerminalParams{
			W: teleport.DefaultTerminalWidth,
			H: teleport.DefaultTerminalHeight,
		},
		Login:                 tracker.GetLogin(),
		Created:               tracker.GetCreated(),
		LastActive:            tracker.GetLastActive(),
		ServerID:              tracker.GetAddress(),
		ServerHostname:        tracker.GetHostname(),
		ServerAddr:            tracker.GetAddress(),
		ClusterName:           clusterName,
		KubernetesClusterName: tracker.GetKubeCluster(),
		DesktopName:           tracker.GetDesktopName(),
		AppName:               tracker.GetAppName(),
		Moderated:             accessEvaluator.IsModerated(),
		DatabaseName:          tracker.GetDatabaseName(),
		Owner:                 tracker.GetHostUser(),
		Command:               strings.Join(tracker.GetCommand(), " "),
	}
}

// clusterActiveAndPendingSessionsGet gets the list of active and pending sessions for a site.
//
// GET /v1/webapi/sites/:site/sessions
func (h *Handler) clusterActiveAndPendingSessionsGet(w http.ResponseWriter, r *http.Request, p httprouter.Params, sctx *SessionContext, site reversetunnelclient.RemoteSite) (interface{}, error) {
	clt, err := sctx.GetUserClient(r.Context(), site)
	if err != nil {
		return nil, trace.Wrap(err)
	}
	trackers, err := clt.GetActiveSessionTrackers(r.Context())
	if err != nil {
		return nil, trace.Wrap(err)
	}

	userRoles, err := clt.GetCurrentUserRoles(r.Context())
	if err != nil {
		return nil, trace.Wrap(err)
	}

	accessContext := auth.SessionAccessContext{
		Username: sctx.GetUser(),
		Roles:    userRoles,
	}

	sessions := make([]siteSessionsGetResponseSession, 0, len(trackers))
	for _, tracker := range trackers {
		if tracker.GetState() != types.SessionState_SessionStateTerminated {
			session := trackerToLegacySession(tracker, p.ByName("site"))
			// Get the participant modes available to the user from their roles.
			accessEvaluator := auth.NewSessionAccessEvaluator(tracker.GetHostPolicySets(), types.SSHSessionKind, tracker.GetHostUser())
			participantModes := accessEvaluator.CanJoin(accessContext)

			sessions = append(sessions, siteSessionsGetResponseSession{Session: session, ParticipantModes: participantModes})
		}
	}

	return siteSessionsGetResponse{Sessions: sessions}, nil
}

const maxStreamBytes = 5 * 1024 * 1024

func toFieldsSlice(rawEvents []apievents.AuditEvent) ([]events.EventFields, error) {
	el := make([]events.EventFields, 0, len(rawEvents))
	for _, event := range rawEvents {
		els, err := events.ToEventFields(event)
		if err != nil {
			return nil, trace.Wrap(err)
		}
		el = append(el, els)
	}

	return el, nil
}

// clusterSearchEvents returns all audit log events matching the provided criteria
//
// GET /v1/webapi/sites/:site/events/search
//
// Query parameters:
//
//	"from"    : date range from, encoded as RFC3339
//	"to"      : date range to, encoded as RFC3339
//	"limit"   : optional maximum number of events to return on each fetch
//	"startKey": resume events search from the last event received,
//	            empty string means start search from beginning
//	"include" : optional comma-separated list of event names to return e.g.
//	            include=session.start,session.end, all are returned if empty
//	"order":    optional ordering of events. Can be either "asc" or "desc"
//	            for ascending and descending respectively.
//	            If no order is provided it defaults to descending.
func (h *Handler) clusterSearchEvents(w http.ResponseWriter, r *http.Request, p httprouter.Params, sctx *SessionContext, site reversetunnelclient.RemoteSite) (interface{}, error) {
	values := r.URL.Query()

	var eventTypes []string
	if include := values.Get("include"); include != "" {
		eventTypes = strings.Split(include, ",")
	}

	searchEvents := func(clt auth.ClientI, from, to time.Time, limit int, order types.EventOrder, startKey string) ([]apievents.AuditEvent, string, error) {
		return clt.SearchEvents(r.Context(), events.SearchEventsRequest{
			From:       from,
			To:         to,
			EventTypes: eventTypes,
			Limit:      limit,
			Order:      order,
			StartKey:   startKey,
		})
	}
	return clusterEventsList(r.Context(), sctx, site, r.URL.Query(), searchEvents)
}

// clusterSearchSessionEvents returns session events matching the criteria.
//
// GET /v1/webapi/sites/:site/sessions/search
//
// Query parameters:
//
//	"from"    : date range from, encoded as RFC3339
//	"to"      : date range to, encoded as RFC3339
//	"limit"   : optional maximum number of events to return on each fetch
//	"startKey": resume events search from the last event received,
//	            empty string means start search from beginning
//	"order":    optional ordering of events. Can be either "asc" or "desc"
//	            for ascending and descending respectively.
//	            If no order is provided it defaults to descending.
func (h *Handler) clusterSearchSessionEvents(w http.ResponseWriter, r *http.Request, p httprouter.Params, sctx *SessionContext, site reversetunnelclient.RemoteSite) (interface{}, error) {
	searchSessionEvents := func(clt auth.ClientI, from, to time.Time, limit int, order types.EventOrder, startKey string) ([]apievents.AuditEvent, string, error) {
		return clt.SearchSessionEvents(r.Context(), events.SearchSessionEventsRequest{
			From:     from,
			To:       to,
			Limit:    limit,
			Order:    order,
			StartKey: startKey,
		})
	}
	return clusterEventsList(r.Context(), sctx, site, r.URL.Query(), searchSessionEvents)
}

// clusterEventsList returns a list of audit events obtained using the provided
// searchEvents method.
func clusterEventsList(ctx context.Context, sctx *SessionContext, site reversetunnelclient.RemoteSite, values url.Values, searchEvents func(clt auth.ClientI, from, to time.Time, limit int, order types.EventOrder, startKey string) ([]apievents.AuditEvent, string, error)) (interface{}, error) {
	from, err := queryTime(values, "from", time.Now().UTC().AddDate(0, -1, 0))
	if err != nil {
		return nil, trace.Wrap(err)
	}

	to, err := queryTime(values, "to", time.Now().UTC())
	if err != nil {
		return nil, trace.Wrap(err)
	}

	limit, err := queryLimit(values, "limit", defaults.EventsIterationLimit)
	if err != nil {
		return nil, trace.Wrap(err)
	}

	order, err := queryOrder(values, "order", types.EventOrderDescending)
	if err != nil {
		return nil, trace.Wrap(err)
	}

	startKey := values.Get("startKey")

	clt, err := sctx.GetUserClient(ctx, site)
	if err != nil {
		return nil, trace.Wrap(err)
	}

	rawEvents, lastKey, err := searchEvents(clt, from, to, limit, order, startKey)
	if err != nil {
		return nil, trace.Wrap(err)
	}

	el, err := toFieldsSlice(rawEvents)
	if err != nil {
		return nil, trace.Wrap(err)
	}

	return eventsListGetResponse{Events: el, StartKey: lastKey}, nil
}

// queryTime parses the query string parameter with the specified name as a
// RFC3339 time and returns it.
//
// If there's no such parameter, specified default value is returned.
func queryTime(query url.Values, name string, def time.Time) (time.Time, error) {
	str := query.Get(name)
	if str == "" {
		return def, nil
	}
	parsed, err := time.Parse(time.RFC3339, str)
	if err != nil {
		return time.Time{}, trace.BadParameter("failed to parse %v as RFC3339 time: %v", name, str)
	}
	return parsed, nil
}

// queryLimit returns the limit parameter with the specified name from the
// query string.
//
// If there's no such parameter, specified default limit is returned.
func queryLimit(query url.Values, name string, def int) (int, error) {
	str := query.Get(name)
	if str == "" {
		return def, nil
	}
	limit, err := strconv.Atoi(str)
	if err != nil {
		return 0, trace.BadParameter("failed to parse %v as limit: %v", name, str)
	}
	return limit, nil
}

// queryLimitAsInt32 returns the limit parameter with the specified name from the
// query string. Similar to function 'queryLimit' except it returns as type int32.
//
// If there's no such parameter, specified default limit is returned.
func queryLimitAsInt32(query url.Values, name string, def int32) (int32, error) {
	str := query.Get(name)
	if str == "" {
		return def, nil
	}
	limit, err := strconv.ParseInt(str, 10, 32)
	if err != nil {
		return 0, trace.BadParameter("failed to parse %v as limit: %v", name, str)
	}
	return int32(limit), nil
}

// queryOrder returns the order parameter with the specified name from the
// query string or a default if the parameter is not provided.
func queryOrder(query url.Values, name string, def types.EventOrder) (types.EventOrder, error) {
	value := query.Get(name)
	switch value {
	case "desc":
		return types.EventOrderDescending, nil
	case "asc":
		return types.EventOrderAscending, nil
	case "":
		return def, nil
	default:
		return types.EventOrderAscending, trace.BadParameter("parameter %v is not a valid ordering", value)
	}
}

// siteSessionStreamGet returns a byte array from a session's stream
//
// GET /v1/webapi/sites/:site/namespaces/:namespace/sessions/:sid/stream?query
//
// Query parameters:
//
//	"offset"   : bytes from the beginning
//	"bytes"    : number of bytes to read (it won't return more than 512Kb)
//
// Unlike other request handlers, this one does not return JSON.
// It returns the binary stream unencoded, directly in the respose body,
// with Content-Type of application/octet-stream, gzipped with up to 95%
// compression ratio.
//
// DELETE IN 16(zmb3)
func (h *Handler) siteSessionStreamGet(w http.ResponseWriter, r *http.Request, p httprouter.Params) {
	httplib.SetNoCacheHeaders(w.Header())

	onError := func(err error) {
		h.log.WithError(err).Debug("Unable to retrieve session chunk.")
		http.Error(w, err.Error(), trace.ErrorToCode(err))
	}

	// authenticate first
	sctx, site, err := h.authenticateRequestWithCluster(w, r, p)
	if err != nil {
		onError(trace.Wrap(err))
		return
	}

	// get the session
	sid, err := session.ParseID(p.ByName("sid"))
	if err != nil {
		onError(trace.Wrap(err))
		return
	}
	clt, err := sctx.GetUserClient(r.Context(), site)
	if err != nil {
		onError(trace.Wrap(err))
		return
	}

	// look at 'offset' parameter
	query := r.URL.Query()
	offset, _ := strconv.Atoi(query.Get("offset"))
	if err != nil {
		onError(trace.Wrap(err))
		return
	}
	max, err := strconv.Atoi(query.Get("bytes"))
	if err != nil || max <= 0 {
		max = maxStreamBytes
	}
	if max > maxStreamBytes {
		max = maxStreamBytes
	}

	// call the site API to get the chunk:
	bytes, err := clt.GetSessionChunk(apidefaults.Namespace, *sid, offset, max)
	if err != nil {
		onError(trace.Wrap(err))
		return
	}
	// see if we can gzip it:
	var writer io.Writer = w
	for _, acceptedEnc := range strings.Split(r.Header.Get("Accept-Encoding"), ",") {
		if strings.TrimSpace(acceptedEnc) == "gzip" {
			gzipper := gzip.NewWriter(w)
			writer = gzipper
			defer gzipper.Close()
			w.Header().Set("Content-Encoding", "gzip")
		}
	}
	w.Header().Set("Content-Type", "application/octet-stream")
	_, err = writer.Write(bytes)
	if err != nil {
		onError(trace.Wrap(err))
		return
	}
}

type eventsListGetResponse struct {
	// Events is list of events retrieved.
	Events []events.EventFields `json:"events"`
	// StartKey is the position to resume search events.
	StartKey string `json:"startKey"`
}

// siteSessionEventsGet gets the site session by id
//
// GET /v1/webapi/sites/:site/namespaces/:namespace/sessions/:sid/events?after=N
//
// Query:
//
//	"after" : cursor value of an event to return "newer than" events
//	          good for repeated polling
//
// Response body (each event is an arbitrary JSON structure)
//
// {"events": [{...}, {...}, ...}
func (h *Handler) siteSessionEventsGet(w http.ResponseWriter, r *http.Request, p httprouter.Params, sctx *SessionContext, site reversetunnelclient.RemoteSite) (interface{}, error) {
	sessionID, err := session.ParseID(p.ByName("sid"))
	if err != nil {
		return nil, trace.BadParameter("invalid session ID %q", p.ByName("sid"))
	}

	clt, err := sctx.GetUserClient(r.Context(), site)
	if err != nil {
		return nil, trace.Wrap(err)
	}
	afterN, err := strconv.Atoi(r.URL.Query().Get("after"))
	if err != nil {
		afterN = 0
	}

	e, err := clt.GetSessionEvents(apidefaults.Namespace, *sessionID, afterN)
	if err != nil {
		h.log.WithError(err).Debugf("Unable to find events for session %v.", sessionID)
		if trace.IsNotFound(err) {
			return nil, trace.NotFound("unable to find events for session %q", sessionID)
		}

		return nil, trace.Wrap(err)
	}
	return eventsListGetResponse{Events: e}, nil
}

// hostCredentials sends a registration token and metadata to the Auth Server
// and gets back SSH and TLS certificates.
func (h *Handler) hostCredentials(w http.ResponseWriter, r *http.Request, p httprouter.Params) (interface{}, error) {
	var req types.RegisterUsingTokenRequest
	if err := httplib.ReadJSON(r, &req); err != nil {
		return nil, trace.Wrap(err)
	}

	authClient := h.cfg.ProxyClient
	remoteAddr, _, err := net.SplitHostPort(r.RemoteAddr)
	if err != nil {
		return nil, trace.Wrap(err)
	}
	req.RemoteAddr = remoteAddr
	certs, err := authClient.RegisterUsingToken(r.Context(), &req)
	if err != nil {
		return nil, trace.Wrap(err)
	}

	return certs, nil
}

// createSSHCert is a web call that generates new SSH certificate based
// on user's name, password, 2nd factor token and public key user wishes to sign
//
// POST /v1/webapi/ssh/certs
//
// { "user": "bob", "password": "pass", "otp_token": "tok", "pub_key": "key to sign", "ttl": 1000000000 }
//
// # Success response
//
// { "cert": "base64 encoded signed cert", "host_signers": [{"domain_name": "example.com", "checking_keys": ["base64 encoded public signing key"]}] }
func (h *Handler) createSSHCert(w http.ResponseWriter, r *http.Request, p httprouter.Params) (interface{}, error) {
	var req client.CreateSSHCertReq
	if err := httplib.ReadJSON(r, &req); err != nil {
		return nil, trace.Wrap(err)
	}

	authClient := h.cfg.ProxyClient

	cap, err := authClient.GetAuthPreference(r.Context())
	if err != nil {
		return nil, trace.Wrap(err)
	}

	authSSHUserReq := auth.AuthenticateSSHRequest{
		AuthenticateUserRequest: auth.AuthenticateUserRequest{
			Username:       req.User,
			PublicKey:      req.PubKey,
			ClientMetadata: clientMetaFromReq(r),
		},
		CompatibilityMode:    req.Compatibility,
		TTL:                  req.TTL,
		RouteToCluster:       req.RouteToCluster,
		KubernetesCluster:    req.KubernetesCluster,
		AttestationStatement: req.AttestationStatement,
	}

	if req.HeadlessAuthenticationID != "" {
		// We need to use the default callback timeout rather than the standard client timeout.
		// However, authClient is shared across all Proxy->Auth requests, so we need to create
		// a new client to avoid applying the callback timeout to other concurrent requests. To
		// this end, we create a clone of the HTTP Client with the desired timeout instead.
		httpClient, err := authClient.CloneHTTPClient(
			auth.ClientParamTimeout(defaults.HeadlessLoginTimeout),
			auth.ClientParamResponseHeaderTimeout(defaults.HeadlessLoginTimeout),
		)
		if err != nil {
			return nil, trace.Wrap(err)
		}

		// HTTP server has shorter WriteTimeout than is needed, so we override WriteDeadline of the connection.
		if conn, err := authz.ConnFromContext(r.Context()); err == nil {
			if err := conn.SetWriteDeadline(h.clock.Now().Add(defaults.HeadlessLoginTimeout)); err != nil {
				return nil, trace.Wrap(err)
			}
		}

		authSSHUserReq.AuthenticateUserRequest.HeadlessAuthenticationID = req.HeadlessAuthenticationID
		loginResp, err := httpClient.AuthenticateSSHUser(r.Context(), authSSHUserReq)
		if err != nil {
			return nil, trace.Wrap(err)
		}
		return loginResp, nil
	}

	switch cap.GetSecondFactor() {
	case constants.SecondFactorOff:
		authSSHUserReq.AuthenticateUserRequest.Pass = &auth.PassCreds{
			Password: []byte(req.Password),
		}
	case constants.SecondFactorOTP, constants.SecondFactorOn, constants.SecondFactorOptional:
		authSSHUserReq.AuthenticateUserRequest.OTP = &auth.OTPCreds{
			Password: []byte(req.Password),
			Token:    req.OTPToken,
		}
	default:
		return nil, trace.AccessDenied("unsupported second factor type: %q", cap.GetSecondFactor())
	}

	loginResp, err := authClient.AuthenticateSSHUser(r.Context(), authSSHUserReq)
	if err != nil {
		return nil, trace.Wrap(err)
	}
	return loginResp, nil
}

// validateTrustedCluster validates the token for a trusted cluster and returns it's own host and user certificate authority.
//
// POST /webapi/trustedclusters/validate
//
// * Request body:
//
//	{
//	    "token": "foo",
//	    "certificate_authorities": ["AQ==", "Ag=="]
//	}
//
// * Response:
//
//	{
//	    "certificate_authorities": ["AQ==", "Ag=="]
//	}
func (h *Handler) validateTrustedCluster(w http.ResponseWriter, r *http.Request, p httprouter.Params) (interface{}, error) {
	var validateRequestRaw auth.ValidateTrustedClusterRequestRaw
	if err := httplib.ReadJSON(r, &validateRequestRaw); err != nil {
		return nil, trace.Wrap(err)
	}

	validateRequest, err := validateRequestRaw.ToNative()
	if err != nil {
		return nil, trace.Wrap(err)
	}

	validateResponse, err := h.auth.ValidateTrustedCluster(r.Context(), validateRequest)
	if err != nil {
		h.log.WithError(err).Error("Failed validating trusted cluster")
		if trace.IsAccessDenied(err) {
			return nil, trace.AccessDenied("access denied: the cluster token has been rejected")
		}
		return nil, trace.Wrap(err)
	}

	validateResponseRaw, err := validateResponse.ToRaw()
	if err != nil {
		return nil, trace.Wrap(err)
	}

	return validateResponseRaw, nil
}

func (h *Handler) String() string {
	return "multi site"
}

// currentSiteShortcut is a special shortcut that will return the first
// available site, is helpful when UI works in single site mode to reduce
// the amount of requests
const currentSiteShortcut = "-current-"

// ContextHandler is a handler called with the auth context, what means it is authenticated and ready to work
type ContextHandler func(w http.ResponseWriter, r *http.Request, p httprouter.Params, ctx *SessionContext) (interface{}, error)

// ClusterHandler is a authenticated handler that is called for some existing remote cluster
type ClusterHandler func(w http.ResponseWriter, r *http.Request, p httprouter.Params, sctx *SessionContext, site reversetunnelclient.RemoteSite) (interface{}, error)

// WithClusterAuth wraps a ClusterHandler to ensure that a request is authenticated to this proxy
// (the same as WithAuth), as well as to grab the remoteSite (which can represent this local cluster
// or a remote trusted cluster) as specified by the ":site" url parameter.
func (h *Handler) WithClusterAuth(fn ClusterHandler) httprouter.Handle {
	return httplib.MakeHandler(func(w http.ResponseWriter, r *http.Request, p httprouter.Params) (interface{}, error) {
		sctx, site, err := h.authenticateRequestWithCluster(w, r, p)
		if err != nil {
			return nil, trace.Wrap(err)
		}

		return fn(w, r, p, sctx, site)
	})
}

// authenticateRequestWithCluster ensures that a request is authenticated
// to this proxy, returning the *SessionContext (same as AuthenticateRequest),
// and also grabs the remoteSite (which can represent this local cluster or a
// remote trusted cluster) as specified by the ":site" url parameter.
func (h *Handler) authenticateRequestWithCluster(w http.ResponseWriter, r *http.Request, p httprouter.Params) (*SessionContext, reversetunnelclient.RemoteSite, error) {
	sctx, err := h.AuthenticateRequest(w, r, true)
	if err != nil {
		return nil, nil, trace.Wrap(err)
	}

	site, err := h.getSiteByParams(sctx, p)
	if err != nil {
		return nil, nil, trace.Wrap(err)
	}

	return sctx, site, nil
}

// getSiteByParams gets the remoteSite (which can represent this local cluster or a
// remote trusted cluster) as specified by the ":site" url parameter.
func (h *Handler) getSiteByParams(sctx *SessionContext, p httprouter.Params) (reversetunnelclient.RemoteSite, error) {
	clusterName := p.ByName("site")
	if clusterName == currentSiteShortcut {
		res, err := h.cfg.ProxyClient.GetClusterName()
		if err != nil {
			h.log.WithError(err).Warn("Failed to query cluster name.")
			return nil, trace.Wrap(err)
		}
		clusterName = res.GetClusterName()
	}

	site, err := h.getSiteByClusterName(sctx, clusterName)
	if err != nil {
		return nil, trace.Wrap(err)
	}

	return site, nil
}

func (h *Handler) getSiteByClusterName(ctx *SessionContext, clusterName string) (reversetunnelclient.RemoteSite, error) {
	proxy, err := h.ProxyWithRoles(ctx)
	if err != nil {
		h.log.WithError(err).Warn("Failed to get proxy with roles.")
		return nil, trace.Wrap(err)
	}

	site, err := proxy.GetSite(clusterName)
	if err != nil {
		h.log.WithError(err).WithField("cluster-name", clusterName).Warn("Failed to query site.")
		return nil, trace.Wrap(err)
	}

	return site, nil
}

// ClusterClientProvider is an interface for a type which can provide
// authenticated clients to remote clusters.
type ClusterClientProvider interface {
	// UserClientForCluster returns a client to the local or remote cluster
	// identified by clusterName and is authenticated with the identity of the
	// user.
	UserClientForCluster(ctx context.Context, clusterName string) (auth.ClientI, error)
}

type clusterClientProvider struct {
	h   *Handler
	ctx *SessionContext
}

// UserClientForCluster returns a client to the local or remote cluster
// identified by clusterName and is authenticated with the identity of the user.
func (r clusterClientProvider) UserClientForCluster(ctx context.Context, clusterName string) (auth.ClientI, error) {
	site, err := r.h.getSiteByClusterName(r.ctx, clusterName)
	if err != nil {
		return nil, trace.Wrap(err)
	}

	clt, err := r.ctx.GetUserClient(ctx, site)
	return clt, trace.Wrap(err)
}

// ClusterClientHandler is an authenticated handler which can get a client for
// any remote cluster.
type ClusterClientHandler func(http.ResponseWriter, *http.Request, httprouter.Params, *SessionContext, ClusterClientProvider) (interface{}, error)

// WithClusterClientProvider wraps a ClusterClientHandler to ensure that a
// request is authenticated to this proxy (the same as WithAuth), and passes a
// ClusterClientProvider so that the handler can access remote clusters. Use
// this instead of WithClusterAuth when the remote cluster cannot be encoded in
// the path or multiple clusters may need to be accessed from a single handler.
func (h *Handler) WithClusterClientProvider(fn ClusterClientHandler) httprouter.Handle {
	return httplib.MakeHandler(func(w http.ResponseWriter, r *http.Request, p httprouter.Params) (interface{}, error) {
		sctx, err := h.AuthenticateRequest(w, r, true)
		if err != nil {
			return nil, trace.Wrap(err)
		}
		g := clusterClientProvider{
			h:   h,
			ctx: sctx,
		}
		return fn(w, r, p, sctx, g)
	})
}

// ProvisionTokenHandler is a authenticated handler that is called for some existing Token
type ProvisionTokenHandler func(w http.ResponseWriter, r *http.Request, p httprouter.Params, site reversetunnelclient.RemoteSite, token types.ProvisionToken) (interface{}, error)

// WithProvisionTokenAuth ensures that request is authenticated with a provision token.
// Provision tokens, when used like this are invalidated as soon as used.
// Doesn't matter if the underlying response was a success or an error.
func (h *Handler) WithProvisionTokenAuth(fn ProvisionTokenHandler) httprouter.Handle {
	return httplib.MakeHandler(func(w http.ResponseWriter, r *http.Request, p httprouter.Params) (interface{}, error) {
		ctx := r.Context()

		creds, err := roundtrip.ParseAuthHeaders(r)
		if err != nil {
			return nil, trace.AccessDenied("need auth")
		}

		token, err := consumeTokenForAPICall(ctx, h.GetProxyClient(), creds.Password)
		if err != nil {
			return nil, trace.AccessDenied("need auth")
		}

		site, err := h.cfg.Proxy.GetSite(h.auth.clusterName)
		if err != nil {
			h.log.WithError(err).WithField("cluster-name", h.auth.clusterName).Warn("Failed to query cluster.")
			return nil, trace.Wrap(err)
		}

		return fn(w, r, p, site, token)
	})
}

// consumeTokenForAPICall will fetch a token, check if the requireRole is present and then delete the token
// If any of those calls returns an error, this method also returns an error
//
// If multiple clients reach here at the same time, only one of them will be able to actually make the request.
// This is possible because the latest call - DeleteToken - returns an error if the resource doesn't exist
// This is currently true for all the backends as explained here
// https://github.com/gravitational/teleport/commit/24fcadc375d8359e80790b3ebeaa36bd8dd2822f
func consumeTokenForAPICall(ctx context.Context, proxyClient auth.ClientI, tokenName string) (types.ProvisionToken, error) {
	token, err := proxyClient.GetToken(ctx, tokenName)
	if err != nil {
		return nil, trace.Wrap(err)
	}

	if token.GetJoinMethod() != types.JoinMethodToken {
		return nil, trace.BadParameter("unexpected join method %q for token %q", token.GetJoinMethod(), token.GetSafeName())
	}

	if !checkTokenTTL(token) {
		return nil, trace.BadParameter("expired token %q", token.GetSafeName())
	}

	if err := proxyClient.DeleteToken(ctx, token.GetName()); err != nil {
		return nil, trace.Wrap(err)
	}

	return token, nil
}

// checkTokenTTL returns true if the token is still valid.
// This is similar to checkTokenTTL in auth.Server, but does not delete expired tokens.
func checkTokenTTL(tok types.ProvisionToken) bool {
	// Always accept tokens without an expiry configured.
	if tok.Expiry().IsZero() {
		return true
	}

	now := time.Now().UTC()

	return tok.Expiry().After(now)
}

type redirectHandlerFunc func(w http.ResponseWriter, r *http.Request, p httprouter.Params) (redirectURL string)

func isValidRedirectURL(redirectURL string) bool {
	u, err := url.ParseRequestURI(redirectURL)
	return err == nil && (!u.IsAbs() || (u.Scheme == "http" || u.Scheme == "https"))
}

// WithRedirect is a handler that redirects to the path specified in the returned value.
func (h *Handler) WithRedirect(fn redirectHandlerFunc) httprouter.Handle {
	return func(w http.ResponseWriter, r *http.Request, p httprouter.Params) {
		app.SetRedirectPageHeaders(w.Header(), "")

		redirectURL := fn(w, r, p)
		if !isValidRedirectURL(redirectURL) {
			redirectURL = client.LoginFailedRedirectURL
		}
		http.Redirect(w, r, redirectURL, http.StatusFound)
	}
}

// WithMetaRedirect is a handler that redirects to the path specified
// using HTML rather than HTTP. This is needed for redirects that can
// have a header size larger than 8kb, which some middlewares will drop.
// See https://github.com/gravitational/teleport/issues/7467.
func (h *Handler) WithMetaRedirect(fn redirectHandlerFunc) httprouter.Handle {
	return func(w http.ResponseWriter, r *http.Request, p httprouter.Params) {
		redirectURL := fn(w, r, p)
		if !isValidRedirectURL(redirectURL) {
			redirectURL = client.LoginFailedRedirectURL
		}
		err := app.MetaRedirect(w, redirectURL)
		if err != nil {
			h.log.WithError(err).Warn("Failed to issue a redirect.")
		}
	}
}

// WithAuth ensures that a request is authenticated.
func (h *Handler) WithAuth(fn ContextHandler) httprouter.Handle {
	return httplib.MakeHandler(func(w http.ResponseWriter, r *http.Request, p httprouter.Params) (interface{}, error) {
		sctx, err := h.AuthenticateRequest(w, r, true)
		if err != nil {
			return nil, trace.Wrap(err)
		}
		return fn(w, r, p, sctx)
	})
}

// WithAuthCookieAndCSRF ensures that a request is authenticated
// for plain old non-AJAX requests (does not check the Bearer header).
// It enforces CSRF checks (except for "safe" methods).
func (h *Handler) WithAuthCookieAndCSRF(fn ContextHandler) httprouter.Handle {
	f := func(w http.ResponseWriter, r *http.Request, p httprouter.Params) (interface{}, error) {
		sctx, err := h.AuthenticateRequest(w, r, false)
		if err != nil {
			return nil, trace.Wrap(err)
		}
		return fn(w, r, p, sctx)
	}

	return httplib.WithCSRFProtection(f)
}

// WithUnauthenticatedLimiter adds a conditional IP-based rate limiting that will limit only unauthenticated requests.
// This is a good default to use as both Cluster and User auth are checked here, but `WithLimiter` can be used if
// you're certain that no authenticated requests will be made.
func (h *Handler) WithUnauthenticatedLimiter(fn httplib.HandlerFunc) httprouter.Handle {
	return h.unauthenticatedLimiterFunc(fn, h.WithLimiterHandlerFunc)
}

// WithUnauthenticatedHighLimiter adds a conditional IP-based rate limiting that will limit only unauthenticated
// requests.  This is similar to WithUnauthenticatedLimiter, however this one allows a much higher rate limit.
// This higher rate limit should only be used on endpoints which are only CPU constrained
// (no file or other resources used).
func (h *Handler) WithUnauthenticatedHighLimiter(fn httplib.HandlerFunc) httprouter.Handle {
	return h.unauthenticatedLimiterFunc(fn, h.WithHighLimiterHandlerFunc)
}

func (h *Handler) unauthenticatedLimiterFunc(fn httplib.HandlerFunc, rateFunc func(fn httplib.HandlerFunc) httplib.HandlerFunc) httprouter.Handle {
	return httplib.MakeHandler(func(w http.ResponseWriter, r *http.Request, p httprouter.Params) (interface{}, error) {
		if _, _, err := h.authenticateRequestWithCluster(w, r, p); err != nil {
			// retry with user auth
			if _, err = h.AuthenticateRequest(w, r, true /* check token */); err != nil {
				// no auth passed, limit request
				return rateFunc(fn)(w, r, p)
			}
		}
		// auth passed, call directly
		return fn(w, r, p)
	})
}

// WithLimiter adds IP-based rate limiting to fn.
// Limits are applied to all requests, authenticated or not.
func (h *Handler) WithLimiter(fn httplib.HandlerFunc) httprouter.Handle {
	return httplib.MakeHandler(func(w http.ResponseWriter, r *http.Request, p httprouter.Params) (interface{}, error) {
		return h.WithLimiterHandlerFunc(fn)(w, r, p)
	})
}

// WithHighLimiter adds high rate IP-based rate limiting to fn.
// This should only be used on functions which are CPU constrained, and don't use disk or other services.
// Limits are applied to all requests, authenticated or not.
func (h *Handler) WithHighLimiter(fn httplib.HandlerFunc) httprouter.Handle {
	return httplib.MakeHandler(func(w http.ResponseWriter, r *http.Request, p httprouter.Params) (interface{}, error) {
		return h.WithHighLimiterHandlerFunc(fn)(w, r, p)
	})
}

// WithLimiterHandlerFunc adds IP-based rate limiting to a HandlerFunc. This
// should be used when you need to nest this inside another HandlerFunc.
func (h *Handler) WithLimiterHandlerFunc(fn httplib.HandlerFunc) httplib.HandlerFunc {
	return func(w http.ResponseWriter, r *http.Request, p httprouter.Params) (interface{}, error) {
		err := rateLimitRequest(r, h.limiter)
		if err != nil {
			return nil, trace.Wrap(err)
		}
		return fn(w, r, p)
	}
}

// WithHighLimiterHandlerFunc adds IP-based rate limiting to a HandlerFunc. This is similar to WithLimiterHandlerFunc
// but provides a higher rate limit.  This should only be used for requests which are only CPU bound (no disk or other
// resources used).
func (h *Handler) WithHighLimiterHandlerFunc(fn httplib.HandlerFunc) httplib.HandlerFunc {
	return func(w http.ResponseWriter, r *http.Request, p httprouter.Params) (interface{}, error) {
		err := rateLimitRequest(r, h.highLimiter)
		if err != nil {
			return nil, trace.Wrap(err)
		}
		return fn(w, r, p)
	}
}

func rateLimitRequest(r *http.Request, limiter *limiter.RateLimiter) error {
	remote, _, err := net.SplitHostPort(r.RemoteAddr)
	if err != nil {
		return trace.Wrap(err)
	}

	err = limiter.RegisterRequest(remote, nil /* customRate */)
	// MaxRateError doesn't play well with errors.Is, hence the type assertion.
	if _, ok := err.(*ratelimit.MaxRateError); ok {
		return trace.LimitExceeded(err.Error())
	}
	return trace.Wrap(err)
}

// AuthenticateRequest authenticates request using combination of a session cookie
// and bearer token
func (h *Handler) AuthenticateRequest(w http.ResponseWriter, r *http.Request, checkBearerToken bool) (*SessionContext, error) {
	const missingCookieMsg = "missing session cookie"
	cookie, err := r.Cookie(websession.CookieName)
	if err != nil || (cookie != nil && cookie.Value == "") {
		return nil, trace.AccessDenied(missingCookieMsg)
	}
	decodedCookie, err := websession.DecodeCookie(cookie.Value)
	if err != nil {
		return nil, trace.AccessDenied("failed to decode cookie")
	}
	sctx, err := h.auth.getOrCreateSession(r.Context(), decodedCookie.User, decodedCookie.SID)
	if err != nil {
		websession.ClearCookie(w)
		return nil, trace.AccessDenied("need auth")
	}
	if checkBearerToken {
		creds, err := roundtrip.ParseAuthHeaders(r)
		if err != nil {
			return nil, trace.AccessDenied("need auth")
		}
		if err := sctx.validateBearerToken(r.Context(), creds.Password); err != nil {
			return nil, trace.AccessDenied("bad bearer token")
		}
	}

	if err := parseMFAResponseFromRequest(r); err != nil {
		return nil, trace.Wrap(err)
	}

	return sctx, nil
}

// parseMFAResponse checks for an MFA response in the request header.
// if found, the mfa response is added to the request context, where
// it can be recalled to augment client authentication further down
// the call stack.
func parseMFAResponseFromRequest(r *http.Request) error {
	ctx, err := contextWithMFAResponseFromRequestHeader(r.Context(), r.Header)
	if err != nil {
		return trace.Wrap(err)
	}

	// Update the request reference with a cloned request with the update ctx.
	*r = *r.WithContext(ctx)
	return nil
}

// contextWithMFAResponseFromRequestHeader attempts to parse an MFA response
// from the request header. If found, the MFA response is added to the given
// context and returned.
func contextWithMFAResponseFromRequestHeader(ctx context.Context, requestHeader http.Header) (context.Context, error) {
	if mfaResponseJSON := requestHeader.Get("Teleport-MFA-Response"); mfaResponseJSON != "" {
		var resp mfaResponse
		if err := json.Unmarshal([]byte(mfaResponseJSON), &resp); err != nil {
			return nil, trace.Wrap(err)
		}

		return mfa.ContextWithMFAResponse(ctx, &proto.MFAAuthenticateResponse{
			Response: &proto.MFAAuthenticateResponse_Webauthn{
				Webauthn: wantypes.CredentialAssertionResponseToProto(resp.WebauthnAssertionResponse),
			},
		}), nil
	}

	return ctx, nil
}

// ProxyWithRoles returns a reverse tunnel proxy verifying the permissions
// of the given user.
func (h *Handler) ProxyWithRoles(ctx *SessionContext) (reversetunnelclient.Tunnel, error) {
	accessChecker, err := ctx.GetUserAccessChecker()
	if err != nil {
		h.log.WithError(err).Warn("Failed to get client roles.")
		return nil, trace.Wrap(err)
	}

	cn, err := h.cfg.AccessPoint.GetClusterName()
	if err != nil {
		return nil, trace.Wrap(err)
	}
	return reversetunnelclient.NewTunnelWithRoles(h.cfg.Proxy, cn.GetClusterName(), accessChecker, h.cfg.AccessPoint), nil
}

// ProxyHostPort returns the address of the proxy server using --proxy
// notation, i.e. "localhost:8030,8023"
func (h *Handler) ProxyHostPort() string {
	hp := createHostPort(h.cfg.ProxyWebAddr, defaults.HTTPListenPort)
	return fmt.Sprintf("%s,%s", hp, h.sshPort)
}

func (h *Handler) kubeProxyHostPort() string {
	return createHostPort(h.cfg.ProxyKubeAddr, defaults.KubeListenPort)
}

// Address can be set in the config with unspecified host, like
// 0.0.0.0:3080 or :443.
//
// In this case, the dial will succeed (dialing 0.0.0.0 is same a dialing
// localhost in Go) but the host certificate will not validate since
// 0.0.0.0 is never a valid principal (auth server explicitly removes it
// when issuing host certs).
//
// As such, replace 0.0.0.0 with localhost in this case: proxy listens on
// all interfaces and localhost is always included in the valid principal
// set.
func createHostPort(netAddr utils.NetAddr, port int) string {
	if netAddr.IsHostUnspecified() {
		return fmt.Sprintf("localhost:%v", netAddr.Port(port))
	}
	return netAddr.String()
}

func message(msg string) interface{} {
	return map[string]interface{}{"message": msg}
}

// OK is a response that indicates request was successful.
func OK() interface{} {
	return message("ok")
}

// makeTeleportClientConfig creates default teleport client configuration
// that is used to initiate an SSH terminal session or SCP file transfer
func makeTeleportClientConfig(ctx context.Context, sctx *SessionContext) (*client.Config, error) {
	agent, cert, err := sctx.GetAgent()
	if err != nil {
		return nil, trace.BadParameter("failed to get user credentials: %v", err)
	}

	signers, err := agent.Signers()
	if err != nil {
		return nil, trace.BadParameter("failed to get user credentials: %v", err)
	}

	tlsConfig, err := sctx.ClientTLSConfig(ctx)
	if err != nil {
		return nil, trace.BadParameter("failed to get client TLS config: %v", err)
	}

	callback, err := apisshutils.NewHostKeyCallback(
		apisshutils.HostKeyCallbackConfig{
			GetHostCheckers: sctx.getCheckers,
			Clock:           sctx.cfg.Parent.clock,
		})
	if err != nil {
		return nil, trace.Wrap(err)
	}

	proxyListenerMode, err := sctx.GetProxyListenerMode(ctx)
	if err != nil {
		return nil, trace.Wrap(err)
	}

	config := &client.Config{
		Username:          sctx.GetUser(),
		Agent:             agent,
		NonInteractive:    true,
		TLS:               tlsConfig,
		AuthMethods:       []ssh.AuthMethod{ssh.PublicKeys(signers...)},
		ProxySSHPrincipal: cert.ValidPrincipals[0],
		HostKeyCallback:   callback,
		TLSRoutingEnabled: proxyListenerMode == types.ProxyListenerMode_Multiplex,
		Tracer:            apitracing.DefaultProvider().Tracer("webterminal"),
	}

	return config, nil
}

// SSORequestParams holds parameters parsed out of a HTTP request initiating an
// SSO login. See ParseSSORequestParams().
type SSORequestParams struct {
	// ClientRedirectURL is the URL specified in the query parameter
	// redirect_url, which will be unescaped here.
	ClientRedirectURL string
	// ConnectorID identifies the SSO connector to use to log in, from
	// the connector_id query parameter.
	ConnectorID string
	// CSRFToken is the token in the CSRF cookie header.
	CSRFToken string
}

// ParseSSORequestParams extracts the SSO request parameters from an http.Request,
// returning them in an SSORequestParams struct. If any fields are not present,
// an error is returned.
func ParseSSORequestParams(r *http.Request) (*SSORequestParams, error) {
	// Manually grab the value from query param "redirect_url".
	//
	// The "redirect_url" param can contain its own query params such as in
	// "https://localhost/login?connector_id=github&redirect_url=https://localhost:8080/web/cluster/im-a-cluster-name/nodes?search=tunnel&sort=hostname:asc",
	// which would be incorrectly parsed with the standard method.
	// For example a call to r.URL.Query().Get("redirect_url") in the example above would return
	// "https://localhost:8080/web/cluster/im-a-cluster-name/nodes?search=tunnel",
	// as it would take the "&sort=hostname:asc" to be a separate query param.
	//
	// This logic assumes that anything coming after "redirect_url" is part of
	// the redirect URL.
	splittedRawQuery := strings.Split(r.URL.RawQuery, "&redirect_url=")
	var clientRedirectURL string
	if len(splittedRawQuery) > 1 {
		clientRedirectURL, _ = url.QueryUnescape(splittedRawQuery[1])
	}
	if clientRedirectURL == "" {
		return nil, trace.BadParameter("missing redirect_url query parameter")
	}

	query := r.URL.Query()
	connectorID := query.Get("connector_id")
	if connectorID == "" {
		return nil, trace.BadParameter("missing connector_id query parameter")
	}

	csrfToken, err := csrf.ExtractTokenFromCookie(r)
	if err != nil {
		return nil, trace.Wrap(err)
	}

	return &SSORequestParams{
		ClientRedirectURL: clientRedirectURL,
		ConnectorID:       connectorID,
		CSRFToken:         csrfToken,
	}, nil
}

// SSOCallbackResponse holds the parameters for validating and executing an SSO
// callback URL. See SSOSetWebSessionAndRedirectURL().
type SSOCallbackResponse struct {
	// CSRFToken is the token provided in the originating SSO login request
	// to be validated against.
	CSRFToken string
	// Username is the authenticated teleport username of the user that has
	// logged in, provided by the SSO provider.
	Username string
	// SessionName is the name of the session generated by auth server if
	// requested in the SSO request.
	SessionName string
	// ClientRedirectURL is the URL to redirect back to on completion of
	// the SSO login process.
	ClientRedirectURL string
}

// SSOSetWebSessionAndRedirectURL validates the CSRF token in the response
// against that in the request, validates that the callback URL in the response
// can be parsed, and sets a session cookie with the username and session name
// from the response. On success, nil is returned. If the validation fails, an
// error is returned.
func SSOSetWebSessionAndRedirectURL(w http.ResponseWriter, r *http.Request, response *SSOCallbackResponse, verifyCSRF bool) error {
	if verifyCSRF {
		if err := csrf.VerifyToken(response.CSRFToken, r); err != nil {
			return trace.Wrap(err)
		}
	}

	if err := websession.SetCookie(w, response.Username, response.SessionName); err != nil {
		return trace.Wrap(err)
	}

	parsedRedirectURL, err := httplib.OriginLocalRedirectURI(response.ClientRedirectURL)
	if err != nil {
		return trace.Wrap(err)
	}
	response.ClientRedirectURL = parsedRedirectURL

	return nil
}

// authExportPublic returns the CA Certs that can be used to set up a chain of trust which includes the current Teleport Cluster
//
// GET /webapi/sites/:site/auth/export?type=<auth type>
// GET /webapi/auth/export?type=<auth type>
func (h *Handler) authExportPublic(w http.ResponseWriter, r *http.Request, p httprouter.Params) {
	err := rateLimitRequest(r, h.limiter)
	if err != nil {
		http.Error(w, err.Error(), trace.ErrorToCode(err))
		return
	}
	authorities, err := client.ExportAuthorities(
		r.Context(),
		h.GetProxyClient(),
		client.ExportAuthoritiesRequest{
			AuthType: r.URL.Query().Get("type"),
		},
	)
	if err != nil {
		h.log.WithError(err).Debug("Failed to generate CA Certs.")
		http.Error(w, err.Error(), trace.ErrorToCode(err))
		return
	}

	reader := strings.NewReader(authorities)

	// ServeContent sets the correct headers: Content-Type, Content-Length and Accept-Ranges.
	// It also handles the Range negotiation
	http.ServeContent(w, r, "authorized_hosts.txt", time.Now(), reader)
}

const robots = `User-agent: *
Disallow: /`

func serveRobotsTxt(w http.ResponseWriter, r *http.Request, p httprouter.Params) (interface{}, error) {
	w.Header().Set("Content-Type", "text/plain")
	w.Header().Set("Cache-Control", "public, max-age=86400")
	w.WriteHeader(http.StatusOK)
	w.Write([]byte(robots))
	return nil, nil
}<|MERGE_RESOLUTION|>--- conflicted
+++ resolved
@@ -929,11 +929,8 @@
 	// Channel can contain "/", hence the use of a catch-all parameter
 	h.GET("/webapi/automaticupgrades/channel/*request", h.WithUnauthenticatedHighLimiter(h.automaticUpgrades))
 
-<<<<<<< HEAD
-=======
 	// GET Machine ID bot by name
 	h.GET("/webapi/sites/:site/machine-id/bot/:name", h.WithClusterAuth(h.getBot))
->>>>>>> eef9c7a4
 	// GET Machine ID bots
 	h.GET("/webapi/sites/:site/machine-id/bot", h.WithClusterAuth(h.listBots))
 	// Create Machine ID bots
