/*
 * Teleport
 * Copyright (C) 2023  Gravitational, Inc.
 *
 * This program is free software: you can redistribute it and/or modify
 * it under the terms of the GNU Affero General Public License as published by
 * the Free Software Foundation, either version 3 of the License, or
 * (at your option) any later version.
 *
 * This program is distributed in the hope that it will be useful,
 * but WITHOUT ANY WARRANTY; without even the implied warranty of
 * MERCHANTABILITY or FITNESS FOR A PARTICULAR PURPOSE.  See the
 * GNU Affero General Public License for more details.
 *
 * You should have received a copy of the GNU Affero General Public License
 * along with this program.  If not, see <http://www.gnu.org/licenses/>.
 */

// Package web implements web proxy handler that provides
// web interface to view and connect to teleport nodes
package web

import (
<<<<<<< HEAD
	"cmp"
	"compress/gzip"
=======
>>>>>>> cdf7275f
	"context"
	"crypto/tls"
	"encoding/base64"
	"encoding/json"
	"errors"
	"fmt"
	"html/template"
	"io"
	"log/slog"
	"net"
	"net/http"
	"net/url"
	"slices"
	"strconv"
	"strings"
	"sync"
	"sync/atomic"
	"time"

	gogoproto "github.com/gogo/protobuf/proto"
	"github.com/google/safetext/shsprintf"
	"github.com/google/uuid"
	"github.com/gorilla/websocket"
	"github.com/gravitational/oxy/ratelimit"
	"github.com/gravitational/roundtrip"
	"github.com/gravitational/trace"
	"github.com/jonboulle/clockwork"
	"github.com/julienschmidt/httprouter"
	"github.com/sirupsen/logrus"
	"go.opentelemetry.io/otel/exporters/otlp/otlptrace"
	oteltrace "go.opentelemetry.io/otel/trace"
	tracepb "go.opentelemetry.io/proto/otlp/trace/v1"
	"golang.org/x/crypto/ssh"
	"golang.org/x/mod/semver"
	"google.golang.org/protobuf/encoding/protojson"
	"google.golang.org/protobuf/types/known/timestamppb"

	"github.com/gravitational/teleport"
	apiclient "github.com/gravitational/teleport/api/client"
	"github.com/gravitational/teleport/api/client/proto"
	"github.com/gravitational/teleport/api/client/webclient"
	"github.com/gravitational/teleport/api/constants"
	apidefaults "github.com/gravitational/teleport/api/defaults"
	notificationsv1 "github.com/gravitational/teleport/api/gen/proto/go/teleport/notifications/v1"
	"github.com/gravitational/teleport/api/mfa"
	apitracing "github.com/gravitational/teleport/api/observability/tracing"
	"github.com/gravitational/teleport/api/types"
	apievents "github.com/gravitational/teleport/api/types/events"
	"github.com/gravitational/teleport/api/types/installers"
	"github.com/gravitational/teleport/api/utils/keys"
	apisshutils "github.com/gravitational/teleport/api/utils/sshutils"
	"github.com/gravitational/teleport/entitlements"
	"github.com/gravitational/teleport/lib/auth"
	"github.com/gravitational/teleport/lib/auth/authclient"
	wantypes "github.com/gravitational/teleport/lib/auth/webauthntypes"
	"github.com/gravitational/teleport/lib/authz"
	"github.com/gravitational/teleport/lib/automaticupgrades"
	"github.com/gravitational/teleport/lib/client"
	"github.com/gravitational/teleport/lib/defaults"
	dtconfig "github.com/gravitational/teleport/lib/devicetrust/config"
	"github.com/gravitational/teleport/lib/events"
	"github.com/gravitational/teleport/lib/httplib"
	"github.com/gravitational/teleport/lib/httplib/csrf"
	"github.com/gravitational/teleport/lib/jwt"
	"github.com/gravitational/teleport/lib/limiter"
	"github.com/gravitational/teleport/lib/modules"
	"github.com/gravitational/teleport/lib/multiplexer"
	"github.com/gravitational/teleport/lib/observability/tracing"
	"github.com/gravitational/teleport/lib/player"
	"github.com/gravitational/teleport/lib/plugin"
	"github.com/gravitational/teleport/lib/proxy"
	"github.com/gravitational/teleport/lib/reversetunnelclient"
	"github.com/gravitational/teleport/lib/secret"
	"github.com/gravitational/teleport/lib/services"
	"github.com/gravitational/teleport/lib/session"
	"github.com/gravitational/teleport/lib/tlsca"
	"github.com/gravitational/teleport/lib/utils"
	"github.com/gravitational/teleport/lib/web/app"
	websession "github.com/gravitational/teleport/lib/web/session"
	"github.com/gravitational/teleport/lib/web/terminal"
	"github.com/gravitational/teleport/lib/web/ui"
)

const (
	// SSOLoginFailureMessage is a generic error message to avoid disclosing sensitive SSO failure messages.
	SSOLoginFailureMessage = "Failed to login. Please check Teleport's log for more details."

	// SSOLoginFailureInvalidRedirect is a slightly specific error message for
	// SSO failures related to the use of an invalid or disallowed login
	// callback URL in tsh login.
	SSOLoginFailureInvalidRedirect = "Failed to login due to a disallowed callback URL. Please check Teleport's log for more details."

	// webUIFlowLabelKey is a label that may be added to resources
	// created via the web UI, indicating which flow the resource was created on.
	// This label is used for enhancing UX in the web app, by showing icons related,
	// to the workflow it was added, or providing unique features to those resources.
	// Example values:
	// - github-actions-ssh: indicates that the resource was added via the Bot GitHub Actions SSH flow
	webUIFlowLabelKey = "teleport.internal/ui-flow"
	// IncludedResourceModeAll describes that only requestable resources should be returned.
	IncludedResourceModeRequestable = "requestable"
	// IncludedResourceModeAll describes that all resources, requestable and available, should be returned.
	IncludedResourceModeAll = "all"
	// DefaultFeatureWatchInterval is the default time in which the feature watcher
	// should ping the auth server to check for updated features
	DefaultFeatureWatchInterval = time.Minute * 5
)

// healthCheckAppServerFunc defines a function used to perform a health check
// to AppServer that can handle application requests (based on cluster name and
// public address).
type healthCheckAppServerFunc func(ctx context.Context, publicAddr string, clusterName string) error

// Handler is HTTP web proxy handler
type Handler struct {
	// TODO(greedy52) deprecate logrus.FieldLogger.
	log    logrus.FieldLogger
	logger *slog.Logger

	sync.Mutex
	httprouter.Router
	cfg                     Config
	auth                    *sessionCache
	sessionStreamPollPeriod time.Duration
	clock                   clockwork.Clock
	limiter                 *limiter.RateLimiter
	highLimiter             *limiter.RateLimiter
	healthCheckAppServer    healthCheckAppServerFunc
	// sshPort specifies the SSH proxy port extracted
	// from configuration
	sshPort string

	// userConns tracks amount of current active connections with user certificates.
	userConns atomic.Int32

	// clusterFeatures contain flags for supported and unsupported features.
	clusterFeatures proto.Features

	// nodeWatcher is a services.NodeWatcher used by Assist to lookup nodes from
	// the proxy's cache and get nodes in real time.
	nodeWatcher *services.NodeWatcher

	// tracer is used to create spans.
	tracer oteltrace.Tracer

	// wsIODeadline is used to set a deadline for receiving a message from
	// an authenticated websocket so unauthenticated sockets dont get left
	// open.
	wsIODeadline time.Duration

	// featureWatcherReady is a chan that the feature watcher closes
	// to signal it is ready. Used in tests.
	featureWatcherReady chan struct{}
}

// HandlerOption is a functional argument - an option that can be passed
// to NewHandler function
type HandlerOption func(h *Handler) error

// SetSessionStreamPollPeriod sets polling period for session streams
func SetSessionStreamPollPeriod(period time.Duration) HandlerOption {
	return func(h *Handler) error {
		if period < 0 {
			return trace.BadParameter("period should be non zero")
		}
		h.sessionStreamPollPeriod = period
		return nil
	}
}

// SetClock sets the clock on a handler
func SetClock(clock clockwork.Clock) HandlerOption {
	return func(h *Handler) error {
		h.clock = clock
		return nil
	}
}

type ProxySettingsGetter interface {
	GetProxySettings(ctx context.Context) (*webclient.ProxySettings, error)
}

// PresenceChecker is a function that executes an mfa prompt to enforce
// that a user is present.
type PresenceChecker = func(ctx context.Context, term io.Writer, maintainer client.PresenceMaintainer, sessionID string, mfaPrompt mfa.Prompt, opts ...client.PresenceOption) error

// Config represents web handler configuration parameters
type Config struct {
	// PluginRegistry handles plugin registration
	PluginRegistry plugin.Registry
	// Proxy is a reverse tunnel proxy that handles connections
	// to local cluster or remote clusters using unified interface
	Proxy reversetunnelclient.Tunnel
	// AuthServers is a list of auth servers this proxy talks to
	AuthServers utils.NetAddr
	// DomainName is a domain name served by web handler
	DomainName string
	// ProxyClient is a client that authenticated as proxy
	ProxyClient authclient.ClientI
	// ProxySSHAddr points to the SSH address of the proxy
	ProxySSHAddr utils.NetAddr
	// ProxyKubeAddr points to the Kube address of the proxy
	ProxyKubeAddr utils.NetAddr
	// ProxyWebAddr points to the web (HTTPS) address of the proxy
	ProxyWebAddr utils.NetAddr
	// ProxyPublicAddr contains web proxy public addresses.
	ProxyPublicAddrs []utils.NetAddr
	// GetProxyClientCertificate returns the proxy client certificate.
	GetProxyClientCertificate func() (*tls.Certificate, error)
	// CipherSuites is the list of cipher suites Teleport suppports.
	CipherSuites []uint16

	// FIPS mode means Teleport started in a FedRAMP/FIPS 140-2 compliant
	// configuration.
	FIPS bool

	// AccessPoint holds a cache to the Auth Server.
	AccessPoint authclient.ProxyAccessPoint

	// Emitter is event emitter
	Emitter apievents.Emitter

	// HostUUID is the UUID of this process.
	HostUUID string

	// Context is used to signal process exit.
	Context context.Context

	// StaticFS optionally specifies the HTTP file system to use.
	// Enables web UI if set.
	StaticFS http.FileSystem

	// CachedSessionLingeringThreshold specifies the time the session will linger
	// in the cache before getting purged after it has expired.
	// Defaults to cachedSessionLingeringThreshold if unspecified.
	CachedSessionLingeringThreshold *time.Duration

	// ClusterFeatures contains flags for supported/unsupported features.
	ClusterFeatures proto.Features

	// ProxySettings allows fetching the current proxy settings.
	ProxySettings ProxySettingsGetter

	// MinimalReverseTunnelRoutesOnly mode handles only the endpoints required for
	// a reverse tunnel agent to establish a connection.
	MinimalReverseTunnelRoutesOnly bool

	// PublicProxyAddr is used to template the public proxy address
	// into the installer script responses
	PublicProxyAddr string

	// ALPNHandler is the ALPN connection handler for handling upgraded ALPN
	// connection through a HTTP upgrade call.
	ALPNHandler ConnectionHandler

	// TraceClient is used to forward spans to the upstream collector for the UI
	TraceClient otlptrace.Client

	// Router is used to route ssh sessions to hosts
	Router *proxy.Router

	// SessionControl is used to determine if users are
	// allowed to spawn new sessions
	SessionControl SessionController

	// PROXYSigner is used to sign PROXY header and securely propagate client IP information
	PROXYSigner multiplexer.PROXYHeaderSigner

	// TracerProvider generates tracers to create spans with
	TracerProvider oteltrace.TracerProvider

	// HealthCheckAppServer is a function that checks if the proxy can handle
	// application requests.
	HealthCheckAppServer healthCheckAppServerFunc

	// UI provides config options for the web UI
	UI webclient.UIConfig

	// NodeWatcher is a services.NodeWatcher used by Assist to lookup nodes from
	// the proxy's cache and get nodes in real time.
	NodeWatcher *services.NodeWatcher

	// PresenceChecker periodically runs the mfa ceremony for moderated
	// sessions.
	PresenceChecker PresenceChecker

	// AccessGraphAddr is the address of the Access Graph service GRPC API
	AccessGraphAddr utils.NetAddr

	// AutomaticUpgradesChannels is a map of all version channels used by the
	// proxy built-in version server to retrieve target versions. This is part
	// of the automatic upgrades.
	AutomaticUpgradesChannels automaticupgrades.Channels

	// IntegrationAppHandler handles App Access requests which use an Integration.
	IntegrationAppHandler app.ServerHandler

	// FeatureWatchInterval is the interval between pings to the auth server
	// to fetch new cluster features
	FeatureWatchInterval time.Duration
}

// SetDefaults ensures proper default values are set if
// not provided.
func (c *Config) SetDefaults() {
	c.ProxyClient = auth.WithGithubConnectorConversions(c.ProxyClient)

	if c.TracerProvider == nil {
		c.TracerProvider = tracing.NoopProvider()
	}

	if c.PresenceChecker == nil {
		c.PresenceChecker = client.RunPresenceTask
	}

	c.FeatureWatchInterval = cmp.Or(c.FeatureWatchInterval, DefaultFeatureWatchInterval)
}

type APIHandler struct {
	handler *Handler

	// appHandler is a http.Handler to forward requests to applications.
	appHandler *app.Handler
}

// ConnectionHandler defines a function for serving incoming connections.
type ConnectionHandler func(ctx context.Context, conn net.Conn) error

func (h *APIHandler) handlePreflight(w http.ResponseWriter, r *http.Request) {
	raddr, err := utils.ParseAddr(r.Host)
	if err != nil {
		return
	}
	publicAddr := raddr.Host()

	servers, err := app.Match(r.Context(), h.handler.cfg.AccessPoint, app.MatchPublicAddr(publicAddr))
	if err != nil {
		h.handler.log.Info("failed to match application with public addr %s", publicAddr)
		return
	}

	if len(servers) == 0 {
		h.handler.log.Info("failed to match application with public addr %s", publicAddr)
		return
	}

	foundApp := servers[0].GetApp()
	corsPolicy := foundApp.GetCORS()
	if corsPolicy == nil {
		return
	}

	origin := r.Header.Get("Origin")
	// The Access-Control-Allow-Origin can only include one origin or a wildcard. However,
	// any request which includes credentials _must_ return an origin and not a wildcard.
	// https://developer.mozilla.org/en-US/docs/Web/HTTP/CORS#sect2
	if slices.Contains(corsPolicy.AllowedOrigins, "*") || slices.Contains(corsPolicy.AllowedOrigins, origin) {
		w.Header().Set("Access-Control-Allow-Origin", origin)
	} else {
		return
	}

	if len(corsPolicy.AllowedMethods) > 0 {
		w.Header().Set("Access-Control-Allow-Methods", strings.Join(corsPolicy.AllowedMethods, ","))
	}

	// This is a list of headers that are allowed in the spec. Wildcards are allowed.
	// Note: "Authorization" headers must be explicitly listed and cannot be wildcarded
	// https://developer.mozilla.org/en-US/docs/Web/HTTP/Headers/Access-Control-Allow-Headers#sect2
	if len(corsPolicy.AllowedHeaders) > 0 {
		w.Header().Set("Access-Control-Allow-Headers", strings.Join(corsPolicy.AllowedHeaders, ","))
	}

	if len(corsPolicy.ExposedHeaders) > 0 {
		w.Header().Set("Access-Control-Expose-Headers", strings.Join(corsPolicy.ExposedHeaders, ","))
	}

	// The only valid value for this header is "true", so we will only set it if configured to true
	if corsPolicy.AllowCredentials {
		w.Header().Set("Access-Control-Allow-Credentials", "true")
	}

	// This will allow preflight responses to be cached for the specified duration
	if corsPolicy.MaxAge > 0 {
		w.Header().Set("Access-Control-Max-Age", fmt.Sprintf("%d", corsPolicy.MaxAge))
	}

	w.WriteHeader(http.StatusOK)

}

// Check if this request should be forwarded to an application handler to
// be handled by the UI and handle the request appropriately.
func (h *APIHandler) ServeHTTP(w http.ResponseWriter, r *http.Request) {
	// If the request is either to the fragment authentication endpoint or if the
	// request has a session cookie or a client cert, forward to
	// application handlers. If the request is requesting a
	// FQDN that is not of the proxy, redirect to application launcher.
	if h.appHandler != nil && (app.HasFragment(r) || app.HasSessionCookie(r) || app.HasClientCert(r)) {
		h.appHandler.ServeHTTP(w, r)
		return
	}

	// if the request is for an app, passthrough OPTIONS requests to the app handler
	redir, ok := app.HasName(r, h.handler.cfg.ProxyPublicAddrs)
	if ok && r.Method == http.MethodOptions {
		h.handlePreflight(w, r)
		return
	}
	// Only try to redirect if the handler is serving the full Web API.
	if !h.handler.cfg.MinimalReverseTunnelRoutesOnly && ok {
		http.Redirect(w, r, redir, http.StatusFound)
		return
	}

	// Serve the Web UI.
	h.handler.ServeHTTP(w, r)
}

// HandleConnection handles connections from plain TCP applications.
func (h *APIHandler) HandleConnection(ctx context.Context, conn net.Conn) error {
	return h.appHandler.HandleConnection(ctx, conn)
}

func (h *APIHandler) Close() error {
	return h.handler.Close()
}

// NewHandler returns a new instance of web proxy handler
func NewHandler(cfg Config, opts ...HandlerOption) (*APIHandler, error) {
	const apiPrefix = "/" + teleport.WebAPIVersion

	cfg.SetDefaults()

	h := &Handler{
		cfg:                  cfg,
		log:                  newPackageLogger(),
		logger:               slog.Default().With(teleport.ComponentKey, teleport.ComponentWeb),
		clock:                clockwork.NewRealClock(),
		clusterFeatures:      cfg.ClusterFeatures,
		healthCheckAppServer: cfg.HealthCheckAppServer,
		tracer:               cfg.TracerProvider.Tracer(teleport.ComponentWeb),
		wsIODeadline:         wsIODeadline,
		featureWatcherReady:  make(chan struct{}),
	}

	if automaticUpgrades(cfg.ClusterFeatures) && h.cfg.AutomaticUpgradesChannels == nil {
		h.cfg.AutomaticUpgradesChannels = automaticupgrades.Channels{}
	}

	// for properly handling url-encoded parameter values.
	h.UseRawPath = true

	for _, o := range opts {
		if err := o(h); err != nil {
			return nil, trace.Wrap(err)
		}
	}

	sessionLingeringThreshold := cachedSessionLingeringThreshold
	if cfg.CachedSessionLingeringThreshold != nil {
		sessionLingeringThreshold = *cfg.CachedSessionLingeringThreshold
	}

	sessionCache, err := newSessionCache(h.cfg.Context, sessionCacheOptions{
		proxyClient:               cfg.ProxyClient,
		accessPoint:               cfg.AccessPoint,
		servers:                   []utils.NetAddr{cfg.AuthServers},
		cipherSuites:              cfg.CipherSuites,
		clock:                     h.clock,
		sessionLingeringThreshold: sessionLingeringThreshold,
		proxySigner:               cfg.PROXYSigner,
	})
	if err != nil {
		return nil, trace.Wrap(err)
	}
	h.auth = sessionCache
	sshPortValue := strconv.Itoa(defaults.SSHProxyListenPort)
	if cfg.ProxySSHAddr.String() != "" {
		_, sshPort, err := net.SplitHostPort(cfg.ProxySSHAddr.String())
		if err != nil {
			h.log.WithError(err).Warnf("Invalid SSH proxy address %q, will use default port %v.",
				cfg.ProxySSHAddr.String(), defaults.SSHProxyListenPort)
		} else {
			sshPortValue = sshPort
		}
	}

	h.sshPort = sshPortValue

	// rateLimiter is used to limit unauthenticated challenge generation for
	// passwordless and for unauthenticated metrics.
	h.limiter, err = limiter.NewRateLimiter(limiter.Config{
		Rates: []limiter.Rate{
			{
				Period:  defaults.LimiterPeriod,
				Average: defaults.LimiterAverage,
				Burst:   defaults.LimiterBurst,
			},
		},
		MaxConnections:   defaults.LimiterMaxConnections,
		MaxNumberOfUsers: defaults.LimiterMaxConcurrentUsers,
	})
	if err != nil {
		return nil, trace.Wrap(err)
	}
	// highLimiter is used for endpoints which are only CPU constrained and require high request rates
	h.highLimiter, err = limiter.NewRateLimiter(limiter.Config{
		Rates: []limiter.Rate{
			{
				Period:  defaults.LimiterHighPeriod,
				Average: defaults.LimiterHighAverage,
				Burst:   defaults.LimiterHighBurst,
			},
		},
		MaxConnections:   defaults.LimiterMaxConnections,
		MaxNumberOfUsers: defaults.LimiterMaxConcurrentUsers,
	})
	if err != nil {
		return nil, trace.Wrap(err)
	}

	if cfg.MinimalReverseTunnelRoutesOnly {
		h.bindMinimalEndpoints()
	} else {
		h.bindDefaultEndpoints()
	}

	// serve the web UI from the embedded filesystem
	var indexPage *template.Template
	// we will set our etag based on the teleport version and
	// the webasset app hash if available. The version only will not
	// suffice as it can cause incorrect caching for local development.

	// The hash of the webasset app.js is used to ensure that builds at
	// different times or different OSes will be the same and not cause
	// cache invalidation for production users. For example, using a timestamp
	// at build time would cause different OS builds to be different, and timestamps
	// at process start would mean multiple proxies would serving different etags)
	etag := fmt.Sprintf("W/%q", teleport.Version)
	if cfg.StaticFS != nil {
		index, err := cfg.StaticFS.Open("/index.html")
		if err != nil {
			h.log.WithError(err).Error("Failed to open index file.")
			return nil, trace.Wrap(err)
		}
		defer index.Close()
		indexContent, err := io.ReadAll(index)
		if err != nil {
			return nil, trace.ConvertSystemError(err)
		}
		indexPage, err = template.New("index").Parse(string(indexContent))
		if err != nil {
			return nil, trace.BadParameter("failed parsing index.html template: %v", err)
		}

		h.Handle("GET", "/robots.txt", httplib.MakeHandler(serveRobotsTxt))

		etagFromAppHash, err := readEtagFromAppHash(cfg.StaticFS)
		if err != nil {
			h.log.WithError(err).Error("Could not read apphash from embedded webassets. Using version only as ETag for Web UI assets.")
		} else {
			etag = etagFromAppHash
		}
	}

	// This endpoint is used both by Web UI and Connect.
	h.Handle("GET", "/web/config.js", h.WithUnauthenticatedLimiter(h.getWebConfig))

	if cfg.NodeWatcher != nil {
		h.nodeWatcher = cfg.NodeWatcher
	}

	routingHandler := http.HandlerFunc(func(w http.ResponseWriter, r *http.Request) {
		// ensure security headers are set for all responses
		httplib.SetDefaultSecurityHeaders(w.Header())

		// request is going to the API?
		if strings.HasPrefix(r.URL.Path, apiPrefix) {
			http.StripPrefix(apiPrefix, h).ServeHTTP(w, r)
			return
		}

		// request is going to the web UI
		if cfg.StaticFS == nil {
			w.WriteHeader(http.StatusNotImplemented)
			return
		}

		// redirect to "/web" when someone hits "/"
		if r.URL.Path == "/" {
			app.SetRedirectPageHeaders(w.Header(), "")
			http.Redirect(w, r, "/web", http.StatusFound)
			return
		}

		// serve Web UI:
		if strings.HasPrefix(r.URL.Path, "/web/app") {

			// Check if the incoming request wants to check the version
			// and if the version has not changed, return a Not Modified response
			if match := r.Header.Get("If-None-Match"); match == etag {
				w.WriteHeader(http.StatusNotModified)
				return
			}

			fs := http.FileServer(cfg.StaticFS)

			fs = makeGzipHandler(fs)
			fs = makeCacheHandler(fs, etag)

			http.StripPrefix("/web", fs).ServeHTTP(w, r)
		} else if strings.HasPrefix(r.URL.Path, "/web/") || r.URL.Path == "/web" {
			csrfToken, err := csrf.AddCSRFProtection(w, r)
			if err != nil {
				h.log.WithError(err).Warn("Failed to generate CSRF token.")
			}

			session, err := h.authenticateWebSession(w, r)
			if err != nil {
				h.log.Debugf("Could not authenticate: %v", err)
			}
			session.XCSRF = csrfToken

			httplib.SetNoCacheHeaders(w.Header())
			httplib.SetIndexContentSecurityPolicy(w.Header(), cfg.ClusterFeatures, r.URL.Path)

			if err := indexPage.Execute(w, session); err != nil {
				h.log.WithError(err).Error("Failed to execute index page template.")
			}
		} else {
			http.NotFound(w, r)
		}
	})

	h.NotFound = routingHandler

	if cfg.PluginRegistry != nil {
		if err := cfg.PluginRegistry.RegisterProxyWebHandlers(h); err != nil {
			return nil, trace.Wrap(err)
		}
	}

	resp, err := h.cfg.ProxySettings.GetProxySettings(cfg.Context)
	if err != nil {
		return nil, trace.Wrap(err)
	}

	// Create application specific handler. This handler handles sessions and
	// forwarding for application access.
	var appHandler *app.Handler
	if !cfg.MinimalReverseTunnelRoutesOnly {
		appHandler, err = app.NewHandler(cfg.Context, &app.HandlerConfig{
			Clock:                 h.clock,
			AuthClient:            cfg.ProxyClient,
			AccessPoint:           cfg.AccessPoint,
			ProxyClient:           cfg.Proxy,
			CipherSuites:          cfg.CipherSuites,
			ProxyPublicAddrs:      cfg.ProxyPublicAddrs,
			WebPublicAddr:         resp.SSH.PublicAddr,
			IntegrationAppHandler: cfg.IntegrationAppHandler,
		})
		if err != nil {
			return nil, trace.Wrap(err)
		}

		if h.healthCheckAppServer == nil {
			h.healthCheckAppServer = appHandler.HealthCheckAppServer
		}
	}

	return &APIHandler{
		handler:    h,
		appHandler: appHandler,
	}, nil
}

type webSession struct {
	Session string
	XCSRF   string
}

func (h *Handler) authenticateWebSession(w http.ResponseWriter, r *http.Request) (webSession, error) {
	ctx, err := h.AuthenticateRequest(w, r, false)
	if err != nil {
		return webSession{}, trace.Wrap(err)
	}
	resp, err := newSessionResponse(ctx)
	if err != nil {
		return webSession{}, trace.Wrap(err)
	}
	out, err := json.Marshal(resp)
	if err != nil {
		return webSession{}, trace.Wrap(err)
	}
	return webSession{
		Session: base64.StdEncoding.EncodeToString(out),
	}, nil
}

// bindMinimalEndpoints binds only the endpoints required for a reverse tunnel
// agent to establish a connection.
func (h *Handler) bindMinimalEndpoints() {
	// find is like ping, but is faster because it is optimized for servers
	// and does not fetch the data that servers don't need, e.g.
	// OIDC connectors and auth preferences
	// Note that find is a unique endpoint that requires high request rates
	// sometimes through NATs and thus should not be rate limited by IP.
	h.GET("/webapi/find", httplib.MakeHandler(h.find))
	// Issue host credentials.
	h.POST("/webapi/host/credentials", h.WithUnauthenticatedHighLimiter(h.hostCredentials))
}

// bindDefaultEndpoints binds the default endpoints for the web API.
func (h *Handler) bindDefaultEndpoints() {
	h.bindMinimalEndpoints()

	// ping endpoint is used to check if the server is up. the /webapi/ping
	// endpoint returns the default authentication method and configuration that
	// the server supports. the /webapi/ping/:connector endpoint can be used to
	// query the authentication configuration for a specific connector.
	h.GET("/webapi/ping", httplib.MakeHandler(h.ping))
	h.GET("/webapi/ping/:connector", h.WithUnauthenticatedHighLimiter(h.pingWithConnector))

	// Unauthenticated access to JWT public keys.
	h.GET("/.well-known/jwks.json", h.WithUnauthenticatedHighLimiter(h.wellKnownJWKS))

	// Unauthenticated access to the message of the day
	h.GET("/webapi/motd", h.WithHighLimiter(h.motd))

	// Unauthenticated access to retrieving the script used to install Teleport
	h.GET("/webapi/scripts/installer/:name", h.WithLimiter(h.installer))

	// Forwards traces to the configured upstream collector
	h.POST("/webapi/traces", h.WithAuth(h.traces))

	// App sessions
	h.POST("/webapi/sessions/app", h.WithAuth(h.createAppSession))

	// Web sessions
	h.POST("/webapi/sessions/web", httplib.WithCSRFProtection(h.WithLimiterHandlerFunc(h.createWebSession)))
	h.DELETE("/webapi/sessions/web", h.WithAuth(h.deleteWebSession))
	h.POST("/webapi/sessions/web/renew", h.WithAuth(h.renewWebSession))
	h.POST("/webapi/users", h.WithAuth(h.createUserHandle))
	h.PUT("/webapi/users", h.WithAuth(h.updateUserHandle))
	h.GET("/webapi/users", h.WithAuth(h.getUsersHandle))
	h.DELETE("/webapi/users/:username", h.WithAuth(h.deleteUserHandle))

	// We have an overlap route here, please see godoc of handleGetUserOrResetToken
	// h.GET("/webapi/users/:username", h.WithAuth(h.getUserHandle))
	// h.GET("/webapi/users/password/token/:token", h.WithLimiter(h.getResetPasswordTokenHandle))
	h.GET("/webapi/users/*wildcard", h.handleGetUserOrResetToken)

	h.PUT("/webapi/users/password/token", httplib.WithCSRFProtection(h.changeUserAuthentication))
	h.PUT("/webapi/users/password", h.WithAuth(h.changePassword))
	h.POST("/webapi/users/password/token", h.WithAuth(h.createResetPasswordToken))
	h.POST("/webapi/users/privilege/token", h.WithAuth(h.createPrivilegeTokenHandle))

	// Issues SSH temp certificates based on 2FA access creds
	h.POST("/webapi/ssh/certs", h.WithUnauthenticatedLimiter(h.createSSHCert))

	// list available sites
	h.GET("/webapi/sites", h.WithAuth(h.getClusters))

	// Site specific API

	// get namespaces
	h.GET("/webapi/sites/:site/namespaces", h.WithClusterAuth(h.getSiteNamespaces))

	// get unified resources
	h.GET("/webapi/sites/:site/resources", h.WithClusterAuth(h.clusterUnifiedResourcesGet))

	// get nodes
	h.GET("/webapi/sites/:site/nodes", h.WithClusterAuth(h.clusterNodesGet))
	h.POST("/webapi/sites/:site/nodes", h.WithClusterAuth(h.handleNodeCreate))

	// Get applications.
	h.GET("/webapi/sites/:site/apps", h.WithClusterAuth(h.clusterAppsGet))

	// get login alerts
	h.GET("/webapi/sites/:site/alerts", h.WithClusterAuth(h.clusterLoginAlertsGet))

	// lock interactions
	h.GET("/webapi/sites/:site/locks", h.WithClusterAuth(h.getClusterLocks))
	h.PUT("/webapi/sites/:site/locks", h.WithClusterAuth(h.createClusterLock))
	h.DELETE("/webapi/sites/:site/locks/:uuid", h.WithClusterAuth(h.deleteClusterLock))

	// active sessions handlers
	h.GET("/webapi/sites/:site/connect/ws", h.WithClusterAuthWebSocket(h.siteNodeConnect))         // connect to an active session (via websocket, with auth over websocket)
	h.GET("/webapi/sites/:site/sessions", h.WithClusterAuth(h.clusterActiveAndPendingSessionsGet)) // get list of active and pending sessions

	h.GET("/webapi/sites/:site/kube/exec/ws", h.WithClusterAuthWebSocket(h.podConnect)) // connect to a pod with exec (via websocket, with auth over websocket)

	// Audit events handlers.
	h.GET("/webapi/sites/:site/events/search", h.WithClusterAuth(h.clusterSearchEvents))                 // search site events
	h.GET("/webapi/sites/:site/events/search/sessions", h.WithClusterAuth(h.clusterSearchSessionEvents)) // search site session events
	h.GET("/webapi/sites/:site/ttyplayback/:sid", h.WithClusterAuth(h.ttyPlaybackHandle))

	// scp file transfer
	h.GET("/webapi/sites/:site/nodes/:server/:login/scp", h.WithClusterAuth(h.transferFile))
	h.POST("/webapi/sites/:site/nodes/:server/:login/scp", h.WithClusterAuth(h.transferFile))

	// Sign required files to set up mTLS using the db format.
	h.POST("/webapi/sites/:site/sign/db", h.WithProvisionTokenAuth(h.signDatabaseCertificate))

	// Returns the CA Certs
	// Deprecated, use the `webapi/auth/export` endpoint.
	// Returning other clusters (trusted cluster) CA certs would leak wether the TrustedCluster exists or not.
	// Given that this is a public/unauthorized endpoint, we should refrain from exposing that kind of information.
	h.GET("/webapi/sites/:site/auth/export", h.authExportPublic)
	h.GET("/webapi/auth/export", h.authExportPublic)

	// join token handlers
	h.PUT("/webapi/tokens/yaml", h.WithAuth(h.updateTokenYAML))
	// used for creating a new token
	h.POST("/webapi/tokens", h.WithAuth(h.upsertTokenHandle))
	// used for updating a token
	h.PUT("/webapi/tokens", h.WithAuth(h.upsertTokenHandle))
	// used for creating tokens used during guided discover flows
	h.POST("/webapi/token", h.WithAuth(h.createTokenForDiscoveryHandle))
	h.GET("/webapi/tokens", h.WithAuth(h.getTokens))
	h.DELETE("/webapi/tokens", h.WithAuth(h.deleteToken))

	// join scripts
	h.GET("/scripts/:token/install-node.sh", h.WithLimiter(h.getNodeJoinScriptHandle))
	h.GET("/scripts/:token/install-app.sh", h.WithLimiter(h.getAppJoinScriptHandle))
	h.GET("/scripts/:token/install-database.sh", h.WithLimiter(h.getDatabaseJoinScriptHandle))

	// Discovery installation script requires a query param to define the DiscoveryGroup:
	// ?discoveryGroup=<group name>
	h.GET("/scripts/:token/install-discovery.sh", h.WithLimiter(h.getDiscoveryJoinScriptHandle))

	// web context
	h.GET("/webapi/sites/:site/context", h.WithClusterAuth(h.getUserContext))
	// Deprecated: Use `/webapi/sites/:site/resources` instead.
	// TODO(kiosion): DELETE in 18.0
	h.GET("/webapi/sites/:site/resources/check", h.WithClusterAuth(h.checkAccessToRegisteredResource))

	// Database access handlers.
	h.GET("/webapi/sites/:site/databases", h.WithClusterAuth(h.clusterDatabasesGet))
	h.POST("/webapi/sites/:site/databases", h.WithClusterAuth(h.handleDatabaseCreateOrOverwrite))
	h.PUT("/webapi/sites/:site/databases/:database", h.WithClusterAuth(h.handleDatabasePartialUpdate))
	h.GET("/webapi/sites/:site/databases/:database", h.WithClusterAuth(h.clusterDatabaseGet))
	h.GET("/webapi/sites/:site/databases/:database/iam/policy", h.WithClusterAuth(h.handleDatabaseGetIAMPolicy))
	h.GET("/webapi/scripts/databases/configure/sqlserver/:token/configure-ad.ps1", httplib.MakeHandler(h.sqlServerConfigureADScriptHandle))

	// DatabaseService handlers
	h.GET("/webapi/sites/:site/databaseservices", h.WithClusterAuth(h.clusterDatabaseServicesList))

	// Kube access handlers.
	h.GET("/webapi/sites/:site/kubernetes", h.WithClusterAuth(h.clusterKubesGet))
	h.GET("/webapi/sites/:site/pods", h.WithClusterAuth(h.clusterKubePodsGet))

	// Github connector handlers
	h.GET("/webapi/github/login/web", h.WithRedirect(h.githubLoginWeb))
	h.GET("/webapi/github/callback", h.WithMetaRedirect(h.githubCallback))
	h.POST("/webapi/github/login/console", h.WithLimiter(h.githubLoginConsole))

	// MFA public endpoints.
	h.POST("/webapi/sites/:site/mfa/required", h.WithClusterAuth(h.isMFARequired))
	h.POST("/webapi/mfa/login/begin", h.WithLimiter(h.mfaLoginBegin))
	h.POST("/webapi/mfa/login/finish", h.WithLimiter(h.mfaLoginFinish))
	h.POST("/webapi/mfa/login/finishsession", h.WithLimiter(h.mfaLoginFinishSession))
	h.DELETE("/webapi/mfa/token/:token/devices/:devicename", h.WithLimiter(h.deleteMFADeviceWithTokenHandle))
	h.GET("/webapi/mfa/token/:token/devices", h.WithLimiter(h.getMFADevicesWithTokenHandle))
	h.POST("/webapi/mfa/token/:token/authenticatechallenge", h.WithLimiter(h.createAuthenticateChallengeWithTokenHandle))
	h.POST("/webapi/mfa/token/:token/registerchallenge", h.WithLimiter(h.createRegisterChallengeWithTokenHandle))

	// MFA private endpoints.
	h.GET("/webapi/mfa/devices", h.WithAuth(h.getMFADevicesHandle))
	h.POST("/webapi/mfa/authenticatechallenge", h.WithAuth(h.createAuthenticateChallengeHandle))
	h.POST("/webapi/mfa/devices", h.WithAuth(h.addMFADeviceHandle))
	// DEPRECATED in favor of mfa/authenticatechallenge.
	// TODO(bl-nero): DELETE IN 17.0.0
	h.POST("/webapi/mfa/authenticatechallenge/password", h.WithAuth(h.createAuthenticateChallengeWithPassword))

	// Device Trust.
	// Do not enforce bearer token for /webconfirm, it is called from outside the
	// Web UI.
	h.GET("/webapi/devices/webconfirm", h.WithAuthCookieAndCSRF(h.deviceWebConfirm))

	// trusted clusters
	h.POST("/webapi/trustedclusters/validate", h.WithUnauthenticatedLimiter(h.validateTrustedCluster))

	// User Status (used by client to check if user session is valid)
	h.GET("/webapi/user/status", h.WithAuth(h.getUserStatus))

	h.GET("/webapi/roles", h.WithAuth(h.listRolesHandle))
	h.POST("/webapi/roles", h.WithAuth(h.createRoleHandle))
	h.PUT("/webapi/roles/:name", h.WithAuth(h.updateRoleHandle))
	h.DELETE("/webapi/roles/:name", h.WithAuth(h.deleteRole))
	h.GET("/webapi/presetroles", h.WithUnauthenticatedHighLimiter(h.getPresetRoles))

	h.GET("/webapi/github", h.WithAuth(h.getGithubConnectorsHandle))
	h.POST("/webapi/github", h.WithAuth(h.createGithubConnectorHandle))
	h.PUT("/webapi/github/:name", h.WithAuth(h.updateGithubConnectorHandle))
	h.DELETE("/webapi/github/:name", h.WithAuth(h.deleteGithubConnector))

	h.GET("/webapi/trustedcluster", h.WithAuth(h.getTrustedClustersHandle))
	h.POST("/webapi/trustedcluster", h.WithAuth(h.upsertTrustedClusterHandle))
	h.PUT("/webapi/trustedcluster/:name", h.WithAuth(h.upsertTrustedClusterHandle))
	h.DELETE("/webapi/trustedcluster/:name", h.WithAuth(h.deleteTrustedCluster))

	h.GET("/webapi/apps/:fqdnHint", h.WithAuth(h.getAppDetails))
	h.GET("/webapi/apps/:fqdnHint/:clusterName/:publicAddr", h.WithAuth(h.getAppDetails))

	h.POST("/webapi/yaml/parse/:kind", h.WithAuth(h.yamlParse))
	h.POST("/webapi/yaml/stringify/:kind", h.WithAuth(h.yamlStringify))

	// Desktop access endpoints.
	h.GET("/webapi/sites/:site/desktops", h.WithClusterAuth(h.clusterDesktopsGet))
	h.GET("/webapi/sites/:site/desktopservices", h.WithClusterAuth(h.clusterDesktopServicesGet))
	h.GET("/webapi/sites/:site/desktops/:desktopName", h.WithClusterAuth(h.getDesktopHandle))
	// GET /webapi/sites/:site/desktops/:desktopName/connect?username=<username>&width=<width>&height=<height>
	h.GET("/webapi/sites/:site/desktops/:desktopName/connect/ws", h.WithClusterAuthWebSocket(h.desktopConnectHandle))
	// GET /webapi/sites/:site/desktopplayback/:sid/ws
	h.GET("/webapi/sites/:site/desktopplayback/:sid/ws", h.WithClusterAuthWebSocket(h.desktopPlaybackHandle))
	h.GET("/webapi/sites/:site/desktops/:desktopName/active", h.WithClusterAuth(h.desktopIsActive))

	// GET a Connection Diagnostics by its name
	h.GET("/webapi/sites/:site/diagnostics/connections/:connectionid", h.WithClusterAuth(h.getConnectionDiagnostic))
	// Diagnose a Connection
	h.POST("/webapi/sites/:site/diagnostics/connections", h.WithClusterAuth(h.diagnoseConnection))

	// Integrations CRUD
	h.GET("/webapi/sites/:site/integrations", h.WithClusterAuth(h.integrationsList))
	h.POST("/webapi/sites/:site/integrations", h.WithClusterAuth(h.integrationsCreate))
	h.GET("/webapi/sites/:site/integrations/:name", h.WithClusterAuth(h.integrationsGet))
	h.PUT("/webapi/sites/:site/integrations/:name", h.WithClusterAuth(h.integrationsUpdate))
	h.DELETE("/webapi/sites/:site/integrations/:name_or_subkind", h.WithClusterAuth(h.integrationsDelete))

	// AWS OIDC Integration Actions
	h.GET("/webapi/scripts/integrations/configure/awsoidc-idp.sh", h.WithLimiter(h.awsOIDCConfigureIdP))
	h.POST("/webapi/sites/:site/integrations/aws-oidc/:name/ping", h.WithClusterAuth(h.awsOIDCPing))
	h.POST("/webapi/sites/:site/integrations/aws-oidc/:name/databases", h.WithClusterAuth(h.awsOIDCListDatabases))
	h.GET("/webapi/scripts/integrations/configure/listdatabases-iam.sh", h.WithLimiter(h.awsOIDCConfigureListDatabasesIAM))
	h.POST("/webapi/sites/:site/integrations/aws-oidc/:name/deployservice", h.WithClusterAuth(h.awsOIDCDeployService))
	h.POST("/webapi/sites/:site/integrations/aws-oidc/:name/deploydatabaseservices", h.WithClusterAuth(h.awsOIDCDeployDatabaseServices))
	h.GET("/webapi/scripts/integrations/configure/deployservice-iam.sh", h.WithLimiter(h.awsOIDCConfigureDeployServiceIAM))
	h.POST("/webapi/sites/:site/integrations/aws-oidc/:name/ec2", h.WithClusterAuth(h.awsOIDCListEC2))
	h.POST("/webapi/sites/:site/integrations/aws-oidc/:name/eksclusters", h.WithClusterAuth(h.awsOIDCListEKSClusters))
	h.POST("/webapi/sites/:site/integrations/aws-oidc/:name/enrolleksclusters", h.WithClusterAuth(h.awsOIDCEnrollEKSClusters))
	h.POST("/webapi/sites/:site/integrations/aws-oidc/:name/ec2ice", h.WithClusterAuth(h.awsOIDCListEC2ICE))
	h.POST("/webapi/sites/:site/integrations/aws-oidc/:name/deployec2ice", h.WithClusterAuth(h.awsOIDCDeployEC2ICE))
	h.POST("/webapi/sites/:site/integrations/aws-oidc/:name/securitygroups", h.WithClusterAuth(h.awsOIDCListSecurityGroups))
	h.POST("/webapi/sites/:site/integrations/aws-oidc/:name/databasevpcs", h.WithClusterAuth(h.awsOIDCListDatabaseVPCs))
	h.POST("/webapi/sites/:site/integrations/aws-oidc/:name/subnets", h.WithClusterAuth(h.awsOIDCListSubnets))
	h.POST("/webapi/sites/:site/integrations/aws-oidc/:name/requireddatabasesvpcs", h.WithClusterAuth(h.awsOIDCRequiredDatabasesVPCS))
	h.GET("/webapi/scripts/integrations/configure/eice-iam.sh", h.WithLimiter(h.awsOIDCConfigureEICEIAM))
	h.GET("/webapi/scripts/integrations/configure/eks-iam.sh", h.WithLimiter(h.awsOIDCConfigureEKSIAM))
	h.GET("/webapi/scripts/integrations/configure/access-graph-cloud-sync-iam.sh", h.WithLimiter(h.accessGraphCloudSyncOIDC))
	h.GET("/webapi/scripts/integrations/configure/aws-app-access-iam.sh", h.WithLimiter(h.awsOIDCConfigureAWSAppAccessIAM))
	h.POST("/webapi/sites/:site/integrations/aws-oidc/:name/aws-app-access", h.WithClusterAuth(h.awsOIDCCreateAWSAppAccess))
	// The Integration DELETE endpoint already sets the expected named param after `/integrations/`
	// It must be re-used here, otherwise the router will not start.
	// See https://github.com/julienschmidt/httprouter/issues/364
	h.DELETE("/webapi/sites/:site/integrations/:name_or_subkind/aws-app-access/:name", h.WithClusterAuth(h.awsOIDCDeleteAWSAppAccess))
	h.GET("/webapi/scripts/integrations/configure/ec2-ssm-iam.sh", h.WithLimiter(h.awsOIDCConfigureEC2SSMIAM))

	// SAML IDP integration endpoints
	h.GET("/webapi/scripts/integrations/configure/gcp-workforce-saml.sh", h.WithLimiter(h.gcpWorkforceConfigScript))

	// Azure OIDC integration endpoints
	h.GET("/webapi/scripts/integrations/configure/azureoidc.sh", h.WithLimiter(h.azureOIDCConfigure))

	// OIDC Integration specific endpoints:
	// Unauthenticated access to OpenID Configuration - used for AWS OIDC IdP integration
	h.GET("/.well-known/openid-configuration", h.WithLimiter(h.openidConfiguration))
	h.GET(OIDCJWKWURI, h.WithLimiter(h.jwksOIDC))
	h.GET("/webapi/thumbprint", h.WithLimiter(h.thumbprint))

	// SPIFFE Federation Trust Bundle
	h.GET("/webapi/spiffe/bundle.json", h.WithLimiter(h.getSPIFFEBundle))

	// DiscoveryConfig CRUD
	h.GET("/webapi/sites/:site/discoveryconfig", h.WithClusterAuth(h.discoveryconfigList))
	h.POST("/webapi/sites/:site/discoveryconfig", h.WithClusterAuth(h.discoveryconfigCreate))
	h.GET("/webapi/sites/:site/discoveryconfig/:name", h.WithClusterAuth(h.discoveryconfigGet))
	h.PUT("/webapi/sites/:site/discoveryconfig/:name", h.WithClusterAuth(h.discoveryconfigUpdate))
	h.DELETE("/webapi/sites/:site/discoveryconfig/:name", h.WithClusterAuth(h.discoveryconfigDelete))

	// Connection upgrades.
	h.GET("/webapi/connectionupgrade", httplib.MakeHandler(h.connectionUpgrade))

	// create user events.
	h.POST("/webapi/precapture", h.WithUnauthenticatedLimiter(h.createPreUserEventHandle))
	// create authenticated user events.
	h.POST("/webapi/capture", h.WithAuth(h.createUserEventHandle))

	h.GET("/webapi/headless/:headless_authentication_id", h.WithAuth(h.getHeadless))
	h.PUT("/webapi/headless/:headless_authentication_id", h.WithAuth(h.putHeadlessState))

	h.GET("/webapi/sites/:site/user-groups", h.WithClusterAuth(h.getUserGroups))

	// Fetches the user's preferences
	h.GET("/webapi/user/preferences", h.WithAuth(h.getUserPreferences))

	// Updates the user's preferences
	h.PUT("/webapi/user/preferences", h.WithAuth(h.updateUserPreferences))

	// Fetches the user's cluster preferences.
	h.GET("/webapi/user/preferences/:site", h.WithClusterAuth(h.getUserClusterPreferences))

	// Updates the user's cluster preferences.
	h.PUT("/webapi/user/preferences/:site", h.WithClusterAuth(h.updateUserClusterPreferences))

	// Returns logins included in the Connect My Computer role of the user.
	// Returns an empty list of logins if the user does not have a Connect My Computer role assigned.
	h.GET("/webapi/connectmycomputer/logins", h.WithAuth(h.connectMyComputerLoginsList))

	// Implements the agent version server.
	// Channel can contain "/", hence the use of a catch-all parameter
	h.GET("/webapi/automaticupgrades/channel/*request", h.WithUnauthenticatedHighLimiter(h.automaticUpgrades))

	// GET Machine ID bot by name
	h.GET("/webapi/sites/:site/machine-id/bot/:name", h.WithClusterAuth(h.getBot))
	// GET Machine ID bots
	h.GET("/webapi/sites/:site/machine-id/bot", h.WithClusterAuth(h.listBots))
	// Create Machine ID bots
	h.POST("/webapi/sites/:site/machine-id/bot", h.WithClusterAuth(h.createBot))
	// Create bot join tokens
	h.POST("/webapi/sites/:site/machine-id/token", h.WithClusterAuth(h.createBotJoinToken))
	// PUT Machine ID bot by name
	h.PUT("/webapi/sites/:site/machine-id/bot/:name", h.WithClusterAuth(h.updateBot))
	// Delete Machine ID bot
	h.DELETE("/webapi/sites/:site/machine-id/bot/:name", h.WithClusterAuth(h.deleteBot))

	// GET a paginated list of notifications for a user
	h.GET("/webapi/sites/:site/notifications", h.WithClusterAuth(h.notificationsGet))
	// Upsert the timestamp of the latest notification that the user has seen.
	h.PUT("/webapi/sites/:site/lastseennotification", h.WithClusterAuth(h.notificationsUpsertLastSeenTimestamp))
	// Upsert a notification state when to mark a notification as read or hide it.
	h.PUT("/webapi/sites/:site/notificationstate", h.WithClusterAuth(h.notificationsUpsertNotificationState))
}

// GetProxyClient returns authenticated auth server client
func (h *Handler) GetProxyClient() authclient.ClientI {
	return h.cfg.ProxyClient
}

// GetProxyClientCertificate returns the proxy client certificate.
func (h *Handler) GetProxyClientCertificate() (*tls.Certificate, error) {
	if h.cfg.GetProxyClientCertificate == nil {
		return nil, trace.BadParameter("GetProxyClientCertificate is not set")
	}
	tlsCert, err := h.cfg.GetProxyClientCertificate()
	if err != nil {
		return nil, trace.Wrap(err)
	}
	return tlsCert, nil
}

// GetAccessPoint returns the caching access point.
func (h *Handler) GetAccessPoint() authclient.ProxyAccessPoint {
	return h.cfg.AccessPoint
}

// Close closes associated session cache operations
func (h *Handler) Close() error {
	return h.auth.Close()
}

type userStatusResponse struct {
	RequiresDeviceTrust types.TrustedDeviceRequirement `json:"requiresDeviceTrust,omitempty"`
	HasDeviceExtensions bool                           `json:"hasDeviceExtensions,omitempty"`
	Message             string                         `json:"message"` // Always set to "ok"
}

func (h *Handler) getUserStatus(w http.ResponseWriter, r *http.Request, _ httprouter.Params, c *SessionContext) (interface{}, error) {
	return userStatusResponse{
		RequiresDeviceTrust: c.cfg.Session.GetTrustedDeviceRequirement(),
		HasDeviceExtensions: c.cfg.Session.GetHasDeviceExtensions(),
		Message:             "ok",
	}, nil
}

// handleGetUserOrResetToken has two handlers:
// - read user
// - return reset password token
// It has two because the expected route for reading a user overlaps with an already existing one
// Using `GET /webapi/users/:username` invalidates the `GET /webapi/users/password/token/:token` route
// An alternative would be using the resource's singular name `GET /webapi/user/:username` but it invalidates the `GET /webapi/user/status` route
// So, instead we'll use `GET /webapi/users/*wildcard`, parse the path/params and call the appropriate handler
func (h *Handler) handleGetUserOrResetToken(w http.ResponseWriter, r *http.Request, p httprouter.Params) {
	// do we have multiple path fields or just one
	relativePath := p.ByName("wildcard")
	relativePath = strings.TrimPrefix(relativePath, "/") // relativePath might start with "/", removing it helps reasoning
	pathFields := strings.Split(relativePath, "/")

	params := httprouter.Params{}

	handleFunc := httplib.MakeHandler(func(w http.ResponseWriter, r *http.Request, p httprouter.Params) (interface{}, error) {
		http.NotFound(w, r)
		return nil, nil
	})

	// having one means we have an username
	if len(pathFields) == 1 {
		params = httprouter.Params{httprouter.Param{
			Key:   "username",
			Value: pathFields[0],
		}}

		handleFunc = h.WithAuth(h.getUserHandle)
	}

	// if we have exactly 3 and they look like /password/token/:token
	if len(pathFields) == 3 && pathFields[0] == "password" && pathFields[1] == "token" && pathFields[2] != "" {
		params = httprouter.Params{httprouter.Param{
			Key:   "token",
			Value: pathFields[2],
		}}

		handleFunc = httplib.MakeHandler(h.getResetPasswordTokenHandle)
	}

	handleFunc(w, r, params)
}

// getUserContext returns user context
//
// GET /webapi/sites/:site/context
func (h *Handler) getUserContext(w http.ResponseWriter, r *http.Request, p httprouter.Params, c *SessionContext, site reversetunnelclient.RemoteSite) (any, error) {
	cn, err := h.cfg.AccessPoint.GetClusterName()
	if err != nil {
		return nil, trace.Wrap(err)
	}
	if cn.GetClusterName() != site.GetName() {
		return nil, trace.BadParameter("endpoint only implemented for root cluster")
	}
	accessChecker, err := c.GetUserAccessChecker()
	if err != nil {
		return nil, trace.Wrap(err)
	}

	clt, err := c.GetClient()
	if err != nil {
		return nil, trace.Wrap(err)
	}

	user, err := clt.GetUser(r.Context(), c.GetUser(), false)
	if err != nil {
		return nil, trace.Wrap(err)
	}

	// The following section is similar to
	// https://github.com/gravitational/teleport/blob/ea810d30d99f26e58a190edc5facfbe0c09ea5e5/lib/srv/desktop/windows_server.go#L757-L769
	recConfig, err := c.cfg.UnsafeCachedAuthClient.GetSessionRecordingConfig(r.Context())
	if err != nil {
		return nil, trace.Wrap(err)
	}
	desktopRecordingEnabled := recConfig.GetMode() != types.RecordOff

	features := h.GetClusterFeatures()
	entitlement := modules.GetProtoEntitlement(&features, entitlements.AccessMonitoring)
	// ensure entitlement is set & feature is configured
	accessMonitoringEnabled := entitlement.Enabled && features.GetAccessMonitoringConfigured()

	userContext, err := ui.NewUserContext(user, accessChecker.Roles(), features, desktopRecordingEnabled, accessMonitoringEnabled)
	if err != nil {
		return nil, trace.Wrap(err)
	}

	res, err := clt.GetAccessCapabilities(r.Context(), types.AccessCapabilitiesRequest{
		RequestableRoles:   true,
		SuggestedReviewers: true,
	})
	if err != nil {
		return nil, trace.Wrap(err)
	}

	userContext.AccessCapabilities = ui.AccessCapabilities{
		RequestableRoles:   res.RequestableRoles,
		SuggestedReviewers: res.SuggestedReviewers,
	}

	userContext.AllowedSearchAsRoles = accessChecker.GetAllowedSearchAsRoles()

	userContext.Cluster, err = ui.GetClusterDetails(r.Context(), site)
	if err != nil {
		return nil, trace.Wrap(err)
	}

	userContext.ConsumedAccessRequestID = c.cfg.Session.GetConsumedAccessRequestID()

	return userContext, nil
}

// PublicProxyAddr returns the publicly advertised proxy address
func (h *Handler) PublicProxyAddr() string {
	return h.cfg.PublicProxyAddr
}

// AccessGraphAddr returns the TAG API address
func (h *Handler) AccessGraphAddr() utils.NetAddr {
	return h.cfg.AccessGraphAddr
}

func localSettings(cap types.AuthPreference) (webclient.AuthenticationSettings, error) {
	as := webclient.AuthenticationSettings{
		Type:                    constants.Local,
		SecondFactor:            cap.GetSecondFactor(),
		PreferredLocalMFA:       cap.GetPreferredLocalMFA(),
		AllowPasswordless:       cap.GetAllowPasswordless(),
		AllowHeadless:           cap.GetAllowHeadless(),
		Local:                   &webclient.LocalSettings{},
		PrivateKeyPolicy:        cap.GetPrivateKeyPolicy(),
		PIVSlot:                 cap.GetPIVSlot(),
		DeviceTrust:             deviceTrustSettings(cap),
		SignatureAlgorithmSuite: cap.GetSignatureAlgorithmSuite(),
	}

	// Only copy the connector name if it's truly local and not a local fallback.
	if cap.GetType() == constants.Local {
		as.Local.Name = cap.GetConnectorName()
	}

	// U2F settings.
	switch u2f, err := cap.GetU2F(); {
	case err == nil:
		as.U2F = &webclient.U2FSettings{AppID: u2f.AppID}
	case !trace.IsNotFound(err):
		log.WithError(err).Warnf("Error reading U2F settings")
	}

	// Webauthn settings.
	switch webConfig, err := cap.GetWebauthn(); {
	case err == nil:
		as.Webauthn = &webclient.Webauthn{
			RPID: webConfig.RPID,
		}
	case !trace.IsNotFound(err):
		log.WithError(err).Warnf("Error reading WebAuthn settings")
	}

	return as, nil
}

func oidcSettings(connector types.OIDCConnector, cap types.AuthPreference) webclient.AuthenticationSettings {
	return webclient.AuthenticationSettings{
		Type: constants.OIDC,
		OIDC: &webclient.OIDCSettings{
			Name:    connector.GetName(),
			Display: connector.GetDisplay(),
		},
		// Local fallback / MFA.
		SecondFactor:            cap.GetSecondFactor(),
		PreferredLocalMFA:       cap.GetPreferredLocalMFA(),
		PrivateKeyPolicy:        cap.GetPrivateKeyPolicy(),
		PIVSlot:                 cap.GetPIVSlot(),
		DeviceTrust:             deviceTrustSettings(cap),
		SignatureAlgorithmSuite: cap.GetSignatureAlgorithmSuite(),
	}
}

func samlSettings(connector types.SAMLConnector, cap types.AuthPreference) webclient.AuthenticationSettings {
	return webclient.AuthenticationSettings{
		Type: constants.SAML,
		SAML: &webclient.SAMLSettings{
			Name:                connector.GetName(),
			Display:             connector.GetDisplay(),
			SingleLogoutEnabled: connector.GetSingleLogoutURL() != "",
		},
		// Local fallback / MFA.
		SecondFactor:            cap.GetSecondFactor(),
		PreferredLocalMFA:       cap.GetPreferredLocalMFA(),
		PrivateKeyPolicy:        cap.GetPrivateKeyPolicy(),
		PIVSlot:                 cap.GetPIVSlot(),
		DeviceTrust:             deviceTrustSettings(cap),
		SignatureAlgorithmSuite: cap.GetSignatureAlgorithmSuite(),
	}
}

func githubSettings(connector types.GithubConnector, cap types.AuthPreference) webclient.AuthenticationSettings {
	return webclient.AuthenticationSettings{
		Type: constants.Github,
		Github: &webclient.GithubSettings{
			Name:    connector.GetName(),
			Display: connector.GetDisplay(),
		},
		// Local fallback / MFA.
		SecondFactor:            cap.GetSecondFactor(),
		PreferredLocalMFA:       cap.GetPreferredLocalMFA(),
		PrivateKeyPolicy:        cap.GetPrivateKeyPolicy(),
		PIVSlot:                 cap.GetPIVSlot(),
		DeviceTrust:             deviceTrustSettings(cap),
		SignatureAlgorithmSuite: cap.GetSignatureAlgorithmSuite(),
	}
}

func deviceTrustSettings(cap types.AuthPreference) webclient.DeviceTrustSettings {
	dt := cap.GetDeviceTrust()
	return webclient.DeviceTrustSettings{
		Disabled:   deviceTrustDisabled(cap),
		AutoEnroll: dt != nil && dt.AutoEnroll,
	}
}

// deviceTrustDisabled is used to set its namesake field in
// [webclient.PingResponse.Auth].
func deviceTrustDisabled(cap types.AuthPreference) bool {
	return dtconfig.GetEffectiveMode(cap.GetDeviceTrust()) == constants.DeviceTrustModeOff
}

func getAuthSettings(ctx context.Context, authClient authclient.ClientI) (webclient.AuthenticationSettings, error) {
	authPreference, err := authClient.GetAuthPreference(ctx)
	if err != nil {
		return webclient.AuthenticationSettings{}, trace.Wrap(err)
	}

	var as webclient.AuthenticationSettings

	switch authPreference.GetType() {
	case constants.Local:
		as, err = localSettings(authPreference)
		if err != nil {
			return webclient.AuthenticationSettings{}, trace.Wrap(err)
		}
	case constants.OIDC:
		if authPreference.GetConnectorName() != "" {
			oidcConnector, err := authClient.GetOIDCConnector(ctx, authPreference.GetConnectorName(), false)
			if err != nil {
				return webclient.AuthenticationSettings{}, trace.Wrap(err)
			}

			as = oidcSettings(oidcConnector, authPreference)
		} else {
			oidcConnectors, err := authClient.GetOIDCConnectors(ctx, false)
			if err != nil {
				return webclient.AuthenticationSettings{}, trace.Wrap(err)
			}
			if len(oidcConnectors) == 0 {
				return webclient.AuthenticationSettings{}, trace.BadParameter("no oidc connectors found")
			}

			as = oidcSettings(oidcConnectors[0], authPreference)
		}
	case constants.SAML:
		if authPreference.GetConnectorName() != "" {
			samlConnector, err := authClient.GetSAMLConnector(ctx, authPreference.GetConnectorName(), false)
			if err != nil {
				return webclient.AuthenticationSettings{}, trace.Wrap(err)
			}

			as = samlSettings(samlConnector, authPreference)
		} else {
			samlConnectors, err := authClient.GetSAMLConnectors(ctx, false)
			if err != nil {
				return webclient.AuthenticationSettings{}, trace.Wrap(err)
			}
			if len(samlConnectors) == 0 {
				return webclient.AuthenticationSettings{}, trace.BadParameter("no saml connectors found")
			}

			as = samlSettings(samlConnectors[0], authPreference)
		}
	case constants.Github:
		if authPreference.GetConnectorName() != "" {
			githubConnector, err := authClient.GetGithubConnector(ctx, authPreference.GetConnectorName(), false)
			if err != nil {
				return webclient.AuthenticationSettings{}, trace.Wrap(err)
			}
			as = githubSettings(githubConnector, authPreference)
		} else {
			githubConnectors, err := authClient.GetGithubConnectors(ctx, false)
			if err != nil {
				return webclient.AuthenticationSettings{}, trace.Wrap(err)
			}
			if len(githubConnectors) == 0 {
				return webclient.AuthenticationSettings{}, trace.BadParameter("no github connectors found")
			}
			as = githubSettings(githubConnectors[0], authPreference)
		}
	default:
		return webclient.AuthenticationSettings{}, trace.BadParameter("unknown type %v", authPreference.GetType())
	}

	as.HasMessageOfTheDay = authPreference.GetMessageOfTheDay() != ""
	pingResp, err := authClient.Ping(ctx)
	if err != nil {
		return webclient.AuthenticationSettings{}, trace.Wrap(err)
	}
	as.LoadAllCAs = pingResp.LoadAllCAs
	as.DefaultSessionTTL = authPreference.GetDefaultSessionTTL()

	return as, nil
}

// traces forwards spans from the web ui to the upstream collector configured for the proxy. If tracing is
// disabled then the forwarding is a noop.
func (h *Handler) traces(w http.ResponseWriter, r *http.Request, _ httprouter.Params, _ *SessionContext) (interface{}, error) {
	body, err := utils.ReadAtMost(r.Body, teleport.MaxHTTPResponseSize)
	if err != nil {
		h.log.WithError(err).Error("Failed to read traces request")
		w.WriteHeader(http.StatusBadRequest)
		return nil, nil
	}

	if err := r.Body.Close(); err != nil {
		h.log.WithError(err).Warn("Failed to close traces request body")
	}

	var data tracepb.TracesData
	if err := protojson.Unmarshal(body, &data); err != nil {
		h.log.WithError(err).Error("Failed to unmarshal traces request")
		w.WriteHeader(http.StatusBadRequest)
		return nil, nil
	}

	if len(data.ResourceSpans) == 0 {
		w.WriteHeader(http.StatusBadRequest)
		return nil, nil
	}

	// Unmarshalling of TraceId, SpanId, and ParentSpanId might all yield incorrect values. The raw values from
	// OpenTelemetry-js are hex encoded, but the unmarshal call above will decode them as base64.
	// In order to ensure the ids are in the right format and won't be rejected by the upstream collector
	// we attempt to convert them back into the base64 and then hex decode them.
	for _, resourceSpan := range data.ResourceSpans {
		for _, scopeSpan := range resourceSpan.ScopeSpans {
			for _, span := range scopeSpan.Spans {

				// attempt to convert the trace id to the right format
				if tid, err := oteltrace.TraceIDFromHex(base64.StdEncoding.EncodeToString(span.TraceId)); err == nil {
					span.TraceId = tid[:]
				}

				// attempt to convert the span id to the right format
				if sid, err := oteltrace.SpanIDFromHex(base64.StdEncoding.EncodeToString(span.SpanId)); err == nil {
					span.SpanId = sid[:]
				}

				// attempt to convert the parent span id to the right format
				if len(span.ParentSpanId) > 0 {
					if psid, err := oteltrace.SpanIDFromHex(base64.StdEncoding.EncodeToString(span.ParentSpanId)); err == nil {
						span.ParentSpanId = psid[:]
					}
				}
			}
		}
	}

	go func() {
		// Because the uploading happens in a goroutine we cannot use the request scoped context
		// since it will more than likely get canceled prior to the traces being uploaded. Use
		// a background context with a lenient timeout to allow for a large number of spans to complete.
		ctx, cancel := context.WithTimeout(context.Background(), 30*time.Second)
		defer cancel()
		if err := h.cfg.TraceClient.UploadTraces(ctx, data.ResourceSpans); err != nil {
			h.log.WithError(err).Error("Failed to upload traces")
		}
	}()

	w.WriteHeader(http.StatusOK)
	return nil, nil
}

func (h *Handler) ping(w http.ResponseWriter, r *http.Request, p httprouter.Params) (interface{}, error) {
	var err error
	authSettings, err := getAuthSettings(r.Context(), h.cfg.ProxyClient)
	if err != nil {
		return nil, trace.Wrap(err)
	}

	proxyConfig, err := h.cfg.ProxySettings.GetProxySettings(r.Context())
	if err != nil {
		return nil, trace.Wrap(err)
	}

	pr, err := h.cfg.ProxyClient.Ping(r.Context())
	if err != nil {
		return nil, trace.Wrap(err)
	}

	return webclient.PingResponse{
		Auth:              authSettings,
		Proxy:             *proxyConfig,
		ServerVersion:     teleport.Version,
		MinClientVersion:  teleport.MinClientVersion,
		ClusterName:       h.auth.clusterName,
		AutomaticUpgrades: pr.ServerFeatures.GetAutomaticUpgrades(),
	}, nil
}

func (h *Handler) find(w http.ResponseWriter, r *http.Request, p httprouter.Params) (interface{}, error) {
	// TODO(jent,espadolini): add a time-based cache to further reduce load on this endpoint
	proxyConfig, err := h.cfg.ProxySettings.GetProxySettings(r.Context())
	if err != nil {
		return nil, trace.Wrap(err)
	}
	authPref, err := h.cfg.AccessPoint.GetAuthPreference(r.Context())
	if err != nil {
		return nil, trace.Wrap(err)
	}
	return webclient.PingResponse{
		Auth: webclient.AuthenticationSettings{
			// Nodes need the signature algorithm suite when joining to generate
			// keys with the correct algorithm.
			SignatureAlgorithmSuite: authPref.GetSignatureAlgorithmSuite(),
		},
		Proxy:            *proxyConfig,
		ServerVersion:    teleport.Version,
		MinClientVersion: teleport.MinClientVersion,
		ClusterName:      h.auth.clusterName,
	}, nil
}

func (h *Handler) pingWithConnector(w http.ResponseWriter, r *http.Request, p httprouter.Params) (interface{}, error) {
	authClient := h.cfg.ProxyClient
	connectorName := p.ByName("connector")

	cap, err := authClient.GetAuthPreference(r.Context())
	if err != nil {
		return nil, trace.Wrap(err)
	}

	pingResp, err := authClient.Ping(r.Context())
	if err != nil {
		return nil, trace.Wrap(err)
	}
	loadAllCAs := pingResp.LoadAllCAs

	proxyConfig, err := h.cfg.ProxySettings.GetProxySettings(r.Context())
	if err != nil {
		return nil, trace.Wrap(err)
	}
	response := &webclient.PingResponse{
		Proxy:            *proxyConfig,
		ServerVersion:    teleport.Version,
		MinClientVersion: teleport.MinClientVersion,
		ClusterName:      h.auth.clusterName,
	}

	hasMessageOfTheDay := cap.GetMessageOfTheDay() != ""
	if slices.Contains(constants.SystemConnectors, connectorName) {
		response.Auth, err = localSettings(cap)
		if err != nil {
			return nil, trace.Wrap(err)
		}
		response.Auth.HasMessageOfTheDay = hasMessageOfTheDay
		response.Auth.LoadAllCAs = loadAllCAs
		response.Auth.Local.Name = connectorName // echo connector queried by caller
		return response, nil
	}

	// collectorNames stores a list of the registered collector names so that
	// in the event that no connector has matched, the list can be returned.
	var collectorNames []string

	// first look for a oidc connector with that name
	oidcConnectors, err := authClient.GetOIDCConnectors(r.Context(), false)
	if err == nil {
		for index, value := range oidcConnectors {
			collectorNames = append(collectorNames, value.GetMetadata().Name)
			if value.GetMetadata().Name == connectorName {
				response.Auth = oidcSettings(oidcConnectors[index], cap)
				response.Auth.HasMessageOfTheDay = hasMessageOfTheDay
				response.Auth.LoadAllCAs = loadAllCAs
				return response, nil
			}
		}
	}

	// if no oidc connector was found, look for a saml connector
	samlConnectors, err := authClient.GetSAMLConnectors(r.Context(), false)
	if err == nil {
		for index, value := range samlConnectors {
			collectorNames = append(collectorNames, value.GetMetadata().Name)
			if value.GetMetadata().Name == connectorName {
				response.Auth = samlSettings(samlConnectors[index], cap)
				response.Auth.HasMessageOfTheDay = hasMessageOfTheDay
				response.Auth.LoadAllCAs = loadAllCAs
				return response, nil
			}
		}
	}

	// look for github connector
	githubConnectors, err := authClient.GetGithubConnectors(r.Context(), false)
	if err == nil {
		for index, value := range githubConnectors {
			collectorNames = append(collectorNames, value.GetMetadata().Name)
			if value.GetMetadata().Name == connectorName {
				response.Auth = githubSettings(githubConnectors[index], cap)
				response.Auth.HasMessageOfTheDay = hasMessageOfTheDay
				response.Auth.LoadAllCAs = loadAllCAs
				return response, nil
			}
		}
	}

	return nil,
		trace.BadParameter(
			"invalid connector name: %v; valid options: %s",
			connectorName, strings.Join(collectorNames, ", "))
}

// getWebConfig returns configuration for the web application.
func (h *Handler) getWebConfig(w http.ResponseWriter, r *http.Request, p httprouter.Params) (interface{}, error) {
	httplib.SetWebConfigHeaders(w.Header())

	authProviders := []webclient.WebConfigAuthProvider{}

	// get all OIDC connectors
	oidcConnectors, err := h.cfg.ProxyClient.GetOIDCConnectors(r.Context(), false)
	if err != nil {
		h.log.WithError(err).Error("Cannot retrieve OIDC connectors.")
	}
	for _, item := range oidcConnectors {
		authProviders = append(authProviders, webclient.WebConfigAuthProvider{
			Type:        webclient.WebConfigAuthProviderOIDCType,
			WebAPIURL:   webclient.WebConfigAuthProviderOIDCURL,
			Name:        item.GetName(),
			DisplayName: item.GetDisplay(),
		})
	}

	// get all SAML connectors
	samlConnectors, err := h.cfg.ProxyClient.GetSAMLConnectors(r.Context(), false)
	if err != nil {
		h.log.WithError(err).Error("Cannot retrieve SAML connectors.")
	}
	for _, item := range samlConnectors {
		authProviders = append(authProviders, webclient.WebConfigAuthProvider{
			Type:        webclient.WebConfigAuthProviderSAMLType,
			WebAPIURL:   webclient.WebConfigAuthProviderSAMLURL,
			Name:        item.GetName(),
			DisplayName: item.GetDisplay(),
		})
	}

	// get all Github connectors
	githubConnectors, err := h.cfg.ProxyClient.GetGithubConnectors(r.Context(), false)
	if err != nil {
		h.log.WithError(err).Error("Cannot retrieve GitHub connectors.")
	}
	for _, item := range githubConnectors {
		authProviders = append(authProviders, webclient.WebConfigAuthProvider{
			Type:        webclient.WebConfigAuthProviderGitHubType,
			WebAPIURL:   webclient.WebConfigAuthProviderGitHubURL,
			Name:        item.GetName(),
			DisplayName: item.GetDisplay(),
		})
	}

	// get auth type & second factor type
	var authSettings webclient.WebConfigAuthSettings
	if cap, err := h.cfg.ProxyClient.GetAuthPreference(r.Context()); err != nil {
		h.log.WithError(err).Error("Cannot retrieve AuthPreferences.")
		authSettings = webclient.WebConfigAuthSettings{
			Providers:        authProviders,
			SecondFactor:     constants.SecondFactorOff,
			LocalAuthEnabled: true,
			AuthType:         constants.Local,
		}
	} else {
		authType := cap.GetType()
		var localConnectorName string

		if authType == constants.Local {
			localConnectorName = cap.GetConnectorName()
		}

		authSettings = webclient.WebConfigAuthSettings{
			Providers:          authProviders,
			SecondFactor:       cap.GetSecondFactor(),
			LocalAuthEnabled:   cap.GetAllowLocalAuth(),
			AllowPasswordless:  cap.GetAllowPasswordless(),
			AuthType:           authType,
			PreferredLocalMFA:  cap.GetPreferredLocalMFA(),
			LocalConnectorName: localConnectorName,
			PrivateKeyPolicy:   cap.GetPrivateKeyPolicy(),
			MOTD:               cap.GetMessageOfTheDay(),
		}
	}

	clusterFeatures := h.GetClusterFeatures()

	// get tunnel address to display on cloud instances
	tunnelPublicAddr := ""
	proxyConfig, err := h.cfg.ProxySettings.GetProxySettings(r.Context())
	if err != nil {
		h.log.WithError(err).Warn("Cannot retrieve ProxySettings, tunnel address won't be set in Web UI.")
	} else {
		if clusterFeatures.GetCloud() {
			tunnelPublicAddr = proxyConfig.SSH.TunnelPublicAddr
		}
	}

	// disable joining sessions if proxy session recording is enabled
	canJoinSessions := true
	recCfg, err := h.cfg.ProxyClient.GetSessionRecordingConfig(r.Context())
	if err != nil {
		h.log.WithError(err).Error("Cannot retrieve SessionRecordingConfig.")
	} else {
		canJoinSessions = !services.IsRecordAtProxy(recCfg.GetMode())
	}

	automaticUpgradesEnabled := clusterFeatures.GetAutomaticUpgrades()
	var automaticUpgradesTargetVersion string
	if automaticUpgradesEnabled {
		automaticUpgradesTargetVersion, err = h.cfg.AutomaticUpgradesChannels.DefaultVersion(r.Context())
		if err != nil {
			h.log.WithError(err).Error("Cannot read target version")
		}
	}

	webCfg := webclient.WebConfig{
		Edition:                        modules.GetModules().BuildType(),
		Auth:                           authSettings,
		CanJoinSessions:                canJoinSessions,
		IsCloud:                        clusterFeatures.GetCloud(),
		TunnelPublicAddress:            tunnelPublicAddr,
		RecoveryCodesEnabled:           clusterFeatures.GetRecoveryCodes(),
		UI:                             h.getUIConfig(r.Context()),
		IsDashboard:                    services.IsDashboard(clusterFeatures),
		IsTeam:                         false,
		IsUsageBasedBilling:            clusterFeatures.GetIsUsageBased(),
		AutomaticUpgrades:              automaticUpgradesEnabled,
		AutomaticUpgradesTargetVersion: automaticUpgradesTargetVersion,
		CustomTheme:                    clusterFeatures.GetCustomTheme(),
		Questionnaire:                  clusterFeatures.GetQuestionnaire(),
		IsStripeManaged:                clusterFeatures.GetIsStripeManaged(),
		PremiumSupport:                 clusterFeatures.GetSupportType() == proto.SupportType_SUPPORT_TYPE_PREMIUM,
		PlayableDatabaseProtocols:      player.SupportedDatabaseProtocols,
		// Entitlements are reset/overridden in setEntitlementsWithLegacyLogic until setEntitlementsWithLegacyLogic is removed in v18
		Entitlements: GetWebCfgEntitlements(clusterFeatures.GetEntitlements()),
	}

	// Set entitlements with backwards field compatibility
	setEntitlementsWithLegacyLogic(&webCfg, clusterFeatures)

	resource, err := h.cfg.ProxyClient.GetClusterName()
	if err != nil {
		h.log.WithError(err).Warn("Failed to query cluster name.")
	} else {
		webCfg.ProxyClusterName = resource.GetClusterName()
	}

	out, err := json.Marshal(webCfg)
	if err != nil {
		return nil, trace.Wrap(err)
	}

	fmt.Fprintf(w, "var GRV_CONFIG = %v;", string(out))
	return nil, nil
}

// setEntitlementsWithLegacyLogic ensures entitlements on webCfg are backwards compatible
// If Entitlements are present, will set the legacy fields equal to the equivalent entitlement value
// i.e. webCfg.IsIGSEnabled = clusterFeatures.Entitlements[entitlements.Identity].Enabled
// && webCfg.Entitlements[entitlements.Identity] = clusterFeatures.Entitlements[entitlements.Identity].Enabled
// If Entitlements are not present, will set the legacy fields AND the entitlement equal to the legacy feature
// i.e. webCfg.IsIGSEnabled = clusterFeatures.GetIdentityGovernance()
// && webCfg.Entitlements[entitlements.Identity] = clusterFeatures.GetIdentityGovernance()
// todo (michellescripts) remove in v18; & inline entitlement logic above
func setEntitlementsWithLegacyLogic(webCfg *webclient.WebConfig, clusterFeatures proto.Features) {
	// if Entitlements are not present, GetWebCfgEntitlements will return a map of entitlement to {enabled:false}
	// if Entitlements are present, GetWebCfgEntitlements will populate the fields appropriately
	webCfg.Entitlements = GetWebCfgEntitlements(clusterFeatures.GetEntitlements())

	if ent := clusterFeatures.GetEntitlements(); len(ent) > 0 {
		// webCfg.Entitlements: No update as they are set above
		// webCfg.<legacy fields>: set equal to entitlement value
		webCfg.AccessRequests = modules.GetProtoEntitlement(&clusterFeatures, entitlements.AccessRequests).Enabled
		webCfg.ExternalAuditStorage = modules.GetProtoEntitlement(&clusterFeatures, entitlements.ExternalAuditStorage).Enabled
		webCfg.HideInaccessibleFeatures = modules.GetProtoEntitlement(&clusterFeatures, entitlements.FeatureHiding).Enabled
		webCfg.IsIGSEnabled = modules.GetProtoEntitlement(&clusterFeatures, entitlements.Identity).Enabled
		webCfg.IsPolicyEnabled = modules.GetProtoEntitlement(&clusterFeatures, entitlements.Policy).Enabled
		webCfg.JoinActiveSessions = modules.GetProtoEntitlement(&clusterFeatures, entitlements.JoinActiveSessions).Enabled
		webCfg.MobileDeviceManagement = modules.GetProtoEntitlement(&clusterFeatures, entitlements.MobileDeviceManagement).Enabled
		webCfg.OIDC = modules.GetProtoEntitlement(&clusterFeatures, entitlements.OIDC).Enabled
		webCfg.SAML = modules.GetProtoEntitlement(&clusterFeatures, entitlements.SAML).Enabled
		webCfg.TrustedDevices = modules.GetProtoEntitlement(&clusterFeatures, entitlements.DeviceTrust).Enabled
		webCfg.FeatureLimits = webclient.FeatureLimits{
			AccessListCreateLimit:               int(modules.GetProtoEntitlement(&clusterFeatures, entitlements.AccessLists).Limit),
			AccessMonitoringMaxReportRangeLimit: int(modules.GetProtoEntitlement(&clusterFeatures, entitlements.AccessMonitoring).Limit),
			AccessRequestMonthlyRequestLimit:    int(modules.GetProtoEntitlement(&clusterFeatures, entitlements.AccessRequests).Limit),
		}

	} else {
		// webCfg.Entitlements: All records are {enabled: false}; update to equal legacy feature value
		webCfg.Entitlements[string(entitlements.ExternalAuditStorage)] = webclient.EntitlementInfo{Enabled: clusterFeatures.GetExternalAuditStorage()}
		webCfg.Entitlements[string(entitlements.FeatureHiding)] = webclient.EntitlementInfo{Enabled: clusterFeatures.GetFeatureHiding()}
		webCfg.Entitlements[string(entitlements.Identity)] = webclient.EntitlementInfo{Enabled: clusterFeatures.GetIdentityGovernance()}
		webCfg.Entitlements[string(entitlements.JoinActiveSessions)] = webclient.EntitlementInfo{Enabled: clusterFeatures.GetJoinActiveSessions()}
		webCfg.Entitlements[string(entitlements.MobileDeviceManagement)] = webclient.EntitlementInfo{Enabled: clusterFeatures.GetMobileDeviceManagement()}
		webCfg.Entitlements[string(entitlements.OIDC)] = webclient.EntitlementInfo{Enabled: clusterFeatures.GetOIDC()}
		webCfg.Entitlements[string(entitlements.Policy)] = webclient.EntitlementInfo{Enabled: clusterFeatures.GetPolicy() != nil && clusterFeatures.GetPolicy().Enabled}
		webCfg.Entitlements[string(entitlements.SAML)] = webclient.EntitlementInfo{Enabled: clusterFeatures.GetSAML()}
		// set default Identity fields to legacy feature value
		webCfg.Entitlements[string(entitlements.AccessLists)] = webclient.EntitlementInfo{Enabled: true, Limit: clusterFeatures.GetAccessList().GetCreateLimit()}
		webCfg.Entitlements[string(entitlements.AccessMonitoring)] = webclient.EntitlementInfo{Enabled: clusterFeatures.GetAccessMonitoring().GetEnabled(), Limit: clusterFeatures.GetAccessMonitoring().GetMaxReportRangeLimit()}
		webCfg.Entitlements[string(entitlements.AccessRequests)] = webclient.EntitlementInfo{Enabled: clusterFeatures.GetAccessRequests().MonthlyRequestLimit > 0, Limit: clusterFeatures.GetAccessRequests().GetMonthlyRequestLimit()}
		webCfg.Entitlements[string(entitlements.DeviceTrust)] = webclient.EntitlementInfo{Enabled: clusterFeatures.GetDeviceTrust().GetEnabled(), Limit: clusterFeatures.GetDeviceTrust().GetDevicesUsageLimit()}
		// override Identity Package features if Identity is enabled: set true and clear limit
		if clusterFeatures.GetIdentityGovernance() {
			webCfg.Entitlements[string(entitlements.AccessLists)] = webclient.EntitlementInfo{Enabled: true}
			webCfg.Entitlements[string(entitlements.AccessMonitoring)] = webclient.EntitlementInfo{Enabled: true}
			webCfg.Entitlements[string(entitlements.AccessRequests)] = webclient.EntitlementInfo{Enabled: true}
			webCfg.Entitlements[string(entitlements.DeviceTrust)] = webclient.EntitlementInfo{Enabled: true}
			webCfg.Entitlements[string(entitlements.OktaSCIM)] = webclient.EntitlementInfo{Enabled: true}
			webCfg.Entitlements[string(entitlements.OktaUserSync)] = webclient.EntitlementInfo{Enabled: true}
			webCfg.Entitlements[string(entitlements.SessionLocks)] = webclient.EntitlementInfo{Enabled: true}
		}

		// webCfg.<legacy fields>: set equal to legacy feature value
		webCfg.AccessRequests = clusterFeatures.GetAccessRequests().MonthlyRequestLimit > 0
		webCfg.ExternalAuditStorage = clusterFeatures.GetExternalAuditStorage()
		webCfg.HideInaccessibleFeatures = clusterFeatures.GetFeatureHiding()
		webCfg.IsIGSEnabled = clusterFeatures.GetIdentityGovernance()
		webCfg.IsPolicyEnabled = clusterFeatures.GetPolicy() != nil && clusterFeatures.GetPolicy().Enabled
		webCfg.JoinActiveSessions = clusterFeatures.GetJoinActiveSessions()
		webCfg.MobileDeviceManagement = clusterFeatures.GetMobileDeviceManagement()
		webCfg.OIDC = clusterFeatures.GetOIDC()
		webCfg.SAML = clusterFeatures.GetSAML()
		webCfg.TrustedDevices = clusterFeatures.GetDeviceTrust().GetEnabled()
		webCfg.FeatureLimits = webclient.FeatureLimits{
			AccessListCreateLimit:               int(clusterFeatures.GetAccessList().GetCreateLimit()),
			AccessMonitoringMaxReportRangeLimit: int(clusterFeatures.GetAccessMonitoring().GetMaxReportRangeLimit()),
			AccessRequestMonthlyRequestLimit:    int(clusterFeatures.GetAccessRequests().GetMonthlyRequestLimit()),
		}
	}
}

// GetWebCfgEntitlements takes a cloud entitlement set and returns a modules Entitlement set
func GetWebCfgEntitlements(protoEntitlements map[string]*proto.EntitlementInfo) map[string]webclient.EntitlementInfo {
	all := entitlements.AllEntitlements
	result := make(map[string]webclient.EntitlementInfo, len(all))

	for _, e := range all {
		al, ok := protoEntitlements[string(e)]
		if !ok {
			result[string(e)] = webclient.EntitlementInfo{}
			continue
		}

		result[string(e)] = webclient.EntitlementInfo{
			Enabled: al.Enabled,
			Limit:   al.Limit,
		}
	}

	return result
}

type JWKSResponse struct {
	// Keys is a list of public keys in JWK format.
	Keys []jwt.JWK `json:"keys"`
}

// getUiConfig will first try to get an ui_config set in the cache and then
// return what was set by the file config. Returns nil if neither are set which
// is fine, as the web UI can set its own defaults.
func (h *Handler) getUIConfig(ctx context.Context) webclient.UIConfig {
	if uiConfig, err := h.cfg.AccessPoint.GetUIConfig(ctx); err == nil && uiConfig != nil {
		return webclient.UIConfig{
			ScrollbackLines: int(uiConfig.GetScrollbackLines()),
			ShowResources:   uiConfig.GetShowResources(),
		}
	}
	return h.cfg.UI
}

// jwks returns all public keys used to sign JWT tokens for this cluster.
func (h *Handler) wellKnownJWKS(w http.ResponseWriter, r *http.Request, p httprouter.Params) (interface{}, error) {
	return h.jwks(r.Context(), types.JWTSigner)
}

func (h *Handler) motd(w http.ResponseWriter, r *http.Request, p httprouter.Params) (interface{}, error) {
	authPrefs, err := h.cfg.ProxyClient.GetAuthPreference(r.Context())
	if err != nil {
		return nil, trace.Wrap(err)
	}

	return webclient.MotD{Text: authPrefs.GetMessageOfTheDay()}, nil
}

func (h *Handler) githubLoginWeb(w http.ResponseWriter, r *http.Request, p httprouter.Params) string {
	logger := h.log.WithField("auth", "github")
	logger.Debug("Web login start.")

	req, err := ParseSSORequestParams(r)
	if err != nil {
		logger.WithError(err).Error("Failed to extract SSO parameters from request.")
		return client.LoginFailedRedirectURL
	}

	remoteAddr, _, err := net.SplitHostPort(r.RemoteAddr)
	if err != nil {
		logger.WithError(err).Error("Failed to parse request remote address.")
		return client.LoginFailedRedirectURL
	}

	response, err := h.cfg.ProxyClient.CreateGithubAuthRequest(r.Context(), types.GithubAuthRequest{
		CSRFToken:         req.CSRFToken,
		ConnectorID:       req.ConnectorID,
		CreateWebSession:  true,
		ClientRedirectURL: req.ClientRedirectURL,
		ClientLoginIP:     remoteAddr,
		ClientUserAgent:   r.UserAgent(),
	})
	if err != nil {
		logger.WithError(err).Error("Error creating auth request.")
		return client.LoginFailedRedirectURL

	}

	return response.RedirectURL
}

func (h *Handler) githubLoginConsole(w http.ResponseWriter, r *http.Request, p httprouter.Params) (interface{}, error) {
	logger := h.log.WithField("auth", "github")
	logger.Debug("Console login start.")

	req := new(client.SSOLoginConsoleReq)
	if err := httplib.ReadJSON(r, req); err != nil {
		logger.WithError(err).Error("Error reading json.")
		return nil, trace.AccessDenied(SSOLoginFailureMessage)
	}

	if err := req.CheckAndSetDefaults(); err != nil {
		logger.WithError(err).Error("Missing request parameters.")
		return nil, trace.AccessDenied(SSOLoginFailureMessage)
	}

	remoteAddr, _, err := net.SplitHostPort(r.RemoteAddr)
	if err != nil {
		logger.WithError(err).Error("Failed to parse request remote address.")
		return nil, trace.AccessDenied(SSOLoginFailureMessage)
	}

	response, err := h.cfg.ProxyClient.CreateGithubAuthRequest(r.Context(), types.GithubAuthRequest{
		ConnectorID:             req.ConnectorID,
		SshPublicKey:            req.SSHPubKey,
		TlsPublicKey:            req.TLSPubKey,
		SshAttestationStatement: req.SSHAttestationStatement.ToProto(),
		TlsAttestationStatement: req.TLSAttestationStatement.ToProto(),
		CertTTL:                 req.CertTTL,
		ClientRedirectURL:       req.RedirectURL,
		Compatibility:           req.Compatibility,
		RouteToCluster:          req.RouteToCluster,
		KubernetesCluster:       req.KubernetesCluster,
		ClientLoginIP:           remoteAddr,
	})
	if err != nil {
		logger.WithError(err).Error("Failed to create GitHub auth request.")
		if strings.Contains(err.Error(), auth.InvalidClientRedirectErrorMessage) {
			return nil, trace.AccessDenied(SSOLoginFailureInvalidRedirect)
		}
		return nil, trace.AccessDenied(SSOLoginFailureMessage)
	}

	return &client.SSOLoginConsoleResponse{
		RedirectURL: response.RedirectURL,
	}, nil
}

func (h *Handler) githubCallback(w http.ResponseWriter, r *http.Request, p httprouter.Params) string {
	logger := h.log.WithField("auth", "github")
	logger.Debugf("Callback start: %v.", r.URL.Query())

	response, err := h.cfg.ProxyClient.ValidateGithubAuthCallback(r.Context(), r.URL.Query())
	if err != nil {
		logger.WithError(err).Error("Error while processing callback.")

		// try to find the auth request, which bears the original client redirect URL.
		// if found, use it to terminate the flow.
		//
		// this improves the UX by terminating the failed SSO flow immediately, rather than hoping for a timeout.
		if requestID := r.URL.Query().Get("state"); requestID != "" {
			if request, errGet := h.cfg.ProxyClient.GetGithubAuthRequest(r.Context(), requestID); errGet == nil && !request.CreateWebSession {
				if redURL, errEnc := RedirectURLWithError(request.ClientRedirectURL, err); errEnc == nil {
					return redURL.String()
				}
			}
		}
		if errors.Is(err, auth.ErrGithubNoTeams) {
			return client.LoginFailedUnauthorizedRedirectURL
		}

		return client.LoginFailedBadCallbackRedirectURL
	}

	// if we created web session, set session cookie and redirect to original url
	if response.Req.CreateWebSession {
		logger.Infof("Redirecting to web browser.")

		res := &SSOCallbackResponse{
			CSRFToken:         response.Req.CSRFToken,
			Username:          response.Username,
			SessionName:       response.Session.GetName(),
			ClientRedirectURL: response.Req.ClientRedirectURL,
		}

		if err := SSOSetWebSessionAndRedirectURL(w, r, res, true); err != nil {
			logger.WithError(err).Error("Error setting web session.")
			return client.LoginFailedRedirectURL
		}

		if dwt := response.Session.GetDeviceWebToken(); dwt != nil {
			logger.Debug("GitHub WebSession created with device web token")
			// if a device web token is present, we must send the user to the device authorize page
			// to upgrade the session.
			// TODO (avatus) the web client currently doesn't handle any redirects after authorizing a web
			// session with device trust. Once it does, append a redirect_url here as a query parameter
			return fmt.Sprintf("/web/device/authorize/%s/%s", dwt.Id, dwt.Token)
		}
		return res.ClientRedirectURL
	}

	logger.Infof("Callback is redirecting to console login.")
	if len(response.Req.SSHPubKey)+len(response.Req.TLSPubKey) == 0 {
		logger.Error("Not a web or console login request.")
		return client.LoginFailedRedirectURL
	}

	redirectURL, err := ConstructSSHResponse(AuthParams{
		ClientRedirectURL: response.Req.ClientRedirectURL,
		Username:          response.Username,
		Identity:          response.Identity,
		Session:           response.Session,
		Cert:              response.Cert,
		TLSCert:           response.TLSCert,
		HostSigners:       response.HostSigners,
		FIPS:              h.cfg.FIPS,
	})
	if err != nil {
		logger.WithError(err).Error("Error constructing ssh response")
		return client.LoginFailedRedirectURL
	}

	return redirectURL.String()
}

func (h *Handler) installer(w http.ResponseWriter, r *http.Request, p httprouter.Params) (interface{}, error) {
	httplib.SetScriptHeaders(w.Header())

	installerName := p.ByName("name")
	installer, err := h.auth.proxyClient.GetInstaller(r.Context(), installerName)
	if err != nil {
		return nil, trace.Wrap(err)
	}
	ping, err := h.auth.Ping(r.Context())
	if err != nil {
		return nil, trace.Wrap(err)
	}
	// semver parsing requires a 'v' at the beginning of the version string.
	version := semver.Major("v" + ping.ServerVersion)
	instTmpl, err := template.New("").Parse(installer.GetScript())
	if err != nil {
		return nil, trace.Wrap(err)
	}

	feats := modules.GetModules().Features()
	teleportPackage := teleport.ComponentTeleport
	if modules.GetModules().BuildType() == modules.BuildEnterprise || feats.Cloud {
		teleportPackage = fmt.Sprintf("%s-%s", teleport.ComponentTeleport, modules.BuildEnterprise)
	}

	// By default, it uses the stable/v<majorVersion> channel.
	repoChannel := fmt.Sprintf("stable/%s", version)

	// If the updater must be installed, then change the repo to stable/cloud
	// It must also install the version specified in
	// https://updates.releases.teleport.dev/v1/stable/cloud/version
	installUpdater := automaticUpgrades(*ping.ServerFeatures)
	if installUpdater {
		repoChannel = stableCloudChannelRepo
	}
	azureClientID := r.URL.Query().Get("azure-client-id")

	tmpl := installers.Template{
		PublicProxyAddr:   h.PublicProxyAddr(),
		MajorVersion:      shsprintf.EscapeDefaultContext(version),
		TeleportPackage:   teleportPackage,
		RepoChannel:       shsprintf.EscapeDefaultContext(repoChannel),
		AutomaticUpgrades: strconv.FormatBool(installUpdater),
		AzureClientID:     shsprintf.EscapeDefaultContext(azureClientID),
	}
	err = instTmpl.Execute(w, tmpl)
	return nil, trace.Wrap(err)
}

// AuthParams are used to construct redirect URL containing auth
// information back to tsh login
type AuthParams struct {
	// Username is authenticated teleport username
	Username string
	// Identity contains validated OIDC identity
	Identity types.ExternalIdentity
	// Web session will be generated by auth server if requested in OIDCAuthRequest
	Session types.WebSession
	// Cert will be generated by certificate authority
	Cert []byte
	// TLSCert is PEM encoded TLS certificate
	TLSCert []byte
	// HostSigners is a list of signing host public keys
	// trusted by proxy, used in console login
	HostSigners []types.CertAuthority
	// ClientRedirectURL is a URL to redirect client to
	ClientRedirectURL string
	// FIPS mode means Teleport started in a FedRAMP/FIPS 140-2 compliant
	// configuration.
	FIPS bool
}

// ConstructSSHResponse creates a special SSH response for SSH login method
// that encodes everything using the client's secret key
func ConstructSSHResponse(response AuthParams) (*url.URL, error) {
	u, err := url.Parse(response.ClientRedirectURL)
	if err != nil {
		return nil, trace.Wrap(err)
	}
	consoleResponse := authclient.SSHLoginResponse{
		Username:    response.Username,
		Cert:        response.Cert,
		TLSCert:     response.TLSCert,
		HostSigners: authclient.AuthoritiesToTrustedCerts(response.HostSigners),
	}
	out, err := json.Marshal(consoleResponse)
	if err != nil {
		return nil, trace.Wrap(err)
	}

	// Extract secret out of the request.
	secretKey := u.Query().Get("secret_key")
	if secretKey == "" {
		return nil, trace.BadParameter("missing secret_key")
	}

	var ciphertext []byte

	// AES-GCM based symmetric cipher.
	key, err := secret.ParseKey([]byte(secretKey))
	if err != nil {
		return nil, trace.Wrap(err)
	}
	ciphertext, err = key.Seal(out)
	if err != nil {
		return nil, trace.Wrap(err)
	}

	// Place ciphertext into the redirect URL.
	u.RawQuery = url.Values{"response": {string(ciphertext)}}.Encode()
	return u, nil
}

// RedirectURLWithError adds an err query parameter to the given redirect URL with the
// given errReply message and returns the new URL. If the given URL cannot be parsed,
// an error is returned with a nil URL. It is used to return an error back to the
// original URL in an SSO callback when validation fails.
func RedirectURLWithError(clientRedirectURL string, errReply error) (*url.URL, error) {
	u, err := url.Parse(clientRedirectURL)
	if err != nil {
		return nil, trace.Wrap(err)
	}

	values := u.Query()
	values.Set("err", errReply.Error())

	u.RawQuery = values.Encode()
	return u, nil
}

// CreateSessionReq is a request to create session from username, password and
// second factor token.
type CreateSessionReq struct {
	// User is the Teleport username.
	User string `json:"user"`
	// Pass is the password.
	Pass string `json:"pass"`
	// SecondFactorToken is the OTP.
	SecondFactorToken string `json:"second_factor_token"`
}

// String returns text description of this response
func (r *CreateSessionResponse) String() string {
	return fmt.Sprintf("WebSession(type=%v,token=%v,expires=%vs)",
		r.TokenType, r.Token, r.TokenExpiresIn)
}

// CreateSessionResponse returns OAuth compabible data about
// access token: https://tools.ietf.org/html/rfc6749
type CreateSessionResponse struct {
	// TokenType is token type (bearer)
	TokenType string `json:"type"`
	// Token value
	Token string `json:"token"`
	// TokenExpiresIn sets seconds before this token is not valid
	TokenExpiresIn int `json:"expires_in"`
	// SessionExpires is when this session expires.
	SessionExpires time.Time `json:"sessionExpires,omitempty"`
	// SessionInactiveTimeoutMS specifies how long in milliseconds
	// a user WebUI session can be left idle before being logged out
	// by the server. A zero value means there is no idle timeout set.
	SessionInactiveTimeoutMS int `json:"sessionInactiveTimeout"`
	// DeviceWebToken is the token used to perform on-behalf-of device
	// authentication.
	// If not nil it should be forwarded to Connect for the device authentication
	// ceremony.
	DeviceWebToken *types.DeviceWebToken `json:"deviceWebToken,omitempty"`
	// TrustedDeviceRequirement calculated for the web session.
	// Follows [types.TrustedDeviceRequirement].
	TrustedDeviceRequirement int32 `json:"trustedDeviceRequirement,omitempty"`
}

func newSessionResponse(sctx *SessionContext) (*CreateSessionResponse, error) {
	accessChecker, err := sctx.GetUserAccessChecker()
	if err != nil {
		return nil, trace.Wrap(err)
	}
	_, err = accessChecker.CheckLoginDuration(0)
	if err != nil {
		return nil, trace.Wrap(err)
	}

	token, err := sctx.getToken()
	if err != nil {
		return nil, trace.Wrap(err)
	}

	return &CreateSessionResponse{
		TokenType:                roundtrip.AuthBearer,
		Token:                    token.GetName(),
		TokenExpiresIn:           int(token.Expiry().Sub(sctx.cfg.Parent.clock.Now()) / time.Second),
		SessionInactiveTimeoutMS: int(sctx.cfg.Session.GetIdleTimeout().Milliseconds()),
		DeviceWebToken:           sctx.cfg.Session.GetDeviceWebToken(),
		TrustedDeviceRequirement: int32(sctx.cfg.Session.GetTrustedDeviceRequirement()),
	}, nil
}

// createWebSession creates a new web session based on user, pass and 2nd factor token
//
// POST /v1/webapi/sessions/web
//
// {"user": "alex", "pass": "abcdef123456", "second_factor_token": "token", "second_factor_type": "totp"}
//
// # Response
//
// {"type": "bearer", "token": "bearer token", "user": {"name": "alex", "allowed_logins": ["admin", "bob"]}, "expires_in": 20}
func (h *Handler) createWebSession(w http.ResponseWriter, r *http.Request, p httprouter.Params) (interface{}, error) {
	var req *CreateSessionReq
	if err := httplib.ReadJSON(r, &req); err != nil {
		return nil, trace.Wrap(err)
	}

	// get cluster preferences to see if we should login
	// with password or password+otp
	authClient := h.cfg.ProxyClient
	cap, err := authClient.GetAuthPreference(r.Context())
	if err != nil {
		return nil, trace.Wrap(err)
	}

	clientMeta := clientMetaFromReq(r)

	var webSession types.WebSession
	switch cap.GetSecondFactor() {
	case constants.SecondFactorOff:
		webSession, err = h.auth.AuthWithoutOTP(r.Context(), req.User, req.Pass, clientMeta)
	case constants.SecondFactorOTP, constants.SecondFactorOn:
		webSession, err = h.auth.AuthWithOTP(r.Context(), req.User, req.Pass, req.SecondFactorToken, clientMeta)
	case constants.SecondFactorOptional:
		if req.SecondFactorToken == "" {
			webSession, err = h.auth.AuthWithoutOTP(r.Context(), req.User, req.Pass, clientMeta)
		} else {
			webSession, err = h.auth.AuthWithOTP(r.Context(), req.User, req.Pass, req.SecondFactorToken, clientMeta)
		}
	default:
		return nil, trace.AccessDenied("unknown second factor type: %q", cap.GetSecondFactor())
	}
	if err != nil {
		h.log.WithError(err).Warnf("Access attempt denied for user %q.", req.User)
		// Since checking for private key policy meant that they passed authn,
		// return policy error as is to help direct user.
		if keys.IsPrivateKeyPolicyError(err) {
			return nil, trace.Wrap(err)
		}
		// Obscure all other errors.
		return nil, trace.AccessDenied("invalid credentials")
	}

	if err := websession.SetCookie(w, req.User, webSession.GetName()); err != nil {
		return nil, trace.Wrap(err)
	}

	ctx, err := h.auth.newSessionContextFromSession(r.Context(), webSession)
	if err != nil {
		h.log.WithError(err).Warnf("Access attempt denied for user %q.", req.User)
		return nil, trace.AccessDenied("need auth")
	}

	res, err := newSessionResponse(ctx)
	if err != nil {
		return nil, trace.Wrap(err)
	}
	res.SessionExpires = webSession.GetExpiryTime()

	return res, nil
}

func clientMetaFromReq(r *http.Request) *authclient.ForwardedClientMetadata {
	return &authclient.ForwardedClientMetadata{
		UserAgent:  r.UserAgent(),
		RemoteAddr: r.RemoteAddr,
	}
}

// deleteWebSession is called to sign out user from web, app and SAML IdP session.
//
// DELETE /v1/webapi/sessions/:sid
//
// Response:
//
// {"message": "ok"}
func (h *Handler) deleteWebSession(w http.ResponseWriter, r *http.Request, _ httprouter.Params, ctx *SessionContext) (interface{}, error) {
	clt, err := ctx.GetClient()
	if err != nil {
		h.log.
			WithError(err).
			Warnf("Failed to retrieve user client, SAML single logout will be skipped for user %s.", ctx.GetUser())
	}

	var user types.User
	// Only run this if we successfully retrieved the client.
	if err == nil {
		user, err = clt.GetUser(r.Context(), ctx.GetUser(), false)
		if err != nil {
			h.log.
				WithError(err).
				Warnf("Failed to retrieve user during logout, SAML single logout will be skipped for user %s.", ctx.GetUser())
		}
	}

	if err := h.logout(r.Context(), w, ctx); err != nil {
		return nil, trace.Wrap(err)
	}

	// If the user has SAML SLO (single logout) configured, return a redirect link to the SLO URL.
	if user != nil && len(user.GetSAMLIdentities()) > 0 && user.GetSAMLIdentities()[0].SAMLSingleLogoutURL != "" {
		// The WebUI will redirect the user to this URL to initiate the SAML SLO on the IdP side. This is safe because this URL
		// is hard-coded in the auth connector and can't be modified by the end user. Additionally, the user's Teleport session has already
		// been invalidated by this point so there is nothing to hijack.
		return map[string]interface{}{"samlSloUrl": user.GetSAMLIdentities()[0].SAMLSingleLogoutURL}, nil
	}

	return OK(), nil
}

func (h *Handler) logout(ctx context.Context, w http.ResponseWriter, sctx *SessionContext) error {
	if err := sctx.Invalidate(ctx); err != nil {
		h.log.
			WithError(err).
			WithField("user", sctx.GetUser()).
			Warn("Failed to invalidate sessions")
	}

	if err := h.auth.releaseResources(sctx.GetUser(), sctx.GetSessionID()); err != nil {
		h.log.
			WithError(err).
			WithField("session_id", sctx.GetSessionID()).
			Debug("sessionCache: Failed to release web session")
	}
	clearSessionCookies(w)

	return nil
}

// clearSessionCookies clears Web UI session and SAML session cookie.
func clearSessionCookies(w http.ResponseWriter) {
	// Clear Web UI session cookie
	websession.ClearCookie(w)
}

type renewSessionRequest struct {
	// AccessRequestID is the id of an approved access request.
	AccessRequestID string `json:"requestId"`
	// Switchback indicates switching back to default roles when creating new session.
	Switchback bool `json:"switchback"`
	// ReloadUser is a flag to indicate if user needs to be refetched from the backend
	// to apply new user changes e.g. user traits were updated.
	ReloadUser bool `json:"reloadUser"`
}

// renewWebSession updates this existing session with a new session.
//
// Depending on request fields sent in for extension, the new session creation can vary depending on:
//   - AccessRequestID (opt): appends roles approved from access request to currently assigned roles or,
//   - Switchback (opt): roles stacked with assuming approved access requests, will revert to user's default roles
//   - ReloadUser (opt): similar to default but updates user related data (e.g login traits) by retrieving it from the backend
//   - default (none set): create new session with currently assigned roles
func (h *Handler) renewWebSession(w http.ResponseWriter, r *http.Request, params httprouter.Params, ctx *SessionContext) (interface{}, error) {
	req := renewSessionRequest{}
	if err := httplib.ReadJSON(r, &req); err != nil {
		return nil, trace.Wrap(err)
	}

	if req.AccessRequestID != "" && req.Switchback || req.AccessRequestID != "" && req.ReloadUser || req.Switchback && req.ReloadUser {
		return nil, trace.BadParameter("failed to renew session: only one field can be set")
	}

	newSession, err := ctx.extendWebSession(r.Context(), req)
	if err != nil {
		return nil, trace.Wrap(err)
	}
	newContext, err := h.auth.newSessionContextFromSession(r.Context(), newSession)
	if err != nil {
		return nil, trace.Wrap(err)
	}
	if err := websession.SetCookie(w, newSession.GetUser(), newSession.GetName()); err != nil {
		return nil, trace.Wrap(err)
	}

	res, err := newSessionResponse(newContext)
	if err != nil {
		return nil, trace.Wrap(err)
	}
	res.SessionExpires = newSession.GetExpiryTime()

	return res, nil
}

type changeUserAuthenticationRequest struct {
	// SecondFactorToken is the TOTP code.
	SecondFactorToken string `json:"second_factor_token"`
	// TokenID is the ID of a reset or invite token.
	TokenID string `json:"token"`
	// DeviceName is the name of new mfa or passwordless device.
	DeviceName string `json:"deviceName"`
	// Password is user password string converted to bytes.
	Password []byte `json:"password"`
	// WebauthnCreationResponse is the signed credential creation response.
	WebauthnCreationResponse *wantypes.CredentialCreationResponse `json:"webauthnCreationResponse"`
}

func (h *Handler) changeUserAuthentication(w http.ResponseWriter, r *http.Request, p httprouter.Params) (interface{}, error) {
	var req changeUserAuthenticationRequest
	if err := httplib.ReadJSON(r, &req); err != nil {
		return nil, trace.Wrap(err)
	}

	protoReq := &proto.ChangeUserAuthenticationRequest{
		TokenID:       req.TokenID,
		NewPassword:   req.Password,
		NewDeviceName: req.DeviceName,
	}
	switch {
	case req.WebauthnCreationResponse != nil:
		protoReq.NewMFARegisterResponse = &proto.MFARegisterResponse{
			Response: &proto.MFARegisterResponse_Webauthn{
				Webauthn: wantypes.CredentialCreationResponseToProto(req.WebauthnCreationResponse),
			},
		}
	case req.SecondFactorToken != "":
		protoReq.NewMFARegisterResponse = &proto.MFARegisterResponse{Response: &proto.MFARegisterResponse_TOTP{
			TOTP: &proto.TOTPRegisterResponse{Code: req.SecondFactorToken},
		}}
	}

	remoteAddr, _, err := net.SplitHostPort(r.RemoteAddr)
	if err != nil {
		return nil, trace.Wrap(err)
	}
	protoReq.LoginIP = remoteAddr

	res, err := h.auth.proxyClient.ChangeUserAuthentication(r.Context(), protoReq)
	if err != nil {
		return nil, trace.Wrap(err)
	}

	if res.PrivateKeyPolicyEnabled {
		if res.GetRecovery() == nil {
			return &ui.ChangedUserAuthn{
				PrivateKeyPolicyEnabled: res.PrivateKeyPolicyEnabled,
			}, nil
		}
		return &ui.ChangedUserAuthn{
			Recovery: ui.RecoveryCodes{
				Codes:   res.GetRecovery().GetCodes(),
				Created: &res.GetRecovery().Created,
			},
			PrivateKeyPolicyEnabled: res.PrivateKeyPolicyEnabled,
		}, nil
	}

	sess := res.WebSession
	ctx, err := h.auth.newSessionContextFromSession(r.Context(), sess)
	if err != nil {
		return nil, trace.Wrap(err)
	}

	if err := websession.SetCookie(w, sess.GetUser(), sess.GetName()); err != nil {
		return nil, trace.Wrap(err)
	}

	// Checks for at least one valid login.
	if _, err := newSessionResponse(ctx); err != nil {
		return nil, trace.Wrap(err)
	}

	if res.GetRecovery() == nil {
		return &ui.ChangedUserAuthn{}, nil
	}

	return &ui.ChangedUserAuthn{
		Recovery: ui.RecoveryCodes{
			Codes:   res.GetRecovery().GetCodes(),
			Created: &res.GetRecovery().Created,
		},
	}, nil
}

// createResetPasswordToken allows a UI user to reset a user's password.
// This handler is also required for after creating new users.
func (h *Handler) createResetPasswordToken(w http.ResponseWriter, r *http.Request, _ httprouter.Params, ctx *SessionContext) (interface{}, error) {
	var req authclient.CreateUserTokenRequest
	if err := httplib.ReadJSON(r, &req); err != nil {
		return nil, trace.Wrap(err)
	}

	clt, err := ctx.GetClient()
	if err != nil {
		return nil, trace.Wrap(err)
	}

	token, err := clt.CreateResetPasswordToken(r.Context(),
		authclient.CreateUserTokenRequest{
			Name: req.Name,
			Type: req.Type,
		})
	if err != nil {
		return nil, trace.Wrap(err)
	}

	return ui.ResetPasswordToken{
		TokenID: token.GetName(),
		Expiry:  token.Expiry(),
		User:    token.GetUser(),
	}, nil
}

func (h *Handler) getResetPasswordTokenHandle(w http.ResponseWriter, r *http.Request, p httprouter.Params) (interface{}, error) {
	result, err := h.getResetPasswordToken(r.Context(), p.ByName("token"))
	if err != nil {
		h.log.WithError(err).Warn("Failed to fetch a reset password token.")
		// We hide the error from the remote user to avoid giving any hints.
		return nil, trace.AccessDenied("bad or expired token")
	}

	return result, nil
}

func (h *Handler) getResetPasswordToken(ctx context.Context, tokenID string) (interface{}, error) {
	token, err := h.auth.proxyClient.GetResetPasswordToken(ctx, tokenID)
	if err != nil {
		return nil, trace.Wrap(err)
	}

	// CreateRegisterChallenge rotates TOTP secrets for a given tokenID.
	// It is required to get called every time a user fetches 2nd-factor secrets during registration attempt.
	// This ensures that an attacker that gains the ResetPasswordToken link can not view it,
	// extract the OTP key from the QR code, then allow the user to signup with
	// the same OTP token.
	res, err := h.auth.proxyClient.CreateRegisterChallenge(ctx, &proto.CreateRegisterChallengeRequest{
		TokenID:    tokenID,
		DeviceType: proto.DeviceType_DEVICE_TYPE_TOTP,
	})
	if err != nil {
		return nil, trace.Wrap(err)
	}

	return ui.ResetPasswordToken{
		TokenID: token.GetName(),
		User:    token.GetUser(),
		QRCode:  res.GetTOTP().GetQRCode(),
	}, nil
}

// mfaLoginBegin is the first step in the MFA authentication ceremony, which
// may be completed either via mfaLoginFinish (SSH) or mfaLoginFinishSession
// (Web).
//
// POST /webapi/mfa/login/begin
//
// {"user": "alex", "pass": "abcdef123456"}
// {"passwordless": true}
//
// Successful response:
//
// {"webauthn_challenge": {...}, "totp_challenge": true}
// {"webauthn_challenge": {...}} // passwordless
func (h *Handler) mfaLoginBegin(w http.ResponseWriter, r *http.Request, p httprouter.Params) (interface{}, error) {
	var req *client.MFAChallengeRequest
	if err := httplib.ReadJSON(r, &req); err != nil {
		return nil, trace.Wrap(err)
	}

	mfaReq := &proto.CreateAuthenticateChallengeRequest{}
	if req.Passwordless {
		mfaReq.Request = &proto.CreateAuthenticateChallengeRequest_Passwordless{
			Passwordless: &proto.Passwordless{},
		}
	} else {
		mfaReq.Request = &proto.CreateAuthenticateChallengeRequest_UserCredentials{
			UserCredentials: &proto.UserCredentials{
				Username: req.User,
				Password: []byte(req.Pass),
			},
		}
	}

	mfaChallenge, err := h.auth.proxyClient.CreateAuthenticateChallenge(r.Context(), mfaReq)
	if err != nil {
		// Do not obfuscate config-related errors.
		if errors.Is(err, types.ErrPasswordlessRequiresWebauthn) || errors.Is(err, types.ErrPasswordlessDisabledBySettings) {
			return nil, trace.Wrap(err)
		}
		return nil, trace.AccessDenied("invalid credentials")
	}

	return makeAuthenticateChallenge(mfaChallenge), nil
}

// mfaLoginFinish completes the MFA login ceremony, returning a new SSH
// certificate if successful.
//
// POST /v1/mfa/login/finish
//
// { "user": "bob", "password": "pass", "pub_key": "key to sign", "ttl": 1000000000 }                   # password-only
// { "user": "bob", "webauthn_challenge_response": {...}, "pub_key": "key to sign", "ttl": 1000000000 } # mfa
//
// # Success response
//
// { "cert": "base64 encoded signed cert", "host_signers": [{"domain_name": "example.com", "checking_keys": ["base64 encoded public signing key"]}] }
func (h *Handler) mfaLoginFinish(w http.ResponseWriter, r *http.Request, p httprouter.Params) (interface{}, error) {
	var req *client.AuthenticateSSHUserRequest
	if err := httplib.ReadJSON(r, &req); err != nil {
		return nil, trace.Wrap(err)
	}
	if err := req.CheckAndSetDefaults(); err != nil {
		return nil, trace.Wrap(err)
	}

	clientMeta := clientMetaFromReq(r)
	cert, err := h.auth.AuthenticateSSHUser(r.Context(), *req, clientMeta)
	if err != nil {
		return nil, trace.Wrap(err)
	}
	return cert, nil
}

// mfaLoginFinishSession completes the MFA login ceremony, returning a new web
// session if successful.
//
// POST /webapi/mfa/login/finishsession
//
// {"user": "alex", "webauthn_challenge_response": {...}}
//
// Successful response:
//
// {"type": "bearer", "token": "bearer token", "user": {"name": "alex", "allowed_logins": ["admin", "bob"]}, "expires_in": 20}
func (h *Handler) mfaLoginFinishSession(w http.ResponseWriter, r *http.Request, p httprouter.Params) (interface{}, error) {
	req := &client.AuthenticateWebUserRequest{}
	if err := httplib.ReadJSON(r, &req); err != nil {
		return nil, trace.Wrap(err)
	}

	clientMeta := clientMetaFromReq(r)
	session, err := h.auth.AuthenticateWebUser(r.Context(), req, clientMeta)
	switch {
	// Since checking for private key policy meant that they passed authn,
	// return policy error as is to help direct user.
	case keys.IsPrivateKeyPolicyError(err):
		return nil, trace.Wrap(err)

	// Return a friendlier error if an SSO user tried to do passwordless.
	case errors.Is(err, types.ErrPassswordlessLoginBySSOUser):
		return nil, trace.Wrap(err)

	// Obscure all other errors.
	case err != nil:
		return nil, trace.AccessDenied("invalid credentials")
	}

	// Fetch user from session, user is empty for passwordless requests.
	user := session.GetUser()
	if err := websession.SetCookie(w, user, session.GetName()); err != nil {
		return nil, trace.Wrap(err)
	}

	ctx, err := h.auth.newSessionContextFromSession(r.Context(), session)
	if err != nil {
		return nil, trace.AccessDenied("need auth")
	}

	return newSessionResponse(ctx)
}

// getClusters returns a list of cluster and its data.
//
// GET /v1/webapi/sites
//
// Successful response:
//
// {"sites": {"name": "localhost", "last_connected": "RFC3339 time", "status": "active"}}
func (h *Handler) getClusters(w http.ResponseWriter, r *http.Request, p httprouter.Params, c *SessionContext) (interface{}, error) {
	// Get a client to the Auth Server with the logged in users identity. The
	// identity of the logged in user is used to fetch the list of nodes.
	clt, err := c.GetClient()
	if err != nil {
		return nil, trace.Wrap(err)
	}
	remoteClusters, err := clt.GetRemoteClusters(r.Context())
	if err != nil {
		return nil, trace.Wrap(err)
	}
	clusterName, err := clt.GetClusterName()
	if err != nil {
		return nil, trace.Wrap(err)
	}
	rc, err := types.NewRemoteCluster(clusterName.GetClusterName())
	if err != nil {
		return nil, trace.Wrap(err)
	}
	rc.SetLastHeartbeat(time.Now().UTC())
	rc.SetConnectionStatus(teleport.RemoteClusterStatusOnline)
	clusters := make([]types.RemoteCluster, 0, len(remoteClusters)+1)
	clusters = append(clusters, rc)
	clusters = append(clusters, remoteClusters...)
	out, err := ui.NewClustersFromRemote(clusters)
	if err != nil {
		return nil, trace.Wrap(err)
	}
	return out, nil
}

type getSiteNamespacesResponse struct {
	Namespaces []types.Namespace `json:"namespaces"`
}

// getSiteNamespaces returns a list of namespaces for a given site
//
// GET /v1/webapi/sites/:site/namespaces
//
// Successful response:
//
// {"namespaces": [{..namespace resource...}]}
func (h *Handler) getSiteNamespaces(w http.ResponseWriter, r *http.Request, _ httprouter.Params, c *SessionContext, site reversetunnelclient.RemoteSite) (interface{}, error) {
	clt, err := site.GetClient()
	if err != nil {
		return nil, trace.Wrap(err)
	}
	namespaces, err := clt.GetNamespaces()
	if err != nil {
		return nil, trace.Wrap(err)
	}
	return getSiteNamespacesResponse{
		Namespaces: namespaces,
	}, nil
}

func makeUnifiedResourceRequest(r *http.Request) (*proto.ListUnifiedResourcesRequest, error) {
	values := r.URL.Query()

	limit, err := QueryLimitAsInt32(values, "limit", defaults.MaxIterationLimit)
	if err != nil {
		return nil, trace.Wrap(err)
	}

	sortBy := types.GetSortByFromString(values.Get("sort"))

	var kinds []string
	for _, kind := range values["kinds"] {
		if kind != "" {
			kinds = append(kinds, kind)
		}
	}

	// set default kinds to be requested if none exist in the request
	if len(kinds) == 0 {
		kinds = []string{
			types.KindApp,
			types.KindDatabase,
			types.KindNode,
			types.KindWindowsDesktop,
			types.KindKubernetesCluster,
			types.KindSAMLIdPServiceProvider,
		}
	}

	startKey := values.Get("startKey")
	includeRequestable := values.Get("includedResourceMode") == IncludedResourceModeAll
	useSearchAsRoles := values.Get("searchAsRoles") == "yes" || values.Get("includedResourceMode") == IncludedResourceModeRequestable

	return &proto.ListUnifiedResourcesRequest{
		Kinds:               kinds,
		Limit:               limit,
		StartKey:            startKey,
		SortBy:              sortBy,
		PinnedOnly:          values.Get("pinnedOnly") == "true",
		PredicateExpression: values.Get("query"),
		SearchKeywords:      client.ParseSearchKeywords(values.Get("search"), ' '),
		UseSearchAsRoles:    useSearchAsRoles,
		IncludeLogins:       true,
		IncludeRequestable:  includeRequestable,
	}, nil
}

type loginGetter interface {
	GetAllowedLoginsForResource(resource services.AccessCheckable) ([]string, error)
}

// calculateSSHLogins returns the subset of the allowedLogins that exist in
// the principals of the identity. This is required because SSH authorization
// only allows using a login that exists in the certificates valid principals.
// When connecting to servers in a leaf cluster, the root certificate is used,
// so we need to ensure that we only present the allowed logins that would
// result in a successful connection, if any exists.
func calculateSSHLogins(identity *tlsca.Identity, loginGetter loginGetter, r types.ResourceWithLabels, allowedLogins []string) ([]string, error) {
	// TODO(tross) DELETE IN V17.0.0
	// This is here for backward compatibility in case the auth server
	// does not support enriched resources yet.
	if len(allowedLogins) == 0 {
		logins, err := loginGetter.GetAllowedLoginsForResource(r)
		if err != nil {
			return nil, trace.Wrap(err)
		}
		slices.Sort(logins)
		return logins, nil
	}

	localLogins := identity.Principals

	allowed := make(map[string]struct{})
	for _, login := range allowedLogins {
		allowed[login] = struct{}{}
	}

	var logins []string
	for _, local := range localLogins {
		if _, ok := allowed[local]; ok {
			logins = append(logins, local)
		}
	}

	slices.Sort(logins)
	return logins, nil
}

// calculateDesktopLogins determines the desktop logins allowed for the provided resource.
// If no logins are provided, then the checker is interrogated to determine which logins
// are allowed.
//
// TODO(tross) DELETE IN V17.0.0
// This is here for backward compatibility if the auth server doesn't yet support enriching
// resources with login information.
func calculateDesktopLogins(loginGetter loginGetter, r types.ResourceWithLabels, allowedLogins []string) ([]string, error) {
	if len(allowedLogins) > 0 {
		return allowedLogins, nil
	}

	logins, err := loginGetter.GetAllowedLoginsForResource(r)
	return logins, trace.Wrap(err)
}

// calculateAppLogins determines the app logins allowed for the provided
// resource.
//
// TODO(gabrielcorado): DELETE IN V18.0.0
// This is here for backward compatibility in case the auth server
// does not support enriched resources yet.
func calculateAppLogins(loginGetter loginGetter, r types.AppServer, allowedLogins []string) ([]string, error) {
	if len(allowedLogins) > 0 {
		return allowedLogins, nil
	}

	logins, err := loginGetter.GetAllowedLoginsForResource(r.GetApp())
	return logins, trace.Wrap(err)
}

// getUserGroupLookup is a generator to retrieve UserGroupLookup on first call and return it again in subsequent calls.
// If we encounter an error, we log it once and return an empty UserGroupLookup for the current and subsequent calls.
// The returned function is not thread safe.
func (h *Handler) getUserGroupLookup(ctx context.Context, clt apiclient.GetResourcesClient) func() map[string]types.UserGroup {
	userGroupLookup := make(map[string]types.UserGroup)
	var gotUserGroupLookup bool
	return func() map[string]types.UserGroup {
		if gotUserGroupLookup {
			return userGroupLookup
		}

		userGroups, err := apiclient.GetAllResources[types.UserGroup](ctx, clt, &proto.ListResourcesRequest{
			ResourceType:     types.KindUserGroup,
			Namespace:        apidefaults.Namespace,
			UseSearchAsRoles: true,
		})
		if err != nil {
			h.log.Infof("Unable to fetch user groups while listing applications, unable to display associated user groups: %v", err)
		}

		for _, userGroup := range userGroups {
			userGroupLookup[userGroup.GetName()] = userGroup
		}

		gotUserGroupLookup = true
		return userGroupLookup
	}
}

// clusterUnifiedResourcesGet returns a list of resources for a given cluster site. This includes all resources available to be displayed in the web ui
// such as Nodes, Apps, Desktops, etc etc
func (h *Handler) clusterUnifiedResourcesGet(w http.ResponseWriter, request *http.Request, p httprouter.Params, sctx *SessionContext, site reversetunnelclient.RemoteSite) (interface{}, error) {
	clt, err := sctx.GetUserClient(request.Context(), site)
	if err != nil {
		return nil, trace.Wrap(err)
	}

	identity, err := sctx.GetIdentity()
	if err != nil {
		return nil, trace.Wrap(err)
	}

	req, err := makeUnifiedResourceRequest(request)
	if err != nil {
		return nil, trace.Wrap(err)
	}

	page, next, err := apiclient.GetUnifiedResourcePage(request.Context(), clt, req)
	if err != nil {
		return nil, trace.Wrap(err)
	}

	accessChecker, err := sctx.GetUserAccessChecker()
	if err != nil {
		return nil, trace.Wrap(err)
	}

	getUserGroupLookup := h.getUserGroupLookup(request.Context(), clt)

	var dbNames, dbUsers []string
	hasFetchedDBUsersAndNames := false

	unifiedResources := make([]any, 0, len(page))
	for _, enriched := range page {
		switch r := enriched.ResourceWithLabels.(type) {
		case types.Server:
			logins, err := calculateSSHLogins(identity, accessChecker, r, enriched.Logins)
			if err != nil {
				return nil, trace.Wrap(err)
			}

			unifiedResources = append(unifiedResources, ui.MakeServer(site.GetName(), r, logins, enriched.RequiresRequest))
		case types.DatabaseServer:
			if !hasFetchedDBUsersAndNames {
				dbNames, dbUsers, err = getDatabaseUsersAndNames(accessChecker)
				if err != nil {
					return nil, trace.Wrap(err)
				}
				hasFetchedDBUsersAndNames = true
			}
			db := ui.MakeDatabase(r.GetDatabase(), dbUsers, dbNames, enriched.RequiresRequest)
			unifiedResources = append(unifiedResources, db)
		case types.AppServer:
			allowedAWSRoles, err := calculateAppLogins(accessChecker, r, enriched.Logins)
			if err != nil {
				return nil, trace.Wrap(err)
			}
			allowedAWSRolesLookup := map[string][]string{
				r.GetApp().GetName(): allowedAWSRoles,
			}

			app := ui.MakeApp(r.GetApp(), ui.MakeAppsConfig{
				LocalClusterName:      h.auth.clusterName,
				LocalProxyDNSName:     h.proxyDNSName(),
				AppClusterName:        site.GetName(),
				AllowedAWSRolesLookup: allowedAWSRolesLookup,
				UserGroupLookup:       getUserGroupLookup(),
				Logger:                h.log,
				RequiresRequest:       enriched.RequiresRequest,
			})
			unifiedResources = append(unifiedResources, app)
		case types.AppServerOrSAMLIdPServiceProvider:
			//nolint:staticcheck // SA1019. TODO(sshah) DELETE IN 17.0
			if r.IsAppServer() {
				allowedAWSRoles, err := accessChecker.GetAllowedLoginsForResource(r.GetAppServer().GetApp())
				if err != nil {
					return nil, trace.Wrap(err)
				}
				allowedAWSRolesLookup := map[string][]string{
					r.GetAppServer().GetApp().GetName(): allowedAWSRoles,
				}
				app := ui.MakeApp(r.GetAppServer().GetApp(), ui.MakeAppsConfig{
					LocalClusterName:      h.auth.clusterName,
					LocalProxyDNSName:     h.proxyDNSName(),
					AppClusterName:        site.GetName(),
					AllowedAWSRolesLookup: allowedAWSRolesLookup,
					UserGroupLookup:       getUserGroupLookup(),
					Logger:                h.log,
					RequiresRequest:       enriched.RequiresRequest,
				})
				unifiedResources = append(unifiedResources, app)
			} else {
				app := ui.MakeAppTypeFromSAMLApp(r.GetSAMLIdPServiceProvider(), ui.MakeAppsConfig{
					LocalClusterName:  h.auth.clusterName,
					LocalProxyDNSName: h.proxyDNSName(),
					AppClusterName:    site.GetName(),
					RequiresRequest:   enriched.RequiresRequest,
				})
				unifiedResources = append(unifiedResources, app)
			}
		case types.SAMLIdPServiceProvider:
			// SAMLIdPServiceProvider resources are shown as
			// "apps" in the UI.
			app := ui.MakeAppTypeFromSAMLApp(r, ui.MakeAppsConfig{
				LocalClusterName:  h.auth.clusterName,
				LocalProxyDNSName: h.proxyDNSName(),
				AppClusterName:    site.GetName(),
				RequiresRequest:   enriched.RequiresRequest,
			})
			unifiedResources = append(unifiedResources, app)
		case types.WindowsDesktop:
			logins, err := calculateDesktopLogins(accessChecker, r, enriched.Logins)
			if err != nil {
				return nil, trace.Wrap(err)
			}

			unifiedResources = append(unifiedResources, ui.MakeDesktop(r, logins, enriched.RequiresRequest))
		case types.KubeCluster:
			kube := ui.MakeKubeCluster(r, accessChecker, enriched.RequiresRequest)
			unifiedResources = append(unifiedResources, kube)
		case types.KubeServer:
			kube := ui.MakeKubeCluster(r.GetCluster(), accessChecker, enriched.RequiresRequest)
			unifiedResources = append(unifiedResources, kube)
		default:
			return nil, trace.Errorf("UI Resource has unknown type: %T", enriched)
		}
	}

	resp := listResourcesGetResponse{
		Items:    unifiedResources,
		StartKey: next,
	}

	return resp, nil
}

// clusterNodesGet returns a list of nodes for a given cluster site.
func (h *Handler) clusterNodesGet(w http.ResponseWriter, r *http.Request, p httprouter.Params, sctx *SessionContext, site reversetunnelclient.RemoteSite) (interface{}, error) {
	// Get a client to the Auth Server with the logged in user's identity. The
	// identity of the logged in user is used to fetch the list of nodes.
	clt, err := sctx.GetUserClient(r.Context(), site)
	if err != nil {
		return nil, trace.Wrap(err)
	}

	req, err := convertListResourcesRequest(r, types.KindNode)
	if err != nil {
		return nil, trace.Wrap(err)
	}
	req.IncludeLogins = true

	page, err := apiclient.GetEnrichedResourcePage(r.Context(), clt, req)
	if err != nil {
		return nil, trace.Wrap(err)
	}

	identity, err := sctx.GetIdentity()
	if err != nil {
		return nil, trace.Wrap(err)
	}

	accessChecker, err := sctx.GetUserAccessChecker()
	if err != nil {
		return nil, trace.Wrap(err)
	}

	uiServers := make([]ui.Server, 0, len(page.Resources))
	for _, resource := range page.Resources {
		server, ok := resource.ResourceWithLabels.(types.Server)
		if !ok {
			continue
		}

		logins, err := calculateSSHLogins(identity, accessChecker, server, resource.Logins)
		if err != nil {
			return nil, trace.Wrap(err)
		}

		uiServers = append(uiServers, ui.MakeServer(site.GetName(), server, logins, false /* requiresRequest */))
	}

	return listResourcesGetResponse{
		Items:      uiServers,
		StartKey:   page.NextKey,
		TotalCount: page.Total,
	}, nil
}

// iso8601MilliFormat is the time format of dates returned from the frontend using Date().
const iso8601MilliFormat = "2006-01-02T15:04:05.000Z0700"

// notificationsGet returns a paginated list of notifications for a user.
func (h *Handler) notificationsGet(w http.ResponseWriter, r *http.Request, p httprouter.Params, sctx *SessionContext, site reversetunnelclient.RemoteSite) (interface{}, error) {
	clt, err := sctx.GetUserClient(r.Context(), site)
	if err != nil {
		return nil, trace.Wrap(err)
	}

	values := r.URL.Query()

	limit, err := QueryLimitAsInt32(values, "limit", defaults.MaxIterationLimit)
	if err != nil {
		return nil, trace.Wrap(err)
	}
	startKey := values.Get("startKey")

	response, err := clt.NotificationServiceClient().ListNotifications(r.Context(), &notificationsv1.ListNotificationsRequest{
		PageSize:  limit,
		PageToken: startKey,
	})
	if err != nil {
		return nil, trace.Wrap(err)
	}

	var uiNotifications []ui.Notification

	for _, notification := range response.Notifications {
		uiNotif := ui.MakeNotification(notification)
		uiNotifications = append(uiNotifications, uiNotif)
	}

	return GetNotificationsResponse{
		Notifications:            uiNotifications,
		NextKey:                  response.NextPageToken,
		UserLastSeenNotification: response.UserLastSeenNotificationTimestamp.AsTime().Format(iso8601MilliFormat),
	}, nil
}

type GetNotificationsResponse struct {
	Notifications            []ui.Notification `json:"notifications"`
	NextKey                  string            `json:"nextKey"`
	UserLastSeenNotification string            `json:"userLastSeenNotification"`
}

// notificationsUpsertLastSeenTimestamp upserts a user's last seen notification timestamp.
func (h *Handler) notificationsUpsertLastSeenTimestamp(w http.ResponseWriter, r *http.Request, p httprouter.Params, sctx *SessionContext, site reversetunnelclient.RemoteSite) (interface{}, error) {
	clt, err := sctx.GetUserClient(r.Context(), site)
	if err != nil {
		return nil, trace.Wrap(err)
	}

	var req *UpsertUserLastSeenNotificationRequest
	if err := httplib.ReadJSON(r, &req); err != nil {
		return nil, trace.Wrap(err)
	}

	lastSeenTime, err := time.Parse(iso8601MilliFormat, req.Time)
	if err != nil {
		return nil, trace.Wrap(err)
	}

	resp, err := clt.NotificationServiceClient().UpsertUserLastSeenNotification(r.Context(), &notificationsv1.UpsertUserLastSeenNotificationRequest{
		Username: sctx.GetUser(),
		UserLastSeenNotification: &notificationsv1.UserLastSeenNotification{
			Status: &notificationsv1.UserLastSeenNotificationStatus{
				LastSeenTime: timestamppb.New(lastSeenTime),
			},
		},
	})
	if err != nil {
		return nil, trace.Wrap(err)
	}
	return &UpsertUserLastSeenNotificationRequest{
		Time: resp.Status.LastSeenTime.AsTime().Format(iso8601MilliFormat),
	}, nil
}

type UpsertUserLastSeenNotificationRequest struct {
	Time string `json:"time"`
}

// notificationsUpsertNotificationState upserts a user notification state.
func (h *Handler) notificationsUpsertNotificationState(w http.ResponseWriter, r *http.Request, p httprouter.Params, sctx *SessionContext, site reversetunnelclient.RemoteSite) (interface{}, error) {
	clt, err := sctx.GetUserClient(r.Context(), site)
	if err != nil {
		return nil, trace.Wrap(err)
	}

	var req *upsertUserNotificationStateRequest
	if err := httplib.ReadJSON(r, &req); err != nil {
		return nil, trace.Wrap(err)
	}

	resp, err := clt.NotificationServiceClient().UpsertUserNotificationState(r.Context(), &notificationsv1.UpsertUserNotificationStateRequest{
		Username: sctx.GetUser(),
		UserNotificationState: &notificationsv1.UserNotificationState{
			Spec: &notificationsv1.UserNotificationStateSpec{
				NotificationId: req.NotificationId,
			},
			Status: &notificationsv1.UserNotificationStateStatus{
				NotificationState: req.NotificationState,
			},
		},
	})
	if err != nil {
		return nil, trace.Wrap(err)
	}

	return &upsertUserNotificationStateRequest{
		NotificationId:    resp.GetSpec().GetNotificationId(),
		NotificationState: resp.GetStatus().GetNotificationState(),
	}, nil
}

type upsertUserNotificationStateRequest struct {
	NotificationId    string                            `json:"notificationId"`
	NotificationState notificationsv1.NotificationState `json:"notificationState"`
}

type getLoginAlertsResponse struct {
	Alerts []types.ClusterAlert `json:"alerts"`
}

// clusterLoginAlertsGet returns a list of on-login alerts for the user.
func (h *Handler) clusterLoginAlertsGet(w http.ResponseWriter, r *http.Request, p httprouter.Params, sctx *SessionContext, site reversetunnelclient.RemoteSite) (interface{}, error) {
	// Get a client to the Auth Server with the logged in user's identity. The
	// identity of the logged in user is used to fetch the list of alerts.
	clt, err := sctx.GetUserClient(r.Context(), site)
	if err != nil {
		return nil, trace.Wrap(err)
	}

	alerts, err := clt.GetClusterAlerts(h.cfg.Context, types.GetClusterAlertsRequest{
		Labels: map[string]string{
			types.AlertOnLogin: "yes",
		},
	})
	if err != nil {
		return nil, trace.Wrap(err)
	}

	return getLoginAlertsResponse{
		Alerts: alerts,
	}, nil
}

func (h *Handler) getClusterLocks(
	w http.ResponseWriter,
	r *http.Request,
	p httprouter.Params,
	sessionCtx *SessionContext,
	site reversetunnelclient.RemoteSite,
) (interface{}, error) {
	ctx := r.Context()
	clt, err := sessionCtx.GetUserClient(ctx, site)
	if err != nil {
		return nil, trace.Wrap(err)
	}

	locks, err := clt.GetLocks(ctx, false)
	if err != nil {
		return nil, trace.Wrap(err)
	}

	return ui.MakeLocks(locks), nil
}

type createLockReq struct {
	Targets types.LockTarget `json:"targets"`
	Message string           `json:"message"`
	TTL     string           `json:"ttl"`
}

func (h *Handler) createClusterLock(
	w http.ResponseWriter,
	r *http.Request,
	p httprouter.Params,
	sessionCtx *SessionContext,
	site reversetunnelclient.RemoteSite,
) (interface{}, error) {
	var req *createLockReq
	if err := httplib.ReadJSON(r, &req); err != nil {
		return nil, trace.Wrap(err)
	}

	ctx := r.Context()
	clt, err := sessionCtx.GetUserClient(ctx, site)
	if err != nil {
		return nil, trace.Wrap(err)
	}
	var ttlDuration time.Duration
	if req.TTL != "" {
		ttlDuration, err = time.ParseDuration(req.TTL)
		if err != nil {
			return nil, trace.Wrap(err)
		}
	}

	var expires *time.Time
	if ttlDuration != 0 {
		t := time.Now().UTC().Add(ttlDuration)
		expires = &t
	}

	lock, err := types.NewLock(uuid.New().String(), types.LockSpecV2{
		Target:  req.Targets,
		Message: req.Message,
		Expires: expires,
	})
	if err != nil {
		return nil, trace.Wrap(err)
	}

	err = clt.UpsertLock(ctx, lock)
	if err != nil {
		return nil, trace.Wrap(err)
	}

	return ui.MakeLock(lock), nil
}

func (h *Handler) deleteClusterLock(
	w http.ResponseWriter,
	r *http.Request,
	p httprouter.Params,
	sessionCtx *SessionContext,
	site reversetunnelclient.RemoteSite,
) (interface{}, error) {
	ctx := r.Context()
	clt, err := sessionCtx.GetUserClient(ctx, site)
	if err != nil {
		return nil, trace.Wrap(err)
	}

	err = clt.DeleteLock(ctx, p.ByName("uuid"))
	if err != nil {
		return nil, trace.Wrap(err)
	}

	return OK(), nil
}

// SessionController restricts creation of sessions based on
// cluster session control configuration(locks, connection limits, etc).
type SessionController interface {
	// AcquireSessionContext attempts to create a context for the session. If the session is
	// not allowed due to session control an error is returned. The returned
	// context is scoped to the session and will be canceled in the event that session
	// controls terminate the session early.
	AcquireSessionContext(ctx context.Context, sctx *SessionContext, login, localAddr, remoteAddr string) (context.Context, error)
}

// SessionControllerFunc type is an adapter to allow the use of
// ordinary functions a [SessionController]. If f is a function
// with the appropriate signature, SessionControllerFunc(f) is a
// SessionController that calls f.
type SessionControllerFunc func(ctx context.Context, sctx *SessionContext, login, localAddr, remoteAddr string) (context.Context, error)

// AcquireSessionContext calls f(ctx, sctx, localAddr, remoteAddr).
func (f SessionControllerFunc) AcquireSessionContext(ctx context.Context, sctx *SessionContext, login, localAddr, remoteAddr string) (context.Context, error) {
	ctx, err := f(ctx, sctx, login, localAddr, remoteAddr)
	return ctx, trace.Wrap(err)
}

// siteNodeConnect connect to the site node
//
// GET /v1/webapi/sites/:site/namespaces/:namespace/connect?access_token=bearer_token&params=<urlencoded json-structure>
//
// Due to the nature of websocket we can't POST parameters as is, so we have
// to add query parameters. The params query parameter is a URL-encoded JSON structure:
//
// {"server_id": "uuid", "login": "admin", "term": {"h": 120, "w": 100}, "sid": "123"}
//
// Successful response is a websocket stream that allows read write to the server
func (h *Handler) siteNodeConnect(
	w http.ResponseWriter,
	r *http.Request,
	p httprouter.Params,
	sessionCtx *SessionContext,
	site reversetunnelclient.RemoteSite,
	ws *websocket.Conn,
) (interface{}, error) {
	q := r.URL.Query()
	params := q.Get("params")
	if params == "" {
		return nil, trace.BadParameter("missing params")
	}
	var req TerminalRequest
	if err := json.Unmarshal([]byte(params), &req); err != nil {
		return nil, trace.Wrap(err)
	}

	clt, err := sessionCtx.GetUserClient(r.Context(), site)
	if err != nil {
		return nil, trace.Wrap(err)
	}

	ctx, err := h.cfg.SessionControl.AcquireSessionContext(r.Context(), sessionCtx, req.Login, h.cfg.ProxyWebAddr.Addr, r.RemoteAddr)
	if err != nil {
		return nil, trace.Wrap(err)
	}

	var (
		sessionData  session.Session
		displayLogin string
		tracker      types.SessionTracker
	)

	clusterName := site.GetName()
	if req.SessionID.IsZero() {
		// An existing session ID was not provided so we need to create a new one.
		sessionData, err = h.generateSession(&req, clusterName, sessionCtx)
		if err != nil {
			h.log.WithError(err).Debug("Unable to generate new ssh session.")
			return nil, trace.Wrap(err)
		}
	} else {
		sessionData, tracker, err = h.fetchExistingSession(ctx, clt, &req, clusterName)
		if err != nil {
			return nil, trace.Wrap(err)
		}
		displayLogin = tracker.GetLogin()
	}

	// If the participantMode is not specified, and the user is the one who created the session,
	// they should be in Peer mode. If not, default to Observer mode.
	if req.ParticipantMode == "" {
		if sessionData.Owner == sessionCtx.cfg.User {
			req.ParticipantMode = types.SessionPeerMode
		} else {
			req.ParticipantMode = types.SessionObserverMode
		}
	}

	h.log.Debugf("New terminal request for server=%s, login=%s, sid=%s, websid=%s.",
		req.Server, req.Login, sessionData.ID, sessionCtx.GetSessionID())

	authAccessPoint, err := site.CachingAccessPoint()
	if err != nil {
		h.log.Debugf("Unable to get auth access point: %v", err)
		return nil, trace.Wrap(err)
	}

	dialTimeout := apidefaults.DefaultIOTimeout
	keepAliveInterval := apidefaults.KeepAliveInterval()
	if netConfig, err := authAccessPoint.GetClusterNetworkingConfig(ctx); err != nil {
		h.log.WithError(err).Debug("Unable to fetch cluster networking config.")
	} else {
		dialTimeout = netConfig.GetSSHDialTimeout()
		keepAliveInterval = netConfig.GetKeepAliveInterval()
	}

	// Try to use the keep alive interval from the request.
	// When it's not set or below a second, use the cluster's keep alive interval.
	if req.KeepAliveInterval >= time.Second {
		keepAliveInterval = req.KeepAliveInterval
	}

	nw, err := site.NodeWatcher()
	if err != nil {
		return nil, trace.Wrap(err)
	}

	term, err := NewTerminal(ctx, TerminalHandlerConfig{
		Term:               req.Term,
		SessionCtx:         sessionCtx,
		UserAuthClient:     clt,
		LocalAccessPoint:   h.auth.accessPoint,
		DisplayLogin:       displayLogin,
		SessionData:        sessionData,
		KeepAliveInterval:  keepAliveInterval,
		ProxyHostPort:      h.ProxyHostPort(),
		ProxyPublicAddr:    h.PublicProxyAddr(),
		InteractiveCommand: req.InteractiveCommand,
		Router:             h.cfg.Router,
		TracerProvider:     h.cfg.TracerProvider,
		ParticipantMode:    req.ParticipantMode,
		PROXYSigner:        h.cfg.PROXYSigner,
		Tracker:            tracker,
		PresenceChecker:    h.cfg.PresenceChecker,
		WebsocketConn:      ws,
		SSHDialTimeout:     dialTimeout,
		HostNameResolver: func(serverID string) (string, error) {
			matches := nw.GetNodes(r.Context(), func(n services.Node) bool {
				return n.GetName() == serverID
			})

			if len(matches) != 1 {
				return "", trace.NotFound("unable to resolve hostname for server %s", serverID)
			}

			return matches[0].GetHostname(), nil
		},
	})
	if err != nil {
		h.log.WithError(err).Error("Unable to create terminal.")
		return nil, trace.Wrap(err)
	}

	h.userConns.Add(1)
	defer h.userConns.Add(-1)

	// start the websocket session with a web-based terminal:
	h.log.Infof("Getting terminal to %#v.", req)
	httplib.MakeTracingHandler(term, teleport.ComponentProxy).ServeHTTP(w, r)

	return nil, nil
}

type podConnectParams struct {
	// Term is the initial PTY size.
	Term session.TerminalParams `json:"term"`
}

func (h *Handler) podConnect(
	w http.ResponseWriter,
	r *http.Request,
	p httprouter.Params,
	sctx *SessionContext,
	site reversetunnelclient.RemoteSite,
	ws *websocket.Conn,
) (interface{}, error) {
	q := r.URL.Query()
	if q.Get("params") == "" {
		return nil, trace.BadParameter("missing params")
	}
	var params podConnectParams
	if err := json.Unmarshal([]byte(q.Get("params")), &params); err != nil {
		return nil, trace.Wrap(err)
	}

	execReq, err := readPodExecRequestFromWS(ws)
	if err != nil {
		if errors.Is(err, io.EOF) || errors.Is(err, net.ErrClosed) || terminal.IsOKWebsocketCloseError(trace.Unwrap(err)) {
			return nil, nil
		}
		var netError net.Error
		if errors.As(trace.Unwrap(err), &netError) && netError.Timeout() {
			return nil, trace.BadParameter("timed out waiting for pod exec request data on websocket connection")
		}

		return nil, trace.Wrap(err)
	}
	execReq.Term = params.Term

	if err := execReq.Validate(); err != nil {
		return nil, trace.Wrap(err)
	}

	clt, err := sctx.GetUserClient(r.Context(), site)
	if err != nil {
		return nil, trace.Wrap(err)
	}

	clusterName := site.GetName()

	accessChecker, err := sctx.GetUserAccessChecker()
	if err != nil {
		return session.Session{}, trace.Wrap(err)
	}
	policySets := accessChecker.SessionPolicySets()
	accessEvaluator := auth.NewSessionAccessEvaluator(policySets, types.KubernetesSessionKind, sctx.GetUser())

	sess := session.Session{
		Kind:                  types.KubernetesSessionKind,
		Login:                 "root",
		ClusterName:           clusterName,
		KubernetesClusterName: execReq.KubeCluster,
		Moderated:             accessEvaluator.IsModerated(),
		ID:                    session.NewID(),
		Created:               h.clock.Now().UTC(),
		LastActive:            h.clock.Now().UTC(),
		Namespace:             apidefaults.Namespace,
		Owner:                 sctx.GetUser(),
		Command:               execReq.Command,
	}

	h.log.Debugf("New kube exec request for namespace=%s pod=%s container=%s, sid=%s, websid=%s.",
		execReq.Namespace, execReq.Pod, execReq.Container, sess.ID, sctx.GetSessionID())

	authAccessPoint, err := site.CachingAccessPoint()
	if err != nil {
		return nil, trace.Wrap(err)
	}

	netConfig, err := authAccessPoint.GetClusterNetworkingConfig(r.Context())
	if err != nil {
		return nil, trace.Wrap(err)
	}

	keepAliveInterval := netConfig.GetKeepAliveInterval()

	serverAddr, tlsServerName, err := h.getKubeExecClusterData(netConfig)
	if err != nil {
		return nil, trace.Wrap(err)
	}

	hostCA, err := h.auth.accessPoint.GetCertAuthority(r.Context(), types.CertAuthID{
		Type:       types.HostCA,
		DomainName: h.auth.clusterName,
	}, false)
	if err != nil {
		return nil, trace.Wrap(err)
	}

	ph := podHandler{
		req:                 execReq,
		sess:                sess,
		sctx:                sctx,
		teleportCluster:     site.GetName(),
		ws:                  ws,
		keepAliveInterval:   keepAliveInterval,
		log:                 h.log.WithField(teleport.ComponentKey, "pod"),
		userClient:          clt,
		localCA:             hostCA,
		configServerAddr:    serverAddr,
		configTLSServerName: tlsServerName,
	}

	ph.ServeHTTP(w, r)
	return nil, nil
}

// KubeExecDataWaitTimeout is how long server would wait for user to send pod exec data (namespace, pod name etc)
// on websocket connection, after user initiated the exec into pod flow.
const KubeExecDataWaitTimeout = defaults.HeadlessLoginTimeout

func readPodExecRequestFromWS(ws *websocket.Conn) (*PodExecRequest, error) {
	err := ws.SetReadDeadline(time.Now().Add(KubeExecDataWaitTimeout))
	if err != nil {
		return nil, trace.Wrap(err, "failed to set read deadline for websocket connection")
	}

	messageType, bytes, err := ws.ReadMessage()
	if err != nil {
		return nil, trace.Wrap(err)
	}

	if err := ws.SetReadDeadline(time.Time{}); err != nil {
		return nil, trace.Wrap(err, "failed to set read deadline for websocket connection")
	}

	if messageType != websocket.BinaryMessage {
		return nil, trace.BadParameter("Expected binary message of type websocket.BinaryMessage, got %v", messageType)
	}

	var envelope terminal.Envelope
	if err := gogoproto.Unmarshal(bytes, &envelope); err != nil {
		return nil, trace.BadParameter("Failed to parse envelope: %v", err)
	}

	var req PodExecRequest
	if err := json.Unmarshal([]byte(envelope.Payload), &req); err != nil {
		return nil, trace.Wrap(err)
	}

	return &req, nil
}

func (h *Handler) getKubeExecClusterData(netConfig types.ClusterNetworkingConfig) (string, string, error) {
	if netConfig.GetProxyListenerMode() == types.ProxyListenerMode_Separate {
		return "https://" + h.kubeProxyHostPort(), "", nil
	}

	proxyAddr := createHostPort(h.cfg.ProxyWebAddr, defaults.HTTPListenPort)
	host, port, err := utils.SplitHostPort(proxyAddr)
	if err != nil {
		return "", "", trace.Wrap(err, "failed to split proxy address %q", proxyAddr)
	}

	tlsServerName := client.GetKubeTLSServerName(host)

	return "https://" + net.JoinHostPort(host, port), tlsServerName, nil
}

func (h *Handler) generateSession(req *TerminalRequest, clusterName string, scx *SessionContext) (session.Session, error) {
	owner := scx.cfg.User
	h.log.Infof("Generating new session for %s\n", clusterName)

	host, port, err := serverHostPort(req.Server)
	if err != nil {
		return session.Session{}, trace.Wrap(err)
	}

	accessChecker, err := scx.GetUserAccessChecker()
	if err != nil {
		return session.Session{}, trace.Wrap(err)
	}
	policySets := accessChecker.SessionPolicySets()
	accessEvaluator := auth.NewSessionAccessEvaluator(policySets, types.SSHSessionKind, owner)

	return session.Session{
		Kind:           types.SSHSessionKind,
		Login:          req.Login,
		ServerID:       host,
		ClusterName:    clusterName,
		ServerHostname: host,
		ServerHostPort: port,
		Moderated:      accessEvaluator.IsModerated(),
		ID:             session.NewID(),
		Created:        time.Now().UTC(),
		LastActive:     time.Now().UTC(),
		Namespace:      apidefaults.Namespace,
		Owner:          owner,
	}, nil
}

// fetchExistingSession fetches an active or pending SSH session by the SessionID passed in the TerminalRequest.
func (h *Handler) fetchExistingSession(ctx context.Context, clt authclient.ClientI, req *TerminalRequest, siteName string) (session.Session, types.SessionTracker, error) {
	sessionID, err := session.ParseID(req.SessionID.String())
	if err != nil {
		return session.Session{}, nil, trace.Wrap(err)
	}
	h.log.Infof("Attempting to join existing session: %s\n", sessionID)

	tracker, err := clt.GetSessionTracker(ctx, string(*sessionID))
	if err != nil {
		return session.Session{}, nil, trace.Wrap(err)
	}

	if tracker.GetSessionKind() != types.SSHSessionKind || tracker.GetState() == types.SessionState_SessionStateTerminated {
		return session.Session{}, nil, trace.NotFound("SSH session %v not found", sessionID)
	}

	sessionData := trackerToLegacySession(tracker, siteName)
	// When joining an existing session use the specially handled
	// `SSHSessionJoinPrincipal` login instead of the provided login so that
	// users are able to join sessions without having permissions to create
	// new ones themselves for auditing purposes. Otherwise, the user would
	// fail the SSH lib username validation step.
	sessionData.Login = teleport.SSHSessionJoinPrincipal

	return sessionData, tracker, nil
}

type siteSessionGenerateResponse struct {
	Session session.Session `json:"session"`
}

type siteSessionsGetResponse struct {
	Sessions []siteSessionsGetResponseSession `json:"sessions"`
}

type siteSessionsGetResponseSession struct {
	session.Session
	ParticipantModes []types.SessionParticipantMode `json:"participantModes"`
}

func trackerToLegacySession(tracker types.SessionTracker, clusterName string) session.Session {
	participants := tracker.GetParticipants()
	parties := make([]session.Party, 0, len(participants))

	for _, participant := range participants {
		parties = append(parties, session.Party{
			ID:         session.ID(participant.ID),
			User:       participant.User,
			ServerID:   tracker.GetAddress(),
			LastActive: participant.LastActive,
			// note: we don't populate the RemoteAddr field since it isn't used and we don't have an equivalent value
		})
	}
	accessEvaluator := auth.NewSessionAccessEvaluator(tracker.GetHostPolicySets(), types.SSHSessionKind, tracker.GetHostUser())

	return session.Session{
		Kind:      tracker.GetSessionKind(),
		ID:        session.ID(tracker.GetSessionID()),
		Namespace: apidefaults.Namespace,
		Parties:   parties,
		TerminalParams: session.TerminalParams{
			W: teleport.DefaultTerminalWidth,
			H: teleport.DefaultTerminalHeight,
		},
		Login:                 tracker.GetLogin(),
		Created:               tracker.GetCreated(),
		LastActive:            tracker.GetLastActive(),
		ServerID:              tracker.GetAddress(),
		ServerHostname:        tracker.GetHostname(),
		ServerAddr:            tracker.GetAddress(),
		ClusterName:           clusterName,
		KubernetesClusterName: tracker.GetKubeCluster(),
		DesktopName:           tracker.GetDesktopName(),
		AppName:               tracker.GetAppName(),
		Moderated:             accessEvaluator.IsModerated(),
		DatabaseName:          tracker.GetDatabaseName(),
		Owner:                 tracker.GetHostUser(),
		Command:               strings.Join(tracker.GetCommand(), " "),
	}
}

// clusterActiveAndPendingSessionsGet gets the list of active and pending sessions for a site.
//
// GET /v1/webapi/sites/:site/sessions
func (h *Handler) clusterActiveAndPendingSessionsGet(w http.ResponseWriter, r *http.Request, p httprouter.Params, sctx *SessionContext, site reversetunnelclient.RemoteSite) (interface{}, error) {
	clt, err := sctx.GetUserClient(r.Context(), site)
	if err != nil {
		return nil, trace.Wrap(err)
	}
	trackers, err := clt.GetActiveSessionTrackers(r.Context())
	if err != nil {
		return nil, trace.Wrap(err)
	}

	userRoles, err := clt.GetCurrentUserRoles(r.Context())
	if err != nil {
		return nil, trace.Wrap(err)
	}

	accessContext := auth.SessionAccessContext{
		Username: sctx.GetUser(),
		Roles:    userRoles,
	}

	sessions := make([]siteSessionsGetResponseSession, 0, len(trackers))
	for _, tracker := range trackers {
		if tracker.GetState() != types.SessionState_SessionStateTerminated {
			session := trackerToLegacySession(tracker, p.ByName("site"))
			// Get the participant modes available to the user from their roles.
			accessEvaluator := auth.NewSessionAccessEvaluator(tracker.GetHostPolicySets(), types.SSHSessionKind, tracker.GetHostUser())
			participantModes := accessEvaluator.CanJoin(accessContext)

			sessions = append(sessions, siteSessionsGetResponseSession{Session: session, ParticipantModes: participantModes})
		}
	}

	return siteSessionsGetResponse{Sessions: sessions}, nil
}

func toFieldsSlice(rawEvents []apievents.AuditEvent) ([]events.EventFields, error) {
	el := make([]events.EventFields, 0, len(rawEvents))
	for _, event := range rawEvents {
		els, err := events.ToEventFields(event)
		if err != nil {
			return nil, trace.Wrap(err)
		}
		el = append(el, els)
	}

	return el, nil
}

// clusterSearchEvents returns all audit log events matching the provided criteria
//
// GET /v1/webapi/sites/:site/events/search
//
// Query parameters:
//
//	"from"    : date range from, encoded as RFC3339
//	"to"      : date range to, encoded as RFC3339
//	"limit"   : optional maximum number of events to return on each fetch
//	"startKey": resume events search from the last event received,
//	            empty string means start search from beginning
//	"include" : optional comma-separated list of event names to return e.g.
//	            include=session.start,session.end, all are returned if empty
//	"order":    optional ordering of events. Can be either "asc" or "desc"
//	            for ascending and descending respectively.
//	            If no order is provided it defaults to descending.
func (h *Handler) clusterSearchEvents(w http.ResponseWriter, r *http.Request, p httprouter.Params, sctx *SessionContext, site reversetunnelclient.RemoteSite) (interface{}, error) {
	values := r.URL.Query()

	var eventTypes []string
	if include := values.Get("include"); include != "" {
		eventTypes = strings.Split(include, ",")
	}

	searchEvents := func(clt authclient.ClientI, from, to time.Time, limit int, order types.EventOrder, startKey string) ([]apievents.AuditEvent, string, error) {
		return clt.SearchEvents(r.Context(), events.SearchEventsRequest{
			From:       from,
			To:         to,
			EventTypes: eventTypes,
			Limit:      limit,
			Order:      order,
			StartKey:   startKey,
		})
	}
	return clusterEventsList(r.Context(), sctx, site, r.URL.Query(), searchEvents)
}

// clusterSearchSessionEvents returns session events matching the criteria.
//
// GET /v1/webapi/sites/:site/sessions/search
//
// Query parameters:
//
//	"from"    : date range from, encoded as RFC3339
//	"to"      : date range to, encoded as RFC3339
//	"limit"   : optional maximum number of events to return on each fetch
//	"startKey": resume events search from the last event received,
//	            empty string means start search from beginning
//	"order":    optional ordering of events. Can be either "asc" or "desc"
//	            for ascending and descending respectively.
//	            If no order is provided it defaults to descending.
func (h *Handler) clusterSearchSessionEvents(w http.ResponseWriter, r *http.Request, p httprouter.Params, sctx *SessionContext, site reversetunnelclient.RemoteSite) (interface{}, error) {
	searchSessionEvents := func(clt authclient.ClientI, from, to time.Time, limit int, order types.EventOrder, startKey string) ([]apievents.AuditEvent, string, error) {
		return clt.SearchSessionEvents(r.Context(), events.SearchSessionEventsRequest{
			From:     from,
			To:       to,
			Limit:    limit,
			Order:    order,
			StartKey: startKey,
		})
	}
	return clusterEventsList(r.Context(), sctx, site, r.URL.Query(), searchSessionEvents)
}

// clusterEventsList returns a list of audit events obtained using the provided
// searchEvents method.
func clusterEventsList(ctx context.Context, sctx *SessionContext, site reversetunnelclient.RemoteSite, values url.Values, searchEvents func(clt authclient.ClientI, from, to time.Time, limit int, order types.EventOrder, startKey string) ([]apievents.AuditEvent, string, error)) (interface{}, error) {
	from, err := queryTime(values, "from", time.Now().UTC().AddDate(0, -1, 0))
	if err != nil {
		return nil, trace.Wrap(err)
	}

	to, err := queryTime(values, "to", time.Now().UTC())
	if err != nil {
		return nil, trace.Wrap(err)
	}

	limit, err := QueryLimit(values, "limit", defaults.EventsIterationLimit)
	if err != nil {
		return nil, trace.Wrap(err)
	}

	order, err := queryOrder(values, "order", types.EventOrderDescending)
	if err != nil {
		return nil, trace.Wrap(err)
	}

	startKey := values.Get("startKey")

	clt, err := sctx.GetUserClient(ctx, site)
	if err != nil {
		return nil, trace.Wrap(err)
	}

	rawEvents, lastKey, err := searchEvents(clt, from, to, limit, order, startKey)
	if err != nil {
		return nil, trace.Wrap(err)
	}

	el, err := toFieldsSlice(rawEvents)
	if err != nil {
		return nil, trace.Wrap(err)
	}

	return eventsListGetResponse{Events: el, StartKey: lastKey}, nil
}

// queryTime parses the query string parameter with the specified name as a
// RFC3339 time and returns it.
//
// If there's no such parameter, specified default value is returned.
func queryTime(query url.Values, name string, def time.Time) (time.Time, error) {
	str := query.Get(name)
	if str == "" {
		return def, nil
	}
	parsed, err := time.Parse(time.RFC3339, str)
	if err != nil {
		return time.Time{}, trace.BadParameter("failed to parse %v as RFC3339 time: %v", name, str)
	}
	return parsed, nil
}

// QueryLimit returns the limit parameter with the specified name from the
// query string.
//
// If there's no such parameter, specified default limit is returned.
func QueryLimit(query url.Values, name string, def int) (int, error) {
	str := query.Get(name)
	if str == "" {
		return def, nil
	}
	limit, err := strconv.Atoi(str)
	if err != nil {
		return 0, trace.BadParameter("failed to parse %v as limit: %v", name, str)
	}
	return limit, nil
}

// queryLimitAsInt32 returns the limit parameter with the specified name from the
// query string. Similar to function 'queryLimit' except it returns as type int32.
//
// If there's no such parameter, specified default limit is returned.
func QueryLimitAsInt32(query url.Values, name string, def int32) (int32, error) {
	str := query.Get(name)
	if str == "" {
		return def, nil
	}
	limit, err := strconv.ParseInt(str, 10, 32)
	if err != nil {
		return 0, trace.BadParameter("failed to parse %v as limit: %v", name, str)
	}
	return int32(limit), nil
}

// queryOrder returns the order parameter with the specified name from the
// query string or a default if the parameter is not provided.
func queryOrder(query url.Values, name string, def types.EventOrder) (types.EventOrder, error) {
	value := query.Get(name)
	switch value {
	case "desc":
		return types.EventOrderDescending, nil
	case "asc":
		return types.EventOrderAscending, nil
	case "":
		return def, nil
	default:
		return types.EventOrderAscending, trace.BadParameter("parameter %v is not a valid ordering", value)
	}
}

type eventsListGetResponse struct {
	// Events is list of events retrieved.
	Events []events.EventFields `json:"events"`
	// StartKey is the position to resume search events.
	StartKey string `json:"startKey"`
}

// hostCredentials sends a registration token and metadata to the Auth Server
// and gets back SSH and TLS certificates.
func (h *Handler) hostCredentials(w http.ResponseWriter, r *http.Request, p httprouter.Params) (interface{}, error) {
	var req types.RegisterUsingTokenRequest
	if err := httplib.ReadJSON(r, &req); err != nil {
		return nil, trace.Wrap(err)
	}

	authClient := h.cfg.ProxyClient
	remoteAddr, _, err := net.SplitHostPort(r.RemoteAddr)
	if err != nil {
		return nil, trace.Wrap(err)
	}
	req.RemoteAddr = remoteAddr
	certs, err := authClient.RegisterUsingToken(r.Context(), &req)
	if err != nil {
		return nil, trace.Wrap(err)
	}

	return certs, nil
}

// createSSHCert is a web call that generates new SSH certificate based
// on user's name, password, 2nd factor token and public key user wishes to sign
//
// POST /v1/webapi/ssh/certs
//
// { "user": "bob", "password": "pass", "otp_token": "tok", "pub_key": "key to sign", "ttl": 1000000000 }
//
// # Success response
//
// { "cert": "base64 encoded signed cert", "host_signers": [{"domain_name": "example.com", "checking_keys": ["base64 encoded public signing key"]}] }
func (h *Handler) createSSHCert(w http.ResponseWriter, r *http.Request, p httprouter.Params) (interface{}, error) {
	var req client.CreateSSHCertReq
	if err := httplib.ReadJSON(r, &req); err != nil {
		return nil, trace.Wrap(err)
	}
	if err := req.CheckAndSetDefaults(); err != nil {
		return nil, trace.Wrap(err)
	}

	authClient := h.cfg.ProxyClient

	cap, err := authClient.GetAuthPreference(r.Context())
	if err != nil {
		return nil, trace.Wrap(err)
	}

	authSSHUserReq := authclient.AuthenticateSSHRequest{
		AuthenticateUserRequest: authclient.AuthenticateUserRequest{
			Username:       req.User,
			SSHPublicKey:   req.SSHPubKey,
			TLSPublicKey:   req.TLSPubKey,
			ClientMetadata: clientMetaFromReq(r),
		},
		CompatibilityMode:       req.Compatibility,
		TTL:                     req.TTL,
		RouteToCluster:          req.RouteToCluster,
		KubernetesCluster:       req.KubernetesCluster,
		SSHAttestationStatement: req.SSHAttestationStatement,
		TLSAttestationStatement: req.TLSAttestationStatement,
	}

	if req.HeadlessAuthenticationID != "" {
		// We need to use the default callback timeout rather than the standard client timeout.
		// However, authClient is shared across all Proxy->Auth requests, so we need to create
		// a new client to avoid applying the callback timeout to other concurrent requests. To
		// this end, we create a clone of the HTTP Client with the desired timeout instead.
		httpClient, err := authClient.CloneHTTPClient(
			authclient.ClientParamTimeout(defaults.HeadlessLoginTimeout),
			authclient.ClientParamResponseHeaderTimeout(defaults.HeadlessLoginTimeout),
		)
		if err != nil {
			return nil, trace.Wrap(err)
		}

		// HTTP server has shorter WriteTimeout than is needed, so we override WriteDeadline of the connection.
		if conn, err := authz.ConnFromContext(r.Context()); err == nil {
			if err := conn.SetWriteDeadline(h.clock.Now().Add(defaults.HeadlessLoginTimeout)); err != nil {
				return nil, trace.Wrap(err)
			}
		}

		authSSHUserReq.AuthenticateUserRequest.HeadlessAuthenticationID = req.HeadlessAuthenticationID
		loginResp, err := httpClient.AuthenticateSSHUser(r.Context(), authSSHUserReq)
		if err != nil {
			return nil, trace.Wrap(err)
		}
		return loginResp, nil
	}

	switch cap.GetSecondFactor() {
	case constants.SecondFactorOff:
		authSSHUserReq.AuthenticateUserRequest.Pass = &authclient.PassCreds{
			Password: []byte(req.Password),
		}
	case constants.SecondFactorOTP, constants.SecondFactorOn, constants.SecondFactorOptional:
		authSSHUserReq.AuthenticateUserRequest.OTP = &authclient.OTPCreds{
			Password: []byte(req.Password),
			Token:    req.OTPToken,
		}
	default:
		return nil, trace.AccessDenied("unsupported second factor type: %q", cap.GetSecondFactor())
	}

	loginResp, err := authClient.AuthenticateSSHUser(r.Context(), authSSHUserReq)
	if err != nil {
		return nil, trace.Wrap(err)
	}
	return loginResp, nil
}

// validateTrustedCluster validates the token for a trusted cluster and returns it's own host and user certificate authority.
//
// POST /webapi/trustedclusters/validate
//
// * Request body:
//
//	{
//	    "token": "foo",
//	    "certificate_authorities": ["AQ==", "Ag=="]
//	}
//
// * Response:
//
//	{
//	    "certificate_authorities": ["AQ==", "Ag=="]
//	}
func (h *Handler) validateTrustedCluster(w http.ResponseWriter, r *http.Request, p httprouter.Params) (interface{}, error) {
	var validateRequestRaw authclient.ValidateTrustedClusterRequestRaw
	if err := httplib.ReadJSON(r, &validateRequestRaw); err != nil {
		return nil, trace.Wrap(err)
	}

	validateRequest, err := validateRequestRaw.ToNative()
	if err != nil {
		return nil, trace.Wrap(err)
	}

	validateResponse, err := h.auth.ValidateTrustedCluster(r.Context(), validateRequest)
	if err != nil {
		h.log.WithError(err).Error("Failed validating trusted cluster")
		if trace.IsAccessDenied(err) {
			return nil, trace.AccessDenied("access denied: the cluster token has been rejected")
		}
		return nil, trace.Wrap(err)
	}

	validateResponseRaw, err := validateResponse.ToRaw()
	if err != nil {
		return nil, trace.Wrap(err)
	}

	return validateResponseRaw, nil
}

func (h *Handler) String() string {
	return "multi site"
}

// currentSiteShortcut is a special shortcut that will return the first
// available site, is helpful when UI works in single site mode to reduce
// the amount of requests
const currentSiteShortcut = "-current-"

// ContextHandler is a handler called with the auth context, what means it is authenticated and ready to work
type ContextHandler func(w http.ResponseWriter, r *http.Request, p httprouter.Params, ctx *SessionContext) (interface{}, error)

// ClusterHandler is a authenticated handler that is called for some existing remote cluster
type ClusterHandler func(w http.ResponseWriter, r *http.Request, p httprouter.Params, sctx *SessionContext, site reversetunnelclient.RemoteSite) (interface{}, error)

// ClusterWebsocketHandler is a authenticated websocket handler that is called for some existing remote cluster
type ClusterWebsocketHandler func(w http.ResponseWriter, r *http.Request, p httprouter.Params, sctx *SessionContext, site reversetunnelclient.RemoteSite, ws *websocket.Conn) (interface{}, error)

// WithClusterAuth wraps a ClusterHandler to ensure that a request is authenticated to this proxy
// (the same as WithAuth), as well as to grab the remoteSite (which can represent this local cluster
// or a remote trusted cluster) as specified by the ":site" url parameter.
func (h *Handler) WithClusterAuth(fn ClusterHandler) httprouter.Handle {
	return httplib.MakeHandler(func(w http.ResponseWriter, r *http.Request, p httprouter.Params) (interface{}, error) {
		sctx, site, err := h.authenticateRequestWithCluster(w, r, p)
		if err != nil {
			return nil, trace.Wrap(err)
		}

		return fn(w, r, p, sctx, site)
	})
}

func (h *Handler) writeErrToWebSocket(ws *websocket.Conn, err error) {
	if err == nil {
		return
	}
	errEnvelope := terminal.Envelope{
		Version: defaults.WebsocketVersion,
		Type:    defaults.WebsocketError,
		Payload: trace.UserMessage(err),
	}
	env, err := errEnvelope.Marshal()
	if err != nil {
		h.log.WithError(err).Error("error marshaling proto")
		return
	}
	if err := ws.WriteMessage(websocket.BinaryMessage, env); err != nil {
		h.log.WithError(err).Error("error writing proto")
		return
	}
}

// authnWsUpgrader is an upgrader that allows any origin to connect to the websocket.
// This makes our lives easier in our automated tests. While ordinarily this would be
// used to enforce the same-origin policy, we don't need to worry about that for authenticated
// websockets, which also require a valid bearer token sent over the websocket after upgrade.
// Therefore even if an attacker were to connect to the websocket and trick the browser into
// sending the session cookie, they would still fail to send the bearer token needed to authenticate.
var authnWsUpgrader = websocket.Upgrader{
	ReadBufferSize:  1024,
	WriteBufferSize: 1024,
	CheckOrigin:     func(r *http.Request) bool { return true },
}

// WithClusterAuthWebSocket wraps a ClusterWebsocketHandler to ensure that a request is authenticated
// to this proxy via websocket, as well as to grab the remoteSite (which can represent this local
// cluster or a remote trusted cluster) as specified by the ":site" url parameter.
func (h *Handler) WithClusterAuthWebSocket(fn ClusterWebsocketHandler) httprouter.Handle {
	return httplib.MakeHandler(func(w http.ResponseWriter, r *http.Request, p httprouter.Params) (any, error) {
		sctx, ws, site, err := h.authenticateWSRequestWithCluster(w, r, p)
		if err != nil {
			return nil, trace.Wrap(err)
		}
		// WS protocol requires the server send a close message
		// which should be done by downstream users
		defer ws.Close()
		if _, err := fn(w, r, p, sctx, site, ws); err != nil {
			h.writeErrToWebSocket(ws, err)
		}
		return nil, nil
	})
}

// authenticateWSRequestWithCluster ensures that a request is
// authenticated to this proxy via websocket, returning the
// *SessionContext (same as AuthenticateRequest), and also grabs the
// remoteSite (which can represent this local cluster or a remote
// trusted cluster) as specified by the ":site" url parameter.
func (h *Handler) authenticateWSRequestWithCluster(w http.ResponseWriter, r *http.Request, p httprouter.Params) (*SessionContext, *websocket.Conn, reversetunnelclient.RemoteSite, error) {
	sctx, ws, err := h.AuthenticateRequestWS(w, r)
	if err != nil {
		return nil, nil, nil, trace.Wrap(err)
	}

	site, err := h.getSiteByParams(sctx, p)
	if err != nil {
		return nil, nil, nil, trace.Wrap(err)
	}

	return sctx, ws, site, nil
}

// authenticateRequestWithCluster ensures that a request is authenticated
// to this proxy, returning the *SessionContext (same as AuthenticateRequest),
// and also grabs the remoteSite (which can represent this local cluster or a
// remote trusted cluster) as specified by the ":site" url parameter.
func (h *Handler) authenticateRequestWithCluster(w http.ResponseWriter, r *http.Request, p httprouter.Params) (*SessionContext, reversetunnelclient.RemoteSite, error) {
	sctx, err := h.AuthenticateRequest(w, r, true)
	if err != nil {
		return nil, nil, trace.Wrap(err)
	}

	site, err := h.getSiteByParams(sctx, p)
	if err != nil {
		return nil, nil, trace.Wrap(err)
	}

	return sctx, site, nil
}

// getSiteByParams gets the remoteSite (which can represent this local cluster or a
// remote trusted cluster) as specified by the ":site" url parameter.
func (h *Handler) getSiteByParams(sctx *SessionContext, p httprouter.Params) (reversetunnelclient.RemoteSite, error) {
	clusterName := p.ByName("site")
	if clusterName == currentSiteShortcut {
		res, err := h.cfg.ProxyClient.GetClusterName()
		if err != nil {
			h.log.WithError(err).Warn("Failed to query cluster name.")
			return nil, trace.Wrap(err)
		}
		clusterName = res.GetClusterName()
	}

	site, err := h.getSiteByClusterName(sctx, clusterName)
	if err != nil {
		return nil, trace.Wrap(err)
	}

	return site, nil
}

func (h *Handler) getSiteByClusterName(ctx *SessionContext, clusterName string) (reversetunnelclient.RemoteSite, error) {
	proxy, err := h.ProxyWithRoles(ctx)
	if err != nil {
		h.log.WithError(err).Warn("Failed to get proxy with roles.")
		return nil, trace.Wrap(err)
	}

	site, err := proxy.GetSite(clusterName)
	if err != nil {
		h.log.WithError(err).WithField("cluster-name", clusterName).Warn("Failed to query site.")
		return nil, trace.Wrap(err)
	}

	return site, nil
}

// ClusterClientProvider is an interface for a type which can provide
// authenticated clients to remote clusters.
type ClusterClientProvider interface {
	// UserClientForCluster returns a client to the local or remote cluster
	// identified by clusterName and is authenticated with the identity of the
	// user.
	UserClientForCluster(ctx context.Context, clusterName string) (authclient.ClientI, error)
}

type clusterClientProvider struct {
	h   *Handler
	ctx *SessionContext
}

// UserClientForCluster returns a client to the local or remote cluster
// identified by clusterName and is authenticated with the identity of the user.
func (r clusterClientProvider) UserClientForCluster(ctx context.Context, clusterName string) (authclient.ClientI, error) {
	site, err := r.h.getSiteByClusterName(r.ctx, clusterName)
	if err != nil {
		return nil, trace.Wrap(err)
	}

	clt, err := r.ctx.GetUserClient(ctx, site)
	return clt, trace.Wrap(err)
}

// ClusterClientHandler is an authenticated handler which can get a client for
// any remote cluster.
type ClusterClientHandler func(http.ResponseWriter, *http.Request, httprouter.Params, *SessionContext, ClusterClientProvider) (interface{}, error)

// WithClusterClientProvider wraps a ClusterClientHandler to ensure that a
// request is authenticated to this proxy (the same as WithAuth), and passes a
// ClusterClientProvider so that the handler can access remote clusters. Use
// this instead of WithClusterAuth when the remote cluster cannot be encoded in
// the path or multiple clusters may need to be accessed from a single handler.
func (h *Handler) WithClusterClientProvider(fn ClusterClientHandler) httprouter.Handle {
	return httplib.MakeHandler(func(w http.ResponseWriter, r *http.Request, p httprouter.Params) (interface{}, error) {
		sctx, err := h.AuthenticateRequest(w, r, true)
		if err != nil {
			return nil, trace.Wrap(err)
		}
		g := clusterClientProvider{
			h:   h,
			ctx: sctx,
		}
		return fn(w, r, p, sctx, g)
	})
}

// ProvisionTokenHandler is a authenticated handler that is called for some existing Token
type ProvisionTokenHandler func(w http.ResponseWriter, r *http.Request, p httprouter.Params, site reversetunnelclient.RemoteSite, token types.ProvisionToken) (interface{}, error)

// WithProvisionTokenAuth ensures that request is authenticated with a provision token.
// Provision tokens, when used like this are invalidated as soon as used.
// Doesn't matter if the underlying response was a success or an error.
func (h *Handler) WithProvisionTokenAuth(fn ProvisionTokenHandler) httprouter.Handle {
	return httplib.MakeHandler(func(w http.ResponseWriter, r *http.Request, p httprouter.Params) (interface{}, error) {
		ctx := r.Context()

		creds, err := roundtrip.ParseAuthHeaders(r)
		if err != nil {
			return nil, trace.AccessDenied("need auth")
		}

		token, err := consumeTokenForAPICall(ctx, h.GetProxyClient(), creds.Password)
		if err != nil {
			return nil, trace.AccessDenied("need auth")
		}

		site, err := h.cfg.Proxy.GetSite(h.auth.clusterName)
		if err != nil {
			h.log.WithError(err).WithField("cluster-name", h.auth.clusterName).Warn("Failed to query cluster.")
			return nil, trace.Wrap(err)
		}

		return fn(w, r, p, site, token)
	})
}

// consumeTokenForAPICall will fetch a token, check if the requireRole is present and then delete the token
// If any of those calls returns an error, this method also returns an error
//
// If multiple clients reach here at the same time, only one of them will be able to actually make the request.
// This is possible because the latest call - DeleteToken - returns an error if the resource doesn't exist
// This is currently true for all the backends as explained here
// https://github.com/gravitational/teleport/commit/24fcadc375d8359e80790b3ebeaa36bd8dd2822f
func consumeTokenForAPICall(ctx context.Context, proxyClient authclient.ClientI, tokenName string) (types.ProvisionToken, error) {
	token, err := proxyClient.GetToken(ctx, tokenName)
	if err != nil {
		return nil, trace.Wrap(err)
	}

	if token.GetJoinMethod() != types.JoinMethodToken {
		return nil, trace.BadParameter("unexpected join method %q for token %q", token.GetJoinMethod(), token.GetSafeName())
	}

	if !checkTokenTTL(token) {
		return nil, trace.BadParameter("expired token %q", token.GetSafeName())
	}

	if err := proxyClient.DeleteToken(ctx, token.GetName()); err != nil {
		return nil, trace.Wrap(err)
	}

	return token, nil
}

// checkTokenTTL returns true if the token is still valid.
// This is similar to checkTokenTTL in auth.Server, but does not delete expired tokens.
func checkTokenTTL(tok types.ProvisionToken) bool {
	// Always accept tokens without an expiry configured.
	if tok.Expiry().IsZero() {
		return true
	}

	now := time.Now().UTC()

	return tok.Expiry().After(now)
}

type redirectHandlerFunc func(w http.ResponseWriter, r *http.Request, p httprouter.Params) (redirectURL string)

func isValidRedirectURL(redirectURL string) bool {
	u, err := url.ParseRequestURI(redirectURL)
	return err == nil && (!u.IsAbs() || (u.Scheme == "http" || u.Scheme == "https"))
}

// WithRedirect is a handler that redirects to the path specified in the returned value.
func (h *Handler) WithRedirect(fn redirectHandlerFunc) httprouter.Handle {
	return func(w http.ResponseWriter, r *http.Request, p httprouter.Params) {
		app.SetRedirectPageHeaders(w.Header(), "")

		redirectURL := fn(w, r, p)
		if !isValidRedirectURL(redirectURL) {
			redirectURL = client.LoginFailedRedirectURL
		}
		http.Redirect(w, r, redirectURL, http.StatusFound)
	}
}

// WithMetaRedirect is a handler that redirects to the path specified
// using HTML rather than HTTP. This is needed for redirects that can
// have a header size larger than 8kb, which some middlewares will drop.
// See https://github.com/gravitational/teleport/issues/7467.
func (h *Handler) WithMetaRedirect(fn redirectHandlerFunc) httprouter.Handle {
	return func(w http.ResponseWriter, r *http.Request, p httprouter.Params) {
		redirectURL := fn(w, r, p)
		if !isValidRedirectURL(redirectURL) {
			redirectURL = client.LoginFailedRedirectURL
		}
		err := app.MetaRedirect(w, redirectURL)
		if err != nil {
			h.log.WithError(err).Warn("Failed to issue a redirect.")
		}
	}
}

// WithAuth ensures that a request is authenticated.
func (h *Handler) WithAuth(fn ContextHandler) httprouter.Handle {
	return httplib.MakeHandler(func(w http.ResponseWriter, r *http.Request, p httprouter.Params) (interface{}, error) {
		sctx, err := h.AuthenticateRequest(w, r, true)
		if err != nil {
			return nil, trace.Wrap(err)
		}
		return fn(w, r, p, sctx)
	})
}

// WithAuthCookieAndCSRF ensures that a request is authenticated
// for plain old non-AJAX requests (does not check the Bearer header).
// It enforces CSRF checks (except for "safe" methods).
func (h *Handler) WithAuthCookieAndCSRF(fn ContextHandler) httprouter.Handle {
	f := func(w http.ResponseWriter, r *http.Request, p httprouter.Params) (interface{}, error) {
		sctx, err := h.AuthenticateRequest(w, r, false)
		if err != nil {
			return nil, trace.Wrap(err)
		}
		return fn(w, r, p, sctx)
	}

	return httplib.WithCSRFProtection(f)
}

// WithUnauthenticatedLimiter adds a conditional IP-based rate limiting that will limit only unauthenticated requests.
// This is a good default to use as both Cluster and User auth are checked here, but `WithLimiter` can be used if
// you're certain that no authenticated requests will be made.
func (h *Handler) WithUnauthenticatedLimiter(fn httplib.HandlerFunc) httprouter.Handle {
	return h.unauthenticatedLimiterFunc(fn, h.WithLimiterHandlerFunc)
}

// WithUnauthenticatedHighLimiter adds a conditional IP-based rate limiting that will limit only unauthenticated
// requests.  This is similar to WithUnauthenticatedLimiter, however this one allows a much higher rate limit.
// This higher rate limit should only be used on endpoints which are only CPU constrained
// (no file or other resources used).
func (h *Handler) WithUnauthenticatedHighLimiter(fn httplib.HandlerFunc) httprouter.Handle {
	return h.unauthenticatedLimiterFunc(fn, h.WithHighLimiterHandlerFunc)
}

func (h *Handler) unauthenticatedLimiterFunc(fn httplib.HandlerFunc, rateFunc func(fn httplib.HandlerFunc) httplib.HandlerFunc) httprouter.Handle {
	return httplib.MakeHandler(func(w http.ResponseWriter, r *http.Request, p httprouter.Params) (interface{}, error) {
		if _, _, err := h.authenticateRequestWithCluster(w, r, p); err != nil {
			// retry with user auth
			if _, err = h.AuthenticateRequest(w, r, true /* check token */); err != nil {
				// no auth passed, limit request
				return rateFunc(fn)(w, r, p)
			}
		}
		// auth passed, call directly
		return fn(w, r, p)
	})
}

// WithLimiter adds IP-based rate limiting to fn.
// Limits are applied to all requests, authenticated or not.
func (h *Handler) WithLimiter(fn httplib.HandlerFunc) httprouter.Handle {
	return httplib.MakeHandler(func(w http.ResponseWriter, r *http.Request, p httprouter.Params) (interface{}, error) {
		return h.WithLimiterHandlerFunc(fn)(w, r, p)
	})
}

// WithHighLimiter adds high rate IP-based rate limiting to fn.
// This should only be used on functions which are CPU constrained, and don't use disk or other services.
// Limits are applied to all requests, authenticated or not.
func (h *Handler) WithHighLimiter(fn httplib.HandlerFunc) httprouter.Handle {
	return httplib.MakeHandler(func(w http.ResponseWriter, r *http.Request, p httprouter.Params) (interface{}, error) {
		return h.WithHighLimiterHandlerFunc(fn)(w, r, p)
	})
}

// WithLimiterHandlerFunc adds IP-based rate limiting to a HandlerFunc. This
// should be used when you need to nest this inside another HandlerFunc.
func (h *Handler) WithLimiterHandlerFunc(fn httplib.HandlerFunc) httplib.HandlerFunc {
	return func(w http.ResponseWriter, r *http.Request, p httprouter.Params) (interface{}, error) {
		err := rateLimitRequest(r, h.limiter)
		if err != nil {
			return nil, trace.Wrap(err)
		}
		return fn(w, r, p)
	}
}

// WithHighLimiterHandlerFunc adds IP-based rate limiting to a HandlerFunc. This is similar to WithLimiterHandlerFunc
// but provides a higher rate limit.  This should only be used for requests which are only CPU bound (no disk or other
// resources used).
func (h *Handler) WithHighLimiterHandlerFunc(fn httplib.HandlerFunc) httplib.HandlerFunc {
	return func(w http.ResponseWriter, r *http.Request, p httprouter.Params) (interface{}, error) {
		err := rateLimitRequest(r, h.highLimiter)
		if err != nil {
			return nil, trace.Wrap(err)
		}
		return fn(w, r, p)
	}
}

func rateLimitRequest(r *http.Request, limiter *limiter.RateLimiter) error {
	remote, _, err := net.SplitHostPort(r.RemoteAddr)
	if err != nil {
		return trace.Wrap(err)
	}

	err = limiter.RegisterRequest(remote, nil /* customRate */)
	// MaxRateError doesn't play well with errors.Is, hence the type assertion.
	var maxRateError *ratelimit.MaxRateError
	if errors.As(err, &maxRateError) {
		return trace.LimitExceeded(err.Error())
	}
	return trace.Wrap(err)
}

func (h *Handler) validateCookie(w http.ResponseWriter, r *http.Request) (*SessionContext, error) {
	const missingCookieMsg = "missing session cookie"
	cookie, err := r.Cookie(websession.CookieName)
	if err != nil || (cookie != nil && cookie.Value == "") {
		return nil, trace.AccessDenied(missingCookieMsg)
	}
	decodedCookie, err := websession.DecodeCookie(cookie.Value)
	if err != nil {
		return nil, trace.AccessDenied("failed to decode cookie")
	}
	sctx, err := h.auth.getOrCreateSession(r.Context(), decodedCookie.User, decodedCookie.SID)
	if err != nil {
		clearSessionCookies((w))
		return nil, trace.AccessDenied("need auth")
	}

	return sctx, nil
}

// AuthenticateRequest authenticates request using combination of a session cookie
// and bearer token
func (h *Handler) AuthenticateRequest(w http.ResponseWriter, r *http.Request, checkBearerToken bool) (*SessionContext, error) {
	sctx, err := h.validateCookie(w, r)
	if err != nil {
		return nil, trace.Wrap(err)
	}
	if checkBearerToken {
		creds, err := roundtrip.ParseAuthHeaders(r)
		if err != nil {
			return nil, trace.AccessDenied("need auth")
		}
		if err := sctx.validateBearerToken(r.Context(), creds.Password); err != nil {
			return nil, trace.AccessDenied("bad bearer token")
		}
	}

	if err := parseMFAResponseFromRequest(r); err != nil {
		return nil, trace.Wrap(err)
	}

	return sctx, nil
}

// parseMFAResponse checks for an MFA response in the request header.
// if found, the mfa response is added to the request context, where
// it can be recalled to augment client authentication further down
// the call stack.
func parseMFAResponseFromRequest(r *http.Request) error {
	ctx, err := contextWithMFAResponseFromRequestHeader(r.Context(), r.Header)
	if err != nil {
		return trace.Wrap(err)
	}

	// Update the request reference with a cloned request with the update ctx.
	*r = *r.WithContext(ctx)
	return nil
}

// contextWithMFAResponseFromRequestHeader attempts to parse an MFA response
// from the request header. If found, the MFA response is added to the given
// context and returned.
func contextWithMFAResponseFromRequestHeader(ctx context.Context, requestHeader http.Header) (context.Context, error) {
	if mfaResponseJSON := requestHeader.Get("Teleport-MFA-Response"); mfaResponseJSON != "" {
		var resp mfaResponse
		if err := json.Unmarshal([]byte(mfaResponseJSON), &resp); err != nil {
			return nil, trace.Wrap(err)
		}

		return mfa.ContextWithMFAResponse(ctx, &proto.MFAAuthenticateResponse{
			Response: &proto.MFAAuthenticateResponse_Webauthn{
				Webauthn: wantypes.CredentialAssertionResponseToProto(resp.WebauthnAssertionResponse),
			},
		}), nil
	}

	return ctx, nil
}

type wsBearerToken struct {
	Token string `json:"token"`
}

type wsStatus struct {
	Type    string `json:"type"`
	Status  string `json:"status"`
	Message string `json:"message,omitempty"`
}

// wsIODeadline is used to set a deadline for receiving a message from
// an authenticated websocket so unauthenticated sockets dont get left
// open.
const wsIODeadline = time.Second * 4

// AuthenticateRequest authenticates request using combination of a session cookie
// and bearer token retrieved from a websocket
func (h *Handler) AuthenticateRequestWS(w http.ResponseWriter, r *http.Request) (*SessionContext, *websocket.Conn, error) {
	sctx, err := h.validateCookie(w, r)
	if err != nil {
		return nil, nil, trace.Wrap(err)
	}
	ws, err := authnWsUpgrader.Upgrade(w, r, nil)
	if err != nil {
		return nil, nil, trace.ConnectionProblem(err, "Error upgrading to websocket: %v", err)
	}
	if err := ws.SetReadDeadline(time.Now().Add(wsIODeadline)); err != nil {
		return nil, nil, trace.ConnectionProblem(err, "Error setting websocket read deadline: %v", err)
	}

	var t wsBearerToken
	if err := ws.ReadJSON(&t); err != nil {
		return nil, nil, trace.Wrap(err)
	}
	if err := sctx.validateBearerToken(r.Context(), t.Token); err != nil {
		writeErr := ws.WriteJSON(wsStatus{
			Type:    "create_session_response",
			Status:  "error",
			Message: "invalid token",
		})
		if writeErr != nil {
			log.Errorf("Error while writing invalid token error to websocket: %s", writeErr)
		}

		return nil, nil, trace.Wrap(err)
	}

	if err := ws.WriteJSON(wsStatus{
		Type:   "create_session_response",
		Status: "ok",
	}); err != nil {
		return nil, nil, trace.Wrap(err)
	}

	// unset the deadline as downstream consumers should handle this themselves.
	if err := ws.SetReadDeadline(time.Time{}); err != nil {
		return nil, nil, trace.ConnectionProblem(err, "Error setting websocket read deadline: %v", err)
	}

	if err := parseMFAResponseFromRequest(r); err != nil {
		return nil, nil, trace.Wrap(err)
	}

	return sctx, ws, nil
}

// ProxyWithRoles returns a reverse tunnel proxy verifying the permissions
// of the given user.
func (h *Handler) ProxyWithRoles(ctx *SessionContext) (reversetunnelclient.Tunnel, error) {
	accessChecker, err := ctx.GetUserAccessChecker()
	if err != nil {
		h.log.WithError(err).Warn("Failed to get client roles.")
		return nil, trace.Wrap(err)
	}

	cn, err := h.cfg.AccessPoint.GetClusterName()
	if err != nil {
		return nil, trace.Wrap(err)
	}
	return reversetunnelclient.NewTunnelWithRoles(h.cfg.Proxy, cn.GetClusterName(), accessChecker, h.cfg.AccessPoint), nil
}

// ProxyHostPort returns the address of the proxy server using --proxy
// notation, i.e. "localhost:8030,8023"
func (h *Handler) ProxyHostPort() string {
	hp := createHostPort(h.cfg.ProxyWebAddr, defaults.HTTPListenPort)
	return fmt.Sprintf("%s,%s", hp, h.sshPort)
}

func (h *Handler) kubeProxyHostPort() string {
	return createHostPort(h.cfg.ProxyKubeAddr, defaults.KubeListenPort)
}

// Address can be set in the config with unspecified host, like
// 0.0.0.0:3080 or :443.
//
// In this case, the dial will succeed (dialing 0.0.0.0 is same a dialing
// localhost in Go) but the host certificate will not validate since
// 0.0.0.0 is never a valid principal (auth server explicitly removes it
// when issuing host certs).
//
// As such, replace 0.0.0.0 with localhost in this case: proxy listens on
// all interfaces and localhost is always included in the valid principal
// set.
func createHostPort(netAddr utils.NetAddr, port int) string {
	if netAddr.IsHostUnspecified() {
		return fmt.Sprintf("localhost:%v", netAddr.Port(port))
	}
	return netAddr.String()
}

func message(msg string) interface{} {
	return map[string]interface{}{"message": msg}
}

// OK is a response that indicates request was successful.
func OK() interface{} {
	return message("ok")
}

// makeTeleportClientConfig creates default teleport client configuration
// that is used to initiate an SSH terminal session or SCP file transfer
func makeTeleportClientConfig(ctx context.Context, sctx *SessionContext) (*client.Config, error) {
	agent, cert, err := sctx.GetAgent()
	if err != nil {
		return nil, trace.BadParameter("failed to get user credentials: %v", err)
	}

	signers, err := agent.Signers()
	if err != nil {
		return nil, trace.BadParameter("failed to get user credentials: %v", err)
	}

	tlsConfig, err := sctx.ClientTLSConfig(ctx)
	if err != nil {
		return nil, trace.BadParameter("failed to get client TLS config: %v", err)
	}

	callback, err := apisshutils.NewHostKeyCallback(
		apisshutils.HostKeyCallbackConfig{
			GetHostCheckers: sctx.getCheckers,
			Clock:           sctx.cfg.Parent.clock,
		})
	if err != nil {
		return nil, trace.Wrap(err)
	}

	proxyListenerMode, err := sctx.GetProxyListenerMode(ctx)
	if err != nil {
		return nil, trace.Wrap(err)
	}

	config := &client.Config{
		Username:          sctx.GetUser(),
		Agent:             agent,
		NonInteractive:    true,
		TLS:               tlsConfig,
		AuthMethods:       []ssh.AuthMethod{ssh.PublicKeys(signers...)},
		ProxySSHPrincipal: cert.ValidPrincipals[0],
		HostKeyCallback:   callback,
		TLSRoutingEnabled: proxyListenerMode == types.ProxyListenerMode_Multiplex,
		Tracer:            apitracing.DefaultProvider().Tracer("webterminal"),
	}

	return config, nil
}

// SSORequestParams holds parameters parsed out of a HTTP request initiating an
// SSO login. See ParseSSORequestParams().
type SSORequestParams struct {
	// ClientRedirectURL is the URL specified in the query parameter
	// redirect_url, which will be unescaped here.
	ClientRedirectURL string
	// ConnectorID identifies the SSO connector to use to log in, from
	// the connector_id query parameter.
	ConnectorID string
	// CSRFToken is the token in the CSRF cookie header.
	CSRFToken string
}

// ParseSSORequestParams extracts the SSO request parameters from an http.Request,
// returning them in an SSORequestParams struct. If any fields are not present,
// an error is returned.
func ParseSSORequestParams(r *http.Request) (*SSORequestParams, error) {
	// Manually grab the value from query param "redirect_url".
	//
	// The "redirect_url" param can contain its own query params such as in
	// "https://localhost/login?connector_id=github&redirect_url=https://localhost:8080/web/cluster/im-a-cluster-name/nodes?search=tunnel&sort=hostname:asc",
	// which would be incorrectly parsed with the standard method.
	// For example a call to r.URL.Query().Get("redirect_url") in the example above would return
	// "https://localhost:8080/web/cluster/im-a-cluster-name/nodes?search=tunnel",
	// as it would take the "&sort=hostname:asc" to be a separate query param.
	//
	// This logic assumes that anything coming after "redirect_url" is part of
	// the redirect URL.
	splittedRawQuery := strings.Split(r.URL.RawQuery, "&redirect_url=")
	var clientRedirectURL string
	if len(splittedRawQuery) > 1 {
		clientRedirectURL, _ = url.QueryUnescape(splittedRawQuery[1])
	}
	if clientRedirectURL == "" {
		return nil, trace.BadParameter("missing redirect_url query parameter")
	}

	query := r.URL.Query()
	connectorID := query.Get("connector_id")
	if connectorID == "" {
		return nil, trace.BadParameter("missing connector_id query parameter")
	}

	csrfToken, err := csrf.ExtractTokenFromCookie(r)
	if err != nil {
		return nil, trace.Wrap(err)
	}

	return &SSORequestParams{
		ClientRedirectURL: clientRedirectURL,
		ConnectorID:       connectorID,
		CSRFToken:         csrfToken,
	}, nil
}

// SSOCallbackResponse holds the parameters for validating and executing an SSO
// callback URL. See SSOSetWebSessionAndRedirectURL().
type SSOCallbackResponse struct {
	// CSRFToken is the token provided in the originating SSO login request
	// to be validated against.
	CSRFToken string
	// Username is the authenticated teleport username of the user that has
	// logged in, provided by the SSO provider.
	Username string
	// SessionName is the name of the session generated by auth server if
	// requested in the SSO request.
	SessionName string
	// ClientRedirectURL is the URL to redirect back to on completion of
	// the SSO login process.
	ClientRedirectURL string
}

// SSOSetWebSessionAndRedirectURL validates the CSRF token in the response
// against that in the request, validates that the callback URL in the response
// can be parsed, and sets a session cookie with the username and session name
// from the response. On success, nil is returned. If the validation fails, an
// error is returned.
func SSOSetWebSessionAndRedirectURL(w http.ResponseWriter, r *http.Request, response *SSOCallbackResponse, verifyCSRF bool) error {
	if verifyCSRF {
		if err := csrf.VerifyToken(response.CSRFToken, r); err != nil {
			return trace.Wrap(err)
		}
	}

	if err := websession.SetCookie(w, response.Username, response.SessionName); err != nil {
		return trace.Wrap(err)
	}

	parsedRedirectURL, err := httplib.OriginLocalRedirectURI(response.ClientRedirectURL)
	if err != nil {
		return trace.Wrap(err)
	}
	response.ClientRedirectURL = parsedRedirectURL

	return nil
}

// authExportPublic returns the CA Certs that can be used to set up a chain of trust which includes the current Teleport Cluster
//
// GET /webapi/sites/:site/auth/export?type=<auth type>
// GET /webapi/auth/export?type=<auth type>
func (h *Handler) authExportPublic(w http.ResponseWriter, r *http.Request, p httprouter.Params) {
	err := rateLimitRequest(r, h.limiter)
	if err != nil {
		http.Error(w, err.Error(), trace.ErrorToCode(err))
		return
	}
	authorities, err := client.ExportAuthorities(
		r.Context(),
		h.GetProxyClient(),
		client.ExportAuthoritiesRequest{
			AuthType: r.URL.Query().Get("type"),
		},
	)
	if err != nil {
		h.log.WithError(err).Debug("Failed to generate CA Certs.")
		http.Error(w, err.Error(), trace.ErrorToCode(err))
		return
	}

	reader := strings.NewReader(authorities)

	// ServeContent sets the correct headers: Content-Type, Content-Length and Accept-Ranges.
	// It also handles the Range negotiation
	http.ServeContent(w, r, "authorized_hosts.txt", time.Now(), reader)
}

const robots = `User-agent: *
Disallow: /`

func serveRobotsTxt(w http.ResponseWriter, r *http.Request, p httprouter.Params) (interface{}, error) {
	w.Header().Set("Content-Type", "text/plain")
	w.Header().Set("Cache-Control", "public, max-age=86400")
	w.WriteHeader(http.StatusOK)
	w.Write([]byte(robots))
	return nil, nil
}

func readEtagFromAppHash(fs http.FileSystem) (string, error) {
	hashFile, err := fs.Open("/apphash")
	if err != nil {
		return "", trace.Wrap(err)
	}
	defer hashFile.Close()

	appHash, err := io.ReadAll(hashFile)
	if err != nil {
		return "", trace.Wrap(err)
	}

	versionWithHash := fmt.Sprintf("%s-%s", teleport.Version, string(appHash))
	etag := fmt.Sprintf("%q", versionWithHash)

	return etag, nil
}<|MERGE_RESOLUTION|>--- conflicted
+++ resolved
@@ -21,11 +21,7 @@
 package web
 
 import (
-<<<<<<< HEAD
 	"cmp"
-	"compress/gzip"
-=======
->>>>>>> cdf7275f
 	"context"
 	"crypto/tls"
 	"encoding/base64"
