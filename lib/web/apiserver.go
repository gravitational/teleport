/*
Copyright 2015-2021 Gravitational, Inc.

Licensed under the Apache License, Version 2.0 (the "License");
you may not use this file except in compliance with the License.
You may obtain a copy of the License at

    http://www.apache.org/licenses/LICENSE-2.0

Unless required by applicable law or agreed to in writing, software
distributed under the License is distributed on an "AS IS" BASIS,
WITHOUT WARRANTIES OR CONDITIONS OF ANY KIND, either express or implied.
See the License for the specific language governing permissions and
limitations under the License.
*/

// Package web implements web proxy handler that provides
// web interface to view and connect to teleport nodes
package web

import (
	"compress/gzip"
	"context"
	"encoding/base64"
	"encoding/json"
	"errors"
	"fmt"
	"html/template"
	"io"
	"net"
	"net/http"
	"net/url"
	"strconv"
	"strings"
	"sync"
	"sync/atomic"
	"time"

	"github.com/google/uuid"
	"github.com/gravitational/oxy/ratelimit"
	"github.com/gravitational/roundtrip"
	"github.com/gravitational/trace"
	"github.com/jonboulle/clockwork"
	"github.com/julienschmidt/httprouter"
	lemma_secret "github.com/mailgun/lemma/secret"
	"github.com/sirupsen/logrus"
	"go.opentelemetry.io/otel/exporters/otlp/otlptrace"
	oteltrace "go.opentelemetry.io/otel/trace"
	tracepb "go.opentelemetry.io/proto/otlp/trace/v1"
	"golang.org/x/crypto/ssh"
	"golang.org/x/exp/slices"
	"golang.org/x/mod/semver"
	"google.golang.org/protobuf/encoding/protojson"

	"github.com/gravitational/teleport"
	apiclient "github.com/gravitational/teleport/api/client"
	"github.com/gravitational/teleport/api/client/proto"
	"github.com/gravitational/teleport/api/client/webclient"
	"github.com/gravitational/teleport/api/constants"
	apidefaults "github.com/gravitational/teleport/api/defaults"
	apitracing "github.com/gravitational/teleport/api/observability/tracing"
	"github.com/gravitational/teleport/api/types"
	apievents "github.com/gravitational/teleport/api/types/events"
	"github.com/gravitational/teleport/api/types/installers"
	"github.com/gravitational/teleport/api/utils/keys"
	apisshutils "github.com/gravitational/teleport/api/utils/sshutils"
	"github.com/gravitational/teleport/lib/auth"
	wanlib "github.com/gravitational/teleport/lib/auth/webauthn"
	"github.com/gravitational/teleport/lib/client"
	"github.com/gravitational/teleport/lib/defaults"
	dtconfig "github.com/gravitational/teleport/lib/devicetrust/config"
	"github.com/gravitational/teleport/lib/events"
	"github.com/gravitational/teleport/lib/httplib"
	"github.com/gravitational/teleport/lib/httplib/csrf"
	"github.com/gravitational/teleport/lib/jwt"
	"github.com/gravitational/teleport/lib/limiter"
	"github.com/gravitational/teleport/lib/modules"
	"github.com/gravitational/teleport/lib/multiplexer"
	"github.com/gravitational/teleport/lib/plugin"
	"github.com/gravitational/teleport/lib/proxy"
	"github.com/gravitational/teleport/lib/reversetunnel"
	"github.com/gravitational/teleport/lib/secret"
	"github.com/gravitational/teleport/lib/services"
	"github.com/gravitational/teleport/lib/session"
	"github.com/gravitational/teleport/lib/srv"
	"github.com/gravitational/teleport/lib/utils"
	"github.com/gravitational/teleport/lib/web/app"
	"github.com/gravitational/teleport/lib/web/ui"
)

const (
	// SSOLoginFailureMessage is a generic error message to avoid disclosing sensitive SSO failure messages.
	SSOLoginFailureMessage = "Failed to login. Please check Teleport's log for more details."
	metaRedirectHTML       = `
<!DOCTYPE html>
<html lang="en">
	<head>
		<title>Teleport Redirection Service</title>
		<meta http-equiv="cache-control" content="no-cache"/>
		<meta http-equiv="refresh" content="0;URL='{{.}}'" />
	</head>
	<body></body>
</html>
`
)

var metaRedirectTemplate = template.Must(template.New("meta-redirect").Parse(metaRedirectHTML))

// healthCheckAppServerFunc defines a function used to perform a health check
// to AppServer that can handle application requests (based on cluster name and
// public address).
type healthCheckAppServerFunc func(ctx context.Context, publicAddr string, clusterName string) error

// Handler is HTTP web proxy handler
type Handler struct {
	log logrus.FieldLogger

	sync.Mutex
	httprouter.Router
	cfg                     Config
	auth                    *sessionCache
	sessionStreamPollPeriod time.Duration
	clock                   clockwork.Clock
	limiter                 *limiter.RateLimiter
	healthCheckAppServer    healthCheckAppServerFunc
	// sshPort specifies the SSH proxy port extracted
	// from configuration
	sshPort string

	// userConns tracks amount of current active connections with user certificates.
	userConns atomic.Int32

	// ClusterFeatures contain flags for supported and unsupported features.
	ClusterFeatures proto.Features
}

// HandlerOption is a functional argument - an option that can be passed
// to NewHandler function
type HandlerOption func(h *Handler) error

// SetSessionStreamPollPeriod sets polling period for session streams
func SetSessionStreamPollPeriod(period time.Duration) HandlerOption {
	return func(h *Handler) error {
		if period < 0 {
			return trace.BadParameter("period should be non zero")
		}
		h.sessionStreamPollPeriod = period
		return nil
	}
}

// SetClock sets the clock on a handler
func SetClock(clock clockwork.Clock) HandlerOption {
	return func(h *Handler) error {
		h.clock = clock
		return nil
	}
}

type proxySettingsGetter interface {
	GetProxySettings(ctx context.Context) (*webclient.ProxySettings, error)
}

// Config represents web handler configuration parameters
type Config struct {
	// PluginRegistry handles plugin registration
	PluginRegistry plugin.Registry
	// Proxy is a reverse tunnel proxy that handles connections
	// to local cluster or remote clusters using unified interface
	Proxy reversetunnel.Tunnel
	// AuthServers is a list of auth servers this proxy talks to
	AuthServers utils.NetAddr
	// DomainName is a domain name served by web handler
	DomainName string
	// ProxyClient is a client that authenticated as proxy
	ProxyClient auth.ClientI
	// ProxySSHAddr points to the SSH address of the proxy
	ProxySSHAddr utils.NetAddr
	// ProxyKubeAddr points to the Kube address of the proxy
	ProxyKubeAddr utils.NetAddr
	// ProxyWebAddr points to the web (HTTPS) address of the proxy
	ProxyWebAddr utils.NetAddr
	// ProxyPublicAddr contains web proxy public addresses.
	ProxyPublicAddrs []utils.NetAddr

	// CipherSuites is the list of cipher suites Teleport suppports.
	CipherSuites []uint16

	// FIPS mode means Teleport started in a FedRAMP/FIPS 140-2 compliant
	// configuration.
	FIPS bool

	// AccessPoint holds a cache to the Auth Server.
	AccessPoint auth.ProxyAccessPoint

	// Emitter is event emitter
	Emitter events.StreamEmitter

	// HostUUID is the UUID of this process.
	HostUUID string

	// Context is used to signal process exit.
	Context context.Context

	// StaticFS optionally specifies the HTTP file system to use.
	// Enables web UI if set.
	StaticFS http.FileSystem

	// CachedSessionLingeringThreshold specifies the time the session will linger
	// in the cache before getting purged after it has expired.
	// Defaults to cachedSessionLingeringThreshold if unspecified.
	CachedSessionLingeringThreshold *time.Duration

	// ClusterFeatures contains flags for supported/unsupported features.
	ClusterFeatures proto.Features

	// ProxySettings allows fetching the current proxy settings.
	ProxySettings proxySettingsGetter

	// MinimalReverseTunnelRoutesOnly mode handles only the endpoints required for
	// a reverse tunnel agent to establish a connection.
	MinimalReverseTunnelRoutesOnly bool

	// PublicProxyAddr is used to template the public proxy address
	// into the installer script responses
	PublicProxyAddr string

	// ALPNHandler is the ALPN connection handler for handling upgraded ALPN
	// connection through a HTTP upgrade call.
	ALPNHandler ConnectionHandler

	// TraceClient is used to forward spans to the upstream collector for the UI
	TraceClient otlptrace.Client

	// Router is used to route ssh sessions to hosts
	Router *proxy.Router

	// SessionControl is used to determine if users are
	// allowed to spawn new sessions
	SessionControl *srv.SessionController

	// PROXYSigner is used to sign PROXY header and securely propagate client IP information
	PROXYSigner multiplexer.PROXYHeaderSigner

	// TracerProvider generates tracers to create spans with
	TracerProvider oteltrace.TracerProvider

	// HealthCheckAppServer is a function that checks if the proxy can handle
	// application requests.
	HealthCheckAppServer healthCheckAppServerFunc

	// UI provides config options for the web UI
	UI webclient.UIConfig
}

type APIHandler struct {
	handler *Handler

	// appHandler is a http.Handler to forward requests to applications.
	appHandler *app.Handler
}

// ConnectionHandler defines a function for serving incoming connections.
type ConnectionHandler func(ctx context.Context, conn net.Conn) error

// Check if this request should be forwarded to an application handler to
// be handled by the UI and handle the request appropriately.
func (h *APIHandler) ServeHTTP(w http.ResponseWriter, r *http.Request) {
	// If the request is either to the fragment authentication endpoint or if the
	// request has a session cookie or a client cert, forward to
	// application handlers. If the request is requesting a
	// FQDN that is not of the proxy, redirect to application launcher.

	if h.appHandler != nil && (app.HasFragment(r) || app.HasSession(r) || app.HasClientCert(r)) {
		h.appHandler.ServeHTTP(w, r)
		return
	}

	// Only try to redirect if the handler is serving the full Web API.
	if !h.handler.cfg.MinimalReverseTunnelRoutesOnly {
		if redir, ok := app.HasName(r, h.handler.cfg.ProxyPublicAddrs); ok {
			http.Redirect(w, r, redir, http.StatusFound)
			return
		}
	}

	// Serve the Web UI.
	h.handler.ServeHTTP(w, r)
}

// HandleConnection handles connections from plain TCP applications.
func (h *APIHandler) HandleConnection(ctx context.Context, conn net.Conn) error {
	return h.appHandler.HandleConnection(ctx, conn)
}

func (h *APIHandler) Close() error {
	return h.handler.Close()
}

// NewHandler returns a new instance of web proxy handler
func NewHandler(cfg Config, opts ...HandlerOption) (*APIHandler, error) {
	const apiPrefix = "/" + teleport.WebAPIVersion
	cfg.ProxyClient = auth.WithGithubConnectorConversions(cfg.ProxyClient)
	h := &Handler{
		cfg:                  cfg,
		log:                  newPackageLogger(),
		clock:                clockwork.NewRealClock(),
		ClusterFeatures:      cfg.ClusterFeatures,
		healthCheckAppServer: cfg.HealthCheckAppServer,
	}

	// for properly handling url-encoded parameter values.
	h.UseRawPath = true

	for _, o := range opts {
		if err := o(h); err != nil {
			return nil, trace.Wrap(err)
		}
	}

	sessionLingeringThreshold := cachedSessionLingeringThreshold
	if cfg.CachedSessionLingeringThreshold != nil {
		sessionLingeringThreshold = *cfg.CachedSessionLingeringThreshold
	}

	sessionCache, err := newSessionCache(h.cfg.Context, sessionCacheOptions{
		proxyClient:               cfg.ProxyClient,
		accessPoint:               cfg.AccessPoint,
		servers:                   []utils.NetAddr{cfg.AuthServers},
		cipherSuites:              cfg.CipherSuites,
		clock:                     h.clock,
		sessionLingeringThreshold: sessionLingeringThreshold,
	})
	if err != nil {
		return nil, trace.Wrap(err)
	}
	h.auth = sessionCache

	_, sshPort, err := net.SplitHostPort(cfg.ProxySSHAddr.String())
	if err != nil {
		h.log.WithError(err).Warnf("Invalid SSH proxy address %q, will use default port %v.",
			cfg.ProxySSHAddr.String(), defaults.SSHProxyListenPort)
		sshPort = strconv.Itoa(defaults.SSHProxyListenPort)
	}
	h.sshPort = sshPort

	// rateLimiter is used to limit unauthenticated challenge generation for
	// passwordless and for unauthenticated metrics.
	h.limiter, err = limiter.NewRateLimiter(limiter.Config{
		Rates: []limiter.Rate{
			{
				Period:  defaults.LimiterPasswordlessPeriod,
				Average: defaults.LimiterPasswordlessAverage,
				Burst:   defaults.LimiterPasswordlessBurst,
			},
		},
		MaxConnections:   defaults.LimiterMaxConnections,
		MaxNumberOfUsers: defaults.LimiterMaxConcurrentUsers,
	})
	if err != nil {
		return nil, trace.Wrap(err)
	}

	if cfg.MinimalReverseTunnelRoutesOnly {
		h.bindMinimalEndpoints()
	} else {
		h.bindDefaultEndpoints()
	}

	// if Web UI is enabled, check the assets dir:
	var indexPage *template.Template
	if cfg.StaticFS != nil {
		index, err := cfg.StaticFS.Open("/index.html")
		if err != nil {
			h.log.WithError(err).Error("Failed to open index file.")
			return nil, trace.Wrap(err)
		}
		defer index.Close()
		indexContent, err := io.ReadAll(index)
		if err != nil {
			return nil, trace.ConvertSystemError(err)
		}
		indexPage, err = template.New("index").Parse(string(indexContent))
		if err != nil {
			return nil, trace.BadParameter("failed parsing index.html template: %v", err)
		}

		h.Handle("GET", "/web/config.js", httplib.MakeHandler(h.getWebConfig))
	}

	routingHandler := http.HandlerFunc(func(w http.ResponseWriter, r *http.Request) {
		// ensure security headers are set for all responses
		httplib.SetDefaultSecurityHeaders(w.Header())

		// request is going to the API?
		if strings.HasPrefix(r.URL.Path, apiPrefix) {
			http.StripPrefix(apiPrefix, h).ServeHTTP(w, r)
			return
		}

		// request is going to the web UI
		if cfg.StaticFS == nil {
			w.WriteHeader(http.StatusNotImplemented)
			return
		}

		// redirect to "/web" when someone hits "/"
		if r.URL.Path == "/" {
			app.SetRedirectPageHeaders(w.Header(), "")
			http.Redirect(w, r, "/web", http.StatusFound)
			return
		}

		// serve Web UI:
		if strings.HasPrefix(r.URL.Path, "/web/app") {
			fs := http.FileServer(cfg.StaticFS)

			fs = makeGzipHandler(fs)
			fs = makeCacheHandler(fs)

			http.StripPrefix("/web", fs).ServeHTTP(w, r)
		} else if strings.HasPrefix(r.URL.Path, "/web/") || r.URL.Path == "/web" {
			csrfToken, err := csrf.AddCSRFProtection(w, r)
			if err != nil {
				h.log.WithError(err).Warn("Failed to generate CSRF token.")
			}

			session, err := h.authenticateWebSession(w, r)
			if err != nil {
				h.log.WithError(err).Debug("Could not authenticate.")
			}
			session.XCSRF = csrfToken

			httplib.SetNoCacheHeaders(w.Header())

			// app access needs to make a CORS fetch request, so we only set the default CSP on that page
			if strings.HasPrefix(r.URL.Path, "/web/launch") {
				parts := strings.Split(r.URL.Path, "/")
				// grab the FQDN from the URL to allow in the connect-src CSP
				applicationURL := "https://" + parts[3] + ":*"

				httplib.SetAppLaunchContentSecurityPolicy(w.Header(), applicationURL)
			} else {
				httplib.SetIndexContentSecurityPolicy(w.Header())
			}
			if err := indexPage.Execute(w, session); err != nil {
				h.log.WithError(err).Error("Failed to execute index page template.")
			}
		} else {
			http.NotFound(w, r)
		}
	})

	h.NotFound = routingHandler

	if cfg.PluginRegistry != nil {
		if err := cfg.PluginRegistry.RegisterProxyWebHandlers(h); err != nil {
			return nil, trace.Wrap(err)
		}
	}

	resp, err := h.cfg.ProxySettings.GetProxySettings(cfg.Context)
	if err != nil {
		return nil, trace.Wrap(err)
	}

	// Create application specific handler. This handler handles sessions and
	// forwarding for application access.
	var appHandler *app.Handler
	if !cfg.MinimalReverseTunnelRoutesOnly {
		appHandler, err = app.NewHandler(cfg.Context, &app.HandlerConfig{
			Clock:            h.clock,
			AuthClient:       cfg.ProxyClient,
			AccessPoint:      cfg.AccessPoint,
			ProxyClient:      cfg.Proxy,
			CipherSuites:     cfg.CipherSuites,
			ProxyPublicAddrs: cfg.ProxyPublicAddrs,
			WebPublicAddr:    resp.SSH.PublicAddr,
		})
		if err != nil {
			return nil, trace.Wrap(err)
		}

		if h.healthCheckAppServer == nil {
			h.healthCheckAppServer = appHandler.HealthCheckAppServer
		}
	}

	return &APIHandler{
		handler:    h,
		appHandler: appHandler,
	}, nil
}

type webSession struct {
	Session string
	XCSRF   string
}

func (h *Handler) authenticateWebSession(w http.ResponseWriter, r *http.Request) (webSession, error) {
	ctx, err := h.AuthenticateRequest(w, r, false)
	if err != nil {
		return webSession{}, trace.Wrap(err)
	}
	resp, err := newSessionResponse(ctx)
	if err != nil {
		return webSession{}, trace.Wrap(err)
	}
	out, err := json.Marshal(resp)
	if err != nil {
		return webSession{}, trace.Wrap(err)
	}
	return webSession{
		Session: base64.StdEncoding.EncodeToString(out),
	}, nil
}

// bindMinimalEndpoints binds only the endpoints required for a reverse tunnel
// agent to establish a connection.
func (h *Handler) bindMinimalEndpoints() {
	// find is like ping, but is faster because it is optimized for servers
	// and does not fetch the data that servers don't need, e.g.
	// OIDC connectors and auth preferences
	h.GET("/webapi/find", httplib.MakeHandler(h.find))
	// Issue host credentials.
	h.POST("/webapi/host/credentials", httplib.MakeHandler(h.hostCredentials))
}

// bindDefaultEndpoints binds the default endpoints for the web API.
func (h *Handler) bindDefaultEndpoints() {
	h.bindMinimalEndpoints()

	// ping endpoint is used to check if the server is up. the /webapi/ping
	// endpoint returns the default authentication method and configuration that
	// the server supports. the /webapi/ping/:connector endpoint can be used to
	// query the authentication configuration for a specific connector.
	h.GET("/webapi/ping", httplib.MakeHandler(h.ping))
	h.GET("/webapi/ping/:connector", httplib.MakeHandler(h.pingWithConnector))

	// Unauthenticated access to JWT public keys.
	h.GET("/.well-known/jwks.json", httplib.MakeHandler(h.jwks))

	// Unauthenticated access to the message of the day
	h.GET("/webapi/motd", httplib.MakeHandler(h.motd))

	// Unauthenticated access to retrieving the script used to install
	// Teleport
	h.GET("/webapi/scripts/installer/:name", httplib.MakeHandler(h.installer))

	// desktop access configuration scripts
	h.GET("/webapi/scripts/desktop-access/install-ad-ds.ps1", httplib.MakeHandler(h.desktopAccessScriptInstallADDSHandle))
	h.GET("/webapi/scripts/desktop-access/install-ad-cs.ps1", httplib.MakeHandler(h.desktopAccessScriptInstallADCSHandle))
	h.GET("/webapi/scripts/desktop-access/configure/:token/configure-ad.ps1", httplib.MakeHandler(h.desktopAccessScriptConfigureHandle))

	// Forwards traces to the configured upstream collector
	h.POST("/webapi/traces", h.WithAuth(h.traces))

	// App sessions
	h.POST("/webapi/sessions/app", h.WithAuth(h.createAppSession))

	// DELETE IN 13, deprecated/unused web sessions routes (avatus)
	// https://github.com/gravitational/teleport/pull/19892
	h.POST("/webapi/sessions", httplib.WithCSRFProtection(h.WithLimiterHandlerFunc(h.createWebSession)))
	h.DELETE("/webapi/sessions", h.WithAuth(h.deleteWebSession))
	h.POST("/webapi/sessions/renew", h.WithAuth(h.renewWebSession))

	// Web sessions
	h.POST("/webapi/sessions/web", httplib.WithCSRFProtection(h.WithLimiterHandlerFunc(h.createWebSession)))
	h.DELETE("/webapi/sessions/web", h.WithAuth(h.deleteWebSession))
	h.POST("/webapi/sessions/web/renew", h.WithAuth(h.renewWebSession))
	h.POST("/webapi/users", h.WithAuth(h.createUserHandle))
	h.PUT("/webapi/users", h.WithAuth(h.updateUserHandle))
	h.GET("/webapi/users", h.WithAuth(h.getUsersHandle))
	h.DELETE("/webapi/users/:username", h.WithAuth(h.deleteUserHandle))

	// We have an overlap route here, please see godoc of handleGetUserOrResetToken
	// h.GET("/webapi/users/:username", h.WithAuth(h.getUserHandle))
	// h.GET("/webapi/users/password/token/:token", httplib.MakeHandler(h.getResetPasswordTokenHandle))
	h.GET("/webapi/users/*wildcard", h.handleGetUserOrResetToken)

	h.PUT("/webapi/users/password/token", httplib.WithCSRFProtection(h.changeUserAuthentication))
	h.PUT("/webapi/users/password", h.WithAuth(h.changePassword))
	h.POST("/webapi/users/password/token", h.WithAuth(h.createResetPasswordToken))
	h.POST("/webapi/users/privilege/token", h.WithAuth(h.createPrivilegeTokenHandle))

	// Issues SSH temp certificates based on 2FA access creds
	h.POST("/webapi/ssh/certs", h.WithLimiter(h.createSSHCert))

	// list available sites
	h.GET("/webapi/sites", h.WithAuth(h.getClusters))

	// Site specific API

	// get namespaces
	h.GET("/webapi/sites/:site/namespaces", h.WithClusterAuth(h.getSiteNamespaces))

	// get nodes
	h.GET("/webapi/sites/:site/nodes", h.WithClusterAuth(h.clusterNodesGet))

	// Get applications.
	h.GET("/webapi/sites/:site/apps", h.WithClusterAuth(h.clusterAppsGet))

	// get login alerts
	h.GET("/webapi/sites/:site/alerts", h.WithClusterAuth(h.clusterLoginAlertsGet))

	// active sessions handlers
	h.GET("/webapi/sites/:site/connect", h.WithClusterAuth(h.siteNodeConnect))  // connect to an active session (via websocket)
	h.GET("/webapi/sites/:site/sessions", h.WithClusterAuth(h.siteSessionsGet)) // get active list of sessions
	// TODO POSTS to `/webapi/sites/:site/sessions` should no longer be required
	// but this endpoint is still used by the UI. When time allows evaluate the
	// removal of this handler and the associated methods here and in the UI.
	h.POST("/webapi/sites/:site/sessions", h.WithClusterAuth(h.siteSessionGenerate)) // create active session metadata
	h.GET("/webapi/sites/:site/sessions/:sid", h.WithClusterAuth(h.siteSessionGet))  // get active session metadata

	// Audit events handlers.
	h.GET("/webapi/sites/:site/events/search", h.WithClusterAuth(h.clusterSearchEvents))                 // search site events
	h.GET("/webapi/sites/:site/events/search/sessions", h.WithClusterAuth(h.clusterSearchSessionEvents)) // search site session events
	h.GET("/webapi/sites/:site/sessions/:sid/events", h.WithClusterAuth(h.siteSessionEventsGet))         // get recorded session's timing information (from events)
	h.GET("/webapi/sites/:site/sessions/:sid/stream", h.siteSessionStreamGet)                            // get recorded session's bytes (from events)

	// scp file transfer
	h.GET("/webapi/sites/:site/nodes/:server/:login/scp", h.WithClusterAuth(h.transferFile))
	h.POST("/webapi/sites/:site/nodes/:server/:login/scp", h.WithClusterAuth(h.transferFile))

	// Sign required files to set up mTLS using the db format.
	h.POST("/webapi/sites/:site/sign/db", h.WithProvisionTokenAuth(h.signDatabaseCertificate))

	// Returns the CA Certs
	// Deprecated, use the `webapi/auth/export` endpoint.
	// Returning other clusters (trusted cluster) CA certs would leak wether the TrustedCluster exists or not.
	// Given that this is a public/unauthorized endpoint, we should refrain from exposing that kind of information.
	h.GET("/webapi/sites/:site/auth/export", h.authExportPublic)
	h.GET("/webapi/auth/export", h.authExportPublic)

	// token generation
	h.POST("/webapi/token", h.WithAuth(h.createTokenHandle))

	// join scripts
	h.GET("/scripts/:token/install-node.sh", httplib.MakeHandler(h.getNodeJoinScriptHandle))
	h.GET("/scripts/:token/install-app.sh", httplib.MakeHandler(h.getAppJoinScriptHandle))
	h.GET("/scripts/:token/install-database.sh", httplib.MakeHandler(h.getDatabaseJoinScriptHandle))
	// web context
	h.GET("/webapi/sites/:site/context", h.WithClusterAuth(h.getUserContext))
	h.GET("/webapi/sites/:site/resources/check", h.WithClusterAuth(h.checkAccessToRegisteredResource))

	// Database access handlers.
	h.GET("/webapi/sites/:site/databases", h.WithClusterAuth(h.clusterDatabasesGet))
	h.POST("/webapi/sites/:site/databases", h.WithClusterAuth(h.handleDatabaseCreate))
	h.PUT("/webapi/sites/:site/databases/:database", h.WithClusterAuth(h.handleDatabaseUpdate))
	h.GET("/webapi/sites/:site/databases/:database", h.WithClusterAuth(h.clusterDatabaseGet))
	h.GET("/webapi/sites/:site/databases/:database/iam/policy", h.WithClusterAuth(h.handleDatabaseGetIAMPolicy))

	// DatabaseService handlers
	h.GET("/webapi/sites/:site/databaseservices", h.WithClusterAuth(h.clusterDatabaseServicesList))

	// Kube access handlers.
	h.GET("/webapi/sites/:site/kubernetes", h.WithClusterAuth(h.clusterKubesGet))
	h.GET("/webapi/sites/:site/pods", h.WithClusterAuth(h.clusterKubePodsGet))

	// Github connector handlers
	h.GET("/webapi/github/login/web", h.WithRedirect(h.githubLoginWeb))
	h.GET("/webapi/github/callback", h.WithMetaRedirect(h.githubCallback))
	h.POST("/webapi/github/login/console", h.WithLimiter(h.githubLoginConsole))

	// MFA public endpoints.
	h.POST("/webapi/sites/:site/mfa/required", h.WithClusterAuth(h.isMFARequired))
	h.POST("/webapi/mfa/login/begin", h.WithLimiter(h.mfaLoginBegin))
	h.POST("/webapi/mfa/login/finish", httplib.MakeHandler(h.mfaLoginFinish))
	h.POST("/webapi/mfa/login/finishsession", httplib.MakeHandler(h.mfaLoginFinishSession))
	h.DELETE("/webapi/mfa/token/:token/devices/:devicename", httplib.MakeHandler(h.deleteMFADeviceWithTokenHandle))
	h.GET("/webapi/mfa/token/:token/devices", httplib.MakeHandler(h.getMFADevicesWithTokenHandle))
	h.POST("/webapi/mfa/token/:token/authenticatechallenge", httplib.MakeHandler(h.createAuthenticateChallengeWithTokenHandle))
	h.POST("/webapi/mfa/token/:token/registerchallenge", httplib.MakeHandler(h.createRegisterChallengeWithTokenHandle))

	// MFA private endpoints.
	h.GET("/webapi/mfa/devices", h.WithAuth(h.getMFADevicesHandle))
	h.POST("/webapi/mfa/authenticatechallenge", h.WithAuth(h.createAuthenticateChallengeHandle))
	h.POST("/webapi/mfa/devices", h.WithAuth(h.addMFADeviceHandle))
	h.POST("/webapi/mfa/authenticatechallenge/password", h.WithAuth(h.createAuthenticateChallengeWithPassword))

	// trusted clusters
	h.POST("/webapi/trustedclusters/validate", httplib.MakeHandler(h.validateTrustedCluster))

	// User Status (used by client to check if user session is valid)
	h.GET("/webapi/user/status", h.WithAuth(h.getUserStatus))

	h.GET("/webapi/roles", h.WithAuth(h.getRolesHandle))
	h.POST("/webapi/roles", h.WithAuth(h.upsertRoleHandle))
	h.PUT("/webapi/roles/:name", h.WithAuth(h.upsertRoleHandle))
	h.DELETE("/webapi/roles/:name", h.WithAuth(h.deleteRole))

	h.GET("/webapi/github", h.WithAuth(h.getGithubConnectorsHandle))
	h.POST("/webapi/github", h.WithAuth(h.upsertGithubConnectorHandle))
	h.PUT("/webapi/github/:name", h.WithAuth(h.upsertGithubConnectorHandle))
	h.DELETE("/webapi/github/:name", h.WithAuth(h.deleteGithubConnector))

	h.GET("/webapi/trustedcluster", h.WithAuth(h.getTrustedClustersHandle))
	h.POST("/webapi/trustedcluster", h.WithAuth(h.upsertTrustedClusterHandle))
	h.PUT("/webapi/trustedcluster/:name", h.WithAuth(h.upsertTrustedClusterHandle))
	h.DELETE("/webapi/trustedcluster/:name", h.WithAuth(h.deleteTrustedCluster))

	h.GET("/webapi/apps/:fqdnHint", h.WithAuth(h.getAppFQDN))
	h.GET("/webapi/apps/:fqdnHint/:clusterName/:publicAddr", h.WithAuth(h.getAppFQDN))

	// Desktop access endpoints.
	h.GET("/webapi/sites/:site/desktops", h.WithClusterAuth(h.clusterDesktopsGet))
	h.GET("/webapi/sites/:site/desktopservices", h.WithClusterAuth(h.clusterDesktopServicesGet))
	h.GET("/webapi/sites/:site/desktops/:desktopName", h.WithClusterAuth(h.getDesktopHandle))
	// GET /webapi/sites/:site/desktops/:desktopName/connect?access_token=<bearer_token>&username=<username>&width=<width>&height=<height>
	h.GET("/webapi/sites/:site/desktops/:desktopName/connect", h.WithClusterAuth(h.desktopConnectHandle))
	// GET /webapi/sites/:site/desktopplayback/:sid?access_token=<bearer_token>
	h.GET("/webapi/sites/:site/desktopplayback/:sid", h.WithClusterAuth(h.desktopPlaybackHandle))
	h.GET("/webapi/sites/:site/desktops/:desktopName/active", h.WithClusterAuth(h.desktopIsActive))

	// GET a Connection Diagnostics by its name
	h.GET("/webapi/sites/:site/diagnostics/connections/:connectionid", h.WithClusterAuth(h.getConnectionDiagnostic))
	// Diagnose a Connection
	h.POST("/webapi/sites/:site/diagnostics/connections", h.WithClusterAuth(h.diagnoseConnection))

	// Connection upgrades.
	h.GET("/webapi/connectionupgrade", httplib.MakeHandler(h.connectionUpgrade))

	// create user events.
	h.POST("/webapi/precapture", h.WithLimiter(h.createPreUserEventHandle))
	// create authenticated user events.
	h.POST("/webapi/capture", h.WithAuth(h.createUserEventHandle))

	h.GET("/webapi/headless/:headless_authentication_id", h.WithAuth(h.getHeadless))
	h.PUT("/webapi/headless/:headless_authentication_id", h.WithAuth(h.putHeadlessState))
}

// GetProxyClient returns authenticated auth server client
func (h *Handler) GetProxyClient() auth.ClientI {
	return h.cfg.ProxyClient
}

// GetAccessPoint returns the caching access point.
func (h *Handler) GetAccessPoint() auth.ProxyAccessPoint {
	return h.cfg.AccessPoint
}

// Close closes associated session cache operations
func (h *Handler) Close() error {
	return h.auth.Close()
}

func (h *Handler) getUserStatus(w http.ResponseWriter, r *http.Request, _ httprouter.Params, c *SessionContext) (interface{}, error) {
	return OK(), nil
}

// handleGetUserOrResetToken has two handlers:
// - read user
// - return reset password token
// It has two because the expected route for reading a user overlaps with an already existing one
// Using `GET /webapi/users/:username` invalidates the `GET /webapi/users/password/token/:token` route
// An alternative would be using the resource's singular name `GET /webapi/user/:username` but it invalidates the `GET /webapi/user/status` route
// So, instead we'll use `GET /webapi/users/*wildcard`, parse the path/params and call the appropriate handler
func (h *Handler) handleGetUserOrResetToken(w http.ResponseWriter, r *http.Request, p httprouter.Params) {
	// do we have multiple path fields or just one
	relativePath := p.ByName("wildcard")
	relativePath = strings.TrimPrefix(relativePath, "/") // relativePath might start with "/", removing it helps reasoning
	pathFields := strings.Split(relativePath, "/")

	params := httprouter.Params{}

	handleFunc := httplib.MakeHandler(func(w http.ResponseWriter, r *http.Request, p httprouter.Params) (interface{}, error) {
		http.NotFound(w, r)
		return nil, nil
	})

	// having one means we have an username
	if len(pathFields) == 1 {
		params = httprouter.Params{httprouter.Param{
			Key:   "username",
			Value: pathFields[0],
		}}

		handleFunc = h.WithAuth(h.getUserHandle)
	}

	// if we have exactly 3 and they look like /password/token/:token
	if len(pathFields) == 3 && pathFields[0] == "password" && pathFields[1] == "token" && pathFields[2] != "" {
		params = httprouter.Params{httprouter.Param{
			Key:   "token",
			Value: pathFields[2],
		}}

		handleFunc = httplib.MakeHandler(h.getResetPasswordTokenHandle)
	}

	handleFunc(w, r, params)
}

// getUserContext returns user context
//
// GET /webapi/sites/:site/context
func (h *Handler) getUserContext(w http.ResponseWriter, r *http.Request, p httprouter.Params, c *SessionContext, site reversetunnel.RemoteSite) (interface{}, error) {
	cn, err := h.cfg.AccessPoint.GetClusterName()
	if err != nil {
		return nil, trace.Wrap(err)
	}
	if cn.GetClusterName() != site.GetName() {
		return nil, trace.BadParameter("endpoint only implemented for root cluster")
	}
	accessChecker, err := c.GetUserAccessChecker()
	if err != nil {
		return nil, trace.Wrap(err)
	}

	clt, err := c.GetClient()
	if err != nil {
		return nil, trace.Wrap(err)
	}

	user, err := clt.GetUser(c.GetUser(), false)
	if err != nil {
		return nil, trace.Wrap(err)
	}

	// The following section is similar to
	// https://github.com/gravitational/teleport/blob/ea810d30d99f26e58a190edc5facfbe0c09ea5e5/lib/srv/desktop/windows_server.go#L757-L769
	recConfig, err := c.cfg.UnsafeCachedAuthClient.GetSessionRecordingConfig(r.Context())
	if err != nil {
		return nil, trace.Wrap(err)
	}
	desktopRecordingEnabled := recConfig.GetMode() != types.RecordOff

	userContext, err := ui.NewUserContext(user, accessChecker.Roles(), h.ClusterFeatures, desktopRecordingEnabled)
	if err != nil {
		return nil, trace.Wrap(err)
	}

	res, err := clt.GetAccessCapabilities(r.Context(), types.AccessCapabilitiesRequest{
		RequestableRoles:   true,
		SuggestedReviewers: true,
	})
	if err != nil {
		return nil, trace.Wrap(err)
	}

	userContext.AccessCapabilities = ui.AccessCapabilities{
		RequestableRoles:   res.RequestableRoles,
		SuggestedReviewers: res.SuggestedReviewers,
	}

	userContext.Cluster, err = ui.GetClusterDetails(r.Context(), site)
	if err != nil {
		return nil, trace.Wrap(err)
	}

	userContext.ConsumedAccessRequestID = c.cfg.Session.GetConsumedAccessRequestID()

	return userContext, nil
}

// PublicProxyAddr returns the publicly advertised proxy address
func (h *Handler) PublicProxyAddr() string {
	return h.cfg.PublicProxyAddr
}

func localSettings(cap types.AuthPreference) (webclient.AuthenticationSettings, error) {
	as := webclient.AuthenticationSettings{
		Type:                constants.Local,
		SecondFactor:        cap.GetSecondFactor(),
		PreferredLocalMFA:   cap.GetPreferredLocalMFA(),
		AllowPasswordless:   cap.GetAllowPasswordless(),
		AllowHeadless:       cap.GetAllowHeadless(),
		Local:               &webclient.LocalSettings{},
		PrivateKeyPolicy:    cap.GetPrivateKeyPolicy(),
		DeviceTrustDisabled: deviceTrustDisabled(cap),
	}

	// Only copy the connector name if it's truly local and not a local fallback.
	if cap.GetType() == constants.Local {
		as.Local.Name = cap.GetConnectorName()
	}

	// U2F settings.
	switch u2f, err := cap.GetU2F(); {
	case err == nil:
		as.U2F = &webclient.U2FSettings{AppID: u2f.AppID}
	case !trace.IsNotFound(err):
		log.WithError(err).Warnf("Error reading U2F settings")
	}

	// Webauthn settings.
	switch webConfig, err := cap.GetWebauthn(); {
	case err == nil:
		as.Webauthn = &webclient.Webauthn{
			RPID: webConfig.RPID,
		}
	case !trace.IsNotFound(err):
		log.WithError(err).Warnf("Error reading WebAuthn settings")
	}

	return as, nil
}

func oidcSettings(connector types.OIDCConnector, cap types.AuthPreference) webclient.AuthenticationSettings {
	return webclient.AuthenticationSettings{
		Type: constants.OIDC,
		OIDC: &webclient.OIDCSettings{
			Name:    connector.GetName(),
			Display: connector.GetDisplay(),
		},
		// Local fallback / MFA.
		SecondFactor:        cap.GetSecondFactor(),
		PreferredLocalMFA:   cap.GetPreferredLocalMFA(),
		PrivateKeyPolicy:    cap.GetPrivateKeyPolicy(),
		DeviceTrustDisabled: deviceTrustDisabled(cap),
	}
}

func samlSettings(connector types.SAMLConnector, cap types.AuthPreference) webclient.AuthenticationSettings {
	return webclient.AuthenticationSettings{
		Type: constants.SAML,
		SAML: &webclient.SAMLSettings{
			Name:    connector.GetName(),
			Display: connector.GetDisplay(),
		},
		// Local fallback / MFA.
		SecondFactor:        cap.GetSecondFactor(),
		PreferredLocalMFA:   cap.GetPreferredLocalMFA(),
		PrivateKeyPolicy:    cap.GetPrivateKeyPolicy(),
		DeviceTrustDisabled: deviceTrustDisabled(cap),
	}
}

func githubSettings(connector types.GithubConnector, cap types.AuthPreference) webclient.AuthenticationSettings {
	return webclient.AuthenticationSettings{
		Type: constants.Github,
		Github: &webclient.GithubSettings{
			Name:    connector.GetName(),
			Display: connector.GetDisplay(),
		},
		// Local fallback / MFA.
		SecondFactor:        cap.GetSecondFactor(),
		PreferredLocalMFA:   cap.GetPreferredLocalMFA(),
		PrivateKeyPolicy:    cap.GetPrivateKeyPolicy(),
		DeviceTrustDisabled: deviceTrustDisabled(cap),
	}
}

// deviceTrustDisabled is used to set its namesake field in
// [webclient.PingResponse.Auth].
func deviceTrustDisabled(cap types.AuthPreference) bool {
	return dtconfig.GetEffectiveMode(cap.GetDeviceTrust()) == constants.DeviceTrustModeOff
}

func getAuthSettings(ctx context.Context, authClient auth.ClientI) (webclient.AuthenticationSettings, error) {
	cap, err := authClient.GetAuthPreference(ctx)
	if err != nil {
		return webclient.AuthenticationSettings{}, trace.Wrap(err)
	}

	var as webclient.AuthenticationSettings

	switch cap.GetType() {
	case constants.Local:
		as, err = localSettings(cap)
		if err != nil {
			return webclient.AuthenticationSettings{}, trace.Wrap(err)
		}
	case constants.OIDC:
		if cap.GetConnectorName() != "" {
			oidcConnector, err := authClient.GetOIDCConnector(ctx, cap.GetConnectorName(), false)
			if err != nil {
				return webclient.AuthenticationSettings{}, trace.Wrap(err)
			}

			as = oidcSettings(oidcConnector, cap)
		} else {
			oidcConnectors, err := authClient.GetOIDCConnectors(ctx, false)
			if err != nil {
				return webclient.AuthenticationSettings{}, trace.Wrap(err)
			}
			if len(oidcConnectors) == 0 {
				return webclient.AuthenticationSettings{}, trace.BadParameter("no oidc connectors found")
			}

			as = oidcSettings(oidcConnectors[0], cap)
		}
	case constants.SAML:
		if cap.GetConnectorName() != "" {
			samlConnector, err := authClient.GetSAMLConnector(ctx, cap.GetConnectorName(), false)
			if err != nil {
				return webclient.AuthenticationSettings{}, trace.Wrap(err)
			}

			as = samlSettings(samlConnector, cap)
		} else {
			samlConnectors, err := authClient.GetSAMLConnectors(ctx, false)
			if err != nil {
				return webclient.AuthenticationSettings{}, trace.Wrap(err)
			}
			if len(samlConnectors) == 0 {
				return webclient.AuthenticationSettings{}, trace.BadParameter("no saml connectors found")
			}

			as = samlSettings(samlConnectors[0], cap)
		}
	case constants.Github:
		if cap.GetConnectorName() != "" {
			githubConnector, err := authClient.GetGithubConnector(ctx, cap.GetConnectorName(), false)
			if err != nil {
				return webclient.AuthenticationSettings{}, trace.Wrap(err)
			}
			as = githubSettings(githubConnector, cap)
		} else {
			githubConnectors, err := authClient.GetGithubConnectors(ctx, false)
			if err != nil {
				return webclient.AuthenticationSettings{}, trace.Wrap(err)
			}
			if len(githubConnectors) == 0 {
				return webclient.AuthenticationSettings{}, trace.BadParameter("no github connectors found")
			}
			as = githubSettings(githubConnectors[0], cap)
		}
	default:
		return webclient.AuthenticationSettings{}, trace.BadParameter("unknown type %v", cap.GetType())
	}

	as.HasMessageOfTheDay = cap.GetMessageOfTheDay() != ""
	pingResp, err := authClient.Ping(ctx)
	if err != nil {
		return webclient.AuthenticationSettings{}, trace.Wrap(err)
	}
	as.LoadAllCAs = pingResp.LoadAllCAs

	return as, nil
}

// traces forwards spans from the web ui to the upstream collector configured for the proxy. If tracing is
// disabled then the forwarding is a noop.
func (h *Handler) traces(w http.ResponseWriter, r *http.Request, _ httprouter.Params, _ *SessionContext) (interface{}, error) {
	body, err := io.ReadAll(io.LimitReader(r.Body, teleport.MaxHTTPRequestSize))
	if err != nil {
		h.log.WithError(err).Error("Failed to read traces request")
		w.WriteHeader(http.StatusBadRequest)
		return nil, nil
	}

	if err := r.Body.Close(); err != nil {
		h.log.WithError(err).Warn("Failed to close traces request body")
	}

	var data tracepb.TracesData
	if err := protojson.Unmarshal(body, &data); err != nil {
		h.log.WithError(err).Error("Failed to unmarshal traces request")
		w.WriteHeader(http.StatusBadRequest)
		return nil, nil
	}

	if len(data.ResourceSpans) == 0 {
		w.WriteHeader(http.StatusBadRequest)
		return nil, nil
	}

	// Unmarshalling of TraceId, SpanId, and ParentSpanId might all yield incorrect values. The raw values from
	// OpenTelemetry-js are hex encoded, but the unmarshal call above will decode them as base64.
	// In order to ensure the ids are in the right format and won't be rejected by the upstream collector
	// we attempt to convert them back into the base64 and then hex decode them.
	for _, resourceSpan := range data.ResourceSpans {
		for _, scopeSpan := range resourceSpan.ScopeSpans {
			for _, span := range scopeSpan.Spans {

				// attempt to convert the trace id to the right format
				if tid, err := oteltrace.TraceIDFromHex(base64.StdEncoding.EncodeToString(span.TraceId)); err == nil {
					span.TraceId = tid[:]
				}

				// attempt to convert the span id to the right format
				if sid, err := oteltrace.SpanIDFromHex(base64.StdEncoding.EncodeToString(span.SpanId)); err == nil {
					span.SpanId = sid[:]
				}

				// attempt to convert the parent span id to the right format
				if len(span.ParentSpanId) > 0 {
					if psid, err := oteltrace.SpanIDFromHex(base64.StdEncoding.EncodeToString(span.ParentSpanId)); err == nil {
						span.ParentSpanId = psid[:]
					}
				}
			}
		}
	}

	go func() {
		if err := h.cfg.TraceClient.UploadTraces(r.Context(), data.ResourceSpans); err != nil {
			h.log.WithError(err).Error("Failed to upload traces")
		}
	}()

	w.WriteHeader(http.StatusOK)
	return nil, nil
}

func (h *Handler) ping(w http.ResponseWriter, r *http.Request, p httprouter.Params) (interface{}, error) {
	var err error
	authSettings, err := getAuthSettings(r.Context(), h.cfg.ProxyClient)
	if err != nil {
		return nil, trace.Wrap(err)
	}

	proxyConfig, err := h.cfg.ProxySettings.GetProxySettings(r.Context())
	if err != nil {
		return nil, trace.Wrap(err)
	}

	pr, err := h.cfg.ProxyClient.Ping(r.Context())
	if err != nil {
		return nil, trace.Wrap(err)
	}

	return webclient.PingResponse{
		Auth:              authSettings,
		Proxy:             *proxyConfig,
		ServerVersion:     teleport.Version,
		MinClientVersion:  teleport.MinClientVersion,
		ClusterName:       h.auth.clusterName,
		AutomaticUpgrades: pr.ServerFeatures.GetAutomaticUpgrades(),
	}, nil
}

func (h *Handler) find(w http.ResponseWriter, r *http.Request, p httprouter.Params) (interface{}, error) {
	proxyConfig, err := h.cfg.ProxySettings.GetProxySettings(r.Context())
	if err != nil {
		return nil, trace.Wrap(err)
	}
	return webclient.PingResponse{
		Proxy:            *proxyConfig,
		ServerVersion:    teleport.Version,
		MinClientVersion: teleport.MinClientVersion,
		ClusterName:      h.auth.clusterName,
	}, nil
}

func (h *Handler) pingWithConnector(w http.ResponseWriter, r *http.Request, p httprouter.Params) (interface{}, error) {
	authClient := h.cfg.ProxyClient
	connectorName := p.ByName("connector")

	cap, err := authClient.GetAuthPreference(r.Context())
	if err != nil {
		return nil, trace.Wrap(err)
	}

	pingResp, err := authClient.Ping(r.Context())
	if err != nil {
		return nil, trace.Wrap(err)
	}
	loadAllCAs := pingResp.LoadAllCAs

	proxyConfig, err := h.cfg.ProxySettings.GetProxySettings(r.Context())
	if err != nil {
		return nil, trace.Wrap(err)
	}
	response := &webclient.PingResponse{
		Proxy:         *proxyConfig,
		ServerVersion: teleport.Version,
		ClusterName:   h.auth.clusterName,
	}

	hasMessageOfTheDay := cap.GetMessageOfTheDay() != ""
	if slices.Contains(constants.SystemConnectors, connectorName) {
		response.Auth, err = localSettings(cap)
		if err != nil {
			return nil, trace.Wrap(err)
		}
		response.Auth.HasMessageOfTheDay = hasMessageOfTheDay
		response.Auth.LoadAllCAs = loadAllCAs
		response.Auth.Local.Name = connectorName // echo connector queried by caller
		return response, nil
	}

	// collectorNames stores a list of the registered collector names so that
	// in the event that no connector has matched, the list can be returned.
	var collectorNames []string

	// first look for a oidc connector with that name
	oidcConnectors, err := authClient.GetOIDCConnectors(r.Context(), false)
	if err == nil {
		for index, value := range oidcConnectors {
			collectorNames = append(collectorNames, value.GetMetadata().Name)
			if value.GetMetadata().Name == connectorName {
				response.Auth = oidcSettings(oidcConnectors[index], cap)
				response.Auth.HasMessageOfTheDay = hasMessageOfTheDay
				response.Auth.LoadAllCAs = loadAllCAs
				return response, nil
			}
		}
	}

	// if no oidc connector was found, look for a saml connector
	samlConnectors, err := authClient.GetSAMLConnectors(r.Context(), false)
	if err == nil {
		for index, value := range samlConnectors {
			collectorNames = append(collectorNames, value.GetMetadata().Name)
			if value.GetMetadata().Name == connectorName {
				response.Auth = samlSettings(samlConnectors[index], cap)
				response.Auth.HasMessageOfTheDay = hasMessageOfTheDay
				response.Auth.LoadAllCAs = loadAllCAs
				return response, nil
			}
		}
	}

	// look for github connector
	githubConnectors, err := authClient.GetGithubConnectors(r.Context(), false)
	if err == nil {
		for index, value := range githubConnectors {
			collectorNames = append(collectorNames, value.GetMetadata().Name)
			if value.GetMetadata().Name == connectorName {
				response.Auth = githubSettings(githubConnectors[index], cap)
				response.Auth.HasMessageOfTheDay = hasMessageOfTheDay
				response.Auth.LoadAllCAs = loadAllCAs
				return response, nil
			}
		}
	}

	return nil,
		trace.BadParameter(
			"invalid connector name: %v; valid options: %s",
			connectorName, strings.Join(collectorNames, ", "))
}

// getWebConfig returns configuration for the web application.
func (h *Handler) getWebConfig(w http.ResponseWriter, r *http.Request, p httprouter.Params) (interface{}, error) {
	httplib.SetWebConfigHeaders(w.Header())

	authProviders := []webclient.WebConfigAuthProvider{}

	// get all OIDC connectors
	oidcConnectors, err := h.cfg.ProxyClient.GetOIDCConnectors(r.Context(), false)
	if err != nil {
		h.log.WithError(err).Error("Cannot retrieve OIDC connectors.")
	}
	for _, item := range oidcConnectors {
		authProviders = append(authProviders, webclient.WebConfigAuthProvider{
			Type:        webclient.WebConfigAuthProviderOIDCType,
			WebAPIURL:   webclient.WebConfigAuthProviderOIDCURL,
			Name:        item.GetName(),
			DisplayName: item.GetDisplay(),
		})
	}

	// get all SAML connectors
	samlConnectors, err := h.cfg.ProxyClient.GetSAMLConnectors(r.Context(), false)
	if err != nil {
		h.log.WithError(err).Error("Cannot retrieve SAML connectors.")
	}
	for _, item := range samlConnectors {
		authProviders = append(authProviders, webclient.WebConfigAuthProvider{
			Type:        webclient.WebConfigAuthProviderSAMLType,
			WebAPIURL:   webclient.WebConfigAuthProviderSAMLURL,
			Name:        item.GetName(),
			DisplayName: item.GetDisplay(),
		})
	}

	// get all Github connectors
	githubConnectors, err := h.cfg.ProxyClient.GetGithubConnectors(r.Context(), false)
	if err != nil {
		h.log.WithError(err).Error("Cannot retrieve GitHub connectors.")
	}
	for _, item := range githubConnectors {
		authProviders = append(authProviders, webclient.WebConfigAuthProvider{
			Type:        webclient.WebConfigAuthProviderGitHubType,
			WebAPIURL:   webclient.WebConfigAuthProviderGitHubURL,
			Name:        item.GetName(),
			DisplayName: item.GetDisplay(),
		})
	}

	// get auth type & second factor type
	var authSettings webclient.WebConfigAuthSettings
	if cap, err := h.cfg.ProxyClient.GetAuthPreference(r.Context()); err != nil {
		h.log.WithError(err).Error("Cannot retrieve AuthPreferences.")
		authSettings = webclient.WebConfigAuthSettings{
			Providers:        authProviders,
			SecondFactor:     constants.SecondFactorOff,
			LocalAuthEnabled: true,
			AuthType:         constants.Local,
		}
	} else {
		authType := cap.GetType()
		var localConnectorName string

		if authType == constants.Local {
			localConnectorName = cap.GetConnectorName()
		}

		authSettings = webclient.WebConfigAuthSettings{
			Providers:          authProviders,
			SecondFactor:       cap.GetSecondFactor(),
			LocalAuthEnabled:   cap.GetAllowLocalAuth(),
			AllowPasswordless:  cap.GetAllowPasswordless(),
			AuthType:           authType,
			PreferredLocalMFA:  cap.GetPreferredLocalMFA(),
			LocalConnectorName: localConnectorName,
			PrivateKeyPolicy:   cap.GetPrivateKeyPolicy(),
		}
	}

	// get tunnel address to display on cloud instances
	tunnelPublicAddr := ""
	if h.ClusterFeatures.GetCloud() {
		proxyConfig, err := h.cfg.ProxySettings.GetProxySettings(r.Context())
		if err != nil {
			h.log.WithError(err).Warn("Cannot retrieve ProxySettings, tunnel address won't be set in Web UI.")
		} else {
			tunnelPublicAddr = proxyConfig.SSH.TunnelPublicAddr
		}
	}

	// disable joining sessions if proxy session recording is enabled
	canJoinSessions := true
	recCfg, err := h.cfg.ProxyClient.GetSessionRecordingConfig(r.Context())
	if err != nil {
		h.log.WithError(err).Error("Cannot retrieve SessionRecordingConfig.")
	} else {
		canJoinSessions = !services.IsRecordAtProxy(recCfg.GetMode())
	}

	webCfg := webclient.WebConfig{
		Auth:                 authSettings,
		CanJoinSessions:      canJoinSessions,
		IsCloud:              h.ClusterFeatures.GetCloud(),
		TunnelPublicAddress:  tunnelPublicAddr,
		RecoveryCodesEnabled: h.ClusterFeatures.GetRecoveryCodes(),
		UI:                   h.getUIConfig(r.Context()),
		IsDashboard:          isDashboard(h.ClusterFeatures),
	}

	resource, err := h.cfg.ProxyClient.GetClusterName()
	if err != nil {
		h.log.WithError(err).Warn("Failed to query cluster name.")
	} else {
		webCfg.ProxyClusterName = resource.GetClusterName()
	}

	out, err := json.Marshal(webCfg)
	if err != nil {
		return nil, trace.Wrap(err)
	}

	fmt.Fprintf(w, "var GRV_CONFIG = %v;", string(out))
	return nil, nil
}

type JWKSResponse struct {
	// Keys is a list of public keys in JWK format.
	Keys []jwt.JWK `json:"keys"`
}

// getUiConfig will first try to get an ui_config set in the cache and then
// return what was set by the file config. Returns nil if neither are set which
// is fine, as the web UI can set its own defaults.
func (h *Handler) getUIConfig(ctx context.Context) webclient.UIConfig {
	if uiConfig, err := h.cfg.AccessPoint.GetUIConfig(ctx); err == nil && uiConfig != nil {
		return webclient.UIConfig{
			ScrollbackLines: int(uiConfig.GetScrollbackLines()),
		}
	}
	return h.cfg.UI
}

// jwks returns all public keys used to sign JWT tokens for this cluster.
func (h *Handler) jwks(w http.ResponseWriter, r *http.Request, p httprouter.Params) (interface{}, error) {
	clusterName, err := h.cfg.ProxyClient.GetDomainName(r.Context())
	if err != nil {
		return nil, trace.Wrap(err)
	}

	// Fetch the JWT public keys only.
	ca, err := h.cfg.ProxyClient.GetCertAuthority(r.Context(), types.CertAuthID{
		Type:       types.JWTSigner,
		DomainName: clusterName,
	}, false)
	if err != nil {
		return nil, trace.Wrap(err)
	}
	pairs := ca.GetTrustedJWTKeyPairs()

	// Create response and allocate space for the keys.
	var resp JWKSResponse
	resp.Keys = make([]jwt.JWK, 0, len(pairs))

	// Loop over and all add public keys in JWK format.
	for _, pair := range pairs {
		jwk, err := jwt.MarshalJWK(pair.PublicKey)
		if err != nil {
			return nil, trace.Wrap(err)
		}
		resp.Keys = append(resp.Keys, jwk)
	}
	return &resp, nil
}

func (h *Handler) motd(w http.ResponseWriter, r *http.Request, p httprouter.Params) (interface{}, error) {
	authPrefs, err := h.cfg.ProxyClient.GetAuthPreference(r.Context())
	if err != nil {
		return nil, trace.Wrap(err)
	}

	return webclient.MotD{Text: authPrefs.GetMessageOfTheDay()}, nil
}

func (h *Handler) githubLoginWeb(w http.ResponseWriter, r *http.Request, p httprouter.Params) string {
	logger := h.log.WithField("auth", "github")
	logger.Debug("Web login start.")

	req, err := ParseSSORequestParams(r)
	if err != nil {
		logger.WithError(err).Error("Failed to extract SSO parameters from request.")
		return client.LoginFailedRedirectURL
	}

	response, err := h.cfg.ProxyClient.CreateGithubAuthRequest(r.Context(), types.GithubAuthRequest{
		CSRFToken:         req.CSRFToken,
		ConnectorID:       req.ConnectorID,
		CreateWebSession:  true,
		ClientRedirectURL: req.ClientRedirectURL,
	})
	if err != nil {
		logger.WithError(err).Error("Error creating auth request.")
		return client.LoginFailedRedirectURL

	}

	return response.RedirectURL
}

func (h *Handler) githubLoginConsole(w http.ResponseWriter, r *http.Request, p httprouter.Params) (interface{}, error) {
	logger := h.log.WithField("auth", "github")
	logger.Debug("Console login start.")

	req := new(client.SSOLoginConsoleReq)
	if err := httplib.ReadJSON(r, req); err != nil {
		logger.WithError(err).Error("Error reading json.")
		return nil, trace.AccessDenied(SSOLoginFailureMessage)
	}

	if err := req.CheckAndSetDefaults(); err != nil {
		logger.WithError(err).Error("Missing request parameters.")
		return nil, trace.AccessDenied(SSOLoginFailureMessage)
	}

	response, err := h.cfg.ProxyClient.CreateGithubAuthRequest(r.Context(), types.GithubAuthRequest{
		ConnectorID:          req.ConnectorID,
		PublicKey:            req.PublicKey,
		CertTTL:              req.CertTTL,
		ClientRedirectURL:    req.RedirectURL,
		Compatibility:        req.Compatibility,
		RouteToCluster:       req.RouteToCluster,
		KubernetesCluster:    req.KubernetesCluster,
		AttestationStatement: req.AttestationStatement.ToProto(),
	})
	if err != nil {
		logger.WithError(err).Error("Failed to create GitHub auth request.")
		return nil, trace.AccessDenied(SSOLoginFailureMessage)
	}

	return &client.SSOLoginConsoleResponse{
		RedirectURL: response.RedirectURL,
	}, nil
}

func (h *Handler) githubCallback(w http.ResponseWriter, r *http.Request, p httprouter.Params) string {
	logger := h.log.WithField("auth", "github")
	logger.Debugf("Callback start: %v.", r.URL.Query())

	response, err := h.cfg.ProxyClient.ValidateGithubAuthCallback(r.Context(), r.URL.Query())
	if err != nil {
		logger.WithError(err).Error("Error while processing callback.")

		// try to find the auth request, which bears the original client redirect URL.
		// if found, use it to terminate the flow.
		//
		// this improves the UX by terminating the failed SSO flow immediately, rather than hoping for a timeout.
		if requestID := r.URL.Query().Get("state"); requestID != "" {
			if request, errGet := h.cfg.ProxyClient.GetGithubAuthRequest(r.Context(), requestID); errGet == nil && !request.CreateWebSession {
				if redURL, errEnc := RedirectURLWithError(request.ClientRedirectURL, err); errEnc == nil {
					return redURL.String()
				}
			}
		}
		if errors.Is(err, auth.ErrGithubNoTeams) {
			return client.LoginFailedUnauthorizedRedirectURL
		}

		return client.LoginFailedBadCallbackRedirectURL
	}

	// if we created web session, set session cookie and redirect to original url
	if response.Req.CreateWebSession {
		logger.Infof("Redirecting to web browser.")

		res := &SSOCallbackResponse{
			CSRFToken:         response.Req.CSRFToken,
			Username:          response.Username,
			SessionName:       response.Session.GetName(),
			ClientRedirectURL: response.Req.ClientRedirectURL,
		}

		if err := SSOSetWebSessionAndRedirectURL(w, r, res, true); err != nil {
			logger.WithError(err).Error("Error setting web session.")
			return client.LoginFailedRedirectURL
		}

		return res.ClientRedirectURL
	}

	logger.Infof("Callback is redirecting to console login.")
	if len(response.Req.PublicKey) == 0 {
		logger.Error("Not a web or console login request.")
		return client.LoginFailedRedirectURL
	}

	redirectURL, err := ConstructSSHResponse(AuthParams{
		ClientRedirectURL: response.Req.ClientRedirectURL,
		Username:          response.Username,
		Identity:          response.Identity,
		Session:           response.Session,
		Cert:              response.Cert,
		TLSCert:           response.TLSCert,
		HostSigners:       response.HostSigners,
		FIPS:              h.cfg.FIPS,
	})
	if err != nil {
		logger.WithError(err).Error("Error constructing ssh response")
		return client.LoginFailedRedirectURL
	}

	return redirectURL.String()
}

func (h *Handler) installer(w http.ResponseWriter, r *http.Request, p httprouter.Params) (interface{}, error) {
	httplib.SetScriptHeaders(w.Header())

	installerName := p.ByName("name")
	installer, err := h.auth.proxyClient.GetInstaller(r.Context(), installerName)
	if err != nil {
		return nil, trace.Wrap(err)
	}
	ping, err := h.auth.Ping(r.Context())
	if err != nil {
		return nil, trace.Wrap(err)
	}
	// semver parsing requires a 'v' at the beginning of the version string.
	version := semver.Major("v" + ping.ServerVersion)
	instTmpl, err := template.New("").Parse(installer.GetScript())
	if err != nil {
		return nil, trace.Wrap(err)
	}

	feats := modules.GetModules().Features()
	teleportPackage := teleport.ComponentTeleport
	if modules.GetModules().BuildType() == modules.BuildEnterprise || feats.Cloud {
		teleportPackage = fmt.Sprintf("%s-%s", teleport.ComponentTeleport, modules.BuildEnterprise)
	}

	// By default, it uses the stable/v<majorVersion> channel.
	repoChannel := fmt.Sprintf("stable/%s", version)

	// However, when Automatic Upgrades are on and cluster is part of cloud,
	// it will use the stable/cloud channel.
	if feats.Cloud && feats.AutomaticUpgrades {
		repoChannel = stableCloudChannelRepo
	}

	tmpl := installers.Template{
<<<<<<< HEAD
		PublicProxyAddr: h.PublicProxyAddr(),
		MajorVersion:    version,
=======
		PublicProxyAddr: h.cfg.PublicProxyAddr,
>>>>>>> 875ba613
		TeleportPackage: teleportPackage,
		RepoChannel:     repoChannel,
	}
	err = instTmpl.Execute(w, tmpl)
	return nil, trace.Wrap(err)
}

// AuthParams are used to construct redirect URL containing auth
// information back to tsh login
type AuthParams struct {
	// Username is authenticated teleport username
	Username string
	// Identity contains validated OIDC identity
	Identity types.ExternalIdentity
	// Web session will be generated by auth server if requested in OIDCAuthRequest
	Session types.WebSession
	// Cert will be generated by certificate authority
	Cert []byte
	// TLSCert is PEM encoded TLS certificate
	TLSCert []byte
	// HostSigners is a list of signing host public keys
	// trusted by proxy, used in console login
	HostSigners []types.CertAuthority
	// ClientRedirectURL is a URL to redirect client to
	ClientRedirectURL string
	// FIPS mode means Teleport started in a FedRAMP/FIPS 140-2 compliant
	// configuration.
	FIPS bool
}

// ConstructSSHResponse creates a special SSH response for SSH login method
// that encodes everything using the client's secret key
func ConstructSSHResponse(response AuthParams) (*url.URL, error) {
	u, err := url.Parse(response.ClientRedirectURL)
	if err != nil {
		return nil, trace.Wrap(err)
	}
	consoleResponse := auth.SSHLoginResponse{
		Username:    response.Username,
		Cert:        response.Cert,
		TLSCert:     response.TLSCert,
		HostSigners: auth.AuthoritiesToTrustedCerts(response.HostSigners),
	}
	out, err := json.Marshal(consoleResponse)
	if err != nil {
		return nil, trace.Wrap(err)
	}

	// Extract secret out of the request. Look for both "secret" which is the
	// old format and "secret_key" which is the new fomat. If this is not done,
	// then users would have to update their callback URL in their identity
	// provider.
	values := u.Query()
	secretV1 := values.Get("secret")
	secretV2 := values.Get("secret_key")
	values.Set("secret", "")
	values.Set("secret_key", "")

	var ciphertext []byte

	switch {
	// AES-GCM based symmetric cipher.
	case secretV2 != "":
		key, err := secret.ParseKey([]byte(secretV2))
		if err != nil {
			return nil, trace.Wrap(err)
		}
		ciphertext, err = key.Seal(out)
		if err != nil {
			return nil, trace.Wrap(err)
		}
	// NaCl based symmetric cipher (legacy).
	case secretV1 != "":
		// If FIPS mode was requested, make sure older clients that use NaCl get rejected.
		if response.FIPS {
			return nil, trace.BadParameter("non-FIPS compliant encryption: NaCl, check " +
				"that tsh release was downloaded from https://dashboard.gravitational.com")
		}

		secretKeyBytes, err := lemma_secret.EncodedStringToKey(secretV1)
		if err != nil {
			return nil, trace.BadParameter("bad secret")
		}
		encryptor, err := lemma_secret.New(&lemma_secret.Config{KeyBytes: secretKeyBytes})
		if err != nil {
			return nil, trace.Wrap(err)
		}
		sealedBytes, err := encryptor.Seal(out)
		if err != nil {
			return nil, trace.Wrap(err)
		}
		ciphertext, err = json.Marshal(sealedBytes)
		if err != nil {
			return nil, trace.Wrap(err)
		}
	default:
		return nil, trace.BadParameter("missing secret")
	}

	// Place ciphertext into the response body.
	values.Set("response", string(ciphertext))

	u.RawQuery = values.Encode()
	return u, nil
}

// RedirectURLWithError adds an err query parameter to the given redirect URL with the
// given errReply message and returns the new URL. If the given URL cannot be parsed,
// an error is returned with a nil URL. It is used to return an error back to the
// original URL in an SSO callback when validation fails.
func RedirectURLWithError(clientRedirectURL string, errReply error) (*url.URL, error) {
	u, err := url.Parse(clientRedirectURL)
	if err != nil {
		return nil, trace.Wrap(err)
	}

	values := u.Query()
	values.Set("err", errReply.Error())

	u.RawQuery = values.Encode()
	return u, nil
}

// CreateSessionReq is a request to create session from username, password and
// second factor token.
type CreateSessionReq struct {
	// User is the Teleport username.
	User string `json:"user"`
	// Pass is the password.
	Pass string `json:"pass"`
	// SecondFactorToken is the OTP.
	SecondFactorToken string `json:"second_factor_token"`
}

// String returns text description of this response
func (r *CreateSessionResponse) String() string {
	return fmt.Sprintf("WebSession(type=%v,token=%v,expires=%vs)",
		r.TokenType, r.Token, r.TokenExpiresIn)
}

// CreateSessionResponse returns OAuth compabible data about
// access token: https://tools.ietf.org/html/rfc6749
type CreateSessionResponse struct {
	// TokenType is token type (bearer)
	TokenType string `json:"type"`
	// Token value
	Token string `json:"token"`
	// TokenExpiresIn sets seconds before this token is not valid
	TokenExpiresIn int `json:"expires_in"`
	// SessionExpires is when this session expires.
	SessionExpires time.Time `json:"sessionExpires,omitempty"`
	// SessionInactiveTimeoutMS specifies how long in milliseconds
	// a user WebUI session can be left idle before being logged out
	// by the server. A zero value means there is no idle timeout set.
	SessionInactiveTimeoutMS int `json:"sessionInactiveTimeout"`
}

func newSessionResponse(sctx *SessionContext) (*CreateSessionResponse, error) {
	accessChecker, err := sctx.GetUserAccessChecker()
	if err != nil {
		return nil, trace.Wrap(err)
	}
	_, err = accessChecker.CheckLoginDuration(0)
	if err != nil {
		return nil, trace.Wrap(err)
	}

	token, err := sctx.getToken()
	if err != nil {
		return nil, trace.Wrap(err)
	}

	return &CreateSessionResponse{
		TokenType:                roundtrip.AuthBearer,
		Token:                    token.GetName(),
		TokenExpiresIn:           int(token.Expiry().Sub(sctx.cfg.Parent.clock.Now()) / time.Second),
		SessionInactiveTimeoutMS: int(sctx.cfg.Session.GetIdleTimeout().Milliseconds()),
	}, nil
}

// createWebSession creates a new web session based on user, pass and 2nd factor token
//
// POST /v1/webapi/sessions/web
//
// {"user": "alex", "pass": "abc123", "second_factor_token": "token", "second_factor_type": "totp"}
//
// # Response
//
// {"type": "bearer", "token": "bearer token", "user": {"name": "alex", "allowed_logins": ["admin", "bob"]}, "expires_in": 20}
func (h *Handler) createWebSession(w http.ResponseWriter, r *http.Request, p httprouter.Params) (interface{}, error) {
	var req *CreateSessionReq
	if err := httplib.ReadJSON(r, &req); err != nil {
		return nil, trace.Wrap(err)
	}

	// get cluster preferences to see if we should login
	// with password or password+otp
	authClient := h.cfg.ProxyClient
	cap, err := authClient.GetAuthPreference(r.Context())
	if err != nil {
		return nil, trace.Wrap(err)
	}

	clientMeta := clientMetaFromReq(r)

	var webSession types.WebSession

	switch cap.GetSecondFactor() {
	case constants.SecondFactorOff:
		webSession, err = h.auth.AuthWithoutOTP(r.Context(), req.User, req.Pass, clientMeta)
	case constants.SecondFactorOTP, constants.SecondFactorOn:
		webSession, err = h.auth.AuthWithOTP(r.Context(), req.User, req.Pass, req.SecondFactorToken, clientMeta)
	case constants.SecondFactorOptional:
		if req.SecondFactorToken == "" {
			webSession, err = h.auth.AuthWithoutOTP(r.Context(), req.User, req.Pass, clientMeta)
		} else {
			webSession, err = h.auth.AuthWithOTP(r.Context(), req.User, req.Pass, req.SecondFactorToken, clientMeta)
		}
	default:
		return nil, trace.AccessDenied("unknown second factor type: %q", cap.GetSecondFactor())
	}
	if err != nil {
		h.log.WithError(err).Warnf("Access attempt denied for user %q.", req.User)
		// Since checking for private key policy meant that they passed authn,
		// return policy error as is to help direct user.
		if keys.IsPrivateKeyPolicyError(err) {
			return nil, trace.Wrap(err)
		}
		// Obscure all other errors.
		return nil, trace.AccessDenied("invalid credentials")
	}

	// Block and wait a few seconds for the session that was created to show up
	// in the cache. If this request is not blocked here, it can get stuck in a
	// racy session creation loop.
	err = h.waitForWebSession(r.Context(), types.GetWebSessionRequest{
		User:      req.User,
		SessionID: webSession.GetName(),
	})
	if err != nil {
		return nil, trace.Wrap(err)
	}

	if err := SetSessionCookie(w, req.User, webSession.GetName()); err != nil {
		return nil, trace.Wrap(err)
	}

	ctx, err := h.auth.newSessionContext(r.Context(), req.User, webSession.GetName())
	if err != nil {
		h.log.WithError(err).Warnf("Access attempt denied for user %q.", req.User)
		return nil, trace.AccessDenied("need auth")
	}

	res, err := newSessionResponse(ctx)
	if err != nil {
		return nil, trace.Wrap(err)
	}
	res.SessionExpires = webSession.GetExpiryTime()

	return res, nil
}

func clientMetaFromReq(r *http.Request) *auth.ForwardedClientMetadata {
	// multiplexer handles extracting real client IP using PROXY protocol where
	// available, so we can omit checking X-Forwarded-For.
	return &auth.ForwardedClientMetadata{
		UserAgent:  r.UserAgent(),
		RemoteAddr: r.RemoteAddr,
	}
}

// deleteWebSession is called to sign out user
//
// DELETE /v1/webapi/sessions/:sid
//
// Response:
//
// {"message": "ok"}
func (h *Handler) deleteWebSession(w http.ResponseWriter, r *http.Request, _ httprouter.Params, ctx *SessionContext) (interface{}, error) {
	err := h.logout(r.Context(), w, ctx)
	if err != nil {
		return nil, trace.Wrap(err)
	}

	return OK(), nil
}

func (h *Handler) logout(ctx context.Context, w http.ResponseWriter, sctx *SessionContext) error {
	if err := sctx.Invalidate(ctx); err != nil {
		return trace.Wrap(err)
	}
	ClearSession(w)

	return nil
}

type renewSessionRequest struct {
	// AccessRequestID is the id of an approved access request.
	AccessRequestID string `json:"requestId"`
	// Switchback indicates switching back to default roles when creating new session.
	Switchback bool `json:"switchback"`
	// ReloadUser is a flag to indicate if user needs to be refetched from the backend
	// to apply new user changes e.g. user traits were updated.
	ReloadUser bool `json:"reloadUser"`
}

// renewWebSession updates this existing session with a new session.
//
// Depending on request fields sent in for extension, the new session creation can vary depending on:
//   - AccessRequestID (opt): appends roles approved from access request to currently assigned roles or,
//   - Switchback (opt): roles stacked with assuming approved access requests, will revert to user's default roles
//   - ReloadUser (opt): similar to default but updates user related data (e.g login traits) by retrieving it from the backend
//   - default (none set): create new session with currently assigned roles
func (h *Handler) renewWebSession(w http.ResponseWriter, r *http.Request, params httprouter.Params, ctx *SessionContext) (interface{}, error) {
	req := renewSessionRequest{}
	if err := httplib.ReadJSON(r, &req); err != nil {
		return nil, trace.Wrap(err)
	}

	if req.AccessRequestID != "" && req.Switchback || req.AccessRequestID != "" && req.ReloadUser || req.Switchback && req.ReloadUser {
		return nil, trace.BadParameter("failed to renew session: only one field can be set")
	}

	newSession, err := ctx.extendWebSession(r.Context(), req)
	if err != nil {
		return nil, trace.Wrap(err)
	}
	newContext, err := h.auth.newSessionContextFromSession(r.Context(), newSession)
	if err != nil {
		return nil, trace.Wrap(err)
	}
	if err := SetSessionCookie(w, newSession.GetUser(), newSession.GetName()); err != nil {
		return nil, trace.Wrap(err)
	}

	res, err := newSessionResponse(newContext)
	if err != nil {
		return nil, trace.Wrap(err)
	}
	res.SessionExpires = newSession.GetExpiryTime()

	return res, nil
}

type changeUserAuthenticationRequest struct {
	// SecondFactorToken is the TOTP code.
	SecondFactorToken string `json:"second_factor_token"`
	// TokenID is the ID of a reset or invite token.
	TokenID string `json:"token"`
	// DeviceName is the name of new mfa or passwordless device.
	DeviceName string `json:"deviceName"`
	// Password is user password string converted to bytes.
	Password []byte `json:"password"`
	// WebauthnCreationResponse is the signed credential creation response.
	WebauthnCreationResponse *wanlib.CredentialCreationResponse `json:"webauthnCreationResponse"`
}

func (h *Handler) changeUserAuthentication(w http.ResponseWriter, r *http.Request, p httprouter.Params) (interface{}, error) {
	var req changeUserAuthenticationRequest
	if err := httplib.ReadJSON(r, &req); err != nil {
		return nil, trace.Wrap(err)
	}

	protoReq := &proto.ChangeUserAuthenticationRequest{
		TokenID:       req.TokenID,
		NewPassword:   req.Password,
		NewDeviceName: req.DeviceName,
	}
	switch {
	case req.WebauthnCreationResponse != nil:
		protoReq.NewMFARegisterResponse = &proto.MFARegisterResponse{
			Response: &proto.MFARegisterResponse_Webauthn{
				Webauthn: wanlib.CredentialCreationResponseToProto(req.WebauthnCreationResponse),
			},
		}
	case req.SecondFactorToken != "":
		protoReq.NewMFARegisterResponse = &proto.MFARegisterResponse{Response: &proto.MFARegisterResponse_TOTP{
			TOTP: &proto.TOTPRegisterResponse{Code: req.SecondFactorToken},
		}}
	}

	res, err := h.auth.proxyClient.ChangeUserAuthentication(r.Context(), protoReq)
	if err != nil {
		return nil, trace.Wrap(err)
	}

	if res.PrivateKeyPolicyEnabled {
		if res.GetRecovery() == nil {
			return &ui.ChangedUserAuthn{
				PrivateKeyPolicyEnabled: res.PrivateKeyPolicyEnabled,
			}, nil
		}
		return &ui.ChangedUserAuthn{
			Recovery: ui.RecoveryCodes{
				Codes:   res.GetRecovery().GetCodes(),
				Created: &res.GetRecovery().Created,
			},
			PrivateKeyPolicyEnabled: res.PrivateKeyPolicyEnabled,
		}, nil
	}

	sess := res.WebSession
	ctx, err := h.auth.newSessionContext(r.Context(), sess.GetUser(), sess.GetName())
	if err != nil {
		return nil, trace.Wrap(err)
	}

	err = h.trySettingConnectorNameToPasswordless(r.Context(), ctx, req)
	if err != nil {
		h.log.WithError(err).Error("Failed to set passwordless as connector name.")
	}

	if err := SetSessionCookie(w, sess.GetUser(), sess.GetName()); err != nil {
		return nil, trace.Wrap(err)
	}

	// Checks for at least one valid login.
	if _, err := newSessionResponse(ctx); err != nil {
		return nil, trace.Wrap(err)
	}

	if res.GetRecovery() == nil {
		return &ui.ChangedUserAuthn{}, nil
	}

	return &ui.ChangedUserAuthn{
		Recovery: ui.RecoveryCodes{
			Codes:   res.GetRecovery().GetCodes(),
			Created: &res.GetRecovery().Created,
		},
	}, nil
}

// trySettingConnectorNameToPasswordless sets cluster_auth_preference connectorName to `passwordless` when the first cloud user chooses passwordless as the authentication method.
// This simplifies UX for cloud users, as they will not need to select a passwordless connector when logging in.
func (h *Handler) trySettingConnectorNameToPasswordless(ctx context.Context, sessCtx *SessionContext, req changeUserAuthenticationRequest) error {
	// We use the presence of a WebAuthn response, along with the absence of a
	// password, as a proxy to determine that a passwordless registration took
	// place, as it is not possible to infer that just from the WebAuthn response.
	isPasswordlessRegistration := req.WebauthnCreationResponse != nil && len(req.Password) == 0
	if !isPasswordlessRegistration {
		return nil
	}

	if !h.ClusterFeatures.GetCloud() {
		return nil
	}

	authPreference, err := sessCtx.cfg.RootClient.GetAuthPreference(ctx)
	if err != nil {
		return nil
	}

	if connector := authPreference.GetConnectorName(); connector != "" && connector != constants.LocalConnector {
		return nil
	}

	users, err := h.cfg.ProxyClient.GetUsers(false)
	if err != nil {
		return trace.Wrap(err)
	}

	if len(users) != 1 {
		return nil
	}

	authPreference.SetConnectorName(constants.PasswordlessConnector)

	err = sessCtx.cfg.RootClient.SetAuthPreference(ctx, authPreference)
	return trace.Wrap(err)
}

// createResetPasswordToken allows a UI user to reset a user's password.
// This handler is also required for after creating new users.
func (h *Handler) createResetPasswordToken(w http.ResponseWriter, r *http.Request, _ httprouter.Params, ctx *SessionContext) (interface{}, error) {
	var req auth.CreateUserTokenRequest
	if err := httplib.ReadJSON(r, &req); err != nil {
		return nil, trace.Wrap(err)
	}

	clt, err := ctx.GetClient()
	if err != nil {
		return nil, trace.Wrap(err)
	}

	token, err := clt.CreateResetPasswordToken(r.Context(),
		auth.CreateUserTokenRequest{
			Name: req.Name,
			Type: req.Type,
		})
	if err != nil {
		return nil, trace.Wrap(err)
	}

	return ui.ResetPasswordToken{
		TokenID: token.GetName(),
		Expiry:  token.Expiry(),
		User:    token.GetUser(),
	}, nil
}

func (h *Handler) getResetPasswordTokenHandle(w http.ResponseWriter, r *http.Request, p httprouter.Params) (interface{}, error) {
	result, err := h.getResetPasswordToken(r.Context(), p.ByName("token"))
	if err != nil {
		h.log.WithError(err).Warn("Failed to fetch a reset password token.")
		// We hide the error from the remote user to avoid giving any hints.
		return nil, trace.AccessDenied("bad or expired token")
	}

	return result, nil
}

func (h *Handler) getResetPasswordToken(ctx context.Context, tokenID string) (interface{}, error) {
	token, err := h.auth.proxyClient.GetResetPasswordToken(ctx, tokenID)
	if err != nil {
		return nil, trace.Wrap(err)
	}

	// CreateRegisterChallenge rotates TOTP secrets for a given tokenID.
	// It is required to get called every time a user fetches 2nd-factor secrets during registration attempt.
	// This ensures that an attacker that gains the ResetPasswordToken link can not view it,
	// extract the OTP key from the QR code, then allow the user to signup with
	// the same OTP token.
	res, err := h.auth.proxyClient.CreateRegisterChallenge(ctx, &proto.CreateRegisterChallengeRequest{
		TokenID:    tokenID,
		DeviceType: proto.DeviceType_DEVICE_TYPE_TOTP,
	})
	if err != nil {
		return nil, trace.Wrap(err)
	}

	return ui.ResetPasswordToken{
		TokenID: token.GetName(),
		User:    token.GetUser(),
		QRCode:  res.GetTOTP().GetQRCode(),
	}, nil
}

// mfaLoginBegin is the first step in the MFA authentication ceremony, which
// may be completed either via mfaLoginFinish (SSH) or mfaLoginFinishSession
// (Web).
//
// POST /webapi/mfa/login/begin
//
// {"user": "alex", "pass": "abc123"}
// {"passwordless": true}
//
// Successful response:
//
// {"webauthn_challenge": {...}, "totp_challenge": true}
// {"webauthn_challenge": {...}} // passwordless
func (h *Handler) mfaLoginBegin(w http.ResponseWriter, r *http.Request, p httprouter.Params) (interface{}, error) {
	var req *client.MFAChallengeRequest
	if err := httplib.ReadJSON(r, &req); err != nil {
		return nil, trace.Wrap(err)
	}

	mfaReq := &proto.CreateAuthenticateChallengeRequest{}
	if req.Passwordless {
		mfaReq.Request = &proto.CreateAuthenticateChallengeRequest_Passwordless{
			Passwordless: &proto.Passwordless{},
		}
	} else {
		mfaReq.Request = &proto.CreateAuthenticateChallengeRequest_UserCredentials{
			UserCredentials: &proto.UserCredentials{
				Username: req.User,
				Password: []byte(req.Pass),
			},
		}
	}

	mfaChallenge, err := h.auth.proxyClient.CreateAuthenticateChallenge(r.Context(), mfaReq)
	if err != nil {
		return nil, trace.AccessDenied("invalid credentials")
	}
	return client.MakeAuthenticateChallenge(mfaChallenge), nil
}

// mfaLoginFinish completes the MFA login ceremony, returning a new SSH
// certificate if successful.
//
// POST /v1/mfa/login/finish
//
// { "user": "bob", "password": "pass", "pub_key": "key to sign", "ttl": 1000000000 }                   # password-only
// { "user": "bob", "webauthn_challenge_response": {...}, "pub_key": "key to sign", "ttl": 1000000000 } # mfa
//
// # Success response
//
// { "cert": "base64 encoded signed cert", "host_signers": [{"domain_name": "example.com", "checking_keys": ["base64 encoded public signing key"]}] }
func (h *Handler) mfaLoginFinish(w http.ResponseWriter, r *http.Request, p httprouter.Params) (interface{}, error) {
	var req *client.AuthenticateSSHUserRequest
	if err := httplib.ReadJSON(r, &req); err != nil {
		return nil, trace.Wrap(err)
	}

	clientMeta := clientMetaFromReq(r)
	cert, err := h.auth.AuthenticateSSHUser(r.Context(), *req, clientMeta)
	if err != nil {
		return nil, trace.Wrap(err)
	}
	return cert, nil
}

// mfaLoginFinishSession completes the MFA login ceremony, returning a new web
// session if successful.
//
// POST /webapi/mfa/login/finishsession
//
// {"user": "alex", "webauthn_challenge_response": {...}}
//
// Successful response:
//
// {"type": "bearer", "token": "bearer token", "user": {"name": "alex", "allowed_logins": ["admin", "bob"]}, "expires_in": 20}
func (h *Handler) mfaLoginFinishSession(w http.ResponseWriter, r *http.Request, p httprouter.Params) (interface{}, error) {
	req := &client.AuthenticateWebUserRequest{}
	if err := httplib.ReadJSON(r, &req); err != nil {
		return nil, trace.Wrap(err)
	}

	clientMeta := clientMetaFromReq(r)
	session, err := h.auth.AuthenticateWebUser(r.Context(), req, clientMeta)
	if err != nil {
		// Since checking for private key policy meant that they passed authn,
		// return policy error as is to help direct user.
		if keys.IsPrivateKeyPolicyError(err) {
			return nil, trace.Wrap(err)
		}
		// Obscure all other errors.
		return nil, trace.AccessDenied("invalid credentials")
	}

	// Fetch user from session, user is empty for passwordless requests.
	user := session.GetUser()
	if err := SetSessionCookie(w, user, session.GetName()); err != nil {
		return nil, trace.Wrap(err)
	}

	ctx, err := h.auth.newSessionContext(r.Context(), user, session.GetName())
	if err != nil {
		return nil, trace.AccessDenied("need auth")
	}

	return newSessionResponse(ctx)
}

// getClusters returns a list of cluster and its data.
//
// GET /v1/webapi/sites
//
// Successful response:
//
// {"sites": {"name": "localhost", "last_connected": "RFC3339 time", "status": "active"}}
func (h *Handler) getClusters(w http.ResponseWriter, r *http.Request, p httprouter.Params, c *SessionContext) (interface{}, error) {
	// Get a client to the Auth Server with the logged in users identity. The
	// identity of the logged in user is used to fetch the list of nodes.
	clt, err := c.GetClient()
	if err != nil {
		return nil, trace.Wrap(err)
	}
	remoteClusters, err := clt.GetRemoteClusters()
	if err != nil {
		return nil, trace.Wrap(err)
	}
	clusterName, err := clt.GetClusterName()
	if err != nil {
		return nil, trace.Wrap(err)
	}
	rc, err := types.NewRemoteCluster(clusterName.GetClusterName())
	if err != nil {
		return nil, trace.Wrap(err)
	}
	rc.SetLastHeartbeat(time.Now().UTC())
	rc.SetConnectionStatus(teleport.RemoteClusterStatusOnline)
	clusters := make([]types.RemoteCluster, 0, len(remoteClusters)+1)
	clusters = append(clusters, rc)
	clusters = append(clusters, remoteClusters...)
	out, err := ui.NewClustersFromRemote(clusters)
	if err != nil {
		return nil, trace.Wrap(err)
	}
	return out, nil
}

type getSiteNamespacesResponse struct {
	Namespaces []types.Namespace `json:"namespaces"`
}

// getSiteNamespaces returns a list of namespaces for a given site
//
// GET /v1/webapi/sites/:site/namespaces
//
// Successful response:
//
// {"namespaces": [{..namespace resource...}]}
func (h *Handler) getSiteNamespaces(w http.ResponseWriter, r *http.Request, _ httprouter.Params, c *SessionContext, site reversetunnel.RemoteSite) (interface{}, error) {
	clt, err := site.GetClient()
	if err != nil {
		return nil, trace.Wrap(err)
	}
	namespaces, err := clt.GetNamespaces()
	if err != nil {
		return nil, trace.Wrap(err)
	}
	return getSiteNamespacesResponse{
		Namespaces: namespaces,
	}, nil
}

// clusterNodesGet returns a list of nodes for a given cluster site.
func (h *Handler) clusterNodesGet(w http.ResponseWriter, r *http.Request, p httprouter.Params, sctx *SessionContext, site reversetunnel.RemoteSite) (interface{}, error) {
	// Get a client to the Auth Server with the logged in user's identity. The
	// identity of the logged in user is used to fetch the list of nodes.
	clt, err := sctx.GetUserClient(r.Context(), site)
	if err != nil {
		return nil, trace.Wrap(err)
	}

	resp, err := listResources(clt, r, types.KindNode)
	if err != nil {
		return nil, trace.Wrap(err)
	}

	servers, err := types.ResourcesWithLabels(resp.Resources).AsServers()
	if err != nil {
		return nil, trace.Wrap(err)
	}

	accessChecker, err := sctx.GetUserAccessChecker()
	if err != nil {
		return nil, trace.Wrap(err)
	}

	uiServers, err := ui.MakeServers(site.GetName(), servers, accessChecker.Roles())
	if err != nil {
		return nil, trace.Wrap(err)
	}

	return listResourcesGetResponse{
		Items:      uiServers,
		StartKey:   resp.NextKey,
		TotalCount: resp.TotalCount,
	}, nil
}

type getLoginAlertsResponse struct {
	Alerts []types.ClusterAlert `json:"alerts"`
}

// clusterLoginAlertsGet returns a list of on-login alerts for the user.
func (h *Handler) clusterLoginAlertsGet(w http.ResponseWriter, r *http.Request, p httprouter.Params, sctx *SessionContext, site reversetunnel.RemoteSite) (interface{}, error) {
	// Get a client to the Auth Server with the logged in user's identity. The
	// identity of the logged in user is used to fetch the list of alerts.
	clt, err := sctx.GetUserClient(r.Context(), site)
	if err != nil {
		return nil, trace.Wrap(err)
	}

	alerts, err := clt.GetClusterAlerts(h.cfg.Context, types.GetClusterAlertsRequest{
		Labels: map[string]string{
			types.AlertOnLogin: "yes",
		},
	})
	if err != nil {
		return nil, trace.Wrap(err)
	}

	return getLoginAlertsResponse{
		Alerts: alerts,
	}, nil
}

// createIdentityContext creates a srv.IdentityContext from the ssh cert of the user
// stored within the SessionContext.
func createIdentityContext(login string, sessionCtx *SessionContext) (srv.IdentityContext, error) {
	accessChecker, err := sessionCtx.GetUserAccessChecker()
	if err != nil {
		return srv.IdentityContext{}, trace.Wrap(err)
	}

	sshCert, err := sessionCtx.GetSSHCertificate()
	if err != nil {
		return srv.IdentityContext{}, trace.Wrap(err)
	}

	unmappedRoles, err := services.ExtractRolesFromCert(sshCert)
	if err != nil {
		return srv.IdentityContext{}, trace.Wrap(err)
	}

	accessRequestIDs, err := srv.ParseAccessRequestIDs(sshCert.Extensions[teleport.CertExtensionTeleportActiveRequests])
	if err != nil {
		return srv.IdentityContext{}, trace.Wrap(err)
	}

	return srv.IdentityContext{
		AccessChecker:  accessChecker,
		TeleportUser:   sessionCtx.GetUser(),
		Login:          login,
		Certificate:    sshCert,
		UnmappedRoles:  unmappedRoles,
		ActiveRequests: accessRequestIDs,
		Impersonator:   sshCert.Extensions[teleport.CertExtensionImpersonator],
	}, nil
}

// siteNodeConnect connect to the site node
//
// GET /v1/webapi/sites/:site/namespaces/:namespace/connect?access_token=bearer_token&params=<urlencoded json-structure>
//
// Due to the nature of websocket we can't POST parameters as is, so we have
// to add query parameters. The params query parameter is a URL-encoded JSON structure:
//
// {"server_id": "uuid", "login": "admin", "term": {"h": 120, "w": 100}, "sid": "123"}
//
// Successful response is a websocket stream that allows read write to the server
func (h *Handler) siteNodeConnect(
	w http.ResponseWriter,
	r *http.Request,
	p httprouter.Params,
	sessionCtx *SessionContext,
	site reversetunnel.RemoteSite,
) (interface{}, error) {
	q := r.URL.Query()
	params := q.Get("params")
	if params == "" {
		return nil, trace.BadParameter("missing params")
	}
	var req *TerminalRequest
	if err := json.Unmarshal([]byte(params), &req); err != nil {
		return nil, trace.Wrap(err)
	}

	clt, err := sessionCtx.GetUserClient(r.Context(), site)
	if err != nil {
		return nil, trace.Wrap(err)
	}

	identity, err := createIdentityContext(req.Login, sessionCtx)
	if err != nil {
		return nil, trace.Wrap(err)
	}

	ctx, err := h.cfg.SessionControl.AcquireSessionContext(r.Context(), identity, h.cfg.ProxyWebAddr.Addr, r.RemoteAddr)
	if err != nil {
		return nil, trace.Wrap(err)
	}

	var sessionData session.Session
	var displayLogin string

	clusterName := site.GetName()

	if req.SessionID.IsZero() {
		// An existing session ID was not provided so we need to create a new one.
		sessionData, err = h.generateSession(ctx, clt, req, clusterName, sessionCtx.cfg.User)
		if err != nil {
			h.log.WithError(err).Debug("Unable to generate new ssh session.")
			return nil, trace.Wrap(err)
		}
	} else {
		sessionData, displayLogin, err = h.fetchExistingSession(ctx, clt, req, clusterName)
		if err != nil {
			return nil, trace.Wrap(err)
		}
	}

	// If the participantMode is not specified, and the user is the one who created the session,
	// they should be in Peer mode. If not, default to Observer mode.
	if req.ParticipantMode == "" {
		if sessionData.Owner == sessionCtx.cfg.User {
			req.ParticipantMode = types.SessionPeerMode
		} else {
			req.ParticipantMode = types.SessionObserverMode
		}
	}

	h.log.Debugf("New terminal request for server=%s, login=%s, sid=%s, websid=%s.",
		req.Server, req.Login, sessionData.ID, sessionCtx.GetSessionID())

	authAccessPoint, err := site.CachingAccessPoint()
	if err != nil {
		h.log.WithError(err).Debug("Unable to get auth access point.")
		return nil, trace.Wrap(err)
	}

	netConfig, err := authAccessPoint.GetClusterNetworkingConfig(ctx)
	if err != nil {
		h.log.WithError(err).Debug("Unable to fetch cluster networking config.")
		return nil, trace.Wrap(err)
	}

	terminalConfig := TerminalHandlerConfig{
		Term:               req.Term,
		SessionCtx:         sessionCtx,
		AuthProvider:       clt,
		DisplayLogin:       displayLogin,
		SessionData:        sessionData,
		KeepAliveInterval:  netConfig.GetKeepAliveInterval(),
		ProxyHostPort:      h.ProxyHostPort(),
		InteractiveCommand: req.InteractiveCommand,
		Router:             h.cfg.Router,
		TracerProvider:     h.cfg.TracerProvider,
		ParticipantMode:    req.ParticipantMode,
		PROXYSigner:        h.cfg.PROXYSigner,
	}

	term, err := NewTerminal(ctx, terminalConfig)
	if err != nil {
		h.log.WithError(err).Error("Unable to create terminal.")
		return nil, trace.Wrap(err)
	}

	h.userConns.Add(1)
	defer h.userConns.Add(-1)

	// start the websocket session with a web-based terminal:
	h.log.Infof("Getting terminal to %#v.", req)
	httplib.MakeTracingHandler(term, teleport.ComponentProxy).ServeHTTP(w, r)

	return nil, nil
}

func (h *Handler) generateSession(ctx context.Context, clt auth.ClientI, req *TerminalRequest, clusterName string, owner string) (session.Session, error) {
	var (
		id   string
		host string
		port int
	)
	h.log.Infof("Generating new session for %s\n", clusterName)

	if _, err := uuid.Parse(req.Server); err != nil {
		// The requested server is either a hostname or an address. Get all
		// servers that may fuzzily match by populating SearchKeywords
		resources, err := apiclient.GetResourcesWithFilters(ctx, clt, proto.ListResourcesRequest{
			ResourceType:   types.KindNode,
			Namespace:      apidefaults.Namespace,
			SearchKeywords: []string{req.Server},
		})
		if err != nil {
			return session.Session{}, trace.Wrap(err)
		}

		if len(resources) == 0 {
			// If we didn't find the resource set host and port,
			// so we can try direct dial.
			host, port, err = serverHostPort(req.Server)
			if err != nil {
				return session.Session{}, trace.Wrap(err)
			}
			id = host
		}

		matches := 0
		for _, resource := range resources {
			server, ok := resource.(types.Server)
			if !ok {
				return session.Session{}, trace.BadParameter("expected types.Server, got: %T", resource)
			}

			// match by hostname
			if server.GetHostname() == req.Server {
				if matches > 0 {
					matches++
					continue
				}

				host = server.GetHostname()
				id = server.GetName()
				port = 0

				matches++
				continue
			}

			// exact match by address
			if server.GetAddr() == req.Server {
				if matches > 0 {
					matches++
					continue
				}

				host = req.Server
				id = server.GetName()
				port = 0

				matches++
				continue
			}
		}

		// there was either at least one partial match or multiple
		// exact matches on the server. connect with the resolved
		// host and port of the requested server.
		if matches > 1 || host == "" && id == "" {
			host, port, err = serverHostPort(req.Server)
			if err != nil {
				return session.Session{}, trace.Wrap(err)
			}
			id = req.Server
		}
	} else {
		// Even though the UUID was provided and can be dialed directly, the UI
		// requires the hostname to populate the title of the session window.
		// Looking the node up directly by UUID is the most efficient we can be until
		// the UI is modified to remember the hostname when the connect button is
		// used to establish a session.
		server, err := clt.GetNode(ctx, apidefaults.Namespace, req.Server)
		if err != nil {
			return session.Session{}, trace.Wrap(err)
		}

		host = server.GetHostname()
		port = 0
		id = req.Server
	}

	return session.Session{
		Login:          req.Login,
		ServerID:       id,
		ClusterName:    clusterName,
		ServerHostname: host,
		ServerHostPort: port,
		ID:             session.NewID(),
		Created:        time.Now().UTC(),
		LastActive:     time.Now().UTC(),
		Namespace:      apidefaults.Namespace,
		Owner:          owner,
	}, nil
}

func (h *Handler) fetchExistingSession(ctx context.Context, clt auth.ClientI, req *TerminalRequest, siteName string) (session.Session, string, error) {
	sessionID, err := session.ParseID(req.SessionID.String())
	if err != nil {
		return session.Session{}, "", trace.Wrap(err)
	}
	h.log.Infof("Attempting to join existing session: %s\n", sessionID)

	tracker, err := clt.GetSessionTracker(ctx, string(*sessionID))
	if err != nil {
		return session.Session{}, "", trace.Wrap(err)
	}

	if tracker.GetSessionKind() != types.SSHSessionKind || tracker.GetState() == types.SessionState_SessionStateTerminated {
		return session.Session{}, "", trace.NotFound("SSH session %v not found", sessionID)
	}

	sessionData := trackerToLegacySession(tracker, siteName)
	// When joining an existing session use the specially handled
	// `SSHSessionJoinPrincipal` login instead of the provided login so that
	// users are able to join sessions without having permissions to create
	// new ones themselves for auditing purposes. Otherwise the user would
	// fail the SSH lib username validation step.
	sessionData.Login = teleport.SSHSessionJoinPrincipal
	// Using the Login above will then display `-teleport-internal-join` as the
	// username that the user is logging in as, so we need to instead show the
	// session username in the UI.
	displayLogin := tracker.GetLogin()

	return sessionData, displayLogin, nil
}

type siteSessionGenerateReq struct {
	Session session.Session `json:"session"`
}

type siteSessionGenerateResponse struct {
	Session session.Session `json:"session"`
}

// siteSessionCreate generates a new site session that can be used by UI
// The ServerID from request can be in the form of hostname, uuid, or ip address.
func (h *Handler) siteSessionGenerate(w http.ResponseWriter, r *http.Request, p httprouter.Params, sctx *SessionContext, site reversetunnel.RemoteSite) (interface{}, error) {
	clt, err := sctx.GetUserClient(r.Context(), site)
	if err != nil {
		return nil, trace.Wrap(err)
	}

	var req *siteSessionGenerateReq
	if err := httplib.ReadJSON(r, &req); err != nil {
		return nil, trace.Wrap(err)
	}

	namespace := apidefaults.Namespace
	if req.Session.ServerID != "" {
		servers, err := clt.GetNodes(r.Context(), namespace)
		if err != nil {
			return nil, trace.Wrap(err)
		}

		hostname, _, err := resolveServerHostPort(req.Session.ServerID, servers)
		if err != nil {
			return nil, trace.Wrap(err)
		}

		req.Session.Kind = types.SSHSessionKind
		req.Session.ServerHostname = hostname
	}

	req.Session.ID = session.NewID()
	req.Session.Created = time.Now().UTC()
	req.Session.LastActive = time.Now().UTC()
	req.Session.Namespace = namespace

	return siteSessionGenerateResponse{Session: req.Session}, nil
}

type siteSessionsGetResponse struct {
	Sessions []siteSessionsGetResponseSession `json:"sessions"`
}

type siteSessionsGetResponseSession struct {
	session.Session
	ParticipantModes []types.SessionParticipantMode `json:"participantModes"`
}

func trackerToLegacySession(tracker types.SessionTracker, clusterName string) session.Session {
	participants := tracker.GetParticipants()
	parties := make([]session.Party, 0, len(participants))

	for _, participant := range participants {
		parties = append(parties, session.Party{
			ID:         session.ID(participant.ID),
			User:       participant.User,
			ServerID:   tracker.GetAddress(),
			LastActive: participant.LastActive,
			// note: we don't populate the RemoteAddr field since it isn't used and we don't have an equivalent value
		})
	}

	return session.Session{
		Kind:      tracker.GetSessionKind(),
		ID:        session.ID(tracker.GetSessionID()),
		Namespace: apidefaults.Namespace,
		Parties:   parties,
		TerminalParams: session.TerminalParams{
			W: teleport.DefaultTerminalWidth,
			H: teleport.DefaultTerminalHeight,
		},
		Login:                 tracker.GetLogin(),
		Created:               tracker.GetCreated(),
		LastActive:            tracker.GetLastActive(),
		ServerID:              tracker.GetAddress(),
		ServerHostname:        tracker.GetHostname(),
		ServerAddr:            tracker.GetAddress(),
		ClusterName:           clusterName,
		KubernetesClusterName: tracker.GetKubeCluster(),
		DesktopName:           tracker.GetDesktopName(),
		AppName:               tracker.GetAppName(),
		DatabaseName:          tracker.GetDatabaseName(),
		Owner:                 tracker.GetHostUser(),
	}
}

// siteSessionsGet gets the list of site sessions filtered by creation time
// and whether they're active or not
//
// GET /v1/webapi/sites/:site/namespaces/:namespace/sessions
//
// Response body:
//
// {"sessions": [{"id": "sid", "terminal_params": {"w": 100, "h": 100}, "parties": [], "login": "bob"}, ...] }
func (h *Handler) siteSessionsGet(w http.ResponseWriter, r *http.Request, p httprouter.Params, sctx *SessionContext, site reversetunnel.RemoteSite) (interface{}, error) {
	clt, err := sctx.GetUserClient(r.Context(), site)
	if err != nil {
		return nil, trace.Wrap(err)
	}
	trackers, err := clt.GetActiveSessionTrackers(r.Context())
	if err != nil {
		return nil, trace.Wrap(err)
	}

	userRoles, err := clt.GetCurrentUserRoles(r.Context())
	if err != nil {
		return nil, trace.Wrap(err)
	}

	var policySets []*types.SessionTrackerPolicySet
	for _, role := range userRoles {
		policySet := role.GetSessionPolicySet()
		policySets = append(policySets, &policySet)
	}

	accessContext := auth.SessionAccessContext{
		Username: sctx.GetUser(),
		Roles:    userRoles,
	}

	sessions := make([]siteSessionsGetResponseSession, 0, len(trackers))
	for _, tracker := range trackers {
		if tracker.GetState() != types.SessionState_SessionStateTerminated {
			session := trackerToLegacySession(tracker, p.ByName("site"))
			// Get the participant modes available to the user from their roles.
			accessEvaluator := auth.NewSessionAccessEvaluator(policySets, types.SSHSessionKind, session.Owner)
			participantModes := accessEvaluator.CanJoin(accessContext)

			sessions = append(sessions, siteSessionsGetResponseSession{Session: session, ParticipantModes: participantModes})
		}
	}

	return siteSessionsGetResponse{Sessions: sessions}, nil
}

// siteSessionGet gets the list of site session by id
//
// GET /v1/webapi/sites/:site/namespaces/:namespace/sessions/:sid
//
// Response body:
//
// {"session": {"id": "sid", "terminal_params": {"w": 100, "h": 100}, "parties": [], "login": "bob"}}
func (h *Handler) siteSessionGet(w http.ResponseWriter, r *http.Request, p httprouter.Params, sctx *SessionContext, site reversetunnel.RemoteSite) (interface{}, error) {
	sessionID, err := session.ParseID(p.ByName("sid"))
	if err != nil {
		return nil, trace.Wrap(err)
	}
	h.log.Infof("web.getSession(%v)", sessionID)

	clt, err := sctx.GetUserClient(r.Context(), site)
	if err != nil {
		return nil, trace.Wrap(err)
	}

	tracker, err := clt.GetSessionTracker(r.Context(), string(*sessionID))
	if err != nil {
		return nil, trace.Wrap(err)
	}

	if tracker.GetSessionKind() != types.SSHSessionKind || tracker.GetState() == types.SessionState_SessionStateTerminated {
		return nil, trace.NotFound("session %v not found", sessionID)
	}

	return trackerToLegacySession(tracker, site.GetName()), nil
}

const maxStreamBytes = 5 * 1024 * 1024

func toFieldsSlice(rawEvents []apievents.AuditEvent) ([]events.EventFields, error) {
	el := make([]events.EventFields, 0, len(rawEvents))
	for _, event := range rawEvents {
		els, err := events.ToEventFields(event)
		if err != nil {
			return nil, trace.Wrap(err)
		}
		el = append(el, els)
	}

	return el, nil
}

// clusterSearchEvents returns all audit log events matching the provided criteria
//
// GET /v1/webapi/sites/:site/events/search
//
// Query parameters:
//
//	"from"    : date range from, encoded as RFC3339
//	"to"      : date range to, encoded as RFC3339
//	"limit"   : optional maximum number of events to return on each fetch
//	"startKey": resume events search from the last event received,
//	            empty string means start search from beginning
//	"include" : optional comma-separated list of event names to return e.g.
//	            include=session.start,session.end, all are returned if empty
//	"order":    optional ordering of events. Can be either "asc" or "desc"
//	            for ascending and descending respectively.
//	            If no order is provided it defaults to descending.
func (h *Handler) clusterSearchEvents(w http.ResponseWriter, r *http.Request, p httprouter.Params, sctx *SessionContext, site reversetunnel.RemoteSite) (interface{}, error) {
	values := r.URL.Query()

	var eventTypes []string
	if include := values.Get("include"); include != "" {
		eventTypes = strings.Split(include, ",")
	}

	searchEvents := func(clt auth.ClientI, from, to time.Time, limit int, order types.EventOrder, startKey string) ([]apievents.AuditEvent, string, error) {
		return clt.SearchEvents(from, to, apidefaults.Namespace, eventTypes, limit, order, startKey)
	}
	return clusterEventsList(r.Context(), sctx, site, r.URL.Query(), searchEvents)
}

// clusterSearchSessionEvents returns session events matching the criteria.
//
// GET /v1/webapi/sites/:site/sessions/search
//
// Query parameters:
//
//	"from"    : date range from, encoded as RFC3339
//	"to"      : date range to, encoded as RFC3339
//	"limit"   : optional maximum number of events to return on each fetch
//	"startKey": resume events search from the last event received,
//	            empty string means start search from beginning
//	"order":    optional ordering of events. Can be either "asc" or "desc"
//	            for ascending and descending respectively.
//	            If no order is provided it defaults to descending.
func (h *Handler) clusterSearchSessionEvents(w http.ResponseWriter, r *http.Request, p httprouter.Params, sctx *SessionContext, site reversetunnel.RemoteSite) (interface{}, error) {
	searchSessionEvents := func(clt auth.ClientI, from, to time.Time, limit int, order types.EventOrder, startKey string) ([]apievents.AuditEvent, string, error) {
		return clt.SearchSessionEvents(from, to, limit, order, startKey, nil, "")
	}
	return clusterEventsList(r.Context(), sctx, site, r.URL.Query(), searchSessionEvents)
}

// clusterEventsList returns a list of audit events obtained using the provided
// searchEvents method.
func clusterEventsList(ctx context.Context, sctx *SessionContext, site reversetunnel.RemoteSite, values url.Values, searchEvents func(clt auth.ClientI, from, to time.Time, limit int, order types.EventOrder, startKey string) ([]apievents.AuditEvent, string, error)) (interface{}, error) {
	from, err := queryTime(values, "from", time.Now().UTC().AddDate(0, -1, 0))
	if err != nil {
		return nil, trace.Wrap(err)
	}

	to, err := queryTime(values, "to", time.Now().UTC())
	if err != nil {
		return nil, trace.Wrap(err)
	}

	limit, err := queryLimit(values, "limit", defaults.EventsIterationLimit)
	if err != nil {
		return nil, trace.Wrap(err)
	}

	order, err := queryOrder(values, "order", types.EventOrderDescending)
	if err != nil {
		return nil, trace.Wrap(err)
	}

	startKey := values.Get("startKey")

	clt, err := sctx.GetUserClient(ctx, site)
	if err != nil {
		return nil, trace.Wrap(err)
	}

	rawEvents, lastKey, err := searchEvents(clt, from, to, limit, order, startKey)
	if err != nil {
		return nil, trace.Wrap(err)
	}

	el, err := toFieldsSlice(rawEvents)
	if err != nil {
		return nil, trace.Wrap(err)
	}

	return eventsListGetResponse{Events: el, StartKey: lastKey}, nil
}

// queryTime parses the query string parameter with the specified name as a
// RFC3339 time and returns it.
//
// If there's no such parameter, specified default value is returned.
func queryTime(query url.Values, name string, def time.Time) (time.Time, error) {
	str := query.Get(name)
	if str == "" {
		return def, nil
	}
	parsed, err := time.Parse(time.RFC3339, str)
	if err != nil {
		return time.Time{}, trace.BadParameter("failed to parse %v as RFC3339 time: %v", name, str)
	}
	return parsed, nil
}

// queryLimit returns the limit parameter with the specified name from the
// query string.
//
// If there's no such parameter, specified default limit is returned.
func queryLimit(query url.Values, name string, def int) (int, error) {
	str := query.Get(name)
	if str == "" {
		return def, nil
	}
	limit, err := strconv.Atoi(str)
	if err != nil {
		return 0, trace.BadParameter("failed to parse %v as limit: %v", name, str)
	}
	return limit, nil
}

// queryLimitAsInt32 returns the limit parameter with the specified name from the
// query string. Similar to function 'queryLimit' except it returns as type int32.
//
// If there's no such parameter, specified default limit is returned.
func queryLimitAsInt32(query url.Values, name string, def int32) (int32, error) {
	str := query.Get(name)
	if str == "" {
		return def, nil
	}
	limit, err := strconv.ParseInt(str, 10, 32)
	if err != nil {
		return 0, trace.BadParameter("failed to parse %v as limit: %v", name, str)
	}
	return int32(limit), nil
}

// queryOrder returns the order parameter with the specified name from the
// query string or a default if the parameter is not provided.
func queryOrder(query url.Values, name string, def types.EventOrder) (types.EventOrder, error) {
	value := query.Get(name)
	switch value {
	case "desc":
		return types.EventOrderDescending, nil
	case "asc":
		return types.EventOrderAscending, nil
	case "":
		return def, nil
	default:
		return types.EventOrderAscending, trace.BadParameter("parameter %v is not a valid ordering", value)
	}
}

// siteSessionStreamGet returns a byte array from a session's stream
//
// GET /v1/webapi/sites/:site/namespaces/:namespace/sessions/:sid/stream?query
//
// Query parameters:
//
//	"offset"   : bytes from the beginning
//	"bytes"    : number of bytes to read (it won't return more than 512Kb)
//
// Unlike other request handlers, this one does not return JSON.
// It returns the binary stream unencoded, directly in the respose body,
// with Content-Type of application/octet-stream, gzipped with up to 95%
// compression ratio.
func (h *Handler) siteSessionStreamGet(w http.ResponseWriter, r *http.Request, p httprouter.Params) {
	httplib.SetNoCacheHeaders(w.Header())

	onError := func(err error) {
		h.log.WithError(err).Debug("Unable to retrieve session chunk.")
		http.Error(w, err.Error(), trace.ErrorToCode(err))
	}

	// authenticate first
	sctx, site, err := h.authenticateRequestWithCluster(w, r, p)
	if err != nil {
		onError(trace.Wrap(err))
		return
	}

	// get the session
	sid, err := session.ParseID(p.ByName("sid"))
	if err != nil {
		onError(trace.Wrap(err))
		return
	}
	clt, err := sctx.GetUserClient(r.Context(), site)
	if err != nil {
		onError(trace.Wrap(err))
		return
	}

	// look at 'offset' parameter
	query := r.URL.Query()
	offset, _ := strconv.Atoi(query.Get("offset"))
	if err != nil {
		onError(trace.Wrap(err))
		return
	}
	max, err := strconv.Atoi(query.Get("bytes"))
	if err != nil || max <= 0 {
		max = maxStreamBytes
	}
	if max > maxStreamBytes {
		max = maxStreamBytes
	}

	// call the site API to get the chunk:
	bytes, err := clt.GetSessionChunk(apidefaults.Namespace, *sid, offset, max)
	if err != nil {
		onError(trace.Wrap(err))
		return
	}
	// see if we can gzip it:
	var writer io.Writer = w
	for _, acceptedEnc := range strings.Split(r.Header.Get("Accept-Encoding"), ",") {
		if strings.TrimSpace(acceptedEnc) == "gzip" {
			gzipper := gzip.NewWriter(w)
			writer = gzipper
			defer gzipper.Close()
			w.Header().Set("Content-Encoding", "gzip")
		}
	}
	w.Header().Set("Content-Type", "application/octet-stream")
	_, err = writer.Write(bytes)
	if err != nil {
		onError(trace.Wrap(err))
		return
	}
}

type eventsListGetResponse struct {
	// Events is list of events retrieved.
	Events []events.EventFields `json:"events"`
	// StartKey is the position to resume search events.
	StartKey string `json:"startKey"`
}

// siteSessionEventsGet gets the site session by id
//
// GET /v1/webapi/sites/:site/namespaces/:namespace/sessions/:sid/events?after=N
//
// Query:
//
//	"after" : cursor value of an event to return "newer than" events
//	          good for repeated polling
//
// Response body (each event is an arbitrary JSON structure)
//
// {"events": [{...}, {...}, ...}
func (h *Handler) siteSessionEventsGet(w http.ResponseWriter, r *http.Request, p httprouter.Params, sctx *SessionContext, site reversetunnel.RemoteSite) (interface{}, error) {
	sessionID, err := session.ParseID(p.ByName("sid"))
	if err != nil {
		return nil, trace.BadParameter("invalid session ID %q", p.ByName("sid"))
	}

	clt, err := sctx.GetUserClient(r.Context(), site)
	if err != nil {
		return nil, trace.Wrap(err)
	}
	afterN, err := strconv.Atoi(r.URL.Query().Get("after"))
	if err != nil {
		afterN = 0
	}

	e, err := clt.GetSessionEvents(apidefaults.Namespace, *sessionID, afterN)
	if err != nil {
		h.log.WithError(err).Debugf("Unable to find events for session %v.", sessionID)
		if trace.IsNotFound(err) {
			return nil, trace.NotFound("unable to find events for session %q", sessionID)
		}

		return nil, trace.Wrap(err)
	}
	return eventsListGetResponse{Events: e}, nil
}

// hostCredentials sends a registration token and metadata to the Auth Server
// and gets back SSH and TLS certificates.
func (h *Handler) hostCredentials(w http.ResponseWriter, r *http.Request, p httprouter.Params) (interface{}, error) {
	var req types.RegisterUsingTokenRequest
	if err := httplib.ReadJSON(r, &req); err != nil {
		return nil, trace.Wrap(err)
	}

	authClient := h.cfg.ProxyClient
	certs, err := authClient.RegisterUsingToken(r.Context(), &req)
	if err != nil {
		return nil, trace.Wrap(err)
	}

	return certs, nil
}

// createSSHCert is a web call that generates new SSH certificate based
// on user's name, password, 2nd factor token and public key user wishes to sign
//
// POST /v1/webapi/ssh/certs
//
// { "user": "bob", "password": "pass", "otp_token": "tok", "pub_key": "key to sign", "ttl": 1000000000 }
//
// # Success response
//
// { "cert": "base64 encoded signed cert", "host_signers": [{"domain_name": "example.com", "checking_keys": ["base64 encoded public signing key"]}] }
func (h *Handler) createSSHCert(w http.ResponseWriter, r *http.Request, p httprouter.Params) (interface{}, error) {
	var req client.CreateSSHCertReq
	if err := httplib.ReadJSON(r, &req); err != nil {
		return nil, trace.Wrap(err)
	}

	authClient := h.cfg.ProxyClient

	cap, err := authClient.GetAuthPreference(r.Context())
	if err != nil {
		return nil, trace.Wrap(err)
	}

	authSSHUserReq := auth.AuthenticateSSHRequest{
		AuthenticateUserRequest: auth.AuthenticateUserRequest{
			Username:       req.User,
			PublicKey:      req.PubKey,
			ClientMetadata: clientMetaFromReq(r),
		},
		CompatibilityMode:    req.Compatibility,
		TTL:                  req.TTL,
		RouteToCluster:       req.RouteToCluster,
		KubernetesCluster:    req.KubernetesCluster,
		AttestationStatement: req.AttestationStatement,
	}

	if req.HeadlessAuthenticationID != "" {
		// We need to use the default callback timeout rather than the standard client timeout.
		// However, authClient is shared across all Proxy->Auth requests, so we need to create
		// a new client to avoid applying the callback timeout to other concurrent requests. To
		// this end, we create a clone of the HTTP Client with the desired timeout instead.
		httpClient, err := authClient.CloneHTTPClient(
			auth.ClientParamTimeout(defaults.CallbackTimeout),
			auth.ClientParamResponseHeaderTimeout(defaults.CallbackTimeout),
		)
		if err != nil {
			return nil, trace.Wrap(err)
		}

		authSSHUserReq.AuthenticateUserRequest.HeadlessAuthenticationID = req.HeadlessAuthenticationID
		loginResp, err := httpClient.AuthenticateSSHUser(r.Context(), authSSHUserReq)
		if err != nil {
			return nil, trace.Wrap(err)
		}
		return loginResp, nil
	}

	switch cap.GetSecondFactor() {
	case constants.SecondFactorOff:
		authSSHUserReq.AuthenticateUserRequest.Pass = &auth.PassCreds{
			Password: []byte(req.Password),
		}
	case constants.SecondFactorOTP, constants.SecondFactorOn, constants.SecondFactorOptional:
		authSSHUserReq.AuthenticateUserRequest.OTP = &auth.OTPCreds{
			Password: []byte(req.Password),
			Token:    req.OTPToken,
		}
	default:
		return nil, trace.AccessDenied("unsupported second factor type: %q", cap.GetSecondFactor())
	}

	loginResp, err := authClient.AuthenticateSSHUser(r.Context(), authSSHUserReq)
	if err != nil {
		return nil, trace.Wrap(err)
	}
	return loginResp, nil
}

// validateTrustedCluster validates the token for a trusted cluster and returns it's own host and user certificate authority.
//
// POST /webapi/trustedclusters/validate
//
// * Request body:
//
//	{
//	    "token": "foo",
//	    "certificate_authorities": ["AQ==", "Ag=="]
//	}
//
// * Response:
//
//	{
//	    "certificate_authorities": ["AQ==", "Ag=="]
//	}
func (h *Handler) validateTrustedCluster(w http.ResponseWriter, r *http.Request, p httprouter.Params) (interface{}, error) {
	var validateRequestRaw auth.ValidateTrustedClusterRequestRaw
	if err := httplib.ReadJSON(r, &validateRequestRaw); err != nil {
		return nil, trace.Wrap(err)
	}

	validateRequest, err := validateRequestRaw.ToNative()
	if err != nil {
		return nil, trace.Wrap(err)
	}

	validateResponse, err := h.auth.ValidateTrustedCluster(r.Context(), validateRequest)
	if err != nil {
		h.log.WithError(err).Error("Failed validating trusted cluster")
		if trace.IsAccessDenied(err) {
			return nil, trace.AccessDenied("access denied: the cluster token has been rejected")
		}
		return nil, trace.Wrap(err)
	}

	validateResponseRaw, err := validateResponse.ToRaw()
	if err != nil {
		return nil, trace.Wrap(err)
	}

	return validateResponseRaw, nil
}

func (h *Handler) String() string {
	return "multi site"
}

// currentSiteShortcut is a special shortcut that will return the first
// available site, is helpful when UI works in single site mode to reduce
// the amount of requests
const currentSiteShortcut = "-current-"

// ContextHandler is a handler called with the auth context, what means it is authenticated and ready to work
type ContextHandler func(w http.ResponseWriter, r *http.Request, p httprouter.Params, ctx *SessionContext) (interface{}, error)

// ClusterHandler is a authenticated handler that is called for some existing remote cluster
type ClusterHandler func(w http.ResponseWriter, r *http.Request, p httprouter.Params, sctx *SessionContext, site reversetunnel.RemoteSite) (interface{}, error)

// WithClusterAuth wraps a ClusterHandler to ensure that a request is authenticated to this proxy
// (the same as WithAuth), as well as to grab the remoteSite (which can represent this local cluster
// or a remote trusted cluster) as specified by the ":site" url parameter.
func (h *Handler) WithClusterAuth(fn ClusterHandler) httprouter.Handle {
	return httplib.MakeHandler(func(w http.ResponseWriter, r *http.Request, p httprouter.Params) (interface{}, error) {
		sctx, site, err := h.authenticateRequestWithCluster(w, r, p)
		if err != nil {
			return nil, trace.Wrap(err)
		}

		return fn(w, r, p, sctx, site)
	})
}

// authenticateRequestWithCluster ensures that a request is authenticated
// to this proxy, returning the *SessionContext (same as AuthenticateRequest),
// and also grabs the remoteSite (which can represent this local cluster or a
// remote trusted cluster) as specified by the ":site" url parameter.
func (h *Handler) authenticateRequestWithCluster(w http.ResponseWriter, r *http.Request, p httprouter.Params) (*SessionContext, reversetunnel.RemoteSite, error) {
	sctx, err := h.AuthenticateRequest(w, r, true)
	if err != nil {
		h.log.WithError(err).Warn("Failed to authenticate.")
		return nil, nil, trace.Wrap(err)
	}

	site, err := h.getSiteByParams(sctx, p)
	if err != nil {
		return nil, nil, trace.Wrap(err)
	}

	return sctx, site, nil
}

// getSiteByParams gets the remoteSite (which can represent this local cluster or a
// remote trusted cluster) as specified by the ":site" url parameter.
func (h *Handler) getSiteByParams(sctx *SessionContext, p httprouter.Params) (reversetunnel.RemoteSite, error) {
	clusterName := p.ByName("site")
	if clusterName == currentSiteShortcut {
		res, err := h.cfg.ProxyClient.GetClusterName()
		if err != nil {
			h.log.WithError(err).Warn("Failed to query cluster name.")
			return nil, trace.Wrap(err)
		}
		clusterName = res.GetClusterName()
	}

	site, err := h.getSiteByClusterName(sctx, clusterName)
	if err != nil {
		return nil, trace.Wrap(err)
	}

	return site, nil
}

func (h *Handler) getSiteByClusterName(ctx *SessionContext, clusterName string) (reversetunnel.RemoteSite, error) {
	proxy, err := h.ProxyWithRoles(ctx)
	if err != nil {
		h.log.WithError(err).Warn("Failed to get proxy with roles.")
		return nil, trace.Wrap(err)
	}

	site, err := proxy.GetSite(clusterName)
	if err != nil {
		h.log.WithError(err).WithField("cluster-name", clusterName).Warn("Failed to query site.")
		return nil, trace.Wrap(err)
	}

	return site, nil
}

// ClusterClientProvider is an interface for a type which can provide
// authenticated clients to remote clusters.
type ClusterClientProvider interface {
	// UserClientForCluster returns a client to the local or remote cluster
	// identified by clusterName and is authenticated with the identity of the
	// user.
	UserClientForCluster(ctx context.Context, clusterName string) (auth.ClientI, error)
}

type clusterClientProvider struct {
	h   *Handler
	ctx *SessionContext
}

// UserClientForCluster returns a client to the local or remote cluster
// identified by clusterName and is authenticated with the identity of the user.
func (r clusterClientProvider) UserClientForCluster(ctx context.Context, clusterName string) (auth.ClientI, error) {
	site, err := r.h.getSiteByClusterName(r.ctx, clusterName)
	if err != nil {
		return nil, trace.Wrap(err)
	}

	clt, err := r.ctx.GetUserClient(ctx, site)
	return clt, trace.Wrap(err)
}

// ClusterClientHandler is an authenticated handler which can get a client for
// any remote cluster.
type ClusterClientHandler func(http.ResponseWriter, *http.Request, httprouter.Params, *SessionContext, ClusterClientProvider) (interface{}, error)

// WithClusterClientProvider wraps a ClusterClientHandler to ensure that a
// request is authenticated to this proxy (the same as WithAuth), and passes a
// ClusterClientProvider so that the handler can access remote clusters. Use
// this instead of WithClusterAuth when the remote cluster cannot be encoded in
// the path or multiple clusters may need to be accessed from a single handler.
func (h *Handler) WithClusterClientProvider(fn ClusterClientHandler) httprouter.Handle {
	return httplib.MakeHandler(func(w http.ResponseWriter, r *http.Request, p httprouter.Params) (interface{}, error) {
		sctx, err := h.AuthenticateRequest(w, r, true)
		if err != nil {
			return nil, trace.Wrap(err)
		}
		g := clusterClientProvider{
			h:   h,
			ctx: sctx,
		}
		return fn(w, r, p, sctx, g)
	})
}

// ProvisionTokenHandler is a authenticated handler that is called for some existing Token
type ProvisionTokenHandler func(w http.ResponseWriter, r *http.Request, p httprouter.Params, site reversetunnel.RemoteSite, token types.ProvisionToken) (interface{}, error)

// WithProvisionTokenAuth ensures that request is authenticated with a provision token.
// Provision tokens, when used like this are invalidated as soon as used.
// Doesn't matter if the underlying response was a success or an error.
func (h *Handler) WithProvisionTokenAuth(fn ProvisionTokenHandler) httprouter.Handle {
	return httplib.MakeHandler(func(w http.ResponseWriter, r *http.Request, p httprouter.Params) (interface{}, error) {
		ctx := r.Context()
		logger := h.log.WithField("request", fmt.Sprintf("%v %v", r.Method, r.URL.Path))

		creds, err := roundtrip.ParseAuthHeaders(r)
		if err != nil {
			logger.WithError(err).Warn("No auth headers.")
			return nil, trace.AccessDenied("need auth")
		}

		token, err := h.consumeTokenForAPICall(ctx, creds.Password)
		if err != nil {
			h.log.WithError(err).Warn("Failed to authenticate.")
			return nil, trace.AccessDenied("need auth")
		}

		site, err := h.cfg.Proxy.GetSite(h.auth.clusterName)
		if err != nil {
			h.log.WithError(err).WithField("cluster-name", h.auth.clusterName).Warn("Failed to query cluster.")
			return nil, trace.Wrap(err)
		}

		return fn(w, r, p, site, token)
	})
}

// consumeTokenForAPICall will fetch a token, check if the requireRole is present and then delete the token
// If any of those calls returns an error, this method also returns an error
//
// If multiple clients reach here at the same time, only one of them will be able to actually make the request.
// This is possible because the latest call - DeleteToken - returns an error if the resource doesn't exist
// This is currently true for all the backends as explained here
// https://github.com/gravitational/teleport/commit/24fcadc375d8359e80790b3ebeaa36bd8dd2822f
func (h *Handler) consumeTokenForAPICall(ctx context.Context, tokenName string) (types.ProvisionToken, error) {
	token, err := h.GetProxyClient().GetToken(ctx, tokenName)
	if err != nil {
		return nil, trace.Wrap(err)
	}

	if err := h.GetProxyClient().DeleteToken(ctx, token.GetName()); err != nil {
		return nil, trace.Wrap(err)
	}

	return token, nil
}

type redirectHandlerFunc func(w http.ResponseWriter, r *http.Request, p httprouter.Params) (redirectURL string)

func isValidRedirectURL(redirectURL string) bool {
	u, err := url.ParseRequestURI(redirectURL)
	return err == nil && (!u.IsAbs() || (u.Scheme == "http" || u.Scheme == "https"))
}

// WithRedirect is a handler that redirects to the path specified in the returned value.
func (h *Handler) WithRedirect(fn redirectHandlerFunc) httprouter.Handle {
	return func(w http.ResponseWriter, r *http.Request, p httprouter.Params) {
		app.SetRedirectPageHeaders(w.Header(), "")

		redirectURL := fn(w, r, p)
		if !isValidRedirectURL(redirectURL) {
			redirectURL = client.LoginFailedRedirectURL
		}
		http.Redirect(w, r, redirectURL, http.StatusFound)
	}
}

// WithMetaRedirect is a handler that redirects to the path specified
// using HTML rather than HTTP. This is needed for redirects that can
// have a header size larger than 8kb, which some middlewares will drop.
// See https://github.com/gravitational/teleport/issues/7467.
func (h *Handler) WithMetaRedirect(fn redirectHandlerFunc) httprouter.Handle {
	return func(w http.ResponseWriter, r *http.Request, p httprouter.Params) {
		app.SetRedirectPageHeaders(w.Header(), "")
		redirectURL := fn(w, r, p)
		if !isValidRedirectURL(redirectURL) {
			redirectURL = client.LoginFailedRedirectURL
		}
		err := metaRedirectTemplate.Execute(w, redirectURL)
		if err != nil {
			h.log.WithError(err).Warn("Failed to execute template.")
		}
	}
}

// WithAuth ensures that a request is authenticated.
func (h *Handler) WithAuth(fn ContextHandler) httprouter.Handle {
	return httplib.MakeHandler(func(w http.ResponseWriter, r *http.Request, p httprouter.Params) (interface{}, error) {
		sctx, err := h.AuthenticateRequest(w, r, true)
		if err != nil {
			return nil, trace.Wrap(err)
		}
		return fn(w, r, p, sctx)
	})
}

// WithAuth2 ensures that a request is authenticated
// for plain old non-AJAX requests (does not check the Bearer header).
// It enforces CSRF checks.
func (h *Handler) WithAuth2(fn ContextHandler) httprouter.Handle {
	f := func(w http.ResponseWriter, r *http.Request, p httprouter.Params) (interface{}, error) {
		sctx, err := h.AuthenticateRequest(w, r, false)
		if err != nil {
			return nil, trace.Wrap(err)
		}
		return fn(w, r, p, sctx)
	}

	return httplib.WithCSRFProtection(f)
}

// WithLimiter adds IP-based rate limiting to fn.
func (h *Handler) WithLimiter(fn httplib.HandlerFunc) httprouter.Handle {
	return httplib.MakeHandler(func(w http.ResponseWriter, r *http.Request, p httprouter.Params) (interface{}, error) {
		return h.WithLimiterHandlerFunc(fn)(w, r, p)
	})
}

// WithLimiterHandlerFunc adds IP-based rate limiting to a HandlerFunc. This
// should be used when you need to nest this inside another HandlerFunc.
func (h *Handler) WithLimiterHandlerFunc(fn httplib.HandlerFunc) httplib.HandlerFunc {
	return func(w http.ResponseWriter, r *http.Request, p httprouter.Params) (interface{}, error) {
		remote, _, err := net.SplitHostPort(r.RemoteAddr)
		if err != nil {
			return nil, trace.Wrap(err)
		}
		err = h.limiter.RegisterRequest(remote, nil /* customRate */)
		// MaxRateError doesn't play well with errors.Is, hence the cast.
		if _, ok := err.(*ratelimit.MaxRateError); ok {
			return nil, trace.LimitExceeded(err.Error())
		}
		if err != nil {
			return nil, trace.Wrap(err)
		}
		return fn(w, r, p)
	}
}

// AuthenticateRequest authenticates request using combination of a session cookie
// and bearer token
func (h *Handler) AuthenticateRequest(w http.ResponseWriter, r *http.Request, checkBearerToken bool) (*SessionContext, error) {
	const missingCookieMsg = "missing session cookie"
	logger := h.log.WithField("request", fmt.Sprintf("%v %v", r.Method, r.URL.Path))
	cookie, err := r.Cookie(CookieName)
	if err != nil || (cookie != nil && cookie.Value == "") {
		if err != nil {
			logger.Warn(err)
		}
		return nil, trace.AccessDenied(missingCookieMsg)
	}
	decodedCookie, err := DecodeCookie(cookie.Value)
	if err != nil {
		logger.WithError(err).Warn("Failed to decode cookie.")
		return nil, trace.AccessDenied("failed to decode cookie")
	}
	ctx, err := h.auth.getOrCreateSession(r.Context(), decodedCookie.User, decodedCookie.SID)
	if err != nil {
		logger.WithError(err).Warn("Invalid session.")
		ClearSession(w)
		return nil, trace.AccessDenied("need auth")
	}
	if checkBearerToken {
		creds, err := roundtrip.ParseAuthHeaders(r)
		if err != nil {
			logger.WithError(err).Warn("No auth headers.")
			return nil, trace.AccessDenied("need auth")
		}
		if err := ctx.validateBearerToken(r.Context(), creds.Password); err != nil {
			logger.WithError(err).Warn("Request failed: bad bearer token.")
			return nil, trace.AccessDenied("bad bearer token")
		}
	}
	return ctx, nil
}

// ProxyWithRoles returns a reverse tunnel proxy verifying the permissions
// of the given user.
func (h *Handler) ProxyWithRoles(ctx *SessionContext) (reversetunnel.Tunnel, error) {
	accessChecker, err := ctx.GetUserAccessChecker()
	if err != nil {
		h.log.WithError(err).Warn("Failed to get client roles.")
		return nil, trace.Wrap(err)
	}
	return reversetunnel.NewTunnelWithRoles(h.cfg.Proxy, accessChecker, h.cfg.AccessPoint), nil
}

// ProxyHostPort returns the address of the proxy server using --proxy
// notation, i.e. "localhost:8030,8023"
func (h *Handler) ProxyHostPort() string {
	hp := createHostPort(h.cfg.ProxyWebAddr, defaults.HTTPListenPort)
	return fmt.Sprintf("%s,%s", hp, h.sshPort)
}

func (h *Handler) kubeProxyHostPort() string {
	return createHostPort(h.cfg.ProxyKubeAddr, defaults.KubeListenPort)
}

// Address can be set in the config with unspecified host, like
// 0.0.0.0:3080 or :443.
//
// In this case, the dial will succeed (dialing 0.0.0.0 is same a dialing
// localhost in Go) but the host certificate will not validate since
// 0.0.0.0 is never a valid principal (auth server explicitly removes it
// when issuing host certs).
//
// As such, replace 0.0.0.0 with localhost in this case: proxy listens on
// all interfaces and localhost is always included in the valid principal
// set.
func createHostPort(netAddr utils.NetAddr, port int) string {
	if netAddr.IsHostUnspecified() {
		return fmt.Sprintf("localhost:%v", netAddr.Port(port))
	}
	return netAddr.String()
}

func message(msg string) interface{} {
	return map[string]interface{}{"message": msg}
}

// OK is a response that indicates request was successful.
func OK() interface{} {
	return message("ok")
}

// makeTeleportClientConfig creates default teleport client configuration
// that is used to initiate an SSH terminal session or SCP file transfer
func makeTeleportClientConfig(ctx context.Context, sctx *SessionContext) (*client.Config, error) {
	agent, cert, err := sctx.GetAgent()
	if err != nil {
		return nil, trace.BadParameter("failed to get user credentials: %v", err)
	}

	signers, err := agent.Signers()
	if err != nil {
		return nil, trace.BadParameter("failed to get user credentials: %v", err)
	}

	tlsConfig, err := sctx.ClientTLSConfig(ctx)
	if err != nil {
		return nil, trace.BadParameter("failed to get client TLS config: %v", err)
	}

	callback, err := apisshutils.NewHostKeyCallback(
		apisshutils.HostKeyCallbackConfig{
			GetHostCheckers: sctx.getCheckers,
			Clock:           sctx.cfg.Parent.clock,
		})
	if err != nil {
		return nil, trace.Wrap(err)
	}

	proxyListenerMode, err := sctx.GetProxyListenerMode(ctx)
	if err != nil {
		return nil, trace.Wrap(err)
	}

	config := &client.Config{
		Username:          sctx.GetUser(),
		Agent:             agent,
		NonInteractive:    true,
		TLS:               tlsConfig,
		AuthMethods:       []ssh.AuthMethod{ssh.PublicKeys(signers...)},
		ProxySSHPrincipal: cert.ValidPrincipals[0],
		HostKeyCallback:   callback,
		TLSRoutingEnabled: proxyListenerMode == types.ProxyListenerMode_Multiplex,
		Tracer:            apitracing.DefaultProvider().Tracer("webterminal"),
	}

	return config, nil
}

// SSORequestParams holds parameters parsed out of a HTTP request initiating an
// SSO login. See ParseSSORequestParams().
type SSORequestParams struct {
	// ClientRedirectURL is the URL specified in the query parameter
	// redirect_url, which will be unescaped here.
	ClientRedirectURL string
	// ConnectorID identifies the SSO connector to use to log in, from
	// the connector_id query parameter.
	ConnectorID string
	// CSRFToken is the token in the CSRF cookie header.
	CSRFToken string
}

// ParseSSORequestParams extracts the SSO request parameters from an http.Request,
// returning them in an SSORequestParams struct. If any fields are not present,
// an error is returned.
func ParseSSORequestParams(r *http.Request) (*SSORequestParams, error) {
	// Manually grab the value from query param "redirect_url".
	//
	// The "redirect_url" param can contain its own query params such as in
	// "https://localhost/login?connector_id=github&redirect_url=https://localhost:8080/web/cluster/im-a-cluster-name/nodes?search=tunnel&sort=hostname:asc",
	// which would be incorrectly parsed with the standard method.
	// For example a call to r.URL.Query().Get("redirect_url") in the example above would return
	// "https://localhost:8080/web/cluster/im-a-cluster-name/nodes?search=tunnel",
	// as it would take the "&sort=hostname:asc" to be a separate query param.
	//
	// This logic assumes that anything coming after "redirect_url" is part of
	// the redirect URL.
	splittedRawQuery := strings.Split(r.URL.RawQuery, "&redirect_url=")
	var clientRedirectURL string
	if len(splittedRawQuery) > 1 {
		clientRedirectURL, _ = url.QueryUnescape(splittedRawQuery[1])
	}
	if clientRedirectURL == "" {
		return nil, trace.BadParameter("missing redirect_url query parameter")
	}

	query := r.URL.Query()
	connectorID := query.Get("connector_id")
	if connectorID == "" {
		return nil, trace.BadParameter("missing connector_id query parameter")
	}

	csrfToken, err := csrf.ExtractTokenFromCookie(r)
	if err != nil {
		return nil, trace.Wrap(err)
	}

	return &SSORequestParams{
		ClientRedirectURL: clientRedirectURL,
		ConnectorID:       connectorID,
		CSRFToken:         csrfToken,
	}, nil
}

// SSOCallbackResponse holds the parameters for validating and executing an SSO
// callback URL. See SSOSetWebSessionAndRedirectURL().
type SSOCallbackResponse struct {
	// CSRFToken is the token provided in the originating SSO login request
	// to be validated against.
	CSRFToken string
	// Username is the authenticated teleport username of the user that has
	// logged in, provided by the SSO provider.
	Username string
	// SessionName is the name of the session generated by auth server if
	// requested in the SSO request.
	SessionName string
	// ClientRedirectURL is the URL to redirect back to on completion of
	// the SSO login process.
	ClientRedirectURL string
}

// SSOSetWebSessionAndRedirectURL validates the CSRF token in the response
// against that in the request, validates that the callback URL in the response
// can be parsed, and sets a session cookie with the username and session name
// from the response. On success, nil is returned. If the validation fails, an
// error is returned.
func SSOSetWebSessionAndRedirectURL(w http.ResponseWriter, r *http.Request, response *SSOCallbackResponse, verifyCSRF bool) error {
	if verifyCSRF {
		if err := csrf.VerifyToken(response.CSRFToken, r); err != nil {
			return trace.Wrap(err)
		}
	}

	if err := SetSessionCookie(w, response.Username, response.SessionName); err != nil {
		return trace.Wrap(err)
	}

	parsedURL, err := url.Parse(response.ClientRedirectURL)
	if err != nil {
		return trace.Wrap(err)
	}

	response.ClientRedirectURL = parsedURL.RequestURI()

	return nil
}

// authExportPublic returns the CA Certs that can be used to set up a chain of trust which includes the current Teleport Cluster
//
// GET /webapi/sites/:site/auth/export?type=<auth type>
// GET /webapi/auth/export?type=<auth type>
func (h *Handler) authExportPublic(w http.ResponseWriter, r *http.Request, p httprouter.Params) {
	authorities, err := client.ExportAuthorities(
		r.Context(),
		h.GetProxyClient(),
		client.ExportAuthoritiesRequest{
			AuthType: r.URL.Query().Get("type"),
		},
	)
	if err != nil {
		h.log.WithError(err).Debug("Failed to generate CA Certs.")
		http.Error(w, err.Error(), trace.ErrorToCode(err))
		return
	}

	reader := strings.NewReader(authorities)

	// ServeContent sets the correct headers: Content-Type, Content-Length and Accept-Ranges.
	// It also handles the Range negotiation
	http.ServeContent(w, r, "authorized_hosts.txt", time.Now(), reader)
}

// isDashboard returns a bool indicating if the cluster is a
// dashboard cluster.
// Dashboard is a cluster running on cloud infrastructure that
// isn't a Teleport Cloud cluster
func isDashboard(features proto.Features) bool {
	// TODO(matheus): for now, we assume dashboard based on
	// the presence of recovery codes, which are never enabled
	// in OSS or self-hosted Teleport.
	return !features.GetCloud() && features.GetRecoveryCodes()
}<|MERGE_RESOLUTION|>--- conflicted
+++ resolved
@@ -1569,12 +1569,7 @@
 	}
 
 	tmpl := installers.Template{
-<<<<<<< HEAD
 		PublicProxyAddr: h.PublicProxyAddr(),
-		MajorVersion:    version,
-=======
-		PublicProxyAddr: h.cfg.PublicProxyAddr,
->>>>>>> 875ba613
 		TeleportPackage: teleportPackage,
 		RepoChannel:     repoChannel,
 	}
