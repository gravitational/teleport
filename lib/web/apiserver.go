--- conflicted
+++ resolved
@@ -1661,6 +1661,7 @@
 		IsStripeManaged:                clusterFeatures.GetIsStripeManaged(),
 		PremiumSupport:                 clusterFeatures.GetSupportType() == proto.SupportType_SUPPORT_TYPE_PREMIUM,
 		Entitlements:                   GetWebCfgEntitlements(clusterFeatures.GetEntitlements()),
+		PlayableDatabaseProtocols:      player.SupportedDatabaseProtocols,
 
 		// Set legacy fields
 		// TODO(mcbattirola): remove isTeam when it is no longer used
@@ -1680,22 +1681,6 @@
 			AccessMonitoringMaxReportRangeLimit: int(modules.GetProtoEntitlement(&clusterFeatures, entitlements.AccessMonitoring).Limit),
 			AccessRequestMonthlyRequestLimit:    int(modules.GetProtoEntitlement(&clusterFeatures, entitlements.AccessRequests).Limit),
 		},
-<<<<<<< HEAD
-		Questionnaire:          clusterFeatures.GetQuestionnaire(),
-		IsStripeManaged:        clusterFeatures.GetIsStripeManaged(),
-		ExternalAuditStorage:   clusterFeatures.GetExternalAuditStorage(),
-		PremiumSupport:         clusterFeatures.GetSupportType() == proto.SupportType_SUPPORT_TYPE_PREMIUM,
-		AccessRequests:         clusterFeatures.GetAccessRequests().MonthlyRequestLimit > 0,
-		TrustedDevices:         clusterFeatures.GetDeviceTrust().GetEnabled(),
-		OIDC:                   clusterFeatures.GetOIDC(),
-		SAML:                   clusterFeatures.GetSAML(),
-		MobileDeviceManagement: clusterFeatures.GetMobileDeviceManagement(),
-		JoinActiveSessions:     clusterFeatures.GetJoinActiveSessions(),
-		// TODO(mcbattirola): remove isTeam when it is no longer used
-		IsTeam:                    isTeam,
-		PlayableDatabaseProtocols: player.SupportedDatabaseProtocols,
-=======
->>>>>>> 50352a4d
 	}
 
 	resource, err := h.cfg.ProxyClient.GetClusterName()
