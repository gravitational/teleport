/*
 * Teleport
 * Copyright (C) 2023  Gravitational, Inc.
 *
 * This program is free software: you can redistribute it and/or modify
 * it under the terms of the GNU Affero General Public License as published by
 * the Free Software Foundation, either version 3 of the License, or
 * (at your option) any later version.
 *
 * This program is distributed in the hope that it will be useful,
 * but WITHOUT ANY WARRANTY; without even the implied warranty of
 * MERCHANTABILITY or FITNESS FOR A PARTICULAR PURPOSE.  See the
 * GNU Affero General Public License for more details.
 *
 * You should have received a copy of the GNU Affero General Public License
 * along with this program.  If not, see <http://www.gnu.org/licenses/>.
 */

package web

import (
	"context"
	"encoding/hex"
	"encoding/json"
	"fmt"
	"math/rand/v2"
	"net/http"
	"net/url"
	"regexp"
	"strconv"
	"testing"
	"time"

	"github.com/google/go-cmp/cmp"
	"github.com/google/go-cmp/cmp/cmpopts"
	"github.com/gravitational/roundtrip"
	"github.com/gravitational/trace"
	"github.com/stretchr/testify/assert"
	"github.com/stretchr/testify/mock"
	"github.com/stretchr/testify/require"
	"google.golang.org/protobuf/types/known/durationpb"

	"github.com/gravitational/teleport"
	"github.com/gravitational/teleport/api/client/proto"
	autoupdatev1pb "github.com/gravitational/teleport/api/gen/proto/go/teleport/autoupdate/v1"
	"github.com/gravitational/teleport/api/types"
	"github.com/gravitational/teleport/api/types/autoupdate"
	apiutils "github.com/gravitational/teleport/api/utils"
	"github.com/gravitational/teleport/lib/auth/authclient"
	"github.com/gravitational/teleport/lib/automaticupgrades"
	"github.com/gravitational/teleport/lib/boundkeypair"
	"github.com/gravitational/teleport/lib/defaults"
	"github.com/gravitational/teleport/lib/fixtures"
	"github.com/gravitational/teleport/lib/modules"
	"github.com/gravitational/teleport/lib/modules/modulestest"
	"github.com/gravitational/teleport/lib/services"
	libui "github.com/gravitational/teleport/lib/ui"
	utils "github.com/gravitational/teleport/lib/utils"
	"github.com/gravitational/teleport/lib/utils/log/logtest"
	"github.com/gravitational/teleport/lib/web/ui"
)

func TestGenerateIAMTokenName(t *testing.T) {
	t.Parallel()
	rule1 := types.TokenRule{
		AWSAccount: "100000000000",
		AWSARN:     "arn:aws:iam:1",
	}

	rule1Name := "teleport-ui-iam-2218897454"

	// make sure the hash algorithm don't change accidentally
	hash1, err := generateIAMTokenName([]*types.TokenRule{&rule1})
	require.NoError(t, err)
	require.Equal(t, rule1Name, hash1)

	rule2 := types.TokenRule{
		AWSAccount: "200000000000",
		AWSARN:     "arn:aws:iam:b",
	}

	// make sure the order doesn't matter
	hash1, err = generateIAMTokenName([]*types.TokenRule{&rule1, &rule2})
	require.NoError(t, err)

	hash2, err := generateIAMTokenName([]*types.TokenRule{&rule2, &rule1})
	require.NoError(t, err)

	require.Equal(t, hash1, hash2)

	// generate different hashes for different rules
	hash1, err = generateIAMTokenName([]*types.TokenRule{&rule1})
	require.NoError(t, err)

	hash2, err = generateIAMTokenName([]*types.TokenRule{&rule2})
	require.NoError(t, err)

	require.NotEqual(t, hash1, hash2)
}

type tokenData struct {
	name   string
	expiry time.Time
	spec   types.ProvisionTokenSpecV2
}

func TestGetTokens(t *testing.T) {
	t.Parallel()
	username := "test-user@example.com"
	ctx := context.Background()
	expiry := time.Now().UTC().Add(30 * time.Minute)

	staticUIToken := ui.JoinToken{
		ID:       "static-token",
		SafeName: "************",
		Roles:    types.SystemRoles{types.RoleNode},
		Expiry:   time.Unix(0, 0).UTC(),
		IsStatic: true,
		Method:   types.JoinMethodToken,
		Content:  "kind: token\nmetadata:\n  expires: \"1970-01-01T00:00:00Z\"\n  labels:\n    teleport.dev/origin: config-file\n  name: static-token\nspec:\n  join_method: token\n  roles:\n  - Node\nversion: v2\n",
	}

	tt := []struct {
		name             string
		tokenData        []tokenData
		expected         []ui.JoinToken
		noAccess         bool
		includeUserToken bool
	}{
		{
			name:      "no access",
			tokenData: []tokenData{},
			noAccess:  true,
			expected:  []ui.JoinToken{},
		},
		{
			name:      "only static tokens exist",
			tokenData: []tokenData{},
			expected: []ui.JoinToken{
				staticUIToken,
			},
		},
		{
			name:      "static and sign up tokens",
			tokenData: []tokenData{},
			expected: []ui.JoinToken{
				staticUIToken,
			},
			includeUserToken: true,
		},
		{
			name: "all tokens",
			tokenData: []tokenData{
				{
					name: "test-token",
					spec: types.ProvisionTokenSpecV2{
						Roles: types.SystemRoles{
							types.RoleNode,
						},
					},
					expiry: expiry,
				},
				{
					name: "test-token-2",
					spec: types.ProvisionTokenSpecV2{
						Roles: types.SystemRoles{
							types.RoleNode,
							types.RoleDatabase,
						},
					},
					expiry: expiry,
				},
				{
					name: "test-token-3-and-super-duper-long",
					spec: types.ProvisionTokenSpecV2{
						Roles: types.SystemRoles{
							types.RoleNode,
							types.RoleKube,
							types.RoleDatabase,
						},
					},
					expiry: expiry,
				},
			},
			expected: []ui.JoinToken{
				{
					ID:       "test-token",
					SafeName: "**********",
					IsStatic: false,
					Expiry:   expiry,
					Roles: types.SystemRoles{
						types.RoleNode,
					},
					Method: types.JoinMethodToken,
				},
				{
					ID:       "test-token-2",
					SafeName: "************",
					IsStatic: false,
					Expiry:   expiry,
					Roles: types.SystemRoles{
						types.RoleNode,
						types.RoleDatabase,
					},
					Method: types.JoinMethodToken,
				},
				{
					ID:       "test-token-3-and-super-duper-long",
					SafeName: "************************uper-long",
					IsStatic: false,
					Expiry:   expiry,
					Roles: types.SystemRoles{
						types.RoleNode,
						types.RoleKube,
						types.RoleDatabase,
					},
					Method: types.JoinMethodToken,
				},
				staticUIToken,
			},
		},
		{
			name: "github token",
			tokenData: []tokenData{
				{
					name: "github-test-token",
					spec: types.ProvisionTokenSpecV2{
						Roles: types.SystemRoles{
							types.RoleBot,
						},
						BotName:    "test-bot",
						JoinMethod: types.JoinMethodGitHub,
						GitHub: &types.ProvisionTokenSpecV2GitHub{
							EnterpriseServerHost: "github.example.com",
							StaticJWKS:           "{\"keys\":[]}",
							Allow: []*types.ProvisionTokenSpecV2GitHub_Rule{
								{
									Repository:      "gravitational/teleport",
									RepositoryOwner: "gravitational",
									Sub:             "test-sub",
									Workflow:        "test-workflow",
									Environment:     "test-environment",
									Actor:           "octocat",
									Ref:             "ref/heads/main",
									RefType:         "branch",
								},
							},
						},
					},
				},
			},
			expected: []ui.JoinToken{
				{
					ID:       "github-test-token",
					SafeName: "github-test-token",
					BotName:  "test-bot",
					Expiry:   time.Time{},
					Roles:    types.SystemRoles{"Bot"},
					Method:   types.JoinMethodGitHub,
					Github: &types.ProvisionTokenSpecV2GitHub{
						EnterpriseServerHost: "github.example.com",
						StaticJWKS:           "{\"keys\":[]}",
						Allow: []*types.ProvisionTokenSpecV2GitHub_Rule{
							{
								Repository:      "gravitational/teleport",
								RepositoryOwner: "gravitational",
								Sub:             "test-sub",
								Workflow:        "test-workflow",
								Environment:     "test-environment",
								Actor:           "octocat",
								Ref:             "ref/heads/main",
								RefType:         "branch",
							},
						},
					},
				},
				staticUIToken,
			},
		},
	}

	for _, tc := range tt {
		t.Run(tc.name, func(t *testing.T) {
			env := newWebPack(t, 1)
			proxy := env.proxies[0]
			pack := proxy.authPack(t, username, nil /* roles */)

			if tc.noAccess {
				noAccessRole, err := types.NewRole(services.RoleNameForUser("test-no-access@example.com"), types.RoleSpecV6{})
				require.NoError(t, err)
				noAccessPack := proxy.authPack(t, "test-no-access@example.com", []types.Role{noAccessRole})
				endpoint := noAccessPack.clt.Endpoint("webapi", "tokens")
				_, err = noAccessPack.clt.Get(ctx, endpoint, url.Values{})
				require.Error(t, err)
				return
			}

			if tc.includeUserToken {
				passwordToken, err := env.server.Auth().CreateResetPasswordToken(ctx, authclient.CreateUserTokenRequest{
					Name: username,
					TTL:  defaults.MaxSignupTokenTTL,
					Type: authclient.UserTokenTypeResetPasswordInvite,
				})
				require.NoError(t, err)
				userToken, err := types.NewProvisionToken(passwordToken.GetName(), types.SystemRoles{types.RoleSignup}, passwordToken.Expiry())
				require.NoError(t, err)

				userUiToken := ui.JoinToken{
					ID:       userToken.GetName(),
					SafeName: userToken.GetSafeName(),
					IsStatic: false,
					Expiry:   userToken.Expiry(),
					Roles:    userToken.GetRoles(),
					Method:   types.JoinMethodToken,
				}
				tc.expected = append(tc.expected, userUiToken)
			}

			for _, td := range tc.tokenData {
				token, err := types.NewProvisionTokenFromSpec(td.name, td.expiry, td.spec)
				require.NoError(t, err)
				err = env.server.Auth().CreateToken(ctx, token)
				require.NoError(t, err)
			}

			endpoint := pack.clt.Endpoint("webapi", "tokens")
			re, err := pack.clt.Get(ctx, endpoint, url.Values{})
			require.NoError(t, err)

			resp := GetTokensResponse{}
			require.NoError(t, json.Unmarshal(re.Bytes(), &resp))
			require.Len(t, resp.Items, len(tc.expected))
			require.Empty(t, cmp.Diff(resp.Items, tc.expected, cmpopts.IgnoreFields(ui.JoinToken{}, "Content")))
		})
	}
}

func TestListProvisionTokens(t *testing.T) {
	t.Parallel()
	ctx := context.Background()
	expiry := time.Now().UTC().Add(30 * time.Minute)

	env := newWebPack(t, 1)
	proxy := env.proxies[0]
	pack := proxy.authPack(t, "test-user@example.com", nil /* roles */)

	items := []struct {
		name string
		spec types.ProvisionTokenSpecV2
	}{
		{
			name: "test-token-3",
			spec: types.ProvisionTokenSpecV2{
				Roles:   types.SystemRoles{types.RoleBot, types.RoleNode},
				BotName: "bot-2",
			},
		},
		{
			name: "test-token-1",
			spec: types.ProvisionTokenSpecV2{
				Roles: types.SystemRoles{types.RoleNode},
			},
		},
		{
			name: "test-token-2",
			spec: types.ProvisionTokenSpecV2{
				Roles:   types.SystemRoles{types.RoleBot},
				BotName: "bot-1",
			},
		},
	}

	for _, item := range items {
		token, err := types.NewProvisionTokenFromSpec(
			item.name,
			expiry,
			item.spec)
		require.NoError(t, err)
		err = env.server.Auth().CreateToken(ctx, token)
		require.NoError(t, err)
	}

	endpoint := pack.clt.Endpoint("v2", "webapi", "tokens")

	t.Run("paging", func(t *testing.T) {
		re, err := pack.clt.Get(ctx, endpoint, url.Values{
			"page_token": []string{""}, // default to the start
			"page_size":  []string{strconv.Itoa(2)},
		})
		require.NoError(t, err)
		resp := ListProvisionTokensResponse{}
		require.NoError(t, json.Unmarshal(re.Bytes(), &resp))

		require.Len(t, resp.Items, 2)
<<<<<<< HEAD
		require.Equal(t, "test-token-3", resp.NextPageToken)
		require.Equal(t, "test-token-1", resp.Items[0].ID)
		require.Equal(t, "test-token-2", resp.Items[1].ID)
=======
		assert.Equal(t, "test-token-3", resp.NextPageToken)
		assert.Equal(t, "test-token-1", resp.Items[0].ID)
		assert.Equal(t, "test-token-2", resp.Items[1].ID)
>>>>>>> 1c459ddb

		re, err = pack.clt.Get(ctx, endpoint, url.Values{
			"page_token": []string{resp.NextPageToken},
			"page_size":  []string{strconv.Itoa(2)},
		})
		require.NoError(t, err)
		resp = ListProvisionTokensResponse{}
		require.NoError(t, json.Unmarshal(re.Bytes(), &resp))

		require.Len(t, resp.Items, 1)
<<<<<<< HEAD
		require.Empty(t, resp.NextPageToken)
		require.Equal(t, "test-token-3", resp.Items[0].ID)
=======
		assert.Empty(t, resp.NextPageToken)
		assert.Equal(t, "test-token-3", resp.Items[0].ID)
>>>>>>> 1c459ddb
	})

	t.Run("filter by roles", func(t *testing.T) {
		re, err := pack.clt.Get(ctx, endpoint, url.Values{
			"role": []string{"Node", "Bot"},
		})
		require.NoError(t, err)
		resp := ListProvisionTokensResponse{}
		require.NoError(t, json.Unmarshal(re.Bytes(), &resp))
		require.Len(t, resp.Items, 3)

		re, err = pack.clt.Get(ctx, endpoint, url.Values{
			"role": []string{"Node"},
		})
		require.NoError(t, err)
		resp = ListProvisionTokensResponse{}
		require.NoError(t, json.Unmarshal(re.Bytes(), &resp))
		require.Len(t, resp.Items, 2)
<<<<<<< HEAD
		require.Equal(t, "test-token-1", resp.Items[0].ID)
		require.Equal(t, "test-token-3", resp.Items[1].ID)
=======
		assert.Equal(t, "test-token-1", resp.Items[0].ID)
		assert.Equal(t, "test-token-3", resp.Items[1].ID)
>>>>>>> 1c459ddb

		re, err = pack.clt.Get(ctx, endpoint, url.Values{
			"role": []string{"Bot"},
		})
		require.NoError(t, err)
		resp = ListProvisionTokensResponse{}
		require.NoError(t, json.Unmarshal(re.Bytes(), &resp))
		require.Len(t, resp.Items, 2)
<<<<<<< HEAD
		require.Equal(t, "test-token-2", resp.Items[0].ID)
		require.Equal(t, "test-token-3", resp.Items[1].ID)
=======
		assert.Equal(t, "test-token-2", resp.Items[0].ID)
		assert.Equal(t, "test-token-3", resp.Items[1].ID)
>>>>>>> 1c459ddb
	})

	t.Run("filter by bot name", func(t *testing.T) {
		re, err := pack.clt.Get(ctx, endpoint, url.Values{
			"bot_name": []string{""},
		})
		require.NoError(t, err)
		resp := ListProvisionTokensResponse{}
		require.NoError(t, json.Unmarshal(re.Bytes(), &resp))
		require.Len(t, resp.Items, 3)

		re, err = pack.clt.Get(ctx, endpoint, url.Values{
			"bot_name": []string{"bot-1"},
		})
		require.NoError(t, err)
		resp = ListProvisionTokensResponse{}
		require.NoError(t, json.Unmarshal(re.Bytes(), &resp))
		require.Len(t, resp.Items, 1)
<<<<<<< HEAD
		require.Equal(t, "test-token-2", resp.Items[0].ID)
=======
		assert.Equal(t, "test-token-2", resp.Items[0].ID)
>>>>>>> 1c459ddb
	})
}

func TestDeleteToken(t *testing.T) {
	ctx := context.Background()
	username := "test-user@example.com"
	env := newWebPack(t, 1)
	proxy := env.proxies[0]
	pack := proxy.authPack(t, username, nil /* roles */)
	endpoint := pack.clt.Endpoint("webapi", "tokens")
	staticUIToken := ui.JoinToken{
		ID:       "static-token",
		SafeName: "************",
		Roles:    types.SystemRoles{types.RoleNode},
		Expiry:   time.Unix(0, 0).UTC(),
		IsStatic: true,
		Method:   types.JoinMethodToken,
		Content:  "kind: token\nmetadata:\n  expires: \"1970-01-01T00:00:00Z\"\n  labels:\n    teleport.dev/origin: config-file\n  name: static-token\nspec:\n  join_method: token\n  roles:\n  - Node\nversion: v2\n",
	}

	// create join token
	token, err := types.NewProvisionTokenFromSpec("my-token", time.Now().UTC().Add(30*time.Minute), types.ProvisionTokenSpecV2{
		Roles: types.SystemRoles{
			types.RoleNode,
			types.RoleDatabase,
		},
	})
	require.NoError(t, err)
	err = env.server.Auth().CreateToken(ctx, token)
	require.NoError(t, err)

	// create password reset token
	passwordToken, err := env.server.Auth().CreateResetPasswordToken(ctx, authclient.CreateUserTokenRequest{
		Name: username,
		TTL:  defaults.MaxSignupTokenTTL,
		Type: authclient.UserTokenTypeResetPasswordInvite,
	})
	require.NoError(t, err)
	userToken, err := types.NewProvisionToken(passwordToken.GetName(), types.SystemRoles{types.RoleSignup}, passwordToken.Expiry())
	require.NoError(t, err)

	// should have static token + a signup token now
	re, err := pack.clt.Get(ctx, endpoint, url.Values{})
	require.NoError(t, err)
	resp := GetTokensResponse{}
	require.NoError(t, json.Unmarshal(re.Bytes(), &resp))
	require.Len(t, resp.Items, 3 /* static + sign up + join */)

	// delete
	req, err := http.NewRequest("DELETE", endpoint, nil)
	require.NoError(t, err)
	req.Header.Set("Authorization", fmt.Sprintf("Bearer %s", pack.session.Token))
	req.Header.Set(HeaderTokenName, userToken.GetName())
	_, err = pack.clt.RoundTrip(func() (*http.Response, error) {
		return pack.clt.HTTPClient().Do(req)
	})
	require.NoError(t, err)
	req.Header.Set(HeaderTokenName, token.GetName())
	_, err = pack.clt.RoundTrip(func() (*http.Response, error) {
		return pack.clt.HTTPClient().Do(req)
	})
	require.NoError(t, err)

	re, err = pack.clt.Get(ctx, endpoint, url.Values{})
	require.NoError(t, err)
	resp = GetTokensResponse{}
	require.NoError(t, json.Unmarshal(re.Bytes(), &resp))
	require.Len(t, resp.Items, 1 /* only static again */)
	require.Empty(t, cmp.Diff(resp.Items, []ui.JoinToken{staticUIToken}, cmpopts.IgnoreFields(ui.JoinToken{}, "Content")))
}

func TestEditToken(t *testing.T) {
	t.Parallel()
	ctx := context.Background()
	username := "test-user@example.com"
	env := newWebPack(t, 1)
	proxy := env.proxies[0]
	pack := proxy.authPack(t, username, nil /* roles */)

	expiry := time.Now().UTC()

	tcs := []struct {
		Name   string
		Method func(ctx context.Context, endpoint string, val any) (*roundtrip.Response, error)
	}{
		{Name: "http_post", Method: pack.clt.PostJSON},
		{Name: "http_put", Method: pack.clt.PutJSON},
	}

	for _, tc := range tcs {
		t.Run(tc.Name, func(t *testing.T) {

			// Setup an existing token
			spec := types.ProvisionTokenSpecV2{
				Roles:      types.SystemRoles{types.RoleBot},
				BotName:    "test-bot",
				JoinMethod: types.JoinMethodGitHub,

				GitHub: &types.ProvisionTokenSpecV2GitHub{
					Allow: []*types.ProvisionTokenSpecV2GitHub_Rule{
						{
							Repository: "gravitational/teleport",
						},
					},
				},
			}
			tokenName := "github-test-token" + tc.Name
			token, err := types.NewProvisionTokenFromSpec(tokenName, time.Time{}, spec)
			require.NoError(t, err)
			token.SetExpiry(expiry)
			token.SetLabels(map[string]string{
				"test-key": "test-value",
			})
			err = env.server.Auth().CreateToken(ctx, token)
			require.NoError(t, err)

			// Make a simple edit
			spec.BotName = "test-bot_EDITED"
			data := struct {
				types.ProvisionTokenSpecV2
				Name string `json:"name"`
			}{
				ProvisionTokenSpecV2: spec,
				Name:                 tokenName,
			}
			endpointV1 := pack.clt.Endpoint("v1", "webapi", "tokens")
			_, err = tc.Method(ctx, endpointV1, data)
			require.NoError(t, err)

			// Fetch the token and compare
			editedToken, err := env.server.Auth().GetToken(ctx, tokenName)
			require.NoError(t, err)
			require.Equal(t, "test-bot_EDITED", editedToken.GetBotName())
			require.Equal(t, expiry, *editedToken.GetMetadata().Expires)
			require.Equal(t, map[string]string{
				"test-key": "test-value",
			}, editedToken.GetMetadata().Labels)
		})
	}
}

func TestCreateTokenExpiry(t *testing.T) {
	// Can't t.Parallel because of modules.SetTestModules.
	// Use enterprise build to access token types such as TPM and Spacelift
	modulestest.SetTestModules(t, modulestest.Modules{
		TestBuildType: modules.BuildEnterprise,
		TestFeatures: modules.Features{
			Cloud: false,
		},
	})

	ctx := context.Background()
	username := "test-user@example.com"
	env := newWebPack(t, 1)
	proxy := env.proxies[0]
	pack := proxy.authPack(t, username, nil /* roles */)

	for _, method := range types.JoinMethods {
		t.Run(string(method), func(t *testing.T) {
			spec := types.ProvisionTokenSpecV2{
				Roles:      []types.SystemRole{types.RoleNode},
				JoinMethod: method,
			}
			setMinimalConfigForMethod(&spec, method)

			var expectedExpiry time.Time
			switch method {
			case types.JoinMethodGCP, types.JoinMethodIAM, types.JoinMethodOracle, types.JoinMethodGitHub:
				expectedExpiry = time.Time{}
			default:
				expectedExpiry = time.Now().UTC().Add(4 * time.Hour)
			}

			endpointV1 := pack.clt.Endpoint("v1", "webapi", "tokens")
			re, err := pack.clt.PostJSON(ctx, endpointV1, spec)
			require.NoError(t, err)

			resp := nodeJoinToken{}
			require.NoError(t, json.Unmarshal(re.Bytes(), &resp))
			require.Equal(t, method, resp.Method)
			require.WithinDuration(t, expectedExpiry, resp.Expiry, 100*time.Millisecond)
		})
	}
}

func setMinimalConfigForMethod(spec *types.ProvisionTokenSpecV2, method types.JoinMethod) {
	switch method {
	case types.JoinMethodIAM, types.JoinMethodEC2:
		spec.Allow = []*types.TokenRule{
			{
				AWSAccount: "test-account",
			},
		}
	case types.JoinMethodAzure:
		spec.Azure = &types.ProvisionTokenSpecV2Azure{
			Allow: []*types.ProvisionTokenSpecV2Azure_Rule{
				{
					Subscription: "test-sub",
				},
			},
		}
	case types.JoinMethodBitbucket:
		spec.Bitbucket = &types.ProvisionTokenSpecV2Bitbucket{
			Audience:            "test-audience",
			IdentityProviderURL: "test-identity-provider-url",
			Allow: []*types.ProvisionTokenSpecV2Bitbucket_Rule{
				{
					WorkspaceUUID: "test-workspace-uuid",
				},
			},
		}
	case types.JoinMethodOracle:
		spec.Oracle = &types.ProvisionTokenSpecV2Oracle{
			Allow: []*types.ProvisionTokenSpecV2Oracle_Rule{
				{
					Tenancy: "ocid1.tenancy.oc1..test",
				},
			},
		}
	case types.JoinMethodTerraformCloud:
		spec.TerraformCloud = &types.ProvisionTokenSpecV2TerraformCloud{
			Allow: []*types.ProvisionTokenSpecV2TerraformCloud_Rule{
				{
					OrganizationID: "test-org-id",
					ProjectID:      "test-proj-id",
				},
			},
		}
	case types.JoinMethodKubernetes:
		spec.Kubernetes = &types.ProvisionTokenSpecV2Kubernetes{
			Allow: []*types.ProvisionTokenSpecV2Kubernetes_Rule{
				{
					ServiceAccount: "test:service-account",
				},
			},
		}
	case types.JoinMethodGitLab:
		spec.GitLab = &types.ProvisionTokenSpecV2GitLab{
			Allow: []*types.ProvisionTokenSpecV2GitLab_Rule{
				{
					Sub: "test-sub",
				},
			},
		}
	case types.JoinMethodGitHub:
		spec.GitHub = &types.ProvisionTokenSpecV2GitHub{
			Allow: []*types.ProvisionTokenSpecV2GitHub_Rule{
				{
					Sub: "test-sub",
				},
			},
		}
	case types.JoinMethodGCP:
		spec.GCP = &types.ProvisionTokenSpecV2GCP{
			Allow: []*types.ProvisionTokenSpecV2GCP_Rule{
				{
					ProjectIDs: []string{"test-project-id"},
				},
			},
		}
	case types.JoinMethodCircleCI:
		spec.CircleCI = &types.ProvisionTokenSpecV2CircleCI{
			Allow: []*types.ProvisionTokenSpecV2CircleCI_Rule{
				{
					ProjectID: "test-project-id",
				},
			},
			OrganizationID: "test-org-id",
		}
	case types.JoinMethodTPM:
		spec.TPM = &types.ProvisionTokenSpecV2TPM{
			Allow: []*types.ProvisionTokenSpecV2TPM_Rule{
				{
					EKPublicHash: "test-hash",
				},
			},
		}
	case types.JoinMethodSpacelift:
		spec.Spacelift = &types.ProvisionTokenSpecV2Spacelift{
			Hostname: "test-hostname",
			Allow: []*types.ProvisionTokenSpecV2Spacelift_Rule{
				{
					SpaceID: "test-space-id",
				},
			},
		}
	case types.JoinMethodAzureDevops:
		spec.AzureDevops = &types.ProvisionTokenSpecV2AzureDevops{
			OrganizationID: "0000-0000-0000-000",
			Allow: []*types.ProvisionTokenSpecV2AzureDevops_Rule{
				{
					ProjectName: "my-project",
				},
			},
		}
	case types.JoinMethodBoundKeypair:
		spec.BoundKeypair = &types.ProvisionTokenSpecV2BoundKeypair{
			Onboarding: &types.ProvisionTokenSpecV2BoundKeypair_OnboardingSpec{
				InitialPublicKey: "abcd",
			},
			Recovery: &types.ProvisionTokenSpecV2BoundKeypair_RecoverySpec{
				Mode: boundkeypair.RecoveryModeInsecure,
			},
		}
	}
}

func TestCreateTokenForDiscovery(t *testing.T) {
	ctx := context.Background()
	username := "test-user@example.com"
	env := newWebPack(t, 1)
	proxy := env.proxies[0]
	pack := proxy.authPack(t, username, nil /* roles */)

	match := func(resp nodeJoinToken, userLabels types.Labels) {
		if len(userLabels) > 0 {
			require.Empty(t, cmp.Diff([]libui.Label{{Name: "env"}, {Name: "teleport.internal/resource-id"}}, resp.SuggestedLabels, cmpopts.SortSlices(
				func(a, b libui.Label) bool {
					return a.Name < b.Name
				},
			), cmpopts.IgnoreFields(libui.Label{}, "Value")))
		} else {
			require.Empty(t, cmp.Diff([]libui.Label{{Name: "teleport.internal/resource-id"}}, resp.SuggestedLabels, cmpopts.IgnoreFields(libui.Label{}, "Value")))
		}
		require.NotEmpty(t, resp.ID)
		require.NotEmpty(t, resp.Expiry)
		require.Equal(t, types.JoinMethodToken, resp.Method)
	}

	tt := []struct {
		name string
		req  types.ProvisionTokenSpecV2
	}{
		{
			name: "with suggested labels",
			req: types.ProvisionTokenSpecV2{
				Roles:           []types.SystemRole{types.RoleNode},
				SuggestedLabels: types.Labels{"env": []string{"testing"}},
			},
		},
		{
			name: "without suggested labels",
			req: types.ProvisionTokenSpecV2{
				Roles:           []types.SystemRole{types.RoleNode},
				SuggestedLabels: nil,
			},
		},
	}

	for _, tc := range tt {
		t.Run(fmt.Sprintf("v1 %s", tc.name), func(t *testing.T) {
			endpointV1 := pack.clt.Endpoint("v1", "webapi", "token")
			re, err := pack.clt.PostJSON(ctx, endpointV1, tc.req)
			require.NoError(t, err)

			resp := nodeJoinToken{}
			require.NoError(t, json.Unmarshal(re.Bytes(), &resp))
			match(resp, tc.req.SuggestedLabels)
		})

		t.Run(fmt.Sprintf("v2 %s", tc.name), func(t *testing.T) {
			endpointV2 := pack.clt.Endpoint("v2", "webapi", "token")
			re, err := pack.clt.PostJSON(ctx, endpointV2, tc.req)
			require.NoError(t, err)

			resp := nodeJoinToken{}
			require.NoError(t, json.Unmarshal(re.Bytes(), &resp))
			match(resp, tc.req.SuggestedLabels)
		})
	}
}

func TestGenerateAzureTokenName(t *testing.T) {
	t.Parallel()
	rule1 := types.ProvisionTokenSpecV2Azure_Rule{
		Subscription: "abcd1234",
	}
	rule2 := types.ProvisionTokenSpecV2Azure_Rule{
		Subscription: "efgh5678",
	}

	t.Run("hash algorithm hasn't changed", func(t *testing.T) {
		rule1Name := "teleport-ui-azure-2091772181"
		hash1, err := generateAzureTokenName([]*types.ProvisionTokenSpecV2Azure_Rule{&rule1})
		require.NoError(t, err)
		require.Equal(t, rule1Name, hash1)
	})

	t.Run("order doesn't matter", func(t *testing.T) {
		hash1, err := generateAzureTokenName([]*types.ProvisionTokenSpecV2Azure_Rule{&rule1, &rule2})
		require.NoError(t, err)
		hash2, err := generateAzureTokenName([]*types.ProvisionTokenSpecV2Azure_Rule{&rule2, &rule1})
		require.NoError(t, err)
		require.Equal(t, hash1, hash2)
	})

	t.Run("different hashes for different rules", func(t *testing.T) {
		hash1, err := generateAzureTokenName([]*types.ProvisionTokenSpecV2Azure_Rule{&rule1})
		require.NoError(t, err)
		hash2, err := generateAzureTokenName([]*types.ProvisionTokenSpecV2Azure_Rule{&rule2})
		require.NoError(t, err)
		require.NotEqual(t, hash1, hash2)
	})

}

func TestSortRules(t *testing.T) {
	t.Parallel()
	tt := []struct {
		name     string
		rules    []*types.TokenRule
		expected []*types.TokenRule
	}{
		{
			name: "different account ID, no ARN",
			rules: []*types.TokenRule{
				{AWSAccount: "200000000000"},
				{AWSAccount: "100000000000"},
			},
			expected: []*types.TokenRule{
				{AWSAccount: "100000000000"},
				{AWSAccount: "200000000000"},
			},
		},
		{
			name: "different account ID, no ARN, already ordered",
			rules: []*types.TokenRule{
				{AWSAccount: "100000000000"},
				{AWSAccount: "200000000000"},
			},
			expected: []*types.TokenRule{
				{AWSAccount: "100000000000"},
				{AWSAccount: "200000000000"},
			},
		},
		{
			name: "different account ID, with ARN",
			rules: []*types.TokenRule{
				{
					AWSAccount: "200000000000",
					AWSARN:     "arn:aws:iam:b",
				},
				{
					AWSAccount: "100000000000",
					AWSARN:     "arn:aws:iam:b",
				},
			},
			expected: []*types.TokenRule{
				{
					AWSAccount: "100000000000",
					AWSARN:     "arn:aws:iam:b",
				},
				{
					AWSAccount: "200000000000",
					AWSARN:     "arn:aws:iam:b",
				},
			},
		},
		{
			name: "different account ID, with ARN, already ordered",
			rules: []*types.TokenRule{
				{
					AWSAccount: "100000000000",
					AWSARN:     "arn:aws:iam:b",
				},
				{
					AWSAccount: "200000000000",
					AWSARN:     "arn:aws:iam:b",
				},
			},
			expected: []*types.TokenRule{
				{
					AWSAccount: "100000000000",
					AWSARN:     "arn:aws:iam:b",
				},
				{
					AWSAccount: "200000000000",
					AWSARN:     "arn:aws:iam:b",
				},
			},
		},
		{
			name: "same account ID, different ARN, already ordered",
			rules: []*types.TokenRule{
				{
					AWSAccount: "100000000000",
					AWSARN:     "arn:aws:iam:a",
				},
				{
					AWSAccount: "100000000000",
					AWSARN:     "arn:aws:iam:b",
				},
			},
			expected: []*types.TokenRule{
				{
					AWSAccount: "100000000000",
					AWSARN:     "arn:aws:iam:a",
				},
				{
					AWSAccount: "100000000000",
					AWSARN:     "arn:aws:iam:b",
				},
			},
		},
		{
			name: "same account ID, different ARN",
			rules: []*types.TokenRule{
				{
					AWSAccount: "100000000000",
					AWSARN:     "arn:aws:iam:b",
				},
				{
					AWSAccount: "100000000000",
					AWSARN:     "arn:aws:iam:a",
				},
			},
			expected: []*types.TokenRule{
				{
					AWSAccount: "100000000000",
					AWSARN:     "arn:aws:iam:a",
				},
				{
					AWSAccount: "100000000000",
					AWSARN:     "arn:aws:iam:b",
				},
			},
		},
		{
			name: "multiple account ID and ARNs",
			rules: []*types.TokenRule{
				{
					AWSAccount: "100000000000",
					AWSARN:     "arn:aws:iam:b",
				},
				{
					AWSAccount: "200000000001",
					AWSARN:     "arn:aws:iam:b",
				},
				{
					AWSAccount: "200000000000",
					AWSARN:     "arn:aws:iam:a",
				},
				{
					AWSAccount: "200000000000",
					AWSARN:     "arn:aws:iam:b",
				},

				{
					AWSAccount: "200000000001",
					AWSARN:     "arn:aws:iam:z",
				},
				{
					AWSAccount: "100000000000",
					AWSARN:     "arn:aws:iam:a",
				},
				{
					AWSAccount: "300000000000",
					AWSARN:     "arn:aws:iam:a",
				},
			},
			expected: []*types.TokenRule{
				{
					AWSAccount: "100000000000",
					AWSARN:     "arn:aws:iam:a",
				},
				{
					AWSAccount: "100000000000",
					AWSARN:     "arn:aws:iam:b",
				},
				{
					AWSAccount: "200000000000",
					AWSARN:     "arn:aws:iam:a",
				},
				{
					AWSAccount: "200000000000",
					AWSARN:     "arn:aws:iam:b",
				},
				{
					AWSAccount: "200000000001",
					AWSARN:     "arn:aws:iam:b",
				},
				{
					AWSAccount: "200000000001",
					AWSARN:     "arn:aws:iam:z",
				},
				{
					AWSAccount: "300000000000",
					AWSARN:     "arn:aws:iam:a",
				},
			},
		},
	}

	for _, tc := range tt {
		t.Run(tc.name, func(t *testing.T) {
			sortRules(tc.rules)
			require.Equal(t, tc.expected, tc.rules)
		})
	}
}

func TestSortAzureRules(t *testing.T) {
	t.Parallel()
	tests := []struct {
		name     string
		rules    []*types.ProvisionTokenSpecV2Azure_Rule
		expected []*types.ProvisionTokenSpecV2Azure_Rule
	}{
		{
			name: "unordered",
			rules: []*types.ProvisionTokenSpecV2Azure_Rule{
				{Subscription: "200000000000"},
				{Subscription: "300000000000"},
				{Subscription: "100000000000"},
			},
			expected: []*types.ProvisionTokenSpecV2Azure_Rule{
				{Subscription: "100000000000"},
				{Subscription: "200000000000"},
				{Subscription: "300000000000"},
			},
		},
		{
			name: "already ordered",
			rules: []*types.ProvisionTokenSpecV2Azure_Rule{
				{Subscription: "100000000000"},
				{Subscription: "200000000000"},
				{Subscription: "300000000000"},
			},
			expected: []*types.ProvisionTokenSpecV2Azure_Rule{
				{Subscription: "100000000000"},
				{Subscription: "200000000000"},
				{Subscription: "300000000000"},
			},
		},
	}

	for _, tc := range tests {
		t.Run(tc.name, func(t *testing.T) {
			sortAzureRules(tc.rules)
			require.Equal(t, tc.expected, tc.rules)
		})
	}
}

func toHex(s string) string { return hex.EncodeToString([]byte(s)) }

func TestGetNodeJoinScript(t *testing.T) {
	validToken := "f18da1c9f6630a51e8daf121e7451daa"
	invalidToken := "f18da1c9f6630a51e8daf121e7451dab"
	validIAMToken := "valid-iam-token"
	internalResourceID := "967d38ff-7a61-4f42-bd2d-c61965b44db0"

	hostname := "proxy.example.com"
	port := 1234

	for _, test := range []struct {
		desc            string
		settings        scriptSettings
		errAssert       require.ErrorAssertionFunc
		token           *types.ProvisionTokenV2
		extraAssertions func(t *testing.T, script string)
	}{
		{
			desc:      "zero value",
			settings:  scriptSettings{},
			errAssert: require.Error,
		},
		{
			desc:      "short token length",
			settings:  scriptSettings{token: toHex(validToken[:30])},
			errAssert: require.Error,
			token: &types.ProvisionTokenV2{
				Metadata: types.Metadata{
					Name: validToken[:30],
				},
				Spec: types.ProvisionTokenSpecV2{
					SuggestedLabels: types.Labels{
						types.InternalResourceIDLabel: apiutils.Strings{internalResourceID},
					},
				},
			},
		},
		{
			desc:      "valid length but does not exist",
			settings:  scriptSettings{token: toHex(invalidToken)},
			errAssert: require.Error,
			token: &types.ProvisionTokenV2{
				Metadata: types.Metadata{
					Name: validToken,
				},
				Spec: types.ProvisionTokenSpecV2{
					SuggestedLabels: types.Labels{
						types.InternalResourceIDLabel: apiutils.Strings{internalResourceID},
					},
				},
			},
		},
		{
			desc:      "valid",
			settings:  scriptSettings{token: validToken},
			errAssert: require.NoError,
			token: &types.ProvisionTokenV2{
				Metadata: types.Metadata{
					Name: validToken,
				},
				Spec: types.ProvisionTokenSpecV2{
					SuggestedLabels: types.Labels{
						types.InternalResourceIDLabel: apiutils.Strings{internalResourceID},
					},
				},
			},
			extraAssertions: func(t *testing.T, script string) {
				require.Contains(t, script, validToken)
				require.Contains(t, script, hostname)
				require.Contains(t, script, strconv.Itoa(port))
				require.Contains(t, script, "sha256:")
				require.NotContains(t, script, "JOIN_METHOD='iam'")
			},
		},
		{
			desc: "invalid IAM",
			settings: scriptSettings{
				token:      toHex("invalid-iam-token"),
				joinMethod: string(types.JoinMethodIAM),
			},
			errAssert: require.Error,
		},
		{
			desc: "valid iam",
			settings: scriptSettings{
				token:      validIAMToken,
				joinMethod: string(types.JoinMethodIAM),
			},
			token: &types.ProvisionTokenV2{
				Metadata: types.Metadata{
					Name: validIAMToken,
				},
				Spec: types.ProvisionTokenSpecV2{
					SuggestedLabels: types.Labels{
						types.InternalResourceIDLabel: apiutils.Strings{internalResourceID},
					},
				},
			},
			errAssert: require.NoError,
			extraAssertions: func(t *testing.T, script string) {
				require.Contains(t, script, "JOIN_METHOD='iam'")
			},
		},
		{
			desc:      "internal resourceid label",
			settings:  scriptSettings{token: validToken},
			errAssert: require.NoError,
			token: &types.ProvisionTokenV2{
				Metadata: types.Metadata{
					Name: validToken,
				},
				Spec: types.ProvisionTokenSpecV2{
					SuggestedLabels: types.Labels{
						types.InternalResourceIDLabel: apiutils.Strings{internalResourceID},
					},
				},
			},
			extraAssertions: func(t *testing.T, script string) {
				require.Contains(t, script, "--labels ")
				require.Contains(t, script, fmt.Sprintf("%s=%s", types.InternalResourceIDLabel, internalResourceID))
			},
		},
		{
			desc:     "app server labels",
			settings: scriptSettings{token: validToken, appInstallMode: true, appName: "app-name", appURI: "app-uri"},
			token: &types.ProvisionTokenV2{
				Metadata: types.Metadata{
					Name: validToken,
				},
				Spec: types.ProvisionTokenSpecV2{
					SuggestedLabels: types.Labels{
						types.InternalResourceIDLabel: apiutils.Strings{internalResourceID},
					},
				},
			},
			errAssert: require.NoError,
			extraAssertions: func(t *testing.T, script string) {
				require.Contains(t, script, `APP_NAME='app-name'`)
				require.Contains(t, script, `APP_URI='app-uri'`)
				require.Contains(t, script, `public_addr`)
				require.Contains(t, script, fmt.Sprintf("    labels:\n      %s: %s", types.InternalResourceIDLabel, internalResourceID))
			},
		},
		{
			desc:     "app server labels with shell injection attempt",
			settings: scriptSettings{token: validToken, appInstallMode: true, appName: "app-name", appURI: "app-uri"},
			token: &types.ProvisionTokenV2{
				Metadata: types.Metadata{
					Name: validToken,
				},
				Spec: types.ProvisionTokenSpecV2{
					SuggestedLabels: types.Labels{
						types.InternalResourceIDLabel:   apiutils.Strings{internalResourceID},
						"env":                           []string{"bad label value | ; & $ > < ' !"},
						"bad label key | ; & $ > < ' !": []string{"env"},
					},
				},
			},
			errAssert: require.NoError,
			extraAssertions: func(t *testing.T, script string) {
				require.Contains(t, script, `APP_NAME='app-name'`)
				require.Contains(t, script, `APP_URI='app-uri'`)
				require.Contains(t, script, `public_addr`)
				require.Contains(t, script, `
    labels:
      bad label key | ; & $ > < ' !: env
      env: bad\ label\ value\ \|\ \;\ \&\ \$\ \>\ \<\ \'\ \!
      teleport.internal/resource-id: `+internalResourceID,
				)
			},
		},
		{
			desc:     "attempt to shell injection using suggested labels",
			settings: scriptSettings{token: validToken},
			token: &types.ProvisionTokenV2{
				Metadata: types.Metadata{
					Name: validToken,
				},
				Spec: types.ProvisionTokenSpecV2{
					SuggestedLabels: types.Labels{
						types.InternalResourceIDLabel:   apiutils.Strings{internalResourceID},
						"env":                           []string{"bad label value | ; & $ > < ' !"},
						"bad label key | ; & $ > < ' !": []string{"env"},
					},
				},
			},
			errAssert: require.NoError,
			extraAssertions: func(t *testing.T, script string) {
				require.Contains(t, script, `bad\ label\ key\ \|\ \;\ \&\ \$\ \>\ \<\ \'\ \!=env`)
				require.Contains(t, script, `env=bad\ label\ value\ \|\ \;\ \&\ \$\ \>\ \<\ \'\ \!`)
			},
		},
	} {
		t.Run(test.desc, func(t *testing.T) {
			h := newAutoupdateTestHandler(t, autoupdateTestHandlerConfig{
				hostname: hostname,
				port:     port,
				token:    test.token,
			})
			script, err := h.getJoinScript(context.Background(), test.settings)
			test.errAssert(t, err)
			if err != nil {
				require.Empty(t, script)
			}

			if test.extraAssertions != nil {
				test.extraAssertions(t, script)
			}
		})
	}
}

type autoupdateAccessPointMock struct {
	authclient.ProxyAccessPoint
	mock.Mock
}

func (a *autoupdateAccessPointMock) GetAutoUpdateAgentRollout(ctx context.Context) (*autoupdatev1pb.AutoUpdateAgentRollout, error) {
	args := a.Called(ctx)
	return args.Get(0).(*autoupdatev1pb.AutoUpdateAgentRollout), args.Error(1)
}

type autoupdateProxyClientMock struct {
	authclient.ClientI
	mock.Mock
}

func (a *autoupdateProxyClientMock) GetToken(ctx context.Context, token string) (types.ProvisionToken, error) {
	args := a.Called(ctx, token)
	return args.Get(0).(types.ProvisionToken), args.Error(1)
}

func (a *autoupdateProxyClientMock) GetClusterCACert(ctx context.Context) (*proto.GetClusterCACertResponse, error) {
	args := a.Called(ctx)
	return args.Get(0).(*proto.GetClusterCACertResponse), args.Error(1)
}

type autoupdateTestHandlerConfig struct {
	testModules *modulestest.Modules
	hostname    string
	port        int
	channels    automaticupgrades.Channels
	rollout     *autoupdatev1pb.AutoUpdateAgentRollout
	token       *types.ProvisionTokenV2
}

func newAutoupdateTestHandler(t *testing.T, config autoupdateTestHandlerConfig) *Handler {
	if config.hostname == "" {
		config.hostname = fmt.Sprintf("proxy-%d.example.com", rand.Int())
	}
	if config.port == 0 {
		config.port = rand.IntN(65535)
	}
	addr := config.hostname + ":" + strconv.Itoa(config.port)

	if config.channels == nil {
		config.channels = automaticupgrades.Channels{}
	}
	require.NoError(t, config.channels.CheckAndSetDefaults())

	ap := &autoupdateAccessPointMock{}
	if config.rollout == nil {
		ap.On("GetAutoUpdateAgentRollout", mock.Anything).Return(config.rollout, trace.NotFound("rollout does not exist"))
	} else {
		ap.On("GetAutoUpdateAgentRollout", mock.Anything).Return(config.rollout, nil)
	}

	clt := &autoupdateProxyClientMock{}
	if config.token == nil {
		clt.On("GetToken", mock.Anything, mock.Anything).Return(config.token, trace.NotFound("token does not exist"))
	} else {
		clt.On("GetToken", mock.Anything, config.token.GetName()).Return(config.token, nil)
	}

	clt.On("GetClusterCACert", mock.Anything).Return(&proto.GetClusterCACertResponse{TLSCA: []byte(fixtures.SigningCertPEM)}, nil)

	if config.testModules == nil {
		config.testModules = &modulestest.Modules{
			TestBuildType: modules.BuildCommunity,
		}
	}
	modulestest.SetTestModules(t, *config.testModules)
	h := &Handler{
		clusterFeatures: *config.testModules.Features().ToProto(),
		cfg: Config{
			AutomaticUpgradesChannels: config.channels,
			AccessPoint:               ap,
			PublicProxyAddr:           addr,
			ProxyClient:               clt,
		},
		logger: logtest.NewLogger(),
	}
	h.PublicProxyAddr()
	return h
}

func TestGetAppJoinScript(t *testing.T) {
	testTokenID := "f18da1c9f6630a51e8daf121e7451daa"
	token := &types.ProvisionTokenV2{
		Metadata: types.Metadata{
			Name: testTokenID,
		},
	}
	badAppName := scriptSettings{
		token:          testTokenID,
		appInstallMode: true,
		appName:        "",
		appURI:         "127.0.0.1:0",
	}

	badAppURI := scriptSettings{
		token:          testTokenID,
		appInstallMode: true,
		appName:        "test-app",
		appURI:         "",
	}

	h := newAutoupdateTestHandler(t, autoupdateTestHandlerConfig{token: token})
	hostname, port, err := utils.SplitHostPort(h.PublicProxyAddr())
	require.NoError(t, err)

	// Test invalid app data.
	script, err := h.getJoinScript(context.Background(), badAppName)
	require.Empty(t, script)
	require.True(t, trace.IsBadParameter(err))

	script, err = h.getJoinScript(context.Background(), badAppURI)
	require.Empty(t, script)
	require.True(t, trace.IsBadParameter(err))

	// Test various 'good' cases.
	expectedOutputs := []string{
		testTokenID,
		hostname,
		port,
		"sha256:",
	}

	tests := []struct {
		desc        string
		settings    scriptSettings
		shouldError bool
		outputs     []string
	}{
		{
			desc: "node only join mode with other values not provided",
			settings: scriptSettings{
				token:          testTokenID,
				appInstallMode: false,
			},
			outputs: expectedOutputs,
		},
		{
			desc: "node only join mode with values set to blank",
			settings: scriptSettings{
				token:          testTokenID,
				appInstallMode: false,
				appName:        "",
				appURI:         "",
			},
			outputs: expectedOutputs,
		},
		{
			desc: "all settings set correctly",
			settings: scriptSettings{
				token:          testTokenID,
				appInstallMode: true,
				appName:        "test-app123",
				appURI:         "http://localhost:12345/landing page__",
			},
			outputs: append(
				expectedOutputs,
				"test-app123",
				"http://localhost:12345",
			),
		},
		{
			desc: "all settings set correctly with a longer app name",
			settings: scriptSettings{
				token:          testTokenID,
				appInstallMode: true,
				appName:        "this-is-a-much-longer-app-name-being-used-for-testing",
				appURI:         "https://1.2.3.4:54321",
			},
			outputs: append(
				expectedOutputs,
				"this-is-a-much-longer-app-name-being-used-for-testing",
				"https://1.2.3.4:54321",
			),
		},
		{
			desc: "app name containing double quotes is rejected",
			settings: scriptSettings{
				token:          testTokenID,
				appInstallMode: true,
				appName:        `ab"cd`,
				appURI:         "https://1.2.3.4:54321",
			},
			shouldError: true,
		},
		{
			desc: "app URI containing double quotes is rejected",
			settings: scriptSettings{
				token:          testTokenID,
				appInstallMode: true,
				appName:        "abcd",
				appURI:         `https://1.2.3.4:54321/x"y"z`,
			},
			shouldError: true,
		},
		{
			desc: "app name containing a backtick is rejected",
			settings: scriptSettings{
				token:          testTokenID,
				appInstallMode: true,
				appName:        "ab`whoami`cd",
				appURI:         "https://1.2.3.4:54321",
			},
			shouldError: true,
		},
		{
			desc: "app URI containing a backtick is rejected",
			settings: scriptSettings{
				token:          testTokenID,
				appInstallMode: true,
				appName:        "abcd",
				appURI:         "https://1.2.3.4:54321/`whoami`",
			},
			shouldError: true,
		},
		{
			desc: "app name containing a dollar sign is rejected",
			settings: scriptSettings{
				token:          testTokenID,
				appInstallMode: true,
				appName:        "ab$HOME",
				appURI:         "https://1.2.3.4:54321",
			},
			shouldError: true,
		},
		{
			desc: "app URI containing a dollar sign is rejected",
			settings: scriptSettings{
				token:          testTokenID,
				appInstallMode: true,
				appName:        "abcd",
				appURI:         "https://1.2.3.4:54321/$HOME",
			},
			shouldError: true,
		},
	}

	for _, tc := range tests {
		t.Run(tc.desc, func(t *testing.T) {
			script, err = h.getJoinScript(context.Background(), tc.settings)
			if tc.shouldError {
				require.Error(t, err)
				require.Empty(t, script)
			} else {
				require.NoError(t, err)
				for _, output := range tc.outputs {
					require.Contains(t, script, output)
				}
			}
		})
	}
}

func TestGetDatabaseJoinScript(t *testing.T) {
	validToken := "f18da1c9f6630a51e8daf121e7451daa"
	emptySuggestedAgentMatcherLabelsToken := "f18da1c9f6630a51e8daf121e7451000"
	internalResourceID := "967d38ff-7a61-4f42-bd2d-c61965b44db0"
	hostname := "test.example.com"
	port := 1234

	token := &types.ProvisionTokenV2{
		Metadata: types.Metadata{
			Name: validToken,
		},
		Spec: types.ProvisionTokenSpecV2{
			SuggestedLabels: types.Labels{
				types.InternalResourceIDLabel: apiutils.Strings{internalResourceID},
			},
			SuggestedAgentMatcherLabels: types.Labels{
				"env":     apiutils.Strings{"prod"},
				"product": apiutils.Strings{"*"},
				"os":      apiutils.Strings{"mac", "linux"},
			},
		},
	}

	noMatcherToken := &types.ProvisionTokenV2{
		Metadata: types.Metadata{
			Name: emptySuggestedAgentMatcherLabelsToken,
		},
		Spec: types.ProvisionTokenSpecV2{
			SuggestedLabels: types.Labels{
				types.InternalResourceIDLabel: apiutils.Strings{internalResourceID},
			},
		},
	}

	for _, test := range []struct {
		desc            string
		settings        scriptSettings
		token           *types.ProvisionTokenV2
		errAssert       require.ErrorAssertionFunc
		extraAssertions func(t *testing.T, script string)
	}{
		{
			desc:  "two installation methods",
			token: token,
			settings: scriptSettings{
				token:               validToken,
				databaseInstallMode: true,
				appInstallMode:      true,
			},
			errAssert: require.Error,
		},
		{
			desc:  "valid",
			token: token,
			settings: scriptSettings{
				databaseInstallMode: true,
				token:               validToken,
			},
			errAssert: require.NoError,
			extraAssertions: func(t *testing.T, script string) {
				require.Contains(t, script, validToken)
				require.Contains(t, script, hostname)
				require.Contains(t, script, strconv.Itoa(port))
				require.Contains(t, script, "sha256:")
				require.Contains(t, script, "--labels ")
				require.Contains(t, script, fmt.Sprintf("%s=%s", types.InternalResourceIDLabel, internalResourceID))
				require.Contains(t, script, `
    - labels:
        env: prod
        os:
          - mac
          - linux
        product: '*'
`)
			},
		},
		{
			desc: "discover flow with wildcard label matcher",
			token: &types.ProvisionTokenV2{
				Metadata: types.Metadata{
					Name: validToken,
				},
				Spec: types.ProvisionTokenSpecV2{
					SuggestedLabels: types.Labels{
						types.InternalResourceIDLabel: apiutils.Strings{internalResourceID},
					},
					SuggestedAgentMatcherLabels: types.Labels{
						"*": apiutils.Strings{"*"},
					},
				},
			},
			settings: scriptSettings{
				databaseInstallMode: true,
				token:               validToken,
			},
			errAssert: require.NoError,
			extraAssertions: func(t *testing.T, script string) {
				require.Contains(t, script, validToken)
				require.Contains(t, script, hostname)
				require.Contains(t, script, "sha256:")
				require.Contains(t, script, "--labels ")
				require.Contains(t, script, fmt.Sprintf("%s=%s", types.InternalResourceIDLabel, internalResourceID))
				require.Contains(t, script, `
    - labels:
        '*': '*'
`)
			},
		},
		{
			desc: "discover flow with shell injection attempt in resource matcher labels",
			token: &types.ProvisionTokenV2{
				Metadata: types.Metadata{
					Name: validToken,
				},
				Spec: types.ProvisionTokenSpecV2{
					SuggestedLabels: types.Labels{
						types.InternalResourceIDLabel: apiutils.Strings{internalResourceID},
					},
					SuggestedAgentMatcherLabels: types.Labels{
						"*":                             apiutils.Strings{"*"},
						"spa ces":                       apiutils.Strings{"spa ces"},
						"EOF":                           apiutils.Strings{"test heredoc"},
						`"EOF"`:                         apiutils.Strings{"test quoted heredoc"},
						"#'; <>\\#":                     apiutils.Strings{"try to escape yaml"},
						"&<>'\"$A,./;'BCD ${ABCD}":      apiutils.Strings{"key with special characters"},
						"value with special characters": apiutils.Strings{"&<>'\"$A,./;'BCD ${ABCD}", "#&<>'\"$A,./;'BCD ${ABCD}"},
					},
				},
			},
			settings: scriptSettings{
				databaseInstallMode: true,
				token:               validToken,
			},
			errAssert: require.NoError,
			extraAssertions: func(t *testing.T, script string) {
				require.Contains(t, script, validToken)
				require.Contains(t, script, hostname)
				require.Contains(t, script, "sha256:")
				require.Contains(t, script, "--labels ")
				require.Contains(t, script, fmt.Sprintf("%s=%s", types.InternalResourceIDLabel, internalResourceID))
				require.Contains(t, script, `
    - labels:
        '"EOF"': test quoted heredoc
        '#''; <>\#': try to escape yaml
        '&<>''"$A,./;''BCD ${ABCD}': key with special characters
        '*': '*'
        EOF: test heredoc
        spa ces: spa ces
        value with special characters:
          - '&<>''"$A,./;''BCD ${ABCD}'
          - '#&<>''"$A,./;''BCD ${ABCD}'
`)
			},
		},
		{
			desc:  "empty suggestedAgentMatcherLabels",
			token: noMatcherToken,
			settings: scriptSettings{
				databaseInstallMode: true,
				token:               emptySuggestedAgentMatcherLabelsToken,
			},
			errAssert: require.NoError,
			extraAssertions: func(t *testing.T, script string) {
				require.Contains(t, script, emptySuggestedAgentMatcherLabelsToken)
				require.Contains(t, script, hostname)
				require.Contains(t, script, strconv.Itoa(port))
				require.Contains(t, script, "sha256:")
				require.Contains(t, script, "--labels ")
				require.Contains(t, script, fmt.Sprintf("%s=%s", types.InternalResourceIDLabel, internalResourceID))
				require.Contains(t, script, `
    - labels:
        {}
`)
			},
		},
	} {
		t.Run(test.desc, func(t *testing.T) {
			h := newAutoupdateTestHandler(t, autoupdateTestHandlerConfig{
				hostname: hostname,
				port:     port,
				token:    test.token,
			})

			script, err := h.getJoinScript(context.Background(), test.settings)
			test.errAssert(t, err)
			if err != nil {
				require.Empty(t, script)
			}

			if test.extraAssertions != nil {
				test.extraAssertions(t, script)
			}
		})
	}
}

func TestGetDiscoveryJoinScript(t *testing.T) {
	const validToken = "f18da1c9f6630a51e8daf121e7451daa"
	hostname := "test.example.com"
	port := 1234
	token := &types.ProvisionTokenV2{
		Metadata: types.Metadata{
			Name: validToken,
		},
		Spec: types.ProvisionTokenSpecV2{},
	}

	for _, test := range []struct {
		desc            string
		settings        scriptSettings
		errAssert       require.ErrorAssertionFunc
		extraAssertions func(t *testing.T, script string)
	}{
		{
			desc: "valid",
			settings: scriptSettings{
				discoveryInstallMode: true,
				discoveryGroup:       "my-group",
				token:                validToken,
			},
			errAssert: require.NoError,
			extraAssertions: func(t *testing.T, script string) {
				require.Contains(t, script, validToken)
				require.Contains(t, script, hostname)
				require.Contains(t, script, strconv.Itoa(port))
				require.Contains(t, script, "sha256:")
				require.Contains(t, script, "--labels ")
				require.Contains(t, script, `
discovery_service:
  enabled: "yes"
  discovery_group: "my-group"`)
			},
		},
		{
			desc: "fails when discovery group is not defined",
			settings: scriptSettings{
				discoveryInstallMode: true,
				token:                validToken,
			},
			errAssert: require.Error,
		},
	} {
		t.Run(test.desc, func(t *testing.T) {
			h := newAutoupdateTestHandler(t, autoupdateTestHandlerConfig{
				hostname: hostname,
				port:     port,
				token:    token,
			})
			script, err := h.getJoinScript(context.Background(), test.settings)
			test.errAssert(t, err)
			if err != nil {
				require.Empty(t, script)
			}

			if test.extraAssertions != nil {
				test.extraAssertions(t, script)
			}
		})
	}
}

func TestIsSameRuleSet(t *testing.T) {
	tt := []struct {
		name     string
		r1       []*types.TokenRule
		r2       []*types.TokenRule
		expected bool
	}{
		{
			name:     "empty slice",
			expected: true,
		},
		{
			name: "simple identical rules",
			r1: []*types.TokenRule{
				{
					AWSAccount: "123123123123",
				},
			},
			r2: []*types.TokenRule{
				{
					AWSAccount: "123123123123",
				},
			},
			expected: true,
		},
		{
			name: "different rules",
			r1: []*types.TokenRule{
				{
					AWSAccount: "123123123123",
				},
			},
			r2: []*types.TokenRule{
				{
					AWSAccount: "111111111111",
				},
			},
			expected: false,
		},
		{
			name: "same rules in different order",
			r1: []*types.TokenRule{
				{
					AWSAccount: "123123123123",
				},
				{
					AWSAccount: "222222222222",
				},
				{
					AWSAccount: "111111111111",
					AWSARN:     "arn:*",
				},
			},
			r2: []*types.TokenRule{
				{
					AWSAccount: "222222222222",
				},
				{
					AWSAccount: "111111111111",
					AWSARN:     "arn:*",
				},
				{
					AWSAccount: "123123123123",
				},
			},
			expected: true,
		},
		{
			name: "almost the same rules",
			r1: []*types.TokenRule{
				{
					AWSAccount: "123123123123",
				},
				{
					AWSAccount: "222222222222",
				},
				{
					AWSAccount: "111111111111",
					AWSARN:     "arn:*",
				},
			},
			r2: []*types.TokenRule{
				{
					AWSAccount: "123123123123",
				},
				{
					AWSAccount: "222222222222",
				},
				{
					AWSAccount: "111111111111",
					AWSARN:     "arn:",
				},
			},
			expected: false,
		},
	}

	for _, tc := range tt {
		t.Run(tc.name, func(t *testing.T) {
			require.Equal(t, tc.expected, isSameRuleSet(tc.r1, tc.r2))
		})
	}
}

func TestJoinScript(t *testing.T) {
	validToken := "f18da1c9f6630a51e8daf121e7451daa"
	token := &types.ProvisionTokenV2{
		Metadata: types.Metadata{
			Name: validToken,
		},
	}

	t.Run("direct download links", func(t *testing.T) {
		getGravitationalTeleportLinkRegex := regexp.MustCompile(`https://cdn\.teleport\.dev/\${TELEPORT_PACKAGE_NAME}[-_]v?\${TELEPORT_VERSION}`)

		t.Run("oss", func(t *testing.T) {
			h := newAutoupdateTestHandler(t, autoupdateTestHandlerConfig{
				token: token,
			})
			// Using the OSS Version, all the links must contain only teleport as package name.
			script, err := h.getJoinScript(context.Background(), scriptSettings{token: validToken})
			require.NoError(t, err)

			matches := getGravitationalTeleportLinkRegex.FindAllString(script, -1)
			require.ElementsMatch(t, matches, []string{
				"https://cdn.teleport.dev/${TELEPORT_PACKAGE_NAME}-v${TELEPORT_VERSION}",
				"https://cdn.teleport.dev/${TELEPORT_PACKAGE_NAME}_${TELEPORT_VERSION}",
				"https://cdn.teleport.dev/${TELEPORT_PACKAGE_NAME}-${TELEPORT_VERSION}",
			})
			require.Contains(t, script, "TELEPORT_PACKAGE_NAME='teleport'")
			require.Contains(t, script, "TELEPORT_ARCHIVE_PATH='teleport'")
		})

		t.Run("ent", func(t *testing.T) {
			// Using the Enterprise Version, the package name must be teleport-ent
			h := newAutoupdateTestHandler(t, autoupdateTestHandlerConfig{
				testModules: &modulestest.Modules{TestBuildType: modules.BuildEnterprise},
				token:       token,
			})
			script, err := h.getJoinScript(context.Background(), scriptSettings{token: validToken})
			require.NoError(t, err)

			matches := getGravitationalTeleportLinkRegex.FindAllString(script, -1)
			require.ElementsMatch(t, matches, []string{
				"https://cdn.teleport.dev/${TELEPORT_PACKAGE_NAME}-v${TELEPORT_VERSION}",
				"https://cdn.teleport.dev/${TELEPORT_PACKAGE_NAME}_${TELEPORT_VERSION}",
				"https://cdn.teleport.dev/${TELEPORT_PACKAGE_NAME}-${TELEPORT_VERSION}",
			})
			require.Contains(t, script, "TELEPORT_PACKAGE_NAME='teleport-ent'")
			require.Contains(t, script, "TELEPORT_ARCHIVE_PATH='teleport-ent'")
		})
	})

	t.Run("using repo", func(t *testing.T) {
		t.Run("installUpdater is true", func(t *testing.T) {
			currentStableCloudVersion := "1.2.3"
			h := newAutoupdateTestHandler(t, autoupdateTestHandlerConfig{
				testModules: &modulestest.Modules{TestFeatures: modules.Features{Cloud: true, AutomaticUpgrades: true}},
				token:       token,
				channels: automaticupgrades.Channels{
					automaticupgrades.DefaultChannelName: &automaticupgrades.Channel{StaticVersion: currentStableCloudVersion},
				},
			})

			script, err := h.getJoinScript(context.Background(), scriptSettings{token: validToken})
			require.NoError(t, err)

			require.Contains(t, script, "UPDATER_STYLE='package'")
			// Repo channel is stable/cloud
			require.Contains(t, script, "REPO_CHANNEL='stable/cloud'")
			// TELEPORT_VERSION is the one provided by https://updates.releases.teleport.dev/v1/stable/cloud/version
			require.Contains(t, script, fmt.Sprintf("TELEPORT_VERSION='%s'", currentStableCloudVersion))
		})
		t.Run("installUpdater is false", func(t *testing.T) {
			h := newAutoupdateTestHandler(t, autoupdateTestHandlerConfig{
				token: token,
			})
			script, err := h.getJoinScript(context.Background(), scriptSettings{token: validToken})
			require.NoError(t, err)
			require.Contains(t, script, "UPDATER_STYLE='none'")
			// Default based on current version is used instead
			require.Contains(t, script, "REPO_CHANNEL=''")
			// Current version must be used
			require.Contains(t, script, fmt.Sprintf("TELEPORT_VERSION='%s'", teleport.Version))
		})
	})
	t.Run("using teleport-update", func(t *testing.T) {
		testRollout := &autoupdatev1pb.AutoUpdateAgentRollout{Spec: &autoupdatev1pb.AutoUpdateAgentRolloutSpec{
			StartVersion:              "1.2.2",
			TargetVersion:             "1.2.3",
			Schedule:                  autoupdate.AgentsScheduleImmediate,
			AutoupdateMode:            autoupdate.AgentsUpdateModeEnabled,
			Strategy:                  autoupdate.AgentsStrategyTimeBased,
			MaintenanceWindowDuration: durationpb.New(1 * time.Hour),
		}}
		t.Run("rollout exists and autoupdates are on", func(t *testing.T) {
			currentStableCloudVersion := "1.1.1"
			config := autoupdateTestHandlerConfig{
				testModules: &modulestest.Modules{TestFeatures: modules.Features{Cloud: true, AutomaticUpgrades: true}},
				channels: automaticupgrades.Channels{
					automaticupgrades.DefaultChannelName: &automaticupgrades.Channel{StaticVersion: currentStableCloudVersion},
				},
				rollout: testRollout,
				token:   token,
			}
			h := newAutoupdateTestHandler(t, config)

			script, err := h.getJoinScript(context.Background(), scriptSettings{token: validToken})
			require.NoError(t, err)

			// list of packages must include the updater
			require.Contains(t, script, "UPDATER_STYLE='binary'")
			require.Contains(t, script, fmt.Sprintf("TELEPORT_VERSION='%s'", testRollout.Spec.TargetVersion))
		})
		t.Run("rollout exists and autoupdates are off", func(t *testing.T) {
			h := newAutoupdateTestHandler(t, autoupdateTestHandlerConfig{
				rollout: testRollout,
				token:   token,
			})
			script, err := h.getJoinScript(context.Background(), scriptSettings{token: validToken})
			require.NoError(t, err)
			require.Contains(t, script, "UPDATER_STYLE='binary'")
			require.Contains(t, script, fmt.Sprintf("TELEPORT_VERSION='%s'", testRollout.Spec.TargetVersion))
		})
	})
}

func TestAutomaticUpgrades(t *testing.T) {
	t.Run("cloud and automatic upgrades enabled", func(t *testing.T) {
		modulestest.SetTestModules(t, modulestest.Modules{
			TestFeatures: modules.Features{
				Cloud:             true,
				AutomaticUpgrades: true,
			},
		})

		got := automaticUpgrades(*modules.GetModules().Features().ToProto())
		require.True(t, got)
	})
	t.Run("cloud but automatic upgrades disabled", func(t *testing.T) {
		modulestest.SetTestModules(t, modulestest.Modules{
			TestFeatures: modules.Features{
				Cloud:             true,
				AutomaticUpgrades: false,
			},
		})

		got := automaticUpgrades(*modules.GetModules().Features().ToProto())
		require.False(t, got)
	})

	t.Run("automatic upgrades enabled but is not cloud", func(t *testing.T) {
		modulestest.SetTestModules(t, modulestest.Modules{
			TestBuildType: modules.BuildEnterprise,
			TestFeatures: modules.Features{
				Cloud:             false,
				AutomaticUpgrades: true,
			},
		})

		got := automaticUpgrades(*modules.GetModules().Features().ToProto())
		require.False(t, got)
	})
}

func TestIsSameAzureRuleSet(t *testing.T) {
	tests := []struct {
		name     string
		r1       []*types.ProvisionTokenSpecV2Azure_Rule
		r2       []*types.ProvisionTokenSpecV2Azure_Rule
		expected bool
	}{
		{
			name:     "empty slice",
			expected: true,
		},
		{
			name: "simple identical rules",
			r1: []*types.ProvisionTokenSpecV2Azure_Rule{
				{
					Subscription: "123123123123",
				},
			},
			r2: []*types.ProvisionTokenSpecV2Azure_Rule{
				{
					Subscription: "123123123123",
				},
			},
			expected: true,
		},
		{
			name: "different rules",
			r1: []*types.ProvisionTokenSpecV2Azure_Rule{
				{
					Subscription: "123123123123",
				},
			},
			r2: []*types.ProvisionTokenSpecV2Azure_Rule{
				{
					Subscription: "456456456456",
				},
			},
			expected: false,
		},
		{
			name: "same rules in different order",
			r1: []*types.ProvisionTokenSpecV2Azure_Rule{
				{
					Subscription: "456456456456",
				},
				{
					Subscription: "123123123123",
				},
			},
			r2: []*types.ProvisionTokenSpecV2Azure_Rule{
				{
					Subscription: "123123123123",
				},
				{
					Subscription: "456456456456",
				},
			},
			expected: true,
		},
	}

	for _, tc := range tests {
		t.Run(tc.name, func(t *testing.T) {
			require.Equal(t, tc.expected, isSameAzureRuleSet(tc.r1, tc.r2))
		})
	}
}<|MERGE_RESOLUTION|>--- conflicted
+++ resolved
@@ -392,15 +392,9 @@
 		require.NoError(t, json.Unmarshal(re.Bytes(), &resp))
 
 		require.Len(t, resp.Items, 2)
-<<<<<<< HEAD
-		require.Equal(t, "test-token-3", resp.NextPageToken)
-		require.Equal(t, "test-token-1", resp.Items[0].ID)
-		require.Equal(t, "test-token-2", resp.Items[1].ID)
-=======
 		assert.Equal(t, "test-token-3", resp.NextPageToken)
 		assert.Equal(t, "test-token-1", resp.Items[0].ID)
 		assert.Equal(t, "test-token-2", resp.Items[1].ID)
->>>>>>> 1c459ddb
 
 		re, err = pack.clt.Get(ctx, endpoint, url.Values{
 			"page_token": []string{resp.NextPageToken},
@@ -411,13 +405,8 @@
 		require.NoError(t, json.Unmarshal(re.Bytes(), &resp))
 
 		require.Len(t, resp.Items, 1)
-<<<<<<< HEAD
-		require.Empty(t, resp.NextPageToken)
-		require.Equal(t, "test-token-3", resp.Items[0].ID)
-=======
 		assert.Empty(t, resp.NextPageToken)
 		assert.Equal(t, "test-token-3", resp.Items[0].ID)
->>>>>>> 1c459ddb
 	})
 
 	t.Run("filter by roles", func(t *testing.T) {
@@ -436,13 +425,8 @@
 		resp = ListProvisionTokensResponse{}
 		require.NoError(t, json.Unmarshal(re.Bytes(), &resp))
 		require.Len(t, resp.Items, 2)
-<<<<<<< HEAD
-		require.Equal(t, "test-token-1", resp.Items[0].ID)
-		require.Equal(t, "test-token-3", resp.Items[1].ID)
-=======
 		assert.Equal(t, "test-token-1", resp.Items[0].ID)
 		assert.Equal(t, "test-token-3", resp.Items[1].ID)
->>>>>>> 1c459ddb
 
 		re, err = pack.clt.Get(ctx, endpoint, url.Values{
 			"role": []string{"Bot"},
@@ -451,13 +435,8 @@
 		resp = ListProvisionTokensResponse{}
 		require.NoError(t, json.Unmarshal(re.Bytes(), &resp))
 		require.Len(t, resp.Items, 2)
-<<<<<<< HEAD
-		require.Equal(t, "test-token-2", resp.Items[0].ID)
-		require.Equal(t, "test-token-3", resp.Items[1].ID)
-=======
 		assert.Equal(t, "test-token-2", resp.Items[0].ID)
 		assert.Equal(t, "test-token-3", resp.Items[1].ID)
->>>>>>> 1c459ddb
 	})
 
 	t.Run("filter by bot name", func(t *testing.T) {
@@ -476,11 +455,7 @@
 		resp = ListProvisionTokensResponse{}
 		require.NoError(t, json.Unmarshal(re.Bytes(), &resp))
 		require.Len(t, resp.Items, 1)
-<<<<<<< HEAD
-		require.Equal(t, "test-token-2", resp.Items[0].ID)
-=======
 		assert.Equal(t, "test-token-2", resp.Items[0].ID)
->>>>>>> 1c459ddb
 	})
 }
 
