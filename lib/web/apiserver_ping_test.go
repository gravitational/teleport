/*
 * Teleport
 * Copyright (C) 2023  Gravitational, Inc.
 *
 * This program is free software: you can redistribute it and/or modify
 * it under the terms of the GNU Affero General Public License as published by
 * the Free Software Foundation, either version 3 of the License, or
 * (at your option) any later version.
 *
 * This program is distributed in the hope that it will be useful,
 * but WITHOUT ANY WARRANTY; without even the implied warranty of
 * MERCHANTABILITY or FITNESS FOR A PARTICULAR PURPOSE.  See the
 * GNU Affero General Public License for more details.
 *
 * You should have received a copy of the GNU Affero General Public License
 * along with this program.  If not, see <http://www.gnu.org/licenses/>.
 */

package web

import (
	"context"
	"encoding/json"
	"net/http"
	"net/url"
	"testing"

	"github.com/gravitational/roundtrip"
	"github.com/gravitational/trace"
	"github.com/stretchr/testify/assert"
	"github.com/stretchr/testify/require"

	"github.com/gravitational/teleport/api"
	"github.com/gravitational/teleport/api/client/webclient"
	"github.com/gravitational/teleport/api/constants"
	autoupdatev1pb "github.com/gravitational/teleport/api/gen/proto/go/teleport/autoupdate/v1"
	"github.com/gravitational/teleport/api/types"
	"github.com/gravitational/teleport/api/types/autoupdate"
	"github.com/gravitational/teleport/lib/client"
	"github.com/gravitational/teleport/lib/modules"
)

func TestPing(t *testing.T) {
	ctx := context.Background()
	env := newWebPack(t, 1)
	authServer := env.server.Auth()

	clt, err := client.NewWebClient(env.proxies[0].webURL.String(), roundtrip.HTTPClient(client.NewInsecureWebClient()))
	require.NoError(t, err)

	tests := []struct {
		name       string
		buildType  string // defaults to modules.BuildOSS
		spec       *types.AuthPreferenceSpecV2
		assertResp func(cap types.AuthPreference, resp *webclient.PingResponse)
	}{
		{
			name: "OK local auth",
			spec: &types.AuthPreferenceSpecV2{
				Type:         constants.Local,
				SecondFactor: constants.SecondFactorOptional,
				U2F: &types.U2F{
					AppID: "https://example.com",
				},
				Webauthn: &types.Webauthn{
					RPID: "example.com",
				},
			},
			assertResp: func(cap types.AuthPreference, resp *webclient.PingResponse) {
				assert.Equal(t, cap.GetType(), resp.Auth.Type)
				assert.Equal(t, constants.SecondFactorOn, resp.Auth.SecondFactor)
				assert.NotEmpty(t, cap.GetPreferredLocalMFA(), "preferred local MFA empty")
				assert.NotNil(t, resp.Auth.Local, "Auth.Local expected")

				u2f, _ := cap.GetU2F()
				require.NotNil(t, resp.Auth.U2F)
				assert.Equal(t, u2f.AppID, resp.Auth.U2F.AppID)

				webCfg, _ := cap.GetWebauthn()
				require.NotNil(t, resp.Auth.Webauthn)
				assert.Equal(t, webCfg.RPID, resp.Auth.Webauthn.RPID)

				assert.Equal(t, types.SignatureAlgorithmSuite_SIGNATURE_ALGORITHM_SUITE_UNSPECIFIED, resp.Auth.SignatureAlgorithmSuite)
			},
		},
		{
			name: "OK local auth SecondFactors",
			spec: &types.AuthPreferenceSpecV2{
				Type: constants.Local,
				SecondFactors: []types.SecondFactorType{
					types.SecondFactorType_SECOND_FACTOR_TYPE_WEBAUTHN,
				},
				U2F: &types.U2F{
					AppID: "https://example.com",
				},
				Webauthn: &types.Webauthn{
					RPID: "example.com",
				},
			},
			assertResp: func(cap types.AuthPreference, resp *webclient.PingResponse) {
				assert.Equal(t, cap.GetType(), resp.Auth.Type)
				assert.Equal(t, constants.SecondFactorWebauthn, resp.Auth.SecondFactor)
				assert.NotEmpty(t, cap.GetPreferredLocalMFA(), "preferred local MFA empty")
				assert.NotNil(t, resp.Auth.Local, "Auth.Local expected")

				u2f, _ := cap.GetU2F()
				require.NotNil(t, resp.Auth.U2F)
				assert.Equal(t, u2f.AppID, resp.Auth.U2F.AppID)

				webCfg, _ := cap.GetWebauthn()
				require.NotNil(t, resp.Auth.Webauthn)
				assert.Equal(t, webCfg.RPID, resp.Auth.Webauthn.RPID)

				assert.Equal(t, types.SignatureAlgorithmSuite_SIGNATURE_ALGORITHM_SUITE_UNSPECIFIED, resp.Auth.SignatureAlgorithmSuite)
			},
		},
		{
			name: "OK signature algorithm suite",
			spec: &types.AuthPreferenceSpecV2{
				SignatureAlgorithmSuite: types.SignatureAlgorithmSuite_SIGNATURE_ALGORITHM_SUITE_BALANCED_V1,
			},
			assertResp: func(cap types.AuthPreference, resp *webclient.PingResponse) {
				assert.Equal(t, types.SignatureAlgorithmSuite_SIGNATURE_ALGORITHM_SUITE_BALANCED_V1, resp.Auth.SignatureAlgorithmSuite)
			},
		},
		{
			name: "OK passwordless connector",
			spec: &types.AuthPreferenceSpecV2{
				Type:         constants.Local,
				SecondFactor: constants.SecondFactorOptional,
				Webauthn: &types.Webauthn{
					RPID: "example.com",
				},
				ConnectorName: constants.PasswordlessConnector,
			},
			assertResp: func(_ types.AuthPreference, resp *webclient.PingResponse) {
				assert.True(t, resp.Auth.AllowPasswordless, "Auth.AllowPasswordless")
				require.NotNil(t, resp.Auth.Local, "Auth.Local")
				assert.Equal(t, constants.PasswordlessConnector, resp.Auth.Local.Name, "Auth.Local.Name")
			},
		},
		{
			name: "OK headless connector",
			spec: &types.AuthPreferenceSpecV2{
				Type:         constants.Local,
				SecondFactor: constants.SecondFactorOptional,
				Webauthn: &types.Webauthn{
					RPID: "example.com",
				},
				ConnectorName: constants.HeadlessConnector,
			},
			assertResp: func(_ types.AuthPreference, resp *webclient.PingResponse) {
				assert.True(t, resp.Auth.AllowHeadless, "Auth.AllowHeadless")
				require.NotNil(t, resp.Auth.Local, "Auth.Local")
				assert.Equal(t, constants.HeadlessConnector, resp.Auth.Local.Name, "Auth.Local.Name")
			},
		},
		{
			name:      "OK device trust mode=off",
			buildType: modules.BuildOSS,
			spec: &types.AuthPreferenceSpecV2{
				// Configuration is unimportant, what counts here is that the build
				// is OSS.
				Type:         constants.Local,
				SecondFactor: constants.SecondFactorOptional,
				Webauthn: &types.Webauthn{
					RPID: "example.com",
				},
			},
			assertResp: func(_ types.AuthPreference, resp *webclient.PingResponse) {
				assert.True(t, resp.Auth.DeviceTrust.Disabled, "Auth.DeviceTrust.Disabled")
			},
		},
		{
			name:      "OK device trust mode=optional",
			buildType: modules.BuildEnterprise,
			spec: &types.AuthPreferenceSpecV2{
				Type:         constants.Local,
				SecondFactor: constants.SecondFactorOptional,
				Webauthn: &types.Webauthn{
					RPID: "example.com",
				},
				DeviceTrust: &types.DeviceTrust{
					Mode: constants.DeviceTrustModeOptional,
				},
			},
			assertResp: func(_ types.AuthPreference, resp *webclient.PingResponse) {
				assert.False(t, resp.Auth.DeviceTrust.Disabled, "Auth.DeviceTrust.Disabled")
			},
		},
		{
			name:      "OK device trust auto-enroll",
			buildType: modules.BuildEnterprise,
			spec: &types.AuthPreferenceSpecV2{
				Type:         constants.Local,
				SecondFactor: constants.SecondFactorOptional,
				Webauthn: &types.Webauthn{
					RPID: "example.com",
				},
				DeviceTrust: &types.DeviceTrust{
					Mode:       constants.DeviceTrustModeOptional,
					AutoEnroll: true,
				},
			},
			assertResp: func(_ types.AuthPreference, resp *webclient.PingResponse) {
				assert.False(t, resp.Auth.DeviceTrust.Disabled, "Auth.DeviceTrust.Disabled")
				assert.True(t, resp.Auth.DeviceTrust.AutoEnroll, "Auth.DeviceTrust.AutoEnroll")
			},
		},
	}
	for _, test := range tests {
		t.Run(test.name, func(t *testing.T) {
			buildType := test.buildType
			if buildType == "" {
				buildType = modules.BuildOSS
			}
			modules.SetTestModules(t, &modules.TestModules{
				TestBuildType: buildType,
			})

			cap, err := types.NewAuthPreference(*test.spec)
			require.NoError(t, err)
			cap, err = authServer.UpsertAuthPreference(ctx, cap)
			require.NoError(t, err)

			resp, err := clt.Get(ctx, clt.Endpoint("webapi", "ping"), url.Values{})
			require.NoError(t, err)
			var pingResp webclient.PingResponse
			require.NoError(t, json.Unmarshal(resp.Bytes(), &pingResp))

			test.assertResp(cap, &pingResp)
		})
	}
}

// TestPing_multiProxyAddr makes sure ping endpoint can be called over any of
// the proxy's configured public addresses.
func TestPing_multiProxyAddr(t *testing.T) {
	env := newWebPack(t, 1)
	proxy := env.proxies[0]
	req, err := http.NewRequest(http.MethodGet, proxy.newClient(t).Endpoint("webapi", "ping"), nil)
	require.NoError(t, err)
	// Make sure ping endpoint can be reached over all proxy public addrs.
	for _, proxyAddr := range proxy.handler.handler.cfg.ProxyPublicAddrs {
		req.Host = proxyAddr.Host()
		resp, err := client.NewInsecureWebClient().Do(req)
		require.NoError(t, err)
		require.NoError(t, resp.Body.Close())
	}
}

// TestPing_minimalAPI tests that pinging the minimal web API works correctly.
func TestPing_minimalAPI(t *testing.T) {
	env := newWebPack(t, 1, func(cfg *proxyConfig) {
		cfg.minimalHandler = true
	})
	proxy := env.proxies[0]
	tests := []struct {
		name string
		host string
	}{
		{
			name: "Default ping",
			host: proxy.handler.handler.cfg.ProxyPublicAddrs[0].Host(),
		},
		{
			// This test ensures that the API doesn't try to launch an application.
			name: "Ping with alternate host",
			host: "example.com",
		},
	}
	for _, tc := range tests {
		t.Run(tc.name, func(t *testing.T) {
			req, err := http.NewRequest(http.MethodGet, proxy.newClient(t).Endpoint("webapi", "ping"), nil)
			require.NoError(t, err)
			req.Host = tc.host
			resp, err := client.NewInsecureWebClient().Do(req)
			require.NoError(t, err)
			require.NoError(t, resp.Body.Close())
		})
	}
}

// TestPing_autoUpdateResources tests that find endpoint return correct data related to auto updates.
func TestPing_autoUpdateResources(t *testing.T) {
	env := newWebPack(t, 1, func(cfg *proxyConfig) {
		cfg.minimalHandler = true
	})
	proxy := env.proxies[0]

	ctx, cancel := context.WithCancel(context.Background())
	defer cancel()

	req, err := http.NewRequest(http.MethodGet, proxy.newClient(t).Endpoint("webapi", "find"), nil)
	require.NoError(t, err)
	req.Host = proxy.handler.handler.cfg.ProxyPublicAddrs[0].Host()

	tests := []struct {
		name     string
		config   *autoupdatev1pb.AutoUpdateConfigSpec
		version  *autoupdatev1pb.AutoUpdateVersionSpec
		cleanup  bool
		expected webclient.AutoUpdateSettings
	}{
		{
			name: "resources not defined",
			expected: webclient.AutoUpdateSettings{
<<<<<<< HEAD
				ToolsVersion:    api.Version,
				ToolsAutoUpdate: false,
=======
				ToolsVersion:             api.Version,
				ToolsMode:                autoupdate.ToolsUpdateModeDisabled,
				AgentUpdateJitterSeconds: DefaultAgentUpdateJitterSeconds,
				AgentAutoUpdate:          false,
				AgentVersion:             api.Version,
>>>>>>> 9d4b20ca
			},
		},
		{
			name: "enable tools auto update",
			config: &autoupdatev1pb.AutoUpdateConfigSpec{
				Tools: &autoupdatev1pb.AutoUpdateConfigSpecTools{
					Mode: autoupdate.ToolsUpdateModeEnabled,
				},
			},
			expected: webclient.AutoUpdateSettings{
<<<<<<< HEAD
				ToolsAutoUpdate: true,
				ToolsVersion:    api.Version,
=======
				ToolsMode:                autoupdate.ToolsUpdateModeEnabled,
				ToolsVersion:             api.Version,
				AgentUpdateJitterSeconds: DefaultAgentUpdateJitterSeconds,
				AgentAutoUpdate:          false,
				AgentVersion:             api.Version,
>>>>>>> 9d4b20ca
			},
			cleanup: true,
		},
		{
			name: "enable agent auto update, immediate schedule",
			config: &autoupdatev1pb.AutoUpdateConfigSpec{
				Agents: &autoupdatev1pb.AutoUpdateConfigSpecAgents{
					Mode:     autoupdate.AgentsUpdateModeEnabled,
					Strategy: autoupdate.AgentsStrategyHaltOnError,
				},
			},
			version: &autoupdatev1pb.AutoUpdateVersionSpec{
				Agents: &autoupdatev1pb.AutoUpdateVersionSpecAgents{
					Mode:          autoupdate.AgentsUpdateModeEnabled,
					StartVersion:  "1.2.3",
					TargetVersion: "1.2.4",
					Schedule:      autoupdate.AgentsScheduleImmediate,
				},
			},
			expected: webclient.AutoUpdateSettings{
				ToolsVersion:             api.Version,
				ToolsMode:                autoupdate.ToolsUpdateModeDisabled,
				AgentUpdateJitterSeconds: DefaultAgentUpdateJitterSeconds,
				AgentAutoUpdate:          true,
				AgentVersion:             "1.2.4",
			},
			cleanup: true,
		},
		{
			name: "version enable agent auto update, but config disables them",
			config: &autoupdatev1pb.AutoUpdateConfigSpec{
				Agents: &autoupdatev1pb.AutoUpdateConfigSpecAgents{
					Mode:     autoupdate.AgentsUpdateModeDisabled,
					Strategy: autoupdate.AgentsStrategyHaltOnError,
				},
			},
			version: &autoupdatev1pb.AutoUpdateVersionSpec{
				Agents: &autoupdatev1pb.AutoUpdateVersionSpecAgents{
					Mode:          autoupdate.AgentsUpdateModeEnabled,
					StartVersion:  "1.2.3",
					TargetVersion: "1.2.4",
					Schedule:      autoupdate.AgentsScheduleImmediate,
				},
			},
			expected: webclient.AutoUpdateSettings{
				ToolsVersion:             api.Version,
				ToolsMode:                autoupdate.ToolsUpdateModeDisabled,
				AgentUpdateJitterSeconds: DefaultAgentUpdateJitterSeconds,
				AgentAutoUpdate:          false,
				AgentVersion:             "1.2.4",
			},
			cleanup: true,
		},
		{
			name:    "empty config and version",
			config:  &autoupdatev1pb.AutoUpdateConfigSpec{},
			version: &autoupdatev1pb.AutoUpdateVersionSpec{},
			expected: webclient.AutoUpdateSettings{
<<<<<<< HEAD
				ToolsVersion:    api.Version,
				ToolsAutoUpdate: false,
=======
				ToolsVersion:             api.Version,
				ToolsMode:                autoupdate.ToolsUpdateModeDisabled,
				AgentUpdateJitterSeconds: DefaultAgentUpdateJitterSeconds,
				AgentAutoUpdate:          false,
				AgentVersion:             api.Version,
>>>>>>> 9d4b20ca
			},
			cleanup: true,
		},
		{
			name: "set tools auto update version",
			version: &autoupdatev1pb.AutoUpdateVersionSpec{
				Tools: &autoupdatev1pb.AutoUpdateVersionSpecTools{
					TargetVersion: "1.2.3",
				},
			},
			expected: webclient.AutoUpdateSettings{
<<<<<<< HEAD
				ToolsVersion:    "1.2.3",
				ToolsAutoUpdate: false,
=======
				ToolsVersion:             "1.2.3",
				ToolsMode:                autoupdate.ToolsUpdateModeDisabled,
				AgentUpdateJitterSeconds: DefaultAgentUpdateJitterSeconds,
				AgentAutoUpdate:          false,
				AgentVersion:             api.Version,
>>>>>>> 9d4b20ca
			},
			cleanup: true,
		},
		{
			name: "enable tools auto update and set version",
			config: &autoupdatev1pb.AutoUpdateConfigSpec{
				Tools: &autoupdatev1pb.AutoUpdateConfigSpecTools{
					Mode: autoupdate.ToolsUpdateModeEnabled,
				},
			},
			version: &autoupdatev1pb.AutoUpdateVersionSpec{
				Tools: &autoupdatev1pb.AutoUpdateVersionSpecTools{
					TargetVersion: "1.2.3",
				},
			},
			expected: webclient.AutoUpdateSettings{
<<<<<<< HEAD
				ToolsAutoUpdate: true,
				ToolsVersion:    "1.2.3",
=======
				ToolsMode:                autoupdate.ToolsUpdateModeEnabled,
				ToolsVersion:             "1.2.3",
				AgentUpdateJitterSeconds: DefaultAgentUpdateJitterSeconds,
				AgentAutoUpdate:          false,
				AgentVersion:             api.Version,
>>>>>>> 9d4b20ca
			},
		},
		{
			name: "modify auto update config and version",
			config: &autoupdatev1pb.AutoUpdateConfigSpec{
				Tools: &autoupdatev1pb.AutoUpdateConfigSpecTools{
					Mode: autoupdate.ToolsUpdateModeDisabled,
				},
			},
			version: &autoupdatev1pb.AutoUpdateVersionSpec{
				Tools: &autoupdatev1pb.AutoUpdateVersionSpecTools{
					TargetVersion: "3.2.1",
				},
			},
			expected: webclient.AutoUpdateSettings{
<<<<<<< HEAD
				ToolsAutoUpdate: false,
				ToolsVersion:    "3.2.1",
=======
				ToolsMode:                autoupdate.ToolsUpdateModeDisabled,
				ToolsVersion:             "3.2.1",
				AgentUpdateJitterSeconds: DefaultAgentUpdateJitterSeconds,
				AgentAutoUpdate:          false,
				AgentVersion:             api.Version,
>>>>>>> 9d4b20ca
			},
		},
	}
	for _, tc := range tests {
		t.Run(tc.name, func(t *testing.T) {
			if tc.config != nil {
				config, err := autoupdate.NewAutoUpdateConfig(tc.config)
				require.NoError(t, err)
				_, err = env.server.Auth().UpsertAutoUpdateConfig(ctx, config)
				require.NoError(t, err)
			}
			if tc.version != nil {
				version, err := autoupdate.NewAutoUpdateVersion(tc.version)
				require.NoError(t, err)
				_, err = env.server.Auth().UpsertAutoUpdateVersion(ctx, version)
				require.NoError(t, err)
			}

			// expire the fn cache to force the next answer to be fresh
			for _, proxy := range env.proxies {
				proxy.clock.Advance(2 * findEndpointCacheTTL)
			}

			resp, err := client.NewInsecureWebClient().Do(req)
			require.NoError(t, err)

			pr := &webclient.PingResponse{}
			require.NoError(t, json.NewDecoder(resp.Body).Decode(pr))
			require.NoError(t, resp.Body.Close())

			assert.Equal(t, tc.expected, pr.AutoUpdate)

			if tc.cleanup {
				require.NotErrorIs(t, env.server.Auth().DeleteAutoUpdateConfig(ctx), &trace.NotFoundError{})
				require.NotErrorIs(t, env.server.Auth().DeleteAutoUpdateVersion(ctx), &trace.NotFoundError{})
			}
		})
	}
}<|MERGE_RESOLUTION|>--- conflicted
+++ resolved
@@ -305,16 +305,11 @@
 		{
 			name: "resources not defined",
 			expected: webclient.AutoUpdateSettings{
-<<<<<<< HEAD
-				ToolsVersion:    api.Version,
-				ToolsAutoUpdate: false,
-=======
 				ToolsVersion:             api.Version,
-				ToolsMode:                autoupdate.ToolsUpdateModeDisabled,
-				AgentUpdateJitterSeconds: DefaultAgentUpdateJitterSeconds,
-				AgentAutoUpdate:          false,
-				AgentVersion:             api.Version,
->>>>>>> 9d4b20ca
+				ToolsAutoUpdate:          false,
+				AgentUpdateJitterSeconds: DefaultAgentUpdateJitterSeconds,
+				AgentAutoUpdate:          false,
+				AgentVersion:             api.Version,
 			},
 		},
 		{
@@ -325,16 +320,11 @@
 				},
 			},
 			expected: webclient.AutoUpdateSettings{
-<<<<<<< HEAD
-				ToolsAutoUpdate: true,
-				ToolsVersion:    api.Version,
-=======
-				ToolsMode:                autoupdate.ToolsUpdateModeEnabled,
+				ToolsAutoUpdate:          true,
 				ToolsVersion:             api.Version,
 				AgentUpdateJitterSeconds: DefaultAgentUpdateJitterSeconds,
 				AgentAutoUpdate:          false,
 				AgentVersion:             api.Version,
->>>>>>> 9d4b20ca
 			},
 			cleanup: true,
 		},
@@ -356,7 +346,7 @@
 			},
 			expected: webclient.AutoUpdateSettings{
 				ToolsVersion:             api.Version,
-				ToolsMode:                autoupdate.ToolsUpdateModeDisabled,
+				ToolsAutoUpdate:          false,
 				AgentUpdateJitterSeconds: DefaultAgentUpdateJitterSeconds,
 				AgentAutoUpdate:          true,
 				AgentVersion:             "1.2.4",
@@ -381,7 +371,7 @@
 			},
 			expected: webclient.AutoUpdateSettings{
 				ToolsVersion:             api.Version,
-				ToolsMode:                autoupdate.ToolsUpdateModeDisabled,
+				ToolsAutoUpdate:          false,
 				AgentUpdateJitterSeconds: DefaultAgentUpdateJitterSeconds,
 				AgentAutoUpdate:          false,
 				AgentVersion:             "1.2.4",
@@ -393,16 +383,11 @@
 			config:  &autoupdatev1pb.AutoUpdateConfigSpec{},
 			version: &autoupdatev1pb.AutoUpdateVersionSpec{},
 			expected: webclient.AutoUpdateSettings{
-<<<<<<< HEAD
-				ToolsVersion:    api.Version,
-				ToolsAutoUpdate: false,
-=======
 				ToolsVersion:             api.Version,
-				ToolsMode:                autoupdate.ToolsUpdateModeDisabled,
-				AgentUpdateJitterSeconds: DefaultAgentUpdateJitterSeconds,
-				AgentAutoUpdate:          false,
-				AgentVersion:             api.Version,
->>>>>>> 9d4b20ca
+				ToolsAutoUpdate:          false,
+				AgentUpdateJitterSeconds: DefaultAgentUpdateJitterSeconds,
+				AgentAutoUpdate:          false,
+				AgentVersion:             api.Version,
 			},
 			cleanup: true,
 		},
@@ -414,16 +399,11 @@
 				},
 			},
 			expected: webclient.AutoUpdateSettings{
-<<<<<<< HEAD
-				ToolsVersion:    "1.2.3",
-				ToolsAutoUpdate: false,
-=======
 				ToolsVersion:             "1.2.3",
-				ToolsMode:                autoupdate.ToolsUpdateModeDisabled,
-				AgentUpdateJitterSeconds: DefaultAgentUpdateJitterSeconds,
-				AgentAutoUpdate:          false,
-				AgentVersion:             api.Version,
->>>>>>> 9d4b20ca
+				ToolsAutoUpdate:          false,
+				AgentUpdateJitterSeconds: DefaultAgentUpdateJitterSeconds,
+				AgentAutoUpdate:          false,
+				AgentVersion:             api.Version,
 			},
 			cleanup: true,
 		},
@@ -440,16 +420,11 @@
 				},
 			},
 			expected: webclient.AutoUpdateSettings{
-<<<<<<< HEAD
-				ToolsAutoUpdate: true,
-				ToolsVersion:    "1.2.3",
-=======
-				ToolsMode:                autoupdate.ToolsUpdateModeEnabled,
+				ToolsAutoUpdate:          true,
 				ToolsVersion:             "1.2.3",
 				AgentUpdateJitterSeconds: DefaultAgentUpdateJitterSeconds,
 				AgentAutoUpdate:          false,
 				AgentVersion:             api.Version,
->>>>>>> 9d4b20ca
 			},
 		},
 		{
@@ -465,16 +440,11 @@
 				},
 			},
 			expected: webclient.AutoUpdateSettings{
-<<<<<<< HEAD
-				ToolsAutoUpdate: false,
-				ToolsVersion:    "3.2.1",
-=======
-				ToolsMode:                autoupdate.ToolsUpdateModeDisabled,
+				ToolsAutoUpdate:          false,
 				ToolsVersion:             "3.2.1",
 				AgentUpdateJitterSeconds: DefaultAgentUpdateJitterSeconds,
 				AgentAutoUpdate:          false,
 				AgentVersion:             api.Version,
->>>>>>> 9d4b20ca
 			},
 		},
 	}
