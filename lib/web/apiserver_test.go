--- conflicted
+++ resolved
@@ -1198,7 +1198,7 @@
 	require.NoError(t, err)
 
 	// should return ascending sorted types
-	query := url.Values{"sort": []string{"type"}, "limit": []string{"15"}}
+	query := url.Values{"sort": []string{"kind"}, "limit": []string{"15"}}
 	re, err := pack.clt.Get(context.Background(), endpoint, query)
 	require.NoError(t, err)
 	res := clusterNodesGetResponse{}
@@ -1206,7 +1206,7 @@
 	require.Equal(t, types.KindDatabase, res.Items[0].Kind)
 
 	// should return descending sorted types
-	query = url.Values{"sort": []string{"type:desc"}, "limit": []string{"15"}}
+	query = url.Values{"sort": []string{"kind:desc"}, "limit": []string{"15"}}
 	re, err = pack.clt.Get(context.Background(), endpoint, query)
 	require.NoError(t, err)
 	res = clusterNodesGetResponse{}
@@ -1308,36 +1308,6 @@
 	require.NoError(t, json.Unmarshal(re.Bytes(), &res))
 	require.Len(t, res.Items, 8)
 	require.Equal(t, "", res.StartKey)
-<<<<<<< HEAD
-
-	// should return apps
-	query = url.Values{"sort": []string{"name"}, "limit": []string{"15"}}
-	query.Add("kinds", types.KindApp)
-	query.Add("kinds", types.KindSAMLIdPServiceProvider)
-	re, err = pack.clt.Get(context.Background(), endpoint, query)
-	require.NoError(t, err)
-	res = clusterNodesGetResponse{}
-	require.NoError(t, json.Unmarshal(re.Bytes(), &res))
-	require.Len(t, res.Items, 3)
-	require.Equal(t, "", res.StartKey)
-
-	// should return ascending sorted types
-	query = url.Values{"sort": []string{"kind"}, "limit": []string{"15"}}
-	re, err = pack.clt.Get(context.Background(), endpoint, query)
-	require.NoError(t, err)
-	res = clusterNodesGetResponse{}
-	require.NoError(t, json.Unmarshal(re.Bytes(), &res))
-	require.Equal(t, types.KindApp, res.Items[0].Kind)
-
-	// should return descending sorted types
-	query = url.Values{"sort": []string{"kind:desc"}, "limit": []string{"15"}}
-	re, err = pack.clt.Get(context.Background(), endpoint, query)
-	require.NoError(t, err)
-	res = clusterNodesGetResponse{}
-	require.NoError(t, json.Unmarshal(re.Bytes(), &res))
-	require.Equal(t, types.KindNode, res.Items[0].Kind)
-=======
->>>>>>> a3d504bd
 }
 
 type clusterAlertsGetResponse struct {
