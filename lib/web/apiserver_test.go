/*
 * Teleport
 * Copyright (C) 2023  Gravitational, Inc.
 *
 * This program is free software: you can redistribute it and/or modify
 * it under the terms of the GNU Affero General Public License as published by
 * the Free Software Foundation, either version 3 of the License, or
 * (at your option) any later version.
 *
 * This program is distributed in the hope that it will be useful,
 * but WITHOUT ANY WARRANTY; without even the implied warranty of
 * MERCHANTABILITY or FITNESS FOR A PARTICULAR PURPOSE.  See the
 * GNU Affero General Public License for more details.
 *
 * You should have received a copy of the GNU Affero General Public License
 * along with this program.  If not, see <http://www.gnu.org/licenses/>.
 */

package web

import (
	"archive/tar"
	"bufio"
	"bytes"
	"compress/gzip"
	"context"
	"crypto/tls"
	"crypto/x509"
	"encoding/base64"
	"encoding/hex"
	"encoding/json"
	"encoding/pem"
	"errors"
	"fmt"
	"io"
	"net"
	"net/http"
	"net/http/cookiejar"
	"net/http/httptest"
	"net/url"
	"os"
	"os/user"
	"path/filepath"
	"slices"
	"sort"
	"strings"
	"testing"
	"time"

	"github.com/gogo/protobuf/proto"
	"github.com/google/go-cmp/cmp"
	"github.com/google/go-cmp/cmp/cmpopts"
	"github.com/google/uuid"
	"github.com/gorilla/websocket"
	"github.com/gravitational/roundtrip"
	"github.com/gravitational/trace"
	"github.com/jonboulle/clockwork"
	"github.com/julienschmidt/httprouter"
	"github.com/mailgun/timetools"
	"github.com/pquerna/otp/totp"
	"github.com/sirupsen/logrus"
	"github.com/stretchr/testify/assert"
	"github.com/stretchr/testify/require"
	commonv1 "go.opentelemetry.io/proto/otlp/common/v1"
	resourcev1 "go.opentelemetry.io/proto/otlp/resource/v1"
	tracepb "go.opentelemetry.io/proto/otlp/trace/v1"
	"golang.org/x/crypto/ssh"
	"google.golang.org/grpc"
	"google.golang.org/grpc/credentials"
	"google.golang.org/protobuf/encoding/protojson"
	"google.golang.org/protobuf/testing/protocmp"
	corev1 "k8s.io/api/core/v1"
	metav1 "k8s.io/apimachinery/pkg/apis/meta/v1"
	"k8s.io/apimachinery/pkg/runtime"
	"k8s.io/apimachinery/pkg/runtime/serializer"
	"k8s.io/apimachinery/pkg/util/yaml"
	authztypes "k8s.io/client-go/kubernetes/typed/authorization/v1"
	"k8s.io/client-go/tools/clientcmd"
	clientcmdapi "k8s.io/client-go/tools/clientcmd/api"

	"github.com/gravitational/teleport"
	"github.com/gravitational/teleport/api/breaker"
	authproto "github.com/gravitational/teleport/api/client/proto"
	"github.com/gravitational/teleport/api/client/webclient"
	"github.com/gravitational/teleport/api/constants"
	apidefaults "github.com/gravitational/teleport/api/defaults"
	devicepb "github.com/gravitational/teleport/api/gen/proto/go/teleport/devicetrust/v1"
	kubeproto "github.com/gravitational/teleport/api/gen/proto/go/teleport/kube/v1"
	mfav1 "github.com/gravitational/teleport/api/gen/proto/go/teleport/mfa/v1"
	transportpb "github.com/gravitational/teleport/api/gen/proto/go/teleport/transport/v1"
	"github.com/gravitational/teleport/api/mfa"
	"github.com/gravitational/teleport/api/types"
	apievents "github.com/gravitational/teleport/api/types/events"
	apiutils "github.com/gravitational/teleport/api/utils"
	"github.com/gravitational/teleport/api/utils/grpc/interceptors"
	"github.com/gravitational/teleport/api/utils/keys"
	"github.com/gravitational/teleport/entitlements"
	"github.com/gravitational/teleport/lib"
	"github.com/gravitational/teleport/lib/agentless"
	"github.com/gravitational/teleport/lib/auth"
	"github.com/gravitational/teleport/lib/auth/authclient"
	tlsutils "github.com/gravitational/teleport/lib/auth/keygen"
	"github.com/gravitational/teleport/lib/auth/mocku2f"
	"github.com/gravitational/teleport/lib/auth/native"
	"github.com/gravitational/teleport/lib/auth/state"
	"github.com/gravitational/teleport/lib/auth/testauthority"
	wantypes "github.com/gravitational/teleport/lib/auth/webauthntypes"
	"github.com/gravitational/teleport/lib/authz"
	"github.com/gravitational/teleport/lib/automaticupgrades"
	"github.com/gravitational/teleport/lib/bpf"
	"github.com/gravitational/teleport/lib/client"
	"github.com/gravitational/teleport/lib/client/conntest"
	"github.com/gravitational/teleport/lib/defaults"
	"github.com/gravitational/teleport/lib/events"
	"github.com/gravitational/teleport/lib/events/eventstest"
	"github.com/gravitational/teleport/lib/httplib"
	"github.com/gravitational/teleport/lib/httplib/csrf"
	samlidp "github.com/gravitational/teleport/lib/idp/saml"
	kubeproxy "github.com/gravitational/teleport/lib/kube/proxy"
	"github.com/gravitational/teleport/lib/limiter"
	"github.com/gravitational/teleport/lib/modules"
	"github.com/gravitational/teleport/lib/multiplexer"
	"github.com/gravitational/teleport/lib/observability/tracing"
	"github.com/gravitational/teleport/lib/player"
	"github.com/gravitational/teleport/lib/proxy"
	"github.com/gravitational/teleport/lib/reversetunnel"
	"github.com/gravitational/teleport/lib/reversetunnelclient"
	"github.com/gravitational/teleport/lib/secret"
	"github.com/gravitational/teleport/lib/service/servicecfg"
	"github.com/gravitational/teleport/lib/services"
	"github.com/gravitational/teleport/lib/session"
	"github.com/gravitational/teleport/lib/srv"
	"github.com/gravitational/teleport/lib/srv/desktop"
	"github.com/gravitational/teleport/lib/srv/desktop/tdp"
	"github.com/gravitational/teleport/lib/srv/regular"
	"github.com/gravitational/teleport/lib/srv/transport/transportv1"
	"github.com/gravitational/teleport/lib/sshutils"
	"github.com/gravitational/teleport/lib/tlsca"
	"github.com/gravitational/teleport/lib/utils"
	utilsaws "github.com/gravitational/teleport/lib/utils/aws"
	websession "github.com/gravitational/teleport/lib/web/session"
	"github.com/gravitational/teleport/lib/web/terminal"
	"github.com/gravitational/teleport/lib/web/ui"
)

const hostID = "00000000-0000-0000-0000-000000000000"

type WebSuite struct {
	ctx    context.Context
	cancel context.CancelFunc

	node        *regular.Server
	proxy       *regular.Server
	proxyTunnel reversetunnelclient.Server
	srvID       string

	user       string
	webServer  *httptest.Server
	webHandler *APIHandler

	mockU2F     *mocku2f.Key
	server      *auth.TestServer
	proxyClient *authclient.Client
	clock       clockwork.FakeClock
}

// TestMain will re-execute Teleport to run a command if "exec" is passed to
// it as an argument. Otherwise, it will run tests as normal.
func TestMain(m *testing.M) {
	utils.InitLoggerForTests()
	modules.SetInsecureTestMode(true)
	// If the test is re-executing itself, execute the command that comes over
	// the pipe.
	if srv.IsReexec() {
		srv.RunAndExit(os.Args[1])
		return
	}
	native.PrecomputeTestKeys(m)

	// Otherwise run tests as normal.
	code := m.Run()
	os.Exit(code)
}

func newWebSuite(t *testing.T) *WebSuite {
	return newWebSuiteWithConfig(t, webSuiteConfig{})
}

type webSuiteConfig struct {
	// AuthPreferenceSpec is custom initial AuthPreference spec for the test.
	authPreferenceSpec *types.AuthPreferenceSpecV2

	disableDiskBasedRecording bool

	uiConfig webclient.UIConfig

	// Custom "HealthCheckAppServer" function. Can be used to avoid dialing app
	// services.
	HealthCheckAppServer healthCheckAppServerFunc

	// ClusterFeatures allows overriding default auth server features
	ClusterFeatures *authproto.Features

	// presenceChecker executes presence prompts for tests
	presenceChecker PresenceChecker

	// clock to use for all server components
	clock clockwork.FakeClock
}

func newWebSuiteWithConfig(t *testing.T, cfg webSuiteConfig) *WebSuite {
	mockU2F, err := mocku2f.Create()
	require.NoError(t, err)
	require.NotNil(t, mockU2F)

	u, err := user.Current()
	require.NoError(t, err)

	if cfg.clock == nil {
		cfg.clock = clockwork.NewFakeClock()
	}

	ctx, cancel := context.WithCancel(context.Background())
	s := &WebSuite{
		mockU2F: mockU2F,
		clock:   cfg.clock,
		user:    u.Username,
		ctx:     ctx,
		cancel:  cancel,
	}

	networkingConfig, err := types.NewClusterNetworkingConfigFromConfigFile(types.ClusterNetworkingConfigSpecV2{
		KeepAliveInterval: types.Duration(10 * time.Second),
	})
	require.NoError(t, err)

	authCfg := auth.TestServerConfig{
		Auth: auth.TestAuthServerConfig{
			ClusterName:             "localhost",
			Dir:                     t.TempDir(),
			Clock:                   s.clock,
			ClusterNetworkingConfig: networkingConfig,
			AuthPreferenceSpec:      cfg.authPreferenceSpec,
		},
	}

	if cfg.disableDiskBasedRecording {
		authCfg.Auth.AuditLog = events.NewDiscardAuditLog()
	}

	s.server, err = auth.NewTestServer(authCfg)
	require.NoError(t, err)

	if cfg.disableDiskBasedRecording {
		// use a sync recording mode because the disk-based uploader
		// that runs in the background introduces races with test cleanup
		recConfig := types.DefaultSessionRecordingConfig()
		recConfig.SetMode(types.RecordAtNodeSync)
		_, err := s.server.AuthServer.AuthServer.UpsertSessionRecordingConfig(context.Background(), recConfig)
		require.NoError(t, err)
	}

	// Register the auth server, since test auth server doesn't start its own
	// heartbeat.
	err = s.server.Auth().UpsertAuthServer(ctx, &types.ServerV2{
		Kind:    types.KindAuthServer,
		Version: types.V2,
		Metadata: types.Metadata{
			Namespace: apidefaults.Namespace,
			Name:      "auth",
		},
		Spec: types.ServerSpecV2{
			Addr:     s.server.TLS.Listener.Addr().String(),
			Hostname: "localhost",
			Version:  teleport.Version,
		},
	})
	require.NoError(t, err)

	priv, pub, err := testauthority.New().GenerateKeyPair()
	require.NoError(t, err)

	tlsPub, err := auth.PrivateKeyToPublicKeyTLS(priv)
	require.NoError(t, err)

	nodeID := "node"

	// start node
	certs, err := s.server.Auth().GenerateHostCerts(s.ctx,
		&authproto.HostCertsRequest{
			HostID:       hostID,
			NodeName:     nodeID,
			Role:         types.RoleNode,
			PublicSSHKey: pub,
			PublicTLSKey: tlsPub,
		})
	require.NoError(t, err)

	signer, err := sshutils.NewSigner(priv, certs.SSH)
	require.NoError(t, err)

	nodeClient, err := s.server.NewClient(auth.TestIdentity{
		I: authz.BuiltinRole{
			Role:     types.RoleNode,
			Username: nodeID,
		},
	})
	require.NoError(t, err)

	nodeLockWatcher, err := services.NewLockWatcher(s.ctx, services.LockWatcherConfig{
		ResourceWatcherConfig: services.ResourceWatcherConfig{
			Component: teleport.ComponentNode,
			Client:    nodeClient,
		},
	})
	require.NoError(t, err)

	nodeSessionController, err := srv.NewSessionController(srv.SessionControllerConfig{
		Semaphores:   nodeClient,
		AccessPoint:  nodeClient,
		LockEnforcer: nodeLockWatcher,
		Emitter:      nodeClient,
		Component:    teleport.ComponentNode,
		ServerID:     nodeID,
	})
	require.NoError(t, err)

	// create SSH service:
	nodeDataDir := t.TempDir()
	node, err := regular.New(
		ctx,
		utils.NetAddr{AddrNetwork: "tcp", Addr: "127.0.0.1:0"},
		nodeID,
		sshutils.StaticHostSigners(signer),
		nodeClient,
		nodeDataDir,
		"",
		utils.NetAddr{},
		nodeClient,
		regular.SetUUID(nodeID),
		regular.SetNamespace(apidefaults.Namespace),
		regular.SetEmitter(nodeClient),
		regular.SetPAMConfig(&servicecfg.PAMConfig{Enabled: false}),
		regular.SetBPF(&bpf.NOP{}),
		regular.SetClock(s.clock),
		regular.SetLockWatcher(nodeLockWatcher),
		regular.SetSessionController(nodeSessionController),
	)
	require.NoError(t, err)
	s.node = node
	s.srvID = node.ID()
	require.NoError(t, s.node.Start())

	// create reverse tunnel service:
	proxyID := "proxy"
	s.proxyClient, err = s.server.NewClient(auth.TestIdentity{
		I: authz.BuiltinRole{
			Role:     types.RoleProxy,
			Username: proxyID,
		},
	})
	require.NoError(t, err)

	revTunListener, err := net.Listen("tcp", fmt.Sprintf("%v:0", s.server.ClusterName()))
	require.NoError(t, err)

	proxyLockWatcher, err := services.NewLockWatcher(s.ctx, services.LockWatcherConfig{
		ResourceWatcherConfig: services.ResourceWatcherConfig{
			Component: teleport.ComponentProxy,
			Client:    s.proxyClient,
		},
	})
	require.NoError(t, err)

	proxyNodeWatcher, err := services.NewNodeWatcher(s.ctx, services.NodeWatcherConfig{
		ResourceWatcherConfig: services.ResourceWatcherConfig{
			Component: teleport.ComponentProxy,
			Client:    s.proxyClient,
		},
	})
	require.NoError(t, err)

	caWatcher, err := services.NewCertAuthorityWatcher(s.ctx, services.CertAuthorityWatcherConfig{
		ResourceWatcherConfig: services.ResourceWatcherConfig{
			Component: teleport.ComponentProxy,
			Client:    s.proxyClient,
		},
		Types: []types.CertAuthType{types.HostCA, types.UserCA},
	})
	require.NoError(t, err)
	defer caWatcher.Close()

	revTunServer, err := reversetunnel.NewServer(reversetunnel.Config{
		ID:                    node.ID(),
		Listener:              revTunListener,
		ClientTLS:             s.proxyClient.TLSConfig(),
		ClusterName:           s.server.ClusterName(),
		GetHostSigners:        sshutils.StaticHostSigners(signer),
		LocalAuthClient:       s.proxyClient,
		LocalAccessPoint:      s.proxyClient,
		Emitter:               s.proxyClient,
		NewCachingAccessPoint: noCache,
		DataDir:               t.TempDir(),
		LockWatcher:           proxyLockWatcher,
		NodeWatcher:           proxyNodeWatcher,
		CertAuthorityWatcher:  caWatcher,
		CircuitBreakerConfig:  breaker.NoopBreakerConfig(),
		LocalAuthAddresses:    []string{s.server.TLS.Listener.Addr().String()},
		Clock:                 s.clock,
	})
	require.NoError(t, err)
	s.proxyTunnel = revTunServer

	router, err := proxy.NewRouter(proxy.RouterConfig{
		ClusterName:         s.server.ClusterName(),
		Log:                 utils.NewLoggerForTests().WithField(teleport.ComponentKey, "test"),
		RemoteClusterGetter: s.proxyClient,
		SiteGetter:          revTunServer,
		TracerProvider:      tracing.NoopProvider(),
	})
	require.NoError(t, err)

	proxySessionController, err := srv.NewSessionController(srv.SessionControllerConfig{
		Semaphores:   s.proxyClient,
		AccessPoint:  s.proxyClient,
		LockEnforcer: proxyLockWatcher,
		Emitter:      s.proxyClient,
		Component:    teleport.ComponentProxy,
		ServerID:     proxyID,
	})
	require.NoError(t, err)

	// proxy server:
	s.proxy, err = regular.New(
		ctx,
		utils.NetAddr{AddrNetwork: "tcp", Addr: "127.0.0.1:0"},
		s.server.ClusterName(),
		sshutils.StaticHostSigners(signer),
		s.proxyClient,
		t.TempDir(),
		"",
		utils.NetAddr{},
		s.proxyClient,
		regular.SetUUID(proxyID),
		regular.SetProxyMode("", revTunServer, s.proxyClient, router),
		regular.SetEmitter(s.proxyClient),
		regular.SetNamespace(apidefaults.Namespace),
		regular.SetBPF(&bpf.NOP{}),
		regular.SetClock(s.clock),
		regular.SetLockWatcher(proxyLockWatcher),
		regular.SetSessionController(proxySessionController),
	)
	require.NoError(t, err)

	// Expired sessions are purged immediately
	var sessionLingeringThreshold time.Duration
	fs, err := newDebugFileSystem()
	require.NoError(t, err)

	features := *modules.GetModules().Features().ToProto() // safe to dereference because ToProto creates a struct and return a pointer to it
	if cfg.ClusterFeatures != nil {
		features = *cfg.ClusterFeatures
	}
	authID := state.IdentityID{
		Role:     types.RoleProxy,
		HostUUID: proxyID,
	}
	dns := []string{"localhost", "127.0.0.1"}
	proxyIdentity, err := auth.LocalRegister(authID, s.server.Auth(), nil, dns, "", nil)
	require.NoError(t, err)

	handlerConfig := Config{
		ClusterFeatures:                 features,
		Proxy:                           revTunServer,
		AuthServers:                     utils.FromAddr(s.server.TLS.Addr()),
		DomainName:                      s.server.ClusterName(),
		ProxyClient:                     s.proxyClient,
		CipherSuites:                    utils.DefaultCipherSuites(),
		AccessPoint:                     s.proxyClient,
		Context:                         s.ctx,
		HostUUID:                        proxyID,
		Emitter:                         s.proxyClient,
		StaticFS:                        fs,
		CachedSessionLingeringThreshold: &sessionLingeringThreshold,
		ProxySettings:                   &mockProxySettings{},
		SessionControl: SessionControllerFunc(func(ctx context.Context, sctx *SessionContext, login, localAddr, remoteAddr string) (context.Context, error) {
			controller := srv.WebSessionController(proxySessionController)
			ctx, err := controller(ctx, sctx, login, localAddr, remoteAddr)
			return ctx, trace.Wrap(err)
		}),
		Router:                  router,
		HealthCheckAppServer:    cfg.HealthCheckAppServer,
		UI:                      cfg.uiConfig,
		PresenceChecker:         cfg.presenceChecker,
		GetProxyClientTLSConfig: proxyIdentity.TLSConfig,
		IntegrationAppHandler:   &mockIntegrationAppHandler{},
	}

	if handlerConfig.HealthCheckAppServer == nil {
		handlerConfig.HealthCheckAppServer = func(context.Context, string, string) error { return nil }
	}

	handler, err := NewHandler(handlerConfig, SetSessionStreamPollPeriod(200*time.Millisecond), SetClock(s.clock))
	require.NoError(t, err)

	s.webServer = httptest.NewUnstartedServer(handler)
	s.webHandler = handler
	s.webServer.StartTLS()
	err = s.proxy.Start()
	require.NoError(t, err)

	// Wait for proxy to fully register before starting the test.
	for start := time.Now(); ; {
		proxies, err := s.proxyClient.GetProxies()
		require.NoError(t, err)
		if len(proxies) != 0 {
			break
		}
		if time.Since(start) > 5*time.Second {
			t.Fatal("proxy didn't register within 5s after startup")
		}
	}

	proxyAddr := utils.MustParseAddr(s.proxy.Addr())

	addr := utils.MustParseAddr(s.webServer.Listener.Addr().String())
	handler.handler.cfg.ProxyWebAddr = *addr
	handler.handler.cfg.ProxySSHAddr = *proxyAddr
	_, sshPort, err := net.SplitHostPort(proxyAddr.String())
	require.NoError(t, err)
	handler.handler.sshPort = sshPort

	t.Cleanup(func() {
		// In particular close the lock watchers by canceling the context.
		s.cancel()

		s.webServer.Close()

		var errors []error
		if err := s.proxyTunnel.Close(); err != nil {
			errors = append(errors, err)
		}
		if err := s.node.Close(); err != nil {
			errors = append(errors, err)
		}
		s.webServer.Close()
		if err := s.proxy.Close(); err != nil {
			errors = append(errors, err)
		}
		if err := s.server.Shutdown(context.Background()); err != nil {
			errors = append(errors, err)
		}
		require.Empty(t, errors)
	})

	return s
}

func (s *WebSuite) addNode(t *testing.T, uuid string, hostname string, address string) *regular.Server {
	priv, pub, err := testauthority.New().GenerateKeyPair()
	require.NoError(t, err)

	tlsPub, err := auth.PrivateKeyToPublicKeyTLS(priv)
	require.NoError(t, err)

	// start node
	certs, err := s.server.Auth().GenerateHostCerts(s.ctx,
		&authproto.HostCertsRequest{
			HostID:       uuid,
			NodeName:     hostname,
			Role:         types.RoleNode,
			PublicSSHKey: pub,
			PublicTLSKey: tlsPub,
		})
	require.NoError(t, err)

	signer, err := sshutils.NewSigner(priv, certs.SSH)
	require.NoError(t, err)

	nodeClient, err := s.server.NewClient(auth.TestIdentity{
		I: authz.BuiltinRole{
			Role:     types.RoleNode,
			Username: uuid,
		},
	})
	require.NoError(t, err)

	nodeLockWatcher, err := services.NewLockWatcher(s.ctx, services.LockWatcherConfig{
		ResourceWatcherConfig: services.ResourceWatcherConfig{
			Component: teleport.ComponentNode,
			Client:    nodeClient,
		},
	})
	require.NoError(t, err)

	nodeSessionController, err := srv.NewSessionController(srv.SessionControllerConfig{
		Semaphores:   nodeClient,
		AccessPoint:  nodeClient,
		LockEnforcer: nodeLockWatcher,
		Emitter:      nodeClient,
		Component:    teleport.ComponentNode,
		ServerID:     uuid,
	})
	require.NoError(t, err)

	// create SSH service:
	node, err := regular.New(
		context.Background(),
		utils.NetAddr{AddrNetwork: "tcp", Addr: address},
		hostname,
		sshutils.StaticHostSigners(signer),
		nodeClient,
		t.TempDir(),
		"",
		utils.NetAddr{},
		nodeClient,
		regular.SetUUID(uuid),
		regular.SetNamespace(apidefaults.Namespace),
		regular.SetEmitter(nodeClient),
		regular.SetPAMConfig(&servicecfg.PAMConfig{Enabled: false}),
		regular.SetBPF(&bpf.NOP{}),
		regular.SetClock(s.clock),
		regular.SetLockWatcher(nodeLockWatcher),
		regular.SetSessionController(nodeSessionController),
	)
	require.NoError(t, err)
	require.NoError(t, node.Start())

	t.Cleanup(func() {
		require.NoError(t, node.Close())
		node.Wait()
	})

	return node
}

func noCache(clt authclient.ClientI, cacheName []string) (authclient.RemoteProxyAccessPoint, error) {
	return clt, nil
}

func (r *authPack) renewSession(ctx context.Context, t *testing.T) *roundtrip.Response {
	resp, err := r.clt.PostJSON(ctx, r.clt.Endpoint("webapi", "sessions", "web", "renew"), nil)
	require.NoError(t, err)
	return resp
}

func (r *authPack) validateAPI(ctx context.Context, t *testing.T) {
	_, err := r.clt.Get(ctx, r.clt.Endpoint("webapi", "sites"), url.Values{})
	require.NoError(t, err)
}

type authPack struct {
	otpSecret string
	user      string
	login     string
	password  string
	session   *CreateSessionResponse
	clt       *TestWebClient
	cookies   []*http.Cookie
	device    *auth.TestDevice
}

// authPack returns new authenticated package consisting of created valid
// user, otp token, created web session and authenticated client.
func (s *WebSuite) authPack(t *testing.T, user string, roles ...string) *authPack {
	login := s.user
	pass := "abcdef123456"
	otpSecret := newOTPSharedSecret()

	ap, err := types.NewAuthPreference(types.AuthPreferenceSpecV2{
		Type:         constants.Local,
		SecondFactor: constants.SecondFactorOTP,
	})
	require.NoError(t, err)
	_, err = s.server.Auth().UpsertAuthPreference(s.ctx, ap)
	require.NoError(t, err)

	s.createUser(t, user, login, pass, otpSecret, roles...)

	ctx := context.Background()
	sessionResp, httpResp := loginWebOTP(t, ctx, loginWebOTPParams{
		webClient: s.client(t),
		clock:     s.clock,
		user:      user,
		password:  pass,
		otpSecret: otpSecret,
	})

	sess, err := sessionResp.response()
	require.NoError(t, err)

	jar, err := cookiejar.New(nil)
	require.NoError(t, err)

	clt := s.client(t, roundtrip.BearerAuth(sess.Token), roundtrip.CookieJar(jar))
	jar.SetCookies(s.url(), httpResp.Cookies())

	return &authPack{
		otpSecret: otpSecret,
		user:      user,
		login:     login,
		session:   sess,
		clt:       clt,
		cookies:   httpResp.Cookies(),
	}
}

func (s *WebSuite) authPackWithMFA(t *testing.T, name string, roles ...types.Role) *authPack {
	const password = "testing12345"
	user, err := types.NewUser(name)
	require.NoError(t, err)

	userRole := services.RoleForUser(user)
	userRole.SetLogins(types.Allow, []string{s.user})
	userRole, err = s.server.Auth().UpsertRole(s.ctx, userRole)
	require.NoError(t, err)

	for _, role := range roles {
		role, err = s.server.Auth().UpsertRole(s.ctx, role)
		require.NoError(t, err)
		user.AddRole(role.GetName())
	}

	user.AddRole(userRole.GetName())
	_, err = s.server.Auth().CreateUser(s.ctx, user)
	require.NoError(t, err)

	clt := s.client(t)

	// create register challenge
	token, err := s.server.Auth().CreateResetPasswordToken(s.ctx, authclient.CreateUserTokenRequest{
		Name: name,
	})
	require.NoError(t, err)

	res, err := s.server.Auth().CreateRegisterChallenge(s.ctx, &authproto.CreateRegisterChallengeRequest{
		TokenID:     token.GetName(),
		DeviceType:  authproto.DeviceType_DEVICE_TYPE_WEBAUTHN,
		DeviceUsage: authproto.DeviceUsage_DEVICE_USAGE_PASSWORDLESS,
	})
	require.NoError(t, err)

	cc := wantypes.CredentialCreationFromProto(res.GetWebauthn())

	// use passwordless as auth method
	device, err := mocku2f.Create()
	require.NoError(t, err)

	device.SetPasswordless()

	const rpID = "localhost"
	ccr, err := device.SignCredentialCreation("https://"+rpID, cc)
	require.NoError(t, err)

	_, err = s.server.Auth().ChangeUserAuthentication(s.ctx, &authproto.ChangeUserAuthenticationRequest{
		TokenID:     token.GetName(),
		NewPassword: []byte(password),
		NewMFARegisterResponse: &authproto.MFARegisterResponse{
			Response: &authproto.MFARegisterResponse_Webauthn{
				Webauthn: wantypes.CredentialCreationResponseToProto(ccr),
			},
		},
	})
	require.NoError(t, err)

	ctx := context.Background()
	sessionResp, httpResp := loginWebMFA(ctx, t, loginWebMFAParams{
		webClient:     clt,
		rpID:          rpID,
		user:          name,
		password:      password,
		authenticator: device,
	})

	sess, err := sessionResp.response()
	require.NoError(t, err)

	jar, err := cookiejar.New(nil)
	require.NoError(t, err)

	clt = s.client(t, roundtrip.BearerAuth(sess.Token), roundtrip.CookieJar(jar))
	jar.SetCookies(s.url(), httpResp.Cookies())

	return &authPack{
		user:    name,
		login:   s.user,
		session: sess,
		clt:     clt,
		cookies: httpResp.Cookies(),
		device:  &auth.TestDevice{Key: device},
	}
}

func (s *WebSuite) createUser(t *testing.T, user string, login string, pass string, otpSecret string, roles ...string) {
	teleUser, err := types.NewUser(user)
	require.NoError(t, err)
	role := services.RoleForUser(teleUser)
	role.SetLogins(types.Allow, []string{login})
	options := role.GetOptions()
	options.ForwardAgent = types.NewBool(true)
	role.SetOptions(options)
	role, err = s.server.Auth().UpsertRole(s.ctx, role)
	require.NoError(t, err)
	teleUser.AddRole(role.GetName())

	for _, r := range roles {
		teleUser.AddRole(r)
	}

	teleUser.SetCreatedBy(types.CreatedBy{
		User: types.UserRef{Name: "some-auth-user"},
	})
	_, err = s.server.Auth().CreateUser(s.ctx, teleUser)
	require.NoError(t, err)

	err = s.server.Auth().UpsertPassword(user, []byte(pass))
	require.NoError(t, err)

	if otpSecret != "" {
		dev, err := services.NewTOTPDevice("otp", otpSecret, s.clock.Now())
		require.NoError(t, err)
		err = s.server.Auth().UpsertMFADevice(context.Background(), user, dev)
		require.NoError(t, err)
	}
}

func verifySecurityResponseHeaders(t *testing.T, h http.Header) {
	t.Helper()
	cases := []struct {
		header        string
		expectedValue string
	}{
		{
			header:        "X-Content-Type-Options",
			expectedValue: "nosniff",
		},
		{
			header:        "Referrer-Policy",
			expectedValue: "strict-origin",
		},
		{
			header:        "X-Frame-Options",
			expectedValue: "SAMEORIGIN",
		},
		{
			header:        "Strict-Transport-Security",
			expectedValue: "max-age=31536000; includeSubDomains",
		},
	}

	for _, tc := range cases {
		require.Contains(t, h, tc.header)
		require.Equal(t, tc.expectedValue, h.Get(tc.header))
	}
}

func TestValidRedirectURL(t *testing.T) {
	t.Parallel()
	for _, tt := range []struct {
		desc, url string
		valid     bool
	}{
		{"valid absolute https url", "https://example.com?a=1", true},
		{"valid absolute http url", "http://example.com?a=1", true},
		{"valid relative url", "/path/to/something", true},
		{"garbage", "fjoiewjwpods302j09", false},
		{"empty string", "", false},
		{"block bad protocol", "javascript:alert('xss')", false},
	} {
		t.Run(tt.desc, func(t *testing.T) {
			require.Equal(t, tt.valid, isValidRedirectURL(tt.url))
		})
	}
}

func TestMetaRedirect(t *testing.T) {
	t.Parallel()
	h := &Handler{}
	redirectHandler := h.WithMetaRedirect(func(w http.ResponseWriter, r *http.Request, p httprouter.Params) string {
		return "https://example.com"
	})
	req := httptest.NewRequest(http.MethodPost, "/some/route", nil)
	resp := httptest.NewRecorder()
	redirectHandler(resp, req, nil)
	targetElement := `<meta http-equiv="refresh" content="0;URL='https://example.com'" />`
	require.Equal(t, http.StatusOK, resp.Code)
	body := resp.Body.String()
	require.Contains(t, body, targetElement)
}

func Test_clientMetaFromReq(t *testing.T) {
	ua := "foobar"
	r := httptest.NewRequest(
		http.MethodGet, "https://example.com/webapi/foo", nil,
	)
	r.Header.Set("User-Agent", ua)

	got := clientMetaFromReq(r)
	require.Equal(t, &authclient.ForwardedClientMetadata{
		UserAgent:  ua,
		RemoteAddr: "192.0.2.1:1234",
	}, got)
}

func TestWebSessionsCRUD(t *testing.T) {
	t.Parallel()
	s := newWebSuite(t)
	pack := s.authPack(t, "foo")

	// make sure we can use client to make authenticated requests
	re, err := pack.clt.Get(context.Background(), pack.clt.Endpoint("webapi", "sites"), url.Values{})
	require.NoError(t, err)

	var clusters []ui.Cluster
	require.NoError(t, json.Unmarshal(re.Bytes(), &clusters))

	// now delete session
	_, err = pack.clt.Delete(
		context.Background(),
		pack.clt.Endpoint("webapi", "sessions", "web"))
	require.NoError(t, err)

	// subsequent requests trying to use this session will fail
	_, err = pack.clt.Get(context.Background(), pack.clt.Endpoint("webapi", "sites"), url.Values{})
	require.Error(t, err)
	require.True(t, trace.IsAccessDenied(err))
}

func TestCSRF(t *testing.T) {
	t.Parallel()
	s := newWebSuite(t)
	type input struct {
		reqToken    string
		cookieToken string
	}

	// create a valid user
	user := "csrfuser"
	pass := "abcdef123456"
	otpSecret := newOTPSharedSecret()
	s.createUser(t, user, user, pass, otpSecret)

	encodedToken1 := "2ebcb768d0090ea4368e42880c970b61865c326172a4a2343b645cf5d7f20992"
	encodedToken2 := "bf355921bbf3ef3672a03e410d4194077dfa5fe863c652521763b3e7f81e7b11"
	invalid := []input{
		{reqToken: encodedToken2, cookieToken: encodedToken1},
		{reqToken: "", cookieToken: encodedToken1},
		{reqToken: "", cookieToken: ""},
		{reqToken: encodedToken1, cookieToken: ""},
	}

	clt := s.client(t)
	ctx := context.Background()

	// valid
	validReq := loginWebOTPParams{
		webClient:  clt,
		clock:      s.clock,
		user:       user,
		password:   pass,
		otpSecret:  otpSecret,
		cookieCSRF: &encodedToken1,
		headerCSRF: &encodedToken1,
	}
	loginWebOTP(t, ctx, validReq)

	// invalid
	for i := range invalid {
		req := validReq
		req.cookieCSRF = &invalid[i].cookieToken
		req.headerCSRF = &invalid[i].reqToken
		httpResp, _, err := rawLoginWebOTP(ctx, req)
		require.NoError(t, err, "Login via /webapi/sessions/new failed unexpectedly")
		assert.Equal(t, http.StatusForbidden, httpResp.StatusCode, "HTTP status code mismatch")
	}
}

func TestPasswordChange(t *testing.T) {
	t.Parallel()
	s := newWebSuite(t)
	pack := s.authPack(t, "foo")

	// invalidate the token
	s.clock.Advance(1 * time.Minute)
	validToken, err := totp.GenerateCode(pack.otpSecret, s.clock.Now())
	require.NoError(t, err)

	req := changePasswordReq{
		OldPassword:       []byte("abcdef123456"),
		NewPassword:       []byte("fedcba654321"),
		SecondFactorToken: validToken,
	}

	_, err = pack.clt.PutJSON(context.Background(), pack.clt.Endpoint("webapi", "users", "password"), req)
	require.NoError(t, err)
}

// TestValidateBearerToken tests that the bearer token's user name
// matches the user name on the cookie.
func TestValidateBearerToken(t *testing.T) {
	t.Parallel()
	env := newWebPack(t, 1)
	proxy := env.proxies[0]
	pack1 := proxy.authPack(t, "user1", nil /* roles */)
	pack2 := proxy.authPack(t, "user2", nil /* roles */)

	// Swap pack1's session token with pack2's sessionToken
	jar, err := cookiejar.New(nil)
	require.NoError(t, err)
	pack1.clt = proxy.newClient(t, roundtrip.BearerAuth(pack2.session.Token), roundtrip.CookieJar(jar))
	jar.SetCookies(&proxy.webURL, pack1.cookies)

	// Auth protected endpoint.
	req := changePasswordReq{}
	_, err = pack1.clt.PutJSON(context.Background(), pack1.clt.Endpoint("webapi", "users", "password"), req)
	require.True(t, trace.IsAccessDenied(err))
	require.True(t, strings.Contains(err.Error(), "bad bearer token"))
}

func TestWebSessionsBadInput(t *testing.T) {
	t.Parallel()
	s := newWebSuite(t)

	authServer := s.server.Auth()
	clock := s.clock
	ctx := context.Background()

	authPref, err := types.NewAuthPreference(types.AuthPreferenceSpecV2{
		Type:         constants.Local,
		SecondFactor: constants.SecondFactorOTP,
	})
	require.NoError(t, err, "NewAuthPreference failed")
	_, err = authServer.UpsertAuthPreference(ctx, authPref)
	require.NoError(t, err, "UpsertAuthPreference failed")

	const user = "bob"
	const pass = "abcdef123456"
	otpSecret := newOTPSharedSecret()
	badSecret := newOTPSharedSecret()

	u, err := types.NewUser(user)
	require.NoError(t, err)
	_, err = authServer.CreateUser(ctx, u)
	require.NoError(t, err)

	err = authServer.UpsertPassword(user, []byte(pass))
	require.NoError(t, err)

	dev, err := services.NewTOTPDevice("otp", otpSecret, s.clock.Now())
	require.NoError(t, err)
	err = authServer.UpsertMFADevice(context.Background(), user, dev)
	require.NoError(t, err)

	clt := s.client(t)

	tests := []struct {
		name                  string
		user, pass, otpSecret string
	}{
		{
			name: "empty request",
		},
		{
			name:      "missing user",
			pass:      pass,
			otpSecret: otpSecret,
		},
		{
			name:      "missing pass",
			user:      user,
			otpSecret: otpSecret,
		},
		{
			name:      "bad pass",
			user:      user,
			pass:      "bla bla",
			otpSecret: otpSecret,
		},
		{
			name:      "bad otp token",
			user:      user,
			pass:      pass,
			otpSecret: badSecret,
		},
		{
			name: "missing otp token",
			user: user,
			pass: pass,
		},
	}
	for _, test := range tests {
		t.Run(test.name, func(t *testing.T) {
			clock.Advance(1 * time.Minute) // Avoid OTP clashes.

			httpResp, body, err := rawLoginWebOTP(ctx, loginWebOTPParams{
				webClient: clt,
				clock:     clock,
				user:      test.user,
				password:  test.pass,
				otpSecret: test.otpSecret,
			})
			require.NoError(t, err, "HTTP request errored unexpectedly")

			// Assert HTTP response code.
			assert.Equal(t, http.StatusForbidden, httpResp.StatusCode, "HTTP status mismatch")

			// Assert body error message.
			var resp httpErrorResponse
			require.NoError(t,
				json.Unmarshal(body, &resp),
				"HTTP error response unmarshal",
			)
			const invalidCredentialsMessage = "invalid credentials"
			assert.Contains(t, resp.Error.Message, invalidCredentialsMessage, "HTTP error message mismatch")
		})
	}
}

type clusterNodesGetResponse struct {
	Items      []ui.Server `json:"items"`
	StartKey   string      `json:"startKey"`
	TotalCount int         `json:"totalCount"`
}

func TestClusterNodesGet(t *testing.T) {
	t.Parallel()
	env := newWebPack(t, 1)
	proxy := env.proxies[0]
	pack := proxy.authPack(t, "test-user@example.com", nil /* roles */)

	// Get the node already added by `newWebPack`
	servers, err := env.server.Auth().GetNodes(context.Background(), apidefaults.Namespace)
	require.NoError(t, err)
	require.Len(t, servers, 1)
	server1 := servers[0]

	// Add another node.
	server2, err := types.NewServerWithLabels("server2", types.KindNode, types.ServerSpecV2{}, map[string]string{"test-field": "test-value"})
	require.NoError(t, err)
	_, err = env.server.Auth().UpsertNode(context.Background(), server2)
	require.NoError(t, err)

	// Get nodes from endpoint.
	clusterName := env.server.ClusterName()
	endpoint := pack.clt.Endpoint("webapi", "sites", clusterName, "nodes")

	query := url.Values{"sort": []string{"name"}}

	// Get nodes.
	re, err := pack.clt.Get(context.Background(), endpoint, query)
	require.NoError(t, err)

	// Test response.
	res := clusterNodesGetResponse{}
	require.NoError(t, json.Unmarshal(re.Bytes(), &res))
	require.Len(t, res.Items, 2)
	require.Equal(t, 2, res.TotalCount)
	require.ElementsMatch(t, res.Items, []ui.Server{
		{
			Kind:        types.KindNode,
			SubKind:     types.SubKindTeleportNode,
			ClusterName: clusterName,
			Name:        server1.GetName(),
			Hostname:    server1.GetHostname(),
			Tunnel:      server1.GetUseTunnel(),
			Addr:        server1.GetAddr(),
			Labels:      []ui.Label{},
			SSHLogins:   []string{pack.login},
		},
		{
			Kind:        types.KindNode,
			SubKind:     types.SubKindTeleportNode,
			ClusterName: clusterName,
			Name:        "server2",
			Labels:      []ui.Label{{Name: "test-field", Value: "test-value"}},
			Tunnel:      false,
			SSHLogins:   []string{pack.login},
		},
	})

	// Get nodes using shortcut.
	re, err = pack.clt.Get(context.Background(), pack.clt.Endpoint("webapi", "sites", currentSiteShortcut, "nodes"), query)
	require.NoError(t, err)

	res2 := clusterNodesGetResponse{}
	require.NoError(t, json.Unmarshal(re.Bytes(), &res2))
	require.Len(t, res.Items, 2)
	require.Equal(t, res, res2)
}

func TestUserGroupsGet(t *testing.T) {
	ctx := context.Background()
	env := newWebPack(t, 1)

	proxy := env.proxies[0]
	pack := proxy.authPack(t, "test-user@example.com", nil /* roles */)

	type testResponse struct {
		Items      []ui.UserGroup `json:"items"`
		StartKey   string         `json:"startKey"`
		TotalCount int            `json:"totalCount"`
	}

	// add a user group
	ug, err := types.NewUserGroup(types.Metadata{
		Name: "ug1", Description: "ug1-description",
		Labels: map[string]string{"test-field": "test-value"},
	},
		types.UserGroupSpecV1{Applications: []string{"appnameonly"}})
	require.NoError(t, err)
	err = env.server.Auth().CreateUserGroup(ctx, ug)
	require.NoError(t, err)

	resource := &types.AppServerV3{
		Metadata: types.Metadata{Name: "test-app-server"},
		Kind:     types.KindApp,
		Version:  types.V2,
		Spec: types.AppServerSpecV3{
			HostID: "hostid",
			App: &types.AppV3{
				Metadata: types.Metadata{
					Name:        "appnameonly",
					Description: "app-description",
				},
				Spec: types.AppSpecV3{
					URI: "appname-uri",
				},
			},
		},
	}

	// Register app
	_, err = env.server.Auth().UpsertApplicationServer(ctx, resource)
	require.NoError(t, err)

	// Make the call.
	endpoint := pack.clt.Endpoint("webapi", "sites", env.server.ClusterName(), "user-groups")
	re, err := pack.clt.Get(ctx, endpoint, url.Values{"sort": []string{"name"}})
	require.NoError(t, err)

	// The correct response should include application names (not app server names)
	var resp testResponse
	require.NoError(t, json.Unmarshal(re.Bytes(), &resp))
	require.Len(t, resp.Items, 1)
	require.Equal(t, 1, resp.TotalCount)
	require.ElementsMatch(t, resp.Items, []ui.UserGroup{{
		Name:        "ug1",
		Description: ug.GetMetadata().Description,
		Labels:      []ui.Label{{Name: "test-field", Value: "test-value"}},
		Applications: []ui.ApplicationAndFriendlyName{
			{Name: "appnameonly", FriendlyName: ""},
		},
	}})
}

func TestUnifiedResourcesGet(t *testing.T) {
	t.Parallel()
	env := newWebPack(t, 1)
	proxy := env.proxies[0]
	username := "test-user@example.com"

	u, err := user.Current()
	require.NoError(t, err)
	loginUser := u.Username

	role := defaultRoleForNewUser(&types.UserV2{Metadata: types.Metadata{Name: username}}, loginUser)
	role.SetAWSRoleARNs(types.Allow, []string{"arn:aws:iam::999999999999:role/ProdInstance"})
	role.SetAppLabels(types.Allow, types.Labels{"env": []string{"prod"}})

	// This role is used to test that DevInstance AWS Role is only available to AppServices that have env:dev label.
	roleForDev, err := types.NewRole("dev-access", types.RoleSpecV6{
		Allow: types.RoleConditions{
			AWSRoleARNs: []string{"arn:aws:iam::999999999999:role/DevInstance"},
			AppLabels:   types.Labels{"env": []string{"dev"}},
		},
	})
	require.NoError(t, err)

	pack := proxy.authPack(t, username, []types.Role{role, roleForDev})

	// add aws AppServer
	awsApp, err := types.NewAppV3(
		types.Metadata{
			Name: "my-aws-app",
			Labels: map[string]string{
				"env": "prod",
			},
		},
		types.AppSpecV3{
			URI:   "localhost:8080",
			Cloud: "AWS",
		})
	require.NoError(t, err)
	awsAppServer, err := types.NewAppServerV3FromApp(
		awsApp,
		"localhost",
		"host-id",
	)
	require.NoError(t, err)
	_, err = env.server.Auth().UpsertApplicationServer(context.Background(), awsAppServer)
	require.NoError(t, err)

	app, err := types.NewAppV3(
		types.Metadata{
			Name: "my-app",
			Labels: map[string]string{
				"env": "prod",
			},
		},
		types.AppSpecV3{
			URI: "localhost:8080",
		})
	require.NoError(t, err)
	appServer, err := types.NewAppServerV3FromApp(
		app,
		"localhost",
		"host-id",
	)
	require.NoError(t, err)
	_, err = env.server.Auth().UpsertApplicationServer(context.Background(), appServer)
	require.NoError(t, err)

	// Add nodes
	for i := 0; i < 20; i++ {
		name := fmt.Sprintf("server-%d", i)
		node, err := types.NewServer(name, types.KindNode, types.ServerSpecV2{
			Hostname: name,
		})
		require.NoError(t, err)
		_, err = env.server.Auth().UpsertNode(context.Background(), node)
		require.NoError(t, err)
	}
	// add db
	db, err := types.NewDatabaseV3(types.Metadata{
		Name: "dbdb",
		Labels: map[string]string{
			"env": "prod",
		},
	}, types.DatabaseSpecV3{
		Protocol: "test-protocol",
		URI:      "test-uri",
	})
	require.NoError(t, err)
	dbServer, err := types.NewDatabaseServerV3(types.Metadata{
		Name: "dddb1",
	}, types.DatabaseServerSpecV3{
		Hostname: "dddb1",
		HostID:   uuid.NewString(),
		Database: db,
	})
	require.NoError(t, err)
	_, err = env.server.Auth().UpsertDatabaseServer(context.Background(), dbServer)
	require.NoError(t, err)

	// add windows desktop
	win, err := types.NewWindowsDesktopV3(
		"zzzz9",
		nil,
		types.WindowsDesktopSpecV3{Addr: "localhost", HostID: "win1-host-id"},
	)
	require.NoError(t, err)
	err = env.server.Auth().UpsertWindowsDesktop(context.Background(), win)
	require.NoError(t, err)

	clusterName := env.server.ClusterName()
	endpoint := pack.clt.Endpoint("webapi", "sites", clusterName, "resources")

	// test sort type ascend
	query := url.Values{"sort": []string{"kind:asc"}}
	re, err := pack.clt.Get(context.Background(), endpoint, query)
	require.NoError(t, err)
	res := clusterNodesGetResponse{}
	require.NoError(t, json.Unmarshal(re.Bytes(), &res))
	require.Equal(t, types.KindApp, res.Items[0].Kind)
	require.Equal(t, types.KindApp, res.Items[1].Kind)
	require.Equal(t, types.KindDatabase, res.Items[2].Kind)

	// test sort type desc
	query = url.Values{"sort": []string{"kind:desc"}}
	re, err = pack.clt.Get(context.Background(), endpoint, query)
	require.NoError(t, err)
	res = clusterNodesGetResponse{}
	require.NoError(t, json.Unmarshal(re.Bytes(), &res))
	require.Equal(t, types.KindWindowsDesktop, res.Items[0].Kind)

	// test with no access
	noAccessRole, err := types.NewRole(services.RoleNameForUser("test-no-access@example.com"), types.RoleSpecV6{})
	require.NoError(t, err)
	noAccessPack := proxy.authPack(t, "test-no-access@example.com", []types.Role{noAccessRole})

	// shouldnt get any results with no access
	query = url.Values{"sort": []string{"name:asc"}}
	re, err = noAccessPack.clt.Get(context.Background(), endpoint, query)
	require.NoError(t, err)
	res = clusterNodesGetResponse{}
	require.NoError(t, json.Unmarshal(re.Bytes(), &res))
	require.Empty(t, res.Items)

	// should return first page and have a second page
	query = url.Values{"sort": []string{"name"}, "limit": []string{"15"}}
	re, err = pack.clt.Get(context.Background(), endpoint, query)
	require.NoError(t, err)
	res = clusterNodesGetResponse{}
	require.NoError(t, json.Unmarshal(re.Bytes(), &res))
	require.Len(t, res.Items, 15)
	require.NotEqual(t, "", res.StartKey)

	// should return second page and have no third page
	query = url.Values{"sort": []string{"name"}, "limit": []string{"15"}}
	query.Add("startKey", res.StartKey)
	re, err = pack.clt.Get(context.Background(), endpoint, query)
	require.NoError(t, err)
	res = clusterNodesGetResponse{}
	require.NoError(t, json.Unmarshal(re.Bytes(), &res))
	require.Len(t, res.Items, 10)
	require.Equal(t, "", res.StartKey)

	// Only list valid AWS Roles for AWS Apps
	query = url.Values{
		"search": []string{"my-aws-app"},
		"sort":   []string{"name"},
	}
	re, err = pack.clt.Get(context.Background(), endpoint, query)
	require.NoError(t, err)
	listResp := struct {
		Items []ui.App `json:"Items"`
	}{}
	require.NoError(t, json.Unmarshal(re.Bytes(), &listResp))
	require.Len(t, listResp.Items, 1)
	expectedRoles := []utilsaws.Role{
		{Name: "ProdInstance", Display: "ProdInstance", ARN: "arn:aws:iam::999999999999:role/ProdInstance", AccountID: "999999999999"},
	}
	require.Equal(t, expectedRoles, listResp.Items[0].AWSRoles)
	t.Log(string(re.Bytes()), listResp)
}

type clusterAlertsGetResponse struct {
	Alerts []types.ClusterAlert `json:"alerts"`
}

func TestClusterAlertsGet(t *testing.T) {
	env := newWebPack(t, 1)

	// generate alert
	alert, err := types.NewClusterAlert(
		"test-alert",
		"test alert message",
		types.WithAlertSeverity(0),
		types.WithAlertLabel(types.AlertOnLogin, "yes"),
		// AlertPermitAll is necessary because the alert is only shown to
		// admin clients by default.
		types.WithAlertLabel(types.AlertPermitAll, "yes"),
	)
	require.NoError(t, err)
	err = env.server.Auth().UpsertClusterAlert(context.Background(), alert)
	require.NoError(t, err)

	// get alerts.
	clusterName := env.server.ClusterName()
	pack := env.proxies[0].authPack(t, "test-user@example.com", nil)
	endpoint := pack.clt.Endpoint("webapi", "sites", clusterName, "alerts")
	re, err := pack.clt.Get(context.Background(), endpoint, nil)
	require.NoError(t, err)

	alerts := clusterAlertsGetResponse{}
	require.NoError(t, json.Unmarshal(re.Bytes(), &alerts))
	require.Len(t, alerts.Alerts, 1)
}

func TestSiteNodeConnectInvalidSessionID(t *testing.T) {
	t.Parallel()
	s := newWebSuite(t)

	ctx, cancel := context.WithCancel(s.ctx)
	t.Cleanup(cancel)

	result := make(chan error)

	_, err := connectToHost(ctx, connectConfig{
		pack:      s.authPack(t, "foo"),
		host:      s.node.ID(),
		proxy:     s.webServer.Listener.Addr().String(),
		sessionID: "/../../../foo",
		handlers: map[string]terminal.WSHandlerFunc{
			defaults.WebsocketError: func(ctx context.Context, e terminal.Envelope) {
				if e.Payload == "/../../../foo is not a valid UUID" {
					result <- errors.New(e.Payload)
				}
				close(result)
			},
		},
	})
	require.NoError(t, err)
	res := <-result
	require.Error(t, res)
}

func TestResolveServerHostPort(t *testing.T) {
	t.Parallel()
	sampleNode := types.ServerV2{}
	sampleNode.SetName("eca53e45-86a9-11e7-a893-0242ac0a0101")
	sampleNode.Spec.Hostname = "nodehostname"

	// valid cases
	validCases := []struct {
		server       string
		nodes        []types.Server
		expectedHost string
		expectedPort int
	}{
		{
			server:       "localhost",
			expectedHost: "localhost",
			expectedPort: 0,
		},
		{
			server:       "localhost:8080",
			expectedHost: "localhost",
			expectedPort: 8080,
		},
		{
			server:       "eca53e45-86a9-11e7-a893-0242ac0a0101",
			nodes:        []types.Server{&sampleNode},
			expectedHost: "nodehostname",
			expectedPort: 0,
		},
	}

	// invalid cases
	invalidCases := []struct {
		server      string
		expectedErr string
	}{
		{
			server:      ":22",
			expectedErr: "empty hostname",
		},
		{
			server:      ":",
			expectedErr: "empty hostname",
		},
		{
			server:      "",
			expectedErr: "empty server name",
		},
		{
			server:      "host:",
			expectedErr: "invalid port",
		},
		{
			server:      "host:port",
			expectedErr: "invalid port",
		},
	}

	for _, testCase := range validCases {
		host, port, err := resolveServerHostPort(testCase.server, testCase.nodes)
		require.NoError(t, err, testCase.server)
		require.Equal(t, testCase.expectedHost, host, testCase.server)
		require.Equal(t, testCase.expectedPort, port, testCase.server)
	}

	for _, testCase := range invalidCases {
		_, _, err := resolveServerHostPort(testCase.server, nil)
		require.Error(t, err, testCase.server)
		require.Regexp(t, ".*"+testCase.expectedErr+".*", err.Error(), testCase.server)
	}
}

func isFileTransferRequest(e *terminal.Envelope) bool {
	if e.GetType() != defaults.WebsocketAudit {
		return false
	}
	var ef events.EventFields
	if err := json.Unmarshal([]byte(e.GetPayload()), &ef); err != nil {
		return false
	}
	return ef.GetType() == string(srv.FileTransferUpdate)
}

func isFileTransferDecision(e *terminal.Envelope) bool {
	if e.GetType() != defaults.WebsocketAudit {
		return false
	}
	var ef events.EventFields
	if err := json.Unmarshal([]byte(e.GetPayload()), &ef); err != nil {
		return false
	}
	return ef.GetType() == string(srv.FileTransferApproved)
}

func getRequestId(e *terminal.Envelope) (string, error) {
	var ef events.EventFields
	if err := json.Unmarshal([]byte(e.GetPayload()), &ef); err != nil {
		return "", err
	}
	return ef.GetString("requestID"), nil
}

func TestFileTransferEvents(t *testing.T) {
	t.Parallel()
	s := newWebSuiteWithConfig(t, webSuiteConfig{disableDiskBasedRecording: true})

	ctx, cancel := context.WithCancel(s.ctx)
	t.Cleanup(cancel)

	// Create a new user "foo", open a terminal to a new session
	wsMessages := make(chan *terminal.Envelope)
	term, err := connectToHost(ctx, connectConfig{
		pack:  s.authPack(t, "foo"),
		host:  s.node.ID(),
		proxy: s.webServer.Listener.Addr().String(),
		handlers: map[string]terminal.WSHandlerFunc{
			defaults.WebsocketAudit: func(ctx context.Context, envelope terminal.Envelope) {
				wsMessages <- &envelope
			},
		},
	})
	require.NoError(t, err)
	t.Cleanup(func() { require.NoError(t, term.Close()) })

	// Create file transfer event
	data, err := json.Marshal(events.EventFields{
		"download": true,
		"location": "~/myfile.txt",
	})

	require.NoError(t, err)
	envelope := &terminal.Envelope{
		Version: defaults.WebsocketVersion,
		Type:    defaults.WebsocketFileTransferRequest,
		Payload: string(data),
	}
	envelopeBytes, err := proto.Marshal(envelope)
	require.NoError(t, err)
	err = term.ws.WriteMessage(websocket.BinaryMessage, envelopeBytes)
	require.NoError(t, err)

	done := time.After(5 * time.Second)
	for {
		select {
		case <-done:
			require.FailNow(t, "expected to receive a file transfer event")
		case e := <-wsMessages:
			if isFileTransferRequest(e) {
				requestId, err := getRequestId(e)
				require.NoError(t, err)
				data, err := json.Marshal(events.EventFields{
					"requestId": requestId,
					"approved":  true,
				})
				require.NoError(t, err)
				envelope := &terminal.Envelope{
					Version: defaults.WebsocketVersion,
					Type:    defaults.WebsocketFileTransferDecision,
					Payload: string(data),
				}
				envelopeBytes, err := proto.Marshal(envelope)
				require.NoError(t, err)
				err = term.ws.WriteMessage(websocket.BinaryMessage, envelopeBytes)
				require.NoError(t, err)
			}

			if isFileTransferDecision(e) {
				return
			}
		}
	}
}

func TestNewTerminalHandler(t *testing.T) {
	ctx := context.Background()

	invalidCases := []struct {
		expectedErr string
		cfg         TerminalHandlerConfig
	}{
		{
			expectedErr: "sid: invalid session id",
			cfg: TerminalHandlerConfig{
				SessionData: session.Session{
					ID: session.ID("not a uuid"),
				},
			},
		},
		{
			expectedErr: "login: missing login",
			cfg: TerminalHandlerConfig{
				SessionData: session.Session{
					ID:    session.NewID(),
					Login: "",
				},
			},
		},
		{
			expectedErr: "server: missing server",
			cfg: TerminalHandlerConfig{
				SessionData: session.Session{
					ID:       session.NewID(),
					Login:    "root",
					ServerID: "",
				},
			},
		},
		{
			expectedErr: "term: bad dimensions(-1x0)",
			cfg: TerminalHandlerConfig{
				SessionData: session.Session{
					ID:       session.NewID(),
					Login:    "root",
					ServerID: uuid.New().String(),
				},
				Term: session.TerminalParams{
					W: -1,
					H: 0,
				},
			},
		},
		{
			expectedErr: "term: bad dimensions(1x4097)",
			cfg: TerminalHandlerConfig{
				SessionData: session.Session{
					ID:       session.NewID(),
					Login:    "root",
					ServerID: uuid.New().String(),
				},
				Term: session.TerminalParams{
					W: 1,
					H: 4097,
				},
			},
		},
	}

	for _, testCase := range invalidCases {
		_, err := NewTerminal(ctx, testCase.cfg)
		require.Equal(t, testCase.expectedErr, err.Error())
	}

	validNode := types.ServerV2{}
	validNode.SetName("eca53e45-86a9-11e7-a893-0242ac0a0101")
	validNode.Spec.Hostname = "nodehostname"

	// Valid Case
	validCfg := TerminalHandlerConfig{
		Term: session.TerminalParams{
			W: 100,
			H: 100,
		},
		SessionCtx: &SessionContext{},
		UserAuthClient: authProviderMock{
			server: validNode,
		},
		LocalAccessPoint: authProviderMock{},
		SessionData: session.Session{
			ID:       session.NewID(),
			Login:    "root",
			ServerID: uuid.New().String(),
		},
		KeepAliveInterval:  time.Duration(100),
		ProxyHostPort:      "1234",
		InteractiveCommand: make([]string, 1),
		DisplayLogin:       "tree",
		Router:             &proxy.Router{},
	}

	term, err := NewTerminal(ctx, validCfg)
	require.NoError(t, err)
	// passed through
	require.Equal(t, validCfg.SessionCtx, term.ctx)
	require.Equal(t, validCfg.UserAuthClient, term.userAuthClient)
	require.Equal(t, validCfg.SessionData, term.sessionData)
	require.Equal(t, validCfg.KeepAliveInterval, term.keepAliveInterval)
	require.Equal(t, validCfg.ProxyHostPort, term.proxyHostPort)
	require.Equal(t, validCfg.InteractiveCommand, term.interactiveCommand)
	require.Equal(t, validCfg.Term, term.term)
	require.Equal(t, validCfg.DisplayLogin, term.displayLogin)
	// newly added
	require.NotNil(t, term.log)
}

func TestUIConfig(t *testing.T) {
	uiConfig := webclient.UIConfig{
		ScrollbackLines: 555,
		ShowResources:   constants.ShowResourcesaccessibleOnly,
	}
	t.Parallel()
	ctx, cancel := context.WithCancel(context.Background())

	s := newWebSuiteWithConfig(t, webSuiteConfig{uiConfig: uiConfig})
	clt := s.client(t)
	endpoint := clt.Endpoint("web", "config.js")
	re, err := clt.Get(ctx, endpoint, nil)
	require.NoError(t, err)
	require.True(t, strings.HasPrefix(string(re.Bytes()), "var GRV_CONFIG"))
	t.Cleanup(cancel)

	// Response is type application/javascript, we need to strip off the variable name
	// and the semicolon at the end, then we are left with json like object.
	var cfg webclient.WebConfig
	str := strings.ReplaceAll(string(re.Bytes()), "var GRV_CONFIG = ", "")
	err = json.Unmarshal([]byte(str[:len(str)-1]), &cfg)
	require.NoError(t, err)
	require.Equal(t, uiConfig, cfg.UI)
}

func TestResizeTerminal(t *testing.T) {
	t.Parallel()
	s := newWebSuiteWithConfig(t, webSuiteConfig{disableDiskBasedRecording: true})
	sid := session.NewID()

	ctx, cancel := context.WithCancel(s.ctx)
	t.Cleanup(cancel)

	ws1Messages := make(chan *terminal.Envelope)
	ws1Raw := make(chan []byte)
	ws2Messages := make(chan *terminal.Envelope)
	// Create a new user "foo", open a terminal to a new session
	term, err := connectToHost(ctx, connectConfig{
		pack:  s.authPack(t, "foo"),
		host:  s.node.ID(),
		proxy: s.webServer.Listener.Addr().String(),
		handlers: map[string]terminal.WSHandlerFunc{
			defaults.WebsocketAudit: func(ctx context.Context, envelope terminal.Envelope) {
				ws1Messages <- &envelope
			},
		},
	})
	require.NoError(t, err)
	t.Cleanup(func() { require.NoError(t, term.Close()) })

	sess := term.GetSession()
	// Wait for session to have started
	require.Eventually(t, func() bool {
		_, err := s.server.Auth().GetSessionTracker(context.Background(), string(sess.ID))
		return err == nil
	}, 3*time.Second, 200*time.Millisecond, "session not available")

	// Create a new user "bar" and join the session created above
	term2, err := connectToHost(ctx, connectConfig{
		pack:            s.authPack(t, "bar"),
		host:            s.node.ID(),
		proxy:           s.webServer.Listener.Addr().String(),
		sessionID:       sess.ID,
		participantMode: types.SessionPeerMode,
		handlers: map[string]terminal.WSHandlerFunc{
			defaults.WebsocketAudit: func(ctx context.Context, envelope terminal.Envelope) {
				ws2Messages <- &envelope
			},
		},
	})
	require.NoError(t, err)
	t.Cleanup(func() { require.NoError(t, term2.Close()) })

	require.Equal(t, sess.ID, term2.GetSession().ID)

	go func() {
		read, err := io.ReadAll(io.LimitReader(term, 10))
		if err != nil {
			return
		}

		ws1Raw <- read
	}()

	// Consume events from the first terminal. We expect to see 2 resize events from the second user
	// joining the session (one for the default size, and one for the manual resize request). We also
	// validate at least one raw event with PTY data (indicating terminal ready) came through.
	done := time.After(10 * time.Second)
	t1ResizeEvents, t1RawEvents := 0, 0
t1ready:
	for {
		select {
		case <-done:
			require.FailNowf(t, "", "expected to receive 2 resize events (got %d)", t1ResizeEvents)
		case <-ws1Raw:
			t1RawEvents++
		case e := <-ws1Messages:
			if isResizeEventEnvelope(e) {
				t1ResizeEvents++
			}
		}

		if t1ResizeEvents == 2 && t1RawEvents > 0 {
			break t1ready
		}
	}

	// we should not expect to see a resize event on terminal 2,
	// since they are not broadcast back to the originator
	select {
	case e := <-ws2Messages:
		if isResizeEventEnvelope(e) {
			require.FailNow(t, "terminal 2 should not have received a resize event: %v", e)
		}
	case <-time.After(1 * time.Second):
	}

	// Resize the second terminal. This should only be reflected in the first terminal
	// because resize events are sent to participants but not the originator.
	params, err := session.NewTerminalParamsFromInt(300, 120)
	require.NoError(t, err)
	data, err := json.Marshal(events.EventFields{
		events.EventType:      events.ResizeEvent,
		events.EventNamespace: apidefaults.Namespace,
		events.SessionEventID: sid.String(),
		events.TerminalSize:   params.Serialize(),
	})
	require.NoError(t, err)
	envelope := &terminal.Envelope{
		Version: defaults.WebsocketVersion,
		Type:    defaults.WebsocketResize,
		Payload: string(data),
	}
	envelopeBytes, err := proto.Marshal(envelope)
	require.NoError(t, err)
	err = term2.ws.WriteMessage(websocket.BinaryMessage, envelopeBytes)
	require.NoError(t, err)

	// the first terminal should see the resize event
	done = time.After(5 * time.Second)
	for {
		select {
		case <-done:
			require.FailNow(t, "expected to receive a final resize event")
		case e := <-ws1Messages:
			if isResizeEventEnvelope(e) {
				return
			}
		}
	}
}

func isResizeEventEnvelope(e *terminal.Envelope) bool {
	if e.GetType() != defaults.WebsocketAudit {
		return false
	}
	var ef events.EventFields
	if err := json.Unmarshal([]byte(e.GetPayload()), &ef); err != nil {
		return false
	}
	return ef.GetType() == events.ResizeEvent
}

// TestTerminalPing tests that the server sends continuous ping control messages.
func TestTerminalPing(t *testing.T) {
	t.Parallel()
	s := newWebSuite(t)

	ctx, cancel := context.WithCancel(s.ctx)
	t.Cleanup(cancel)

	closed := false
	done := make(chan struct{})

	term, err := connectToHost(ctx, connectConfig{
		pack:              s.authPack(t, "foo"),
		host:              s.node.ID(),
		proxy:             s.webServer.Listener.Addr().String(),
		keepAliveInterval: time.Second,
		pingHandler: func(ws terminal.WSConn, message string) error {
			if closed == false {
				close(done)
				closed = true
			}

			err := ws.WriteControl(websocket.PongMessage, []byte(message), time.Now().Add(time.Second))
			if errors.Is(err, websocket.ErrCloseSent) {
				return nil
			} else {
				var e net.Error
				if errors.As(err, &e) && e.Timeout() {
					return nil
				}
				return err
			}
		},
	})
	require.NoError(t, err)
	t.Cleanup(func() { require.NoError(t, term.Close()) })

	select {
	case <-done:
	case <-time.After(6 * time.Second):
		t.Fatal("timeout waiting for ping")
	}
}

func TestTerminal(t *testing.T) {
	t.Parallel()

	cases := []struct {
		name            string
		recordingConfig types.SessionRecordingConfigV2
	}{
		{
			name: "node recording mode",
			recordingConfig: types.SessionRecordingConfigV2{
				Spec: types.SessionRecordingConfigSpecV2{
					Mode: types.RecordAtNodeSync,
				},
			},
		},
		{
			name: "proxy recording mode",
			recordingConfig: types.SessionRecordingConfigV2{
				Spec: types.SessionRecordingConfigSpecV2{
					Mode: types.RecordAtProxySync,
				},
			},
		},
	}

	for _, tt := range cases {
		tt := tt
		t.Run(tt.name, func(t *testing.T) {
			t.Parallel()
			s := newWebSuite(t)

			// Set the recording config
			_, err := s.server.Auth().UpsertSessionRecordingConfig(context.Background(), &tt.recordingConfig)
			require.NoError(t, err)

			ctx, cancel := context.WithCancel(s.ctx)
			t.Cleanup(cancel)
			// Create a new session
			term, err := connectToHost(ctx, connectConfig{
				pack:  s.authPack(t, "foo"),
				host:  s.node.ID(),
				proxy: s.webServer.Listener.Addr().String(),
			})

			require.NoError(t, err)
			t.Cleanup(func() { require.True(t, utils.IsOKNetworkError(term.Close())) })

			// Send a command and validate the output
			validateTerminal(t, term)

			// Validate that the session is active on the node
			require.Equal(t, int32(1), s.node.ActiveConnections())

			// Close the web socket to emulate a user closing the browser window
			require.NoError(t, term.Close())

			// Validate that the node terminates the session
			require.EventuallyWithT(t, func(t *assert.CollectT) {
				assert.Zero(t, s.node.ActiveConnections())
			}, 30*time.Second, 250*time.Millisecond)
		})
	}
}

func TestTerminalRouting(t *testing.T) {
	t.Parallel()
	s := newWebSuite(t)

	// add nodes with conflicting hostnames
	llama := s.addNode(t, uuid.NewString(), "llama", "127.0.0.1:0")
	s.addNode(t, uuid.NewString(), "llamas", "127.0.0.1:0")
	alpaca1 := s.addNode(t, uuid.NewString(), "alpaca", "127.0.0.1:0")
	s.addNode(t, uuid.NewString(), "alpaca", "127.0.0.1:0")

	closeNoError := func(t *testing.T, err error) {
		require.NoError(t, err)
	}

	cases := []struct {
		name             string
		target           *regular.Server
		output           string
		wsCloseAssertion func(t *testing.T, err error)
	}{
		{
			name:             "exact match by uuid",
			target:           llama,
			output:           "teleport",
			wsCloseAssertion: closeNoError,
		},
		{
			name:             "connect by uuid successful when multiple hostnames match",
			target:           alpaca1,
			output:           "teleport",
			wsCloseAssertion: closeNoError,
		},
	}

	for i, tt := range cases {
		i, tt := i, tt
		t.Run(tt.name, func(t *testing.T) {
			t.Parallel()

			ctx, cancel := context.WithCancel(s.ctx)
			t.Cleanup(cancel)

			term, err := connectToHost(ctx, connectConfig{
				pack:  s.authPack(t, fmt.Sprintf("foo-%d", i)),
				host:  tt.target.ID(),
				proxy: s.webServer.Listener.Addr().String(),
			})
			require.NoError(t, err)
			t.Cleanup(func() { tt.wsCloseAssertion(t, term.Close()) })

			sess := term.GetSession()

			metadata := tt.target.TargetMetadata()
			require.Equal(t, metadata.ServerID, sess.ServerID)
			require.Equal(t, metadata.ServerHostname, sess.ServerHostname)

			// here we intentionally run a command where the output we're looking
			// for is not present in the command itself
			_, err = io.WriteString(term, "echo txlxport | sed 's/x/e/g'\r\n")
			require.NoError(t, err)
			require.NoError(t, waitForOutput(term, tt.output))
		})
	}
}

func TestTerminalRequireSessionMFA(t *testing.T) {
	ctx := context.Background()
	env := newWebPack(t, 1)
	proxy := env.proxies[0]

	const username = "llama2999"
	pack := proxy.authPack(t, username, nil /* roles */)

	userClient, err := env.server.NewClient(auth.TestUser(username))
	require.NoError(t, err)

	cases := []struct {
		name                      string
		getAuthPreference         func(t *testing.T) types.AuthPreference
		registerDevice            func(t *testing.T) *auth.TestDevice
		getChallengeResponseBytes func(t *testing.T, chal client.MFAAuthenticateChallenge, testDev *auth.TestDevice) []byte
	}{
		{
			name: "with webauthn",
			getAuthPreference: func(t *testing.T) types.AuthPreference {
				ap, err := types.NewAuthPreference(types.AuthPreferenceSpecV2{
					Type:         constants.Local,
					SecondFactor: constants.SecondFactorWebauthn,
					Webauthn: &types.Webauthn{
						RPID: "localhost",
					},
					RequireMFAType: types.RequireMFAType_SESSION,
				})
				require.NoError(t, err)

				return ap
			},
			registerDevice: func(t *testing.T) *auth.TestDevice {
				webauthnDev, err := auth.RegisterTestDevice(
					ctx,
					userClient,
					"webauthn", authproto.DeviceType_DEVICE_TYPE_WEBAUTHN, pack.device /* authenticator */)
				require.NoError(t, err)

				return webauthnDev
			},
			getChallengeResponseBytes: func(t *testing.T, chal client.MFAAuthenticateChallenge, testDev *auth.TestDevice) []byte {
				res, err := testDev.SolveAuthn(&authproto.MFAAuthenticateChallenge{
					WebauthnChallenge: wantypes.CredentialAssertionToProto(chal.WebauthnChallenge),
				})
				require.NoError(t, err)

				webauthnResBytes, err := json.Marshal(wantypes.CredentialAssertionResponseFromProto(res.GetWebauthn()))
				require.NoError(t, err)

				envelope := &terminal.Envelope{
					Version: defaults.WebsocketVersion,
					Type:    defaults.WebsocketWebauthnChallenge,
					Payload: string(webauthnResBytes),
				}
				protoBytes, err := proto.Marshal(envelope)
				require.NoError(t, err)

				return protoBytes
			},
		},
	}
	for _, tc := range cases {
		t.Run(tc.name, func(t *testing.T) {
			_, err = env.server.Auth().UpsertAuthPreference(ctx, tc.getAuthPreference(t))
			require.NoError(t, err)

			dev := tc.registerDevice(t)

			termCtx, cancel := context.WithCancel(ctx)
			t.Cleanup(cancel)

			// Open a terminal to a new session.
			term, err := connectToHost(termCtx, connectConfig{
				pack:  pack,
				host:  proxy.node.ID(),
				proxy: proxy.webURL.Host,
				mfaCeremony: func(challenge client.MFAAuthenticateChallenge) []byte {
					return tc.getChallengeResponseBytes(t, challenge, dev)
				},
			})
			require.NoError(t, err)

			// Test we can write.
			_, err = io.WriteString(term, "echo txlxport | sed 's/x/e/g'\r\n")
			require.NoError(t, err)
			require.NoError(t, waitForOutput(term, "teleport"))
		})
	}
}

type windowsDesktopServiceMock struct {
	listener net.Listener
}

func mustStartWindowsDesktopMock(t *testing.T, authClient *auth.Server) *windowsDesktopServiceMock {
	l, err := net.Listen("tcp", "localhost:0")
	require.NoError(t, err)
	t.Cleanup(func() {
		require.NoError(t, l.Close())
	})
	authID := state.IdentityID{
		Role:     types.RoleWindowsDesktop,
		HostUUID: "windows_server",
		NodeName: "windows_server",
	}
	n, err := authClient.GetClusterName()
	require.NoError(t, err)
	dns := []string{"localhost", "127.0.0.1", desktop.WildcardServiceDNS}
	identity, err := auth.LocalRegister(authID, authClient, nil, dns, "", nil)
	require.NoError(t, err)

	tlsConfig, err := identity.TLSConfig(nil)
	require.NoError(t, err)
	tlsConfig.ClientAuth = tls.RequireAndVerifyClientCert
	require.NoError(t, err)

	ca, err := authClient.GetCertAuthority(context.Background(), types.CertAuthID{Type: types.UserCA, DomainName: n.GetClusterName()}, false)
	require.NoError(t, err)

	for _, kp := range services.GetTLSCerts(ca) {
		require.True(t, tlsConfig.ClientCAs.AppendCertsFromPEM(kp))
	}

	wd := &windowsDesktopServiceMock{
		listener: l,
	}
	go func() {
		conn, err := l.Accept()
		if err != nil {
			return
		}
		tlsConn := tls.Server(conn, tlsConfig)
		if err := tlsConn.HandshakeContext(context.Background()); err != nil {
			t.Errorf("Unexpected error %v", err)
			return
		}
		wd.handleConn(t, tlsConn)
	}()

	return wd
}

func (w *windowsDesktopServiceMock) handleConn(t *testing.T, conn *tls.Conn) {
	tdpConn := tdp.NewConn(conn)

	// Ensure that incoming connection is MFAVerified.
	require.NotEmpty(t, conn.ConnectionState().PeerCertificates)
	cert := conn.ConnectionState().PeerCertificates[0]
	identity, err := tlsca.FromSubject(cert.Subject, cert.NotAfter)
	require.NoError(t, err)
	require.NotEmpty(t, identity.MFAVerified)

	msg, err := tdpConn.ReadMessage()
	require.NoError(t, err)
	require.IsType(t, tdp.ClientUsername{}, msg)

	msg, err = tdpConn.ReadMessage()
	require.NoError(t, err)
	require.IsType(t, tdp.ClientScreenSpec{}, msg)

	err = tdpConn.WriteMessage(tdp.Notification{Message: "test", Severity: tdp.SeverityWarning})
	require.NoError(t, err)
}

func TestDesktopAccessMFARequiresMfa(t *testing.T) {
	tests := []struct {
		name           string
		authPref       types.AuthPreferenceSpecV2
		mfaHandler     func(t *testing.T, ws *websocket.Conn, dev *auth.TestDevice)
		registerDevice func(t *testing.T, ctx context.Context, clt *authclient.Client) *auth.TestDevice
	}{
		{
			name: "webauthn",
			authPref: types.AuthPreferenceSpecV2{
				Type:         constants.Local,
				SecondFactor: constants.SecondFactorWebauthn,
				Webauthn: &types.Webauthn{
					RPID: "localhost",
				},
				RequireMFAType: types.RequireMFAType_SESSION,
			},
			mfaHandler: handleDesktopMFAWebauthnChallenge,
			registerDevice: func(t *testing.T, ctx context.Context, clt *authclient.Client) *auth.TestDevice {
				webauthnDev, err := auth.RegisterTestDevice(ctx, clt, "webauthn", authproto.DeviceType_DEVICE_TYPE_WEBAUTHN, nil /* authenticator */)
				require.NoError(t, err)
				return webauthnDev
			},
		},
	}

	for _, tc := range tests {
		t.Run(tc.name, func(t *testing.T) {
			ctx := context.Background()
			env := newWebPack(t, 1)
			proxy := env.proxies[0]
			pack := proxy.authPack(t, "llama", nil /* roles */)

			clt, err := env.server.NewClient(auth.TestUser("llama"))
			require.NoError(t, err)
			wdID := uuid.New().String()

			wdMock := mustStartWindowsDesktopMock(t, env.server.Auth())
			wd, err := types.NewWindowsDesktopV3("desktop1", nil, types.WindowsDesktopSpecV3{
				Addr:   wdMock.listener.Addr().String(),
				Domain: "CORP",
				HostID: wdID,
			})
			require.NoError(t, err)

			err = env.server.Auth().UpsertWindowsDesktop(context.Background(), wd)
			require.NoError(t, err)
			wds, err := types.NewWindowsDesktopServiceV3(types.Metadata{Name: wdID}, types.WindowsDesktopServiceSpecV3{
				Addr:            wdMock.listener.Addr().String(),
				TeleportVersion: teleport.Version,
			})
			require.NoError(t, err)

			_, err = env.server.Auth().UpsertWindowsDesktopService(context.Background(), wds)
			require.NoError(t, err)

			ap, err := types.NewAuthPreference(tc.authPref)
			require.NoError(t, err)
			_, err = env.server.Auth().UpsertAuthPreference(ctx, ap)
			require.NoError(t, err)

			dev := tc.registerDevice(t, ctx, clt)

			ws := proxy.makeDesktopSession(t, pack)
			tc.mfaHandler(t, ws, dev)

			tdpClient := tdp.NewConn(&WebsocketIO{Conn: ws})

			msg, err := tdpClient.ReadMessage()
			require.NoError(t, err)
			require.IsType(t, tdp.Notification{}, msg)
		})
	}
}

func handleDesktopMFAWebauthnChallenge(t *testing.T, ws *websocket.Conn, dev *auth.TestDevice) {
	wsrwc := &WebsocketIO{Conn: ws}
	tdpConn := tdp.NewConn(wsrwc)

	// desktopConnectHandle first needs a ClientScreenSpec message in order to continue.
	tdpConn.WriteMessage(tdp.ClientScreenSpec{Width: 100, Height: 100})

	br := bufio.NewReader(wsrwc)
	mt, err := br.ReadByte()
	require.NoError(t, err)
	require.Equal(t, tdp.TypeMFA, tdp.MessageType(mt))

	mfaChallange, err := tdp.DecodeMFAChallenge(br)
	require.NoError(t, err)
	res, err := dev.SolveAuthn(&authproto.MFAAuthenticateChallenge{
		WebauthnChallenge: wantypes.CredentialAssertionToProto(mfaChallange.WebauthnChallenge),
	})
	require.NoError(t, err)
	err = tdpConn.WriteMessage(tdp.MFA{
		Type: defaults.WebsocketWebauthnChallenge[0],
		MFAAuthenticateResponse: &authproto.MFAAuthenticateResponse{
			Response: &authproto.MFAAuthenticateResponse_Webauthn{
				Webauthn: res.GetWebauthn(),
			},
		},
	})
	require.NoError(t, err)
}

func TestWebAgentForward(t *testing.T) {
	t.Parallel()
	s := newWebSuiteWithConfig(t, webSuiteConfig{disableDiskBasedRecording: true})

	ctx, cancel := context.WithCancel(s.ctx)
	t.Cleanup(cancel)

	term, err := connectToHost(ctx, connectConfig{
		pack:  s.authPack(t, "foo"),
		host:  s.node.ID(),
		proxy: s.webServer.Listener.Addr().String(),
	})
	require.NoError(t, err)
	t.Cleanup(func() { require.NoError(t, term.Close()) })

	_, err = io.WriteString(term, "echo $SSH_AUTH_SOCK\r\n")
	require.NoError(t, err)

	err = waitForOutput(term, "/")
	require.NoError(t, err)
}

func TestActiveSessions(t *testing.T) {
	// Use enterprise license (required for moderated sessions).
	modules.SetTestModules(t, &modules.TestModules{TestBuildType: modules.BuildEnterprise})

	s := newWebSuite(t)
	pack := s.authPack(t, "foo")

	start := time.Now()
	kinds := []types.SessionKind{
		types.SSHSessionKind,
		types.KubernetesSessionKind,
		types.WindowsDesktopSessionKind,
		types.DatabaseSessionKind,
		types.AppSessionKind,
	}
	ids := make(map[string]struct{})

	for _, kind := range kinds {
		tracker, err := types.NewSessionTracker(types.SessionTrackerSpecV1{
			SessionID:    string(session.NewID()),
			ClusterName:  s.server.ClusterName(),
			Kind:         string(kind),
			State:        types.SessionState_SessionStateRunning,
			Created:      start,
			Expires:      start.Add(1 * time.Hour),
			Hostname:     s.node.GetInfo().GetHostname(),
			DesktopName:  s.node.GetInfo().GetHostname(),
			AppName:      s.node.GetInfo().GetHostname(),
			DatabaseName: s.node.GetInfo().GetHostname(),
			Address:      s.srvID,
			Login:        pack.login,
			Participants: []types.Participant{
				{ID: "id", User: "user-1", LastActive: start},
			},
			HostPolicies: []*types.SessionTrackerPolicySet{
				{
					Name:    "foo",
					Version: "5",
					RequireSessionJoin: []*types.SessionRequirePolicy{
						{
							Name: "foo",
						},
					},
				},
			},
		})
		require.NoError(t, err)
		ids[tracker.GetSessionID()] = struct{}{}

		_, err = s.server.Auth().CreateSessionTracker(context.Background(), tracker)
		require.NoError(t, err)
	}

	// create an inactive session, which should not show up
	inactive, err := types.NewSessionTracker(types.SessionTrackerSpecV1{
		SessionID:    string(session.NewID()),
		ClusterName:  s.server.ClusterName(),
		Kind:         string(types.SSHSessionKind),
		State:        types.SessionState_SessionStateTerminated,
		Created:      time.Now(),
		Expires:      time.Now().Add(1 * time.Hour),
		Hostname:     s.node.GetInfo().GetHostname(),
		Address:      s.srvID,
		Login:        pack.login,
		Participants: nil,
	})
	require.NoError(t, err)
	_, err = s.server.Auth().CreateSessionTracker(context.Background(), inactive)
	require.NoError(t, err)

	re, err := pack.clt.Get(s.ctx, pack.clt.Endpoint("webapi", "sites", s.server.ClusterName(), "sessions"), url.Values{})
	require.NoError(t, err)

	var sessResp siteSessionsGetResponse
	require.NoError(t, json.Unmarshal(re.Bytes(), &sessResp))
	require.Len(t, sessResp.Sessions, len(kinds))

	for _, session := range sessResp.Sessions {
		require.Contains(t, ids, string(session.ID))
		require.Equal(t, s.node.GetNamespace(), session.Namespace)
		require.NotNil(t, session.Parties)
		require.Greater(t, session.TerminalParams.H, 0)
		require.Greater(t, session.TerminalParams.W, 0)
		require.Equal(t, pack.login, session.Login)
		require.False(t, session.Created.IsZero())
		require.False(t, session.LastActive.IsZero())
		require.Equal(t, s.srvID, session.ServerID)
		require.Equal(t, s.node.GetInfo().GetHostname(), session.ServerHostname)
		require.Equal(t, s.srvID, session.ServerAddr)
		require.Equal(t, s.server.ClusterName(), session.ClusterName)
		require.ElementsMatch(t, []types.SessionParticipantMode{"peer"}, session.ParticipantModes)
	}
}

func TestCloseConnectionsOnLogout(t *testing.T) {
	t.Parallel()
	s := newWebSuite(t)
	pack := s.authPack(t, "foo")

	ctx, cancel := context.WithCancel(s.ctx)
	t.Cleanup(cancel)

	term, err := connectToHost(ctx, connectConfig{
		pack:  pack,
		host:  s.node.ID(),
		proxy: s.webServer.Listener.Addr().String(),
	})
	require.NoError(t, err)
	t.Cleanup(func() { require.NoError(t, term.Close()) })

	// to make sure we have a session
	_, err = io.WriteString(term, "expr 137 + 39\r\n")
	require.NoError(t, err)

	// make sure the server has replied
	out := make([]byte, 100)
	_, err = term.Read(out)
	require.NoError(t, err)

	_, err = pack.clt.Delete(s.ctx, pack.clt.Endpoint("webapi", "sessions", "web"))
	require.NoError(t, err)

	// wait until timeout or detect that the connection has been closed.
	after := time.After(5 * time.Second)
	errC := make(chan error)
	go func() {
		for {
			_, err := term.Read(out)
			if err != nil {
				errC <- err
				return
			}
		}
	}()

	select {
	case <-after:
		t.Fatalf("timeout")
	case err := <-errC:
		require.ErrorIs(t, err, io.EOF)
	}
}

type httpErrorMessage struct {
	Message string `json:"message"`
}

type httpErrorResponse struct {
	Error httpErrorMessage `json:"error"`
}

func TestLogin_PrivateKeyEnabledError(t *testing.T) {
	modules.SetTestModules(t, &modules.TestModules{
		MockAttestationData: &keys.AttestationData{
			PrivateKeyPolicy: keys.PrivateKeyPolicyNone,
		},
	})

	s := newWebSuite(t)
	ap, err := types.NewAuthPreference(types.AuthPreferenceSpecV2{
		Type:           constants.Local,
		SecondFactor:   constants.SecondFactorOff,
		RequireMFAType: types.RequireMFAType_HARDWARE_KEY_TOUCH,
	})
	require.NoError(t, err)
	_, err = s.server.Auth().UpsertAuthPreference(s.ctx, ap)
	require.NoError(t, err)

	// create user
	const user = "user1"
	const pass = "password1234"
	s.createUser(t, user, "root", pass, "")

	clt := s.client(t)
	ctx := context.Background()

	const ua = "test-ua"
	_, body, err := rawLoginWebOTP(ctx, loginWebOTPParams{
		webClient: clt,
		user:      user,
		password:  pass,
		userAgent: ua,
	})
	require.NoError(t, err)

	var resErr httpErrorResponse
	require.NoError(t, json.Unmarshal(body, &resErr))
	require.Contains(t, resErr.Error.Message, keys.PrivateKeyPolicyHardwareKeyTouch)
}

func TestLogin(t *testing.T) {
	t.Parallel()
	s := newWebSuite(t)
	ap, err := types.NewAuthPreference(types.AuthPreferenceSpecV2{
		Type:         constants.Local,
		SecondFactor: constants.SecondFactorOff,
	})
	require.NoError(t, err)
	_, err = s.server.Auth().UpsertAuthPreference(s.ctx, ap)
	require.NoError(t, err)

	// create user
	const user = "user1"
	const pass = "password1234"
	s.createUser(t, user, "root", pass, "")

	clt := s.client(t)
	ctx := context.Background()

	const ua = "test-ua"
	sessionResp, httpResp := loginWebOTP(t, ctx, loginWebOTPParams{
		webClient: clt,
		user:      user,
		password:  pass,
		userAgent: ua,
	})

	events, _, err := s.server.AuthServer.AuditLog.SearchEvents(ctx, events.SearchEventsRequest{
		From:       s.clock.Now().Add(-time.Hour),
		To:         s.clock.Now().Add(time.Hour),
		EventTypes: []string{events.UserLoginEvent},
		Limit:      1,
		Order:      types.EventOrderDescending,
	})
	require.NoError(t, err)
	event := events[0].(*apievents.UserLogin)
	require.True(t, event.Success)
	require.Equal(t, ua, event.UserAgent)
	require.True(t, strings.HasPrefix(event.RemoteAddr, "127.0.0.1:"))

	cookies := httpResp.Cookies()
	require.Len(t, cookies, 1)
	require.NotEmpty(t, sessionResp.SessionExpires)

	// now make sure we are logged in by calling authenticated method
	// we need to supply both session cookie and bearer token for
	// request to succeed
	jar, err := cookiejar.New(nil)
	require.NoError(t, err)

	clt = s.client(t, roundtrip.BearerAuth(sessionResp.Token), roundtrip.CookieJar(jar))
	jar.SetCookies(s.url(), cookies)

	re, err := clt.Get(s.ctx, clt.Endpoint("webapi", "sites"), url.Values{})
	require.NoError(t, err)

	var clusters []ui.Cluster
	require.NoError(t, json.Unmarshal(re.Bytes(), &clusters))

	// in absence of session cookie or bearer auth the same request fill fail

	// no session cookie:
	clt = s.client(t, roundtrip.BearerAuth(sessionResp.Token))
	_, err = clt.Get(s.ctx, clt.Endpoint("webapi", "sites"), url.Values{})
	require.Error(t, err)
	require.True(t, trace.IsAccessDenied(err))

	// no bearer token:
	clt = s.client(t, roundtrip.CookieJar(jar))
	_, err = clt.Get(s.ctx, clt.Endpoint("webapi", "sites"), url.Values{})
	require.Error(t, err)
	require.True(t, trace.IsAccessDenied(err))
}

// TestEmptyMotD ensures that responses returned by both /webapi/ping and
// /webapi/motd work when no MotD is set
func TestEmptyMotD(t *testing.T) {
	t.Parallel()
	s := newWebSuite(t)
	wc := s.client(t)

	// Given an auth server configured *not* to expose a Message Of The
	// Day...

	// When I issue a ping request...
	re, err := wc.Get(s.ctx, wc.Endpoint("webapi", "ping"), url.Values{})
	require.NoError(t, err)

	// Expect that the MotD flag in the ping response is *not* set
	var pingResponse *webclient.PingResponse
	require.NoError(t, json.Unmarshal(re.Bytes(), &pingResponse))
	require.False(t, pingResponse.Auth.HasMessageOfTheDay)

	// When I fetch the MotD...
	re, err = wc.Get(s.ctx, wc.Endpoint("webapi", "motd"), url.Values{})
	require.NoError(t, err)

	// Expect that an empty response returned
	var motdResponse *webclient.MotD
	require.NoError(t, json.Unmarshal(re.Bytes(), &motdResponse))
	require.Empty(t, motdResponse.Text)
}

// TestMotD ensures that a response is returned by both /webapi/ping and /webapi/motd
// and that that the response bodies contain their MOTD components
func TestMotD(t *testing.T) {
	t.Parallel()
	const motd = "Hello. I'm a Teleport cluster!"

	s := newWebSuite(t)
	wc := s.client(t)

	// Given an auth server configured to expose a Message Of The Day...
	prefs := types.DefaultAuthPreference()
	prefs.SetMessageOfTheDay(motd)
	_, err := s.server.AuthServer.AuthServer.UpsertAuthPreference(s.ctx, prefs)
	require.NoError(t, err)

	// When I issue a ping request...
	re, err := wc.Get(s.ctx, wc.Endpoint("webapi", "ping"), url.Values{})
	require.NoError(t, err)

	// Expect that the MotD flag in the ping response is set to indicate
	// a MotD
	var pingResponse *webclient.PingResponse
	require.NoError(t, json.Unmarshal(re.Bytes(), &pingResponse))
	require.True(t, pingResponse.Auth.HasMessageOfTheDay)

	// When I fetch the MotD...
	re, err = wc.Get(s.ctx, wc.Endpoint("webapi", "motd"), url.Values{})
	require.NoError(t, err)

	// Expect that the text returned is the configured value
	var motdResponse *webclient.MotD
	require.NoError(t, json.Unmarshal(re.Bytes(), &motdResponse))
	require.Equal(t, motd, motdResponse.Text)
}

// TestPingAutomaticUpgrades ensures /webapi/ping returns whether AutomaticUpgrades are enabled.
func TestPingAutomaticUpgrades(t *testing.T) {
	t.Run("Automatic Upgrades are enabled", func(t *testing.T) {
		// Enable Automatic Upgrades
		modules.SetTestModules(t, &modules.TestModules{TestFeatures: modules.Features{
			AutomaticUpgrades: true,
		}})

		// Set up
		s := newWebSuite(t)
		wc := s.client(t)
		var pingResponse *webclient.PingResponse

		// Get Ping response
		re, err := wc.Get(s.ctx, wc.Endpoint("webapi", "ping"), url.Values{})
		require.NoError(t, err)

		require.NoError(t, json.Unmarshal(re.Bytes(), &pingResponse))
		require.True(t, pingResponse.AutomaticUpgrades, "expected automatic upgrades to be enabled")
	})
	t.Run("Automatic Upgrades are disabled", func(t *testing.T) {
		// Disable Automatic Upgrades
		modules.SetTestModules(t, &modules.TestModules{TestFeatures: modules.Features{
			AutomaticUpgrades: false,
		}})

		// Set up
		s := newWebSuite(t)
		wc := s.client(t)
		var pingResponse *webclient.PingResponse

		// Get Ping response
		re, err := wc.Get(s.ctx, wc.Endpoint("webapi", "ping"), url.Values{})
		require.NoError(t, err)

		require.NoError(t, json.Unmarshal(re.Bytes(), &pingResponse))
		require.False(t, pingResponse.AutomaticUpgrades, "expected automatic upgrades to be disabled")
	})
}

// TestInstallerRepoChannel ensures the returned installer script has the proper repo channel
func TestInstallerRepoChannel(t *testing.T) {
	t.Run("cloud with automatic upgrades", func(t *testing.T) {
		modules.SetTestModules(t, &modules.TestModules{
			TestFeatures: modules.Features{
				Cloud:             true,
				AutomaticUpgrades: true,
			},
		})

		s := newWebSuiteWithConfig(t, webSuiteConfig{
			authPreferenceSpec: &types.AuthPreferenceSpecV2{
				Type:         constants.Local,
				SecondFactor: constants.SecondFactorOn,
				Webauthn:     &types.Webauthn{RPID: "localhost"},
			},
		})

		wc := s.client(t)
		t.Run("documented variables are injected", func(t *testing.T) {
			// Variables documented here: https://goteleport.com/docs/server-access/guides/ec2-discovery/#step-67-optional-customize-the-default-installer-script
			err := s.server.Auth().SetInstaller(s.ctx, types.MustNewInstallerV1("custom", `#!/usr/bin/env bash
echo {{ .PublicProxyAddr }}
echo Teleport-{{ .MajorVersion }}
echo Repository Channel: {{ .RepoChannel }}
echo AutomaticUpgrades: {{ .AutomaticUpgrades }}
		`))
			require.NoError(t, err)

			re, err := wc.Get(s.ctx, wc.Endpoint("webapi", "scripts", "installer", "custom"), url.Values{})
			require.NoError(t, err)

			responseString := string(re.Bytes())

			// Variables must be injected
			require.Contains(t, responseString, "echo Teleport-v")
			require.NotContains(t, responseString, "echo Repository Channel: stable/v")
			require.Contains(t, responseString, "echo Repository Channel: stable/cloud")
			require.Contains(t, responseString, "echo AutomaticUpgrades: true")
		})

		t.Run("default-installer", func(t *testing.T) {
			re, err := wc.Get(s.ctx, wc.Endpoint("webapi", "scripts", "installer", "default-installer"), url.Values{})
			require.NoError(t, err)

			responseString := string(re.Bytes())

			// The repo's channel to use is stable/cloud
			require.Contains(t, responseString, "stable/cloud")
			require.NotContains(t, responseString, "stable/v")
			require.Contains(t, responseString, "--auto-upgrade=true")
			require.Contains(t, responseString, "--teleport-package=teleport-ent")
		})

		t.Run("default-agentless-installer", func(t *testing.T) {
			re, err := wc.Get(s.ctx, wc.Endpoint("webapi", "scripts", "installer", "default-agentless-installer"), url.Values{})
			require.NoError(t, err)

			responseString := string(re.Bytes())

			// The repo's channel to use is stable/cloud
			require.Contains(t, responseString, "stable/cloud")
			require.NotContains(t, responseString, "stable/v")
			require.Contains(t, responseString, ""+
				"    # shellcheck disable=SC2050\n"+
				"    if [ \"true\" = \"true\" ]; then\n"+
				"      # automatic upgrades\n",
			)
			require.Contains(t, responseString, ""+
				"  TELEPORT_PACKAGE=\"teleport-ent\"\n"+
				"  TELEPORT_UPDATER_PACKAGE=\"teleport-ent-updater\"\n",
			)
		})
	})

	t.Run("cloud without automatic upgrades", func(t *testing.T) {
		modules.SetTestModules(t, &modules.TestModules{
			TestFeatures: modules.Features{
				Cloud:             true,
				AutomaticUpgrades: false,
			},
		})

		s := newWebSuiteWithConfig(t, webSuiteConfig{
			authPreferenceSpec: &types.AuthPreferenceSpecV2{
				Type:         constants.Local,
				SecondFactor: constants.SecondFactorOn,
				Webauthn:     &types.Webauthn{RPID: "localhost"},
			},
		})

		wc := s.client(t)

		t.Run("documented variables are injected", func(t *testing.T) {
			// Variables documented here: https://goteleport.com/docs/server-access/guides/ec2-discovery/#step-67-optional-customize-the-default-installer-script
			err := s.server.Auth().SetInstaller(s.ctx, types.MustNewInstallerV1("custom", `#!/usr/bin/env bash
	echo {{ .PublicProxyAddr }}
	echo Teleport-{{ .MajorVersion }}
	echo Repository Channel: {{ .RepoChannel }}
	echo AutomaticUpgrades: {{ .AutomaticUpgrades }}
			`))
			require.NoError(t, err)

			re, err := wc.Get(s.ctx, wc.Endpoint("webapi", "scripts", "installer", "custom"), url.Values{})
			require.NoError(t, err)

			responseString := string(re.Bytes())

			// Variables must be injected
			require.Contains(t, responseString, "echo Teleport-v")
			require.Contains(t, responseString, "echo Repository Channel: stable/v")
			require.NotContains(t, responseString, "echo Repository Channel: stable/cloud")
			require.Contains(t, responseString, "echo AutomaticUpgrades: false")
		})
		t.Run("default-installer", func(t *testing.T) {
			re, err := wc.Get(s.ctx, wc.Endpoint("webapi", "scripts", "installer", "default-installer"), url.Values{})
			require.NoError(t, err)

			responseString := string(re.Bytes())

			require.NotContains(t, responseString, "stable/cloud")
		})
		t.Run("default-agentless-installer", func(t *testing.T) {
			re, err := wc.Get(s.ctx, wc.Endpoint("webapi", "scripts", "installer", "default-agentless-installer"), url.Values{})
			require.NoError(t, err)

			responseString := string(re.Bytes())

			require.NotContains(t, responseString, "stable/cloud")
		})
	})

	t.Run("oss or enterprise with automatic upgrades", func(t *testing.T) {
		modules.SetTestModules(t, &modules.TestModules{
			TestBuildType: modules.BuildOSS,
			TestFeatures: modules.Features{
				Cloud:             false,
				AutomaticUpgrades: true,
			},
		})

		s := newWebSuiteWithConfig(t, webSuiteConfig{
			authPreferenceSpec: &types.AuthPreferenceSpecV2{
				Type:         constants.Local,
				SecondFactor: constants.SecondFactorOn,
				Webauthn:     &types.Webauthn{RPID: "localhost"},
			},
		})

		wc := s.client(t)
		t.Run("documented variables are injected", func(t *testing.T) {
			// Variables documented here: https://goteleport.com/docs/server-access/guides/ec2-discovery/#step-67-optional-customize-the-default-installer-script
			err := s.server.Auth().SetInstaller(s.ctx, types.MustNewInstallerV1("custom", `#!/usr/bin/env bash
echo {{ .PublicProxyAddr }}
echo Teleport-{{ .MajorVersion }}
echo Repository Channel: {{ .RepoChannel }}
echo AutomaticUpgrades: {{ .AutomaticUpgrades }}
		`))
			require.NoError(t, err)

			re, err := wc.Get(s.ctx, wc.Endpoint("webapi", "scripts", "installer", "custom"), url.Values{})
			require.NoError(t, err)

			responseString := string(re.Bytes())

			// Variables must be injected
			require.Contains(t, responseString, "echo Teleport-v")
			require.Contains(t, responseString, "echo Repository Channel: stable/v")
			require.NotContains(t, responseString, "echo Repository Channel: stable/cloud")
			require.Contains(t, responseString, "echo AutomaticUpgrades: false")
		})
		t.Run("default-installer", func(t *testing.T) {
			re, err := wc.Get(s.ctx, wc.Endpoint("webapi", "scripts", "installer", "default-installer"), url.Values{})
			require.NoError(t, err)

			responseString := string(re.Bytes())

			// The repo's channel to use is stable/cloud
			require.NotContains(t, responseString, "stable/cloud")
			require.Contains(t, responseString, "stable/v")
			require.Contains(t, responseString, "--auto-upgrade=false")
			require.Contains(t, responseString, "--teleport-package=teleport ")
		})
		t.Run("default-agentless-installer", func(t *testing.T) {
			re, err := wc.Get(s.ctx, wc.Endpoint("webapi", "scripts", "installer", "default-agentless-installer"), url.Values{})
			require.NoError(t, err)

			responseString := string(re.Bytes())

			// The repo's channel to use is stable/cloud
			require.NotContains(t, responseString, "stable/cloud")
			require.Contains(t, responseString, "stable/v")
			require.Contains(t, responseString, ""+
				"    # shellcheck disable=SC2050\n"+
				"    if [ \"false\" = \"true\" ]; then\n"+
				"      # automatic upgrades\n",
			)
			require.Contains(t, responseString, ""+
				"  TELEPORT_PACKAGE=\"teleport\"\n"+
				"  TELEPORT_UPDATER_PACKAGE=\"teleport-updater\"\n",
			)
		})
	})
}

func TestMultipleConnectors(t *testing.T) {
	t.Parallel()
	s := newWebSuite(t)
	wc := s.client(t)

	// create two oidc connectors, one named "foo" and another named "bar"
	oidcConnectorSpec := types.OIDCConnectorSpecV3{
		RedirectURLs: []string{"https://localhost:3080/v1/webapi/oidc/callback"},
		ClientID:     "000000000000-aaaaaaaaaaaaaaaaaaaaaaaaaaaaaaaa.example.com",
		ClientSecret: "AAAAAAAAAAAAAAAAAAAAAAAA",
		IssuerURL:    "https://oidc.example.com",
		Display:      "Login with Example",
		Scope:        []string{"group"},
		ClaimsToRoles: []types.ClaimMapping{
			{
				Claim: "group",
				Value: "admin",
				Roles: []string{"admin"},
			},
		},
	}
	o, err := types.NewOIDCConnector("foo", oidcConnectorSpec)
	require.NoError(t, err)
	upserted, err := s.server.Auth().UpsertOIDCConnector(s.ctx, o)
	require.NoError(t, err)
	require.NotNil(t, upserted)
	o2, err := types.NewOIDCConnector("bar", oidcConnectorSpec)
	require.NoError(t, err)
	upserted, err = s.server.Auth().UpsertOIDCConnector(s.ctx, o2)
	require.NoError(t, err)
	require.NotNil(t, upserted)

	// set the auth preferences to oidc with no connector name
	authPreference, err := types.NewAuthPreference(types.AuthPreferenceSpecV2{
		Type: "oidc",
	})
	require.NoError(t, err)
	_, err = s.server.Auth().UpsertAuthPreference(s.ctx, authPreference)
	require.NoError(t, err)

	// hit the ping endpoint to get the auth type and connector name
	re, err := wc.Get(s.ctx, wc.Endpoint("webapi", "ping"), url.Values{})
	require.NoError(t, err)
	var out *webclient.PingResponse
	require.NoError(t, json.Unmarshal(re.Bytes(), &out))

	// make sure the connector name we got back was the first connector
	// in the backend, in this case it's "bar"
	oidcConnectors, err := s.server.Auth().GetOIDCConnectors(s.ctx, false)
	require.NoError(t, err)
	require.Equal(t, oidcConnectors[0].GetName(), out.Auth.OIDC.Name)

	// update the auth preferences and this time specify the connector name
	authPreference, err = types.NewAuthPreference(types.AuthPreferenceSpecV2{
		Type:          "oidc",
		ConnectorName: "foo",
	})
	require.NoError(t, err)
	_, err = s.server.Auth().UpsertAuthPreference(s.ctx, authPreference)
	require.NoError(t, err)

	// hit the ping endpoing to get the auth type and connector name
	re, err = wc.Get(s.ctx, wc.Endpoint("webapi", "ping"), url.Values{})
	require.NoError(t, err)
	require.NoError(t, json.Unmarshal(re.Bytes(), &out))

	// make sure the connector we get back is "foo"
	require.Equal(t, "foo", out.Auth.OIDC.Name)
}

// TestConstructSSHResponse checks if the secret package uses AES-GCM to
// encrypt and decrypt data that passes through the ConstructSSHResponse
// function.
func TestConstructSSHResponse(t *testing.T) {
	key, err := secret.NewKey()
	require.NoError(t, err)

	u, err := url.Parse("http://www.example.com/callback")
	require.NoError(t, err)
	query := u.Query()
	query.Set("secret_key", key.String())
	u.RawQuery = query.Encode()

	rawresp, err := ConstructSSHResponse(AuthParams{
		Username:          "foo",
		Cert:              []byte{0x00},
		TLSCert:           []byte{0x01},
		ClientRedirectURL: u.String(),
	})
	require.NoError(t, err)

	require.Empty(t, rawresp.Query().Get("secret"))
	require.Empty(t, rawresp.Query().Get("secret_key"))
	require.NotEmpty(t, rawresp.Query().Get("response"))

	plaintext, err := key.Open([]byte(rawresp.Query().Get("response")))
	require.NoError(t, err)

	var resp *authclient.SSHLoginResponse
	err = json.Unmarshal(plaintext, &resp)
	require.NoError(t, err)
	require.Equal(t, "foo", resp.Username)
	require.EqualValues(t, []byte{0x00}, resp.Cert)
	require.EqualValues(t, []byte{0x01}, resp.TLSCert)
}

// TestConstructSSHResponseLegacy checks that the old-style NaCl encryption with
// a secret query parameter (rather than secret_key, using AES-GCM) is not
// supported.
func TestConstructSSHResponseLegacy(t *testing.T) {
	u := &url.URL{
		Scheme: "http",
		Host:   "www.example.com",
		Path:   "/callback",
		RawQuery: url.Values{
			// the old-style NaCl key is 32 bytes in base 32
			"secret": {base64.StdEncoding.EncodeToString(make([]byte, 32))},
		}.Encode(),
	}

	_, err := ConstructSSHResponse(AuthParams{
		Username:          "foo",
		Cert:              []byte{0x00},
		TLSCert:           []byte{0x01},
		ClientRedirectURL: u.String(),
	})
	require.ErrorIs(t, err, &trace.BadParameterError{Message: "missing secret_key"})
}

type byTimeAndIndex []apievents.AuditEvent

func (f byTimeAndIndex) Len() int {
	return len(f)
}

func (f byTimeAndIndex) Less(i, j int) bool {
	itime := f[i].GetTime()
	jtime := f[j].GetTime()
	if itime.Equal(jtime) && events.GetSessionID(f[i]) == events.GetSessionID(f[j]) {
		return f[i].GetIndex() < f[j].GetIndex()
	}
	return itime.Before(jtime)
}

func (f byTimeAndIndex) Swap(i, j int) {
	f[i], f[j] = f[j], f[i]
}

// TestSearchClusterEvents makes sure web API allows querying events by type.
func TestSearchClusterEvents(t *testing.T) {
	t.Parallel()

	s := newWebSuite(t)
	clock := s.clock
	sessionEvents := eventstest.GenerateTestSession(eventstest.SessionParams{
		PrintEvents: 3,
		Clock:       clock,
		ServerID:    s.proxy.ID(),
	})

	for _, e := range sessionEvents {
		require.NoError(t, s.proxyClient.EmitAuditEvent(s.ctx, e))
	}

	sort.Sort(sort.Reverse(byTimeAndIndex(sessionEvents)))
	sessionStart := sessionEvents[0]
	sessionPrint := sessionEvents[1]
	sessionEnd := sessionEvents[4]

	fromTime := []string{clock.Now().AddDate(0, -1, 0).UTC().Format(time.RFC3339)}
	toTime := []string{clock.Now().AddDate(0, 1, 0).UTC().Format(time.RFC3339)}

	testCases := []struct {
		// Comment is the test case description.
		Comment string
		// Query is the search query sent to the API.
		Query url.Values
		// Result is the expected returned list of events.
		Result []apievents.AuditEvent
		// TestStartKey is a flag to test start key value.
		TestStartKey bool
		// StartKeyValue is the value of start key to expect.
		StartKeyValue string
	}{
		{
			Comment: "Empty query",
			Query: url.Values{
				"from": fromTime,
				"to":   toTime,
			},
			Result: sessionEvents,
		},
		{
			Comment: "Query by session start event",
			Query: url.Values{
				"include": []string{sessionStart.GetType()},
				"from":    fromTime,
				"to":      toTime,
			},
			Result: sessionEvents[:1],
		},
		{
			Comment: "Query session start and session end events",
			Query: url.Values{
				"include": []string{sessionEnd.GetType() + "," + sessionStart.GetType()},
				"from":    fromTime,
				"to":      toTime,
			},
			Result: []apievents.AuditEvent{sessionStart, sessionEnd},
		},
		{
			Comment: "Query events with filter by type and limit",
			Query: url.Values{
				"include": []string{sessionPrint.GetType() + "," + sessionEnd.GetType()},
				"limit":   []string{"1"},
				"from":    fromTime,
				"to":      toTime,
			},
			Result: []apievents.AuditEvent{sessionPrint},
		},
		{
			Comment: "Query session start and session end events with limit and test returned start key",
			Query: url.Values{
				"include": []string{sessionEnd.GetType() + "," + sessionStart.GetType()},
				"limit":   []string{"1"},
				"from":    fromTime,
				"to":      toTime,
			},
			Result:        []apievents.AuditEvent{sessionStart},
			TestStartKey:  true,
			StartKeyValue: sessionStart.GetID(),
		},
		{
			Comment: "Query session start and session end events with limit and given start key",
			Query: url.Values{
				"include":  []string{sessionEnd.GetType() + "," + sessionStart.GetType()},
				"startKey": []string{sessionStart.GetID()},
				"from":     fromTime,
				"to":       toTime,
			},
			Result:        []apievents.AuditEvent{sessionEnd},
			TestStartKey:  true,
			StartKeyValue: "",
		},
	}

	pack := s.authPack(t, "foo")
	for _, tc := range testCases {
		tc := tc
		t.Run(tc.Comment, func(t *testing.T) {
			t.Parallel()
			response, err := pack.clt.Get(s.ctx, pack.clt.Endpoint("webapi", "sites", s.server.ClusterName(), "events", "search"), tc.Query)
			require.NoError(t, err)
			var result eventsListGetResponse
			require.NoError(t, json.Unmarshal(response.Bytes(), &result))

			// filter out irrelvant auth events
			filteredEvents := []events.EventFields{}
			for _, e := range result.Events {
				t := e.GetType()
				if t == events.SessionStartEvent ||
					t == events.SessionPrintEvent ||
					t == events.SessionEndEvent {
					filteredEvents = append(filteredEvents, e)
				}
			}

			require.Len(t, filteredEvents, len(tc.Result))
			for i, resultEvent := range filteredEvents {
				require.Equal(t, tc.Result[i].GetType(), resultEvent.GetType())
				require.Equal(t, tc.Result[i].GetID(), resultEvent.GetID())
			}

			// Session prints do not have IDs, only sessionStart and sessionEnd.
			// When retrieving events for sessionStart and sessionEnd, sessionStart is returned first.
			if tc.TestStartKey {
				require.Equal(t, tc.StartKeyValue, result.StartKey)
			}
		})
	}
}

func TestGetClusterDetails(t *testing.T) {
	t.Parallel()
	s := newWebSuite(t)
	site, err := s.proxyTunnel.GetSite(s.server.ClusterName())
	require.NoError(t, err)
	require.NotNil(t, site)

	cluster, err := ui.GetClusterDetails(s.ctx, site)
	require.NoError(t, err)
	require.Equal(t, s.server.ClusterName(), cluster.Name)
	require.Equal(t, teleport.Version, cluster.ProxyVersion)
	require.Equal(t, fmt.Sprintf("%v:%v", s.server.ClusterName(), defaults.HTTPListenPort), cluster.PublicURL)
	require.Equal(t, teleport.RemoteClusterStatusOnline, cluster.Status)
	require.NotNil(t, cluster.LastConnected)
	require.Equal(t, teleport.Version, cluster.AuthVersion)
}

func TestTokenGeneration(t *testing.T) {
	const username = "test-user@example.com"
	// Users should be able to create Tokens even if they can't update them
	roleTokenCRD, err := types.NewRole(services.RoleNameForUser(username), types.RoleSpecV6{
		Allow: types.RoleConditions{
			Rules: []types.Rule{
				types.NewRule(types.KindToken,
					[]string{types.VerbCreate, types.VerbRead}),
			},
		},
	})
	require.NoError(t, err)

	env := newWebPack(t, 1)
	proxy := env.proxies[0]
	pack := proxy.authPack(t, username, []types.Role{roleTokenCRD})
	endpoint := pack.clt.Endpoint("webapi", "token")

	tt := []struct {
		name                        string
		roles                       types.SystemRoles
		shouldErr                   bool
		joinMethod                  types.JoinMethod
		suggestedAgentMatcherLabels types.Labels
		allow                       []*types.TokenRule
	}{
		{
			name:      "single node role",
			roles:     types.SystemRoles{types.RoleNode},
			shouldErr: false,
		},
		{
			name:      "single app role",
			roles:     types.SystemRoles{types.RoleApp},
			shouldErr: false,
		},
		{
			name:      "single db role",
			roles:     types.SystemRoles{types.RoleDatabase},
			shouldErr: false,
		},
		{
			name:      "multiple roles",
			roles:     types.SystemRoles{types.RoleNode, types.RoleApp, types.RoleDatabase},
			shouldErr: false,
		},
		{
			name:      "return error if no role is requested",
			roles:     types.SystemRoles{},
			shouldErr: true,
		},
		{
			name:       "cannot request token with IAM join method without allow field",
			roles:      types.SystemRoles{types.RoleNode},
			joinMethod: types.JoinMethodIAM,
			shouldErr:  true,
		},
		{
			name:       "can request token with IAM join method",
			roles:      types.SystemRoles{types.RoleNode},
			joinMethod: types.JoinMethodIAM,
			allow:      []*types.TokenRule{{AWSAccount: "1234"}},
			shouldErr:  false,
		},
		{
			name:  "adds the agent match labels",
			roles: types.SystemRoles{types.RoleDatabase},
			suggestedAgentMatcherLabels: types.Labels{
				"*": apiutils.Strings{"*"},
			},
			shouldErr: false,
		},
	}

	for _, tc := range tt {
		tc := tc
		t.Run(tc.name, func(t *testing.T) {
			t.Parallel()
			re, err := pack.clt.PostJSON(context.Background(), endpoint, types.ProvisionTokenSpecV2{
				Roles:                       tc.roles,
				JoinMethod:                  tc.joinMethod,
				Allow:                       tc.allow,
				SuggestedAgentMatcherLabels: tc.suggestedAgentMatcherLabels,
			})

			if tc.shouldErr {
				require.Error(t, err)
				return
			}

			require.NoError(t, err)

			var responseToken nodeJoinToken
			err = json.Unmarshal(re.Bytes(), &responseToken)
			require.NoError(t, err)

			require.NotEmpty(t, responseToken.SuggestedLabels)
			require.Condition(t, func() (success bool) {
				for _, uiLabel := range responseToken.SuggestedLabels {
					if uiLabel.Name == types.InternalResourceIDLabel && uiLabel.Value != "" {
						return true
					}
				}
				return false
			})

			// generated token roles should match the requested ones
			generatedToken, err := proxy.auth.Auth().GetToken(context.Background(), responseToken.ID)
			require.NoError(t, err)
			require.Equal(t, tc.roles, generatedToken.GetRoles())

			expectedJoinMethod := tc.joinMethod
			if tc.joinMethod == "" {
				expectedJoinMethod = types.JoinMethodToken
			}
			// if no joinMethod is provided, expect token method
			require.Equal(t, expectedJoinMethod, generatedToken.GetJoinMethod())

			require.Equal(t, tc.suggestedAgentMatcherLabels, generatedToken.GetSuggestedAgentMatcherLabels())
		})
	}
}

func TestInstallDatabaseScriptGeneration(t *testing.T) {
	const username = "test-user@example.com"

	// Users should be able to create Tokens even if they can't update them
	roleTokenCRD, err := types.NewRole(services.RoleNameForUser(username), types.RoleSpecV6{
		Allow: types.RoleConditions{
			Rules: []types.Rule{
				types.NewRule(types.KindToken,
					[]string{types.VerbCreate, types.VerbRead}),
			},
		},
	})
	require.NoError(t, err)

	env := newWebPack(t, 1)
	proxy := env.proxies[0]
	pack := proxy.authPack(t, username, []types.Role{roleTokenCRD})

	// Create a new token with the desired SuggestedAgentMatcherLabels
	endpointGenerateToken := pack.clt.Endpoint("webapi", "token")
	re, err := pack.clt.PostJSON(
		context.Background(),
		endpointGenerateToken,
		types.ProvisionTokenSpecV2{
			Roles: types.SystemRoles{types.RoleDatabase},
			SuggestedAgentMatcherLabels: types.Labels{
				"stage": apiutils.Strings{"prod"},
			},
		})
	require.NoError(t, err)

	var responseToken nodeJoinToken
	require.NoError(t, json.Unmarshal(re.Bytes(), &responseToken))

	// Generating the script with the token should return the SuggestedAgentMatcherLabels provided in the first request
	endpointInstallDatabase := pack.clt.Endpoint("scripts", responseToken.ID, "install-database.sh")

	t.Log(responseToken, endpointInstallDatabase)
	req, err := http.NewRequest(http.MethodGet, endpointInstallDatabase, nil)
	require.NoError(t, err)

	anonHTTPClient := &http.Client{
		Transport: &http.Transport{
			TLSClientConfig: &tls.Config{
				InsecureSkipVerify: true,
			},
		},
	}

	resp, err := anonHTTPClient.Do(req)
	require.NoError(t, err)

	scriptBytes, err := io.ReadAll(resp.Body)
	require.NoError(t, err)

	require.NoError(t, resp.Body.Close())

	script := string(scriptBytes)

	// It contains the agenbtMatchLabels
	require.Contains(t, script, "stage: prod")
}

func TestSignMTLS(t *testing.T) {
	env := newWebPack(t, 1)
	clusterName := env.server.ClusterName()

	proxy := env.proxies[0]
	pack := proxy.authPack(t, "test-user@example.com", nil)

	endpoint := pack.clt.Endpoint("webapi", "token")
	re, err := pack.clt.PostJSON(context.Background(), endpoint, types.ProvisionTokenSpecV2{
		Roles: types.SystemRoles{types.RoleDatabase},
	})
	require.NoError(t, err)

	var responseToken nodeJoinToken
	err = json.Unmarshal(re.Bytes(), &responseToken)
	require.NoError(t, err)

	// download mTLS files from /webapi/sites/:site/sign/db
	endpointSign := pack.clt.Endpoint("webapi", "sites", clusterName, "sign", "db")

	bs, err := json.Marshal(struct {
		Hostname string `json:"hostname"`
		TTL      string `json:"ttl"`
	}{
		Hostname: "mypg.example.com",
		TTL:      "2h",
	})
	require.NoError(t, err)

	req, err := http.NewRequest(http.MethodPost, endpointSign, bytes.NewReader(bs))
	require.NoError(t, err)
	req.Header.Add("Content-Type", "application/json")
	req.Header.Add("Authorization", "Bearer "+responseToken.ID)

	anonHTTPClient := &http.Client{
		Transport: &http.Transport{
			TLSClientConfig: &tls.Config{
				InsecureSkipVerify: true,
			},
		},
	}

	resp, err := anonHTTPClient.Do(req)
	require.NoError(t, err)
	defer resp.Body.Close()
	require.Equal(t, http.StatusOK, resp.StatusCode)

	gzipReader, err := gzip.NewReader(resp.Body)
	require.NoError(t, err)

	tarReader := tar.NewReader(gzipReader)

	tarContentFileNames := []string{}
	for {
		header, err := tarReader.Next()
		if errors.Is(err, io.EOF) {
			break
		}
		require.NoError(t, err)
		require.Equal(t, byte(tar.TypeReg), header.Typeflag)
		require.Equal(t, int64(0o600), header.Mode)
		tarContentFileNames = append(tarContentFileNames, header.Name)
	}

	expectedFileNames := []string{"server.cas", "server.key", "server.crt"}
	require.ElementsMatch(t, tarContentFileNames, expectedFileNames)

	// the token is no longer valid, so trying again should return an error
	req, err = http.NewRequest(http.MethodPost, endpointSign, bytes.NewReader(bs))
	require.NoError(t, err)
	req.Header.Add("Content-Type", "application/json")
	req.Header.Add("Authorization", "Bearer "+responseToken.ID)

	respSecondCall, err := anonHTTPClient.Do(req)
	require.NoError(t, err)
	defer respSecondCall.Body.Close()
	require.Equal(t, http.StatusForbidden, respSecondCall.StatusCode)
}

func TestSignMTLS_failsAccessDenied(t *testing.T) {
	env := newWebPack(t, 1)
	clusterName := env.server.ClusterName()
	username := "test-user@example.com"

	roleUserUpdate, err := types.NewRole(services.RoleNameForUser(username), types.RoleSpecV6{
		Allow: types.RoleConditions{
			Rules: []types.Rule{
				types.NewRule(types.KindUser, []string{types.VerbUpdate}),
				types.NewRule(types.KindToken, []string{types.VerbCreate}),
			},
		},
	})
	require.NoError(t, err)

	proxy := env.proxies[0]
	pack := proxy.authPack(t, username, []types.Role{roleUserUpdate})

	endpoint := pack.clt.Endpoint("webapi", "token")
	re, err := pack.clt.PostJSON(context.Background(), endpoint, types.ProvisionTokenSpecV2{
		Roles: types.SystemRoles{types.RoleProxy},
	})
	require.NoError(t, err)

	var responseToken nodeJoinToken
	err = json.Unmarshal(re.Bytes(), &responseToken)
	require.NoError(t, err)

	// download mTLS files from /webapi/sites/:site/sign/db
	endpointSign := pack.clt.Endpoint("webapi", "sites", clusterName, "sign", "db")

	bs, err := json.Marshal(struct {
		Hostname string `json:"hostname"`
		TTL      string `json:"ttl"`
		Format   string `json:"format"`
	}{
		Hostname: "mypg.example.com",
		TTL:      "2h",
		Format:   "db",
	})
	require.NoError(t, err)

	req, err := http.NewRequest(http.MethodPost, endpointSign, bytes.NewReader(bs))
	require.NoError(t, err)
	req.Header.Add("Content-Type", "application/json")
	req.Header.Add("Authorization", "Bearer "+responseToken.ID)

	anonHTTPClient := &http.Client{
		Transport: &http.Transport{
			TLSClientConfig: &tls.Config{
				InsecureSkipVerify: true,
			},
		},
	}

	resp, err := anonHTTPClient.Do(req)
	require.NoError(t, err)
	defer resp.Body.Close()

	// It fails because we passed a Provision Token with the wrong Role: Proxy
	require.Equal(t, http.StatusForbidden, resp.StatusCode)

	// using a user token also returns Forbidden
	endpointResetToken := pack.clt.Endpoint("webapi", "users", "password", "token")
	_, err = pack.clt.PostJSON(context.Background(), endpointResetToken, authclient.CreateUserTokenRequest{
		Name: username,
		TTL:  time.Minute,
		Type: authclient.UserTokenTypeResetPassword,
	})
	require.NoError(t, err)

	req, err = http.NewRequest(http.MethodPost, endpointSign, bytes.NewReader(bs))
	require.NoError(t, err)

	resp, err = anonHTTPClient.Do(req)
	require.NoError(t, err)
	defer resp.Body.Close()

	require.Equal(t, http.StatusForbidden, resp.StatusCode)
}

// TestCheckAccessToRegisteredResource_AccessDenied tests that access denied error
// is ignored.
func TestCheckAccessToRegisteredResource_AccessDenied(t *testing.T) {
	t.Parallel()
	ctx := context.Background()
	env := newWebPack(t, 1)

	proxy := env.proxies[0]
	pack := proxy.authPack(t, "foo", nil /* roles */)

	// newWebPack already registers 1 node.
	n, err := env.server.Auth().GetNodes(ctx, env.node.GetNamespace())
	require.NoError(t, err)
	require.Len(t, n, 1)

	// Checking for access returns true.
	endpoint := pack.clt.Endpoint("webapi", "sites", env.server.ClusterName(), "resources", "check")
	re, err := pack.clt.Get(ctx, endpoint, url.Values{})
	require.NoError(t, err)
	resp := checkAccessToRegisteredResourceResponse{}
	require.NoError(t, json.Unmarshal(re.Bytes(), &resp))
	require.True(t, resp.HasResource)

	// Deny this resource.
	fooRole, err := env.server.Auth().GetRole(ctx, "user:foo")
	require.NoError(t, err)
	fooRole.SetRules(types.Deny, []types.Rule{types.NewRule(types.KindNode, services.RW())})
	_, err = env.server.Auth().UpsertRole(ctx, fooRole)
	require.NoError(t, err)

	// Direct querying should return a access denied error.
	endpoint = pack.clt.Endpoint("webapi", "sites", env.server.ClusterName(), "nodes")
	_, err = pack.clt.Get(ctx, endpoint, url.Values{})
	require.True(t, trace.IsAccessDenied(err))

	// Checking for access returns false, not an error.
	endpoint = pack.clt.Endpoint("webapi", "sites", env.server.ClusterName(), "resources", "check")
	re, err = pack.clt.Get(ctx, endpoint, url.Values{})
	require.NoError(t, err)
	resp = checkAccessToRegisteredResourceResponse{}
	require.NoError(t, json.Unmarshal(re.Bytes(), &resp))
	require.False(t, resp.HasResource)
}

func TestCheckAccessToRegisteredResource(t *testing.T) {
	t.Parallel()
	ctx := context.Background()
	env := newWebPack(t, 1)

	proxy := env.proxies[0]
	pack := proxy.authPack(t, "foo", nil /* roles */)

	// Delete the node that was created by the `newWebPack` to start afresh.
	require.NoError(t, env.server.Auth().DeleteNode(ctx, env.node.GetNamespace(), env.node.ID()))
	n, err := env.server.Auth().GetNodes(ctx, env.node.GetNamespace())
	require.NoError(t, err)
	require.Empty(t, n)

	// Double check we start of with no resources.
	endpoint := pack.clt.Endpoint("webapi", "sites", env.server.ClusterName(), "resources", "check")
	re, err := pack.clt.Get(ctx, endpoint, url.Values{})
	require.NoError(t, err)
	resp := checkAccessToRegisteredResourceResponse{}
	require.NoError(t, json.Unmarshal(re.Bytes(), &resp))
	require.False(t, resp.HasResource)

	// Test all cases return true.
	tests := []struct {
		name           string
		resourceKind   string
		insertResource func()
		deleteResource func()
	}{
		{
			name: "has registered windows desktop",
			insertResource: func() {
				wd, err := types.NewWindowsDesktopV3("test-desktop", nil, types.WindowsDesktopSpecV3{
					Addr:   "addr",
					HostID: "hostid",
				})
				require.NoError(t, err)
				require.NoError(t, env.server.Auth().UpsertWindowsDesktop(ctx, wd))
			},
			deleteResource: func() {
				require.NoError(t, env.server.Auth().DeleteWindowsDesktop(ctx, "hostid", "test-desktop"))
				wds, err := env.server.Auth().GetWindowsDesktops(ctx, types.WindowsDesktopFilter{})
				require.NoError(t, err)
				require.Empty(t, wds)
			},
		},
		{
			name: "has registered node",
			insertResource: func() {
				resource, err := types.NewServer("test-node", types.KindNode, types.ServerSpecV2{})
				require.NoError(t, err)
				_, err = env.server.Auth().UpsertNode(ctx, resource)
				require.NoError(t, err)
			},
			deleteResource: func() {
				require.NoError(t, env.server.Auth().DeleteNode(ctx, apidefaults.Namespace, "test-node"))
				nodes, err := env.server.Auth().GetNodes(ctx, apidefaults.Namespace)
				require.NoError(t, err)
				require.Empty(t, nodes)
			},
		},
		{
			name: "has registered app server",
			insertResource: func() {
				resource := &types.AppServerV3{
					Metadata: types.Metadata{Name: "test-app"},
					Kind:     types.KindApp,
					Version:  types.V2,
					Spec: types.AppServerSpecV3{
						HostID: "hostid",
						App: &types.AppV3{
							Metadata: types.Metadata{
								Name: "app-name",
							},
							Spec: types.AppSpecV3{
								URI: "https://console.aws.amazon.com",
							},
						},
					},
				}
				_, err := env.server.Auth().UpsertApplicationServer(ctx, resource)
				require.NoError(t, err)
			},
			deleteResource: func() {
				require.NoError(t, env.server.Auth().DeleteApplicationServer(ctx, apidefaults.Namespace, "hostid", "test-app"))
				apps, err := env.server.Auth().GetApplicationServers(ctx, apidefaults.Namespace)
				require.NoError(t, err)
				require.Empty(t, apps)
			},
		},
		{
			name: "has registered db server",
			insertResource: func() {
				db, err := types.NewDatabaseServerV3(types.Metadata{
					Name: "test-db",
				}, types.DatabaseServerSpecV3{
					Database: mustCreateDatabase(t, "test-db", "test-protocol", "test-uri"),
					Hostname: "test-hostname",
					HostID:   "test-hostID",
				})
				require.NoError(t, err)
				_, err = env.server.Auth().UpsertDatabaseServer(ctx, db)
				require.NoError(t, err)
			},
			deleteResource: func() {
				require.NoError(t, env.server.Auth().DeleteDatabaseServer(ctx, apidefaults.Namespace, "test-hostID", "test-db"))
				dbs, err := env.server.Auth().GetDatabaseServers(ctx, apidefaults.Namespace)
				require.NoError(t, err)
				require.Empty(t, dbs)
			},
		},
		{
			name: "has registered kube server",
			insertResource: func() {
				kubeCluster, err := types.NewKubernetesClusterV3(types.Metadata{Name: "test-kube-name"}, types.KubernetesClusterSpecV3{})
				require.NoError(t, err)
				kubeServer, err := types.NewKubernetesServerV3FromCluster(kubeCluster, "test-kube", "test-kube")
				require.NoError(t, err)
				_, err = env.server.Auth().UpsertKubernetesServer(ctx, kubeServer)
				require.NoError(t, err)
			},
			deleteResource: func() {
				require.NoError(t, env.server.Auth().DeleteKubernetesServer(ctx, "test-kube", "test-kube-name"))
				kubes, err := env.server.Auth().GetKubernetesServers(ctx)
				require.NoError(t, err)
				require.Empty(t, kubes)
			},
		},
	}

	for _, tc := range tests {
		t.Run(tc.name, func(t *testing.T) {
			tc.insertResource()

			re, err := pack.clt.Get(ctx, endpoint, url.Values{})
			require.NoError(t, err)
			resp := checkAccessToRegisteredResourceResponse{}
			require.NoError(t, json.Unmarshal(re.Bytes(), &resp))
			require.True(t, resp.HasResource)

			tc.deleteResource()
		})
	}
}

func mustCreateDatabase(t *testing.T, name, protocol, uri string) *types.DatabaseV3 {
	database, err := types.NewDatabaseV3(
		types.Metadata{
			Name: name,
		},
		types.DatabaseSpecV3{
			Protocol: protocol,
			URI:      uri,
		},
	)
	require.NoError(t, err)
	return database
}

func TestAuthExport(t *testing.T) {
	env := newWebPack(t, 1)
	clusterName := env.server.ClusterName()

	proxy := env.proxies[0]
	pack := proxy.authPack(t, "test-user@example.com", nil)

	validateTLSCertificateDERFunc := func(t *testing.T, b []byte) {
		cert, err := x509.ParseCertificate(b)
		require.NoError(t, err)
		require.NotNil(t, cert, "ParseCertificate failed")
		require.Equal(t, "localhost", cert.Subject.CommonName, "unexpected certificate subject CN")
	}

	validateTLSCertificatePEMFunc := func(t *testing.T, b []byte) {
		pemBlock, _ := pem.Decode(b)
		require.NotNil(t, pemBlock, "pem.Decode failed")

		validateTLSCertificateDERFunc(t, pemBlock.Bytes)
	}

	for _, tt := range []struct {
		name           string
		authType       string
		expectedStatus int
		assertBody     func(t *testing.T, bs []byte)
	}{
		{
			name:           "all",
			authType:       "",
			expectedStatus: http.StatusOK,
			assertBody: func(t *testing.T, b []byte) {
				require.Contains(t, string(b), "@cert-authority localhost,*.localhost ssh-rsa ")
				require.Contains(t, string(b), "cert-authority ssh-rsa")
			},
		},
		{
			name:           "host",
			authType:       "host",
			expectedStatus: http.StatusOK,
			assertBody: func(t *testing.T, b []byte) {
				require.Contains(t, string(b), "@cert-authority localhost,*.localhost ssh-rsa ")
			},
		},
		{
			name:           "user",
			authType:       "user",
			expectedStatus: http.StatusOK,
			assertBody: func(t *testing.T, b []byte) {
				require.Contains(t, string(b), "cert-authority ssh-rsa")
			},
		},
		{
			name:           "windows",
			authType:       "windows",
			expectedStatus: http.StatusOK,
			assertBody:     validateTLSCertificateDERFunc,
		},
		{
			name:           "db",
			authType:       "db",
			expectedStatus: http.StatusOK,
			assertBody:     validateTLSCertificatePEMFunc,
		},
		{
			name:           "db-der",
			authType:       "db-der",
			expectedStatus: http.StatusOK,
			assertBody:     validateTLSCertificateDERFunc,
		},
		{
			name:           "db-client",
			authType:       "db-client",
			expectedStatus: http.StatusOK,
			assertBody:     validateTLSCertificatePEMFunc,
		},
		{
			name:           "db-client-der",
			authType:       "db-client-der",
			expectedStatus: http.StatusOK,
			assertBody:     validateTLSCertificateDERFunc,
		},
		{
			name:           "tls",
			authType:       "tls",
			expectedStatus: http.StatusOK,
			assertBody:     validateTLSCertificatePEMFunc,
		},
		{
			name:           "invalid",
			authType:       "invalid",
			expectedStatus: http.StatusBadRequest,
			assertBody: func(t *testing.T, b []byte) {
				require.Contains(t, string(b), `"invalid" authority type is not supported`)
			},
		},
	} {
		t.Run(tt.name, func(t *testing.T) {
			// export host certificate
			t.Run("deprecated endpoint", func(t *testing.T) {
				endpointExport := pack.clt.Endpoint("webapi", "sites", clusterName, "auth", "export")
				authExportTestByEndpoint(t, endpointExport, tt.authType, tt.expectedStatus, tt.assertBody)
			})
			t.Run("new endpoint", func(t *testing.T) {
				endpointExport := pack.clt.Endpoint("webapi", "auth", "export")
				authExportTestByEndpoint(t, endpointExport, tt.authType, tt.expectedStatus, tt.assertBody)
			})
		})
	}
}

func authExportTestByEndpoint(t *testing.T, endpointExport, authType string, expectedStatus int, assertBody func(t *testing.T, bs []byte)) {
	ctx := context.Background()

	if authType != "" {
		endpointExport = fmt.Sprintf("%s?type=%s", endpointExport, authType)
	}

	reqCtx, cancel := context.WithTimeout(ctx, time.Second)
	defer cancel()

	req, err := http.NewRequestWithContext(reqCtx, http.MethodGet, endpointExport, nil)
	require.NoError(t, err)

	anonHTTPClient := &http.Client{
		Transport: &http.Transport{
			TLSClientConfig: &tls.Config{
				InsecureSkipVerify: true,
			},
		},
	}

	resp, err := anonHTTPClient.Do(req)
	require.NoError(t, err)
	defer resp.Body.Close()

	bs, err := io.ReadAll(resp.Body)
	require.NoError(t, err)

	require.Equal(t, expectedStatus, resp.StatusCode, "invalid status code with body %s", string(bs))

	require.NotEmpty(t, bs, "unexpected empty body from http response")
	if assertBody != nil {
		assertBody(t, bs)
	}
}

func TestClusterDatabasesGet_NoRole(t *testing.T) {
	env := newWebPack(t, 1)

	proxy := env.proxies[0]

	pack := proxy.authPack(t, "test-user@example.com", nil /* roles */)

	query := url.Values{"sort": []string{"name"}}
	endpoint := pack.clt.Endpoint("webapi", "sites", env.server.ClusterName(), "databases")

	type testResponse struct {
		Items      []ui.Database `json:"items"`
		TotalCount int           `json:"totalCount"`
	}

	// add db
	db, err := types.NewDatabaseV3(types.Metadata{
		Name: "dbdb",
		Labels: map[string]string{
			"env": "prod",
		},
	}, types.DatabaseSpecV3{
		Protocol: "test-protocol",
		URI:      "test-uri:1234",
	})
	require.NoError(t, err)
	dbServer, err := types.NewDatabaseServerV3(types.Metadata{
		Name: "dddb1",
	}, types.DatabaseServerSpecV3{
		Hostname: "dddb1",
		HostID:   uuid.NewString(),
		Database: db,
	})
	require.NoError(t, err)

	_, err = env.server.Auth().UpsertDatabaseServer(context.Background(), dbServer)
	require.NoError(t, err)

	// Test without defined database names or users in role.
	re, err := pack.clt.Get(context.Background(), endpoint, query)
	require.NoError(t, err)

	resp := testResponse{}
	require.NoError(t, json.Unmarshal(re.Bytes(), &resp))
	require.Len(t, resp.Items, 1)
	require.ElementsMatch(t, resp.Items, []ui.Database{{
		Kind:     types.KindDatabase,
		Name:     "dbdb",
		Type:     types.DatabaseTypeSelfHosted,
		Labels:   []ui.Label{{Name: "env", Value: "prod"}},
		Protocol: "test-protocol",
		Hostname: "test-uri",
		URI:      "test-uri:1234",
	}})
}

func TestClusterDatabasesGet_WithRole(t *testing.T) {
	env := newWebPack(t, 1)

	proxy := env.proxies[0]

	type testResponse struct {
		Items      []ui.Database `json:"items"`
		TotalCount int           `json:"totalCount"`
	}

	// Register databases.
	db, err := types.NewDatabaseServerV3(types.Metadata{
		Name: "dbServer1",
	}, types.DatabaseServerSpecV3{
		Hostname: "test-hostname",
		HostID:   "test-hostID",
		Database: &types.DatabaseV3{
			Metadata: types.Metadata{
				Name:        "db1",
				Description: "test-description",
			},
			Spec: types.DatabaseSpecV3{
				Protocol: "test-protocol",
				URI:      "test-uri:1234",
			},
		},
	})
	require.NoError(t, err)
	require.NoError(t, err)

	_, err = env.server.Auth().UpsertDatabaseServer(context.Background(), db)
	require.NoError(t, err)

	// Test with a role that defines database names and users.
	extraRole := &types.RoleV6{
		Metadata: types.Metadata{Name: "extra-role"},
		Spec: types.RoleSpecV6{
			Allow: types.RoleConditions{
				DatabaseNames: []string{"name1"},
				DatabaseUsers: []string{"user1"},
				DatabaseLabels: types.Labels{
					"*": []string{"*"},
				},
			},
		},
	}

	query := url.Values{"sort": []string{"name"}}
	pack := proxy.authPack(t, "test-user2@example.com", services.NewRoleSet(extraRole))
	endpoint := pack.clt.Endpoint("webapi", "sites", env.server.ClusterName(), "databases")
	re, err := pack.clt.Get(context.Background(), endpoint, query)
	require.NoError(t, err)

	resp := testResponse{}
	require.NoError(t, json.Unmarshal(re.Bytes(), &resp))
	require.Len(t, resp.Items, 1)
}

func TestClusterKubesGet(t *testing.T) {
	env := newWebPack(t, 1)

	proxy := env.proxies[0]

	extraRole := &types.RoleV6{
		Metadata: types.Metadata{Name: "extra-role"},
		Spec: types.RoleSpecV6{
			Allow: types.RoleConditions{
				KubeUsers:  []string{"user1"},
				KubeGroups: []string{"group1"},
				KubernetesLabels: types.Labels{
					"*": []string{"*"},
				},
			},
		},
	}

	cluster1, err := types.NewKubernetesClusterV3(
		types.Metadata{
			Name:   "test-kube1",
			Labels: map[string]string{"test-field": "test-value"},
		},
		types.KubernetesClusterSpecV3{},
	)
	require.NoError(t, err)

	// duplicate same server
	for i := 0; i < 3; i++ {
		server, err := types.NewKubernetesServerV3FromCluster(
			cluster1,
			fmt.Sprintf("hostname-%d", i),
			fmt.Sprintf("uid-%d", i),
		)
		require.NoError(t, err)
		// Register a kube service.
		_, err = env.server.Auth().UpsertKubernetesServer(context.Background(), server)
		require.NoError(t, err)
	}

	cluster2, err := types.NewKubernetesClusterV3(
		types.Metadata{
			Name: "test-kube2",
		},
		types.KubernetesClusterSpecV3{},
	)
	require.NoError(t, err)
	server2, err := types.NewKubernetesServerV3FromCluster(
		cluster2,
		"test-kube2-hostname",
		"test-kube2-hostid",
	)
	require.NoError(t, err)
	_, err = env.server.Auth().UpsertKubernetesServer(context.Background(), server2)
	require.NoError(t, err)

	type testResponse struct {
		Items      []ui.KubeCluster `json:"items"`
		TotalCount int              `json:"totalCount"`
	}

	tt := []struct {
		name             string
		user             string
		extraRoles       services.RoleSet
		expectedResponse []ui.KubeCluster
	}{
		{
			name: "user with no extra roles",
			user: "test-user@example.com",
			expectedResponse: []ui.KubeCluster{
				{
					Name:       "test-kube1",
					Labels:     []ui.Label{{Name: "test-field", Value: "test-value"}},
					KubeUsers:  nil,
					KubeGroups: nil,
				},
				{
					Name:       "test-kube2",
					Labels:     []ui.Label{},
					KubeUsers:  nil,
					KubeGroups: nil,
				},
			},
		},
		{
			name:       "user with extra roles",
			user:       "test-user2@example.com",
			extraRoles: services.NewRoleSet(extraRole),
			expectedResponse: []ui.KubeCluster{
				{
					Name:       "test-kube1",
					Labels:     []ui.Label{{Name: "test-field", Value: "test-value"}},
					KubeUsers:  []string{"user1"},
					KubeGroups: []string{"group1"},
				},
				{
					Name:       "test-kube2",
					Labels:     []ui.Label{},
					KubeUsers:  []string{"user1"},
					KubeGroups: []string{"group1"},
				},
			},
		},
	}

	for _, tc := range tt {
		pack := proxy.authPack(t, tc.user, tc.extraRoles)

		endpoint := pack.clt.Endpoint("webapi", "sites", env.server.ClusterName(), "kubernetes")

		re, err := pack.clt.Get(context.Background(), endpoint, url.Values{})
		require.NoError(t, err)

		resp := testResponse{}
		require.NoError(t, json.Unmarshal(re.Bytes(), &resp))
		require.Len(t, resp.Items, 2)
		require.Equal(t, 2, resp.TotalCount)
		require.ElementsMatch(t, tc.expectedResponse, resp.Items)
	}
}

func TestClusterKubePodsGet(t *testing.T) {
	t.Parallel()
	kubeClusterName := "kube_cluster"

	roleWithFullAccess := func(username string) []types.Role {
		ret, err := types.NewRole(services.RoleNameForUser(username), types.RoleSpecV6{
			Allow: types.RoleConditions{
				Namespaces:       []string{apidefaults.Namespace},
				KubernetesLabels: types.Labels{types.Wildcard: []string{types.Wildcard}},
				Rules: []types.Rule{
					types.NewRule(types.KindConnectionDiagnostic, services.RW()),
				},
				KubeGroups: []string{"groups"},
				KubernetesResources: []types.KubernetesResource{
					{
						Kind:      types.KindKubePod,
						Namespace: types.Wildcard,
						Name:      types.Wildcard,
					},
				},
			},
		})
		require.NoError(t, err)
		return []types.Role{ret}
	}
	require.NotNil(t, roleWithFullAccess)

	env := newWebPack(t, 1)

	type testResponse struct {
		Items      []ui.KubeResource `json:"items"`
		TotalCount int               `json:"totalCount"`
	}

	tt := []struct {
		name             string
		user             string
		expectedResponse []ui.KubeResource
	}{
		{
			name: "get pods from gRPC server",
			user: "test-user@example.com",
			expectedResponse: []ui.KubeResource{
				{
					Kind:        types.KindKubePod,
					Name:        "test-pod",
					Namespace:   "default",
					Labels:      []ui.Label{{Name: "app", Value: "test"}},
					KubeCluster: kubeClusterName,
				},
				{
					Kind:        types.KindKubePod,
					Name:        "test-pod2",
					Namespace:   "default",
					Labels:      []ui.Label{{Name: "app", Value: "test2"}},
					KubeCluster: kubeClusterName,
				},
			},
		},
	}
	proxy := env.proxies[0]
	listener, err := net.Listen("tcp", "127.0.0.1:0")
	require.NoError(t, err)
	// Init fake gRPC Kube service.
	initGRPCServer(t, env, listener)
	addr := utils.MustParseAddr(listener.Addr().String())
	proxy.handler.handler.cfg.ProxyWebAddr = *addr

	for _, tc := range tt {
		tc := tc
		t.Run(tc.name, func(t *testing.T) {
			pack := proxy.authPack(t, tc.user, roleWithFullAccess(tc.user))

			endpoint := pack.clt.Endpoint("webapi", "sites", env.server.ClusterName(), "pods")
			params := url.Values{}
			params.Add("kubeCluster", kubeClusterName)
			re, err := pack.clt.Get(context.Background(), endpoint, params)
			require.NoError(t, err)

			resp := testResponse{}
			require.NoError(t, json.Unmarshal(re.Bytes(), &resp))
			require.Len(t, resp.Items, 2)
			require.Equal(t, 2, resp.TotalCount)
			require.ElementsMatch(t, tc.expectedResponse, resp.Items)
		})
	}
}

// DELETE IN 16.0
func TestClusterAppsGet(t *testing.T) {
	env := newWebPack(t, 1)

	// Set license to enterprise in order to be able to list SAML IdP Service Providers.
	modules.SetTestModules(t, &modules.TestModules{
		TestBuildType: modules.BuildEnterprise,
	})

	proxy := env.proxies[0]
	pack := proxy.authPack(t, "test-user@example.com", nil /* roles */)

	type testResponse struct {
		Items      []ui.App `json:"items"`
		TotalCount int      `json:"totalCount"`
	}

	// add a user group
	ug, err := types.NewUserGroup(types.Metadata{
		Name: "ug1", Description: "ug1-description",
	},
		types.UserGroupSpecV1{Applications: []string{"app1"}})
	require.NoError(t, err)
	err = env.server.Auth().CreateUserGroup(context.Background(), ug)
	require.NoError(t, err)

	resource := &types.AppServerV3{
		Metadata: types.Metadata{Name: "test-app"},
		Kind:     types.KindApp,
		Version:  types.V2,
		Spec: types.AppServerSpecV3{
			HostID: "hostid",
			App: &types.AppV3{
				Metadata: types.Metadata{
					Name:        "app1",
					Description: "description",
					Labels:      map[string]string{"test-field": "test-value"},
				},
				Spec: types.AppSpecV3{
					URI:        "https://console.aws.amazon.com", // sets field awsConsole to true
					PublicAddr: "publicaddrs",
					UserGroups: []string{"ug1", "ug2"}, // ug2 doesn't exist in the backend, so its lookup will fail.
				},
			},
		},
	}

	resource2, err := types.NewAppServerV3(types.Metadata{Name: "server2"}, types.AppServerSpecV3{
		HostID: "hostid",
		App: &types.AppV3{
			Metadata: types.Metadata{Name: "app2"},
			Spec:     types.AppSpecV3{URI: "uri", PublicAddr: "publicaddrs"},
		},
	})
	require.NoError(t, err)

	// Register apps and service providers.
	_, err = env.server.Auth().UpsertApplicationServer(context.Background(), resource)
	require.NoError(t, err)
	_, err = env.server.Auth().UpsertApplicationServer(context.Background(), resource2)
	require.NoError(t, err)

	// Make the call.
	endpoint := pack.clt.Endpoint("webapi", "sites", env.server.ClusterName(), "apps")
	re, err := pack.clt.Get(context.Background(), endpoint, url.Values{"sort": []string{"name"}})
	require.NoError(t, err)

	// Test correct response.
	resp := testResponse{}
	require.NoError(t, json.Unmarshal(re.Bytes(), &resp))
	require.Len(t, resp.Items, 2)
	require.Equal(t, 2, resp.TotalCount)
	require.ElementsMatch(t, resp.Items, []ui.App{{
		Kind:        types.KindApp,
		Name:        "app1",
		Description: resource.Spec.App.GetDescription(),
		URI:         resource.Spec.App.GetURI(),
		PublicAddr:  resource.Spec.App.GetPublicAddr(),
		Labels:      []ui.Label{{Name: "test-field", Value: "test-value"}},
		FQDN:        resource.Spec.App.GetPublicAddr(),
		ClusterID:   env.server.ClusterName(),
		AWSConsole:  true,
		UserGroups:  []ui.UserGroupAndDescription{{Name: "ug1", Description: "ug1-description"}},
	}, {
		Kind:       types.KindApp,
		Name:       "app2",
		URI:        "uri",
		Labels:     []ui.Label{},
		ClusterID:  env.server.ClusterName(),
		FQDN:       "publicaddrs",
		PublicAddr: "publicaddrs",
		AWSConsole: false,
	}})
}

// TestApplicationAccessDisabled makes sure application access can be disabled
// via modules.
func TestApplicationAccessDisabled(t *testing.T) {
	modules.SetTestModules(t, &modules.TestModules{
		TestFeatures: modules.Features{
			Entitlements: map[entitlements.EntitlementKind]modules.EntitlementInfo{
				entitlements.App: {Enabled: false},
			},
		},
	})

	env := newWebPack(t, 1)

	proxy := env.proxies[0]
	pack := proxy.authPack(t, "foo@example.com", nil /* roles */)

	// Register an application.
	app, err := types.NewAppV3(types.Metadata{
		Name: "panel",
	}, types.AppSpecV3{
		URI:        "localhost",
		PublicAddr: "panel.example.com",
	})
	require.NoError(t, err)
	server, err := types.NewAppServerV3FromApp(app, "host", uuid.New().String())
	require.NoError(t, err)
	_, err = env.server.Auth().UpsertApplicationServer(context.Background(), server)
	require.NoError(t, err)

	endpoint := pack.clt.Endpoint("webapi", "sessions", "app")
	_, err = pack.clt.PostJSON(context.Background(), endpoint, &CreateAppSessionRequest{
		ResolveAppParams: ResolveAppParams{
			FQDNHint:    "panel.example.com",
			PublicAddr:  "panel.example.com",
			ClusterName: "localhost",
		},
	})
	require.Error(t, err)
	require.Contains(t, err.Error(), "this Teleport cluster is not licensed for application access")
}

// TestApplicationWebSessionsDeletedAfterLogout makes sure user's application
// sessions are deleted after user logout.
func TestApplicationWebSessionsDeletedAfterLogout(t *testing.T) {
	env := newWebPack(t, 1)

	proxy := env.proxies[0]
	pack := proxy.authPack(t, "foo@example.com", nil /* roles */)

	// Register multiple applications.
	applications := []struct {
		name       string
		publicAddr string
	}{
		{name: "panel", publicAddr: "panel.example.com"},
		{name: "admin", publicAddr: "admin.example.com"},
		{name: "metrics", publicAddr: "metrics.example.com"},
	}

	// Register and create a session for each application.
	for _, application := range applications {
		// Register an application.
		app, err := types.NewAppV3(types.Metadata{
			Name: application.name,
		}, types.AppSpecV3{
			URI:        "localhost",
			PublicAddr: application.publicAddr,
		})
		require.NoError(t, err)
		server, err := types.NewAppServerV3FromApp(app, "host", uuid.New().String())
		require.NoError(t, err)
		_, err = env.server.Auth().UpsertApplicationServer(context.Background(), server)
		require.NoError(t, err)

		// Create application session
		endpoint := pack.clt.Endpoint("webapi", "sessions", "app")
		_, err = pack.clt.PostJSON(context.Background(), endpoint, &CreateAppSessionRequest{
			ResolveAppParams: ResolveAppParams{
				FQDNHint:    application.publicAddr,
				PublicAddr:  application.publicAddr,
				ClusterName: "localhost",
			},
		})
		require.NoError(t, err)
	}

	collectAppSessions := func(ctx context.Context) []types.WebSession {
		var (
			nextToken string
			sessions  []types.WebSession
		)
		for {
			webSessions, token, err := proxy.client.ListAppSessions(ctx, apidefaults.DefaultChunkSize, nextToken, "")
			require.NoError(t, err)
			sessions = append(sessions, webSessions...)
			if token == "" {
				break
			}

			nextToken = token
		}

		return sessions
	}

	// List sessions, should have one for each application.
	require.Len(t, collectAppSessions(context.Background()), len(applications))

	// Logout from Telport.
	_, err := pack.clt.Delete(context.Background(), pack.clt.Endpoint("webapi", "sessions", "web"))
	require.NoError(t, err)

	// Check sessions after logout, should be empty.
	require.Empty(t, collectAppSessions(context.Background()))
}

func TestGetWebConfig(t *testing.T) {
	ctx := context.Background()
	env := newWebPack(t, 1)

	// Set auth preference with passwordless.
	const MOTD = "Welcome to cluster, your activity will be recorded."
	ap, err := types.NewAuthPreference(types.AuthPreferenceSpecV2{
		Type:          constants.Local,
		SecondFactor:  constants.SecondFactorOptional,
		ConnectorName: constants.PasswordlessConnector,
		Webauthn: &types.Webauthn{
			RPID: "localhost",
		},
		MessageOfTheDay: MOTD,
	})
	require.NoError(t, err)
	_, err = env.server.Auth().UpsertAuthPreference(ctx, ap)
	require.NoError(t, err)

	// Add a test connector.
	github, err := types.NewGithubConnector("test-github", types.GithubConnectorSpecV3{
		TeamsToLogins: []types.TeamMapping{
			{
				Organization: "octocats",
				Team:         "dummy",
				Logins:       []string{"dummy"},
			},
		},
	})
	require.NoError(t, err)
	_, err = env.server.Auth().UpsertGithubConnector(ctx, github)
	require.NoError(t, err)

	expectedCfg := webclient.WebConfig{
		Auth: webclient.WebConfigAuthSettings{
			SecondFactor: constants.SecondFactorOptional,
			Providers: []webclient.WebConfigAuthProvider{{
				Name:      "test-github",
				Type:      constants.Github,
				WebAPIURL: webclient.WebConfigAuthProviderGitHubURL,
			}},
			LocalAuthEnabled:   true,
			AllowPasswordless:  true,
			AuthType:           constants.Local,
			PreferredLocalMFA:  constants.SecondFactorWebauthn,
			LocalConnectorName: constants.PasswordlessConnector,
			PrivateKeyPolicy:   keys.PrivateKeyPolicyNone,
			MOTD:               MOTD,
		},
<<<<<<< HEAD
		CanJoinSessions:           true,
		ProxyClusterName:          env.server.ClusterName(),
		IsCloud:                   false,
		AutomaticUpgrades:         false,
		JoinActiveSessions:        true,
		Edition:                   modules.BuildOSS, // testBuildType is empty
		PlayableDatabaseProtocols: player.SupportedDatabaseProtocols,
=======
		CanJoinSessions:    true,
		ProxyClusterName:   env.server.ClusterName(),
		IsCloud:            false,
		AutomaticUpgrades:  false,
		JoinActiveSessions: true,
		Edition:            modules.BuildOSS, // testBuildType is empty
		Entitlements: map[string]webclient.EntitlementInfo{
			"AccessLists":            {Enabled: false},
			"AccessMonitoring":       {Enabled: false},
			"AccessRequests":         {Enabled: false},
			"App":                    {Enabled: true},
			"CloudAuditLogRetention": {Enabled: false},
			"DB":                     {Enabled: true},
			"Desktop":                {Enabled: true},
			"DeviceTrust":            {Enabled: false},
			"ExternalAuditStorage":   {Enabled: false},
			"FeatureHiding":          {Enabled: false},
			"HSM":                    {Enabled: false},
			"Identity":               {Enabled: false},
			"JoinActiveSessions":     {Enabled: true},
			"K8s":                    {Enabled: true},
			"MobileDeviceManagement": {Enabled: false},
			"OIDC":                   {Enabled: false},
			"OktaSCIM":               {Enabled: false},
			"OktaUserSync":           {Enabled: false},
			"Policy":                 {Enabled: false},
			"SAML":                   {Enabled: false},
			"SessionLocks":           {Enabled: false},
			"UpsellAlert":            {Enabled: false},
			"UsageReporting":         {Enabled: false},
		},
		TunnelPublicAddress:            "",
		RecoveryCodesEnabled:           false,
		UI:                             webclient.UIConfig{},
		IsDashboard:                    false,
		IsUsageBasedBilling:            false,
		AutomaticUpgradesTargetVersion: "",
		CustomTheme:                    "",
		Questionnaire:                  false,
		IsStripeManaged:                false,
		PremiumSupport:                 false,
>>>>>>> 50352a4d
	}

	// Make a request.
	clt := env.proxies[0].newClient(t)
	endpoint := clt.Endpoint("web", "config.js")
	re, err := clt.Get(ctx, endpoint, nil)
	require.NoError(t, err)
	require.True(t, strings.HasPrefix(string(re.Bytes()), "var GRV_CONFIG"))

	// Response is type application/javascript, we need to strip off the variable name
	// and the semicolon at the end, then we are left with json like object.
	var cfg webclient.WebConfig
	str := strings.ReplaceAll(string(re.Bytes()), "var GRV_CONFIG = ", "")
	err = json.Unmarshal([]byte(str[:len(str)-1]), &cfg)
	require.NoError(t, err)
	require.Equal(t, expectedCfg, cfg)

	// update features and assert that it is properly updated on the config object
	modules.SetTestModules(t, &modules.TestModules{
		TestFeatures: modules.Features{
			Cloud:               true,
			IsUsageBasedBilling: true,
			AutomaticUpgrades:   true,
			Entitlements: map[entitlements.EntitlementKind]modules.EntitlementInfo{
				entitlements.DB:          {Enabled: true, Limit: 22},
				entitlements.DeviceTrust: {Enabled: true, Limit: 33},
				entitlements.Desktop:     {Enabled: true, Limit: 44},
			},
		},
	})

	require.NoError(t, err)
	// This version is too high and MUST NOT be used
	testVersion := "v99.0.1"
	channels := automaticupgrades.Channels{
		automaticupgrades.DefaultCloudChannelName: {
			StaticVersion: testVersion,
		},
	}
	require.NoError(t, channels.CheckAndSetDefaults())
	env.proxies[0].handler.handler.cfg.AutomaticUpgradesChannels = channels

	expectedCfg.IsCloud = true
	expectedCfg.IsUsageBasedBilling = true
	expectedCfg.AutomaticUpgrades = true
	expectedCfg.AutomaticUpgradesTargetVersion = "v" + teleport.Version
	expectedCfg.JoinActiveSessions = false
	expectedCfg.Edition = "" // testBuildType is empty
	expectedCfg.TrustedDevices = true
	expectedCfg.Entitlements["App"] = webclient.EntitlementInfo{Enabled: false}
	expectedCfg.Entitlements["DB"] = webclient.EntitlementInfo{Enabled: true, Limit: 22}
	expectedCfg.Entitlements["DeviceTrust"] = webclient.EntitlementInfo{Enabled: true, Limit: 33}
	expectedCfg.Entitlements["Desktop"] = webclient.EntitlementInfo{Enabled: true, Limit: 44}
	expectedCfg.Entitlements["JoinActiveSessions"] = webclient.EntitlementInfo{Enabled: false}
	expectedCfg.Entitlements["K8s"] = webclient.EntitlementInfo{Enabled: false}

	// request and verify enabled features are enabled.
	re, err = clt.Get(ctx, endpoint, nil)
	require.NoError(t, err)
	require.True(t, strings.HasPrefix(string(re.Bytes()), "var GRV_CONFIG"))
	str = strings.ReplaceAll(string(re.Bytes()), "var GRV_CONFIG = ", "")
	err = json.Unmarshal([]byte(str[:len(str)-1]), &cfg)
	require.NoError(t, err)
	require.Equal(t, expectedCfg, cfg)

	// use mock client to assert that if ping returns an error, we'll default to
	// cluster config
	mockClient := mockedPingTestProxy{
		mockedPing: func(ctx context.Context) (authproto.PingResponse, error) {
			return authproto.PingResponse{}, errors.New("err")
		},
	}
	env.proxies[0].client = mockClient
	expectedCfg.AutomaticUpgrades = false
	expectedCfg.TrustedDevices = false
	expectedCfg.Entitlements["DB"] = webclient.EntitlementInfo{Enabled: false}
	expectedCfg.Entitlements["Desktop"] = webclient.EntitlementInfo{Enabled: false}
	expectedCfg.Entitlements["DeviceTrust"] = webclient.EntitlementInfo{Enabled: false}

	// update modules but NOT the expected config
	modules.SetTestModules(t, &modules.TestModules{
		TestFeatures: modules.Features{
			Cloud:               false,
			IsUsageBasedBilling: false,
		},
	})

	// request and verify again
	re, err = clt.Get(ctx, endpoint, nil)
	require.NoError(t, err)
	require.True(t, strings.HasPrefix(string(re.Bytes()), "var GRV_CONFIG"))
	str = strings.ReplaceAll(string(re.Bytes()), "var GRV_CONFIG = ", "")
	err = json.Unmarshal([]byte(str[:len(str)-1]), &cfg)
	require.NoError(t, err)
	require.Equal(t, expectedCfg, cfg)
}

func TestGetWebConfig_LegacyIdentityFeatureLimits(t *testing.T) {
	ctx := context.Background()
	env := newWebPack(t, 1)

	modules.SetTestModules(t, &modules.TestModules{
		TestFeatures: modules.Features{
			ProductType:         modules.ProductTypeTeam,
			IsUsageBasedBilling: true,
			IsStripeManaged:     true,
			Questionnaire:       true,
			Entitlements: map[entitlements.EntitlementKind]modules.EntitlementInfo{
				entitlements.Identity:         {Enabled: true},
				entitlements.AccessLists:      {Enabled: true, Limit: 5},
				entitlements.AccessMonitoring: {Enabled: true, Limit: 10},
			},
		},
	})

	expectedCfg := webclient.WebConfig{
		Auth: webclient.WebConfigAuthSettings{
			SecondFactor:     constants.SecondFactorOff,
			LocalAuthEnabled: true,
			AuthType:         constants.Local,
			PrivateKeyPolicy: keys.PrivateKeyPolicyNone,
		},
		CanJoinSessions:  true,
		ProxyClusterName: env.server.ClusterName(),
		FeatureLimits: webclient.FeatureLimits{
			AccessListCreateLimit:               5,
			AccessMonitoringMaxReportRangeLimit: 10,
		},
<<<<<<< HEAD
		IsTeam:                    true,
		IsIGSEnabled:              true,
		IsStripeManaged:           true,
		Questionnaire:             true,
		IsUsageBasedBilling:       true,
		PlayableDatabaseProtocols: player.SupportedDatabaseProtocols,
=======
		IsTeam:              true,
		IsIGSEnabled:        true,
		IsStripeManaged:     true,
		Questionnaire:       true,
		IsUsageBasedBilling: true,
		Entitlements: map[string]webclient.EntitlementInfo{
			string(entitlements.AccessLists):            {Enabled: true, Limit: 5},
			string(entitlements.AccessMonitoring):       {Enabled: true, Limit: 10},
			string(entitlements.AccessRequests):         {Enabled: false},
			string(entitlements.App):                    {Enabled: false},
			string(entitlements.CloudAuditLogRetention): {Enabled: false},
			string(entitlements.DB):                     {Enabled: false},
			string(entitlements.Desktop):                {Enabled: false},
			string(entitlements.DeviceTrust):            {Enabled: false},
			string(entitlements.ExternalAuditStorage):   {Enabled: false},
			string(entitlements.FeatureHiding):          {Enabled: false},
			string(entitlements.HSM):                    {Enabled: false},
			string(entitlements.Identity):               {Enabled: true},
			string(entitlements.JoinActiveSessions):     {Enabled: false},
			string(entitlements.K8s):                    {Enabled: false},
			string(entitlements.MobileDeviceManagement): {Enabled: false},
			string(entitlements.OIDC):                   {Enabled: false},
			string(entitlements.OktaSCIM):               {Enabled: false},
			string(entitlements.OktaUserSync):           {Enabled: false},
			string(entitlements.Policy):                 {Enabled: false},
			string(entitlements.SAML):                   {Enabled: false},
			string(entitlements.SessionLocks):           {Enabled: false},
			string(entitlements.UpsellAlert):            {Enabled: false},
			string(entitlements.UsageReporting):         {Enabled: false},
		},
>>>>>>> 50352a4d
	}

	// Make a request.
	clt := env.proxies[0].newClient(t)
	endpoint := clt.Endpoint("web", "config.js")
	re, err := clt.Get(ctx, endpoint, nil)
	require.NoError(t, err)
	require.True(t, strings.HasPrefix(string(re.Bytes()), "var GRV_CONFIG"))

	// Response is type application/javascript, we need to strip off the variable name
	// and the semicolon at the end, then we are left with json like object.
	var cfg webclient.WebConfig
	str := strings.ReplaceAll(string(re.Bytes()), "var GRV_CONFIG = ", "")
	err = json.Unmarshal([]byte(str[:len(str)-1]), &cfg)
	require.NoError(t, err)
	require.Equal(t, expectedCfg, cfg)
}

func TestCreatePrivilegeToken(t *testing.T) {
	t.Parallel()
	env := newWebPack(t, 1)
	proxy := env.proxies[0]

	// Create a user with second factor totp.
	pack := proxy.authPack(t, "foo@example.com", nil /* roles */)

	// Get a totp code.
	totpCode, err := totp.GenerateCode(pack.otpSecret, env.clock.Now().Add(30*time.Second))
	require.NoError(t, err)

	endpoint := pack.clt.Endpoint("webapi", "users", "privilege", "token")
	re, err := pack.clt.PostJSON(context.Background(), endpoint, &privilegeTokenRequest{
		SecondFactorToken: totpCode,
	})
	require.NoError(t, err)

	var privilegeToken string
	err = json.Unmarshal(re.Bytes(), &privilegeToken)
	require.NoError(t, err)
	require.NotEmpty(t, privilegeToken)
}

func TestAddMFADevice(t *testing.T) {
	t.Parallel()
	ctx := context.Background()
	env := newWebPack(t, 1)
	proxy := env.proxies[0]
	pack := proxy.authPack(t, "foo@example.com", nil /* roles */)

	// Enable second factor.
	ap, err := types.NewAuthPreference(types.AuthPreferenceSpecV2{
		Type:         constants.Local,
		SecondFactor: constants.SecondFactorOptional,
		Webauthn: &types.Webauthn{
			RPID: "localhost",
		},
	})
	require.NoError(t, err)
	_, err = env.server.Auth().UpsertAuthPreference(ctx, ap)
	require.NoError(t, err)

	// Get a totp code to re-auth.
	totpCode, err := totp.GenerateCode(pack.otpSecret, env.clock.Now().Add(30*time.Second))
	require.NoError(t, err)

	// Obtain a privilege token.
	endpoint := pack.clt.Endpoint("webapi", "users", "privilege", "token")
	re, err := pack.clt.PostJSON(ctx, endpoint, &privilegeTokenRequest{
		SecondFactorToken: totpCode,
	})
	require.NoError(t, err)
	var privilegeToken string
	require.NoError(t, json.Unmarshal(re.Bytes(), &privilegeToken))

	tests := []struct {
		name            string
		deviceName      string
		getTOTPCode     func() string
		getWebauthnResp func() *wantypes.CredentialCreationResponse
	}{
		{
			name:       "new TOTP device",
			deviceName: "new-totp",
			getTOTPCode: func() string {
				// Create totp secrets.
				res, err := env.server.Auth().CreateRegisterChallenge(ctx, &authproto.CreateRegisterChallengeRequest{
					TokenID:    privilegeToken,
					DeviceType: authproto.DeviceType_DEVICE_TYPE_TOTP,
				})
				require.NoError(t, err)

				_, regRes, err := auth.NewTestDeviceFromChallenge(res, auth.WithTestDeviceClock(env.clock))
				require.NoError(t, err)

				return regRes.GetTOTP().Code
			},
		},
		{
			name:       "new Webauthn device",
			deviceName: "new-webauthn",
			getWebauthnResp: func() *wantypes.CredentialCreationResponse {
				// Get webauthn register challenge.
				res, err := env.server.Auth().CreateRegisterChallenge(ctx, &authproto.CreateRegisterChallengeRequest{
					TokenID:    privilegeToken,
					DeviceType: authproto.DeviceType_DEVICE_TYPE_WEBAUTHN,
				})
				require.NoError(t, err)

				_, regRes, err := auth.NewTestDeviceFromChallenge(res)
				require.NoError(t, err)

				return wantypes.CredentialCreationResponseFromProto(regRes.GetWebauthn())
			},
		},
	}

	for _, tc := range tests {
		tc := tc
		t.Run(tc.name, func(t *testing.T) {
			t.Parallel()
			var totpCode string
			var webauthnRegResp *wantypes.CredentialCreationResponse

			if tc.getWebauthnResp != nil {
				webauthnRegResp = tc.getWebauthnResp()
			} else {
				totpCode = tc.getTOTPCode()
			}

			// Add device.
			endpoint := pack.clt.Endpoint("webapi", "mfa", "devices")
			_, err := pack.clt.PostJSON(ctx, endpoint, addMFADeviceRequest{
				PrivilegeTokenID:         privilegeToken,
				DeviceName:               tc.deviceName,
				SecondFactorToken:        totpCode,
				WebauthnRegisterResponse: webauthnRegResp,
			})
			require.NoError(t, err)
		})
	}
}

func TestDeleteMFA(t *testing.T) {
	t.Parallel()
	ctx := context.Background()
	env := newWebPack(t, 1)
	proxy := env.proxies[0]
	pack := proxy.authPack(t, "foo@example.com", nil /* roles */)

	// setting up client manually because we need sanitizer off
	jar, err := cookiejar.New(nil)
	require.NoError(t, err)
	opts := []roundtrip.ClientParam{roundtrip.BearerAuth(pack.session.Token), roundtrip.CookieJar(jar), roundtrip.HTTPClient(client.NewInsecureWebClient())}
	rclt, err := roundtrip.NewClient(proxy.webURL.String(), teleport.WebAPIVersion, opts...)
	require.NoError(t, err)
	clt := client.WebClient{Client: rclt}
	jar.SetCookies(&proxy.webURL, pack.cookies)

	totpCode, err := totp.GenerateCode(pack.otpSecret, env.clock.Now().Add(30*time.Second))
	require.NoError(t, err)

	// Obtain a privilege token.
	endpoint := pack.clt.Endpoint("webapi", "users", "privilege", "token")
	re, err := pack.clt.PostJSON(ctx, endpoint, &privilegeTokenRequest{
		SecondFactorToken: totpCode,
	})
	require.NoError(t, err)

	var privilegeToken string
	require.NoError(t, json.Unmarshal(re.Bytes(), &privilegeToken))

	names := []string{"x", "??", "%123/", "///", "my/device", "?/%&*1"}
	for _, devName := range names {
		devName := devName
		t.Run(devName, func(t *testing.T) {
			t.Parallel()
			otpSecret := newOTPSharedSecret()
			dev, err := services.NewTOTPDevice(devName, otpSecret, env.clock.Now())
			require.NoError(t, err)
			err = env.server.Auth().UpsertMFADevice(ctx, pack.user, dev)
			require.NoError(t, err)

			enc := url.PathEscape(devName)
			_, err = clt.Delete(ctx, pack.clt.Endpoint("webapi", "mfa", "token", privilegeToken, "devices", enc))
			require.NoError(t, err)
		})
	}
}

func TestGetMFADevicesWithAuth(t *testing.T) {
	t.Parallel()
	env := newWebPack(t, 1)
	proxy := env.proxies[0]
	pack := proxy.authPack(t, "foo@example.com", nil /* roles */)

	endpoint := pack.clt.Endpoint("webapi", "mfa", "devices")
	re, err := pack.clt.Get(context.Background(), endpoint, url.Values{})
	require.NoError(t, err)

	var devices []ui.MFADevice
	err = json.Unmarshal(re.Bytes(), &devices)
	require.NoError(t, err)
	require.Len(t, devices, 1)
}

func TestGetAndDeleteMFADevices_WithRecoveryApprovedToken(t *testing.T) {
	t.Parallel()
	ctx := context.Background()
	env := newWebPack(t, 1)
	proxy := env.proxies[0]

	// Create a user with a TOTP device.
	username := "llama"
	proxy.createUser(ctx, t, username, "root", "password1234", "some-otp-secret", nil /* roles */)

	// Enable second factor.
	ap, err := types.NewAuthPreference(types.AuthPreferenceSpecV2{
		Type:         constants.Local,
		SecondFactor: constants.SecondFactorOptional,
		Webauthn: &types.Webauthn{
			RPID: env.server.ClusterName(),
		},
	})
	require.NoError(t, err)
	_, err = env.server.Auth().UpsertAuthPreference(ctx, ap)
	require.NoError(t, err)

	// Acquire an approved token.
	approvedToken, err := types.NewUserToken("some-token-id")
	require.NoError(t, err)
	approvedToken.SetUser(username)
	approvedToken.SetSubKind(authclient.UserTokenTypeRecoveryApproved)
	approvedToken.SetExpiry(env.clock.Now().Add(5 * time.Minute))
	_, err = env.server.Auth().CreateUserToken(ctx, approvedToken)
	require.NoError(t, err)

	// Call the getter endpoint.
	clt := proxy.newClient(t)
	getDevicesEndpoint := clt.Endpoint("webapi", "mfa", "token", approvedToken.GetName(), "devices")
	res, err := clt.Get(ctx, getDevicesEndpoint, url.Values{})
	require.NoError(t, err)

	var devices []ui.MFADevice
	err = json.Unmarshal(res.Bytes(), &devices)
	require.NoError(t, err)
	require.Len(t, devices, 1)

	// Call the delete endpoint.
	_, err = clt.Delete(ctx, clt.Endpoint("webapi", "mfa", "token", approvedToken.GetName(), "devices", devices[0].Name))
	require.NoError(t, err)

	// Check device has been deleted.
	res, err = clt.Get(ctx, getDevicesEndpoint, url.Values{})
	require.NoError(t, err)

	err = json.Unmarshal(res.Bytes(), &devices)
	require.NoError(t, err)
	require.Empty(t, devices)
}

func TestCreateAuthenticateChallenge(t *testing.T) {
	t.Parallel()
	ctx := context.Background()
	env := newWebPack(t, 1)
	proxy := env.proxies[0]

	// Create a user with a TOTP device, with second factor preference to OTP only.
	authPack := proxy.authPack(t, "llama@example.com", nil /* roles */)

	// Authenticated client for private endpoints.
	authnClt := authPack.clt

	// Unauthenticated client for public endpoints.
	publicClt := proxy.newClient(t)

	// Acquire a start token, for the request the requires it.
	startToken, err := types.NewUserToken("some-token-id")
	require.NoError(t, err)
	startToken.SetUser(authPack.user)
	startToken.SetSubKind(authclient.UserTokenTypeRecoveryStart)
	startToken.SetExpiry(env.clock.Now().Add(5 * time.Minute))
	_, err = env.server.Auth().CreateUserToken(ctx, startToken)
	require.NoError(t, err)

	tests := []struct {
		name    string
		clt     *TestWebClient
		ep      []string
		reqBody client.MFAChallengeRequest
	}{
		{
			name: "/webapi/mfa/authenticatechallenge/password",
			clt:  authnClt,
			ep:   []string{"webapi", "mfa", "authenticatechallenge", "password"},
			reqBody: client.MFAChallengeRequest{
				Pass: authPack.password,
			},
		},
		{
			name: "/webapi/mfa/login/begin",
			clt:  publicClt,
			ep:   []string{"webapi", "mfa", "login", "begin"},
			reqBody: client.MFAChallengeRequest{
				User: authPack.user,
				Pass: authPack.password,
			},
		},
		{
			name: "/webapi/mfa/authenticatechallenge",
			clt:  authnClt,
			ep:   []string{"webapi", "mfa", "authenticatechallenge"},
		},
		{
			name: "/webapi/mfa/token/:token/authenticatechallenge",
			clt:  publicClt,
			ep:   []string{"webapi", "mfa", "token", startToken.GetName(), "authenticatechallenge"},
		},
	}

	for _, tc := range tests {
		tc := tc
		t.Run(tc.name, func(t *testing.T) {
			t.Parallel()
			endpoint := tc.clt.Endpoint(tc.ep...)
			res, err := tc.clt.PostJSON(ctx, endpoint, tc.reqBody)
			require.NoError(t, err)

			var chal client.MFAAuthenticateChallenge
			err = json.Unmarshal(res.Bytes(), &chal)
			require.NoError(t, err)
			require.True(t, chal.TOTPChallenge)
			require.Empty(t, chal.WebauthnChallenge)
		})
	}
}

func TestCreateRegisterChallenge(t *testing.T) {
	t.Parallel()
	ctx := context.Background()
	env := newWebPack(t, 1)
	proxy := env.proxies[0]
	clt := proxy.newClient(t)

	// Enable second factor.
	ap, err := types.NewAuthPreference(types.AuthPreferenceSpecV2{
		Type:         constants.Local,
		SecondFactor: constants.SecondFactorOn,
		Webauthn: &types.Webauthn{
			RPID: env.server.ClusterName(),
		},
	})
	require.NoError(t, err)
	_, err = env.server.Auth().UpsertAuthPreference(ctx, ap)
	require.NoError(t, err)

	// Acquire an accepted token.
	token, err := types.NewUserToken("some-token-id")
	require.NoError(t, err)
	token.SetUser("llama")
	token.SetSubKind(authclient.UserTokenTypePrivilege)
	token.SetExpiry(env.clock.Now().Add(5 * time.Minute))
	_, err = env.server.Auth().CreateUserToken(ctx, token)
	require.NoError(t, err)

	tests := []struct {
		name            string
		req             *createRegisterChallengeRequest
		assertChallenge func(t *testing.T, c *client.MFARegisterChallenge)
	}{
		{
			name: "totp",
			req: &createRegisterChallengeRequest{
				DeviceType: "totp",
			},
		},
		{
			name: "webauthn",
			req: &createRegisterChallengeRequest{
				DeviceType: "webauthn",
			},
		},
		{
			name: "passwordless",
			req: &createRegisterChallengeRequest{
				DeviceType:  "webauthn",
				DeviceUsage: "passwordless",
			},
			assertChallenge: func(t *testing.T, c *client.MFARegisterChallenge) {
				// rrk=true is a good proxy for passwordless.
				require.NotNil(t, c.Webauthn.Response.AuthenticatorSelection.RequireResidentKey, "rrk cannot be nil")
				require.True(t, *c.Webauthn.Response.AuthenticatorSelection.RequireResidentKey, "rrk cannot be false")
			},
		},
	}
	for _, tc := range tests {
		tc := tc
		t.Run(tc.name, func(t *testing.T) {
			t.Parallel()
			endpoint := clt.Endpoint("webapi", "mfa", "token", token.GetName(), "registerchallenge")
			res, err := clt.PostJSON(ctx, endpoint, tc.req)
			require.NoError(t, err)

			var chal client.MFARegisterChallenge
			require.NoError(t, json.Unmarshal(res.Bytes(), &chal))

			switch tc.req.DeviceType {
			case "totp":
				require.NotNil(t, chal.TOTP.QRCode, "TOTP QR code cannot be nil")
			case "webauthn":
				require.NotNil(t, chal.Webauthn, "WebAuthn challenge cannot be nil")
			}

			if tc.assertChallenge != nil {
				tc.assertChallenge(t, &chal)
			}
		})
	}
}

// TestCreateAppSession verifies that an existing session to the Web UI can
// be exchanged for an application specific session.
func TestCreateAppSession(t *testing.T) {
	t.Parallel()
	s := newWebSuite(t)
	pack := s.authPack(t, "foo@example.com")

	// Register an application called "panel".
	app, err := types.NewAppV3(types.Metadata{
		Name: "panel",
	}, types.AppSpecV3{
		URI:        "http://127.0.0.1:8080",
		PublicAddr: "panel.example.com",
	})
	require.NoError(t, err)
	server, err := types.NewAppServerV3FromApp(app, "host", uuid.New().String())
	require.NoError(t, err)
	_, err = s.server.Auth().UpsertApplicationServer(s.ctx, server)
	require.NoError(t, err)

	// Extract the session ID and bearer token for the current session.
	rawCookie := *pack.cookies[0]
	cookieBytes, err := hex.DecodeString(rawCookie.Value)
	require.NoError(t, err)
	var sessionCookie websession.Cookie
	err = json.Unmarshal(cookieBytes, &sessionCookie)
	require.NoError(t, err)

	tests := []struct {
		name            string
		inCreateRequest *CreateAppSessionRequest
		outError        require.ErrorAssertionFunc
		outFQDN         string
		outUsername     string
	}{
		{
			name: "Valid request: all fields",
			inCreateRequest: &CreateAppSessionRequest{
				ResolveAppParams: ResolveAppParams{
					FQDNHint:    "panel.example.com",
					PublicAddr:  "panel.example.com",
					ClusterName: "localhost",
				},
			},
			outError:    require.NoError,
			outFQDN:     "panel.example.com",
			outUsername: "foo@example.com",
		},
		{
			name: "Valid request: without FQDN",
			inCreateRequest: &CreateAppSessionRequest{
				ResolveAppParams: ResolveAppParams{
					PublicAddr:  "panel.example.com",
					ClusterName: "localhost",
				},
			},
			outError:    require.NoError,
			outFQDN:     "panel.example.com",
			outUsername: "foo@example.com",
		},
		{
			name: "Valid request: only FQDN",
			inCreateRequest: &CreateAppSessionRequest{
				ResolveAppParams: ResolveAppParams{
					FQDNHint: "panel.example.com",
				},
			},
			outError:    require.NoError,
			outFQDN:     "panel.example.com",
			outUsername: "foo@example.com",
		},
		{
			name: "Invalid request: only public address",
			inCreateRequest: &CreateAppSessionRequest{
				ResolveAppParams: ResolveAppParams{
					PublicAddr: "panel.example.com",
				},
			},
			outError: require.Error,
		},
		{
			name: "Invalid request: only cluster name",
			inCreateRequest: &CreateAppSessionRequest{
				ResolveAppParams: ResolveAppParams{
					ClusterName: "localhost",
				},
			},
			outError: require.Error,
		},
		{
			name: "Invalid application",
			inCreateRequest: &CreateAppSessionRequest{
				ResolveAppParams: ResolveAppParams{
					FQDNHint:    "panel.example.com",
					PublicAddr:  "invalid.example.com",
					ClusterName: "localhost",
				},
			},
			outError: require.Error,
		},
		{
			name: "Invalid cluster name",
			inCreateRequest: &CreateAppSessionRequest{
				ResolveAppParams: ResolveAppParams{
					FQDNHint:    "panel.example.com",
					PublicAddr:  "panel.example.com",
					ClusterName: "example.com",
				},
			},
			outError: require.Error,
		},
		{
			name: "Malicious request: all fields",
			inCreateRequest: &CreateAppSessionRequest{
				ResolveAppParams: ResolveAppParams{
					FQDNHint:    "panel.example.com@malicious.com",
					PublicAddr:  "panel.example.com",
					ClusterName: "localhost",
				},
			},
			outError:    require.NoError,
			outFQDN:     "panel.example.com",
			outUsername: "foo@example.com",
		},
		{
			name: "Malicious request: only FQDN",
			inCreateRequest: &CreateAppSessionRequest{
				ResolveAppParams: ResolveAppParams{
					FQDNHint: "panel.example.com@malicious.com",
				},
			},
			outError: require.Error,
		},
	}

	for _, tt := range tests {
		tt := tt
		t.Run(tt.name, func(t *testing.T) {
			t.Parallel()
			// Make a request to create an application session for "panel".
			endpoint := pack.clt.Endpoint("webapi", "sessions", "app")
			resp, err := pack.clt.PostJSON(s.ctx, endpoint, tt.inCreateRequest)
			tt.outError(t, err)
			if err != nil {
				return
			}

			// Unmarshal the response.
			var response *CreateAppSessionResponse
			require.NoError(t, json.Unmarshal(resp.Bytes(), &response))
			require.Equal(t, tt.outFQDN, response.FQDN)

			// Verify that the application session was created.
			sess, err := s.server.Auth().GetAppSession(s.ctx, types.GetAppSessionRequest{
				SessionID: response.CookieValue,
			})
			require.NoError(t, err)
			require.Equal(t, tt.outUsername, sess.GetUser())
			require.NotEmpty(t, response.CookieValue)
			require.Equal(t, response.CookieValue, sess.GetName())
			require.NotEmpty(t, response.SubjectCookieValue, "every session should create a secret token")
			require.Equal(t, response.SubjectCookieValue, sess.GetBearerToken())
		})
	}
}

func TestCreateAppSessionHealthCheckAppServer(t *testing.T) {
	t.Parallel()

	validApp, err := types.NewAppV3(types.Metadata{
		Name: "valid",
	}, types.AppSpecV3{
		URI:        "http://127.0.0.1:8080",
		PublicAddr: "valid.example.com",
	})
	require.NoError(t, err)

	invalidApp, err := types.NewAppV3(types.Metadata{
		Name: "invalid",
	}, types.AppSpecV3{
		URI:        "http://127.0.0.1:8080",
		PublicAddr: "invalid.example.com",
	})
	require.NoError(t, err)

	s := newWebSuiteWithConfig(t, webSuiteConfig{
		HealthCheckAppServer: func(_ context.Context, publicAddr string, _ string) error {
			// Can only serve "validApp".
			if publicAddr == validApp.GetPublicAddr() {
				return nil
			}

			return trace.ConnectionProblem(nil, "offline AppServer")
		},
	})

	for _, app := range []*types.AppV3{validApp, invalidApp} {
		server, err := types.NewAppServerV3FromApp(app, "host", uuid.New().String())
		require.NoError(t, err)
		_, err = s.server.Auth().UpsertApplicationServer(s.ctx, server)
		require.NoError(t, err)
	}

	pack := s.authPack(t, "foo@example.com")
	rawCookie := *pack.cookies[0]
	cookieBytes, err := hex.DecodeString(rawCookie.Value)
	require.NoError(t, err)
	var sessionCookie websession.Cookie
	err = json.Unmarshal(cookieBytes, &sessionCookie)
	require.NoError(t, err)

	for _, tc := range []struct {
		desc       string
		publicAddr string
		expectErr  require.ErrorAssertionFunc
	}{
		{
			desc:       "request to application that can be served",
			publicAddr: validApp.GetPublicAddr(),
			expectErr:  require.NoError,
		},
		{
			desc:       "request to application that cannot be served",
			publicAddr: invalidApp.GetPublicAddr(),
			expectErr:  require.Error,
		},
	} {
		t.Run(tc.desc, func(t *testing.T) {
			endpoint := pack.clt.Endpoint("webapi", "sessions", "app")
			_, err := pack.clt.PostJSON(s.ctx, endpoint, &CreateAppSessionRequest{
				ResolveAppParams: ResolveAppParams{
					FQDNHint: tc.publicAddr,
				},
			})
			tc.expectErr(t, err)
		})
	}
}

func TestCreateAppSession_RequireSessionMFA(t *testing.T) {
	ctx := context.Background()
	t.Parallel()
	s := newWebSuite(t)
	pack := s.authPack(t, "foo@example.com")

	// Register an application called "panel".
	app, err := types.NewAppV3(types.Metadata{
		Name: "panel",
	}, types.AppSpecV3{
		URI:        "http://127.0.0.1:8080",
		PublicAddr: "panel.example.com",
	})
	require.NoError(t, err)
	server, err := types.NewAppServerV3FromApp(app, "host", uuid.New().String())
	require.NoError(t, err)
	_, err = s.server.Auth().UpsertApplicationServer(s.ctx, server)
	require.NoError(t, err)

	// Enable per session MFA.
	ap, err := types.NewAuthPreference(types.AuthPreferenceSpecV2{
		Type:         constants.Local,
		SecondFactor: constants.SecondFactorWebauthn,
		Webauthn: &types.Webauthn{
			RPID: "localhost",
		},
		RequireMFAType: types.RequireMFAType_SESSION,
	})
	require.NoError(t, err)
	_, err = s.server.Auth().UpsertAuthPreference(ctx, ap)
	require.NoError(t, err)

	// register an mfa device for the user.
	userClient, err := s.server.NewClient(auth.TestUser(pack.user))
	require.NoError(t, err)
	webauthnDev, err := auth.RegisterTestDevice(
		ctx,
		userClient,
		"webauthn", authproto.DeviceType_DEVICE_TYPE_WEBAUTHN, pack.device /* authenticator */)
	require.NoError(t, err)

	// Prepare a valid mfa response for the user.
	chal, err := userClient.CreateAuthenticateChallenge(ctx, &authproto.CreateAuthenticateChallengeRequest{
		Request: &authproto.CreateAuthenticateChallengeRequest_ContextUser{},
		ChallengeExtensions: &mfav1.ChallengeExtensions{
			Scope: mfav1.ChallengeScope_CHALLENGE_SCOPE_USER_SESSION,
		},
	})
	require.NoError(t, err)
	mfaResp, err := webauthnDev.SolveAuthn(chal)
	require.NoError(t, err)
	mfaRespJSON, err := json.Marshal(mfaResponse{
		WebauthnAssertionResponse: wantypes.CredentialAssertionResponseFromProto(mfaResp.GetWebauthn()),
	})
	require.NoError(t, err)

	// Extract the session ID and bearer token for the current session.
	rawCookie := *pack.cookies[0]
	cookieBytes, err := hex.DecodeString(rawCookie.Value)
	require.NoError(t, err)
	var sessionCookie websession.Cookie
	err = json.Unmarshal(cookieBytes, &sessionCookie)
	require.NoError(t, err)

	tests := []struct {
		name              string
		inCreateRequest   *CreateAppSessionRequest
		expectMFAVerified bool
	}{
		{
			name: "NOK MFA not provided",
			inCreateRequest: &CreateAppSessionRequest{
				ResolveAppParams: ResolveAppParams{
					FQDNHint:    "panel.example.com",
					PublicAddr:  "panel.example.com",
					ClusterName: "localhost",
				},
			},
			expectMFAVerified: false,
		},
		{
			name: "OK MFA provided",
			inCreateRequest: &CreateAppSessionRequest{
				ResolveAppParams: ResolveAppParams{
					FQDNHint:    "panel.example.com",
					PublicAddr:  "panel.example.com",
					ClusterName: "localhost",
				},
				MFAResponse: string(mfaRespJSON),
			},
			expectMFAVerified: true,
		},
	}

	for _, tt := range tests {
		tt := tt
		t.Run(tt.name, func(t *testing.T) {
			t.Parallel()
			// Make a request to create an application session for "panel".
			endpoint := pack.clt.Endpoint("webapi", "sessions", "app")
			resp, err := pack.clt.PostJSON(s.ctx, endpoint, tt.inCreateRequest)
			require.NoError(t, err)

			// Unmarshal the response.
			var response *CreateAppSessionResponse
			require.NoError(t, json.Unmarshal(resp.Bytes(), &response))

			// Verify that the application session was created.
			sess, err := s.server.Auth().GetAppSession(s.ctx, types.GetAppSessionRequest{
				SessionID: response.CookieValue,
			})
			require.NoError(t, err)

			// Verify that the session is MFA verified
			certificate, err := tlsca.ParseCertificatePEM(sess.GetTLSCert())
			require.NoError(t, err)
			identity, err := tlsca.FromSubject(certificate.Subject, certificate.NotAfter)
			require.NoError(t, err)

			if tt.expectMFAVerified {
				require.NotEmpty(t, identity.MFAVerified, "expected app session to be MFA verified")
			} else {
				require.Empty(t, identity.MFAVerified, "expected app session to not be MFA verified")
			}
		})
	}
}

func TestNewSessionResponseWithRenewSession(t *testing.T) {
	t.Parallel()
	env := newWebPack(t, 1)

	// Set a web idle timeout.
	duration := time.Duration(5) * time.Minute
	cfg := types.DefaultClusterNetworkingConfig()
	cfg.SetWebIdleTimeout(duration)
	_, err := env.server.Auth().UpsertClusterNetworkingConfig(context.Background(), cfg)
	require.NoError(t, err)

	proxy := env.proxies[0]
	pack := proxy.authPack(t, "foo", nil /* roles */)

	var ns *CreateSessionResponse
	resp := pack.renewSession(context.Background(), t)
	require.NoError(t, json.Unmarshal(resp.Bytes(), &ns))

	require.Equal(t, int(duration.Milliseconds()), ns.SessionInactiveTimeoutMS)
	require.Equal(t, roundtrip.AuthBearer, ns.TokenType)
	require.NotEmpty(t, ns.SessionExpires)
	require.NotEmpty(t, ns.Token)
	require.NotEmpty(t, ns.TokenExpiresIn)
}

// TestWebSessionsRenewDoesNotBreakExistingTerminalSession validates that the
// session renewed via one proxy does not force the terminals created by another
// proxy to disconnect
//
// See https://github.com/gravitational/teleport/issues/5265
func TestWebSessionsRenewDoesNotBreakExistingTerminalSession(t *testing.T) {
	env := newWebPack(t, 2)

	proxy1, proxy2 := env.proxies[0], env.proxies[1]
	// Connect to both proxies
	pack1 := proxy1.authPack(t, "foo", nil /* roles */)
	pack2 := proxy2.authPackFromPack(t, pack1)

	ctx, cancel := context.WithCancel(context.Background())
	t.Cleanup(cancel)

	term, err := connectToHost(ctx, connectConfig{
		pack:  pack2,
		host:  proxy2.node.ID(),
		proxy: proxy2.webURL.Host,
	})
	require.NoError(t, err)
	t.Cleanup(func() { require.NoError(t, term.Close()) })

	// Advance the time before renewing the session.
	// This will allow the new session to have a more plausible
	// expiration
	const delta = 30 * time.Second
	env.clock.Advance(defaults.BearerTokenTTL - delta)

	// Renew the session using the 1st proxy
	resp := pack1.renewSession(context.Background(), t)

	// Expire the old session and make sure it has been removed.
	// The bearer token is also removed after this point, so we have to
	// use the new session data for future connects
	env.clock.Advance(delta + 1*time.Second)
	pack2 = proxy2.authPackFromResponse(t, resp)

	// Verify that access via the 2nd proxy also works for the same session
	pack2.validateAPI(context.Background(), t)

	// Check whether the terminal session is still active
	validateTerminal(t, term)
}

// TestWebSessionsRenewAllowsOldBearerTokenToLinger validates that the
// bearer token bound to the previous session is still active after the
// session renewal, if the renewal happens with a time margin.
//
// See https://github.com/gravitational/teleport/issues/5265
func TestWebSessionsRenewAllowsOldBearerTokenToLinger(t *testing.T) {
	// Login to implicitly create a new web session
	env := newWebPack(t, 1)

	proxy := env.proxies[0]
	pack := proxy.authPack(t, "foo", nil /* roles */)

	delta := 30 * time.Second
	// Advance the time before renewing the session.
	// This will allow the new session to have a more plausible
	// expiration
	env.clock.Advance(defaults.BearerTokenTTL - delta)

	// make sure we can use client to make authenticated requests
	// before we issue this request, we will recover session id and bearer token
	//
	prevSessionCookie := *pack.cookies[0]
	prevBearerToken := pack.session.Token
	resp := pack.renewSession(context.Background(), t)

	newPack := proxy.authPackFromResponse(t, resp)

	// new session is functioning
	newPack.validateAPI(context.Background(), t)

	sessionCookie := *newPack.cookies[0]
	bearerToken := newPack.session.Token
	require.NotEmpty(t, bearerToken)
	require.NotEmpty(t, cmp.Diff(bearerToken, prevBearerToken))

	prevSessionID := decodeSessionCookie(t, prevSessionCookie.Value)
	activeSessionID := decodeSessionCookie(t, sessionCookie.Value)
	require.NotEmpty(t, cmp.Diff(prevSessionID, activeSessionID))

	// old session is still valid
	jar, err := cookiejar.New(nil)
	require.NoError(t, err)

	oldClt := proxy.newClient(t, roundtrip.BearerAuth(prevBearerToken), roundtrip.CookieJar(jar))
	jar.SetCookies(&proxy.webURL, []*http.Cookie{&prevSessionCookie})
	_, err = oldClt.Get(context.Background(), pack.clt.Endpoint("webapi", "sites"), url.Values{})
	require.NoError(t, err)

	// now expire the old session and make sure it has been removed
	env.clock.Advance(delta)

	_, err = proxy.client.GetWebSession(context.Background(), types.GetWebSessionRequest{
		User:      "foo",
		SessionID: prevSessionID,
	})
	require.Regexp(t, "^key.*not found$", err.Error())

	// now delete session
	_, err = newPack.clt.Delete(
		context.Background(),
		pack.clt.Endpoint("webapi", "sessions", "web"))
	require.NoError(t, err)

	// subsequent requests to use this session will fail
	_, err = newPack.clt.Get(context.Background(), pack.clt.Endpoint("webapi", "sites"), url.Values{})
	require.True(t, trace.IsAccessDenied(err))
}

// TestChangeUserAuthentication_recoveryCodesReturnedForCloud tests for following:
// - Recovery codes are not returned for usernames that are not emails
// - Recovery codes are returned for usernames that are valid emails
func TestChangeUserAuthentication_recoveryCodesReturnedForCloud(t *testing.T) {
	env := newWebPack(t, 1)
	ctx := context.Background()

	// Enable second factor.
	ap, err := types.NewAuthPreference(types.AuthPreferenceSpecV2{
		Type:         constants.Local,
		SecondFactor: constants.SecondFactorOTP,
	})
	require.NoError(t, err)
	_, err = env.server.Auth().UpsertAuthPreference(ctx, ap)
	require.NoError(t, err)

	// Enable cloud feature.
	modules.SetTestModules(t, &modules.TestModules{
		TestFeatures: modules.Features{
			RecoveryCodes: true,
		},
	})

	// Creaet a username that is not a valid email format for recovery.
	teleUser, err := types.NewUser("invalid-name-for-recovery")
	require.NoError(t, err)
	_, err = env.server.Auth().CreateUser(ctx, teleUser)
	require.NoError(t, err)

	// Create a reset password token and secrets.
	resetToken, err := env.server.Auth().CreateResetPasswordToken(ctx, authclient.CreateUserTokenRequest{
		Name: "invalid-name-for-recovery",
	})
	require.NoError(t, err)
	res, err := env.server.Auth().CreateRegisterChallenge(ctx, &authproto.CreateRegisterChallengeRequest{
		TokenID:    resetToken.GetName(),
		DeviceType: authproto.DeviceType_DEVICE_TYPE_TOTP,
	})
	require.NoError(t, err)
	totpCode, err := totp.GenerateCode(res.GetTOTP().GetSecret(), env.clock.Now())
	require.NoError(t, err)

	// Test invalid username does not receive codes.
	clt := env.proxies[0].client
	re, err := clt.ChangeUserAuthentication(ctx, &authproto.ChangeUserAuthenticationRequest{
		TokenID:     resetToken.GetName(),
		NewPassword: []byte("abcdef123456"),
		NewMFARegisterResponse: &authproto.MFARegisterResponse{Response: &authproto.MFARegisterResponse_TOTP{
			TOTP: &authproto.TOTPRegisterResponse{Code: totpCode},
		}},
	})
	require.NoError(t, err)
	require.Nil(t, re.Recovery)
	require.False(t, re.PrivateKeyPolicyEnabled)

	// Create a user that is valid for recovery.
	teleUser, err = types.NewUser("valid-username@example.com")
	require.NoError(t, err)
	_, err = env.server.Auth().CreateUser(ctx, teleUser)
	require.NoError(t, err)

	// Create a reset password token and secrets.
	resetToken, err = env.server.Auth().CreateResetPasswordToken(ctx, authclient.CreateUserTokenRequest{
		Name: "valid-username@example.com",
	})
	require.NoError(t, err)
	res, err = env.server.Auth().CreateRegisterChallenge(ctx, &authproto.CreateRegisterChallengeRequest{
		TokenID:    resetToken.GetName(),
		DeviceType: authproto.DeviceType_DEVICE_TYPE_TOTP,
	})
	require.NoError(t, err)
	totpCode, err = totp.GenerateCode(res.GetTOTP().GetSecret(), env.clock.Now())
	require.NoError(t, err)

	// Test valid username (email) returns codes.
	re, err = clt.ChangeUserAuthentication(ctx, &authproto.ChangeUserAuthenticationRequest{
		TokenID:     resetToken.GetName(),
		NewPassword: []byte("abcdef123456"),
		NewMFARegisterResponse: &authproto.MFARegisterResponse{Response: &authproto.MFARegisterResponse_TOTP{
			TOTP: &authproto.TOTPRegisterResponse{Code: totpCode},
		}},
	})
	require.NoError(t, err)
	require.Len(t, re.Recovery.Codes, 3)
	require.NotEmpty(t, re.Recovery.Created)
	require.False(t, re.PrivateKeyPolicyEnabled)
}

// TestChangeUserAuthentication_WithPrivacyPolicyEnabledError tests
// that when there is a privacy policy enabled error, we still get
// a non error response with recovery codes and a privacy policy
// flag set to true.
func TestChangeUserAuthentication_WithPrivacyPolicyEnabledError(t *testing.T) {
	env := newWebPack(t, 1)
	ctx := context.Background()

	// Enable second factor required by cloud and a privacy policy.
	ap, err := types.NewAuthPreference(types.AuthPreferenceSpecV2{
		Type:           constants.Local,
		SecondFactor:   constants.SecondFactorOTP,
		RequireMFAType: types.RequireMFAType_HARDWARE_KEY_TOUCH,
	})
	require.NoError(t, err)
	_, err = env.server.Auth().UpsertAuthPreference(ctx, ap)
	require.NoError(t, err)

	// Enable cloud feature.
	modules.SetTestModules(t, &modules.TestModules{
		TestFeatures: modules.Features{
			RecoveryCodes: true,
		},
		MockAttestationData: &keys.AttestationData{
			PrivateKeyPolicy: keys.PrivateKeyPolicyNone,
		},
	})

	// Create a user that is valid for recovery.
	teleUser, err := types.NewUser("valid-username@example.com")
	require.NoError(t, err)
	_, err = env.server.Auth().CreateUser(ctx, teleUser)
	require.NoError(t, err)

	// Create a reset password token and secrets.
	resetToken, err := env.server.Auth().CreateResetPasswordToken(ctx, authclient.CreateUserTokenRequest{
		Name: "valid-username@example.com",
	})
	require.NoError(t, err)
	res, err := env.server.Auth().CreateRegisterChallenge(ctx, &authproto.CreateRegisterChallengeRequest{
		TokenID:    resetToken.GetName(),
		DeviceType: authproto.DeviceType_DEVICE_TYPE_TOTP,
	})
	require.NoError(t, err)
	totpCode, err := totp.GenerateCode(res.GetTOTP().GetSecret(), env.clock.Now())
	require.NoError(t, err)

	// Craft http request data.
	clt := env.proxies[0].newClient(t)
	req := changeUserAuthenticationRequest{
		SecondFactorToken: totpCode,
		Password:          []byte("abcdef123456"),
		TokenID:           resetToken.GetName(),
	}
	httpReqData, err := json.Marshal(req)
	require.NoError(t, err)

	// CSRF protected endpoint.
	csrfToken := "2ebcb768d0090ea4368e42880c970b61865c326172a4a2343b645cf5d7f20992"
	httpReq, err := http.NewRequest("PUT", clt.Endpoint("webapi", "users", "password", "token"), bytes.NewBuffer(httpReqData))
	require.NoError(t, err)
	addCSRFCookieToReq(httpReq, csrfToken)
	httpReq.Header.Set("Content-Type", "application/json")
	httpReq.Header.Set(csrf.HeaderName, csrfToken)
	httpRes, err := httplib.ConvertResponse(clt.RoundTrip(func() (*http.Response, error) {
		return clt.HTTPClient().Do(httpReq)
	}))
	require.NoError(t, err)

	var apiRes ui.ChangedUserAuthn
	require.NoError(t, json.Unmarshal(httpRes.Bytes(), &apiRes))
	require.Len(t, apiRes.Recovery.Codes, 3)
	require.NotEmpty(t, apiRes.Recovery.Created)
	require.True(t, apiRes.PrivateKeyPolicyEnabled)
}

func TestChangeUserAuthentication_settingDefaultClusterAuthPreference(t *testing.T) {
	tt := []struct {
		name                 string
		cloud                bool
		numberOfUsers        int
		password             []byte
		authPreferenceType   string
		initialConnectorName string
		resultConnectorName  string
	}{{
		name:                 "first cloud sign-in changes connector to passwordless",
		cloud:                true,
		numberOfUsers:        1,
		authPreferenceType:   constants.Local,
		initialConnectorName: "",
		resultConnectorName:  constants.PasswordlessConnector,
	}, {
		name:                 "first non-cloud sign-in doesn't change the connector",
		cloud:                false,
		numberOfUsers:        1,
		authPreferenceType:   constants.Local,
		initialConnectorName: "",
		resultConnectorName:  "",
	}, {
		name:                 "second cloud sign-in doesn't change the connector",
		cloud:                true,
		numberOfUsers:        2,
		authPreferenceType:   constants.Local,
		initialConnectorName: "",
		resultConnectorName:  "",
	}, {
		name:                 "first cloud sign-in does not change custom connector",
		cloud:                true,
		numberOfUsers:        1,
		authPreferenceType:   constants.OIDC,
		initialConnectorName: "custom",
		resultConnectorName:  "custom",
	}, {
		name:                 "first cloud sign-in with password does not change connector",
		cloud:                true,
		numberOfUsers:        1,
		password:             []byte("abcdef123456"),
		authPreferenceType:   constants.Local,
		initialConnectorName: "",
		resultConnectorName:  "",
	}}

	for _, tc := range tt {
		t.Run(tc.name, func(t *testing.T) {
			modules.SetTestModules(t, &modules.TestModules{
				TestFeatures: modules.Features{
					Cloud: tc.cloud,
				},
			})

			const RPID = "localhost"

			s := newWebSuiteWithConfig(t, webSuiteConfig{
				authPreferenceSpec: &types.AuthPreferenceSpecV2{
					Type:          tc.authPreferenceType,
					ConnectorName: tc.initialConnectorName,
					SecondFactor:  constants.SecondFactorOn,
					Webauthn: &types.Webauthn{
						RPID: RPID,
					},
				},
			})

			// user and role
			users := make([]types.User, tc.numberOfUsers)

			for i := 0; i < tc.numberOfUsers; i++ {
				user, err := types.NewUser(fmt.Sprintf("test_user_%v", i))
				require.NoError(t, err)

				user.SetCreatedBy(types.CreatedBy{
					User: types.UserRef{Name: "other_user"},
				})

				role := services.RoleForUser(user)

				role, err = s.server.Auth().UpsertRole(s.ctx, role)
				require.NoError(t, err)

				user.AddRole(role.GetName())

				user, err = s.server.Auth().CreateUser(s.ctx, user)
				require.NoError(t, err)

				users[i] = user
			}

			initialUser := users[0]

			clt := s.client(t)

			// create register challenge
			token, err := s.server.Auth().CreateResetPasswordToken(s.ctx, authclient.CreateUserTokenRequest{
				Name: initialUser.GetName(),
			})
			require.NoError(t, err)

			res, err := s.server.Auth().CreateRegisterChallenge(s.ctx, &authproto.CreateRegisterChallengeRequest{
				TokenID:     token.GetName(),
				DeviceType:  authproto.DeviceType_DEVICE_TYPE_WEBAUTHN,
				DeviceUsage: authproto.DeviceUsage_DEVICE_USAGE_PASSWORDLESS,
			})
			require.NoError(t, err)

			cc := wantypes.CredentialCreationFromProto(res.GetWebauthn())

			// use passwordless as auth method
			device, err := mocku2f.Create()
			require.NoError(t, err)

			device.SetPasswordless()

			ccr, err := device.SignCredentialCreation("https://"+RPID, cc)
			require.NoError(t, err)

			// send sign-in response to server
			body, err := json.Marshal(changeUserAuthenticationRequest{
				WebauthnCreationResponse: ccr,
				TokenID:                  token.GetName(),
				DeviceName:               "passwordless-device",
				Password:                 tc.password,
			})
			require.NoError(t, err)

			req, err := http.NewRequest("PUT", clt.Endpoint("webapi", "users", "password", "token"), bytes.NewBuffer(body))
			require.NoError(t, err)

			csrfToken, err := csrf.GenerateToken()
			require.NoError(t, err)
			addCSRFCookieToReq(req, csrfToken)
			req.Header.Set(csrf.HeaderName, csrfToken)
			req.Header.Set("Content-Type", "application/json")

			re, err := clt.Client.RoundTrip(func() (*http.Response, error) {
				return clt.Client.HTTPClient().Do(req)
			})

			require.NoError(t, err)
			require.Equal(t, http.StatusOK, re.Code())

			// check if auth preference connectorName is set
			authPreference, err := s.server.Auth().GetAuthPreference(s.ctx)
			require.NoError(t, err)

			require.Equal(t, tc.resultConnectorName, authPreference.GetConnectorName(), "Found unexpected auth connector name")
		})
	}
}

func TestParseSSORequestParams(t *testing.T) {
	t.Parallel()

	token := "someMeaninglessTokenString"

	tests := []struct {
		name, url string
		wantErr   bool
		expected  *SSORequestParams
	}{
		{
			name: "preserve redirect's query params (escaped)",
			url:  "https://localhost/login?connector_id=oidc&redirect_url=https:%2F%2Flocalhost:8080%2Fweb%2Fcluster%2Fim-a-cluster-name%2Fnodes%3Fsearch=tunnel&sort=hostname:asc",
			expected: &SSORequestParams{
				ClientRedirectURL: "https://localhost:8080/web/cluster/im-a-cluster-name/nodes?search=tunnel&sort=hostname:asc",
				ConnectorID:       "oidc",
				CSRFToken:         token,
			},
		},
		{
			name: "preserve redirect's query params (unescaped)",
			url:  "https://localhost/login?connector_id=github&redirect_url=https://localhost:8080/web/cluster/im-a-cluster-name/nodes?search=tunnel&sort=hostname:asc",
			expected: &SSORequestParams{
				ClientRedirectURL: "https://localhost:8080/web/cluster/im-a-cluster-name/nodes?search=tunnel&sort=hostname:asc",
				ConnectorID:       "github",
				CSRFToken:         token,
			},
		},
		{
			name: "preserve various encoded chars",
			url:  "https://localhost/login?connector_id=saml&redirect_url=https:%2F%2Flocalhost:8080%2Fweb%2Fcluster%2Fim-a-cluster-name%2Fapps%3Fquery=search(%2522watermelon%2522%252C%2520%2522this%2522)%2520%2526%2526%2520labels%255B%2522unique-id%2522%255D%2520%253D%253D%2520%2522hi%2522&sort=name:asc",
			expected: &SSORequestParams{
				ClientRedirectURL: "https://localhost:8080/web/cluster/im-a-cluster-name/apps?query=search(%22watermelon%22%2C%20%22this%22)%20%26%26%20labels%5B%22unique-id%22%5D%20%3D%3D%20%22hi%22&sort=name:asc",
				ConnectorID:       "saml",
				CSRFToken:         token,
			},
		},
		{
			name:    "invalid redirect_url query param",
			url:     "https://localhost/login?redirect=https://localhost/nodes&connector_id=oidc",
			wantErr: true,
		},
		{
			name:    "invalid connector_id query param",
			url:     "https://localhost/login?redirect_url=https://localhost/nodes&connector=oidc",
			wantErr: true,
		},
	}

	for _, tc := range tests {
		t.Run(tc.name, func(t *testing.T) {
			req, err := http.NewRequest("", tc.url, nil)
			require.NoError(t, err)
			addCSRFCookieToReq(req, token)

			params, err := ParseSSORequestParams(req)

			switch {
			case tc.wantErr:
				require.Error(t, err)
			default:
				require.NoError(t, err)
				require.Equal(t, tc.expected, params)
			}
		})
	}
}

func TestClusterDesktopsGet(t *testing.T) {
	t.Parallel()
	env := newWebPack(t, 1)

	proxy := env.proxies[0]
	pack := proxy.authPack(t, "test-user@example.com", nil /* roles */)

	type testResponse struct {
		Items      []ui.Desktop `json:"items"`
		TotalCount int          `json:"totalCount"`
	}

	// Add a few desktops.
	resource, err := types.NewWindowsDesktopV3("desktop1", map[string]string{"test-field": "test-value"}, types.WindowsDesktopSpecV3{
		Addr:   "addr:3389", // test stripping off rdp port
		HostID: "host",
	})
	require.NoError(t, err)
	resource2, err := types.NewWindowsDesktopV3("desktop2", map[string]string{"test-field": "test-value2"}, types.WindowsDesktopSpecV3{
		Addr:   "addr",
		HostID: "host",
	})
	require.NoError(t, err)

	err = env.server.Auth().UpsertWindowsDesktop(context.Background(), resource)
	require.NoError(t, err)
	err = env.server.Auth().UpsertWindowsDesktop(context.Background(), resource2)
	require.NoError(t, err)

	// Make the call.
	query := url.Values{"sort": []string{"name"}}
	endpoint := pack.clt.Endpoint("webapi", "sites", env.server.ClusterName(), "desktops")
	re, err := pack.clt.Get(context.Background(), endpoint, query)
	require.NoError(t, err)

	// Test correct response.
	resp := testResponse{}
	require.NoError(t, json.Unmarshal(re.Bytes(), &resp))
	require.Len(t, resp.Items, 2)
	require.Equal(t, 2, resp.TotalCount)
	require.ElementsMatch(t, resp.Items, []ui.Desktop{{
		Kind:   types.KindWindowsDesktop,
		OS:     constants.WindowsOS,
		Name:   "desktop1",
		Addr:   "addr",
		Labels: []ui.Label{{Name: "test-field", Value: "test-value"}},
		HostID: "host",
	}, {
		Kind:   types.KindWindowsDesktop,
		OS:     constants.WindowsOS,
		Name:   "desktop2",
		Addr:   "addr",
		Labels: []ui.Label{{Name: "test-field", Value: "test-value2"}},
		HostID: "host",
	}})
}

func TestDesktopActive(t *testing.T) {
	desktopName := "rickey-rock"
	env := newWebPack(t, 1)
	ctx := context.Background()

	role, err := types.NewRole("admin", types.RoleSpecV6{
		Allow: types.RoleConditions{
			WindowsDesktopLabels: types.Labels{"environment": []string{"dev"}},
		},
	})
	require.NoError(t, err)

	pack := env.proxies[0].authPack(t, "foo", []types.Role{role})

	check := func(match string) {
		resp, err := pack.clt.Get(ctx, pack.clt.Endpoint("webapi", "sites", env.server.ClusterName(), "desktops", desktopName, "active"), url.Values{})
		require.NoError(t, err)
		require.Contains(t, string(resp.Bytes()), match)
	}

	check("\"active\":false")
	desktop, err := types.NewWindowsDesktopV3(desktopName, map[string]string{"environment": "dev"}, types.WindowsDesktopSpecV3{
		Domain: "ad",
		Addr:   "foo",
		HostID: "bar",
	})
	require.NoError(t, err)
	err = env.server.Auth().CreateWindowsDesktop(ctx, desktop)
	require.NoError(t, err)
	tracker, err := types.NewSessionTracker(types.SessionTrackerSpecV1{
		SessionID:   "foo",
		Kind:        string(types.WindowsDesktopSessionKind),
		State:       types.SessionState_SessionStateRunning,
		DesktopName: desktopName,
	})
	require.NoError(t, err)
	_, err = env.server.Auth().CreateSessionTracker(ctx, tracker)
	require.NoError(t, err)
	check("\"active\":true")
}

func TestGetUserOrResetToken(t *testing.T) {
	env := newWebPack(t, 1)
	ctx := context.Background()
	username := "someuser"

	// Create a username.
	teleUser, err := types.NewUser(username)
	require.NoError(t, err)
	teleUser.SetLogins([]string{"login1"})
	_, err = env.server.Auth().CreateUser(ctx, teleUser)
	require.NoError(t, err)

	// Create a reset password token and secrets.
	resetToken, err := env.server.Auth().CreateResetPasswordToken(ctx, authclient.CreateUserTokenRequest{
		Name: username,
		Type: authclient.UserTokenTypeResetPasswordInvite,
	})
	require.NoError(t, err)

	pack := env.proxies[0].authPack(t, "foo", nil /* roles */)

	// the default roles of foo don't have users read but we need it on our tests
	fooRole, err := env.server.Auth().GetRole(ctx, "user:foo")
	require.NoError(t, err)
	fooAllowRules := fooRole.GetRules(types.Allow)
	fooAllowRules = append(fooAllowRules, types.NewRule(types.KindUser, services.RO()))
	fooRole.SetRules(types.Allow, fooAllowRules)
	_, err = env.server.Auth().UpsertRole(ctx, fooRole)
	require.NoError(t, err)

	resp, err := pack.clt.Get(ctx, pack.clt.Endpoint("webapi", "users", username), url.Values{})
	require.NoError(t, err)
	require.Contains(t, string(resp.Bytes()), "login1")

	resp, err = pack.clt.Get(ctx, pack.clt.Endpoint("webapi", "users", "password", "token", resetToken.GetName()), url.Values{})
	require.NoError(t, err)
	require.Equal(t, http.StatusOK, resp.Code())

	_, err = pack.clt.Get(ctx, pack.clt.Endpoint("webapi", "users", "password", "notToken", resetToken.GetName()), url.Values{})
	require.True(t, trace.IsNotFound(err))
}

func TestListConnectionsDiagnostic(t *testing.T) {
	t.Parallel()

	ctx := context.Background()
	username := "someuser"
	diagName := "diag1"
	roleROConnectionDiagnostics, err := types.NewRole(services.RoleNameForUser(username), types.RoleSpecV6{
		Allow: types.RoleConditions{
			Rules: []types.Rule{
				types.NewRule(types.KindConnectionDiagnostic,
					[]string{types.VerbRead}),
			},
		},
	})
	require.NoError(t, err)

	env := newWebPack(t, 1)
	clusterName := env.server.ClusterName()
	pack := env.proxies[0].authPack(t, username, []types.Role{roleROConnectionDiagnostics})

	connectionsEndpoint := pack.clt.Endpoint("webapi", "sites", clusterName, "diagnostics", "connections", diagName)

	// No connection diagnostics so far, should return not found
	_, err = pack.clt.Get(ctx, connectionsEndpoint, url.Values{})
	require.True(t, trace.IsNotFound(err))

	connectionDiagnostic, err := types.NewConnectionDiagnosticV1(diagName, map[string]string{}, types.ConnectionDiagnosticSpecV1{
		Success: true,
		Message: "success for cd0",
	})
	require.NoError(t, err)
	require.NoError(t, env.server.Auth().CreateConnectionDiagnostic(ctx, connectionDiagnostic))

	resp, err := pack.clt.Get(ctx, connectionsEndpoint, url.Values{})
	require.NoError(t, err)
	require.Equal(t, http.StatusOK, resp.Code())

	var receivedConnectionDiagnostic ui.ConnectionDiagnostic
	require.NoError(t, json.Unmarshal(resp.Bytes(), &receivedConnectionDiagnostic))

	require.True(t, receivedConnectionDiagnostic.Success)
	require.Equal(t, diagName, receivedConnectionDiagnostic.ID)
	require.Equal(t, "success for cd0", receivedConnectionDiagnostic.Message)

	diag, err := env.server.Auth().GetConnectionDiagnostic(ctx, diagName)
	require.NoError(t, err)

	// Adding traces
	diag.AppendTrace(&types.ConnectionDiagnosticTrace{
		Type:    types.ConnectionDiagnosticTrace_RBAC_NODE,
		Status:  types.ConnectionDiagnosticTrace_SUCCESS,
		Details: "some details",
	})
	diag.SetMessage("after update")
	require.NoError(t, env.server.Auth().UpdateConnectionDiagnostic(ctx, diag))

	resp, err = pack.clt.Get(ctx, connectionsEndpoint, url.Values{})
	require.NoError(t, err)
	require.Equal(t, http.StatusOK, resp.Code())

	require.NoError(t, json.Unmarshal(resp.Bytes(), &receivedConnectionDiagnostic))

	require.True(t, receivedConnectionDiagnostic.Success)
	require.Equal(t, diagName, receivedConnectionDiagnostic.ID)
	require.Equal(t, "after update", receivedConnectionDiagnostic.Message)
	require.Len(t, receivedConnectionDiagnostic.Traces, 1)
	require.NotNil(t, receivedConnectionDiagnostic.Traces[0])
	require.Equal(t, "some details", receivedConnectionDiagnostic.Traces[0].Details)
}

func TestDiagnoseSSHConnection(t *testing.T) {
	ctx := context.Background()

	osUser, err := user.Current()
	require.NoError(t, err)

	osUsername := osUser.Username
	require.NotEmpty(t, osUsername)

	roleWithFullAccess := func(username string, login string) []types.Role {
		ret, err := types.NewRole(services.RoleNameForUser(username), types.RoleSpecV6{
			Allow: types.RoleConditions{
				Namespaces: []string{apidefaults.Namespace},
				NodeLabels: types.Labels{types.Wildcard: []string{types.Wildcard}},
				Rules: []types.Rule{
					types.NewRule(types.KindConnectionDiagnostic, services.RW()),
				},
				Logins: []string{login},
			},
		})
		require.NoError(t, err)
		return []types.Role{ret}
	}
	require.NotNil(t, roleWithFullAccess)

	rolesWithoutAccessToNode := func(username string, login string) []types.Role {
		ret, err := types.NewRole(services.RoleNameForUser(username), types.RoleSpecV6{
			Allow: types.RoleConditions{
				Namespaces: []string{apidefaults.Namespace},
				NodeLabels: types.Labels{"forbidden": []string{"yes"}},
				Rules: []types.Rule{
					types.NewRule(types.KindConnectionDiagnostic, services.RW()),
				},
				Logins: []string{login},
			},
		})
		require.NoError(t, err)
		return []types.Role{ret}
	}
	require.NotNil(t, rolesWithoutAccessToNode)

	roleWithPrincipal := func(username string, principal string) []types.Role {
		ret, err := types.NewRole(services.RoleNameForUser(username), types.RoleSpecV6{
			Allow: types.RoleConditions{
				Namespaces: []string{apidefaults.Namespace},
				NodeLabels: types.Labels{types.Wildcard: []string{types.Wildcard}},
				Rules: []types.Rule{
					types.NewRule(types.KindConnectionDiagnostic, services.RW()),
				},
				Logins: []string{principal},
			},
		})
		require.NoError(t, err)
		return []types.Role{ret}
	}
	require.NotNil(t, roleWithPrincipal)

	env := newWebPack(t, 1)
	nodeName := env.node.GetInfo().GetHostname()

	// Wait for node to show up
	require.Eventually(t, func() bool {
		_, err := env.server.Auth().GetNode(ctx, apidefaults.Namespace, nodeName)
		if trace.IsNotFound(err) {
			return false
		}
		assert.NoError(t, err, "GetNode returned an unexpected error")
		return true
	}, 5*time.Second, 250*time.Millisecond)

	for _, tt := range []struct {
		name            string
		teleportUser    string
		roles           []types.Role
		resourceName    string
		nodeUser        string
		nodeOS          string
		setupMethod     string
		stopNode        bool
		expectedSuccess bool
		expectedMessage string
		expectedTraces  []types.ConnectionDiagnosticTrace
	}{
		{
			name:            "success",
			roles:           roleWithFullAccess("success", osUsername),
			teleportUser:    "success",
			resourceName:    nodeName,
			nodeUser:        osUsername,
			expectedSuccess: true,
			expectedMessage: "success",
			expectedTraces: []types.ConnectionDiagnosticTrace{
				{
					Type:    types.ConnectionDiagnosticTrace_RBAC_NODE,
					Status:  types.ConnectionDiagnosticTrace_SUCCESS,
					Details: "You have access to the Node.",
				},
				{
					Type:    types.ConnectionDiagnosticTrace_CONNECTIVITY,
					Status:  types.ConnectionDiagnosticTrace_SUCCESS,
					Details: "Node is alive and reachable.",
				},
				{
					Type:    types.ConnectionDiagnosticTrace_RBAC_PRINCIPAL,
					Status:  types.ConnectionDiagnosticTrace_SUCCESS,
					Details: "The requested principal is allowed.",
				},
				{
					Type:    types.ConnectionDiagnosticTrace_NODE_PRINCIPAL,
					Status:  types.ConnectionDiagnosticTrace_SUCCESS,
					Details: fmt.Sprintf("%q user exists in target node", osUsername),
				},
			},
		},
		{
			name:            "Linux node not found",
			roles:           roleWithFullAccess("nodenotfound-linux", osUsername),
			teleportUser:    "nodenotfound-linux",
			resourceName:    "notanode",
			nodeUser:        osUsername,
			nodeOS:          constants.LinuxOS,
			expectedSuccess: false,
			expectedMessage: "failed",
			expectedTraces: []types.ConnectionDiagnosticTrace{
				{
					Type:    types.ConnectionDiagnosticTrace_CONNECTIVITY,
					Status:  types.ConnectionDiagnosticTrace_FAILED,
					Details: `Failed to connect to the Node. Ensure teleport service is running using "systemctl status teleport".`,
					Error:   "direct dialing to nodes not found in inventory is not supported",
				},
			},
		},
		{
			name:            "Darwin node not found",
			roles:           roleWithFullAccess("nodenotfound-darwin", osUsername),
			teleportUser:    "nodenotfound-darwin",
			resourceName:    "notanode",
			nodeUser:        osUsername,
			nodeOS:          constants.DarwinOS,
			expectedSuccess: false,
			expectedMessage: "failed",
			expectedTraces: []types.ConnectionDiagnosticTrace{
				{
					Type:    types.ConnectionDiagnosticTrace_CONNECTIVITY,
					Status:  types.ConnectionDiagnosticTrace_FAILED,
					Details: `Failed to connect to the Node. Ensure teleport service is running using "launchctl print 'system/Teleport Service'".`,
					Error:   "direct dialing to nodes not found in inventory is not supported",
				},
			},
		},
		{
			name:            "Connect My Computer node not found",
			roles:           roleWithFullAccess("nodenotfound-connect-my-computer", osUsername),
			teleportUser:    "nodenotfound-connect-my-computer",
			resourceName:    "notanode",
			nodeUser:        osUsername,
			nodeOS:          constants.DarwinOS,
			setupMethod:     conntest.SSHNodeSetupMethodConnectMyComputer,
			expectedSuccess: false,
			expectedMessage: "failed",
			expectedTraces: []types.ConnectionDiagnosticTrace{
				{
					Type:    types.ConnectionDiagnosticTrace_CONNECTIVITY,
					Status:  types.ConnectionDiagnosticTrace_FAILED,
					Details: `Open the Connect My Computer tab in Teleport Connect and make sure that the agent is running.`,
					Error:   "direct dialing to nodes not found in inventory is not supported",
				},
			},
		},
		{
			name:            "node not reachable",
			teleportUser:    "nodenotreachable",
			roles:           roleWithFullAccess("nodenotreachable", osUsername),
			resourceName:    nodeName,
			nodeUser:        osUsername,
			stopNode:        true,
			expectedSuccess: false,
			expectedMessage: "failed",
			expectedTraces: []types.ConnectionDiagnosticTrace{
				{
					Type:    types.ConnectionDiagnosticTrace_CONNECTIVITY,
					Status:  types.ConnectionDiagnosticTrace_FAILED,
					Details: `Failed to connect to the Node. Ensure teleport service is running using "systemctl status teleport".`,
					Error:   "Teleport proxy failed to connect to",
				},
			},
		},
		{
			name:            "no access to node",
			teleportUser:    "userwithoutaccess",
			roles:           rolesWithoutAccessToNode("userwithoutaccess", osUsername),
			resourceName:    nodeName,
			nodeUser:        osUsername,
			expectedSuccess: false,
			expectedMessage: "failed",
			expectedTraces: []types.ConnectionDiagnosticTrace{
				{
					Type:    types.ConnectionDiagnosticTrace_RBAC_NODE,
					Status:  types.ConnectionDiagnosticTrace_FAILED,
					Details: "You are not authorized to access this node. Ensure your role grants access by adding it to the 'node_labels' property.",
					Error:   fmt.Sprintf("user userwithoutaccess@localhost is not authorized to login as %s@localhost: access to node denied", osUsername),
				},
			},
		},
		{
			name:            "selected principal is not part of the allowed principals",
			teleportUser:    "deniedprincipal",
			roles:           roleWithFullAccess("deniedprincipal", "otherprincipal"),
			resourceName:    nodeName,
			nodeUser:        osUsername,
			expectedSuccess: false,
			expectedMessage: "failed",
			expectedTraces: []types.ConnectionDiagnosticTrace{
				{
					Type:    types.ConnectionDiagnosticTrace_RBAC_PRINCIPAL,
					Status:  types.ConnectionDiagnosticTrace_FAILED,
					Details: `Principal "` + osUsername + `" is not allowed by this certificate. Ensure your roles grants access by adding it to the 'login' property.`,
					Error:   `ssh: principal "` + osUsername + `" not in the set of valid principals for given certificate: ["otherprincipal" "-teleport-internal-join"]`,
				},
			},
		},
		{
			name:            "principal does not exist in target host",
			teleportUser:    "principaldoesnotexist",
			roles:           roleWithPrincipal("principaldoesnotexist", "nonvalidlinuxuser"),
			resourceName:    nodeName,
			nodeUser:        "nonvalidlinuxuser",
			expectedSuccess: false,
			expectedMessage: "failed",
			expectedTraces: []types.ConnectionDiagnosticTrace{
				{
					Type:    types.ConnectionDiagnosticTrace_NODE_PRINCIPAL,
					Status:  types.ConnectionDiagnosticTrace_FAILED,
					Details: `Invalid user. Please ensure the principal "nonvalidlinuxuser" is a valid login in the target node. Output from Node: Failed to launch: user:`,
					Error:   "Process exited with status 255",
				},
			},
		},
		{
			name:            "principal does not exist in target Connect My Computer host",
			teleportUser:    "principaldoesnotexist-connect-my-computer",
			roles:           roleWithPrincipal("principaldoesnotexist-connect-my-computer", "nonvaliduser"),
			resourceName:    nodeName,
			nodeUser:        "nonvaliduser",
			setupMethod:     conntest.SSHNodeSetupMethodConnectMyComputer,
			expectedSuccess: false,
			expectedMessage: "failed",
			expectedTraces: []types.ConnectionDiagnosticTrace{
				{
					Type:    types.ConnectionDiagnosticTrace_NODE_PRINCIPAL,
					Status:  types.ConnectionDiagnosticTrace_FAILED,
					Details: `Invalid user`,
					Error:   `The role "connect-my-computer-principaldoesnotexist-connect-my-computer" includes only the login "nonvaliduser" and "nonvaliduser" is not a valid principal for this node`,
				},
			},
		},
	} {
		t.Run(tt.name, func(t *testing.T) {
			localEnv := env

			if tt.stopNode {
				localEnv = newWebPack(t, 1)
				require.NoError(t, localEnv.node.Close())
			}

			clusterName := localEnv.server.ClusterName()
			pack := localEnv.proxies[0].authPack(t, tt.teleportUser, tt.roles)

			createConnectionEndpoint := pack.clt.Endpoint("webapi", "sites", clusterName, "diagnostics", "connections")

			resp, err := pack.clt.PostJSON(ctx, createConnectionEndpoint, conntest.TestConnectionRequest{
				ResourceKind:       types.KindNode,
				ResourceName:       tt.resourceName,
				SSHPrincipal:       tt.nodeUser,
				SSHNodeOS:          tt.nodeOS,
				SSHNodeSetupMethod: tt.setupMethod,
			})
			require.NoError(t, err)
			require.Equal(t, http.StatusOK, resp.Code())

			var connectionDiagnostic ui.ConnectionDiagnostic
			require.NoError(t, json.Unmarshal(resp.Bytes(), &connectionDiagnostic))

			gotFailedTraces := 0
			expectedFailedTraces := 0

			t.Log(tt.name)
			t.Log(connectionDiagnostic.Message, connectionDiagnostic.Success)
			for i, trace := range connectionDiagnostic.Traces {
				if trace.Status == types.ConnectionDiagnosticTrace_FAILED.String() {
					gotFailedTraces++
				}

				t.Logf("%d status='%s' type='%s' details='%s' error='%s'\n", i, trace.Status, trace.TraceType, trace.Details, trace.Error)
			}

			require.Equal(t, tt.expectedSuccess, connectionDiagnostic.Success)
			require.Equal(t, tt.expectedMessage, connectionDiagnostic.Message)

			for _, expectedTrace := range tt.expectedTraces {
				if expectedTrace.Status == types.ConnectionDiagnosticTrace_FAILED {
					expectedFailedTraces++
				}

				foundTrace := false
				for _, returnedTrace := range connectionDiagnostic.Traces {
					if expectedTrace.Type.String() != returnedTrace.TraceType {
						continue
					}

					foundTrace = true
					require.Equal(t, returnedTrace.Status, expectedTrace.Status.String())
					require.Contains(t, returnedTrace.Details, expectedTrace.Details)
					require.Contains(t, returnedTrace.Error, expectedTrace.Error)
				}

				require.True(t, foundTrace, "expected trace %v was not found", expectedTrace)
			}
			require.Equal(t, expectedFailedTraces, gotFailedTraces)
		})
	}

	// Test success with per-session MFA.

	ap, err := types.NewAuthPreference(types.AuthPreferenceSpecV2{
		Type:           constants.Local,
		SecondFactor:   constants.SecondFactorOTP,
		RequireMFAType: types.RequireMFAType_SESSION,
	})
	require.NoError(t, err)
	_, err = env.server.Auth().UpsertAuthPreference(ctx, ap)
	require.NoError(t, err)

	// Get a totp code to re-auth.
	pack := env.proxies[0].authPack(t, "llama", roleWithFullAccess("success", osUsername))
	totpCode, err := totp.GenerateCode(pack.otpSecret, env.clock.Now().Add(30*time.Second))
	require.NoError(t, err)

	clusterName := env.server.ClusterName()
	createConnectionEndpoint := pack.clt.Endpoint("webapi", "sites", clusterName, "diagnostics", "connections")

	resp, err := pack.clt.PostJSON(ctx, createConnectionEndpoint, conntest.TestConnectionRequest{
		ResourceKind: types.KindNode,
		ResourceName: nodeName,
		SSHPrincipal: osUsername,
		MFAResponse:  client.MFAChallengeResponse{TOTPCode: totpCode},
	})
	require.NoError(t, err)
	require.Equal(t, http.StatusOK, resp.Code())

	var connectionDiagnostic ui.ConnectionDiagnostic
	require.NoError(t, json.Unmarshal(resp.Bytes(), &connectionDiagnostic))
	require.True(t, connectionDiagnostic.Success)
}

func TestDiagnoseKubeConnection(t *testing.T) {
	var (
		validKubeUsers              = []string{}
		multiKubeUsers              = []string{"user1", "user2"}
		validKubeGroups             = []string{"validKubeGroup"}
		invalidKubeGroups           = []string{"invalidKubeGroups"}
		kubeClusterName             = "kube_cluster"
		disconnectedKubeClustername = "dis_kube_cluster"
		ctx                         = context.Background()
	)

	roleWithFullAccess := func(username string, kubeUsers, kubeGroups []string) []types.Role {
		ret, err := types.NewRole(services.RoleNameForUser(username), types.RoleSpecV6{
			Allow: types.RoleConditions{
				Namespaces:       []string{apidefaults.Namespace},
				KubernetesLabels: types.Labels{types.Wildcard: []string{types.Wildcard}},
				Rules: []types.Rule{
					types.NewRule(types.KindConnectionDiagnostic, services.RW()),
				},
				KubeGroups: kubeGroups,
				KubeUsers:  kubeUsers,
				KubernetesResources: []types.KubernetesResource{
					{
						Kind:      types.KindKubePod,
						Namespace: types.Wildcard,
						Name:      types.Wildcard,
						Verbs:     []string{types.Wildcard},
					},
				},
			},
		})
		require.NoError(t, err)
		return []types.Role{ret}
	}
	require.NotNil(t, roleWithFullAccess)

	rolesWithoutAccessToKubeCluster := func(username string, kubeUsers, kubeGroups []string) []types.Role {
		ret, err := types.NewRole(services.RoleNameForUser(username), types.RoleSpecV6{
			Allow: types.RoleConditions{
				Namespaces:       []string{apidefaults.Namespace},
				KubernetesLabels: types.Labels{"forbidden": []string{"yes"}},
				Rules: []types.Rule{
					types.NewRule(types.KindConnectionDiagnostic, services.RW()),
				},
				KubeGroups: kubeGroups,
				KubeUsers:  kubeUsers,
				KubernetesResources: []types.KubernetesResource{
					{
						Kind:      types.KindKubePod,
						Namespace: types.Wildcard,
						Name:      types.Wildcard,
						Verbs:     []string{types.Wildcard},
					},
				},
			},
		})
		require.NoError(t, err)
		return []types.Role{ret}
	}
	require.NotNil(t, rolesWithoutAccessToKubeCluster)

	env := newWebPack(t, 1)

	rt := http.NewServeMux()
	rt.HandleFunc("/", func(w http.ResponseWriter, r *http.Request) {
		if slices.Contains(r.Header.Values("Impersonate-Group"), invalidKubeGroups[0]) {
			marshalRBACError(t, w)
			return
		}
		marshalValidPodList(t, w)
	})
	testKube := httptest.NewTLSServer(rt)

	t.Cleanup(func() {
		testKube.Close()
	})

	startKube(
		ctx,
		t,
		startKubeOptions{
			serviceType: kubeproxy.KubeService,
			authServer:  env.server.TLS,
			clusters: []kubeClusterConfig{
				{
					name:        kubeClusterName,
					apiEndpoint: testKube.URL,
				},
			},
		},
	)

	for _, tt := range []struct {
		name               string
		teleportUser       string
		roleFunc           func(string, []string, []string) []types.Role
		kubeUsers          []string
		kubeGroups         []string
		resourceName       string
		selectedKubeUser   string
		selectedKubeGroups []string
		expectedSuccess    bool
		disconnectedKube   bool
		expectedMessage    string
		expectedTraces     []types.ConnectionDiagnosticTrace
	}{
		{
			name:            "kube cluster not found",
			roleFunc:        roleWithFullAccess,
			kubeGroups:      validKubeGroups,
			kubeUsers:       validKubeUsers,
			teleportUser:    "notfound",
			resourceName:    "notregistered",
			expectedSuccess: false,
			expectedMessage: "failed",
			expectedTraces: []types.ConnectionDiagnosticTrace{
				{
					Type:    types.ConnectionDiagnosticTrace_CONNECTIVITY,
					Status:  types.ConnectionDiagnosticTrace_FAILED,
					Details: `Failed to connect to Kubernetes cluster. Ensure the cluster is registered and online.`,
					Error:   "kubernetes cluster \"notregistered\" is not registered or is offline",
				},
			},
		},
		{
			name:             "kube cluster disconnected",
			roleFunc:         roleWithFullAccess,
			kubeGroups:       validKubeGroups,
			kubeUsers:        validKubeUsers,
			teleportUser:     "disconnected",
			resourceName:     disconnectedKubeClustername,
			disconnectedKube: true,
			expectedSuccess:  false,
			expectedMessage:  "failed",
			expectedTraces: []types.ConnectionDiagnosticTrace{
				{
					Type:    types.ConnectionDiagnosticTrace_CONNECTIVITY,
					Status:  types.ConnectionDiagnosticTrace_FAILED,
					Details: `Failed to connect to Kubernetes cluster. Ensure the cluster is registered and online.`,
					Error:   fmt.Sprintf("kubernetes cluster %q is not registered or is offline", disconnectedKubeClustername),
				},
			},
		},
		{
			name:            "no access to kube cluster",
			teleportUser:    "userwithoutaccess",
			roleFunc:        rolesWithoutAccessToKubeCluster,
			kubeGroups:      validKubeGroups,
			kubeUsers:       validKubeUsers,
			resourceName:    kubeClusterName,
			expectedSuccess: false,
			expectedMessage: "failed",
			expectedTraces: []types.ConnectionDiagnosticTrace{
				{
					Type:    types.ConnectionDiagnosticTrace_CONNECTIVITY,
					Status:  types.ConnectionDiagnosticTrace_SUCCESS,
					Details: "Kubernetes Cluster is registered in Teleport.",
					Error:   "",
				},
				{
					Type:    types.ConnectionDiagnosticTrace_RBAC_PRINCIPAL,
					Status:  types.ConnectionDiagnosticTrace_SUCCESS,
					Details: "User-associated roles define valid Kubernetes principals.",
					Error:   "",
				},
				{
					Type:    types.ConnectionDiagnosticTrace_RBAC_KUBE,
					Status:  types.ConnectionDiagnosticTrace_FAILED,
					Details: "You are not authorized to access this Kubernetes Cluster. Ensure your role grants access by adding it to the 'kubernetes_labels' property.",
					Error:   "[00] access denied",
				},
			},
		},
		{
			name:            "no kube principals",
			teleportUser:    "userwithoutprincipals",
			roleFunc:        roleWithFullAccess,
			kubeGroups:      nil,
			kubeUsers:       nil,
			resourceName:    kubeClusterName,
			expectedSuccess: false,
			expectedMessage: "failed",
			expectedTraces: []types.ConnectionDiagnosticTrace{
				{
					Type:    types.ConnectionDiagnosticTrace_CONNECTIVITY,
					Status:  types.ConnectionDiagnosticTrace_SUCCESS,
					Details: "Kubernetes Cluster is registered in Teleport.",
					Error:   "",
				},
				{
					Type:    types.ConnectionDiagnosticTrace_RBAC_PRINCIPAL,
					Status:  types.ConnectionDiagnosticTrace_FAILED,
					Details: "User-associated roles do not configure \"kubernetes_groups\" or \"kubernetes_users\". Make sure that at least one is configured for the user.",
					Error: "Your user's Teleport role does not allow Kubernetes access." +
						" Please ask cluster administrator to ensure your role has appropriate kubernetes_groups and kubernetes_users set.",
				},
			},
		},
		{
			name:            "teleport access but Kube RBAC fails",
			teleportUser:    "userbadrbac",
			roleFunc:        roleWithFullAccess,
			kubeGroups:      invalidKubeGroups,
			kubeUsers:       validKubeUsers,
			resourceName:    kubeClusterName,
			expectedSuccess: false,
			expectedMessage: "failed",
			expectedTraces: []types.ConnectionDiagnosticTrace{
				{
					Type:    types.ConnectionDiagnosticTrace_CONNECTIVITY,
					Status:  types.ConnectionDiagnosticTrace_SUCCESS,
					Details: "Kubernetes Cluster is registered in Teleport.",
					Error:   "",
				},
				{
					Type:    types.ConnectionDiagnosticTrace_RBAC_PRINCIPAL,
					Status:  types.ConnectionDiagnosticTrace_SUCCESS,
					Details: "User-associated roles define valid Kubernetes principals.",
					Error:   "",
				},
				{
					Type:    types.ConnectionDiagnosticTrace_KUBE_PRINCIPAL,
					Status:  types.ConnectionDiagnosticTrace_FAILED,
					Details: "You are not allowed to list pods in the \"default\" namespace. Make sure your \"kubernetes_groups\" or \"kubernetes_users\" exist in the cluster and grant you access to list pods.",
					Error:   "pods is forbidden: User \"USER\" cannot list resource \"pods\" in API group \"\" in the namespace \"default\"",
				},
			},
		},
		{
			name:            "user with multiple defined kube_users",
			roleFunc:        roleWithFullAccess,
			kubeGroups:      validKubeGroups,
			kubeUsers:       multiKubeUsers,
			teleportUser:    "multiuser",
			resourceName:    kubeClusterName,
			expectedSuccess: false,
			expectedMessage: "failed",
			expectedTraces: []types.ConnectionDiagnosticTrace{
				{
					Type:    types.ConnectionDiagnosticTrace_CONNECTIVITY,
					Status:  types.ConnectionDiagnosticTrace_SUCCESS,
					Details: "Kubernetes Cluster is registered in Teleport.",
					Error:   "",
				},
				{
					Type:    types.ConnectionDiagnosticTrace_RBAC_PRINCIPAL,
					Status:  types.ConnectionDiagnosticTrace_FAILED,
					Details: `User-associated roles define multiple "kubernetes_users". Make sure that only one value is defined or that you select the target user.`,
					Error:   "please select a user to impersonate, refusing to select a user due to several kubernetes_users set up for this user",
				},
			},
		},
		{
			name:             "user chose to impersonate invalid kube_users",
			roleFunc:         roleWithFullAccess,
			kubeGroups:       validKubeGroups,
			kubeUsers:        multiKubeUsers,
			teleportUser:     "userwithWrongImpUser",
			resourceName:     kubeClusterName,
			expectedSuccess:  false,
			expectedMessage:  "failed",
			selectedKubeUser: "missingUser",
			expectedTraces: []types.ConnectionDiagnosticTrace{
				{
					Type:    types.ConnectionDiagnosticTrace_CONNECTIVITY,
					Status:  types.ConnectionDiagnosticTrace_SUCCESS,
					Details: "Kubernetes Cluster is registered in Teleport.",
					Error:   "",
				},
				{
					Type:    types.ConnectionDiagnosticTrace_RBAC_PRINCIPAL,
					Status:  types.ConnectionDiagnosticTrace_FAILED,
					Details: `User-associated roles do now allow the desired "kubernetes_user" impersonation. Please define a "kubernetes_user" that your roles allow to impersonate.`,
					Error:   `impersonation request has been denied, user header "missingUser" is not allowed in roles`,
				},
			},
		},
		{
			name:               "user chose to impersonate invalid kube_group",
			roleFunc:           roleWithFullAccess,
			kubeGroups:         validKubeGroups,
			kubeUsers:          multiKubeUsers,
			teleportUser:       "userwithWrongImpGroup",
			resourceName:       kubeClusterName,
			expectedSuccess:    false,
			expectedMessage:    "failed",
			selectedKubeUser:   "user1",
			selectedKubeGroups: []string{"missingGroup"},
			expectedTraces: []types.ConnectionDiagnosticTrace{
				{
					Type:    types.ConnectionDiagnosticTrace_CONNECTIVITY,
					Status:  types.ConnectionDiagnosticTrace_SUCCESS,
					Details: "Kubernetes Cluster is registered in Teleport.",
					Error:   "",
				},
				{
					Type:    types.ConnectionDiagnosticTrace_RBAC_PRINCIPAL,
					Status:  types.ConnectionDiagnosticTrace_FAILED,
					Details: `User-associated roles do now allow the desired "kubernetes_group" impersonation. Please define a "kubernetes_group" that your roles allow to impersonate.`,
					Error:   `impersonation request has been denied, group header "missingGroup" value is not allowed in roles`,
				},
			},
		},
		{
			name:            "user with multiple defined kube_users",
			roleFunc:        roleWithFullAccess,
			kubeGroups:      validKubeGroups,
			kubeUsers:       validKubeUsers,
			teleportUser:    "successwithmultiusers",
			resourceName:    kubeClusterName,
			expectedSuccess: true,
			expectedMessage: "success",
			expectedTraces: []types.ConnectionDiagnosticTrace{
				{
					Type:    types.ConnectionDiagnosticTrace_CONNECTIVITY,
					Status:  types.ConnectionDiagnosticTrace_SUCCESS,
					Details: "Kubernetes Cluster is registered in Teleport.",
					Error:   "",
				},
				{
					Type:    types.ConnectionDiagnosticTrace_RBAC_PRINCIPAL,
					Status:  types.ConnectionDiagnosticTrace_SUCCESS,
					Details: "User-associated roles define valid Kubernetes principals.",
					Error:   "",
				},
				{
					Type:    types.ConnectionDiagnosticTrace_RBAC_KUBE,
					Status:  types.ConnectionDiagnosticTrace_SUCCESS,
					Details: "You are authorized to access this Kubernetes Cluster.",
					Error:   "",
				},
				{
					Type:    types.ConnectionDiagnosticTrace_KUBE_PRINCIPAL,
					Status:  types.ConnectionDiagnosticTrace_SUCCESS,
					Details: "Access to the Kubernetes Cluster granted.",
					Error:   "",
				},
			},
		},
		{
			name:            "success",
			roleFunc:        roleWithFullAccess,
			kubeGroups:      validKubeGroups,
			kubeUsers:       validKubeUsers,
			teleportUser:    "success",
			resourceName:    kubeClusterName,
			expectedSuccess: true,
			expectedMessage: "success",
			expectedTraces: []types.ConnectionDiagnosticTrace{
				{
					Type:    types.ConnectionDiagnosticTrace_CONNECTIVITY,
					Status:  types.ConnectionDiagnosticTrace_SUCCESS,
					Details: "Kubernetes Cluster is registered in Teleport.",
					Error:   "",
				},
				{
					Type:    types.ConnectionDiagnosticTrace_RBAC_PRINCIPAL,
					Status:  types.ConnectionDiagnosticTrace_SUCCESS,
					Details: "User-associated roles define valid Kubernetes principals.",
					Error:   "",
				},
				{
					Type:    types.ConnectionDiagnosticTrace_RBAC_KUBE,
					Status:  types.ConnectionDiagnosticTrace_SUCCESS,
					Details: "You are authorized to access this Kubernetes Cluster.",
					Error:   "",
				},
				{
					Type:    types.ConnectionDiagnosticTrace_KUBE_PRINCIPAL,
					Status:  types.ConnectionDiagnosticTrace_SUCCESS,
					Details: "Access to the Kubernetes Cluster granted.",
					Error:   "",
				},
			},
		},
	} {
		t.Run(tt.name, func(t *testing.T) {
			localEnv := env

			if tt.disconnectedKube {
				kubeServer, cleanup, _ := startKubeWithoutCleanup(ctx, t, startKubeOptions{
					serviceType: kubeproxy.KubeService,
					authServer:  env.server.TLS,
					clusters: []kubeClusterConfig{
						{
							name:        tt.resourceName,
							apiEndpoint: testKube.URL,
						},
					},
				})
				err := kubeServer.Close()
				require.NoError(t, err)
				require.NoError(t, cleanup())
			}

			clusterName := localEnv.server.ClusterName()
			roles := tt.roleFunc(tt.teleportUser, tt.kubeUsers, tt.kubeGroups)
			pack := localEnv.proxies[0].authPack(t, tt.teleportUser, roles)

			createConnectionEndpoint := pack.clt.Endpoint("webapi", "sites", clusterName, "diagnostics", "connections")

			resp, err := pack.clt.PostJSON(ctx, createConnectionEndpoint, conntest.TestConnectionRequest{
				ResourceKind: types.KindKubernetesCluster,
				ResourceName: tt.resourceName,
				// Default is 30 seconds but since tests run locally, we can reduce this value to also improve test responsiveness
				DialTimeout: time.Second,
				KubernetesImpersonation: conntest.KubernetesImpersonation{
					KubernetesUser:   tt.selectedKubeUser,
					KubernetesGroups: tt.selectedKubeGroups,
				},
			})
			require.NoError(t, err)
			require.Equal(t, http.StatusOK, resp.Code())

			var connectionDiagnostic ui.ConnectionDiagnostic
			require.NoError(t, json.Unmarshal(resp.Bytes(), &connectionDiagnostic))
			gotFailedTraces := 0
			expectedFailedTraces := 0

			t.Log(tt.name)
			t.Log(connectionDiagnostic.Message, connectionDiagnostic.Success)
			for i, trace := range connectionDiagnostic.Traces {
				if trace.Status == types.ConnectionDiagnosticTrace_FAILED.String() {
					gotFailedTraces++
				}

				t.Logf("%d status='%s' type='%s' details='%s' error='%s'\n", i, trace.Status, trace.TraceType, trace.Details, trace.Error)
			}

			require.Equal(t, tt.expectedSuccess, connectionDiagnostic.Success)
			require.Equal(t, tt.expectedMessage, connectionDiagnostic.Message)

			for _, expectedTrace := range tt.expectedTraces {
				if expectedTrace.Status == types.ConnectionDiagnosticTrace_FAILED {
					expectedFailedTraces++
				}

				foundTrace := false
				for _, returnedTrace := range connectionDiagnostic.Traces {
					if expectedTrace.Type.String() != returnedTrace.TraceType {
						continue
					}

					foundTrace = true
					require.Equal(t, expectedTrace.Status.String(), returnedTrace.Status)
					require.Equal(t, expectedTrace.Details, returnedTrace.Details)
					require.Contains(t, expectedTrace.Error, returnedTrace.Error)
				}

				require.True(t, foundTrace, expectedTrace)
			}

			require.Equal(t, expectedFailedTraces, gotFailedTraces)
		})
	}

	// Test success with per-session MFA.

	ap, err := types.NewAuthPreference(types.AuthPreferenceSpecV2{
		Type:           constants.Local,
		SecondFactor:   constants.SecondFactorOTP,
		RequireMFAType: types.RequireMFAType_SESSION,
	})
	require.NoError(t, err)
	_, err = env.server.Auth().UpsertAuthPreference(ctx, ap)
	require.NoError(t, err)

	// Get a totp code to re-auth.
	pack := env.proxies[0].authPack(t, "llama", roleWithFullAccess("llama", validKubeUsers, validKubeGroups))
	totpCode, err := totp.GenerateCode(pack.otpSecret, env.clock.Now().Add(30*time.Second))
	require.NoError(t, err)

	clusterName := env.server.ClusterName()
	createConnectionEndpoint := pack.clt.Endpoint("webapi", "sites", clusterName, "diagnostics", "connections")

	resp, err := pack.clt.PostJSON(ctx, createConnectionEndpoint, conntest.TestConnectionRequest{
		ResourceKind: types.KindKubernetesCluster,
		ResourceName: kubeClusterName,
		// Default is 30 seconds but since tests run locally, we can reduce this value to also improve test responsiveness
		DialTimeout:             time.Second,
		KubernetesImpersonation: conntest.KubernetesImpersonation{},
		MFAResponse:             client.MFAChallengeResponse{TOTPCode: totpCode},
	})

	require.NoError(t, err)
	require.Equal(t, http.StatusOK, resp.Code())

	var connectionDiagnostic ui.ConnectionDiagnostic
	require.NoError(t, json.Unmarshal(resp.Bytes(), &connectionDiagnostic))
	require.True(t, connectionDiagnostic.Success)
}

func TestCreateDatabase(t *testing.T) {
	t.Parallel()

	ctx := context.Background()
	username := "someuser"
	roleCreateDatabase, err := types.NewRole(services.RoleNameForUser(username), types.RoleSpecV6{
		Allow: types.RoleConditions{
			DatabaseNames: []string{"name1"},
			DatabaseUsers: []string{"user1"},
			Rules: []types.Rule{
				types.NewRule(types.KindDatabase,
					[]string{types.VerbCreate}),
			},
			DatabaseLabels: types.Labels{
				types.Wildcard: {types.Wildcard},
			},
		},
	})
	require.NoError(t, err)

	env := newWebPack(t, 1)
	clusterName := env.server.ClusterName()
	pack := env.proxies[0].authPack(t, username, []types.Role{roleCreateDatabase})

	createDatabaseEndpoint := pack.clt.Endpoint("webapi", "sites", clusterName, "databases")

	// Create an initial database to table test a duplicate creation
	_, err = pack.clt.PostJSON(ctx, createDatabaseEndpoint, createDatabaseRequest{
		Name:     "duplicatedb",
		Protocol: "mysql",
		URI:      "someuri:3306",
	})
	require.NoError(t, err)

	for _, tt := range []struct {
		name           string
		req            createDatabaseRequest
		expectedStatus int
		errAssert      require.ErrorAssertionFunc
	}{
		{
			name: "valid",
			req: createDatabaseRequest{
				Name:     "mydatabase",
				Protocol: "mysql",
				URI:      "someuri:3306",
				Labels: []ui.Label{
					{
						Name:  "teleport.dev/origin",
						Value: "dynamic",
					},
				},
			},
			expectedStatus: http.StatusOK,
			errAssert:      require.NoError,
		},
		{
			name: "valid with labels",
			req: createDatabaseRequest{
				Name:     "dbwithlabels",
				Protocol: "mysql",
				URI:      "someuri:3306",
				Labels: []ui.Label{
					{
						Name:  "env",
						Value: "prod",
					},
					{
						Name:  "teleport.dev/origin",
						Value: "dynamic",
					},
				},
			},
			expectedStatus: http.StatusOK,
			errAssert:      require.NoError,
		},
		{
			name: "empty name",
			req: createDatabaseRequest{
				Name:     "",
				Protocol: "mysql",
				URI:      "someuri:3306",
			},
			expectedStatus: http.StatusBadRequest,
			errAssert: func(tt require.TestingT, err error, i ...interface{}) {
				require.ErrorContains(tt, err, "missing database name")
			},
		},
		{
			name: "empty protocol",
			req: createDatabaseRequest{
				Name:     "emptyprotocol",
				Protocol: "",
				URI:      "someuri:3306",
			},
			expectedStatus: http.StatusBadRequest,
			errAssert: func(tt require.TestingT, err error, i ...interface{}) {
				require.ErrorContains(tt, err, "missing protocol")
			},
		},
		{
			name: "empty uri",
			req: createDatabaseRequest{
				Name:     "emptyuri",
				Protocol: "mysql",
				URI:      "",
			},
			expectedStatus: http.StatusBadRequest,
			errAssert: func(tt require.TestingT, err error, i ...interface{}) {
				require.ErrorContains(tt, err, "missing uri")
			},
		},
		{
			name: "missing port",
			req: createDatabaseRequest{
				Name:     "missingport",
				Protocol: "mysql",
				URI:      "someuri",
			},
			expectedStatus: http.StatusBadRequest,
			errAssert: func(tt require.TestingT, err error, i ...interface{}) {
				require.ErrorContains(tt, err, "missing port in address")
			},
		},
		{
			name: "duplicatedb",
			req: createDatabaseRequest{
				Name:     "duplicatedb",
				Protocol: "mysql",
				URI:      "someuri:3306",
			},
			expectedStatus: http.StatusConflict,
			errAssert: func(tt require.TestingT, err error, i ...interface{}) {
				require.True(t, trace.IsAlreadyExists(err), "expected already exists error, got %v", err)
				require.Contains(t, err.Error(), `failed to create database ("duplicatedb" already exists), please use another name`)
			},
		},
	} {
		// Create database
		resp, err := pack.clt.PostJSON(ctx, createDatabaseEndpoint, tt.req)
		tt.errAssert(t, err)

		require.Equal(t, tt.expectedStatus, resp.Code(), "invalid status code received")

		if err != nil {
			continue
		}

		// Ensure database exists
		database, err := env.proxies[0].client.GetDatabase(ctx, tt.req.Name)
		require.NoError(t, err)

		require.Equal(t, tt.req.Name, database.GetName())
		require.Equal(t, tt.req.Protocol, database.GetProtocol())
		require.Equal(t, tt.req.URI, database.GetURI())

		// At least the provided labels exist in the database resource
		databaseLabels := database.GetAllLabels()
		for _, label := range tt.req.Labels {
			require.Contains(t, databaseLabels, label.Name, "label not found")
			require.Equal(t, label.Value, databaseLabels[label.Name], "label exists but has unexpected value")
		}

		// Check response value:
		if tt.expectedStatus == http.StatusOK {
			result := ui.Database{}
			require.NoError(t, json.Unmarshal(resp.Bytes(), &result))
			expected := ui.Database{
				Kind:          types.KindDatabase,
				Name:          tt.req.Name,
				Protocol:      tt.req.Protocol,
				Type:          types.DatabaseTypeSelfHosted,
				Labels:        tt.req.Labels,
				Hostname:      "someuri",
				DatabaseUsers: []string{"user1"},
				DatabaseNames: []string{"name1"},
				URI:           "someuri:3306",
			}
			require.Equal(t, expected, result)
		}
	}
}

func TestUpdateDatabase_Errors(t *testing.T) {
	t.Parallel()

	ctx := context.Background()
	databaseName := "somedb"
	username := "someuser"
	roleCreateUpdateDatabase, err := types.NewRole(services.RoleNameForUser(username), types.RoleSpecV6{
		Allow: types.RoleConditions{
			Rules: []types.Rule{
				types.NewRule(types.KindDatabase,
					[]string{types.VerbCreate, types.VerbUpdate, types.VerbRead}),
			},
			DatabaseLabels: types.Labels{
				types.Wildcard: {types.Wildcard},
			},
		},
	})
	require.NoError(t, err)

	env := newWebPack(t, 1)
	clusterName := env.server.ClusterName()
	pack := env.proxies[0].authPack(t, username, []types.Role{roleCreateUpdateDatabase})

	// Create database
	createDatabaseEndpoint := pack.clt.Endpoint("webapi", "sites", clusterName, "databases")
	_, err = pack.clt.PostJSON(ctx, createDatabaseEndpoint, createDatabaseRequest{
		Name:     databaseName,
		Protocol: "mysql",
		URI:      "someuri:3306",
	})
	require.NoError(t, err)

	for _, tt := range []struct {
		name           string
		req            updateDatabaseRequest
		expectedStatus int
		errAssert      require.ErrorAssertionFunc
	}{
		{
			name: "empty ca_cert",
			req: updateDatabaseRequest{
				CACert: strPtr(""),
			},
			expectedStatus: http.StatusBadRequest,
			errAssert: func(tt require.TestingT, err error, i ...interface{}) {
				require.ErrorContains(tt, err, "missing CA certificate data")
			},
		},
		{
			name: "invalid certificate",
			req: updateDatabaseRequest{
				CACert: strPtr("Not a certificate"),
			},
			expectedStatus: http.StatusBadRequest,
			errAssert: func(tt require.TestingT, err error, i ...interface{}) {
				require.ErrorContains(tt, err, "could not parse provided CA as X.509 PEM certificate")
			},
		},

		{
			name: "invalid awsRDS missing resourceID field",
			req: updateDatabaseRequest{
				AWSRDS: &awsRDS{
					AccountID: "123123123123",
				},
			},
			expectedStatus: http.StatusBadRequest,
			errAssert: func(tt require.TestingT, err error, i ...interface{}) {
				require.ErrorContains(tt, err, "missing aws rds field resource id")
			},
		},
		{
			name: "invalid awsRDS missing accountID field",
			req: updateDatabaseRequest{
				AWSRDS: &awsRDS{
					ResourceID: "123123123123",
				},
			},
			expectedStatus: http.StatusBadRequest,
			errAssert: func(tt require.TestingT, err error, i ...interface{}) {
				require.ErrorContains(tt, err, "missing aws rds field account id")
			},
		},
		{
			name:           "no fields defined",
			req:            updateDatabaseRequest{},
			expectedStatus: http.StatusBadRequest,
			errAssert: func(tt require.TestingT, err error, i ...interface{}) {
				require.ErrorContains(tt, err, "missing fields to update the database")
			},
		},
	} {
		t.Run(tt.name, func(t *testing.T) {
			// Update database's CA Cert
			updateDatabaseEndpoint := pack.clt.Endpoint("webapi", "sites", clusterName, "databases", databaseName)
			resp, err := pack.clt.PutJSON(ctx, updateDatabaseEndpoint, tt.req)
			tt.errAssert(t, err)

			require.Equal(t, tt.expectedStatus, resp.Code(), "invalid status code received")
		})
	}
}

func TestUpdateDatabase_NonErrors(t *testing.T) {
	t.Parallel()

	ctx := context.Background()
	databaseName := "somedb"
	username := "someuser"
	roleCreateUpdateDatabase, err := types.NewRole(services.RoleNameForUser(username), types.RoleSpecV6{
		Allow: types.RoleConditions{
			Rules: []types.Rule{
				types.NewRule(types.KindDatabase,
					[]string{types.VerbCreate, types.VerbUpdate, types.VerbRead}),
			},
			DatabaseLabels: types.Labels{
				types.Wildcard: {types.Wildcard},
			},
		},
	})
	require.NoError(t, err)

	env := newWebPack(t, 1)
	clusterName := env.server.ClusterName()
	pack := env.proxies[0].authPack(t, username, []types.Role{roleCreateUpdateDatabase})

	// Create a database.
	dbProtocol := "mysql"
	database, err := getNewDatabaseResource(createDatabaseRequest{
		Name:     databaseName,
		Protocol: dbProtocol,
		URI:      "someuri:3306",
	})
	require.NoError(t, err)
	require.NoError(t, env.server.Auth().CreateDatabase(ctx, database))

	requiredOriginLabel := ui.Label{Name: types.OriginLabel, Value: types.OriginDynamic}

	// Each test case builds on top of each other.
	for _, tt := range []struct {
		name           string
		req            updateDatabaseRequest
		expectedFields ui.Database
		expectedAWSRDS awsRDS
	}{
		{
			name: "update caCert",
			req: updateDatabaseRequest{
				CACert: &fakeValidTLSCert,
			},
			expectedFields: ui.Database{
				Kind:     types.KindDatabase,
				Name:     databaseName,
				Protocol: dbProtocol,
				Type:     "self-hosted",
				Hostname: "someuri",
				Labels:   []ui.Label{requiredOriginLabel},
				URI:      "someuri:3306",
			},
		},
		{
			name: "update URI",
			req: updateDatabaseRequest{
				URI: "something-else:3306",
			},
			expectedFields: ui.Database{
				Kind:     types.KindDatabase,
				Name:     databaseName,
				Protocol: dbProtocol,
				Type:     "self-hosted",
				Hostname: "something-else",
				Labels:   []ui.Label{requiredOriginLabel},
				URI:      "something-else:3306",
			},
		},
		{
			name: "update aws rds fields",
			req: updateDatabaseRequest{
				URI: "llama.cgi8.us-west-2.rds.amazonaws.com:3306",
				AWSRDS: &awsRDS{
					AccountID:  "123123123123",
					ResourceID: "db-1234",
				},
			},
			expectedAWSRDS: awsRDS{
				AccountID:  "123123123123",
				ResourceID: "db-1234",
			},
			expectedFields: ui.Database{
				Kind:     types.KindDatabase,
				Name:     databaseName,
				Protocol: dbProtocol,
				Type:     "rds",
				Hostname: "llama.cgi8.us-west-2.rds.amazonaws.com",
				Labels:   []ui.Label{requiredOriginLabel},
				URI:      "llama.cgi8.us-west-2.rds.amazonaws.com:3306",
				AWS: &ui.AWS{
					AWS: types.AWS{
						Region:    "us-west-2",
						AccountID: "123123123123",
						RDS: types.RDS{
							ResourceID: "db-1234",
							InstanceID: "llama",
						},
					},
				},
			},
		},
		{
			name: "update labels",
			req: updateDatabaseRequest{
				Labels: []ui.Label{{Name: "env", Value: "prod"}},
			},
			expectedAWSRDS: awsRDS{
				AccountID:  "123123123123",
				ResourceID: "db-1234",
			},
			expectedFields: ui.Database{
				Kind:     types.KindDatabase,
				Name:     databaseName,
				Protocol: dbProtocol,
				Type:     "rds",
				Hostname: "llama.cgi8.us-west-2.rds.amazonaws.com",
				Labels:   []ui.Label{{Name: "env", Value: "prod"}, requiredOriginLabel},
				URI:      "llama.cgi8.us-west-2.rds.amazonaws.com:3306",
				AWS: &ui.AWS{
					AWS: types.AWS{
						Region:    "us-west-2",
						AccountID: "123123123123",
						RDS: types.RDS{
							ResourceID: "db-1234",
							InstanceID: "llama",
						},
					},
				},
			},
		},
		{
			name: "update multiple fields",
			req: updateDatabaseRequest{
				URI: "alpaca.cgi8.us-east-1.rds.amazonaws.com:3306",
				AWSRDS: &awsRDS{
					AccountID:  "000000000000",
					ResourceID: "db-0000",
				},
			},
			expectedAWSRDS: awsRDS{
				AccountID:  "000000000000",
				ResourceID: "db-0000",
			},
			expectedFields: ui.Database{
				Kind:     types.KindDatabase,
				Name:     databaseName,
				Protocol: dbProtocol,
				Type:     "rds",
				Hostname: "alpaca.cgi8.us-east-1.rds.amazonaws.com",
				Labels:   []ui.Label{{Name: "env", Value: "prod"}, requiredOriginLabel},
				URI:      "alpaca.cgi8.us-east-1.rds.amazonaws.com:3306",
				AWS: &ui.AWS{
					AWS: types.AWS{
						Region:    "us-east-1",
						AccountID: "000000000000",
						RDS: types.RDS{
							ResourceID: "db-0000",
							InstanceID: "alpaca",
						},
					},
				},
			},
		},
	} {
		t.Run(tt.name, func(t *testing.T) {
			updateDatabaseEndpoint := pack.clt.Endpoint("webapi", "sites", clusterName, "databases", databaseName)
			resp, err := pack.clt.PutJSON(ctx, updateDatabaseEndpoint, tt.req)
			require.NoError(t, err)
			var dbResp ui.Database
			require.NoError(t, json.Unmarshal(resp.Bytes(), &dbResp))
			require.Equal(t, tt.expectedFields, dbResp)

			// Ensure database was updated
			database, err := env.proxies[0].client.GetDatabase(ctx, databaseName)
			require.NoError(t, err)

			require.Equal(t, database.GetCA(), fakeValidTLSCert) // should not have changed
			require.Equal(t, database.GetType(), tt.expectedFields.Type)
			require.Equal(t, database.GetProtocol(), tt.expectedFields.Protocol)
			require.Equal(t, database.GetURI(), fmt.Sprintf("%s:3306", tt.expectedFields.Hostname))

			require.Equal(t, database.GetAWS().AccountID, tt.expectedAWSRDS.AccountID)
			require.Equal(t, database.GetAWS().RDS.ResourceID, tt.expectedAWSRDS.ResourceID)
		})
	}
}

type authProviderMock struct {
	server types.ServerV2
}

func (mock authProviderMock) GetNode(ctx context.Context, namespace, name string) (types.Server, error) {
	return &mock.server, nil
}

func (mock authProviderMock) GetSessionEvents(n string, s session.ID, c int) ([]events.EventFields, error) {
	return []events.EventFields{}, nil
}

func (mock authProviderMock) GetSessionTracker(ctx context.Context, sessionID string) (types.SessionTracker, error) {
	return nil, trace.NotFound("foo")
}

func (mock authProviderMock) IsMFARequired(ctx context.Context, req *authproto.IsMFARequiredRequest) (*authproto.IsMFARequiredResponse, error) {
	return nil, nil
}

func (mock authProviderMock) CreateAuthenticateChallenge(ctx context.Context, req *authproto.CreateAuthenticateChallengeRequest) (*authproto.MFAAuthenticateChallenge, error) {
	return nil, nil
}

func (mock authProviderMock) GenerateUserCerts(ctx context.Context, req authproto.UserCertsRequest) (*authproto.Certs, error) {
	return nil, nil
}

func (mock authProviderMock) GenerateOpenSSHCert(ctx context.Context, req *authproto.OpenSSHCertRequest) (*authproto.OpenSSHCert, error) {
	return nil, nil
}

func (mock authProviderMock) MaintainSessionPresence(ctx context.Context) (authproto.AuthService_MaintainSessionPresenceClient, error) {
	return nil, nil
}

func (mock authProviderMock) GetUser(_ context.Context, _ string, _ bool) (types.User, error) {
	return nil, nil
}

func (mock authProviderMock) GetRole(_ context.Context, _ string) (types.Role, error) {
	return nil, nil
}

func waitForOutputWithDuration(r ReaderWithDeadline, substr string, timeout time.Duration) error {
	timeoutCh := time.After(timeout)

	var prev string
	out := make([]byte, int64(len(substr)*2))
	for {
		select {
		case <-timeoutCh:
			return trace.BadParameter("timeout waiting on terminal for output: %v", substr)
		default:
		}

		if err := r.SetReadDeadline(time.Now().Add(timeout)); err != nil {
			return trace.Wrap(err)
		}
		n, err := r.Read(out)
		outStr := removeSpace(string(out[:n]))

		// Check for [substr] before checking the error,
		// as it's valid for n > 0 even when there is an error.
		// The [substr] is checked against the current and previous
		// output to account for scenarios where the [substr] is split
		// across two reads. While we try to prevent this by reading
		// twice the length of [substr] there are no guarantees the
		// whole thing will arrive in a single read.
		if n > 0 && strings.Contains(prev+outStr, substr) {
			return nil
		}
		if err != nil {
			return trace.Wrap(err)
		}
		prev = outStr
	}
}

type ReaderWithDeadline interface {
	io.Reader
	SetReadDeadline(time.Time) error
}

type ReadWriterWithDeadline interface {
	io.Reader
	io.Writer
	SetReadDeadline(time.Time) error
	SetWriteDeadline(time.Time) error
}

func waitForOutput(r ReaderWithDeadline, substr string) error {
	return waitForOutputWithDuration(r, substr, 10*time.Second)
}

func (s *WebSuite) client(t *testing.T, opts ...roundtrip.ClientParam) *TestWebClient {
	opts = append(opts, roundtrip.HTTPClient(client.NewInsecureWebClient()))
	wc, err := client.NewWebClient(s.url().String(), opts...)
	if err != nil {
		panic(err)
	}
	return &TestWebClient{wc, t}
}

type TestWebClient struct {
	*client.WebClient
	t *testing.T
}

// It is understood that implementing RoundTrip here will NOT result in calls from `Get`, or `PostJSON` from
// client.WebClient getting this verification.  Those functions would additionally need to be specified here.
// Despite that, currently our use of RoundTrip directly is providing us enough broad coverage to verify these headers.
func (c *TestWebClient) RoundTrip(fn roundtrip.RoundTripFn) (*roundtrip.Response, error) {
	c.t.Helper()
	resp, err := c.WebClient.RoundTrip(fn)

	verifySecurityResponseHeaders(c.t, resp.Headers())

	return resp, err
}

func (s *WebSuite) url() *url.URL {
	u, err := url.Parse("https://" + s.webServer.Listener.Addr().String())
	if err != nil {
		panic(err)
	}
	return u
}

func addCSRFCookieToReq(req *http.Request, token string) {
	cookie := &http.Cookie{
		Name:  csrf.CookieName,
		Value: token,
	}

	req.AddCookie(cookie)
}

func removeSpace(in string) string {
	for _, c := range []string{"\n", "\r", "\t"} {
		in = strings.Replace(in, c, " ", -1)
	}
	return strings.TrimSpace(in)
}

func decodeSessionCookie(t *testing.T, value string) (sessionID string) {
	sessionBytes, err := hex.DecodeString(value)
	require.NoError(t, err)
	var cookie struct {
		User      string `json:"user"`
		SessionID string `json:"sid"`
	}
	require.NoError(t, json.Unmarshal(sessionBytes, &cookie))
	return cookie.SessionID
}

func (r CreateSessionResponse) response() (*CreateSessionResponse, error) {
	return &CreateSessionResponse{TokenType: r.TokenType, Token: r.Token, TokenExpiresIn: r.TokenExpiresIn, SessionInactiveTimeoutMS: r.SessionInactiveTimeoutMS}, nil
}

func newWebPack(t *testing.T, numProxies int, opts ...proxyOption) *webPack {
	ctx := context.Background()
	clock := clockwork.NewFakeClockAt(time.Now())

	server, err := auth.NewTestServer(auth.TestServerConfig{
		Auth: auth.TestAuthServerConfig{
			ClusterName: "localhost",
			Dir:         t.TempDir(),
			Clock:       clock,
			AuditLog:    events.NewDiscardAuditLog(),
		},
	})
	require.NoError(t, err)
	t.Cleanup(func() { require.NoError(t, server.Shutdown(ctx)) })

	// use a sync recording mode because the disk-based uploader
	// that runs in the background introduces races with test cleanup
	recConfig := types.DefaultSessionRecordingConfig()
	recConfig.SetMode(types.RecordAtNodeSync)
	_, err = server.AuthServer.AuthServer.UpsertSessionRecordingConfig(context.Background(), recConfig)
	require.NoError(t, err)

	// Register the auth server, since test auth server doesn't start its own
	// heartbeat.
	err = server.Auth().UpsertAuthServer(ctx, &types.ServerV2{
		Kind:    types.KindAuthServer,
		Version: types.V2,
		Metadata: types.Metadata{
			Namespace: apidefaults.Namespace,
			Name:      "auth",
		},
		Spec: types.ServerSpecV2{
			Addr:     server.TLS.Listener.Addr().String(),
			Hostname: "localhost",
			Version:  teleport.Version,
		},
	})
	require.NoError(t, err)

	priv, pub, err := testauthority.New().GenerateKeyPair()
	require.NoError(t, err)

	tlsPub, err := auth.PrivateKeyToPublicKeyTLS(priv)
	require.NoError(t, err)

	const nodeID = "node"
	// start auth server
	certs, err := server.Auth().GenerateHostCerts(ctx,
		&authproto.HostCertsRequest{
			HostID:       hostID,
			NodeName:     nodeID,
			Role:         types.RoleNode,
			PublicSSHKey: pub,
			PublicTLSKey: tlsPub,
		})
	require.NoError(t, err)

	signer, err := sshutils.NewSigner(priv, certs.SSH)
	require.NoError(t, err)
	hostSigners := []ssh.Signer{signer}

	nodeClient, err := server.TLS.NewClient(auth.TestIdentity{
		I: authz.BuiltinRole{
			Role:     types.RoleNode,
			Username: nodeID,
		},
	})
	require.NoError(t, err)
	t.Cleanup(func() { require.NoError(t, nodeClient.Close()) })

	nodeLockWatcher, err := services.NewLockWatcher(ctx, services.LockWatcherConfig{
		ResourceWatcherConfig: services.ResourceWatcherConfig{
			Component: teleport.ComponentNode,
			Client:    nodeClient,
		},
	})
	require.NoError(t, err)
	t.Cleanup(nodeLockWatcher.Close)

	nodeSessionController, err := srv.NewSessionController(srv.SessionControllerConfig{
		Semaphores:   nodeClient,
		AccessPoint:  nodeClient,
		LockEnforcer: nodeLockWatcher,
		Emitter:      nodeClient,
		Component:    teleport.ComponentNode,
		ServerID:     nodeID,
	})
	require.NoError(t, err)

	// create SSH service:
	nodeDataDir := t.TempDir()
	node, err := regular.New(
		ctx,
		utils.NetAddr{AddrNetwork: "tcp", Addr: "127.0.0.1:0"},
		nodeID,
		sshutils.StaticHostSigners(hostSigners...),
		nodeClient,
		nodeDataDir,
		"",
		utils.NetAddr{},
		nodeClient,
		regular.SetUUID(nodeID),
		regular.SetNamespace(apidefaults.Namespace),
		regular.SetEmitter(nodeClient),
		regular.SetPAMConfig(&servicecfg.PAMConfig{Enabled: false}),
		regular.SetBPF(&bpf.NOP{}),
		regular.SetClock(clock),
		regular.SetLockWatcher(nodeLockWatcher),
		regular.SetSessionController(nodeSessionController),
	)
	require.NoError(t, err)

	require.NoError(t, node.Start())
	t.Cleanup(func() {
		require.NoError(t, node.Close())
		node.Wait()
	})

	var proxies []*testProxy
	for p := 0; p < numProxies; p++ {
		proxyID := fmt.Sprintf("proxy%v", p)
		proxies = append(proxies, createProxy(ctx, t, proxyID, node, server.TLS, hostSigners, clock, opts...))
	}

	// Wait for proxies to fully register before starting the test.
	for start := time.Now(); ; {
		proxies, err := proxies[0].client.GetProxies()
		require.NoError(t, err)
		if len(proxies) == numProxies {
			break
		}
		if time.Since(start) > 5*time.Second {
			t.Fatalf("Proxies didn't register within 5s after startup; registered: %d, want: %d", len(proxies), numProxies)
		}
	}

	return &webPack{
		proxies: proxies,
		server:  server,
		node:    node,
		clock:   clock,
	}
}

// wrappedAuthClient is used when tests need to mock or replace parts of the
// underlying auth.Client used by the Proxy.
type wrappedAuthClient struct {
	*authclient.Client
	devicesClient devicepb.DeviceTrustServiceClient
}

func (w *wrappedAuthClient) DevicesClient() devicepb.DeviceTrustServiceClient {
	return w.devicesClient
}

type proxyConfig struct {
	minimalHandler        bool
	devicesClientOverride devicepb.DeviceTrustServiceClient
}

type proxyOption func(cfg *proxyConfig)

func withDevicesClientOverride(c devicepb.DeviceTrustServiceClient) proxyOption {
	return func(cfg *proxyConfig) {
		cfg.devicesClientOverride = c
	}
}

func createProxy(ctx context.Context, t *testing.T, proxyID string, node *regular.Server, authServer *auth.TestTLSServer,
	hostSigners []ssh.Signer, clock clockwork.FakeClock, opts ...proxyOption,
) *testProxy {
	cfg := proxyConfig{}
	for _, opt := range opts {
		opt(&cfg)
	}
	// create reverse tunnel service:
	authClient, err := authServer.NewClient(auth.TestIdentity{
		I: authz.BuiltinRole{
			Role:     types.RoleProxy,
			Username: proxyID,
		},
	})
	require.NoError(t, err)
	t.Cleanup(func() { require.NoError(t, authClient.Close()) })

	// Replace underlying devicesClient, if the option was supplied.
	var client authclient.ClientI
	if cfg.devicesClientOverride != nil {
		client = &wrappedAuthClient{
			Client:        authClient,
			devicesClient: cfg.devicesClientOverride,
		}
	} else {
		client = authClient
	}
	// Favor client instead of authClient from here on.

	revTunListener, err := net.Listen("tcp", fmt.Sprintf("%v:0", authServer.ClusterName()))
	require.NoError(t, err)
	t.Cleanup(func() { require.NoError(t, revTunListener.Close()) })

	proxyLockWatcher, err := services.NewLockWatcher(ctx, services.LockWatcherConfig{
		ResourceWatcherConfig: services.ResourceWatcherConfig{
			Component: teleport.ComponentProxy,
			Client:    client,
		},
	})
	require.NoError(t, err)
	t.Cleanup(proxyLockWatcher.Close)

	proxyCAWatcher, err := services.NewCertAuthorityWatcher(ctx, services.CertAuthorityWatcherConfig{
		ResourceWatcherConfig: services.ResourceWatcherConfig{
			Component: teleport.ComponentProxy,
			Client:    client,
		},
		Types: []types.CertAuthType{types.HostCA, types.UserCA},
	})
	require.NoError(t, err)
	t.Cleanup(proxyLockWatcher.Close)

	proxyNodeWatcher, err := services.NewNodeWatcher(ctx, services.NodeWatcherConfig{
		ResourceWatcherConfig: services.ResourceWatcherConfig{
			Component: teleport.ComponentProxy,
			Client:    client,
		},
	})
	require.NoError(t, err)
	t.Cleanup(proxyNodeWatcher.Close)

	revTunServer, err := reversetunnel.NewServer(reversetunnel.Config{
		ID:                    node.ID(),
		Listener:              revTunListener,
		ClientTLS:             authClient.TLSConfig(),
		ClusterName:           authServer.ClusterName(),
		GetHostSigners:        sshutils.StaticHostSigners(hostSigners...),
		LocalAuthClient:       client,
		LocalAccessPoint:      client,
		Emitter:               client,
		NewCachingAccessPoint: noCache,
		DataDir:               t.TempDir(),
		LockWatcher:           proxyLockWatcher,
		NodeWatcher:           proxyNodeWatcher,
		CertAuthorityWatcher:  proxyCAWatcher,
		CircuitBreakerConfig:  breaker.NoopBreakerConfig(),
		LocalAuthAddresses:    []string{authServer.Listener.Addr().String()},
	})
	require.NoError(t, err)
	t.Cleanup(func() { require.NoError(t, revTunServer.Close()) })

	clustername := authServer.ClusterName()
	router, err := proxy.NewRouter(proxy.RouterConfig{
		ClusterName:         clustername,
		Log:                 log.WithField(teleport.ComponentKey, "router"),
		RemoteClusterGetter: client,
		SiteGetter:          revTunServer,
		TracerProvider:      tracing.NoopProvider(),
	})
	require.NoError(t, err)

	sessionController, err := srv.NewSessionController(srv.SessionControllerConfig{
		Semaphores:   client,
		AccessPoint:  client,
		LockEnforcer: proxyLockWatcher,
		Emitter:      client,
		Component:    teleport.ComponentProxy,
		ServerID:     proxyID,
	})
	require.NoError(t, err)

	proxyListener, err := net.Listen("tcp", "127.0.0.1:0")
	require.NoError(t, err)

	mux, err := multiplexer.New(multiplexer.Config{
		Listener:          proxyListener,
		PROXYProtocolMode: multiplexer.PROXYProtocolOff,
		ID:                teleport.Component(teleport.ComponentProxy, "ssh"),
		CertAuthorityGetter: func(ctx context.Context, id types.CertAuthID, loadKeys bool) (types.CertAuthority, error) {
			return client.GetCertAuthority(ctx, id, loadKeys)
		},
		LocalClusterName: clustername,
	})
	require.NoError(t, err)
	t.Cleanup(func() { require.NoError(t, mux.Close()) })

	go func() {
		if err := mux.Serve(); err != nil && !utils.IsOKNetworkError(err) {
			mux.Entry.WithError(err).Error("Mux encountered err serving")
		}
	}()

	authorizer, err := authz.NewAuthorizer(authz.AuthorizerOpts{
		ClusterName: clustername,
		AccessPoint: authServer.Auth(),
		LockWatcher: proxyLockWatcher,
		Logger:      log,
	})
	require.NoError(t, err)

	tlscfg, err := authServer.Identity.TLSConfig(utils.DefaultCipherSuites())
	require.NoError(t, err)
	tlscfg.ClientAuth = tls.RequireAndVerifyClientCert
	if lib.IsInsecureDevMode() {
		tlscfg.InsecureSkipVerify = true
		tlscfg.ClientAuth = tls.RequireAnyClientCert
	}
	tlscfg.GetConfigForClient = func(info *tls.ClientHelloInfo) (*tls.Config, error) {
		tlsClone := tlscfg.Clone()

		// Build the client CA pool containing the cluster's user CA in
		// order to be able to validate certificates provided by users.
		var err error
		tlsClone.ClientCAs, _, err = authclient.DefaultClientCertPool(info.Context(), authServer.Auth(), clustername)
		if err != nil {
			return nil, trace.Wrap(err)
		}

		return tlsClone, nil
	}

	creds, err := auth.NewTransportCredentials(auth.TransportCredentialsConfig{
		TransportCredentials: credentials.NewTLS(tlscfg),
		UserGetter: &auth.Middleware{
			ClusterName: authServer.ClusterName(),
		},
		Authorizer: authorizer,
	})
	require.NoError(t, err)

	sshGRPCServer := grpc.NewServer(
		grpc.ChainUnaryInterceptor(interceptors.GRPCServerUnaryErrorInterceptor),
		grpc.ChainStreamInterceptor(interceptors.GRPCServerStreamErrorInterceptor),
		grpc.Creds(creds),
	)
	t.Cleanup(sshGRPCServer.Stop)

	connMonitor, err := srv.NewConnectionMonitor(srv.ConnectionMonitorConfig{
		AccessPoint:    client,
		LockWatcher:    proxyLockWatcher,
		Clock:          clock,
		ServerID:       proxyID,
		Emitter:        client,
		EmitterContext: ctx,
		Logger:         log,
	})
	require.NoError(t, err)

	transportService, err := transportv1.NewService(transportv1.ServerConfig{
		FIPS:   false,
		Logger: utils.NewLoggerForTests(),
		Dialer: router,
		SignerFn: func(authzCtx *authz.Context, clusterName string) agentless.SignerCreator {
			return agentless.SignerFromAuthzContext(authzCtx, client, clusterName)
		},
		ConnectionMonitor: connMonitor,
		LocalAddr:         proxyListener.Addr(),
	})
	require.NoError(t, err)
	transportpb.RegisterTransportServiceServer(sshGRPCServer, transportService)

	go func() {
		if err := sshGRPCServer.Serve(mux.TLS()); err != nil && !utils.IsOKNetworkError(err) {
			log.WithError(err).Error("gRPC proxy server terminated unexpectedly")
		}
	}()

	proxyServer, err := regular.New(
		ctx,
		utils.NetAddr{AddrNetwork: proxyListener.Addr().Network(), Addr: mux.SSH().Addr().String()},
		authServer.ClusterName(),
		sshutils.StaticHostSigners(hostSigners...),
		client,
		t.TempDir(),
		"",
		utils.NetAddr{AddrNetwork: "tcp", Addr: "proxy-1.example.com:443"},
		client,
		regular.SetUUID(proxyID),
		regular.SetProxyMode("", revTunServer, client, router),
		regular.SetEmitter(client),
		regular.SetNamespace(apidefaults.Namespace),
		regular.SetBPF(&bpf.NOP{}),
		regular.SetClock(clock),
		regular.SetLockWatcher(proxyLockWatcher),
		regular.SetSessionController(sessionController),
		regular.SetPublicAddrs([]utils.NetAddr{{AddrNetwork: "tcp", Addr: "127.0.0.1:0"}}),
	)
	require.NoError(t, err)
	t.Cleanup(func() { require.NoError(t, proxyServer.Close()) })

	fs, err := newDebugFileSystem()
	require.NoError(t, err)

	authID := state.IdentityID{
		Role:     types.RoleProxy,
		HostUUID: proxyID,
	}
	dns := []string{"localhost", "127.0.0.1"}
	proxyIdentity, err := auth.LocalRegister(authID, authServer.Auth(), nil, dns, "", nil)
	require.NoError(t, err)
	handler, err := NewHandler(Config{
		Proxy:            revTunServer,
		AuthServers:      utils.FromAddr(authServer.Addr()),
		DomainName:       authServer.ClusterName(),
		ProxyClient:      client,
		ProxyPublicAddrs: utils.MustParseAddrList("proxy-1.example.com", "proxy-2.example.com"),
		CipherSuites:     utils.DefaultCipherSuites(),
		AccessPoint:      client,
		Context:          ctx,
		HostUUID:         proxyID,
		Emitter:          client,
		StaticFS:         fs,
		ProxySettings:    &mockProxySettings{},
		SessionControl: SessionControllerFunc(func(ctx context.Context, sctx *SessionContext, login, localAddr, remoteAddr string) (context.Context, error) {
			controller := srv.WebSessionController(sessionController)
			ctx, err := controller(ctx, sctx, login, localAddr, remoteAddr)
			return ctx, trace.Wrap(err)
		}),
		Router:                         router,
		HealthCheckAppServer:           func(context.Context, string, string) error { return nil },
		MinimalReverseTunnelRoutesOnly: cfg.minimalHandler,
		GetProxyClientTLSConfig:        proxyIdentity.TLSConfig,
		IntegrationAppHandler:          &mockIntegrationAppHandler{},
	}, SetSessionStreamPollPeriod(200*time.Millisecond), SetClock(clock))
	require.NoError(t, err)

	webServer := httptest.NewTLSServer(handler)
	t.Cleanup(webServer.Close)
	go func() {
		if err := proxyServer.Serve(mux.SSH()); err != nil && !utils.IsOKNetworkError(err) {
			log.WithError(err).Error("SSH proxy server terminated unexpectedly")
		}
	}()

	proxyAddr := mux.Listener.Addr()
	addr := utils.MustParseAddr(webServer.Listener.Addr().String())
	handler.handler.cfg.ProxyWebAddr = *addr
	handler.handler.cfg.ProxySSHAddr = utils.NetAddr{AddrNetwork: proxyAddr.Network(), Addr: proxyAddr.String()}

	_, sshPort, err := net.SplitHostPort(proxyAddr.String())
	require.NoError(t, err)
	handler.handler.sshPort = sshPort

	kubeProxyAddr := startKube(
		ctx,
		t,
		startKubeOptions{
			serviceType: kubeproxy.ProxyService,
			authServer:  authServer,
			revTunnel:   revTunServer,
		},
	)
	handler.handler.cfg.ProxyKubeAddr = utils.FromAddr(kubeProxyAddr)
	url, err := url.Parse("https://" + webServer.Listener.Addr().String())
	require.NoError(t, err)
	handler.handler.cfg.PublicProxyAddr = url.String()

	return &testProxy{
		clock:   clock,
		auth:    authServer,
		client:  client,
		revTun:  revTunServer,
		node:    node,
		proxy:   proxyServer,
		web:     webServer,
		handler: handler,
		webURL:  *url,
	}
}

type mockIntegrationAppHandler struct{}

func (m *mockIntegrationAppHandler) HandleConnection(_ net.Conn) {}

// webPack represents the state of a single web test.
// It replicates most of the WebSuite and serves to gradually
// transition the test suite to use the testing package
// directly.
type webPack struct {
	proxies []*testProxy
	server  *auth.TestServer
	node    *regular.Server
	clock   clockwork.FakeClock
}

type testProxy struct {
	clock   clockwork.FakeClock
	client  authclient.ClientI
	auth    *auth.TestTLSServer
	revTun  reversetunnelclient.Server
	node    *regular.Server
	proxy   *regular.Server
	handler *APIHandler
	web     *httptest.Server
	webURL  url.URL
}

// authPack returns new authenticated package consisting of created valid
// user, otp token, created web session and authenticated client.
func (r *testProxy) authPack(t *testing.T, teleportUser string, roles []types.Role) *authPack {
	ctx := context.Background()
	const (
		pass      = "abcdef123456"
		rawSecret = "def456"
	)

	u, err := user.Current()
	require.NoError(t, err)
	loginUser := u.Username

	otpSecret := newOTPSharedSecret()

	ap, err := types.NewAuthPreference(types.AuthPreferenceSpecV2{
		Type:         constants.Local,
		SecondFactor: constants.SecondFactorOTP,
	})
	require.NoError(t, err)

	_, err = r.auth.Auth().UpsertAuthPreference(ctx, ap)
	require.NoError(t, err)

	r.createUser(context.Background(), t, teleportUser, loginUser, pass, otpSecret, roles)

	sessionResp, httpResp := loginWebOTP(t, ctx, loginWebOTPParams{
		webClient: r.newClient(t),
		clock:     r.clock,
		user:      teleportUser,
		password:  pass,
		otpSecret: otpSecret,
	})

	session, err := sessionResp.response()
	require.NoError(t, err)

	jar, err := cookiejar.New(nil)
	require.NoError(t, err)

	clt := r.newClient(t, roundtrip.BearerAuth(session.Token), roundtrip.CookieJar(jar))
	jar.SetCookies(&r.webURL, httpResp.Cookies())

	return &authPack{
		otpSecret: otpSecret,
		user:      teleportUser,
		login:     loginUser,
		session:   session,
		clt:       clt,
		cookies:   httpResp.Cookies(),
		password:  pass,
		device: &auth.TestDevice{
			TOTPSecret: otpSecret,
		},
	}
}

func (r *testProxy) authPackFromPack(t *testing.T, pack *authPack) *authPack {
	jar, err := cookiejar.New(nil)
	require.NoError(t, err)

	clt := r.newClient(t, roundtrip.BearerAuth(pack.session.Token), roundtrip.CookieJar(jar))
	jar.SetCookies(&r.webURL, pack.cookies)

	result := *pack
	result.clt = clt
	return &result
}

func (r *testProxy) authPackFromResponse(t *testing.T, httpResp *roundtrip.Response) *authPack {
	var resp *CreateSessionResponse
	require.NoError(t, json.Unmarshal(httpResp.Bytes(), &resp))

	jar, err := cookiejar.New(nil)
	require.NoError(t, err)

	clt := r.newClient(t, roundtrip.BearerAuth(resp.Token), roundtrip.CookieJar(jar))
	jar.SetCookies(&r.webURL, httpResp.Cookies())

	session, err := resp.response()
	require.NoError(t, err)
	if session.TokenExpiresIn < 0 {
		t.Errorf("Expected expiry time to be in the future but got %v", session.TokenExpiresIn)
	}
	return &authPack{
		session: session,
		clt:     clt,
		cookies: httpResp.Cookies(),
	}
}

func defaultRoleForNewUser(teleUser types.User, login string) types.Role {
	role := services.RoleForUser(teleUser)
	role.SetLogins(types.Allow, []string{login})
	role.SetWindowsDesktopLabels(types.Allow, types.Labels{types.Wildcard: {types.Wildcard}})
	options := role.GetOptions()
	options.ForwardAgent = types.NewBool(true)
	role.SetOptions(options)
	return role
}

func (r *testProxy) createUser(ctx context.Context, t *testing.T, user, login, pass, otpSecret string, roles []types.Role) {
	teleUser, err := types.NewUser(user)
	require.NoError(t, err)

	if len(roles) == 0 {
		roles = []types.Role{defaultRoleForNewUser(teleUser, login)}
	}

	for _, role := range roles {
		role, err = r.auth.Auth().UpsertRole(ctx, role)
		require.NoError(t, err)

		teleUser.AddRole(role.GetName())
	}

	teleUser.SetCreatedBy(types.CreatedBy{
		User: types.UserRef{Name: "some-auth-user"},
	})

	_, err = r.auth.Auth().CreateUser(ctx, teleUser)
	require.NoError(t, err)

	err = r.auth.Auth().UpsertPassword(user, []byte(pass))
	require.NoError(t, err)

	if otpSecret != "" {
		dev, err := services.NewTOTPDevice("otp", otpSecret, r.clock.Now())
		require.NoError(t, err)
		err = r.auth.Auth().UpsertMFADevice(ctx, user, dev)
		require.NoError(t, err)
	}
}

func (r *testProxy) newClient(t *testing.T, opts ...roundtrip.ClientParam) *TestWebClient {
	opts = append(opts, roundtrip.HTTPClient(client.NewInsecureWebClient()))
	clt, err := client.NewWebClient(r.webURL.String(), opts...)
	require.NoError(t, err)
	return &TestWebClient{clt, t}
}

func makeAuthReqOverWS(ws *websocket.Conn, token string) error {
	authReq, err := json.Marshal(struct {
		Token string `json:"token"`
	}{Token: token})
	if err != nil {
		return trace.Wrap(err)
	}

	if err := ws.WriteMessage(websocket.TextMessage, authReq); err != nil {
		return trace.Wrap(err)
	}
	_, authRes, err := ws.ReadMessage()
	if err != nil {
		return trace.Wrap(err)
	}
	if !strings.Contains(string(authRes), `"status":"ok"`) {
		return trace.AccessDenied("unexpected response")
	}
	return nil
}

func (r *testProxy) makeDesktopSession(t *testing.T, pack *authPack) *websocket.Conn {
	u := url.URL{
		Host:   r.webURL.Host,
		Scheme: client.WSS,
		Path:   fmt.Sprintf("/webapi/sites/%s/desktops/%s/connect/ws", currentSiteShortcut, "desktop1"),
	}

	q := u.Query()
	q.Set("username", "marek")
	q.Set("width", "100")
	q.Set("height", "100")
	u.RawQuery = q.Encode()

	dialer := websocket.Dialer{}
	dialer.TLSClientConfig = &tls.Config{
		InsecureSkipVerify: true,
	}

	header := http.Header{}
	for _, cookie := range pack.cookies {
		header.Add("Cookie", cookie.String())
	}

	ws, resp, err := dialer.Dial(u.String(), header)
	require.NoError(t, err)

	err = makeAuthReqOverWS(ws, pack.session.Token)
	require.NoError(t, err)

	t.Cleanup(func() {
		require.NoError(t, ws.Close())
		require.NoError(t, resp.Body.Close())
	})
	return ws
}

func validateTerminal(t *testing.T, term ReadWriterWithDeadline) {
	t.Helper()

	// here we intentionally run a command where the output we're looking
	// for is not present in the command itself
	_, err := io.WriteString(term, "echo txlxport | sed 's/x/e/g'\r\n")
	require.NoError(t, err)
	require.NoError(t, waitForOutput(term, "teleport"))
}

type mockProxySettings struct {
	mockedGetProxySettings func(ctx context.Context) (*webclient.ProxySettings, error)
}

func (mock *mockProxySettings) GetProxySettings(ctx context.Context) (*webclient.ProxySettings, error) {
	if mock.mockedGetProxySettings != nil {
		return mock.mockedGetProxySettings(ctx)
	}
	return &webclient.ProxySettings{}, nil
}

// GetOpenAIAPIKey returns a dummy OpenAI API key.
func (mock *mockProxySettings) GetOpenAIAPIKey() string {
	return "test-key"
}

// TestUserContextWithAccessRequest checks that the userContext includes the ID of the
// access request after it has been consumed and the web session has been renewed.
func TestUserContextWithAccessRequest(t *testing.T) {
	t.Parallel()
	env := newWebPack(t, 1)
	proxy := env.proxies[0]
	ctx := context.Background()

	// Set user and role names.
	username := "user"
	baseRoleName := "role"
	requestableRolename := "requestable-role"

	// Create user's base role with the ability to request the requestable role.
	baseRole, err := types.NewRole(baseRoleName, types.RoleSpecV6{
		Allow: types.RoleConditions{
			Request: &types.AccessRequestConditions{
				Roles: []string{requestableRolename},
			},
		},
	})
	require.NoError(t, err)

	// Create user with the base role.
	pack := proxy.authPack(t, username, []types.Role{baseRole})

	// Create the requestable role.
	requestableRole, err := types.NewRole(requestableRolename, types.RoleSpecV6{})
	require.NoError(t, err)
	_, err = env.server.Auth().UpsertRole(ctx, requestableRole)
	require.NoError(t, err)

	identity := tlsca.Identity{
		Expires: env.clock.Now().Add(1 * time.Hour),
	}

	// Create and approve an access request for the requestable role.
	accessReq, err := services.NewAccessRequest(username, requestableRolename)
	require.NoError(t, err)
	accessReq.SetState(types.RequestState_APPROVED)
	accessReq, err = env.server.Auth().CreateAccessRequestV2(ctx, accessReq, identity)
	require.NoError(t, err)

	// Get the ID of the created and approved access request.
	accessRequestID := accessReq.GetMetadata().Name

	// Make a request to renew the session with the ID of the access request.
	_, err = pack.clt.PostJSON(ctx, pack.clt.Endpoint("webapi", "sessions", "web", "renew"), renewSessionRequest{
		AccessRequestID: accessRequestID,
	})
	require.NoError(t, err)

	// Make a request to fetch the userContext.
	endpoint := pack.clt.Endpoint("webapi", "sites", env.server.ClusterName(), "context")
	response, err := pack.clt.Get(context.Background(), endpoint, url.Values{})
	require.NoError(t, err)

	// Process the JSON response of the request.
	var userContext ui.UserContext
	err = json.Unmarshal(response.Bytes(), &userContext)
	require.NoError(t, err)

	// Verify that the userContext returned contains the correct Access Request ID.
	require.Equal(t, accessRequestID, userContext.ConsumedAccessRequestID)
}

// TestIsMFARequired_AcceptedRequests mostly tests that requests
// are formatted correctly.
func TestIsMFARequired_AcceptedRequests(t *testing.T) {
	t.Parallel()
	ctx := context.Background()
	env := newWebPack(t, 1)
	proxy := env.proxies[0]
	pack := proxy.authPack(t, "llama", nil /* roles */)

	cfg, err := types.NewAuthPreference(types.AuthPreferenceSpecV2{
		Type:           constants.Local,
		SecondFactor:   constants.SecondFactorWebauthn,
		RequireMFAType: types.RequireMFAType_SESSION,
		Webauthn: &types.Webauthn{
			RPID: env.server.ClusterName(),
		},
	})
	require.NoError(t, err)
	_, err = env.server.Auth().UpsertAuthPreference(ctx, cfg)
	require.NoError(t, err)

	// Register an application called "panel".
	app, err := types.NewAppV3(types.Metadata{
		Name: "panel",
	}, types.AppSpecV3{
		URI:        "http://127.0.0.1:8080",
		PublicAddr: "panel.example.com",
	})
	require.NoError(t, err)
	server, err := types.NewAppServerV3FromApp(app, "host", uuid.New().String())
	require.NoError(t, err)
	_, err = env.server.Auth().UpsertApplicationServer(ctx, server)
	require.NoError(t, err)

	for _, test := range []struct {
		name       string
		errMsg     string
		getRequest func() isMFARequiredRequest
	}{
		{
			name: "valid db req",
			getRequest: func() isMFARequiredRequest {
				return isMFARequiredRequest{
					Database: &isMFARequiredDatabase{
						ServiceName: "name",
						Protocol:    "protocol",
					},
				}
			},
		},
		{
			name:   "invalid db req",
			errMsg: "missing service_name",
			getRequest: func() isMFARequiredRequest {
				return isMFARequiredRequest{Database: &isMFARequiredDatabase{}}
			},
		},
		{
			name: "valid node req",
			getRequest: func() isMFARequiredRequest {
				return isMFARequiredRequest{
					Node: &isMFARequiredNode{
						NodeName: "name",
						Login:    "login",
					},
				}
			},
		},
		{
			name:   "invalid node req",
			errMsg: "missing login",
			getRequest: func() isMFARequiredRequest {
				return isMFARequiredRequest{Node: &isMFARequiredNode{}}
			},
		},
		{
			name: "valid kube req",
			getRequest: func() isMFARequiredRequest {
				return isMFARequiredRequest{
					Kube: &isMFARequiredKube{
						ClusterName: "name",
					},
				}
			},
		},
		{
			name:   "invalid kube req",
			errMsg: "missing cluster_name",
			getRequest: func() isMFARequiredRequest {
				return isMFARequiredRequest{Kube: &isMFARequiredKube{}}
			},
		},
		{
			name: "valid windows desktop req",
			getRequest: func() isMFARequiredRequest {
				return isMFARequiredRequest{
					WindowsDesktop: &isMFARequiredWindowsDesktop{
						DesktopName: "name",
						Login:       "login",
					},
				}
			},
		},
		{
			name:   "invalid windows desktop req",
			errMsg: "missing desktop_name",
			getRequest: func() isMFARequiredRequest {
				return isMFARequiredRequest{WindowsDesktop: &isMFARequiredWindowsDesktop{}}
			},
		},
		{
			name: "valid app req - resolve addr",
			getRequest: func() isMFARequiredRequest {
				return isMFARequiredRequest{
					App: &isMFARequiredApp{
						ResolveAppParams: ResolveAppParams{
							PublicAddr:  app.GetPublicAddr(),
							ClusterName: env.server.ClusterName(),
						},
					},
				}
			},
		},
		{
			name: "valid app req - resolve fqdn",
			getRequest: func() isMFARequiredRequest {
				return isMFARequiredRequest{
					App: &isMFARequiredApp{
						ResolveAppParams: ResolveAppParams{
							FQDNHint: fmt.Sprintf("%v.%v", app.GetName(), "proxy-1.example.com"),
						},
					},
				}
			},
		},
		{
			name:   "invalid app req",
			errMsg: "no inputs to resolve application",
			getRequest: func() isMFARequiredRequest {
				return isMFARequiredRequest{App: &isMFARequiredApp{}}
			},
		},
		{
			name: "valid admin action req",
			getRequest: func() isMFARequiredRequest {
				return isMFARequiredRequest{
					AdminAction: &isMFARequiredAdminAction{},
				}
			},
		},
		{
			name:   "invalid empty req",
			errMsg: "missing target",
			getRequest: func() isMFARequiredRequest {
				return isMFARequiredRequest{}
			},
		},
		{
			name:   "invalid multi field",
			errMsg: "only one target is allowed",
			getRequest: func() isMFARequiredRequest {
				return isMFARequiredRequest{
					Kube: &isMFARequiredKube{
						ClusterName: "name",
					},
					Node: &isMFARequiredNode{
						NodeName: "name",
						Login:    "login",
					},
				}
			},
		},
	} {
		test := test
		t.Run(test.name, func(t *testing.T) {
			endpoint := pack.clt.Endpoint("webapi", "sites", env.server.ClusterName(), "mfa", "required")
			re, err := pack.clt.PostJSON(ctx, endpoint, test.getRequest())

			if test.errMsg != "" {
				require.True(t, trace.IsBadParameter(err), "isMFARequired returned err = %v (%T), wanted trace.BadParameter", err, err)
				require.ErrorContains(t, err, test.errMsg)
				return
			}

			require.NoError(t, err)
			resp := isMfaRequiredResponse{}
			require.NoError(t, json.Unmarshal(re.Bytes(), &resp))
			require.True(t, resp.Required, "isMFARequired returned response with unexpected value for Required field")
		})
	}
}

func TestWithLimiterHandlerFunc(t *testing.T) {
	const burst = 20
	limiter, err := limiter.NewRateLimiter(limiter.Config{
		Rates: []limiter.Rate{
			{
				Period:  time.Minute,
				Average: 10,
				Burst:   burst,
			},
		},
		Clock: &timetools.FreezedTime{
			CurrentTime: time.Date(2016, 6, 5, 4, 3, 2, 1, time.UTC),
		},
	})
	require.NoError(t, err)
	h := &Handler{limiter: limiter}
	hf := h.WithLimiterHandlerFunc(func(http.ResponseWriter, *http.Request, httprouter.Params) (interface{}, error) {
		return nil, nil
	})

	// Verify that a valid burst is allowed.
	r := &http.Request{}
	for i := 0; i < burst; i++ {
		r.RemoteAddr = fmt.Sprintf("127.0.0.1:%v", i)
		_, err = hf(nil, r, nil)
		require.NoError(t, err, "WithLimiterHandlerFunc failed unexpectedly")
	}

	// Verify that exceeding the limit causes errors.
	r.RemoteAddr = fmt.Sprintf("127.0.0.1:%v", burst)
	_, err = hf(nil, r, nil)
	require.True(t, trace.IsLimitExceeded(err), "WithLimiterHandlerFunc returned err = %T, want trace.LimitExceededError", err)
}

// kubeClusterConfig defines the cluster to be created
type kubeClusterConfig struct {
	name        string
	apiEndpoint string
}

func newKubeConfigFile(ctx context.Context, t *testing.T, clusters ...kubeClusterConfig) string {
	tmpDir := t.TempDir()

	kubeConf := clientcmdapi.NewConfig()
	for _, cluster := range clusters {
		kubeConf.Clusters[cluster.name] = &clientcmdapi.Cluster{
			Server:                cluster.apiEndpoint,
			InsecureSkipTLSVerify: true,
		}
		kubeConf.AuthInfos[cluster.name] = &clientcmdapi.AuthInfo{}

		kubeConf.Contexts[cluster.name] = &clientcmdapi.Context{
			Cluster:  cluster.name,
			AuthInfo: cluster.name,
		}
	}
	kubeConfigLocation := filepath.Join(tmpDir, "kubeconfig")
	err := clientcmd.WriteToFile(*kubeConf, kubeConfigLocation)
	require.NoError(t, err)
	return kubeConfigLocation
}

type startKubeOptions struct {
	clusters    []kubeClusterConfig
	authServer  *auth.TestTLSServer
	revTunnel   reversetunnelclient.Server
	serviceType kubeproxy.KubeServiceType
}

func startKube(ctx context.Context, t *testing.T, cfg startKubeOptions) net.Addr {
	server, cleanup, addr := startKubeWithoutCleanup(ctx, t, cfg)
	t.Cleanup(func() {
		err := server.Close()
		require.NoError(t, err)
		require.NoError(t, cleanup())
	})
	return addr
}

type cleanupFunc func() error

func startKubeWithoutCleanup(ctx context.Context, t *testing.T, cfg startKubeOptions) (*kubeproxy.TLSServer, cleanupFunc, net.Addr) {
	role := types.RoleProxy
	if cfg.serviceType == kubeproxy.KubeService {
		role = types.RoleKube
	}
	var kubeConfigLocation string
	if len(cfg.clusters) > 0 {
		kubeConfigLocation = newKubeConfigFile(ctx, t, cfg.clusters...)
	}

	keyGen := tlsutils.New(ctx)
	hostID := uuid.New().String()
	// heartbeatsWaitChannel waits for clusters heartbeats to start.
	heartbeatsWaitChannel := make(chan struct{}, len(cfg.clusters))
	client, err := cfg.authServer.NewClient(auth.TestServerID(role, hostID))
	require.NoError(t, err)

	// Auth client, lock watcher and authorizer for Kube proxy.
	proxyAuthClient, err := cfg.authServer.NewClient(auth.TestBuiltin(types.RoleProxy))
	require.NoError(t, err)
	t.Cleanup(func() { require.NoError(t, proxyAuthClient.Close()) })

	proxyLockWatcher, err := services.NewLockWatcher(ctx, services.LockWatcherConfig{
		ResourceWatcherConfig: services.ResourceWatcherConfig{
			Component: teleport.ComponentProxy,
			Client:    proxyAuthClient,
		},
	})
	require.NoError(t, err)
	proxyAuthorizer, err := authz.NewAuthorizer(authz.AuthorizerOpts{
		ClusterName: cfg.authServer.ClusterName(),
		AccessPoint: proxyAuthClient,
		LockWatcher: proxyLockWatcher,
	})
	require.NoError(t, err)

	// TLS config for kube proxy and Kube service.
	authID := state.IdentityID{
		Role:     role,
		HostUUID: hostID,
		NodeName: "kube_server",
	}
	dns := []string{"localhost", "127.0.0.1", constants.KubeTeleportProxyALPNPrefix + constants.APIDomain, "*" + constants.APIDomain}
	identity, err := auth.LocalRegister(authID, cfg.authServer.Auth(), nil, dns, "", nil)
	require.NoError(t, err)

	tlsConfig, err := identity.TLSConfig(nil)
	require.NoError(t, err)

	component := teleport.Component(teleport.ComponentProxy, teleport.ComponentProxyKube)
	if cfg.serviceType == kubeproxy.KubeService {
		component = teleport.ComponentKube
	}

	proxySigner := &mockPROXYSigner{}
	if cfg.serviceType == kubeproxy.KubeService {
		proxySigner = nil
	}
	clock := clockwork.NewRealClock()
	watcher, err := services.NewKubeServerWatcher(ctx, services.KubeServerWatcherConfig{
		ResourceWatcherConfig: services.ResourceWatcherConfig{
			Component: component,
			Log:       log,
			Client:    client,
			Clock:     clock,
		},
	})
	require.NoError(t, err)

	kubeServer, err := kubeproxy.NewTLSServer(kubeproxy.TLSServerConfig{
		ForwarderConfig: kubeproxy.ForwarderConfig{
			Namespace:         apidefaults.Namespace,
			Keygen:            keyGen,
			ClusterName:       cfg.authServer.ClusterName(),
			Authz:             proxyAuthorizer,
			AuthClient:        client,
			Emitter:           client,
			DataDir:           t.TempDir(),
			CachingAuthClient: client,
			HostID:            hostID,
			Context:           ctx,
			KubeconfigPath:    kubeConfigLocation,
			KubeServiceType:   cfg.serviceType,
			Component:         component,
			LockWatcher:       proxyLockWatcher,
			ReverseTunnelSrv:  cfg.revTunnel,
			PROXYSigner:       proxySigner,
			// skip Impersonation validation
			CheckImpersonationPermissions: func(ctx context.Context, clusterName string, sarClient authztypes.SelfSubjectAccessReviewInterface) error {
				return nil
			},
			ConnTLSConfig: tlsConfig,
			Clock:         clockwork.NewRealClock(),
			ClusterFeatures: func() authproto.Features {
				return authproto.Features{
					Entitlements: map[string]*authproto.EntitlementInfo{
						string(entitlements.K8s): {Enabled: true},
					},
				}
			},
		},
		TLS:           tlsConfig,
		AccessPoint:   client,
		DynamicLabels: nil,
		LimiterConfig: limiter.Config{
			MaxConnections:   1000,
			MaxNumberOfUsers: 1000,
		},
		// each time heartbeat is called we insert data into the channel.
		// this is used to make sure that heartbeat started and the clusters
		// are registered in the auth server
		OnHeartbeat: func(err error) {
			select {
			case heartbeatsWaitChannel <- struct{}{}:
			default:
			}
		},
		GetRotation:              func(role types.SystemRole) (*types.Rotation, error) { return &types.Rotation{}, nil },
		ResourceMatchers:         nil,
		OnReconcile:              func(kc types.KubeClusters) {},
		KubernetesServersWatcher: watcher,
	})
	require.NoError(t, err)

	listener, err := net.Listen("tcp", "127.0.0.1:0")
	require.NoError(t, err)
	errChan := make(chan error, 1)
	go func() {
		defer close(errChan)
		err := kubeServer.Serve(listener)
		// ignore server closed error returned when .Close is called.
		if errors.Is(err, http.ErrServerClosed) {
			return
		}
		errChan <- err
	}()
	// wait for the watcher to init or it may race with test cleanup.
	require.NoError(t, watcher.WaitInitialization())

	// Waits for len(clusters) heartbeats to start
	heartbeatsToExpect := len(cfg.clusters)
	for i := 0; i < heartbeatsToExpect; i++ {
		<-heartbeatsWaitChannel
	}

	return kubeServer, func() error {
		return <-errChan
	}, listener.Addr()
}

func marshalRBACError(t *testing.T, w http.ResponseWriter) {
	status := &metav1.Status{
		Message: "pods is forbidden: User \"USER\" cannot list resource \"pods\" in API group \"\" in the namespace \"default\"",
		Code:    http.StatusForbidden,
		Reason:  metav1.StatusReasonForbidden,
		Status:  metav1.StatusFailure,
	}

	data, err := runtime.Encode(statusCodecs.LegacyCodec(), status)
	require.NoError(t, err)
	w.Header().Set("Content-Type", "application/json")
	w.WriteHeader(http.StatusInternalServerError)
	_, err = w.Write(data)
	require.NoError(t, err)
}

func marshalValidPodList(t *testing.T, w http.ResponseWriter) {
	result := &corev1.PodList{
		TypeMeta: metav1.TypeMeta{
			Kind:       "PodList",
			APIVersion: "v1",
		},
		ListMeta: metav1.ListMeta{
			SelfLink:           "",
			ResourceVersion:    "1231415",
			Continue:           "",
			RemainingItemCount: nil,
		},
		Items: []corev1.Pod{},
	}
	w.Header().Set("Content-Type", "application/json")
	w.WriteHeader(http.StatusOK)

	err := json.NewEncoder(w).Encode(result)
	require.NoError(t, err)
}

// statusScheme is private scheme for the decoding here until someone fixes the TODO in NewConnection
var statusScheme = runtime.NewScheme()

// ParameterCodec knows about query parameters used with the meta v1 API spec.
var statusCodecs = serializer.NewCodecFactory(statusScheme)

func init() {
	statusScheme.AddUnversionedTypes(metav1.SchemeGroupVersion,
		&metav1.Status{},
	)
}

// TestForwardingTraces checks that the userContext includes the ID of the
// access request after it has been consumed and the web session has been renewed.
func TestForwardingTraces(t *testing.T) {
	t.Parallel()

	env := newWebPack(t, 1)
	p := env.proxies[0]

	newRequest := func(t *testing.T) *http.Request {
		req, err := http.NewRequest(http.MethodGet, "", nil)
		require.NoError(t, err)

		return req
	}

	// Span captured from the UI which was marshaled by opentelemetry-js.
	const rawSpan = `{"resourceSpans":[{"resource":{"attributes":[{"key":"service.name","value":{"stringValue":"web-ui"}},{"key":"telemetry.sdk.language","value":{"stringValue":"webjs"}},{"key":"telemetry.sdk.name","value":{"stringValue":"opentelemetry"}},{"key":"telemetry.sdk.version","value":{"stringValue":"1.7.0"}},{"key":"service.version","value":{"stringValue":"0.1.0"}}],"droppedAttributesCount":0},"scopeSpans":[{"scope":{"name":"@opentelemetry/instrumentation-fetch","version":"0.33.0"},"spans":[{"traceId":"255c8d876e7dbf3707ee8451ad518652","spanId":"d9edec516e598d8c","name":"HTTP GET","kind":3,"startTimeUnixNano":1668606426497000000,"endTimeUnixNano":1668502943215499800,"attributes":[{"key":"component","value":{"stringValue":"fetch"}},{"key":"http.method","value":{"stringValue":"GET"}},{"key":"http.url","value":{"stringValue":"https://proxy.example.com/v1/webapi/user/status"}},{"key":"http.status_code","value":{"intValue":0}},{"key":"http.status_text","value":{"stringValue":"Failed to fetch"}},{"key":"http.host","value":{"stringValue":"proxy.example.com"}},{"key":"http.scheme","value":{"stringValue":"https"}},{"key":"http.user_agent","value":{"stringValue":"Mozilla/5.0 (Macintosh; Intel Mac OS X 10_15_7) AppleWebKit/537.36 (KHTML, like Gecko) Chrome/107.0.0.0 Safari/537.36    "}},{"key":"http.response_content_length","value":{"intValue":0}}],"droppedAttributesCount":0,"events":[{"attributes":[],"name":"fetchStart","timeUnixNano":1668502943210900000,"droppedAttributesCount":0},{"attributes":[],"name":"domainLookupStart","timeUnixNano":1668502687491499800,"droppedAttributesCount":0},{"attributes":[],"name":"domainLookupEnd","timeUnixNano":1668502687491499800,"droppedAttributesCount":0},{"attributes":[],"name":"connectStart","timeUnixNano":1668502687491499800,"droppedAttributesCount":0},{"attributes":[],"name":"secureConnectionStart","timeUnixNano":1668502687491499800,"droppedAttributesCount":0},{"attributes":[],"name":"connectEnd","timeUnixNano":1668502687491499800,"droppedAttributesCount":0},{"attributes":[],"name":"requestStart","timeUnixNano":1668502687491499800,"droppedAttributesCount":0},{"attributes":[],"name":"responseStart","timeUnixNano":1668502687491499800,"droppedAttributesCount":0},{"attributes":[],"name":"responseEnd","timeUnixNano":1668502943215100000,"droppedAttributesCount":0}],"droppedEventsCount":0,"status":{"code":0},"links":[],"droppedLinksCount":0}]}]}]}`

	// dummy span with arbitrary data, needed to be able to protojson.Marshal in tests
	span := &tracepb.TracesData{
		ResourceSpans: []*tracepb.ResourceSpans{
			{
				Resource: &resourcev1.Resource{
					Attributes: []*commonv1.KeyValue{
						{
							Key: "test",
							Value: &commonv1.AnyValue{
								Value: &commonv1.AnyValue_IntValue{
									IntValue: 0,
								},
							},
						},
					},
				},
				ScopeSpans: []*tracepb.ScopeSpans{
					{
						Spans: []*tracepb.Span{
							{
								TraceId:           []byte{1, 2, 3, 4},
								SpanId:            []byte{5, 6, 7, 8},
								TraceState:        "",
								ParentSpanId:      []byte{9, 10, 11, 12},
								Name:              "test",
								Kind:              tracepb.Span_SPAN_KIND_CLIENT,
								StartTimeUnixNano: uint64(time.Now().Add(-1 * time.Minute).Unix()),
								EndTimeUnixNano:   uint64(time.Now().Unix()),
								Attributes: []*commonv1.KeyValue{
									{
										Key: "test",
										Value: &commonv1.AnyValue{
											Value: &commonv1.AnyValue_IntValue{
												IntValue: 11,
											},
										},
									},
								},
								Status: &tracepb.Status{
									Message: "success!",
									Code:    tracepb.Status_STATUS_CODE_OK,
								},
							},
						},
					},
				},
			},
		},
	}

	cases := []struct {
		name      string
		req       func(t *testing.T) *http.Request
		assertion func(t *testing.T, spans []*tracepb.ResourceSpans, err error, code int)
	}{
		{
			name: "no data",
			req: func(t *testing.T) *http.Request {
				r := newRequest(t)
				r.Body = io.NopCloser(&bytes.Buffer{})
				return r
			},
			assertion: func(t *testing.T, spans []*tracepb.ResourceSpans, err error, code int) {
				require.NoError(t, err)
				require.Equal(t, http.StatusBadRequest, code)
				require.Empty(t, spans)
			},
		},
		{
			name: "invalid data",
			req: func(t *testing.T) *http.Request {
				r := newRequest(t)
				r.Body = io.NopCloser(strings.NewReader(`{"test": "abc"}`))
				return r
			},
			assertion: func(t *testing.T, spans []*tracepb.ResourceSpans, err error, code int) {
				require.NoError(t, err)
				require.Equal(t, http.StatusBadRequest, code)
				require.Empty(t, spans)
			},
		},
		{
			name: "no traces",
			req: func(t *testing.T) *http.Request {
				r := newRequest(t)

				raw, err := protojson.Marshal(&tracepb.ResourceSpans{})
				require.NoError(t, err)
				r.Body = io.NopCloser(bytes.NewBuffer(raw))

				return r
			},
			assertion: func(t *testing.T, spans []*tracepb.ResourceSpans, err error, code int) {
				require.NoError(t, err)
				require.Equal(t, http.StatusBadRequest, code)
				require.Empty(t, spans)
			},
		},
		{
			name: "traces with base64 encoded ids",
			req: func(t *testing.T) *http.Request {
				r := newRequest(t)

				// Since the id fields of the span are all []byte,
				// protojson will marshal them into base64
				raw, err := protojson.Marshal(span)
				require.NoError(t, err)
				r.Body = io.NopCloser(bytes.NewBuffer(raw))

				return r
			},
			assertion: func(t *testing.T, spans []*tracepb.ResourceSpans, err error, code int) {
				require.NoError(t, err)
				require.Equal(t, http.StatusOK, code)
				require.Len(t, spans, 1)
				require.Empty(t, cmp.Diff(span.ResourceSpans[0], spans[0], protocmp.Transform()))
			},
		},
		{
			name: "traces with hex encoded ids",
			req: func(t *testing.T) *http.Request {
				r := newRequest(t)

				// The id fields are hex encoded instead of base64 encoded
				// by opentelemetry-js for the rawSpan
				r.Body = io.NopCloser(strings.NewReader(rawSpan))

				return r
			},
			assertion: func(t *testing.T, spans []*tracepb.ResourceSpans, err error, code int) {
				require.NoError(t, err)
				require.Equal(t, http.StatusOK, code)
				require.Len(t, spans, 1)

				var data tracepb.TracesData
				require.NoError(t, protojson.Unmarshal([]byte(rawSpan), &data))

				// compare the spans, but ignore the ids since we know that the rawSpan
				// has hex encoded ids and protojson.Unmarshal will give us an invalid value
				require.Empty(t, cmp.Diff(data.ResourceSpans[0], spans[0], protocmp.Transform(), protocmp.IgnoreFields(&tracepb.Span{}, "span_id", "trace_id")))

				// compare the ids separately
				sid1 := spans[0].ScopeSpans[0].Spans[0].SpanId
				tid1 := spans[0].ScopeSpans[0].Spans[0].TraceId

				sid2 := data.ResourceSpans[0].ScopeSpans[0].Spans[0].SpanId
				tid2 := data.ResourceSpans[0].ScopeSpans[0].Spans[0].TraceId

				require.Equal(t, hex.EncodeToString(sid1), base64.StdEncoding.EncodeToString(sid2))
				require.Equal(t, hex.EncodeToString(tid1), base64.StdEncoding.EncodeToString(tid2))
			},
		},
	}

	// NOTE: resetting the tracing client prevents
	// the test cases from running in parallel
	for _, tt := range cases {
		t.Run(tt.name, func(t *testing.T) {
			clt := &mockTraceClient{
				uploadReceived: make(chan struct{}),
			}
			p.handler.handler.cfg.TraceClient = clt

			recorder := httptest.NewRecorder()

			// use the handler directly because there is no easy way to pipe in our tracing
			// data using the pack client in a format that would match the ui.
			_, err := p.handler.handler.traces(recorder, tt.req(t), nil, nil)

			// if traces weren't uploaded perform the assertion
			// without waiting for traces to be forwarded
			if err != nil || recorder.Code != http.StatusOK {
				tt.assertion(t, clt.spans, err, recorder.Code)
				return
			}

			// traces are forwarded in a goroutine, wait for them
			// to be received by the trace client before doing the
			// assertion
			select {
			case <-clt.uploadReceived:
			case <-time.After(10 * time.Second):
				t.Fatal("Timed out waiting for traces to be uploaded")
			}

			tt.assertion(t, clt.spans, err, recorder.Code)
		})
	}
}

type mockPROXYSigner struct{}

func (m *mockPROXYSigner) SignPROXYHeader(source, destination net.Addr) ([]byte, error) {
	return nil, nil
}

type mockTraceClient struct {
	uploadError    error
	uploadReceived chan struct{}
	spans          []*tracepb.ResourceSpans
}

func (m *mockTraceClient) Start(ctx context.Context) error {
	return nil
}

func (m *mockTraceClient) Stop(ctx context.Context) error {
	return nil
}

func (m *mockTraceClient) UploadTraces(ctx context.Context, protoSpans []*tracepb.ResourceSpans) error {
	m.spans = append(m.spans, protoSpans...)
	m.uploadReceived <- struct{}{}
	return m.uploadError
}

func TestLogout(t *testing.T) {
	ctx := context.Background()
	t.Parallel()
	env := newWebPack(t, 2)

	// create a logged in user for proxy 1
	pack := env.proxies[0].authPack(t, "llama", nil /* roles */)

	// ensure the client is authenticated
	re, err := pack.clt.Get(ctx, pack.clt.Endpoint("webapi", "sites"), url.Values{})
	require.NoError(t, err)
	var clusters []ui.Cluster
	require.NoError(t, json.Unmarshal(re.Bytes(), &clusters))
	require.Len(t, clusters, 1)

	// create a client for proxy 2 with the token and cookies from proxy 1
	jar, err := cookiejar.New(nil)
	require.NoError(t, err)
	jar.SetCookies(&env.proxies[1].webURL, pack.cookies)
	clt2 := env.proxies[1].newClient(t, roundtrip.BearerAuth(pack.session.Token), roundtrip.CookieJar(jar))

	// ensure the second client is authenticated
	re, err = clt2.Get(ctx, clt2.Endpoint("webapi", "sites"), url.Values{})
	require.NoError(t, err)
	require.NoError(t, json.Unmarshal(re.Bytes(), &clusters))
	require.Len(t, clusters, 1)

	// logout from proxy 1
	_, err = pack.clt.Delete(ctx, pack.clt.Endpoint("webapi", "sessions", "web"))
	require.NoError(t, err)

	// ensure proxy 1 invalidated the session
	_, err = pack.clt.Get(ctx, pack.clt.Endpoint("webapi", "sites"), url.Values{})
	require.Error(t, err)
	require.ErrorIs(t, err, trace.AccessDenied("missing session cookie"))

	// should still be authenticated to proxy 2 until the expiration loop kicks in
	re, err = clt2.Get(ctx, clt2.Endpoint("webapi", "sites"), url.Values{})
	require.NoError(t, err)
	require.NoError(t, json.Unmarshal(re.Bytes(), &clusters))
	require.Len(t, clusters, 1)

	// advance the clock to fire the expiration ticker
	env.clock.Advance(time.Second)

	// wait for the expiration loop to purge the session
	require.Eventually(t, func() bool {
		return env.proxies[1].handler.handler.auth.ActiveSessions() == 0
	}, 5*time.Second, 100*time.Millisecond)

	// ensure proxy 2 invalidated the session
	_, err = clt2.Get(ctx, clt2.Endpoint("webapi", "sites"), url.Values{})
	require.True(t, trace.IsAccessDenied(err))
	require.ErrorIs(t, err, trace.AccessDenied("need auth"))
}

// TestSAMlSessionClearedOnLogout tests if SAML IdP session is cleared on logout.
func TestSAMlSessionClearedOnLogout(t *testing.T) {
	t.Parallel()
	ctx := context.Background()
	env := newWebPack(t, 2)

	const user = "llama"
	const samlSessionID = "saml_session_id"

	// create logged in session
	pack := env.proxies[0].authPack(t, user, nil /* roles */)

	// manually add SAML IdP session. The actual SAML IdP session and session cookie is set
	// by the SAML IdP and the code to do that is on teleport.e.
	_, err := env.proxies[0].client.CreateSAMLIdPSession(ctx, types.CreateSAMLIdPSessionRequest{
		SessionID:   samlSessionID,
		Username:    pack.user,
		SAMLSession: &types.SAMLSessionData{ID: samlSessionID},
	})
	require.NoError(t, err)
	// add SAML session session cookie to authenticated client pack.
	jar, err := cookiejar.New(nil)
	require.NoError(t, err)
	setSAMLCookie := &http.Cookie{
		Name:     samlidp.SAMLSessionCookieName,
		Value:    samlSessionID,
		MaxAge:   int(time.Second) * 5,
		HttpOnly: true,
		Secure:   true,
		Path:     "/",
	}
	jar.SetCookies(&env.proxies[0].webURL, append(pack.cookies, setSAMLCookie))
	pack2 := env.proxies[0].newClient(t, roundtrip.BearerAuth(pack.session.Token), roundtrip.CookieJar(jar))

	samlSession, err := env.proxies[0].client.GetSAMLIdPSession(ctx, types.GetSAMLIdPSessionRequest{
		SessionID: samlSessionID,
	})
	require.NoError(t, err)
	require.Equal(t, user, samlSession.GetUser())
	require.Equal(t, samlSessionID, samlSession.GetSAMLSession().ID)

	// logout from web. The saml session needs to be deleted and the proxy should
	// respond with SAML session cookie with empty value.
	resp, err := pack2.Delete(ctx, pack.clt.Endpoint("webapi", "sessions", "web"))
	require.NoError(t, err)
	require.True(t, hasEmptySAMLSessionCookieValue(resp.Cookies()))
	_, err = env.proxies[0].client.GetSAMLIdPSession(ctx, types.GetSAMLIdPSessionRequest{
		SessionID: samlSessionID,
	})
	require.ErrorContains(t, err, `key "/saml_idp/sessions/saml_session_id" is not found`)
}

func hasEmptySAMLSessionCookieValue(cookies []*http.Cookie) bool {
	samlCookieString := (&http.Cookie{
		Name:     samlidp.SAMLSessionCookieName,
		Value:    "",
		Path:     "/",
		HttpOnly: true,
		Secure:   true,
	}).String()
	for _, cookie := range cookies {
		if cookie.String() == samlCookieString {
			return true
		}
	}
	return false
}

// initGRPCServer creates a gRPC server serving on the provided listener.
func initGRPCServer(t *testing.T, env *webPack, listener net.Listener) {
	clusterName := env.server.ClusterName()
	// Auth client, lock watcher and authorizer for Kube proxy.
	proxyAuthClient, err := env.server.TLS.NewClient(auth.TestBuiltin(types.RoleProxy))
	require.NoError(t, err)
	t.Cleanup(func() { require.NoError(t, proxyAuthClient.Close()) })

	serverIdentity, err := auth.NewServerIdentity(env.server.Auth(), uuid.NewString(), types.RoleProxy)
	require.NoError(t, err)
	tlsConfig, err := serverIdentity.TLSConfig(nil)
	require.NoError(t, err)
	limiter, err := limiter.NewLimiter(limiter.Config{MaxConnections: 100})
	require.NoError(t, err)
	// authMiddleware authenticates request assuming TLS client authentication
	// adds authentication information to the context
	// and passes it to the API server
	authMiddleware := &auth.Middleware{
		ClusterName:   clusterName,
		Limiter:       limiter,
		AcceptedUsage: []string{teleport.UsageKubeOnly},
	}

	tlsConf := copyAndConfigureTLS(tlsConfig, logrus.New(), proxyAuthClient, clusterName)
	creds, err := auth.NewTransportCredentials(auth.TransportCredentialsConfig{
		TransportCredentials: credentials.NewTLS(tlsConf),
		UserGetter:           authMiddleware,
	})
	require.NoError(t, err)

	grpcServer := grpc.NewServer(
		grpc.ChainUnaryInterceptor(authMiddleware.UnaryInterceptors()...),
		grpc.ChainStreamInterceptor(authMiddleware.StreamInterceptors()...),
		grpc.Creds(creds),
	)

	kubeproto.RegisterKubeServiceServer(grpcServer, &fakeKubeService{})
	errC := make(chan error, 1)
	t.Cleanup(func() {
		grpcServer.GracefulStop()
		require.NoError(t, <-errC)
	})
	go func() {
		err := grpcServer.Serve(listener)
		errC <- trace.Wrap(err)
	}()
}

// copyAndConfigureTLS can be used to copy and modify an existing *tls.Config
// for Teleport application proxy servers.
func copyAndConfigureTLS(config *tls.Config, log logrus.FieldLogger, accessPoint authclient.AccessCache, clusterName string) *tls.Config {
	tlsConfig := config.Clone()

	// Require clients to present a certificate
	tlsConfig.ClientAuth = tls.RequireAndVerifyClientCert

	// Configure function that will be used to fetch the CA that signed the
	// client's certificate to verify the chain presented. If the client does not
	// pass in the cluster name, this functions pulls back all CA to try and
	// match the certificate presented against any CA.
	tlsConfig.GetConfigForClient = authclient.WithClusterCAs(tlsConfig.Clone(), accessPoint, clusterName, log)

	return tlsConfig
}

type fakeKubeService struct {
	kubeproto.UnimplementedKubeServiceServer
}

func (s *fakeKubeService) ListKubernetesResources(ctx context.Context, req *kubeproto.ListKubernetesResourcesRequest) (*kubeproto.ListKubernetesResourcesResponse, error) {
	return &kubeproto.ListKubernetesResourcesResponse{
		Resources: []*types.KubernetesResourceV1{
			{
				Kind: types.KindKubePod,
				Metadata: types.Metadata{
					Name: "test-pod",
					Labels: map[string]string{
						"app": "test",
					},
				},
				Spec: types.KubernetesResourceSpecV1{
					Namespace: "default",
				},
			},
			{
				Kind: types.KindKubePod,
				Metadata: types.Metadata{
					Name: "test-pod2",
					Labels: map[string]string{
						"app": "test2",
					},
				},
				Spec: types.KubernetesResourceSpecV1{
					Namespace: "default",
				},
			},
		},
		TotalCount: 2,
	}, nil
}

func TestWebSocketAuthenticateRequest(t *testing.T) {
	t.Parallel()
	ctx := context.Background()
	env := newWebPack(t, 1)
	proxy := env.proxies[0]
	proxy.handler.handler.wsIODeadline = time.Second
	pack := proxy.authPack(t, "test-user@example.com", nil)
	for _, tc := range []struct {
		name              string
		serverExpectError string
		expectResponse    wsStatus
		token             string
		writeTimeout      func()
		readTimeout       func()
	}{
		{
			name: "valid token",
			expectResponse: wsStatus{
				Type:   "create_session_response",
				Status: "ok",
			},
			token: pack.session.Token,
		},
		{
			name:              "invalid token",
			serverExpectError: "not found",
			expectResponse: wsStatus{
				Type:    "create_session_response",
				Status:  "error",
				Message: "invalid token",
			},
			token: "honk",
		},
		{
			name:              "server read timeout",
			serverExpectError: "i/o timeout",
			token:             pack.session.Token,
			readTimeout: func() {
				<-time.After(wsIODeadline * 3)
			},
		},
	} {
		tc := tc
		t.Run(tc.name, func(t *testing.T) {
			t.Parallel()
			server := httptest.NewServer(http.HandlerFunc(func(w http.ResponseWriter, r *http.Request) {
				sctx, ws, err := proxy.handler.handler.AuthenticateRequestWS(w, r)
				if err != nil {
					if tc.serverExpectError == "" {
						t.Errorf("unexpected error: %v", err)
					}
					if !strings.Contains(err.Error(), tc.serverExpectError) {
						t.Errorf("unexpected error: %v", err)
						return
					}
					return
				}
				t.Cleanup(func() { ws.Close() })
				if tc.serverExpectError != "" {
					t.Errorf("expected error, got nil")
					return
				}

				clt, err := sctx.GetClient()
				if err != nil {
					t.Errorf("unexpected error: %v", err)
					return
				}
				_, err = clt.GetDomainName(ctx)
				if err != nil {
					t.Errorf("unexpected error: %v", err)
					return
				}
			}))

			header := http.Header{}
			for _, cookie := range pack.cookies {
				header.Add("Cookie", cookie.String())
			}

			u := strings.Replace(server.URL, "http:", "ws:", 1)
			conn, resp, err := websocket.DefaultDialer.Dial(u, header)
			require.NoError(t, err)
			t.Cleanup(func() { conn.Close() })
			t.Cleanup(func() { resp.Body.Close() })

			if tc.readTimeout != nil {
				tc.readTimeout()
			}
			err = conn.WriteJSON(wsBearerToken{
				Token: tc.token,
			})
			require.NoError(t, err)
			if tc.readTimeout != nil {
				return // Reading will fail as the server will have closed the connection
			}

			var status wsStatus
			err = conn.ReadJSON(&status)
			require.NoError(t, err)
			require.Equal(t, tc.expectResponse, status)
		})
	}
}

func TestGetKubeExecClusterData(t *testing.T) {
	testCases := []struct {
		name          string
		listenerMode  types.ProxyListenerMode
		proxyKubeAddr string
		proxyWebAddr  string

		expectedServerAddr string
		expectedTLSName    string

		errCheck require.ErrorAssertionFunc
	}{
		{
			name:               "separate, regular addr",
			listenerMode:       types.ProxyListenerMode_Separate,
			proxyKubeAddr:      "kube.example.com:555",
			expectedServerAddr: "https://kube.example.com:555",
		},
		{
			name:               "separate, specified ip addr",
			listenerMode:       types.ProxyListenerMode_Separate,
			proxyKubeAddr:      "1.2.3.4:444",
			expectedServerAddr: "https://1.2.3.4:444",
		},
		{
			name:               "separate, unspecified ip addr",
			listenerMode:       types.ProxyListenerMode_Separate,
			proxyKubeAddr:      "0.0.0.0:444",
			expectedServerAddr: "https://localhost:444",
		},
		{
			name:               "multiplex, regular proxy web addr",
			listenerMode:       types.ProxyListenerMode_Multiplex,
			proxyWebAddr:       "web.example.com:777",
			expectedServerAddr: "https://web.example.com:777",
			expectedTLSName:    "kube-teleport-proxy-alpn.web.example.com",
		},
		{
			name:               "multiplex, proxy web addr unspecified ip",
			listenerMode:       types.ProxyListenerMode_Multiplex,
			proxyWebAddr:       "0.0.0.0:888",
			expectedServerAddr: "https://localhost:888",
			expectedTLSName:    "kube-teleport-proxy-alpn.teleport.cluster.local",
		},
	}

	for _, tt := range testCases {
		t.Run(tt.name, func(t *testing.T) {
			h := Handler{}
			if tt.proxyWebAddr != "" {
				h.cfg.ProxyWebAddr = *utils.MustParseAddr(tt.proxyWebAddr)
			}
			if tt.proxyKubeAddr != "" {
				h.cfg.ProxyKubeAddr = *utils.MustParseAddr(tt.proxyKubeAddr)
			}

			netConfig := types.ClusterNetworkingConfigV2{Spec: types.ClusterNetworkingConfigSpecV2{
				ProxyListenerMode: tt.listenerMode,
			}}

			serverAddr, tlsServerName, err := h.getKubeExecClusterData(&netConfig)
			if tt.errCheck != nil {
				tt.errCheck(t, err)
				return
			}
			require.NoError(t, err)
			require.Equal(t, tt.expectedServerAddr, serverAddr)
			require.Equal(t, tt.expectedTLSName, tlsServerName)
		})
	}
}

// TestSimultaneousAuthenticateRequest ensures that multiple authenticated
// requests do not race to create a SessionContext. This would happen when
// Proxies were deployed behind a round-robin load balancer. Only the Proxy
// that handled the login will have initially created a SessionContext for
// the particular user+session. All subsequent requests to the other Proxies
// in the load balancer pool attempt to create a SessionContext in
// [Handler.AuthenticateRequest] if one didn't already exist. If the web UI
// makes enough requests fast enough it can result in the Proxy trying to
// create multiple SessionContext for a user+session. Since only one SessionContext
// is stored in the sessionCache all previous SessionContext and their underlying
// auth client get closed, which results in an ugly and unfriendly
// `grpc: the client connection is closing` error banner on the web UI.
func TestSimultaneousAuthenticateRequest(t *testing.T) {
	ctx := context.Background()
	env := newWebPack(t, 1)

	proxy := env.proxies[0]

	// Authenticate to get a session token and cookies.
	pack := proxy.authPack(t, "test-user@example.com", nil)

	// Reset the sessions so that all future requests will race to create
	// a new SessionContext for the user + session pair to simulate multiple
	// proxies behind a load balancer.
	proxy.handler.handler.auth.sessions = map[string]*SessionContext{}

	// Create a request with the auth header and cookies for the session.
	endpoint := pack.clt.Endpoint("webapi", "sites")
	req, err := http.NewRequestWithContext(ctx, http.MethodGet, endpoint, nil)
	require.NoError(t, err)

	req.Header.Set("Authorization", "Bearer "+pack.session.Token)
	for _, cookie := range pack.cookies {
		req.AddCookie(cookie)
	}

	// Spawn several requests in parallel and attempt to use the auth client.
	type res struct {
		domain string
		err    error
	}
	const requests = 10
	respC := make(chan res, requests)
	for i := 0; i < requests; i++ {
		go func() {
			sctx, err := proxy.handler.handler.AuthenticateRequest(httptest.NewRecorder(), req.Clone(ctx), false)
			if err != nil {
				respC <- res{err: err}
				return
			}

			clt, err := sctx.GetClient()
			if err != nil {
				respC <- res{err: err}
				return
			}

			domain, err := clt.GetDomainName(ctx)
			respC <- res{domain: domain, err: err}
		}()
	}

	// Assert that all requests were successful and each one was able to
	// get the domain name without its auth client being closed.
	for i := 0; i < requests; i++ {
		select {
		case res := <-respC:
			require.NoError(t, res.err)
			require.Equal(t, "localhost", res.domain)
		case <-time.After(5 * time.Second):
			t.Fatal("timed out waiting for responses")
		}
	}
}

// mockedPingTestProxy is a test proxy with a mocked Ping method
type mockedPingTestProxy struct {
	authclient.ClientI
	mockedPing func(ctx context.Context) (authproto.PingResponse, error)
}

func (m mockedPingTestProxy) Ping(ctx context.Context) (authproto.PingResponse, error) {
	return m.mockedPing(ctx)
}

// TestModeratedSession validates that peers are able to start Moderated
// Sessions and remain in the waiting room until the required number of
// moderators are present. Only when the moderator is present the peer
// is allowed to access the host and start entering input and receiving
// output until the moderator terminates the session.
func TestModeratedSession(t *testing.T) {
	modules.SetTestModules(t, &modules.TestModules{TestBuildType: modules.BuildEnterprise})

	s := newWebSuiteWithConfig(t, webSuiteConfig{disableDiskBasedRecording: true})

	peerRole, err := types.NewRole("moderated", types.RoleSpecV6{
		Allow: types.RoleConditions{
			RequireSessionJoin: []*types.SessionRequirePolicy{
				{
					Name:   "moderated",
					Filter: "contains(user.roles, \"moderator\")",
					Kinds:  []string{string(types.SSHSessionKind)},
					Count:  1,
					Modes:  []string{string(types.SessionModeratorMode)},
				},
			},
		},
	})
	require.NoError(t, err)
	peerRole, err = s.server.Auth().UpsertRole(s.ctx, peerRole)
	require.NoError(t, err)

	moderatorRole, err := types.NewRole("moderator", types.RoleSpecV6{
		Allow: types.RoleConditions{
			JoinSessions: []*types.SessionJoinPolicy{
				{
					Name:  "moderated",
					Roles: []string{peerRole.GetName()},
					Kinds: []string{string(types.SSHSessionKind)},
					Modes: []string{string(types.SessionModeratorMode), string(types.SessionObserverMode)},
				},
			},
		},
	})
	require.NoError(t, err)
	moderatorRole, err = s.server.Auth().UpsertRole(s.ctx, moderatorRole)
	require.NoError(t, err)

	ctx, cancel := context.WithCancel(s.ctx)
	t.Cleanup(cancel)

	peerTerm, err := connectToHost(ctx, connectConfig{
		pack:  s.authPack(t, "foo", peerRole.GetName()),
		host:  s.node.ID(),
		proxy: s.webServer.Listener.Addr().String(),
	})
	require.NoError(t, err)
	t.Cleanup(func() { require.NoError(t, peerTerm.Close()) })

	require.NoError(t, waitForOutput(peerTerm, "Teleport > User foo joined the session with participant mode: peer."), "waiting for peer to enter session")

	moderatorTerm, err := connectToHost(ctx, connectConfig{
		pack:            s.authPack(t, "bar", moderatorRole.GetName()),
		host:            s.node.ID(),
		proxy:           s.webServer.Listener.Addr().String(),
		sessionID:       peerTerm.GetSession().ID,
		participantMode: types.SessionModeratorMode,
	})
	require.NoError(t, err)
	t.Cleanup(func() { require.NoError(t, moderatorTerm.Close()) })

	require.NoError(t, waitForOutput(peerTerm, "Teleport > Connecting to node over SSH"), "waiting for peer connection to node after moderator joins")

	// here we intentionally run a command where the output we're looking
	// for is not present in the command itself
	_, err = io.WriteString(peerTerm, "echo llxmx | sed 's/x/a/g'\r\n")
	require.NoError(t, err)
	require.NoError(t, waitForOutput(peerTerm, "llama"), "waiting for output on peer terminal")
	require.NoError(t, waitForOutput(moderatorTerm, "llama"), "waiting for output on moderator terminal")

	// the moderator terminates the session
	_, err = io.WriteString(moderatorTerm, "t")
	require.NoError(t, err)

	require.NoError(t, waitForOutput(moderatorTerm, "Stopping session..."), "waiting for moderator to terminate session")
	require.NoError(t, waitForOutput(peerTerm, "Process exited with status 255"), "waiting for peer session to be terminated")
}

// TestModeratedSessionWithMFA validates the same behavior as TestModeratedSession while
// also ensuring that MFA is performed prior to accessing the host and that periodic
// presence checks are performed by the moderator. When presence checks are not performed
// the session is aborted.
func TestModeratedSessionWithMFA(t *testing.T) {
	modules.SetTestModules(t, &modules.TestModules{TestBuildType: modules.BuildEnterprise})

	const RPID = "localhost"

	presenceClock := clockwork.NewFakeClock()
	s := newWebSuiteWithConfig(t, webSuiteConfig{
		clock:                     clockwork.NewFakeClockAt(presenceClock.Now()),
		disableDiskBasedRecording: true,
		authPreferenceSpec: &types.AuthPreferenceSpecV2{
			Type:           constants.Local,
			ConnectorName:  constants.PasswordlessConnector,
			SecondFactor:   constants.SecondFactorOn,
			RequireMFAType: types.RequireMFAType_SESSION,
			Webauthn: &types.Webauthn{
				RPID: RPID,
			},
		},
		presenceChecker: func(ctx context.Context, term io.Writer, maintainer client.PresenceMaintainer, sessionID string, mfaPrompt mfa.Prompt, opts ...client.PresenceOption) error {
			return trace.Wrap(client.RunPresenceTask(ctx, term, maintainer, sessionID, mfaPrompt, client.WithPresenceClock(presenceClock)))
		},
	})

	peerRole, err := types.NewRole("moderated", types.RoleSpecV6{
		Allow: types.RoleConditions{
			RequireSessionJoin: []*types.SessionRequirePolicy{
				{
					Name:   "moderated",
					Filter: "contains(user.roles, \"moderator\")",
					Kinds:  []string{string(types.SSHSessionKind)},
					Count:  1,
					Modes:  []string{string(types.SessionModeratorMode)},
				},
			},
		},
	})
	require.NoError(t, err)

	moderatorRole, err := types.NewRole("moderator", types.RoleSpecV6{
		Allow: types.RoleConditions{
			JoinSessions: []*types.SessionJoinPolicy{
				{
					Name:  "moderated",
					Roles: []string{peerRole.GetName()},
					Kinds: []string{string(types.SSHSessionKind)},
					Modes: []string{string(types.SessionModeratorMode), string(types.SessionObserverMode)},
				},
			},
		},
	})
	require.NoError(t, err)

	peer := s.authPackWithMFA(t, "foo", peerRole)
	moderator := s.authPackWithMFA(t, "bar", moderatorRole)

	ctx, cancel := context.WithCancel(s.ctx)
	t.Cleanup(cancel)

	peerTerm, err := connectToHost(ctx, connectConfig{
		pack:  peer,
		host:  s.node.ID(),
		proxy: s.webServer.Listener.Addr().String(),
		mfaCeremony: func(challenge client.MFAAuthenticateChallenge) []byte {
			res, err := peer.device.SolveAuthn(&authproto.MFAAuthenticateChallenge{
				WebauthnChallenge: wantypes.CredentialAssertionToProto(challenge.WebauthnChallenge),
			})
			require.NoError(t, err)

			webauthnResBytes, err := json.Marshal(wantypes.CredentialAssertionResponseFromProto(res.GetWebauthn()))
			require.NoError(t, err)

			envelope := &terminal.Envelope{
				Version: defaults.WebsocketVersion,
				Type:    defaults.WebsocketWebauthnChallenge,
				Payload: string(webauthnResBytes),
			}
			envelopeBytes, err := proto.Marshal(envelope)
			require.NoError(t, err)

			return envelopeBytes
		},
	})
	require.NoError(t, err)
	t.Cleanup(func() { require.NoError(t, peerTerm.Close()) })

	require.NoError(t, waitForOutput(peerTerm, "Teleport > User foo joined the session with participant mode: peer."), "waiting for peer to start session")

	moderatorTerm, err := connectToHost(ctx, connectConfig{
		pack:            moderator,
		host:            s.node.ID(),
		proxy:           s.webServer.Listener.Addr().String(),
		sessionID:       peerTerm.GetSession().ID,
		participantMode: types.SessionModeratorMode,
		mfaCeremony: func(challenge client.MFAAuthenticateChallenge) []byte {
			res, err := moderator.device.SolveAuthn(&authproto.MFAAuthenticateChallenge{
				WebauthnChallenge: wantypes.CredentialAssertionToProto(challenge.WebauthnChallenge),
			})
			require.NoError(t, err)

			webauthnResBytes, err := json.Marshal(wantypes.CredentialAssertionResponseFromProto(res.GetWebauthn()))
			require.NoError(t, err)

			envelope := &terminal.Envelope{
				Version: defaults.WebsocketVersion,
				Type:    defaults.WebsocketWebauthnChallenge,
				Payload: string(webauthnResBytes),
			}
			envelopeBytes, err := proto.Marshal(envelope)
			require.NoError(t, err)

			return envelopeBytes
		},
	})
	require.NoError(t, err)
	t.Cleanup(func() { require.NoError(t, moderatorTerm.Close()) })

	require.NoError(t, waitForOutput(peerTerm, "Teleport > Connecting to node over SSH"), "waiting for peer to connect after moderator joins")

	// here we intentionally run a command where the output we're looking
	// for is not present in the command itself
	_, err = io.WriteString(peerTerm, "echo llxmx | sed 's/x/a/g'\r\n")
	require.NoError(t, err)
	require.NoError(t, waitForOutput(peerTerm, "llama"), "waiting for output in peer terminal")
	require.NoError(t, waitForOutput(moderatorTerm, "llama"), "waiting for output in moderator terminal")

	// run the presence check a few times
	for i := 0; i < 3; i++ {
		presenceClock.BlockUntil(1)
		presenceClock.Advance(30 * time.Second)
		require.NoError(t, waitForOutput(moderatorTerm, "Teleport > Please tap your MFA key"), "waiting for moderator mfa prompt")

		challenge, err := moderatorTerm.stream.ReadChallenge(protobufMFACodec{})
		require.NoError(t, err)

		res, err := moderator.device.SolveAuthn(challenge)
		require.NoError(t, err)

		webauthnResBytes, err := json.Marshal(wantypes.CredentialAssertionResponseFromProto(res.GetWebauthn()))
		require.NoError(t, err)

		envelope := &terminal.Envelope{
			Version: defaults.WebsocketVersion,
			Type:    defaults.WebsocketWebauthnChallenge,
			Payload: string(webauthnResBytes),
		}
		envelopeBytes, err := proto.Marshal(envelope)
		require.NoError(t, err)

		require.NoError(t, moderatorTerm.ws.WriteMessage(websocket.BinaryMessage, envelopeBytes))
	}

	// Advance the clock far enough in the future to make the moderator stale
	// which will terminate the session - because the clock is used by ALL server
	// components, it's not practical to use BlockUntil here, so we use EventuallyWithT instead.
	require.EventuallyWithT(t, func(t *assert.CollectT) {
		s.clock.Advance(3 * time.Minute)
		assert.NoError(t, waitForOutputWithDuration(moderatorTerm, "wait: remote command exited without exit status or exit signal", 3*time.Second))
		assert.NoError(t, waitForOutputWithDuration(peerTerm, "Process exited with status 255", 3*time.Second))
	}, 15*time.Second, 500*time.Millisecond)
}

type proxyClientMock struct {
	authclient.ClientI
	tokens map[string]types.ProvisionToken
}

// GetToken returns provisioning token
func (pc *proxyClientMock) GetToken(_ context.Context, token string) (types.ProvisionToken, error) {
	tok, ok := pc.tokens[token]
	if ok {
		return tok, nil
	}

	return nil, trace.NotFound(token)
}

func (pc *proxyClientMock) DeleteToken(_ context.Context, token string) error {
	_, ok := pc.tokens[token]
	if ok {
		delete(pc.tokens, token)
		return nil
	}
	return trace.NotFound(token)
}

func Test_consumeTokenForAPICall(t *testing.T) {
	pc := &proxyClientMock{tokens: map[string]types.ProvisionToken{}}

	tests := []struct {
		name     string
		getToken func() (string, types.ProvisionToken)
		wantErr  require.ErrorAssertionFunc
	}{
		{
			name: "missing token is rejected",
			getToken: func() (string, types.ProvisionToken) {
				return "fake", nil
			},
			wantErr: func(t require.TestingT, err error, i ...interface{}) {
				require.True(t, trace.IsNotFound(err))
			},
		},
		{
			name: "valid token is accepted",
			getToken: func() (string, types.ProvisionToken) {
				tok, err := types.NewProvisionToken(uuid.New().String(), []types.SystemRole{types.RoleDatabase}, time.Now().Add(time.Hour))
				require.NoError(t, err)
				pc.tokens[tok.GetName()] = tok
				return tok.GetName(), tok
			},
		},
		{
			name: "token with no expiry is accepted",
			getToken: func() (string, types.ProvisionToken) {
				tok, err := types.NewProvisionToken(uuid.New().String(), []types.SystemRole{types.RoleDatabase}, time.Time{})
				require.NoError(t, err)
				pc.tokens[tok.GetName()] = tok
				return tok.GetName(), tok
			},
		},
		{
			name: "expired token is rejected",
			getToken: func() (string, types.ProvisionToken) {
				tok, err := types.NewProvisionToken(uuid.New().String(), []types.SystemRole{types.RoleDatabase}, time.Now().Add(-time.Hour))
				require.NoError(t, err)
				pc.tokens[tok.GetName()] = tok
				return tok.GetName(), tok
			},
			wantErr: func(t require.TestingT, err error, i ...interface{}) {
				require.ErrorContains(t, err, "expired token")
			},
		},
		{
			name: "token with invalid join type is rejected",
			getToken: func() (string, types.ProvisionToken) {
				tok, err := types.NewProvisionTokenFromSpec("ec2-token", time.Now().Add(time.Hour), types.ProvisionTokenSpecV2{
					Roles:      []types.SystemRole{types.RoleDatabase},
					Allow:      []*types.TokenRule{{AWSAccount: "1234"}},
					JoinMethod: types.JoinMethodEC2,
				})

				require.NoError(t, err)
				pc.tokens[tok.GetName()] = tok
				return tok.GetName(), tok
			},
			wantErr: func(t require.TestingT, err error, i ...interface{}) {
				require.ErrorContains(t, err, "unexpected join method \"ec2\" for token \"ec2-token\"")
			},
		},
	}

	tokenExists := func(tokenName string) bool {
		tok, _ := pc.GetToken(context.Background(), tokenName)
		return tok != nil
	}

	for _, tt := range tests {
		t.Run(tt.name, func(t *testing.T) {
			tokName, tok := tt.getToken()
			tokenInitiallyPresent := tokenExists(tokName)
			result, err := consumeTokenForAPICall(context.Background(), pc, tokName)
			if tt.wantErr != nil {
				tt.wantErr(t, err)
				// verify that if token was present, then it has not been deleted.
				require.Equal(t, tokenInitiallyPresent, tokenExists(tokName))
			} else {
				require.NoError(t, err)
				require.Equal(t, tok, result)
				// verify that token does not exist now, even if it did.
				require.False(t, tokenExists(tokName))
			}
		})
	}
}

func TestGithubConnector(t *testing.T) {
	ctx := context.Background()
	env := newWebPack(t, 1)

	proxy := env.proxies[0]

	// Authenticate to get a session token and cookies.
	pack := proxy.authPack(t, "test-user@example.com", nil)

	expected, err := types.NewGithubConnector("github", types.GithubConnectorSpecV3{
		ClientID:     "12345",
		ClientSecret: "678910",
		RedirectURL:  "https://proxy.example.com/v1/webapi/github/callback",
		Display:      "Github",
		TeamsToRoles: []types.TeamRolesMapping{
			{
				Organization: "acme",
				Team:         "users",
				Roles:        []string{"access", "editor", "auditor"},
			},
		},
	})
	require.NoError(t, err, "creating initial connector resource")

	createPayload := func(connector types.GithubConnector) ui.ResourceItem {
		raw, err := services.MarshalGithubConnector(connector, services.PreserveRevision())
		require.NoError(t, err, "marshaling connector")

		return ui.ResourceItem{
			Kind:    types.KindGithubConnector,
			Name:    connector.GetName(),
			Content: string(raw),
		}
	}

	unmarshalResponse := func(resp []byte) types.GithubConnector {
		var item ui.ResourceItem
		require.NoError(t, json.Unmarshal(resp, &item), "response from server contained an invalid resource item")

		var conn types.GithubConnectorV3
		require.NoError(t, yaml.Unmarshal([]byte(item.Content), &conn), "resource item content was not a github connector")
		return &conn
	}

	// Create the initial connector.
	resp, err := pack.clt.PostJSON(ctx, pack.clt.Endpoint("webapi", "github"), createPayload(expected))
	require.NoError(t, err, "expected creating the initial connector to succeed")
	require.Equal(t, http.StatusOK, resp.Code(), "unexpected status code creating connector")

	created := unmarshalResponse(resp.Bytes())

	// Validate that creating the connector again fails.
	resp, err = pack.clt.PostJSON(ctx, pack.clt.Endpoint("webapi", "github"), createPayload(expected))
	assert.Error(t, err, "expected an error creating a duplicate connector")
	assert.True(t, trace.IsAlreadyExists(err), "expected an already exists error got %T", err)
	assert.Equal(t, http.StatusConflict, resp.Code(), "unexpected status code creating duplicate connector")

	// Update the connector.
	created.SetDisplay("test")
	resp, err = pack.clt.PutJSON(ctx, pack.clt.Endpoint("webapi", "github", expected.GetName()), createPayload(created))
	require.NoError(t, err, "unexpected error updating the connector")
	require.Equal(t, http.StatusOK, resp.Code(), "unexpected status code updating the connector")

	updated := unmarshalResponse(resp.Bytes())

	require.Empty(t, cmp.Diff(created, updated, cmpopts.IgnoreFields(types.Metadata{}, "Revision", "Namespace"),
		cmpopts.IgnoreFields(types.GithubConnectorSpecV3{}, "Display", "ClientSecret"),
	))
	require.NotEqual(t, expected.GetDisplay(), updated.GetDisplay(), "expected update to modify the display name")
	require.Equal(t, "test", updated.GetDisplay(), "display name should have been updated to test. got %s", updated.GetDisplay())

	// Validate that a stale revision prevents updates.
	resp, err = pack.clt.PutJSON(ctx, pack.clt.Endpoint("webapi", "github", expected.GetName()), createPayload(expected))
	assert.Error(t, err, "expected an error updating a connector with a stale revision")
	assert.True(t, trace.IsCompareFailed(err), "expected a compare failed error got %T", err)
	assert.Equal(t, http.StatusPreconditionFailed, resp.Code(), "unexpected status code updating the connector")

	// Validate that renaming the connector prevents updates.
	updated.SetName(uuid.NewString())
	resp, err = pack.clt.PutJSON(ctx, pack.clt.Endpoint("webapi", "github", expected.GetName()), createPayload(updated))
	assert.Error(t, err, "expected and error when renaming a connector")
	assert.True(t, trace.IsBadParameter(err), "expected a bad parameter error got %T", err)
	assert.Equal(t, http.StatusBadRequest, resp.Code(), "unexpected status code updating the connector")

	// Validate that updating a nonexistent connector fails.
	updated.SetName(uuid.NewString())
	resp, err = pack.clt.PutJSON(ctx, pack.clt.Endpoint("webapi", "github", updated.GetName()), createPayload(updated))
	assert.Error(t, err, "expected updating a nonexistent connector to fail")
	assert.True(t, trace.IsCompareFailed(err), "expected a compare failed error got %T", err)
	assert.Equal(t, http.StatusPreconditionFailed, resp.Code(), "unexpected status code updating the connector")

	// Validate that the connector can be deleted
	_, err = pack.clt.Delete(ctx, pack.clt.Endpoint("webapi", "github", expected.GetName()))
	require.NoError(t, err, "unexpected error deleting connector")

	resp, err = pack.clt.Get(ctx, pack.clt.Endpoint("webapi", "github"), nil)
	assert.NoError(t, err, "unexpected error listing github connectors")

	var item []ui.ResourceItem
	require.NoError(t, json.Unmarshal(resp.Bytes(), &item), "invalid resource item received")

	assert.Empty(t, item)
	assert.Equal(t, http.StatusOK, resp.Code(), "unexpected status code getting connectors")
}

func TestCalculateSSHLogins(t *testing.T) {
	cases := []struct {
		name              string
		allowedLogins     []string
		grantedPrincipals []string
		expectedLogins    []string
		loginGetter       loginGetterFunc
	}{
		{
			name:              "no matching logins",
			allowedLogins:     []string{"llama"},
			grantedPrincipals: []string{"fish"},
			loginGetter: func(resource services.AccessCheckable) ([]string, error) {
				return nil, nil
			},
		},
		{
			name:              "no matching logins ignores fallback",
			allowedLogins:     []string{"llama"},
			grantedPrincipals: []string{"fish"},
			loginGetter: func(resource services.AccessCheckable) ([]string, error) {
				return []string{"apple", "banana"}, nil
			},
		},
		{
			name:              "identical logins",
			allowedLogins:     []string{"llama", "shark", "goose"},
			grantedPrincipals: []string{"shark", "goose", "llama"},
			expectedLogins:    []string{"goose", "shark", "llama"},
			loginGetter: func(resource services.AccessCheckable) ([]string, error) {
				return []string{"apple", "banana"}, nil
			},
		},
		{
			name:              "subset of logins",
			allowedLogins:     []string{"llama"},
			grantedPrincipals: []string{"shark", "goose", "llama"},
			expectedLogins:    []string{"llama"},
			loginGetter: func(resource services.AccessCheckable) ([]string, error) {
				return []string{"apple", "banana"}, nil
			},
		},
		{
			name:              "no allowed logins",
			grantedPrincipals: []string{"shark", "goose", "llama"},
			loginGetter: func(resource services.AccessCheckable) ([]string, error) {
				return nil, nil
			},
		},
		{
			name:              "no allowed logins with fallback",
			grantedPrincipals: []string{"shark", "goose", "llama"},
			expectedLogins:    []string{"apple", "banana"},
			loginGetter: func(resource services.AccessCheckable) ([]string, error) {
				return []string{"apple", "banana"}, nil
			},
		},
		{
			name:          "no granted logins",
			allowedLogins: []string{"shark", "goose", "llama"},
			loginGetter: func(resource services.AccessCheckable) ([]string, error) {
				return nil, nil
			},
		},
	}

	for _, test := range cases {
		t.Run(test.name, func(t *testing.T) {
			identity := &tlsca.Identity{Principals: test.grantedPrincipals}

			logins, err := calculateSSHLogins(identity, test.loginGetter, nil, test.allowedLogins)
			require.NoError(t, err)
			require.Empty(t, cmp.Diff(logins, test.expectedLogins, cmpopts.SortSlices(func(a, b string) bool {
				return strings.Compare(a, b) < 0
			})))
		})
	}
}

func TestCalculateDesktopLogins(t *testing.T) {
	cases := []struct {
		name           string
		allowedLogins  []string
		expectedLogins []string
		loginGetter    loginGetterFunc
	}{
		{
			name:           "allowed logins",
			allowedLogins:  []string{"llama", "fish", "dog"},
			expectedLogins: []string{"llama", "fish", "dog"},
			loginGetter: func(resource services.AccessCheckable) ([]string, error) {
				return nil, nil
			},
		},
		{
			name: "no allowed logins",
			loginGetter: func(resource services.AccessCheckable) ([]string, error) {
				return nil, nil
			},
		},
		{
			name:           "no allowed logins with fallback",
			expectedLogins: []string{"apple", "banana"},
			loginGetter: func(resource services.AccessCheckable) ([]string, error) {
				return []string{"apple", "banana"}, nil
			},
		},
	}

	for _, test := range cases {
		t.Run(test.name, func(t *testing.T) {
			logins, err := calculateDesktopLogins(test.loginGetter, nil, test.allowedLogins)
			require.NoError(t, err)
			require.Empty(t, cmp.Diff(logins, test.expectedLogins, cmpopts.SortSlices(func(a, b string) bool {
				return strings.Compare(a, b) < 0
			})))
		})
	}
}

type loginGetterFunc func(resource services.AccessCheckable) ([]string, error)

func (f loginGetterFunc) GetAllowedLoginsForResource(resource services.AccessCheckable) ([]string, error) {
	return f(resource)
}

func TestWebSocketClosedBeforeSSHSessionCreated(t *testing.T) {
	t.Parallel()
	s := newWebSuiteWithConfig(t, webSuiteConfig{disableDiskBasedRecording: true})

	ctx, cancel := context.WithCancel(s.ctx)
	t.Cleanup(cancel)

	pack := s.authPack(t, "foo")

	req := TerminalRequest{
		Server: s.node.ID(),
		Login:  pack.login,
		Term: session.TerminalParams{
			W: 100,
			H: 100,
		},
	}

	data, err := json.Marshal(req)
	require.NoError(t, err)

	u := url.URL{
		Host:   s.webServer.Listener.Addr().String(),
		Scheme: client.WSS,
		Path:   "/v1/webapi/sites/-current-/connect/ws",
	}

	q := u.Query()
	q.Set("params", string(data))
	u.RawQuery = q.Encode()

	header := http.Header{}
	header.Add("Origin", "http://localhost")
	for _, cookie := range pack.cookies {
		header.Add("Cookie", cookie.String())
	}

	dialer := websocket.Dialer{
		TLSClientConfig: &tls.Config{
			InsecureSkipVerify: true,
		},
	}

	ws, resp, err := dialer.Dial(u.String(), header)
	if err != nil {
		var sb strings.Builder
		sb.WriteString("websocket dial")
		if resp != nil {
			fmt.Fprintf(&sb, "; status code %v;", resp.StatusCode)
			fmt.Fprintf(&sb, "headers: %v; body: ", resp.Header)
			io.Copy(&sb, resp.Body)
		}
		require.NoError(t, err, sb.String())
	}
	require.NoError(t, resp.Body.Close())

	require.NoError(t, makeAuthReqOverWS(ws, pack.session.Token))

	wsClosedChan := make(chan struct{})

	// Create a stream that closes the web socket when the server writes the session metadata
	// to the client. At this point, the SSH connection to the target should be in flight but
	// not yet established.
	stream := terminal.NewStream(ctx, terminal.StreamConfig{
		WS:     ws,
		Logger: utils.NewLogger(),
		Handlers: map[string]terminal.WSHandlerFunc{
			defaults.WebsocketSessionMetadata: func(ctx context.Context, envelope terminal.Envelope) {
				if envelope.Type != defaults.WebsocketSessionMetadata {
					return
				}

				var sessResp siteSessionGenerateResponse
				if err := json.Unmarshal([]byte(envelope.Payload), &sessResp); err != nil {
					return
				}

				assert.NoError(t, ws.WriteControl(websocket.CloseMessage, nil, time.Now().Add(time.Second)))
				close(wsClosedChan)
			},
		},
	})
	t.Cleanup(func() { require.NoError(t, stream.Close()) })

	// Set a read deadline to unblock ReadAll below in the event of a bug
	// preventing the ws from closing above.
	require.NoError(t, stream.SetReadDeadline(time.Now().Add(30*time.Second)))

	// Wait for the web socket to be closed above.
	select {
	case <-wsClosedChan:
	case <-time.After(10 * time.Second):
		t.Fatal("timed out waiting for session metadata")
	}

	// Validate that the SSH connection is terminated in response to the WS closing.
	require.Eventually(t, func() bool {
		return s.node.ActiveConnections() == 0
	}, 10*time.Second, 100*time.Millisecond)

	// Validate that reading nothing was permitted.
	out, err := io.ReadAll(stream)
	require.NoError(t, err)
	require.Empty(t, out)
}

func TestUnstartedServerShutdown(t *testing.T) {
	t.Parallel()
	s := newWebSuite(t)
	srv, err := NewServer(ServerConfig{
		Server:  &http.Server{},
		Handler: s.webHandler,
	})

	require.NoError(t, err)

	// Shutdown the server before starting it shouldn't panic.
	require.NoError(t, srv.Shutdown(context.Background()))
}<|MERGE_RESOLUTION|>--- conflicted
+++ resolved
@@ -4558,15 +4558,6 @@
 			PrivateKeyPolicy:   keys.PrivateKeyPolicyNone,
 			MOTD:               MOTD,
 		},
-<<<<<<< HEAD
-		CanJoinSessions:           true,
-		ProxyClusterName:          env.server.ClusterName(),
-		IsCloud:                   false,
-		AutomaticUpgrades:         false,
-		JoinActiveSessions:        true,
-		Edition:                   modules.BuildOSS, // testBuildType is empty
-		PlayableDatabaseProtocols: player.SupportedDatabaseProtocols,
-=======
 		CanJoinSessions:    true,
 		ProxyClusterName:   env.server.ClusterName(),
 		IsCloud:            false,
@@ -4608,7 +4599,7 @@
 		Questionnaire:                  false,
 		IsStripeManaged:                false,
 		PremiumSupport:                 false,
->>>>>>> 50352a4d
+		PlayableDatabaseProtocols:      player.SupportedDatabaseProtocols,
 	}
 
 	// Make a request.
@@ -4737,14 +4728,6 @@
 			AccessListCreateLimit:               5,
 			AccessMonitoringMaxReportRangeLimit: 10,
 		},
-<<<<<<< HEAD
-		IsTeam:                    true,
-		IsIGSEnabled:              true,
-		IsStripeManaged:           true,
-		Questionnaire:             true,
-		IsUsageBasedBilling:       true,
-		PlayableDatabaseProtocols: player.SupportedDatabaseProtocols,
-=======
 		IsTeam:              true,
 		IsIGSEnabled:        true,
 		IsStripeManaged:     true,
@@ -4775,7 +4758,7 @@
 			string(entitlements.UpsellAlert):            {Enabled: false},
 			string(entitlements.UsageReporting):         {Enabled: false},
 		},
->>>>>>> 50352a4d
+		PlayableDatabaseProtocols: player.SupportedDatabaseProtocols,
 	}
 
 	// Make a request.
