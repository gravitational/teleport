--- conflicted
+++ resolved
@@ -581,13 +581,8 @@
 	id := doc.Root().SelectAttr("ID")
 	require.NotNil(t, id)
 
-<<<<<<< HEAD
 	authRequest, err := s.server.Auth().GetSAMLAuthRequest(context.Background(), id.Value)
-	c.Assert(err, IsNil)
-=======
-	authRequest, err := s.server.Auth().GetSAMLAuthRequest(id.Value)
-	require.NoError(t, err)
->>>>>>> c6d08915
+	require.NoError(t, err)
 
 	// now swap the request id to the hardcoded one in fixtures
 	authRequest.ID = fixtures.SAMLOktaAuthRequestID
