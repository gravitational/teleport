/*
 * Teleport
 * Copyright (C) 2023  Gravitational, Inc.
 *
 * This program is free software: you can redistribute it and/or modify
 * it under the terms of the GNU Affero General Public License as published by
 * the Free Software Foundation, either version 3 of the License, or
 * (at your option) any later version.
 *
 * This program is distributed in the hope that it will be useful,
 * but WITHOUT ANY WARRANTY; without even the implied warranty of
 * MERCHANTABILITY or FITNESS FOR A PARTICULAR PURPOSE.  See the
 * GNU Affero General Public License for more details.
 *
 * You should have received a copy of the GNU Affero General Public License
 * along with this program.  If not, see <http://www.gnu.org/licenses/>.
 */

package inventory

import (
	"context"
	"math/rand/v2"
	"os"
	"strings"
	"time"

	"github.com/gravitational/trace"
	log "github.com/sirupsen/logrus"

	"github.com/gravitational/teleport/api/client"
	"github.com/gravitational/teleport/api/client/proto"
	"github.com/gravitational/teleport/api/constants"
	apidefaults "github.com/gravitational/teleport/api/defaults"
	"github.com/gravitational/teleport/api/types"
	"github.com/gravitational/teleport/api/utils/retryutils"
	"github.com/gravitational/teleport/lib/inventory/internal/delay"
	usagereporter "github.com/gravitational/teleport/lib/usagereporter/teleport"
	"github.com/gravitational/teleport/lib/utils"
	"github.com/gravitational/teleport/lib/utils/interval"
)

// Auth is an interface representing the subset of the auth API that must be made available
// to the controller in order for it to be able to handle control streams.
type Auth interface {
	UpsertNode(context.Context, types.Server) (*types.KeepAlive, error)

	UpsertApplicationServer(context.Context, types.AppServer) (*types.KeepAlive, error)
	DeleteApplicationServer(ctx context.Context, namespace, hostID, name string) error

	UpsertDatabaseServer(context.Context, types.DatabaseServer) (*types.KeepAlive, error)
	DeleteDatabaseServer(ctx context.Context, namespace, hostID, name string) error

	UpsertKubernetesServer(context.Context, types.KubeServer) (*types.KeepAlive, error)
	DeleteKubernetesServer(ctx context.Context, hostID, name string) error

	KeepAliveServer(context.Context, types.KeepAlive) error
	UpsertInstance(ctx context.Context, instance types.Instance) error
}

type testEvent string

const (
	sshKeepAliveOk  testEvent = "ssh-keep-alive-ok"
	sshKeepAliveErr testEvent = "ssh-keep-alive-err"

	sshUpsertOk  testEvent = "ssh-upsert-ok"
	sshUpsertErr testEvent = "ssh-upsert-err"

	sshUpsertRetryOk  testEvent = "ssh-upsert-retry-ok"
	sshUpsertRetryErr testEvent = "ssh-upsert-retry-err"

	appKeepAliveOk  testEvent = "app-keep-alive-ok"
	appKeepAliveErr testEvent = "app-keep-alive-err"
	appKeepAliveDel testEvent = "app-keep-alive-del"

	appUpsertOk  testEvent = "app-upsert-ok"
	appUpsertErr testEvent = "app-upsert-err"

	appUpsertRetryOk  testEvent = "app-upsert-retry-ok"
	appUpsertRetryErr testEvent = "app-upsert-retry-err"

	dbKeepAliveOk  testEvent = "db-keep-alive-ok"
	dbKeepAliveErr testEvent = "db-keep-alive-err"
	dbKeepAliveDel testEvent = "db-keep-alive-del"

	dbUpsertOk  testEvent = "db-upsert-ok"
	dbUpsertErr testEvent = "db-upsert-err"

	dbUpsertRetryOk  testEvent = "db-upsert-retry-ok"
	dbUpsertRetryErr testEvent = "db-upsert-retry-err"

	kubeKeepAliveOk  testEvent = "kube-keep-alive-ok"
	kubeKeepAliveErr testEvent = "kube-keep-alive-err"
	kubeKeepAliveDel testEvent = "kube-keep-alive-del"

	kubeUpsertOk  testEvent = "kube-upsert-ok"
	kubeUpsertErr testEvent = "kube-upsert-err"

	kubeUpsertRetryOk  testEvent = "kube-upsert-retry-ok"
	kubeUpsertRetryErr testEvent = "kube-upsert-retry-err"

	instanceHeartbeatOk  testEvent = "instance-heartbeat-ok"
	instanceHeartbeatErr testEvent = "instance-heartbeat-err"

	timeReconciliationOk testEvent = "time-reconciliation-ok"

	instanceCompareFailed testEvent = "instance-compare-failed"

	handlerStart = "handler-start"
	handlerClose = "handler-close"

<<<<<<< HEAD
	keepAliveTick = "keep-alive-tick"
)

// intervalKey is used to uniquely identify the subintervals registered with the interval.MultiInterval
// instance that we use for managing periodics associated with upstream handles.
type intervalKey int

const (
	instanceHeartbeatKey intervalKey = 1 + iota
	serverKeepAliveKey
	instanceTimeReconciliation
=======
	keepAliveSSHTick      = "keep-alive-ssh-tick"
	keepAliveAppTick      = "keep-alive-app-tick"
	keepAliveDatabaseTick = "keep-alive-db-tick"
	keepAliveKubeTick     = "keep-alive-kube-tick"
>>>>>>> fb26137c
)

// instanceHBStepSize is the step size used for the variable instance heartbeat duration. This value is
// basically arbitrary. It was selected because it produces a scaling curve that makes a fairly reasonable
// tradeoff between heartbeat availability and load scaling. See test coverage in the 'interval' package
// for a demonstration of the relationship between step sizes and interval/duration scaling.
const instanceHBStepSize = 1024

type controllerOptions struct {
	serverKeepAlive    time.Duration
	instanceHBInterval time.Duration
	testEvents         chan testEvent
	maxKeepAliveErrs   int
	authID             string
	onConnectFunc      func(string)
	onDisconnectFunc   func(string, int)
	clock              clockwork.Clock
}

func (options *controllerOptions) SetDefaults() {
	baseKeepAlive := apidefaults.ServerKeepAliveTTL()
	if options.serverKeepAlive == 0 {
		// use 1.5x standard server keep alive since we use a jitter that
		// shortens the actual average interval.
		options.serverKeepAlive = baseKeepAlive + (baseKeepAlive / 2)
	}

	if options.instanceHBInterval == 0 {
		options.instanceHBInterval = apidefaults.MinInstanceHeartbeatInterval()
	}

	if options.maxKeepAliveErrs == 0 {
		// fail on third error. this is arbitrary, but feels reasonable since if we're on our
		// third error, 3-4m have gone by, so the problem is almost certainly persistent.
		options.maxKeepAliveErrs = 2
	}

	if options.onConnectFunc == nil {
		options.onConnectFunc = func(string) {}
	}

	if options.onDisconnectFunc == nil {
		options.onDisconnectFunc = func(string, int) {}
	}

	if options.clock == nil {
		options.clock = clockwork.NewRealClock()
	}
}

type ControllerOption func(c *controllerOptions)

func WithAuthServerID(serverID string) ControllerOption {
	return func(opts *controllerOptions) {
		opts.authID = serverID
	}
}

// WithOnConnect sets a function to be called every time a new
// instance connects via the inventory control stream. The value
// provided to the callback is the keep alive type of the connected
// resource. The callback should return quickly so as not to prevent
// processing of heartbeats.
func WithOnConnect(f func(heartbeatKind string)) ControllerOption {
	return func(opts *controllerOptions) {
		opts.onConnectFunc = f
	}
}

// WithOnDisconnect sets a function to be called every time an existing instance
// disconnects from the inventory control stream. The values provided to the
// callback are the keep alive type of the disconnected resource, as well as a
// count of how many resources disconnected at once. The callback should return
// quickly so as not to prevent processing of heartbeats.
func WithOnDisconnect(f func(heartbeatKind string, amount int)) ControllerOption {
	return func(opts *controllerOptions) {
		opts.onDisconnectFunc = f
	}
}

func withServerKeepAlive(d time.Duration) ControllerOption {
	return func(opts *controllerOptions) {
		opts.serverKeepAlive = d
	}
}

func withInstanceHBInterval(d time.Duration) ControllerOption {
	return func(opts *controllerOptions) {
		opts.instanceHBInterval = d
	}
}

func withTestEventsChannel(ch chan testEvent) ControllerOption {
	return func(opts *controllerOptions) {
		opts.testEvents = ch
	}
}

// WithClock sets the clock for the controller to have a general clock configuration.
func WithClock(clock clockwork.Clock) ControllerOption {
	return func(opts *controllerOptions) {
		opts.clock = clock
	}
}

// Controller manages the inventory control streams registered with a given auth instance. Incoming
// messages are processed by invoking the appropriate methods on the Auth interface.
type Controller struct {
	store                      *Store
	serviceCounter             *serviceCounter
	auth                       Auth
	authID                     string
	serverKeepAlive            time.Duration
	serverTTL                  time.Duration
	instanceTTL                time.Duration
	instanceHBEnabled          bool
	instanceHBVariableDuration *interval.VariableDuration
	maxKeepAliveErrs           int
	usageReporter              usagereporter.UsageReporter
	testEvents                 chan testEvent
	onConnectFunc              func(string)
	onDisconnectFunc           func(string, int)
	clock                      clockwork.Clock
	closeContext               context.Context
	cancel                     context.CancelFunc
}

// NewController sets up a new controller instance.
func NewController(auth Auth, usageReporter usagereporter.UsageReporter, opts ...ControllerOption) *Controller {
	var options controllerOptions
	for _, opt := range opts {
		opt(&options)
	}
	options.SetDefaults()

	instanceHBVariableDuration := interval.NewVariableDuration(interval.VariableDurationConfig{
		MinDuration: options.instanceHBInterval,
		MaxDuration: apidefaults.MaxInstanceHeartbeatInterval,
		Step:        instanceHBStepSize,
	})

	ctx, cancel := context.WithCancel(context.Background())
	return &Controller{
		store:                      NewStore(),
		serviceCounter:             &serviceCounter{},
		serverKeepAlive:            options.serverKeepAlive,
		serverTTL:                  apidefaults.ServerAnnounceTTL,
		instanceTTL:                apidefaults.InstanceHeartbeatTTL,
		instanceHBEnabled:          !instanceHeartbeatsDisabledEnv(),
		instanceHBVariableDuration: instanceHBVariableDuration,
		maxKeepAliveErrs:           options.maxKeepAliveErrs,
		auth:                       auth,
		authID:                     options.authID,
		testEvents:                 options.testEvents,
		usageReporter:              usageReporter,
		onConnectFunc:              options.onConnectFunc,
		onDisconnectFunc:           options.onDisconnectFunc,
		clock:                      options.clock,
		closeContext:               ctx,
		cancel:                     cancel,
	}
}

// RegisterControlStream registers a new control stream with the controller.
func (c *Controller) RegisterControlStream(stream client.UpstreamInventoryControlStream, hello proto.UpstreamInventoryHello) {
<<<<<<< HEAD
	// increment the concurrent connection counter that we use to calculate the variable
	// instance heartbeat duration.
	c.instanceHBVariableDuration.Inc()
	// set up ticker with instance HB sub-interval. additional sub-intervals are added as needed.
	// note that we are using fullJitter on the first duration to spread out initial instance heartbeats
	// as much as possible. this is intended to mitigate load spikes on auth restart, and is reasonably
	// safe to do since the instance resource is not directly relied upon for use of any particular teleport
	// service.
	firstDuration := retryutils.FullJitter(c.instanceHBVariableDuration.Duration())
	ticker := interval.NewMulti(
		c.clock,
		interval.SubInterval[intervalKey]{
			Key:              instanceHeartbeatKey,
			VariableDuration: c.instanceHBVariableDuration,
			FirstDuration:    firstDuration,
			Jitter:           retryutils.SeventhJitter,
		}, interval.SubInterval[intervalKey]{
			Key:              instanceTimeReconciliation,
			VariableDuration: c.instanceHBVariableDuration,
			FirstDuration:    firstDuration / 2,
			Jitter:           retryutils.SeventhJitter,
		})
	handle := newUpstreamHandle(stream, hello, ticker)
=======
	handle := newUpstreamHandle(stream, hello)
>>>>>>> fb26137c
	c.store.Insert(handle)

	// Increment the concurrent connection counter that we use to calculate the
	// variable instance heartbeat duration. It's done here synchronously rather
	// than in handleControlStream for the sake of tests.
	c.instanceHBVariableDuration.Inc()
	go func() {
		defer c.instanceHBVariableDuration.Dec()
		c.handleControlStream(handle)
	}()
}

// GetControlStream gets a control stream for the given server ID if one exists (if multiple control streams
// exist one is selected pseudorandomly).
func (c *Controller) GetControlStream(serverID string) (handle UpstreamHandle, ok bool) {
	handle, ok = c.store.Get(serverID)
	return
}

// Iter iterates across all handles registered with this controller.
// note: if multiple handles are registered for a given server, only
// one handle is selected pseudorandomly to be observed.
func (c *Controller) Iter(fn func(UpstreamHandle)) {
	c.store.Iter(fn)
}

// ConnectedInstances gets the total number of connected instances. Note that this is the total number of
// *handles*, not the number of unique instances by id.
func (c *Controller) ConnectedInstances() int {
	return c.store.Len()
}

// ConnectedServiceCounts returns the number of each connected service seen in the inventory.
func (c *Controller) ConnectedServiceCounts() map[types.SystemRole]uint64 {
	return c.serviceCounter.counts()
}

// ConnectedServiceCount returns the number of a particular connected service in the inventory.
func (c *Controller) ConnectedServiceCount(systemRole types.SystemRole) uint64 {
	return c.serviceCounter.get(systemRole)
}

func (c *Controller) testEvent(event testEvent) {
	if c.testEvents == nil {
		return
	}
	c.testEvents <- event
}

// handleControlStream is the "main loop" of the upstream control stream. It handles incoming messages
// and also manages keepalives for previously heartbeated state.
func (c *Controller) handleControlStream(handle *upstreamHandle) {
	c.testEvent(handlerStart)

	// Note that we are using fullJitter on the first duration to spread out
	// initial instance heartbeats as much as possible. This is intended to
	// mitigate load spikes on auth restart, and is reasonably safe to do since
	// the instance resource is not directly relied upon for use of any
	// particular Teleport service.
	instanceHeartbeatDelay := delay.New(delay.Params{
		FirstInterval:    retryutils.FullJitter(c.instanceHBVariableDuration.Duration()),
		VariableInterval: c.instanceHBVariableDuration,
		Jitter:           retryutils.SeventhJitter,
	})
	defer instanceHeartbeatDelay.Stop()

	// these delays are lazily initialized upon receipt of the first heartbeat
	// since not all servers send all heartbeats
	var sshKeepAliveDelay *delay.Delay
	var appKeepAliveDelay *delay.Delay
	var dbKeepAliveDelay *delay.Delay
	var kubeKeepAliveDelay *delay.Delay
	defer func() {
		// this is a function expression because the variables are initialized
		// later and we want to call Stop on the initialized value (if any)
		sshKeepAliveDelay.Stop()
		appKeepAliveDelay.Stop()
		dbKeepAliveDelay.Stop()
		kubeKeepAliveDelay.Stop()
	}()

	for _, service := range handle.hello.Services {
		c.serviceCounter.increment(service)
	}

	defer func() {
		if handle.goodbye.GetDeleteResources() {
			log.WithFields(log.Fields{
				"apps":      len(handle.appServers),
				"dbs":       len(handle.databaseServers),
				"kube":      len(handle.kubernetesServers),
				"server_id": handle.Hello().ServerID,
			}).Debug("Cleaning up resources in response to instance termination")
			for _, app := range handle.appServers {
				if err := c.auth.DeleteApplicationServer(c.closeContext, apidefaults.Namespace, app.resource.GetHostID(), app.resource.GetName()); err != nil && !trace.IsNotFound(err) {
					log.Warnf("Failed to remove app server %q on termination: %v.", handle.Hello().ServerID, err)
				}
			}

			for _, db := range handle.databaseServers {
				if err := c.auth.DeleteDatabaseServer(c.closeContext, apidefaults.Namespace, db.resource.GetHostID(), db.resource.GetName()); err != nil && !trace.IsNotFound(err) {
					log.Warnf("Failed to remove db server %q on termination: %v.", handle.Hello().ServerID, err)
				}
			}

			for _, kube := range handle.kubernetesServers {
				if err := c.auth.DeleteKubernetesServer(c.closeContext, kube.resource.GetHostID(), kube.resource.GetName()); err != nil && !trace.IsNotFound(err) {
					log.Warnf("Failed to remove kube server %q on termination: %v.", handle.Hello().ServerID, err)
				}
			}
		}

		for _, service := range handle.hello.Services {
			c.serviceCounter.decrement(service)
		}
		c.store.Remove(handle)
		handle.Close() // no effect if CloseWithError was called below

		if handle.sshServer != nil {
			c.onDisconnectFunc(constants.KeepAliveNode, 1)
		}

		if len(handle.appServers) > 0 {
			c.onDisconnectFunc(constants.KeepAliveApp, len(handle.appServers))
		}

		if len(handle.databaseServers) > 0 {
			c.onDisconnectFunc(constants.KeepAliveDatabase, len(handle.databaseServers))
		}

		if len(handle.kubernetesServers) > 0 {
			c.onDisconnectFunc(constants.KeepAliveKube, len(handle.kubernetesServers))
		}

		clear(handle.appServers)
		clear(handle.databaseServers)
		clear(handle.kubernetesServers)
		c.testEvent(handlerClose)
	}()

	for {
		select {
		case msg := <-handle.Recv():
			switch m := msg.(type) {
			case proto.UpstreamInventoryHello:
				log.Warnf("Unexpected upstream hello on control stream of server %q.", handle.Hello().ServerID)
				handle.CloseWithError(trace.BadParameter("unexpected upstream hello"))
				return
			case proto.UpstreamInventoryAgentMetadata:
				c.handleAgentMetadata(handle, m)
			case proto.InventoryHeartbeat:
				if err := c.handleHeartbeatMsg(handle, m); err != nil {
					handle.CloseWithError(err)
					return
				}

				// we initialize delays lazily here, depending on the protocol
				if sshKeepAliveDelay == nil && m.SSHServer != nil {
					sshKeepAliveDelay = delay.New(delay.Params{
						FirstInterval: retryutils.HalfJitter(c.serverKeepAlive),
						FixedInterval: c.serverKeepAlive,
						Jitter:        retryutils.SeventhJitter,
					})
				}
				if appKeepAliveDelay == nil && m.AppServer != nil {
					appKeepAliveDelay = delay.New(delay.Params{
						FirstInterval: retryutils.HalfJitter(c.serverKeepAlive),
						FixedInterval: c.serverKeepAlive,
						Jitter:        retryutils.SeventhJitter,
					})
				}
				if dbKeepAliveDelay == nil && m.DatabaseServer != nil {
					dbKeepAliveDelay = delay.New(delay.Params{
						FirstInterval: retryutils.HalfJitter(c.serverKeepAlive),
						FixedInterval: c.serverKeepAlive,
						Jitter:        retryutils.SeventhJitter,
					})
				}
				if kubeKeepAliveDelay == nil && m.KubernetesServer != nil {
					kubeKeepAliveDelay = delay.New(delay.Params{
						FirstInterval: retryutils.HalfJitter(c.serverKeepAlive),
						FixedInterval: c.serverKeepAlive,
						Jitter:        retryutils.SeventhJitter,
					})
				}
			case proto.UpstreamInventoryPong:
				c.handlePong(handle, m)
			case proto.UpstreamInventoryGoodbye:
				handle.goodbye = m
			default:
				log.Warnf("Unexpected upstream message type %T on control stream of server %q.", m, handle.Hello().ServerID)
				handle.CloseWithError(trace.BadParameter("unexpected upstream message type %T", m))
				return
			}
<<<<<<< HEAD
		case tick := <-handle.ticker.Next():
			switch tick.Key {
			case instanceHeartbeatKey:
				if err := c.heartbeatInstanceState(handle, tick.Time); err != nil {
					handle.CloseWithError(err)
					return
				}
			case serverKeepAliveKey:
				if err := c.keepAliveServer(handle, tick.Time); err != nil {
					handle.CloseWithError(err)
					return
				}
			case instanceTimeReconciliation:
				if err := c.handlePingRequest(handle, pingRequest{
					id:   rand.Uint64(),
					rspC: make(chan pingResponse, 1),
				}); err != nil {
					handle.CloseWithError(err)
					return
				}
				c.testEvent(timeReconciliationOk)
			default:
				log.Warnf("Unexpected sub-interval key '%v' in control stream handler of server %q (this is a bug).", tick.Key, handle.Hello().ServerID)
=======
		case now := <-instanceHeartbeatDelay.Elapsed():
			instanceHeartbeatDelay.Advance(now)

			if err := c.heartbeatInstanceState(handle, now); err != nil {
				handle.CloseWithError(err)
				return
>>>>>>> fb26137c
			}

		case now := <-sshKeepAliveDelay.Elapsed():
			sshKeepAliveDelay.Advance(now)

			if err := c.keepAliveSSHServer(handle, now); err != nil {
				handle.CloseWithError(err)
				return
			}
			c.testEvent(keepAliveSSHTick)

		case now := <-appKeepAliveDelay.Elapsed():
			appKeepAliveDelay.Advance(now)

			if err := c.keepAliveAppServer(handle, now); err != nil {
				handle.CloseWithError(err)
				return
			}
			c.testEvent(keepAliveAppTick)

		case now := <-dbKeepAliveDelay.Elapsed():
			dbKeepAliveDelay.Advance(now)

			if err := c.keepAliveDatabaseServer(handle, now); err != nil {
				handle.CloseWithError(err)
				return
			}
			c.testEvent(keepAliveDatabaseTick)

		case now := <-kubeKeepAliveDelay.Elapsed():
			kubeKeepAliveDelay.Advance(now)

			if err := c.keepAliveKubernetesServer(handle, now); err != nil {
				handle.CloseWithError(err)
				return
			}
			c.testEvent(keepAliveKubeTick)

		case req := <-handle.pingC:
			// pings require multiplexing, so we need to do the sending from this
			// goroutine rather than sending directly via the handle.
			if err := c.handlePingRequest(handle, req); err != nil {
				handle.CloseWithError(err)
				return
			}
		case <-handle.Done():
			return
		case <-c.closeContext.Done():
			return
		}
	}
}

// instanceHeartbeatsDisabledEnv checks if instance heartbeats have been explicitly disabled
// via environment variable.
func instanceHeartbeatsDisabledEnv() bool {
	return os.Getenv("TELEPORT_UNSTABLE_DISABLE_INSTANCE_HB") == "yes"
}

func (c *Controller) heartbeatInstanceState(handle *upstreamHandle, now time.Time) error {
	if !c.instanceHBEnabled {
		return nil
	}

	tracker := &handle.stateTracker

	tracker.mu.Lock()
	defer tracker.mu.Unlock()

	// withoutLock is used to perform backend I/O outside of the tracker lock. use of this
	// helper rather than a manual lock/unlock is useful if we ever have a panic in backend logic,
	// since it preserves the original normal panic rather than causing the less helpful and unrecoverable
	// 'unlock of unlocked mutex' we would otherwise experience.
	withoutLock := func(fn func()) {
		tracker.mu.Unlock()
		defer tracker.mu.Lock()
		fn()
	}

	instance, err := tracker.nextHeartbeat(now, handle.Hello(), c.authID)
	if err != nil {
		log.Warnf("Failed to construct next heartbeat value for instance %q: %v (this is a bug)", handle.Hello().ServerID, err)
		return trace.Wrap(err)
	}

	// update expiry values using serverTTL as default resource/log ttl.
	instance.SyncLogAndResourceExpiry(c.instanceTTL)

	// perform backend I/O outside of lock
	withoutLock(func() {
		err = c.auth.UpsertInstance(c.closeContext, instance)
	})

	if err != nil {
		log.Warnf("Failed to hb instance %q: %v", handle.Hello().ServerID, err)
		c.testEvent(instanceHeartbeatErr)
		if !tracker.retryHeartbeat {
			// suppress failure and retry exactly once
			tracker.retryHeartbeat = true
			return nil
		}
		return trace.Wrap(err)
	}

	// update 'last heartbeat' value.
	tracker.lastHeartbeat = instance
	tracker.retryHeartbeat = false

	c.testEvent(instanceHeartbeatOk)

	return nil
}

func (c *Controller) handlePong(handle *upstreamHandle, msg proto.UpstreamInventoryPong) {
	pending, ok := handle.pings[msg.ID]
	if !ok {
		log.Warnf("Unexpected upstream pong from server %q (id=%d).", handle.Hello().ServerID, msg.ID)
		return
	}
	now := c.clock.Now()
	pong := pingResponse{
		reqDuration:     now.Sub(pending.start),
		systemClock:     msg.SystemClock,
		controllerClock: now,
	}

	handle.stateTracker.mu.Lock()
	handle.stateTracker.pingResponse = pong
	handle.stateTracker.mu.Unlock()

	pending.rspC <- pong
	delete(handle.pings, msg.ID)
}

func (c *Controller) handlePingRequest(handle *upstreamHandle, req pingRequest) error {
	ping := proto.DownstreamInventoryPing{
		ID: req.id,
	}
	start := c.clock.Now()
	if err := handle.Send(c.closeContext, ping); err != nil {
		req.rspC <- pingResponse{
			controllerClock: start,
			err:             err,
		}
		return trace.Wrap(err)
	}
	handle.pings[req.id] = pendingPing{
		start: start,
		rspC:  req.rspC,
	}
	return nil
}

func (c *Controller) handleHeartbeatMsg(handle *upstreamHandle, hb proto.InventoryHeartbeat) error {
	// XXX: when adding new services to the heartbeat logic, make sure to also update the
	// 'icsServiceToMetricName' mapping in auth/grpcserver.go in order to ensure that metrics
	// start counting the control stream as a registered keepalive stream for that service.

	if hb.SSHServer != nil {
		if err := c.handleSSHServerHB(handle, hb.SSHServer); err != nil {
			return trace.Wrap(err)
		}
	}

	if hb.AppServer != nil {
		if err := c.handleAppServerHB(handle, hb.AppServer); err != nil {
			return trace.Wrap(err)
		}
	}

	if hb.DatabaseServer != nil {
		if err := c.handleDatabaseServerHB(handle, hb.DatabaseServer); err != nil {
			return trace.Wrap(err)
		}
	}

	if hb.KubernetesServer != nil {
		if err := c.handleKubernetesServerHB(handle, hb.KubernetesServer); err != nil {
			return trace.Wrap(err)
		}
	}

	return nil
}

func (c *Controller) handleSSHServerHB(handle *upstreamHandle, sshServer *types.ServerV2) error {
	// the auth layer verifies that a stream's hello message matches the identity and capabilities of the
	// client cert. after that point it is our responsibility to ensure that heartbeated information is
	// consistent with the identity and capabilities claimed in the initial hello.
	if !handle.HasService(types.RoleNode) {
		return trace.AccessDenied("control stream not configured to support ssh server heartbeats")
	}
	if sshServer.GetName() != handle.Hello().ServerID {
		return trace.AccessDenied("incorrect ssh server ID (expected %q, got %q)", handle.Hello().ServerID, sshServer.GetName())
	}

	// if a peer address is available in the context, use it to override zero-value addresses from
	// the server heartbeat.
	if handle.PeerAddr() != "" {
		sshServer.SetAddr(utils.ReplaceLocalhost(sshServer.GetAddr(), handle.PeerAddr()))
	}

	if handle.sshServer == nil {
		c.onConnectFunc(constants.KeepAliveNode)
		handle.sshServer = &heartBeatInfo[*types.ServerV2]{}
	}

	now := c.clock.Now()

	sshServer.SetExpiry(now.Add(c.serverTTL).UTC())

	lease, err := c.auth.UpsertNode(c.closeContext, sshServer)
	if err == nil {
		c.testEvent(sshUpsertOk)
		// store the new lease and reset retry state
		handle.sshServer.lease = lease
		handle.sshServer.retryUpsert = false
	} else {
		c.testEvent(sshUpsertErr)
		log.Warnf("Failed to upsert ssh server %q on heartbeat: %v.", handle.Hello().ServerID, err)

		// blank old lease if any and set retry state. next time handleKeepAlive is called
		// we will attempt to upsert the server again.
		handle.sshServer.lease = nil
		handle.sshServer.retryUpsert = true
	}
	handle.sshServer.resource = sshServer
	return nil
}

func (c *Controller) handleAppServerHB(handle *upstreamHandle, appServer *types.AppServerV3) error {
	// the auth layer verifies that a stream's hello message matches the identity and capabilities of the
	// client cert. after that point it is our responsibility to ensure that heartbeated information is
	// consistent with the identity and capabilities claimed in the initial hello.
	if !handle.HasService(types.RoleApp) {
		return trace.AccessDenied("control stream not configured to support app server heartbeats")
	}
	if appServer.GetHostID() != handle.Hello().ServerID {
		return trace.AccessDenied("incorrect app server ID (expected %q, got %q)", handle.Hello().ServerID, appServer.GetHostID())
	}

	if handle.appServers == nil {
		handle.appServers = make(map[resourceKey]*heartBeatInfo[*types.AppServerV3])
	}

	appKey := resourceKey{hostID: appServer.GetHostID(), name: appServer.GetApp().GetName()}

	if _, ok := handle.appServers[appKey]; !ok {
		c.onConnectFunc(constants.KeepAliveApp)
		handle.appServers[appKey] = &heartBeatInfo[*types.AppServerV3]{}
	}

	now := c.clock.Now()

	appServer.SetExpiry(now.Add(c.serverTTL).UTC())

	lease, err := c.auth.UpsertApplicationServer(c.closeContext, appServer)
	if err == nil {
		c.testEvent(appUpsertOk)
		// store the new lease and reset retry state
		srv := handle.appServers[appKey]
		srv.lease = lease
		srv.retryUpsert = false
		srv.resource = appServer
	} else {
		c.testEvent(appUpsertErr)
		log.Warnf("Failed to upsert app server %q on heartbeat: %v.", handle.Hello().ServerID, err)

		// blank old lease if any and set retry state. next time handleKeepAlive is called
		// we will attempt to upsert the server again.
		srv := handle.appServers[appKey]
		srv.lease = nil
		srv.retryUpsert = true
		srv.resource = appServer
	}
	return nil
}

func (c *Controller) handleDatabaseServerHB(handle *upstreamHandle, databaseServer *types.DatabaseServerV3) error {
	// the auth layer verifies that a stream's hello message matches the identity and capabilities of the
	// client cert. after that point it is our responsibility to ensure that heartbeated information is
	// consistent with the identity and capabilities claimed in the initial hello.
	if !handle.HasService(types.RoleDatabase) {
		return trace.AccessDenied("control stream not configured to support database server heartbeats")
	}
	if databaseServer.GetHostID() != handle.Hello().ServerID {
		return trace.AccessDenied("incorrect database server ID (expected %q, got %q)", handle.Hello().ServerID, databaseServer.GetHostID())
	}

	if handle.databaseServers == nil {
		handle.databaseServers = make(map[resourceKey]*heartBeatInfo[*types.DatabaseServerV3])
	}

	dbKey := resourceKey{hostID: databaseServer.GetHostID(), name: databaseServer.GetDatabase().GetName()}

	if _, ok := handle.databaseServers[dbKey]; !ok {
		c.onConnectFunc(constants.KeepAliveDatabase)
		handle.databaseServers[dbKey] = &heartBeatInfo[*types.DatabaseServerV3]{}
	}

	now := time.Now()

	databaseServer.SetExpiry(now.Add(c.serverTTL).UTC())

	lease, err := c.auth.UpsertDatabaseServer(c.closeContext, databaseServer)
	if err == nil {
		c.testEvent(dbUpsertOk)
		// store the new lease and reset retry state
		srv := handle.databaseServers[dbKey]
		srv.lease = lease
		srv.retryUpsert = false
		srv.resource = databaseServer
	} else {
		c.testEvent(dbUpsertErr)
		log.Warnf("Failed to upsert database server %q on heartbeat: %v.", handle.Hello().ServerID, err)

		// blank old lease if any and set retry state. next time handleKeepAlive is called
		// we will attempt to upsert the server again.
		srv := handle.databaseServers[dbKey]
		srv.lease = nil
		srv.retryUpsert = true
		srv.resource = databaseServer
	}
	return nil
}

func (c *Controller) handleKubernetesServerHB(handle *upstreamHandle, kubernetesServer *types.KubernetesServerV3) error {
	// the auth layer verifies that a stream's hello message matches the identity and capabilities of the
	// client cert. after that point it is our responsibility to ensure that heartbeated information is
	// consistent with the identity and capabilities claimed in the initial hello.
	if !(handle.HasService(types.RoleKube) || handle.HasService(types.RoleProxy)) {
		return trace.AccessDenied("control stream not configured to support kubernetes server heartbeats")
	}
	if kubernetesServer.GetHostID() != handle.Hello().ServerID {
		return trace.AccessDenied("incorrect kubernetes server ID (expected %q, got %q)", handle.Hello().ServerID, kubernetesServer.GetHostID())
	}

	if handle.kubernetesServers == nil {
		handle.kubernetesServers = make(map[resourceKey]*heartBeatInfo[*types.KubernetesServerV3])
	}

	kubeKey := resourceKey{hostID: kubernetesServer.GetHostID(), name: kubernetesServer.GetCluster().GetName()}

	if _, ok := handle.kubernetesServers[kubeKey]; !ok {
		c.onConnectFunc(constants.KeepAliveKube)
		handle.kubernetesServers[kubeKey] = &heartBeatInfo[*types.KubernetesServerV3]{}
	}

	now := time.Now()

	kubernetesServer.SetExpiry(now.Add(c.serverTTL).UTC())

	lease, err := c.auth.UpsertKubernetesServer(c.closeContext, kubernetesServer)
	if err == nil {
		c.testEvent(kubeUpsertOk)
		// store the new lease and reset retry state
		srv := handle.kubernetesServers[kubeKey]
		srv.lease = lease
		srv.retryUpsert = false
		srv.resource = kubernetesServer
	} else {
		c.testEvent(kubeUpsertErr)
		log.Warnf("Failed to upsert kubernetes server %q on heartbeat: %v.", handle.Hello().ServerID, err)

		// blank old lease if any and set retry state. next time handleKeepAlive is called
		// we will attempt to upsert the server again.
		srv := handle.kubernetesServers[kubeKey]
		srv.lease = nil
		srv.retryUpsert = true
		srv.resource = kubernetesServer
	}
	return nil
}

func (c *Controller) handleAgentMetadata(handle *upstreamHandle, m proto.UpstreamInventoryAgentMetadata) {
	handle.SetAgentMetadata(m)

	svcs := make([]string, 0, len(handle.Hello().Services))
	for _, svc := range handle.Hello().Services {
		svcs = append(svcs, strings.ToLower(svc.String()))
	}

	c.usageReporter.AnonymizeAndSubmit(&usagereporter.AgentMetadataEvent{
		Version:               handle.Hello().Version,
		HostId:                handle.Hello().ServerID,
		Services:              svcs,
		Os:                    m.OS,
		OsVersion:             m.OSVersion,
		HostArchitecture:      m.HostArchitecture,
		GlibcVersion:          m.GlibcVersion,
		InstallMethods:        m.InstallMethods,
		ContainerRuntime:      m.ContainerRuntime,
		ContainerOrchestrator: m.ContainerOrchestrator,
		CloudEnvironment:      m.CloudEnvironment,
		ExternalUpgrader:      handle.Hello().ExternalUpgrader,
	})
}

func (c *Controller) keepAliveAppServer(handle *upstreamHandle, now time.Time) error {
	for name, srv := range handle.appServers {
		if srv.lease != nil {
			lease := *srv.lease
			lease.Expires = now.Add(c.serverTTL).UTC()
			if err := c.auth.KeepAliveServer(c.closeContext, lease); err != nil {
				c.testEvent(appKeepAliveErr)

				srv.keepAliveErrs++
				handle.appServers[name] = srv
				shouldRemove := srv.keepAliveErrs > c.maxKeepAliveErrs
				log.Warnf("Failed to keep alive app server %q: %v (count=%d, removing=%v).", handle.Hello().ServerID, err, srv.keepAliveErrs, shouldRemove)

				if shouldRemove {
					c.testEvent(appKeepAliveDel)
					c.onDisconnectFunc(constants.KeepAliveApp, 1)
					delete(handle.appServers, name)
				}
			} else {
				srv.keepAliveErrs = 0
				c.testEvent(appKeepAliveOk)
			}
		} else if srv.retryUpsert {
			srv.resource.SetExpiry(c.clock.Now().Add(c.serverTTL).UTC())
			lease, err := c.auth.UpsertApplicationServer(c.closeContext, srv.resource)
			if err != nil {
				c.testEvent(appUpsertRetryErr)
				log.Warnf("Failed to upsert app server %q on retry: %v.", handle.Hello().ServerID, err)
				// since this is retry-specific logic, an error here means that upsert failed twice in
				// a row. Missing upserts is more problematic than missing keepalives so we don't bother
				// attempting a third time.
				return trace.Errorf("failed to upsert app server on retry: %v", err)
			}
			c.testEvent(appUpsertRetryOk)

			srv.lease = lease
			srv.retryUpsert = false
		}
	}

	return nil
}

func (c *Controller) keepAliveDatabaseServer(handle *upstreamHandle, now time.Time) error {
	for name, srv := range handle.databaseServers {
		if srv.lease != nil {
			lease := *srv.lease
			lease.Expires = now.Add(c.serverTTL).UTC()
			if err := c.auth.KeepAliveServer(c.closeContext, lease); err != nil {
				c.testEvent(dbKeepAliveErr)

				srv.keepAliveErrs++
				handle.databaseServers[name] = srv
				shouldRemove := srv.keepAliveErrs > c.maxKeepAliveErrs
				log.Warnf("Failed to keep alive database server %q: %v (count=%d, removing=%v).", handle.Hello().ServerID, err, srv.keepAliveErrs, shouldRemove)

				if shouldRemove {
					c.testEvent(dbKeepAliveDel)
					c.onDisconnectFunc(constants.KeepAliveDatabase, 1)
					delete(handle.databaseServers, name)
				}
			} else {
				srv.keepAliveErrs = 0
				c.testEvent(dbKeepAliveOk)
			}
		} else if srv.retryUpsert {
			srv.resource.SetExpiry(time.Now().Add(c.serverTTL).UTC())
			lease, err := c.auth.UpsertDatabaseServer(c.closeContext, srv.resource)
			if err != nil {
				c.testEvent(dbUpsertRetryErr)
				log.Warnf("Failed to upsert database server %q on retry: %v.", handle.Hello().ServerID, err)
				// since this is retry-specific logic, an error here means that upsert failed twice in
				// a row. Missing upserts is more problematic than missing keepalives so we don't bother
				// attempting a third time.
				return trace.Errorf("failed to upsert database server on retry: %v", err)
			}
			c.testEvent(dbUpsertRetryOk)

			srv.lease = lease
			srv.retryUpsert = false
		}
	}

	return nil
}

func (c *Controller) keepAliveKubernetesServer(handle *upstreamHandle, now time.Time) error {
	for name, srv := range handle.kubernetesServers {
		if srv.lease != nil {
			lease := *srv.lease
			lease.Expires = now.Add(c.serverTTL).UTC()
			if err := c.auth.KeepAliveServer(c.closeContext, lease); err != nil {
				c.testEvent(kubeKeepAliveErr)

				srv.keepAliveErrs++
				handle.kubernetesServers[name] = srv
				shouldRemove := srv.keepAliveErrs > c.maxKeepAliveErrs
				log.Warnf("Failed to keep alive kubernetes server %q: %v (count=%d, removing=%v).", handle.Hello().ServerID, err, srv.keepAliveErrs, shouldRemove)

				if shouldRemove {
					c.testEvent(kubeKeepAliveDel)
					c.onDisconnectFunc(constants.KeepAliveKube, 1)
					delete(handle.kubernetesServers, name)
				}
			} else {
				srv.keepAliveErrs = 0
				c.testEvent(kubeKeepAliveOk)
			}
		} else if srv.retryUpsert {
			srv.resource.SetExpiry(time.Now().Add(c.serverTTL).UTC())
			lease, err := c.auth.UpsertKubernetesServer(c.closeContext, srv.resource)
			if err != nil {
				c.testEvent(kubeUpsertRetryErr)
				log.Warnf("Failed to upsert kubernetes server %q on retry: %v.", handle.Hello().ServerID, err)
				// since this is retry-specific logic, an error here means that upsert failed twice in
				// a row. Missing upserts is more problematic than missing keepalives so we don'resource bother
				// attempting a third time.
				return trace.Errorf("failed to upsert kubernetes server on retry: %v", err)
			}
			c.testEvent(kubeUpsertRetryOk)

			srv.lease = lease
			srv.retryUpsert = false
		}
	}

	return nil
}

func (c *Controller) keepAliveSSHServer(handle *upstreamHandle, now time.Time) error {
	if handle.sshServer == nil {
		return nil
	}

	if handle.sshServer.lease != nil {
		lease := *handle.sshServer.lease
		lease.Expires = now.Add(c.serverTTL).UTC()
		if err := c.auth.KeepAliveServer(c.closeContext, lease); err != nil {
			c.testEvent(sshKeepAliveErr)
			handle.sshServer.keepAliveErrs++
			shouldClose := handle.sshServer.keepAliveErrs > c.maxKeepAliveErrs

			log.Warnf("Failed to keep alive ssh server %q: %v (count=%d, closing=%v).", handle.Hello().ServerID, err, handle.sshServer.keepAliveErrs, shouldClose)

			if shouldClose {
				return trace.Errorf("failed to keep alive ssh server: %v", err)
			}
		} else {
			handle.sshServer.keepAliveErrs = 0
			c.testEvent(sshKeepAliveOk)
		}
	} else if handle.sshServer.retryUpsert {
		handle.sshServer.resource.SetExpiry(c.clock.Now().Add(c.serverTTL).UTC())
		lease, err := c.auth.UpsertNode(c.closeContext, handle.sshServer.resource)
		if err != nil {
			c.testEvent(sshUpsertRetryErr)
			log.Warnf("Failed to upsert ssh server %q on retry: %v.", handle.Hello().ServerID, err)
			// since this is retry-specific logic, an error here means that upsert failed twice in
			// a row. Missing upserts is more problematic than missing keepalives so we don'resource bother
			// attempting a third time.
			return trace.Errorf("failed to upsert ssh server on retry: %v", err)
		}
		c.testEvent(sshUpsertRetryOk)
		handle.sshServer.lease = lease
		handle.sshServer.retryUpsert = false
	}

	return nil
}

// Close terminates all control streams registered with this controller. Control streams
// registered after Close() is called are closed immediately.
func (c *Controller) Close() error {
	c.cancel()
	return nil
}<|MERGE_RESOLUTION|>--- conflicted
+++ resolved
@@ -26,6 +26,7 @@
 	"time"
 
 	"github.com/gravitational/trace"
+	"github.com/jonboulle/clockwork"
 	log "github.com/sirupsen/logrus"
 
 	"github.com/gravitational/teleport/api/client"
@@ -110,24 +111,10 @@
 	handlerStart = "handler-start"
 	handlerClose = "handler-close"
 
-<<<<<<< HEAD
-	keepAliveTick = "keep-alive-tick"
-)
-
-// intervalKey is used to uniquely identify the subintervals registered with the interval.MultiInterval
-// instance that we use for managing periodics associated with upstream handles.
-type intervalKey int
-
-const (
-	instanceHeartbeatKey intervalKey = 1 + iota
-	serverKeepAliveKey
-	instanceTimeReconciliation
-=======
 	keepAliveSSHTick      = "keep-alive-ssh-tick"
 	keepAliveAppTick      = "keep-alive-app-tick"
 	keepAliveDatabaseTick = "keep-alive-db-tick"
 	keepAliveKubeTick     = "keep-alive-kube-tick"
->>>>>>> fb26137c
 )
 
 // instanceHBStepSize is the step size used for the variable instance heartbeat duration. This value is
@@ -293,33 +280,7 @@
 
 // RegisterControlStream registers a new control stream with the controller.
 func (c *Controller) RegisterControlStream(stream client.UpstreamInventoryControlStream, hello proto.UpstreamInventoryHello) {
-<<<<<<< HEAD
-	// increment the concurrent connection counter that we use to calculate the variable
-	// instance heartbeat duration.
-	c.instanceHBVariableDuration.Inc()
-	// set up ticker with instance HB sub-interval. additional sub-intervals are added as needed.
-	// note that we are using fullJitter on the first duration to spread out initial instance heartbeats
-	// as much as possible. this is intended to mitigate load spikes on auth restart, and is reasonably
-	// safe to do since the instance resource is not directly relied upon for use of any particular teleport
-	// service.
-	firstDuration := retryutils.FullJitter(c.instanceHBVariableDuration.Duration())
-	ticker := interval.NewMulti(
-		c.clock,
-		interval.SubInterval[intervalKey]{
-			Key:              instanceHeartbeatKey,
-			VariableDuration: c.instanceHBVariableDuration,
-			FirstDuration:    firstDuration,
-			Jitter:           retryutils.SeventhJitter,
-		}, interval.SubInterval[intervalKey]{
-			Key:              instanceTimeReconciliation,
-			VariableDuration: c.instanceHBVariableDuration,
-			FirstDuration:    firstDuration / 2,
-			Jitter:           retryutils.SeventhJitter,
-		})
-	handle := newUpstreamHandle(stream, hello, ticker)
-=======
 	handle := newUpstreamHandle(stream, hello)
->>>>>>> fb26137c
 	c.store.Insert(handle)
 
 	// Increment the concurrent connection counter that we use to calculate the
@@ -379,12 +340,19 @@
 	// mitigate load spikes on auth restart, and is reasonably safe to do since
 	// the instance resource is not directly relied upon for use of any
 	// particular Teleport service.
+	firstDuration := retryutils.FullJitter(c.instanceHBVariableDuration.Duration())
 	instanceHeartbeatDelay := delay.New(delay.Params{
-		FirstInterval:    retryutils.FullJitter(c.instanceHBVariableDuration.Duration()),
+		FirstInterval:    firstDuration,
 		VariableInterval: c.instanceHBVariableDuration,
 		Jitter:           retryutils.SeventhJitter,
 	})
 	defer instanceHeartbeatDelay.Stop()
+	timeReconciliationDelay := delay.New(delay.Params{
+		FirstInterval:    firstDuration / 2,
+		VariableInterval: c.instanceHBVariableDuration,
+		Jitter:           retryutils.SeventhJitter,
+	})
+	defer timeReconciliationDelay.Stop()
 
 	// these delays are lazily initialized upon receipt of the first heartbeat
 	// since not all servers send all heartbeats
@@ -514,38 +482,12 @@
 				handle.CloseWithError(trace.BadParameter("unexpected upstream message type %T", m))
 				return
 			}
-<<<<<<< HEAD
-		case tick := <-handle.ticker.Next():
-			switch tick.Key {
-			case instanceHeartbeatKey:
-				if err := c.heartbeatInstanceState(handle, tick.Time); err != nil {
-					handle.CloseWithError(err)
-					return
-				}
-			case serverKeepAliveKey:
-				if err := c.keepAliveServer(handle, tick.Time); err != nil {
-					handle.CloseWithError(err)
-					return
-				}
-			case instanceTimeReconciliation:
-				if err := c.handlePingRequest(handle, pingRequest{
-					id:   rand.Uint64(),
-					rspC: make(chan pingResponse, 1),
-				}); err != nil {
-					handle.CloseWithError(err)
-					return
-				}
-				c.testEvent(timeReconciliationOk)
-			default:
-				log.Warnf("Unexpected sub-interval key '%v' in control stream handler of server %q (this is a bug).", tick.Key, handle.Hello().ServerID)
-=======
 		case now := <-instanceHeartbeatDelay.Elapsed():
 			instanceHeartbeatDelay.Advance(now)
 
 			if err := c.heartbeatInstanceState(handle, now); err != nil {
 				handle.CloseWithError(err)
 				return
->>>>>>> fb26137c
 			}
 
 		case now := <-sshKeepAliveDelay.Elapsed():
@@ -565,6 +507,18 @@
 				return
 			}
 			c.testEvent(keepAliveAppTick)
+
+		case now := <-timeReconciliationDelay.Elapsed():
+			timeReconciliationDelay.Advance(now)
+
+			if err := c.handlePingRequest(handle, pingRequest{
+				id:   rand.Uint64(),
+				rspC: make(chan pingResponse, 1),
+			}); err != nil {
+				handle.CloseWithError(err)
+				return
+			}
+			c.testEvent(timeReconciliationOk)
 
 		case now := <-dbKeepAliveDelay.Elapsed():
 			dbKeepAliveDelay.Advance(now)
