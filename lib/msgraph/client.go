--- conflicted
+++ resolved
@@ -167,13 +167,9 @@
 
 // request is the base function for HTTP API calls.
 // It implements retry handling in case of API throttling, see [https://learn.microsoft.com/en-us/graph/throttling].
-<<<<<<< HEAD
 // If the response from the Graph API has status code outside of [200, 400) range, request attempts
 // to parse the response body as [GraphError] and if successful returns it as error.
-func (c *Client) request(ctx context.Context, method string, uri string, header map[string]string, payload []byte) (*http.Response, error) {
-=======
 func (c *Client) request(ctx context.Context, method string, uri string, header http.Header, payload []byte) (*http.Response, error) {
->>>>>>> 12463985
 	var body io.ReadSeeker = nil
 	if len(payload) > 0 {
 		body = bytes.NewReader(payload)
