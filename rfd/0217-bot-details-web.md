---
authors: Nick Marais (nicholas.marais@goteleport.com)
state: draft
---
# RFD0217 - Bot Details (web)

## Required Approvers

* Engineering: @strideynet
* Product: @thedevelopnik && @samratambadekar

## What

Add a page to the web app which provides details for a single bot. This page is linked to from the existing bots list. Features of the page will be delivered incrementally.

In the first iteration, the page will show basic details (name, created at, max ttl, etc), roles, traits, linked join methods and *active* bot instances. Deleting and locking the bot is allowed, as well as editing role assignment, allowed logins and max session duration (ttl) - this matches the operations available using `tctl`.

The feature set of subsequent iterations remains flexible to allow customer and community feedback to shape the direction of the product. This document will be updated to reflect future iterations as they are planned and implemented. A [wish list of features](#wishlist-features) is included.

## Why

Management operations and diagnostic information on bots is only possible via `tctl` - this change seeks to make these more accessible and more friendly for non-technical users (i.e. users less comfortable on the command line). The new page is targeted mainly at members of the Infrastructure Security team whose role it is to configure and maintain a Teleport deployment, as well as enroll protected resources.

## Details

### Day 1 vs. day 2

In its first increment the Bot Details page has no expected differences between day 1 and day 2 experiences, and it's likely to be used by users who are already acquainted with Teleport.

### User stories

As a member of the **Infrastructure Security team**,
I would like to **edit the assigned roles, allowed traits and max session duration** for a bot,
So that I can easily extend or reduce the scope of a bot without the need to migrate existing agents (e.g. by needing to recreate the bot) or using `tctl`.

As a member of the **Infrastructure Security team**,
I would like to **delete a bot** when it is no longer required,
So that I can reduce unnecessary access paths to resources, and keep the cluster configuration tidy and free of historic clutter.

As a member of the **Incident Response team**,
I would like to **lock a bot** and all active instances,
So that current and future access to protected resources is immediately prevented.

As a member of the **Infrastructure Security team**,
I would like to **view assigned roles and allowed traits** for a bot,
So that I can easily determine the scope of access at a glance.

As a member of the **Infrastructure Security team**,
I would like to **view configured join methods** for a bot,
So that I can easily determine the enrolment mechanisms available at a glance.

As a member of the **Infrastructure Security team**,
I would like to see a list of **currently active** instances for a bot with **last active times** and high-level characteristics (such as **bot name**, **hostname** and **join method**),
So that I can assess the usage of the bot by scanning over the results to build an overall picture of recency and a distribution of characteristics.

As a member of the **DevOps/Development team**, who has just set up an MWI agent (e.g. GitHub Actions),
I would like to get **realtime feedback** that my new **agent/s are enrolling correctly**,
So that I can feel confident that the agents will work going forwards.

### UX

![](assets/0217-iteration-1.png)

#### Bot info and config

Shows basic details and configuration. All items are readonly. Date/time items have a hover state which shows a tooltip with the full date and time.

![](assets/0217-feature-info.png)

**Data source**

``` yaml
# Bot resource (calculated)
kind: bot
metadata:
  name: robot
spec:
  max_session_ttl:
    seconds: 43200
status:
  role_name: bot-robot # Links to role
  user_name: bot-robot # Links to user

# User resource
kind: user
metadata:
  labels:
    teleport.internal/bot: robot # Links to bot
  name: bot-robot
spec:
  created_by:
    time: "2025-06-02T11:25:13.238653583Z"
    user:
      name: nicholas.marais@goteleport.com
  roles:
  - bot-robot # Links to role

# Role resource
kind: role
metadata:
  name: bot-robot
```

#### Join tokens

Lists Join Tokens with a role of "Bot" and `bot_name` matching the bot being viewed. An overflow menu allows navigating to **Zero Trust Access > Join Tokens**. Clicking an item navigates to the view/edit page for that token.

![](assets/0217-feature-join-tokens.png)

To support MFA for Admin Actions, which includes viewing Join Tokens, a call to the endpoint will be made without the standard auto-challenge mechanism. If the call succeeds, the items are displayed without a prompt. If a requires-MFA error is returned, the UI will instead show an alert explaining that verification is required and provide an action to retry. On retry the usual auto-challenge mechanism kicks in to prompt the user, and the items are returned and displayed. This approach provides an improved user experience by giving the user full context before an MFA prompt appears.

![](assets/0217-feature-join-tokens-lock.png)

**Data source**

``` yaml
# Token resource
kind: token
metadata:
  name: robot-github
spec:
  bot_name: robot
  join_method: github
  roles:
  - Bot
```

#### Roles and traits

Provides full lists of roles and traits (well-known and custom). Edit operations are provided for each for convenience, which open the page-wide edit modal with all editable fields available.

![](assets/0217-feature-roles-traits.png)

**Data source**
``` yaml
# Bot resource
kind: bot
metadata:
  name: robot
spec:
  roles:
  - file-browser-access
  - mac.lan-ssh-access
  traits:
  - name: logins
    values:
    - nick.marais
```

#### Active instances

Lists the most recent (max 10) instances for the bot, ordered most recent heartbeat first. A refresh action reloads the data for this panel only, and is provided to make monitoring instance activity easier. A "see more" action navigates to the bot instances page with a pre-populated search filter on the bot's name - this is an imperfect filter as it's a contains-text filter across all fields.

![](assets/0217-feature-active-instances.png)

In order to display only the instances with the most recent heartbeat, sorting will be added by cache-enabling bot instances and including an additional index (beyond the standard index on `name`). This index will operate on a combination of the instance id and the timestamp of the most recent heartbeat for each instance. The first page of 10 will be requested and no further paging is required. As part of this work, the Bot Instance list will be upgraded to support sorting (on both `name` and recent `last_active_at`) and will continue to make use of paging.

#### Edit roles, traits and max session duration (`max_session_ttl`)

Shows a dialog where the user can add and/or remove assigned roles, add and/or remove traits (well-known or custom), and edit the configured max session duration in the form `43200s`, `30m` or `3h`. Allows all changes to be made in a single atomic transaction.

![](assets/0217-feature-edit.png)

#### Delete bot

Deletes the bot after confirmation. Suggests locking instead, as a lower severity action that can be undone. Shows a loading indicator during the call to the api. On success, navigates to the bots list (`/web/bots`). On error, shows a message within the confirmation dialog.

![](assets/0217-feature-delete-bot.png)

#### Lock bot

Locks the bot after confirmation. Shows a loading indicator during the call to the api. On success, removes the dialog but remains on the bot detail page. On error, shows a message within the confirmation dialog.

![](assets/0217-feature-lock-bot.png)

Once a bot is locked, to unlock it requires navigating to **Identity Governance > Session & Identity Locks**, finding the lock in question and removing it. Deleting a lock requires it's UUID, which wont be know on this page.

### Implementation

#### Data fetching and caching

In order to keep the implementation modular, each logical section of the page fetches its own data, shows loading status and manages error states. This increases flexibility for future iterations while reducing the likelihood of introducing regression issues. Data caching behaviour can be tailored to each area of data independently.

#### Web APIs

##### `GET /v1/webapi/sites/:site/machine-id/bot/:name`

Fetch a bot by name, including roles and traits. Endpoint exists and will be reused. 

<<<<<<< HEAD
##### `GET /v2/webapi/tokens?role=bot&bot=:name`
=======
##### `GET /v2/webapi/tokens?role=bot&bot_name=:name`
>>>>>>> 1c459ddb

Fetch join tokens linked to a bot by name.

**Approach**

New endpoint and RPC which supports filtering and pagination (although not required by this work). Filtering by role and bot name will be supported. The endpoint will be protected by MFA for Admin Actions just like its `v1` counterpart.

``` protobuf
// ListProvisionTokensRequest is used to retrieve a paginated list of provision tokens.
message ListProvisionTokensRequest {
    // Limit is the maximum amount of items per page.
    int32 Limit = 1;

    // StartKey is used to resume a query in order to enable pagination.
    // If the previous response had NextKey set then this should be
    // set to its value. Otherwise leave empty.
    string StartKey = 2;

    // FilterRoles allows filtering for tokens with the provided role.
    repeated string FilterRoles = 3;

    // FilterBotName allows filtering for tokens associated with the
    // named bot. This is a no-op unless FilterRole is 'Bot'.
    string FilterBotName = 4;
}

// ListProvisionTokensResponse is used to retrieve a paginated list of provision tokens.
message ListProvisionTokensResponse {
    // Tokens is the list of tokens.
    repeated types.ProvisionTokenV2 Tokens = 1;

    // NextKey is used to resume a query in order to enable pagination.
    // Leave empty to start at the beginning.
    string NextKey = 2;
}

service AuthService {
  // ListProvisionTokens retrieves a paginated list of provision tokens.
  rpc ListProvisionTokens(ListProvisionTokensRequest) returns (ListProvisionTokensResponse);
}
```
_api/proto/teleport/legacy/client/proto/authservice.proto_

**Performance**

While the endpoint will support pagination it wont be used in this case - a page size of 100 will be used and all pages will be retrieved. It is not anticipated that use of the endpoint for the Bot Details page will increase usage or load significantly. Bot's are likely to have fewer than 20 associated join methods.

**Backwards compatibility**

In a scenario where an older version proxy is in place, the api will return a 404 (including a `proxyVersion` field), as the new endpoint wont exist. In this case, the frontend will detect the version mismatch and provide the user with an explanation.

##### `GET /v1/webapi/sites/:site/machine-id/bot-instance?search=:bot-name`

Fetch active instances for a bot by name. Endpoint exists.

##### `PUT /v2/webapi/sites/:site/machine-id/bot/:name`

Update roles, traits and config (`max_session_ttl`).

**Approach**

New endpoint supporting updating roles, traits and max session duration. Support for updating traits and `max_session_ttl` are already supported by the underlying RPC and will be exposed by this endpoint. Not all items of data are saved to the same resource. As such, it's important to ensure the update happens atomically and rolled back on failure. The `v1` endpoint will be marked for removal.

**Backwards compatibility**
In a scenario where an older version proxy is in place, the api will return a 404 (including a `proxyVersion` field), as the new endpoint wont exist. In this case, the frontend will detect the version mismatch and provide the user with an explanation. This is preferable to a partial update, as performing only some of the update (roles only) may introduce a security risk, or simply just be confusing to users.

##### `DELETE /v1/webapi/sites/:site/machine-id/bot/:name`

Delete a bot. Existing endpoint.

##### `GET /v1/webapi/sites/:site/locks`

Returns in-force locks for the bot, either role or user locks.

**Approach**

Existing endpoint which will be extended to support filtering for in-force locks only, as well as filtering for the provided targets (the bot's user and role). The underlying RPC and it's cache already support these filters.

**Backwards compatibility**

In a scenario where an older version proxy is in place, the endpoint will return without an error, but will return all locks including those not in-force and those not targeted at the bot being viewed. To mitigate this, and prevent showing a false "locked" status, the frontend app will re-filter for applicable locks and disregard the rest.

##### `PUT /v1/webapi/sites/:site/locks`

Creates a new lock. Endpoint exists and will be used as-is to create a lock for a bot by name including a message and TTL.

#### UI

Implementation of the UI will make heavy use of existing shared components. No new design components will be contributed.

#### Feature Flag

A feature flag should be used to allow partial features to be build and merged without worrying about incomplete features being released to customers.

#### Tasks

A rough breakdown of tasks with the goal of delivering implementation items in manageable chunks without requiring large PRs and time consuming reviews.

1. Page scaffold, feature flag and UI panel component
2. Bot info panel
3. Add filters to endpoint `GET /v1/webapi/tokens?role=Bot&bot=:name`
4. Enable deep-linking to Join Token view/edit page
5. Join tokens panel and MFA support
6. Roles and traits panels
7. Enable sorting for endpoint `GET /v1/webapi/sites/:site/machine-id/bot-instance?search=:bot-name`
8. Active instances panel
9. Delete bot operation (RBAC aware)
10. Add filters to endpoint `GET /v1/webapi/sites/:site/locks`
11. Lock status
12. Lock bot operation (RBAC aware)
13. Extend updatable fields for endpoint `PUT /v1/webapi/sites/:site/machine-id/bot/:name`
14. Edit operation (inc roles, traits and max session duration)
15. Remove temporary feature flag

### Wishlist features

#### Recent instances (historic)

Similar to the active instance list, except show instances whose credentials have recently expired (in the last 24 hours).
![](assets/0217-feature-recent-intances.png)

#### Audit log

Filtered to show only the bot being viewed. Needs to filter the log in a performant way, and likely only available to customers using Athena.
![](assets/0217-feature-audit-log.png)

#### Access Graph

Likely a simplified version of the Access Graph focused on the bot and without the ability to explore other parts of the graph.
![](assets/0217-feature-access-graph.png)

#### Session recordings

Bot sessions are non-interactive, so recordings are not possible in many cases. Session in this list may show command input and output, but aren't re-playable.
![](assets/0217-feature-session-recordings.png)

#### Activity visualization

A minimalist representation of a bot activity over various time frames. Authentication records as well as heartbeats could be used to provide the data. Otherwise, data from the Audit Log could be used where that data is retrievable in a performant way (i.e. customers using Athena).
![](assets/0217-feature-activity-timeseries.png)<|MERGE_RESOLUTION|>--- conflicted
+++ resolved
@@ -187,11 +187,7 @@
 
 Fetch a bot by name, including roles and traits. Endpoint exists and will be reused. 
 
-<<<<<<< HEAD
-##### `GET /v2/webapi/tokens?role=bot&bot=:name`
-=======
 ##### `GET /v2/webapi/tokens?role=bot&bot_name=:name`
->>>>>>> 1c459ddb
 
 Fetch join tokens linked to a bot by name.
 
