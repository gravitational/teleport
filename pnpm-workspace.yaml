--- conflicted
+++ resolved
@@ -41,12 +41,9 @@
   jest-canvas-mock@2.5.2: web/patches/jest-canvas-mock@2.5.2.patch
 # Do not install packages released less than 2 days (2880 minutes) ago
 minimumReleaseAge: 2880
-<<<<<<< HEAD
+trustPolicy: no-downgrade
 overrides:
   # styled-components hardcodes specific version of csstype. Our design package also pulls in
   # csstype. Unfortunately, it looks like types from 3.1.3 are incompatible with 3.2.3. Since this
   # is a types-only package, we override it to 3.2.3 so that it matches the version from design.
-  "styled-components@6.1.19>csstype@3.1.3": "^3.2.3"
-=======
-trustPolicy: no-downgrade
->>>>>>> b8e3ab71
+  "styled-components@6.1.19>csstype@3.1.3": "^3.2.3"