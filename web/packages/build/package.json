--- conflicted
+++ resolved
@@ -91,13 +91,9 @@
     "react-transition-group": "^4.4.2",
     "rollup-plugin-visualizer": "^5.9.0",
     "styled-components": "5.1.0",
-<<<<<<< HEAD
-    "vite": "^4.2.0",
+    "vite": "^4.2.3",
     "vite-plugin-wasm": "^3.2.2",
     "vite-plugin-top-level-await": "^1.3.0",
-=======
-    "vite": "^4.2.3",
->>>>>>> a873e1ce
     "vite-tsconfig-paths": "^4.0.7",
     "webpack": "^5.76.2",
     "webpack-bundle-analyzer": "^4.6.1",
