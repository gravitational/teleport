--- conflicted
+++ resolved
@@ -3293,13 +3293,6 @@
 `;
 
 exports[`sso list still renders when local auth is disabled 1`] = `
-.c10 {
-  display: inline-flex;
-  align-items: center;
-  justify-content: center;
-  color: white;
-}
-
 .c0 {
   box-sizing: border-box;
   margin-top: 32px;
@@ -3520,11 +3513,10 @@
 `;
 
 exports[`sso providers rendering 1`] = `
-.c10 {
+.c9 {
   display: inline-flex;
   align-items: center;
   justify-content: center;
-  color: white;
 }
 
 .c0 {
@@ -3689,15 +3681,6 @@
   cursor: auto;
 }
 
-<<<<<<< HEAD
-=======
-.c9 {
-  display: inline-flex;
-  align-items: center;
-  justify-content: center;
-}
-
->>>>>>> ef9c5197
 .c1 {
   box-shadow: 0px 3px 5px -1px rgba(0, 0, 0, 0.2),0px 6px 10px rgba(0, 0, 0, 0.14),0px 1px 18px rgba(0, 0, 0, 0.12);
   border-radius: 8px;
