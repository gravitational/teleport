// Jest Snapshot v1, https://goo.gl/fbAQLP

exports[`empty state 1`] = `
.c0 {
  box-sizing: border-box;
}

.c7 {
  box-sizing: border-box;
  padding: 56px;
  padding-top: 32px;
  margin-left: auto;
  margin-right: auto;
  width: 100%;
}

.c9 {
  box-sizing: border-box;
  max-width: 600px;
}

.c10 {
  box-sizing: border-box;
  margin-bottom: 24px;
  text-align: center;
}

.c14 {
  box-sizing: border-box;
  text-align: center;
}

.c15 {
  line-height: 1.5;
  margin: 0;
  display: inline-flex;
  justify-content: center;
  align-items: center;
  box-sizing: border-box;
  border-style: solid;
  border-color: transparent;
  border-radius: 4px;
  cursor: pointer;
  font-family: inherit;
  font-weight: 600;
  outline: none;
  position: relative;
  text-align: center;
  text-decoration: none;
  transition: background-color 0.1s,border-color 0.1s,outline-color 0.1s,box-shadow 0.1s;
  -webkit-font-smoothing: antialiased;
  background-color: #9F85FF;
  color: #000000;
  border-color: transparent;
  border-width: 1.5px;
  padding: 0 30.5px;
  min-height: 32px;
  font-size: 12px;
  line-height: 16px;
  letter-spacing: 0.15px;
  width: 224px;
  text-transform: none;
}

.c15:focus-visible,
.teleport-button__force-focus-visible .c15 {
  background-color: #9F85FF;
  color: #000000;
  border-color: #000000;
  border-radius: 2px;
  outline: 2px solid #9F85FF;
}

.c15:hover,
.teleport-button__force-hover .c15 {
  background-color: #B29DFF;
  border-color: transparent;
  color: #000000;
  box-shadow: 0px 3px 5px -1px rgba(0, 0, 0, 0.20),0px 5px 8px 0px rgba(0, 0, 0, 0.14),0px 1px 14px 0px rgba(0, 0, 0, 0.12);
}

.c15:active,
.teleport-button__force-active .c15 {
  background-color: #C5B6FF;
  border-color: transparent;
  color: #000000;
}

.c15:disabled {
  background-color: rgba(255,255,255,0.07);
  color: rgba(255, 255, 255, 0.3);
  border-color: transparent;
  box-shadow: none;
  cursor: auto;
}

.c16 {
  line-height: 1.5;
  margin: 0;
  display: inline-flex;
  justify-content: center;
  align-items: center;
  box-sizing: border-box;
  border-style: solid;
  border-color: transparent;
  border-radius: 4px;
  cursor: pointer;
  font-family: inherit;
  font-weight: 600;
  outline: none;
  position: relative;
  text-align: center;
  text-decoration: none;
  transition: background-color 0.1s,border-color 0.1s,outline-color 0.1s,box-shadow 0.1s;
  -webkit-font-smoothing: antialiased;
  background-color: transparent;
  color: rgba(255, 255, 255, 0.72);
  border-color: rgba(255,255,255,0.18);
  border-width: 1.5px;
  padding: 0 30.5px;
  min-height: 32px;
  font-size: 12px;
  line-height: 16px;
  letter-spacing: 0.15px;
  margin-left: 24px;
  width: 224px;
  text-transform: none;
}

.c16:focus-visible,
.teleport-button__force-focus-visible .c16 {
  background-color: rgba(255,255,255,0.07);
  color: rgba(255, 255, 255, 0.72);
  border-color: rgba(255, 255, 255, 0.72);
  border-radius: 4px;
  outline: none;
}

.c16:hover,
.teleport-button__force-hover .c16 {
  background-color: rgba(255,255,255,0.13);
  border-color: transparent;
  color: #FFFFFF;
  box-shadow: none;
}

.c16:active,
.teleport-button__force-active .c16 {
  background-color: rgba(255,255,255,0.18);
  border-color: transparent;
  color: #FFFFFF;
}

.c16:disabled {
  background-color: rgba(255,255,255,0.07);
  color: rgba(255, 255, 255, 0.3);
  border-color: transparent;
  box-shadow: none;
  cursor: auto;
}

.c11 {
  display: block;
  outline: none;
  margin-left: auto;
  margin-right: auto;
  margin-bottom: 24px;
  height: 160px;
}

.c5 {
  overflow: hidden;
  text-overflow: ellipsis;
  margin: 0;
  font-weight: 500;
  font-size: 24px;
  line-height: 32px;
}

.c12 {
  overflow: hidden;
  text-overflow: ellipsis;
  margin: 0;
  font-weight: 500;
  font-size: 24px;
  line-height: 32px;
  margin-bottom: 8px;
}

.c13 {
  overflow: hidden;
  text-overflow: ellipsis;
  margin: 0;
  font-size: 14px;
  font-weight: 400;
}

.c1 {
  display: flex;
}

.c3 {
  display: flex;
  align-items: center;
  justify-content: space-between;
}

.c8 {
  display: flex;
  align-items: center;
  justify-content: center;
}

.c4 {
  flex-shrink: 0;
  height: 56px;
  margin-left: -40px;
  margin-right: -40px;
  margin-bottom: 24px;
  padding-left: 40px;
  padding-right: 40px;
  align-items: center;
  align-items: center;
}

.c6 {
  white-space: nowrap;
}

.c2 {
  width: 100%;
  height: 100%;
  flex-direction: column;
  padding-left: 40px;
  padding-right: 40px;
}

.c2::after {
  content: ' ';
  padding-bottom: 24px;
}

<div>
  <div
    class="c0 c1 c2"
  >
    <div
      class="c0 c3 c4"
    >
      <h1
        class="c5 c6"
      >
        Servers
      </h1>
    </div>
    <div
<<<<<<< HEAD
      class="c7 c8 sc-dcJtft c7"
=======
      class="c7 c8 sc-gJhJTp c7"
>>>>>>> ef9c5197
      width="100%"
    >
      <div
        class="c9"
      >
        <div
          class="c10"
        >
          <img
            class="c11"
            height="160px"
            src="file_stub"
          />
          <h1
            class="c12"
          >
            Add your first server to Teleport
          </h1>
          <div
            class="c13"
            font-size="14"
            font-weight="400"
            style="opacity: 0.6;"
          >
            Teleport Server Access consolidates SSH access across all environments.
          </div>
        </div>
        <div
          class="c14"
        >
          <a
            href="/web/discover"
            style="text-decoration: none;"
          >
            <button
              class="c15"
              fill="filled"
              width="224px"
            >
              Add Resource
            </button>
          </a>
          <a
            class="c16"
            fill="border"
            href="https://goteleport.com/docs/server-access/getting-started/"
            rel="noreferrer"
            target="_blank"
            width="224px"
          >
            View Documentation
          </a>
        </div>
      </div>
    </div>
  </div>
</div>
`;

exports[`failed 1`] = `
.c10 {
  display: inline-flex;
  align-items: center;
  justify-content: center;
}

.c41 {
  display: inline-flex;
  align-items: center;
  justify-content: center;
  color: rgba(255, 255, 255, 0.72);
  margin-left: 4px;
}

.c7 {
  box-sizing: border-box;
  margin: 0 0 24px 0;
  min-height: 40px;
  border: 2px solid;
  border-radius: 8px;
  border-color: #FF6257;
}

.c7 a {
  color: #FFFFFF;
}

.c8 {
  padding: 12px 16px;
  overflow: auto;
  word-break: break-word;
  display: flex;
  align-items: center;
  background: rgba(255, 98, 87, 0.1);
}

.c9 {
  border-radius: 50%;
  line-height: 0;
  margin-right: 16px;
  color: #000000;
  background: #FF6257;
  padding: 8px;
}

.c0 {
  box-sizing: border-box;
}

.c11 {
  box-sizing: border-box;
  flex: 1;
}

.c14 {
  box-sizing: border-box;
  width: 100%;
}

.c20 {
  box-sizing: border-box;
  padding-left: 24px;
  padding-right: 24px;
}

.c29 {
  box-sizing: border-box;
  margin-right: 8px;
  margin-bottom: 4px;
  margin-top: 8px;
}

.c42 {
  box-sizing: border-box;
  margin-top: 8px;
}

.c40 {
  line-height: 1.5;
  margin: 0;
  display: inline-flex;
  justify-content: center;
  align-items: center;
  box-sizing: border-box;
  border-style: solid;
  border-color: transparent;
  border-radius: 4px;
  cursor: pointer;
  font-family: inherit;
  font-weight: 600;
  outline: none;
  position: relative;
  text-align: center;
  text-decoration: none;
  transition: background-color 0.1s,border-color 0.1s,outline-color 0.1s,box-shadow 0.1s;
  -webkit-font-smoothing: antialiased;
  background-color: transparent;
  color: rgba(255, 255, 255, 0.72);
  border-color: rgba(255,255,255,0.18);
  border-width: 1.5px;
  padding: 0 6.5px;
  min-height: 24px;
  font-size: 12px;
  line-height: 16px;
  letter-spacing: 0.15px;
}

.c40:focus-visible,
.teleport-button__force-focus-visible .c40 {
  background-color: rgba(255,255,255,0.07);
  color: rgba(255, 255, 255, 0.72);
  border-color: rgba(255, 255, 255, 0.72);
  border-radius: 4px;
  outline: none;
}

.c40:hover,
.teleport-button__force-hover .c40 {
  background-color: rgba(255,255,255,0.13);
  border-color: transparent;
  color: #FFFFFF;
  box-shadow: none;
}

.c40:active,
.teleport-button__force-active .c40 {
  background-color: rgba(255,255,255,0.18);
  border-color: transparent;
  color: #FFFFFF;
}

.c40:disabled {
  background-color: rgba(255,255,255,0.07);
  color: rgba(255, 255, 255, 0.3);
  border-color: transparent;
  box-shadow: none;
  cursor: auto;
}

.c33 {
  align-items: center;
  border: none;
  cursor: pointer;
  display: flex;
  outline: none;
  border-radius: 50%;
  overflow: visible;
  justify-content: center;
  text-align: center;
  flex: 0 0 auto;
  background: transparent;
  color: inherit;
  transition: all 0.3s;
  -webkit-font-smoothing: antialiased;
  font-size: 16px;
  height: 32px;
  width: 32px;
  margin-left: 0;
  margin-right: 0;
}

.c33:disabled {
  color: rgba(255, 255, 255, 0.36);
  cursor: default;
}

.c33:not(:disabled):hover,
.c33:not(:disabled):focus {
  background: rgba(255,255,255,0.13);
}

.c33:not(:disabled):active {
  background: rgba(255,255,255,0.18);
}

.c35 {
  align-items: center;
  border: none;
  cursor: pointer;
  display: flex;
  outline: none;
  border-radius: 50%;
  overflow: visible;
  justify-content: center;
  text-align: center;
  flex: 0 0 auto;
  background: transparent;
  color: inherit;
  transition: all 0.3s;
  -webkit-font-smoothing: antialiased;
  font-size: 16px;
  height: 32px;
  width: 32px;
  margin-left: 0;
}

.c35:disabled {
  color: rgba(255, 255, 255, 0.36);
  cursor: default;
}

.c35:not(:disabled):hover,
.c35:not(:disabled):focus {
  background: rgba(255,255,255,0.13);
}

.c35:not(:disabled):active {
  background: rgba(255,255,255,0.18);
}

.c38 {
  box-sizing: border-box;
  border-radius: 10px;
  display: inline-block;
  font-size: 10px;
  font-weight: 500;
  padding: 0 8px;
  margin: 1px 0;
  vertical-align: middle;
  background-color: rgba(255,255,255,0.07);
  color: #FFFFFF;
  font-weight: 400;
  margin-right: 4px;
}

.c5 {
  overflow: hidden;
  text-overflow: ellipsis;
  margin: 0;
  font-weight: 500;
  font-size: 24px;
  line-height: 32px;
}

.c12 {
  overflow: hidden;
  text-overflow: ellipsis;
  margin: 0;
  font-weight: 600;
  font-size: 14px;
  line-height: 20px;
}

.c26 {
  overflow: hidden;
  text-overflow: ellipsis;
  margin: 0;
  font-size: 12px;
  font-weight: 400;
  line-height: 20px;
  letter-spacing: 0.015px;
}

.c31 {
  overflow: hidden;
  text-overflow: ellipsis;
  margin: 0;
  font-size: 12px;
  font-weight: 400;
  line-height: 20px;
  letter-spacing: 0.015px;
  margin-right: 4px;
}

.c1 {
  display: flex;
}

.c3 {
  display: flex;
  align-items: center;
  justify-content: space-between;
}

.c21 {
  display: flex;
  align-items: center;
  gap: 8px;
}

.c30 {
  display: flex;
  justify-content: flex-end;
}

.c37 {
  display: flex;
  flex-wrap: wrap;
}

.c22 {
  position: relative;
  display: flex;
  align-items: center;
  cursor: pointer;
}

.c22[disabled] {
  cursor: default;
}

.c25 {
  width: 32px;
  height: 16px;
  border-radius: 10px;
  cursor: inherit;
  flex-shrink: 0;
  background: rgba(255,255,255,0.07);
  transition: background 0.15s ease-in-out;
}

.c25:hover {
  background: rgba(255,255,255,0.13);
}

.c25:active {
  background: rgba(255,255,255,0.18);
}

.c25:before {
  content: '';
  position: absolute;
  top: 50%;
  width: 12px;
  height: 12px;
  transform: translate(2px, -50%);
  border-radius: 14px;
  background: #FFFFFF;
  box-shadow: 0px 2px 1px -1px rgba(0, 0, 0, 0.2),0px 1px 1px rgba(0, 0, 0, 0.14),0px 1px 3px rgba(0, 0, 0, 0.12);
  transition: transform 0.05s ease-in;
}

.c23 {
  opacity: 0;
  position: absolute;
  cursor: inherit;
  z-index: -1;
}

.c23:checked+.c24:before {
  transform: translate(18px, -50%);
}

.c23:enabled:checked+.c24 {
  background: #00BFA6;
}

.c23:enabled:checked+.c24:hover {
  background: #33CCB8;
}

.c23:enabled:checked+.c24:active {
  background: #66D9CA;
}

.c23:disabled+.c24 {
  background: rgba(255,255,255,0.07);
}

.c23:disabled+.c24:before {
  opacity: 0.36;
  box-shadow: none;
}

.c23:disabled:checked+.c24 {
  background: rgba(0, 191, 166, 0.25);
}

.c4 {
  flex-shrink: 0;
  height: 56px;
  margin-left: -40px;
  margin-right: -40px;
  margin-bottom: 24px;
  padding-left: 40px;
  padding-right: 40px;
  align-items: center;
  align-items: center;
}

.c6 {
  white-space: nowrap;
}

.c2 {
  width: 100%;
  height: 100%;
  flex-direction: column;
  padding-left: 40px;
  padding-right: 40px;
}

.c2::after {
  content: ' ';
  padding-bottom: 24px;
}

.c36 {
  border-collapse: collapse;
  border-spacing: 0;
  border-style: hidden;
  font-size: 12px;
  width: 100%;
}

.c36>thead>tr>th,
.c36>tbody>tr>th,
.c36>tfoot>tr>th,
.c36>thead>tr>td,
.c36>tbody>tr>td,
.c36>tfoot>tr>td {
  padding: 8px 8px;
  vertical-align: middle;
}

.c36>thead>tr>th:first-child,
.c36>tbody>tr>th:first-child,
.c36>tfoot>tr>th:first-child,
.c36>thead>tr>td:first-child,
.c36>tbody>tr>td:first-child,
.c36>tfoot>tr>td:first-child {
  padding-left: 24px;
}

.c36>thead>tr>th:last-child,
.c36>tbody>tr>th:last-child,
.c36>tfoot>tr>th:last-child,
.c36>thead>tr>td:last-child,
.c36>tbody>tr>td:last-child,
.c36>tfoot>tr>td:last-child {
  padding-right: 24px;
}

.c36>tbody>tr>td {
  vertical-align: middle;
}

.c36>thead>tr>th {
  color: #FFFFFF;
  font-weight: 600;
  font-size: 14px;
  line-height: 20px;
  line-height: 24px;
  cursor: pointer;
  padding-bottom: 0;
  padding-top: 0;
  text-align: left;
  white-space: nowrap;
}

.c36>thead>tr>th svg {
  height: 12px;
}

.c36>tbody>tr>td {
  color: #FFFFFF;
  font-weight: 300;
  font-size: 14px;
  line-height: 20px;
  letter-spacing: 0.035px;
}

.c36 tbody tr {
  transition: all 150ms;
  position: relative;
  border-top: 2px solid rgba(255,255,255,0.07);
}

.c36 tbody tr:hover {
  border-top: 2px solid rgba(0,0,0,0);
  background-color: #222C59;
}

.c36 tbody tr:hover:after {
  box-shadow: 0px 1px 10px 0px rgba(0, 0, 0, 0.12),0px 4px 5px 0px rgba(0, 0, 0, 0.14),0px 2px 4px -1px rgba(0, 0, 0, 0.20);
  content: '';
  position: absolute;
  top: 0;
  left: 0;
  z-index: -1;
  width: 100%;
  height: 100%;
}

.c36 tbody tr:hover +tr {
  border-top: 2px solid rgba(0,0,0,0);
}

.c13 {
  display: flex;
  flex-shrink: 0;
  align-items: center;
  justify-content: space-between;
  padding: 0 0 16px 0;
  max-height: 40px;
  margin-top: 4px;
}

.c39 {
  cursor: pointer;
}

.c39:hover {
  background-color: rgba(255,255,255,0.13);
}

.c34 svg {
  font-size: 20px;
}

.c34 svg:before {
  padding-left: 1px;
}

.c32 {
  flex-shrink: 1;
  flex-grow: 0;
  flex-basis: 0;
}

.c19 {
  position: relative;
  height: 100%;
  right: 0;
  display: flex;
  align-items: center;
  justify-content: center;
  border-radius: 0 200px 200px 0;
}

.c18 {
  position: absolute;
  height: 100%;
  right: 0;
  display: flex;
  align-items: center;
  justify-content: center;
  border-left: 1px solid rgba(255,255,255,0.07);
  border-radius: 0 200px 200px 0;
}

.c16 {
  position: relative;
  display: flex;
  overflow: hidden;
  border-radius: 200px;
  height: 100%;
  background: transparent;
  max-width: 725px;
}

.c15 {
  border-radius: 200px;
  width: 100%;
  height: 48px;
}

.c17 {
  border: none;
  outline: none;
  box-sizing: border-box;
  font-size: 16px;
  width: 100%;
  transition: all 0.2s;
  padding-left: 16px;
  padding-right: 16px;
  color: #FFFFFF;
  background: rgba(255,255,255,0.07);
  padding-right: 184px;
  padding-left: 24px;
}

.c28 {
  height: 18px;
  width: 18px;
  color: inherit;
}

.c27 {
  vertical-align: middle;
  display: inline-block;
  height: 18px;
}

.c27:hover {
  cursor: pointer;
}

<div
  class="c0 c1 c2"
>
  <div
    class="c0 c3 c4"
  >
    <h1
      class="c5 c6"
    >
      Servers
    </h1>
  </div>
  <div
    class="c7"
    kind="danger"
  >
    <div
      class="c8"
      kind="danger"
    >
      <div
        class="c9"
        kind="danger"
      >
        <span
          class="c10 icon icon-warning"
        >
          <svg
            fill="currentColor"
            height="16"
            viewBox="0 0 24 24"
            width="16"
          >
            <path
              d="M12 9C12.4142 9 12.75 9.33579 12.75 9.75V13.5C12.75 13.9142 12.4142 14.25 12 14.25C11.5858 14.25 11.25 13.9142 11.25 13.5V9.75C11.25 9.33579 11.5858 9 12 9Z"
            />
            <path
              d="M12 17.8125C12.5178 17.8125 12.9375 17.3928 12.9375 16.875C12.9375 16.3572 12.5178 15.9375 12 15.9375C11.4822 15.9375 11.0625 16.3572 11.0625 16.875C11.0625 17.3928 11.4822 17.8125 12 17.8125Z"
            />
            <path
              clip-rule="evenodd"
              d="M10.09 3.34287L1.88101 17.7086C1.04292 19.1753 2.10193 21.0001 3.79114 21.0001H20.2092C21.8984 21.0001 22.9574 19.1753 22.1193 17.7086L13.9103 3.34287C13.0657 1.86488 10.9346 1.86488 10.09 3.34287ZM3.18337 18.4528L11.3924 4.08708C11.6611 3.61681 12.3392 3.61681 12.6079 4.08708L20.8169 18.4528C21.0836 18.9195 20.7466 19.5001 20.2092 19.5001H3.79114C3.25367 19.5001 2.91671 18.9195 3.18337 18.4528Z"
              fill-rule="evenodd"
            />
          </svg>
        </span>
      </div>
      <div
        class="c11"
      >
        <div
          class="c12"
        >
          <div>
            some error message
          </div>
        </div>
      </div>
    </div>
  </div>
  <nav
    class="c13"
  >
    <form
      class="c14 c3"
      width="100%"
    >
      <div
        class="c15"
      >
        <div
          class="c16"
        >
          <input
            class="c17"
            placeholder="Search..."
            value=""
          />
          <div
            class="c18"
          >
            <div
              class="c19"
            >
              <div
                class="c20 c21"
              >
                <label
                  class="c22"
                >
                  <input
                    class="c23"
                    data-testid="toggle"
                    type="checkbox"
                  />
                  <div
                    class="c24 c25"
                  />
                </label>
                <div
                  class="c26"
                >
                  Advanced
                </div>
                <span
                  class="c27"
                  role="icon"
                >
                  <span
                    class="c10 c28"
                  >
                    <svg
                      fill="currentColor"
                      height="20"
                      viewBox="0 0 24 24"
                      width="20"
                    >
                      <path
                        d="M11.625 8.8125C12.1428 8.8125 12.5625 8.39277 12.5625 7.875C12.5625 7.35723 12.1428 6.9375 11.625 6.9375C11.1072 6.9375 10.6875 7.35723 10.6875 7.875C10.6875 8.39277 11.1072 8.8125 11.625 8.8125Z"
                      />
                      <path
                        d="M10.5 11.25C10.5 10.8358 10.8358 10.5 11.25 10.5C11.6478 10.5 12.0294 10.658 12.3107 10.9393C12.592 11.2206 12.75 11.6022 12.75 12V15.75C13.1642 15.75 13.5 16.0858 13.5 16.5C13.5 16.9142 13.1642 17.25 12.75 17.25C12.3522 17.25 11.9706 17.092 11.6893 16.8107C11.408 16.5294 11.25 16.1478 11.25 15.75V12C10.8358 12 10.5 11.6642 10.5 11.25Z"
                      />
                      <path
                        clip-rule="evenodd"
                        d="M12 2.25C6.61522 2.25 2.25 6.61522 2.25 12C2.25 17.3848 6.61522 21.75 12 21.75C17.3848 21.75 21.75 17.3848 21.75 12C21.75 6.61522 17.3848 2.25 12 2.25ZM3.75 12C3.75 7.44365 7.44365 3.75 12 3.75C16.5563 3.75 20.25 7.44365 20.25 12C20.25 16.5563 16.5563 20.25 12 20.25C7.44365 20.25 3.75 16.5563 3.75 12Z"
                        fill-rule="evenodd"
                      />
                    </svg>
                  </span>
                </span>
              </div>
            </div>
          </div>
        </div>
      </div>
      <div
        class="c29 c30"
      >
        <div
          class="c31"
          style="white-space: nowrap;"
        >
          Showing 
          <strong>
            1
          </strong>
           - 
          <strong>
            7
          </strong>
           of
           
          <strong>
            7
          </strong>
        </div>
      </div>
    </form>
    <div
      class="c14 c30 c32"
      width="100%"
    >
      <div
        class="c0 c1"
      >
        <button
          class="c33 c34"
          title="Previous page"
        >
          <span
            class="c10 icon icon-circlearrowleft"
          >
            <svg
              fill="currentColor"
              height="24"
              viewBox="0 0 24 24"
              width="24"
            >
              <path
                d="M10.0607 11.25L11.7803 9.53033C12.0732 9.23744 12.0732 8.76256 11.7803 8.46967C11.4874 8.17678 11.0126 8.17678 10.7197 8.46967L7.71967 11.4697C7.64776 11.5416 7.59351 11.6245 7.55691 11.7129C7.52024 11.8013 7.5 11.8983 7.5 12C7.5 12.1017 7.52024 12.1987 7.55691 12.2871C7.59351 12.3755 7.64776 12.4584 7.71967 12.5303L10.7197 15.5303C11.0126 15.8232 11.4874 15.8232 11.7803 15.5303C12.0732 15.2374 12.0732 14.7626 11.7803 14.4697L10.0607 12.75H15.75C16.1642 12.75 16.5 12.4142 16.5 12C16.5 11.5858 16.1642 11.25 15.75 11.25H10.0607Z"
              />
              <path
                clip-rule="evenodd"
                d="M2.25 12C2.25 6.61522 6.61522 2.25 12 2.25C17.3848 2.25 21.75 6.61522 21.75 12C21.75 17.3848 17.3848 21.75 12 21.75C6.61522 21.75 2.25 17.3848 2.25 12ZM12 3.75C7.44365 3.75 3.75 7.44365 3.75 12C3.75 16.5563 7.44365 20.25 12 20.25C16.5563 20.25 20.25 16.5563 20.25 12C20.25 7.44365 16.5563 3.75 12 3.75Z"
                fill-rule="evenodd"
              />
            </svg>
          </span>
        </button>
        <button
          class="c35 c34"
          title="Next page"
        >
          <span
            class="c10 icon icon-circlearrowright"
          >
            <svg
              fill="currentColor"
              height="24"
              viewBox="0 0 24 24"
              width="24"
            >
              <path
                clip-rule="evenodd"
                d="M12 3.75C7.44365 3.75 3.75 7.44365 3.75 12C3.75 16.5563 7.44365 20.25 12 20.25C16.5563 20.25 20.25 16.5563 20.25 12C20.25 7.44365 16.5563 3.75 12 3.75ZM2.25 12C2.25 6.61522 6.61522 2.25 12 2.25C17.3848 2.25 21.75 6.61522 21.75 12C21.75 17.3848 17.3848 21.75 12 21.75C6.61522 21.75 2.25 17.3848 2.25 12ZM7.5 12C7.5 11.5858 7.83579 11.25 8.25 11.25H13.9393L12.2197 9.53033C11.9268 9.23744 11.9268 8.76256 12.2197 8.46967C12.5126 8.17678 12.9874 8.17678 13.2803 8.46967L16.2803 11.4697C16.3522 11.5416 16.4065 11.6245 16.4431 11.7129C16.4798 11.8013 16.5 11.8983 16.5 12C16.5 12.1017 16.4798 12.1987 16.4431 12.2871C16.4065 12.3755 16.3522 12.4584 16.2803 12.5303L13.2803 15.5303C12.9874 15.8232 12.5126 15.8232 12.2197 15.5303C11.9268 15.2374 11.9268 14.7626 12.2197 14.4697L13.9393 12.75H8.25C7.83579 12.75 7.5 12.4142 7.5 12Z"
                fill-rule="evenodd"
              />
            </svg>
          </span>
        </button>
      </div>
    </div>
  </nav>
  <table
    class="c36"
  >
    <thead>
      <tr>
        <th>
          <a
            style="display: flex; align-items: center;"
          >
            Hostname
            <span
              class="c10 icon icon-chevronup"
              title="sort items asc"
            >
              <svg
                fill="currentColor"
                height="24"
                viewBox="0 0 24 24"
                width="24"
              >
                <path
                  clip-rule="evenodd"
                  d="M11.4697 6.96967C11.7626 6.67678 12.2374 6.67678 12.5303 6.96967L20.0303 14.4697C20.3232 14.7626 20.3232 15.2374 20.0303 15.5303C19.7374 15.8232 19.2626 15.8232 18.9697 15.5303L12 8.56066L5.03033 15.5303C4.73744 15.8232 4.26256 15.8232 3.96967 15.5303C3.67678 15.2374 3.67678 14.7626 3.96967 14.4697L11.4697 6.96967Z"
                  fill-rule="evenodd"
                />
              </svg>
            </span>
          </a>
        </th>
        <th
          style="cursor: default;"
        >
          Address
        </th>
        <th
          style="cursor: default;"
        >
          Labels
        </th>
        <th
          style="cursor: default;"
        />
      </tr>
    </thead>
    <tbody>
      <tr>
        <td>
          fujedu
        </td>
        <td>
          172.10.1.20:3022
        </td>
        <td>
          <div
            class="c0 c37"
          >
            <div
              class="c38 c39"
              kind="secondary"
            >
              cluster: one
            </div>
            <div
              class="c38 c39"
              kind="secondary"
            >
              kernel: 4.15.0-51-generic
            </div>
          </div>
        </td>
        <td
          align="right"
        >
          <button
            class="c40"
            fill="border"
          >
            Connect
            <span
              class="c41 icon icon-chevrondown"
              color="text.slightlyMuted"
            >
              <svg
                fill="currentColor"
                height="16"
                viewBox="0 0 24 24"
                width="16"
              >
                <path
                  clip-rule="evenodd"
                  d="M3.96967 8.46967C4.26256 8.17678 4.73744 8.17678 5.03033 8.46967L12 15.4393L18.9697 8.46967C19.2626 8.17678 19.7374 8.17678 20.0303 8.46967C20.3232 8.76256 20.3232 9.23744 20.0303 9.53033L12.5303 17.0303C12.2374 17.3232 11.7626 17.3232 11.4697 17.0303L3.96967 9.53033C3.67678 9.23744 3.67678 8.76256 3.96967 8.46967Z"
                  fill-rule="evenodd"
                />
              </svg>
            </span>
          </button>
        </td>
      </tr>
      <tr>
        <td>
          facuzguv
        </td>
        <td>
          172.10.1.1:3022
        </td>
        <td>
          <div
            class="c0 c37"
          >
            <div
              class="c38 c39"
              kind="secondary"
            >
              cluster: one
            </div>
            <div
              class="c38 c39"
              kind="secondary"
            >
              kernel: 4.15.0-51-generic
            </div>
          </div>
        </td>
        <td
          align="right"
        >
          <button
            class="c40"
            fill="border"
          >
            Connect
            <span
              class="c41 icon icon-chevrondown"
              color="text.slightlyMuted"
            >
              <svg
                fill="currentColor"
                height="16"
                viewBox="0 0 24 24"
                width="16"
              >
                <path
                  clip-rule="evenodd"
                  d="M3.96967 8.46967C4.26256 8.17678 4.73744 8.17678 5.03033 8.46967L12 15.4393L18.9697 8.46967C19.2626 8.17678 19.7374 8.17678 20.0303 8.46967C20.3232 8.76256 20.3232 9.23744 20.0303 9.53033L12.5303 17.0303C12.2374 17.3232 11.7626 17.3232 11.4697 17.0303L3.96967 9.53033C3.67678 9.23744 3.67678 8.76256 3.96967 8.46967Z"
                  fill-rule="evenodd"
                />
              </svg>
            </span>
          </button>
        </td>
      </tr>
      <tr>
        <td>
          duzsevkig
        </td>
        <td>
          172.10.1.1:3022
        </td>
        <td>
          <div
            class="c0 c37"
          >
            <div
              class="c38 c39"
              kind="secondary"
            >
              cluster: one
            </div>
            <div
              class="c38 c39"
              kind="secondary"
            >
              kernel: 4.15.0-51-generic
            </div>
          </div>
        </td>
        <td
          align="right"
        >
          <button
            class="c40"
            fill="border"
          >
            Connect
            <span
              class="c41 icon icon-chevrondown"
              color="text.slightlyMuted"
            >
              <svg
                fill="currentColor"
                height="16"
                viewBox="0 0 24 24"
                width="16"
              >
                <path
                  clip-rule="evenodd"
                  d="M3.96967 8.46967C4.26256 8.17678 4.73744 8.17678 5.03033 8.46967L12 15.4393L18.9697 8.46967C19.2626 8.17678 19.7374 8.17678 20.0303 8.46967C20.3232 8.76256 20.3232 9.23744 20.0303 9.53033L12.5303 17.0303C12.2374 17.3232 11.7626 17.3232 11.4697 17.0303L3.96967 9.53033C3.67678 9.23744 3.67678 8.76256 3.96967 8.46967Z"
                  fill-rule="evenodd"
                />
              </svg>
            </span>
          </button>
        </td>
      </tr>
      <tr>
        <td>
          kuhinur
        </td>
        <td>
          172.10.1.1:3022
        </td>
        <td>
          <div
            class="c0 c37"
          >
            <div
              class="c38 c39"
              kind="secondary"
            >
              cluster: one
            </div>
            <div
              class="c38 c39"
              kind="secondary"
            >
              kernel: 4.15.0-51-generic
            </div>
          </div>
        </td>
        <td
          align="right"
        >
          <button
            class="c40"
            fill="border"
          >
            Connect
            <span
              class="c41 icon icon-chevrondown"
              color="text.slightlyMuted"
            >
              <svg
                fill="currentColor"
                height="16"
                viewBox="0 0 24 24"
                width="16"
              >
                <path
                  clip-rule="evenodd"
                  d="M3.96967 8.46967C4.26256 8.17678 4.73744 8.17678 5.03033 8.46967L12 15.4393L18.9697 8.46967C19.2626 8.17678 19.7374 8.17678 20.0303 8.46967C20.3232 8.76256 20.3232 9.23744 20.0303 9.53033L12.5303 17.0303C12.2374 17.3232 11.7626 17.3232 11.4697 17.0303L3.96967 9.53033C3.67678 9.23744 3.67678 8.76256 3.96967 8.46967Z"
                  fill-rule="evenodd"
                />
              </svg>
            </span>
          </button>
        </td>
      </tr>
      <tr>
        <td>
          Vukuron
        </td>
        <td>
          172.10.1.1:3022
        </td>
        <td>
          <div
            class="c0 c37"
          >
            <div
              class="c38 c39"
              kind="secondary"
            >
              cluster: one
            </div>
            <div
              class="c38 c39"
              kind="secondary"
            >
              kernel: 4.15.0-51-generic
            </div>
          </div>
        </td>
        <td
          align="right"
        >
          <button
            class="c40"
            fill="border"
          >
            Connect
            <span
              class="c41 icon icon-chevrondown"
              color="text.slightlyMuted"
            >
              <svg
                fill="currentColor"
                height="16"
                viewBox="0 0 24 24"
                width="16"
              >
                <path
                  clip-rule="evenodd"
                  d="M3.96967 8.46967C4.26256 8.17678 4.73744 8.17678 5.03033 8.46967L12 15.4393L18.9697 8.46967C19.2626 8.17678 19.7374 8.17678 20.0303 8.46967C20.3232 8.76256 20.3232 9.23744 20.0303 9.53033L12.5303 17.0303C12.2374 17.3232 11.7626 17.3232 11.4697 17.0303L3.96967 9.53033C3.67678 9.23744 3.67678 8.76256 3.96967 8.46967Z"
                  fill-rule="evenodd"
                />
              </svg>
            </span>
          </button>
        </td>
      </tr>
      <tr>
        <td>
          zebpecda
        </td>
        <td>
          <span
            style="cursor: default; white-space: nowrap;"
            title="This node is connected to cluster through reverse tunnel"
          >
            ← tunnel
          </span>
        </td>
        <td>
          <div
            class="c0 c37"
          >
            <div
              class="c38 c39"
              kind="secondary"
            >
              cluster: one
            </div>
            <div
              class="c38 c39"
              kind="secondary"
            >
              kernel: 4.15.0-51-generic
            </div>
          </div>
        </td>
        <td
          align="right"
        >
          <button
            class="c40"
            fill="border"
          >
            Connect
            <span
              class="c41 icon icon-chevrondown"
              color="text.slightlyMuted"
            >
              <svg
                fill="currentColor"
                height="16"
                viewBox="0 0 24 24"
                width="16"
              >
                <path
                  clip-rule="evenodd"
                  d="M3.96967 8.46967C4.26256 8.17678 4.73744 8.17678 5.03033 8.46967L12 15.4393L18.9697 8.46967C19.2626 8.17678 19.7374 8.17678 20.0303 8.46967C20.3232 8.76256 20.3232 9.23744 20.0303 9.53033L12.5303 17.0303C12.2374 17.3232 11.7626 17.3232 11.4697 17.0303L3.96967 9.53033C3.67678 9.23744 3.67678 8.76256 3.96967 8.46967Z"
                  fill-rule="evenodd"
                />
              </svg>
            </span>
          </button>
        </td>
      </tr>
      <tr>
        <td>
          Nerjaeb
        </td>
        <td>
          <span
            style="cursor: default; white-space: nowrap;"
            title="This node is connected to cluster through reverse tunnel"
          >
            ← tunnel
          </span>
        </td>
        <td>
          <div
            class="c0 c37"
          >
            <div
              class="c38 c39"
              kind="secondary"
            >
              cluster: one
            </div>
            <div
              class="c38 c39"
              kind="secondary"
            >
              kernel: 4.15.0-51-generic
            </div>
          </div>
        </td>
        <td
          align="right"
        >
          <button
            class="c40"
            fill="border"
          >
            Connect
            <span
              class="c41 icon icon-chevrondown"
              color="text.slightlyMuted"
            >
              <svg
                fill="currentColor"
                height="16"
                viewBox="0 0 24 24"
                width="16"
              >
                <path
                  clip-rule="evenodd"
                  d="M3.96967 8.46967C4.26256 8.17678 4.73744 8.17678 5.03033 8.46967L12 15.4393L18.9697 8.46967C19.2626 8.17678 19.7374 8.17678 20.0303 8.46967C20.3232 8.76256 20.3232 9.23744 20.0303 9.53033L12.5303 17.0303C12.2374 17.3232 11.7626 17.3232 11.4697 17.0303L3.96967 9.53033C3.67678 9.23744 3.67678 8.76256 3.96967 8.46967Z"
                  fill-rule="evenodd"
                />
              </svg>
            </span>
          </button>
        </td>
      </tr>
    </tbody>
  </table>
  <div
    class="c42"
  >
    <div
      class="c14 c30 c32"
      width="100%"
    >
      <div
        class="c0 c1"
      >
        <button
          class="c33 c34"
          title="Previous page"
        >
          <span
            class="c10 icon icon-circlearrowleft"
          >
            <svg
              fill="currentColor"
              height="24"
              viewBox="0 0 24 24"
              width="24"
            >
              <path
                d="M10.0607 11.25L11.7803 9.53033C12.0732 9.23744 12.0732 8.76256 11.7803 8.46967C11.4874 8.17678 11.0126 8.17678 10.7197 8.46967L7.71967 11.4697C7.64776 11.5416 7.59351 11.6245 7.55691 11.7129C7.52024 11.8013 7.5 11.8983 7.5 12C7.5 12.1017 7.52024 12.1987 7.55691 12.2871C7.59351 12.3755 7.64776 12.4584 7.71967 12.5303L10.7197 15.5303C11.0126 15.8232 11.4874 15.8232 11.7803 15.5303C12.0732 15.2374 12.0732 14.7626 11.7803 14.4697L10.0607 12.75H15.75C16.1642 12.75 16.5 12.4142 16.5 12C16.5 11.5858 16.1642 11.25 15.75 11.25H10.0607Z"
              />
              <path
                clip-rule="evenodd"
                d="M2.25 12C2.25 6.61522 6.61522 2.25 12 2.25C17.3848 2.25 21.75 6.61522 21.75 12C21.75 17.3848 17.3848 21.75 12 21.75C6.61522 21.75 2.25 17.3848 2.25 12ZM12 3.75C7.44365 3.75 3.75 7.44365 3.75 12C3.75 16.5563 7.44365 20.25 12 20.25C16.5563 20.25 20.25 16.5563 20.25 12C20.25 7.44365 16.5563 3.75 12 3.75Z"
                fill-rule="evenodd"
              />
            </svg>
          </span>
        </button>
        <button
          class="c35 c34"
          title="Next page"
        >
          <span
            class="c10 icon icon-circlearrowright"
          >
            <svg
              fill="currentColor"
              height="24"
              viewBox="0 0 24 24"
              width="24"
            >
              <path
                clip-rule="evenodd"
                d="M12 3.75C7.44365 3.75 3.75 7.44365 3.75 12C3.75 16.5563 7.44365 20.25 12 20.25C16.5563 20.25 20.25 16.5563 20.25 12C20.25 7.44365 16.5563 3.75 12 3.75ZM2.25 12C2.25 6.61522 6.61522 2.25 12 2.25C17.3848 2.25 21.75 6.61522 21.75 12C21.75 17.3848 17.3848 21.75 12 21.75C6.61522 21.75 2.25 17.3848 2.25 12ZM7.5 12C7.5 11.5858 7.83579 11.25 8.25 11.25H13.9393L12.2197 9.53033C11.9268 9.23744 11.9268 8.76256 12.2197 8.46967C12.5126 8.17678 12.9874 8.17678 13.2803 8.46967L16.2803 11.4697C16.3522 11.5416 16.4065 11.6245 16.4431 11.7129C16.4798 11.8013 16.5 11.8983 16.5 12C16.5 12.1017 16.4798 12.1987 16.4431 12.2871C16.4065 12.3755 16.3522 12.4584 16.2803 12.5303L13.2803 15.5303C12.9874 15.8232 12.5126 15.8232 12.2197 15.5303C11.9268 15.2374 11.9268 14.7626 12.2197 14.4697L13.9393 12.75H8.25C7.83579 12.75 7.5 12.4142 7.5 12Z"
                fill-rule="evenodd"
              />
            </svg>
          </span>
        </button>
      </div>
    </div>
  </div>
</div>
`;

exports[`loaded 1`] = `
.c23 {
  display: inline-flex;
  align-items: center;
  justify-content: center;
}

.c37 {
  display: inline-flex;
  align-items: center;
  justify-content: center;
  color: rgba(255, 255, 255, 0.72);
  margin-left: 4px;
}

.c0 {
  box-sizing: border-box;
}

.c9 {
  box-sizing: border-box;
  width: 100%;
}

.c15 {
  box-sizing: border-box;
  padding-left: 24px;
  padding-right: 24px;
}

.c25 {
  box-sizing: border-box;
  margin-right: 8px;
  margin-bottom: 4px;
  margin-top: 8px;
}

.c38 {
  box-sizing: border-box;
  margin-top: 8px;
}

.c7 {
  line-height: 1.5;
  margin: 0;
  display: inline-flex;
  justify-content: center;
  align-items: center;
  box-sizing: border-box;
  border-style: solid;
  border-color: transparent;
  border-radius: 4px;
  cursor: pointer;
  font-family: inherit;
  font-weight: 600;
  outline: none;
  position: relative;
  text-align: center;
  text-decoration: none;
  transition: background-color 0.1s,border-color 0.1s,outline-color 0.1s,box-shadow 0.1s;
  -webkit-font-smoothing: antialiased;
  background-color: transparent;
  color: #9F85FF;
  border-color: #9F85FF;
  border-width: 1.5px;
  padding: 0 30.5px;
  min-height: 32px;
  font-size: 12px;
  line-height: 16px;
  letter-spacing: 0.15px;
  width: 240px;
}

.c7:focus-visible,
.teleport-button__force-focus-visible .c7 {
  background-color: #9F85FF;
  color: #000000;
  border-color: #000000;
  border-radius: 2px;
  outline: 2px solid #9F85FF;
}

.c7:hover,
.teleport-button__force-hover .c7 {
  background-color: #B29DFF;
  border-color: transparent;
  color: #000000;
  box-shadow: 0px 3px 5px -1px rgba(0, 0, 0, 0.20),0px 5px 8px 0px rgba(0, 0, 0, 0.14),0px 1px 14px 0px rgba(0, 0, 0, 0.12);
}

.c7:active,
.teleport-button__force-active .c7 {
  background-color: #C5B6FF;
  border-color: transparent;
  color: #000000;
}

.c7:disabled {
  background-color: rgba(255,255,255,0.07);
  color: rgba(255, 255, 255, 0.3);
  border-color: transparent;
  box-shadow: none;
  cursor: auto;
}

.c36 {
  line-height: 1.5;
  margin: 0;
  display: inline-flex;
  justify-content: center;
  align-items: center;
  box-sizing: border-box;
  border-style: solid;
  border-color: transparent;
  border-radius: 4px;
  cursor: pointer;
  font-family: inherit;
  font-weight: 600;
  outline: none;
  position: relative;
  text-align: center;
  text-decoration: none;
  transition: background-color 0.1s,border-color 0.1s,outline-color 0.1s,box-shadow 0.1s;
  -webkit-font-smoothing: antialiased;
  background-color: transparent;
  color: rgba(255, 255, 255, 0.72);
  border-color: rgba(255,255,255,0.18);
  border-width: 1.5px;
  padding: 0 6.5px;
  min-height: 24px;
  font-size: 12px;
  line-height: 16px;
  letter-spacing: 0.15px;
}

.c36:focus-visible,
.teleport-button__force-focus-visible .c36 {
  background-color: rgba(255,255,255,0.07);
  color: rgba(255, 255, 255, 0.72);
  border-color: rgba(255, 255, 255, 0.72);
  border-radius: 4px;
  outline: none;
}

.c36:hover,
.teleport-button__force-hover .c36 {
  background-color: rgba(255,255,255,0.13);
  border-color: transparent;
  color: #FFFFFF;
  box-shadow: none;
}

.c36:active,
.teleport-button__force-active .c36 {
  background-color: rgba(255,255,255,0.18);
  border-color: transparent;
  color: #FFFFFF;
}

.c36:disabled {
  background-color: rgba(255,255,255,0.07);
  color: rgba(255, 255, 255, 0.3);
  border-color: transparent;
  box-shadow: none;
  cursor: auto;
}

.c29 {
  align-items: center;
  border: none;
  cursor: pointer;
  display: flex;
  outline: none;
  border-radius: 50%;
  overflow: visible;
  justify-content: center;
  text-align: center;
  flex: 0 0 auto;
  background: transparent;
  color: inherit;
  transition: all 0.3s;
  -webkit-font-smoothing: antialiased;
  font-size: 16px;
  height: 32px;
  width: 32px;
  margin-left: 0;
  margin-right: 0;
}

.c29:disabled {
  color: rgba(255, 255, 255, 0.36);
  cursor: default;
}

.c29:not(:disabled):hover,
.c29:not(:disabled):focus {
  background: rgba(255,255,255,0.13);
}

.c29:not(:disabled):active {
  background: rgba(255,255,255,0.18);
}

.c31 {
  align-items: center;
  border: none;
  cursor: pointer;
  display: flex;
  outline: none;
  border-radius: 50%;
  overflow: visible;
  justify-content: center;
  text-align: center;
  flex: 0 0 auto;
  background: transparent;
  color: inherit;
  transition: all 0.3s;
  -webkit-font-smoothing: antialiased;
  font-size: 16px;
  height: 32px;
  width: 32px;
  margin-left: 0;
}

.c31:disabled {
  color: rgba(255, 255, 255, 0.36);
  cursor: default;
}

.c31:not(:disabled):hover,
.c31:not(:disabled):focus {
  background: rgba(255,255,255,0.13);
}

.c31:not(:disabled):active {
  background: rgba(255,255,255,0.18);
}

.c34 {
  box-sizing: border-box;
  border-radius: 10px;
  display: inline-block;
  font-size: 10px;
  font-weight: 500;
  padding: 0 8px;
  margin: 1px 0;
  vertical-align: middle;
  background-color: rgba(255,255,255,0.07);
  color: #FFFFFF;
  font-weight: 400;
  margin-right: 4px;
}

.c5 {
  overflow: hidden;
  text-overflow: ellipsis;
  margin: 0;
  font-weight: 500;
  font-size: 24px;
  line-height: 32px;
}

.c21 {
  overflow: hidden;
  text-overflow: ellipsis;
  margin: 0;
  font-size: 12px;
  font-weight: 400;
  line-height: 20px;
  letter-spacing: 0.015px;
}

.c27 {
  overflow: hidden;
  text-overflow: ellipsis;
  margin: 0;
  font-size: 12px;
  font-weight: 400;
  line-height: 20px;
  letter-spacing: 0.015px;
  margin-right: 4px;
}

.c1 {
  display: flex;
}

.c3 {
  display: flex;
  align-items: center;
  justify-content: space-between;
}

.c16 {
  display: flex;
  align-items: center;
  gap: 8px;
}

.c26 {
  display: flex;
  justify-content: flex-end;
}

.c33 {
  display: flex;
  flex-wrap: wrap;
}

.c17 {
  position: relative;
  display: flex;
  align-items: center;
  cursor: pointer;
}

.c17[disabled] {
  cursor: default;
}

.c20 {
  width: 32px;
  height: 16px;
  border-radius: 10px;
  cursor: inherit;
  flex-shrink: 0;
  background: rgba(255,255,255,0.07);
  transition: background 0.15s ease-in-out;
}

.c20:hover {
  background: rgba(255,255,255,0.13);
}

.c20:active {
  background: rgba(255,255,255,0.18);
}

.c20:before {
  content: '';
  position: absolute;
  top: 50%;
  width: 12px;
  height: 12px;
  transform: translate(2px, -50%);
  border-radius: 14px;
  background: #FFFFFF;
  box-shadow: 0px 2px 1px -1px rgba(0, 0, 0, 0.2),0px 1px 1px rgba(0, 0, 0, 0.14),0px 1px 3px rgba(0, 0, 0, 0.12);
  transition: transform 0.05s ease-in;
}

.c18 {
  opacity: 0;
  position: absolute;
  cursor: inherit;
  z-index: -1;
}

.c18:checked+.c19:before {
  transform: translate(18px, -50%);
}

.c18:enabled:checked+.c19 {
  background: #00BFA6;
}

.c18:enabled:checked+.c19:hover {
  background: #33CCB8;
}

.c18:enabled:checked+.c19:active {
  background: #66D9CA;
}

.c18:disabled+.c19 {
  background: rgba(255,255,255,0.07);
}

.c18:disabled+.c19:before {
  opacity: 0.36;
  box-shadow: none;
}

.c18:disabled:checked+.c19 {
  background: rgba(0, 191, 166, 0.25);
}

.c4 {
  flex-shrink: 0;
  height: 56px;
  margin-left: -40px;
  margin-right: -40px;
  margin-bottom: 24px;
  padding-left: 40px;
  padding-right: 40px;
  align-items: center;
  align-items: center;
}

.c6 {
  white-space: nowrap;
}

.c2 {
  width: 100%;
  height: 100%;
  flex-direction: column;
  padding-left: 40px;
  padding-right: 40px;
}

.c2::after {
  content: ' ';
  padding-bottom: 24px;
}

.c32 {
  border-collapse: collapse;
  border-spacing: 0;
  border-style: hidden;
  font-size: 12px;
  width: 100%;
}

.c32>thead>tr>th,
.c32>tbody>tr>th,
.c32>tfoot>tr>th,
.c32>thead>tr>td,
.c32>tbody>tr>td,
.c32>tfoot>tr>td {
  padding: 8px 8px;
  vertical-align: middle;
}

.c32>thead>tr>th:first-child,
.c32>tbody>tr>th:first-child,
.c32>tfoot>tr>th:first-child,
.c32>thead>tr>td:first-child,
.c32>tbody>tr>td:first-child,
.c32>tfoot>tr>td:first-child {
  padding-left: 24px;
}

.c32>thead>tr>th:last-child,
.c32>tbody>tr>th:last-child,
.c32>tfoot>tr>th:last-child,
.c32>thead>tr>td:last-child,
.c32>tbody>tr>td:last-child,
.c32>tfoot>tr>td:last-child {
  padding-right: 24px;
}

.c32>tbody>tr>td {
  vertical-align: middle;
}

.c32>thead>tr>th {
  color: #FFFFFF;
  font-weight: 600;
  font-size: 14px;
  line-height: 20px;
  line-height: 24px;
  cursor: pointer;
  padding-bottom: 0;
  padding-top: 0;
  text-align: left;
  white-space: nowrap;
}

.c32>thead>tr>th svg {
  height: 12px;
}

.c32>tbody>tr>td {
  color: #FFFFFF;
  font-weight: 300;
  font-size: 14px;
  line-height: 20px;
  letter-spacing: 0.035px;
}

.c32 tbody tr {
  transition: all 150ms;
  position: relative;
  border-top: 2px solid rgba(255,255,255,0.07);
}

.c32 tbody tr:hover {
  border-top: 2px solid rgba(0,0,0,0);
  background-color: #222C59;
}

.c32 tbody tr:hover:after {
  box-shadow: 0px 1px 10px 0px rgba(0, 0, 0, 0.12),0px 4px 5px 0px rgba(0, 0, 0, 0.14),0px 2px 4px -1px rgba(0, 0, 0, 0.20);
  content: '';
  position: absolute;
  top: 0;
  left: 0;
  z-index: -1;
  width: 100%;
  height: 100%;
}

.c32 tbody tr:hover +tr {
  border-top: 2px solid rgba(0,0,0,0);
}

.c8 {
  display: flex;
  flex-shrink: 0;
  align-items: center;
  justify-content: space-between;
  padding: 0 0 16px 0;
  max-height: 40px;
  margin-top: 4px;
}

.c35 {
  cursor: pointer;
}

.c35:hover {
  background-color: rgba(255,255,255,0.13);
}

.c30 svg {
  font-size: 20px;
}

.c30 svg:before {
  padding-left: 1px;
}

.c28 {
  flex-shrink: 1;
  flex-grow: 0;
  flex-basis: 0;
}

.c14 {
  position: relative;
  height: 100%;
  right: 0;
  display: flex;
  align-items: center;
  justify-content: center;
  border-radius: 0 200px 200px 0;
}

.c13 {
  position: absolute;
  height: 100%;
  right: 0;
  display: flex;
  align-items: center;
  justify-content: center;
  border-left: 1px solid rgba(255,255,255,0.07);
  border-radius: 0 200px 200px 0;
}

.c11 {
  position: relative;
  display: flex;
  overflow: hidden;
  border-radius: 200px;
  height: 100%;
  background: transparent;
  max-width: 725px;
}

.c10 {
  border-radius: 200px;
  width: 100%;
  height: 48px;
}

.c12 {
  border: none;
  outline: none;
  box-sizing: border-box;
  font-size: 16px;
  width: 100%;
  transition: all 0.2s;
  padding-left: 16px;
  padding-right: 16px;
  color: #FFFFFF;
  background: rgba(255,255,255,0.07);
  padding-right: 184px;
  padding-left: 24px;
}

.c24 {
  height: 18px;
  width: 18px;
  color: inherit;
}

.c22 {
  vertical-align: middle;
  display: inline-block;
  height: 18px;
}

.c22:hover {
  cursor: pointer;
}

<div
  class="c0 c1 c2"
>
  <div
    class="c0 c3 c4"
  >
    <h1
      class="c5 c6"
    >
      Servers
    </h1>
    <a
      href="/web/discover"
      style="text-decoration: none;"
    >
      <button
        class="c7"
        fill="border"
        title=""
        width="240px"
      >
        Add server
      </button>
    </a>
  </div>
  <nav
    class="c8"
  >
    <form
      class="c9 c3"
      width="100%"
    >
      <div
        class="c10"
      >
        <div
          class="c11"
        >
          <input
            class="c12"
            placeholder="Search..."
            value=""
          />
          <div
            class="c13"
          >
            <div
              class="c14"
            >
              <div
                class="c15 c16"
              >
                <label
                  class="c17"
                >
                  <input
                    class="c18"
                    data-testid="toggle"
                    type="checkbox"
                  />
                  <div
                    class="c19 c20"
                  />
                </label>
                <div
                  class="c21"
                >
                  Advanced
                </div>
                <span
                  class="c22"
                  role="icon"
                >
                  <span
                    class="c23 c24"
                  >
                    <svg
                      fill="currentColor"
                      height="20"
                      viewBox="0 0 24 24"
                      width="20"
                    >
                      <path
                        d="M11.625 8.8125C12.1428 8.8125 12.5625 8.39277 12.5625 7.875C12.5625 7.35723 12.1428 6.9375 11.625 6.9375C11.1072 6.9375 10.6875 7.35723 10.6875 7.875C10.6875 8.39277 11.1072 8.8125 11.625 8.8125Z"
                      />
                      <path
                        d="M10.5 11.25C10.5 10.8358 10.8358 10.5 11.25 10.5C11.6478 10.5 12.0294 10.658 12.3107 10.9393C12.592 11.2206 12.75 11.6022 12.75 12V15.75C13.1642 15.75 13.5 16.0858 13.5 16.5C13.5 16.9142 13.1642 17.25 12.75 17.25C12.3522 17.25 11.9706 17.092 11.6893 16.8107C11.408 16.5294 11.25 16.1478 11.25 15.75V12C10.8358 12 10.5 11.6642 10.5 11.25Z"
                      />
                      <path
                        clip-rule="evenodd"
                        d="M12 2.25C6.61522 2.25 2.25 6.61522 2.25 12C2.25 17.3848 6.61522 21.75 12 21.75C17.3848 21.75 21.75 17.3848 21.75 12C21.75 6.61522 17.3848 2.25 12 2.25ZM3.75 12C3.75 7.44365 7.44365 3.75 12 3.75C16.5563 3.75 20.25 7.44365 20.25 12C20.25 16.5563 16.5563 20.25 12 20.25C7.44365 20.25 3.75 16.5563 3.75 12Z"
                        fill-rule="evenodd"
                      />
                    </svg>
                  </span>
                </span>
              </div>
            </div>
          </div>
        </div>
      </div>
      <div
        class="c25 c26"
      >
        <div
          class="c27"
          style="white-space: nowrap;"
        >
          Showing 
          <strong>
            1
          </strong>
           - 
          <strong>
            7
          </strong>
           of
           
          <strong>
            7
          </strong>
        </div>
      </div>
    </form>
    <div
      class="c9 c26 c28"
      width="100%"
    >
      <div
        class="c0 c1"
      >
        <button
          class="c29 c30"
          title="Previous page"
        >
          <span
            class="c23 icon icon-circlearrowleft"
          >
            <svg
              fill="currentColor"
              height="24"
              viewBox="0 0 24 24"
              width="24"
            >
              <path
                d="M10.0607 11.25L11.7803 9.53033C12.0732 9.23744 12.0732 8.76256 11.7803 8.46967C11.4874 8.17678 11.0126 8.17678 10.7197 8.46967L7.71967 11.4697C7.64776 11.5416 7.59351 11.6245 7.55691 11.7129C7.52024 11.8013 7.5 11.8983 7.5 12C7.5 12.1017 7.52024 12.1987 7.55691 12.2871C7.59351 12.3755 7.64776 12.4584 7.71967 12.5303L10.7197 15.5303C11.0126 15.8232 11.4874 15.8232 11.7803 15.5303C12.0732 15.2374 12.0732 14.7626 11.7803 14.4697L10.0607 12.75H15.75C16.1642 12.75 16.5 12.4142 16.5 12C16.5 11.5858 16.1642 11.25 15.75 11.25H10.0607Z"
              />
              <path
                clip-rule="evenodd"
                d="M2.25 12C2.25 6.61522 6.61522 2.25 12 2.25C17.3848 2.25 21.75 6.61522 21.75 12C21.75 17.3848 17.3848 21.75 12 21.75C6.61522 21.75 2.25 17.3848 2.25 12ZM12 3.75C7.44365 3.75 3.75 7.44365 3.75 12C3.75 16.5563 7.44365 20.25 12 20.25C16.5563 20.25 20.25 16.5563 20.25 12C20.25 7.44365 16.5563 3.75 12 3.75Z"
                fill-rule="evenodd"
              />
            </svg>
          </span>
        </button>
        <button
          class="c31 c30"
          title="Next page"
        >
          <span
            class="c23 icon icon-circlearrowright"
          >
            <svg
              fill="currentColor"
              height="24"
              viewBox="0 0 24 24"
              width="24"
            >
              <path
                clip-rule="evenodd"
                d="M12 3.75C7.44365 3.75 3.75 7.44365 3.75 12C3.75 16.5563 7.44365 20.25 12 20.25C16.5563 20.25 20.25 16.5563 20.25 12C20.25 7.44365 16.5563 3.75 12 3.75ZM2.25 12C2.25 6.61522 6.61522 2.25 12 2.25C17.3848 2.25 21.75 6.61522 21.75 12C21.75 17.3848 17.3848 21.75 12 21.75C6.61522 21.75 2.25 17.3848 2.25 12ZM7.5 12C7.5 11.5858 7.83579 11.25 8.25 11.25H13.9393L12.2197 9.53033C11.9268 9.23744 11.9268 8.76256 12.2197 8.46967C12.5126 8.17678 12.9874 8.17678 13.2803 8.46967L16.2803 11.4697C16.3522 11.5416 16.4065 11.6245 16.4431 11.7129C16.4798 11.8013 16.5 11.8983 16.5 12C16.5 12.1017 16.4798 12.1987 16.4431 12.2871C16.4065 12.3755 16.3522 12.4584 16.2803 12.5303L13.2803 15.5303C12.9874 15.8232 12.5126 15.8232 12.2197 15.5303C11.9268 15.2374 11.9268 14.7626 12.2197 14.4697L13.9393 12.75H8.25C7.83579 12.75 7.5 12.4142 7.5 12Z"
                fill-rule="evenodd"
              />
            </svg>
          </span>
        </button>
      </div>
    </div>
  </nav>
  <table
    class="c32"
  >
    <thead>
      <tr>
        <th>
          <a
            style="display: flex; align-items: center;"
          >
            Hostname
            <span
              class="c23 icon icon-chevronup"
              title="sort items asc"
            >
              <svg
                fill="currentColor"
                height="24"
                viewBox="0 0 24 24"
                width="24"
              >
                <path
                  clip-rule="evenodd"
                  d="M11.4697 6.96967C11.7626 6.67678 12.2374 6.67678 12.5303 6.96967L20.0303 14.4697C20.3232 14.7626 20.3232 15.2374 20.0303 15.5303C19.7374 15.8232 19.2626 15.8232 18.9697 15.5303L12 8.56066L5.03033 15.5303C4.73744 15.8232 4.26256 15.8232 3.96967 15.5303C3.67678 15.2374 3.67678 14.7626 3.96967 14.4697L11.4697 6.96967Z"
                  fill-rule="evenodd"
                />
              </svg>
            </span>
          </a>
        </th>
        <th
          style="cursor: default;"
        >
          Address
        </th>
        <th
          style="cursor: default;"
        >
          Labels
        </th>
        <th
          style="cursor: default;"
        />
      </tr>
    </thead>
    <tbody>
      <tr>
        <td>
          fujedu
        </td>
        <td>
          172.10.1.20:3022
        </td>
        <td>
          <div
            class="c0 c33"
          >
            <div
              class="c34 c35"
              kind="secondary"
            >
              cluster: one
            </div>
            <div
              class="c34 c35"
              kind="secondary"
            >
              kernel: 4.15.0-51-generic
            </div>
          </div>
        </td>
        <td
          align="right"
        >
          <button
            class="c36"
            fill="border"
          >
            Connect
            <span
              class="c37 icon icon-chevrondown"
              color="text.slightlyMuted"
            >
              <svg
                fill="currentColor"
                height="16"
                viewBox="0 0 24 24"
                width="16"
              >
                <path
                  clip-rule="evenodd"
                  d="M3.96967 8.46967C4.26256 8.17678 4.73744 8.17678 5.03033 8.46967L12 15.4393L18.9697 8.46967C19.2626 8.17678 19.7374 8.17678 20.0303 8.46967C20.3232 8.76256 20.3232 9.23744 20.0303 9.53033L12.5303 17.0303C12.2374 17.3232 11.7626 17.3232 11.4697 17.0303L3.96967 9.53033C3.67678 9.23744 3.67678 8.76256 3.96967 8.46967Z"
                  fill-rule="evenodd"
                />
              </svg>
            </span>
          </button>
        </td>
      </tr>
      <tr>
        <td>
          facuzguv
        </td>
        <td>
          172.10.1.1:3022
        </td>
        <td>
          <div
            class="c0 c33"
          >
            <div
              class="c34 c35"
              kind="secondary"
            >
              cluster: one
            </div>
            <div
              class="c34 c35"
              kind="secondary"
            >
              kernel: 4.15.0-51-generic
            </div>
          </div>
        </td>
        <td
          align="right"
        >
          <button
            class="c36"
            fill="border"
          >
            Connect
            <span
              class="c37 icon icon-chevrondown"
              color="text.slightlyMuted"
            >
              <svg
                fill="currentColor"
                height="16"
                viewBox="0 0 24 24"
                width="16"
              >
                <path
                  clip-rule="evenodd"
                  d="M3.96967 8.46967C4.26256 8.17678 4.73744 8.17678 5.03033 8.46967L12 15.4393L18.9697 8.46967C19.2626 8.17678 19.7374 8.17678 20.0303 8.46967C20.3232 8.76256 20.3232 9.23744 20.0303 9.53033L12.5303 17.0303C12.2374 17.3232 11.7626 17.3232 11.4697 17.0303L3.96967 9.53033C3.67678 9.23744 3.67678 8.76256 3.96967 8.46967Z"
                  fill-rule="evenodd"
                />
              </svg>
            </span>
          </button>
        </td>
      </tr>
      <tr>
        <td>
          duzsevkig
        </td>
        <td>
          172.10.1.1:3022
        </td>
        <td>
          <div
            class="c0 c33"
          >
            <div
              class="c34 c35"
              kind="secondary"
            >
              cluster: one
            </div>
            <div
              class="c34 c35"
              kind="secondary"
            >
              kernel: 4.15.0-51-generic
            </div>
          </div>
        </td>
        <td
          align="right"
        >
          <button
            class="c36"
            fill="border"
          >
            Connect
            <span
              class="c37 icon icon-chevrondown"
              color="text.slightlyMuted"
            >
              <svg
                fill="currentColor"
                height="16"
                viewBox="0 0 24 24"
                width="16"
              >
                <path
                  clip-rule="evenodd"
                  d="M3.96967 8.46967C4.26256 8.17678 4.73744 8.17678 5.03033 8.46967L12 15.4393L18.9697 8.46967C19.2626 8.17678 19.7374 8.17678 20.0303 8.46967C20.3232 8.76256 20.3232 9.23744 20.0303 9.53033L12.5303 17.0303C12.2374 17.3232 11.7626 17.3232 11.4697 17.0303L3.96967 9.53033C3.67678 9.23744 3.67678 8.76256 3.96967 8.46967Z"
                  fill-rule="evenodd"
                />
              </svg>
            </span>
          </button>
        </td>
      </tr>
      <tr>
        <td>
          kuhinur
        </td>
        <td>
          172.10.1.1:3022
        </td>
        <td>
          <div
            class="c0 c33"
          >
            <div
              class="c34 c35"
              kind="secondary"
            >
              cluster: one
            </div>
            <div
              class="c34 c35"
              kind="secondary"
            >
              kernel: 4.15.0-51-generic
            </div>
          </div>
        </td>
        <td
          align="right"
        >
          <button
            class="c36"
            fill="border"
          >
            Connect
            <span
              class="c37 icon icon-chevrondown"
              color="text.slightlyMuted"
            >
              <svg
                fill="currentColor"
                height="16"
                viewBox="0 0 24 24"
                width="16"
              >
                <path
                  clip-rule="evenodd"
                  d="M3.96967 8.46967C4.26256 8.17678 4.73744 8.17678 5.03033 8.46967L12 15.4393L18.9697 8.46967C19.2626 8.17678 19.7374 8.17678 20.0303 8.46967C20.3232 8.76256 20.3232 9.23744 20.0303 9.53033L12.5303 17.0303C12.2374 17.3232 11.7626 17.3232 11.4697 17.0303L3.96967 9.53033C3.67678 9.23744 3.67678 8.76256 3.96967 8.46967Z"
                  fill-rule="evenodd"
                />
              </svg>
            </span>
          </button>
        </td>
      </tr>
      <tr>
        <td>
          Vukuron
        </td>
        <td>
          172.10.1.1:3022
        </td>
        <td>
          <div
            class="c0 c33"
          >
            <div
              class="c34 c35"
              kind="secondary"
            >
              cluster: one
            </div>
            <div
              class="c34 c35"
              kind="secondary"
            >
              kernel: 4.15.0-51-generic
            </div>
          </div>
        </td>
        <td
          align="right"
        >
          <button
            class="c36"
            fill="border"
          >
            Connect
            <span
              class="c37 icon icon-chevrondown"
              color="text.slightlyMuted"
            >
              <svg
                fill="currentColor"
                height="16"
                viewBox="0 0 24 24"
                width="16"
              >
                <path
                  clip-rule="evenodd"
                  d="M3.96967 8.46967C4.26256 8.17678 4.73744 8.17678 5.03033 8.46967L12 15.4393L18.9697 8.46967C19.2626 8.17678 19.7374 8.17678 20.0303 8.46967C20.3232 8.76256 20.3232 9.23744 20.0303 9.53033L12.5303 17.0303C12.2374 17.3232 11.7626 17.3232 11.4697 17.0303L3.96967 9.53033C3.67678 9.23744 3.67678 8.76256 3.96967 8.46967Z"
                  fill-rule="evenodd"
                />
              </svg>
            </span>
          </button>
        </td>
      </tr>
      <tr>
        <td>
          zebpecda
        </td>
        <td>
          <span
            style="cursor: default; white-space: nowrap;"
            title="This node is connected to cluster through reverse tunnel"
          >
            ← tunnel
          </span>
        </td>
        <td>
          <div
            class="c0 c33"
          >
            <div
              class="c34 c35"
              kind="secondary"
            >
              cluster: one
            </div>
            <div
              class="c34 c35"
              kind="secondary"
            >
              kernel: 4.15.0-51-generic
            </div>
          </div>
        </td>
        <td
          align="right"
        >
          <button
            class="c36"
            fill="border"
          >
            Connect
            <span
              class="c37 icon icon-chevrondown"
              color="text.slightlyMuted"
            >
              <svg
                fill="currentColor"
                height="16"
                viewBox="0 0 24 24"
                width="16"
              >
                <path
                  clip-rule="evenodd"
                  d="M3.96967 8.46967C4.26256 8.17678 4.73744 8.17678 5.03033 8.46967L12 15.4393L18.9697 8.46967C19.2626 8.17678 19.7374 8.17678 20.0303 8.46967C20.3232 8.76256 20.3232 9.23744 20.0303 9.53033L12.5303 17.0303C12.2374 17.3232 11.7626 17.3232 11.4697 17.0303L3.96967 9.53033C3.67678 9.23744 3.67678 8.76256 3.96967 8.46967Z"
                  fill-rule="evenodd"
                />
              </svg>
            </span>
          </button>
        </td>
      </tr>
      <tr>
        <td>
          Nerjaeb
        </td>
        <td>
          <span
            style="cursor: default; white-space: nowrap;"
            title="This node is connected to cluster through reverse tunnel"
          >
            ← tunnel
          </span>
        </td>
        <td>
          <div
            class="c0 c33"
          >
            <div
              class="c34 c35"
              kind="secondary"
            >
              cluster: one
            </div>
            <div
              class="c34 c35"
              kind="secondary"
            >
              kernel: 4.15.0-51-generic
            </div>
          </div>
        </td>
        <td
          align="right"
        >
          <button
            class="c36"
            fill="border"
          >
            Connect
            <span
              class="c37 icon icon-chevrondown"
              color="text.slightlyMuted"
            >
              <svg
                fill="currentColor"
                height="16"
                viewBox="0 0 24 24"
                width="16"
              >
                <path
                  clip-rule="evenodd"
                  d="M3.96967 8.46967C4.26256 8.17678 4.73744 8.17678 5.03033 8.46967L12 15.4393L18.9697 8.46967C19.2626 8.17678 19.7374 8.17678 20.0303 8.46967C20.3232 8.76256 20.3232 9.23744 20.0303 9.53033L12.5303 17.0303C12.2374 17.3232 11.7626 17.3232 11.4697 17.0303L3.96967 9.53033C3.67678 9.23744 3.67678 8.76256 3.96967 8.46967Z"
                  fill-rule="evenodd"
                />
              </svg>
            </span>
          </button>
        </td>
      </tr>
    </tbody>
  </table>
  <div
    class="c38"
  >
    <div
      class="c9 c26 c28"
      width="100%"
    >
      <div
        class="c0 c1"
      >
        <button
          class="c29 c30"
          title="Previous page"
        >
          <span
            class="c23 icon icon-circlearrowleft"
          >
            <svg
              fill="currentColor"
              height="24"
              viewBox="0 0 24 24"
              width="24"
            >
              <path
                d="M10.0607 11.25L11.7803 9.53033C12.0732 9.23744 12.0732 8.76256 11.7803 8.46967C11.4874 8.17678 11.0126 8.17678 10.7197 8.46967L7.71967 11.4697C7.64776 11.5416 7.59351 11.6245 7.55691 11.7129C7.52024 11.8013 7.5 11.8983 7.5 12C7.5 12.1017 7.52024 12.1987 7.55691 12.2871C7.59351 12.3755 7.64776 12.4584 7.71967 12.5303L10.7197 15.5303C11.0126 15.8232 11.4874 15.8232 11.7803 15.5303C12.0732 15.2374 12.0732 14.7626 11.7803 14.4697L10.0607 12.75H15.75C16.1642 12.75 16.5 12.4142 16.5 12C16.5 11.5858 16.1642 11.25 15.75 11.25H10.0607Z"
              />
              <path
                clip-rule="evenodd"
                d="M2.25 12C2.25 6.61522 6.61522 2.25 12 2.25C17.3848 2.25 21.75 6.61522 21.75 12C21.75 17.3848 17.3848 21.75 12 21.75C6.61522 21.75 2.25 17.3848 2.25 12ZM12 3.75C7.44365 3.75 3.75 7.44365 3.75 12C3.75 16.5563 7.44365 20.25 12 20.25C16.5563 20.25 20.25 16.5563 20.25 12C20.25 7.44365 16.5563 3.75 12 3.75Z"
                fill-rule="evenodd"
              />
            </svg>
          </span>
        </button>
        <button
          class="c31 c30"
          title="Next page"
        >
          <span
            class="c23 icon icon-circlearrowright"
          >
            <svg
              fill="currentColor"
              height="24"
              viewBox="0 0 24 24"
              width="24"
            >
              <path
                clip-rule="evenodd"
                d="M12 3.75C7.44365 3.75 3.75 7.44365 3.75 12C3.75 16.5563 7.44365 20.25 12 20.25C16.5563 20.25 20.25 16.5563 20.25 12C20.25 7.44365 16.5563 3.75 12 3.75ZM2.25 12C2.25 6.61522 6.61522 2.25 12 2.25C17.3848 2.25 21.75 6.61522 21.75 12C21.75 17.3848 17.3848 21.75 12 21.75C6.61522 21.75 2.25 17.3848 2.25 12ZM7.5 12C7.5 11.5858 7.83579 11.25 8.25 11.25H13.9393L12.2197 9.53033C11.9268 9.23744 11.9268 8.76256 12.2197 8.46967C12.5126 8.17678 12.9874 8.17678 13.2803 8.46967L16.2803 11.4697C16.3522 11.5416 16.4065 11.6245 16.4431 11.7129C16.4798 11.8013 16.5 11.8983 16.5 12C16.5 12.1017 16.4798 12.1987 16.4431 12.2871C16.4065 12.3755 16.3522 12.4584 16.2803 12.5303L13.2803 15.5303C12.9874 15.8232 12.5126 15.8232 12.2197 15.5303C11.9268 15.2374 11.9268 14.7626 12.2197 14.4697L13.9393 12.75H8.25C7.83579 12.75 7.5 12.4142 7.5 12Z"
                fill-rule="evenodd"
              />
            </svg>
          </span>
        </button>
      </div>
    </div>
  </div>
</div>
`;

exports[`readonly empty state 1`] = `
.c0 {
  box-sizing: border-box;
}

.c7 {
  box-sizing: border-box;
  max-width: 664px;
  padding: 56px;
  margin-left: auto;
  margin-right: auto;
  color: #FFFFFF;
  text-align: center;
  border-radius: 12px;
}

.c5 {
  overflow: hidden;
  text-overflow: ellipsis;
  margin: 0;
  font-weight: 500;
  font-size: 24px;
  line-height: 32px;
}

.c8 {
  overflow: hidden;
  text-overflow: ellipsis;
  margin: 0;
  font-weight: 500;
  font-size: 24px;
  line-height: 32px;
  margin-bottom: 16px;
}

.c9 {
  overflow: hidden;
  text-overflow: ellipsis;
  margin: 0;
}

.c10 {
  overflow: hidden;
  text-overflow: ellipsis;
  margin: 0;
  font-weight: 600;
}

.c1 {
  display: flex;
}

.c3 {
  display: flex;
  align-items: center;
  justify-content: space-between;
}

.c4 {
  flex-shrink: 0;
  height: 56px;
  margin-left: -40px;
  margin-right: -40px;
  margin-bottom: 24px;
  padding-left: 40px;
  padding-right: 40px;
  align-items: center;
  align-items: center;
}

.c6 {
  white-space: nowrap;
}

.c2 {
  width: 100%;
  height: 100%;
  flex-direction: column;
  padding-left: 40px;
  padding-right: 40px;
}

.c2::after {
  content: ' ';
  padding-bottom: 24px;
}

<div>
  <div
    class="c0 c1 c2"
  >
    <div
      class="c0 c3 c4"
    >
      <h1
        class="c5 c6"
      >
        Servers
      </h1>
    </div>
    <div
      class="c7"
      color="text.main"
    >
      <h1
        class="c8"
      >
        No Servers Found
      </h1>
      <div
        class="c9"
      >
        Either there are no 
        servers
         in the "
        <span
          class="c10"
        >
          im-a-cluster
        </span>
        " cluster, or your roles don't grant you access.
      </div>
    </div>
  </div>
</div>
`;<|MERGE_RESOLUTION|>--- conflicted
+++ resolved
@@ -254,11 +254,7 @@
       </h1>
     </div>
     <div
-<<<<<<< HEAD
-      class="c7 c8 sc-dcJtft c7"
-=======
-      class="c7 c8 sc-gJhJTp c7"
->>>>>>> ef9c5197
+      class="c7 c8 sc-dsLQwm c7"
       width="100%"
     >
       <div
