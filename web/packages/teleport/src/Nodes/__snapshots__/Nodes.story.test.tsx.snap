--- conflicted
+++ resolved
@@ -2169,13 +2169,8 @@
       style="text-decoration: none;"
     >
       <button
-<<<<<<< HEAD
         class="c7"
-        fill="filled"
-=======
-        class="c8"
         fill="border"
->>>>>>> 2d8e9ae9
         title=""
         width="240px"
       >
