/**
 * Teleport
 * Copyright (C) 2025 Gravitational, Inc.
 *
 * This program is free software: you can redistribute it and/or modify
 * it under the terms of the GNU Affero General Public License as published by
 * the Free Software Foundation, either version 3 of the License, or
 * (at your option) any later version.
 *
 * This program is distributed in the hope that it will be useful,
 * but WITHOUT ANY WARRANTY; without even the implied warranty of
 * MERCHANTABILITY or FITNESS FOR A PARTICULAR PURPOSE.  See the
 * GNU Affero General Public License for more details.
 *
 * You should have received a copy of the GNU Affero General Public License
 * along with this program.  If not, see <http://www.gnu.org/licenses/>.
 */

import { http, HttpResponse } from 'msw';

import cfg from 'teleport/config';
<<<<<<< HEAD
import { CreateLockRequest } from 'teleport/services/locks/types';

type ApiLock = {
  name: string;
  message: string;
  expires: string;
  createdAt?: string;
  createdBy?: string;
  targets: Partial<{
    user: string;
    role: string;
    login: string;
    node: string;
    mfa_device: string;
    windows_desktop: string;
    device: string;
    access_request: string;
  }>;
};
=======
import { ApiLock } from 'teleport/services/locks/types';
>>>>>>> 6dd9e726

export const listV2LocksSuccess = (options?: { locks?: ApiLock[] }) => {
  const { locks = [] } = options ?? {};
  return http.get(cfg.api.locks.listV2, () => {
    return HttpResponse.json(
      {
        items: locks,
      },
      { status: 200 }
    );
  });
};

export const listV2LocksError = (status: number, error: string | null = null) =>
  http.get(cfg.api.locks.listV2, () => {
    return HttpResponse.json({ error: { message: error } }, { status });
  });

export const removeLockSuccess = () => {
  return http.delete(cfg.api.locks.delete, () => {
    return HttpResponse.json('', { status: 200 });
  });
};

export const createLockSuccess = (overrides?: Partial<CreateLockRequest>) => {
  return http.put(cfg.api.locks.create, async ({ request }) => {
    const req = (await request.clone().json()) as CreateLockRequest;
    const {
      targets = req.targets,
      message = req.message,
      ttl = req.ttl,
    } = overrides ?? {};

    const now = new Date();
    const expires = !ttl
      ? undefined
      : ttl === '12h'
        ? new Date(now.getTime() + 43200 * 1000)
        : now;

    return HttpResponse.json(
      {
        name: '0aac8a56-5ce0-427a-90ad-5a6973c1216e',
        message,
        expires: expires?.toISOString(),
        targets,
        createdAt: now.toISOString(),
        createdBy: 'admin',
      },
      { status: 200 }
    );
  });
};<|MERGE_RESOLUTION|>--- conflicted
+++ resolved
@@ -19,29 +19,7 @@
 import { http, HttpResponse } from 'msw';
 
 import cfg from 'teleport/config';
-<<<<<<< HEAD
-import { CreateLockRequest } from 'teleport/services/locks/types';
-
-type ApiLock = {
-  name: string;
-  message: string;
-  expires: string;
-  createdAt?: string;
-  createdBy?: string;
-  targets: Partial<{
-    user: string;
-    role: string;
-    login: string;
-    node: string;
-    mfa_device: string;
-    windows_desktop: string;
-    device: string;
-    access_request: string;
-  }>;
-};
-=======
-import { ApiLock } from 'teleport/services/locks/types';
->>>>>>> 6dd9e726
+import { ApiLock, CreateLockRequest } from 'teleport/services/locks/types';
 
 export const listV2LocksSuccess = (options?: { locks?: ApiLock[] }) => {
   const { locks = [] } = options ?? {};
