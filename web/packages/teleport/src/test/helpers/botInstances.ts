--- conflicted
+++ resolved
@@ -20,12 +20,9 @@
 
 import cfg from 'teleport/config';
 import {
-<<<<<<< HEAD
   BotInstanceKind,
   BotInstanceServiceHealthStatus,
-=======
   GetBotInstanceMetricsResponse,
->>>>>>> 05619432
   GetBotInstanceResponse,
   ListBotInstancesResponse,
 } from 'teleport/services/bot/types';
@@ -86,7 +83,6 @@
       })
   );
 
-<<<<<<< HEAD
 export const mockGetBotInstanceResponse = {
   bot_instance: {
     spec: {
@@ -171,7 +167,7 @@
   },
   yaml: 'kind: bot_instance\nversion: v1\n',
 };
-=======
+
 export const getBotInstanceMetricsSuccess = (
   mock?: GetBotInstanceMetricsResponse
 ) =>
@@ -223,5 +219,4 @@
   return Math.floor(Math.random() * (high - low + 1)) + low;
 }
 
-export type ListBotInstancesApiVersion = 'v1' | 'v2';
->>>>>>> 05619432
+export type ListBotInstancesApiVersion = 'v1' | 'v2';