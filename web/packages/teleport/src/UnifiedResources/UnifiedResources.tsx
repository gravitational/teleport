/**
 * Copyright 2023 Gravitational, Inc
 *
 * Licensed under the Apache License, Version 2.0 (the "License");
 * you may not use this file except in compliance with the License.
 * You may obtain a copy of the License at
 *
 *      http://www.apache.org/licenses/LICENSE-2.0
 *
 * Unless required by applicable law or agreed to in writing, software
 * distributed under the License is distributed on an "AS IS" BASIS,
 * WITHOUT WARRANTIES OR CONDITIONS OF ANY KIND, either express or implied.
 * See the License for the specific language governing permissions and
 * limitations under the License.
 */

import React, { useCallback, useState } from 'react';

import { Flex } from 'design';

import {
  FilterKind,
  UnifiedResources as SharedUnifiedResources,
  useUnifiedResourcesFetch,
  UnifiedResourcesPinning,
} from 'shared/components/UnifiedResources';
import { DefaultTab } from 'shared/services/unifiedResourcePreferences';

import useStickyClusterId from 'teleport/useStickyClusterId';
import { storageService } from 'teleport/services/storageService';
import { useUser } from 'teleport/User/UserContext';
import { useTeleport } from 'teleport';
import { useUrlFiltering } from 'teleport/components/hooks';
import history from 'teleport/services/history';
import cfg from 'teleport/config';
import {
  FeatureHeader,
  FeatureHeaderTitle,
  FeatureBox,
} from 'teleport/components/Layout';
import AgentButtonAdd from 'teleport/components/AgentButtonAdd';
import { SearchResource } from 'teleport/Discover/SelectResource';
import { encodeUrlQueryParams } from 'teleport/components/hooks/useUrlFiltering';
import Empty, { EmptyStateInfo } from 'teleport/components/Empty';
import { FeatureFlags } from 'teleport/types';

import { ResourceActionButton } from './ResourceActionButton';
import SearchPanel from './SearchPanel';

export function UnifiedResources() {
  const { clusterId, isLeafCluster } = useStickyClusterId();
  const enabled = storageService.areUnifiedResourcesEnabled();

  if (!enabled) {
    history.replace(cfg.getNodesRoute(clusterId));
  }

  return (
    <ClusterResources
      key={clusterId} // when the current cluster changes, remount the component
      clusterId={clusterId}
      isLeafCluster={isLeafCluster}
    />
  );
}

const getAvailableKindsWithAccess = (flags: FeatureFlags): FilterKind[] => {
  return [
    {
      kind: 'node',
      disabled: !flags.nodes,
    },
    {
      kind: 'app',
      disabled: !flags.applications,
    },
    {
      kind: 'db',
      disabled: !flags.databases,
    },
    {
      kind: 'kube_cluster',
      disabled: !flags.kubernetes,
    },
    {
      kind: 'windows_desktop',
      disabled: !flags.desktops,
    },
  ];
};

function ClusterResources({
  clusterId,
  isLeafCluster,
}: {
  clusterId: string;
  isLeafCluster: boolean;
}) {
  const teleCtx = useTeleport();
  const flags = teleCtx.getFeatureFlags();

  const pinningNotSupported = storageService.arePinnedResourcesDisabled();
  const {
    getClusterPinnedResources,
    preferences,
    updatePreferences,
    updateClusterPinnedResources,
  } = useUser();
  const canCreate = teleCtx.storeUser.getTokenAccess().create;

<<<<<<< HEAD
  const { params, setParams, replaceHistory, pathname } = useUrlFiltering({
    sort: {
      fieldName: 'name',
      dir: 'ASC',
    },
    pinnedOnly:
      preferences.unifiedResourcePreferences.defaultTab ===
      DefaultTab.DEFAULT_TAB_PINNED,
  });
=======
  const { params, setParams, replaceHistory, pathname, onLabelClick } =
    useUrlFiltering({
      sort: {
        fieldName: 'name',
        dir: 'ASC',
      },
      pinnedOnly:
        preferences?.unifiedResourcePreferences?.defaultTab ===
        DefaultTab.DEFAULT_TAB_PINNED,
    });
>>>>>>> 44d7bdd1

  const getCurrentClusterPinnedResources = useCallback(
    () => getClusterPinnedResources(clusterId),
    [clusterId, getClusterPinnedResources]
  );
  const updateCurrentClusterPinnedResources = (pinnedResources: string[]) =>
    updateClusterPinnedResources(clusterId, pinnedResources);

  const pinning: UnifiedResourcesPinning = pinningNotSupported
    ? { kind: 'not-supported' }
    : {
        kind: 'supported',
        updateClusterPinnedResources: updateCurrentClusterPinnedResources,
        getClusterPinnedResources: getCurrentClusterPinnedResources,
      };

  const { fetch, resources, attempt, clear } = useUnifiedResourcesFetch({
    fetchFunc: useCallback(
      async (paginationParams, signal) => {
        try {
          const response = await teleCtx.resourceService.fetchUnifiedResources(
            clusterId,
            {
              search: params.search,
              query: params.query,
              pinnedOnly: params.pinnedOnly,
              sort: params.sort,
              kinds: params.kinds,
              searchAsRoles: '',
              limit: paginationParams.limit,
              startKey: paginationParams.startKey,
            },
            signal
          );

          return {
            startKey: response.startKey,
            agents: response.agents,
            totalCount: response.agents.length,
          };
        } catch (err) {
          if (!storageService.areUnifiedResourcesEnabled()) {
            history.replace(cfg.getNodesRoute(clusterId));
          } else {
            throw err;
          }
        }
      },
      [
        clusterId,
        params.kinds,
        params.pinnedOnly,
        params.query,
        params.search,
        params.sort,
        teleCtx.resourceService,
      ]
    ),
  });

  // This state is used to recognize when the `params` value has changed,
  // and reset the overall state of `useUnifiedResourcesFetch` hook. It's tempting to use a
  // `useEffect` here, but doing so can cause unwanted behavior where the previous,
  // now stale `fetch` is executed once more before the new one (with the new
  // `filter`) is executed. This is because the `useEffect` is
  // executed after the render, and `fetch` is called by an IntersectionObserver
  // in `useInfiniteScroll`. If the render includes `useInfiniteScroll`'s `trigger`
  // element, the old, stale `fetch` will be called before `useEffect` has a chance
  // to run and update the state, and thereby the `fetch` function.
  //
  // By using the pattern described in this article:
  // https://react.dev/learn/you-might-not-need-an-effect#adjusting-some-state-when-a-prop-changes,
  // we can ensure that the state is reset before anything renders, and thereby
  // ensure that the new `fetch` function is used.
  const [prevParams, setPrevParams] = useState(params);
  if (prevParams !== params) {
    setPrevParams(params);
    clear();
  }

  return (
    <FeatureBox px={4}>
      <SharedUnifiedResources
        params={params}
        fetchResources={fetch}
        resourcesFetchAttempt={attempt}
        unifiedResourcePreferences={preferences.unifiedResourcePreferences}
        updateUnifiedResourcesPreferences={preferences => {
          updatePreferences({ unifiedResourcePreferences: preferences });
        }}
        availableKinds={getAvailableKindsWithAccess(flags)}
        pinning={pinning}
        NoResources={
          <Empty
            clusterId={clusterId}
            canCreate={canCreate && !isLeafCluster}
            emptyStateInfo={emptyStateInfo}
          />
        }
        resources={resources.map(resource => ({
          resource,
          ui: {
            ActionButton: <ResourceActionButton resource={resource} />,
          },
        }))}
        setParams={newParams => {
          setParams(newParams);
          const isAdvancedSearch = !!newParams.query;
          replaceHistory(
            encodeUrlQueryParams(
              pathname,
              isAdvancedSearch ? newParams.query : newParams.search,
              newParams.sort,
              newParams.kinds,
              isAdvancedSearch,
              newParams.pinnedOnly
            )
          );
        }}
        Header={
          <>
            <FeatureHeader
              css={`
                border-bottom: none;
              `}
              mb={1}
              alignItems="center"
              justifyContent="space-between"
            >
              <FeatureHeaderTitle>Resources</FeatureHeaderTitle>
              <Flex alignItems="center">
                <AgentButtonAdd
                  agent={SearchResource.UNIFIED_RESOURCE}
                  beginsWithVowel={false}
                  isLeafCluster={isLeafCluster}
                  canCreate={canCreate}
                />
              </Flex>
            </FeatureHeader>
            <Flex alignItems="center" justifyContent="space-between">
              <SearchPanel
                params={params}
                pathname={pathname}
                replaceHistory={replaceHistory}
                setParams={setParams}
              />
            </Flex>
          </>
        }
      />
    </FeatureBox>
  );
}

const emptyStateInfo: EmptyStateInfo = {
  title: 'Add your first resource to Teleport',
  byline:
    'Connect SSH servers, Kubernetes clusters, Windows Desktops, Databases, Web apps and more from our integrations catalog.',
  readOnly: {
    title: 'No Resources Found',
    resource: 'resources',
  },
  resourceType: 'unified_resource',
};<|MERGE_RESOLUTION|>--- conflicted
+++ resolved
@@ -108,28 +108,15 @@
   } = useUser();
   const canCreate = teleCtx.storeUser.getTokenAccess().create;
 
-<<<<<<< HEAD
   const { params, setParams, replaceHistory, pathname } = useUrlFiltering({
     sort: {
       fieldName: 'name',
       dir: 'ASC',
     },
     pinnedOnly:
-      preferences.unifiedResourcePreferences.defaultTab ===
+      preferences?.unifiedResourcePreferences?.defaultTab ===
       DefaultTab.DEFAULT_TAB_PINNED,
   });
-=======
-  const { params, setParams, replaceHistory, pathname, onLabelClick } =
-    useUrlFiltering({
-      sort: {
-        fieldName: 'name',
-        dir: 'ASC',
-      },
-      pinnedOnly:
-        preferences?.unifiedResourcePreferences?.defaultTab ===
-        DefaultTab.DEFAULT_TAB_PINNED,
-    });
->>>>>>> 44d7bdd1
 
   const getCurrentClusterPinnedResources = useCallback(
     () => getClusterPinnedResources(clusterId),
