/**
 * Teleport
 * Copyright (C) 2023  Gravitational, Inc.
 *
 * This program is free software: you can redistribute it and/or modify
 * it under the terms of the GNU Affero General Public License as published by
 * the Free Software Foundation, either version 3 of the License, or
 * (at your option) any later version.
 *
 * This program is distributed in the hope that it will be useful,
 * but WITHOUT ANY WARRANTY; without even the implied warranty of
 * MERCHANTABILITY or FITNESS FOR A PARTICULAR PURPOSE.  See the
 * GNU Affero General Public License for more details.
 *
 * You should have received a copy of the GNU Affero General Public License
 * along with this program.  If not, see <http://www.gnu.org/licenses/>.
 */

import React, { useState } from 'react';
import { ButtonBorder, ButtonWithMenu, MenuItem } from 'design';
import { LoginItem, MenuLogin } from 'shared/components/MenuLogin';
import { AwsLaunchButton } from 'shared/components/AwsLaunchButton';

import { UnifiedResource } from 'teleport/services/agents';
import cfg from 'teleport/config';
import useTeleport from 'teleport/useTeleport';
import { Database } from 'teleport/services/databases';
import { openNewTab } from 'teleport/lib/util';
import { Kube } from 'teleport/services/kube';
import { Desktop } from 'teleport/services/desktops';
import DbConnectDialog from 'teleport/Databases/ConnectDialog';
import KubeConnectDialog from 'teleport/Kubes/ConnectDialog';
import useStickyClusterId from 'teleport/useStickyClusterId';
import { Node, sortNodeLogins } from 'teleport/services/nodes';
import { App } from 'teleport/services/apps';
import { ResourceKind } from 'teleport/Discover/Shared';
import { DiscoverEventResource } from 'teleport/services/userEvent';
import { useSamlAppAction } from 'teleport/SamlApplications/useSamlAppActions';

import type { ResourceSpec } from 'teleport/Discover/SelectResource/types';

type Props = {
  resource: UnifiedResource;
};

export const ResourceActionButton = ({ resource }: Props) => {
  switch (resource.kind) {
    case 'node':
      return <NodeConnect node={resource} />;
    case 'app':
      return <AppLaunch app={resource} />;
    case 'db':
      return <DatabaseConnect database={resource} />;
    case 'kube_cluster':
      return <KubeConnect kube={resource} />;
    case 'windows_desktop':
      return <DesktopConnect desktop={resource} />;
    default:
      return null;
  }
};

const NodeConnect = ({ node }: { node: Node }) => {
  const { clusterId } = useStickyClusterId();
  const startSshSession = (login: string, serverId: string) => {
    const url = cfg.getSshConnectRoute({
      clusterId,
      serverId,
      login,
    });

    openNewTab(url);
  };

  function handleOnOpen() {
    return makeNodeOptions(clusterId, node);
  }

  const handleOnSelect = (e: React.SyntheticEvent, login: string) => {
    e.preventDefault();
    return startSshSession(login, node.id);
  };

  return (
    <MenuLogin
      width="123px"
      textTransform={'none'}
      alignButtonWidthToMenu
      getLoginItems={handleOnOpen}
      onSelect={handleOnSelect}
      transformOrigin={{
        vertical: 'top',
        horizontal: 'right',
      }}
      anchorOrigin={{
        vertical: 'bottom',
        horizontal: 'right',
      }}
    />
  );
};

const DesktopConnect = ({ desktop }: { desktop: Desktop }) => {
  const { clusterId } = useStickyClusterId();
  const startRemoteDesktopSession = (username: string, desktopName: string) => {
    const url = cfg.getDesktopRoute({
      clusterId,
      desktopName,
      username,
    });

    openNewTab(url);
  };

  function handleOnOpen() {
    return makeDesktopLoginOptions(clusterId, desktop.name, desktop.logins);
  }

  function handleOnSelect(e: React.SyntheticEvent, login: string) {
    e.preventDefault();
    return startRemoteDesktopSession(login, desktop.name);
  }

  return (
    <MenuLogin
      width="123px"
      textTransform="none"
      alignButtonWidthToMenu
      getLoginItems={handleOnOpen}
      onSelect={handleOnSelect}
      transformOrigin={{
        vertical: 'top',
        horizontal: 'right',
      }}
      anchorOrigin={{
        vertical: 'bottom',
        horizontal: 'right',
      }}
    />
  );
};

type AppLaunchProps = {
  app: App;
};
const AppLaunch = ({ app }: AppLaunchProps) => {
  const {
    name,
    launchUrl,
    awsConsole,
    awsRoles,
    fqdn,
    clusterId,
    publicAddr,
    isCloudOrTcpEndpoint,
    samlApp,
    samlAppSsoUrl,
    samlAppPreset,
  } = app;
  const { action, userSamlIdPPerm } = useSamlAppAction();
  if (awsConsole) {
    return (
      <AwsLaunchButton
        width="123px"
        awsRoles={awsRoles}
        getLaunchUrl={arn =>
          cfg.getAppLauncherRoute({
            fqdn,
            clusterId,
            publicAddr,
            arn,
          })
        }
      />
    );
  }
  if (isCloudOrTcpEndpoint) {
    return (
      <ButtonBorder
        disabled
        width="123px"
        size="small"
        title="Cloud or TCP applications cannot be launched by the browser"
        textTransform="none"
      >
        Launch
      </ButtonBorder>
    );
  }
<<<<<<< HEAD

=======
  function handleSamlAppEditButtonClick() {
    setResourceSpec({
      name: name,
      event: DiscoverEventResource.SamlApplication,
      kind: ResourceKind.SamlApplication,
      samlMeta: { preset: samlAppPreset },
      icon: 'application',
      keywords: 'saml',
    });
  }
>>>>>>> c94112be
  if (samlApp) {
    if (action.showActions) {
      const currentSamlAppSpec: ResourceSpec = {
        name: name,
        event: DiscoverEventResource.SamlApplication,
        kind: ResourceKind.SamlApplication,
        samlMeta: { preset: samlAppPreset },
        icon: 'Application',
        keywords: 'saml',
      };
      return (
        <ButtonWithMenu
          text="Log In"
          width="123px"
          size="small"
          target="_blank"
          href={samlAppSsoUrl}
          rel="noreferrer"
          textTransform="none"
          forwardedAs="a"
          title="Log in to SAML application"
        >
          <MenuItem
            onClick={() => action.startEdit(currentSamlAppSpec)}
            disabled={!userSamlIdPPerm.edit} // disable props does not disable onClick
          >
            Edit
          </MenuItem>
          <MenuItem
            onClick={() => action.startDelete(currentSamlAppSpec)}
            disabled={!userSamlIdPPerm.remove} // disable props does not disable onClick
          >
            Delete
          </MenuItem>
        </ButtonWithMenu>
      );
    } else {
      return (
        <ButtonBorder
          as="a"
          width="123px"
          size="small"
          target="_blank"
          href={samlAppSsoUrl}
          rel="noreferrer"
          textTransform="none"
          title="Log in to SAML application"
        >
          Log In
        </ButtonBorder>
      );
    }
  }
  return (
    <ButtonBorder
      as="a"
      width="123px"
      size="small"
      target="_blank"
      href={launchUrl}
      rel="noreferrer"
      textTransform="none"
    >
      Launch
    </ButtonBorder>
  );
};

function DatabaseConnect({ database }: { database: Database }) {
  const { name, protocol } = database;
  const ctx = useTeleport();
  const { clusterId } = useStickyClusterId();
  const [open, setOpen] = useState(false);
  const username = ctx.storeUser.state.username;
  const authType = ctx.storeUser.state.authType;
  const accessRequestId = ctx.storeUser.getAccessRequestId();
  return (
    <>
      <ButtonBorder
        textTransform="none"
        width="123px"
        size="small"
        onClick={() => {
          setOpen(true);
        }}
      >
        Connect
      </ButtonBorder>
      {open && (
        <DbConnectDialog
          username={username}
          clusterId={clusterId}
          dbName={name}
          dbProtocol={protocol}
          onClose={() => setOpen(false)}
          authType={authType}
          accessRequestId={accessRequestId}
        />
      )}
    </>
  );
}

const KubeConnect = ({ kube }: { kube: Kube }) => {
  const ctx = useTeleport();
  const { clusterId } = useStickyClusterId();
  const [open, setOpen] = useState(false);
  const username = ctx.storeUser.state.username;
  const authType = ctx.storeUser.state.authType;
  const accessRequestId = ctx.storeUser.getAccessRequestId();
  return (
    <>
      <ButtonBorder
        width="123px"
        textTransform="none"
        size="small"
        onClick={() => setOpen(true)}
      >
        Connect
      </ButtonBorder>
      {open && (
        <KubeConnectDialog
          onClose={() => setOpen(false)}
          username={username}
          authType={authType}
          kubeConnectName={kube.name}
          clusterId={clusterId}
          accessRequestId={accessRequestId}
        />
      )}
    </>
  );
};

const makeNodeOptions = (clusterId: string, node: Node | undefined) => {
  const nodeLogins = node?.sshLogins || [];
  const logins = sortNodeLogins(nodeLogins);

  return logins.map(login => {
    const url = cfg.getSshConnectRoute({
      clusterId,
      serverId: node?.id || '',
      login,
    });

    return {
      login,
      url,
    };
  });
};

const makeDesktopLoginOptions = (
  clusterId: string,
  desktopName = '',
  logins = [] as string[]
): LoginItem[] => {
  return logins.map(username => {
    const url = cfg.getDesktopRoute({
      clusterId,
      desktopName,
      username,
    });

    return {
      login: username,
      url,
    };
  });
};<|MERGE_RESOLUTION|>--- conflicted
+++ resolved
@@ -187,20 +187,6 @@
       </ButtonBorder>
     );
   }
-<<<<<<< HEAD
-
-=======
-  function handleSamlAppEditButtonClick() {
-    setResourceSpec({
-      name: name,
-      event: DiscoverEventResource.SamlApplication,
-      kind: ResourceKind.SamlApplication,
-      samlMeta: { preset: samlAppPreset },
-      icon: 'application',
-      keywords: 'saml',
-    });
-  }
->>>>>>> c94112be
   if (samlApp) {
     if (action.showActions) {
       const currentSamlAppSpec: ResourceSpec = {
@@ -208,7 +194,7 @@
         event: DiscoverEventResource.SamlApplication,
         kind: ResourceKind.SamlApplication,
         samlMeta: { preset: samlAppPreset },
-        icon: 'Application',
+        icon: 'application',
         keywords: 'saml',
       };
       return (
