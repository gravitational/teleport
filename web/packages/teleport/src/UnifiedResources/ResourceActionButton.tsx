/**
 * Teleport
 * Copyright (C) 2023  Gravitational, Inc.
 *
 * This program is free software: you can redistribute it and/or modify
 * it under the terms of the GNU Affero General Public License as published by
 * the Free Software Foundation, either version 3 of the License, or
 * (at your option) any later version.
 *
 * This program is distributed in the hope that it will be useful,
 * but WITHOUT ANY WARRANTY; without even the implied warranty of
 * MERCHANTABILITY or FITNESS FOR A PARTICULAR PURPOSE.  See the
 * GNU Affero General Public License for more details.
 *
 * You should have received a copy of the GNU Affero General Public License
 * along with this program.  If not, see <http://www.gnu.org/licenses/>.
 */

import React, { useState } from 'react';
import { ButtonBorder, ButtonWithMenu, MenuItem } from 'design';
import { LoginItem, MenuLogin } from 'shared/components/MenuLogin';
import { AwsLaunchButton } from 'shared/components/AwsLaunchButton';

import { UnifiedResource } from 'teleport/services/agents';
import cfg from 'teleport/config';
import useTeleport from 'teleport/useTeleport';
import { Database } from 'teleport/services/databases';
import { openNewTab } from 'teleport/lib/util';
import { Kube } from 'teleport/services/kube';
import { Desktop } from 'teleport/services/desktops';
import DbConnectDialog from 'teleport/Databases/ConnectDialog';
import KubeConnectDialog from 'teleport/Kubes/ConnectDialog';
import useStickyClusterId from 'teleport/useStickyClusterId';
import { Node, sortNodeLogins } from 'teleport/services/nodes';
import { App } from 'teleport/services/apps';
import { ResourceKind } from 'teleport/Discover/Shared';
import { DiscoverEventResource } from 'teleport/services/userEvent';
import { useSamlAppAction } from 'teleport/SamlApplications/useSamlAppActions';

import type { ResourceSpec } from 'teleport/Discover/SelectResource/types';

type Props = {
  resource: UnifiedResource;
};

export const ResourceActionButton = ({ resource }: Props) => {
  switch (resource.kind) {
    case 'node':
      return <NodeConnect node={resource} />;
    case 'app':
      return <AppLaunch app={resource} />;
    case 'db':
      return <DatabaseConnect database={resource} />;
    case 'kube_cluster':
      return <KubeConnect kube={resource} />;
    case 'windows_desktop':
      return <DesktopConnect desktop={resource} />;
    default:
      return null;
  }
};

const NodeConnect = ({ node }: { node: Node }) => {
  const { clusterId } = useStickyClusterId();
  const startSshSession = (login: string, serverId: string) => {
    const url = cfg.getSshConnectRoute({
      clusterId,
      serverId,
      login,
    });

    openNewTab(url);
  };

  function handleOnOpen() {
    return makeNodeOptions(clusterId, node);
  }

  const handleOnSelect = (e: React.SyntheticEvent, login: string) => {
    e.preventDefault();
    return startSshSession(login, node.id);
  };

  return (
    <MenuLogin
      width="123px"
      textTransform={'none'}
      alignButtonWidthToMenu
      getLoginItems={handleOnOpen}
      onSelect={handleOnSelect}
      transformOrigin={{
        vertical: 'top',
        horizontal: 'right',
      }}
      anchorOrigin={{
        vertical: 'bottom',
        horizontal: 'right',
      }}
    />
  );
};

const DesktopConnect = ({ desktop }: { desktop: Desktop }) => {
  const { clusterId } = useStickyClusterId();
  const startRemoteDesktopSession = (username: string, desktopName: string) => {
    const url = cfg.getDesktopRoute({
      clusterId,
      desktopName,
      username,
    });

    openNewTab(url);
  };

  function handleOnOpen() {
    return makeDesktopLoginOptions(clusterId, desktop.name, desktop.logins);
  }

  function handleOnSelect(e: React.SyntheticEvent, login: string) {
    e.preventDefault();
    return startRemoteDesktopSession(login, desktop.name);
  }

  return (
    <MenuLogin
      width="123px"
      textTransform="none"
      alignButtonWidthToMenu
      getLoginItems={handleOnOpen}
      onSelect={handleOnSelect}
      transformOrigin={{
        vertical: 'top',
        horizontal: 'right',
      }}
      anchorOrigin={{
        vertical: 'bottom',
        horizontal: 'right',
      }}
    />
  );
};

type AppLaunchProps = {
  app: App;
};
const AppLaunch = ({ app }: AppLaunchProps) => {
  const {
    name,
    launchUrl,
    awsConsole,
    awsRoles,
    fqdn,
    clusterId,
    publicAddr,
    isCloudOrTcpEndpoint,
    samlApp,
    samlAppSsoUrl,
    samlAppPreset,
  } = app;
  const { actions, userSamlIdPPerm } = useSamlAppAction();
  if (awsConsole) {
    return (
      <AwsLaunchButton
        width="123px"
        awsRoles={awsRoles}
        getLaunchUrl={arn =>
          cfg.getAppLauncherRoute({
            fqdn,
            clusterId,
            publicAddr,
            arn,
          })
        }
      />
    );
  }
  if (isCloudOrTcpEndpoint) {
    return (
      <ButtonBorder
        disabled
        width="123px"
        size="small"
        title="Cloud or TCP applications cannot be launched by the browser"
        textTransform="none"
      >
        Launch
      </ButtonBorder>
    );
  }
  if (samlApp) {
    if (actions.showActions) {
      const currentSamlAppSpec: ResourceSpec = {
        name: name,
        event: DiscoverEventResource.SamlApplication,
        kind: ResourceKind.SamlApplication,
        samlMeta: { preset: samlAppPreset },
        icon: 'application',
<<<<<<< HEAD
        keywords: 'saml',
=======
        keywords: ['saml'],
>>>>>>> ef4cc0d5
      };
      return (
        <ButtonWithMenu
          text="Log In"
          width="123px"
          size="small"
          target="_blank"
          href={samlAppSsoUrl}
          rel="noreferrer"
          textTransform="none"
          forwardedAs="a"
          title="Log in to SAML application"
        >
          <MenuItem
            onClick={() => actions.startEdit(currentSamlAppSpec)}
            disabled={!userSamlIdPPerm.edit} // disable props does not disable onClick
          >
            Edit
          </MenuItem>
          <MenuItem
            onClick={() => actions.startDelete(currentSamlAppSpec)}
            disabled={!userSamlIdPPerm.remove} // disable props does not disable onClick
          >
            Delete
          </MenuItem>
        </ButtonWithMenu>
      );
    } else {
      return (
        <ButtonBorder
          as="a"
          width="123px"
          size="small"
          target="_blank"
          href={samlAppSsoUrl}
          rel="noreferrer"
          textTransform="none"
          title="Log in to SAML application"
        >
          Log In
        </ButtonBorder>
      );
    }
  }
  return (
    <ButtonBorder
      as="a"
      width="123px"
      size="small"
      target="_blank"
      href={launchUrl}
      rel="noreferrer"
      textTransform="none"
    >
      Launch
    </ButtonBorder>
  );
};

function DatabaseConnect({ database }: { database: Database }) {
  const { name, protocol } = database;
  const ctx = useTeleport();
  const { clusterId } = useStickyClusterId();
  const [open, setOpen] = useState(false);
  const username = ctx.storeUser.state.username;
  const authType = ctx.storeUser.state.authType;
  const accessRequestId = ctx.storeUser.getAccessRequestId();
  return (
    <>
      <ButtonBorder
        textTransform="none"
        width="123px"
        size="small"
        onClick={() => {
          setOpen(true);
        }}
      >
        Connect
      </ButtonBorder>
      {open && (
        <DbConnectDialog
          username={username}
          clusterId={clusterId}
          dbName={name}
          dbProtocol={protocol}
          onClose={() => setOpen(false)}
          authType={authType}
          accessRequestId={accessRequestId}
        />
      )}
    </>
  );
}

const KubeConnect = ({ kube }: { kube: Kube }) => {
  const ctx = useTeleport();
  const { clusterId } = useStickyClusterId();
  const [open, setOpen] = useState(false);
  const username = ctx.storeUser.state.username;
  const authType = ctx.storeUser.state.authType;
  const accessRequestId = ctx.storeUser.getAccessRequestId();
  return (
    <>
      <ButtonBorder
        width="123px"
        textTransform="none"
        size="small"
        onClick={() => setOpen(true)}
      >
        Connect
      </ButtonBorder>
      {open && (
        <KubeConnectDialog
          onClose={() => setOpen(false)}
          username={username}
          authType={authType}
          kubeConnectName={kube.name}
          clusterId={clusterId}
          accessRequestId={accessRequestId}
        />
      )}
    </>
  );
};

const makeNodeOptions = (clusterId: string, node: Node | undefined) => {
  const nodeLogins = node?.sshLogins || [];
  const logins = sortNodeLogins(nodeLogins);

  return logins.map(login => {
    const url = cfg.getSshConnectRoute({
      clusterId,
      serverId: node?.id || '',
      login,
    });

    return {
      login,
      url,
    };
  });
};

const makeDesktopLoginOptions = (
  clusterId: string,
  desktopName = '',
  logins = [] as string[]
): LoginItem[] => {
  return logins.map(username => {
    const url = cfg.getDesktopRoute({
      clusterId,
      desktopName,
      username,
    });

    return {
      login: username,
      url,
    };
  });
};<|MERGE_RESOLUTION|>--- conflicted
+++ resolved
@@ -195,11 +195,7 @@
         kind: ResourceKind.SamlApplication,
         samlMeta: { preset: samlAppPreset },
         icon: 'application',
-<<<<<<< HEAD
-        keywords: 'saml',
-=======
         keywords: ['saml'],
->>>>>>> ef4cc0d5
       };
       return (
         <ButtonWithMenu
