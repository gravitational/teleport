--- conflicted
+++ resolved
@@ -26,11 +26,7 @@
   FeatureHeader,
   FeatureHeaderTitle,
 } from 'teleport/components/Layout';
-<<<<<<< HEAD
-=======
-import ErrorMessage from 'teleport/components/AgentErrorMessage';
 import Empty, { EmptyStateInfo } from 'teleport/components/Empty';
->>>>>>> e6e12b85
 import useTeleport from 'teleport/useTeleport';
 import cfg from 'teleport/config';
 import history from 'teleport/services/history/history';
@@ -80,8 +76,12 @@
   };
 
   return (
-<<<<<<< HEAD
-    <FeatureBox>
+    <FeatureBox
+      css={`
+        max-width: ${RESOURCES_MAX_WIDTH};
+        margin: auto;
+      `}
+    >
       {attempt.status === 'failed' && (
         <ErrorBox>
           <ErrorBoxInternal>
@@ -92,14 +92,6 @@
           </ErrorBoxInternal>
         </ErrorBox>
       )}
-      <FeatureHeader alignItems="center" justifyContent="space-between">
-=======
-    <FeatureBox
-      css={`
-        max-width: ${RESOURCES_MAX_WIDTH};
-        margin: auto;
-      `}
-    >
       <FeatureHeader
         css={`
           border-bottom: none;
@@ -108,7 +100,6 @@
         alignItems="center"
         justifyContent="space-between"
       >
->>>>>>> e6e12b85
         <FeatureHeaderTitle>Resources</FeatureHeaderTitle>
         <Flex alignItems="center">
           <AgentButtonAdd
@@ -145,18 +136,14 @@
         {attempt.status === 'failed' && resources.length > 0 && (
           <ButtonSecondary onClick={onRetryClicked}>Load more</ButtonSecondary>
         )}
-<<<<<<< HEAD
+        {attempt.status === 'success' && resources.length === 0 && (
+          <Empty
+            clusterId={clusterId}
+            canCreate={canCreate && !isLeafCluster}
+            emptyStateInfo={emptyStateInfo}
+          />
+        )}
       </ListFooter>
-=======
-      </div>
-      {attempt.status === 'success' && fetchedData.agents.length === 0 && (
-        <Empty
-          clusterId={clusterId}
-          canCreate={canCreate && !isLeafCluster}
-          emptyStateInfo={emptyStateInfo}
-        />
-      )}
->>>>>>> e6e12b85
     </FeatureBox>
   );
 }
@@ -166,7 +153,9 @@
 const ResourcesContainer = styled(Flex)`
   display: grid;
   grid-template-columns: repeat(auto-fill, minmax(400px, 1fr));
-<<<<<<< HEAD
+  @media (min-width: ${RESOURCES_MAX_WIDTH}) {
+    grid-template-columns: repeat(4, minmax(400px, 1fr));
+  }
 `;
 
 const ErrorBox = styled(Box)`
@@ -199,11 +188,6 @@
   display: ${props => (props.status === 'processing' ? 'block' : 'none')};
   line-height: 0;
 `;
-=======
-  @media (min-width: ${RESOURCES_MAX_WIDTH}) {
-    grid-template-columns: repeat(4, minmax(400px, 1fr));
-  }
-`;
 
 const emptyStateInfo: EmptyStateInfo = {
   title: 'Add your first resource to Teleport',
@@ -213,5 +197,4 @@
     title: 'No Resources Found',
     resource: 'resources',
   },
-};
->>>>>>> e6e12b85
+};