--- conflicted
+++ resolved
@@ -10,6 +10,8 @@
 
 .c2 {
   box-sizing: border-box;
+  -webkit-flex: 1;
+  -ms-flex: 1;
   flex: 1;
 }
 
@@ -53,8 +55,17 @@
 .c8 {
   line-height: 1.5;
   margin: 0;
+  display: -webkit-inline-box;
+  display: -webkit-inline-flex;
+  display: -ms-inline-flexbox;
   display: inline-flex;
+  -webkit-box-pack: center;
+  -webkit-justify-content: center;
+  -ms-flex-pack: center;
   justify-content: center;
+  -webkit-align-items: center;
+  -webkit-box-align: center;
+  -ms-flex-align: center;
   align-items: center;
   box-sizing: border-box;
   border-style: solid;
@@ -66,25 +77,30 @@
   outline: none;
   position: relative;
   text-align: center;
+  -webkit-text-decoration: none;
   text-decoration: none;
+  -webkit-transition: background-color 0.1s,border-color 0.1s,outline-color 0.1s,box-shadow 0.1s;
   transition: background-color 0.1s,border-color 0.1s,outline-color 0.1s,box-shadow 0.1s;
   -webkit-font-smoothing: antialiased;
   background-color: rgba(255,255,255,0.07);
-  color: rgba(255, 255, 255, 0.72);
+  color: rgba(255,255,255,0.72);
   border-color: transparent;
   border-width: 1.5px;
   padding: 0 6.5px;
   min-height: 24px;
   font-size: 12px;
   line-height: 16px;
+  -webkit-letter-spacing: 0.15px;
+  -moz-letter-spacing: 0.15px;
+  -ms-letter-spacing: 0.15px;
   letter-spacing: 0.15px;
 }
 
 .c8:focus-visible,
 .teleport-button__force-focus-visible .c8 {
   background-color: rgba(255,255,255,0.07);
-  color: rgba(255, 255, 255, 0.72);
-  border-color: rgba(255, 255, 255, 0.72);
+  color: rgba(255,255,255,0.72);
+  border-color: rgba(255,255,255,0.72);
   border-radius: 4px;
   outline: none;
 }
@@ -106,7 +122,7 @@
 
 .c8:disabled {
   background-color: rgba(255,255,255,0.07);
-  color: rgba(255, 255, 255, 0.3);
+  color: rgba(255,255,255,0.3);
   border-color: transparent;
   box-shadow: none;
   cursor: auto;
@@ -115,8 +131,17 @@
 .c39 {
   line-height: 1.5;
   margin: 0;
+  display: -webkit-inline-box;
+  display: -webkit-inline-flex;
+  display: -ms-inline-flexbox;
   display: inline-flex;
+  -webkit-box-pack: center;
+  -webkit-justify-content: center;
+  -ms-flex-pack: center;
   justify-content: center;
+  -webkit-align-items: center;
+  -webkit-box-align: center;
+  -ms-flex-align: center;
   align-items: center;
   box-sizing: border-box;
   border-style: solid;
@@ -128,25 +153,30 @@
   outline: none;
   position: relative;
   text-align: center;
+  -webkit-text-decoration: none;
   text-decoration: none;
+  -webkit-transition: background-color 0.1s,border-color 0.1s,outline-color 0.1s,box-shadow 0.1s;
   transition: background-color 0.1s,border-color 0.1s,outline-color 0.1s,box-shadow 0.1s;
   -webkit-font-smoothing: antialiased;
   background-color: transparent;
-  color: rgba(255, 255, 255, 0.54);
-  border-color: rgba(255, 255, 255, 0.54);
+  color: rgba(255,255,255,0.54);
+  border-color: rgba(255,255,255,0.54);
   border-width: 1.5px;
   padding: 0 6.5px;
   min-height: 24px;
   font-size: 12px;
   line-height: 16px;
+  -webkit-letter-spacing: 0.15px;
+  -moz-letter-spacing: 0.15px;
+  -ms-letter-spacing: 0.15px;
   letter-spacing: 0.15px;
 }
 
 .c39:focus-visible,
 .teleport-button__force-focus-visible .c39 {
   background-color: rgba(255,255,255,0.07);
-  color: rgba(255, 255, 255, 0.72);
-  border-color: rgba(255, 255, 255, 0.72);
+  color: rgba(255,255,255,0.72);
+  border-color: rgba(255,255,255,0.72);
   border-radius: 4px;
   outline: none;
 }
@@ -168,25 +198,37 @@
 
 .c39:disabled {
   background-color: rgba(255,255,255,0.07);
-  color: rgba(255, 255, 255, 0.3);
+  color: rgba(255,255,255,0.3);
   border-color: transparent;
   box-shadow: none;
   cursor: auto;
 }
 
 .c32 {
+  -webkit-align-items: center;
+  -webkit-box-align: center;
+  -ms-flex-align: center;
   align-items: center;
   border: none;
   cursor: pointer;
+  display: -webkit-box;
+  display: -webkit-flex;
+  display: -ms-flexbox;
   display: flex;
   outline: none;
   border-radius: 50%;
   overflow: visible;
+  -webkit-box-pack: center;
+  -webkit-justify-content: center;
+  -ms-flex-pack: center;
   justify-content: center;
   text-align: center;
+  -webkit-flex: 0 0 auto;
+  -ms-flex: 0 0 auto;
   flex: 0 0 auto;
   background: transparent;
   color: inherit;
+  -webkit-transition: all 0.3s;
   transition: all 0.3s;
   -webkit-font-smoothing: antialiased;
   font-size: 16px;
@@ -196,13 +238,8 @@
   margin-right: 0px;
 }
 
-<<<<<<< HEAD
-.c33:disabled {
-  color: rgba(255, 255, 255, 0.36);
-=======
 .c32:disabled {
   color: rgba(255,255,255,0.36);
->>>>>>> 324f46f0
   cursor: default;
 }
 
@@ -216,18 +253,30 @@
 }
 
 .c34 {
+  -webkit-align-items: center;
+  -webkit-box-align: center;
+  -ms-flex-align: center;
   align-items: center;
   border: none;
   cursor: pointer;
+  display: -webkit-box;
+  display: -webkit-flex;
+  display: -ms-flexbox;
   display: flex;
   outline: none;
   border-radius: 50%;
   overflow: visible;
+  -webkit-box-pack: center;
+  -webkit-justify-content: center;
+  -ms-flex-pack: center;
   justify-content: center;
   text-align: center;
+  -webkit-flex: 0 0 auto;
+  -ms-flex: 0 0 auto;
   flex: 0 0 auto;
   background: transparent;
   color: inherit;
+  -webkit-transition: all 0.3s;
   transition: all 0.3s;
   -webkit-font-smoothing: antialiased;
   font-size: 16px;
@@ -236,13 +285,8 @@
   margin-left: 0px;
 }
 
-<<<<<<< HEAD
-.c35:disabled {
-  color: rgba(255, 255, 255, 0.36);
-=======
 .c34:disabled {
   color: rgba(255,255,255,0.36);
->>>>>>> 324f46f0
   cursor: default;
 }
 
@@ -256,24 +300,51 @@
 }
 
 .c9 {
+  display: -webkit-inline-box;
+  display: -webkit-inline-flex;
+  display: -ms-inline-flexbox;
   display: inline-flex;
+  -webkit-align-items: center;
+  -webkit-box-align: center;
+  -ms-flex-align: center;
   align-items: center;
+  -webkit-box-pack: center;
+  -webkit-justify-content: center;
+  -ms-flex-pack: center;
   justify-content: center;
-  color: rgba(255, 255, 255, 0.72);
+  color: rgba(255,255,255,0.72);
   margin-left: 8px;
 }
 
 .c26 {
+  display: -webkit-inline-box;
+  display: -webkit-inline-flex;
+  display: -ms-inline-flexbox;
   display: inline-flex;
+  -webkit-align-items: center;
+  -webkit-box-align: center;
+  -ms-flex-align: center;
   align-items: center;
+  -webkit-box-pack: center;
+  -webkit-justify-content: center;
+  -ms-flex-pack: center;
   justify-content: center;
 }
 
 .c40 {
+  display: -webkit-inline-box;
+  display: -webkit-inline-flex;
+  display: -ms-inline-flexbox;
   display: inline-flex;
+  -webkit-align-items: center;
+  -webkit-box-align: center;
+  -ms-flex-align: center;
   align-items: center;
+  -webkit-box-pack: center;
+  -webkit-justify-content: center;
+  -ms-flex-pack: center;
   justify-content: center;
-  color: rgba(255, 255, 255, 0.72);
+  color: rgba(255,255,255,0.72);
   margin-left: 4px;
 }
 
@@ -313,39 +384,80 @@
 }
 
 .c1 {
+  display: -webkit-box;
+  display: -webkit-flex;
+  display: -ms-flexbox;
   display: flex;
 }
 
 .c6 {
+  display: -webkit-box;
+  display: -webkit-flex;
+  display: -ms-flexbox;
   display: flex;
+  -webkit-align-items: center;
+  -webkit-box-align: center;
+  -ms-flex-align: center;
   align-items: center;
 }
 
 .c12 {
+  display: -webkit-box;
+  display: -webkit-flex;
+  display: -ms-flexbox;
   display: flex;
+  -webkit-align-items: center;
+  -webkit-box-align: center;
+  -ms-flex-align: center;
   align-items: center;
+  -webkit-box-pack: justify;
+  -webkit-justify-content: space-between;
+  -ms-flex-pack: justify;
   justify-content: space-between;
 }
 
 .c19 {
+  display: -webkit-box;
+  display: -webkit-flex;
+  display: -ms-flexbox;
   display: flex;
+  -webkit-align-items: center;
+  -webkit-box-align: center;
+  -ms-flex-align: center;
   align-items: center;
   gap: 8px;
 }
 
 .c29 {
+  display: -webkit-box;
+  display: -webkit-flex;
+  display: -ms-flexbox;
   display: flex;
+  -webkit-box-pack: end;
+  -webkit-justify-content: flex-end;
+  -ms-flex-pack: end;
   justify-content: flex-end;
 }
 
 .c36 {
+  display: -webkit-box;
+  display: -webkit-flex;
+  display: -ms-flexbox;
   display: flex;
+  -webkit-flex-wrap: wrap;
+  -ms-flex-wrap: wrap;
   flex-wrap: wrap;
 }
 
 .c20 {
   position: relative;
+  display: -webkit-box;
+  display: -webkit-flex;
+  display: -ms-flexbox;
   display: flex;
+  -webkit-align-items: center;
+  -webkit-box-align: center;
+  -ms-flex-align: center;
   align-items: center;
   cursor: pointer;
 }
@@ -359,8 +471,11 @@
   height: 16px;
   border-radius: 10px;
   cursor: inherit;
+  -webkit-flex-shrink: 0;
+  -ms-flex-negative: 0;
   flex-shrink: 0;
   background: rgba(255,255,255,0.07);
+  -webkit-transition: background 0.15s ease-in-out;
   transition: background 0.15s ease-in-out;
 }
 
@@ -378,10 +493,14 @@
   top: 50%;
   width: 12px;
   height: 12px;
-  transform: translate(2px, -50%);
+  -webkit-transform: translate(2px,-50%);
+  -ms-transform: translate(2px,-50%);
+  transform: translate(2px,-50%);
   border-radius: 14px;
   background: #FFFFFF;
-  box-shadow: 0px 2px 1px -1px rgba(0, 0, 0, 0.2),0px 1px 1px rgba(0, 0, 0, 0.14),0px 1px 3px rgba(0, 0, 0, 0.12);
+  box-shadow: 0px 2px 1px -1px rgba(0,0,0,0.2),0px 1px 1px rgba(0,0,0,0.14),0px 1px 3px rgba(0,0,0,0.12);
+  -webkit-transition: -webkit-transform 0.05s ease-in;
+  -webkit-transition: transform 0.05s ease-in;
   transition: transform 0.05s ease-in;
 }
 
@@ -392,30 +511,9 @@
   z-index: -1;
 }
 
-<<<<<<< HEAD
-.c22:checked+.c23:before {
-  transform: translate(18px, -50%);
-}
-
-.c22:enabled:checked+.c23 {
-  background: #00BFA6;
-}
-
-.c22:enabled:checked+.c23:hover {
-  background: #33CCB8;
-}
-
-.c22:enabled:checked+.c23:active {
-  background: #66D9CA;
-}
-
-.c22:disabled+.c23 {
-  background: rgba(255,255,255,0.07);
-}
-
-.c22:disabled+.c23:before {
-=======
 .c21:checked + .c22:before {
+  -webkit-transform: translate(18px,-50%);
+  -ms-transform: translate(18px,-50%);
   transform: translate(18px,-50%);
 }
 
@@ -436,18 +534,12 @@
 }
 
 .c21:disabled + .c22:before {
->>>>>>> 324f46f0
   opacity: 0.36;
   box-shadow: none;
 }
 
-<<<<<<< HEAD
-.c22:disabled:checked+.c23 {
-  background: rgba(0, 191, 166, 0.25);
-=======
 .c21:disabled:checked + .c22 {
   background: rgba(0,191,166,0.25);
->>>>>>> 324f46f0
 }
 
 .c27 {
@@ -474,50 +566,16 @@
   width: 100%;
 }
 
-<<<<<<< HEAD
-.c36>thead>tr>th,
-.c36>tbody>tr>th,
-.c36>tfoot>tr>th,
-.c36>thead>tr>td,
-.c36>tbody>tr>td,
-.c36>tfoot>tr>td {
-=======
 .c35 > thead > tr > th,
 .c35 > tbody > tr > th,
 .c35 > tfoot > tr > th,
 .c35 > thead > tr > td,
 .c35 > tbody > tr > td,
 .c35 > tfoot > tr > td {
->>>>>>> 324f46f0
   padding: 8px 8px;
   vertical-align: middle;
 }
 
-<<<<<<< HEAD
-.c36>thead>tr>th:first-child,
-.c36>tbody>tr>th:first-child,
-.c36>tfoot>tr>th:first-child,
-.c36>thead>tr>td:first-child,
-.c36>tbody>tr>td:first-child,
-.c36>tfoot>tr>td:first-child {
-  padding-left: 24px;
-}
-
-.c36>thead>tr>th:last-child,
-.c36>tbody>tr>th:last-child,
-.c36>tfoot>tr>th:last-child,
-.c36>thead>tr>td:last-child,
-.c36>tbody>tr>td:last-child,
-.c36>tfoot>tr>td:last-child {
-  padding-right: 24px;
-}
-
-.c36>tbody>tr>td {
-  vertical-align: middle;
-}
-
-.c36>thead>tr>th {
-=======
 .c35 > thead > tr > th:first-child,
 .c35 > tbody > tr > th:first-child,
 .c35 > tfoot > tr > th:first-child,
@@ -541,7 +599,6 @@
 }
 
 .c35 > thead > tr > th {
->>>>>>> 324f46f0
   color: #FFFFFF;
   font-weight: 600;
   font-size: 14px;
@@ -553,27 +610,23 @@
   white-space: nowrap;
 }
 
-<<<<<<< HEAD
-.c36>thead>tr>th svg {
-  height: 12px;
-}
-
-.c36>tbody>tr>td {
-=======
 .c35 > thead > tr > th svg {
   height: 12px;
 }
 
 .c35 > tbody > tr > td {
->>>>>>> 324f46f0
   color: #FFFFFF;
   font-weight: 300;
   font-size: 14px;
   line-height: 20px;
+  -webkit-letter-spacing: 0.035px;
+  -moz-letter-spacing: 0.035px;
+  -ms-letter-spacing: 0.035px;
   letter-spacing: 0.035px;
 }
 
 .c35 tbody tr {
+  -webkit-transition: all 150ms;
   transition: all 150ms;
   position: relative;
   border-top: 2px solid rgba(255,255,255,0.07);
@@ -584,13 +637,8 @@
   background-color: #222C59;
 }
 
-<<<<<<< HEAD
-.c36 tbody tr:hover:after {
-  box-shadow: 0px 1px 10px 0px rgba(0, 0, 0, 0.12),0px 4px 5px 0px rgba(0, 0, 0, 0.14),0px 2px 4px -1px rgba(0, 0, 0, 0.20);
-=======
 .c35 tbody tr:hover:after {
   box-shadow: 0px 1px 10px 0px rgba(0,0,0,0.12),0px 4px 5px 0px rgba(0,0,0,0.14),0px 2px 4px -1px rgba(0,0,0,0.20);
->>>>>>> 324f46f0
   content: '';
   position: absolute;
   top: 0;
@@ -600,18 +648,25 @@
   height: 100%;
 }
 
-<<<<<<< HEAD
-.c36 tbody tr:hover +tr {
-=======
 .c35 tbody tr:hover + tr {
->>>>>>> 324f46f0
   border-top: 2px solid rgba(0,0,0,0);
 }
 
 .c10 {
+  display: -webkit-box;
+  display: -webkit-flex;
+  display: -ms-flexbox;
   display: flex;
+  -webkit-flex-shrink: 0;
+  -ms-flex-negative: 0;
   flex-shrink: 0;
+  -webkit-align-items: center;
+  -webkit-box-align: center;
+  -ms-flex-align: center;
   align-items: center;
+  -webkit-box-pack: justify;
+  -webkit-justify-content: space-between;
+  -ms-flex-pack: justify;
   justify-content: space-between;
   padding: 0 0 16px 0;
   max-height: 40px;
@@ -635,8 +690,15 @@
 }
 
 .c31 {
+  -webkit-flex-shrink: 1;
+  -ms-flex-negative: 1;
   flex-shrink: 1;
+  -webkit-box-flex: 0;
+  -webkit-flex-grow: 0;
+  -ms-flex-positive: 0;
   flex-grow: 0;
+  -webkit-flex-basis: 0;
+  -ms-flex-preferred-size: 0;
   flex-basis: 0;
 }
 
@@ -644,8 +706,17 @@
   position: relative;
   height: 100%;
   right: 0;
+  display: -webkit-box;
+  display: -webkit-flex;
+  display: -ms-flexbox;
   display: flex;
+  -webkit-align-items: center;
+  -webkit-box-align: center;
+  -ms-flex-align: center;
   align-items: center;
+  -webkit-box-pack: center;
+  -webkit-justify-content: center;
+  -ms-flex-pack: center;
   justify-content: center;
   border-radius: 0 200px 200px 0;
 }
@@ -654,8 +725,17 @@
   position: absolute;
   height: 100%;
   right: 0;
+  display: -webkit-box;
+  display: -webkit-flex;
+  display: -ms-flexbox;
   display: flex;
+  -webkit-align-items: center;
+  -webkit-box-align: center;
+  -ms-flex-align: center;
   align-items: center;
+  -webkit-box-pack: center;
+  -webkit-justify-content: center;
+  -ms-flex-pack: center;
   justify-content: center;
   border-left: 1px solid rgba(255,255,255,0.07);
   border-radius: 0 200px 200px 0;
@@ -663,6 +743,9 @@
 
 .c14 {
   position: relative;
+  display: -webkit-box;
+  display: -webkit-flex;
+  display: -ms-flexbox;
   display: flex;
   overflow: hidden;
   border-radius: 200px;
@@ -683,6 +766,7 @@
   box-sizing: border-box;
   font-size: 16px;
   width: 100%;
+  -webkit-transition: all 0.2s;
   transition: all 0.2s;
   padding-left: 16px;
   padding-right: 16px;
@@ -693,10 +777,19 @@
 }
 
 .c4 {
+  -webkit-flex-direction: column;
+  -ms-flex-direction: column;
   flex-direction: column;
+  display: -webkit-box;
+  display: -webkit-flex;
+  display: -ms-flexbox;
   display: flex;
+  -webkit-flex: 1;
+  -ms-flex: 1;
   flex: 1;
   max-width: 1024px;
+  height: -webkit-fit-content;
+  height: -moz-fit-content;
   height: fit-content;
 }
 
@@ -791,6 +884,7 @@
                     </label>
                     <div
                       class="c24"
+                      m="0"
                     >
                       Advanced
                     </div>
@@ -832,6 +926,8 @@
             <div
               class="c30"
               font-weight="500"
+              m="0"
+              mr="1"
               style="white-space: nowrap; letter-spacing: 0.15px;"
             >
               Showing 
