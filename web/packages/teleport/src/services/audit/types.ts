/**
 * Teleport
 * Copyright (C) 2023  Gravitational, Inc.
 *
 * This program is free software: you can redistribute it and/or modify
 * it under the terms of the GNU Affero General Public License as published by
 * the Free Software Foundation, either version 3 of the License, or
 * (at your option) any later version.
 *
 * This program is distributed in the hope that it will be useful,
 * but WITHOUT ANY WARRANTY; without even the implied warranty of
 * MERCHANTABILITY or FITNESS FOR A PARTICULAR PURPOSE.  See the
 * GNU Affero General Public License for more details.
 *
 * You should have received a copy of the GNU Affero General Public License
 * along with this program.  If not, see <http://www.gnu.org/licenses/>.
 */

// eventGroupTypes contains a map of events that were grouped under the same
// event type but have different event codes. This is used to filter out duplicate
// event types when listing event filters and provide modified description of event.
export const eventGroupTypes = {
  'db.session.start': 'Database Session Start',
  exec: 'Command Execution',
  port: 'Port Forwarding',
  scp: 'SCP',
  sftp: 'SFTP',
  subsystem: 'Subsystem Request',
  'user.login': 'User Logins',
  'spiffe.svid.issued': 'SPIFFE SVID Issuance',
};

/**
 * eventCodes is a map of event codes.
 *
 * After defining an event code:
 *  1: Define fields from JSON response in `RawEvents` object (in this file)
 *  2: Define formatter in `makeEvent.ts` file which defines *events types and
 *     defines short and long event definitions
 *  * Some events can have same event "type" but have unique "code".
 *    These duplicated event types needs to be defined in `eventGroupTypes` object
 *  3: Define icons for events under `EventTypeCell.tsx` file
 *  4: Add an actual JSON event to the fixtures file in `src/Audit/fixtures/index.ts`.
 *  5: Check fixture is rendered in storybook, then update snapshot for `Audit.story.test.tsx`
 */
export const eventCodes = {
  ACCESS_REQUEST_CREATED: 'T5000I',
  ACCESS_REQUEST_REVIEWED: 'T5002I',
  ACCESS_REQUEST_UPDATED: 'T5001I',
  ACCESS_REQUEST_DELETED: 'T5003I',
  ACCESS_REQUEST_RESOURCE_SEARCH: 'T5004I',
  ACCESS_REQUEST_EXPIRED: 'T5005I',
  APP_SESSION_CHUNK: 'T2008I',
  APP_SESSION_START: 'T2007I',
  APP_SESSION_END: 'T2011I',
  APP_SESSION_DYNAMODB_REQUEST: 'T2013I',
  APP_CREATED: 'TAP03I',
  APP_UPDATED: 'TAP04I',
  APP_DELETED: 'TAP05I',
  AUTH_ATTEMPT_FAILURE: 'T3007W',
  BILLING_INFORMATION_UPDATE: 'TBL03I',
  BILLING_CARD_CREATE: 'TBL00I',
  BILLING_CARD_DELETE: 'TBL01I',
  BILLING_CARD_UPDATE: 'TBL02I',
  CLIENT_DISCONNECT: 'T3006I',
  DATABASE_SESSION_ENDED: 'TDB01I',
  DATABASE_SESSION_QUERY: 'TDB02I',
  DATABASE_SESSION_QUERY_FAILURE: 'TDB02W',
  DATABASE_SESSION_STARTED_FAILURE: 'TDB00W',
  DATABASE_SESSION_STARTED: 'TDB00I',
  DATABASE_SESSION_MALFORMED_PACKET: 'TDB06I',
  DATABASE_SESSION_PERMISSIONS_UPDATE: 'TDB07I',
  DATABASE_SESSION_USER_CREATE: 'TDB08I',
  DATABASE_SESSION_USER_CREATE_FAILURE: 'TDB08W',
  DATABASE_SESSION_USER_DEACTIVATE: 'TDB09I',
  DATABASE_SESSION_USER_DEACTIVATE_FAILURE: 'TDB09W',
  DATABASE_CREATED: 'TDB03I',
  DATABASE_UPDATED: 'TDB04I',
  DATABASE_DELETED: 'TDB05I',
  POSTGRES_PARSE: 'TPG00I',
  POSTGRES_BIND: 'TPG01I',
  POSTGRES_EXECUTE: 'TPG02I',
  POSTGRES_CLOSE: 'TPG03I',
  POSTGRES_FUNCTION_CALL: 'TPG04I',
  MYSQL_STATEMENT_PREPARE: 'TMY00I',
  MYSQL_STATEMENT_EXECUTE: 'TMY01I',
  MYSQL_STATEMENT_SEND_LONG_DATA: 'TMY02I',
  MYSQL_STATEMENT_CLOSE: 'TMY03I',
  MYSQL_STATEMENT_RESET: 'TMY04I',
  MYSQL_STATEMENT_FETCH: 'TMY05I',
  MYSQL_STATEMENT_BULK_EXECUTE: 'TMY06I',
  MYSQL_INIT_DB: 'TMY07I',
  MYSQL_CREATE_DB: 'TMY08I',
  MYSQL_DROP_DB: 'TMY09I',
  MYSQL_SHUT_DOWN: 'TMY10I',
  MYSQL_PROCESS_KILL: 'TMY11I',
  MYSQL_DEBUG: 'TMY12I',
  MYSQL_REFRESH: 'TMY13I',
  SQLSERVER_RPC_REQUEST: 'TMS00I',
  CASSANDRA_BATCH_EVENT: 'TCA01I',
  CASSANDRA_PREPARE_EVENT: 'TCA02I',
  CASSANDRA_EXECUTE_EVENT: 'TCA03I',
  CASSANDRA_REGISTER_EVENT: 'TCA04I',
  ELASTICSEARCH_REQUEST: 'TES00I',
  ELASTICSEARCH_REQUEST_FAILURE: 'TES00E',
  OPENSEARCH_REQUEST: 'TOS00I',
  OPENSEARCH_REQUEST_FAILURE: 'TOS00E',
  DYNAMODB_REQUEST: 'TDY01I',
  DYNAMODB_REQUEST_FAILURE: 'TDY01E',
  DESKTOP_SESSION_STARTED: 'TDP00I',
  DESKTOP_SESSION_STARTED_FAILED: 'TDP00W',
  DESKTOP_SESSION_ENDED: 'TDP01I',
  DESKTOP_CLIPBOARD_SEND: 'TDP02I',
  DESKTOP_CLIPBOARD_RECEIVE: 'TDP03I',
  DESKTOP_SHARED_DIRECTORY_START: 'TDP04I',
  DESKTOP_SHARED_DIRECTORY_START_FAILURE: 'TDP04W',
  DESKTOP_SHARED_DIRECTORY_READ: 'TDP05I',
  DESKTOP_SHARED_DIRECTORY_READ_FAILURE: 'TDP05W',
  DESKTOP_SHARED_DIRECTORY_WRITE: 'TDP06I',
  DESKTOP_SHARED_DIRECTORY_WRITE_FAILURE: 'TDP06W',
  DEVICE_CREATE: 'TV001I',
  DEVICE_DELETE: 'TV002I',
  DEVICE_ENROLL_TOKEN_CREATE: 'TV003I',
  DEVICE_ENROLL_TOKEN_SPENT: 'TV004I',
  DEVICE_ENROLL: 'TV005I',
  DEVICE_AUTHENTICATE: 'TV006I',
  DEVICE_UPDATE: 'TV007I',
  DEVICE_WEB_TOKEN_CREATE: 'TV008I',
  DEVICE_AUTHENTICATE_CONFIRM: 'TV009I',
  EXEC_FAILURE: 'T3002E',
  EXEC: 'T3002I',
  GITHUB_CONNECTOR_CREATED: 'T8000I',
  GITHUB_CONNECTOR_DELETED: 'T8001I',
  GITHUB_CONNECTOR_UPDATED: 'T80002I', // extra 0 is intentional
  KUBE_REQUEST: 'T3009I',
  KUBE_CREATED: 'T3010I',
  KUBE_UPDATED: 'T3011I',
  KUBE_DELETED: 'T3012I',
  LOCK_CREATED: 'TLK00I',
  LOCK_DELETED: 'TLK01I',
  MFA_DEVICE_ADD: 'T1006I',
  MFA_DEVICE_DELETE: 'T1007I',
  OIDC_CONNECTOR_CREATED: 'T8100I',
  OIDC_CONNECTOR_DELETED: 'T8101I',
  OIDC_CONNECTOR_UPDATED: 'T8102I',
  PORTFORWARD_FAILURE: 'T3003E',
  PORTFORWARD_STOP: 'T3003S',
  PORTFORWARD: 'T3003I',
  RECOVERY_TOKEN_CREATED: 'T6001I',
  PRIVILEGE_TOKEN_CREATED: 'T6002I',
  RECOVERY_CODE_GENERATED: 'T1008I',
  RECOVERY_CODE_USED: 'T1009I',
  RECOVERY_CODE_USED_FAILURE: 'T1009W',
  RESET_PASSWORD_TOKEN_CREATED: 'T6000I',
  ROLE_CREATED: 'T9000I',
  ROLE_DELETED: 'T9001I',
  ROLE_UPDATED: 'T9002I',
  SAML_CONNECTOR_CREATED: 'T8200I',
  SAML_CONNECTOR_DELETED: 'T8201I',
  SAML_CONNECTOR_UPDATED: 'T8202I',
  SCP_DOWNLOAD_FAILURE: 'T3004E',
  SCP_DOWNLOAD: 'T3004I',
  SCP_UPLOAD_FAILURE: 'T3005E',
  SCP_UPLOAD: 'T3005I',
  SCP_DISALLOWED: 'T3010E',
  SFTP_OPEN_FAILURE: 'TS001E',
  SFTP_OPEN: 'TS001I',
  SFTP_SETSTAT_FAILURE: 'TS007E',
  SFTP_SETSTAT: 'TS007I',
  SFTP_OPENDIR_FAILURE: 'TS009E',
  SFTP_OPENDIR: 'TS009I',
  SFTP_READDIR_FAILURE: 'TS010E',
  SFTP_READDIR: 'TS010I',
  SFTP_REMOVE_FAILURE: 'TS011E',
  SFTP_REMOVE: 'TS011I',
  SFTP_MKDIR_FAILURE: 'TS012E',
  SFTP_MKDIR: 'TS012I',
  SFTP_RMDIR_FAILURE: 'TS013E',
  SFTP_RMDIR: 'TS013I',
  SFTP_RENAME_FAILURE: 'TS016E',
  SFTP_RENAME: 'TS016I',
  SFTP_SYMLINK_FAILURE: 'TS018E',
  SFTP_SYMLINK: 'TS018I',
  SFTP_LINK: 'TS019I',
  SFTP_LINK_FAILURE: 'TS019E',
  SFTP_DISALLOWED: 'TS020E',
  SFTP_SUMMARY: 'TS021I',
  SESSION_COMMAND: 'T4000I',
  SESSION_DATA: 'T2006I',
  SESSION_DISK: 'T4001I',
  SESSION_END: 'T2004I',
  SESSION_JOIN: 'T2001I',
  SESSION_LEAVE: 'T2003I',
  SESSION_NETWORK: 'T4002I',
  SESSION_PROCESS_EXIT: 'T4003I',
  SESSION_REJECT: 'T1006W',
  SESSION_START: 'T2000I',
  SESSION_UPLOAD: 'T2005I',
  SESSION_CONNECT: 'T2010I',
  SESSION_RECORDING_ACCESS: 'T2012I',
  SSMRUN_FAIL: 'TDS00W',
  SSMRUN_SUCCESS: 'TDS00I',
  SUBSYSTEM_FAILURE: 'T3001E',
  SUBSYSTEM: 'T3001I',
  TERMINAL_RESIZE: 'T2002I',
  TRUSTED_CLUSTER_CREATED: 'T7000I',
  TRUSTED_CLUSTER_DELETED: 'T7001I',
  TRUSTED_CLUSTER_TOKEN_CREATED: 'T7002I',
  PROVISION_TOKEN_CREATED: 'TJT00I',
  UNKNOWN: 'TCC00E',
  USER_CREATED: 'T1002I',
  USER_DELETED: 'T1004I',
  USER_LOCAL_LOGIN: 'T1000I',
  USER_LOCAL_LOGINFAILURE: 'T1000W',
  USER_PASSWORD_CHANGED: 'T1005I',
  USER_SSO_LOGIN: 'T1001I',
  USER_SSO_LOGINFAILURE: 'T1001W',
  USER_SSO_TEST_FLOW_LOGIN: 'T1010I',
  USER_SSO_TEST_FLOW_LOGINFAILURE: 'T1011W',
  USER_HEADLESS_LOGIN_REQUESTED: 'T1012I',
  USER_HEADLESS_LOGIN_APPROVED: 'T1013I',
  USER_HEADLESS_LOGIN_APPROVEDFAILURE: 'T1013W',
  USER_HEADLESS_LOGIN_REJECTED: 'T1014W',
  CREATE_MFA_AUTH_CHALLENGE: 'T1015I',
  VALIDATE_MFA_AUTH_RESPONSE: 'T1016I',
  VALIDATE_MFA_AUTH_RESPONSEFAILURE: 'T1016W',
  USER_UPDATED: 'T1003I',
  X11_FORWARD: 'T3008I',
  X11_FORWARD_FAILURE: 'T3008W',
  CERTIFICATE_CREATED: 'TC000I',
  UPGRADE_WINDOW_UPDATED: 'TUW01I',
  BOT_JOIN: 'TJ001I',
  BOT_JOIN_FAILURE: 'TJ001E',
  INSTANCE_JOIN: 'TJ002I',
  INSTANCE_JOIN_FAILURE: 'TJ002E',
  BOT_CREATED: 'TB001I',
  BOT_UPDATED: 'TB002I',
  BOT_DELETED: 'TB003I',
  WORKLOAD_IDENTITY_CREATE: `WID001I`,
  WORKLOAD_IDENTITY_UPDATE: `WID002I`,
  WORKLOAD_IDENTITY_DELETE: `WID003I`,
  WORKLOAD_IDENTITY_X509_ISSUER_OVERRIDE_CREATE: `WID007I`,
  WORKLOAD_IDENTITY_X509_ISSUER_OVERRIDE_DELETE: `WID008I`,
  SIGSTORE_POLICY_CREATE: `TSSP001I`,
  SIGSTORE_POLICY_UPDATE: `TSSP002I`,
  SIGSTORE_POLICY_DELETE: `TSSP003I`,
  LOGIN_RULE_CREATE: 'TLR00I',
  LOGIN_RULE_DELETE: 'TLR01I',
  SAML_IDP_AUTH_ATTEMPT: 'TSI000I',
  SAML_IDP_SERVICE_PROVIDER_CREATE: 'TSI001I',
  SAML_IDP_SERVICE_PROVIDER_CREATE_FAILURE: 'TSI001W',
  SAML_IDP_SERVICE_PROVIDER_UPDATE: 'TSI002I',
  SAML_IDP_SERVICE_PROVIDER_UPDATE_FAILURE: 'TSI002W',
  SAML_IDP_SERVICE_PROVIDER_DELETE: 'TSI003I',
  SAML_IDP_SERVICE_PROVIDER_DELETE_FAILURE: 'TSI003W',
  SAML_IDP_SERVICE_PROVIDER_DELETE_ALL: 'TSI004I',
  SAML_IDP_SERVICE_PROVIDER_DELETE_ALL_FAILURE: 'TSI004W',
  OKTA_GROUPS_UPDATE: 'TOK001I',
  OKTA_APPLICATIONS_UPDATE: 'TOK002I',
  OKTA_SYNC_FAILURE: 'TOK003E',
  OKTA_ASSIGNMENT_PROCESS: 'TOK004I',
  OKTA_ASSIGNMENT_PROCESS_FAILURE: 'TOK004E',
  OKTA_ASSIGNMENT_CLEANUP: 'TOK005I',
  OKTA_ASSIGNMENT_CLEANUP_FAILURE: 'TOK005E',
  OKTA_ACCESS_LIST_SYNC: 'TOK006I',
  OKTA_ACCESS_LIST_SYNC_FAILURE: 'TOK006E',
  OKTA_USER_SYNC: 'TOK007I',
  OKTA_USER_SYNC_FAILURE: 'TOK007E',
  ACCESS_LIST_CREATE: 'TAL001I',
  ACCESS_LIST_CREATE_FAILURE: 'TAL001E',
  ACCESS_LIST_UPDATE: 'TAL002I',
  ACCESS_LIST_UPDATE_FAILURE: 'TAL002E',
  ACCESS_LIST_DELETE: 'TAL003I',
  ACCESS_LIST_DELETE_FAILURE: 'TAL003E',
  ACCESS_LIST_REVIEW: 'TAL004I',
  ACCESS_LIST_REVIEW_FAILURE: 'TAL004E',
  ACCESS_LIST_MEMBER_CREATE: 'TAL005I',
  ACCESS_LIST_MEMBER_CREATE_FAILURE: 'TAL005E',
  ACCESS_LIST_MEMBER_UPDATE: 'TAL006I',
  ACCESS_LIST_MEMBER_UPDATE_FAILURE: 'TAL006E',
  ACCESS_LIST_MEMBER_DELETE: 'TAL007I',
  ACCESS_LIST_MEMBER_DELETE_FAILURE: 'TAL007E',
  ACCESS_LIST_MEMBER_DELETE_ALL_FOR_ACCESS_LIST: 'TAL008I',
  ACCESS_LIST_MEMBER_DELETE_ALL_FOR_ACCESS_LIST_FAILURE: 'TAL008E',
  USER_LOGIN_INVALID_ACCESS_LIST: 'TAL009W',
  SECURITY_REPORT_AUDIT_QUERY_RUN: 'SRE001I',
  SECURITY_REPORT_RUN: 'SRE002I',
  EXTERNAL_AUDIT_STORAGE_ENABLE: 'TEA001I',
  EXTERNAL_AUDIT_STORAGE_DISABLE: 'TEA002I',
  SPIFFE_SVID_ISSUED: 'TSPIFFE000I',
  SPIFFE_SVID_ISSUED_FAILURE: 'TSPIFFE000E',
  AUTH_PREFERENCE_UPDATE: 'TCAUTH001I',
  CLUSTER_NETWORKING_CONFIG_UPDATE: 'TCNET002I',
  SESSION_RECORDING_CONFIG_UPDATE: 'TCREC003I',
  ACCESS_GRAPH_PATH_CHANGED: 'TAG001I',
  SPANNER_RPC: 'TSPN001I',
  SPANNER_RPC_DENIED: 'TSPN001W',
  DISCOVERY_CONFIG_CREATE: 'DC001I',
  DISCOVERY_CONFIG_UPDATE: 'DC002I',
  DISCOVERY_CONFIG_DELETE: 'DC003I',
  DISCOVERY_CONFIG_DELETE_ALL: 'DC004I',
  INTEGRATION_CREATE: 'IG001I',
  INTEGRATION_UPDATE: 'IG002I',
  INTEGRATION_DELETE: 'IG003I',
  STATIC_HOST_USER_CREATE: 'SHU001I',
  STATIC_HOST_USER_UPDATE: 'SHU002I',
  STATIC_HOST_USER_DELETE: 'SHU003I',
  CROWN_JEWEL_CREATE: 'CJ001I',
  CROWN_JEWEL_UPDATE: 'CJ002I',
  CROWN_JEWEL_DELETE: 'CJ003I',
  USER_TASK_CREATE: 'UT001I',
  USER_TASK_UPDATE: 'UT002I',
  USER_TASK_DELETE: 'UT003I',
  PLUGIN_CREATE: 'PG001I',
  PLUGIN_UPDATE: 'PG002I',
  PLUGIN_DELETE: 'PG003I',
  CONTACT_CREATE: 'TCTC001I',
  CONTACT_DELETE: 'TCTC002I',
  GIT_COMMAND: 'TGIT001I',
  GIT_COMMAND_FAILURE: 'TGIT001E',
  STABLE_UNIX_USER_CREATE: 'TSUU001I',
  AWS_IC_RESOURCE_SYNC_SUCCESS: 'TAIC001I',
  AWS_IC_RESOURCE_SYNC_FAILURE: 'TAIC001E',
  AUTOUPDATE_CONFIG_CREATE: 'AUC001I',
  AUTOUPDATE_CONFIG_UPDATE: 'AUC002I',
  AUTOUPDATE_CONFIG_DELETE: 'AUC003I',
  AUTOUPDATE_VERSION_CREATE: 'AUV001I',
  AUTOUPDATE_VERSION_UPDATE: 'AUV002I',
  AUTOUPDATE_VERSION_DELETE: 'AUV003I',
  HEALTH_CHECK_CONFIG_CREATE: 'THCC001I',
  HEALTH_CHECK_CONFIG_UPDATE: 'THCC002I',
  HEALTH_CHECK_CONFIG_DELETE: 'THCC003I',
  AUTOUPDATE_AGENT_ROLLOUT_TRIGGER: 'AUAR001I',
  AUTOUPDATE_AGENT_ROLLOUT_FORCE_DONE: 'AUAR002I',
  AUTOUPDATE_AGENT_ROLLOUT_ROLLBACK: 'AUAR003I',
<<<<<<< HEAD
  BOUND_KEYPAIR_RECOVERY: 'TBK001I',
  BOUND_KEYPAIR_ROTATION: 'TBK002I',
  BOUND_KEYPAIR_JOIN_STATE_VERIFICATION_FAILED: 'TBK003W',
=======
  MCP_SESSION_START: 'TMCP001I',
  MCP_SESSION_END: 'TMCP002I',
  MCP_SESSION_REQUEST: 'TMCP003I',
  MCP_SESSION_REQUEST_FAILURE: 'TMCP003E',
  MCP_SESSION_NOTIFICATION: 'TMCP004I',
>>>>>>> 3d772aa7
} as const;

/**
 * Describes all raw event types
 */
export type RawEvents = {
  [eventCodes.ACCESS_REQUEST_CREATED]: RawEventAccess<
    typeof eventCodes.ACCESS_REQUEST_CREATED
  >;
  [eventCodes.ACCESS_REQUEST_UPDATED]: RawEventAccess<
    typeof eventCodes.ACCESS_REQUEST_UPDATED
  >;
  [eventCodes.ACCESS_REQUEST_REVIEWED]: RawEventAccess<
    typeof eventCodes.ACCESS_REQUEST_REVIEWED
  >;
  [eventCodes.ACCESS_REQUEST_DELETED]: RawEventAccess<
    typeof eventCodes.ACCESS_REQUEST_DELETED
  >;
  [eventCodes.ACCESS_REQUEST_RESOURCE_SEARCH]: RawEvent<
    typeof eventCodes.ACCESS_REQUEST_RESOURCE_SEARCH,
    { resource_type: string; search_as_roles: string[] }
  >;
  [eventCodes.ACCESS_REQUEST_EXPIRED]: RawEventAccess<
    typeof eventCodes.ACCESS_REQUEST_EXPIRED
  >;
  [eventCodes.AUTH_ATTEMPT_FAILURE]: RawEventAuthFailure<
    typeof eventCodes.AUTH_ATTEMPT_FAILURE
  >;
  [eventCodes.APP_CREATED]: RawEvent<
    typeof eventCodes.APP_CREATED,
    {
      name: string;
    }
  >;
  [eventCodes.APP_UPDATED]: RawEvent<
    typeof eventCodes.APP_UPDATED,
    {
      name: string;
    }
  >;
  [eventCodes.APP_DELETED]: RawEvent<
    typeof eventCodes.APP_DELETED,
    {
      name: string;
    }
  >;
  [eventCodes.CLIENT_DISCONNECT]: RawEvent<
    typeof eventCodes.CLIENT_DISCONNECT,
    { reason: string }
  >;
  [eventCodes.EXEC]: RawEvent<
    typeof eventCodes.EXEC,
    {
      proto: 'kube';
      kubernetes_cluster: string;
    }
  >;
  [eventCodes.EXEC_FAILURE]: RawEvent<
    typeof eventCodes.EXEC_FAILURE,
    { exitError: string }
  >;
  [eventCodes.BILLING_CARD_CREATE]: RawEvent<
    typeof eventCodes.BILLING_CARD_CREATE
  >;
  [eventCodes.BILLING_CARD_DELETE]: RawEvent<
    typeof eventCodes.BILLING_CARD_DELETE
  >;
  [eventCodes.BILLING_CARD_UPDATE]: RawEvent<
    typeof eventCodes.BILLING_CARD_UPDATE
  >;
  [eventCodes.BILLING_INFORMATION_UPDATE]: RawEvent<
    typeof eventCodes.BILLING_INFORMATION_UPDATE
  >;
  [eventCodes.GITHUB_CONNECTOR_CREATED]: RawEventConnector<
    typeof eventCodes.GITHUB_CONNECTOR_CREATED
  >;
  [eventCodes.GITHUB_CONNECTOR_DELETED]: RawEventConnector<
    typeof eventCodes.GITHUB_CONNECTOR_DELETED
  >;
  [eventCodes.GITHUB_CONNECTOR_UPDATED]: RawEventConnector<
    typeof eventCodes.GITHUB_CONNECTOR_UPDATED
  >;
  [eventCodes.OIDC_CONNECTOR_CREATED]: RawEventConnector<
    typeof eventCodes.OIDC_CONNECTOR_CREATED
  >;
  [eventCodes.OIDC_CONNECTOR_DELETED]: RawEventConnector<
    typeof eventCodes.OIDC_CONNECTOR_DELETED
  >;
  [eventCodes.OIDC_CONNECTOR_UPDATED]: RawEventConnector<
    typeof eventCodes.OIDC_CONNECTOR_UPDATED
  >;
  [eventCodes.PORTFORWARD]: RawEvent<typeof eventCodes.PORTFORWARD>;
  [eventCodes.PORTFORWARD_STOP]: RawEvent<typeof eventCodes.PORTFORWARD_STOP>;
  [eventCodes.PORTFORWARD_FAILURE]: RawEvent<
    typeof eventCodes.PORTFORWARD_FAILURE,
    {
      error: string;
    }
  >;
  [eventCodes.SAML_CONNECTOR_CREATED]: RawEventConnector<
    typeof eventCodes.SAML_CONNECTOR_CREATED
  >;
  [eventCodes.SAML_CONNECTOR_DELETED]: RawEventConnector<
    typeof eventCodes.SAML_CONNECTOR_DELETED
  >;
  [eventCodes.SAML_CONNECTOR_UPDATED]: RawEventConnector<
    typeof eventCodes.SAML_CONNECTOR_UPDATED
  >;
  [eventCodes.SCP_DOWNLOAD]: RawEvent<
    typeof eventCodes.SCP_DOWNLOAD,
    {
      path: string;
      ['addr_local']: string;
    }
  >;
  [eventCodes.SCP_DOWNLOAD_FAILURE]: RawEvent<
    typeof eventCodes.SCP_DOWNLOAD_FAILURE,
    {
      exitError: string;
    }
  >;
  [eventCodes.SCP_UPLOAD]: RawEvent<
    typeof eventCodes.SCP_UPLOAD,
    {
      path: string;
      ['addr.local']: string;
    }
  >;
  [eventCodes.SCP_UPLOAD_FAILURE]: RawEvent<
    typeof eventCodes.SCP_UPLOAD_FAILURE,
    {
      exitError: string;
    }
  >;
  [eventCodes.SCP_DISALLOWED]: RawEvent<
    typeof eventCodes.SCP_DISALLOWED,
    {
      user: string;
    }
  >;
  [eventCodes.SFTP_OPEN]: RawEventSFTP<typeof eventCodes.SFTP_OPEN>;
  [eventCodes.SFTP_OPEN_FAILURE]: RawEventSFTP<
    typeof eventCodes.SFTP_OPEN_FAILURE
  >;
  [eventCodes.SFTP_SETSTAT]: RawEventSFTP<typeof eventCodes.SFTP_SETSTAT>;
  [eventCodes.SFTP_SETSTAT_FAILURE]: RawEventSFTP<
    typeof eventCodes.SFTP_SETSTAT_FAILURE
  >;
  [eventCodes.SFTP_OPENDIR]: RawEventSFTP<typeof eventCodes.SFTP_OPENDIR>;
  [eventCodes.SFTP_OPENDIR_FAILURE]: RawEventSFTP<
    typeof eventCodes.SFTP_OPENDIR_FAILURE
  >;
  [eventCodes.SFTP_READDIR]: RawEventSFTP<typeof eventCodes.SFTP_READDIR>;
  [eventCodes.SFTP_READDIR_FAILURE]: RawEventSFTP<
    typeof eventCodes.SFTP_READDIR_FAILURE
  >;
  [eventCodes.SFTP_REMOVE]: RawEventSFTP<typeof eventCodes.SFTP_REMOVE>;
  [eventCodes.SFTP_REMOVE_FAILURE]: RawEventSFTP<
    typeof eventCodes.SFTP_REMOVE_FAILURE
  >;
  [eventCodes.SFTP_MKDIR]: RawEventSFTP<typeof eventCodes.SFTP_MKDIR>;
  [eventCodes.SFTP_MKDIR_FAILURE]: RawEventSFTP<
    typeof eventCodes.SFTP_MKDIR_FAILURE
  >;
  [eventCodes.SFTP_RMDIR]: RawEventSFTP<typeof eventCodes.SFTP_RMDIR>;
  [eventCodes.SFTP_RMDIR_FAILURE]: RawEventSFTP<
    typeof eventCodes.SFTP_RMDIR_FAILURE
  >;
  [eventCodes.SFTP_RENAME]: RawEventSFTP<typeof eventCodes.SFTP_RENAME>;
  [eventCodes.SFTP_RENAME_FAILURE]: RawEventSFTP<
    typeof eventCodes.SFTP_RENAME_FAILURE
  >;
  [eventCodes.SFTP_SYMLINK]: RawEventSFTP<typeof eventCodes.SFTP_SYMLINK>;
  [eventCodes.SFTP_SYMLINK_FAILURE]: RawEventSFTP<
    typeof eventCodes.SFTP_SYMLINK_FAILURE
  >;
  [eventCodes.SFTP_LINK]: RawEventSFTP<typeof eventCodes.SFTP_LINK>;
  [eventCodes.SFTP_LINK_FAILURE]: RawEventSFTP<
    typeof eventCodes.SFTP_LINK_FAILURE
  >;
  [eventCodes.SFTP_DISALLOWED]: RawEventSFTP<typeof eventCodes.SFTP_DISALLOWED>;
  [eventCodes.SESSION_COMMAND]: RawEventCommand<
    typeof eventCodes.SESSION_COMMAND
  >;

  [eventCodes.SESSION_DISK]: RawDiskEvent<typeof eventCodes.SESSION_DISK>;

  [eventCodes.SESSION_NETWORK]: RawEventNetwork<
    typeof eventCodes.SESSION_NETWORK
  >;

  [eventCodes.SESSION_PROCESS_EXIT]: RawEventProcessExit<
    typeof eventCodes.SESSION_PROCESS_EXIT
  >;

  [eventCodes.SESSION_DATA]: RawEventData<typeof eventCodes.SESSION_DATA>;

  [eventCodes.SESSION_JOIN]: RawEvent<
    typeof eventCodes.SESSION_JOIN,
    {
      sid: string;
    }
  >;
  [eventCodes.SESSION_END]: RawEvent<
    typeof eventCodes.SESSION_END,
    {
      sid: string;
      server_id: string;
      server_addr: string;
      session_start: string;
      session_stop: string;
      participants?: string[];
      server_hostname: string;
      interactive: boolean;
      proto: string;
      kubernetes_cluster: string;
      kubernetes_pod_namespace: string;
      kubernetes_pod_name: string;
      session_recording: 'off' | 'node' | 'proxy' | 'node-sync' | 'proxy-sync';
    }
  >;
  [eventCodes.SESSION_LEAVE]: RawEvent<
    typeof eventCodes.SESSION_LEAVE,
    {
      sid: string;
    }
  >;
  [eventCodes.SESSION_START]: RawEvent<
    typeof eventCodes.SESSION_START,
    {
      sid: string;
      kubernetes_cluster: string;
      proto: string;
      server_hostname: string;
      server_addr: string;
      server_id: string;
    }
  >;
  [eventCodes.SESSION_REJECT]: RawEvent<
    typeof eventCodes.SESSION_REJECT,
    {
      login: string;
      server_id: string;
      reason: string;
    }
  >;
  [eventCodes.SESSION_UPLOAD]: RawEvent<
    typeof eventCodes.SESSION_UPLOAD,
    {
      sid: string;
    }
  >;
  [eventCodes.APP_SESSION_START]: RawEvent<
    typeof eventCodes.APP_SESSION_START,
    {
      sid: string;
      aws_role_arn: string;
      app_name: string;
    }
  >;
  [eventCodes.APP_SESSION_END]: RawEvent<
    typeof eventCodes.APP_SESSION_END,
    {
      sid: string;
      app_name: string;
    }
  >;
  [eventCodes.APP_SESSION_CHUNK]: RawEvent<
    typeof eventCodes.APP_SESSION_CHUNK,
    {
      sid: string;
      aws_role_arn: string;
      app_name: string;
    }
  >;
  [eventCodes.APP_SESSION_DYNAMODB_REQUEST]: RawEvent<
    typeof eventCodes.APP_SESSION_DYNAMODB_REQUEST,
    {
      target: string;
      app_name: string;
    }
  >;
  [eventCodes.SUBSYSTEM]: RawEvent<
    typeof eventCodes.SUBSYSTEM,
    {
      name: string;
    }
  >;
  [eventCodes.SUBSYSTEM_FAILURE]: RawEvent<
    typeof eventCodes.SUBSYSTEM_FAILURE,
    {
      name: string;
      exitError: string;
    }
  >;
  [eventCodes.TERMINAL_RESIZE]: RawEvent<
    typeof eventCodes.TERMINAL_RESIZE,
    { sid: string }
  >;
  [eventCodes.USER_CREATED]: RawEventUser<typeof eventCodes.USER_CREATED>;
  [eventCodes.USER_DELETED]: RawEventUser<typeof eventCodes.USER_DELETED>;
  [eventCodes.USER_UPDATED]: RawEventUser<typeof eventCodes.USER_UPDATED>;
  [eventCodes.USER_PASSWORD_CHANGED]: RawEvent<
    typeof eventCodes.USER_PASSWORD_CHANGED,
    HasName
  >;
  [eventCodes.RESET_PASSWORD_TOKEN_CREATED]: RawEventUserToken<
    typeof eventCodes.RESET_PASSWORD_TOKEN_CREATED
  >;
  [eventCodes.USER_LOCAL_LOGIN]: RawEvent<typeof eventCodes.USER_LOCAL_LOGIN>;
  [eventCodes.USER_LOCAL_LOGINFAILURE]: RawEvent<
    typeof eventCodes.USER_LOCAL_LOGINFAILURE,
    {
      error: string;
    }
  >;
  [eventCodes.USER_SSO_LOGIN]: RawEvent<typeof eventCodes.USER_SSO_LOGIN>;
  [eventCodes.USER_SSO_LOGINFAILURE]: RawEvent<
    typeof eventCodes.USER_SSO_LOGINFAILURE,
    {
      error: string;
    }
  >;
  [eventCodes.USER_SSO_TEST_FLOW_LOGIN]: RawEvent<
    typeof eventCodes.USER_SSO_TEST_FLOW_LOGIN
  >;
  [eventCodes.USER_SSO_TEST_FLOW_LOGINFAILURE]: RawEvent<
    typeof eventCodes.USER_SSO_TEST_FLOW_LOGINFAILURE,
    {
      error: string;
    }
  >;
  [eventCodes.USER_HEADLESS_LOGIN_REQUESTED]: RawEvent<
    typeof eventCodes.USER_HEADLESS_LOGIN_REQUESTED
  >;
  [eventCodes.USER_HEADLESS_LOGIN_APPROVED]: RawEvent<
    typeof eventCodes.USER_HEADLESS_LOGIN_APPROVED
  >;
  [eventCodes.USER_HEADLESS_LOGIN_APPROVEDFAILURE]: RawEvent<
    typeof eventCodes.USER_HEADLESS_LOGIN_APPROVEDFAILURE,
    {
      error: string;
    }
  >;
  [eventCodes.USER_HEADLESS_LOGIN_REJECTED]: RawEvent<
    typeof eventCodes.USER_HEADLESS_LOGIN_REJECTED
  >;
  [eventCodes.ROLE_CREATED]: RawEvent<typeof eventCodes.ROLE_CREATED, HasName>;
  [eventCodes.ROLE_DELETED]: RawEvent<typeof eventCodes.ROLE_DELETED, HasName>;
  [eventCodes.ROLE_UPDATED]: RawEvent<typeof eventCodes.ROLE_UPDATED, HasName>;
  [eventCodes.TRUSTED_CLUSTER_TOKEN_CREATED]: RawEvent<
    typeof eventCodes.TRUSTED_CLUSTER_TOKEN_CREATED
  >;
  [eventCodes.TRUSTED_CLUSTER_CREATED]: RawEvent<
    typeof eventCodes.TRUSTED_CLUSTER_CREATED,
    {
      name: string;
    }
  >;
  [eventCodes.TRUSTED_CLUSTER_DELETED]: RawEvent<
    typeof eventCodes.TRUSTED_CLUSTER_DELETED,
    {
      name: string;
    }
  >;
  [eventCodes.PROVISION_TOKEN_CREATED]: RawEvent<
    typeof eventCodes.PROVISION_TOKEN_CREATED,
    {
      roles: string[];
      join_method: string;
    }
  >;
  [eventCodes.KUBE_REQUEST]: RawEvent<
    typeof eventCodes.KUBE_REQUEST,
    {
      kubernetes_cluster: string;
      verb: string;
      request_path: string;
      response_code: string;
    }
  >;
  [eventCodes.KUBE_CREATED]: RawEvent<
    typeof eventCodes.KUBE_CREATED,
    {
      name: string;
    }
  >;
  [eventCodes.KUBE_UPDATED]: RawEvent<
    typeof eventCodes.KUBE_UPDATED,
    {
      name: string;
    }
  >;
  [eventCodes.KUBE_DELETED]: RawEvent<
    typeof eventCodes.KUBE_DELETED,
    {
      name: string;
    }
  >;
  [eventCodes.DATABASE_SESSION_STARTED]: RawEvent<
    typeof eventCodes.DATABASE_SESSION_STARTED,
    {
      name: string;
      db_service: string;
      db_name: string;
      db_user: string;
      db_roles: string[];
    }
  >;
  [eventCodes.DATABASE_SESSION_STARTED_FAILURE]: RawEvent<
    typeof eventCodes.DATABASE_SESSION_STARTED_FAILURE,
    {
      name: string;
      db_service: string;
      db_name: string;
      db_user: string;
      db_roles: string[];
    }
  >;
  [eventCodes.DATABASE_SESSION_ENDED]: RawEvent<
    typeof eventCodes.DATABASE_SESSION_ENDED,
    {
      name: string;
      db_service: string;
      db_name: string;
      db_user: string;
    }
  >;
  [eventCodes.DATABASE_SESSION_QUERY]: RawEvent<
    typeof eventCodes.DATABASE_SESSION_QUERY,
    {
      name: string;
      db_service: string;
      db_name: string;
      db_user: string;
      db_query: string;
    }
  >;
  [eventCodes.DATABASE_SESSION_QUERY_FAILURE]: RawEvent<
    typeof eventCodes.DATABASE_SESSION_QUERY_FAILURE,
    {
      name: string;
      db_service: string;
      db_name: string;
      db_user: string;
      db_query: string;
    }
  >;
  [eventCodes.DATABASE_SESSION_MALFORMED_PACKET]: RawEvent<
    typeof eventCodes.DATABASE_SESSION_MALFORMED_PACKET,
    {
      name: string;
      db_service: string;
      db_name: string;
    }
  >;
  [eventCodes.DATABASE_SESSION_PERMISSIONS_UPDATE]: RawEvent<
    typeof eventCodes.DATABASE_SESSION_PERMISSIONS_UPDATE,
    {
      name: string;
      db_service: string;
      db_name: string;
      db_user: string;
      permission_summary: {
        permission: string;
        counts: { [key: string]: number };
      }[];
    }
  >;
  [eventCodes.DATABASE_SESSION_USER_CREATE]: RawDatabaseSessionEvent<
    typeof eventCodes.DATABASE_SESSION_USER_CREATE,
    {
      roles: string[];
    }
  >;
  [eventCodes.DATABASE_SESSION_USER_CREATE_FAILURE]: RawDatabaseSessionEvent<
    typeof eventCodes.DATABASE_SESSION_USER_CREATE_FAILURE,
    {
      error: string;
      message: string;
      roles: string[];
    }
  >;
  [eventCodes.DATABASE_SESSION_USER_DEACTIVATE]: RawDatabaseSessionEvent<
    typeof eventCodes.DATABASE_SESSION_USER_DEACTIVATE,
    {
      delete: boolean;
    }
  >;
  [eventCodes.DATABASE_SESSION_USER_DEACTIVATE_FAILURE]: RawDatabaseSessionEvent<
    typeof eventCodes.DATABASE_SESSION_USER_DEACTIVATE_FAILURE,
    {
      error: string;
      message: string;
      delete: boolean;
    }
  >;
  [eventCodes.DATABASE_CREATED]: RawEvent<
    typeof eventCodes.DATABASE_CREATED,
    {
      name: string;
    }
  >;
  [eventCodes.DATABASE_UPDATED]: RawEvent<
    typeof eventCodes.DATABASE_UPDATED,
    {
      name: string;
    }
  >;
  [eventCodes.DATABASE_DELETED]: RawEvent<
    typeof eventCodes.DATABASE_DELETED,
    {
      name: string;
    }
  >;
  [eventCodes.POSTGRES_PARSE]: RawEvent<
    typeof eventCodes.POSTGRES_PARSE,
    {
      name: string;
      db_service: string;
      statement_name: string;
      query: string;
    }
  >;
  [eventCodes.POSTGRES_BIND]: RawEvent<
    typeof eventCodes.POSTGRES_BIND,
    {
      name: string;
      db_service: string;
      statement_name: string;
      portal_name: string;
    }
  >;
  [eventCodes.POSTGRES_EXECUTE]: RawEvent<
    typeof eventCodes.POSTGRES_EXECUTE,
    {
      name: string;
      db_service: string;
      portal_name: string;
    }
  >;
  [eventCodes.POSTGRES_CLOSE]: RawEvent<
    typeof eventCodes.POSTGRES_CLOSE,
    {
      name: string;
      db_service: string;
      statement_name: string;
      portal_name: string;
    }
  >;
  [eventCodes.POSTGRES_FUNCTION_CALL]: RawEvent<
    typeof eventCodes.POSTGRES_FUNCTION_CALL,
    {
      name: string;
      db_service: string;
      function_oid: string;
    }
  >;
  [eventCodes.MYSQL_STATEMENT_PREPARE]: RawEvent<
    typeof eventCodes.MYSQL_STATEMENT_PREPARE,
    {
      db_service: string;
      db_name: string;
      query: string;
    }
  >;
  [eventCodes.MYSQL_STATEMENT_EXECUTE]: RawEvent<
    typeof eventCodes.MYSQL_STATEMENT_EXECUTE,
    {
      db_service: string;
      db_name: string;
      statement_id: number;
    }
  >;
  [eventCodes.MYSQL_STATEMENT_SEND_LONG_DATA]: RawEvent<
    typeof eventCodes.MYSQL_STATEMENT_SEND_LONG_DATA,
    {
      db_service: string;
      db_name: string;
      statement_id: number;
      parameter_id: number;
      data_size: number;
    }
  >;
  [eventCodes.MYSQL_STATEMENT_CLOSE]: RawEvent<
    typeof eventCodes.MYSQL_STATEMENT_CLOSE,
    {
      db_service: string;
      db_name: string;
      statement_id: number;
    }
  >;
  [eventCodes.MYSQL_STATEMENT_RESET]: RawEvent<
    typeof eventCodes.MYSQL_STATEMENT_RESET,
    {
      db_service: string;
      db_name: string;
      statement_id: number;
    }
  >;
  [eventCodes.MYSQL_STATEMENT_FETCH]: RawEvent<
    typeof eventCodes.MYSQL_STATEMENT_FETCH,
    {
      db_service: string;
      db_name: string;
      rows_count: number;
      statement_id: number;
    }
  >;
  [eventCodes.MYSQL_STATEMENT_BULK_EXECUTE]: RawEvent<
    typeof eventCodes.MYSQL_STATEMENT_BULK_EXECUTE,
    {
      db_service: string;
      db_name: string;
      statement_id: number;
    }
  >;
  [eventCodes.MYSQL_INIT_DB]: RawEvent<
    typeof eventCodes.MYSQL_INIT_DB,
    {
      db_service: string;
      schema_name: string;
    }
  >;
  [eventCodes.MYSQL_CREATE_DB]: RawEvent<
    typeof eventCodes.MYSQL_CREATE_DB,
    {
      db_service: string;
      schema_name: string;
    }
  >;
  [eventCodes.MYSQL_DROP_DB]: RawEvent<
    typeof eventCodes.MYSQL_DROP_DB,
    {
      db_service: string;
      schema_name: string;
    }
  >;
  [eventCodes.MYSQL_SHUT_DOWN]: RawEvent<
    typeof eventCodes.MYSQL_SHUT_DOWN,
    {
      db_service: string;
    }
  >;
  [eventCodes.MYSQL_PROCESS_KILL]: RawEvent<
    typeof eventCodes.MYSQL_PROCESS_KILL,
    {
      db_service: string;
      process_id: number;
    }
  >;
  [eventCodes.MYSQL_DEBUG]: RawEvent<
    typeof eventCodes.MYSQL_DEBUG,
    {
      db_service: string;
    }
  >;
  [eventCodes.MYSQL_REFRESH]: RawEvent<
    typeof eventCodes.MYSQL_REFRESH,
    {
      db_service: string;
      subcommand: string;
    }
  >;
  [eventCodes.SQLSERVER_RPC_REQUEST]: RawEvent<
    typeof eventCodes.SQLSERVER_RPC_REQUEST,
    {
      name: string;
      db_service: string;
      db_name: string;
      proc_name: string;
    }
  >;
  [eventCodes.CASSANDRA_BATCH_EVENT]: RawEvent<
    typeof eventCodes.CASSANDRA_BATCH_EVENT,
    {
      name: string;
      db_service: string;
      db_name: string;
      db_user: string;
    }
  >;
  [eventCodes.CASSANDRA_PREPARE_EVENT]: RawEvent<
    typeof eventCodes.CASSANDRA_PREPARE_EVENT,
    {
      name: string;
      query: string;
      db_service: string;
      db_name: string;
      db_user: string;
    }
  >;
  [eventCodes.CASSANDRA_EXECUTE_EVENT]: RawEvent<
    typeof eventCodes.CASSANDRA_EXECUTE_EVENT,
    {
      name: string;
      db_service: string;
      db_name: string;
      db_user: string;
    }
  >;
  [eventCodes.CASSANDRA_REGISTER_EVENT]: RawEvent<
    typeof eventCodes.CASSANDRA_REGISTER_EVENT,
    {
      name: string;
      db_service: string;
      db_name: string;
      db_user: string;
    }
  >;
  [eventCodes.ELASTICSEARCH_REQUEST]: RawEvent<
    typeof eventCodes.ELASTICSEARCH_REQUEST,
    {
      name: string;
      db_service: string;
      db_name: string;
      category: number;
      target: string;
      query: string;
      path: string;
    }
  >;
  [eventCodes.ELASTICSEARCH_REQUEST_FAILURE]: RawEvent<
    typeof eventCodes.ELASTICSEARCH_REQUEST_FAILURE,
    {
      name: string;
      db_service: string;
      db_name: string;
      category: number;
      target: string;
      query: string;
      path: string;
    }
  >;
  [eventCodes.OPENSEARCH_REQUEST]: RawEvent<
    typeof eventCodes.OPENSEARCH_REQUEST,
    {
      name: string;
      db_service: string;
      db_name: string;
      category: number;
      target: string;
      query: string;
      path: string;
    }
  >;
  [eventCodes.OPENSEARCH_REQUEST_FAILURE]: RawEvent<
    typeof eventCodes.OPENSEARCH_REQUEST_FAILURE,
    {
      name: string;
      db_service: string;
      db_name: string;
      category: number;
      target: string;
      query: string;
      path: string;
    }
  >;
  [eventCodes.DYNAMODB_REQUEST]: RawEvent<
    typeof eventCodes.DYNAMODB_REQUEST,
    {
      target: string;
      db_service: string;
    }
  >;
  [eventCodes.DYNAMODB_REQUEST_FAILURE]: RawEvent<
    typeof eventCodes.DYNAMODB_REQUEST_FAILURE,
    {
      target: string;
      db_service: string;
    }
  >;
  [eventCodes.MFA_DEVICE_ADD]: RawEvent<
    typeof eventCodes.MFA_DEVICE_ADD,
    {
      mfa_device_name: string;
      mfa_device_uuid: string;
      mfa_device_type: string;
    }
  >;
  [eventCodes.MFA_DEVICE_DELETE]: RawEvent<
    typeof eventCodes.MFA_DEVICE_DELETE,
    {
      mfa_device_name: string;
      mfa_device_uuid: string;
      mfa_device_type: string;
    }
  >;
  [eventCodes.LOCK_CREATED]: RawEvent<
    typeof eventCodes.LOCK_CREATED,
    { name: string }
  >;
  [eventCodes.LOCK_DELETED]: RawEvent<
    typeof eventCodes.LOCK_DELETED,
    { name: string }
  >;
  [eventCodes.PRIVILEGE_TOKEN_CREATED]: RawEventUserToken<
    typeof eventCodes.PRIVILEGE_TOKEN_CREATED
  >;
  [eventCodes.RECOVERY_TOKEN_CREATED]: RawEventUserToken<
    typeof eventCodes.RECOVERY_TOKEN_CREATED
  >;
  [eventCodes.RECOVERY_CODE_GENERATED]: RawEvent<
    typeof eventCodes.RECOVERY_CODE_GENERATED
  >;
  [eventCodes.RECOVERY_CODE_USED]: RawEvent<
    typeof eventCodes.RECOVERY_CODE_USED
  >;
  [eventCodes.RECOVERY_CODE_USED_FAILURE]: RawEvent<
    typeof eventCodes.RECOVERY_CODE_USED_FAILURE
  >;
  [eventCodes.DESKTOP_SESSION_STARTED]: RawEvent<
    typeof eventCodes.DESKTOP_SESSION_STARTED,
    {
      desktop_addr: string;
      desktop_name: string;
      sid: string;
      windows_user: string;
      windows_domain: string;
    }
  >;
  [eventCodes.DESKTOP_SESSION_STARTED_FAILED]: RawEvent<
    typeof eventCodes.DESKTOP_SESSION_STARTED_FAILED,
    {
      desktop_addr: string;
      desktop_name: string;
      windows_user: string;
      windows_domain: string;
    }
  >;
  [eventCodes.DESKTOP_SESSION_ENDED]: RawEvent<
    typeof eventCodes.DESKTOP_SESSION_ENDED,
    {
      desktop_addr: string;
      desktop_name: string;
      sid: string;
      windows_user: string;
      windows_domain: string;
    }
  >;
  [eventCodes.DESKTOP_CLIPBOARD_RECEIVE]: RawEvent<
    typeof eventCodes.DESKTOP_CLIPBOARD_RECEIVE,
    {
      desktop_addr: string;
      length: number;
      windows_domain: string;
    }
  >;
  [eventCodes.DESKTOP_CLIPBOARD_SEND]: RawEvent<
    typeof eventCodes.DESKTOP_CLIPBOARD_SEND,
    {
      desktop_addr: string;
      length: number;
      windows_domain: string;
    }
  >;
  [eventCodes.DESKTOP_SHARED_DIRECTORY_START]: RawEvent<
    typeof eventCodes.DESKTOP_SHARED_DIRECTORY_START,
    {
      desktop_addr: string;
      directory_name: string;
      windows_domain: string;
    }
  >;
  [eventCodes.DESKTOP_SHARED_DIRECTORY_START_FAILURE]: RawEvent<
    typeof eventCodes.DESKTOP_SHARED_DIRECTORY_START_FAILURE,
    {
      desktop_addr: string;
      directory_name: string;
      windows_domain: string;
    }
  >;
  [eventCodes.DESKTOP_SHARED_DIRECTORY_READ]: RawEvent<
    typeof eventCodes.DESKTOP_SHARED_DIRECTORY_READ,
    {
      desktop_addr: string;
      directory_name: string;
      windows_domain: string;
      file_path: string;
      length: number;
    }
  >;
  [eventCodes.DESKTOP_SHARED_DIRECTORY_READ_FAILURE]: RawEvent<
    typeof eventCodes.DESKTOP_SHARED_DIRECTORY_READ_FAILURE,
    {
      desktop_addr: string;
      directory_name: string;
      windows_domain: string;
      file_path: string;
      length: number;
    }
  >;
  [eventCodes.DESKTOP_SHARED_DIRECTORY_WRITE]: RawEvent<
    typeof eventCodes.DESKTOP_SHARED_DIRECTORY_WRITE,
    {
      desktop_addr: string;
      directory_name: string;
      windows_domain: string;
      file_path: string;
      length: number;
    }
  >;
  [eventCodes.DESKTOP_SHARED_DIRECTORY_WRITE_FAILURE]: RawEvent<
    typeof eventCodes.DESKTOP_SHARED_DIRECTORY_WRITE_FAILURE,
    {
      desktop_addr: string;
      directory_name: string;
      windows_domain: string;
      file_path: string;
      length: number;
    }
  >;
  [eventCodes.DEVICE_CREATE]: RawDeviceEvent<typeof eventCodes.DEVICE_CREATE>;
  [eventCodes.DEVICE_DELETE]: RawDeviceEvent<typeof eventCodes.DEVICE_DELETE>;
  [eventCodes.DEVICE_ENROLL]: RawDeviceEvent<typeof eventCodes.DEVICE_ENROLL>;
  [eventCodes.DEVICE_ENROLL_TOKEN_CREATE]: RawDeviceEvent<
    typeof eventCodes.DEVICE_ENROLL_TOKEN_CREATE
  >;
  [eventCodes.DEVICE_ENROLL_TOKEN_SPENT]: RawDeviceEvent<
    typeof eventCodes.DEVICE_ENROLL_TOKEN_SPENT
  >;
  [eventCodes.DEVICE_AUTHENTICATE]: RawDeviceEvent<
    typeof eventCodes.DEVICE_AUTHENTICATE
  >;
  [eventCodes.DEVICE_UPDATE]: RawDeviceEvent<typeof eventCodes.DEVICE_UPDATE>;
  [eventCodes.DEVICE_WEB_TOKEN_CREATE]: RawDeviceEvent<
    typeof eventCodes.DEVICE_WEB_TOKEN_CREATE
  >;
  [eventCodes.DEVICE_AUTHENTICATE_CONFIRM]: RawDeviceEvent<
    typeof eventCodes.DEVICE_AUTHENTICATE_CONFIRM
  >;
  [eventCodes.UNKNOWN]: RawEvent<
    typeof eventCodes.UNKNOWN,
    {
      unknown_type: string;
      unknown_code: string;
      data: string;
    }
  >;
  [eventCodes.X11_FORWARD]: RawEvent<typeof eventCodes.X11_FORWARD>;
  [eventCodes.X11_FORWARD_FAILURE]: RawEvent<
    typeof eventCodes.X11_FORWARD_FAILURE
  >;
  [eventCodes.SESSION_CONNECT]: RawEvent<
    typeof eventCodes.SESSION_CONNECT,
    { server_addr: string }
  >;
  [eventCodes.CERTIFICATE_CREATED]: RawEvent<
    typeof eventCodes.CERTIFICATE_CREATED,
    {
      cert_type: 'user';
      identity: { user: string };
    }
  >;
  [eventCodes.UPGRADE_WINDOW_UPDATED]: RawEvent<
    typeof eventCodes.UPGRADE_WINDOW_UPDATED,
    {
      upgrade_window_start: string;
    }
  >;
  [eventCodes.SESSION_RECORDING_ACCESS]: RawEvent<
    typeof eventCodes.SESSION_RECORDING_ACCESS,
    {
      sid: string;
      user: string;
    }
  >;
  [eventCodes.SSMRUN_SUCCESS]: RawEvent<
    typeof eventCodes.SSMRUN_SUCCESS,
    {
      account_id: string;
      instance_id: string;
      command_id: string;
      region: string;
      status: string;
      exit_code: number;
    }
  >;
  [eventCodes.SSMRUN_FAIL]: RawEvent<
    typeof eventCodes.SSMRUN_FAIL,
    {
      account_id: string;
      instance_id: string;
      command_id: string;
      region: string;
      status: string;
      exit_code: number;
    }
  >;
  [eventCodes.BOT_JOIN]: RawEvent<
    typeof eventCodes.BOT_JOIN,
    {
      bot_name: string;
      method: string;
      token_name: string;
    }
  >;
  [eventCodes.BOT_JOIN_FAILURE]: RawEvent<
    typeof eventCodes.BOT_JOIN,
    {
      bot_name: string;
      method: string;
      token_name: string;
    }
  >;
  [eventCodes.INSTANCE_JOIN]: RawEvent<
    typeof eventCodes.INSTANCE_JOIN,
    {
      node_name: string;
      method: string;
      role: string;
    }
  >;
  [eventCodes.INSTANCE_JOIN_FAILURE]: RawEvent<
    typeof eventCodes.INSTANCE_JOIN,
    {
      node_name: string;
      method: string;
      role: string;
    }
  >;
  [eventCodes.BOT_CREATED]: RawEvent<typeof eventCodes.BOT_CREATED, HasName>;
  [eventCodes.BOT_UPDATED]: RawEvent<typeof eventCodes.BOT_UPDATED, HasName>;
  [eventCodes.BOT_DELETED]: RawEvent<typeof eventCodes.BOT_DELETED, HasName>;
  [eventCodes.WORKLOAD_IDENTITY_CREATE]: RawEvent<
    typeof eventCodes.WORKLOAD_IDENTITY_CREATE,
    HasName
  >;
  [eventCodes.WORKLOAD_IDENTITY_UPDATE]: RawEvent<
    typeof eventCodes.WORKLOAD_IDENTITY_UPDATE,
    HasName
  >;
  [eventCodes.WORKLOAD_IDENTITY_DELETE]: RawEvent<
    typeof eventCodes.WORKLOAD_IDENTITY_DELETE,
    HasName
  >;
  [eventCodes.WORKLOAD_IDENTITY_X509_ISSUER_OVERRIDE_CREATE]: RawEvent<
    typeof eventCodes.WORKLOAD_IDENTITY_X509_ISSUER_OVERRIDE_CREATE,
    HasName
  >;
  [eventCodes.WORKLOAD_IDENTITY_X509_ISSUER_OVERRIDE_DELETE]: RawEvent<
    typeof eventCodes.WORKLOAD_IDENTITY_X509_ISSUER_OVERRIDE_DELETE,
    HasName
  >;
  [eventCodes.SIGSTORE_POLICY_CREATE]: RawEvent<
    typeof eventCodes.SIGSTORE_POLICY_CREATE,
    HasName
  >;
  [eventCodes.SIGSTORE_POLICY_UPDATE]: RawEvent<
    typeof eventCodes.SIGSTORE_POLICY_UPDATE,
    HasName
  >;
  [eventCodes.SIGSTORE_POLICY_DELETE]: RawEvent<
    typeof eventCodes.SIGSTORE_POLICY_DELETE,
    HasName
  >;
  [eventCodes.LOGIN_RULE_CREATE]: RawEvent<
    typeof eventCodes.LOGIN_RULE_CREATE,
    HasName
  >;
  [eventCodes.LOGIN_RULE_DELETE]: RawEvent<
    typeof eventCodes.LOGIN_RULE_DELETE,
    HasName
  >;
  [eventCodes.SAML_IDP_AUTH_ATTEMPT]: RawEvent<
    typeof eventCodes.SAML_IDP_AUTH_ATTEMPT,
    {
      success: boolean;
      service_provider_entity_id: string;
      service_provider_shortcut: string;
    }
  >;
  [eventCodes.SAML_IDP_SERVICE_PROVIDER_CREATE]: RawEvent<
    typeof eventCodes.SAML_IDP_SERVICE_PROVIDER_CREATE,
    {
      name: string;
      updated_by: string;
      service_provider_entity_id: string;
    }
  >;
  [eventCodes.SAML_IDP_SERVICE_PROVIDER_CREATE_FAILURE]: RawEvent<
    typeof eventCodes.SAML_IDP_SERVICE_PROVIDER_CREATE_FAILURE,
    {
      name: string;
      updated_by: string;
      service_provider_entity_id: string;
    }
  >;
  [eventCodes.SAML_IDP_SERVICE_PROVIDER_UPDATE]: RawEvent<
    typeof eventCodes.SAML_IDP_SERVICE_PROVIDER_UPDATE,
    {
      name: string;
      updated_by: string;
      service_provider_entity_id: string;
    }
  >;
  [eventCodes.SAML_IDP_SERVICE_PROVIDER_UPDATE_FAILURE]: RawEvent<
    typeof eventCodes.SAML_IDP_SERVICE_PROVIDER_UPDATE_FAILURE,
    {
      name: string;
      updated_by: string;
      service_provider_entity_id: string;
    }
  >;
  [eventCodes.SAML_IDP_SERVICE_PROVIDER_DELETE]: RawEvent<
    typeof eventCodes.SAML_IDP_SERVICE_PROVIDER_DELETE,
    {
      name: string;
      updated_by: string;
      service_provider_entity_id: string;
    }
  >;
  [eventCodes.SAML_IDP_SERVICE_PROVIDER_DELETE_FAILURE]: RawEvent<
    typeof eventCodes.SAML_IDP_SERVICE_PROVIDER_DELETE_FAILURE,
    {
      name: string;
      updated_by: string;
      service_provider_entity_id: string;
    }
  >;
  [eventCodes.SAML_IDP_SERVICE_PROVIDER_DELETE_ALL]: RawEvent<
    typeof eventCodes.SAML_IDP_SERVICE_PROVIDER_DELETE_ALL,
    {
      name: string;
      updated_by: string;
    }
  >;
  [eventCodes.SAML_IDP_SERVICE_PROVIDER_DELETE_ALL_FAILURE]: RawEvent<
    typeof eventCodes.SAML_IDP_SERVICE_PROVIDER_DELETE_ALL_FAILURE,
    {
      name: string;
      updated_by: string;
    }
  >;
  [eventCodes.OKTA_GROUPS_UPDATE]: RawEvent<
    typeof eventCodes.OKTA_GROUPS_UPDATE,
    {
      added: number;
      updated: number;
      deleted: number;
    }
  >;
  [eventCodes.OKTA_APPLICATIONS_UPDATE]: RawEvent<
    typeof eventCodes.OKTA_APPLICATIONS_UPDATE,
    {
      added: number;
      updated: number;
      deleted: number;
    }
  >;
  [eventCodes.OKTA_SYNC_FAILURE]: RawEvent<typeof eventCodes.OKTA_SYNC_FAILURE>;
  [eventCodes.OKTA_ASSIGNMENT_PROCESS]: RawEvent<
    typeof eventCodes.OKTA_ASSIGNMENT_PROCESS,
    {
      name: string;
      source: string;
    }
  >;
  [eventCodes.OKTA_ASSIGNMENT_PROCESS_FAILURE]: RawEvent<
    typeof eventCodes.OKTA_ASSIGNMENT_PROCESS_FAILURE,
    {
      name: string;
      source: string;
    }
  >;
  [eventCodes.OKTA_ASSIGNMENT_CLEANUP]: RawEvent<
    typeof eventCodes.OKTA_ASSIGNMENT_PROCESS,
    {
      name: string;
      source: string;
    }
  >;
  [eventCodes.OKTA_ASSIGNMENT_CLEANUP_FAILURE]: RawEvent<
    typeof eventCodes.OKTA_ASSIGNMENT_CLEANUP_FAILURE,
    {
      name: string;
      source: string;
    }
  >;
  [eventCodes.OKTA_USER_SYNC]: RawEvent<
    typeof eventCodes.OKTA_USER_SYNC,
    {
      num_users_created: number;
      num_users_modified: number;
      num_users_deleted: number;
    }
  >;
  [eventCodes.OKTA_USER_SYNC_FAILURE]: RawEvent<
    typeof eventCodes.OKTA_USER_SYNC_FAILURE
  >;
  [eventCodes.OKTA_ACCESS_LIST_SYNC]: RawEvent<
    typeof eventCodes.OKTA_ACCESS_LIST_SYNC
  >;
  [eventCodes.OKTA_ACCESS_LIST_SYNC_FAILURE]: RawEvent<
    typeof eventCodes.OKTA_ACCESS_LIST_SYNC_FAILURE
  >;
  [eventCodes.ACCESS_LIST_CREATE]: RawEvent<
    typeof eventCodes.ACCESS_LIST_CREATE,
    {
      name: string;
      access_list_title: string;
      updated_by: string;
    }
  >;
  [eventCodes.ACCESS_LIST_CREATE_FAILURE]: RawEvent<
    typeof eventCodes.ACCESS_LIST_CREATE_FAILURE,
    {
      name: string;
      access_list_title: string;
      updated_by: string;
    }
  >;
  [eventCodes.ACCESS_LIST_UPDATE]: RawEvent<
    typeof eventCodes.ACCESS_LIST_UPDATE,
    {
      name: string;
      access_list_title: string;
      updated_by: string;
    }
  >;
  [eventCodes.ACCESS_LIST_UPDATE_FAILURE]: RawEvent<
    typeof eventCodes.ACCESS_LIST_UPDATE_FAILURE,
    {
      name: string;
      access_list_title: string;
      updated_by: string;
    }
  >;
  [eventCodes.ACCESS_LIST_DELETE]: RawEvent<
    typeof eventCodes.ACCESS_LIST_DELETE,
    {
      name: string;
      access_list_title: string;
      updated_by: string;
    }
  >;
  [eventCodes.ACCESS_LIST_DELETE_FAILURE]: RawEvent<
    typeof eventCodes.ACCESS_LIST_DELETE_FAILURE,
    {
      name: string;
      access_list_title: string;
      updated_by: string;
    }
  >;
  [eventCodes.ACCESS_LIST_REVIEW]: RawEvent<
    typeof eventCodes.ACCESS_LIST_REVIEW,
    {
      name: string;
      access_list_title: string;
      updated_by: string;
    }
  >;
  [eventCodes.ACCESS_LIST_REVIEW_FAILURE]: RawEvent<
    typeof eventCodes.ACCESS_LIST_REVIEW_FAILURE,
    {
      name: string;
      access_list_title: string;
      updated_by: string;
    }
  >;
  [eventCodes.ACCESS_LIST_MEMBER_CREATE]: RawEventAccessList<
    typeof eventCodes.ACCESS_LIST_MEMBER_CREATE
  >;
  [eventCodes.ACCESS_LIST_MEMBER_CREATE_FAILURE]: RawEventAccessList<
    typeof eventCodes.ACCESS_LIST_MEMBER_CREATE_FAILURE
  >;
  [eventCodes.ACCESS_LIST_MEMBER_UPDATE]: RawEventAccessList<
    typeof eventCodes.ACCESS_LIST_MEMBER_UPDATE
  >;
  [eventCodes.ACCESS_LIST_MEMBER_UPDATE_FAILURE]: RawEventAccessList<
    typeof eventCodes.ACCESS_LIST_MEMBER_UPDATE_FAILURE
  >;
  [eventCodes.ACCESS_LIST_MEMBER_DELETE]: RawEventAccessList<
    typeof eventCodes.ACCESS_LIST_MEMBER_DELETE
  >;
  [eventCodes.ACCESS_LIST_MEMBER_DELETE_FAILURE]: RawEventAccessList<
    typeof eventCodes.ACCESS_LIST_MEMBER_DELETE_FAILURE
  >;
  [eventCodes.ACCESS_LIST_MEMBER_DELETE_ALL_FOR_ACCESS_LIST]: RawEvent<
    typeof eventCodes.ACCESS_LIST_MEMBER_DELETE_ALL_FOR_ACCESS_LIST,
    {
      access_list_name: string;
      access_list_title: string;
      updated_by: string;
    }
  >;
  [eventCodes.ACCESS_LIST_MEMBER_DELETE_ALL_FOR_ACCESS_LIST_FAILURE]: RawEvent<
    typeof eventCodes.ACCESS_LIST_MEMBER_DELETE_ALL_FOR_ACCESS_LIST_FAILURE,
    {
      access_list_name: string;
      access_list_title: string;
      updated_by: string;
    }
  >;
  [eventCodes.USER_LOGIN_INVALID_ACCESS_LIST]: RawEvent<
    typeof eventCodes.USER_LOGIN_INVALID_ACCESS_LIST,
    {
      access_list_name: string;
      access_list_title: string;
      user: string;
      missing_roles: string[];
    }
  >;
  [eventCodes.SECURITY_REPORT_AUDIT_QUERY_RUN]: RawEvent<
    typeof eventCodes.SECURITY_REPORT_AUDIT_QUERY_RUN,
    {
      query: string;
      total_execution_time_in_millis: string;
      total_data_scanned_in_bytes: string;
    }
  >;
  [eventCodes.SECURITY_REPORT_RUN]: RawEvent<
    typeof eventCodes.SECURITY_REPORT_RUN,
    {
      name: string;
      total_execution_time_in_millis: string;
      total_data_scanned_in_bytes: string;
    }
  >;
  [eventCodes.EXTERNAL_AUDIT_STORAGE_ENABLE]: RawEvent<
    typeof eventCodes.EXTERNAL_AUDIT_STORAGE_ENABLE,
    {
      updated_by: string;
    }
  >;
  [eventCodes.EXTERNAL_AUDIT_STORAGE_DISABLE]: RawEvent<
    typeof eventCodes.EXTERNAL_AUDIT_STORAGE_DISABLE,
    {
      updated_by: string;
    }
  >;
  [eventCodes.CREATE_MFA_AUTH_CHALLENGE]: RawEvent<
    typeof eventCodes.CREATE_MFA_AUTH_CHALLENGE,
    {
      user: string;
    }
  >;
  [eventCodes.VALIDATE_MFA_AUTH_RESPONSE]: RawEvent<
    typeof eventCodes.VALIDATE_MFA_AUTH_RESPONSE,
    {
      user: string;
    }
  >;
  [eventCodes.VALIDATE_MFA_AUTH_RESPONSEFAILURE]: RawEvent<
    typeof eventCodes.VALIDATE_MFA_AUTH_RESPONSEFAILURE,
    {
      user: string;
    }
  >;
  [eventCodes.SPIFFE_SVID_ISSUED]: RawEvent<
    typeof eventCodes.SPIFFE_SVID_ISSUED,
    {
      spiffe_id: string;
    }
  >;
  [eventCodes.SPIFFE_SVID_ISSUED_FAILURE]: RawEvent<
    typeof eventCodes.SPIFFE_SVID_ISSUED_FAILURE,
    {
      spiffe_id: string;
    }
  >;
  [eventCodes.AUTH_PREFERENCE_UPDATE]: RawEvent<
    typeof eventCodes.AUTH_PREFERENCE_UPDATE,
    {
      user: string;
    }
  >;
  [eventCodes.CLUSTER_NETWORKING_CONFIG_UPDATE]: RawEvent<
    typeof eventCodes.CLUSTER_NETWORKING_CONFIG_UPDATE,
    {
      user: string;
    }
  >;
  [eventCodes.SESSION_RECORDING_CONFIG_UPDATE]: RawEvent<
    typeof eventCodes.SESSION_RECORDING_CONFIG_UPDATE,
    {
      user: string;
    }
  >;
  [eventCodes.ACCESS_GRAPH_PATH_CHANGED]: RawEvent<
    typeof eventCodes.ACCESS_GRAPH_PATH_CHANGED,
    {
      change_id: string;
      affected_resource_name: string;
      affected_resource_source: string;
      affected_resource_kind: string;
    }
  >;
  [eventCodes.SPANNER_RPC]: RawSpannerRPCEvent<typeof eventCodes.SPANNER_RPC>;
  [eventCodes.SPANNER_RPC_DENIED]: RawSpannerRPCEvent<
    typeof eventCodes.SPANNER_RPC_DENIED
  >;
  [eventCodes.DISCOVERY_CONFIG_CREATE]: RawEvent<
    typeof eventCodes.DISCOVERY_CONFIG_CREATE,
    HasName
  >;
  [eventCodes.DISCOVERY_CONFIG_UPDATE]: RawEvent<
    typeof eventCodes.DISCOVERY_CONFIG_UPDATE,
    HasName
  >;
  [eventCodes.DISCOVERY_CONFIG_DELETE]: RawEvent<
    typeof eventCodes.DISCOVERY_CONFIG_DELETE,
    HasName
  >;
  [eventCodes.DISCOVERY_CONFIG_DELETE_ALL]: RawEvent<
    typeof eventCodes.DISCOVERY_CONFIG_DELETE_ALL
  >;
  [eventCodes.INTEGRATION_CREATE]: RawEvent<
    typeof eventCodes.INTEGRATION_CREATE,
    HasName
  >;
  [eventCodes.INTEGRATION_UPDATE]: RawEvent<
    typeof eventCodes.INTEGRATION_UPDATE,
    HasName
  >;
  [eventCodes.INTEGRATION_DELETE]: RawEvent<
    typeof eventCodes.INTEGRATION_DELETE,
    HasName
  >;
  [eventCodes.STATIC_HOST_USER_CREATE]: RawEvent<
    typeof eventCodes.STATIC_HOST_USER_CREATE,
    HasName
  >;
  [eventCodes.STATIC_HOST_USER_UPDATE]: RawEvent<
    typeof eventCodes.STATIC_HOST_USER_UPDATE,
    HasName
  >;
  [eventCodes.STATIC_HOST_USER_DELETE]: RawEvent<
    typeof eventCodes.STATIC_HOST_USER_DELETE,
    HasName
  >;
  [eventCodes.CROWN_JEWEL_CREATE]: RawEvent<
    typeof eventCodes.CROWN_JEWEL_CREATE,
    HasName
  >;
  [eventCodes.CROWN_JEWEL_UPDATE]: RawEvent<
    typeof eventCodes.CROWN_JEWEL_UPDATE,
    HasName
  >;
  [eventCodes.CROWN_JEWEL_DELETE]: RawEvent<
    typeof eventCodes.CROWN_JEWEL_DELETE,
    HasName
  >;
  [eventCodes.USER_TASK_CREATE]: RawEvent<
    typeof eventCodes.USER_TASK_CREATE,
    HasName
  >;
  [eventCodes.USER_TASK_UPDATE]: RawEvent<
    typeof eventCodes.USER_TASK_UPDATE,
    HasName
  >;
  [eventCodes.USER_TASK_DELETE]: RawEvent<
    typeof eventCodes.USER_TASK_DELETE,
    HasName
  >;
  [eventCodes.PLUGIN_CREATE]: RawEvent<
    typeof eventCodes.PLUGIN_CREATE,
    Merge<HasName, { plugin_type: string }>
  >;
  [eventCodes.PLUGIN_UPDATE]: RawEvent<
    typeof eventCodes.PLUGIN_UPDATE,
    Merge<HasName, { plugin_type: string }>
  >;
  [eventCodes.PLUGIN_DELETE]: RawEvent<
    typeof eventCodes.PLUGIN_DELETE,
    Merge<HasName, { user: string }>
  >;
  [eventCodes.SFTP_SUMMARY]: RawEvent<
    typeof eventCodes.SFTP_SUMMARY,
    {
      user: string;
      server_hostname: string;
    }
  >;
  [eventCodes.CONTACT_CREATE]: RawEvent<
    typeof eventCodes.CONTACT_CREATE,
    {
      email: string;
      contact_type: number;
    }
  >;
  [eventCodes.CONTACT_DELETE]: RawEvent<
    typeof eventCodes.CONTACT_DELETE,
    {
      email: string;
      contact_type: number;
    }
  >;
  [eventCodes.GIT_COMMAND]: RawEvent<
    typeof eventCodes.GIT_COMMAND,
    {
      service: string;
      path: string;
      actions?: {
        action: string;
        reference: string;
        new?: string;
        old?: string;
      }[];
    }
  >;
  [eventCodes.GIT_COMMAND_FAILURE]: RawEvent<
    typeof eventCodes.GIT_COMMAND_FAILURE,
    {
      service: string;
      path: string;
      exitError: string;
    }
  >;
  [eventCodes.STABLE_UNIX_USER_CREATE]: RawEvent<
    typeof eventCodes.STABLE_UNIX_USER_CREATE,
    {
      stable_unix_user: {
        username: string;
        uid: number;
      };
    }
  >;
  [eventCodes.AWS_IC_RESOURCE_SYNC_SUCCESS]: RawEventAwsIcResourceSync<
    typeof eventCodes.AWS_IC_RESOURCE_SYNC_SUCCESS
  >;
  [eventCodes.AWS_IC_RESOURCE_SYNC_FAILURE]: RawEventAwsIcResourceSync<
    typeof eventCodes.AWS_IC_RESOURCE_SYNC_FAILURE
  >;
  [eventCodes.AUTOUPDATE_CONFIG_CREATE]: RawEvent<
    typeof eventCodes.AUTOUPDATE_CONFIG_CREATE,
    {
      user: string;
    }
  >;
  [eventCodes.AUTOUPDATE_CONFIG_UPDATE]: RawEvent<
    typeof eventCodes.AUTOUPDATE_CONFIG_UPDATE,
    {
      user: string;
    }
  >;
  [eventCodes.AUTOUPDATE_CONFIG_DELETE]: RawEvent<
    typeof eventCodes.AUTOUPDATE_CONFIG_DELETE,
    {
      user: string;
    }
  >;
  [eventCodes.AUTOUPDATE_VERSION_CREATE]: RawEvent<
    typeof eventCodes.AUTOUPDATE_VERSION_CREATE,
    {
      user: string;
    }
  >;
  [eventCodes.AUTOUPDATE_VERSION_UPDATE]: RawEvent<
    typeof eventCodes.AUTOUPDATE_VERSION_UPDATE,
    {
      user: string;
    }
  >;
  [eventCodes.AUTOUPDATE_VERSION_DELETE]: RawEvent<
    typeof eventCodes.AUTOUPDATE_VERSION_DELETE,
    {
      user: string;
    }
  >;
  [eventCodes.HEALTH_CHECK_CONFIG_CREATE]: RawEvent<
    typeof eventCodes.HEALTH_CHECK_CONFIG_CREATE,
    HasName
  >;
  [eventCodes.HEALTH_CHECK_CONFIG_UPDATE]: RawEvent<
    typeof eventCodes.HEALTH_CHECK_CONFIG_UPDATE,
    HasName
  >;
  [eventCodes.HEALTH_CHECK_CONFIG_DELETE]: RawEvent<
    typeof eventCodes.HEALTH_CHECK_CONFIG_DELETE,
    HasName
  >;
  [eventCodes.AUTOUPDATE_AGENT_ROLLOUT_TRIGGER]: RawEvent<
    typeof eventCodes.AUTOUPDATE_AGENT_ROLLOUT_TRIGGER,
    {
      user: string;
      groups: string[];
    }
  >;
  [eventCodes.AUTOUPDATE_AGENT_ROLLOUT_FORCE_DONE]: RawEvent<
    typeof eventCodes.AUTOUPDATE_AGENT_ROLLOUT_FORCE_DONE,
    {
      user: string;
      groups: string[];
    }
  >;
  [eventCodes.AUTOUPDATE_AGENT_ROLLOUT_ROLLBACK]: RawEvent<
    typeof eventCodes.AUTOUPDATE_AGENT_ROLLOUT_ROLLBACK,
    {
      user: string;
      groups: string[];
    }
  >;
<<<<<<< HEAD
  [eventCodes.BOUND_KEYPAIR_RECOVERY]: RawEvent<
    typeof eventCodes.BOUND_KEYPAIR_RECOVERY,
    {
      token_name: string;
      bot_name: string;
      success: boolean;
      error: string;
      recovery_count: number;
    }
  >;
  [eventCodes.BOUND_KEYPAIR_ROTATION]: RawEvent<
    typeof eventCodes.BOUND_KEYPAIR_ROTATION,
    {
      token_name: string;
      bot_name: string;
      success: boolean;
      error: string;
    }
  >;
  [eventCodes.BOUND_KEYPAIR_JOIN_STATE_VERIFICATION_FAILED]: RawEvent<
    typeof eventCodes.BOUND_KEYPAIR_JOIN_STATE_VERIFICATION_FAILED,
    {
      token_name: string;
      bot_name: string;
      success: boolean;
      error: string;
=======
  [eventCodes.MCP_SESSION_START]: RawEvent<
    typeof eventCodes.MCP_SESSION_START,
    {
      sid: string;
      app_name: string;
    }
  >;
  [eventCodes.MCP_SESSION_END]: RawEvent<
    typeof eventCodes.MCP_SESSION_END,
    {
      sid: string;
      app_name: string;
    }
  >;
  [eventCodes.MCP_SESSION_REQUEST]: RawEvent<
    typeof eventCodes.MCP_SESSION_REQUEST,
    {
      app_name: string;
      message: {
        method: string;
        params?: {
          name?: string;
        };
      };
    }
  >;
  [eventCodes.MCP_SESSION_REQUEST_FAILURE]: RawEvent<
    typeof eventCodes.MCP_SESSION_REQUEST_FAILURE,
    {
      app_name: string;
      message: {
        method: string;
        params?: {
          name?: string;
        };
      };
    }
  >;
  [eventCodes.MCP_SESSION_NOTIFICATION]: RawEvent<
    typeof eventCodes.MCP_SESSION_NOTIFICATION,
    {
      app_name: string;
      message: {
        method: string;
      };
>>>>>>> 3d772aa7
    }
  >;
};

/**
 * Event Code
 */
export type EventCode = (typeof eventCodes)[keyof typeof eventCodes];

type HasName = {
  name: string;
};

/**
 * Merges properties of 2 types and returns a new "clean" type (using "infer")
 */
type Merge<A, B> = Omit<A, keyof B> & B extends infer O
  ? { [K in keyof O]: O[K] }
  : never;

/**
 * Describes common properties of the raw events (backend data)
 */
export type RawEvent<T extends EventCode, K = unknown> = Merge<
  {
    code: T;
    user: string;
    time: string;
    uid: string;
    event: string;
  },
  K
>;

type RawEventData<T extends EventCode> = RawEvent<
  T,
  {
    login: string;
    rx: number;
    server_id: string;
    sid: string;
    tx: number;
    user: string;
  }
>;

type RawDeviceEvent<T extends EventCode> = RawEvent<
  T,
  {
    device: { asset_tag: string; device_id: string; os_type: number };
    success?: boolean;
    user?: string;
    // status from "legacy" event format.
    status?: { success: boolean };
  }
>;

type RawEventCommand<T extends EventCode> = RawEvent<
  T,
  {
    login: string;
    namespace: string;
    path: string;
    pid: number;
    ppid: number;
    program: string;
    return_code: number;
    server_id: string;
    sid: string;
  }
>;

type RawEventNetwork<T extends EventCode> = RawEvent<
  T,
  {
    action: number;
    login: string;
    namespace: string;
    pid: number;
    cgroup_id: number;
    program: string;
    server_id: string;
    flags: number;
    sid: string;
    src_addr: string;
    dst_addr: string;
    dst_port: string;
  }
>;

type RawEventProcessExit<T extends EventCode> = RawEvent<
  T,
  {
    login: string;
    namespace: string;
    pid: number;
    program: string;
    exit_status: number;
    server_id: string;
    sid: string;
  }
>;

type RawDiskEvent<T extends EventCode> = RawEvent<
  T,
  {
    login: string;
    namespace: string;
    pid: number;
    cgroup_id: number;
    program: string;
    path: string;
    return_code: number;
    server_id: string;
    flags: number;
    sid: string;
  }
>;

type RawEventAccess<T extends EventCode> = RawEvent<
  T,
  {
    id: string;
    user: string;
    roles: string[];
    state: string;
    reviewer: string;
  }
>;

type RawEventUserToken<T extends EventCode> = RawEvent<
  T,
  {
    name: string;
    ttl: string;
  }
>;

type RawEventAccessList<T extends EventCode> = RawEvent<
  T,
  {
    access_list_name: string;
    members: { member_name: string }[];
    updated_by: string;
    access_list_title: string;
  }
>;

type RawEventUser<T extends EventCode> = RawEvent<
  T,
  {
    name: string;
  }
>;

type RawEventConnector<T extends EventCode> = RawEvent<
  T,
  {
    name: string;
    user: string;
  }
>;

type RawEventAuthFailure<T extends EventCode> = RawEvent<
  T,
  {
    error: string;
  }
>;

type RawEventSFTP<T extends EventCode> = RawEvent<
  T,
  {
    path: string;
    error: string;
    ['addr.local']: string;
  }
>;

type RawDatabaseSessionEvent<T extends EventCode, K = unknown> = Merge<
  RawEvent<
    T,
    {
      name: string;
      db_service: string;
      db_name: string;
      db_user: string;
      username: string;
    }
  >,
  K
>;

type RawSpannerRPCEvent<T extends EventCode> = RawEvent<
  T,
  {
    procedure: string;
    db_service: string;
    db_name: string;
    args: { sql?: string };
  }
>;

/**
 * RawEventAwsIcResourceSync extends RawEvent with custom fields
 * present in the AWS Identity Center resource sync event.
 */
type RawEventAwsIcResourceSync<T extends EventCode> = RawEvent<
  T,
  {
    total_accounts: number;
    total_account_assignments: number;
    total_user_groups: number;
    total_permission_sets: number;
    status: boolean;
    /* message contains user message for both success and failed status */
    message: string;
  }
>;

/**
 * A map of event formatters that provide short and long description
 */
export type Formatters = {
  [key in EventCode]: {
    type: string;
    desc: string | ((json: RawEvents[key]) => string);
    format: (json: RawEvents[key]) => string;
  };
};

export type Events = {
  [key in EventCode]: {
    id: string;
    time: Date;
    user: string;
    message: string;
    code: key;
    codeDesc: string;
    raw: RawEvents[key];
  };
};

export type Event = Events[EventCode];

export type SessionEnd = Events[typeof eventCodes.SESSION_END];

export type EventQuery = {
  from: Date;
  to: Date;
  limit?: number;
  startKey?: string;
  filterBy?: string;
};

export type EventResponse = {
  events: Event[];
  startKey: string;
};<|MERGE_RESOLUTION|>--- conflicted
+++ resolved
@@ -333,17 +333,14 @@
   AUTOUPDATE_AGENT_ROLLOUT_TRIGGER: 'AUAR001I',
   AUTOUPDATE_AGENT_ROLLOUT_FORCE_DONE: 'AUAR002I',
   AUTOUPDATE_AGENT_ROLLOUT_ROLLBACK: 'AUAR003I',
-<<<<<<< HEAD
-  BOUND_KEYPAIR_RECOVERY: 'TBK001I',
-  BOUND_KEYPAIR_ROTATION: 'TBK002I',
-  BOUND_KEYPAIR_JOIN_STATE_VERIFICATION_FAILED: 'TBK003W',
-=======
   MCP_SESSION_START: 'TMCP001I',
   MCP_SESSION_END: 'TMCP002I',
   MCP_SESSION_REQUEST: 'TMCP003I',
   MCP_SESSION_REQUEST_FAILURE: 'TMCP003E',
   MCP_SESSION_NOTIFICATION: 'TMCP004I',
->>>>>>> 3d772aa7
+  BOUND_KEYPAIR_RECOVERY: 'TBK001I',
+  BOUND_KEYPAIR_ROTATION: 'TBK002I',
+  BOUND_KEYPAIR_JOIN_STATE_VERIFICATION_FAILED: 'TBK003W',
 } as const;
 
 /**
@@ -1937,34 +1934,6 @@
       groups: string[];
     }
   >;
-<<<<<<< HEAD
-  [eventCodes.BOUND_KEYPAIR_RECOVERY]: RawEvent<
-    typeof eventCodes.BOUND_KEYPAIR_RECOVERY,
-    {
-      token_name: string;
-      bot_name: string;
-      success: boolean;
-      error: string;
-      recovery_count: number;
-    }
-  >;
-  [eventCodes.BOUND_KEYPAIR_ROTATION]: RawEvent<
-    typeof eventCodes.BOUND_KEYPAIR_ROTATION,
-    {
-      token_name: string;
-      bot_name: string;
-      success: boolean;
-      error: string;
-    }
-  >;
-  [eventCodes.BOUND_KEYPAIR_JOIN_STATE_VERIFICATION_FAILED]: RawEvent<
-    typeof eventCodes.BOUND_KEYPAIR_JOIN_STATE_VERIFICATION_FAILED,
-    {
-      token_name: string;
-      bot_name: string;
-      success: boolean;
-      error: string;
-=======
   [eventCodes.MCP_SESSION_START]: RawEvent<
     typeof eventCodes.MCP_SESSION_START,
     {
@@ -2010,7 +1979,34 @@
       message: {
         method: string;
       };
->>>>>>> 3d772aa7
+    }
+  >;
+  [eventCodes.BOUND_KEYPAIR_RECOVERY]: RawEvent<
+    typeof eventCodes.BOUND_KEYPAIR_RECOVERY,
+    {
+      token_name: string;
+      bot_name: string;
+      success: boolean;
+      error: string;
+      recovery_count: number;
+    }
+  >;
+  [eventCodes.BOUND_KEYPAIR_ROTATION]: RawEvent<
+    typeof eventCodes.BOUND_KEYPAIR_ROTATION,
+    {
+      token_name: string;
+      bot_name: string;
+      success: boolean;
+      error: string;
+    }
+  >;
+  [eventCodes.BOUND_KEYPAIR_JOIN_STATE_VERIFICATION_FAILED]: RawEvent<
+    typeof eventCodes.BOUND_KEYPAIR_JOIN_STATE_VERIFICATION_FAILED,
+    {
+      token_name: string;
+      bot_name: string;
+      success: boolean;
+      error: string;
     }
   >;
 };
