/**
 * Teleport
 * Copyright (C) 2023  Gravitational, Inc.
 *
 * This program is free software: you can redistribute it and/or modify
 * it under the terms of the GNU Affero General Public License as published by
 * the Free Software Foundation, either version 3 of the License, or
 * (at your option) any later version.
 *
 * This program is distributed in the hope that it will be useful,
 * but WITHOUT ANY WARRANTY; without even the implied warranty of
 * MERCHANTABILITY or FITNESS FOR A PARTICULAR PURPOSE.  See the
 * GNU Affero General Public License for more details.
 *
 * You should have received a copy of the GNU Affero General Public License
 * along with this program.  If not, see <http://www.gnu.org/licenses/>.
 */

import { UserPreferences } from 'gen-proto-ts/teleport/userpreferences/v1/userpreferences_pb';

import { Theme } from 'gen-proto-ts/teleport/userpreferences/v1/theme_pb';

import { OnboardUserPreferences } from 'gen-proto-ts/teleport/userpreferences/v1/onboard_pb';

import { getPrefersDark } from 'design/ThemeProvider';

import { BearerToken } from 'teleport/services/websession';
import { OnboardDiscover } from 'teleport/services/user';

import {
  BackendUserPreferences,
  convertBackendUserPreferences,
  isBackendUserPreferences,
} from 'teleport/services/userPreferences/userPreferences';

import { CloudUserInvites, KeysEnum, LocalStorageSurvey } from './types';

import type { RecommendFeature } from 'teleport/types';

// This is an array of local storage `KeysEnum` that are kept when a user logs out
const KEEP_LOCALSTORAGE_KEYS_ON_LOGOUT = [
  KeysEnum.THEME,
  KeysEnum.SHOW_ASSIST_POPUP,
  KeysEnum.USER_PREFERENCES,
  KeysEnum.RECOMMEND_FEATURE,
  KeysEnum.LICENSE_ACKNOWLEDGED,
];

export const storageService = {
  clear() {
    Object.keys(window.localStorage).forEach(key => {
      const isAccessGraph = key.startsWith('tag_');

      if (!isAccessGraph && !KEEP_LOCALSTORAGE_KEYS_ON_LOGOUT.includes(key)) {
        window.localStorage.removeItem(key);
      }
    });
  },

  subscribe(fn) {
    window.addEventListener('storage', fn);
  },

  unsubscribe(fn) {
    window.removeEventListener('storage', fn);
  },

  getParsedJSONValue<T>(key: string, defaultValue: T): T {
    const item = window.localStorage.getItem(key);
    if (item) {
      return JSON.parse(item);
    }
    return defaultValue;
  },

  setBearerToken(token: BearerToken) {
    window.localStorage.setItem(KeysEnum.TOKEN, JSON.stringify(token));
  },

  getBearerToken(): BearerToken {
    return this.getParsedJSONValue(KeysEnum.TOKEN, null);
  },

  getAccessToken() {
    const bearerToken = this.getBearerToken();
    return bearerToken ? bearerToken.accessToken : null;
  },

  getSessionInactivityTimeout() {
    const bearerToken = this.getBearerToken();
    const time = Number(bearerToken.sessionInactiveTimeout);
    return time ? time : 0;
  },

  setLastActive(expiry: number) {
    window.localStorage.setItem(KeysEnum.LAST_ACTIVE, `${expiry}`);
  },

  getLastActive() {
    const time = Number(window.localStorage.getItem(KeysEnum.LAST_ACTIVE));
    return time ? time : 0;
  },

  // setOnboardDiscover persists states used to determine if a user should
  // be onboarded to use the discovery wizard or not. User should only
  // be onboarded once upon login.
  setOnboardDiscover(d: OnboardDiscover) {
    window.localStorage.setItem(KeysEnum.DISCOVER, JSON.stringify(d));
  },

  getOnboardDiscover(): OnboardDiscover {
    return this.getParsedJSONValue(KeysEnum.DISCOVER, null);
  },

  getUserPreferences(): UserPreferences {
    const preferences = window.localStorage.getItem(KeysEnum.USER_PREFERENCES);
    if (preferences) {
      const parsed: UserPreferences | BackendUserPreferences =
        JSON.parse(preferences);

      // TODO(ryan): DELETE in v17: remove reference to `BackendUserPreferences` - all
      //             locally stored copies of user preferences should be `UserPreferences` by then
      //             (they are updated on every login)
      if (isBackendUserPreferences(parsed)) {
        return convertBackendUserPreferences(parsed);
      }

      return parsed;
    }
    return null;
  },

  setUserPreferences(preferences: UserPreferences) {
    const json = JSON.stringify(preferences);

    window.localStorage.setItem(KeysEnum.USER_PREFERENCES, json);

    window.dispatchEvent(
      new StorageEvent('storage', {
        key: KeysEnum.USER_PREFERENCES,
        newValue: json,
      })
    );
  },

  getOnboardSurvey(): LocalStorageSurvey {
    return this.getParsedJSONValue(KeysEnum.ONBOARD_SURVEY, null);
  },

  setOnboardSurvey(survey: LocalStorageSurvey) {
    const json = JSON.stringify(survey);

    window.localStorage.setItem(KeysEnum.ONBOARD_SURVEY, json);
  },

  clearOnboardSurvey() {
    window.localStorage.removeItem(KeysEnum.ONBOARD_SURVEY);
  },

  getCloudUserInvites(): CloudUserInvites {
    return this.getParsedJSONValue(KeysEnum.CLOUD_USER_INVITES, null);
  },

  setCloudUserInvites(invites: CloudUserInvites) {
    const json = JSON.stringify(invites);

    window.localStorage.setItem(KeysEnum.CLOUD_USER_INVITES, json);
  },

  clearCloudUserInvites() {
    window.localStorage.removeItem(KeysEnum.CLOUD_USER_INVITES);
  },

  getThemePreference(): Theme {
    const userPreferences = storageService.getUserPreferences();
    if (userPreferences && userPreferences.theme !== Theme.UNSPECIFIED) {
      return userPreferences.theme;
    }

    const prefersDark = getPrefersDark();
    return prefersDark ? Theme.DARK : Theme.LIGHT;
  },

  getOnboardUserPreference(): OnboardUserPreferences {
    const userPreferences = storageService.getUserPreferences();
    if (userPreferences) {
      return userPreferences.onboard;
    }

    return {
      preferredResources: [],
      marketingParams: {
        campaign: '',
        source: '',
        medium: '',
        intent: '',
      },
    };
  },

<<<<<<< HEAD
  // DELETE IN 15 (ryan)
  getDeprecatedThemePreference(): DeprecatedThemeOption {
    return window.localStorage.getItem(KeysEnum.THEME) as DeprecatedThemeOption;
  },

  // TODO(ryan): remove in v15
  clearDeprecatedThemePreference() {
    window.localStorage.removeItem(KeysEnum.THEME);
=======
  arePinnedResourcesDisabled(): boolean {
    return (
      window.localStorage.getItem(KeysEnum.PINNED_RESOURCES_NOT_SUPPORTED) ===
      'true'
    );
>>>>>>> 6e65033f
  },

  getLicenseAcknowledged(): boolean {
    return (
      window.localStorage.getItem(KeysEnum.LICENSE_ACKNOWLEDGED) === 'true'
    );
  },

  setLicenseAcknowledged() {
    window.localStorage.setItem(KeysEnum.LICENSE_ACKNOWLEDGED, 'true');
  },

  broadcast(messageType, messageBody) {
    window.localStorage.setItem(messageType, messageBody);
    window.localStorage.removeItem(messageType);
  },

  // setRecommendFeature persists states used to determine if
  // given feature needs to be recommended to the user.
  // Currently, it only shows a red dot in the side navigation menu.
  setRecommendFeature(d: RecommendFeature) {
    window.localStorage.setItem(KeysEnum.RECOMMEND_FEATURE, JSON.stringify(d));
  },

  getFeatureRecommendationStatus(): RecommendFeature {
    return this.getParsedJSONValue(KeysEnum.RECOMMEND_FEATURE, null);
  },

  getAccessGraphEnabled(): boolean {
    return this.getParsedJSONValue(KeysEnum.ACCESS_GRAPH_ENABLED, false);
  },

  getAccessGraphSQLEnabled(): boolean {
    return this.getParsedJSONValue(KeysEnum.ACCESS_GRAPH_SQL_ENABLED, false);
  },

  getExternalAuditStorageCtaDisabled(): boolean {
    return this.getParsedJSONValue(
      KeysEnum.EXTERNAL_AUDIT_STORAGE_CTA_DISABLED,
      false
    );
  },

  disableExternalAuditStorageCta(): void {
    window.localStorage.setItem(
      KeysEnum.EXTERNAL_AUDIT_STORAGE_CTA_DISABLED,
      JSON.stringify(true)
    );
  },
};<|MERGE_RESOLUTION|>--- conflicted
+++ resolved
@@ -198,24 +198,6 @@
     };
   },
 
-<<<<<<< HEAD
-  // DELETE IN 15 (ryan)
-  getDeprecatedThemePreference(): DeprecatedThemeOption {
-    return window.localStorage.getItem(KeysEnum.THEME) as DeprecatedThemeOption;
-  },
-
-  // TODO(ryan): remove in v15
-  clearDeprecatedThemePreference() {
-    window.localStorage.removeItem(KeysEnum.THEME);
-=======
-  arePinnedResourcesDisabled(): boolean {
-    return (
-      window.localStorage.getItem(KeysEnum.PINNED_RESOURCES_NOT_SUPPORTED) ===
-      'true'
-    );
->>>>>>> 6e65033f
-  },
-
   getLicenseAcknowledged(): boolean {
     return (
       window.localStorage.getItem(KeysEnum.LICENSE_ACKNOWLEDGED) === 'true'
