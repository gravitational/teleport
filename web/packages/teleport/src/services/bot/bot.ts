/**
 * Teleport
 * Copyright (C) 2023  Gravitational, Inc.
 *
 * This program is free software: you can redistribute it and/or modify
 * it under the terms of the GNU Affero General Public License as published by
 * the Free Software Foundation, either version 3 of the License, or
 * (at your option) any later version.
 *
 * This program is distributed in the hope that it will be useful,
 * but WITHOUT ANY WARRANTY; without even the implied warranty of
 * MERCHANTABILITY or FITNESS FOR A PARTICULAR PURPOSE.  See the
 * GNU Affero General Public License for more details.
 *
 * You should have received a copy of the GNU Affero General Public License
 * along with this program.  If not, see <http://www.gnu.org/licenses/>.
 */

import cfg from 'teleport/config';
import api from 'teleport/services/api';
import {
  canUseV1Edit,
  makeBot,
  toApiGitHubTokenSpec,
  validateGetBotInstanceResponse,
  validateListBotInstancesResponse,
} from 'teleport/services/bot/consts';
import ResourceService, { RoleResource } from 'teleport/services/resources';
import { FeatureFlags } from 'teleport/types';

import { validateListJoinTokensResponse } from '../joinToken/consts';
import { MfaChallengeResponse } from '../mfa';
import { withGenericUnsupportedError } from '../version/unsupported';
import {
  BotResponse,
  CreateBotJoinTokenRequest,
  CreateBotRequest,
  EditBotRequest,
  FlatBot,
} from './types';

export function createBot(
  config: CreateBotRequest,
  mfaResponse?: MfaChallengeResponse
): Promise<void> {
  return api.post(
    cfg.getBotUrl({ action: 'create' }),
    config,
    undefined /* abort signal */,
    mfaResponse
  );
}

export async function getBot(
  variables: {
    botName: string;
  },
  signal?: AbortSignal
): Promise<FlatBot | null> {
  try {
    return await api
      .get(cfg.getBotUrl({ action: 'read', ...variables }), signal)
      .then(makeBot);
  } catch (err) {
    // capture the not found error response and return null instead of throwing
    if (err?.response?.status === 404) {
      return null;
    }
    throw err;
  }
}

export function createBotToken(
  req: CreateBotJoinTokenRequest,
  mfaResponse?: MfaChallengeResponse
) {
  return api.post(
    cfg.getBotTokenUrl(),
    {
      integrationName: req.integrationName,
      joinMethod: req.joinMethod,
      webFlowLabel: req.webFlowLabel,
      gitHub: toApiGitHubTokenSpec(req.gitHub),
    },
    undefined /* abort signal */,
    mfaResponse
  );
}

export async function listBotTokens(
  variables: { botName: string; skipAuthnRetry: boolean },
  signal: AbortSignal
) {
  const path = cfg.getJoinTokenUrl({ action: 'listV2' });
  const qs = new URLSearchParams();
  qs.set('bot_name', variables.botName);
  qs.set('role', 'bot');

  try {
    const data = await api.get(`${path}?${qs.toString()}`, signal, undefined, {
      skipAuthnRetry: variables.skipAuthnRetry,
    });

    if (!validateListJoinTokensResponse(data)) {
      throw new Error('failed to validate list join tokens response');
    }

    return data;
  } catch (err) {
    // TODO(nicholasmarais1158) DELETE IN v20.0.0
    withGenericUnsupportedError(err, '19.0.0');
  }
}

export async function fetchBots(signal: AbortSignal, flags: FeatureFlags) {
  if (!flags.listBots) {
    throw new Error('cannot fetch bots: bots.list permission required');
  }

  return api
    .get(cfg.getBotUrl({ action: 'list' }), signal)
    .then((json: BotResponse) => {
      const items = json?.items || [];
      return { bots: items.map(makeBot) };
    });
}

export async function fetchRoles(
  variables: { search: string; flags: FeatureFlags },
  signal?: AbortSignal
): Promise<{ startKey: string; items: RoleResource[] }> {
  if (!variables.flags.roles) {
    return { startKey: '', items: [] };
  }

  const resourceSvc = new ResourceService();
  return resourceSvc.fetchRoles(
    { limit: 50, search: variables.search },
    signal
  );
}

export async function editBot(
  variables: { botName: string; req: EditBotRequest },
  signal?: AbortSignal
) {
  // TODO(nicholasmarais1158) DELETE IN v20.0.0
  const useV1 = canUseV1Edit(variables.req);
  const path = useV1
    ? cfg.getBotUrl({ action: 'update', botName: variables.botName })
    : cfg.getBotUrl({ action: 'update-v2', botName: variables.botName });

  try {
    const res = await api.put(path, variables.req, signal);
    return makeBot(res);
  } catch (err: unknown) {
    // TODO(nicholasmarais1158) DELETE IN v20.0.0
    withGenericUnsupportedError(err, '19.0.0');
  }
}

export async function deleteBot(
  variables: { botName: string },
  signal?: AbortSignal
) {
  return api.deleteWithOptions(
    cfg.getBotUrl({ action: 'delete', botName: variables.botName }),
    {
      signal,
    }
  );
}

export async function listBotInstances(
  variables: {
    pageToken: string;
    pageSize: number;
    searchTerm?: string;
    sortField?: string;
    sortDir?: string;
    botName?: string;
    query?: string;
  },
  signal?: AbortSignal
) {
  const {
    pageToken,
    pageSize,
    searchTerm,
    sortField,
    sortDir,
    botName,
    query,
  } = variables;

  // TODO(nicholasmarais1158) DELETE IN v20.0.0
  const useV1Endpoint = !query;

  const path = cfg.getBotInstanceUrl({
    action: useV1Endpoint ? 'list' : 'listV2',
  });
  const qs = new URLSearchParams();

  qs.set('page_size', pageSize.toFixed());
  qs.set('page_token', pageToken);
  if (searchTerm) {
    qs.set('search', searchTerm);
  }
<<<<<<< HEAD
  if (query) {
    qs.set('query', query);
  }
  if (sortField) {
    qs.set('sort_field', sortField);
  }
  if (sortDir) {
    qs.set('sort_dir', sortDir);
  }
=======
>>>>>>> 4717dba2
  if (botName) {
    qs.set('bot_name', botName);
  }

  if (useV1Endpoint) {
    const sort = `${sortField || 'name'}:${sortDir || 'asc'}`;
    if (sort) {
      qs.set('sort', sort);
    }
  } else {
    if (sortField) {
      qs.set('sort_field', sortField);
    }
    if (sortDir) {
      qs.set('sort_dir', sortDir);
    }
    if (query) {
      qs.set('query', query);
    }
  }

  const data = await api.get(`${path}?${qs.toString()}`, signal);

  if (!validateListBotInstancesResponse(data)) {
    throw new Error('failed to validate list bot instances response');
  }

  return data;
}

export async function getBotInstance(
  variables: {
    botName: string;
    instanceId: string;
  },
  signal?: AbortSignal
) {
  const path = cfg.getBotInstanceUrl({ action: 'read', ...variables });

  const data = await api.get(path, signal);

  if (!validateGetBotInstanceResponse(data)) {
    throw new Error('failed to validate get bot instance response');
  }

  return data;
}<|MERGE_RESOLUTION|>--- conflicted
+++ resolved
@@ -206,18 +206,6 @@
   if (searchTerm) {
     qs.set('search', searchTerm);
   }
-<<<<<<< HEAD
-  if (query) {
-    qs.set('query', query);
-  }
-  if (sortField) {
-    qs.set('sort_field', sortField);
-  }
-  if (sortDir) {
-    qs.set('sort_dir', sortDir);
-  }
-=======
->>>>>>> 4717dba2
   if (botName) {
     qs.set('bot_name', botName);
   }
