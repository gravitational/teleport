/**
 * Teleport
 * Copyright (C) 2023  Gravitational, Inc.
 *
 * This program is free software: you can redistribute it and/or modify
 * it under the terms of the GNU Affero General Public License as published by
 * the Free Software Foundation, either version 3 of the License, or
 * (at your option) any later version.
 *
 * This program is distributed in the hope that it will be useful,
 * but WITHOUT ANY WARRANTY; without even the implied warranty of
 * MERCHANTABILITY or FITNESS FOR A PARTICULAR PURPOSE.  See the
 * GNU Affero General Public License for more details.
 *
 * You should have received a copy of the GNU Affero General Public License
 * along with this program.  If not, see <http://www.gnu.org/licenses/>.
 */

import { AuthProvider } from 'shared/services';

import cfg, { UrlListRolesParams, UrlResourcesParams } from 'teleport/config';
import api from 'teleport/services/api';

import { ResourcesResponse, UnifiedResource } from '../agents';
import auth, { MfaChallengeScope } from '../auth/auth';
import { MfaChallengeResponse } from '../mfa';
import {
  CreateOrOverwriteGitServer,
  DefaultAuthConnector,
  GitServer,
  makeResource,
  makeResourceList,
  Resource,
  RoleResource,
} from './';
import { makeUnifiedResource } from './makeUnifiedResource';

class ResourceService {
  createOrOverwriteGitServer(
    clusterId: string,
    req: CreateOrOverwriteGitServer
  ): Promise<GitServer> {
    return api.put(
      cfg.getGitServerUrl({ clusterId }, 'createOrOverwrite'),
      req
    );
  }

  deleteGitServer(clusterId: string, name: string): Promise<GitServer> {
    return api.delete(cfg.getGitServerUrl({ clusterId, name }, 'delete'));
  }

  fetchTrustedClusters() {
    return api
      .get(cfg.getTrustedClustersUrl())
      .then(res => makeResourceList<'trusted_cluster'>(res));
  }

  fetchUnifiedResources(
    clusterId?: string,
    params?: UrlResourcesParams,
    signal?: AbortSignal
  ): Promise<ResourcesResponse<UnifiedResource>> {
    return api
      .get(cfg.getUnifiedResourcesUrl(clusterId, params), signal)
      .then(json => {
        const items = json?.items || [];

        return {
          agents: items.map(makeUnifiedResource),
          startKey: json?.startKey,
          totalCount: json?.totalCount,
        };
      });
  }

  async fetchGithubConnectors(): Promise<{
    defaultConnector: DefaultAuthConnector;
    connectors: Resource<'github'>[];
  }> {
    // MFA reuse needs to be allowed in case we need to fallback to another default connector
    const challengeResponse =
      await await auth.getMfaChallengeResponseForAdminAction(true);

    return api
      .get(cfg.getGithubConnectorsUrl(), undefined, challengeResponse)
      .then(res => ({
        defaultConnector: {
          name: res.defaultConnectorName,
          type: res.defaultConnectorType,
        },
        connectors: makeResourceList<'github'>(res.connectors),
      }));
  }

  async setDefaultAuthConnector(req: DefaultAuthConnector | { type: 'local' }) {
    // This is an admin action that needs an mfa challenge with reuse allowed.
    const challenge = await auth.getMfaChallenge({
      scope: MfaChallengeScope.ADMIN_ACTION,
      allowReuse: true,
      isMfaRequiredRequest: {
        admin_action: {},
      },
    });

    const challengeResponse = await auth.getMfaChallengeResponse(challenge);

    return api.put(cfg.api.defaultConnectorPath, req, challengeResponse);
  }

<<<<<<< HEAD
  async fetchRoles(
    params?: UrlListRolesParams,
    signal?: AbortSignal
  ): Promise<{
=======
  async getUserMatchedAuthConnectors(
    username: string
  ): Promise<AuthProvider[]> {
    return api
      .post(cfg.api.authConnectorsPath, { username })
      .then(res => res.connectors || []);
  }

  async fetchRoles(params?: UrlListRolesParams): Promise<{
>>>>>>> 385827e9
    items: RoleResource[];
    startKey: string;
  }> {
    return await api.get(cfg.getListRolesUrl(params), signal);
  }

  fetchPresetRoles() {
    return api
      .get(cfg.getPresetRolesUrl())
      .then(res => makeResourceList<'role'>(res));
  }

  async fetchRole(name: string): Promise<RoleResource> {
    return makeResource<'role'>(
      await api.get(cfg.getRoleUrl(name), undefined, undefined, {
        allowRoleNotFound: true,
      })
    );
  }

  createTrustedCluster(content: string) {
    return api
      .post(cfg.getTrustedClustersUrl(), { content })
      .then(res => makeResource<'trusted_cluster'>(res));
  }

  createRole(content: string, mfaResponse?: MfaChallengeResponse) {
    return api
      .post(
        cfg.getRoleUrl(),
        { content },
        undefined /* abort signal */,
        mfaResponse
      )
      .then(res => makeResource<'role'>(res));
  }

  createGithubConnector(content: string) {
    return api
      .post(cfg.getGithubConnectorsUrl(), { content })
      .then(res => makeResource<'github'>(res));
  }

  updateTrustedCluster(name: string, content: string) {
    return api
      .put(cfg.getTrustedClustersUrl(name), { content })
      .then(res => makeResource<'trusted_cluster'>(res));
  }

  updateRole(name: string, content: string) {
    return api
      .put(cfg.getRoleUrl(name), { content })
      .then(res => makeResource<'role'>(res));
  }

  fetchGithubConnector(name: string) {
    return api
      .get(cfg.getGithubConnectorUrl(name))
      .then(res => makeResource<'github'>(res));
  }

  updateGithubConnector(name: string, content: string) {
    return api
      .put(cfg.getGithubConnectorsUrl(name), { content })
      .then(res => makeResource<'github'>(res));
  }

  deleteTrustedCluster(name: string) {
    return api.delete(cfg.getTrustedClustersUrl(name));
  }

  deleteRole(name: string) {
    return api.delete(cfg.getRoleUrl(name));
  }

  deleteGithubConnector(name: string) {
    return api.delete(cfg.getGithubConnectorsUrl(name));
  }
}

export default ResourceService;<|MERGE_RESOLUTION|>--- conflicted
+++ resolved
@@ -108,22 +108,18 @@
     return api.put(cfg.api.defaultConnectorPath, req, challengeResponse);
   }
 
-<<<<<<< HEAD
+  async getUserMatchedAuthConnectors(
+    username: string
+  ): Promise<AuthProvider[]> {
+    return api
+      .post(cfg.api.authConnectorsPath, { username })
+      .then(res => res.connectors || []);
+  }
+
   async fetchRoles(
     params?: UrlListRolesParams,
     signal?: AbortSignal
   ): Promise<{
-=======
-  async getUserMatchedAuthConnectors(
-    username: string
-  ): Promise<AuthProvider[]> {
-    return api
-      .post(cfg.api.authConnectorsPath, { username })
-      .then(res => res.connectors || []);
-  }
-
-  async fetchRoles(params?: UrlListRolesParams): Promise<{
->>>>>>> 385827e9
     items: RoleResource[];
     startKey: string;
   }> {
