--- conflicted
+++ resolved
@@ -28,15 +28,11 @@
   makeWebauthnAssertionResponse,
   makeWebauthnCreationResponse,
 } from './makeMfa';
-<<<<<<< HEAD
-import { NewCredentialRequest, UserCredentials } from './types';
-=======
 import {
   ResetPasswordReqWithEvent,
   ResetPasswordWithWebauthnReqWithEvent,
   UserCredentials,
 } from './types';
->>>>>>> 4510c0a6
 
 const auth = {
   checkWebauthnSupport() {
