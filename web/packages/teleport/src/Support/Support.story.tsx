--- conflicted
+++ resolved
@@ -30,11 +30,7 @@
   <Support {...props} isEnterprise={true} />
 );
 
-<<<<<<< HEAD
-export const SupportEnterpriseWithCTA = () => (
-=======
 export const SupportWithCTA = () => (
->>>>>>> 68feffbf
   <Support {...props} isEnterprise={true} showPremiumSupportCTA={true} />
 );
 
