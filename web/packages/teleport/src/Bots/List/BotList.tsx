--- conflicted
+++ resolved
@@ -42,12 +42,9 @@
   onEdit,
   selectedBot,
   setSelectedBot,
-<<<<<<< HEAD
   onView,
-=======
   selectedRoles,
   setSelectedRoles,
->>>>>>> 205cc1cc
 }: BotListProps) {
   const [interaction, setInteraction] = useState<Interaction>(Interaction.NONE);
 
@@ -74,10 +71,7 @@
             render: bot => (
               <BotOptionsCell
                 bot={bot}
-<<<<<<< HEAD
-                onClickDelete={() => setSelectedBot(bot)}
                 onClickView={() => onView(bot)}
-=======
                 disabledEdit={disabledEdit}
                 onClickEdit={() => {
                   setSelectedBot(bot);
@@ -88,7 +82,6 @@
                   setSelectedBot(bot);
                   setInteraction(Interaction.DELETE);
                 }}
->>>>>>> 205cc1cc
               />
             ),
           },
