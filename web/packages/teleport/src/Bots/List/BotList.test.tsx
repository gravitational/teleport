--- conflicted
+++ resolved
@@ -72,11 +72,7 @@
   const props = makeProps();
   props.bots = [bot];
   render(<BotList {...props} />);
-<<<<<<< HEAD
-  await fireEvent.click(await screen.findByText('Options'));
-=======
-  fireEvent.click(await screen.findByText('OPTIONS'));
->>>>>>> 63b794d2
+  fireEvent.click(await screen.findByText('Options'));
   expect(screen.getByText('View...')).toBeInTheDocument();
 });
 
@@ -99,10 +95,6 @@
   const props = makeProps();
   props.bots = [bot];
   render(<BotList {...props} />);
-<<<<<<< HEAD
-  await fireEvent.click(await screen.findByText('Options'));
-=======
-  fireEvent.click(await screen.findByText('OPTIONS'));
->>>>>>> 63b794d2
+  fireEvent.click(await screen.findByText('Options'));
   expect(screen.queryByText('View...')).not.toBeInTheDocument();
 });