/**
 * Teleport
 * Copyright (C) 2024 Gravitational, Inc.
 *
 * This program is free software: you can redistribute it and/or modify
 * it under the terms of the GNU Affero General Public License as published by
 * the Free Software Foundation, either version 3 of the License, or
 * (at your option) any later version.
 *
 * This program is distributed in the hope that it will be useful,
 * but WITHOUT ANY WARRANTY; without even the implied warranty of
 * MERCHANTABILITY or FITNESS FOR A PARTICULAR PURPOSE.  See the
 * GNU Affero General Public License for more details.
 *
 * You should have received a copy of the GNU Affero General Public License
 * along with this program.  If not, see <http://www.gnu.org/licenses/>.
 */

import React from 'react';
import { Cell } from 'design/DataTable';
import { MenuButton, MenuItem } from 'shared/components/MenuAction';

import { BotOptionsCellProps } from 'teleport/Bots/types';
import { BotUiFlow } from 'teleport/services/bot/types';

export function BotOptionsCell({
<<<<<<< HEAD
  onClickDelete,
  onClickView,
  bot,
=======
  disabledEdit,
  onClickEdit,
  onClickDelete,
>>>>>>> 205cc1cc
}: BotOptionsCellProps) {
  return (
    <Cell align="right">
      <MenuButton>
        <MenuItem onClick={onClickEdit} disabled={disabledEdit}>
          Edit...
        </MenuItem>
        <MenuItem onClick={onClickDelete}>Delete...</MenuItem>
        {bot.type === BotUiFlow.GitHubActionsSsh && (
          <MenuItem onClick={onClickView}>View...</MenuItem>
        )}
      </MenuButton>
    </Cell>
  );
}<|MERGE_RESOLUTION|>--- conflicted
+++ resolved
@@ -24,15 +24,11 @@
 import { BotUiFlow } from 'teleport/services/bot/types';
 
 export function BotOptionsCell({
-<<<<<<< HEAD
   onClickDelete,
   onClickView,
   bot,
-=======
   disabledEdit,
   onClickEdit,
-  onClickDelete,
->>>>>>> 205cc1cc
 }: BotOptionsCellProps) {
   return (
     <Cell align="right">
