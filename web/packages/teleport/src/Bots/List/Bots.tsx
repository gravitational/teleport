--- conflicted
+++ resolved
@@ -37,16 +37,13 @@
 import { FlatBot } from 'teleport/services/bot/types';
 import useTeleport from 'teleport/useTeleport';
 
-<<<<<<< HEAD
 import { ViewBot } from '../ViewBot';
 
 type Operation = {
   type: 'edit' | 'view';
   bot?: FlatBot;
 };
-=======
 import cfg from 'teleport/config';
->>>>>>> 205cc1cc
 
 export function Bots() {
   const ctx = useTeleport();
@@ -56,13 +53,9 @@
   const [bots, setBots] = useState<FlatBot[]>();
   const [roles, setRoles] = useState<string[]>();
   const [selectedBot, setSelectedBot] = useState<FlatBot>();
-<<<<<<< HEAD
   const [operation, setOperation] = useState<Operation>();
-  const { attempt: deleteAttempt, run: deleteRun } = useAttemptNext();
-=======
   const [selectedRoles, setSelectedRoles] = useState<string[]>();
   const { attempt: crudAttempt, run: crudRun } = useAttemptNext();
->>>>>>> 205cc1cc
   const { attempt: fetchAttempt, run: fetchRun } = useAttemptNext('processing');
 
   useEffect(() => {
@@ -176,12 +169,9 @@
           onEdit={onEdit}
           selectedBot={selectedBot}
           setSelectedBot={setSelectedBot}
-<<<<<<< HEAD
           onView={onView}
-=======
           selectedRoles={selectedRoles}
           setSelectedRoles={setSelectedRoles}
->>>>>>> 205cc1cc
         />
       )}
       {operation?.type === 'view' && (
