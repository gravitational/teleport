--- conflicted
+++ resolved
@@ -138,11 +138,8 @@
     msw: {
       handlers: [
         successHandler,
-<<<<<<< HEAD
-        listBotInstancesSuccessHandler,
-=======
         listV2TokensSuccess(),
->>>>>>> 0b5695de
+        listBotInstancesSuccessHandler,
         successGetRoles({
           startKey: '',
           items: Array.from({ length: 10 }, (_, k) => k).map(r => ({
@@ -158,11 +155,7 @@
   },
 };
 
-<<<<<<< HEAD
-export const HappyWithNoTraitsOrRolesOrInstances: Story = {
-=======
 export const HappyWithEmpty: Story = {
->>>>>>> 0b5695de
   parameters: {
     msw: {
       handlers: [
@@ -174,17 +167,14 @@
             seconds: 43200,
           },
         }),
-<<<<<<< HEAD
+        listV2TokensSuccess({
+          isEmpty: true,
+        }),
+        mfaAuthnChallengeSuccess(),
         listBotInstancesSuccess({
           bot_instances: [],
           next_page_token: '',
         }),
-=======
-        listV2TokensSuccess({
-          isEmpty: true,
-        }),
-        mfaAuthnChallengeSuccess(),
->>>>>>> 0b5695de
         successGetRoles({
           startKey: '',
           items: ['access', 'editor', 'terraform-provider'].map(r => ({
@@ -208,44 +198,33 @@
     msw: {
       handlers: [
         successHandler,
-<<<<<<< HEAD
-        listBotInstancesSuccessHandler,
-=======
         listV2TokensSuccess(),
->>>>>>> 0b5695de
-        successGetRoles({
-          startKey: '',
-          items: ['access', 'editor', 'terraform-provider'].map(r => ({
-            content: r,
-            id: r,
-            name: r,
-            kind: 'role',
-          })),
-        }),
-        editBotSuccess(),
-      ],
-    },
-  },
-};
-
-<<<<<<< HEAD
-export const HappyWithoutBotInstanceListPermission: Story = {
-  args: {
-    hasBotInstanceListPermission: false,
-=======
+        listBotInstancesSuccessHandler,
+        successGetRoles({
+          startKey: '',
+          items: ['access', 'editor', 'terraform-provider'].map(r => ({
+            content: r,
+            id: r,
+            name: r,
+            kind: 'role',
+          })),
+        }),
+        editBotSuccess(),
+      ],
+    },
+  },
+};
+
 export const HappyWithoutTokenListPermission: Story = {
   args: {
     hasTokensList: false,
->>>>>>> 0b5695de
-  },
-  parameters: {
-    msw: {
-      handlers: [
-        successHandler,
-<<<<<<< HEAD
-        listBotInstancesSuccessHandler,
-=======
+  },
+  parameters: {
+    msw: {
+      handlers: [
+        successHandler,
         listV2TokensSuccess(),
+        listBotInstancesSuccessHandler,
         successGetRoles({
           startKey: '',
           items: ['access', 'editor', 'terraform-provider'].map(r => ({
@@ -268,6 +247,7 @@
         successHandler,
         listV2TokensMfaError(),
         mfaAuthnChallengeSuccess(),
+        listBotInstancesSuccessHandler,
         successGetRoles({
           startKey: '',
           items: ['access', 'editor', 'terraform-provider'].map(r => ({
@@ -289,6 +269,7 @@
       handlers: [
         successHandler,
         listV2TokensError(500, 'something went wrong'),
+        listBotInstancesSuccessHandler,
         successGetRoles({
           startKey: '',
           items: ['access', 'editor', 'terraform-provider'].map(r => ({
@@ -318,7 +299,32 @@
             string: '18.0.0',
           },
         }),
->>>>>>> 0b5695de
+        listBotInstancesSuccessHandler,
+        successGetRoles({
+          startKey: '',
+          items: ['access', 'editor', 'terraform-provider'].map(r => ({
+            content: r,
+            id: r,
+            name: r,
+            kind: 'role',
+          })),
+        }),
+        editBotSuccess(),
+      ],
+    },
+  },
+};
+
+export const HappyWithoutBotInstanceListPermission: Story = {
+  args: {
+    hasBotInstanceListPermission: false,
+  },
+  parameters: {
+    msw: {
+      handlers: [
+        successHandler,
+        listV2TokensSuccess(),
+        listBotInstancesSuccessHandler,
         successGetRoles({
           startKey: '',
           items: ['access', 'editor', 'terraform-provider'].map(r => ({
@@ -381,20 +387,14 @@
 function Wrapper(props?: {
   hasBotsRead?: boolean;
   hasBotsEdit?: boolean;
-<<<<<<< HEAD
+  hasTokensList?: boolean;
   hasBotInstanceListPermission?: boolean;
-=======
-  hasTokensList?: boolean;
->>>>>>> 0b5695de
 }) {
   const {
     hasBotsRead = true,
     hasBotsEdit = true,
-<<<<<<< HEAD
+    hasTokensList = true,
     hasBotInstanceListPermission = true,
-=======
-    hasTokensList = true,
->>>>>>> 0b5695de
   } = props ?? {};
 
   const history = createMemoryHistory({
@@ -411,15 +411,13 @@
       ...defaultAccess,
       list: true,
     },
-<<<<<<< HEAD
+    tokens: {
+      ...defaultAccess,
+      list: hasTokensList,
+    },
     botInstances: {
       ...defaultAccess,
       list: hasBotInstanceListPermission,
-=======
-    tokens: {
-      ...defaultAccess,
-      list: hasTokensList,
->>>>>>> 0b5695de
     },
   });
 
