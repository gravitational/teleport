/**
 * Teleport
 * Copyright (C) 2025 Gravitational, Inc.
 *
 * This program is free software: you can redistribute it and/or modify
 * it under the terms of the GNU Affero General Public License as published by
 * the Free Software Foundation, either version 3 of the License, or
 * (at your option) any later version.
 *
 * This program is distributed in the hope that it will be useful,
 * but WITHOUT ANY WARRANTY; without even the implied warranty of
 * MERCHANTABILITY or FITNESS FOR A PARTICULAR PURPOSE.  See the
 * GNU Affero General Public License for more details.
 *
 * You should have received a copy of the GNU Affero General Public License
 * along with this program.  If not, see <http://www.gnu.org/licenses/>.
 */

import { Meta, StoryObj } from '@storybook/react-vite';
import { QueryClient, QueryClientProvider } from '@tanstack/react-query';
import { createMemoryHistory } from 'history';
import { MemoryRouter, Route, Router } from 'react-router';

import Box from 'design/Box';

import cfg from 'teleport/config';
import { createTeleportContext } from 'teleport/mocks/contexts';
import { TeleportProviderBasic } from 'teleport/mocks/providers';
import { defaultAccess, makeAcl } from 'teleport/services/user/makeAcl';
import { listBotInstancesSuccess } from 'teleport/test/helpers/botInstances';
import {
  editBotSuccess,
  getBotError,
  getBotForever,
  getBotSuccess,
} from 'teleport/test/helpers/bots';
import { mfaAuthnChallengeSuccess } from 'teleport/test/helpers/mfa';
import { successGetRoles } from 'teleport/test/helpers/roles';
import {
  listV2TokensError,
  listV2TokensMfaError,
  listV2TokensSuccess,
} from 'teleport/test/helpers/tokens';

import { BotDetails } from './BotDetails';
import { listBotInstancesSuccessHandler } from './InstancesPanel.story';

const meta = {
  title: 'Teleport/Bots/Details',
  component: Wrapper,
  beforeEach: () => {
    queryClient.clear(); // Prevent cached data sharing between stories
  },
} satisfies Meta<typeof Wrapper>;

type Story = StoryObj<typeof meta>;

export default meta;

const successHandler = getBotSuccess({
  name: 'ansible-worker',
  roles: Array.from({ length: 8 }, (_, k) => k).map(
    r => `testing-role-${r + 1}`
  ),
  traits: [
    {
      name: 'logins',
      values: ['guest'],
    },
    {
      name: 'db_names',
      values: ['*'],
    },
    {
      name: 'custom_idp',
      values: Array.from({ length: 8 }, (_, k) => k).map(
        r => `test-value-${r + 1}`
      ),
    },
  ],
  max_session_ttl: {
    seconds: 43200,
  },
});

export const Happy: Story = {
  parameters: {
    msw: {
      handlers: [
        successHandler,
        listV2TokensSuccess(),
        listBotInstancesSuccessHandler,
<<<<<<< HEAD
        successGetRoles({
          startKey: '',
          items: Array.from({ length: 10 }, (_, k) => k).map(r => ({
            content: `role-${r}`,
            id: `role-${r}`,
            name: `role-${r}`,
            kind: 'role',
          })),
        }),
        editBotSuccess(),
      ],
    },
  },
};

export const HappyWithEmpty: Story = {
  parameters: {
    msw: {
      handlers: [
        getBotSuccess({
          name: 'ansible-worker',
          roles: [],
          traits: [],
          max_session_ttl: {
            seconds: 43200,
          },
        }),
        listV2TokensSuccess({
          tokens: [],
        }),
        mfaAuthnChallengeSuccess(),
        listBotInstancesSuccess({
          bot_instances: [],
          next_page_token: '',
        }),
=======
>>>>>>> c16ee3cd
        successGetRoles({
          startKey: '',
          items: Array.from({ length: 10 }, (_, k) => k).map(r => ({
            content: `role-${r}`,
            id: `role-${r}`,
            name: `role-${r}`,
            kind: 'role',
          })),
        }),
        editBotSuccess(),
      ],
    },
  },
};

<<<<<<< HEAD
export const HappyWithLongValues: Story = {
=======
export const HappyWithEmpty: Story = {
>>>>>>> c16ee3cd
  parameters: {
    msw: {
      handlers: [
        getBotSuccess({
          name: 'ansibleworkeransibleworkeransibleworkeransibleworkeransibleworkeransibleworker',
          roles: [
            'rolerolerolerolerolerolerolerolerolerolerolerolerolerolerolerolerolerolerolerolerole',
          ],
          traits: [
            {
              name: 'traittraittraittraittraittraittraittraittraittraittraittraittraittraittrait',
              values: ['value'],
            },
            {
              name: 'name',
              values: [
                'valuevaluevaluevaluevaluevaluevaluevaluevaluevaluevaluevaluevaluevaluevaluevalue',
              ],
            },
          ],
          max_session_ttl: {
            seconds: 43200,
          },
        }),
        listV2TokensSuccess({
<<<<<<< HEAD
          tokens: [
            'tokentokentokentokentokentokentokentokentokentokentokentokentokentokentokentokentokentokentokentokentokentokentokentoken',
          ],
        }),
        mfaAuthnChallengeSuccess(),
        listBotInstancesSuccess({
          bot_instances: [
            {
              bot_name: '',
              instance_id:
                '04241a2a66b904241a2a66b904241a2a66b904241a2a66b904241a2a66b9',
              host_name_latest:
                'hotnamehotnamehotnamehotnamehotnamehotnamehotnamehotnamehotname',
              active_at_latest: '2025-01-01T00:00:00Z',
              join_method_latest: 'github',
              os_latest: 'linux',
              version_latest:
                '17.2.6-04241a2a66b904241a2a66b904241a2a66b904241a2a66b9',
            },
          ],
=======
          isEmpty: true,
        }),
        mfaAuthnChallengeSuccess(),
        listBotInstancesSuccess({
          bot_instances: [],
>>>>>>> c16ee3cd
          next_page_token: '',
        }),
        successGetRoles({
          startKey: '',
          items: ['access', 'editor', 'terraform-provider'].map(r => ({
            content: r,
            id: r,
            name: r,
            kind: 'role',
          })),
        }),
        editBotSuccess(),
      ],
    },
  },
};

export const HappyWithoutEditPermission: Story = {
  args: {
    hasBotsEdit: false,
  },
  parameters: {
    msw: {
      handlers: [
        successHandler,
        listV2TokensSuccess(),
        listBotInstancesSuccessHandler,
        successGetRoles({
          startKey: '',
          items: ['access', 'editor', 'terraform-provider'].map(r => ({
            content: r,
            id: r,
            name: r,
            kind: 'role',
          })),
        }),
        editBotSuccess(),
      ],
    },
  },
};

export const HappyWithoutTokenListPermission: Story = {
  args: {
    hasTokensList: false,
  },
  parameters: {
    msw: {
      handlers: [
        successHandler,
        listV2TokensSuccess(),
        listBotInstancesSuccessHandler,
        successGetRoles({
          startKey: '',
          items: ['access', 'editor', 'terraform-provider'].map(r => ({
            content: r,
            id: r,
            name: r,
            kind: 'role',
          })),
        }),
        editBotSuccess(),
      ],
    },
  },
};

export const HappyWithMFAPrompt: Story = {
  parameters: {
    msw: {
      handlers: [
        successHandler,
        listV2TokensMfaError(),
        mfaAuthnChallengeSuccess(),
        listBotInstancesSuccessHandler,
        successGetRoles({
          startKey: '',
          items: ['access', 'editor', 'terraform-provider'].map(r => ({
            content: r,
            id: r,
            name: r,
            kind: 'role',
          })),
        }),
        editBotSuccess(),
      ],
    },
  },
};

export const HappyWithTokensError: Story = {
  parameters: {
    msw: {
      handlers: [
        successHandler,
        listV2TokensError(500, 'something went wrong'),
        listBotInstancesSuccessHandler,
        successGetRoles({
          startKey: '',
          items: ['access', 'editor', 'terraform-provider'].map(r => ({
            content: r,
            id: r,
            name: r,
            kind: 'role',
          })),
        }),
        editBotSuccess(),
      ],
    },
  },
};

export const HappyWithTokensOutdatedProxy: Story = {
  parameters: {
    msw: {
      handlers: [
        successHandler,
        listV2TokensError(404, 'path not found', {
          proxyVersion: {
            major: 19,
            minor: 0,
            patch: 0,
            preRelease: 'dev',
            string: '18.0.0',
          },
        }),
        listBotInstancesSuccessHandler,
        successGetRoles({
          startKey: '',
          items: ['access', 'editor', 'terraform-provider'].map(r => ({
            content: r,
            id: r,
            name: r,
            kind: 'role',
          })),
        }),
        editBotSuccess(),
      ],
    },
  },
};

export const HappyWithoutBotInstanceListPermission: Story = {
  args: {
    hasBotInstanceListPermission: false,
  },
  parameters: {
    msw: {
      handlers: [
        successHandler,
        listV2TokensSuccess(),
        listBotInstancesSuccessHandler,
        successGetRoles({
          startKey: '',
          items: ['access', 'editor', 'terraform-provider'].map(r => ({
            content: r,
            id: r,
            name: r,
            kind: 'role',
          })),
        }),
        editBotSuccess(),
      ],
    },
  },
};

export const WithFetchPending: Story = {
  parameters: {
    msw: {
      handlers: [getBotForever()],
    },
  },
};

export const WithFetchFailure: Story = {
  parameters: {
    msw: {
      handlers: [getBotError(500, 'error message goes here')],
    },
  },
};

export const WithBotNotFound: Story = {
  parameters: {
    msw: {
      handlers: [getBotError(404, 'not found')],
    },
  },
};

export const WithNoBotReadPermission: Story = {
  args: {
    hasBotsRead: false,
  },
  parameters: {
    msw: {
      handlers: [getBotError(500, 'you have permission, congrats 🎉')],
    },
  },
};

const queryClient = new QueryClient({
  defaultOptions: {
    queries: {
      refetchOnWindowFocus: false,
      retry: false,
    },
  },
});

function Wrapper(props?: {
  hasBotsRead?: boolean;
  hasBotsEdit?: boolean;
  hasTokensList?: boolean;
  hasBotInstanceListPermission?: boolean;
}) {
  const {
    hasBotsRead = true,
    hasBotsEdit = true,
    hasTokensList = true,
    hasBotInstanceListPermission = true,
  } = props ?? {};

  const history = createMemoryHistory({
    initialEntries: ['/web/bot/ansible-worker'],
  });

  const customAcl = makeAcl({
    bots: {
      ...defaultAccess,
      read: hasBotsRead,
      edit: hasBotsEdit,
    },
    roles: {
      ...defaultAccess,
      list: true,
    },
    tokens: {
      ...defaultAccess,
      list: hasTokensList,
    },
    botInstances: {
      ...defaultAccess,
      list: hasBotInstanceListPermission,
    },
  });

  const ctx = createTeleportContext({
    customAcl,
  });

  return (
    <QueryClientProvider client={queryClient}>
      <MemoryRouter>
        <TeleportProviderBasic teleportCtx={ctx}>
          <Router history={history}>
            <Route path={cfg.routes.bot}>
              <Box height={800} overflow={'auto'}>
                <BotDetails />
              </Box>
            </Route>
          </Router>
        </TeleportProviderBasic>
      </MemoryRouter>
    </QueryClientProvider>
  );
}<|MERGE_RESOLUTION|>--- conflicted
+++ resolved
@@ -90,7 +90,6 @@
         successHandler,
         listV2TokensSuccess(),
         listBotInstancesSuccessHandler,
-<<<<<<< HEAD
         successGetRoles({
           startKey: '',
           items: Array.from({ length: 10 }, (_, k) => k).map(r => ({
@@ -126,8 +125,6 @@
           bot_instances: [],
           next_page_token: '',
         }),
-=======
->>>>>>> c16ee3cd
         successGetRoles({
           startKey: '',
           items: Array.from({ length: 10 }, (_, k) => k).map(r => ({
@@ -143,11 +140,7 @@
   },
 };
 
-<<<<<<< HEAD
 export const HappyWithLongValues: Story = {
-=======
-export const HappyWithEmpty: Story = {
->>>>>>> c16ee3cd
   parameters: {
     msw: {
       handlers: [
@@ -173,7 +166,6 @@
           },
         }),
         listV2TokensSuccess({
-<<<<<<< HEAD
           tokens: [
             'tokentokentokentokentokentokentokentokentokentokentokentokentokentokentokentokentokentokentokentokentokentokentokentoken',
           ],
@@ -194,13 +186,6 @@
                 '17.2.6-04241a2a66b904241a2a66b904241a2a66b904241a2a66b9',
             },
           ],
-=======
-          isEmpty: true,
-        }),
-        mfaAuthnChallengeSuccess(),
-        listBotInstancesSuccess({
-          bot_instances: [],
->>>>>>> c16ee3cd
           next_page_token: '',
         }),
         successGetRoles({
