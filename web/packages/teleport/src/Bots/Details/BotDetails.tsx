--- conflicted
+++ resolved
@@ -167,16 +167,12 @@
               <PanelContentContainer>
                 <Grid>
                   <GridLabel>Bot name</GridLabel>
-<<<<<<< HEAD
                   <Flex
                     inline
                     alignItems={'center'}
                     gap={1}
                     overflow={'hidden'}
                   >
-=======
-                  <Flex inline alignItems={'center'} gap={1}>
->>>>>>> c16ee3cd
                     <MonoText>{data.name}</MonoText>
                     <CopyButton name={data.name} />
                   </Flex>
@@ -195,7 +191,6 @@
             <Panel title="Roles" isSubPanel>
               <PanelContentContainer>
                 {data.roles.length ? (
-<<<<<<< HEAD
                   <LabelsContainer>
                     {data.roles.toSorted().map(r => (
                       <SecondaryOutlined key={r}>
@@ -205,17 +200,6 @@
                   </LabelsContainer>
                 ) : (
                   <EmptyText>No roles assigned</EmptyText>
-=======
-                  <RolesContainer>
-                    {data.roles.toSorted().map(r => (
-                      <SecondaryOutlined mr="1" key={r}>
-                        {r}
-                      </SecondaryOutlined>
-                    ))}
-                  </RolesContainer>
-                ) : (
-                  'No roles assigned'
->>>>>>> c16ee3cd
                 )}
               </PanelContentContainer>
             </Panel>
@@ -233,7 +217,6 @@
                           <GridLabel>
                             <Trait traitName={r.name} />
                           </GridLabel>
-<<<<<<< HEAD
                           <LabelsContainer>
                             {r.values.length > 0
                               ? r.values.toSorted().map(v => (
@@ -243,26 +226,11 @@
                                 ))
                               : 'no values'}
                           </LabelsContainer>
-=======
-                          <div>
-                            {r.values.length > 0
-                              ? r.values.toSorted().map(v => (
-                                  <SecondaryOutlined mr="1" key={v}>
-                                    {v}
-                                  </SecondaryOutlined>
-                                ))
-                              : 'no values'}
-                          </div>
->>>>>>> c16ee3cd
                         </React.Fragment>
                       ))}
                   </Grid>
                 ) : (
-<<<<<<< HEAD
                   <EmptyText>No traits set</EmptyText>
-=======
-                  'No traits set'
->>>>>>> c16ee3cd
                 )}
               </PanelContentContainer>
             </Panel>
@@ -297,7 +265,6 @@
 `;
 
 const ColumnContainer = styled(CardTile)`
-<<<<<<< HEAD
   flex-direction: column;
   overflow: auto;
   padding: 0;
@@ -315,19 +282,6 @@
   flex-wrap: wrap;
   overflow: hidden;
   gap: ${props => props.theme.space[1]}px;
-=======
-  flex-direction: column;
-  overflow: auto;
-  padding: 0;
-  gap: 0;
-  margin: ${props => props.theme.space[1]}px;
->>>>>>> c16ee3cd
-`;
-
-const PanelContentContainer = styled(Flex)`
-  flex-direction: column;
-  padding: ${props => props.theme.space[3]}px;
-  padding-top: 0;
 `;
 
 const RolesContainer = styled.div``;
@@ -348,10 +302,7 @@
   display: grid;
   grid-template-columns: repeat(2, auto);
   gap: ${({ theme }) => theme.space[2]}px;
-<<<<<<< HEAD
   overflow: hidden;
-=======
->>>>>>> c16ee3cd
 `;
 
 const GridLabel = styled(Text)`
@@ -494,33 +445,23 @@
         {isSuccess ? (
           <>
             {data.items.length ? (
-<<<<<<< HEAD
               <LabelsContainer>
-=======
-              <Flex gap={1} flexWrap={'wrap'}>
->>>>>>> c16ee3cd
                 {data.items
                   .toSorted((a, b) => a.safeName.localeCompare(b.safeName))
                   .map(t => {
                     return (
-<<<<<<< HEAD
                       <HoverTooltip
                         key={t.id}
                         placement="top"
                         tipContent={t.method}
                       >
                         <SecondaryOutlined>
-=======
-                      <SecondaryOutlined key={t.id}>
-                        <HoverTooltip placement="top" tipContent={t.method}>
->>>>>>> c16ee3cd
                           <Flex alignItems={'center'} gap={1}>
                             <JoinMethodIcon
                               method={t.method}
                               size={'small'}
                               includeTooltip={false}
                             />
-<<<<<<< HEAD
                             <LabelText>{t.safeName}</LabelText>
                           </Flex>
                         </SecondaryOutlined>
@@ -530,17 +471,6 @@
               </LabelsContainer>
             ) : (
               <EmptyText>No join tokens</EmptyText>
-=======
-                            {t.safeName}
-                          </Flex>
-                        </HoverTooltip>
-                      </SecondaryOutlined>
-                    );
-                  })}
-              </Flex>
-            ) : (
-              'No join tokens'
->>>>>>> c16ee3cd
             )}
           </>
         ) : undefined}
