/**
 * Teleport
 * Copyright (C) 2025 Gravitational, Inc.
 *
 * This program is free software: you can redistribute it and/or modify
 * it under the terms of the GNU Affero General Public License as published by
 * the Free Software Foundation, either version 3 of the License, or
 * (at your option) any later version.
 *
 * This program is distributed in the hope that it will be useful,
 * but WITHOUT ANY WARRANTY; without even the implied warranty of
 * MERCHANTABILITY or FITNESS FOR A PARTICULAR PURPOSE.  See the
 * GNU Affero General Public License for more details.
 *
 * You should have received a copy of the GNU Affero General Public License
 * along with this program.  If not, see <http://www.gnu.org/licenses/>.
 */

import format from 'date-fns/format';
import formatDistanceToNowStrict from 'date-fns/formatDistanceToNowStrict';
import parseISO from 'date-fns/parseISO';
import { ReactElement } from 'react';
import styled from 'styled-components';

import Flex from 'design/Flex/Flex';
import { ArrowFatLinesUp } from 'design/Icon/Icons/ArrowFatLinesUp';
import {
  DangerOutlined,
  SecondaryOutlined,
  WarningOutlined,
} from 'design/Label/Label';
import { ResourceIcon } from 'design/ResourceIcon';
import Text from 'design/Text/Text';
import { HoverTooltip } from 'design/Tooltip/HoverTooltip';

import { useClusterVersion } from '../../useClusterVersion';
import { JoinMethodIcon } from './JoinMethodIcon';

export function Instance(props: {
  id: string;
  version?: string;
  hostname?: string;
  activeAt?: string;
  method?: string;
  os?: string;
}) {
  const { id, version, hostname, activeAt, method, os } = props;

  const hasHeartbeatData = !!version || !!hostname || !!method || !!os;

  return (
    <Container>
      <TopRow>
        <Text fontWeight={'light'}>{id}</Text>
        {activeAt ? (
          <HoverTooltip
            placement="top"
            tipContent={format(parseISO(activeAt), 'PP, p z')}
          >
            <Text
              fontSize={0}
              fontWeight={'regular'}
            >{`${formatDistanceToNowStrict(parseISO(activeAt))} ago`}</Text>
          </HoverTooltip>
        ) : undefined}
      </TopRow>
<<<<<<< HEAD
      {hasHeartbeatData ? (
        <BottomRow>
          <Flex gap={2}>
            <Version version={version} check={versionCheck} />

            {hostname ? (
              <HoverTooltip placement="top" tipContent={'Hostname'}>
                <SecondaryOutlined>
                  <Text fontSize={'12px'}>{hostname}</Text>
                </SecondaryOutlined>
              </HoverTooltip>
            ) : undefined}
          </Flex>
          <Flex gap={2}>
            {method ? (
              <JoinMethodIcon method={method} size={'medium'} />
            ) : undefined}

            {os ? (
              <HoverTooltip placement="top" tipContent={os}>
                <OsIconContainer>
                  {os === 'darwin' ? (
                    <ResourceIcon name={'apple'} width={'16px'} />
                  ) : os === 'windows' ? (
                    <ResourceIcon name={'windows'} width={'16px'} />
                  ) : os === 'linux' ? (
                    <ResourceIcon name={'linux'} width={'16px'} />
                  ) : (
                    <ResourceIcon name={'server'} width={'16px'} />
                  )}
                </OsIconContainer>
              </HoverTooltip>
            ) : undefined}
          </Flex>
        </BottomRow>
      ) : (
        <EmptyText>No heartbeat data</EmptyText>
      )}
=======
      <BottomRow>
        <Flex gap={2}>
          <Version version={version} />

          {hostname ? (
            <HoverTooltip placement="top" tipContent={'Hostname'}>
              <SecondaryOutlined>
                <Text>{hostname}</Text>
              </SecondaryOutlined>
            </HoverTooltip>
          ) : undefined}
        </Flex>
        <Flex gap={2}>
          {method ? (
            <JoinMethodIcon method={method} size={'medium'} />
          ) : undefined}

          {os ? (
            <HoverTooltip placement="top" tipContent={os}>
              <OsIconContainer>
                {os === 'darwin' ? (
                  <ResourceIcon name={'apple'} width={'16px'} />
                ) : os === 'windows' ? (
                  <ResourceIcon name={'windows'} width={'16px'} />
                ) : os === 'linux' ? (
                  <ResourceIcon name={'linux'} width={'16px'} />
                ) : (
                  <ResourceIcon name={'server'} width={'16px'} />
                )}
              </OsIconContainer>
            </HoverTooltip>
          ) : undefined}
        </Flex>
      </BottomRow>
>>>>>>> 8b88e2ea
    </Container>
  );
}

const Container = styled(Flex)`
  flex-direction: column;
  padding: ${props => props.theme.space[3]}px;
  padding-top: ${p => p.theme.space[2]}px;
  padding-bottom: ${p => p.theme.space[2]}px;
  background-color: ${p => p.theme.colors.levels.surface};
  gap: ${p => p.theme.space[1]}px;
`;

const TopRow = styled(Flex)`
  justify-content: space-between;
  align-items: center;
`;

const BottomRow = styled(Flex)`
  justify-content: space-between;
  align-items: flex-end;
`;

const OsIconContainer = styled(Flex)`
  width: 20px; // Intentionally not a theme value
  height: 20px; // Intentionally not a theme value
  align-items: center;
  justify-content: center;
`;

<<<<<<< HEAD
const EmptyText = styled(Text)`
  color: ${p => p.theme.colors.text.muted};
`;

function Version(props: {
  version: string | undefined;
  check: ClientCompatibility;
}) {
  const { version, check } = props;
=======
function Version(props: { version: string | undefined }) {
  const { version } = props;
  const { checkCompatibility } = useClusterVersion();
  const versionCompatibility = checkCompatibility(version);
>>>>>>> 8b88e2ea

  let Wrapper = SecondaryOutlined;
  let icon: ReactElement | null = <ArrowFatLinesUp size={'small'} />;
  let tooltip = 'Version is up to date';
  if (versionCompatibility?.isCompatible) {
    switch (versionCompatibility.reason) {
      case 'match':
        icon = null;
        break;
      case 'upgrade-minor':
        tooltip = 'An upgrade is available';
        break;
      case 'upgrade-major':
        Wrapper = WarningOutlined;
        tooltip =
          'Version is one major version behind. Consider upgrading soon.';
        break;
    }
  } else {
    switch (versionCompatibility?.reason) {
      case 'too-old':
        Wrapper = DangerOutlined;
        tooltip =
          'Version is two or more major versions behind, and is no longer compatible.';
        break;
      case 'too-new':
        Wrapper = DangerOutlined;
        tooltip =
          'Version is one or more major versions ahead, and is not compatible.';
        break;
    }
  }

  return version ? (
    <HoverTooltip placement="top" tipContent={tooltip}>
      <Wrapper>
        <Flex gap={1}>
          {icon}
          <Text fontSize={'12px'}>v{version}</Text>
        </Flex>
      </Wrapper>
    </HoverTooltip>
  ) : undefined;
}<|MERGE_RESOLUTION|>--- conflicted
+++ resolved
@@ -64,11 +64,10 @@
           </HoverTooltip>
         ) : undefined}
       </TopRow>
-<<<<<<< HEAD
       {hasHeartbeatData ? (
         <BottomRow>
           <Flex gap={2}>
-            <Version version={version} check={versionCheck} />
+          <Version version={version} />
 
             {hostname ? (
               <HoverTooltip placement="top" tipContent={'Hostname'}>
@@ -103,42 +102,6 @@
       ) : (
         <EmptyText>No heartbeat data</EmptyText>
       )}
-=======
-      <BottomRow>
-        <Flex gap={2}>
-          <Version version={version} />
-
-          {hostname ? (
-            <HoverTooltip placement="top" tipContent={'Hostname'}>
-              <SecondaryOutlined>
-                <Text>{hostname}</Text>
-              </SecondaryOutlined>
-            </HoverTooltip>
-          ) : undefined}
-        </Flex>
-        <Flex gap={2}>
-          {method ? (
-            <JoinMethodIcon method={method} size={'medium'} />
-          ) : undefined}
-
-          {os ? (
-            <HoverTooltip placement="top" tipContent={os}>
-              <OsIconContainer>
-                {os === 'darwin' ? (
-                  <ResourceIcon name={'apple'} width={'16px'} />
-                ) : os === 'windows' ? (
-                  <ResourceIcon name={'windows'} width={'16px'} />
-                ) : os === 'linux' ? (
-                  <ResourceIcon name={'linux'} width={'16px'} />
-                ) : (
-                  <ResourceIcon name={'server'} width={'16px'} />
-                )}
-              </OsIconContainer>
-            </HoverTooltip>
-          ) : undefined}
-        </Flex>
-      </BottomRow>
->>>>>>> 8b88e2ea
     </Container>
   );
 }
@@ -169,22 +132,14 @@
   justify-content: center;
 `;
 
-<<<<<<< HEAD
 const EmptyText = styled(Text)`
   color: ${p => p.theme.colors.text.muted};
 `;
 
-function Version(props: {
-  version: string | undefined;
-  check: ClientCompatibility;
-}) {
-  const { version, check } = props;
-=======
 function Version(props: { version: string | undefined }) {
   const { version } = props;
   const { checkCompatibility } = useClusterVersion();
   const versionCompatibility = checkCompatibility(version);
->>>>>>> 8b88e2ea
 
   let Wrapper = SecondaryOutlined;
   let icon: ReactElement | null = <ArrowFatLinesUp size={'small'} />;
