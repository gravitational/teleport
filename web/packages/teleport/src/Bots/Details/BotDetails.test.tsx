/**
 * Teleport
 * Copyright (C) 2025 Gravitational, Inc.
 *
 * This program is free software: you can redistribute it and/or modify
 * it under the terms of the GNU Affero General Public License as published by
 * the Free Software Foundation, either version 3 of the License, or
 * (at your option) any later version.
 *
 * This program is distributed in the hope that it will be useful,
 * but WITHOUT ANY WARRANTY; without even the implied warranty of
 * MERCHANTABILITY or FITNESS FOR A PARTICULAR PURPOSE.  See the
 * GNU Affero General Public License for more details.
 *
 * You should have received a copy of the GNU Affero General Public License
 * along with this program.  If not, see <http://www.gnu.org/licenses/>.
 */

import { QueryClientProvider } from '@tanstack/react-query';
import { createMemoryHistory } from 'history';
import { setupServer } from 'msw/node';
import { PropsWithChildren } from 'react';
import { MemoryRouter, Route, Router } from 'react-router';

import darkTheme from 'design/theme/themes/darkTheme';
import { ConfiguredThemeProvider } from 'design/ThemeProvider';
import {
  fireEvent,
  render,
  screen,
  testQueryClient,
  waitForElementToBeRemoved,
  within,
} from 'design/utils/testing';
import { InfoGuidePanelProvider } from 'shared/components/SlidingSidePanel/InfoGuide';

import cfg from 'teleport/config';
import { ContextProvider } from 'teleport/index';
import { createTeleportContext } from 'teleport/mocks/contexts';
import { EditBotRequest } from 'teleport/services/bot/types';
import { defaultAccess, makeAcl } from 'teleport/services/user/makeAcl';
import { listBotInstancesSuccess } from 'teleport/test/helpers/botInstances';
import {
  editBotSuccess,
  getBotError,
  getBotSuccess,
} from 'teleport/test/helpers/bots';
import { successGetRoles } from 'teleport/test/helpers/roles';
import {
  listV2TokensError,
  listV2TokensMfaError,
  listV2TokensSuccess,
} from 'teleport/test/helpers/tokens';

import { BotDetails } from './BotDetails';

const server = setupServer();

beforeAll(() => {
  server.listen();
});

afterEach(async () => {
  server.resetHandlers();
  await testQueryClient.resetQueries();

  jest.clearAllMocks();
});

afterAll(() => server.close());

describe('BotDetails', () => {
  it('should show a page error state', async () => {
    withFetchError();
    renderComponent();
    await waitForLoading();

    expect(screen.getByText('Error: something went wrong')).toBeInTheDocument();
  });

  it('should show a not found error state', async () => {
    withFetchError(404, 'not_found');
    renderComponent();
    await waitForLoading();

    expect(
      screen.getByText('Bot test-bot-name does not exist')
    ).toBeInTheDocument();
  });

  it('should allow back navigation', async () => {
    const history = createMemoryHistory({
      initialEntries: ['/web/bot/test-bot-name'],
    });
    history.goBack = jest.fn();

    withFetchSuccess();
<<<<<<< HEAD
    withFetchInstancesSuccess();
=======
    withFetchJoinTokensSuccess();
>>>>>>> 0b5695de
    renderComponent({ history });
    await waitForLoading();

    const backButton = screen.getByLabelText('back');
    fireEvent.click(backButton);

    expect(history.goBack).toHaveBeenCalledTimes(1);
  });

  it('should show page title', async () => {
    withFetchSuccess();
<<<<<<< HEAD
    withFetchInstancesSuccess();
=======
    withFetchJoinTokensSuccess();
>>>>>>> 0b5695de
    renderComponent();
    await waitForLoading();

    const pageHeader = screen.getByTestId('page-header');
    expect(pageHeader).toBeInTheDocument();

    expect(within(pageHeader).getByText('test-bot-name')).toBeInTheDocument();
  });

  it('should show bot metadata', async () => {
    withFetchSuccess();
<<<<<<< HEAD
    withFetchInstancesSuccess();
=======
    withFetchJoinTokensSuccess();
>>>>>>> 0b5695de
    renderComponent();
    await waitForLoading();

    const panel = screen
      .getByRole('heading', { name: 'Metadata' })
      .closest('section');
    expect(panel).toBeInTheDocument();

    expect(within(panel!).getByText('test-bot-name')).toBeInTheDocument();
    expect(within(panel!).getByText('12h')).toBeInTheDocument();
  });

  it('should show bot roles', async () => {
    withFetchSuccess();
<<<<<<< HEAD
    withFetchInstancesSuccess();
=======
    withFetchJoinTokensSuccess();
>>>>>>> 0b5695de
    renderComponent();
    await waitForLoading();

    const panel = screen
      .getByRole('heading', { name: 'Roles' })
      .closest('section');
    expect(panel).toBeInTheDocument();

    expect(within(panel!).getByText('admin')).toBeInTheDocument();
    expect(within(panel!).getByText('user')).toBeInTheDocument();
  });

  it('should show bot traits', async () => {
    withFetchSuccess();
<<<<<<< HEAD
    withFetchInstancesSuccess();
=======
    withFetchJoinTokensSuccess();
>>>>>>> 0b5695de
    renderComponent();
    await waitForLoading();

    const panel = screen
      .getByRole('heading', { name: 'Traits' })
      .closest('section');
    expect(panel).toBeInTheDocument();

    expect(within(panel!).getByText('trait-1')).toBeInTheDocument();
    expect(within(panel!).getByText('value-1')).toBeInTheDocument();
    expect(within(panel!).getByText('value-2')).toBeInTheDocument();
    expect(within(panel!).getByText('value-3')).toBeInTheDocument();
  });

<<<<<<< HEAD
  it('should show bot instances', async () => {
    withFetchSuccess();
    withFetchInstancesSuccess();
=======
  it('should show bot join tokens', async () => {
    withFetchSuccess();
    withFetchJoinTokensSuccess();
>>>>>>> 0b5695de
    renderComponent();
    await waitForLoading();

    const panel = screen
<<<<<<< HEAD
      .getByRole('heading', { name: 'Active Instances' })
=======
      .getByRole('heading', { name: 'Join Tokens' })
      .closest('section');
    expect(panel).toBeInTheDocument();

    expect(within(panel!).getByText('github')).toBeInTheDocument();
    expect(within(panel!).getByText('iam')).toBeInTheDocument();
    expect(within(panel!).getByText('oracle')).toBeInTheDocument();
  });

  it('should show bot join tokens outdated proxy warning', async () => {
    withFetchSuccess();
    withFetchJoinTokensOutdatedProxy();
    renderComponent();
    await waitForLoading();

    const panel = screen
      .getByRole('heading', { name: 'Join Tokens' })
      .closest('section');
    expect(panel).toBeInTheDocument();

    expect(
      within(panel!).getByText(
        'Error: We could not complete your request. Your proxy (v18.0.0) may be behind the minimum required version (v19.0.0) to support this request. Ensure all proxies are upgraded and try again.'
      )
    ).toBeInTheDocument();
  });

  it('should show bot join tokens mfa message', async () => {
    withFetchSuccess();
    withFetchJoinTokensMfaError();
    renderComponent();
    await waitForLoading();

    const panel = screen
      .getByRole('heading', { name: 'Join Tokens' })
>>>>>>> 0b5695de
      .closest('section');
    expect(panel).toBeInTheDocument();

    expect(
<<<<<<< HEAD
      within(panel!).getByText('c11250e0-00c2-4f52-bcdf-b367f80b9461')
=======
      within(panel!).getByText(
        'Multi-factor authentication is required to view join tokens'
      )
>>>>>>> 0b5695de
    ).toBeInTheDocument();
  });

  it('should show an unauthorised error state', async () => {
    renderComponent({
      customAcl: makeAcl({
        bots: {
          ...defaultAccess,
          read: false,
        },
      }),
    });
    expect(
      screen.getByText('You do not have permission to view this bot.', {
        exact: false,
      })
    ).toBeInTheDocument();
  });

  describe('Edit', () => {
    it('should disable edit action if no edit permission', async () => {
      withFetchSuccess();
<<<<<<< HEAD
      withFetchInstancesSuccess();
=======
      withFetchJoinTokensSuccess();
>>>>>>> 0b5695de
      renderComponent({
        customAcl: makeAcl({
          bots: {
            ...defaultAccess,
            read: true,
          },
        }),
      });
      await waitForLoading();

      expect(screen.getByText('Edit Bot')).toBeDisabled();
      expect(screen.getByText('Edit')).toBeDisabled();
    });

    it('should show edit form on edit action', async () => {
      withFetchSuccess();
<<<<<<< HEAD
      withFetchInstancesSuccess();
=======
      withFetchJoinTokensSuccess();
>>>>>>> 0b5695de
      renderComponent();
      await waitForLoading();

      withFetchRolesSuccess();
      const editButton = screen.getByRole('button', { name: 'Edit Bot' });
      fireEvent.click(editButton);

      expect(
        screen.getByText('Bot name cannot be changed')
      ).toBeInTheDocument();

      const cancelButton = screen.getByRole('button', { name: 'Cancel' });
      fireEvent.click(cancelButton);

      expect(
        screen.queryByText('Bot name cannot be changed')
      ).not.toBeInTheDocument();
    });

    it("should update the bot's details on edit success", async () => {
      withFetchSuccess();
<<<<<<< HEAD
      withFetchInstancesSuccess();
=======
      withFetchJoinTokensSuccess();
>>>>>>> 0b5695de
      renderComponent();
      await waitForLoading();

      let configPanel = screen
        .getByRole('heading', { name: 'Metadata' })
        .closest('section');
      expect(configPanel).toBeInTheDocument();
      expect(within(configPanel!).getByText('12h')).toBeInTheDocument();

      let rolesPanel = screen
        .getByRole('heading', { name: 'Roles' })
        .closest('section');
      expect(rolesPanel).toBeInTheDocument();
      expect(within(rolesPanel!).getByText('admin')).toBeInTheDocument();
      expect(within(rolesPanel!).getByText('user')).toBeInTheDocument();

      let traitsPanel = screen
        .getByRole('heading', { name: 'Traits' })
        .closest('section');
      expect(traitsPanel).toBeInTheDocument();
      expect(within(traitsPanel!).getByText('trait-1')).toBeInTheDocument();
      expect(within(traitsPanel!).getByText('value-1')).toBeInTheDocument();
      expect(within(traitsPanel!).getByText('value-2')).toBeInTheDocument();
      expect(within(traitsPanel!).getByText('value-3')).toBeInTheDocument();

      withFetchRolesSuccess();
      const editButton = screen.getByRole('button', { name: 'Edit Bot' });
      fireEvent.click(editButton);

      // Change something to enable the save button
      await inputMaxSessionDuration('12h 30m');

      withSaveSuccess(2, {
        roles: ['role-1'],
        traits: [
          {
            name: 'trait-2',
            values: ['value-3'],
          },
        ],
        max_session_ttl: '12h30m',
      });
      const saveButton = screen.getByRole('button', { name: 'Save' });
      fireEvent.click(saveButton);
      await waitForElementToBeRemoved(() =>
        screen.queryByRole('button', { name: 'Save' })
      );

      configPanel = screen
        .getByRole('heading', { name: 'Metadata' })
        .closest('section');
      expect(configPanel).toBeInTheDocument();
      expect(within(configPanel!).getByText('12h 30m')).toBeInTheDocument();

      rolesPanel = screen
        .getByRole('heading', { name: 'Roles' })
        .closest('section');
      expect(rolesPanel).toBeInTheDocument();
      expect(within(rolesPanel!).getByText('role-1')).toBeInTheDocument();

      traitsPanel = screen
        .getByRole('heading', { name: 'Traits' })
        .closest('section');
      expect(traitsPanel).toBeInTheDocument();
      expect(within(traitsPanel!).getByText('trait-2')).toBeInTheDocument();
      expect(within(traitsPanel!).getByText('value-3')).toBeInTheDocument();
    });
  });
});

async function inputMaxSessionDuration(duration: string) {
  const ttlInput = screen.getByLabelText('Max session duration');
  fireEvent.change(ttlInput, { target: { value: duration } });
}

const renderComponent = (options?: {
  history?: ReturnType<typeof createMemoryHistory>;
  customAcl?: ReturnType<typeof makeAcl>;
}) => {
  return render(<BotDetails />, {
    wrapper: makeWrapper(options),
  });
};

const waitForLoading = async () => {
  await waitForElementToBeRemoved(() => screen.queryByTestId('loading'));
};

const withFetchError = (status = 500, message = 'something went wrong') => {
  server.use(getBotError(status, message));
};

const withFetchSuccess = () => {
  server.use(getBotSuccess());
};

<<<<<<< HEAD
function withFetchInstancesSuccess() {
  server.use(
    listBotInstancesSuccess({
      bot_instances: [
        {
          bot_name: 'ansible-worker',
          instance_id: 'c11250e0-00c2-4f52-bcdf-b367f80b9461',
          active_at_latest: '2025-07-22T10:54:00Z',
          host_name_latest: 'svr-lon-01-ab23cd',
          join_method_latest: 'github',
          os_latest: 'linux',
          version_latest: '4.4.16',
        },
      ],
      next_page_token: '',
    })
  );
}
=======
const withFetchJoinTokensSuccess = () => {
  server.use(listV2TokensSuccess());
};

const withFetchJoinTokensMfaError = () => {
  server.use(listV2TokensMfaError());
};

const withFetchJoinTokensOutdatedProxy = () => {
  server.use(
    listV2TokensError(404, 'path not found', {
      proxyVersion: {
        major: 19,
        minor: 0,
        patch: 0,
        preRelease: 'dev',
        string: '18.0.0',
      },
    })
  );
};
>>>>>>> 0b5695de

const withSaveSuccess = (
  version: 1 | 2 = 2,
  overrides?: Partial<EditBotRequest>
) => {
  server.use(editBotSuccess(version, overrides));
};

function withFetchRolesSuccess() {
  server.use(
    successGetRoles({
      items: [],
      startKey: '',
    })
  );
}

function makeWrapper(options?: {
  history?: ReturnType<typeof createMemoryHistory>;
  customAcl?: ReturnType<typeof makeAcl>;
}) {
  const {
    history = createMemoryHistory({
      initialEntries: ['/web/bot/test-bot-name'],
    }),
    customAcl = makeAcl({
      bots: {
        ...defaultAccess,
        read: true,
        edit: true,
      },
      roles: {
        ...defaultAccess,
        list: true,
      },
<<<<<<< HEAD
      botInstances: {
=======
      tokens: {
>>>>>>> 0b5695de
        ...defaultAccess,
        list: true,
      },
    }),
  } = options ?? {};
  return ({ children }: PropsWithChildren) => {
    const ctx = createTeleportContext({
      customAcl,
    });
    return (
      <MemoryRouter>
        <QueryClientProvider client={testQueryClient}>
          <ConfiguredThemeProvider theme={darkTheme}>
            <ContextProvider ctx={ctx}>
              <InfoGuidePanelProvider>
                <Router history={history}>
                  <Route path={cfg.routes.bot}>{children}</Route>
                </Router>
              </InfoGuidePanelProvider>
            </ContextProvider>
          </ConfiguredThemeProvider>
        </QueryClientProvider>
      </MemoryRouter>
    );
  };
}<|MERGE_RESOLUTION|>--- conflicted
+++ resolved
@@ -73,7 +73,7 @@
   it('should show a page error state', async () => {
     withFetchError();
     renderComponent();
-    await waitForLoading();
+    await waitForLoadingBot();
 
     expect(screen.getByText('Error: something went wrong')).toBeInTheDocument();
   });
@@ -81,7 +81,7 @@
   it('should show a not found error state', async () => {
     withFetchError(404, 'not_found');
     renderComponent();
-    await waitForLoading();
+    await waitForLoadingBot();
 
     expect(
       screen.getByText('Bot test-bot-name does not exist')
@@ -95,13 +95,10 @@
     history.goBack = jest.fn();
 
     withFetchSuccess();
-<<<<<<< HEAD
-    withFetchInstancesSuccess();
-=======
-    withFetchJoinTokensSuccess();
->>>>>>> 0b5695de
+    withFetchJoinTokensSuccess();
+    withFetchInstancesSuccess();
     renderComponent({ history });
-    await waitForLoading();
+    await waitForLoadingBot();
 
     const backButton = screen.getByLabelText('back');
     fireEvent.click(backButton);
@@ -111,13 +108,10 @@
 
   it('should show page title', async () => {
     withFetchSuccess();
-<<<<<<< HEAD
-    withFetchInstancesSuccess();
-=======
-    withFetchJoinTokensSuccess();
->>>>>>> 0b5695de
-    renderComponent();
-    await waitForLoading();
+    withFetchJoinTokensSuccess();
+    withFetchInstancesSuccess();
+    renderComponent();
+    await waitForLoadingBot();
 
     const pageHeader = screen.getByTestId('page-header');
     expect(pageHeader).toBeInTheDocument();
@@ -127,13 +121,10 @@
 
   it('should show bot metadata', async () => {
     withFetchSuccess();
-<<<<<<< HEAD
-    withFetchInstancesSuccess();
-=======
-    withFetchJoinTokensSuccess();
->>>>>>> 0b5695de
-    renderComponent();
-    await waitForLoading();
+    withFetchJoinTokensSuccess();
+    withFetchInstancesSuccess();
+    renderComponent();
+    await waitForLoadingBot();
 
     const panel = screen
       .getByRole('heading', { name: 'Metadata' })
@@ -146,13 +137,10 @@
 
   it('should show bot roles', async () => {
     withFetchSuccess();
-<<<<<<< HEAD
-    withFetchInstancesSuccess();
-=======
-    withFetchJoinTokensSuccess();
->>>>>>> 0b5695de
-    renderComponent();
-    await waitForLoading();
+    withFetchJoinTokensSuccess();
+    withFetchInstancesSuccess();
+    renderComponent();
+    await waitForLoadingBot();
 
     const panel = screen
       .getByRole('heading', { name: 'Roles' })
@@ -165,13 +153,10 @@
 
   it('should show bot traits', async () => {
     withFetchSuccess();
-<<<<<<< HEAD
-    withFetchInstancesSuccess();
-=======
-    withFetchJoinTokensSuccess();
->>>>>>> 0b5695de
-    renderComponent();
-    await waitForLoading();
+    withFetchJoinTokensSuccess();
+    withFetchInstancesSuccess();
+    renderComponent();
+    await waitForLoadingBot();
 
     const panel = screen
       .getByRole('heading', { name: 'Traits' })
@@ -184,22 +169,15 @@
     expect(within(panel!).getByText('value-3')).toBeInTheDocument();
   });
 
-<<<<<<< HEAD
-  it('should show bot instances', async () => {
-    withFetchSuccess();
-    withFetchInstancesSuccess();
-=======
   it('should show bot join tokens', async () => {
     withFetchSuccess();
     withFetchJoinTokensSuccess();
->>>>>>> 0b5695de
-    renderComponent();
-    await waitForLoading();
-
-    const panel = screen
-<<<<<<< HEAD
-      .getByRole('heading', { name: 'Active Instances' })
-=======
+    withFetchInstancesSuccess();
+    renderComponent();
+    await waitForLoadingBot();
+    await waitForLoadingTokens();
+
+    const panel = screen
       .getByRole('heading', { name: 'Join Tokens' })
       .closest('section');
     expect(panel).toBeInTheDocument();
@@ -212,8 +190,10 @@
   it('should show bot join tokens outdated proxy warning', async () => {
     withFetchSuccess();
     withFetchJoinTokensOutdatedProxy();
-    renderComponent();
-    await waitForLoading();
+    withFetchInstancesSuccess();
+    renderComponent();
+    await waitForLoadingBot();
+    await waitForLoadingTokens();
 
     const panel = screen
       .getByRole('heading', { name: 'Join Tokens' })
@@ -230,23 +210,38 @@
   it('should show bot join tokens mfa message', async () => {
     withFetchSuccess();
     withFetchJoinTokensMfaError();
-    renderComponent();
-    await waitForLoading();
+    withFetchInstancesSuccess();
+    renderComponent();
+    await waitForLoadingBot();
+    await waitForLoadingTokens();
 
     const panel = screen
       .getByRole('heading', { name: 'Join Tokens' })
->>>>>>> 0b5695de
       .closest('section');
     expect(panel).toBeInTheDocument();
 
     expect(
-<<<<<<< HEAD
-      within(panel!).getByText('c11250e0-00c2-4f52-bcdf-b367f80b9461')
-=======
       within(panel!).getByText(
         'Multi-factor authentication is required to view join tokens'
       )
->>>>>>> 0b5695de
+    ).toBeInTheDocument();
+  });
+
+  it('should show bot instances', async () => {
+    withFetchSuccess();
+    withFetchJoinTokensSuccess();
+    withFetchInstancesSuccess();
+    renderComponent();
+    await waitForLoadingBot();
+    await waitForLoadingInstances();
+
+    const panel = screen
+      .getByRole('heading', { name: 'Active Instances' })
+      .closest('section');
+    expect(panel).toBeInTheDocument();
+
+    expect(
+      within(panel!).getByText('c11250e0-00c2-4f52-bcdf-b367f80b9461')
     ).toBeInTheDocument();
   });
 
@@ -269,11 +264,8 @@
   describe('Edit', () => {
     it('should disable edit action if no edit permission', async () => {
       withFetchSuccess();
-<<<<<<< HEAD
+      withFetchJoinTokensSuccess();
       withFetchInstancesSuccess();
-=======
-      withFetchJoinTokensSuccess();
->>>>>>> 0b5695de
       renderComponent({
         customAcl: makeAcl({
           bots: {
@@ -282,7 +274,7 @@
           },
         }),
       });
-      await waitForLoading();
+      await waitForLoadingBot();
 
       expect(screen.getByText('Edit Bot')).toBeDisabled();
       expect(screen.getByText('Edit')).toBeDisabled();
@@ -290,13 +282,10 @@
 
     it('should show edit form on edit action', async () => {
       withFetchSuccess();
-<<<<<<< HEAD
+      withFetchJoinTokensSuccess();
       withFetchInstancesSuccess();
-=======
-      withFetchJoinTokensSuccess();
->>>>>>> 0b5695de
       renderComponent();
-      await waitForLoading();
+      await waitForLoadingBot();
 
       withFetchRolesSuccess();
       const editButton = screen.getByRole('button', { name: 'Edit Bot' });
@@ -316,13 +305,10 @@
 
     it("should update the bot's details on edit success", async () => {
       withFetchSuccess();
-<<<<<<< HEAD
+      withFetchJoinTokensSuccess();
       withFetchInstancesSuccess();
-=======
-      withFetchJoinTokensSuccess();
->>>>>>> 0b5695de
       renderComponent();
-      await waitForLoading();
+      await waitForLoadingBot();
 
       let configPanel = screen
         .getByRole('heading', { name: 'Metadata' })
@@ -405,8 +391,18 @@
   });
 };
 
-const waitForLoading = async () => {
-  await waitForElementToBeRemoved(() => screen.queryByTestId('loading'));
+const waitForLoadingBot = async () => {
+  await waitForElementToBeRemoved(() => screen.queryByTestId('loading-bot'));
+};
+
+const waitForLoadingTokens = async () => {
+  await waitForElementToBeRemoved(() => screen.queryByTestId('loading-tokens'));
+};
+
+const waitForLoadingInstances = async () => {
+  await waitForElementToBeRemoved(() =>
+    screen.queryByTestId('loading-instances')
+  );
 };
 
 const withFetchError = (status = 500, message = 'something went wrong') => {
@@ -417,7 +413,28 @@
   server.use(getBotSuccess());
 };
 
-<<<<<<< HEAD
+const withFetchJoinTokensSuccess = () => {
+  server.use(listV2TokensSuccess());
+};
+
+const withFetchJoinTokensMfaError = () => {
+  server.use(listV2TokensMfaError());
+};
+
+const withFetchJoinTokensOutdatedProxy = () => {
+  server.use(
+    listV2TokensError(404, 'path not found', {
+      proxyVersion: {
+        major: 19,
+        minor: 0,
+        patch: 0,
+        preRelease: 'dev',
+        string: '18.0.0',
+      },
+    })
+  );
+};
+
 function withFetchInstancesSuccess() {
   server.use(
     listBotInstancesSuccess({
@@ -436,29 +453,6 @@
     })
   );
 }
-=======
-const withFetchJoinTokensSuccess = () => {
-  server.use(listV2TokensSuccess());
-};
-
-const withFetchJoinTokensMfaError = () => {
-  server.use(listV2TokensMfaError());
-};
-
-const withFetchJoinTokensOutdatedProxy = () => {
-  server.use(
-    listV2TokensError(404, 'path not found', {
-      proxyVersion: {
-        major: 19,
-        minor: 0,
-        patch: 0,
-        preRelease: 'dev',
-        string: '18.0.0',
-      },
-    })
-  );
-};
->>>>>>> 0b5695de
 
 const withSaveSuccess = (
   version: 1 | 2 = 2,
@@ -494,11 +488,11 @@
         ...defaultAccess,
         list: true,
       },
-<<<<<<< HEAD
+      tokens: {
+        ...defaultAccess,
+        list: true,
+      },
       botInstances: {
-=======
-      tokens: {
->>>>>>> 0b5695de
         ...defaultAccess,
         list: true,
       },
