--- conflicted
+++ resolved
@@ -763,11 +763,7 @@
     </a>
   </div>
   <p
-<<<<<<< HEAD
-    class="c27 c28 sc-fPXMhL c29"
-=======
-    class="c27 c28 sc-eJgwjL c29"
->>>>>>> ef9c5197
+    class="c27 c28 sc-fpSrms c29"
   >
     Looking for something else?
      
@@ -2803,11 +2799,7 @@
     </a>
   </div>
   <p
-<<<<<<< HEAD
-    class="c21 c22 sc-fPXMhL c23"
-=======
-    class="c21 c22 sc-eJgwjL c23"
->>>>>>> ef9c5197
+    class="c21 c22 sc-fpSrms c23"
   >
     Looking for something else?
      
@@ -4998,11 +4990,7 @@
     </div>
   </div>
   <p
-<<<<<<< HEAD
-    class="c22 c23 sc-fPXMhL c24"
-=======
-    class="c22 c23 sc-eJgwjL c24"
->>>>>>> ef9c5197
+    class="c22 c23 sc-fpSrms c24"
   >
     Looking for something else?
      
@@ -7202,11 +7190,7 @@
     </a>
   </div>
   <p
-<<<<<<< HEAD
-    class="c24 c25 sc-fPXMhL c26"
-=======
-    class="c24 c25 sc-eJgwjL c26"
->>>>>>> ef9c5197
+    class="c24 c25 sc-fpSrms c26"
   >
     Looking for something else?
      
