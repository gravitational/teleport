<<<<<<< HEAD
/**
 * Copyright 2023 Gravitational, Inc
 *
 * Licensed under the Apache License, Version 2.0 (the "License");
 * you may not use this file except in compliance with the License.
 * You may obtain a copy of the License at
 *
 *      http://www.apache.org/licenses/LICENSE-2.0
 *
 * Unless required by applicable law or agreed to in writing, software
 * distributed under the License is distributed on an "AS IS" BASIS,
 * WITHOUT WARRANTIES OR CONDITIONS OF ANY KIND, either express or implied.
 * See the License for the specific language governing permissions and
 * limitations under the License.
 */

import React, { useEffect, useRef, useState } from 'react';
=======
import React, { useEffect, useState } from 'react';
>>>>>>> 0b4a9958
import styled from 'styled-components';

import {
  AnimatedTerminal,
  TerminalColor,
} from 'shared/components/AnimatedTerminal';
import { TerminalLine } from 'shared/components/AnimatedTerminal/content';

import { KeywordHighlight } from 'shared/components/AnimatedTerminal/TerminalContent';

import { usePingTeleport } from 'teleport/Discover/Shared/PingTeleportContext';

import { useJoinTokenSuspender } from 'teleport/Discover/Shared/useJoinTokenSuspender';
import { ResourceKind } from 'teleport/Discover/Shared';

import type { WindowsDesktopService } from 'teleport/services/desktops';

const startLines = [
  {
    text: 'sudo systemctl start teleport',
    isCommand: true,
  },
  {
    text: 'sudo systemctl status teleport',
    isCommand: true,
  },
  {
    text: `• teleport.service - Teleport SSH Service
   Loaded: loaded
   Active: active (running)`,
    isCommand: false,
    delay: 100,
  },
  {
    text: "logout # We'll take it from here",
    isCommand: true,
  },
  {
    text: '\n',
    isCommand: false,
    delay: 30,
  },
];

const flip = ['_', '_', '_', '-', '`', '`', "'", '´', '-', '_', '_', '_'];

const highlights: KeywordHighlight[] = [
  {
    key: 'keyword',
    color: TerminalColor.Keyword,
    keywords: [
      'sudo',
      'systemctl',
      'active',
      '\\(running\\)',
      '•',
      'wait',
      'logout',
      '✔',
    ],
  },
  {
    key: 'error',
    color: TerminalColor.Error,
    keywords: ['✖', 'Oh', 'no!'],
  },
  {
    key: 'label',
    color: TerminalColor.Label,
    keywords: ['Hostname:', 'Address:'],
  },
];

export function StartTeleportTerminalAnimation() {
  const [animationFinished, setAnimationFinished] = useState(false);
  const [lines, setLines] = useState<TerminalLine[]>([...startLines]);

  const { joinToken } = useJoinTokenSuspender(ResourceKind.Desktop);
  const { active, result } = usePingTeleport<WindowsDesktopService>(joinToken);

  const [ranConnectingAnimation, setRanConnectingAnimation] = useState(false);
  const [ranConnectedAnimation, setRanConnectedAnimation] = useState(false);

  useEffect(() => {
    if (result && !ranConnectedAnimation) {
      setLines(lines => [
        ...lines,
        {
          isCommand: false,
          text: '',
        },
        {
          isCommand: false,
          text: `✔ Found your Teleport node`,
        },
        {
          isCommand: false,
          text: `  Hostname: ${result.hostname}`,
        },
        {
          isCommand: false,
          text: `   Address: ${result.addr}`,
        },
      ]);

      setRanConnectedAnimation(true);

      return;
    }

    if (ranConnectedAnimation) {
      return;
    }

    if (animationFinished && active && !ranConnectingAnimation) {
      setLines(lines => [
        ...lines,
        {
          text: 'wait your.teleport.instance',
          isCommand: true,
        },
        {
          isCommand: false,
          text: '',
        },
        {
          isCommand: false,
          text: '- Waiting to hear from your Teleport node',
          frames: flip.map(spinner => {
            return () => {
              return {
                text: `${spinner} Waiting to hear from your Teleport node`,
                delay: 70,
              };
            };
          }),
        },
      ]);
    }

    if (animationFinished) {
      setRanConnectingAnimation(active);
    }
  }, [
    result,
    active,
    ranConnectedAnimation,
    ranConnectingAnimation,
    animationFinished,
  ]);

  return (
    <AnimationContainer>
      <AnimatedTerminal
        stopped={result !== null}
        lines={lines}
        startDelay={800}
        highlights={highlights}
        onCompleted={() => setAnimationFinished(true)}
      />
    </AnimationContainer>
  );
}

const AnimationContainer = styled.div`
  --content-height: 400px;
`;<|MERGE_RESOLUTION|>--- conflicted
+++ resolved
@@ -1,4 +1,3 @@
-<<<<<<< HEAD
 /**
  * Copyright 2023 Gravitational, Inc
  *
@@ -15,10 +14,7 @@
  * limitations under the License.
  */
 
-import React, { useEffect, useRef, useState } from 'react';
-=======
 import React, { useEffect, useState } from 'react';
->>>>>>> 0b4a9958
 import styled from 'styled-components';
 
 import {
