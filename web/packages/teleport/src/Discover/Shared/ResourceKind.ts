/**
 * Copyright 2022 Gravitational, Inc.
 *
 * Licensed under the Apache License, Version 2.0 (the "License");
 * you may not use this file except in compliance with the License.
 * You may obtain a copy of the License at
 *
 *     http://www.apache.org/licenses/LICENSE-2.0
 *
 * Unless required by applicable law or agreed to in writing, software
 * distributed under the License is distributed on an "AS IS" BASIS,
 * WITHOUT WARRANTIES OR CONDITIONS OF ANY KIND, either express or implied.
 * See the License for the specific language governing permissions and
 * limitations under the License.
 */

import { ClusterResource } from 'teleport/services/userPreferences/types';

import type { JoinRole } from 'teleport/services/joinToken';

export enum ResourceKind {
  Application,
  Database,
  Desktop,
  Kubernetes,
  Server,
  SamlApplication,
  Discovery,
<<<<<<< HEAD
  ExternalCloudAudit,
=======
  ConnectMyComputer,
>>>>>>> 8dce443d
}

export function resourceKindToJoinRole(kind: ResourceKind): JoinRole {
  switch (kind) {
    case ResourceKind.Application:
      return 'App';
    case ResourceKind.Database:
      return 'Db';
    case ResourceKind.Desktop:
      return 'WindowsDesktop';
    case ResourceKind.Kubernetes:
      return 'Kube';
    case ResourceKind.Server:
      return 'Node';
    case ResourceKind.Discovery:
      return 'Discovery';
    case ResourceKind.ConnectMyComputer:
      return 'Node';
  }
}

export function resourceKindToPreferredResource(
  kind: ResourceKind
): ClusterResource {
  switch (kind) {
    case ResourceKind.Application:
      return ClusterResource.RESOURCE_WEB_APPLICATIONS;
    case ResourceKind.Database:
      return ClusterResource.RESOURCE_DATABASES;
    case ResourceKind.Desktop:
      return ClusterResource.RESOURCE_WINDOWS_DESKTOPS;
    case ResourceKind.Kubernetes:
      return ClusterResource.RESOURCE_KUBERNETES;
    case ResourceKind.Server:
      return ClusterResource.RESOURCE_SERVER_SSH;
    case ResourceKind.Discovery:
      return ClusterResource.RESOURCE_UNSPECIFIED;
    case ResourceKind.ConnectMyComputer:
      return ClusterResource.RESOURCE_SERVER_SSH;
  }
}<|MERGE_RESOLUTION|>--- conflicted
+++ resolved
@@ -26,11 +26,8 @@
   Server,
   SamlApplication,
   Discovery,
-<<<<<<< HEAD
   ExternalCloudAudit,
-=======
   ConnectMyComputer,
->>>>>>> 8dce443d
 }
 
 export function resourceKindToJoinRole(kind: ResourceKind): JoinRole {
