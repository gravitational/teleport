--- conflicted
+++ resolved
@@ -32,15 +32,8 @@
 import AuthnDialog from 'teleport/components/AuthnDialog';
 import TdpClientCanvas from 'teleport/components/TdpClientCanvas';
 import { TdpClientCanvasRef } from 'teleport/components/TdpClientCanvas/TdpClientCanvas';
-<<<<<<< HEAD
-import { TdpClientEvent } from 'teleport/lib/tdp';
-import { BitmapFrame } from 'teleport/lib/tdp/client';
-import { ClientScreenSpec, PngFrame } from 'teleport/lib/tdp/codec';
+import { useListener } from 'teleport/lib/tdp/client';
 import { MfaState, shouldShowMfaPrompt } from 'teleport/lib/useMfa';
-=======
-import { useListener } from 'teleport/lib/tdp/client';
-import type { MfaState } from 'teleport/lib/useMfa';
->>>>>>> 95c51840
 
 import TopBar from './TopBar';
 import useDesktopSession, {
@@ -397,15 +390,9 @@
   const showMfa = shouldShowMfaPrompt(mfa);
   const showAlert =
     fetchAttempt.status === 'failed' || // Fetch attempt failed
-<<<<<<< HEAD
-    tdpConnection.status === 'failed' || // TDP connection failed
-    tdpConnection.status === '' || // TDP connection ended gracefully server-side
+    tdpConnection.status === 'failed' || // TDP connection closed by the remote side.
     mfa.attempt.status === 'error' || // MFA was canceled
-    wsConnection.status === 'closed'; // Websocket closed (could mean client side graceful close or unexpected close, the message will tell us which)
-=======
-    tdpConnection.status === 'failed' || // TDP connection closed by the remote side.
     wsConnection.status === 'closed'; // Websocket closed, means unexpected close.
->>>>>>> 95c51840
 
   const atLeastOneAttemptProcessing =
     fetchAttempt.status === 'processing' ||
