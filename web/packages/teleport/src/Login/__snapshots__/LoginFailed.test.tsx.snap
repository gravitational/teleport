--- conflicted
+++ resolved
@@ -183,11 +183,7 @@
     </div>
      
     <p
-<<<<<<< HEAD
-      class="c10 c11 sc-fPXMhL c12"
-=======
-      class="c5 c6 sc-eJgwjL c7"
->>>>>>> ef9c5197
+      class="c10 c11 sc-fpSrms c12"
     >
       <a
         class="c13"
@@ -383,11 +379,7 @@
     </div>
      
     <p
-<<<<<<< HEAD
-      class="c10 c11 sc-fPXMhL c12"
-=======
-      class="c5 c6 sc-eJgwjL c7"
->>>>>>> ef9c5197
+      class="c10 c11 sc-fpSrms c12"
     >
       <a
         class="c13"
