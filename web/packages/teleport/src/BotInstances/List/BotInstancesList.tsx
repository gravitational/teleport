/**
 * Teleport
 * Copyright (C) 2025 Gravitational, Inc.
 *
 * This program is free software: you can redistribute it and/or modify
 * it under the terms of the GNU Affero General Public License as published by
 * the Free Software Foundation, either version 3 of the License, or
 * (at your option) any later version.
 *
 * This program is distributed in the hope that it will be useful,
 * but WITHOUT ANY WARRANTY; without even the implied warranty of
 * MERCHANTABILITY or FITNESS FOR A PARTICULAR PURPOSE.  See the
 * GNU Affero General Public License for more details.
 *
 * You should have received a copy of the GNU Affero General Public License
 * along with this program.  If not, see <http://www.gnu.org/licenses/>.
 */

import React, { forwardRef, useImperativeHandle } from 'react';
import styled from 'styled-components';

import { Alert, Info } from 'design/Alert/Alert';
import Box from 'design/Box/Box';
import { ButtonSecondary } from 'design/Button/Button';
import Flex from 'design/Flex/Flex';
import { Indicator } from 'design/Indicator/Indicator';
import Text from 'design/Text';
import { SortMenu } from 'shared/components/Controls/SortMenu';

import { Instance } from 'teleport/Bots/Details/Instance';
import { BotInstanceSummary } from 'teleport/services/bot/types';

export const BotInstancesList = forwardRef(InternalBotInstancesList);

export type BotInstancesListControls = {
  scrollToTop: () => void;
};

function InternalBotInstancesList(
  props: {
    data: BotInstanceSummary[] | null | undefined;
    isLoading: boolean;
    isFetchingNextPage: boolean;
    error: Error | null | undefined;
    hasNextPage: boolean;
    sortField: string;
    sortDir: 'ASC' | 'DESC';
    selectedItem: string | null;
    onSortChanged: (sortField: string, sortDir: 'ASC' | 'DESC') => void;
    onLoadNextPage: () => void;
    onItemSelected: (item: BotInstanceSummary) => void;
    isFiltering: boolean;
  },
  ref: React.RefObject<BotInstancesListControls | null>
) {
  const {
    data,
    isLoading,
    isFetchingNextPage,
    error,
    hasNextPage,
    sortField,
    sortDir,
    selectedItem,
    onSortChanged,
    onLoadNextPage,
    onItemSelected,
    isFiltering,
  } = props;

  const contentRef = React.useRef<HTMLDivElement>(null);
  useImperativeHandle(ref, () => {
    return {
      scrollToTop() {
        contentRef.current?.scrollTo({ top: 0, behavior: 'instant' });
      },
    };
  }, [contentRef]);

  const hasError = !!error;
  const hasData = !hasError && !isLoading;
  const hasUnsupportedSortError = isUnsupportedSortError(error);

  const makeOnSelectedCallback = (instance: BotInstanceSummary) => () => {
    onItemSelected(instance);
  };

  return (
    <Container>
      <TitleContainer>
<<<<<<< HEAD
        <TitleText>
          {isFiltering ? 'Filtered Instances' : 'Active Instances'}
        </TitleText>
=======
        <TitleText>Active Instances</TitleText>
>>>>>>> 46bbcff9
        <SortMenu
          current={{
            fieldName: sortField,
            dir: sortDir,
          }}
          fields={sortFields}
          onChange={value => {
            onSortChanged(value.fieldName, value.dir);
          }}
        />
      </TitleContainer>

      <Divider />

      {isLoading ? (
        <Box data-testid="loading" textAlign="center" m={10}>
          <Indicator />
        </Box>
      ) : undefined}

      {hasError && hasUnsupportedSortError ? (
        <Alert
          m={3}
          kind="warning"
          primaryAction={{
            content: 'Reset sort',
            onClick: () => {
              onSortChanged('bot_name', 'ASC');
            },
          }}
        >
          {error.message}
        </Alert>
      ) : undefined}

      {hasError && !hasUnsupportedSortError ? (
        <Alert m={3} kind="danger" details={error.message}>
          Failed to fetch instances
        </Alert>
      ) : undefined}

      {hasData ? (
        <>
          {data && data.length > 0 ? (
            <ContentContainer ref={contentRef} data-scrollbar="default">
              {data.map((instance, i) => (
                <React.Fragment key={`${instance.instance_id}`}>
                  {i === 0 ? undefined : <Divider />}
                  <Instance
                    isSelectable
                    onSelected={makeOnSelectedCallback(instance)}
                    isSelected={
                      `${instance.bot_name}/${instance.instance_id}` ==
                      selectedItem
                    }
                    data={{
                      id: instance.instance_id,
                      botName: instance.bot_name,
                      version: instance.version_latest,
                      hostname: instance.host_name_latest,
                      activeAt: instance.active_at_latest,
                      method: instance.join_method_latest,
                      os: instance.os_latest,
                    }}
                  />
                </React.Fragment>
              ))}

              <Divider />

              <LoadMoreContainer>
                <ButtonSecondary
                  onClick={() => onLoadNextPage()}
                  disabled={!hasNextPage || isFetchingNextPage}
                >
                  Load More
                </ButtonSecondary>
              </LoadMoreContainer>
            </ContentContainer>
          ) : (
            <Box p={3}>
              <EmptyText>
                {isFiltering
                  ? 'No instances matching filter'
                  : 'No active instances'}
              </EmptyText>
              {!isFiltering ? (
                <Info mt={3}>
                  Bot instances are ephemeral, and disappear once all issued
                  credentials have expired.
                </Info>
              ) : undefined}
            </Box>
          )}
        </>
      ) : undefined}
    </Container>
  );
}

const Container = styled.section`
  display: flex;
  flex-direction: column;
  flex: 1;
  min-width: 300px;
  max-width: 400px;
`;

const TitleContainer = styled(Flex)`
  align-items: center;
  justify-content: space-between;
  gap: ${p => p.theme.space[2]}px;
  padding-left: ${p => p.theme.space[3]}px;
  padding-right: ${p => p.theme.space[3]}px;
  min-height: ${p => p.theme.space[8]}px;
`;

export const TitleText = styled(Text).attrs({
  as: 'h2',
  typography: 'h2',
})``;

const ContentContainer = styled.div`
  overflow: auto;
`;

const LoadMoreContainer = styled(Flex)`
  justify-content: center;
  padding: ${props => props.theme.space[3]}px;
`;

const Divider = styled.div`
  height: 1px;
  flex-shrink: 0;
  background-color: ${p => p.theme.colors.interactive.tonal.neutral[0]};
`;

const EmptyText = styled(Text)`
  color: ${p => p.theme.colors.text.muted};
`;

const isUnsupportedSortError = (error: Error | null | undefined) => {
  return !!error && error.message.includes('unsupported sort');
};

const sortFields = [
  {
    value: 'bot_name' as const,
    label: 'Bot name',
  },
  {
    value: 'active_at_latest' as const,
    label: 'Recent',
  },
  {
    value: 'version_latest' as const,
    label: 'Version',
  },
  {
    value: 'host_name_latest' as const,
    label: 'Hostname',
  },
];<|MERGE_RESOLUTION|>--- conflicted
+++ resolved
@@ -88,13 +88,9 @@
   return (
     <Container>
       <TitleContainer>
-<<<<<<< HEAD
         <TitleText>
           {isFiltering ? 'Filtered Instances' : 'Active Instances'}
         </TitleText>
-=======
-        <TitleText>Active Instances</TitleText>
->>>>>>> 46bbcff9
         <SortMenu
           current={{
             fieldName: sortField,
