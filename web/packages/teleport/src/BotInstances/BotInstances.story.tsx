/**
 * Teleport
 * Copyright (C) 2025 Gravitational, Inc.
 *
 * This program is free software: you can redistribute it and/or modify
 * it under the terms of the GNU Affero General Public License as published by
 * the Free Software Foundation, either version 3 of the License, or
 * (at your option) any later version.
 *
 * This program is distributed in the hope that it will be useful,
 * but WITHOUT ANY WARRANTY; without even the implied warranty of
 * MERCHANTABILITY or FITNESS FOR A PARTICULAR PURPOSE.  See the
 * GNU Affero General Public License for more details.
 *
 * You should have received a copy of the GNU Affero General Public License
 * along with this program.  If not, see <http://www.gnu.org/licenses/>.
 */

import { Meta, StoryObj } from '@storybook/react-vite';
import { QueryClient, QueryClientProvider } from '@tanstack/react-query';
import { createMemoryHistory } from 'history';
import { MemoryRouter, Router } from 'react-router';

import Box from 'design/Box/Box';

import { Route } from 'teleport/components/Router';
import cfg from 'teleport/config';
import { createTeleportContext } from 'teleport/mocks/contexts';
import { TeleportProviderBasic } from 'teleport/mocks/providers';
import { defaultAccess, makeAcl } from 'teleport/services/user/makeAcl';
import {
  getBotInstanceError,
  getBotInstanceMetricsSuccess,
  getBotInstanceSuccess,
  listBotInstancesError,
  listBotInstancesForever,
  listBotInstancesSuccess,
} from 'teleport/test/helpers/botInstances';

import { BotInstances } from './BotInstances';

const meta = {
  title: 'Teleport/BotInstances',
  component: Wrapper,
  beforeEach: () => {
    queryClient.clear(); // Prevent cached data sharing between stories
  },
} satisfies Meta<typeof Wrapper>;

type Story = StoryObj<typeof meta>;

export default meta;

const listBotInstances = {
  bot_instances: [
    {
      bot_name: 'ansible-worker',
      instance_id: crypto.randomUUID(),
      active_at_latest: '2025-07-22T10:54:00Z',
      host_name_latest: 'my-svc.my-namespace.svc.cluster-domain.example',
      join_method_latest: 'github',
      os_latest: 'linux',
      version_latest: '4.4.0',
    },
    {
      bot_name: 'ansible-worker',
      instance_id: crypto.randomUUID(),
      active_at_latest: '2025-07-22T10:54:00Z',
      host_name_latest: 'win-123a',
      join_method_latest: 'tpm',
      os_latest: 'windows',
      version_latest: '4.3.18+ab12hd',
    },
    {
      bot_name: 'ansible-worker',
      instance_id: crypto.randomUUID(),
      active_at_latest: '2025-07-22T10:54:00Z',
      host_name_latest: 'mac-007',
      join_method_latest: 'kubernetes',
      os_latest: 'darwin',
      version_latest: '3.9.99',
    },
    {
      bot_name: 'ansible-worker',
      instance_id: crypto.randomUUID(),
      active_at_latest: '2025-07-22T10:54:00Z',
      host_name_latest: 'aws:g49dh27dhjm3',
      join_method_latest: 'ec2',
      os_latest: 'linux',
      version_latest: '1.3.2',
    },
    {
      bot_name: 'ansible-worker',
      instance_id: crypto.randomUUID(),
    },
  ],
  next_page_token: '',
};

export const Happy: Story = {
  parameters: {
    msw: {
<<<<<<< HEAD
      handlers: [listBotInstancesSuccessHandler, getBotInstanceSuccess()],
=======
      handlers: [
        listBotInstancesSuccess(listBotInstances, 'v1'),
        listBotInstancesSuccess(listBotInstances, 'v2'),
        getBotInstanceSuccess({
          bot_instance: {
            spec: {
              instance_id: 'a55259e8-9b17-466f-9d37-ab390ca4024e',
            },
          },
          yaml: 'kind: bot_instance\nversion: v1\n',
        }),
        getBotInstanceMetricsSuccess(),
      ],
>>>>>>> 05619432
    },
  },
};

export const ErrorLoadingList: Story = {
  parameters: {
    msw: {
      handlers: [
        listBotInstancesError(500, 'something went wrong'),
        getBotInstanceMetricsSuccess(),
      ],
    },
  },
};

export const StillLoadingList: Story = {
  parameters: {
    msw: {
      handlers: [listBotInstancesForever(), getBotInstanceMetricsSuccess()],
    },
  },
};

export const NoListPermission: Story = {
  args: {
    hasBotInstanceListPermission: false,
  },
  parameters: {
    msw: {
      handlers: [
        listBotInstancesError(
          500,
          'this call should never be made without permissions'
        ),
        getBotInstanceMetricsSuccess(),
      ],
    },
  },
};

export const NoReadPermission: Story = {
  args: {
    hasBotInstanceReadPermission: false,
  },
  parameters: {
    msw: {
      handlers: [
        listBotInstancesSuccess(listBotInstances, 'v1'),
        listBotInstancesSuccess(listBotInstances, 'v2'),
        getBotInstanceError(
          500,
          'this call should never be made without permissions'
        ),
        getBotInstanceMetricsSuccess(),
      ],
    },
  },
};

const queryClient = new QueryClient({
  defaultOptions: {
    queries: {
      refetchOnWindowFocus: false,
      retry: false,
    },
  },
});

function Wrapper(props?: {
  hasBotInstanceListPermission?: boolean;
  hasBotInstanceReadPermission?: boolean;
}) {
  const {
    hasBotInstanceListPermission = true,
    hasBotInstanceReadPermission = true,
  } = props ?? {};

  const history = createMemoryHistory({
    initialEntries: ['/web/bots/instances'],
  });

  const customAcl = makeAcl({
    botInstances: {
      ...defaultAccess,
      read: hasBotInstanceReadPermission,
      list: hasBotInstanceListPermission,
    },
  });

  const ctx = createTeleportContext({
    customAcl,
  });

  return (
    <QueryClientProvider client={queryClient}>
      <MemoryRouter>
        <TeleportProviderBasic teleportCtx={ctx}>
          <Router history={history}>
            <Route path={cfg.routes.botInstances}>
              <Box height={820}>
                <BotInstances />
              </Box>
            </Route>
          </Router>
        </TeleportProviderBasic>
      </MemoryRouter>
    </QueryClientProvider>
  );
}<|MERGE_RESOLUTION|>--- conflicted
+++ resolved
@@ -100,9 +100,6 @@
 export const Happy: Story = {
   parameters: {
     msw: {
-<<<<<<< HEAD
-      handlers: [listBotInstancesSuccessHandler, getBotInstanceSuccess()],
-=======
       handlers: [
         listBotInstancesSuccess(listBotInstances, 'v1'),
         listBotInstancesSuccess(listBotInstances, 'v2'),
@@ -116,7 +113,6 @@
         }),
         getBotInstanceMetricsSuccess(),
       ],
->>>>>>> 05619432
     },
   },
 };
