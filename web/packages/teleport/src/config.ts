/**
 * Teleport
 * Copyright (C) 2023  Gravitational, Inc.
 *
 * This program is free software: you can redistribute it and/or modify
 * it under the terms of the GNU Affero General Public License as published by
 * the Free Software Foundation, either version 3 of the License, or
 * (at your option) any later version.
 *
 * This program is distributed in the hope that it will be useful,
 * but WITHOUT ANY WARRANTY; without even the implied warranty of
 * MERCHANTABILITY or FITNESS FOR A PARTICULAR PURPOSE.  See the
 * GNU Affero General Public License for more details.
 *
 * You should have received a copy of the GNU Affero General Public License
 * along with this program.  If not, see <http://www.gnu.org/licenses/>.
 */

import { generatePath } from 'react-router';
import { mergeDeep } from 'shared/utils/highbar';

import generateResourcePath from './generateResourcePath';

import type {
  Auth2faType,
  AuthProvider,
  AuthType,
  PreferredMfaType,
  PrimaryAuthType,
} from 'shared/services';

import type { SortType } from 'teleport/services/agents';
import type { RecordingType } from 'teleport/services/recordings';
import type { WebauthnAssertionResponse } from './services/auth';
import type { Regions } from './services/integrations';
import type { ParticipantMode } from 'teleport/services/session';

const cfg = {
  isEnterprise: false,
  isCloud: false,
  assistEnabled: false,
  automaticUpgrades: false,
  automaticUpgradesTargetVersion: '',
  // isDashboard is used generally when we want to hide features that can't be hidden by RBAC in
  // the case of a self-hosted license tenant dashboard.
  isDashboard: false,
  tunnelPublicAddress: '',
  recoveryCodesEnabled: false,
  // IsUsageBasedBilling determines if the user subscription is usage-based (pay-as-you-go).
  // Historically, this flag used to refer to "Cloud Team" product,
  // but with the new EUB (Enterprise Usage Based) product, it can mean either EUB or Team.
  // Use the `isTeam` config flag to determine if product used is Team.
  // EUB can be determined from a combination of existing config flags eg: `isCloud && !isTeam`.
  isUsageBasedBilling: false,
  hideInaccessibleFeatures: false,
  customTheme: '',
  // isTeam is true if [Features.ProductType] == Team
  isTeam: false,
  // isIgsEnabled refers to Identity Governance & Security product.
  // It refers to a group of features: access request, device trust,
  // access list, and access monitoring.
  isIgsEnabled: false,

  configDir: '$HOME/.config',

  baseUrl: window.location.origin,

  // featureLimits define limits for features.
  // Typically used with feature teasers if feature is not enabled for the
  // product type eg: Team product contains teasers to upgrade to Enterprise.
  featureLimits: {
    accessListCreateLimit: 0,
    accessMonitoringMaxReportRangeLimit: 0,
    AccessRequestMonthlyRequestLimit: 0,
  },

  ui: {
    scrollbackLines: 1000,
  },

  auth: {
    localAuthEnabled: true,
    allowPasswordless: false,
    // localConnectorName is used to determine primary "local" auth preference.
    // Currently, there is only one bookmarked connector name "passwordless"
    // that when used, passwordless is the preferred authn method. Empty means
    // local user + password authn preference.
    localConnectorName: '',
    providers: [] as AuthProvider[],
    second_factor: 'off' as Auth2faType,
    authType: 'local' as AuthType,
    preferredLocalMfa: '' as PreferredMfaType,
    // motd is the message of the day, displayed to users before login.
    motd: '',
  },

  proxyCluster: 'localhost',

  loc: {
    dateTimeFormat: 'YYYY-MM-DD HH:mm:ss',
    dateFormat: 'YYYY-MM-DD',
  },

  routes: {
    root: '/web',
    discover: '/web/discover',
    accessRequest: '/web/accessrequest',
    assistBase: '/web/assist/',
    assist: '/web/assist/:conversationId?',
    apps: '/web/cluster/:clusterId/apps',
    appLauncher: '/web/launch/:fqdn/:clusterId?/:publicAddr?/:arn?',
    support: '/web/support',
    settings: '/web/settings',
    account: '/web/account',
    accountPassword: '/web/account/password',
    accountMfaDevices: '/web/account/twofactor',
    roles: '/web/roles',
    deviceTrust: `/web/devices`,
    sso: '/web/sso',
    cluster: '/web/cluster/:clusterId/',
    clusters: '/web/clusters',
    trustedClusters: '/web/trust',
    audit: '/web/cluster/:clusterId/audit',
    unifiedResources: '/web/cluster/:clusterId/resources',
    nodes: '/web/cluster/:clusterId/nodes',
    sessions: '/web/cluster/:clusterId/sessions',
    recordings: '/web/cluster/:clusterId/recordings',
    databases: '/web/cluster/:clusterId/databases',
    desktops: '/web/cluster/:clusterId/desktops',
    desktop: '/web/cluster/:clusterId/desktops/:desktopName/:username',
    users: '/web/users',
<<<<<<< HEAD
    bots: '/web/cluster/:clusterId/bots',
    botsNew: '/web/cluster/:clusterId/bots/new/:type?',
=======
    bots: '/web/bots',
>>>>>>> 0ba920af
    console: '/web/cluster/:clusterId/console',
    consoleNodes: '/web/cluster/:clusterId/console/nodes',
    consoleConnect: '/web/cluster/:clusterId/console/node/:serverId/:login',
    consoleSession: '/web/cluster/:clusterId/console/session/:sid',
    player: '/web/cluster/:clusterId/session/:sid', // ?recordingType=ssh|desktop|k8s&durationMs=1234
    login: '/web/login',
    loginSuccess: '/web/msg/info/login_success',
    loginErrorLegacy: '/web/msg/error/login_failed',
    loginError: '/web/msg/error/login',
    loginErrorCallback: '/web/msg/error/login/callback',
    loginErrorUnauthorized: '/web/msg/error/login/auth',
    userInvite: '/web/invite/:tokenId',
    userInviteContinue: '/web/invite/:tokenId/continue',
    userReset: '/web/reset/:tokenId',
    userResetContinue: '/web/reset/:tokenId/continue',
    kubernetes: '/web/cluster/:clusterId/kubernetes',
    headlessSso: `/web/headless/:requestId`,
    integrations: '/web/integrations',
    integrationEnroll: '/web/integrations/new/:type?',
    locks: '/web/locks',
    newLock: '/web/locks/new',
    requests: '/web/requests/:requestId?',

    downloadCenter: '/web/downloads',

    // whitelist sso handlers
    oidcHandler: '/v1/webapi/oidc/*',
    samlHandler: '/v1/webapi/saml/*',
    githubHandler: '/v1/webapi/github/*',
  },

  api: {
    appSession: '/v1/webapi/sessions/app',
    appFqdnPath: '/v1/webapi/apps/:fqdn/:clusterId?/:publicAddr?',
    applicationsPath:
      '/v1/webapi/sites/:clusterId/apps?searchAsRoles=:searchAsRoles?&limit=:limit?&startKey=:startKey?&query=:query?&search=:search?&sort=:sort?',
    clustersPath: '/v1/webapi/sites',
    clusterAlertsPath: '/v1/webapi/sites/:clusterId/alerts',
    clusterEventsPath: `/v1/webapi/sites/:clusterId/events/search?from=:start?&to=:end?&limit=:limit?&startKey=:startKey?&include=:include?`,
    clusterEventsRecordingsPath: `/v1/webapi/sites/:clusterId/events/search/sessions?from=:start?&to=:end?&limit=:limit?&startKey=:startKey?`,

    connectionDiagnostic: `/v1/webapi/sites/:clusterId/diagnostics/connections`,
    checkAccessToRegisteredResource: `/v1/webapi/sites/:clusterId/resources/check`,

    scp: '/v1/webapi/sites/:clusterId/nodes/:serverId/:login/scp?location=:location&filename=:filename&moderatedSessionId=:moderatedSessionId?&fileTransferRequestId=:fileTransferRequestId?',
    webRenewTokenPath: '/v1/webapi/sessions/web/renew',
    resetPasswordTokenPath: '/v1/webapi/users/password/token',
    webSessionPath: '/v1/webapi/sessions/web',
    userContextPath: '/v1/webapi/sites/:clusterId/context',
    userStatusPath: '/v1/webapi/user/status',
    passwordTokenPath: '/v1/webapi/users/password/token/:tokenId?',
    changeUserPasswordPath: '/v1/webapi/users/password',
    unifiedResourcesPath:
      '/v1/webapi/sites/:clusterId/resources?searchAsRoles=:searchAsRoles?&limit=:limit?&startKey=:startKey?&kinds=:kinds?&query=:query?&search=:search?&sort=:sort?&pinnedOnly=:pinnedOnly?',
    nodesPath:
      '/v1/webapi/sites/:clusterId/nodes?searchAsRoles=:searchAsRoles?&limit=:limit?&startKey=:startKey?&query=:query?&search=:search?&sort=:sort?',
    nodesPathNoParams: '/v1/webapi/sites/:clusterId/nodes',

    databaseServicesPath: `/v1/webapi/sites/:clusterId/databaseservices`,
    databaseIamPolicyPath: `/v1/webapi/sites/:clusterId/databases/:database/iam/policy`,
    databasePath: `/v1/webapi/sites/:clusterId/databases/:database`,
    databasesPath: `/v1/webapi/sites/:clusterId/databases?searchAsRoles=:searchAsRoles?&limit=:limit?&startKey=:startKey?&query=:query?&search=:search?&sort=:sort?`,

    desktopsPath: `/v1/webapi/sites/:clusterId/desktops?searchAsRoles=:searchAsRoles?&limit=:limit?&startKey=:startKey?&query=:query?&search=:search?&sort=:sort?`,
    desktopServicesPath: `/v1/webapi/sites/:clusterId/desktopservices?searchAsRoles=:searchAsRoles?&limit=:limit?&startKey=:startKey?&query=:query?&search=:search?&sort=:sort?`,
    desktopPath: `/v1/webapi/sites/:clusterId/desktops/:desktopName`,
    desktopWsAddr:
      'wss://:fqdn/v1/webapi/sites/:clusterId/desktops/:desktopName/connect?access_token=:token&username=:username',
    desktopPlaybackWsAddr:
      'wss://:fqdn/v1/webapi/sites/:clusterId/desktopplayback/:sid?access_token=:token',
    desktopIsActive: '/v1/webapi/sites/:clusterId/desktops/:desktopName/active',
    ttyWsAddr:
      'wss://:fqdn/v1/webapi/sites/:clusterId/connect?access_token=:token&params=:params&traceparent=:traceparent',
    ttyPlaybackWsAddr:
      'wss://:fqdn/v1/webapi/sites/:clusterId/ttyplayback/:sid?access_token=:token', // TODO(zmb3): get token out of URL
    activeAndPendingSessionsPath: '/v1/webapi/sites/:clusterId/sessions',

    // TODO(zmb3): remove this for v15
    sshPlaybackPrefix: '/v1/webapi/sites/:clusterId/sessions/:sid', // prefix because this is eventually concatenated with "/stream" or "/events"
    kubernetesPath:
      '/v1/webapi/sites/:clusterId/kubernetes?searchAsRoles=:searchAsRoles?&limit=:limit?&startKey=:startKey?&query=:query?&search=:search?&sort=:sort?',

    usersPath: '/v1/webapi/users',
    userWithUsernamePath: '/v1/webapi/users/:username',
    createPrivilegeTokenPath: '/v1/webapi/users/privilege/token',

    rolesPath: '/v1/webapi/roles/:name?',
    presetRolesPath: '/v1/webapi/presetroles',
    githubConnectorsPath: '/v1/webapi/github/:name?',
    trustedClustersPath: '/v1/webapi/trustedcluster/:name?',
    connectMyComputerLoginsPath: '/v1/webapi/connectmycomputer/logins',

    joinTokenPath: '/v1/webapi/token',
    dbScriptPath: '/scripts/:token/install-database.sh',
    nodeScriptPath: '/scripts/:token/install-node.sh',
    appNodeScriptPath: '/scripts/:token/install-app.sh?name=:name&uri=:uri',

    discoveryConfigPath: '/v1/webapi/sites/:clusterId/discoveryconfig',

    mfaRequired: '/v1/webapi/sites/:clusterId/mfa/required',
    mfaLoginBegin: '/v1/webapi/mfa/login/begin', // creates authnenticate challenge with user and password
    mfaLoginFinish: '/v1/webapi/mfa/login/finishsession', // creates a web session
    mfaChangePasswordBegin: '/v1/webapi/mfa/authenticatechallenge/password',

    headlessSsoPath: `/v1/webapi/headless/:requestId`,

    mfaCreateRegistrationChallengePath:
      '/v1/webapi/mfa/token/:tokenId/registerchallenge',

    mfaRegisterChallengeWithTokenPath:
      '/v1/webapi/mfa/token/:tokenId/registerchallenge',
    mfaAuthnChallengePath: '/v1/webapi/mfa/authenticatechallenge',
    mfaAuthnChallengeWithTokenPath:
      '/v1/webapi/mfa/token/:tokenId/authenticatechallenge',
    mfaDevicesWithTokenPath: '/v1/webapi/mfa/token/:tokenId/devices',
    mfaDevicesPath: '/v1/webapi/mfa/devices',
    mfaDevicePath: '/v1/webapi/mfa/token/:tokenId/devices/:deviceName',

    locksPath: '/v1/webapi/sites/:clusterId/locks',
    locksPathWithUuid: '/v1/webapi/sites/:clusterId/locks/:uuid',

    dbSign: 'v1/webapi/sites/:clusterId/sign/db',

    installADDSPath: '/v1/webapi/scripts/desktop-access/install-ad-ds.ps1',
    installADCSPath: '/v1/webapi/scripts/desktop-access/install-ad-cs.ps1',
    configureADPath:
      '/v1/webapi/scripts/desktop-access/configure/:token/configure-ad.ps1',

    captureUserEventPath: '/v1/webapi/capture',
    capturePreUserEventPath: '/v1/webapi/precapture',

    webapiPingPath: '/v1/webapi/ping',

    headlessLogin: '/v1/webapi/headless/:headless_authentication_id',

    integrationsPath: '/v1/webapi/sites/:clusterId/integrations/:name?',
    thumbprintPath: '/v1/webapi/thumbprint',

    awsConfigureIamScriptOidcIdpPath:
      '/webapi/scripts/integrations/configure/awsoidc-idp.sh?integrationName=:integrationName&role=:roleName',
    awsConfigureIamScriptDeployServicePath:
      '/webapi/scripts/integrations/configure/deployservice-iam.sh?integrationName=:integrationName&awsRegion=:region&role=:awsOidcRoleArn&taskRole=:taskRoleArn',
    awsConfigureIamScriptListDatabasesPath:
      '/webapi/scripts/integrations/configure/listdatabases-iam.sh?awsRegion=:region&role=:iamRoleName',
    awsConfigureIamScriptEc2InstanceConnectPath:
      '/v1/webapi/scripts/integrations/configure/eice-iam.sh?awsRegion=:region&role=:iamRoleName',
    awsConfigureIamEksScriptPath:
      '/v1/webapi/scripts/integrations/configure/eks-iam.sh?awsRegion=:region&role=:iamRoleName',

    awsRdsDbDeployServicesPath:
      '/webapi/sites/:clusterId/integrations/aws-oidc/:name/deploydatabaseservices',
    awsRdsDbRequiredVpcsPath:
      '/v1/webapi/sites/:clusterId/integrations/aws-oidc/:name/requireddatabasesvpcs',
    awsRdsDbListPath:
      '/v1/webapi/sites/:clusterId/integrations/aws-oidc/:name/databases',
    awsDeployTeleportServicePath:
      '/v1/webapi/sites/:clusterId/integrations/aws-oidc/:name/deployservice',
    awsSecurityGroupsListPath:
      '/v1/webapi/sites/:clusterId/integrations/aws-oidc/:name/securitygroups',

    eksClustersListPath:
      '/v1/webapi/sites/:clusterId/integrations/aws-oidc/:name/eksclusters',
    eksEnrollClustersPath:
      '/v1/webapi/sites/:clusterId/integrations/aws-oidc/:name/enrolleksclusters',

    ec2InstancesListPath:
      '/v1/webapi/sites/:clusterId/integrations/aws-oidc/:name/ec2',
    ec2InstanceConnectEndpointsListPath:
      '/v1/webapi/sites/:clusterId/integrations/aws-oidc/:name/ec2ice',
    // Returns a script that configures the required IAM permissions to enable the usage of EC2 Instance Connect Endpoint to access EC2 instances.
    ec2InstanceConnectDeployPath:
      '/v1/webapi/sites/:clusterId/integrations/aws-oidc/:name/deployec2ice',

    userGroupsListPath:
      '/v1/webapi/sites/:clusterId/user-groups?searchAsRoles=:searchAsRoles?&limit=:limit?&startKey=:startKey?&query=:query?&search=:search?&sort=:sort?',

    assistConversationsPath: '/v1/webapi/assistant/conversations',
    assistSetConversationTitlePath:
      '/v1/webapi/assistant/conversations/:conversationId/title',
    assistGenerateSummaryPath: '/v1/webapi/assistant/title/summary',
    assistConversationWebSocketPath:
      'wss://:hostname/v1/webapi/sites/:clusterId/assistant',
    assistConversationHistoryPath:
      '/v1/webapi/assistant/conversations/:conversationId',
    assistExecuteCommandWebSocketPath:
      'wss://:hostname/v1/webapi/command/:clusterId/execute',
    userPreferencesPath: '/v1/webapi/user/preferences',
    userClusterPreferencesPath: '/v1/webapi/user/preferences/:clusterId',

    // Assist needs some access request info to exist in OSS
    accessRequestPath: '/v1/enterprise/accessrequest/:requestId?',

    accessGraphFeatures: '/v1/enterprise/accessgraph/static/features.json',

<<<<<<< HEAD
    botsPath: '/v1/webapi/sites/:clusterId/machine-id/bot/:name?',
    botsTokenPath: '/v1/webapi/sites/:clusterId/machine-id/token',
    botPath: '/v1/webapi/sites/:clusterId/machine-id/bot/:name',
=======
    botPath: '/v1/webapi/sites/:clusterId/machine-id/bot/:name',
    botsPath: '/v1/webapi/sites/:clusterId/machine-id/bot',
>>>>>>> 0ba920af
  },

  getUserClusterPreferencesUrl(clusterId: string) {
    return generatePath(cfg.api.userClusterPreferencesPath, {
      clusterId,
    });
  },

  getAppFqdnUrl(params: UrlAppParams) {
    return generatePath(cfg.api.appFqdnPath, { ...params });
  },

  getClusterAlertsUrl(clusterId: string) {
    return generatePath(cfg.api.clusterAlertsPath, {
      clusterId,
    });
  },

  getClusterEventsUrl(clusterId: string, params: UrlClusterEventsParams) {
    return generatePath(cfg.api.clusterEventsPath, {
      clusterId,
      ...params,
    });
  },

  getClusterEventsRecordingsUrl(
    clusterId: string,
    params: UrlSessionRecordingsParams
  ) {
    return generatePath(cfg.api.clusterEventsRecordingsPath, {
      clusterId,
      ...params,
    });
  },

  getAuthProviders() {
    return cfg.auth && cfg.auth.providers ? cfg.auth.providers : [];
  },

  getAuth2faType() {
    return cfg.auth ? cfg.auth.second_factor : null;
  },

  getPreferredMfaType() {
    return cfg.auth ? cfg.auth.preferredLocalMfa : null;
  },

  getMotd() {
    return cfg.auth.motd;
  },

  getLocalAuthFlag() {
    return cfg.auth.localAuthEnabled;
  },

  isPasswordlessEnabled() {
    return cfg.auth.allowPasswordless;
  },

  isAdminActionMfaEnforced() {
    return cfg.auth.second_factor === 'webauthn';
  },

  getPrimaryAuthType(): PrimaryAuthType {
    if (cfg.auth.localConnectorName === 'passwordless') {
      return 'passwordless';
    }

    if (cfg.auth.authType === 'local') return 'local';

    return 'sso';
  },

  // isLegacyEnterprise describes product that should have legacy support
  // where certain features access remain unlimited. This was before
  // product EUB (enterprise usage based) was introduced.
  // eg: access request and device trust.
  isLegacyEnterprise() {
    return cfg.isEnterprise && !cfg.isUsageBasedBilling;
  },

  getAuthType() {
    return cfg.auth.authType;
  },

  getSsoUrl(providerUrl, providerName, redirect) {
    return cfg.baseUrl + generatePath(providerUrl, { redirect, providerName });
  },

  getAuditRoute(clusterId: string) {
    return generatePath(cfg.routes.audit, { clusterId });
  },

  getIntegrationEnrollRoute(type?: string) {
    return generatePath(cfg.routes.integrationEnroll, { type });
  },

  getNodesRoute(clusterId: string) {
    return generatePath(cfg.routes.nodes, { clusterId });
  },

  getUnifiedResourcesRoute(clusterId: string) {
    return generatePath(cfg.routes.unifiedResources, { clusterId });
  },

  getDatabasesRoute(clusterId: string) {
    return generatePath(cfg.routes.databases, { clusterId });
  },

  getDesktopsRoute(clusterId: string) {
    return generatePath(cfg.routes.desktops, { clusterId });
  },

  getJoinTokenUrl() {
    return cfg.api.joinTokenPath;
  },

  getNodeScriptUrl(token: string) {
    return cfg.baseUrl + generatePath(cfg.api.nodeScriptPath, { token });
  },

  getDeployServiceIamConfigureScriptUrl(
    p: UrlDeployServiceIamConfigureScriptParams
  ) {
    return (
      cfg.baseUrl +
      generatePath(cfg.api.awsConfigureIamScriptDeployServicePath, { ...p })
    );
  },

  getAwsOidcConfigureIdpScriptUrl(p: UrlAwsOidcConfigureIdp) {
    return (
      cfg.baseUrl +
      generatePath(cfg.api.awsConfigureIamScriptOidcIdpPath, { ...p })
    );
  },

  getDbScriptUrl(token: string) {
    return cfg.baseUrl + generatePath(cfg.api.dbScriptPath, { token });
  },

  getConfigureADUrl(token: string) {
    return cfg.baseUrl + generatePath(cfg.api.configureADPath, { token });
  },

  getInstallADDSPath() {
    return cfg.baseUrl + cfg.api.installADDSPath;
  },

  getInstallADCSPath() {
    return cfg.baseUrl + cfg.api.installADCSPath;
  },

  getAppNodeScriptUrl(token: string, name: string, uri: string) {
    return (
      cfg.baseUrl +
      generatePath(cfg.api.appNodeScriptPath, { token, name, uri })
    );
  },

  getUsersRoute() {
    const clusterId = cfg.proxyCluster;
    return generatePath(cfg.routes.users, { clusterId });
  },

  getBotsRoute() {
<<<<<<< HEAD
    const clusterId = cfg.proxyCluster;
    return generatePath(cfg.routes.bots, { clusterId });
  },

  getBotsNewRoute(type?: string) {
    const clusterId = cfg.proxyCluster;
    return generatePath(cfg.routes.botsNew, { clusterId, type });
=======
    return generatePath(cfg.routes.bots);
>>>>>>> 0ba920af
  },

  getAppsRoute(clusterId: string) {
    return generatePath(cfg.routes.apps, { clusterId });
  },

  getSessionsRoute(clusterId: string) {
    return generatePath(cfg.routes.sessions, { clusterId });
  },

  getRecordingsRoute(clusterId: string) {
    return generatePath(cfg.routes.recordings, { clusterId });
  },

  getConsoleNodesRoute(clusterId: string) {
    return generatePath(cfg.routes.consoleNodes, {
      clusterId,
    });
  },

  getSshConnectRoute({ clusterId, login, serverId }: UrlParams) {
    return generatePath(cfg.routes.consoleConnect, {
      clusterId,
      serverId,
      login,
    });
  },

  getDesktopRoute({ clusterId, username, desktopName }) {
    return generatePath(cfg.routes.desktop, {
      clusterId,
      desktopName,
      username,
    });
  },

  getSshSessionRoute({ clusterId, sid }: UrlParams, mode?: ParticipantMode) {
    const basePath = generatePath(cfg.routes.consoleSession, {
      clusterId,
      sid,
    });
    if (mode) {
      return `${basePath}?mode=${mode}`;
    }
    return basePath;
  },

  getPasswordTokenUrl(tokenId?: string) {
    return generatePath(cfg.api.passwordTokenPath, { tokenId });
  },

  getClusterRoute(clusterId: string) {
    return generatePath(cfg.routes.cluster, { clusterId });
  },

  getConsoleRoute(clusterId: string) {
    return generatePath(cfg.routes.console, { clusterId });
  },

  getAppLauncherRoute(params: UrlLauncherParams) {
    return generatePath(cfg.routes.appLauncher, { ...params });
  },

  getPlayerRoute(params: UrlPlayerParams, search: UrlPlayerSearch) {
    let route = generatePath(cfg.routes.player, { ...params });
    route = `${route}?recordingType=${search.recordingType}`;

    if (search.durationMs) {
      route = `${route}&durationMs=${search.durationMs}`;
    }

    return route;
  },

  getConnectionDiagnosticUrl() {
    const clusterId = cfg.proxyCluster;
    return generatePath(cfg.api.connectionDiagnostic, { clusterId });
  },

  getMfaRequiredUrl() {
    const clusterId = cfg.proxyCluster;
    return generatePath(cfg.api.mfaRequired, { clusterId });
  },

  getCheckAccessToRegisteredResourceUrl() {
    const clusterId = cfg.proxyCluster;
    return generatePath(cfg.api.checkAccessToRegisteredResource, {
      clusterId,
    });
  },

  getUserContextUrl() {
    const clusterId = cfg.proxyCluster;
    return generatePath(cfg.api.userContextPath, { clusterId });
  },

  getUserResetTokenRoute(tokenId = '', invite = true) {
    const route = invite ? cfg.routes.userInvite : cfg.routes.userReset;
    return cfg.baseUrl + generatePath(route, { tokenId });
  },

  getUserResetTokenContinueRoute(tokenId = '') {
    return generatePath(cfg.routes.userResetContinue, { tokenId });
  },

  getHeadlessSsoPath(requestId: string) {
    return generatePath(cfg.api.headlessSsoPath, { requestId });
  },

  getUserInviteTokenRoute(tokenId = '') {
    return generatePath(cfg.routes.userInvite, { tokenId });
  },

  getUserInviteTokenContinueRoute(tokenId = '') {
    return generatePath(cfg.routes.userInviteContinue, { tokenId });
  },

  getKubernetesRoute(clusterId: string) {
    return generatePath(cfg.routes.kubernetes, { clusterId });
  },

  getUsersUrl() {
    return cfg.api.usersPath;
  },

  getUserWithUsernameUrl(username: string) {
    return generatePath(cfg.api.userWithUsernamePath, { username });
  },

  getSshPlaybackPrefixUrl({ clusterId, sid }: UrlParams) {
    // TODO(zmb3): remove
    return generatePath(cfg.api.sshPlaybackPrefix, { clusterId, sid });
  },

  getActiveAndPendingSessionsUrl({ clusterId }: UrlParams) {
    return generatePath(cfg.api.activeAndPendingSessionsPath, { clusterId });
  },

  getUnifiedResourcesUrl(clusterId: string, params: UrlResourcesParams) {
    return generateResourcePath(cfg.api.unifiedResourcesPath, {
      clusterId,
      ...params,
    });
  },

  getClusterNodesUrl(clusterId: string, params?: UrlResourcesParams) {
    return generateResourcePath(cfg.api.nodesPath, {
      clusterId,
      ...params,
    });
  },

  getClusterNodesUrlNoParams(clusterId: string) {
    return generatePath(cfg.api.nodesPathNoParams, { clusterId });
  },

  getDatabaseServicesUrl(clusterId: string) {
    return generatePath(cfg.api.databaseServicesPath, {
      clusterId,
    });
  },

  getDatabaseIamPolicyUrl(clusterId: string, dbName: string) {
    return generatePath(cfg.api.databaseIamPolicyPath, {
      clusterId,
      database: dbName,
    });
  },

  getDatabaseUrl(clusterId: string, dbName: string) {
    return generatePath(cfg.api.databasePath, {
      clusterId,
      database: dbName,
    });
  },

  getDatabasesUrl(clusterId: string, params?: UrlResourcesParams) {
    return generateResourcePath(cfg.api.databasesPath, {
      clusterId,
      ...params,
    });
  },

  getLocksRoute() {
    return cfg.routes.locks;
  },

  getNewLocksRoute() {
    return cfg.routes.newLock;
  },

  getLocksUrl() {
    // Currently only support get/create locks in root cluster.
    const clusterId = cfg.proxyCluster;
    return generatePath(cfg.api.locksPath, { clusterId });
  },

  getLocksUrlWithUuid(uuid: string) {
    // Currently only support delete/lookup locks in root cluster.
    const clusterId = cfg.proxyCluster;
    return generatePath(cfg.api.locksPathWithUuid, { clusterId, uuid });
  },

  getDatabaseSignUrl(clusterId: string) {
    return generatePath(cfg.api.dbSign, { clusterId });
  },

  getDesktopsUrl(clusterId: string, params: UrlResourcesParams) {
    return generateResourcePath(cfg.api.desktopsPath, {
      clusterId,
      ...params,
    });
  },

  getDesktopServicesUrl(clusterId: string, params: UrlResourcesParams) {
    return generateResourcePath(cfg.api.desktopServicesPath, {
      clusterId,
      ...params,
    });
  },

  getDesktopUrl(clusterId: string, desktopName: string) {
    return generatePath(cfg.api.desktopPath, { clusterId, desktopName });
  },

  getDesktopIsActiveUrl(clusterId: string, desktopName: string) {
    return generatePath(cfg.api.desktopIsActive, { clusterId, desktopName });
  },

  getApplicationsUrl(clusterId: string, params: UrlResourcesParams) {
    return generateResourcePath(cfg.api.applicationsPath, {
      clusterId,
      ...params,
    });
  },

  getScpUrl({ webauthn, ...params }: UrlScpParams) {
    let path = generatePath(cfg.api.scp, {
      ...params,
    });

    if (!webauthn) {
      return path;
    }
    // non-required MFA will mean this param is undefined and generatePath doesn't like undefined
    // or optional params. So we append it ourselves here. Its ok to be undefined when sent to the server
    // as the existence of this param is what will issue certs
    return `${path}&webauthn=${JSON.stringify({
      webauthnAssertionResponse: webauthn,
    })}`;
  },

  getRenewTokenUrl() {
    return cfg.api.webRenewTokenPath;
  },

  getGithubConnectorsUrl(name?: string) {
    return generatePath(cfg.api.githubConnectorsPath, { name });
  },

  getTrustedClustersUrl(name?: string) {
    return generatePath(cfg.api.trustedClustersPath, { name });
  },

  getRolesUrl(name?: string) {
    return generatePath(cfg.api.rolesPath, { name });
  },

  getDiscoveryConfigUrl(clusterId: string) {
    return generatePath(cfg.api.discoveryConfigPath, { clusterId });
  },

  getPresetRolesUrl() {
    return cfg.api.presetRolesPath;
  },

  getConnectMyComputerLoginsUrl() {
    return cfg.api.connectMyComputerLoginsPath;
  },

  getKubernetesUrl(clusterId: string, params: UrlResourcesParams) {
    return generateResourcePath(cfg.api.kubernetesPath, {
      clusterId,
      ...params,
    });
  },

  getAuthnChallengeWithTokenUrl(tokenId: string) {
    return generatePath(cfg.api.mfaAuthnChallengeWithTokenPath, {
      tokenId,
    });
  },

  getMfaDevicesWithTokenUrl(tokenId: string) {
    return generatePath(cfg.api.mfaDevicesWithTokenPath, { tokenId });
  },

  getMfaDeviceUrl(tokenId: string, deviceName: string) {
    return generatePath(cfg.api.mfaDevicePath, { tokenId, deviceName });
  },

  getMfaCreateRegistrationChallengeUrl(tokenId: string) {
    return generatePath(cfg.api.mfaCreateRegistrationChallengePath, {
      tokenId,
    });
  },

  getIntegrationsUrl(integrationName?: string) {
    // Currently you can only create integrations at the root cluster.
    const clusterId = cfg.proxyCluster;
    return generatePath(cfg.api.integrationsPath, {
      clusterId,
      name: integrationName,
    });
  },

  getAwsRdsDbListUrl(integrationName: string) {
    const clusterId = cfg.proxyCluster;

    return generatePath(cfg.api.awsRdsDbListPath, {
      clusterId,
      name: integrationName,
    });
  },

  getAwsRdsDbRequiredVpcsUrl(integrationName: string) {
    const clusterId = cfg.proxyCluster;

    return generatePath(cfg.api.awsRdsDbRequiredVpcsPath, {
      clusterId,
      name: integrationName,
    });
  },

  getAwsRdsDbsDeployServicesUrl(integrationName: string) {
    const clusterId = cfg.proxyCluster;

    return generatePath(cfg.api.awsRdsDbDeployServicesPath, {
      clusterId,
      name: integrationName,
    });
  },

  getAwsDeployTeleportServiceUrl(integrationName: string) {
    const clusterId = cfg.proxyCluster;

    return generatePath(cfg.api.awsDeployTeleportServicePath, {
      clusterId,
      name: integrationName,
    });
  },

  getUserGroupsListUrl(clusterId: string, params: UrlResourcesParams) {
    return generateResourcePath(cfg.api.userGroupsListPath, {
      clusterId,
      ...params,
    });
  },

  getUIConfig() {
    return cfg.ui;
  },

  getAssistSetConversationTitleUrl(conversationId: string) {
    return generatePath(cfg.api.assistSetConversationTitlePath, {
      conversationId,
    });
  },

  getAssistConversationWebSocketUrl(
    hostname: string,
    clusterId: string,
    accessToken: string,
    conversationId: string
  ) {
    const searchParams = new URLSearchParams();

    searchParams.set('access_token', accessToken);
    searchParams.set('conversation_id', conversationId);

    return (
      generatePath(cfg.api.assistConversationWebSocketPath, {
        hostname,
        clusterId,
      }) + `?${searchParams.toString()}`
    );
  },

  getAssistActionWebSocketUrl(
    hostname: string,
    clusterId: string,
    accessToken: string,
    action: string
  ) {
    const searchParams = new URLSearchParams();

    searchParams.set('access_token', accessToken);
    searchParams.set('action', action);

    return (
      generatePath(cfg.api.assistConversationWebSocketPath, {
        hostname,
        clusterId,
      }) + `?${searchParams.toString()}`
    );
  },

  getAssistConversationHistoryUrl(conversationId: string) {
    return generatePath(cfg.api.assistConversationHistoryPath, {
      conversationId,
    });
  },

  getAssistExecuteCommandUrl(
    hostname: string,
    clusterId: string,
    accessToken: string,
    params: Record<string, string>
  ) {
    const searchParams = new URLSearchParams();

    searchParams.set('access_token', accessToken);
    searchParams.set('params', JSON.stringify(params));

    return (
      generatePath(cfg.api.assistExecuteCommandWebSocketPath, {
        hostname,
        clusterId,
      }) + `?${searchParams.toString()}`
    );
  },

  getAssistConversationUrl(conversationId: string) {
    return generatePath(cfg.routes.assist, { conversationId });
  },

  getAccessRequestUrl(requestId?: string) {
    return generatePath(cfg.api.accessRequestPath, { requestId });
  },

  getAccessRequestRoute(requestId?: string) {
    return generatePath(cfg.routes.requests, { requestId });
  },

  getAccessGraphFeaturesUrl() {
    return cfg.api.accessGraphFeatures;
  },

  getEnrollEksClusterUrl(integrationName: string): string {
    const clusterId = cfg.proxyCluster;

    return generatePath(cfg.api.eksEnrollClustersPath, {
      clusterId,
      name: integrationName,
    });
  },

  getListEKSClustersUrl(integrationName: string): string {
    const clusterId = cfg.proxyCluster;

    return generatePath(cfg.api.eksClustersListPath, {
      clusterId,
      name: integrationName,
    });
  },

  getListEc2InstancesUrl(integrationName: string) {
    const clusterId = cfg.proxyCluster;

    return generatePath(cfg.api.ec2InstancesListPath, {
      clusterId,
      name: integrationName,
    });
  },

  getListEc2InstanceConnectEndpointsUrl(integrationName: string) {
    const clusterId = cfg.proxyCluster;

    return generatePath(cfg.api.ec2InstanceConnectEndpointsListPath, {
      clusterId,
      name: integrationName,
    });
  },

  getDeployEc2InstanceConnectEndpointUrl(integrationName: string) {
    const clusterId = cfg.proxyCluster;

    return generatePath(cfg.api.ec2InstanceConnectDeployPath, {
      clusterId,
      name: integrationName,
    });
  },

  getListSecurityGroupsUrl(integrationName: string) {
    const clusterId = cfg.proxyCluster;

    return generatePath(cfg.api.awsSecurityGroupsListPath, {
      clusterId,
      name: integrationName,
    });
  },

  getEc2InstanceConnectIAMConfigureScriptUrl(
    params: UrlAwsConfigureIamScriptParams
  ) {
    return (
      cfg.baseUrl +
      generatePath(cfg.api.awsConfigureIamScriptEc2InstanceConnectPath, {
        ...params,
      })
    );
  },

  getEksIamConfigureScriptUrl(params: UrlAwsConfigureIamScriptParams) {
    return (
      cfg.baseUrl +
      generatePath(cfg.api.awsConfigureIamEksScriptPath, {
        ...params,
      })
    );
  },

  getAwsConfigureIamScriptListDatabasesUrl(
    params: UrlAwsConfigureIamScriptParams
  ) {
    return (
      cfg.baseUrl +
      generatePath(cfg.api.awsConfigureIamScriptListDatabasesPath, {
        ...params,
      })
    );
  },

<<<<<<< HEAD
  getBotsUrl(clusterId: string, name: string = null) {
    return generatePath(cfg.api.botsPath, { clusterId, name });
  },

  getBotUrlWithName(clusterId: string, name: string) {
    return generatePath(cfg.api.botsPath, { clusterId, name });
  },

  getBotTokenUrl(clusterId: string) {
    return generatePath(cfg.api.botsTokenPath, { clusterId });
=======
  getBotsUrl() {
    const clusterId = cfg.proxyCluster;
    return generatePath(cfg.api.botsPath, { clusterId });
  },

  getBotUrlWithName(name: string) {
    const clusterId = cfg.proxyCluster;
    return generatePath(cfg.api.botPath, { clusterId, name });
>>>>>>> 0ba920af
  },

  init(backendConfig = {}) {
    mergeDeep(this, backendConfig);
  },
};

export interface UrlParams {
  clusterId: string;
  sid?: string;
  login?: string;
  serverId?: string;
}

export interface UrlAppParams {
  fqdn: string;
  clusterId?: string;
  publicAddr?: string;
  arn?: string;
}

export interface UrlScpParams {
  clusterId: string;
  serverId: string;
  login: string;
  location: string;
  filename: string;
  moderatedSessionId?: string;
  fileTransferRequestId?: string;
  webauthn?: WebauthnAssertionResponse;
}

export interface UrlSshParams {
  login?: string;
  serverId?: string;
  sid?: string;
  mode?: ParticipantMode;
  clusterId: string;
}

export interface UrlSessionRecordingsParams {
  start: string;
  end: string;
  limit?: number;
  startKey?: string;
}

export interface UrlClusterEventsParams {
  start: string;
  end: string;
  limit?: number;
  include?: string;
  startKey?: string;
}

export interface UrlLauncherParams {
  fqdn: string;
  clusterId?: string;
  publicAddr?: string;
  arn?: string;
}

export interface UrlPlayerParams {
  clusterId: string;
  sid: string;
}

export interface UrlPlayerSearch {
  recordingType: RecordingType;
  durationMs?: number;
}

// /web/cluster/:clusterId/desktops/:desktopName/:username
export interface UrlDesktopParams {
  username?: string;
  desktopName?: string;
  clusterId: string;
}

export interface UrlResourcesParams {
  query?: string;
  search?: string;
  sort?: SortType;
  limit?: number;
  startKey?: string;
  searchAsRoles?: 'yes' | '';
  pinnedOnly?: boolean;
  // TODO(bl-nero): Remove this once filters are expressed as advanced search.
  kinds?: string[];
}

export interface UrlIntegrationExecuteRequestParams {
  // name is the name of integration to execute (use).
  name: string;
  // action is the expected backend string value
  // used to describe what to use the integration for.
  action: 'aws-oidc/list_databases';
}

export interface UrlDeployServiceIamConfigureScriptParams {
  integrationName: string;
  region: Regions;
  awsOidcRoleArn: string;
  taskRoleArn: string;
}

export interface UrlAwsOidcConfigureIdp {
  integrationName: string;
  roleName: string;
}

export interface UrlAwsConfigureIamScriptParams {
  region: Regions;
  iamRoleName: string;
}

export default cfg;<|MERGE_RESOLUTION|>--- conflicted
+++ resolved
@@ -129,12 +129,8 @@
     desktops: '/web/cluster/:clusterId/desktops',
     desktop: '/web/cluster/:clusterId/desktops/:desktopName/:username',
     users: '/web/users',
-<<<<<<< HEAD
     bots: '/web/cluster/:clusterId/bots',
     botsNew: '/web/cluster/:clusterId/bots/new/:type?',
-=======
-    bots: '/web/bots',
->>>>>>> 0ba920af
     console: '/web/cluster/:clusterId/console',
     consoleNodes: '/web/cluster/:clusterId/console/nodes',
     consoleConnect: '/web/cluster/:clusterId/console/node/:serverId/:login',
@@ -329,14 +325,9 @@
 
     accessGraphFeatures: '/v1/enterprise/accessgraph/static/features.json',
 
-<<<<<<< HEAD
     botsPath: '/v1/webapi/sites/:clusterId/machine-id/bot/:name?',
     botsTokenPath: '/v1/webapi/sites/:clusterId/machine-id/token',
     botPath: '/v1/webapi/sites/:clusterId/machine-id/bot/:name',
-=======
-    botPath: '/v1/webapi/sites/:clusterId/machine-id/bot/:name',
-    botsPath: '/v1/webapi/sites/:clusterId/machine-id/bot',
->>>>>>> 0ba920af
   },
 
   getUserClusterPreferencesUrl(clusterId: string) {
@@ -503,7 +494,6 @@
   },
 
   getBotsRoute() {
-<<<<<<< HEAD
     const clusterId = cfg.proxyCluster;
     return generatePath(cfg.routes.bots, { clusterId });
   },
@@ -511,9 +501,6 @@
   getBotsNewRoute(type?: string) {
     const clusterId = cfg.proxyCluster;
     return generatePath(cfg.routes.botsNew, { clusterId, type });
-=======
-    return generatePath(cfg.routes.bots);
->>>>>>> 0ba920af
   },
 
   getAppsRoute(clusterId: string) {
@@ -1047,18 +1034,11 @@
     );
   },
 
-<<<<<<< HEAD
-  getBotsUrl(clusterId: string, name: string = null) {
-    return generatePath(cfg.api.botsPath, { clusterId, name });
-  },
-
-  getBotUrlWithName(clusterId: string, name: string) {
-    return generatePath(cfg.api.botsPath, { clusterId, name });
-  },
-
-  getBotTokenUrl(clusterId: string) {
+  getBotTokenUrl() {
+    const clusterId = cfg.proxyCluster;
     return generatePath(cfg.api.botsTokenPath, { clusterId });
-=======
+  },
+
   getBotsUrl() {
     const clusterId = cfg.proxyCluster;
     return generatePath(cfg.api.botsPath, { clusterId });
@@ -1067,7 +1047,6 @@
   getBotUrlWithName(name: string) {
     const clusterId = cfg.proxyCluster;
     return generatePath(cfg.api.botPath, { clusterId, name });
->>>>>>> 0ba920af
   },
 
   init(backendConfig = {}) {
