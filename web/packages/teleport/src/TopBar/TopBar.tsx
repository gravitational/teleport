/**
 * Teleport
 * Copyright (C) 2023  Gravitational, Inc.
 *
 * This program is free software: you can redistribute it and/or modify
 * it under the terms of the GNU Affero General Public License as published by
 * the Free Software Foundation, either version 3 of the License, or
 * (at your option) any later version.
 *
 * This program is distributed in the hope that it will be useful,
 * but WITHOUT ANY WARRANTY; without even the implied warranty of
 * MERCHANTABILITY or FITNESS FOR A PARTICULAR PURPOSE.  See the
 * GNU Affero General Public License for more details.
 *
 * You should have received a copy of the GNU Affero General Public License
 * along with this program.  If not, see <http://www.gnu.org/licenses/>.
 */

import React, { useEffect, useCallback, useState } from 'react';
import styled, { useTheme } from 'styled-components';
import { Link } from 'react-router-dom';
import { Flex, Image, Text, TopNav } from 'design';

import { matchPath, useHistory } from 'react-router';

import { Theme } from 'design/theme/themes/types';

import { ArrowLeft, Download, Server, SlidersVertical } from 'design/Icon';
import { HoverTooltip } from 'shared/components/ToolTip';

import useTeleport from 'teleport/useTeleport';
import { UserMenuNav } from 'teleport/components/UserMenuNav';
import { useFeatures } from 'teleport/FeaturesContext';
import { NavigationCategory } from 'teleport/Navigation/categories';
import useStickyClusterId from 'teleport/useStickyClusterId';
import cfg from 'teleport/config';
import { TeleportFeature } from 'teleport/types';
import { useLayout } from 'teleport/Main/LayoutContext';
import { getFirstRouteForCategory } from 'teleport/Navigation/Navigation';

import { Notifications } from './Notifications';
import { ButtonIconContainer } from './Shared';
import logoLight from './logoLight.svg';
import logoDark from './logoDark.svg';

import type * as history from 'history';

function getCategoryForRoute(
  features: TeleportFeature[],
  route: history.Location<unknown> | Location
) {
  const feature = features
    .filter(feature => Boolean(feature.route))
    .find(feature =>
      matchPath(route.pathname, {
        path: feature.route.path,
      })
    );

  if (!feature) {
    return;
  }

  return feature.category;
}

export function TopBar({ CustomLogo }: TopBarProps) {
  const ctx = useTeleport();
  const { clusterId } = useStickyClusterId();
  const history = useHistory();
  const features = useFeatures();
  const topBarLinks = features.filter(
    feature =>
      feature.category === NavigationCategory.Resources && feature.topMenuItem
  );
  const { currentWidth } = useLayout();
  const theme: Theme = useTheme();

  const [previousManagementRoute, setPreviousManagementRoute] = useState('');

  const handleLocationChange = useCallback(
    (next: history.Location<unknown> | Location) => {
      const category = getCategoryForRoute(features, next);
      if (category && category === NavigationCategory.Management) {
        setPreviousManagementRoute(next.pathname);
      }
    },
    [features]
  );

  useEffect(() => {
    return history.listen(handleLocationChange);
  }, [history, handleLocationChange]);

  // find active feature
  const feature = features
    .filter(feature => Boolean(feature.route))
    .find(f =>
      matchPath(history.location.pathname, {
        path: f.route.path,
        exact: f.route.exact ?? false,
      })
    );

  function handleBack() {
    const firstRouteForCategory = getFirstRouteForCategory(
      features,
      feature.category
    );

    history.push(firstRouteForCategory);
  }

  const resourceTabSelected =
    history?.location?.pathname === cfg.getUnifiedResourcesRoute(clusterId);
  const managementTabSelected =
    feature?.category === NavigationCategory.Management;
  const downloadTabSelected =
    history?.location?.pathname === cfg.routes.downloadCenter;
  const iconSize =
    currentWidth >= theme.breakpoints.medium
      ? navigationIconSizeMedium
      : navigationIconSizeSmall;

  return (
    <TopBarContainer navigationHidden={feature?.hideNavigation}>
      {!feature?.hideNavigation && (
        <>
          <TeleportLogo CustomLogo={CustomLogo} />
          {!feature?.logoOnlyTopbar && (
            <Flex
              height="100%"
              css={`
                margin-left: auto;
                @media screen and (min-width: ${p =>
                    p.theme.breakpoints.medium}px) {
                  margin-left: 0;
                  margin-right: auto;
                }
              `}
            >
              {cfg.isDashboard ? (
                <MainNavItem
                  name="Downloads"
                  to={cfg.routes.downloadCenter}
                  isSelected={downloadTabSelected}
                  size={iconSize}
                  Icon={Download}
                />
              ) : (
                <MainNavItem
                  name="Resources"
                  to={cfg.getUnifiedResourcesRoute(clusterId)}
                  isSelected={resourceTabSelected}
                  size={iconSize}
                  Icon={Server}
                />
              )}
              <MainNavItem
                name="Access Management"
                to={
                  previousManagementRoute ||
                  getFirstRouteForCategory(
                    features,
                    NavigationCategory.Management
                  )
                }
                size={iconSize}
                isSelected={managementTabSelected}
                Icon={SlidersVertical}
              />

              {topBarLinks.map(({ topMenuItem, navigationItem }) => {
                const link = navigationItem.getLink(clusterId);
                const currentPath = history.location.pathname;
                const selected =
                  navigationItem.isSelected?.(clusterId, currentPath) ||
                  history.location.pathname.includes(link);
                return (
                  <NavigationButton
                    key={topMenuItem.title}
                    to={topMenuItem.getLink(clusterId)}
                    selected={selected}
                    title={topMenuItem.title}
                    css={`
                      &:hover {
                        color: red;
                      }
                    `}
                  >
                    <topMenuItem.icon
                      color={selected ? 'text.main' : 'text.muted'}
                      size={iconSize}
                    />
                  </NavigationButton>
                );
              })}
            </Flex>
          )}
        </>
      )}
      {feature?.hideNavigation && (
        <ButtonIconContainer onClick={handleBack}>
          <ArrowLeft size="medium" />
        </ButtonIconContainer>
      )}
<<<<<<< HEAD
      <Flex height="100%" alignItems="center">
        <Notifications iconSize={iconSize} />
        <UserMenuNav username={ctx.storeUser.state.username} />
      </Flex>
=======
      {!feature?.logoOnlyTopbar && (
        <Flex height="100%" alignItems="center">
          {assistProps?.assistEnabled && (
            <HoverTooltip
              anchorOrigin={{ vertical: 'bottom', horizontal: 'center' }}
              transformOrigin={{ vertical: 'top', horizontal: 'center' }}
              tipContent="Teleport Assist"
              css={`
                height: 100%;
              `}
            >
              <ButtonIconContainer
                onClick={() =>
                  assistProps?.setShowAssist(!assistProps?.showAssist)
                }
              >
                <ChatCircleSparkle
                  color={assistProps?.showAssist ? 'text.main' : 'text.muted'}
                  size={iconSize}
                />
              </ButtonIconContainer>
            </HoverTooltip>
          )}
          <Notifications iconSize={iconSize} />
          <UserMenuNav username={ctx.storeUser.state.username} />
        </Flex>
      )}
>>>>>>> 4db79cad
    </TopBarContainer>
  );
}

export const TopBarContainer = styled(TopNav)`
  position: absolute;
  width: 100%;
  display: flex;
  justify-content: space-between;
  background: ${p => p.theme.colors.levels.surface};
  overflow-y: initial;
  overflow-x: none;
  flex-shrink: 0;
  z-index: 10;
  border-bottom: 1px solid ${({ theme }) => theme.colors.spotBackground[1]};

  height: ${p => p.theme.topBarHeight[0]}px;
  @media screen and (min-width: ${p => p.theme.breakpoints.small}px) {
    height: ${p => p.theme.topBarHeight[1]}px;
  }
  @media screen and (min-width: ${p => p.theme.breakpoints.large}px) {
    height: ${p => p.theme.topBarHeight[2]}px;
  }
`;

const TeleportLogo = ({ CustomLogo }: TopBarProps) => {
  const theme = useTheme();

  return (
    <HoverTooltip
      anchorOrigin={{ vertical: 'bottom', horizontal: 'center' }}
      transformOrigin={{ vertical: 'top', horizontal: 'center' }}
      tipContent="Teleport Resources Home"
      css={`
        height: 100%;
        margin-right: 0px;
        @media screen and (min-width: ${p => p.theme.breakpoints.medium}px) {
          margin-right: 76px;
        }
        @media screen and (min-width: ${p => p.theme.breakpoints.large}px) {
          margin-right: 67px;
        }
      `}
    >
      <Link
        css={`
          cursor: pointer;
          display: flex;
          transition: background-color 0.1s linear;
          &:hover {
            background-color: ${p =>
              p.theme.colors.interactive.tonal.primary[0]};
          }
          align-items: center;
        `}
        to={cfg.routes.root}
      >
        {CustomLogo ? (
          <CustomLogo />
        ) : (
          <Image
            data-testid="teleport-logo"
            src={theme.type === 'dark' ? logoDark : logoLight}
            alt="teleport logo"
            css={`
              padding-left: ${props => props.theme.space[3]}px;
              padding-right: ${props => props.theme.space[3]}px;
              height: 18px;
              @media screen and (min-width: ${p =>
                  p.theme.breakpoints.small}px) {
                height: 28px;
                padding-left: ${props => props.theme.space[4]}px;
                padding-right: ${props => props.theme.space[4]}px;
              }
              @media screen and (min-width: ${p =>
                  p.theme.breakpoints.large}px) {
                height: 30px;
              }
            `}
          />
        )}
      </Link>
    </HoverTooltip>
  );
};

export const navigationIconSizeSmall = 20;
export const navigationIconSizeMedium = 24;
const NavigationButton = ({
  to,
  selected,
  children,
  title,
  ...props
}: {
  to: string;
  selected: boolean;
  children: React.ReactNode;
  title?: string;
}) => {
  const theme = useTheme();
  const selectedBorder = `2px solid ${theme.colors.brand}`;
  const selectedBackground = theme.colors.interactive.tonal.neutral[0];

  return (
    <HoverTooltip
      anchorOrigin={{ vertical: 'bottom', horizontal: 'center' }}
      transformOrigin={{ vertical: 'top', horizontal: 'center' }}
      tipContent={title}
      css={`
        height: 100%;
      `}
    >
      <Link
        to={to}
        css={`
          box-sizing: border-box;
          text-decoration: none;
          color: rgba(0, 0, 0, 0.54);
          height: 100%;
          padding-left: 16px;
          padding-right: 16px;
          @media screen and (min-width: ${p => p.theme.breakpoints.large}px) {
            padding-left: 24px;
            padding-right: 24px;
          }
          border-bottom: ${selected ? selectedBorder : 'none'};
          background-color: ${selected ? selectedBackground : 'inherit'};
          &:hover {
            background-color: ${selected
              ? selectedBackground
              : theme.colors.buttons.secondary.default};
          }
        `}
        {...props}
      >
        <Flex
          css={`
            height: 100%;
          `}
          justifyContent="center"
          alignItems="center"
        >
          {children}
        </Flex>
      </Link>
    </HoverTooltip>
  );
};

const MainNavItem = ({
  isSelected,
  to,
  size,
  name,
  Icon,
}: {
  isSelected: boolean;
  to: string;
  size: number;
  name: string;
  Icon: (props: { color: string; size: number }) => JSX.Element;
}) => {
  const { currentWidth } = useLayout();
  const theme: Theme = useTheme();
  const mediumAndUp = currentWidth >= theme.breakpoints.medium;
  return (
    <NavigationButton
      selected={isSelected}
      to={to}
      title={!mediumAndUp ? name : ''}
    >
      <Icon color={isSelected ? 'text.main' : 'text.muted'} size={size} />
      <Text
        ml={3}
        fontSize={3}
        fontWeight={500}
        color={isSelected ? 'text.main' : 'text.muted'}
        css={`
          display: none;
          @media screen and (min-width: ${p => p.theme.breakpoints.medium}px) {
            display: block;
          }
        `}
      >
        {name}
      </Text>
    </NavigationButton>
  );
};

export type NavigationItem = {
  title: string;
  path: string;
  Icon: JSX.Element;
};

export type TopBarProps = {
  CustomLogo?: () => React.ReactElement;
  showPoweredByLogo?: boolean;
};<|MERGE_RESOLUTION|>--- conflicted
+++ resolved
@@ -204,40 +204,12 @@
           <ArrowLeft size="medium" />
         </ButtonIconContainer>
       )}
-<<<<<<< HEAD
-      <Flex height="100%" alignItems="center">
-        <Notifications iconSize={iconSize} />
-        <UserMenuNav username={ctx.storeUser.state.username} />
-      </Flex>
-=======
       {!feature?.logoOnlyTopbar && (
         <Flex height="100%" alignItems="center">
-          {assistProps?.assistEnabled && (
-            <HoverTooltip
-              anchorOrigin={{ vertical: 'bottom', horizontal: 'center' }}
-              transformOrigin={{ vertical: 'top', horizontal: 'center' }}
-              tipContent="Teleport Assist"
-              css={`
-                height: 100%;
-              `}
-            >
-              <ButtonIconContainer
-                onClick={() =>
-                  assistProps?.setShowAssist(!assistProps?.showAssist)
-                }
-              >
-                <ChatCircleSparkle
-                  color={assistProps?.showAssist ? 'text.main' : 'text.muted'}
-                  size={iconSize}
-                />
-              </ButtonIconContainer>
-            </HoverTooltip>
-          )}
           <Notifications iconSize={iconSize} />
           <UserMenuNav username={ctx.storeUser.state.username} />
         </Flex>
       )}
->>>>>>> 4db79cad
     </TopBarContainer>
   );
 }
