--- conflicted
+++ resolved
@@ -23,10 +23,5 @@
 tracing = "0.1.41"
 tracing-subscriber = { version = "0.3.19", features = ["time"] }
 tracing-web = "0.1.2"
-<<<<<<< HEAD
-wasm-bindgen = "0.2.91"
-web-sys = { version = "0.3.69", features = ["ImageData", "CanvasRenderingContext2d"] }
-=======
 wasm-bindgen = "0.2.95"
-web-sys = { version = "0.3.76", features = ["ImageData"] }
->>>>>>> 25f9c72e
+web-sys = { version = "0.3.76", features = ["ImageData", "CanvasRenderingContext2d"] }