/**
 * Teleport
 * Copyright (C) 2023  Gravitational, Inc.
 *
 * This program is free software: you can redistribute it and/or modify
 * it under the terms of the GNU Affero General Public License as published by
 * the Free Software Foundation, either version 3 of the License, or
 * (at your option) any later version.
 *
 * This program is distributed in the hope that it will be useful,
 * but WITHOUT ANY WARRANTY; without even the implied warranty of
 * MERCHANTABILITY or FITNESS FOR A PARTICULAR PURPOSE.  See the
 * GNU Affero General Public License for more details.
 *
 * You should have received a copy of the GNU Affero General Public License
 * along with this program.  If not, see <http://www.gnu.org/licenses/>.
 */

import { arrayBufferToBase64 } from 'shared/utils/base64';

export type Message = ArrayBuffer;

export enum MessageType {
  CLIENT_SCREEN_SPEC = 1,
  PNG_FRAME = 2,
  MOUSE_MOVE = 3,
  MOUSE_BUTTON = 4,
  KEYBOARD_BUTTON = 5,
  CLIPBOARD_DATA = 6,
  CLIENT_USERNAME = 7,
  MOUSE_WHEEL_SCROLL = 8,
  ERROR = 9,
  MFA_JSON = 10,
  SHARED_DIRECTORY_ANNOUNCE = 11,
  SHARED_DIRECTORY_ACKNOWLEDGE = 12,
  SHARED_DIRECTORY_INFO_REQUEST = 13,
  SHARED_DIRECTORY_INFO_RESPONSE = 14,
  SHARED_DIRECTORY_CREATE_REQUEST = 15,
  SHARED_DIRECTORY_CREATE_RESPONSE = 16,
  SHARED_DIRECTORY_DELETE_REQUEST = 17,
  SHARED_DIRECTORY_DELETE_RESPONSE = 18,
  SHARED_DIRECTORY_READ_REQUEST = 19,
  SHARED_DIRECTORY_READ_RESPONSE = 20,
  SHARED_DIRECTORY_WRITE_REQUEST = 21,
  SHARED_DIRECTORY_WRITE_RESPONSE = 22,
  SHARED_DIRECTORY_MOVE_REQUEST = 23,
  SHARED_DIRECTORY_MOVE_RESPONSE = 24,
  SHARED_DIRECTORY_LIST_REQUEST = 25,
  SHARED_DIRECTORY_LIST_RESPONSE = 26,
  PNG2_FRAME = 27,
  NOTIFICATION = 28,
  RDP_FASTPATH_PDU = 29,
  RDP_RESPONSE_PDU = 30,
<<<<<<< HEAD
  RDP_CHANNEL_IDS = 31,
  SYNC_KEYS = 32,
=======
  RDP_CONNECTION_INITIALIZED = 31,
>>>>>>> 1ee944be
  __LAST, // utility value
}

// 0 is left button, 1 is middle button, 2 is right button
export type MouseButton = 0 | 1 | 2;

export enum ButtonState {
  UP = 0,
  DOWN = 1,
}

export enum ScrollAxis {
  VERTICAL = 0,
  HORIZONTAL = 1,
}

// | message type (1) | width uint32 | height uint32 |
// https://github.com/gravitational/teleport/blob/master/rfd/0037-desktop-access-protocol.md#1---client-screen-spec
export type ClientScreenSpec = {
  width: number;
  height: number;
};

// | message type (2) | left uint32 | top uint32 | right uint32 | bottom uint32 | data []byte |
// https://github.com/gravitational/teleport/blob/master/rfd/0037-desktop-access-protocol.md#2---png-frame
export type PngFrame = {
  left: number;
  top: number;
  right: number;
  bottom: number;
  data: HTMLImageElement;
};

/**
 * `| message type (29) | data_length uint32 | data []byte |`
 *
 * `RdpFastPathPdu` is an alias to a `Uint8Array` so that it can
 * be passed into the `FastPathProcessor`'s `process` method and
 * used without copying. See [the wasm-bindgen guide].
 *
 * [the wasm-bindgen guide]: (https://rustwasm.github.io/docs/wasm-bindgen/reference/types/number-slices.html#number-slices-u8-i8-u16-i16-u32-i32-u64-i64-f32-and-f64)
 */
export type RdpFastPathPdu = Uint8Array;

// | message type (6) | length uint32 | data []byte |
// https://github.com/gravitational/teleport/blob/master/rfd/0037-desktop-access-protocol.md#6---clipboard-data
export type ClipboardData = {
  // TODO(isaiah): store this as a byte array
  // https://github.com/gravitational/webapps/issues/610
  data: string;
};

// | message type (31) | io_channel_id uint16 | user_channel_id uint16 | screen_width uint16 | screen_height uint16 |
export type RDPConnectionInitialized = {
  ioChannelId: number;
  userChannelId: number;
  screenWidth: number;
  screenHeight: number;
};

export enum Severity {
  Info = 0,
  Warning = 1,
  Error = 2,
}

/**
 * @throws {Error} if an invalid severity is passed
 */
export function toSeverity(severity: number): Severity {
  if (severity === Severity.Info) {
    return Severity.Info;
  } else if (severity === Severity.Warning) {
    return Severity.Warning;
  } else if (severity === Severity.Error) {
    return Severity.Error;
  }

  throw new Error(`received invalid severity level: ${severity}`);
}

// | message type (28) | message_length uint32 | message []byte | severity byte
export type Notification = {
  message: string;
  severity: Severity;
};

// | message type (10) | mfa_type byte | message_length uint32 | json []byte
export type MfaJson = {
  mfaType: 'u' | 'n';
  jsonString: string;
};

// | message type (32) | scroll_lock_state byte | num_lock_state byte | caps_lock_state byte | kana_lock_state byte |
export type SyncKeys = {
  scrollLockState: ButtonState;
  numLockState: ButtonState;
  capsLockState: ButtonState;
  kanaLockState: ButtonState;
};

// | message type (11) | completion_id uint32 | directory_id uint32 | name_length uint32 | name []byte |
// TODO(isaiah): The discard here is a copy-paste error, but we need to keep it
// for now in order that the proxy stay compatible with previous versions of the wds.
export type SharedDirectoryAnnounce = {
  discard: number;
  directoryId: number;
  name: string;
};

// | message type (12) | err_code error | directory_id uint32 |
export type SharedDirectoryAcknowledge = {
  errCode: SharedDirectoryErrCode;
  directoryId: number;
};

// | message type (13) | completion_id uint32 | directory_id uint32 | path_length uint32 | path []byte |
export type SharedDirectoryInfoRequest = {
  completionId: number;
  directoryId: number;
  path: string;
};

// | message type (14) | completion_id uint32 | err_code uint32 | file_system_object fso |
export type SharedDirectoryInfoResponse = {
  completionId: number;
  errCode: SharedDirectoryErrCode;
  fso: FileSystemObject;
};

// | message type (15) | completion_id uint32 | directory_id uint32 | file_type uint32 | path_length uint32 | path []byte |
export type SharedDirectoryCreateRequest = {
  completionId: number;
  directoryId: number;
  fileType: FileType;
  path: string;
};

// | message type (16) | completion_id uint32 | err_code uint32 | file_system_object fso |
export type SharedDirectoryCreateResponse = {
  completionId: number;
  errCode: SharedDirectoryErrCode;
  fso: FileSystemObject;
};

// | message type (17) | completion_id uint32 | directory_id uint32 | path_length uint32 | path []byte |
export type SharedDirectoryDeleteRequest = {
  completionId: number;
  directoryId: number;
  path: string;
};

// | message type (18) | completion_id uint32 | err_code uint32 |
export type SharedDirectoryDeleteResponse = {
  completionId: number;
  errCode: SharedDirectoryErrCode;
};

// | message type (19) | completion_id uint32 | directory_id uint32 | path_length uint32 | path []byte | offset uint64 | length uint32 |
export type SharedDirectoryReadRequest = {
  completionId: number;
  directoryId: number;
  path: string;
  pathLength: number;
  offset: bigint;
  length: number;
};

// | message type (20) | completion_id uint32 | err_code uint32 | read_data_length uint32 | read_data []byte |
export type SharedDirectoryReadResponse = {
  completionId: number;
  errCode: SharedDirectoryErrCode;
  readDataLength: number;
  readData: Uint8Array;
};

// | message type (21) | completion_id uint32 | directory_id uint32 | path_length uint32 | path []byte | offset uint64 | write_data_length uint32 | write_data []byte |
export type SharedDirectoryWriteRequest = {
  completionId: number;
  directoryId: number;
  pathLength: number;
  path: string;
  offset: bigint;
  writeData: Uint8Array;
};

// | message type (22) | completion_id uint32 | err_code uint32 | bytes_written uint32 |
export type SharedDirectoryWriteResponse = {
  completionId: number;
  errCode: number;
  bytesWritten: number;
};

// | message type (23) | completion_id uint32 | directory_id uint32 | original_path_length uint32 | original_path []byte | new_path_length uint32 | new_path []byte |
export type SharedDirectoryMoveRequest = {
  completionId: number;
  directoryId: number;
  originalPathLength: number;
  originalPath: string;
  newPathLength: number;
  newPath: string;
};

// | message type (24) | completion_id uint32 | err_code uint32 |
export type SharedDirectoryMoveResponse = {
  completionId: number;
  errCode: SharedDirectoryErrCode;
};

// | message type (25) | completion_id uint32 | directory_id uint32 | path_length uint32 | path []byte |
export type SharedDirectoryListRequest = {
  completionId: number;
  directoryId: number;
  path: string;
};

// | message type (26) | completion_id uint32 | err_code uint32 | fso_list_length uint32 | fso_list fso[] |
export type SharedDirectoryListResponse = {
  completionId: number;
  errCode: SharedDirectoryErrCode;
  fsoList: FileSystemObject[];
};

// | last_modified uint64 | size uint64 | file_type uint32 | is_empty bool | path_length uint32 | path byte[] |
export type FileSystemObject = {
  lastModified: bigint;
  size: bigint;
  fileType: FileType;
  isEmpty: boolean;
  path: string;
};

export enum SharedDirectoryErrCode {
  // nil (no error, operation succeeded)
  Nil = 0,
  // operation failed
  Failed = 1,
  // resource does not exist
  DoesNotExist = 2,
  // resource already exists
  AlreadyExists = 3,
}

export enum FileType {
  File = 0,
  Directory = 1,
}

function toSharedDirectoryErrCode(errCode: number): SharedDirectoryErrCode {
  if (!(errCode in SharedDirectoryErrCode)) {
    throw new Error(`attempted to convert invalid error code ${errCode}`);
  }

  return errCode as SharedDirectoryErrCode;
}

// TdaCodec provides an api for encoding and decoding teleport desktop access protocol messages [1]
// Buffers in TdaCodec are manipulated as DataView's [2] in order to give us low level control
// of endianness (defaults to big endian, which is what we want), as opposed to using *Array
// objects [3] which use the platform's endianness.
// [1] https://github.com/gravitational/teleport/blob/master/rfd/0037-desktop-access-protocol.md
// [2] https://developer.mozilla.org/en-US/docs/Web/JavaScript/Reference/Global_Objects/DataView
// [3] https://developer.mozilla.org/en-US/docs/Web/JavaScript/Reference/Global_Objects/Int32Array
export default class Codec {
  encoder = new window.TextEncoder();
  decoder = new window.TextDecoder();

  // Maps from browser KeyboardEvent.code values to Windows hardware keycodes.
  private _keyScancodes = {
    Escape: 0x0001,
    Digit1: 0x0002,
    Digit2: 0x0003,
    Digit3: 0x0004,
    Digit4: 0x0005,
    Digit5: 0x0006,
    Digit6: 0x0007,
    Digit7: 0x0008,
    Digit8: 0x0009,
    Digit9: 0x000a,
    Digit0: 0x000b,
    Minus: 0x000c,
    Equal: 0x000d,
    Backspace: 0x000e,
    Tab: 0x000f,
    KeyQ: 0x0010,
    KeyW: 0x0011,
    KeyE: 0x0012,
    KeyR: 0x0013,
    KeyT: 0x0014,
    KeyY: 0x0015,
    KeyU: 0x0016,
    KeyI: 0x0017,
    KeyO: 0x0018,
    KeyP: 0x0019,
    BracketLeft: 0x001a,
    BracketRight: 0x001b,
    Enter: 0x001c,
    ControlLeft: 0x001d,
    KeyA: 0x001e,
    KeyS: 0x001f,
    KeyD: 0x0020,
    KeyF: 0x0021,
    KeyG: 0x0022,
    KeyH: 0x0023,
    KeyJ: 0x0024,
    KeyK: 0x0025,
    KeyL: 0x0026,
    Semicolon: 0x0027,
    Quote: 0x0028,
    Backquote: 0x0029,
    ShiftLeft: 0x002a,
    Backslash: 0x002b,
    KeyZ: 0x002c,
    KeyX: 0x002d,
    KeyC: 0x002e,
    KeyV: 0x002f,
    KeyB: 0x0030,
    KeyN: 0x0031,
    KeyM: 0x0032,
    Comma: 0x0033,
    Period: 0x0034,
    Slash: 0x0035,
    ShiftRight: 0x0036,
    NumpadMultiply: 0x0037,
    AltLeft: 0x0038,
    Space: 0x0039,
    CapsLock: 0x003a,
    F1: 0x003b,
    F2: 0x003c,
    F3: 0x003d,
    F4: 0x003e,
    F5: 0x003f,
    F6: 0x0040,
    F7: 0x0041,
    F8: 0x0042,
    F9: 0x0043,
    F10: 0x0044,
    Pause: 0x0045,
    ScrollLock: 0x0046,
    Numpad7: 0x0047,
    Numpad8: 0x0048,
    Numpad9: 0x0049,
    NumpadSubtract: 0x004a,
    Numpad4: 0x004b,
    Numpad5: 0x004c,
    Numpad6: 0x004d,
    NumpadAdd: 0x004e,
    Numpad1: 0x004f,
    Numpad2: 0x0050,
    Numpad3: 0x0051,
    Numpad0: 0x0052,
    NumpadDecimal: 0x0053,
    IntlBackslash: 0x0056,
    F11: 0x0057,
    F12: 0x0058,
    NumpadEqual: 0x0059,
    F13: 0x0064,
    F14: 0x0065,
    F15: 0x0066,
    F16: 0x0067,
    F17: 0x0068,
    F18: 0x0069,
    F19: 0x006a,
    F20: 0x006b,
    F21: 0x006c,
    F22: 0x006d,
    F23: 0x006e,
    KanaMode: 0x0070,
    IntlRo: 0x0073,
    F24: 0x0076,
    Lang4: 0x0077,
    Lang3: 0x0077,
    Convert: 0x0079,
    NonConvert: 0x007b,
    IntlYen: 0x007d,
    NumpadComma: 0x007e,
    Undo: 0xe008,
    Paste: 0xe00a,
    MediaTrackPrevious: 0xe010,
    Cut: 0xe017,
    Copy: 0xe018,
    MediaTrackNext: 0xe019,
    NumpadEnter: 0xe01c,
    ControlRight: 0xe01d,
    AudioVolumeMute: 0xe020,
    LaunchApp2: 0xe021,
    MediaPlayPause: 0xe022,
    MediaStop: 0xe024,
    AudioVolumeDown: 0xe02e, // Chromium, Gecko
    VolumeDown: 0xe02e, // Firefox
    AudioVolumeUp: 0xe030, // Chromium, Gecko
    VolumeUp: 0xe030, // Firefox
    BrowserHome: 0xe032,
    NumpadDivide: 0xe035,
    PrintScreen: 0xe037,
    AltRight: 0xe038,
    NumLock: 0xe045,
    Home: 0xe047,
    ArrowUp: 0xe048,
    PageUp: 0xe049,
    ArrowLeft: 0xe04b,
    ArrowRight: 0xe04d,
    End: 0xe04f,
    ArrowDown: 0xe050,
    PageDown: 0xe051,
    Insert: 0xe052,
    Delete: 0xe053,
    MetaLeft: 0xe05b, // Chromium
    OSLeft: 0xe05b, // Firefox, Gecko
    MetaRight: 0xe05c, // Chromium
    OSRight: 0xe05c, // Firefox, Gecko
    ContextMenu: 0xe05d,
    Power: 0xe05e,
    BrowserSearch: 0xe065,
    BrowserFavorites: 0xe066,
    BrowserRefresh: 0xe067,
    BrowserStop: 0xe068,
    BrowserForward: 0xe069,
    BrowserBack: 0xe06a,
    LaunchApp1: 0xe06b,
    LaunchMail: 0xe06c,
    MediaSelect: 0xe06d,
  };

  // encodeClientScreenSpec encodes the client's screen spec.
  // | message type (1) | width uint32 | height uint32 |
  // https://github.com/gravitational/teleport/blob/master/rfd/0037-desktop-access-protocol.md#1---client-screen-spec
  encodeClientScreenSpec(spec: ClientScreenSpec): Message {
    const { width, height } = spec;
    const buffer = new ArrayBuffer(9);
    const view = new DataView(buffer);
    view.setUint8(0, MessageType.CLIENT_SCREEN_SPEC);
    view.setUint32(1, width);
    view.setUint32(5, height);
    return buffer;
  }

  // decodeClientScreenSpec decodes a raw tdp CLIENT_SCREEN_SPEC message
  // | message type (1) | width uint32 | height uint32 |
  // https://github.com/gravitational/teleport/blob/master/rfd/0037-desktop-access-protocol.md#1---client-screen-spec
  decodeClientScreenSpec(buffer: ArrayBuffer): ClientScreenSpec {
    let dv = new DataView(buffer);
    return {
      width: dv.getUint32(1),
      height: dv.getUint32(5),
    };
  }

  // encodeMouseMove encodes a mouse move event.
  // | message type (3) | x uint32 | y uint32 |
  encodeMouseMove(x: number, y: number): Message {
    const buffer = new ArrayBuffer(9);
    const view = new DataView(buffer);
    view.setUint8(0, MessageType.MOUSE_MOVE);
    view.setUint32(1, x);
    view.setUint32(5, y);
    return buffer;
  }

  // encodeMouseButton encodes a mouse button action.
  // | message type (4) | button byte | state byte |
  encodeMouseButton(button: MouseButton, state: ButtonState): Message {
    const buffer = new ArrayBuffer(3);
    const view = new DataView(buffer);
    view.setUint8(0, MessageType.MOUSE_BUTTON);
    view.setUint8(1, button);
    view.setUint8(2, state);
    return buffer;
  }

  // encodeKeyboardInput encodes a keyboard action.
  // Returns null if an unsupported code is passed.
  // | message type (5) | key_code uint32 | state byte |
  encodeKeyboardInput(code: string, state: ButtonState): Message | null {
    const scanCode = this._keyScancodes[code];
    if (!scanCode) {
      return null;
    }
    const buffer = new ArrayBuffer(6);
    const view = new DataView(buffer);
    view.setUint8(0, MessageType.KEYBOARD_BUTTON);
    view.setUint32(1, scanCode);
    view.setUint8(5, state);
    return buffer;
  }

  // encodeSyncKeys synchronizes the state of keyboard's modifier keys (caps lock)
  // and resets the server key state to all keys up.
  // | message type (32) | scroll_lock_state byte | num_lock_state byte | caps_lock_state byte | kana_lock_state byte |
  encodeSyncKeys(syncKeys: SyncKeys): Message {
    const buffer = new ArrayBuffer(byteLength * 5);
    const view = new DataView(buffer);
    let offset = 0;

    view.setUint8(offset++, MessageType.SYNC_KEYS);
    view.setUint8(offset++, syncKeys.scrollLockState);
    view.setUint8(offset++, syncKeys.numLockState);
    view.setUint8(offset++, syncKeys.capsLockState);
    view.setUint8(offset++, syncKeys.kanaLockState);

    return buffer;
  }

  // _encodeStringMessage encodes a message of the form
  // | message type (N) | length uint32 | data []byte |
  _encodeStringMessage(messageType: MessageType, data: string) {
    const dataUtf8array = this.encoder.encode(data);

    // bufLen is 1 byte for the `message type`,
    // 4 bytes for the `length uint32`,
    // and enough bytes for the full `data []byte`
    const bufLen = byteLength + uint32Length + dataUtf8array.length;
    const buffer = new ArrayBuffer(bufLen);
    const view = new DataView(buffer);
    let offset = 0;

    view.setUint8(offset++, messageType);
    view.setUint32(offset, dataUtf8array.length);
    offset += uint32Length;
    dataUtf8array.forEach(byte => {
      view.setUint8(offset++, byte);
    });

    return buffer;
  }

  // encodeClipboardData encodes clipboard data
  // | message type (6) | length uint32 | data []byte |
  // https://github.com/gravitational/teleport/blob/master/rfd/0037-desktop-access-protocol.md#6---clipboard-data
  encodeClipboardData(clipboardData: ClipboardData) {
    return this._encodeStringMessage(
      MessageType.CLIPBOARD_DATA,
      clipboardData.data
    );
  }

  // encodeUsername encodes a username to log in to the remote desktop with.
  // | message type (7) | username_length uint32 | username []byte |
  encodeUsername(username: string): Message {
    return this._encodeStringMessage(MessageType.CLIENT_USERNAME, username);
  }

  // encodeMouseWheelScroll encodes a mouse wheel scroll event.
  // on vertical axis, positive delta is up, negative delta is down
  // on horizontal axis, positive delta is left, negative delta is right
  // | message type (8) | axis byte | delta int16
  encodeMouseWheelScroll(axis: ScrollAxis, delta: number): Message {
    const buffer = new ArrayBuffer(4);
    const view = new DataView(buffer);
    view.setUint8(0, MessageType.MOUSE_WHEEL_SCROLL);
    view.setUint8(1, axis);
    view.setUint16(2, delta);
    return buffer;
  }

  // | message type (10) | mfa_type byte | message_length uint32 | json []byte
  encodeMfaJson(mfaJson: MfaJson): Message {
    const dataUtf8array = this.encoder.encode(mfaJson.jsonString);

    const bufLen =
      byteLength + byteLength + uint32Length + dataUtf8array.length;
    const buffer = new ArrayBuffer(bufLen);
    const view = new DataView(buffer);
    let offset = 0;

    view.setUint8(offset++, MessageType.MFA_JSON);
    view.setUint8(offset++, mfaJson.mfaType.charCodeAt(0));
    view.setUint32(offset, dataUtf8array.length);
    offset += uint32Length;
    dataUtf8array.forEach(byte => {
      view.setUint8(offset++, byte);
    });

    return buffer;
  }

  // | message type (11) | completion_id uint32 | directory_id uint32 | name_length uint32 | name []byte |
  encodeSharedDirectoryAnnounce(
    sharedDirAnnounce: SharedDirectoryAnnounce
  ): Message {
    const dataUtf8array = this.encoder.encode(sharedDirAnnounce.name);

    const bufLen = byteLength + 3 * uint32Length + dataUtf8array.length;
    const buffer = new ArrayBuffer(bufLen);
    const view = new DataView(buffer);
    let offset = 0;

    view.setUint8(offset++, MessageType.SHARED_DIRECTORY_ANNOUNCE);
    // TODO(isaiah): The discard here is a copy-paste error, but we need to keep it
    // for now in order that the proxy stay compatible with previous versions of the wds.
    view.setUint32(offset, sharedDirAnnounce.discard);
    offset += uint32Length;
    view.setUint32(offset, sharedDirAnnounce.directoryId);
    offset += uint32Length;
    view.setUint32(offset, dataUtf8array.length);
    offset += uint32Length;
    dataUtf8array.forEach(byte => {
      view.setUint8(offset++, byte);
    });

    return buffer;
  }

  // | message type (14) | completion_id uint32 | err_code uint32 | file_system_object fso |
  encodeSharedDirectoryInfoResponse(res: SharedDirectoryInfoResponse): Message {
    const bufLenSansFso = byteLength + 2 * uint32Length;
    const bufferSansFso = new ArrayBuffer(bufLenSansFso);
    const view = new DataView(bufferSansFso);
    let offset = 0;

    view.setUint8(offset++, MessageType.SHARED_DIRECTORY_INFO_RESPONSE);
    view.setUint32(offset, res.completionId);
    offset += uint32Length;
    view.setUint32(offset, res.errCode);
    offset += uint32Length;

    const fsoBuffer = this.encodeFileSystemObject(res.fso);

    // https://gist.github.com/72lions/4528834?permalink_comment_id=2395442#gistcomment-2395442
    return new Uint8Array([
      ...new Uint8Array(bufferSansFso),
      ...new Uint8Array(fsoBuffer),
    ]).buffer;
  }

  // | message type (16) | completion_id uint32 | err_code uint32 | file_system_object fso |
  encodeSharedDirectoryCreateResponse(
    res: SharedDirectoryCreateResponse
  ): Message {
    const bufLenSansFso = byteLength + 2 * uint32Length;
    const bufferSansFso = new ArrayBuffer(bufLenSansFso);
    const view = new DataView(bufferSansFso);
    let offset = 0;

    view.setUint8(offset, MessageType.SHARED_DIRECTORY_CREATE_RESPONSE);
    offset += byteLength;
    view.setUint32(offset, res.completionId);
    offset += uint32Length;
    view.setUint32(offset, res.errCode);
    offset += uint32Length;

    const fsoBuffer = this.encodeFileSystemObject(res.fso);

    // https://gist.github.com/72lions/4528834?permalink_comment_id=2395442#gistcomment-2395442
    return new Uint8Array([
      ...new Uint8Array(bufferSansFso),
      ...new Uint8Array(fsoBuffer),
    ]).buffer;
  }

  // | message type (18) | completion_id uint32 | err_code uint32 |
  encodeSharedDirectoryDeleteResponse(
    res: SharedDirectoryDeleteResponse
  ): Message {
    const bufLen = byteLength + 2 * uint32Length;
    const buffer = new ArrayBuffer(bufLen);
    const view = new DataView(buffer);
    let offset = 0;

    view.setUint8(offset, MessageType.SHARED_DIRECTORY_DELETE_RESPONSE);
    offset += byteLength;
    view.setUint32(offset, res.completionId);
    offset += uint32Length;
    view.setUint32(offset, res.errCode);
    offset += uint32Length;

    return buffer;
  }

  // | message type (20) | completion_id uint32 | err_code uint32 | read_data_length uint32 | read_data []byte |
  encodeSharedDirectoryReadResponse(res: SharedDirectoryReadResponse): Message {
    const bufLen =
      byteLength + 3 * uint32Length + byteLength * res.readDataLength;
    const buffer = new ArrayBuffer(bufLen);
    const view = new DataView(buffer);
    let offset = 0;

    view.setUint8(offset, MessageType.SHARED_DIRECTORY_READ_RESPONSE);
    offset += byteLength;
    view.setUint32(offset, res.completionId);
    offset += uint32Length;
    view.setUint32(offset, res.errCode);
    offset += uint32Length;
    view.setUint32(offset, res.readDataLength);
    offset += uint32Length;
    res.readData.forEach(byte => {
      view.setUint8(offset++, byte);
    });

    return buffer;
  }

  // | message type (22) | completion_id uint32 | err_code uint32 | bytes_written uint32 |
  encodeSharedDirectoryWriteResponse(
    res: SharedDirectoryWriteResponse
  ): Message {
    const bufLen = byteLength + 3 * uint32Length;
    const buffer = new ArrayBuffer(bufLen);
    const view = new DataView(buffer);
    let offset = 0;

    view.setUint8(offset, MessageType.SHARED_DIRECTORY_WRITE_RESPONSE);
    offset += byteLength;
    view.setUint32(offset, res.completionId);
    offset += uint32Length;
    view.setUint32(offset, res.errCode);
    offset += uint32Length;
    view.setUint32(offset, res.bytesWritten);
    offset += uint32Length;

    return buffer;
  }

  // | message type (24) | completion_id uint32 | err_code uint32 |
  encodeSharedDirectoryMoveResponse(res: SharedDirectoryMoveResponse): Message {
    const bufLen = byteLength + 2 * uint32Length;
    const buffer = new ArrayBuffer(bufLen);
    const view = new DataView(buffer);
    let offset = 0;

    view.setUint8(offset, MessageType.SHARED_DIRECTORY_MOVE_RESPONSE);
    offset += byteLength;
    view.setUint32(offset, res.completionId);
    offset += uint32Length;
    view.setUint32(offset, res.errCode);
    offset += uint32Length;

    return buffer;
  }

  // | message type (26) | completion_id uint32 | err_code uint32 | fso_list_length uint32 | fso_list fso[] |
  encodeSharedDirectoryListResponse(res: SharedDirectoryListResponse): Message {
    const bufLenSansFsoList = byteLength + 3 * uint32Length;
    const bufferSansFsoList = new ArrayBuffer(bufLenSansFsoList);
    const view = new DataView(bufferSansFsoList);
    let offset = 0;

    view.setUint8(offset++, MessageType.SHARED_DIRECTORY_LIST_RESPONSE);
    view.setUint32(offset, res.completionId);
    offset += uint32Length;
    view.setUint32(offset, res.errCode);
    offset += uint32Length;
    view.setUint32(offset, res.fsoList.length);
    offset += uint32Length;

    let withFsoList = new Uint8Array(bufferSansFsoList);
    res.fsoList.forEach(fso => {
      const fsoBuffer = this.encodeFileSystemObject(fso);

      // https://gist.github.com/72lions/4528834?permalink_comment_id=2395442#gistcomment-2395442
      withFsoList = new Uint8Array([
        ...withFsoList,
        ...new Uint8Array(fsoBuffer),
      ]);
    });

    return withFsoList.buffer;
  }

  // | last_modified uint64 | size uint64 | file_type uint32 | is_empty bool | path_length uint32 | path byte[] |
  encodeFileSystemObject(fso: FileSystemObject): Message {
    const dataUtf8array = this.encoder.encode(fso.path);

    const bufLen =
      byteLength + 2 * uint64Length + 2 * uint32Length + dataUtf8array.length;
    const buffer = new ArrayBuffer(bufLen);
    const view = new DataView(buffer);
    let offset = 0;
    view.setBigUint64(offset, fso.lastModified);
    offset += uint64Length;
    view.setBigUint64(offset, fso.size);
    offset += uint64Length;
    view.setUint32(offset, fso.fileType);
    offset += uint32Length;
    view.setUint8(offset, fso.isEmpty ? 1 : 0);
    offset += byteLength;
    view.setUint32(offset, dataUtf8array.length);
    offset += uint32Length;
    dataUtf8array.forEach(byte => {
      view.setUint8(offset++, byte);
    });

    return buffer;
  }

  // | message type (30) | data_length uint32 | data []byte |
  encodeRDPResponsePDU(responseFrame: ArrayBuffer): Message {
    const bufLen = byteLength + uint32Length + responseFrame.byteLength;
    const buffer = new ArrayBuffer(bufLen);
    const view = new DataView(buffer);
    let offset = 0;

    view.setUint8(offset, MessageType.RDP_RESPONSE_PDU);
    offset += byteLength;
    view.setUint32(offset, responseFrame.byteLength);
    offset += uint32Length;
    new Uint8Array(buffer, offset).set(new Uint8Array(responseFrame));

    return buffer;
  }

  // decodeClipboardData decodes clipboard data
  decodeClipboardData(buffer: ArrayBuffer): ClipboardData {
    return {
      data: this.decodeStringMessage(buffer),
    };
  }

  /**
   * decodeMessageType decodes the MessageType from a raw tdp message
   * passed in as an ArrayBuffer (this typically would come from a websocket).
   * @throws {Error} on an invalid or unexpected MessageType value
   */
  decodeMessageType(buffer: ArrayBuffer): MessageType {
    const messageType = new DataView(buffer).getUint8(0);
    if (!(messageType in MessageType) || messageType === MessageType.__LAST) {
      throw new Error(`invalid message type: ${messageType}`);
    }
    return messageType;
  }

  // decodeErrorMessage decodes a raw tdp Error message and returns it as a string
  // | message type (9) | message_length uint32 | message []byte
  decodeErrorMessage(buffer: ArrayBuffer): string {
    return this.decodeStringMessage(buffer);
  }

  /**
   * decodeNotification decodes a raw tdp Notification message
   * | message type (28) | message_length uint32 | message []byte | severity byte
   * @throws {Error} if an invalid severity is passed
   */
  decodeNotification(buffer: ArrayBuffer): Notification {
    const dv = new DataView(buffer);
    let offset = 0;

    offset += byteLength; // eat message type

    const messageLength = dv.getUint32(offset);
    offset += uint32Length; // eat messageLength

    const message = this.decodeStringMessage(buffer);
    offset += messageLength; // eat message

    const severity = dv.getUint8(offset);

    return {
      message,
      severity: toSeverity(severity),
    };
  }

  // decodeMfaChallenge decodes a raw tdp MFA challenge message and returns it as a string (of a json).
  // | message type (10) | mfa_type byte | message_length uint32 | json []byte
  decodeMfaJson(buffer: ArrayBuffer): MfaJson {
    const dv = new DataView(buffer);
    let offset = 0;
    offset += byteLength; // eat message type
    const mfaType = String.fromCharCode(dv.getUint8(offset));
    offset += byteLength; // eat mfa_type
    if (mfaType !== 'n' && mfaType !== 'u') {
      throw new Error(`invalid mfa type ${mfaType}, should be "n" or "u"`);
    }
    let messageLength = dv.getUint32(offset);
    offset += uint32Length; // eat message_length
    const jsonString = this.decoder.decode(
      new Uint8Array(buffer, offset, messageLength)
    );
    return { mfaType, jsonString };
  }

  // decodeStringMessage decodes a tdp message of the form
  // | message type (N) | message_length uint32 | message []byte
  private decodeStringMessage(buffer: ArrayBuffer): string {
    const dv = new DataView(buffer);
    let offset = byteLength; // eat message type
    const msgLength = dv.getUint32(offset);
    offset += uint32Length; // eat messageLength

    return this.decoder.decode(new Uint8Array(buffer, offset, msgLength));
  }

  // decodePngFrame decodes a raw tdp PNG frame message and returns it as a PngFrame
  // | message type (2) | left uint32 | top uint32 | right uint32 | bottom uint32 | data []byte |
  // https://github.com/gravitational/teleport/blob/master/rfd/0037-desktop-access-protocol.md#2---png-frame
  decodePngFrame(
    buffer: ArrayBuffer,
    onload: (pngFrame: PngFrame) => any
  ): PngFrame {
    const dv = new DataView(buffer);
    const image = new Image();
    let offset = 0;
    offset += byteLength; // eat message type
    const left = dv.getUint32(offset);
    offset += uint32Length; // eat left
    const top = dv.getUint32(offset);
    offset += uint32Length; // eat top
    const right = dv.getUint32(offset);
    offset += uint32Length; // eat right
    const bottom = dv.getUint32(offset);
    offset += uint32Length; // eat bottom
    const pngFrame = { left, top, right, bottom, data: image };
    pngFrame.data.onload = onload(pngFrame);
    pngFrame.data.src = this.asBase64Url(buffer, offset);

    return pngFrame;
  }

  // decodePng2Frame decodes a raw tdp PNG frame message and returns it as a PngFrame
  // | message type (27) | png_length uint32 | left uint32 | top uint32 | right uint32 | bottom uint32 | data []byte |
  decodePng2Frame(
    buffer: ArrayBuffer,
    onload: (pngFrame: PngFrame) => any
  ): PngFrame {
    const dv = new DataView(buffer);
    const image = new Image();
    let offset = 0;
    offset += byteLength; // eat message type
    offset += uint32Length; // eat png_length
    const left = dv.getUint32(offset);
    offset += uint32Length; // eat left
    const top = dv.getUint32(offset);
    offset += uint32Length; // eat top
    const right = dv.getUint32(offset);
    offset += uint32Length; // eat right
    const bottom = dv.getUint32(offset);
    offset += uint32Length; // eat bottom
    const pngFrame = { left, top, right, bottom, data: image };
    pngFrame.data.onload = onload(pngFrame);
    pngFrame.data.src = this.asBase64Url(buffer, offset);

    return pngFrame;
  }

  // | message type (29) | data_length uint32 | data []byte |
  decodeRDPFastPathPDU(buffer: ArrayBuffer): RdpFastPathPdu {
    const dv = new DataView(buffer);
    let offset = 0;
    offset += byteLength; // eat message type
    const dataLength = dv.getUint32(offset);
    offset += uint32Length; // eat data_length
    return new Uint8Array(buffer, offset, dataLength);
  }

  // | message type (31) | io_channel_id uint16 | user_channel_id uint16 | screen_width uint16 | screen_height uint16 |
  decodeRDPConnectionInitialied(buffer: ArrayBuffer): RDPConnectionInitialized {
    const dv = new DataView(buffer);
    let offset = 0;
    offset += byteLength; // eat message type
    const ioChannelId = dv.getUint16(offset);
    offset += uint16Length;
    const userChannelId = dv.getUint16(offset);
    offset += uint16Length;

    const screenWidth = dv.getUint16(offset);
    offset += uint16Length;
    const screenHeight = dv.getUint16(offset);
    offset += uint16Length;

    return { ioChannelId, userChannelId, screenWidth, screenHeight };
  }

  // | message type (12) | err_code error | directory_id uint32 |
  decodeSharedDirectoryAcknowledge(
    buffer: ArrayBuffer
  ): SharedDirectoryAcknowledge {
    const dv = new DataView(buffer);
    let offset = 0;
    offset += byteLength; // eat message type
    const errCode = toSharedDirectoryErrCode(dv.getUint32(offset));
    offset += uint32Length; // eat err_code
    const directoryId = dv.getUint32(5);

    return {
      errCode,
      directoryId,
    };
  }

  // | message type (13) | completion_id uint32 | directory_id uint32 | path_length uint32 | path []byte |
  decodeSharedDirectoryInfoRequest(
    buffer: ArrayBuffer
  ): SharedDirectoryInfoRequest {
    const dv = new DataView(buffer);
    let offset = 0;
    offset += byteLength; // eat message type
    const completionId = dv.getUint32(offset);
    offset += uint32Length; // eat completion_id
    const directoryId = dv.getUint32(offset);
    offset += uint32Length; // eat directory_id
    let pathLength = dv.getUint32(offset);
    offset += uint32Length; // eat path_length
    const path = this.decoder.decode(
      new Uint8Array(buffer, offset, pathLength)
    );

    return {
      completionId,
      directoryId,
      path,
    };
  }

  // | message type (15) | completion_id uint32 | directory_id uint32 | file_type uint32 | path_length uint32 | path []byte |
  decodeSharedDirectoryCreateRequest(
    buffer: ArrayBuffer
  ): SharedDirectoryCreateRequest {
    const dv = new DataView(buffer);
    let offset = 0;
    offset += byteLength; // eat message type
    const completionId = dv.getUint32(offset);
    offset += uint32Length; // eat completion_id
    const directoryId = dv.getUint32(offset);
    offset += uint32Length; // eat directory_id
    const fileType = dv.getUint32(offset);
    offset += uint32Length; // eat directory_id
    let pathLength = dv.getUint32(offset);
    offset += uint32Length; // eat path_length
    const path = this.decoder.decode(
      new Uint8Array(buffer, offset, pathLength)
    );

    return {
      completionId,
      directoryId,
      fileType,
      path,
    };
  }

  // | message type (17) | completion_id uint32 | directory_id uint32 | path_length uint32 | path []byte |
  decodeSharedDirectoryDeleteRequest(
    buffer: ArrayBuffer
  ): SharedDirectoryDeleteRequest {
    const dv = new DataView(buffer);
    let offset = 0;
    offset += byteLength; // eat message type
    const completionId = dv.getUint32(offset);
    offset += uint32Length; // eat completion_id
    const directoryId = dv.getUint32(offset);
    offset += uint32Length; // eat directory_id
    let pathLength = dv.getUint32(offset);
    offset += uint32Length; // eat path_length
    const path = this.decoder.decode(
      new Uint8Array(buffer, offset, pathLength)
    );

    return {
      completionId,
      directoryId,
      path,
    };
  }

  // | message type (19) | completion_id uint32 | directory_id uint32 | path_length uint32 | path []byte | offset uint64 | length uint32 |
  decodeSharedDirectoryReadRequest(
    buffer: ArrayBuffer
  ): SharedDirectoryReadRequest {
    const dv = new DataView(buffer);
    let bufOffset = 0;
    bufOffset += byteLength; // eat message type
    const completionId = dv.getUint32(bufOffset);
    bufOffset += uint32Length; // eat completion_id
    const directoryId = dv.getUint32(bufOffset);
    bufOffset += uint32Length; // eat directory_id
    const pathLength = dv.getUint32(bufOffset);
    bufOffset += uint32Length; // eat path_length
    const path = this.decoder.decode(
      new Uint8Array(buffer, bufOffset, pathLength)
    );
    bufOffset += pathLength; // eat path
    const offset = dv.getBigUint64(bufOffset);
    bufOffset += uint64Length; // eat offset
    const length = dv.getUint32(bufOffset);

    return {
      completionId,
      directoryId,
      pathLength,
      path,
      offset,
      length,
    };
  }

  // | message type (21) | completion_id uint32 | directory_id uint32 | path_length uint32 | path []byte | offset uint64 | write_data_length uint32 | write_data []byte |
  decodeSharedDirectoryWriteRequest(
    buffer: ArrayBuffer
  ): SharedDirectoryWriteRequest {
    const dv = new DataView(buffer);
    let bufOffset = byteLength; // eat message type
    const completionId = dv.getUint32(bufOffset);
    bufOffset += uint32Length; // eat completion_id
    const directoryId = dv.getUint32(bufOffset);
    bufOffset += uint32Length; // eat directory_id
    const offset = dv.getBigUint64(bufOffset);
    bufOffset += uint64Length; // eat offset
    const pathLength = dv.getUint32(bufOffset);
    bufOffset += uint32Length; // eat path_length
    const path = this.decoder.decode(
      new Uint8Array(buffer, bufOffset, pathLength)
    );
    bufOffset += pathLength; // eat path
    const writeDataLength = dv.getUint32(bufOffset);
    bufOffset += uint32Length; // eat write_data_length
    const writeData = new Uint8Array(buffer, bufOffset, writeDataLength);

    return {
      completionId,
      directoryId,
      pathLength,
      path,
      offset,
      writeData,
    };
  }

  // | message type (23) | completion_id uint32 | directory_id uint32 | original_path_length uint32 | original_path []byte | new_path_length uint32 | new_path []byte |
  decodeSharedDirectoryMoveRequest(
    buffer: ArrayBuffer
  ): SharedDirectoryMoveRequest {
    const dv = new DataView(buffer);
    let bufOffset = byteLength; // eat message type
    const completionId = dv.getUint32(bufOffset);
    bufOffset += uint32Length; // eat completion_id
    const directoryId = dv.getUint32(bufOffset);
    bufOffset += uint32Length; // eat directory_id
    const originalPathLength = dv.getUint32(bufOffset);
    bufOffset += uint32Length; // eat original_path_length
    const originalPath = this.decoder.decode(
      new Uint8Array(buffer, bufOffset, originalPathLength)
    );
    bufOffset += originalPathLength; // eat original_path
    const newPathLength = dv.getUint32(bufOffset);
    bufOffset += uint32Length; // eat new_path_length
    const newPath = this.decoder.decode(
      new Uint8Array(buffer, bufOffset, newPathLength)
    );

    return {
      completionId,
      directoryId,
      originalPathLength,
      originalPath,
      newPathLength,
      newPath,
    };
  }

  // | message type (25) | completion_id uint32 | directory_id uint32 | path_length uint32 | path []byte |
  decodeSharedDirectoryListRequest(
    buffer: ArrayBuffer
  ): SharedDirectoryListRequest {
    return this.decodeSharedDirectoryInfoRequest(buffer);
  }

  // asBase64Url creates a data:image uri from the png data part of a PNG_FRAME tdp message.
  private asBase64Url(buffer: ArrayBuffer, offset: number): string {
    return `data:image/png;base64,${arrayBufferToBase64(buffer.slice(offset))}`;
  }
}

const byteLength = 1;
const uint16Length = 2;
const uint32Length = 4;
const uint64Length = uint32Length * 2;<|MERGE_RESOLUTION|>--- conflicted
+++ resolved
@@ -51,12 +51,8 @@
   NOTIFICATION = 28,
   RDP_FASTPATH_PDU = 29,
   RDP_RESPONSE_PDU = 30,
-<<<<<<< HEAD
-  RDP_CHANNEL_IDS = 31,
+  RDP_CONNECTION_INITIALIZED = 31,
   SYNC_KEYS = 32,
-=======
-  RDP_CONNECTION_INITIALIZED = 31,
->>>>>>> 1ee944be
   __LAST, // utility value
 }
 
