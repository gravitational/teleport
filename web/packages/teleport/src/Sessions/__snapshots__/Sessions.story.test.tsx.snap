// Jest Snapshot v1, https://goo.gl/fbAQLP

exports[`loaded 1`] = `
.c18 {
  box-sizing: border-box;
  width: 80px;
  text-align: center;
}

.c19 {
  line-height: 1.5;
  margin: 0;
  display: inline-flex;
  justify-content: center;
  align-items: center;
  box-sizing: border-box;
  border: none;
  border-radius: 4px;
  cursor: pointer;
  font-family: inherit;
  font-weight: 600;
  outline: none;
  position: relative;
  text-align: center;
  text-decoration: none;
  text-transform: uppercase;
  transition: all 0.3s;
  -webkit-font-smoothing: antialiased;
  background: #2C3A73;
  border: 1px solid #1C254D;
  opacity: .87;
  color: rgba(255,255,255,0.87);
  font-size: 10px;
  min-height: 24px;
  padding: 0px 16px;
}

.c19:active {
  opacity: 0.56;
}

.c19:hover,
.c19:focus {
  background: #2C3A73;
  border: 1px solid rgba(255,255,255,0.1);
  opacity: 1;
}

.c19:active {
  opacity: 0.24;
}

.c19:disabled {
  background: rgba(255,255,255,0.12);
  color: rgba(255,255,255,0.3);
}

.c13 {
  display: inline-block;
  transition: color 0.3s;
  color: #FFFFFF;
  font-size: 16px;
}

.c16 {
  display: inline-block;
  transition: color 0.3s;
  color: #FFFFFF;
}

.c17 {
  display: inline-block;
  transition: color 0.3s;
  margin-right: 16px;
  padding: 4px;
  color: #FFFFFF;
  font-size: 16px;
}

.c20 {
  display: inline-block;
  transition: color 0.3s;
  margin-left: 4px;
  color: rgba(255,255,255,0.56);
  font-size: 14px;
}

.c9 {
  overflow: hidden;
  text-overflow: ellipsis;
  font-weight: 400;
  font-size: 12px;
  line-height: 16px;
  margin: 0px;
  margin-right: 4px;
  color: #FFFFFF;
}

.c7 {
  box-sizing: border-box;
  width: 100%;
  display: flex;
  justify-content: flex-end;
}

.c8 {
  box-sizing: border-box;
  margin-right: 8px;
  display: flex;
  align-items: center;
}

.c10 {
  box-sizing: border-box;
  display: flex;
}

.c1 {
  box-sizing: border-box;
  margin-bottom: 24px;
  display: flex;
  align-items: center;
  flex-shrink: 0;
  border-bottom: 1px solid #1C254D;
  height: 56px;
  margin-left: -40px;
  margin-right: -40px;
  padding-left: 40px;
  padding-right: 40px;
}

.c2 {
  overflow: hidden;
  text-overflow: ellipsis;
  font-weight: 300;
  font-size: 22px;
  line-height: 32px;
  margin: 0px;
  white-space: nowrap;
}

.c0 {
  box-sizing: border-box;
  padding-left: 40px;
  padding-right: 40px;
  display: flex;
  width: 100%;
  height: 100%;
  flex-direction: column;
}

.c0::after {
  content: ' ';
  padding-bottom: 24px;
}

.c14 {
  background: #222C59;
  box-shadow: 0 4px 16px rgba(0,0,0,0.24);
  border-collapse: collapse;
  border-spacing: 0;
  font-size: 12px;
  width: 100%;
  border-top-left-radius: 0px;
  border-top-right-radius: 0px;
  border-bottom-right-radius: 8px;
  border-bottom-left-radius: 8px;
}

.c14 > thead > tr > th,
.c14 > tbody > tr > th,
.c14 > tfoot > tr > th,
.c14 > thead > tr > td,
.c14 > tbody > tr > td,
.c14 > tfoot > tr > td {
  padding: 8px 8px;
  vertical-align: middle;
}

.c14 > thead > tr > th:first-child,
.c14 > tbody > tr > th:first-child,
.c14 > tfoot > tr > th:first-child,
.c14 > thead > tr > td:first-child,
.c14 > tbody > tr > td:first-child,
.c14 > tfoot > tr > td:first-child {
  padding-left: 24px;
}

.c14 > thead > tr > th:last-child,
.c14 > tbody > tr > th:last-child,
.c14 > tfoot > tr > th:last-child,
.c14 > thead > tr > td:last-child,
.c14 > tbody > tr > td:last-child,
.c14 > tfoot > tr > td:last-child {
  padding-right: 24px;
}

.c14 > tbody > tr > td {
  vertical-align: middle;
}

.c14 > thead > tr > th {
  background: #111B48;
  color: #FFFFFF;
  cursor: pointer;
  font-size: 10px;
  font-weight: 400;
  padding-bottom: 0;
  padding-top: 0;
  text-align: left;
  opacity: 0.75;
  text-transform: uppercase;
  white-space: nowrap;
}

.c14 > thead > tr > th .c12 {
  font-weight: bold;
  font-size: 8px;
  margin-left: 8px;
}

.c14 > tbody > tr > td {
  color: rgba(255,255,255,0.87);
  line-height: 16px;
}

.c14 tbody tr {
  border-bottom: 1px solid #1C254D;
}

.c14 tbody tr:hover {
  background-color: rgb(37,49,98);
}

.c3 {
  padding: 16px 24px;
  display: flex;
  height: 24px;
  flex-shrink: 0;
  align-items: center;
  justify-content: space-between;
  background: #222C59;
  border-top-left-radius: 8px;
  border-top-right-radius: 8px;
}

.c6 {
  position: absolute;
  height: 100%;
  right: 0;
  display: flex;
  align-items: center;
  justify-content: center;
  background: #2C3A73;
  border-radius: 200px;
}

.c4 {
  position: relative;
  display: flex;
  overflow: hidden;
  width: 100%;
  border-radius: 200px;
  height: 32px;
  background: #111B48;
}

.c5 {
  border: none;
  outline: none;
  box-sizing: border-box;
  height: 100%;
  font-size: 12px;
  width: 100%;
  transition: all 0.2s;
  padding-left: 16px;
  padding-right: 16px;
  color: rgba(255,255,255,0.87);
  background: #111B48;
  padding-right: 184px;
}

.c5:hover,
.c5:focus,
.c5:active {
  background: #1C254D;
  box-shadow: inset 0 2px 4px rgba(0,0,0,.24);
  color: rgba(255,255,255,0.87);
}

.c5::placeholder {
  color: rgba(255,255,255,0.24);
  font-size: 12px;
}

.c11 {
  background: none;
  border: none;
  cursor: pointer;
}

.c11 .c12 {
  font-size: 20px;
  transition: all 0.3s;
  opacity: 0.5;
}

.c11:hover .c12,
.c11:focus .c12 {
  opacity: 1;
}

.c11:disabled {
  cursor: default;
}

.c11:disabled .c12 {
  opacity: 0.1;
}

.c15 tbody > tr > td {
  vertical-align: middle;
}

<div
  class="c0"
>
  <div
    class="c1"
  >
    <div
      class="c2"
    >
      Active Sessions
    </div>
  </div>
  <nav
    class="c3"
  >
    <div
      class="c4"
    >
      <input
        class="c5"
        placeholder="SEARCH..."
        value=""
      />
      <div
        class="c6"
      />
    </div>
    <div
      class="c7"
      width="100%"
    >
      <div
        class="c8"
      >
        <div
          class="c9"
          color="primary.contrastText"
<<<<<<< HEAD
          style="text-transform: uppercase;"
=======
          style="white-space: nowrap;"
>>>>>>> 59ba7a5a
        >
          Showing 
          <strong>
            1
          </strong>
           - 
          <strong>
            5
          </strong>
           of
           
          <strong>
            5
          </strong>
        </div>
      </div>
      <div
        class="c10"
      >
        <button
          class="c11"
          disabled=""
          title="Previous page"
        >
          <span
            class="c12 c13 icon icon-arrow-left-circle "
            color="light"
            font-size="3"
          />
        </button>
        <button
          class="c11"
          disabled=""
          title="Next page"
        >
          <span
            class="c12 c13 icon icon-arrow-right-circle "
            color="light"
            font-size="3"
          />
        </button>
      </div>
    </div>
  </nav>
  <table
    class="c14 c15"
  >
    <thead>
      <tr>
        <th>
          <a>
            Type
            <span
              class="c12 c16 icon icon-chevrons-expand-vertical "
              color="light"
              title="sort items"
            />
          </a>
        </th>
        <th>
          <a>
            Name
            <span
              class="c12 c16 icon icon-chevrons-expand-vertical "
              color="light"
              title="sort items"
            />
          </a>
        </th>
        <th
          style="cursor: default;"
        >
          Session ID
        </th>
        <th
          style="cursor: default;"
        >
          Users
        </th>
        <th>
          <a>
            Duration
            <span
              class="c12 c16 icon icon-chevron-up "
              color="light"
              title="sort items asc"
            />
          </a>
        </th>
        <th
          style="cursor: default;"
        />
      </tr>
    </thead>
    <tbody>
      <tr>
        <td>
          <span
            class="c12 c17 icon icon-kubernetes c12 c17"
            color="light"
            font-size="3"
          />
        </td>
        <td>
          minikube
        </td>
        <td>
          7174aded-340a-4863-b661-7ba52aeb22c8
        </td>
        <td>
          lisa2
        </td>
        <td>
          59 minutes
        </td>
        <td
          align="right"
          height="26px"
        />
      </tr>
      <tr>
        <td>
          <span
            class="c12 c17 icon icon-terminal c12 c17"
            color="light"
            font-size="3"
          />
        </td>
        <td>
          im-a-nodename
        </td>
        <td>
          c7befbb4-3885-4d08-a466-de832a73c3d4
        </td>
        <td>
          lisa2
        </td>
        <td>
          5 seconds
        </td>
        <td
          align="right"
          height="26px"
        >
          <div
            class="c18"
            width="80px"
          >
            <button
              class="c19"
              kind="border"
            >
              Join
              <span
                class="c12 c20 icon icon-caret-down "
                color="text.secondary"
                font-size="2"
              />
            </button>
          </div>
        </td>
      </tr>
      <tr>
        <td>
          <span
            class="c12 c17 icon icon-desktop c12 c17"
            color="light"
            font-size="3"
          />
        </td>
        <td>
          desktop-2
        </td>
        <td>
          acacfbb4-3885-4d08-a466-de832a73ffac
        </td>
        <td>
          lisa2
        </td>
        <td>
          5 seconds
        </td>
        <td
          align="right"
          height="26px"
        />
      </tr>
      <tr>
        <td>
          <span
            class="c12 c17 icon icon-database c12 c17"
            color="light"
            font-size="3"
          />
        </td>
        <td>
          databse-32
        </td>
        <td>
          2314fbb4-3885-4d08-a466-de832a731222
        </td>
        <td>
          lisa2
        </td>
        <td>
          3 minutes
        </td>
        <td
          align="right"
          height="26px"
        />
      </tr>
      <tr>
        <td>
          <span
            class="c12 c17 icon icon-new-tab c12 c17"
            color="light"
            font-size="3"
          />
        </td>
        <td>
          grafana
        </td>
        <td>
          cafefbb4-3885-4d08-a466-de832a7313131
        </td>
        <td>
          lisa2
        </td>
        <td>
          13 minutes
        </td>
        <td
          align="right"
          height="26px"
        />
      </tr>
    </tbody>
  </table>
</div>
`;<|MERGE_RESOLUTION|>--- conflicted
+++ resolved
@@ -359,11 +359,7 @@
         <div
           class="c9"
           color="primary.contrastText"
-<<<<<<< HEAD
-          style="text-transform: uppercase;"
-=======
           style="white-space: nowrap;"
->>>>>>> 59ba7a5a
         >
           Showing 
           <strong>
