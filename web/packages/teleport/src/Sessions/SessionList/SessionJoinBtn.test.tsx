--- conflicted
+++ resolved
@@ -47,10 +47,9 @@
   // Make sure that the menu items are in the order of observer -> moderator -> peer.
   const menuItems = screen.queryAllByRole<HTMLAnchorElement>('link');
   expect(menuItems).toHaveLength(3);
-<<<<<<< HEAD
-  expect(menuItems[0].innerHTML).toBe('observer');
-  expect(menuItems[1].innerHTML).toBe('moderator');
-  expect(menuItems[2].innerHTML).toBe('peer');
+  expect(menuItems[0]).toHaveTextContent('As an Observer');
+  expect(menuItems[1]).toHaveTextContent('As a Moderator');
+  expect(menuItems[2]).toHaveTextContent('As a Peer');
 });
 
 test('all possible participant modes are properly listed in the CTA without join links', () => {
@@ -76,9 +75,4 @@
     'Join Active Sessions with Teleport Enterprise'
   );
   expect(cta).toBeInTheDocument();
-=======
-  expect(menuItems[0]).toHaveTextContent('As an Observer');
-  expect(menuItems[1]).toHaveTextContent('As a Moderator');
-  expect(menuItems[2]).toHaveTextContent('As a Peer');
->>>>>>> d6af208b
 });