--- conflicted
+++ resolved
@@ -182,84 +182,38 @@
   }
 
   return (
-<<<<<<< HEAD
-    <Flex flexDirection="column" flex="1">
-      <Box mt={3} mx={3}>
-        <EditorHeader
-          role={originalRole?.object}
-          onDelete={() => setDeleting(true)}
-          selectedEditorTab={selectedEditorTab}
-          onEditorTabChange={onTabChange}
-          isProcessing={isProcessing}
-          standardEditorId={standardEditorId}
-          yamlEditorId={yamlEditorId}
-          onClose={onCancel}
-        />
-        {saveAttempt.status === 'error' && (
-          <Alert mt={3} dismissible>
-            {saveAttempt.statusText}
-          </Alert>
-        )}
-        {parseAttempt.status === 'error' && (
-          <Alert mt={3} dismissible>
-            {parseAttempt.statusText}
-          </Alert>
-        )}
-        {yamlifyAttempt.status === 'error' && (
-          <Alert mt={3} dismissible>
-            {yamlifyAttempt.statusText}
-          </Alert>
-        )}
-      </Box>
-      {selectedEditorTab === EditorTab.Standard && (
-        <Flex flexDirection="column" flex="1" id={standardEditorId}>
-          <StandardEditor
-            originalRole={originalRole}
-            onSave={object => handleSave({ object })}
-            onCancel={handleCancel}
-            standardEditorModel={standardModel}
-            isProcessing={isProcessing}
-            onChange={setStandardModel}
-          />
-        </Flex>
-      )}
-      {selectedEditorTab === EditorTab.Yaml && (
-        <Flex flexDirection="column" flex="1" id={yamlEditorId}>
-          <YamlEditor
-            yamlEditorModel={yamlModel}
-            onChange={setYamlModel}
-            onSave={async yaml => void (await handleSave({ yaml }))}
-=======
     <Validation>
       {({ validator }) => (
         <Flex flexDirection="column" flex="1">
-          <EditorHeader
-            role={originalRole?.object}
-            onDelete={onDelete}
-            selectedEditorTab={selectedEditorTab}
-            onEditorTabChange={index => onTabChange(index, validator)}
->>>>>>> 776ea6e1
-            isProcessing={isProcessing}
-            standardEditorId={standardEditorId}
-            yamlEditorId={yamlEditorId}
-          />
-          {saveAttempt.status === 'error' && (
-            <Alert mt={3} dismissible>
-              {saveAttempt.statusText}
-            </Alert>
-          )}
-          {parseAttempt.status === 'error' && (
-            <Alert mt={3} dismissible>
-              {parseAttempt.statusText}
-            </Alert>
-          )}
-          {yamlifyAttempt.status === 'error' && (
-            <Alert mt={3} dismissible>
-              {yamlifyAttempt.statusText}
-            </Alert>
-          )}
+          <Box mt={3} mx={3}>
+            <EditorHeader
+              role={originalRole?.object}
+              onDelete={() => setDeleting(true)}
+              selectedEditorTab={selectedEditorTab}
+              onEditorTabChange={index => onTabChange(index, validator)}
+              isProcessing={isProcessing}
+              standardEditorId={standardEditorId}
+              yamlEditorId={yamlEditorId}
+              onClose={onCancel}
+            />
+            {saveAttempt.status === 'error' && (
+              <Alert mt={3} dismissible>
+                {saveAttempt.statusText}
+              </Alert>
+            )}
+            {parseAttempt.status === 'error' && (
+              <Alert mt={3} dismissible>
+                {parseAttempt.statusText}
+              </Alert>
+            )}
+            {yamlifyAttempt.status === 'error' && (
+              <Alert mt={3} dismissible>
+                {yamlifyAttempt.statusText}
+              </Alert>
+            )}
+          </Box>
           {selectedEditorTab === EditorTab.Standard && (
-            <div id={standardEditorId}>
+            <Flex flexDirection="column" flex="1" id={standardEditorId}>
               <StandardEditor
                 originalRole={originalRole}
                 onSave={object => handleSave({ object })}
@@ -268,7 +222,7 @@
                 isProcessing={isProcessing}
                 onChange={setStandardModel}
               />
-            </div>
+            </Flex>
           )}
           {selectedEditorTab === EditorTab.Yaml && (
             <Flex flexDirection="column" flex="1" id={yamlEditorId}>
@@ -282,19 +236,15 @@
               />
             </Flex>
           )}
+          {deleting && (
+            <DeleteRole
+              name={originalRole.object.metadata.name}
+              onClose={() => setDeleting(false)}
+              onDelete={onDelete}
+            />
+          )}
         </Flex>
       )}
-<<<<<<< HEAD
-      {deleting && (
-        <DeleteRole
-          name={originalRole.object.metadata.name}
-          onClose={() => setDeleting(false)}
-          onDelete={onDelete}
-        />
-      )}
-    </Flex>
-=======
     </Validation>
->>>>>>> 776ea6e1
   );
 };