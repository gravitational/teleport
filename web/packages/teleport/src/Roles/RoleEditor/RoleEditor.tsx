--- conflicted
+++ resolved
@@ -18,17 +18,13 @@
 
 import { useCallback, useEffect, useId, useState } from 'react';
 
-<<<<<<< HEAD
-import { Alert, Box, Flex } from 'design';
+import { Alert, Box, ButtonSecondary, ButtonWarning, Flex, P2 } from 'design';
 import { Danger } from 'design/Alert';
-=======
-import { Alert, Box, ButtonSecondary, ButtonWarning, Flex, P2 } from 'design';
 import Dialog, {
   DialogContent,
   DialogHeader,
   DialogTitle,
 } from 'design/Dialog';
->>>>>>> ae2d0288
 import Validation, { Validator } from 'shared/components/Validation';
 import { Attempt, useAsync } from 'shared/hooks/useAsync';
 
@@ -246,47 +242,6 @@
   }
 
   return (
-<<<<<<< HEAD
-    <Validation>
-      {({ validator }) => (
-        <Flex flexDirection="column" flex="1">
-          <Box mt={3} mx={3}>
-            <EditorHeader
-              role={originalRole?.object}
-              selectedEditorTab={selectedEditorTab}
-              onEditorTabChange={index => onTabChange(index, validator)}
-              isProcessing={isProcessing}
-              standardEditorId={standardEditorId}
-              yamlEditorId={yamlEditorId}
-              onClose={onCancel}
-            />
-            <AttemptAlert attempt={saveAttempt} />
-            <AttemptAlert attempt={parseAttempt} />
-            <AttemptAlert attempt={yamlifyAttempt} />
-            <AttemptAlert attempt={yamlPreviewAttempt} />
-            <AttemptAlert attempt={roleDiffAttempt} />
-          </Box>
-          {selectedEditorTab === EditorTab.Standard && (
-            <Flex flexDirection="column" flex="1" id={standardEditorId}>
-              <CatchError fallbackFn={StandardEditorRenderingError}>
-                <StandardEditor
-                  originalRole={originalRole}
-                  onSave={object => handleSave({ object })}
-                  onCancel={handleCancel}
-                  standardEditorModel={standardModel}
-                  isProcessing={isProcessing}
-                  dispatch={dispatch}
-                />
-              </CatchError>
-            </Flex>
-          )}
-          {selectedEditorTab === EditorTab.Yaml && (
-            <Flex flexDirection="column" flex="1" id={yamlEditorId}>
-              <YamlEditor
-                yamlEditorModel={yamlModel}
-                onChange={setYamlModel}
-                onSave={async yaml => void (await handleSave({ yaml }))}
-=======
     <>
       <Validation>
         {({ validator }) => (
@@ -296,38 +251,29 @@
                 role={originalRole?.object}
                 selectedEditorTab={selectedEditorTab}
                 onEditorTabChange={index => onTabChange(index, validator)}
->>>>>>> ae2d0288
                 isProcessing={isProcessing}
                 standardEditorId={standardEditorId}
                 yamlEditorId={yamlEditorId}
                 onClose={confirmExit}
               />
-              {saveAttempt.status === 'error' && (
-                <Alert mt={3} dismissible>
-                  {saveAttempt.statusText}
-                </Alert>
-              )}
-              {parseAttempt.status === 'error' && (
-                <Alert mt={3} dismissible>
-                  {parseAttempt.statusText}
-                </Alert>
-              )}
-              {yamlifyAttempt.status === 'error' && (
-                <Alert mt={3} dismissible>
-                  {yamlifyAttempt.statusText}
-                </Alert>
-              )}
+              <AttemptAlert attempt={saveAttempt} />
+              <AttemptAlert attempt={parseAttempt} />
+              <AttemptAlert attempt={yamlifyAttempt} />
+              <AttemptAlert attempt={yamlPreviewAttempt} />
+              <AttemptAlert attempt={roleDiffAttempt} />
             </Box>
             {selectedEditorTab === EditorTab.Standard && (
               <Flex flexDirection="column" flex="1" id={standardEditorId}>
-                <StandardEditor
-                  originalRole={originalRole}
-                  onSave={object => handleSave({ object })}
-                  onCancel={confirmExit}
-                  standardEditorModel={standardModel}
-                  isProcessing={isProcessing}
-                  dispatch={dispatch}
-                />
+                <CatchError fallbackFn={StandardEditorRenderingError}>
+                  <StandardEditor
+                    originalRole={originalRole}
+                    onSave={object => handleSave({ object })}
+                    onCancel={confirmExit}
+                    standardEditorModel={standardModel}
+                    isProcessing={isProcessing}
+                    dispatch={dispatch}
+                  />
+                </CatchError>
               </Flex>
             )}
             {selectedEditorTab === EditorTab.Yaml && (
