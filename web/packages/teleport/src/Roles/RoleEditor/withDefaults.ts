/**
 * Teleport
 * Copyright (C) 2024 Gravitational, Inc.
 *
 * This program is free software: you can redistribute it and/or modify
 * it under the terms of the GNU Affero General Public License as published by
 * the Free Software Foundation, either version 3 of the License, or
 * (at your option) any later version.
 *
 * This program is distributed in the hope that it will be useful,
 * but WITHOUT ANY WARRANTY; without even the implied warranty of
 * MERCHANTABILITY or FITNESS FOR A PARTICULAR PURPOSE.  See the
 * GNU Affero General Public License for more details.
 *
 * You should have received a copy of the GNU Affero General Public License
 * along with this program.  If not, see <http://www.gnu.org/licenses/>.
 */

<<<<<<< HEAD
import { freezeDeep, mergeDeep } from 'shared/utils/highbar';

=======
>>>>>>> 3be310f9
import { Role, RoleOptions } from 'teleport/services/resources';

export type DeepPartial<T> = {
  [k in keyof T]?: T[k] extends object ? DeepPartial<T[k]> : T[k];
};

/**
 * Returns a "completed" model, emulating what `RoleV6.CheckAndSetDefaults`
 * does on the server side. These two functions must be kept in sync.
 */
export const withDefaults = (role: DeepPartial<Role>): Role => ({
  kind: 'role',
  version: '',

  ...role,

  metadata: {
    name: '',
    ...role.metadata,
  },

  spec: {
    ...role.spec,

    allow: {
      ...role.spec?.allow,
    },

    deny: {
      ...role.spec?.deny,
    },

    options: optionsWithDefaults(role.spec?.options),
  },
});

export const withDefaults2 = (role: DeepPartial<Role>): Role =>
  mergeDeep(
    {
      kind: 'role',
      version: '',
      metadata: {
        name: '',
      },
      spec: {
        allow: {},
        deny: {},
        options: {
          cert_format: 'standard',
          create_db_user: false,
          create_desktop_user: false,
          desktop_clipboard: true,
          desktop_directory_sharing: true,
          enhanced_recording: ['command', 'network'],
          forward_agent: false,
          idp: {
            saml: {
              enabled: true,
            },
          },
          max_session_ttl: '30h0m0s',
          pin_source_ip: false,
          port_forwarding: true,
          record_session: {
            default: 'best_effort',
            desktop: true,
          },
          ssh_file_copy: true,
        },
      },
    },
    role
  );

const optionsWithDefaults = (
  options?: DeepPartial<RoleOptions>
): RoleOptions => {
  const defaults = defaultOptions();
  return {
    ...defaults,
    ...options,

    idp: {
      ...defaults.idp,
      ...options?.idp,

      saml: {
        ...defaults.idp.saml,
        ...options?.idp?.saml,
      },
    },

    record_session: {
      ...defaults.record_session,
      ...options?.record_session,
    },
  };
};

export const defaultOptions = (): RoleOptions => ({
  cert_format: 'standard',
  create_db_user: false,
  create_desktop_user: false,
  desktop_clipboard: true,
  desktop_directory_sharing: true,
  enhanced_recording: ['command', 'network'],
  forward_agent: false,
  idp: {
    saml: {
      enabled: true,
    },
  },
  max_session_ttl: '30h0m0s',
  pin_source_ip: false,
  port_forwarding: true,
  record_session: {
    default: 'best_effort',
    desktop: true,
  },
  ssh_file_copy: true,
});<|MERGE_RESOLUTION|>--- conflicted
+++ resolved
@@ -16,11 +16,8 @@
  * along with this program.  If not, see <http://www.gnu.org/licenses/>.
  */
 
-<<<<<<< HEAD
-import { freezeDeep, mergeDeep } from 'shared/utils/highbar';
+import { mergeDeep } from 'shared/utils/highbar';
 
-=======
->>>>>>> 3be310f9
 import { Role, RoleOptions } from 'teleport/services/resources';
 
 export type DeepPartial<T> = {
