--- conflicted
+++ resolved
@@ -136,26 +136,7 @@
 
   await user.click(getYamlEditorTab());
   expect(fromFauxYaml(await getTextEditorContents())).toEqual(originalRole);
-<<<<<<< HEAD
   expect(screen.getByRole('button', { name: 'Save Changes' })).toBeDisabled();
-
-  // Switch once again, reset to standard
-  await user.click(getStandardEditorTab());
-  expect(screen.getByRole('button', { name: 'Save Changes' })).toBeDisabled();
-  await user.click(
-    screen.getByRole('button', { name: 'Reset to Standard Settings' })
-  );
-  expect(screen.getByRole('button', { name: 'Save Changes' })).toBeEnabled();
-  await user.type(screen.getByLabelText('Description'), 'some description');
-
-  await user.click(getYamlEditorTab());
-  const editorContents = fromFauxYaml(await getTextEditorContents());
-  expect(editorContents.metadata.description).toBe('some description');
-  expect(editorContents.spec.deny).toEqual({});
-  expect(screen.getByRole('button', { name: 'Save Changes' })).toBeEnabled();
-=======
-  expect(screen.getByRole('button', { name: 'Update Role' })).toBeDisabled();
->>>>>>> 9efb7368
 });
 
 test('switching tabs triggers validation', async () => {
