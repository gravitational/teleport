--- conflicted
+++ resolved
@@ -216,62 +216,17 @@
   }
 
   return (
-<<<<<<< HEAD
-    <Validation>
-      {({ validator }) => (
-        <>
-          {roleModel.requiresReset && (
-            <Box mx={3}>
-              <RequiresResetToStandard reset={resetForStandardEditor} />
-            </Box>
-          )}
-          <EditorWrapper
-            mute={standardEditorModel.roleModel.requiresReset}
-            data-testid="standard-editor"
-          >
-            <Box mb={3} mx={3}>
-              <SlideTabs
-                appearance="round"
-                hideStatusIconOnActiveTab
-                tabs={[
-                  {
-                    key: StandardEditorTab.Overview,
-                    title: 'Overview',
-                    controls: overviewTabId,
-                    status:
-                      validator.state.validating && !validation.metadata.valid
-                        ? validationErrorTabStatus
-                        : undefined,
-                  },
-                  {
-                    key: StandardEditorTab.Resources,
-                    title: 'Resources',
-                    controls: resourcesTabId,
-                    status:
-                      validator.state.validating &&
-                      validation.accessSpecs.some(s => !s.valid)
-                        ? validationErrorTabStatus
-                        : undefined,
-                  },
-                  {
-                    key: StandardEditorTab.AdminRules,
-                    title: 'Admin Rules',
-                    controls: adminRulesTabId,
-                    status:
-                      validator.state.validating &&
-                      validation.rules.some(s => !s.valid)
-                        ? validationErrorTabStatus
-                        : undefined,
-=======
     <>
       {roleModel.requiresReset && (
-        <RequiresResetToStandard reset={resetForStandardEditor} />
+        <Box mx={3}>
+          <RequiresResetToStandard reset={resetForStandardEditor} />
+        </Box>
       )}
       <EditorWrapper
         mute={standardEditorModel.roleModel.requiresReset}
         data-testid="standard-editor"
       >
-        <Box mb={3}>
+        <Box mb={3} mx={3}>
           <SlideTabs
             appearance="round"
             hideStatusIconOnActiveTab
@@ -315,221 +270,108 @@
             onChange={setCurrentTab}
           />
         </Box>
-        <Box
-          id={overviewTabId}
-          style={{
-            display: currentTab === StandardEditorTab.Overview ? '' : 'none',
-          }}
+        <Flex
+          flex="1 1 0"
+          flexDirection="column"
+          px={3}
+          pb={3}
+          css={`
+            overflow-y: auto;
+          `}
         >
-          <MetadataSection
-            value={roleModel.metadata}
-            isProcessing={isProcessing}
-            validation={validation.metadata}
-            onChange={metadata => handleChange({ ...roleModel, metadata })}
-          />
-        </Box>
-        <Box
-          id={resourcesTabId}
-          style={{
-            display: currentTab === StandardEditorTab.Resources ? '' : 'none',
-          }}
-        >
-          <Flex flexDirection="column" gap={3} my={2}>
-            {roleModel.accessSpecs.map((spec, i) => {
-              const validationResult = validation.accessSpecs[i];
-              return (
-                <AccessSpecSection
-                  key={spec.kind}
-                  value={spec}
-                  isProcessing={isProcessing}
-                  validation={validationResult}
-                  onChange={value => setAccessSpec(value)}
-                  onRemove={() => removeAccessSpec(spec.kind)}
-                />
-              );
-            })}
-            <Box>
-              <MenuButton
-                menuProps={{
-                  transformOrigin: {
-                    vertical: 'bottom',
-                    horizontal: 'right',
->>>>>>> 776ea6e1
-                  },
-                  anchorOrigin: {
-                    vertical: 'top',
-                    horizontal: 'right',
-                  },
-                }}
-                buttonText={
-                  <>
-                    <Icon.Plus size="small" mr={2} />
-                    Add New Specifications
-                  </>
-                }
-                buttonProps={{
-                  size: 'medium',
-                  fill: 'filled',
-                  disabled: isProcessing || allowedSpecKinds.length === 0,
-                }}
-              >
-                {allowedSpecKinds.map(kind => (
-                  <MenuItem key={kind} onClick={() => addAccessSpec(kind)}>
-                    {specSections[kind].title}
-                  </MenuItem>
-                ))}
-              </MenuButton>
-            </Box>
-<<<<<<< HEAD
-            <Flex
-              flex="1 1 0"
-              flexDirection="column"
-              px={3}
-              pb={3}
-              css={`
-                overflow-y: auto;
-              `}
-            >
-              <div
-                id={overviewTabId}
-                style={{
-                  display:
-                    currentTab === StandardEditorTab.Overview ? '' : 'none',
-                }}
-              >
-                <MetadataSection
-                  value={roleModel.metadata}
-                  isProcessing={isProcessing}
-                  validation={validation.metadata}
-                  onChange={metadata =>
-                    handleChange({ ...roleModel, metadata })
+          <Box
+            id={overviewTabId}
+            style={{
+              display: currentTab === StandardEditorTab.Overview ? '' : 'none',
+            }}
+          >
+            <MetadataSection
+              value={roleModel.metadata}
+              isProcessing={isProcessing}
+              validation={validation.metadata}
+              onChange={metadata => handleChange({ ...roleModel, metadata })}
+            />
+          </Box>
+          <Box
+            id={resourcesTabId}
+            style={{
+              display: currentTab === StandardEditorTab.Resources ? '' : 'none',
+            }}
+          >
+            <Flex flexDirection="column" gap={3} my={2}>
+              {roleModel.accessSpecs.map((spec, i) => {
+                const validationResult = validation.accessSpecs[i];
+                return (
+                  <AccessSpecSection
+                    key={spec.kind}
+                    value={spec}
+                    isProcessing={isProcessing}
+                    validation={validationResult}
+                    onChange={value => setAccessSpec(value)}
+                    onRemove={() => removeAccessSpec(spec.kind)}
+                  />
+                );
+              })}
+              <Box>
+                <MenuButton
+                  menuProps={{
+                    transformOrigin: {
+                      vertical: 'bottom',
+                      horizontal: 'right',
+                    },
+                    anchorOrigin: {
+                      vertical: 'top',
+                      horizontal: 'right',
+                    },
+                  }}
+                  buttonText={
+                    <>
+                      <Icon.Plus size="small" mr={2} />
+                      Add New Specifications
+                    </>
                   }
-                />
-              </div>
-              <div
-                id={resourcesTabId}
-                style={{
-                  display:
-                    currentTab === StandardEditorTab.Resources ? '' : 'none',
-                }}
-              >
-                <Flex flexDirection="column" gap={3} my={2}>
-                  {roleModel.accessSpecs.map((spec, i) => {
-                    const validationResult = validation.accessSpecs[i];
-                    return (
-                      <AccessSpecSection
-                        key={spec.kind}
-                        value={spec}
-                        isProcessing={isProcessing}
-                        validation={validationResult}
-                        onChange={value => setAccessSpec(value)}
-                        onRemove={() => removeAccessSpec(spec.kind)}
-                      />
-                    );
-                  })}
-                  <Box>
-                    <MenuButton
-                      menuProps={{
-                        transformOrigin: {
-                          vertical: 'bottom',
-                          horizontal: 'right',
-                        },
-                        anchorOrigin: {
-                          vertical: 'top',
-                          horizontal: 'right',
-                        },
-                      }}
-                      buttonText={
-                        <>
-                          <Icon.Plus size="small" mr={2} />
-                          Add New Specifications
-                        </>
-                      }
-                      buttonProps={{
-                        size: 'medium',
-                        fill: 'filled',
-                        disabled: isProcessing || allowedSpecKinds.length === 0,
-                      }}
-                    >
-                      {allowedSpecKinds.map(kind => (
-                        <MenuItem
-                          key={kind}
-                          onClick={() => addAccessSpec(kind)}
-                        >
-                          {specSections[kind].title}
-                        </MenuItem>
-                      ))}
-                    </MenuButton>
-                  </Box>
-                </Flex>
-              </div>
-              <div
-                id={adminRulesTabId}
-                style={{
-                  display:
-                    currentTab === StandardEditorTab.AdminRules ? '' : 'none',
-                }}
-              >
-                <AdminRules
-                  isProcessing={isProcessing}
-                  value={roleModel.rules}
-                  onChange={setRules}
-                  validation={validation.rules}
-                />
-              </div>
-              <div
-                id={optionsTabId}
-                style={{
-                  display:
-                    currentTab === StandardEditorTab.Options ? '' : 'none',
-                }}
-              >
-                <Options
-                  isProcessing={isProcessing}
-                  value={roleModel.options}
-                  onChange={setOptions}
-                />
-              </div>
+                  buttonProps={{
+                    size: 'medium',
+                    fill: 'filled',
+                    disabled: isProcessing || allowedSpecKinds.length === 0,
+                  }}
+                >
+                  {allowedSpecKinds.map(kind => (
+                    <MenuItem key={kind} onClick={() => addAccessSpec(kind)}>
+                      {specSections[kind].title}
+                    </MenuItem>
+                  ))}
+                </MenuButton>
+              </Box>
             </Flex>
-          </EditorWrapper>
-          <EditorSaveCancelButton
-            onSave={() => handleSave(validator)}
-            onCancel={onCancel}
-            disabled={
-              isProcessing ||
-              standardEditorModel.roleModel.requiresReset ||
-              !standardEditorModel.isDirty
-            }
-            isEditing={isEditing}
-=======
-          </Flex>
-        </Box>
-        <Box
-          id={accessRulesTabId}
-          style={{
-            display: currentTab === StandardEditorTab.AccessRules ? '' : 'none',
-          }}
-        >
-          <AccessRules
-            isProcessing={isProcessing}
-            value={roleModel.rules}
-            onChange={setRules}
-            validation={validation.rules}
->>>>>>> 776ea6e1
-          />
-        </Box>
-        <Box
-          id={optionsTabId}
-          style={{
-            display: currentTab === StandardEditorTab.Options ? '' : 'none',
-          }}
-        >
-          <Options
-            isProcessing={isProcessing}
-            value={roleModel.options}
-            onChange={setOptions}
-          />
-        </Box>
+          </Box>
+          <Box
+            id={accessRulesTabId}
+            style={{
+              display:
+                currentTab === StandardEditorTab.AccessRules ? '' : 'none',
+            }}
+          >
+            <AccessRules
+              isProcessing={isProcessing}
+              value={roleModel.rules}
+              onChange={setRules}
+              validation={validation.rules}
+            />
+          </Box>
+          <Box
+            id={optionsTabId}
+            style={{
+              display: currentTab === StandardEditorTab.Options ? '' : 'none',
+            }}
+          >
+            <Options
+              isProcessing={isProcessing}
+              value={roleModel.options}
+              onChange={setOptions}
+            />
+          </Box>
+        </Flex>
       </EditorWrapper>
       <EditorSaveCancelButton
         onSave={() => handleSave()}
