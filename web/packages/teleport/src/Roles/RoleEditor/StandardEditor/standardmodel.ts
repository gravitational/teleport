--- conflicted
+++ resolved
@@ -894,41 +894,25 @@
  * this function is protected anyway from attempting to interpret such an
  * extended object, and it would return non-empty `conversionErrors` anyway.
  */
-<<<<<<< HEAD
 export function gitHubOrganizationsToModel(
-  gitHubPermissions: GitHubPermission[]
-=======
-function gitHubOrganizationsToModel(
   gitHubPermissions: GitHubPermission[],
   pathPrefix: string
->>>>>>> d15466c5
 ): {
   model: Option[];
   conversionErrors: ConversionError[];
 } {
   const permissions = gitHubPermissions ?? [];
   const model: Option[] = [];
-<<<<<<< HEAD
-  for (const { orgs, ...unsupported } of permissions) {
-    if (!isEmpty(unsupported)) {
-      requiresReset = true;
-    }
-    // We treat missing `orgs` field as an empty array, as this field has an
-    // `omitempty` attribute set in its protobuf definition.
+  const conversionErrors: ConversionError[] = [];
+  permissions.forEach((permission, i) => {
+    const { orgs, ...unsupported } = permission;
     if (orgs) {
       model.push(...stringsToOptions(orgs));
     }
-  }
-=======
-  const conversionErrors: ConversionError[] = [];
-  permissions.forEach((permission, i) => {
-    const { orgs, ...unsupported } = permission;
-    model.push(...stringsToOptions(orgs));
     conversionErrors.push(
       ...unsupportedFieldErrorsFromObject(`${pathPrefix}[${i}]`, unsupported)
     );
   });
->>>>>>> d15466c5
 
   return {
     model,
