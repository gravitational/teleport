/**
 * Teleport
 * Copyright (C) 2024 Gravitational, Inc.
 *
 * This program is free software: you can redistribute it and/or modify
 * it under the terms of the GNU Affero General Public License as published by
 * the Free Software Foundation, either version 3 of the License, or
 * (at your option) any later version.
 *
 * This program is distributed in the hope that it will be useful,
 * but WITHOUT ANY WARRANTY; without even the implied warranty of
 * MERCHANTABILITY or FITNESS FOR A PARTICULAR PURPOSE.  See the
 * GNU Affero General Public License for more details.
 *
 * You should have received a copy of the GNU Affero General Public License
 * along with this program.  If not, see <http://www.gnu.org/licenses/>.
 */

import { produce } from 'immer';
import { useCallback, useId, useState } from 'react';
import styled from 'styled-components';

import { Box, ButtonPrimary, ButtonSecondary, Flex } from 'design';
import { SlideTabs } from 'design/SlideTabs';
import { TabSpec } from 'design/SlideTabs/SlideTabs';
import { useValidation } from 'shared/components/Validation';

import { Role, RoleWithYaml } from 'teleport/services/resources';

import { ActionButtonsContainer, SaveButton } from '../Shared';
import { AdminRules } from './AdminRules';
import { MetadataSection } from './MetadataSection';
import { Options } from './Options';
import { RequiresResetToStandard } from './RequiresResetToStandard';
import { ResourcesTab } from './Resources';
import {
  OptionsModel,
  roleEditorModelToRole,
  StandardEditorModel,
} from './standardmodel';
import { StandardModelDispatcher } from './useStandardModel';

export type StandardEditorProps = {
  originalRole?: RoleWithYaml;
  standardEditorModel: StandardEditorModel;
  isProcessing?: boolean;
  onSave?(r: Role): void;
  dispatch: StandardModelDispatcher;
};

/**
 * A structured editor that represents a role with a series of UI controls, as
 * opposed to a YAML text editor.
 */
export const StandardEditor = ({
  originalRole,
  standardEditorModel,
  isProcessing,
  onSave,
  dispatch,
}: StandardEditorProps) => {
  const isEditing = !!originalRole;
  const { roleModel, validationResult } = standardEditorModel;

  enum StandardEditorTab {
    Overview,
    Resources,
    AdminRules,
    Options,
  }

  const [currentTab, setCurrentTab] = useState(StandardEditorTab.Overview);
  const [disabledTabs, setDisabledTabs] = useState(
    isEditing ? [false, false, false, false] : [false, true, true, true]
  );
  const idPrefix = useId();

  const validator = useValidation();

  function handleResetToStandard() {
    dispatch({ type: 'reset-to-standard' });
  }

  function handleSave() {
    if (!validator.validate()) {
      return;
    }
    onSave?.(roleEditorModelToRole(standardEditorModel.roleModel));
  }

  const setOptions = useCallback(
    (options: OptionsModel) =>
      dispatch({ type: 'set-options', payload: options }),
    [dispatch]
  );

  const validateAndGoToNextTab = useCallback(() => {
    const nextTabIndex = currentTab + 1;
    const valid = validator.validate();
    if (!valid) {
      return;
    }
    validator.reset();
    setCurrentTab(nextTabIndex);
    setDisabledTabs(prevEnabledTabs =>
      produce(prevEnabledTabs, et => {
        et[nextTabIndex] = false;
      })
    );
  }, [currentTab, setCurrentTab, setDisabledTabs, validator]);

  const goToPreviousTab = useCallback(
    () => setCurrentTab(currentTab - 1),
    [setCurrentTab, currentTab]
  );

  const tabTitles = ['Overview', 'Resources', 'Admin Rules', 'Options'];
  const tabElementIDs = [
    `${idPrefix}-overview`,
    `${idPrefix}-resources`,
    `${idPrefix}-access-rules`,
    `${idPrefix}-options`,
  ];

  function tabSpec(tab: StandardEditorTab, error: boolean): TabSpec {
    return {
      key: tab,
      title: tabTitles[tab],
      disabled: disabledTabs[tab],
      controls: tabElementIDs[tab],
      status: error ? validationErrorTabStatus : undefined,
    };
  }

  return (
    <>
      <Box mb={3} mx={3}>
        <SlideTabs
          appearance="round"
          hideStatusIconOnActiveTab
          tabs={[
            tabSpec(
              StandardEditorTab.Overview,
              validator.state.validating && !validationResult.metadata.valid
            ),
            tabSpec(
              StandardEditorTab.Resources,
              validator.state.validating &&
                validationResult.resources.some(s => !s.valid)
            ),
            tabSpec(
              StandardEditorTab.AccessRules,
              validator.state.validating &&
                validationResult.rules.some(s => !s.valid)
            ),
            tabSpec(StandardEditorTab.Options, false),
          ]}
          activeIndex={currentTab}
          onChange={setCurrentTab}
        />
      </Box>

      {roleModel.conversionErrors.length > 0 && (
        <Box mx={3}>
          <RequiresResetToStandard
            conversionErrors={roleModel.conversionErrors}
            onReset={handleResetToStandard}
          />
        </Box>
      )}

      <EditorWrapper
        mute={standardEditorModel.roleModel.requiresReset}
        flex="1 1 0"
        flexDirection="column"
        px={3}
        pb={3}
        css={`
          overflow-y: auto;
        `}
      >
<<<<<<< HEAD
        <Box
          id={tabElementIDs[StandardEditorTab.Overview]}
          style={{
            display: currentTab === StandardEditorTab.Overview ? '' : 'none',
          }}
        >
          <MetadataSection
            value={roleModel.metadata}
            isProcessing={isProcessing}
            validation={validationResult.metadata}
            onChange={metadata =>
              dispatch({ type: 'set-metadata', payload: metadata })
            }
=======
        <Box mb={3} mx={3}>
          <SlideTabs
            appearance="round"
            hideStatusIconOnActiveTab
            tabs={[
              tabSpec(
                StandardEditorTab.Overview,
                validator.state.validating && !validationResult.metadata.valid
              ),
              tabSpec(
                StandardEditorTab.Resources,
                validator.state.validating &&
                  validationResult.resources.some(s => !s.valid)
              ),
              tabSpec(
                StandardEditorTab.AdminRules,
                validator.state.validating &&
                  validationResult.rules.some(s => !s.valid)
              ),
              tabSpec(StandardEditorTab.Options, false),
            ]}
            activeIndex={currentTab}
            onChange={setCurrentTab}
>>>>>>> 30213924
          />
        </Box>
        <Box
          id={tabElementIDs[StandardEditorTab.Resources]}
          style={{
            display: currentTab === StandardEditorTab.Resources ? '' : 'none',
          }}
        >
<<<<<<< HEAD
          <ResourcesTab
            value={roleModel.resources}
            isProcessing={isProcessing}
            validation={validationResult.resources}
            dispatch={dispatch}
          />
        </Box>
        <Box
          id={tabElementIDs[StandardEditorTab.AccessRules]}
          style={{
            display: currentTab === StandardEditorTab.AccessRules ? '' : 'none',
          }}
        >
          <AccessRules
            isProcessing={isProcessing}
            value={roleModel.rules}
            dispatch={dispatch}
            validation={validationResult.rules}
          />
        </Box>
        <Box
          id={tabElementIDs[StandardEditorTab.Options]}
          style={{
            display: currentTab === StandardEditorTab.Options ? '' : 'none',
          }}
        >
          <Options
            isProcessing={isProcessing}
            value={roleModel.options}
            onChange={setOptions}
          />
        </Box>
=======
          <Box
            id={tabElementIDs[StandardEditorTab.Overview]}
            style={{
              display: currentTab === StandardEditorTab.Overview ? '' : 'none',
            }}
          >
            <MetadataSection
              value={roleModel.metadata}
              isProcessing={isProcessing}
              validation={validationResult.metadata}
              onChange={metadata =>
                dispatch({ type: 'set-metadata', payload: metadata })
              }
            />
          </Box>
          <Box
            id={tabElementIDs[StandardEditorTab.Resources]}
            style={{
              display: currentTab === StandardEditorTab.Resources ? '' : 'none',
            }}
          >
            <ResourcesTab
              value={roleModel.resources}
              isProcessing={isProcessing}
              validation={validationResult.resources}
              dispatch={dispatch}
            />
          </Box>
          <Box
            id={tabElementIDs[StandardEditorTab.AdminRules]}
            style={{
              display:
                currentTab === StandardEditorTab.AdminRules ? '' : 'none',
            }}
          >
            <AdminRules
              isProcessing={isProcessing}
              value={roleModel.rules}
              dispatch={dispatch}
              validation={validationResult.rules}
            />
          </Box>
          <Box
            id={tabElementIDs[StandardEditorTab.Options]}
            style={{
              display: currentTab === StandardEditorTab.Options ? '' : 'none',
            }}
          >
            <Options
              isProcessing={isProcessing}
              value={roleModel.options}
              onChange={setOptions}
            />
          </Box>
        </Flex>
>>>>>>> 30213924
      </EditorWrapper>
      <ActionButtonsContainer>
        {isEditing || currentTab === StandardEditorTab.Options ? (
          <SaveButton
            onClick={() => handleSave()}
            disabled={
              isProcessing ||
              standardEditorModel.roleModel.requiresReset ||
              !standardEditorModel.isDirty
            }
            isEditing={isEditing}
          />
        ) : (
          <ButtonPrimary
            size="large"
            width="50%"
            onClick={validateAndGoToNextTab}
          >
            Next: {tabTitles[currentTab + 1]}
          </ButtonPrimary>
        )}
        {!isEditing && (
          <ButtonSecondary
            size="large"
            width="50%"
            disabled={currentTab === StandardEditorTab.Overview}
            onClick={goToPreviousTab}
          >
            Back
          </ButtonSecondary>
        )}
      </ActionButtonsContainer>
    </>
  );
};

const validationErrorTabStatus = {
  kind: 'danger',
  ariaLabel: 'Invalid data',
} as const;

export const EditorWrapper = styled(Flex)<{ mute?: boolean }>`
  opacity: ${p => (p.mute ? 0.4 : 1)};
  pointer-events: ${p => (p.mute ? 'none' : '')};
  overflow-y: auto;
`;<|MERGE_RESOLUTION|>--- conflicted
+++ resolved
@@ -149,7 +149,7 @@
                 validationResult.resources.some(s => !s.valid)
             ),
             tabSpec(
-              StandardEditorTab.AccessRules,
+              StandardEditorTab.AdminRules,
               validator.state.validating &&
                 validationResult.rules.some(s => !s.valid)
             ),
@@ -179,7 +179,6 @@
           overflow-y: auto;
         `}
       >
-<<<<<<< HEAD
         <Box
           id={tabElementIDs[StandardEditorTab.Overview]}
           style={{
@@ -193,31 +192,6 @@
             onChange={metadata =>
               dispatch({ type: 'set-metadata', payload: metadata })
             }
-=======
-        <Box mb={3} mx={3}>
-          <SlideTabs
-            appearance="round"
-            hideStatusIconOnActiveTab
-            tabs={[
-              tabSpec(
-                StandardEditorTab.Overview,
-                validator.state.validating && !validationResult.metadata.valid
-              ),
-              tabSpec(
-                StandardEditorTab.Resources,
-                validator.state.validating &&
-                  validationResult.resources.some(s => !s.valid)
-              ),
-              tabSpec(
-                StandardEditorTab.AdminRules,
-                validator.state.validating &&
-                  validationResult.rules.some(s => !s.valid)
-              ),
-              tabSpec(StandardEditorTab.Options, false),
-            ]}
-            activeIndex={currentTab}
-            onChange={setCurrentTab}
->>>>>>> 30213924
           />
         </Box>
         <Box
@@ -226,7 +200,6 @@
             display: currentTab === StandardEditorTab.Resources ? '' : 'none',
           }}
         >
-<<<<<<< HEAD
           <ResourcesTab
             value={roleModel.resources}
             isProcessing={isProcessing}
@@ -235,12 +208,12 @@
           />
         </Box>
         <Box
-          id={tabElementIDs[StandardEditorTab.AccessRules]}
-          style={{
-            display: currentTab === StandardEditorTab.AccessRules ? '' : 'none',
-          }}
-        >
-          <AccessRules
+          id={tabElementIDs[StandardEditorTab.AdminRules]}
+          style={{
+            display: currentTab === StandardEditorTab.AdminRules ? '' : 'none',
+          }}
+        >
+          <AdminRules
             isProcessing={isProcessing}
             value={roleModel.rules}
             dispatch={dispatch}
@@ -259,63 +232,6 @@
             onChange={setOptions}
           />
         </Box>
-=======
-          <Box
-            id={tabElementIDs[StandardEditorTab.Overview]}
-            style={{
-              display: currentTab === StandardEditorTab.Overview ? '' : 'none',
-            }}
-          >
-            <MetadataSection
-              value={roleModel.metadata}
-              isProcessing={isProcessing}
-              validation={validationResult.metadata}
-              onChange={metadata =>
-                dispatch({ type: 'set-metadata', payload: metadata })
-              }
-            />
-          </Box>
-          <Box
-            id={tabElementIDs[StandardEditorTab.Resources]}
-            style={{
-              display: currentTab === StandardEditorTab.Resources ? '' : 'none',
-            }}
-          >
-            <ResourcesTab
-              value={roleModel.resources}
-              isProcessing={isProcessing}
-              validation={validationResult.resources}
-              dispatch={dispatch}
-            />
-          </Box>
-          <Box
-            id={tabElementIDs[StandardEditorTab.AdminRules]}
-            style={{
-              display:
-                currentTab === StandardEditorTab.AdminRules ? '' : 'none',
-            }}
-          >
-            <AdminRules
-              isProcessing={isProcessing}
-              value={roleModel.rules}
-              dispatch={dispatch}
-              validation={validationResult.rules}
-            />
-          </Box>
-          <Box
-            id={tabElementIDs[StandardEditorTab.Options]}
-            style={{
-              display: currentTab === StandardEditorTab.Options ? '' : 'none',
-            }}
-          >
-            <Options
-              isProcessing={isProcessing}
-              value={roleModel.options}
-              onChange={setOptions}
-            />
-          </Box>
-        </Flex>
->>>>>>> 30213924
       </EditorWrapper>
       <ActionButtonsContainer>
         {isEditing || currentTab === StandardEditorTab.Options ? (
