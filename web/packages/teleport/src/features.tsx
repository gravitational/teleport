--- conflicted
+++ resolved
@@ -84,13 +84,8 @@
   };
 
   navigationItem = {
-<<<<<<< HEAD
     title: NavTitle.Servers,
-    icon: <ServersIcon />,
-=======
-    title: 'Servers',
     icon: <Server />,
->>>>>>> f31ef3ff
     exact: true,
     getLink(clusterId: string) {
       return cfg.getNodesRoute(clusterId);
@@ -119,13 +114,8 @@
   }
 
   navigationItem = {
-<<<<<<< HEAD
     title: NavTitle.Applications,
-    icon: <ApplicationsIcon />,
-=======
-    title: 'Applications',
     icon: <Application />,
->>>>>>> f31ef3ff
     exact: true,
     getLink(clusterId: string) {
       return cfg.getAppsRoute(clusterId);
@@ -148,13 +138,8 @@
   }
 
   navigationItem = {
-<<<<<<< HEAD
     title: NavTitle.Kubernetes,
-    icon: <KubernetesIcon />,
-=======
-    title: 'Kubernetes',
     icon: <Kubernetes />,
->>>>>>> f31ef3ff
     exact: true,
     getLink(clusterId: string) {
       return cfg.getKubernetesRoute(clusterId);
@@ -177,13 +162,8 @@
   }
 
   navigationItem = {
-<<<<<<< HEAD
     title: NavTitle.Databases,
-    icon: <DatabasesIcon />,
-=======
-    title: 'Databases',
     icon: <Database />,
->>>>>>> f31ef3ff
     exact: true,
     getLink(clusterId: string) {
       return cfg.getDatabasesRoute(clusterId);
@@ -206,13 +186,8 @@
   }
 
   navigationItem = {
-<<<<<<< HEAD
     title: NavTitle.Desktops,
-    icon: <DesktopsIcon />,
-=======
-    title: 'Desktops',
     icon: <Desktop />,
->>>>>>> f31ef3ff
     exact: true,
     getLink(clusterId: string) {
       return cfg.getDesktopsRoute(clusterId);
@@ -235,13 +210,8 @@
   }
 
   navigationItem = {
-<<<<<<< HEAD
     title: NavTitle.ActiveSessions,
-    icon: <ActiveSessionsIcon />,
-=======
-    title: 'Active Sessions',
     icon: <Terminal />,
->>>>>>> f31ef3ff
     exact: true,
     getLink(clusterId: string) {
       return cfg.getSessionsRoute(clusterId);
@@ -296,13 +266,8 @@
   }
 
   navigationItem = {
-<<<<<<< HEAD
     title: NavTitle.Roles,
-    icon: <RolesIcon />,
-=======
-    title: 'Roles',
     icon: <ClipboardUser />,
->>>>>>> f31ef3ff
     exact: true,
     getLink() {
       return cfg.routes.roles;
@@ -326,13 +291,8 @@
   }
 
   navigationItem = {
-<<<<<<< HEAD
     title: NavTitle.AuthConnectors,
-    icon: <AuthConnectorsIcon />,
-=======
-    title: 'Auth Connectors',
     icon: <ShieldCheck />,
->>>>>>> f31ef3ff
     exact: false,
     getLink() {
       return cfg.routes.sso;
@@ -356,13 +316,8 @@
   }
 
   navigationItem = {
-<<<<<<< HEAD
     title: NavTitle.SessionAndIdentityLocks,
-    icon: <LockIcon />,
-=======
-    title: 'Session & Identity Locks',
     icon: <Lock />,
->>>>>>> f31ef3ff
     exact: false,
     getLink() {
       return cfg.getLocksRoute();
@@ -398,13 +353,8 @@
   };
 
   navigationItem = {
-<<<<<<< HEAD
     title: NavTitle.EnrollNewResource,
-    icon: <AddIcon />,
-=======
-    title: 'Enroll New Resource',
     icon: <AddCircle />,
->>>>>>> f31ef3ff
     exact: true,
     getLink() {
       return cfg.routes.discover;
@@ -468,13 +418,8 @@
   }
 
   navigationItem = {
-<<<<<<< HEAD
     title: NavTitle.EnrollNewIntegration,
-    icon: <AddIcon />,
-=======
-    title: 'Enroll New Integration',
     icon: <AddCircle />,
->>>>>>> f31ef3ff
     getLink() {
       return cfg.getIntegrationEnrollRoute(null);
     },
@@ -505,13 +450,8 @@
   }
 
   navigationItem = {
-<<<<<<< HEAD
     title: NavTitle.SessionRecordings,
-    icon: <SessionRecordingsIcon />,
-=======
-    title: 'Session Recordings',
     icon: <CirclePlay />,
->>>>>>> f31ef3ff
     exact: true,
     getLink(clusterId: string) {
       return cfg.getRecordingsRoute(clusterId);
@@ -534,13 +474,8 @@
   }
 
   navigationItem = {
-<<<<<<< HEAD
     title: NavTitle.AuditLog,
-    icon: <AuditLogIcon />,
-=======
-    title: 'Audit Log',
     icon: <ListThin />,
->>>>>>> f31ef3ff
     getLink(clusterId: string) {
       return cfg.getAuditRoute(clusterId);
     },
@@ -565,13 +500,8 @@
   }
 
   navigationItem = {
-<<<<<<< HEAD
     title: NavTitle.ManageClusters,
-    icon: <ManageClustersIcon />,
-=======
-    title: 'Manage Clusters',
     icon: <SlidersVertical />,
->>>>>>> f31ef3ff
     exact: false,
     getLink() {
       return cfg.routes.clusters;
@@ -594,13 +524,8 @@
   }
 
   navigationItem = {
-<<<<<<< HEAD
     title: NavTitle.TrustedClusters,
-    icon: <TrustedClustersIcon />,
-=======
-    title: 'Trusted Clusters',
     icon: <Cluster />,
->>>>>>> f31ef3ff
     getLink() {
       return cfg.routes.trustedClusters;
     },
@@ -623,13 +548,8 @@
   }
 
   topMenuItem = {
-<<<<<<< HEAD
     title: NavTitle.AccountSettings,
-    icon: <UserSettingsIcon size={16} />,
-=======
-    title: 'Account Settings',
     icon: <UserCircleGear />,
->>>>>>> f31ef3ff
     getLink() {
       return cfg.routes.account;
     },
@@ -649,13 +569,8 @@
   }
 
   topMenuItem = {
-<<<<<<< HEAD
     title: NavTitle.HelpAndSupport,
-    icon: <SupportIcon size={16} />,
-=======
-    title: 'Help & Support',
     icon: <Question />,
->>>>>>> f31ef3ff
     exact: true,
     getLink() {
       return cfg.routes.support;
