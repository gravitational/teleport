--- conflicted
+++ resolved
@@ -52,10 +52,7 @@
 import { AuditContainer as Audit } from './Audit';
 import { AuthConnectorsContainer as AuthConnectors } from './AuthConnectors';
 import { BotInstances } from './BotInstances/BotInstances';
-<<<<<<< HEAD
 import { BotInstanceDetails } from './BotInstances/Details/BotInstanceDetails';
-=======
->>>>>>> 057b52ff
 import { Bots } from './Bots';
 import { AddBots } from './Bots/Add';
 import { Clusters } from './Clusters';
@@ -309,7 +306,6 @@
   }
 }
 
-<<<<<<< HEAD
 class FeatureBotInstanceDetails implements TeleportFeature {
   parent = FeatureBotInstances;
 
@@ -324,8 +320,6 @@
   }
 }
 
-=======
->>>>>>> 057b52ff
 export class FeatureAddBotsShortcut implements TeleportFeature {
   category = NavigationCategory.MachineWorkloadId;
   isHyperLink = true;
@@ -819,10 +813,7 @@
     new FeatureUsers(),
     new FeatureBots(),
     new FeatureBotInstances(),
-<<<<<<< HEAD
     new FeatureBotInstanceDetails(),
-=======
->>>>>>> 057b52ff
     new FeatureAddBotsShortcut(),
     new FeatureJoinTokens(),
     new FeatureRoles(),
