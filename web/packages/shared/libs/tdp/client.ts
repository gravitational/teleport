--- conflicted
+++ resolved
@@ -459,21 +459,17 @@
     this.emit(TdpClientEvent.TDP_CLIENT_SCREEN_SPEC, spec);
   }
 
-<<<<<<< HEAD
-  handleX11Frame(buffer: ArrayBuffer) {
+  handleX11Frame(buffer: ArrayBufferLike) {
     let x11Frame = this.codec.decodeX11Frame(buffer);
     let frame = decode_x11_frame(x11Frame);
-      this.emit(TdpClientEvent.TDP_BMP_FRAME, {
-        image_data: new ImageData(frame.data.slice(), frame.width),
-        left: frame.x,
-        top: frame.y
-      });
-  }
-
-  handleRdpFastPathPDU(buffer: ArrayBuffer) {
-=======
+    this.emit(TdpClientEvent.TDP_BMP_FRAME, {
+      image_data: new ImageData(frame.data.slice(), frame.width),
+      left: frame.x,
+      top: frame.y
+    });
+  }
+
   handleRdpFastPathPDU(buffer: ArrayBufferLike) {
->>>>>>> 980ce61e
     let rdpFastPathPDU = this.codec.decodeRdpFastPathPDU(buffer);
 
     // This should never happen but let's catch it with an error in case it does.
