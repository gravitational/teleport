/**
 * Teleport
 * Copyright (C) 2023  Gravitational, Inc.
 *
 * This program is free software: you can redistribute it and/or modify
 * it under the terms of the GNU Affero General Public License as published by
 * the Free Software Foundation, either version 3 of the License, or
 * (at your option) any later version.
 *
 * This program is distributed in the hope that it will be useful,
 * but WITHOUT ANY WARRANTY; without even the implied warranty of
 * MERCHANTABILITY or FITNESS FOR A PARTICULAR PURPOSE.  See the
 * GNU Affero General Public License for more details.
 *
 * You should have received a copy of the GNU Affero General Public License
 * along with this program.  If not, see <http://www.gnu.org/licenses/>.
 */

import { EventEmitter } from 'events';

import { useEffect } from 'react';

import init, {
  FastPathProcessor,
  init_wasm_log,
} from 'shared/libs/ironrdp/pkg/ironrdp';
import Logger from 'shared/libs/logger';
import { isAbortError } from 'shared/utils/abortError';

import Codec, {
  FileType,
  LatencyStats,
  MessageType,
  PointerData,
  Severity,
  SharedDirectoryErrCode,
  type ButtonState,
  type ClientScreenSpec,
  type ClipboardData,
  type FileSystemObject,
  type MouseButton,
  type PngFrame,
  type ScrollAxis,
  type SharedDirectoryCreateResponse,
  type SharedDirectoryDeleteResponse,
  type SharedDirectoryInfoResponse,
  type SharedDirectoryListResponse,
  type SharedDirectoryMoveResponse,
  type SharedDirectoryReadResponse,
  type SharedDirectoryTruncateResponse,
  type SharedDirectoryWriteResponse,
  type SyncKeys,
} from './codec';
import {
  PathDoesNotExistError,
  SharedDirectoryManager,
  type FileOrDirInfo,
} from './sharedDirectoryManager';

export enum TdpClientEvent {
  TDP_CLIENT_SCREEN_SPEC = 'tdp client screen spec',
  TDP_PNG_FRAME = 'tdp png frame',
  TDP_BMP_FRAME = 'tdp bmp frame',
  TDP_CLIPBOARD_DATA = 'tdp clipboard data',
  // Represents either a remote TDP error or a client-side error.
  ERROR = 'error',
  // TDP_WARNING corresponds the TDP warning message
  TDP_WARNING = 'tdp warning',
  // CLIENT_WARNING represents a warning event that isn't a TDP_WARNING
  CLIENT_WARNING = 'client warning',
  // TDP_INFO corresponds with the TDP info message
  TDP_INFO = 'tdp info',
  TRANSPORT_OPEN = 'transport open',
  // TRANSPORT_CLOSE is emitted when a connection ends due to the transport layer being closed.
  // This can occur with or without an error.
  // If an error is present, it will be displayed in the UI.
  TRANSPORT_CLOSE = 'transport close',
  RESET = 'reset',
  POINTER = 'pointer',
  LATENCY_STATS = 'latency stats',
}

export enum LogType {
  OFF = 'OFF',
  ERROR = 'ERROR',
  WARN = 'WARN',
  INFO = 'INFO',
  DEBUG = 'DEBUG',
  TRACE = 'TRACE',
}

export interface TdpTransport {
  /** Sends a message down the stream. */
  send(data: string | ArrayBufferLike): void;
  /** Adds a callback for every new message. */
  onMessage(callback: (data: ArrayBufferLike) => void): RemoveListenerFn;
  /**
   * Adds a callback for errors.
   * The stream is closed when this callback is called.
   */
  onError(callback: (error: Error) => void): RemoveListenerFn;
  /**
   * Adds a callback for stream completion.
   * The stream is closed when this callback is called.
   */
  onComplete(callback: () => void): RemoveListenerFn;
}

type RemoveListenerFn = () => void;

// WASM IronRDP code can only be initialized once; repeated attempts will cause an error.
// To prevent multiple initializations, we track the initialization status in a global variable.
let wasmReady: Promise<void> | undefined;

// Client is the TDP client. It is responsible for connecting to a websocket serving the tdp server,
// sending client commands, and receiving and processing server messages. Its creator is responsible for
// ensuring the websocket gets closed and all of its event listeners cleaned up when it is no longer in use.
// For convenience, this can be done in one fell swoop by calling Client.shutdown().
export class TdpClient extends EventEmitter {
  protected codec: Codec;
  protected transport: TdpTransport | undefined;
  private transportAbortController: AbortController | undefined;
  private sdManager: SharedDirectoryManager;
  private fastPathProcessor: FastPathProcessor | undefined;

  private logger = Logger.create('TDPClient');

  constructor(
    private getTransport: (signal: AbortSignal) => Promise<TdpTransport>
  ) {
    super();
    this.codec = new Codec();
    this.sdManager = new SharedDirectoryManager();
  }

  /**
   * Connects to the transport and registers event handlers.
   * Include a screen spec in cases where the client should determine the screen size
   * (e.g. in a desktop session). Leave the screen spec undefined in cases where the server determines
   * the screen size (e.g. in a recording playback session). In that case, the client will
   * set the internal screen size when it receives the screen spec from the server
   * (see PlayerClient.handleClientScreenSpec).
   */
  async connect(spec?: ClientScreenSpec) {
    this.transportAbortController = new AbortController();
    if (!wasmReady) {
      wasmReady = this.initWasm();
    }
    await wasmReady;

    try {
      this.transport = await this.getTransport(
        this.transportAbortController.signal
      );
    } catch (error) {
      this.emit(TdpClientEvent.ERROR, error);
      return;
    }

    this.emit(TdpClientEvent.TRANSPORT_OPEN);
    if (spec) {
      this.sendClientScreenSpec(spec);
    }

    let processingError: Error | undefined;
    let connectionError: Error | undefined;
    await new Promise<void>(resolve => {
      const subscribers = new Set<() => void>();
      const unsubscribe = () => {
        subscribers.forEach(unsubscribe => unsubscribe());
        resolve();
      };

      subscribers.add(
        this.transport.onMessage(data => {
          void this.processMessage(data).catch(error => {
            processingError = error;
            unsubscribe();
            // All errors are treated as fatal, close the connection.
            this.transportAbortController.abort();
          });
        })
      );
      subscribers.add(
        this.transport.onError(error => {
          connectionError = error;
          unsubscribe();
        })
      );
      subscribers.add(this.transport.onComplete(unsubscribe));
    });

    // 'Processing' errors are the most important.
    if (processingError) {
      this.emit(TdpClientEvent.ERROR, processingError);
      // If the connection was closed intentionally by the user (aborted),
      // do not treat it as an error in the UI.
    } else if (connectionError && !isAbortError(connectionError)) {
      this.emit(TdpClientEvent.TRANSPORT_CLOSE, connectionError);
    } else {
      this.emit(TdpClientEvent.TRANSPORT_CLOSE);
    }

    this.logger.info('Transport is closed');

    this.transport = undefined;
  }

  onClientWarning = (listener: (warningMessage: string) => void) => {
    this.on(TdpClientEvent.CLIENT_WARNING, listener);
    return () => this.off(TdpClientEvent.CLIENT_WARNING, listener);
  };

  onError = (listener: (error: Error) => void) => {
    this.on(TdpClientEvent.ERROR, listener);
    return () => this.off(TdpClientEvent.ERROR, listener);
  };

  onInfo = (listener: (info: string) => void) => {
    this.on(TdpClientEvent.TDP_INFO, listener);
    return () => this.off(TdpClientEvent.TDP_INFO, listener);
  };

  onReset = (listener: () => void) => {
    this.on(TdpClientEvent.RESET, listener);
    return () => this.off(TdpClientEvent.RESET, listener);
  };

  onBmpFrame = (listener: (bmpFrame: BitmapFrame) => void) => {
    this.on(TdpClientEvent.TDP_BMP_FRAME, listener);
    return () => this.off(TdpClientEvent.TDP_BMP_FRAME, listener);
  };

  onPngFrame = (listener: (pngFrame: PngFrame) => void) => {
    this.on(TdpClientEvent.TDP_PNG_FRAME, listener);
    return () => this.off(TdpClientEvent.TDP_PNG_FRAME, listener);
  };

  onPointer = (listener: (pointerData: PointerData) => void) => {
    this.on(TdpClientEvent.POINTER, listener);
    return () => this.off(TdpClientEvent.POINTER, listener);
  };

  onWarning = (listener: (warningMessage: string) => void) => {
    this.on(TdpClientEvent.TDP_WARNING, listener);
    return () => this.off(TdpClientEvent.TDP_WARNING, listener);
  };

  onTransportClose = (listener: (error?: Error) => void) => {
    this.on(TdpClientEvent.TRANSPORT_CLOSE, listener);
    return () => this.off(TdpClientEvent.TRANSPORT_CLOSE, listener);
  };

  onTransportOpen = (listener: () => void) => {
    this.on(TdpClientEvent.TRANSPORT_OPEN, listener);
    return () => this.off(TdpClientEvent.TRANSPORT_OPEN, listener);
  };

  onClipboardData = (listener: (clipboardData: ClipboardData) => void) => {
    this.on(TdpClientEvent.TDP_CLIPBOARD_DATA, listener);
    return () => this.off(TdpClientEvent.TDP_CLIPBOARD_DATA, listener);
  };

  onScreenSpec = (listener: (spec: ClientScreenSpec) => void) => {
    this.on(TdpClientEvent.TDP_CLIENT_SCREEN_SPEC, listener);
    return () => this.off(TdpClientEvent.TDP_CLIENT_SCREEN_SPEC, listener);
  };

  onLatencyStats = (listener: (stats: LatencyStats) => void) => {
    this.on(TdpClientEvent.LATENCY_STATS, listener);
    return () => this.off(TdpClientEvent.LATENCY_STATS, listener);
  };

  private async initWasm() {
    // select the wasm log level
    let wasmLogLevel = LogType.OFF;
    if (import.meta.env.MODE === 'development') {
      wasmLogLevel = LogType.TRACE;
    }

    await init();
    init_wasm_log(wasmLogLevel);
  }

  private initFastPathProcessor(
    ioChannelId: number,
    userChannelId: number,
    spec: ClientScreenSpec
  ) {
    this.logger.debug(
      `setting up fast path processor with screen spec ${spec.width} x ${spec.height}`
    );

    this.fastPathProcessor = new FastPathProcessor(
      spec.width,
      spec.height,
      ioChannelId,
      userChannelId
    );
  }

  // processMessage should be await-ed when called,
  // so that its internal await-or-not logic is obeyed.
  async processMessage(buffer: ArrayBufferLike): Promise<void> {
    const messageType = this.codec.decodeMessageType(buffer);
    switch (messageType) {
      case MessageType.PNG_FRAME:
        this.handlePngFrame(buffer);
        break;
      case MessageType.PNG2_FRAME:
        this.handlePng2Frame(buffer);
        break;
      case MessageType.RDP_CONNECTION_ACTIVATED:
        this.handleRdpConnectionActivated(buffer);
        break;
      case MessageType.RDP_FASTPATH_PDU:
        this.handleRdpFastPathPDU(buffer);
        break;
      case MessageType.CLIENT_SCREEN_SPEC:
        this.handleClientScreenSpec(buffer);
        break;
      case MessageType.MOUSE_BUTTON:
        this.handleMouseButton(buffer);
        break;
      case MessageType.MOUSE_MOVE:
        this.handleMouseMove(buffer);
        break;
      case MessageType.CLIPBOARD_DATA:
        this.handleClipboardData(buffer);
        break;
      case MessageType.ERROR:
        throw new Error(this.codec.decodeErrorMessage(buffer));
      case MessageType.ALERT:
        this.handleTdpAlert(buffer);
        break;
      case MessageType.MFA_JSON:
        this.handleMfaChallenge(buffer);
        break;
      case MessageType.SHARED_DIRECTORY_ACKNOWLEDGE:
        this.handleSharedDirectoryAcknowledge(buffer);
        break;
      case MessageType.SHARED_DIRECTORY_INFO_REQUEST:
        await this.handleSharedDirectoryInfoRequest(buffer);
        break;
      case MessageType.SHARED_DIRECTORY_CREATE_REQUEST:
        // A typical sequence is that we receive a SharedDirectoryCreateRequest
        // immediately followed by a SharedDirectoryWriteRequest. It's important
        // that we await here so that this client doesn't field the SharedDirectoryWriteRequest
        // until the create has successfully completed, or else we might get an error
        // trying to write to a file that hasn't been created yet.
        await this.handleSharedDirectoryCreateRequest(buffer);
        break;
      case MessageType.SHARED_DIRECTORY_DELETE_REQUEST:
        await this.handleSharedDirectoryDeleteRequest(buffer);
        break;
      case MessageType.SHARED_DIRECTORY_READ_REQUEST:
        await this.handleSharedDirectoryReadRequest(buffer);
        break;
      case MessageType.SHARED_DIRECTORY_WRITE_REQUEST:
        await this.handleSharedDirectoryWriteRequest(buffer);
        break;
      case MessageType.SHARED_DIRECTORY_MOVE_REQUEST:
        this.handleSharedDirectoryMoveRequest(buffer);
        break;
      case MessageType.SHARED_DIRECTORY_LIST_REQUEST:
        await this.handleSharedDirectoryListRequest(buffer);
        break;
      case MessageType.SHARED_DIRECTORY_TRUNCATE_REQUEST:
        await this.handleSharedDirectoryTruncateRequest(buffer);
        break;
      case MessageType.LATENCY_STATS:
        this.handleLatencyStats(buffer);
        break;
      default:
        this.logger.warn(`received unsupported message type ${messageType}`);
    }
  }

<<<<<<< HEAD
  handleClientScreenSpec(buffer: ArrayBufferLike) {
=======
  handleLatencyStats(buffer: ArrayBuffer) {
    const stats = this.codec.decodeLatencyStats(buffer);
    this.emit(TdpClientEvent.LATENCY_STATS, stats);
  }

  handleClientScreenSpec(buffer: ArrayBuffer) {
>>>>>>> 33867230
    this.logger.warn(
      `received unsupported message type ${this.codec.decodeMessageType(
        buffer
      )}`
    );
  }

  handleMouseButton(buffer: ArrayBufferLike) {
    this.logger.warn(
      `received unsupported message type ${this.codec.decodeMessageType(
        buffer
      )}`
    );
  }

  handleMouseMove(buffer: ArrayBufferLike) {
    this.logger.warn(
      `received unsupported message type ${this.codec.decodeMessageType(
        buffer
      )}`
    );
  }

  handleClipboardData(buffer: ArrayBufferLike) {
    this.emit(
      TdpClientEvent.TDP_CLIPBOARD_DATA,
      this.codec.decodeClipboardData(buffer)
    );
  }

  handleTdpAlert(buffer: ArrayBufferLike) {
    const alert = this.codec.decodeAlert(buffer);
    // TODO(zmb3): info and warning should use the same handler
    if (alert.severity === Severity.Error) {
      throw new TdpError(alert.message);
    } else if (alert.severity === Severity.Warning) {
      this.handleWarning(alert.message, TdpClientEvent.TDP_WARNING);
    } else {
      this.handleInfo(alert.message);
    }
  }

  // Assuming we have a message of type PNG_FRAME, extract its
  // bounds and png bitmap and emit a render event.
  handlePngFrame(buffer: ArrayBufferLike) {
    this.codec.decodePngFrame(buffer, (pngFrame: PngFrame) =>
      this.emit(TdpClientEvent.TDP_PNG_FRAME, pngFrame)
    );
  }

  handlePng2Frame(buffer: ArrayBufferLike) {
    this.codec.decodePng2Frame(buffer, (pngFrame: PngFrame) =>
      this.emit(TdpClientEvent.TDP_PNG_FRAME, pngFrame)
    );
  }

  handleRdpConnectionActivated(buffer: ArrayBufferLike) {
    const { ioChannelId, userChannelId, screenWidth, screenHeight } =
      this.codec.decodeRdpConnectionActivated(buffer);
    const spec = { width: screenWidth, height: screenHeight };
    this.logger.info(
      `screen spec received from server ${spec.width} x ${spec.height}`
    );

    this.initFastPathProcessor(ioChannelId, userChannelId, {
      width: screenWidth,
      height: screenHeight,
    });

    // Emit the spec to any listeners. Listeners can then resize
    // the canvas to the size we're actually using in this session.
    this.emit(TdpClientEvent.TDP_CLIENT_SCREEN_SPEC, spec);
  }

  handleRdpFastPathPDU(buffer: ArrayBufferLike) {
    let rdpFastPathPDU = this.codec.decodeRdpFastPathPDU(buffer);

    // This should never happen but let's catch it with an error in case it does.
    if (!this.fastPathProcessor) {
      throw new Error('FastPathProcessor not initialized');
    }

    this.fastPathProcessor.process(
      rdpFastPathPDU,
      this,
      (bmpFrame: BitmapFrame) => {
        this.emit(TdpClientEvent.TDP_BMP_FRAME, bmpFrame);
      },
      (responseFrame: ArrayBuffer) => {
        this.sendRdpResponsePDU(responseFrame);
      },
      (data: ImageData | boolean, hotspot_x?: number, hotspot_y?: number) => {
        this.emit(TdpClientEvent.POINTER, { data, hotspot_x, hotspot_y });
      }
    );
  }

  handleMfaChallenge(buffer: ArrayBufferLike) {
    const mfaJson = this.codec.decodeMfaJson(buffer);
    if (mfaJson.mfaType == 'n') {
      // TermEvent.MFA_CHALLENGE
      this.emit('terminal.webauthn', mfaJson.jsonString);
    } else {
      // mfaJson.mfaType === 'u', or else decodeMfaJson would have thrown an error.
      throw new Error(
        'Multifactor authentication is required for accessing this desktop, \
      however the U2F API for hardware keys is not supported for desktop sessions. \
      Please notify your system administrator to update cluster settings \
      to use WebAuthn as the second factor protocol.'
      );
    }
  }

  handleSharedDirectoryAcknowledge(buffer: ArrayBufferLike) {
    const ack = this.codec.decodeSharedDirectoryAcknowledge(buffer);
    if (ack.errCode !== SharedDirectoryErrCode.Nil) {
      // A failure in the acknowledge message means the directory
      // share operation failed (likely due to server side configuration).
      // Since this is not a fatal error, we emit a warning but otherwise
      // keep the sesion alive.
      this.handleWarning(
        `Failed to share directory '${this.sdManager.getName()}', drive redirection may be disabled on the RDP server.`,
        TdpClientEvent.TDP_WARNING
      );
      return;
    }

    this.logger.info('Started sharing directory: ' + this.sdManager.getName());
  }

  async handleSharedDirectoryInfoRequest(buffer: ArrayBufferLike) {
    const req = this.codec.decodeSharedDirectoryInfoRequest(buffer);
    const path = req.path;
    try {
      const info = await this.sdManager.getInfo(path);
      this.sendSharedDirectoryInfoResponse({
        completionId: req.completionId,
        errCode: SharedDirectoryErrCode.Nil,
        fso: this.toFso(info),
      });
    } catch (e) {
      if (e.constructor === PathDoesNotExistError) {
        this.sendSharedDirectoryInfoResponse({
          completionId: req.completionId,
          errCode: SharedDirectoryErrCode.DoesNotExist,
          fso: {
            lastModified: BigInt(0),
            fileType: FileType.File,
            size: BigInt(0),
            isEmpty: true,
            path: path,
          },
        });
      } else {
        throw e;
      }
    }
  }

  async handleSharedDirectoryCreateRequest(buffer: ArrayBufferLike) {
    const req = this.codec.decodeSharedDirectoryCreateRequest(buffer);

    try {
      await this.sdManager.create(req.path, req.fileType);
      const info = await this.sdManager.getInfo(req.path);
      this.sendSharedDirectoryCreateResponse({
        completionId: req.completionId,
        errCode: SharedDirectoryErrCode.Nil,
        fso: this.toFso(info),
      });
    } catch (e) {
      this.sendSharedDirectoryCreateResponse({
        completionId: req.completionId,
        errCode: SharedDirectoryErrCode.Failed,
        fso: {
          lastModified: BigInt(0),
          fileType: FileType.File,
          size: BigInt(0),
          isEmpty: true,
          path: req.path,
        },
      });
      this.handleWarning(e.message, TdpClientEvent.CLIENT_WARNING);
    }
  }

  async handleSharedDirectoryDeleteRequest(buffer: ArrayBufferLike) {
    const req = this.codec.decodeSharedDirectoryDeleteRequest(buffer);

    try {
      await this.sdManager.delete(req.path);
      this.sendSharedDirectoryDeleteResponse({
        completionId: req.completionId,
        errCode: SharedDirectoryErrCode.Nil,
      });
    } catch (e) {
      this.sendSharedDirectoryDeleteResponse({
        completionId: req.completionId,
        errCode: SharedDirectoryErrCode.Failed,
      });
      this.handleWarning(e.message, TdpClientEvent.CLIENT_WARNING);
    }
  }

  async handleSharedDirectoryReadRequest(buffer: ArrayBufferLike) {
    const req = this.codec.decodeSharedDirectoryReadRequest(buffer);
    const readData = await this.sdManager.readFile(
      req.path,
      req.offset,
      req.length
    );
    this.sendSharedDirectoryReadResponse({
      completionId: req.completionId,
      errCode: SharedDirectoryErrCode.Nil,
      readDataLength: readData.length,
      readData,
    });
  }

  async handleSharedDirectoryWriteRequest(buffer: ArrayBufferLike) {
    const req = this.codec.decodeSharedDirectoryWriteRequest(buffer);
    const bytesWritten = await this.sdManager.writeFile(
      req.path,
      req.offset,
      req.writeData
    );

    this.sendSharedDirectoryWriteResponse({
      completionId: req.completionId,
      errCode: SharedDirectoryErrCode.Nil,
      bytesWritten,
    });
  }

  handleSharedDirectoryMoveRequest(buffer: ArrayBufferLike) {
    const req = this.codec.decodeSharedDirectoryMoveRequest(buffer);
    // Always send back Failed for now, see https://github.com/gravitational/webapps/issues/1064
    this.sendSharedDirectoryMoveResponse({
      completionId: req.completionId,
      errCode: SharedDirectoryErrCode.Failed,
    });
    this.handleWarning(
      'Moving files and directories within a shared \
        directory is not supported.',
      TdpClientEvent.CLIENT_WARNING
    );
  }

  async handleSharedDirectoryListRequest(buffer: ArrayBufferLike) {
    const req = this.codec.decodeSharedDirectoryListRequest(buffer);
    const path = req.path;

    const infoList: FileOrDirInfo[] = await this.sdManager.listContents(path);
    const fsoList: FileSystemObject[] = infoList.map(info => this.toFso(info));

    this.sendSharedDirectoryListResponse({
      completionId: req.completionId,
      errCode: SharedDirectoryErrCode.Nil,
      fsoList,
    });
  }

  async handleSharedDirectoryTruncateRequest(buffer: ArrayBufferLike) {
    const req = this.codec.decodeSharedDirectoryTruncateRequest(buffer);
    await this.sdManager.truncateFile(req.path, req.endOfFile);
    this.sendSharedDirectoryTruncateResponse({
      completionId: req.completionId,
      errCode: SharedDirectoryErrCode.Nil,
    });
  }

  private toFso(info: FileOrDirInfo): FileSystemObject {
    return {
      lastModified: BigInt(info.lastModified),
      fileType: info.kind === 'file' ? FileType.File : FileType.Directory,
      size: BigInt(info.size),
      isEmpty: info.isEmpty,
      path: info.path,
    };
  }

  protected send(data: string | ArrayBufferLike): void {
    if (!this.transport) {
      this.logger.info('Transport is not ready, discarding message');
      return;
    }
    this.transport.send(data);
  }

  sendClientScreenSpec(spec: ClientScreenSpec) {
    this.logger.info(
      `requesting screen spec from client ${spec.width} x ${spec.height}`
    );
    this.send(this.codec.encodeClientScreenSpec(spec));
  }

  sendMouseMove(x: number, y: number) {
    this.send(this.codec.encodeMouseMove(x, y));
  }

  sendMouseButton(button: MouseButton, state: ButtonState) {
    this.send(this.codec.encodeMouseButton(button, state));
  }

  sendMouseWheelScroll(axis: ScrollAxis, delta: number) {
    this.send(this.codec.encodeMouseWheelScroll(axis, delta));
  }

  sendKeyboardInput(code: string, state: ButtonState) {
    this.codec.encodeKeyboardInput(code, state).forEach(msg => this.send(msg));
  }

  sendSyncKeys(syncKeys: SyncKeys) {
    this.send(this.codec.encodeSyncKeys(syncKeys));
  }

  sendClipboardData(clipboardData: ClipboardData) {
    this.send(this.codec.encodeClipboardData(clipboardData));
  }

  sendChallengeResponse(data: {
    totp_code?: string;
    webauthn_response?: {
      id: string;
      type: string;
      extensions: {
        appid: boolean;
      };
      rawId: string;
      response: {
        authenticatorData: string;
        clientDataJSON: string;
        signature: string;
        userHandle: string;
      };
    };
    sso_response?: {
      requestId: string;
      token: string;
    };
  }) {
    const msg = this.codec.encodeMfaJson({
      mfaType: 'n',
      jsonString: JSON.stringify(data),
    });
    this.send(msg);
  }

  addSharedDirectory(sharedDirectory: FileSystemDirectoryHandle) {
    this.sdManager.add(sharedDirectory);
  }

  sendSharedDirectoryAnnounce() {
    const name = this.sdManager.getName();
    this.send(
      this.codec.encodeSharedDirectoryAnnounce({
        discard: 0, // This is always the first request.
        // Hardcode directoryId for now since we only support sharing 1 directory.
        // We're using 2 because the smartcard device is hardcoded to 1 in the backend.
        directoryId: 2,
        name,
      })
    );
  }

  sendSharedDirectoryInfoResponse(res: SharedDirectoryInfoResponse) {
    this.send(this.codec.encodeSharedDirectoryInfoResponse(res));
  }

  sendSharedDirectoryListResponse(res: SharedDirectoryListResponse) {
    this.send(this.codec.encodeSharedDirectoryListResponse(res));
  }

  sendSharedDirectoryMoveResponse(res: SharedDirectoryMoveResponse) {
    this.send(this.codec.encodeSharedDirectoryMoveResponse(res));
  }

  sendSharedDirectoryReadResponse(response: SharedDirectoryReadResponse) {
    this.send(this.codec.encodeSharedDirectoryReadResponse(response));
  }

  sendSharedDirectoryWriteResponse(response: SharedDirectoryWriteResponse) {
    this.send(this.codec.encodeSharedDirectoryWriteResponse(response));
  }

  sendSharedDirectoryCreateResponse(response: SharedDirectoryCreateResponse) {
    this.send(this.codec.encodeSharedDirectoryCreateResponse(response));
  }

  sendSharedDirectoryDeleteResponse(response: SharedDirectoryDeleteResponse) {
    this.send(this.codec.encodeSharedDirectoryDeleteResponse(response));
  }

  sendSharedDirectoryTruncateResponse(
    response: SharedDirectoryTruncateResponse
  ) {
    this.send(this.codec.encodeSharedDirectoryTruncateResponse(response));
  }

  resize = (spec: ClientScreenSpec) => {
    this.sendClientScreenSpec(spec);
  };

  sendRdpResponsePDU(responseFrame: ArrayBufferLike) {
    this.send(this.codec.encodeRdpResponsePDU(responseFrame));
  }

  // Emits a warning event, but keeps the socket open.
  private handleWarning(
    warning: string,
    warnType: TdpClientEvent.TDP_WARNING | TdpClientEvent.CLIENT_WARNING
  ) {
    this.logger.warn(warning);
    this.emit(warnType, warning);
  }

  private handleInfo(info: string) {
    this.logger.info(info);
    this.emit(TdpClientEvent.TDP_INFO, info);
  }

  // It's safe to call this multiple times, calls subsequent to the first call
  // will simply do nothing.
  shutdown() {
    this.transportAbortController?.abort();
  }
}

// Mimics the BitmapFrame struct in rust.
export type BitmapFrame = {
  top: number;
  left: number;
  image_data: ImageData;
};

export function useListener<T extends any[]>(
  emitter: (callback: (...args: T) => void) => () => void | undefined,
  listener: ((...args: T) => void) | undefined
) {
  useEffect(() => {
    if (!emitter) {
      return;
    }
    const unregister = emitter((...args) => listener?.(...args));
    return () => {
      unregister();
    };
  }, [emitter, listener]);
}

/** Represents an alert emitted by the TDP service with "error" severity. */
export class TdpError extends Error {
  constructor(message: string) {
    super(message);
    this.name = 'TdpError';
  }
}<|MERGE_RESOLUTION|>--- conflicted
+++ resolved
@@ -376,16 +376,12 @@
     }
   }
 
-<<<<<<< HEAD
-  handleClientScreenSpec(buffer: ArrayBufferLike) {
-=======
   handleLatencyStats(buffer: ArrayBuffer) {
     const stats = this.codec.decodeLatencyStats(buffer);
     this.emit(TdpClientEvent.LATENCY_STATS, stats);
   }
 
-  handleClientScreenSpec(buffer: ArrayBuffer) {
->>>>>>> 33867230
+  handleClientScreenSpec(buffer: ArrayBufferLike) {
     this.logger.warn(
       `received unsupported message type ${this.codec.decodeMessageType(
         buffer
