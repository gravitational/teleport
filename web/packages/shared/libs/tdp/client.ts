--- conflicted
+++ resolved
@@ -509,7 +509,6 @@
     this.emit(TdpClientEvent.TDP_CLIENT_SCREEN_SPEC, spec);
   }
 
-<<<<<<< HEAD
   handleX11Frame(buffer: ArrayBufferLike) {
     let x11Frame = this.codec.decodeX11Frame(buffer);
     let frame = decode_x11_frame(x11Frame);
@@ -522,10 +521,6 @@
 
   handleRdpFastPathPDU(buffer: ArrayBufferLike) {
     let rdpFastPathPDU = this.codec.decodeRdpFastPathPDU(buffer);
-=======
-  handleRdpFastPathPdu(buffer: ArrayBufferLike) {
-    let rdpFastPathPdu = this.codec.decodeRdpFastPathPdu(buffer);
->>>>>>> ca912b78
 
     // This should never happen but let's catch it with an error in case it does.
     if (!this.fastPathProcessor) {
