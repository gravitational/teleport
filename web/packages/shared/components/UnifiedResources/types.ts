/**
 * Teleport
 * Copyright (C) 2023  Gravitational, Inc.
 *
 * This program is free software: you can redistribute it and/or modify
 * it under the terms of the GNU Affero General Public License as published by
 * the Free Software Foundation, either version 3 of the License, or
 * (at your option) any later version.
 *
 * This program is distributed in the hope that it will be useful,
 * but WITHOUT ANY WARRANTY; without even the implied warranty of
 * MERCHANTABILITY or FITNESS FOR A PARTICULAR PURPOSE.  See the
 * GNU Affero General Public License for more details.
 *
 * You should have received a copy of the GNU Affero General Public License
 * along with this program.  If not, see <http://www.gnu.org/licenses/>.
 */

import React from 'react';

import { Icon } from 'design/Icon';
import { ResourceIconName } from 'design/ResourceIcon';
import { AppSubKind, NodeSubKind } from 'shared/services';
import { DbProtocol } from 'shared/services/databases';

// eslint-disable-next-line no-restricted-imports -- FIXME
import { ResourceLabel } from 'teleport/services/agents';
<<<<<<< HEAD
import { AppMCP, PermissionSet } from 'teleport/services/apps';
=======
// eslint-disable-next-line no-restricted-imports -- FIXME
import { AppSubKind, PermissionSet } from 'teleport/services/apps';
>>>>>>> a46848d0

// "mixed" indicates the resource has a mix of health
// statuses. This can happen when multiple agents proxy the same resource.
export type ResourceHealthStatus =
  | 'healthy'
  | 'unhealthy'
  | 'unknown'
  | 'mixed';

export type ResourceTargetHealth = {
  status: ResourceHealthStatus;
  // additional information meant for user.
  message?: string;
  error?: string;
};

export type UnifiedResourceApp = {
  kind: 'app';
  id: string;
  name: string;
  description: string;
  labels: ResourceLabel[];
  awsConsole: boolean;
  addrWithProtocol?: string;
  friendlyName?: string;
  samlApp: boolean;
  requiresRequest?: boolean;
  subKind?: AppSubKind;
  permissionSets?: PermissionSet[];
  mcp?: AppMCP;
};

export interface UnifiedResourceDatabase {
  kind: 'db';
  name: string;
  description: string;
  type: string;
  protocol: DbProtocol;
  labels: ResourceLabel[];
  requiresRequest?: boolean;
  targetHealth?: ResourceTargetHealth;
}

export interface UnifiedResourceNode {
  kind: 'node';
  id: string;
  hostname: string;
  labels: ResourceLabel[];
  addr: string;
  tunnel: boolean;
  subKind: NodeSubKind;
  requiresRequest?: boolean;
}

export interface UnifiedResourceKube {
  kind: 'kube_cluster';
  name: string;
  labels: ResourceLabel[];
  requiresRequest?: boolean;
}

export type UnifiedResourceDesktop = {
  kind: 'windows_desktop';
  os: 'windows' | 'linux' | 'darwin';
  name: string;
  addr: string;
  labels: ResourceLabel[];
  requiresRequest?: boolean;
};

export type UnifiedResourceUserGroup = {
  kind: 'user_group';
  name: string;
  description: string;
  friendlyName?: string;
  labels: ResourceLabel[];
  requiresRequest?: boolean;
};

export interface UnifiedResourceGitServer {
  kind: 'git_server';
  id: string;
  hostname: string;
  labels: ResourceLabel[];
  subKind: 'github';
  github: {
    organization: string;
    integration: string;
  };
  requiresRequest?: boolean;
}

export type UnifiedResourceUi = {
  ActionButton: React.ReactElement;
};

export type UnifiedResourceDefinition =
  | UnifiedResourceApp
  | UnifiedResourceDatabase
  | UnifiedResourceNode
  | UnifiedResourceKube
  | UnifiedResourceDesktop
  | UnifiedResourceUserGroup
  | UnifiedResourceGitServer;

export type SharedUnifiedResource = {
  resource: UnifiedResourceDefinition;
  ui: UnifiedResourceUi;
};

export type UnifiedResourcesQueryParams = {
  /** query is query expression using the predicate language. */
  query?: string;
  /** search contains search words/phrases separated by space. */
  search?: string;
  sort?: {
    fieldName: string;
    dir: 'ASC' | 'DESC';
  };
  pinnedOnly?: boolean;
  // TODO(bl-nero): Remove this once filters are expressed as advanced search.
  kinds?: string[];
  includedResourceMode?: IncludedResourceMode;
};
export interface UnifiedResourceViewItem {
  name: string;
  labels: {
    name: string;
    value: string;
  }[];
  primaryIconName: ResourceIconName;
  SecondaryIcon: typeof Icon;
  ActionButton: React.ReactElement;
  cardViewProps: CardViewSpecificProps;
  listViewProps: ListViewSpecificProps;
  requiresRequest?: boolean;
  status?: ResourceHealthStatus;
}

export enum PinningSupport {
  Supported = 'Supported',
  /**
   * Disables pinning functionality if a leaf cluster hasn't been upgraded yet.
   * Shows an appropriate message on hover.
   * */
  NotSupported = 'NotSupported',
  /** Disables the pinning button. */
  Disabled = 'Disabled',
  /** Hides the pinning button completely. */
  Hidden = 'Hidden',
}

export type IncludedResourceMode =
  | 'none'
  | 'all'
  | 'requestable'
  | 'accessible';

export type ResourceItemProps = {
  onLabelClick?: (label: ResourceLabel) => void;
  pinResource: () => void;
  selectResource: () => void;
  selected: boolean;
  pinned: boolean;
  pinningSupport: PinningSupport;
  expandAllLabels: boolean;
  viewItem: UnifiedResourceViewItem;
  onShowStatusInfo(): void;
  /**
   * True, when the InfoGuideSidePanel is opened.
   * Used as a flag to render different styling.
   */
  showingStatusInfo: boolean;
};

// Props that are needed for the Card view.
// The reason we need this separately defined is because unlike with the list view, what we display in the
// description sections of a card varies based on the type of its resource. For example, for applications,
// instead of showing the `Application` type under the name like we would for other resources, we show the description.
type CardViewSpecificProps = {
  primaryDesc?: string;
  secondaryDesc?: string;
};

type ListViewSpecificProps = {
  description?: string;
  addr?: string;
  resourceType: string;
};

export type UnifiedResourcesPinning =
  | {
      kind: 'supported';
      /** `getClusterPinnedResources` has to be stable, it is used in `useEffect`. */
      getClusterPinnedResources(): Promise<string[]>;
      updateClusterPinnedResources(pinned: string[]): Promise<void>;
    }
  | {
      kind: 'hidden';
    };

export type ResourceViewProps = {
  onLabelClick: (label: ResourceLabel) => void;
  pinnedResources: string[];
  selectedResources: string[];
  onSelectResource: (resourceId: string) => void;
  onPinResource: (resourceId: string) => void;
  pinningSupport: PinningSupport;
  isProcessing: boolean;
  mappedResources: {
    item: UnifiedResourceViewItem;
    key: string;
    onShowStatusInfo(): void;
    showingStatusInfo: boolean;
  }[];
  expandAllLabels: boolean;
};

/**
 * DatabaseServer (db_server) describes a database heartbeat signal
 * reported from an agent (db_service) that is proxying
 * the database.
 */
export type DatabaseServer = {
  kind: 'db_server';
  hostname: string;
  hostId: string;
  targetHealth?: ResourceTargetHealth;
};

export type SharedResourceServer = DatabaseServer;<|MERGE_RESOLUTION|>--- conflicted
+++ resolved
@@ -25,12 +25,7 @@
 
 // eslint-disable-next-line no-restricted-imports -- FIXME
 import { ResourceLabel } from 'teleport/services/agents';
-<<<<<<< HEAD
 import { AppMCP, PermissionSet } from 'teleport/services/apps';
-=======
-// eslint-disable-next-line no-restricted-imports -- FIXME
-import { AppSubKind, PermissionSet } from 'teleport/services/apps';
->>>>>>> a46848d0
 
 // "mixed" indicates the resource has a mix of health
 // statuses. This can happen when multiple agents proxy the same resource.
