/**
 * Copyright 2024 Gravitational, Inc.
 *
 * Licensed under the Apache License, Version 2.0 (the "License");
 * you may not use this file except in compliance with the License.
 * You may obtain a copy of the License at
 *
 *     http://www.apache.org/licenses/LICENSE-2.0
 *
 * Unless required by applicable law or agreed to in writing, software
 * distributed under the License is distributed on an "AS IS" BASIS,
 * WITHOUT WARRANTIES OR CONDITIONS OF ANY KIND, either express or implied.
 * See the License for the specific language governing permissions and
 * limitations under the License.
 */

import React, { useState } from 'react';
import { Flex, Text, ButtonIcon, Box, LabelInput } from 'design';
import * as Icon from 'design/Icon';

import Select, { Option } from 'shared/components/Select';
import { ToolTipInfo } from 'shared/components/ToolTip';

import { AccessRequest } from 'shared/services/accessRequests';

import { getFormattedDurationTxt } from '../../Shared/utils';

export function AdditionalOptions({
  selectedMaxDurationTimestamp,
  setPendingRequestTtl,
  pendingRequestTtl,
  dryRunResponse,
  pendingRequestTtlOptions,
}: {
  selectedMaxDurationTimestamp: number;
  setPendingRequestTtl(o: Option<number>): void;
  pendingRequestTtl: Option<number>;
  dryRunResponse: AccessRequest;
  pendingRequestTtlOptions: Option<number>[];
}) {
  const [expanded, setExpanded] = useState(false);
  const ArrowIcon = expanded ? Icon.ChevronDown : Icon.ChevronRight;

  return (
    <>
      <Flex
        mt={1}
        mb={2}
        pb={2}
        justifyContent="space-between"
        alignItems="center"
        height="34px"
        css={`
          border-color: ${props => props.theme.colors.spotBackground[1]};
        `}
      >
        <Text mr={2} fontSize={1}>
          Additional Options
        </Text>
        <ButtonIcon
          onClick={() => setExpanded(e => !e)}
          data-testid="additional-info-btn"
        >
          <ArrowIcon size="medium" />
        </ButtonIcon>
      </Flex>
      {expanded && (
        <Box data-testid="reviewers">
<<<<<<< HEAD
          {requestTTLDurationOptions.length > 0 && (
            <LabelInput color="text.slightlyMuted" mb={3}>
=======
          {pendingRequestTtlOptions.length > 0 && (
            <LabelInput typography="body2" color="text.slightlyMuted" mb={3}>
>>>>>>> 39adc988
              <Flex alignItems="center">
                <Text mr={1}>Request expires if not reviewed in</Text>
                <ToolTipInfo>
                  The request TTL which is the amount of time this request will
                  be in the PENDING state before it expires.
                </ToolTipInfo>
              </Flex>
              <Select
                options={pendingRequestTtlOptions}
                onChange={(option: Option<number>) =>
                  setPendingRequestTtl(option)
                }
                value={pendingRequestTtl}
              />
            </LabelInput>
          )}
          <LabelInput color="text.slightlyMuted">
            <Flex alignItems="center">
              <Text mr={1}>Access Request Lifetime</Text>
              <ToolTipInfo>
                The max duration of an access request, starting from its
                creation, until it expires.
              </ToolTipInfo>
            </Flex>
            <Text>
              {getFormattedDurationTxt({
                start: dryRunResponse.created,
                end: new Date(selectedMaxDurationTimestamp),
              })}
            </Text>
          </LabelInput>
        </Box>
      )}
    </>
  );
}<|MERGE_RESOLUTION|>--- conflicted
+++ resolved
@@ -66,13 +66,8 @@
       </Flex>
       {expanded && (
         <Box data-testid="reviewers">
-<<<<<<< HEAD
-          {requestTTLDurationOptions.length > 0 && (
+          {pendingRequestTtlOptions.length > 0 && (
             <LabelInput color="text.slightlyMuted" mb={3}>
-=======
-          {pendingRequestTtlOptions.length > 0 && (
-            <LabelInput typography="body2" color="text.slightlyMuted" mb={3}>
->>>>>>> 39adc988
               <Flex alignItems="center">
                 <Text mr={1}>Request expires if not reviewed in</Text>
                 <ToolTipInfo>
