--- conflicted
+++ resolved
@@ -39,11 +39,8 @@
     onCtrlAltDel,
     alerts,
     onRemoveAlert,
-<<<<<<< HEAD
+    isConnected,
     latency,
-=======
-    isConnected,
->>>>>>> 921eecad
   } = props;
   const theme = useTheme();
 
@@ -65,27 +62,10 @@
         {userHost}
       </Text>
 
-<<<<<<< HEAD
-      <Flex px={3}>
-        <Flex alignItems="center" gap={3}>
-          {latency && <LatencyDiagnostic latency={latency} />}
-          <HoverTooltip
-            tipContent={directorySharingToolTip(
-              canShareDirectory,
-              isSharingDirectory
-            )}
-            placement="bottom"
-          >
-            <FolderShared style={primaryOnTrue(isSharingDirectory)} />
-          </HoverTooltip>
-          <HoverTooltip tipContent={clipboardSharingMessage} placement="bottom">
-            <Clipboard style={primaryOnTrue(isSharingClipboard)} />
-          </HoverTooltip>
-          <AlertDropdown alerts={alerts} onRemoveAlert={onRemoveAlert} />
-=======
       {isConnected && (
         <Flex px={3}>
           <Flex alignItems="center">
+            {latency && <LatencyDiagnostic latency={latency} />}
             <HoverTooltip
               tipContent={directorySharingToolTip(
                 canShareDirectory,
@@ -109,7 +89,6 @@
             onShareDirectory={onShareDirectory}
             onCtrlAltDel={onCtrlAltDel}
           />
->>>>>>> 921eecad
         </Flex>
       )}
     </TopNav>
