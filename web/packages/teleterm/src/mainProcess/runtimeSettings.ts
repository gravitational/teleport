/**
 * Copyright 2023 Gravitational, Inc
 *
 * Licensed under the Apache License, Version 2.0 (the "License");
 * you may not use this file except in compliance with the License.
 * You may obtain a copy of the License at
 *
 *      http://www.apache.org/licenses/LICENSE-2.0
 *
 * Unless required by applicable law or agreed to in writing, software
 * distributed under the License is distributed on an "AS IS" BASIS,
 * WITHOUT WARRANTIES OR CONDITIONS OF ANY KIND, either express or implied.
 * See the License for the specific language governing permissions and
 * limitations under the License.
 */

import fs from 'fs';
import os from 'os';
import path from 'path';

import { app } from 'electron';

import Logger from 'teleterm/logger';
import { staticConfig } from 'teleterm/staticConfig';

import { GrpcServerAddresses, RuntimeSettings } from './types';
import { loadInstallationId } from './loadInstallationId';

const { argv, env } = process;

const RESOURCES_PATH = app.isPackaged
  ? process.resourcesPath
  : path.join(__dirname, '../../../../');

const TSH_BIN_ENV_VAR = 'CONNECT_TSH_BIN_PATH';
// __dirname of this file in dev mode is webapps/packages/teleterm/build/app/dist/main
// We default to webapps/../teleport/build/tsh.
// prettier-ignore
const TSH_BIN_DEFAULT_PATH_FOR_DEV = path.resolve(
  __dirname,
  '..', '..', '..', '..', '..', '..', '..', '..',
  'teleport', 'build', 'tsh',
);

const dev = env.NODE_ENV === 'development' || env.DEBUG_PROD === 'true';

// Allows running tsh in insecure mode (development)
const isInsecure = dev || argv.includes('--insecure');

export function getRuntimeSettings(): RuntimeSettings {
  const userDataDir = app.getPath('userData');
  const sessionDataDir = app.getPath('sessionData');
  const tempDataDir = app.getPath('temp');
  const {
    tsh: tshAddress,
    shared: sharedAddress,
    tshdEvents: tshdEventsAddress,
  } = requestGrpcServerAddresses();
  const { binDir, tshBinPath } = getBinaryPaths();
  const { username } = os.userInfo();
  const hostname = os.hostname();
<<<<<<< HEAD
  // TODO(ravicious): Replace with app.getPath('logs'). We started storing logs under a custom path.
  // Before switching to the recommended path, we need to investigate the impact of this change.
  // https://www.electronjs.org/docs/latest/api/app#appgetpathname
  const logsDir = path.join(userDataDir, 'logs');
=======
  const kubeConfigsDir = getKubeConfigsDir();
>>>>>>> d255d9d2

  const tshd = {
    insecure: isInsecure,
    binaryPath: tshBinPath,
    homeDir: getTshHomeDir(),
    requestedNetworkAddress: tshAddress,
    flags: [
      'daemon',
      'start',
      // grpc-js requires us to pass localhost:port for TCP connections,
      // for tshd we have to specify the protocol as well.
      `--addr=${tshAddress}`,
      `--certs-dir=${getCertsDir()}`,
      `--prehog-addr=${staticConfig.prehogAddress}`,
      `--kubeconfigs-dir=${kubeConfigsDir}`,
    ],
  };
  const sharedProcess = {
    requestedNetworkAddress: sharedAddress,
  };
  const tshdEvents = {
    requestedNetworkAddress: tshdEventsAddress,
  };

  // To start the app in dev mode, we run `electron path_to_main.js`. It means
  //  that the app is run without package.json context, so it can not read the version
  // from it.
  // The way we run Electron can be changed (`electron .`), but it has one major
  // drawback - dev app and bundled app will use the same app data directory.
  //
  // A workaround is to read the version from `process.env.npm_package_version`.
  const appVersion = dev ? process.env.npm_package_version : app.getVersion();

  if (isInsecure) {
    tshd.flags.unshift('--debug');
    tshd.flags.unshift('--insecure');
  }

  return {
    dev,
    tshd,
    sharedProcess,
    tshdEvents,
    userDataDir,
    sessionDataDir,
    tempDataDir,
    binDir,
    agentBinaryPath: path.resolve(sessionDataDir, 'teleport', 'teleport'),
    certsDir: getCertsDir(),
    defaultShell: getDefaultShell(),
<<<<<<< HEAD
    kubeConfigsDir: getKubeConfigsDir(),
    logsDir,
=======
    kubeConfigsDir,
>>>>>>> d255d9d2
    platform: process.platform,
    installationId: loadInstallationId(
      path.resolve(app.getPath('userData'), 'installation_id')
    ),
    arch: os.arch(),
    osVersion: os.release(),
    appVersion,
    isLocalBuild: appVersion === '1.0.0-dev',
    username,
    hostname,
  };
}

function getCertsDir() {
  const certsPath = path.resolve(app.getPath('userData'), 'certs');
  if (!fs.existsSync(certsPath)) {
    fs.mkdirSync(certsPath);
  }
  if (fs.readdirSync(certsPath)) {
    fs.rmSync(certsPath, { force: true, recursive: true });
    fs.mkdirSync(certsPath);
  }
  return certsPath;
}

function getKubeConfigsDir(): string {
  const kubeConfigsPath = path.resolve(app.getPath('userData'), 'kube');
  if (!fs.existsSync(kubeConfigsPath)) {
    fs.mkdirSync(kubeConfigsPath);
  }
  return kubeConfigsPath;
}

function getTshHomeDir() {
  const tshPath = path.resolve(app.getPath('userData'), 'tsh');
  if (!fs.existsSync(tshPath)) {
    fs.mkdirSync(tshPath);
  }
  return tshPath;
}

// binDir is used in the packaged version to add tsh to PATH.
// tshBinPath is used by Connect to call tsh directly.
function getBinaryPaths(): { binDir?: string; tshBinPath: string } {
  if (app.isPackaged) {
    const isWin = process.platform === 'win32';
    const isMac = process.platform === 'darwin';
    // On macOS, tsh lives within tsh.app:
    //
    //     Teleport Connect.app/Contents/MacOS/tsh.app/Contents/MacOS
    //
    // exe path is an absolute path to
    //
    //     Teleport Connect.app/Contents/MacOS/Teleport Connect
    const binDir = isMac
      ? path.join(app.getPath('exe'), '../tsh.app/Contents/MacOS')
      : path.join(RESOURCES_PATH, 'bin');
    const tshBinPath = path.join(binDir, isWin ? 'tsh.exe' : 'tsh');

    return { binDir, tshBinPath };
  }

  const tshBinPath = env[TSH_BIN_ENV_VAR] || TSH_BIN_DEFAULT_PATH_FOR_DEV;

  // Enforce absolute path. The current working directory of this script is not just `webapps` or
  // `webapps/packages/teleterm` as people would assume so we're going to save them the trouble of
  // figuring out that it's actually `webapps/packages/teleterm/build/app/dist/main`.
  if (!path.isAbsolute(tshBinPath)) {
    throw new Error(
      env[TSH_BIN_ENV_VAR]
        ? `${TSH_BIN_ENV_VAR} must be an absolute path, received ${tshBinPath}.`
        : `The default path to a tsh binary must be absolute, received ${tshBinPath}`
    );
  }

  if (!fs.existsSync(tshBinPath)) {
    throw new Error(
      env[TSH_BIN_ENV_VAR]
        ? `${TSH_BIN_ENV_VAR} must point at a tsh binary, could not find a tsh binary under ${tshBinPath}.`
        : `Could not find a tsh binary under the default location (${tshBinPath}).`
    );
  }

  return { tshBinPath };
}

export function getAssetPath(...paths: string[]): string {
  return path.join(RESOURCES_PATH, 'assets', ...paths);
}

function getDefaultShell(): string {
  const logger = new Logger();
  switch (process.platform) {
    case 'linux':
    case 'darwin': {
      const fallbackShell = 'bash';
      const { shell } = os.userInfo();

      if (!shell) {
        logger.error(
          `Failed to read ${process.platform} platform default shell, using fallback: ${fallbackShell}.\n`
        );

        return fallbackShell;
      }

      return shell;
    }
    case 'win32':
      return 'powershell.exe';
  }
}

/**
 * Describes what addresses the gRPC servers should attempt to obtain on app startup.
 */
function requestGrpcServerAddresses(): GrpcServerAddresses {
  switch (process.platform) {
    case 'win32': {
      return {
        tsh: 'tcp://localhost:0',
        shared: 'tcp://localhost:0',
        tshdEvents: 'tcp://localhost:0',
      };
    }
    case 'linux':
    case 'darwin':
      return {
        tsh: getUnixSocketNetworkAddress('tsh.socket'),
        shared: getUnixSocketNetworkAddress('shared.socket'),
        tshdEvents: getUnixSocketNetworkAddress('tshd_events.socket'),
      };
  }
}

function getUnixSocketNetworkAddress(socketName: string) {
  const unixSocketPath = path.resolve(app.getPath('userData'), socketName);

  // try to cleanup after previous process that unexpectedly crashed
  if (fs.existsSync(unixSocketPath)) {
    fs.unlinkSync(unixSocketPath);
  }

  return `unix://${path.resolve(app.getPath('userData'), socketName)}`;
}<|MERGE_RESOLUTION|>--- conflicted
+++ resolved
@@ -59,14 +59,11 @@
   const { binDir, tshBinPath } = getBinaryPaths();
   const { username } = os.userInfo();
   const hostname = os.hostname();
-<<<<<<< HEAD
+  const kubeConfigsDir = getKubeConfigsDir();
   // TODO(ravicious): Replace with app.getPath('logs'). We started storing logs under a custom path.
   // Before switching to the recommended path, we need to investigate the impact of this change.
   // https://www.electronjs.org/docs/latest/api/app#appgetpathname
   const logsDir = path.join(userDataDir, 'logs');
-=======
-  const kubeConfigsDir = getKubeConfigsDir();
->>>>>>> d255d9d2
 
   const tshd = {
     insecure: isInsecure,
@@ -117,12 +114,8 @@
     agentBinaryPath: path.resolve(sessionDataDir, 'teleport', 'teleport'),
     certsDir: getCertsDir(),
     defaultShell: getDefaultShell(),
-<<<<<<< HEAD
-    kubeConfigsDir: getKubeConfigsDir(),
+    kubeConfigsDir,
     logsDir,
-=======
-    kubeConfigsDir,
->>>>>>> d255d9d2
     platform: process.platform,
     installationId: loadInstallationId(
       path.resolve(app.getPath('userData'), 'installation_id')
