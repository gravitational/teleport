/**
 * Copyright 2023 Gravitational, Inc
 *
 * Licensed under the Apache License, Version 2.0 (the "License");
 * you may not use this file except in compliance with the License.
 * You may obtain a copy of the License at
 *
 *      http://www.apache.org/licenses/LICENSE-2.0
 *
 * Unless required by applicable law or agreed to in writing, software
 * distributed under the License is distributed on an "AS IS" BASIS,
 * WITHOUT WARRANTIES OR CONDITIONS OF ANY KIND, either express or implied.
 * See the License for the specific language governing permissions and
 * limitations under the License.
 */

import { ipcRenderer } from 'electron';

import { createFileStorageClient } from 'teleterm/services/fileStorage';
import { AgentConfigFileClusterProperties } from 'teleterm/mainProcess/createAgentConfigFile';
import { RootClusterUri } from 'teleterm/ui/uri';

import { createConfigServiceClient } from '../services/config';

import { openTerminalContextMenu } from './contextMenus/terminalContextMenu';
import { openTabContextMenu } from './contextMenus/tabContextMenu';

import {
  MainProcessClient,
  ChildProcessAddresses,
  AgentProcessState,
} from './types';

export default function createMainProcessClient(): MainProcessClient {
  return {
    getRuntimeSettings() {
      return ipcRenderer.sendSync('main-process-get-runtime-settings');
    },
    getResolvedChildProcessAddresses(): Promise<ChildProcessAddresses> {
      return ipcRenderer.invoke(
        'main-process-get-resolved-child-process-addresses'
      );
    },
    showFileSaveDialog(filePath: string) {
      return ipcRenderer.invoke('main-process-show-file-save-dialog', filePath);
    },
    openTerminalContextMenu,
    openTabContextMenu,
    configService: createConfigServiceClient(),
    fileStorage: createFileStorageClient(),
    removeKubeConfig(options) {
      return ipcRenderer.invoke('main-process-remove-kube-config', options);
    },
    forceFocusWindow() {
      return ipcRenderer.invoke('main-process-force-focus-window');
    },
    symlinkTshMacOs() {
      return ipcRenderer.invoke('main-process-symlink-tsh-macos');
    },
    removeTshSymlinkMacOs() {
      return ipcRenderer.invoke('main-process-remove-tsh-symlink-macos');
    },
    openConfigFile() {
      return ipcRenderer.invoke('main-process-open-config-file');
    },
    shouldUseDarkColors() {
      return ipcRenderer.sendSync('main-process-should-use-dark-colors');
    },
    subscribeToNativeThemeUpdate: listener => {
      const onThemeChange = (_, value: { shouldUseDarkColors: boolean }) =>
        listener(value);
      const channel = 'main-process-native-theme-update';
      ipcRenderer.addListener(channel, onThemeChange);
      return {
        cleanup: () => ipcRenderer.removeListener(channel, onThemeChange),
      };
    },
    downloadAgent() {
      return ipcRenderer.invoke(
        'main-process-connect-my-computer-download-agent'
      );
    },
    createAgentConfigFile(clusterProperties: AgentConfigFileClusterProperties) {
      return ipcRenderer.invoke(
        'main-process-connect-my-computer-create-agent-config-file',
        clusterProperties
      );
    },
    isAgentConfigFileCreated(clusterProperties: {
      rootClusterUri: RootClusterUri;
    }) {
      return ipcRenderer.invoke(
        'main-process-connect-my-computer-is-agent-config-file-created',
        clusterProperties
      );
    },
<<<<<<< HEAD
    openAgentLogsDirectory(clusterProperties: {
      rootClusterUri: RootClusterUri;
    }) {
      return ipcRenderer.invoke(
        'main-process-open-agent-logs-directory',
=======
    removeAgentDirectory(clusterProperties: {
      rootClusterUri: RootClusterUri;
    }) {
      return ipcRenderer.invoke(
        'main-process-connect-my-computer-remove-agent-directory',
>>>>>>> 81c352c4
        clusterProperties
      );
    },
    killAgent(clusterProperties: { rootClusterUri: RootClusterUri }) {
      return ipcRenderer.invoke(
        'main-process-connect-my-computer-kill-agent',
        clusterProperties
      );
    },
    runAgent(clusterProperties: { rootClusterUri: RootClusterUri }) {
      return ipcRenderer.invoke(
        'main-process-connect-my-computer-run-agent',
        clusterProperties
      );
    },
    getAgentState(clusterProperties: { rootClusterUri: RootClusterUri }) {
      return ipcRenderer.sendSync(
        'main-process-connect-my-computer-get-agent-state',
        clusterProperties
      );
    },
    getAgentLogs(clusterProperties: { rootClusterUri: RootClusterUri }) {
      return ipcRenderer.sendSync(
        'main-process-connect-my-computer-get-agent-logs',
        clusterProperties
      );
    },
    subscribeToAgentUpdate: (rootClusterUri, listener) => {
      const onChange = (
        _,
        eventRootClusterUri: RootClusterUri,
        eventState: AgentProcessState
      ) => {
        if (eventRootClusterUri === rootClusterUri) {
          listener(eventState);
        }
      };
      const channel = 'main-process-connect-my-computer-agent-update';
      ipcRenderer.addListener(channel, onChange);
      return {
        cleanup: () => ipcRenderer.removeListener(channel, onChange),
      };
    },
  };
}<|MERGE_RESOLUTION|>--- conflicted
+++ resolved
@@ -94,19 +94,19 @@
         clusterProperties
       );
     },
-<<<<<<< HEAD
+    removeAgentDirectory(clusterProperties: {
+      rootClusterUri: RootClusterUri;
+    }) {
+      return ipcRenderer.invoke(
+        'main-process-connect-my-computer-remove-agent-directory',
+        clusterProperties
+      );
+    },
     openAgentLogsDirectory(clusterProperties: {
       rootClusterUri: RootClusterUri;
     }) {
       return ipcRenderer.invoke(
         'main-process-open-agent-logs-directory',
-=======
-    removeAgentDirectory(clusterProperties: {
-      rootClusterUri: RootClusterUri;
-    }) {
-      return ipcRenderer.invoke(
-        'main-process-connect-my-computer-remove-agent-directory',
->>>>>>> 81c352c4
         clusterProperties
       );
     },
