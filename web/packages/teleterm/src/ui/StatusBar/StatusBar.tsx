/**
 * Teleport
 * Copyright (C) 2023  Gravitational, Inc.
 *
 * This program is free software: you can redistribute it and/or modify
 * it under the terms of the GNU Affero General Public License as published by
 * the Free Software Foundation, either version 3 of the License, or
 * (at your option) any later version.
 *
 * This program is distributed in the hope that it will be useful,
 * but WITHOUT ANY WARRANTY; without even the implied warranty of
 * MERCHANTABILITY or FITNESS FOR A PARTICULAR PURPOSE.  See the
 * GNU Affero General Public License for more details.
 *
 * You should have received a copy of the GNU Affero General Public License
 * along with this program.  If not, see <http://www.gnu.org/licenses/>.
 */

import { Fragment, useCallback } from 'react';
import { useTheme } from 'styled-components';

<<<<<<< HEAD
import { ButtonPrimary, Flex, Text } from 'design';

import { useStoreSelector } from 'teleterm/ui/hooks/useStoreSelector';
import { getAssumedRequests } from 'teleterm/ui/services/clusters';
import { ConnectionStatusIndicator } from 'teleterm/ui/TopBar/Connections/ConnectionsFilterableList/ConnectionStatusIndicator';
=======
import { Flex, Text } from 'design';
import { ChevronRight } from 'design/Icon';
>>>>>>> f4e3a4fd

import { AccessRequestCheckoutButton } from './AccessRequestCheckoutButton';
import { ShareFeedback } from './ShareFeedback';
import { useActiveDocumentClusterBreadcrumbs } from './useActiveDocumentClusterBreadcrumbs';

export function StatusBar(props: { onAssumedRolesClick(): void }) {
  const breadcrumbs = useActiveDocumentClusterBreadcrumbs();
  const theme = useTheme();
  const rootClusterUri = useStoreSelector(
    'workspacesService',
    useCallback(store => store.rootClusterUri, [])
  );
  const assumedRoles = Object.values(
    useStoreSelector(
      'clustersService',
      useCallback(
        state => getAssumedRequests(state, rootClusterUri),
        [rootClusterUri]
      )
    )
  );
  const assumedRolesText = assumedRoles.flatMap(r => r.roles).join(', ');

  return (
    <Flex
      width="100%"
      height="28px"
      css={`
        border-top: 1px solid ${props => props.theme.colors.spotBackground[1]};
      `}
      alignItems="center"
      justifyContent="space-between"
      px={2}
      gap={3}
      color="text.slightlyMuted"
      overflow="hidden"
    >
      <Flex
        css={`
          // If the breadcrumbs are wider than the available space,
          // allow scrolling them horizontally, but do not show the scrollbar.
          overflow: scroll;

          &::-webkit-scrollbar {
            display: none;
          }
        `}
      >
        {breadcrumbs && (
          <Flex
            gap={2}
            css={`
              flex-shrink: 0;
              font-size: 13px;
            `}
            title={breadcrumbs.map(({ name }) => name).join(' → ')}
          >
            {breadcrumbs.map((breadcrumb, index) => (
              <Fragment key={`${index}-${breadcrumb.name}`}>
                {breadcrumb.Icon && (
                  <breadcrumb.Icon color="text.muted" size="small" mr={-1} />
                )}
                <Text>{breadcrumb.name}</Text>
                {index !== breadcrumbs.length - 1 && (
                  // Size 'small' is too large here.
                  <ChevronRight size={13} color="text.muted" />
                )}
              </Fragment>
            ))}
          </Flex>
        )}
      </Flex>

      <Flex
        gap={1}
        alignItems="center"
        justifyContent="flex-end"
        css={`
          // Allows the content to shrink.
          min-width: 0;
        `}
      >
        {!!assumedRoles.length && (
          <ButtonPrimary
            css={`
              min-width: 40px;
            `}
            gap={2}
            title={assumedRolesText}
            size="small"
            onClick={props.onAssumedRolesClick}
          >
            <ConnectionStatusIndicator
              status="on"
              activeStatusColor={theme.colors.text.primaryInverse}
            />
            <Text
              css={`
                white-space: nowrap;
              `}
            >
              {assumedRolesText}
            </Text>
          </ButtonPrimary>
        )}
        <AccessRequestCheckoutButton />
        <ShareFeedback />
      </Flex>
    </Flex>
  );
}<|MERGE_RESOLUTION|>--- conflicted
+++ resolved
@@ -19,16 +19,12 @@
 import { Fragment, useCallback } from 'react';
 import { useTheme } from 'styled-components';
 
-<<<<<<< HEAD
+import { ChevronRight } from 'design/Icon';
 import { ButtonPrimary, Flex, Text } from 'design';
 
 import { useStoreSelector } from 'teleterm/ui/hooks/useStoreSelector';
 import { getAssumedRequests } from 'teleterm/ui/services/clusters';
 import { ConnectionStatusIndicator } from 'teleterm/ui/TopBar/Connections/ConnectionsFilterableList/ConnectionStatusIndicator';
-=======
-import { Flex, Text } from 'design';
-import { ChevronRight } from 'design/Icon';
->>>>>>> f4e3a4fd
 
 import { AccessRequestCheckoutButton } from './AccessRequestCheckoutButton';
 import { ShareFeedback } from './ShareFeedback';
