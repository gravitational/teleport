--- conflicted
+++ resolved
@@ -68,35 +68,6 @@
       onFilterChange={value =>
         value.length ? setActiveIndex(0) : setActiveIndex(-1)
       }
-<<<<<<< HEAD
-      Node={({ item, index }) => (
-        <ConnectionItem
-          item={item}
-          index={index}
-          showClusterName={showClusterName}
-          onActivate={() => props.onActivateItem(item.id)}
-          onRemove={() => props.onRemoveItem(item.id)}
-          onDisconnect={() => props.onDisconnectItem(item.id)}
-        />
-      )}
-    >
-      {/*
-        TODO(ravicious): Change the type of FilterableList above to something like
-        FilterableList<ExtendedTrackedConnection | Vnet> and render a different component in Node
-        depending on the item type. This way VNet will have tighter integration with the connection
-        list, i.e. be searchable and selectable through keyboard.
-
-        We don't want to put VNet into ExtendedTrackedConnection because these are two fundamentally
-        different things.
-      */}
-      {isVnetSupported && (
-        <VnetConnectionItem
-          onClick={props.slideToVnet}
-          title="Open VNet panel"
-        />
-      )}
-    </FilterableList>
-=======
       Node={({ item, index }) =>
         item.kind === 'vnet' ? (
           <VnetConnectionItem
@@ -108,6 +79,7 @@
           <ConnectionItem
             item={item}
             index={index}
+            showClusterName={showClusterName}
             onActivate={() => props.onActivateItem(item.id)}
             onRemove={() => props.onRemoveItem(item.id)}
             onDisconnect={() => props.onDisconnectItem(item.id)}
@@ -115,7 +87,6 @@
         )
       }
     />
->>>>>>> 0590d724
   );
 }
 
