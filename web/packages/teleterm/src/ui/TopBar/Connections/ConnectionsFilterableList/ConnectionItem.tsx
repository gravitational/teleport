--- conflicted
+++ resolved
@@ -31,16 +31,10 @@
 export function ConnectionItem(props: {
   index: number;
   item: ExtendedTrackedConnection;
-<<<<<<< HEAD
+  showClusterName: boolean;
   activate(): void;
   remove(): void;
   disconnect(): void;
-=======
-  showClusterName: boolean;
-  onActivate(): void;
-  onRemove(): void;
-  onDisconnect(): void;
->>>>>>> 41d514bb
 }) {
   const offline = !props.item.connected;
   const { isActive, scrollIntoViewIfActive } = useKeyboardArrowsNavigation({
