--- conflicted
+++ resolved
@@ -16,10 +16,7 @@
  * along with this program.  If not, see <http://www.gnu.org/licenses/>.
  */
 
-<<<<<<< HEAD
-=======
 import React, { JSX } from 'react';
->>>>>>> 1f3cc7e9
 import styled from 'styled-components';
 import { Box, Flex, Text, Label, P3 } from 'design';
 import { ShieldCheck, ShieldWarning } from 'design/Icon';
@@ -40,14 +37,8 @@
   onSelectCluster(clusterUri: string): void;
   onAddCluster(): void;
   onLogout(clusterUri: string): void;
-<<<<<<< HEAD
+  deviceTrustStatus: DeviceTrustStatus;
 }) {
-=======
-  deviceTrustStatus: DeviceTrustStatus;
-}
-
-export function IdentityList(props: IdentityListProps) {
->>>>>>> 1f3cc7e9
   return (
     <Box minWidth="200px">
       {props.loggedInUser && (
