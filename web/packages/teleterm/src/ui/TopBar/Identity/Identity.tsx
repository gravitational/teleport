--- conflicted
+++ resolved
@@ -170,10 +170,7 @@
 
 const Container = styled(Box)`
   background: ${props => props.theme.colors.levels.elevated};
-<<<<<<< HEAD
   width: 100%;
-`;
-=======
 `;
 
 export type DeviceTrustStatus = 'none' | 'enrolled' | 'requires-enrollment';
@@ -193,5 +190,4 @@
     return 'requires-enrollment';
   }
   return 'none';
-}
->>>>>>> 1f3cc7e9
+}