--- conflicted
+++ resolved
@@ -85,22 +85,6 @@
           key={workspace.rootClusterUri}
         >
           <WorkspaceContextProvider value={workspace}>
-<<<<<<< HEAD
-            <ConnectMyComputerContextProvider
-              rootClusterUri={workspace.rootClusterUri}
-            >
-              {workspace.documentsService.getDocuments().length ? (
-                renderDocuments(workspace.documentsService)
-              ) : (
-                <KeyboardShortcutsPanel />
-              )}
-              {workspace.rootClusterUri ===
-                workspacesService.getRootClusterUri() &&
-                props.topBarContainerRef.current &&
-                createPortal(
-                  <ConnectMyComputerNavigationMenu />,
-                  props.topBarContainerRef.current
-=======
             <ResourcesContextProvider>
               <ConnectMyComputerContextProvider
                 rootClusterUri={workspace.rootClusterUri}
@@ -109,13 +93,13 @@
                   renderDocuments(workspace.documentsService)
                 ) : (
                   <KeyboardShortcutsPanel />
->>>>>>> 06e49aae
                 )}
                 {workspace.rootClusterUri ===
                   workspacesService.getRootClusterUri() &&
-                  createPortal(
-                    <ConnectMyComputerNavigationMenu />,
-                    props.topBarContainerRef?.current
+                  props.topBarContainerRef.current &&
+                createPortal(
+                  <ConnectMyComputerNavigationMenu />,
+                  props.topBarContainerRef.current
                   )}
               </ConnectMyComputerContextProvider>
             </ResourcesContextProvider>
