/**
 * Teleport
 * Copyright (C) 2023  Gravitational, Inc.
 *
 * This program is free software: you can redistribute it and/or modify
 * it under the terms of the GNU Affero General Public License as published by
 * the Free Software Foundation, either version 3 of the License, or
 * (at your option) any later version.
 *
 * This program is distributed in the hope that it will be useful,
 * but WITHOUT ANY WARRANTY; without even the implied warranty of
 * MERCHANTABILITY or FITNESS FOR A PARTICULAR PURPOSE.  See the
 * GNU Affero General Public License for more details.
 *
 * You should have received a copy of the GNU Affero General Public License
 * along with this program.  If not, see <http://www.gnu.org/licenses/>.
 */

import { useStore } from 'shared/libs/stores';
import {
  DbProtocol,
  DbType,
  formatDatabaseInfo,
} from 'shared/services/databases';
import { pipe } from 'shared/utils/pipe';

import { Timestamp } from 'gen-proto-ts/google/protobuf/timestamp_pb';
import { Gateway } from 'gen-proto-ts/teleport/lib/teleterm/v1/gateway_pb';
import {
  Cluster,
  ShowResources,
} from 'gen-proto-ts/teleport/lib/teleterm/v1/cluster_pb';
import { Kube } from 'gen-proto-ts/teleport/lib/teleterm/v1/kube_pb';
import { Server } from 'gen-proto-ts/teleport/lib/teleterm/v1/server_pb';
import { Database } from 'gen-proto-ts/teleport/lib/teleterm/v1/database_pb';
import {
  CreateAccessRequestRequest,
  ReviewAccessRequestRequest,
  PromoteAccessRequestRequest,
  PasswordlessPrompt,
  CreateGatewayRequest,
} from 'gen-proto-ts/teleport/lib/teleterm/v1/service_pb';

import * as uri from 'teleterm/ui/uri';
import { NotificationsService } from 'teleterm/ui/services/notifications';
import { MainProcessClient } from 'teleterm/mainProcess/types';
import { UsageService } from 'teleterm/ui/services/usage';

import { ImmutableStore } from '../immutableStore';

import type * as types from './types';
import type { TshdClient, CloneableAbortSignal } from 'teleterm/services/tshd';

const { routing } = uri;

export function createClusterServiceState(): types.ClustersServiceState {
  return {
    clusters: new Map(),
    gateways: new Map(),
  };
}

// A workaround to always return the same object so useEffect that relies on it
// doesn't go into an endless loop.
const EMPTY_ASSUMED_REQUESTS = {};

export class ClustersService extends ImmutableStore<types.ClustersServiceState> {
  state: types.ClustersServiceState = createClusterServiceState();

  constructor(
    public client: TshdClient,
    private mainProcessClient: MainProcessClient,
    private notificationsService: NotificationsService,
    private usageService: UsageService
  ) {
    super();
  }

  async addRootCluster(addr: string) {
    const { response: cluster } = await this.client.addCluster({ name: addr });
    // Do not overwrite the existing cluster;
    // otherwise we may lose properties fetched from the auth server.
    // Consider separating properties read from profile and those
    // fetched from the auth server at the RPC message level.
    if (!this.state.clusters.has(cluster.uri)) {
      this.setState(draft => {
        draft.clusters.set(
          cluster.uri,
          this.removeInternalLoginsFromCluster(cluster)
        );
      });
    }

    return cluster;
  }

  /**
   * Logs out of the cluster and removes the profile.
   * Does not remove the cluster from the state, but sets the cluster and its leafs as disconnected.
   * It needs to be done, because some code can operate on the cluster the intermediate period between logout
   * and actually removing it from the state.
   * A code that operates on that intermediate state is in `useClusterLogout.tsx`.
   * After invoking `logout()`, it looks for the next workspace to switch to. If we hadn't marked the cluster as disconnected,
   * the method might have returned us the same cluster we wanted to log out of.
   */
  async logout(clusterUri: uri.RootClusterUri) {
    // TODO(gzdunek): logout and removeCluster should be combined into a single acton in tshd
    await this.client.logout({ clusterUri });
    await this.client.removeCluster({ clusterUri });

    this.setState(draft => {
      draft.clusters.forEach(cluster => {
        if (routing.belongsToProfile(clusterUri, cluster.uri)) {
          cluster.connected = false;
        }
      });
    });
  }

  async loginLocal(
    params: types.LoginLocalParams,
    abortSignal: CloneableAbortSignal
  ) {
    await this.client.login(
      {
        clusterUri: params.clusterUri,
        params: {
          oneofKind: 'local',
          local: {
            user: params.username,
            password: params.password,
            token: params.token,
          },
        },
      },
      { abort: abortSignal }
    );
    // We explicitly use the `andCatchErrors` variant here. If loginLocal succeeds but syncing the
    // cluster fails, we don't want to stop the user on the failed modal – we want to open the
    // workspace and show an error state within the workspace.
    await this.syncAndWatchRootClusterWithErrorHandling(params.clusterUri);
    this.usageService.captureUserLogin(params.clusterUri, 'local');
  }

  async loginSso(
    params: types.LoginSsoParams,
    abortSignal: CloneableAbortSignal
  ) {
    await this.client.login(
      {
        clusterUri: params.clusterUri,
        params: {
          oneofKind: 'sso',
          sso: {
            providerType: params.providerType,
            providerName: params.providerName,
          },
        },
      },
      { abort: abortSignal }
    );
    await this.syncAndWatchRootClusterWithErrorHandling(params.clusterUri);
    this.usageService.captureUserLogin(params.clusterUri, params.providerType);
  }

  async authenticateWebDevice(
    rootClusterUri: uri.RootClusterUri,
    {
      id,
      token,
    }: {
      id: string;
      token: string;
    }
  ) {
    return await this.client.authenticateWebDevice({
      rootClusterUri,
      deviceWebToken: {
        id,
        token,
        // empty fields, ignore
        webSessionId: '',
        browserIp: '',
        browserUserAgent: '',
        user: '',
        expectedDeviceIds: [],
      },
    });
  }

  async loginPasswordless(
    params: types.LoginPasswordlessParams,
    abortSignal: CloneableAbortSignal
  ) {
    await new Promise<void>((resolve, reject) => {
      const stream = this.client.loginPasswordless({
        abort: abortSignal,
      });

      let hasDeviceBeenTapped = false;

      // Init the stream.
      stream.requests.send({
        request: {
          oneofKind: 'init',
          init: {
            clusterUri: params.clusterUri,
          },
        },
      });

      stream.responses.onMessage(function (response) {
        switch (response.prompt) {
          case PasswordlessPrompt.PIN:
            const pinResponse = (pin: string) => {
              stream.requests.send({
                request: {
                  oneofKind: 'pin',
                  pin: { pin },
                },
              });
            };

            params.onPromptCallback({
              type: 'pin',
              onUserResponse: pinResponse,
            });
            return;

          case PasswordlessPrompt.CREDENTIAL:
            const credResponse = (index: number) => {
              stream.requests.send({
                request: {
                  oneofKind: 'credential',
                  credential: { index: BigInt(index) },
                },
              });
            };

            params.onPromptCallback({
              type: 'credential',
              onUserResponse: credResponse,
              data: { credentials: response.credentials || [] },
            });
            return;

          case PasswordlessPrompt.TAP:
            if (hasDeviceBeenTapped) {
              params.onPromptCallback({ type: 'retap' });
            } else {
              hasDeviceBeenTapped = true;
              params.onPromptCallback({ type: 'tap' });
            }
            return;

          // Following cases should never happen but just in case?
          case PasswordlessPrompt.UNSPECIFIED:
            stream.requests.complete();
            return reject(new Error('no passwordless prompt was specified'));

          default:
            stream.requests.complete();
            return reject(
              new Error(
                `passwordless prompt '${response.prompt}' not supported`
              )
            );
        }
      });

      stream.responses.onComplete(function () {
        resolve();
      });

      stream.responses.onError(function (err: Error) {
        reject(err);
      });
    });

    await this.syncAndWatchRootClusterWithErrorHandling(params.clusterUri);
    this.usageService.captureUserLogin(params.clusterUri, 'passwordless');
  }

  /**
   * Synchronizes the cluster state and starts a headless watcher for it.
   * It shows errors as notifications.
   */
  async syncAndWatchRootClusterWithErrorHandling(
    clusterUri: uri.RootClusterUri
  ) {
    const cluster = this.findCluster(clusterUri);
    const clusterName =
      cluster?.name || routing.parseClusterUri(clusterUri).params.rootClusterId;

    try {
      await this.syncRootCluster(clusterUri);
    } catch (e) {
<<<<<<< HEAD
      const cluster = this.findCluster(clusterUri);
      const clusterName =
        cluster?.name ||
        routing.parseClusterUri(clusterUri).params.rootClusterId;

      const notificationId = this.notificationsService.notifyError({
=======
      this.notificationsService.notifyError({
>>>>>>> 39a86dec
        title: `Could not synchronize cluster ${clusterName}`,
        description: e.message,
        action: {
          content: 'Retry',
          onClick: () => {
            this.notificationsService.removeNotification(notificationId);
            this.syncRootClusterAndCatchErrors(clusterUri);
          },
        },
      });
      // only start the watcher if the cluster was synchronized successfully.
      return;
    }

    try {
      await this.client.startHeadlessWatcher({ rootClusterUri: clusterUri });
    } catch (e) {
      this.notificationsService.notifyError({
        title: `Could not start headless requests watcher for ${clusterName}`,
        description: e.message,
      });
    }
  }

  /**
   * syncRootCluster is useful in situations where we want to sync the cluster _and_ propagate any
   * errors up.
   */
  async syncRootCluster(clusterUri: uri.RootClusterUri) {
    await Promise.all([
      this.syncClusterInfo(clusterUri),
      this.syncLeafClustersList(clusterUri),
    ]);
  }

  async syncRootClustersAndCatchErrors() {
    let clusters: Cluster[];

    try {
      const { response } = await this.client.listRootClusters({});
      clusters = response.clusters;
    } catch (error) {
      const notificationId = this.notificationsService.notifyError({
        title: 'Could not fetch root clusters',
        description: error.message,
        action: {
          content: 'Retry',
          onClick: () => {
            this.notificationsService.removeNotification(notificationId);
            this.syncRootClustersAndCatchErrors();
          },
        },
      });
      return;
    }

    this.setState(draft => {
      draft.clusters = new Map(
        clusters.map(c => [c.uri, this.removeInternalLoginsFromCluster(c)])
      );
    });

    // Sync root clusters and resume headless watchers for any active login sessions.
    clusters
      .filter(c => c.connected)
      .forEach(c => this.syncAndWatchRootClusterWithErrorHandling(c.uri));
  }

  async syncGatewaysAndCatchErrors() {
    try {
      const { response } = await this.client.listGateways({});
      this.setState(draft => {
        draft.gateways = new Map(response.gateways.map(g => [g.uri, g]));
      });
    } catch (error) {
      const notificationId = this.notificationsService.notifyError({
        title: 'Could not synchronize database connections',
        description: error.message,
        action: {
          content: 'Retry',
          onClick: () => {
            this.notificationsService.removeNotification(notificationId);
            this.syncGatewaysAndCatchErrors();
          },
        },
      });
    }
  }

  private async syncLeafClustersList(clusterUri: uri.RootClusterUri) {
    const { response } = await this.client.listLeafClusters({
      clusterUri,
    });

    this.setState(draft => {
      for (const leaf of response.clusters) {
        draft.clusters.set(
          leaf.uri,
          this.removeInternalLoginsFromCluster(leaf)
        );
      }
    });

    return response.clusters;
  }

  getAssumedRequests(rootClusterUri: uri.RootClusterUri) {
    const cluster = this.state.clusters.get(rootClusterUri);
    return cluster?.loggedInUser?.assumedRequests || EMPTY_ASSUMED_REQUESTS;
  }

  /** Assumes roles for the given requests. */
  async assumeRoles(
    rootClusterUri: uri.RootClusterUri,
    requestIds: string[]
  ): Promise<void> {
    await this.client.assumeRole({
      rootClusterUri,
      accessRequestIds: requestIds,
      dropRequestIds: [],
    });
    this.usageService.captureAccessRequestAssumeRole(rootClusterUri);
    await this.syncRootCluster(rootClusterUri);
  }

  /** Drops roles for the given requests. */
  async dropRoles(
    rootClusterUri: uri.RootClusterUri,
    requestIds: string[]
  ): Promise<void> {
    await this.client.assumeRole({
      rootClusterUri,
      accessRequestIds: [],
      dropRequestIds: requestIds,
    });
    await this.syncRootCluster(rootClusterUri);
  }

  async getAccessRequest(
    rootClusterUri: uri.RootClusterUri,
    requestId: string
  ) {
    const { response } = await this.client.getAccessRequest({
      clusterUri: rootClusterUri,
      accessRequestId: requestId,
    });

    return response.request;
  }

  async reviewAccessRequest(params: ReviewAccessRequestRequest) {
    const { response } = await this.client.reviewAccessRequest(params);
    this.usageService.captureAccessRequestReview(params.rootClusterUri);
    return response.request;
  }

  async promoteAccessRequest(params: PromoteAccessRequestRequest) {
    const { response } = await this.client.promoteAccessRequest(params);
    this.usageService.captureAccessRequestReview(params.rootClusterUri);
    return response.request;
  }

  async createAccessRequest(params: CreateAccessRequestRequest) {
    const response = await this.client.createAccessRequest(params);
    if (!params.dryRun) {
      this.usageService.captureAccessRequestCreate(
        params.rootClusterUri,
        params.roles.length ? 'role' : 'resource'
      );
    }
    return response;
  }

  /** Removes cluster, its leafs and other resources. */
  async removeClusterAndResources(clusterUri: uri.RootClusterUri) {
    this.setState(draft => {
      draft.clusters.forEach(cluster => {
        if (routing.belongsToProfile(clusterUri, cluster.uri)) {
          draft.clusters.delete(cluster.uri);
        }
      });
    });
    await this.removeClusterKubeConfigs(clusterUri);
    await this.removeClusterGateways(clusterUri);
  }

  // TODO(ravicious): Create a single RPC for this rather than sending a separate request for each
  // gateway.
  private async removeClusterGateways(clusterUri: uri.RootClusterUri) {
    for (const [, gateway] of this.state.gateways) {
      if (routing.belongsToProfile(clusterUri, gateway.targetUri)) {
        try {
          await this.removeGateway(gateway.uri);
        } catch {
          // Ignore errors as removeGateway already creates a notification for each error.
          // Any gateways that we failed to remove will be forcibly closed on tshd exit.
        }
      }
    }
  }

  async getAuthSettings(clusterUri: uri.RootClusterUri) {
    const { response } = await this.client.getAuthSettings({ clusterUri });
    return response as types.AuthSettings;
  }

  async createGateway(params: CreateGatewayRequest) {
    const { response: gateway } = await this.client.createGateway(params);
    this.setState(draft => {
      draft.gateways.set(gateway.uri, gateway);
    });
    return gateway;
  }

  async removeGateway(gatewayUri: uri.GatewayUri) {
    try {
      await this.client.removeGateway({ gatewayUri });
      this.setState(draft => {
        draft.gateways.delete(gatewayUri);
      });
    } catch (error) {
      const gateway = this.findGateway(gatewayUri);
      const gatewayDescription = gateway
        ? `for ${gateway.targetUser}@${gateway.targetName}`
        : gatewayUri;
      const title = `Could not close the database connection ${gatewayDescription}`;

      const notificationId = this.notificationsService.notifyError({
        title,
        description: error.message,
        action: {
          content: 'Retry',
          onClick: () => {
            this.notificationsService.removeNotification(notificationId);
            this.removeGateway(gatewayUri);
          },
        },
      });
      throw error;
    }
  }

  // DELETE IN 15.0.0 (gzdunek),
  // since we will no longer have to support old kube connections.
  // See call in `trackedConnectionOperationsFactory.ts` for more details.
  async removeKubeGateway(kubeUri: uri.KubeUri) {
    const gateway = this.findGatewayByConnectionParams(kubeUri, '');
    if (gateway) {
      await this.removeGateway(gateway.uri);
    }
  }

  async setGatewayTargetSubresourceName(
    gatewayUri: uri.GatewayUri,
    targetSubresourceName: string
  ) {
    if (!this.findGateway(gatewayUri)) {
      throw new Error(`Could not find gateway ${gatewayUri}`);
    }

    const { response: gateway } =
      await this.client.setGatewayTargetSubresourceName({
        gatewayUri,
        targetSubresourceName,
      });

    this.setState(draft => {
      draft.gateways.set(gatewayUri, gateway);
    });

    return gateway;
  }

  async setGatewayLocalPort(gatewayUri: uri.GatewayUri, localPort: string) {
    if (!this.findGateway(gatewayUri)) {
      throw new Error(`Could not find gateway ${gatewayUri}`);
    }

    const { response: gateway } = await this.client.setGatewayLocalPort({
      gatewayUri,
      localPort,
    });

    this.setState(draft => {
      draft.gateways.set(gatewayUri, gateway);
    });

    return gateway;
  }

  findCluster(clusterUri: uri.ClusterUri) {
    return this.state.clusters.get(clusterUri);
  }

  findGateway(gatewayUri: uri.GatewayUri) {
    return this.state.gateways.get(gatewayUri);
  }

  findGatewayByConnectionParams(
    targetUri: uri.GatewayTargetUri,
    targetUser: string
  ) {
    let found: Gateway;

    for (const [, gateway] of this.state.gateways) {
      if (
        gateway.targetUri === targetUri &&
        gateway.targetUser === targetUser
      ) {
        found = gateway;
        break;
      }
    }

    return found;
  }

  /**
   * Returns a root cluster or a leaf cluster to which the given resource belongs to.
   */
  findClusterByResource(uri: uri.ClusterOrResourceUri) {
    const parsed = routing.parseClusterUri(uri);
    if (!parsed) {
      return null;
    }

    const clusterUri = routing.getClusterUri(parsed.params);
    return this.findCluster(clusterUri);
  }

  findRootClusterByResource(uri: string) {
    const parsed = routing.parseClusterUri(uri);
    if (!parsed) {
      return null;
    }

    const rootClusterUri = routing.getClusterUri({
      rootClusterId: parsed.params.rootClusterId,
    });
    return this.findCluster(rootClusterUri);
  }

  getClusters() {
    return [...this.state.clusters.values()];
  }

  getClustersCount() {
    return this.state.clusters.size;
  }

  getRootClusters() {
    return this.getClusters().filter(c => !c.leaf);
  }

  async removeClusterKubeConfigs(clusterUri: string): Promise<void> {
    const {
      params: { rootClusterId },
    } = routing.parseClusterUri(clusterUri);
    return this.mainProcessClient.removeKubeConfig({
      relativePath: rootClusterId,
      isDirectory: true,
    });
  }

  async removeKubeConfig(kubeConfigRelativePath: string): Promise<void> {
    return this.mainProcessClient.removeKubeConfig({
      relativePath: kubeConfigRelativePath,
    });
  }

  useState() {
    return useStore(this).state;
  }

  private async syncClusterInfo(clusterUri: uri.RootClusterUri) {
    try {
      const { response: cluster } = await this.client.getCluster({
        clusterUri,
      });
      // TODO: this information should eventually be gathered by getCluster
      const assumedRequests = cluster.loggedInUser
        ? await this.fetchClusterAssumedRequests(
            cluster.loggedInUser.activeRequests,
            clusterUri
          )
        : undefined;
      const mergeAssumedRequests = (cluster: Cluster) => ({
        ...cluster,
        loggedInUser: cluster.loggedInUser && {
          ...cluster.loggedInUser,
          assumedRequests,
        },
      });
      const processCluster = pipe(
        this.removeInternalLoginsFromCluster,
        mergeAssumedRequests
      );

      this.setState(draft => {
        draft.clusters.set(clusterUri, processCluster(cluster));
      });
    } catch (error) {
      this.setState(draft => {
        const cluster = draft.clusters.get(clusterUri);
        if (cluster) {
          // TODO(gzdunek): We should rather store the cluster synchronization status,
          // so the callsites could check it before reading the field.
          // The workaround is to update the field in case of a failure,
          // so the places that wait for showResources !== UNSPECIFIED don't get stuck indefinitely.
          cluster.showResources = ShowResources.ACCESSIBLE_ONLY;
        }
      });

      throw error;
    }
  }

  private async fetchClusterAssumedRequests(
    activeRequestsList: string[],
    clusterUri: uri.RootClusterUri
  ) {
    return (
      await Promise.all(
        activeRequestsList.map(requestId =>
          this.getAccessRequest(clusterUri, requestId)
        )
      )
    ).reduce((requestsMap, request) => {
      requestsMap[request.id] = {
        id: request.id,
        expires: Timestamp.toDate(request.expires),
        roles: request.roles,
      };
      return requestsMap;
    }, {});
  }

  // temporary fix for https://github.com/gravitational/webapps.e/issues/294
  // remove when it will get fixed in `tsh`
  // alternatively, show only valid logins basing on RBAC check
  private removeInternalLoginsFromCluster(cluster: Cluster): Cluster {
    return {
      ...cluster,
      loggedInUser: cluster.loggedInUser && {
        ...cluster.loggedInUser,
        sshLogins: cluster.loggedInUser.sshLogins.filter(
          login => !login.startsWith('-')
        ),
      },
    };
  }
}

export function makeServer(source: Server) {
  return {
    uri: source.uri,
    id: source.name,
    clusterId: source.name,
    hostname: source.hostname,
    labels: source.labels,
    addr: source.addr,
    tunnel: source.tunnel,
    sshLogins: [],
  };
}

export function makeDatabase(source: Database) {
  return {
    uri: source.uri,
    name: source.name,
    description: source.desc,
    type: formatDatabaseInfo(
      source.type as DbType,
      source.protocol as DbProtocol
    ).title,
    protocol: source.protocol,
    labels: source.labels,
  };
}

export function makeKube(source: Kube) {
  return {
    uri: source.uri,
    name: source.name,
    labels: source.labels,
  };
}<|MERGE_RESOLUTION|>--- conflicted
+++ resolved
@@ -295,23 +295,19 @@
     try {
       await this.syncRootCluster(clusterUri);
     } catch (e) {
-<<<<<<< HEAD
       const cluster = this.findCluster(clusterUri);
       const clusterName =
         cluster?.name ||
         routing.parseClusterUri(clusterUri).params.rootClusterId;
 
       const notificationId = this.notificationsService.notifyError({
-=======
-      this.notificationsService.notifyError({
->>>>>>> 39a86dec
         title: `Could not synchronize cluster ${clusterName}`,
         description: e.message,
         action: {
           content: 'Retry',
           onClick: () => {
             this.notificationsService.removeNotification(notificationId);
-            this.syncRootClusterAndCatchErrors(clusterUri);
+            this.syncAndWatchRootClusterWithErrorHandling(clusterUri);
           },
         },
       });
