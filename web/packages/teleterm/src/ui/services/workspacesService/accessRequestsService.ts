/**
 * Teleport
 * Copyright (C) 2023  Gravitational, Inc.
 *
 * This program is free software: you can redistribute it and/or modify
 * it under the terms of the GNU Affero General Public License as published by
 * the Free Software Foundation, either version 3 of the License, or
 * (at your option) any later version.
 *
 * This program is distributed in the hope that it will be useful,
 * but WITHOUT ANY WARRANTY; without even the implied warranty of
 * MERCHANTABILITY or FITNESS FOR A PARTICULAR PURPOSE.  See the
 * GNU Affero General Public License for more details.
 *
 * You should have received a copy of the GNU Affero General Public License
 * along with this program.  If not, see <http://www.gnu.org/licenses/>.
 */

import {
  ResourceUri,
  routing,
  ClusterUri,
  ServerUri,
  DatabaseUri,
  KubeUri,
  AppUri,
} from 'teleterm/ui/uri';
import { ModalsService } from 'teleterm/ui/services/modals';

export class AccessRequestsService {
  constructor(
    private modalsService: ModalsService,
    private getState: () => {
      isBarCollapsed: boolean;
      pending: PendingAccessRequest;
    },
    private setState: (
      draftState: (draft: {
        isBarCollapsed: boolean;
        pending: PendingAccessRequest;
      }) => void
    ) => void
  ) {}

  getCollapsed() {
    return this.getState().isBarCollapsed;
  }

  toggleBar() {
    this.setState(draftState => {
      draftState.isBarCollapsed = !draftState.isBarCollapsed;
    });
  }

  getPendingAccessRequest() {
    return this.getState().pending;
  }

  clearPendingAccessRequest() {
    this.setState(draftState => {
      draftState.pending = getEmptyPendingAccessRequest();
    });
  }

  getAddedItemsCount(): number {
    const pendingAccessRequest = this.getState().pending;
    const { kind } = pendingAccessRequest;
    switch (kind) {
      case 'role':
        return pendingAccessRequest.roles.size;
      case 'resource':
        return pendingAccessRequest.resources.size;
      default:
        kind satisfies never;
        return 0;
    }
  }

  async addOrRemoveResource(request: ResourceRequest): Promise<void> {
    if (!(await this.canUpdateRequest('resource'))) {
      return;
    }
    this.setState(draftState => {
      if (draftState.pending.kind !== 'resource') {
        draftState.pending = {
          kind: 'resource',
          resources: new Map(),
        };
      }

      const { resources } = draftState.pending;

      if (resources.has(request.resource.uri)) {
        resources.delete(request.resource.uri);
      } else {
        resources.set(request.resource.uri, getRequiredProperties(request));
      }
    });
  }

  async addOrRemoveResources(requestedResources: ResourceRequest[]) {
    if (!(await this.canUpdateRequest('resource'))) {
      return;
    }
    this.setState(draftState => {
      if (draftState.pending.kind !== 'resource') {
        draftState.pending = {
          kind: 'resource',
          resources: new Map(),
        };
      }

      const { resources } = draftState.pending;
      const allAdded = requestedResources.every(r =>
        resources.has(r.resource.uri)
      );

      requestedResources.forEach(request => {
        if (allAdded) {
          resources.delete(request.resource.uri);
        } else {
          resources.set(request.resource.uri, getRequiredProperties(request));
        }
      });
    });
  }

  async addResource(request: ResourceRequest): Promise<void> {
    if (!(await this.canUpdateRequest('resource'))) {
      return;
    }
    this.setState(draftState => {
      if (draftState.pending.kind !== 'resource') {
        draftState.pending = {
          kind: 'resource',
          resources: new Map(),
        };
      }

      const { resources } = draftState.pending;

      if (resources.has(request.resource.uri)) {
        return;
      }
      resources.set(request.resource.uri, getRequiredProperties(request));
    });
  }

  async addOrRemoveRole(role: string): Promise<void> {
    if (!(await this.canUpdateRequest('role'))) {
      return;
    }
    this.setState(draftState => {
      if (draftState.pending.kind !== 'role') {
        draftState.pending = {
          kind: 'role',
          roles: new Set(),
        };
      }

      const { roles } = draftState.pending;
      if (roles.has(role)) {
        roles.delete(role);
      } else {
        roles.add(role);
      }
    });
  }

  /**
   * Combining role access request and resource access request is not allowed.
   * If the user already has an item for one group, we need to ask
   * if they want to clear the request before adding items from another group.
   */
  private async canUpdateRequest(
    newRequestKind: 'resource' | 'role'
  ): Promise<boolean> {
    let shouldProceed = true;
    if (
      this.getState().pending.kind !== newRequestKind &&
      this.getAddedItemsCount() > 0
    ) {
      shouldProceed = await new Promise(resolve =>
        this.modalsService.openRegularDialog({
          kind: 'change-access-request-kind',
          onCancel: () => resolve(false),
          onConfirm: () => resolve(true),
        })
      );
    }
    return shouldProceed;
  }
}

/** Returns only the properties required by the type. */
function getRequiredProperties({
  kind,
  resource,
}: ResourceRequest): ResourceRequest {
  if (kind === 'server') {
    return {
      kind,
      resource: { uri: resource.uri, hostname: resource.hostname },
    };
  }
  if (kind === 'app') {
    return {
      kind,
      resource: { uri: resource.uri, samlApp: resource.samlApp },
    };
  }
  return {
    kind,
    resource: { uri: resource.uri },
  };
}

/** Returns an empty access request. We default to the resource access request. */
export function getEmptyPendingAccessRequest(): PendingAccessRequest {
  return {
    kind: 'resource',
    resources: new Map(),
  };
}

export type PendingAccessRequest =
  | {
      kind: 'resource';
      resources: Map<ResourceUri, ResourceRequest>;
    }
  | { kind: 'role'; roles: Set<string> };

/**
 * Describes a resource in a resource access request.
 * This shape allows us to store certain properties for particular kinds,
 * e.g., hostname for a server.
 * Moreover, it matches the shape of a resource in the search bar
 * or in the unified resources view, making adding resources easier.
 *
 * In the future we can consider reusing this structure outside Connect,
 * but it would require replacing the uri with id and cluster name.
 */
export type ResourceRequest =
  | {
      kind: 'server';
      resource: {
        uri: ServerUri;
        hostname: string;
      };
    }
  | {
      kind: 'database';
      resource: {
        uri: DatabaseUri;
      };
    }
  | {
      kind: 'kube';
      resource: {
        uri: KubeUri;
      };
    }
  | {
      kind: 'app';
      resource: {
        uri: AppUri;
        samlApp: boolean;
      };
    };

type SharedResourceAccessRequestKind =
  | 'app'
  | 'db'
  | 'node'
  | 'kube_cluster'
  | 'saml_idp_service_provider'
<<<<<<< HEAD
  | 'aws_iam_ic_account';
=======
  | 'aws_iam_ic_account'
>>>>>>> 2bd236bc

/**
 * Extracts `kind`, `id` and `name` from the resource request.
 * The extracted kind uses *shared resource kinds*
 * since this function is used only to provide values for the shared code.
 */
export function extractResourceRequestProperties({
  kind,
  resource,
}: ResourceRequest): {
  kind: SharedResourceAccessRequestKind;
  id: string;
  /**
   * Pretty name of the resource (can be the same as `id`).
   * For example, for nodes, we want to show hostname instead of its id.
   */
  name: string;
} {
  switch (kind) {
    case 'app': {
      const { appId } = routing.parseAppUri(resource.uri).params;
      if (resource.samlApp) {
        return { kind: 'saml_idp_service_provider', id: appId, name: appId };
      }
      return { kind: 'app', id: appId, name: appId };
    }
    case 'server': {
      const { serverId } = routing.parseServerUri(resource.uri).params;
      return { kind: 'node', id: serverId, name: resource.hostname };
    }
    case 'database': {
      const { dbId } = routing.parseDbUri(resource.uri).params;
      return { kind: 'db', id: dbId, name: dbId };
    }
    case 'kube': {
      const { kubeId } = routing.parseKubeUri(resource.uri).params;
      return { kind: 'kube_cluster', id: kubeId, name: kubeId };
    }
    default:
      kind satisfies never;
  }
}

/**
 * Maps the type used by the shared access requests to the type
 * required by the access requests service.
 */
export function toResourceRequest({
  kind,
  clusterUri,
  resourceId,
  resourceName,
}: {
  kind: SharedResourceAccessRequestKind;
  clusterUri: ClusterUri;
  resourceId: string;
  resourceName?: string;
}): ResourceRequest {
  const {
    params: { rootClusterId, leafClusterId },
  } = routing.parseClusterUri(clusterUri);

  switch (kind) {
    case 'app':
      return {
        resource: {
          uri: routing.getAppUri({
            rootClusterId,
            leafClusterId,
            appId: resourceId,
          }),
          samlApp: false,
        },
        kind: 'app',
      };
    case 'saml_idp_service_provider':
      return {
        resource: {
          uri: routing.getAppUri({
            rootClusterId,
            leafClusterId,
            appId: resourceId,
          }),
          samlApp: true,
        },
        kind: 'app',
      };
    case 'db':
      return {
        resource: {
          uri: routing.getDbUri({
            rootClusterId,
            leafClusterId,
            dbId: resourceId,
          }),
        },
        kind: 'database',
      };
    case 'node':
      return {
        resource: {
          uri: routing.getServerUri({
            rootClusterId,
            leafClusterId,
            serverId: resourceId,
          }),
          hostname: resourceName,
        },
        kind: 'server',
      };
    case 'kube_cluster':
      return {
        resource: {
          uri: routing.getKubeUri({
            rootClusterId,
            leafClusterId,
            kubeId: resourceId,
          }),
        },
        kind: 'kube',
      };
    default:
      kind satisfies never;
  }
}<|MERGE_RESOLUTION|>--- conflicted
+++ resolved
@@ -274,11 +274,7 @@
   | 'node'
   | 'kube_cluster'
   | 'saml_idp_service_provider'
-<<<<<<< HEAD
   | 'aws_iam_ic_account';
-=======
-  | 'aws_iam_ic_account'
->>>>>>> 2bd236bc
 
 /**
  * Extracts `kind`, `id` and `name` from the resource request.
