/**
 * Teleport
 * Copyright (C) 2024 Gravitational, Inc.
 *
 * This program is free software: you can redistribute it and/or modify
 * it under the terms of the GNU Affero General Public License as published by
 * the Free Software Foundation, either version 3 of the License, or
 * (at your option) any later version.
 *
 * This program is distributed in the hope that it will be useful,
 * but WITHOUT ANY WARRANTY; without even the implied warranty of
 * MERCHANTABILITY or FITNESS FOR A PARTICULAR PURPOSE.  See the
 * GNU Affero General Public License for more details.
 *
 * You should have received a copy of the GNU Affero General Public License
 * along with this program.  If not, see <http://www.gnu.org/licenses/>.
 */

import React, { forwardRef, useEffect, useRef } from 'react';
import styled from 'styled-components';
import { Text, ButtonIcon, Flex, rotate360 } from 'design';
import * as icons from 'design/Icon';
import { copyToClipboard } from 'design/utils/copyToClipboard';

import { ConnectionStatusIndicator } from 'teleterm/ui/TopBar/Connections/ConnectionsFilterableList/ConnectionStatusIndicator';
import { ListItem, StaticListItem } from 'teleterm/ui/components/ListItem';
import { useKeyboardArrowsNavigation } from 'teleterm/ui/components/KeyboardArrowsNavigation';
import { useAppContext } from 'teleterm/ui/appContextProvider';

import { useVnetContext } from './vnetContext';

/**
 * VnetConnectionItem is the VNet entry in Connections.
 */
export const VnetConnectionItem = (props: {
  openVnetPanel: () => void;
  index: number;
  title: string;
}) => {
  const { isActive, scrollIntoViewIfActive } = useKeyboardArrowsNavigation({
    index: props.index,
    onRun: props.openVnetPanel,
  });

  const ref = useRef<HTMLElement>();

  useEffect(() => {
    scrollIntoViewIfActive(ref.current);
  }, [scrollIntoViewIfActive]);

  return (
<<<<<<< HEAD
    <ListItem
      css={`
        padding: ${props => props.theme.space[1]}px
          ${props => props.theme.space[2]}px;
        height: unset;
      `}
      onClick={props.onClick}
      title={props.title}
    >
      {props.showBackButton ? (
        <icons.ArrowBack size="small" mr={2} />
      ) : (
        <ConnectionStatusIndicator
          mr={3}
          css={`
            flex-shrink: 0;
          `}
          status={indicatorStatus}
        />
      )}
      <Flex
        alignItems="center"
        justifyContent="space-between"
        flex="1"
        minWidth="0"
=======
    <VnetConnectionItemBase
      title="Open VNet panel"
      onClick={props.openVnetPanel}
      isActive={isActive}
      ref={ref}
    />
  );
};

export const VnetSliderStepHeader = (props: { goBack: () => void }) => (
  <VnetConnectionItemBase
    title="Go back to Connections"
    onClick={props.goBack}
    showBackButton
    showHelpButton
    // Make the element focusable.
    tabIndex={0}
  />
);

const VnetConnectionItemBase = forwardRef(
  (
    props: {
      onClick: () => void;
      title: string;
      showBackButton?: boolean;
      showHelpButton?: boolean;
      isActive?: boolean;
      tabIndex?: number;
    },
    ref
  ) => {
    const { status, start, stop, startAttempt, stopAttempt } = useVnetContext();
    const isProcessing =
      startAttempt.status === 'processing' ||
      stopAttempt.status === 'processing';
    const indicatorStatus =
      startAttempt.status === 'error' || stopAttempt.status === 'error'
        ? 'error'
        : status === 'running'
          ? 'on'
          : 'off';

    const onEnterPress = (event: React.KeyboardEvent) => {
      if (
        event.key !== 'Enter' ||
        // onKeyDown propagates from children too.
        // Ignore those events, handle only keypresses on ListItem.
        event.target !== event.currentTarget
      ) {
        return;
      }

      props.onClick();
    };

    return (
      <ListItem
        ref={ref}
        css={`
          padding: 6px 8px;
          height: unset;
        `}
        isActive={props.isActive}
        title={props.title}
        onClick={props.onClick}
        onKeyDown={onEnterPress}
        tabIndex={props.tabIndex}
>>>>>>> 0590d724
      >
        {props.showBackButton ? (
          <icons.ArrowBack size="small" mr={2} />
        ) : (
          <ConnectionStatusIndicator
            mr={3}
            css={`
              flex-shrink: 0;
            `}
            status={indicatorStatus}
          />
        )}
        <Flex
          alignItems="center"
          justifyContent="space-between"
          flex="1"
          minWidth="0"
        >
          <div
            css={`
              min-width: 0;
            `}
          >
            <Text
              typography="body1"
              bold
              color="text.main"
              css={`
                line-height: 16px;
              `}
            >
              VNet
            </Text>
            <Text color="text.slightlyMuted" typography="body2">
              Virtual Network Emulation
            </Text>
          </div>

          {/* Buttons to the right. Negative margin to match buttons of other connections. */}
          <Flex gap={1} mr="-3px">
            {props.showHelpButton && (
              <ButtonIcon
                as="a"
                title="Open VNet documentation"
                href="https://goteleport.com/docs/connect-your-client/teleport-connect/#vnet"
                target="_blank"
                onClick={e => {
                  // Don't trigger ListItem's onClick.
                  e.stopPropagation();
                }}
              >
                <icons.Question size={18} />
              </ButtonIcon>
            )}

            {/* The conditions for the buttons below could be written in a more concise way.
                However, what's important for us here is that React keeps focus on the same
                "logical" button when this component transitions between different states.
                As a result, we cannot e.g. use a fragment to group two different states together.

                There's a test which checks whether the focus is kept between state transitions.
            */}

            {isProcessing && (
              // This button cannot be disabled, otherwise the focus will be lost between
              // transitions and the test won't be able to catch this.
              <ButtonIcon
                key="vnet-toggle"
                title={status === 'stopped' ? 'Starting VNet' : 'Stopping VNet'}
                onClick={e => {
                  e.stopPropagation();
                }}
              >
                <icons.Spinner
                  css={`
                    width: 32px;
                    height: 32px;
                    animation: ${rotate360} 1.5s infinite linear;
                  `}
                  size={18}
                />
              </ButtonIcon>
            )}
            {!isProcessing && status === 'running' && (
              <ButtonIcon
                key="vnet-toggle"
                title="Stop VNet"
                onClick={e => {
                  e.stopPropagation();
                  stop();
                }}
              >
                <icons.BroadcastSlash size={18} />
              </ButtonIcon>
            )}
            {!isProcessing && status === 'stopped' && (
              <ButtonIcon
                key="vnet-toggle"
                title="Start VNet"
                onClick={e => {
                  e.stopPropagation();
                  start();
                }}
              >
                <icons.Broadcast size={18} />
              </ButtonIcon>
            )}
          </Flex>
        </Flex>
      </ListItem>
    );
  }
);

/**
 * AppConnectionItem is an individual connection to an app made through VNet, shown in
 * VnetSliderStep.
 */
export const AppConnectionItem = (props: {
  app: string;
  status: 'on' | 'error' | 'off';
  // TODO(ravicious): Refactor the status type so that the error prop is available only if status is
  // set to 'error'.
  error?: string;
}) => {
  const { notificationsService } = useAppContext();

  const copy = async () => {
    const content = [props.app, props.error].filter(Boolean).join(': ');
    await copyToClipboard(content);

    notificationsService.notifyInfo(
      props.error
        ? `Copied error for ${props.app} to clipboard`
        : `Copied ${props.app} to clipboard`
    );
  };

  return (
    <StaticListItem
      title={props.app}
      as="div"
      css={`
        padding: 0 ${props => props.theme.space[2]}px;
        height: unset;
      `}
    >
      <ConnectionStatusIndicator
        mr={3}
        css={`
          flex-shrink: 0;
        `}
        status={props.status}
      />
      <Flex
        alignItems="center"
        justifyContent="space-between"
        flex="1"
        minWidth="0"
      >
        <div
          css={`
            min-width: 0;
          `}
        >
          <Text
            typography="body1"
            color="text.main"
            css={`
              line-height: 16px;
            `}
          >
            {props.app}
          </Text>
          {props.error && (
            <Text
              color="text.slightlyMuted"
              typography="body2"
              title={props.error}
            >
              {props.error}
            </Text>
          )}
        </div>

        {/* Button to the right. */}
        <ButtonIconOnHover onClick={copy} title="Copy to clipboard">
          <icons.Clipboard size={18} />
        </ButtonIconOnHover>
      </Flex>
    </StaticListItem>
  );
};

const ButtonIconOnHover = styled(ButtonIcon)`
  ${StaticListItem}:not(:hover) & {
    visibility: hidden;
    // Disable transition so that the button shows up immediately on hover, but still retains the
    // original transition value once visible.
    transition: none;
  }
`;<|MERGE_RESOLUTION|>--- conflicted
+++ resolved
@@ -49,33 +49,6 @@
   }, [scrollIntoViewIfActive]);
 
   return (
-<<<<<<< HEAD
-    <ListItem
-      css={`
-        padding: ${props => props.theme.space[1]}px
-          ${props => props.theme.space[2]}px;
-        height: unset;
-      `}
-      onClick={props.onClick}
-      title={props.title}
-    >
-      {props.showBackButton ? (
-        <icons.ArrowBack size="small" mr={2} />
-      ) : (
-        <ConnectionStatusIndicator
-          mr={3}
-          css={`
-            flex-shrink: 0;
-          `}
-          status={indicatorStatus}
-        />
-      )}
-      <Flex
-        alignItems="center"
-        justifyContent="space-between"
-        flex="1"
-        minWidth="0"
-=======
     <VnetConnectionItemBase
       title="Open VNet panel"
       onClick={props.openVnetPanel}
@@ -136,7 +109,8 @@
       <ListItem
         ref={ref}
         css={`
-          padding: 6px 8px;
+          padding: ${props => props.theme.space[1]}px
+            ${props => props.theme.space[2]}px;
           height: unset;
         `}
         isActive={props.isActive}
@@ -144,7 +118,6 @@
         onClick={props.onClick}
         onKeyDown={onEnterPress}
         tabIndex={props.tabIndex}
->>>>>>> 0590d724
       >
         {props.showBackButton ? (
           <icons.ArrowBack size="small" mr={2} />
