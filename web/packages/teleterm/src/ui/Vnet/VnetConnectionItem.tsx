/**
 * Teleport
 * Copyright (C) 2024 Gravitational, Inc.
 *
 * This program is free software: you can redistribute it and/or modify
 * it under the terms of the GNU Affero General Public License as published by
 * the Free Software Foundation, either version 3 of the License, or
 * (at your option) any later version.
 *
 * This program is distributed in the hope that it will be useful,
 * but WITHOUT ANY WARRANTY; without even the implied warranty of
 * MERCHANTABILITY or FITNESS FOR A PARTICULAR PURPOSE.  See the
 * GNU Affero General Public License for more details.
 *
 * You should have received a copy of the GNU Affero General Public License
 * along with this program.  If not, see <http://www.gnu.org/licenses/>.
 */

import React, { forwardRef, useEffect, useRef } from 'react';
import styled from 'styled-components';
import { Text, ButtonIcon, Flex, rotate360 } from 'design';
import * as icons from 'design/Icon';
import { copyToClipboard } from 'design/utils/copyToClipboard';

import { ConnectionStatusIndicator } from 'teleterm/ui/TopBar/Connections/ConnectionsFilterableList/ConnectionStatusIndicator';
import { ListItem, StaticListItem } from 'teleterm/ui/components/ListItem';
import { useKeyboardArrowsNavigation } from 'teleterm/ui/components/KeyboardArrowsNavigation';
import { useAppContext } from 'teleterm/ui/appContextProvider';

import { useVnetContext } from './vnetContext';

/**
 * VnetConnectionItem is the VNet entry in Connections.
 */
export const VnetConnectionItem = (props: {
  openVnetPanel: () => void;
  index: number;
  title: string;
}) => {
  const { isActive, scrollIntoViewIfActive } = useKeyboardArrowsNavigation({
    index: props.index,
    onRun: props.openVnetPanel,
  });

  const ref = useRef<HTMLLIElement>();

  useEffect(() => {
    scrollIntoViewIfActive(ref.current);
  }, [scrollIntoViewIfActive]);

  return (
    <VnetConnectionItemBase
      title="Open VNet panel"
      onClick={props.openVnetPanel}
      isActive={isActive}
      ref={ref}
    />
  );
};

export const VnetSliderStepHeader = (props: { goBack: () => void }) => (
  <VnetConnectionItemBase
    title="Go back to Connections"
    onClick={props.goBack}
    showBackButton
    showHelpButton
    // Make the element focusable.
    tabIndex={0}
  />
);

<<<<<<< HEAD
const VnetConnectionItemBase = forwardRef<
  HTMLLIElement,
  {
    onClick: () => void;
    title: string;
    showBackButton?: boolean;
    showHelpButton?: boolean;
    isActive?: boolean;
    tabIndex?: number;
  }
>((props, ref) => {
  const { status, start, stop, startAttempt, stopAttempt } = useVnetContext();
  const isProcessing =
    startAttempt.status === 'processing' || stopAttempt.status === 'processing';
  const indicatorStatus =
    startAttempt.status === 'error' || stopAttempt.status === 'error'
      ? 'error'
      : status === 'running'
        ? 'on'
        : 'off';
=======
const VnetConnectionItemBase = forwardRef(
  (
    props: {
      onClick: () => void;
      title: string;
      showBackButton?: boolean;
      showHelpButton?: boolean;
      isActive?: boolean;
      tabIndex?: number;
    },
    ref
  ) => {
    const { status, start, stop, startAttempt, stopAttempt } = useVnetContext();
    const isProcessing =
      startAttempt.status === 'processing' ||
      stopAttempt.status === 'processing';
    const indicatorStatus =
      startAttempt.status === 'error' ||
      stopAttempt.status === 'error' ||
      (status.value === 'stopped' &&
        status.reason.value === 'unexpected-shutdown')
        ? 'error'
        : status.value === 'running'
          ? 'on'
          : 'off';
>>>>>>> f63aa826

  const onEnterPress = (event: React.KeyboardEvent) => {
    if (
      event.key !== 'Enter' ||
      // onKeyDown propagates from children too.
      // Ignore those events, handle only keypresses on ListItem.
      event.target !== event.currentTarget
    ) {
      return;
    }

    props.onClick();
  };

  return (
    <ListItem
      ref={ref}
      css={`
        padding: ${props => props.theme.space[1]}px
          ${props => props.theme.space[2]}px;
        height: unset;
      `}
      isActive={props.isActive}
      title={props.title}
      onClick={props.onClick}
      onKeyDown={onEnterPress}
      tabIndex={props.tabIndex}
    >
      {props.showBackButton ? (
        <icons.ArrowBack size="small" mr={2} />
      ) : (
        <ConnectionStatusIndicator
          mr={3}
          css={`
            flex-shrink: 0;
          `}
          status={indicatorStatus}
        />
      )}
      <Flex
        alignItems="center"
        justifyContent="space-between"
        flex="1"
        minWidth="0"
      >
        <div
          css={`
            min-width: 0;
          `}
        >
          <Text
            typography="body1"
            bold
            color="text.main"
            css={`
              line-height: 16px;
            `}
          >
            VNet
          </Text>
          <Text color="text.slightlyMuted" typography="body2">
            Virtual Network Emulation
          </Text>
        </div>

        {/* Buttons to the right. Negative margin to match buttons of other connections. */}
        <Flex gap={1} mr="-3px">
          {props.showHelpButton && (
            <ButtonIcon
              as="a"
              title="Open VNet documentation"
              href="https://goteleport.com/docs/connect-your-client/teleport-connect/#vnet"
              target="_blank"
              onClick={e => {
                // Don't trigger ListItem's onClick.
                e.stopPropagation();
              }}
            >
              <icons.Question size={18} />
            </ButtonIcon>
          )}

          {/* The conditions for the buttons below could be written in a more concise way.
                However, what's important for us here is that React keeps focus on the same
                "logical" button when this component transitions between different states.
                As a result, we cannot e.g. use a fragment to group two different states together.

                There's a test which checks whether the focus is kept between state transitions.
            */}

<<<<<<< HEAD
          {isProcessing && (
            // This button cannot be disabled, otherwise the focus will be lost between
            // transitions and the test won't be able to catch this.
            <ButtonIcon
              key="vnet-toggle"
              title={status === 'stopped' ? 'Starting VNet' : 'Stopping VNet'}
              onClick={e => {
                e.stopPropagation();
              }}
            >
              <icons.Spinner
                css={`
                  width: 32px;
                  height: 32px;
                  animation: ${rotate360} 1.5s infinite linear;
                `}
                size={18}
              />
            </ButtonIcon>
          )}
          {!isProcessing && status === 'running' && (
            <ButtonIcon
              key="vnet-toggle"
              title="Stop VNet"
              onClick={e => {
                e.stopPropagation();
                stop();
              }}
            >
              <icons.BroadcastSlash size={18} />
            </ButtonIcon>
          )}
          {!isProcessing && status === 'stopped' && (
            <ButtonIcon
              key="vnet-toggle"
              title="Start VNet"
              onClick={e => {
                e.stopPropagation();
                start();
              }}
            >
              <icons.Broadcast size={18} />
            </ButtonIcon>
          )}
=======
            {isProcessing && (
              // This button cannot be disabled, otherwise the focus will be lost between
              // transitions and the test won't be able to catch this.
              <ButtonIcon
                key="vnet-toggle"
                title={
                  status.value === 'running' ? 'Stopping VNet' : 'Starting VNet'
                }
                onClick={e => {
                  e.stopPropagation();
                }}
              >
                <icons.Spinner
                  css={`
                    width: 32px;
                    height: 32px;
                    animation: ${rotate360} 1.5s infinite linear;
                  `}
                  size={18}
                />
              </ButtonIcon>
            )}
            {!isProcessing && status.value === 'running' && (
              <ButtonIcon
                key="vnet-toggle"
                title="Stop VNet"
                onClick={e => {
                  e.stopPropagation();
                  stop();
                }}
              >
                <icons.BroadcastSlash size={18} />
              </ButtonIcon>
            )}
            {!isProcessing && status.value === 'stopped' && (
              <ButtonIcon
                key="vnet-toggle"
                title="Start VNet"
                onClick={e => {
                  e.stopPropagation();
                  start();
                }}
              >
                <icons.Broadcast size={18} />
              </ButtonIcon>
            )}
          </Flex>
>>>>>>> f63aa826
        </Flex>
      </Flex>
    </ListItem>
  );
});

/**
 * AppConnectionItem is an individual connection to an app made through VNet, shown in
 * VnetSliderStep.
 */
export const AppConnectionItem = (props: {
  app: string;
  status: 'on' | 'error' | 'off';
  // TODO(ravicious): Refactor the status type so that the error prop is available only if status is
  // set to 'error'.
  error?: string;
}) => {
  const { notificationsService } = useAppContext();

  const copy = async () => {
    const content = [props.app, props.error].filter(Boolean).join(': ');
    await copyToClipboard(content);

    notificationsService.notifyInfo(
      props.error
        ? `Copied error for ${props.app} to clipboard`
        : `Copied ${props.app} to clipboard`
    );
  };

  return (
    <StaticListItem
      title={props.app}
      as="div"
      css={`
        padding: 0 ${props => props.theme.space[2]}px;
        height: unset;
      `}
    >
      <ConnectionStatusIndicator
        mr={3}
        css={`
          flex-shrink: 0;
        `}
        status={props.status}
      />
      <Flex
        alignItems="center"
        justifyContent="space-between"
        flex="1"
        minWidth="0"
      >
        <div
          css={`
            min-width: 0;
          `}
        >
          <Text
            typography="body1"
            color="text.main"
            css={`
              line-height: 16px;
            `}
          >
            {props.app}
          </Text>
          {props.error && (
            <Text
              color="text.slightlyMuted"
              typography="body2"
              title={props.error}
            >
              {props.error}
            </Text>
          )}
        </div>

        {/* Button to the right. */}
        <ButtonIconOnHover onClick={copy} title="Copy to clipboard">
          <icons.Clipboard size={18} />
        </ButtonIconOnHover>
      </Flex>
    </StaticListItem>
  );
};

const ButtonIconOnHover = styled(ButtonIcon)`
  ${StaticListItem}:not(:hover) & {
    visibility: hidden;
    // Disable transition so that the button shows up immediately on hover, but still retains the
    // original transition value once visible.
    transition: none;
  }
`;<|MERGE_RESOLUTION|>--- conflicted
+++ resolved
@@ -69,7 +69,6 @@
   />
 );
 
-<<<<<<< HEAD
 const VnetConnectionItemBase = forwardRef<
   HTMLLIElement,
   {
@@ -85,38 +84,14 @@
   const isProcessing =
     startAttempt.status === 'processing' || stopAttempt.status === 'processing';
   const indicatorStatus =
-    startAttempt.status === 'error' || stopAttempt.status === 'error'
+    startAttempt.status === 'error' ||
+    stopAttempt.status === 'error' ||
+    (status.value === 'stopped' &&
+      status.reason.value === 'unexpected-shutdown')
       ? 'error'
-      : status === 'running'
+      : status.value === 'running'
         ? 'on'
         : 'off';
-=======
-const VnetConnectionItemBase = forwardRef(
-  (
-    props: {
-      onClick: () => void;
-      title: string;
-      showBackButton?: boolean;
-      showHelpButton?: boolean;
-      isActive?: boolean;
-      tabIndex?: number;
-    },
-    ref
-  ) => {
-    const { status, start, stop, startAttempt, stopAttempt } = useVnetContext();
-    const isProcessing =
-      startAttempt.status === 'processing' ||
-      stopAttempt.status === 'processing';
-    const indicatorStatus =
-      startAttempt.status === 'error' ||
-      stopAttempt.status === 'error' ||
-      (status.value === 'stopped' &&
-        status.reason.value === 'unexpected-shutdown')
-        ? 'error'
-        : status.value === 'running'
-          ? 'on'
-          : 'off';
->>>>>>> f63aa826
 
   const onEnterPress = (event: React.KeyboardEvent) => {
     if (
@@ -207,13 +182,14 @@
                 There's a test which checks whether the focus is kept between state transitions.
             */}
 
-<<<<<<< HEAD
           {isProcessing && (
             // This button cannot be disabled, otherwise the focus will be lost between
             // transitions and the test won't be able to catch this.
             <ButtonIcon
               key="vnet-toggle"
-              title={status === 'stopped' ? 'Starting VNet' : 'Stopping VNet'}
+              title={
+                status.value === 'running' ? 'Stopping VNet' : 'Starting VNet'
+              }
               onClick={e => {
                 e.stopPropagation();
               }}
@@ -228,7 +204,7 @@
               />
             </ButtonIcon>
           )}
-          {!isProcessing && status === 'running' && (
+          {!isProcessing && status.value === 'running' && (
             <ButtonIcon
               key="vnet-toggle"
               title="Stop VNet"
@@ -240,7 +216,7 @@
               <icons.BroadcastSlash size={18} />
             </ButtonIcon>
           )}
-          {!isProcessing && status === 'stopped' && (
+          {!isProcessing && status.value === 'stopped' && (
             <ButtonIcon
               key="vnet-toggle"
               title="Start VNet"
@@ -252,55 +228,6 @@
               <icons.Broadcast size={18} />
             </ButtonIcon>
           )}
-=======
-            {isProcessing && (
-              // This button cannot be disabled, otherwise the focus will be lost between
-              // transitions and the test won't be able to catch this.
-              <ButtonIcon
-                key="vnet-toggle"
-                title={
-                  status.value === 'running' ? 'Stopping VNet' : 'Starting VNet'
-                }
-                onClick={e => {
-                  e.stopPropagation();
-                }}
-              >
-                <icons.Spinner
-                  css={`
-                    width: 32px;
-                    height: 32px;
-                    animation: ${rotate360} 1.5s infinite linear;
-                  `}
-                  size={18}
-                />
-              </ButtonIcon>
-            )}
-            {!isProcessing && status.value === 'running' && (
-              <ButtonIcon
-                key="vnet-toggle"
-                title="Stop VNet"
-                onClick={e => {
-                  e.stopPropagation();
-                  stop();
-                }}
-              >
-                <icons.BroadcastSlash size={18} />
-              </ButtonIcon>
-            )}
-            {!isProcessing && status.value === 'stopped' && (
-              <ButtonIcon
-                key="vnet-toggle"
-                title="Start VNet"
-                onClick={e => {
-                  e.stopPropagation();
-                  start();
-                }}
-              >
-                <icons.Broadcast size={18} />
-              </ButtonIcon>
-            )}
-          </Flex>
->>>>>>> f63aa826
         </Flex>
       </Flex>
     </ListItem>
