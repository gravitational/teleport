/**
 * Teleport
 * Copyright (C) 2024 Gravitational, Inc.
 *
 * This program is free software: you can redistribute it and/or modify
 * it under the terms of the GNU Affero General Public License as published by
 * the Free Software Foundation, either version 3 of the License, or
 * (at your option) any later version.
 *
 * This program is distributed in the hope that it will be useful,
 * but WITHOUT ANY WARRANTY; without even the implied warranty of
 * MERCHANTABILITY or FITNESS FOR A PARTICULAR PURPOSE.  See the
 * GNU Affero General Public License for more details.
 *
 * You should have received a copy of the GNU Affero General Public License
 * along with this program.  If not, see <http://www.gnu.org/licenses/>.
 */

import React, { forwardRef, useEffect, useRef } from 'react';
import styled from 'styled-components';
import { Text, ButtonIcon, Flex, rotate360 } from 'design';
import * as icons from 'design/Icon';
import { copyToClipboard } from 'design/utils/copyToClipboard';

import { ConnectionStatusIndicator } from 'teleterm/ui/TopBar/Connections/ConnectionsFilterableList/ConnectionStatusIndicator';
import { ListItem, StaticListItem } from 'teleterm/ui/components/ListItem';
import { useKeyboardArrowsNavigation } from 'teleterm/ui/components/KeyboardArrowsNavigation';
import { useAppContext } from 'teleterm/ui/appContextProvider';

import { useVnetContext } from './vnetContext';

/**
 * VnetConnectionItem is the VNet entry in Connections.
 */
export const VnetConnectionItem = (props: {
  openVnetPanel: () => void;
  index: number;
  title: string;
}) => {
  const { isActive, scrollIntoViewIfActive } = useKeyboardArrowsNavigation({
    index: props.index,
    onRun: props.openVnetPanel,
  });

  const ref = useRef<HTMLLIElement>();

  useEffect(() => {
    scrollIntoViewIfActive(ref.current);
  }, [scrollIntoViewIfActive]);

  return (
    <VnetConnectionItemBase
      title="Open VNet panel"
      onClick={props.openVnetPanel}
      isActive={isActive}
      ref={ref}
    />
  );
};

export const VnetSliderStepHeader = (props: { goBack: () => void }) => (
  <VnetConnectionItemBase
    title="Go back to Connections"
    onClick={props.goBack}
    showBackButton
    showHelpButton
    // Make the element focusable.
    tabIndex={0}
  />
);

const VnetConnectionItemBase = forwardRef<
  HTMLLIElement,
  {
    onClick: () => void;
    title: string;
    showBackButton?: boolean;
    showHelpButton?: boolean;
    isActive?: boolean;
    tabIndex?: number;
  }
>((props, ref) => {
  const { status, start, stop, startAttempt, stopAttempt } = useVnetContext();
  const isProcessing =
    startAttempt.status === 'processing' || stopAttempt.status === 'processing';
  const indicatorStatus =
    startAttempt.status === 'error' ||
    stopAttempt.status === 'error' ||
    (status.value === 'stopped' &&
      status.reason.value === 'unexpected-shutdown')
      ? 'error'
      : status.value === 'running'
        ? 'on'
        : 'off';

  const onEnterPress = (event: React.KeyboardEvent) => {
    if (
      event.key !== 'Enter' ||
      // onKeyDown propagates from children too.
      // Ignore those events, handle only keypresses on ListItem.
      event.target !== event.currentTarget
    ) {
      return;
    }

    props.onClick();
  };

  return (
    <ListItem
      ref={ref}
      css={`
        padding: ${props => props.theme.space[1]}px
          ${props => props.theme.space[2]}px;
        height: unset;
      `}
      isActive={props.isActive}
      title={props.title}
      onClick={props.onClick}
      onKeyDown={onEnterPress}
      tabIndex={props.tabIndex}
    >
      {props.showBackButton ? (
        <icons.ArrowBack size="small" mr={2} />
      ) : (
        <ConnectionStatusIndicator
          mr={3}
          css={`
            flex-shrink: 0;
          `}
          status={indicatorStatus}
        />
      )}
      <Flex
        alignItems="center"
        justifyContent="space-between"
        flex="1"
        minWidth="0"
      >
        <div
          css={`
            min-width: 0;
          `}
        >
          <Text
            typography="body1"
            bold
            color="text.main"
            css={`
              line-height: 16px;
            `}
          >
            VNet
          </Text>
          <Text color="text.slightlyMuted" typography="body2">
            Virtual Network Emulation
          </Text>
        </div>

<<<<<<< HEAD
        {/* Buttons to the right. Negative margin to match buttons of other connections. */}
        <Flex gap={1} mr="-3px">
          {props.showHelpButton && (
            <ButtonIcon
              as="a"
              title="Open VNet documentation"
              href="https://goteleport.com/docs/connect-your-client/teleport-connect/#vnet"
              target="_blank"
              onClick={e => {
                // Don't trigger ListItem's onClick.
                e.stopPropagation();
              }}
            >
              <icons.Question size={18} />
            </ButtonIcon>
          )}
=======
          {/* Buttons to the right. Negative margin to match buttons of other connections. */}
          <Flex gap={1} mr="-3px">
            {props.showHelpButton && (
              <ButtonIcon
                as="a"
                title="Open VNet documentation"
                href="https://goteleport.com/docs/connect-your-client/vnet/"
                target="_blank"
                onClick={e => {
                  // Don't trigger ListItem's onClick.
                  e.stopPropagation();
                }}
              >
                <icons.Question size={18} />
              </ButtonIcon>
            )}
>>>>>>> 39adc988

          {/* The conditions for the buttons below could be written in a more concise way.
                However, what's important for us here is that React keeps focus on the same
                "logical" button when this component transitions between different states.
                As a result, we cannot e.g. use a fragment to group two different states together.

                There's a test which checks whether the focus is kept between state transitions.
            */}

          {isProcessing && (
            // This button cannot be disabled, otherwise the focus will be lost between
            // transitions and the test won't be able to catch this.
            <ButtonIcon
              key="vnet-toggle"
              title={
                status.value === 'running' ? 'Stopping VNet' : 'Starting VNet'
              }
              onClick={e => {
                e.stopPropagation();
              }}
            >
              <icons.Spinner
                css={`
                  width: 32px;
                  height: 32px;
                  animation: ${rotate360} 1.5s infinite linear;
                `}
                size={18}
              />
            </ButtonIcon>
          )}
          {!isProcessing && status.value === 'running' && (
            <ButtonIcon
              key="vnet-toggle"
              title="Stop VNet"
              onClick={e => {
                e.stopPropagation();
                stop();
              }}
            >
              <icons.BroadcastSlash size={18} />
            </ButtonIcon>
          )}
          {!isProcessing && status.value === 'stopped' && (
            <ButtonIcon
              key="vnet-toggle"
              title="Start VNet"
              onClick={e => {
                e.stopPropagation();
                start();
              }}
            >
              <icons.Broadcast size={18} />
            </ButtonIcon>
          )}
        </Flex>
      </Flex>
    </ListItem>
  );
});

/**
 * AppConnectionItem is an individual connection to an app made through VNet, shown in
 * VnetSliderStep.
 */
export const AppConnectionItem = (props: {
  app: string;
  status: 'on' | 'error' | 'off';
  // TODO(ravicious): Refactor the status type so that the error prop is available only if status is
  // set to 'error'.
  error?: string;
}) => {
  const { notificationsService } = useAppContext();

  const copy = async () => {
    const content = [props.app, props.error].filter(Boolean).join(': ');
    await copyToClipboard(content);

    notificationsService.notifyInfo(
      props.error
        ? `Copied error for ${props.app} to clipboard`
        : `Copied ${props.app} to clipboard`
    );
  };

  return (
    <StaticListItem
      title={props.app}
      as="div"
      css={`
        padding: 0 ${props => props.theme.space[2]}px;
        height: unset;
      `}
    >
      <ConnectionStatusIndicator
        mr={3}
        css={`
          flex-shrink: 0;
        `}
        status={props.status}
      />
      <Flex
        alignItems="center"
        justifyContent="space-between"
        flex="1"
        minWidth="0"
      >
        <div
          css={`
            min-width: 0;
          `}
        >
          <Text
            typography="body1"
            color="text.main"
            css={`
              line-height: 16px;
            `}
          >
            {props.app}
          </Text>
          {props.error && (
            <Text
              color="text.slightlyMuted"
              typography="body2"
              title={props.error}
            >
              {props.error}
            </Text>
          )}
        </div>

        {/* Button to the right. */}
        <ButtonIconOnHover onClick={copy} title="Copy to clipboard">
          <icons.Clipboard size={18} />
        </ButtonIconOnHover>
      </Flex>
    </StaticListItem>
  );
};

const ButtonIconOnHover = styled(ButtonIcon)`
  ${StaticListItem}:not(:hover) & {
    visibility: hidden;
    // Disable transition so that the button shows up immediately on hover, but still retains the
    // original transition value once visible.
    transition: none;
  }
`;<|MERGE_RESOLUTION|>--- conflicted
+++ resolved
@@ -157,14 +157,13 @@
           </Text>
         </div>
 
-<<<<<<< HEAD
         {/* Buttons to the right. Negative margin to match buttons of other connections. */}
         <Flex gap={1} mr="-3px">
           {props.showHelpButton && (
             <ButtonIcon
               as="a"
               title="Open VNet documentation"
-              href="https://goteleport.com/docs/connect-your-client/teleport-connect/#vnet"
+              href="https://goteleport.com/docs/connect-your-client/vnet/"
               target="_blank"
               onClick={e => {
                 // Don't trigger ListItem's onClick.
@@ -174,24 +173,6 @@
               <icons.Question size={18} />
             </ButtonIcon>
           )}
-=======
-          {/* Buttons to the right. Negative margin to match buttons of other connections. */}
-          <Flex gap={1} mr="-3px">
-            {props.showHelpButton && (
-              <ButtonIcon
-                as="a"
-                title="Open VNet documentation"
-                href="https://goteleport.com/docs/connect-your-client/vnet/"
-                target="_blank"
-                onClick={e => {
-                  // Don't trigger ListItem's onClick.
-                  e.stopPropagation();
-                }}
-              >
-                <icons.Question size={18} />
-              </ButtonIcon>
-            )}
->>>>>>> 39adc988
 
           {/* The conditions for the buttons below could be written in a more concise way.
                 However, what's important for us here is that React keeps focus on the same
