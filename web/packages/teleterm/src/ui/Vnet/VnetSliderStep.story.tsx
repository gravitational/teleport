/**
 * Teleport
 * Copyright (C) 2024 Gravitational, Inc.
 *
 * This program is free software: you can redistribute it and/or modify
 * it under the terms of the GNU Affero General Public License as published by
 * the Free Software Foundation, either version 3 of the License, or
 * (at your option) any later version.
 *
 * This program is distributed in the hope that it will be useful,
 * but WITHOUT ANY WARRANTY; without even the implied warranty of
 * MERCHANTABILITY or FITNESS FOR A PARTICULAR PURPOSE.  See the
 * GNU Affero General Public License for more details.
 *
 * You should have received a copy of the GNU Affero General Public License
 * along with this program.  If not, see <http://www.gnu.org/licenses/>.
 */
<<<<<<< HEAD
import { Meta, StoryObj } from '@storybook/react';
=======
import { Meta } from '@storybook/react-vite';
>>>>>>> 693ddfc7
import { useEffect } from 'react';

import { Box } from 'design';
import {
  CheckAttemptStatus,
  CheckReportStatus,
} from 'gen-proto-ts/teleport/lib/vnet/diag/v1/diag_pb';
import { usePromiseRejectedOnUnmount } from 'shared/utils/wait';

import { MockedUnaryCall } from 'teleterm/services/tshd/cloneableClient';
import { makeRootCluster } from 'teleterm/services/tshd/testHelpers';
import { makeReport } from 'teleterm/services/vnet/testHelpers';
import { MockAppContextProvider } from 'teleterm/ui/fixtures/MockAppContextProvider';
import { MockAppContext } from 'teleterm/ui/fixtures/mocks';
import { ConnectionsContextProvider } from 'teleterm/ui/TopBar/Connections/connectionsContext';

import { useVnetContext, VnetContextProvider } from './vnetContext';
import { VnetSliderStep as Component } from './VnetSliderStep';

type StoryProps = {
  startVnet: 'success' | 'error' | 'processing';
  autoStart: boolean;
  appDnsZones: string[];
  clusters: string[];
  sshConfigured: boolean;
  fetchStatus:
    | 'success'
    | 'error'
    | 'processing'
    | 'processing-with-previous-results';
  runDiagnostics: 'success' | 'error' | 'processing';
  diagReport: 'ok' | 'issues-found' | 'failed-checks';
  isWorkspacePresent: boolean;
  unexpectedShutdown: boolean;
};

const defaultArgs: StoryProps = {
  startVnet: 'success',
  autoStart: true,
  appDnsZones: ['teleport.example.com', 'company.test'],
  clusters: ['teleport.example.com'],
  sshConfigured: false,
  fetchStatus: 'success',
  runDiagnostics: 'success',
  diagReport: 'ok',
  isWorkspacePresent: true,
  unexpectedShutdown: false,
};

const meta: Meta<StoryProps> = {
  title: 'Teleterm/Vnet/VnetSliderStep',
  component: VnetSliderStep,
  decorators: [
    Story => {
      return (
        <Box width={396} bg="levels.elevated">
          <Story />
        </Box>
      );
    },
  ],
  argTypes: {
    startVnet: {
      control: { type: 'inline-radio' },
      options: ['success', 'error', 'processing'],
    },
    appDnsZones: {
      control: { type: 'object' },
    },
    clusters: {
      control: { type: 'object' },
    },
    fetchStatus: {
      control: { type: 'inline-radio' },
      options: [
        'success',
        'error',
        'processing',
        'processing-with-previous-results',
      ],
    },
    runDiagnostics: {
      control: { type: 'inline-radio' },
      options: ['success', 'error', 'processing'],
    },
    diagReport: {
      control: { type: 'inline-radio' },
      options: ['ok', 'issues-found', 'failed-checks'],
    },
    isWorkspacePresent: {
      description:
        "If there's no workspace, the button to open the diag report is disabled.",
    },
  },
  render: props => <VnetSliderStep {...props} />,
};
export default meta;

function VnetSliderStep(props: StoryProps) {
  const appContext = new MockAppContext();

  if (props.isWorkspacePresent) {
    appContext.addRootCluster(makeRootCluster());
  }

  if (props.autoStart) {
    appContext.statePersistenceService.putState({
      ...appContext.statePersistenceService.getState(),
      vnet: { autoStart: true, hasEverStarted: true },
    });
    appContext.workspacesService.setState(draft => {
      draft.isInitialized = true;
    });
  }

  const pendingPromise = usePromiseRejectedOnUnmount();

  if (props.startVnet === 'processing') {
    appContext.vnet.start = () => pendingPromise;
  } else {
    appContext.vnet.start = () => {
      if (props.startVnet === 'success' && props.unexpectedShutdown) {
        setTimeout(() => {
          appContext.unexpectedVnetShutdownListener({
            error: 'lorem ipsum dolor sit amet',
          });
        }, 5);
      }
      return new MockedUnaryCall(
        {},
        props.startVnet === 'error'
          ? new Error('something went wrong')
          : undefined
      );
    };
  }

  if (props.fetchStatus === 'processing') {
    appContext.vnet.getServiceInfo = () => pendingPromise;
  } else {
    let firstCall = true;
    appContext.vnet.getServiceInfo = () => {
      if (props.fetchStatus === 'processing-with-previous-results') {
        if (firstCall) {
          firstCall = false;
          return new MockedUnaryCall({
            appDnsZones: props.appDnsZones,
            clusters: props.clusters,
            sshConfigured: props.sshConfigured,
            vnetSshConfigPath:
              '/Users/user/Library/Application Support/Teleport Connect/tsh/vnet_ssh_config',
          });
        }
        return pendingPromise;
      }

      return new MockedUnaryCall(
        {
          appDnsZones: props.appDnsZones,
          clusters: props.clusters,
          sshConfigured: props.sshConfigured,
          vnetSshConfigPath:
            '/Users/user/Library/Application Support/Teleport Connect/tsh/vnet_ssh_config',
        },
        props.fetchStatus === 'error'
          ? new Error('something went wrong')
          : undefined
      );
    };
  }

  if (props.runDiagnostics === 'processing') {
    appContext.vnet.runDiagnostics = () => pendingPromise;
  } else {
    const report = makeReport();
    const checkAttempt = report.checks[0];

    if (props.diagReport === 'issues-found') {
      checkAttempt.checkReport.status = CheckReportStatus.ISSUES_FOUND;
    }

    if (props.diagReport === 'failed-checks') {
      checkAttempt.status = CheckAttemptStatus.ERROR;
      checkAttempt.error = 'something went wrong';
      checkAttempt.checkReport = undefined;
    }

    appContext.vnet.runDiagnostics = () =>
      new MockedUnaryCall(
        { report },
        props.runDiagnostics === 'error'
          ? new Error('something went wrong')
          : undefined
      );
  }

  return (
    <MockAppContextProvider
      appContext={appContext}
      // Completely re-mount everything when controls change. This ensures that effects to fetch
      // data are fired again.
      key={JSON.stringify(props)}
    >
      <ConnectionsContextProvider>
        <VnetContextProvider>
          {props.fetchStatus === 'processing-with-previous-results' && (
            <RerequestServiceInfo />
          )}
          <Component
            refCallback={noop}
            next={noop}
            prev={noop}
            hasTransitionEnded
            stepIndex={1}
            flowLength={2}
          />
        </VnetContextProvider>
      </ConnectionsContextProvider>
    </MockAppContextProvider>
  );
}

const RerequestServiceInfo = () => {
  const { serviceInfoAttempt, refreshServiceInfoAttempt } = useVnetContext();

  useEffect(() => {
    if (serviceInfoAttempt.status === 'success') {
      refreshServiceInfoAttempt();
    }
  }, [serviceInfoAttempt, refreshServiceInfoAttempt]);

  return null;
};

const noop = () => {};

export const CloudCustomer: StoryObj<StoryProps> = {
  args: {
    ...defaultArgs,
    appDnsZones: ['example.teleport.sh'],
    clusters: ['example.teleport.sh'],
  },
};

export const SelfHostedWithDifferentClusterName: StoryObj<StoryProps> = {
  args: {
    ...defaultArgs,
    appDnsZones: ['teleport.example.com'],
    clusters: ['teleport-example'],
  },
};

export const SelfHostedWithEqualNameAndLeaf: StoryObj<StoryProps> = {
  args: {
    ...defaultArgs,
    appDnsZones: ['teleport.example.com', 'leaf.example.com'],
    clusters: ['teleport.example.com', 'leaf.example.com'],
  },
};

export const SelfHostedWithEqualNameAndDifferentLeaf: StoryObj<StoryProps> = {
  args: {
    ...defaultArgs,
    appDnsZones: ['teleport.example.com', 'leaf.example.com'],
    clusters: ['teleport.example.com', 'teleport-leaf'],
  },
};

export const SelfHostedWithEqualNameAndCustomDNSZones: StoryObj<StoryProps> = {
  args: {
    ...defaultArgs,
    appDnsZones: ['teleport.example.com', 'company.com', 'apps.company'],
    clusters: ['teleport.example.com'],
  },
};

export const SelfHostedWithManyLeavesAndZones: StoryObj<StoryProps> = {
  args: {
    ...defaultArgs,
    appDnsZones: [
      'teleport.example.com',
      'leaf.example.com',
      'second-leaf.example.com',
      'company.com',
    ],
    clusters: [
      'teleport.example.com',
      'teleport-leaf',
      'second-leaf.example.com',
    ],
  },
};<|MERGE_RESOLUTION|>--- conflicted
+++ resolved
@@ -15,11 +15,7 @@
  * You should have received a copy of the GNU Affero General Public License
  * along with this program.  If not, see <http://www.gnu.org/licenses/>.
  */
-<<<<<<< HEAD
-import { Meta, StoryObj } from '@storybook/react';
-=======
-import { Meta } from '@storybook/react-vite';
->>>>>>> 693ddfc7
+import { Meta, StoryObj } from '@storybook/react-vite';
 import { useEffect } from 'react';
 
 import { Box } from 'design';
