/**
 * Teleport
 * Copyright (C) 2023  Gravitational, Inc.
 *
 * This program is free software: you can redistribute it and/or modify
 * it under the terms of the GNU Affero General Public License as published by
 * the Free Software Foundation, either version 3 of the License, or
 * (at your option) any later version.
 *
 * This program is distributed in the hope that it will be useful,
 * but WITHOUT ANY WARRANTY; without even the implied warranty of
 * MERCHANTABILITY or FITNESS FOR A PARTICULAR PURPOSE.  See the
 * GNU Affero General Public License for more details.
 *
 * You should have received a copy of the GNU Affero General Public License
 * along with this program.  If not, see <http://www.gnu.org/licenses/>.
 */

<<<<<<< HEAD
import React from 'react';
import { MenuLogin, MenuLoginProps } from 'shared/components/MenuLogin';
import { AwsLaunchButton } from 'shared/components/AwsLaunchButton';
import { ButtonBorder, MenuItem, ButtonWithMenu } from 'design';
=======
import { MenuLogin, MenuLoginProps } from 'shared/components/MenuLogin';
import { AwsLaunchButton } from 'shared/components/AwsLaunchButton';
import { ButtonBorder, ButtonWithMenu, MenuItem } from 'design';
>>>>>>> bf92fc5f

import {
  connectToServer,
  connectToDatabase,
  connectToKube,
  connectToApp,
  captureAppLaunchInBrowser,
} from 'teleterm/ui/services/workspacesService';
import { useAppContext } from 'teleterm/ui/appContextProvider';
import {
  Server,
  Kube,
  GatewayProtocol,
  Database,
  App,
  Cluster,
} from 'teleterm/services/tshd/types';

import { DatabaseUri, routing } from 'teleterm/ui/uri';
import { IAppContext } from 'teleterm/ui/types';
import { retryWithRelogin } from 'teleterm/ui/utils';
import {
  getWebAppLaunchUrl,
  isWebApp,
  getAwsAppLaunchUrl,
  getSamlAppSsoUrl,
} from 'teleterm/services/tshd/app';

export function ConnectServerActionButton(props: {
  server: Server;
}): React.JSX.Element {
  const ctx = useAppContext();

  function getSshLogins(): string[] {
    const cluster = ctx.clustersService.findClusterByResource(props.server.uri);
    return cluster?.loggedInUser?.sshLogins || [];
  }

  function connect(login: string): void {
    const { uri, hostname } = props.server;
    connectToServer(
      ctx,
      { uri, hostname, login },
      {
        origin: 'resource_table',
      }
    );
  }

  return (
    <MenuLogin
      textTransform="none"
      getLoginItems={() => getSshLogins().map(login => ({ login, url: '' }))}
      onSelect={(e, login) => connect(login)}
      transformOrigin={{
        vertical: 'top',
        horizontal: 'right',
      }}
      anchorOrigin={{
        vertical: 'bottom',
        horizontal: 'right',
      }}
    />
  );
}

export function ConnectKubeActionButton(props: {
  kube: Kube;
}): React.JSX.Element {
  const appContext = useAppContext();

  function connect(): void {
    connectToKube(
      appContext,
      { uri: props.kube.uri },
      { origin: 'resource_table' }
    );
  }

  return (
    <ButtonBorder textTransform="none" size="small" onClick={connect}>
      Connect
    </ButtonBorder>
  );
}

export function ConnectAppActionButton(props: { app: App }): React.JSX.Element {
  const appContext = useAppContext();

  function connect(): void {
    connectToApp(appContext, props.app, { origin: 'resource_table' });
  }

  const rootCluster = appContext.clustersService.findCluster(
    routing.ensureRootClusterUri(props.app.uri)
  );
  const cluster = appContext.clustersService.findClusterByResource(
    props.app.uri
  );

  return (
    <AppButton
      connect={connect}
      app={props.app}
      cluster={cluster}
      rootCluster={rootCluster}
      onLaunchUrl={() => {
        captureAppLaunchInBrowser(appContext, props.app, {
          origin: 'resource_table',
        });
      }}
    />
  );
}

export function ConnectDatabaseActionButton(props: {
  database: Database;
}): React.JSX.Element {
  const appContext = useAppContext();

  function connect(dbUser: string): void {
    const { uri, name, protocol } = props.database;
    connectToDatabase(
      appContext,
      { uri, name, protocol, dbUser },
      { origin: 'resource_table' }
    );
  }

  return (
    <MenuLogin
      {...getDatabaseMenuLoginOptions(
        props.database.protocol as GatewayProtocol
      )}
      textTransform="none"
      width="195px"
      getLoginItems={() => getDatabaseUsers(appContext, props.database.uri)}
      onSelect={(_, user) => {
        connect(user);
      }}
      transformOrigin={{
        vertical: 'top',
        horizontal: 'right',
      }}
      anchorOrigin={{
        vertical: 'bottom',
        horizontal: 'right',
      }}
    />
  );
}

function getDatabaseMenuLoginOptions(
  protocol: GatewayProtocol
): Pick<MenuLoginProps, 'placeholder' | 'required'> {
  if (protocol === 'redis') {
    return {
      placeholder: 'Enter username (optional)',
      required: false,
    };
  }

  return {
    placeholder: 'Enter username',
    required: true,
  };
}

async function getDatabaseUsers(appContext: IAppContext, dbUri: DatabaseUri) {
  try {
    const dbUsers = await retryWithRelogin(appContext, dbUri, () =>
      appContext.resourcesService.getDbUsers(dbUri)
    );
    return dbUsers.map(user => ({ login: user, url: '' }));
  } catch (e) {
    // Emitting a warning instead of an error here because fetching those username suggestions is
    // not the most important part of the app.
    appContext.notificationsService.notifyWarning({
      title: 'Could not fetch database usernames',
      description: e.message,
    });

    throw e;
  }
}

function AppButton(props: {
  app: App;
  cluster: Cluster;
  rootCluster: Cluster;
  connect(): void;
  onLaunchUrl(): void;
}) {
  if (props.app.awsConsole) {
    return (
      <AwsLaunchButton
        awsRoles={props.app.awsRoles}
        getLaunchUrl={arn =>
          getAwsAppLaunchUrl({
            app: props.app,
            rootCluster: props.rootCluster,
            cluster: props.cluster,
            arn,
          })
        }
        onLaunchUrl={props.onLaunchUrl}
      />
    );
  }

  if (props.app.samlApp) {
    return (
      <ButtonBorder
        size="small"
        onClick={props.onLaunchUrl}
        as="a"
        textTransform="none"
        title="Log in to the app in the browser"
        href={getSamlAppSsoUrl({
          app: props.app,
          rootCluster: props.rootCluster,
        })}
        target="_blank"
      >
        Login
      </ButtonBorder>
    );
  }

  if (isWebApp(props.app)) {
    return (
      <ButtonWithMenu
        text="Launch"
        textTransform="none"
        size="small"
        forwardedAs="a"
        href={getWebAppLaunchUrl({
          app: props.app,
          rootCluster: props.rootCluster,
          cluster: props.cluster,
        })}
        onClick={props.onLaunchUrl}
        target="_blank"
        title="Launch the app in the browser"
      >
<<<<<<< HEAD
        <MenuItem>Connect and copy VNet address</MenuItem>
        <MenuItem onClick={props.connect}>Connect to local port</MenuItem>
=======
        <MenuItem onClick={props.connect}>Set up connection</MenuItem>
>>>>>>> bf92fc5f
      </ButtonWithMenu>
    );
  }

  return (
    <ButtonWithMenu
      text="Connect"
      textTransform="none"
      size="small"
      onClick={() => window.alert('TODO(ravicious): Open VNet')}
    >
      <MenuItem onClick={props.connect}>Connect to local port</MenuItem>
    </ButtonWithMenu>
  );
}<|MERGE_RESOLUTION|>--- conflicted
+++ resolved
@@ -16,16 +16,10 @@
  * along with this program.  If not, see <http://www.gnu.org/licenses/>.
  */
 
-<<<<<<< HEAD
 import React from 'react';
 import { MenuLogin, MenuLoginProps } from 'shared/components/MenuLogin';
 import { AwsLaunchButton } from 'shared/components/AwsLaunchButton';
-import { ButtonBorder, MenuItem, ButtonWithMenu } from 'design';
-=======
-import { MenuLogin, MenuLoginProps } from 'shared/components/MenuLogin';
-import { AwsLaunchButton } from 'shared/components/AwsLaunchButton';
 import { ButtonBorder, ButtonWithMenu, MenuItem } from 'design';
->>>>>>> bf92fc5f
 
 import {
   connectToServer,
@@ -271,12 +265,8 @@
         target="_blank"
         title="Launch the app in the browser"
       >
-<<<<<<< HEAD
         <MenuItem>Connect and copy VNet address</MenuItem>
         <MenuItem onClick={props.connect}>Connect to local port</MenuItem>
-=======
-        <MenuItem onClick={props.connect}>Set up connection</MenuItem>
->>>>>>> bf92fc5f
       </ButtonWithMenu>
     );
   }
