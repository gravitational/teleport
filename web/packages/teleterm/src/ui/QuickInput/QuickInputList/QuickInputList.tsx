/*
Copyright 2018 Gravitational, Inc.

Licensed under the Apache License, Version 2.0 (the "License");
you may not use this file except in compliance with the License.
You may obtain a copy of the License at

    http://www.apache.org/licenses/LICENSE-2.0

Unless required by applicable law or agreed to in writing, software
distributed under the License is distributed on an "AS IS" BASIS,
WITHOUT WARRANTIES OR CONDITIONS OF ANY KIND, either express or implied.
See the License for the specific language governing permissions and
limitations under the License.
*/

import React, { useEffect, useRef } from 'react';
import styled from 'styled-components';
import { Box, Flex, Label, Text } from 'design';
import { makeLabelTag } from 'teleport/components/formatters';

import { Cli, Server, Person, Database } from 'design/Icon';

import * as types from 'teleterm/ui/services/quickInput/types';

const QuickInputList = React.forwardRef<HTMLElement, Props>((props, ref) => {
  // Ideally, this property would be described by the suggestion object itself rather than depending
  // on `kind`. But for now we need it just for a single suggestion kind anyway.
  const shouldSuggestionsStayInPlace =
    props.items[0]?.kind === 'suggestion.cmd';
  const activeItemRef = useRef<HTMLDivElement>();
  const { items, activeItem } = props;
  if (items.length === 0) {
    return null;
  }

  useEffect(() => {
    // `false` - bottom of the element will be aligned to the bottom of the visible area of the scrollable ancestor
    activeItemRef.current?.scrollIntoView(false);
  }, [activeItem]);

  const $items = items.map((r, index) => {
    const Cmpt = ComponentMap[r.kind] || UnknownItem;
    const isActive = index === activeItem;
    return (
      <StyledItem
        data-attr={index}
        ref={isActive ? activeItemRef : null}
        $active={isActive}
        key={` ${index}`}
      >
        <Cmpt item={r} />
      </StyledItem>
    );
  });

  function handleClick(e: React.SyntheticEvent) {
    const el = e.target;
    if (el instanceof Element) {
      const itemEl = el.closest('[data-attr]');
      props.onPick(parseInt(itemEl.getAttribute('data-attr')));
    }
  }

  return (
    <StyledGlobalSearchResults
      position={shouldSuggestionsStayInPlace ? null : props.position}
      ref={ref}
      tabIndex={-1}
      data-attr="quickpicker.list"
      onClick={handleClick}
    >
      {$items}
    </StyledGlobalSearchResults>
  );
});

export default QuickInputList;

function CmdItem(props: { item: types.SuggestionCmd }) {
  return (
    <Flex alignItems="baseline">
      <SquareIconBackground color="#512FC9">
        <Cli fontSize="10px" />
      </SquareIconBackground>
      {/* Equivalent of flex-shrink: 0, but styled-system doesn't support flex-shrink. */}
      <Box flex="0 0 auto" mr={2}>
        {props.item.data.displayName}
      </Box>
      <Box color="text.slightlyMuted">{props.item.data.description}</Box>
    </Flex>
  );
}

function SshLoginItem(props: { item: types.SuggestionSshLogin }) {
  return (
    <Flex alignItems="baseline">
      <SquareIconBackground color="#FFAB00">
        <Person fontSize="10px" />
      </SquareIconBackground>
      <Box mr={2}>{props.item.data}</Box>
    </Flex>
  );
}

function ServerItem(props: { item: types.SuggestionServer }) {
  const { hostname, labelsList } = props.item.data;
  const $labels = labelsList.map((label, index) => (
    <Label mr="1" key={index} kind="secondary">
      {makeLabelTag(label)}
    </Label>
  ));

  return (
    <Flex alignItems="baseline" p={1} minWidth="300px">
      <SquareIconBackground color="#4DB2F0">
        <Server fontSize="10px" />
      </SquareIconBackground>
      <Flex flexDirection="column" ml={1}>
        <Box mr={2}>{hostname}</Box>
        <Box>{$labels}</Box>
      </Flex>
    </Flex>
  );
}

function DatabaseItem(props: { item: types.SuggestionDatabase }) {
  const db = props.item.data;
  const $labels = db.labelsList.map((label, index) => (
    <Label mr="1" key={index} kind="secondary">
      {makeLabelTag(label)}
    </Label>
  ));

  return (
    <Flex alignItems="baseline" p={1} minWidth="300px">
      <SquareIconBackground color="#4DB2F0">
        <Database fontSize="10px" />
      </SquareIconBackground>
      <Flex flexDirection="column" ml={1} flex={1}>
        <Flex justifyContent="space-between" alignItems="center">
          <Box mr={2}>{db.name}</Box>
          <Box mr={2}>
            <Text typography="body2" fontSize={0}>
              {db.type}/{db.protocol}
            </Text>
          </Box>
        </Flex>
        <Box>{$labels}</Box>
      </Flex>
    </Flex>
  );
}

function UnknownItem(props: { item: types.Suggestion }) {
  const { kind } = props.item;
  return <div>unknown kind: {kind} </div>;
}

const StyledItem = styled.div(({ theme, $active }) => {
  return {
    '&:hover, &:focus': {
      cursor: 'pointer',
      background: theme.colors.levels.elevated,
    },

    padding: '2px 8px',
<<<<<<< HEAD
    color: theme.colors.text.primary,
=======
    color: theme.colors.text.main,
>>>>>>> 98d3eeef
    background: $active
      ? theme.colors.levels.surface
      : theme.colors.levels.sunken,
  };
});

const StyledGlobalSearchResults = styled.div(({ theme, position }) => {
  return {
    boxShadow: '8px 8px 18px rgb(0 0 0)',
<<<<<<< HEAD
    color: theme.colors.text.primary,
=======
    color: theme.colors.text.main,
>>>>>>> 98d3eeef
    background: theme.colors.levels.surface,
    boxSizing: 'border-box',
    marginTop: '42px',
    left: position ? position + 'px' : 0,
    display: 'block',
    transition: '0.12s',
    position: 'absolute',
    borderRadius: '4px',
    fontSize: '12px',
    listStyle: 'none outside none',
    textShadow: 'none',
    zIndex: '1000',
    maxHeight: '350px',
    overflow: 'auto',
  };
});

const ComponentMap: Record<
  types.Suggestion['kind'],
  React.FC<{ item: types.Suggestion }>
> = {
  ['suggestion.cmd']: CmdItem,
  ['suggestion.ssh-login']: SshLoginItem,
  ['suggestion.server']: ServerItem,
  ['suggestion.database']: DatabaseItem,
};

type Props = {
  items: types.Suggestion[];
  activeItem: number;
  position: number;
  onPick(index: number): void;
};

const SquareIconBackground = styled(Box)`
  background: ${props => props.color};
  display: flex;
  align-items: center;
  justify-content: center;
  height: 14px;
  width: 14px;
  margin-right: 8px;
  border-radius: 2px;
  padding: 4px;
`;<|MERGE_RESOLUTION|>--- conflicted
+++ resolved
@@ -165,11 +165,7 @@
     },
 
     padding: '2px 8px',
-<<<<<<< HEAD
-    color: theme.colors.text.primary,
-=======
     color: theme.colors.text.main,
->>>>>>> 98d3eeef
     background: $active
       ? theme.colors.levels.surface
       : theme.colors.levels.sunken,
@@ -179,11 +175,7 @@
 const StyledGlobalSearchResults = styled.div(({ theme, position }) => {
   return {
     boxShadow: '8px 8px 18px rgb(0 0 0)',
-<<<<<<< HEAD
-    color: theme.colors.text.primary,
-=======
     color: theme.colors.text.main,
->>>>>>> 98d3eeef
     background: theme.colors.levels.surface,
     boxSizing: 'border-box',
     marginTop: '42px',
