--- conflicted
+++ resolved
@@ -153,12 +153,7 @@
   }
 
   padding: ${props => props.theme.space[2]}px;
-<<<<<<< HEAD
-  color: ${props => props.theme.colors.text.primary};
-=======
   color: ${props => props.theme.colors.text.main};
-  background: ${props => props.theme.colors.levels.surface};
->>>>>>> 98d3eeef
 `;
 
 const InteractiveItem = styled(NonInteractiveItem)`
