--- conflicted
+++ resolved
@@ -79,21 +79,15 @@
         type: 'parametrized-action',
         searchResult: result,
         parameter: {
-<<<<<<< HEAD
           getSuggestions: async () => {
             const sshLogins = ctx.clustersService.findClusterByResource(
               result.resource.uri
-            )?.loggedInUser?.sshLoginsList;
+            )?.loggedInUser?.sshLogins;
             return sshLogins?.map(login => ({
               value: login,
               displayText: login,
             }));
           },
-=======
-          getSuggestions: async () =>
-            ctx.clustersService.findClusterByResource(result.resource.uri)
-              ?.loggedInUser?.sshLogins,
->>>>>>> 200553c4
           placeholder: 'Provide login',
         },
         perform: login => {
@@ -131,7 +125,7 @@
           searchResult: result,
           parameter: {
             getSuggestions: async () =>
-              result.resource.awsRolesList.map(a => ({
+              result.resource.awsRoles.map(a => ({
                 value: a.arn,
                 displayText: a.display,
               })),
