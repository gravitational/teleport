/*
Copyright 2023 Gravitational, Inc.

Licensed under the Apache License, Version 2.0 (the "License");
you may not use this file except in compliance with the License.
You may obtain a copy of the License at

    http://www.apache.org/licenses/LICENSE-2.0

Unless required by applicable law or agreed to in writing, software
distributed under the License is distributed on an "AS IS" BASIS,
WITHOUT WARRANTIES OR CONDITIONS OF ANY KIND, either express or implied.
See the License for the specific language governing permissions and
limitations under the License.
*/

import React, { useCallback, useEffect, useRef, useState } from 'react';
import styled from 'styled-components';
import { Box, ButtonPrimary, Flex, Text } from 'design';
import { makeEmptyAttempt, useAsync } from 'shared/hooks/useAsync';
import { wait } from 'shared/utils/wait';
import * as Alerts from 'design/Alert';
import { CircleCheck, CircleCross, CirclePlay, Spinner } from 'design/Icon';

import { useAppContext } from 'teleterm/ui/appContextProvider';
import { useWorkspaceContext } from 'teleterm/ui/Documents';
import { retryWithRelogin } from 'teleterm/ui/utils';
import {
  AgentProcessError,
  NodeWaitJoinTimeout,
  useConnectMyComputerContext,
} from 'teleterm/ui/ConnectMyComputer';
import Logger from 'teleterm/logger';
import { codeOrSignal } from 'teleterm/ui/utils/process';
import { RootClusterUri } from 'teleterm/ui/uri';
import { isAccessDeniedError } from 'teleterm/services/tshd/errors';

import { useAgentProperties } from '../useAgentProperties';
import { Logs } from '../Logs';
import { CompatibilityError } from '../CompatibilityPromise';

const logger = new Logger('DocumentConnectMyComputerSetup');

// TODO(gzdunek): Rename to `Setup`
export function DocumentConnectMyComputerSetup() {
  const [step, setStep] = useState<'information' | 'agent-setup'>(
    'information'
  );
  const { rootClusterUri } = useWorkspaceContext();

  return (
    <Box maxWidth="680px" mx="auto" mt="4" px="5" width="100%">
      <Text typography="h3" mb="4">
        Connect My Computer
      </Text>
      {step === 'information' && (
        <Information onSetUpAgentClick={() => setStep('agent-setup')} />
      )}
      {step === 'agent-setup' && <AgentSetup rootClusterUri={rootClusterUri} />}
    </Box>
  );
}

function Information(props: { onSetUpAgentClick(): void }) {
  const { systemUsername, hostname, roleName, clusterName } =
    useAgentProperties();
  const { isAgentCompatible } = useConnectMyComputerContext();

  return (
    <>
      {!isAgentCompatible && (
        <>
          <CompatibilityError />
          <Separator mt={3} mb={2} />
        </>
      )}
      <Text>
        The setup process will download and launch the Teleport agent, making
        your computer available in the <strong>{clusterName}</strong> cluster as{' '}
        <strong>{hostname}</strong>.
        <br />
        <br />
        Cluster users with the role <strong>{roleName}</strong> will be able to
        access your computer as <strong>{systemUsername}</strong>.
        <br />
        <br />
        Your computer will be shared while Teleport Connect is open. To stop
        sharing, close Teleport Connect or stop the agent through the Connect My
        Computer tab. Sharing will resume on app restart, unless you stop the
        agent before exiting.
      </Text>
      <ButtonPrimary
        mt={4}
        mx="auto"
        css={`
          display: block;
        `}
        disabled={!isAgentCompatible}
        onClick={props.onSetUpAgentClick}
      >
        Connect
      </ButtonPrimary>
    </>
  );
}

function AgentSetup({ rootClusterUri }: { rootClusterUri: RootClusterUri }) {
  const ctx = useAppContext();
  const {
    startAgent,
    markAgentAsConfigured,
    downloadAgent: runDownloadAgentAttempt,
    downloadAgentAttempt,
    setDownloadAgentAttempt,
    agentProcessState,
  } = useConnectMyComputerContext();
  const cluster = ctx.clustersService.findCluster(rootClusterUri);
  const nodeToken = useRef<string>();

  const [createRoleAttempt, runCreateRoleAttempt, setCreateRoleAttempt] =
    useAsync(
      useCallback(
        () =>
          retryWithRelogin(ctx, rootClusterUri, async () => {
            let certsReloaded = false;

            try {
              const response = await ctx.connectMyComputerService.createRole(
                rootClusterUri
              );
              certsReloaded = response.certsReloaded;
            } catch (error) {
              if (isAccessDeniedError(error)) {
                throw new Error(
                  'Access denied. Contact your administrator for permissions to manage users and roles.'
                );
              }
              throw error;
            }

            // If tshd reloaded the certs to refresh the role list, the Electron app must resync details
            // of the cluster to also update the role list in the UI.
            if (certsReloaded) {
              await ctx.clustersService.syncRootCluster(rootClusterUri);
            }
          }),
        [ctx, rootClusterUri]
      )
    );
  const [
    generateConfigFileAttempt,
    runGenerateConfigFileAttempt,
    setGenerateConfigFileAttempt,
  ] = useAsync(
    useCallback(async () => {
      const { token } = await retryWithRelogin(ctx, rootClusterUri, () =>
        ctx.connectMyComputerService.createAgentConfigFile(cluster)
      );
      nodeToken.current = token;
    }, [cluster, ctx, rootClusterUri])
  );
  const [joinClusterAttempt, runJoinClusterAttempt, setJoinClusterAttempt] =
    useAsync(
      useCallback(async () => {
        if (!nodeToken.current) {
          throw new Error('Node token is empty');
        }
        const [, error] = await startAgent();
        if (error) {
          throw error;
        }
        try {
          await ctx.connectMyComputerService.deleteToken(
            cluster.uri,
            nodeToken.current
          );
        } catch (error) {
          // the user may not have permissions to remove the token, but it will expire in a few minutes anyway
          if (isAccessDeniedError(error)) {
            logger.error('Access denied when deleting a token.', error);
            return;
          }
          throw error;
        }
      }, [startAgent, ctx.connectMyComputerService, cluster.uri])
    );

  const steps = [
    {
      name: 'Setting up the role',
      attempt: createRoleAttempt,
    },
    {
      name: 'Downloading the agent',
      attempt: downloadAgentAttempt,
    },
    {
      name: 'Generating the config file',
      attempt: generateConfigFileAttempt,
    },
    {
      name: 'Joining the cluster',
      attempt: joinClusterAttempt,
      customError: () => {
        if (joinClusterAttempt.status !== 'error') {
          return;
        }

        if (joinClusterAttempt.error instanceof NodeWaitJoinTimeout) {
          return (
            <>
              <StandardError
                error={
                  'The agent did not join the cluster within the timeout window.'
                }
                mb={1}
              />
              <Logs logs={joinClusterAttempt.error.logs} />
            </>
          );
        }

        if (!(joinClusterAttempt.error instanceof AgentProcessError)) {
          return <StandardError error={joinClusterAttempt.statusText} />;
        }

        if (agentProcessState.status === 'error') {
          return <StandardError error={agentProcessState.message} />;
        }

        if (agentProcessState.status === 'exited') {
          const { code, signal } = agentProcessState;

          return (
            <>
              <StandardError
                error={`Agent process exited with ${codeOrSignal(
                  code,
                  signal
                )}.`}
                mb={1}
              />
              <Logs logs={agentProcessState.logs} />
            </>
          );
        }
      },
    },
  ];

  const runSteps = useCallback(async () => {
    function withEventOnFailure(
      fn: () => Promise<[void, Error]>,
      failedStep: string
    ): () => Promise<[void, Error]> {
      return async () => {
        const result = await fn();
        const [, error] = result;
        if (error) {
          ctx.usageService.captureConnectMyComputerSetup(cluster.uri, {
            success: false,
            failedStep,
          });
        }
        return result;
      };
    }

    // all steps have to be cleared when starting the setup process;
    // otherwise we could see old errors on retry
    // (the error would be cleared when the given step starts, but it would be too late)
    setCreateRoleAttempt(makeEmptyAttempt());
    setDownloadAgentAttempt(makeEmptyAttempt());
    setGenerateConfigFileAttempt(makeEmptyAttempt());
    setJoinClusterAttempt(makeEmptyAttempt());

    const actions = [
      withEventOnFailure(runCreateRoleAttempt, 'setting_up_role'),
      withEventOnFailure(runDownloadAgentAttempt, 'downloading_agent'),
      withEventOnFailure(
        runGenerateConfigFileAttempt,
        'generating_config_file'
      ),
      withEventOnFailure(runJoinClusterAttempt, 'joining_cluster'),
    ];
    for (const action of actions) {
      const [, error] = await action();
      if (error) {
        return;
      }
    }
    ctx.usageService.captureConnectMyComputerSetup(cluster.uri, {
      success: true,
    });
    // Wait before navigating away from the document, so the user has time
    // to notice that all four steps have completed.
    await wait(750);
    markAgentAsConfigured();
  }, [
    setCreateRoleAttempt,
    setDownloadAgentAttempt,
    setGenerateConfigFileAttempt,
    setJoinClusterAttempt,
    runCreateRoleAttempt,
    runDownloadAgentAttempt,
    runGenerateConfigFileAttempt,
    runJoinClusterAttempt,
    markAgentAsConfigured,
    ctx.usageService,
    cluster.uri,
  ]);

  useEffect(() => {
    if (
      [
        createRoleAttempt,
        downloadAgentAttempt,
        generateConfigFileAttempt,
        joinClusterAttempt,
      ].every(attempt => attempt.status === '')
    ) {
      runSteps();
    }
  }, [
    downloadAgentAttempt,
    generateConfigFileAttempt,
    joinClusterAttempt,
    createRoleAttempt,
    runSteps,
  ]);

  const hasSetupFailed = steps.some(s => s.attempt.status === 'error');

  return (
    <>
      <ol
        css={`
          padding-left: 0;
          list-style: inside decimal;
        `}
      >
        {steps.map(step => (
          <Flex
            key={step.name}
            alignItems="baseline"
            gap={2}
            data-testid={step.name}
            data-teststatus={step.attempt.status}
          >
            {step.attempt.status === '' && <CirclePlay />}
            {step.attempt.status === 'processing' && (
              <Spinner
                css={`
                  animation: spin 1s linear infinite;
                  @keyframes spin {
                    from {
                      transform: rotate(0deg);
                    }
                    to {
                      transform: rotate(360deg);
                    }
                  }
                `}
              />
            )}
            {step.attempt.status === 'success' && (
              <CircleCheck color="success" />
            )}
            {step.attempt.status === 'error' && (
              <CircleCross color="error.main" />
            )}
            <li>
              {step.name}
              {step.attempt.status === 'error' && (
                <>
                  {step.customError?.() || (
                    <StandardError error={step.attempt.statusText} />
                  )}
                </>
              )}
            </li>
          </Flex>
        ))}
      </ol>

      {hasSetupFailed && (
        <ButtonPrimary onClick={runSteps}>Retry</ButtonPrimary>
      )}
    </>
  );
}

function StandardError(props: {
  error: string;
  mb?: number | string;
}): JSX.Element {
  return (
    <Alerts.Danger
      mb={props.mb || 0}
      css={`
        white-space: pre-wrap;
      `}
    >
      {props.error}
    </Alerts.Danger>
  );
<<<<<<< HEAD
}

function isAccessDeniedError(error: Error): boolean {
  return (error.message as string)?.includes('access denied');
}

const Separator = styled(Box)`
  background: ${props => props.theme.colors.spotBackground[2]};
  height: 1px;
`;
=======
}
>>>>>>> 027566a8
<|MERGE_RESOLUTION|>--- conflicted
+++ resolved
@@ -404,17 +404,9 @@
       {props.error}
     </Alerts.Danger>
   );
-<<<<<<< HEAD
-}
-
-function isAccessDeniedError(error: Error): boolean {
-  return (error.message as string)?.includes('access denied');
 }
 
 const Separator = styled(Box)`
   background: ${props => props.theme.colors.spotBackground[2]};
   height: 1px;
-`;
-=======
-}
->>>>>>> 027566a8
+`;