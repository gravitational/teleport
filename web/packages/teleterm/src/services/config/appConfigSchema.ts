--- conflicted
+++ resolved
@@ -75,7 +75,6 @@
       .describe(
         '`auto` uses modern ConPTY system if available, which requires Windows 10 (19H1) or above. Set to `winpty` to use winpty even if ConPTY is available.'
       ),
-<<<<<<< HEAD
     'terminal.shell': z
       .string()
       .default(settings.defaultOsShellId)
@@ -97,10 +96,9 @@
       .describe(
         'Path to a custom shell that is used when terminal.shell is set to "custom".'
       ),
-=======
     'terminal.rightClick': z
       .enum(['paste', 'copyPaste', 'menu'])
-      .default(platform === 'win32' ? 'copyPaste' : 'menu')
+      .default(settings.platform === 'win32' ? 'copyPaste' : 'menu')
       .describe(
         '`paste` pastes clipboard content, `copyPaste` copies if text is selected, otherwise pastes, `menu` shows context menu.'
       ),
@@ -108,7 +106,6 @@
       .boolean()
       .default(false)
       .describe('Automatically copies selected text to the clipboard.'),
->>>>>>> db827bfd
     'usageReporting.enabled': z
       .boolean()
       .default(false)
