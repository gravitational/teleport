/**
 * Teleport
 * Copyright (C) 2023  Gravitational, Inc.
 *
 * This program is free software: you can redistribute it and/or modify
 * it under the terms of the GNU Affero General Public License as published by
 * the Free Software Foundation, either version 3 of the License, or
 * (at your option) any later version.
 *
 * This program is distributed in the hope that it will be useful,
 * but WITHOUT ANY WARRANTY; without even the implied warranty of
 * MERCHANTABILITY or FITNESS FOR A PARTICULAR PURPOSE.  See the
 * GNU Affero General Public License for more details.
 *
 * You should have received a copy of the GNU Affero General Public License
 * along with this program.  If not, see <http://www.gnu.org/licenses/>.
 */

<<<<<<< HEAD
import path from 'path';
import { type Stats, watch } from 'fs';
import { readFile, writeFile, stat, rename } from 'fs/promises';
=======
import { watch } from 'fs';
import { readFile, rename, stat, writeFile } from 'fs/promises';
import path from 'path';
>>>>>>> d46a2fd4

import { wait } from 'shared/utils/wait';

import { makeCert } from './makeCert';

/**
 * Generates self-signed cert and saves it in the `certsDir`
 * using `certName` (only the cert is saved).
 * The generated pair (cert and key) is returned.
 */
export async function generateAndSaveGrpcCert(
  certsDir: string,
  certName: string
): Promise<{ cert: Buffer; key: Buffer }> {
  const createdCert = await makeCert({
    commonName: 'localhost',
    validityDays: 365,
  });

  // File is first saved using under `tempFullPath` and then renamed to `fullPath`.
  // It prevents from reading half written file.
  const fullPath = path.join(certsDir, certName);
  const tempFullPath = fullPath + '.tmp';
  await writeFile(tempFullPath, createdCert.cert);
  await rename(tempFullPath, fullPath);

  return {
    cert: Buffer.from(createdCert.cert),
    key: Buffer.from(createdCert.key),
  };
}

/**
 * Reads a cert with given `certName` in the `certDir`.
 * If the file doesn't exist, by default it will wait up to 10 seconds for it.
 */
export async function readGrpcCert(
  certsDir: string,
  certName: string,
  { timeoutMs = 10_000 } = {}
): Promise<Buffer> {
  const fullPath = path.join(certsDir, certName);
  const abortController = new AbortController();

  async function fileExistsAndHasSize(): Promise<boolean> {
    let stats: Stats;
    try {
      stats = await stat(fullPath);
    } catch (error) {
      if (error?.code === 'ENOENT') {
        return false;
      }
      throw error;
    }

    return !!stats.size;
  }

  function waitForFile(): Promise<Buffer> {
    return new Promise((resolve, reject) => {
      wait(timeoutMs, abortController.signal).then(
        () =>
          reject(
            new Error(
              `Could not read ${certName} certificate within the timeout.`
            )
          ),
        () => {} // Ignore abort errors.
      );

      // Watching must be started before checking if the file already exists to avoid race
      // conditions. If we checked if the file exists and then started the watcher, the file could
      // in theory be created between those two actions.
      watch(
        certsDir,
        { signal: abortController.signal },
        async (_, filename) => {
          if (certName === filename && (await fileExistsAndHasSize())) {
            resolve(readFile(fullPath));
          }
        }
      );

      fileExistsAndHasSize().then(
        exists => exists && resolve(readFile(fullPath)),
        err => reject(err)
      );
    });
  }

  try {
    return await waitForFile();
  } finally {
    abortController.abort();
  }
}<|MERGE_RESOLUTION|>--- conflicted
+++ resolved
@@ -16,15 +16,9 @@
  * along with this program.  If not, see <http://www.gnu.org/licenses/>.
  */
 
-<<<<<<< HEAD
-import path from 'path';
-import { type Stats, watch } from 'fs';
-import { readFile, writeFile, stat, rename } from 'fs/promises';
-=======
-import { watch } from 'fs';
+import { watch, type Stats } from 'fs';
 import { readFile, rename, stat, writeFile } from 'fs/promises';
 import path from 'path';
->>>>>>> d46a2fd4
 
 import { wait } from 'shared/utils/wait';
 
