<<<<<<< HEAD
import { ITshdEventsServiceServer } from 'gen-proto-js/teleport/lib/teleterm/v1/tshd_events_service_grpc_pb';
=======
/**
 * Copyright 2023 Gravitational, Inc
 *
 * Licensed under the Apache License, Version 2.0 (the "License");
 * you may not use this file except in compliance with the License.
 * You may obtain a copy of the License at
 *
 *      http://www.apache.org/licenses/LICENSE-2.0
 *
 * Unless required by applicable law or agreed to in writing, software
 * distributed under the License is distributed on an "AS IS" BASIS,
 * WITHOUT WARRANTIES OR CONDITIONS OF ANY KIND, either express or implied.
 * See the License for the specific language governing permissions and
 * limitations under the License.
 */
>>>>>>> 0028c8cc

import { TshClient } from 'teleterm/services/tshd/types';
import { PtyServiceClient } from 'teleterm/services/pty';
import { RuntimeSettings, MainProcessClient } from 'teleterm/mainProcess/types';
import { FileStorage } from 'teleterm/services/fileStorage';
import { AppearanceConfig } from 'teleterm/services/config';
import { Logger, LoggerService } from 'teleterm/services/logger/types';

export {
  Logger,
  LoggerService,
  FileStorage,
  RuntimeSettings,
  MainProcessClient,
  AppearanceConfig,
};

/**
 * SubscribeToTshdEvent is a type of the subscribeToTshdEvent function which gets exposed to the
 * renderer through the context bridge.
 *
 * A typical implementation of a gRPC service looks something like this:
 *
 *     {
 *       nameOfTheRpc: (call, callback) => {
 *         call.onCancelled(() => { … })
 *         const request = call.request.toObject()
 *         // Do something with the request fields…
 *       }
 *     }
 *
 * subscribeToTshdEvent lets you add a listener that's going to be called every time a client makes
 * a particular RPC to the tshd events service. The listener receives the request converted to a
 * simple JS object since classes cannot be passed through the context bridge.
 *
 * The SubscribeToTshdEvent type expresses all of this so that our subscribeToTshdEvent can stay
 * type safe.
 */
export type SubscribeToTshdEvent = <
  RpcName extends keyof ITshdEventsServiceServer,
  RpcHandler extends ITshdEventsServiceServer[RpcName],
  RpcHandlerServerCall extends Parameters<RpcHandler>[0],
  RpcHandlerRequestObject extends ReturnType<
    RpcHandlerServerCall['request']['toObject']
  >
>(
  eventName: RpcName,
  listener: (eventData: {
    request: RpcHandlerRequestObject;
    onCancelled: (callback: () => void) => void;
  }) => void | Promise<void>
) => void;

export type ElectronGlobals = {
  readonly mainProcessClient: MainProcessClient;
  readonly tshClient: TshClient;
  readonly ptyServiceClient: PtyServiceClient;
  readonly subscribeToTshdEvent: SubscribeToTshdEvent;
};<|MERGE_RESOLUTION|>--- conflicted
+++ resolved
@@ -1,6 +1,3 @@
-<<<<<<< HEAD
-import { ITshdEventsServiceServer } from 'gen-proto-js/teleport/lib/teleterm/v1/tshd_events_service_grpc_pb';
-=======
 /**
  * Copyright 2023 Gravitational, Inc
  *
@@ -16,7 +13,8 @@
  * See the License for the specific language governing permissions and
  * limitations under the License.
  */
->>>>>>> 0028c8cc
+
+import { ITshdEventsServiceServer } from 'gen-proto-js/teleport/lib/teleterm/v1/tshd_events_service_grpc_pb';
 
 import { TshClient } from 'teleterm/services/tshd/types';
 import { PtyServiceClient } from 'teleterm/services/pty';
