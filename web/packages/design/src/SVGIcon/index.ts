--- conflicted
+++ resolved
@@ -21,11 +21,8 @@
 export { AuditLogIcon } from './AuditLog';
 export { AuthConnectorsIcon } from './AuthConnectors';
 export { AWSIcon } from './AWS';
-<<<<<<< HEAD
 export { ChatGPTIcon } from './ChatGPT';
 export { ChatIcon } from './Chat';
-=======
->>>>>>> 42c95bfd
 export { ChevronRightIcon } from './ChevronRight';
 export { ChevronDownIcon } from './ChevronDown';
 export { DatabasesIcon } from './Databases';
@@ -36,10 +33,7 @@
 export { ExternalLinkIcon } from './ExternalLink';
 export { IntegrationsIcon } from './Integrations';
 export { KubernetesIcon } from './Kubernetes';
-<<<<<<< HEAD
 export { LabelIcon } from './Label';
-=======
->>>>>>> 42c95bfd
 export { LockIcon } from './Lock';
 export { LogoutIcon } from './Logout';
 export { ManageClustersIcon } from './ManageClusters';
