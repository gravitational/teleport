/**
 * Teleport
 * Copyright (C) 2023  Gravitational, Inc.
 *
 * This program is free software: you can redistribute it and/or modify
 * it under the terms of the GNU Affero General Public License as published by
 * the Free Software Foundation, either version 3 of the License, or
 * (at your option) any later version.
 *
 * This program is distributed in the hope that it will be useful,
 * but WITHOUT ANY WARRANTY; without even the implied warranty of
 * MERCHANTABILITY or FITNESS FOR A PARTICULAR PURPOSE.  See the
 * GNU Affero General Public License for more details.
 *
 * You should have received a copy of the GNU Affero General Public License
 * along with this program.  If not, see <http://www.gnu.org/licenses/>.
 */

import {
  blue,
  green,
  grey,
  indigo,
  orange,
  pink,
  purple,
  red,
  yellow,
} from '../palette';
import { darken, lighten } from '../utils/colorManipulator';
import { sharedColors, sharedStyles } from './sharedStyles';
import { DataVisualisationColors, Theme, ThemeColors } from './types';

const dataVisualisationColors: DataVisualisationColors = {
  primary: {
    purple: '#5531D4',
    wednesdays: '#A70DAF',
    picton: '#006BB8',
    sunflower: '#8F5F00',
    caribbean: '#007562',
    abbey: '#BF372E',
    cyan: '#007282',
  },
  secondary: {
    purple: '#6F4CED',
    wednesdays: '#DC37E5',
    picton: '#0089DE',
    sunflower: '#B27800',
    caribbean: '#009681',
    abbey: '#D4635B',
    cyan: '#1792A3',
  },
  tertiary: {
    purple: '#3D1BB2',
    wednesdays: '#690274',
    picton: '#004B89',
    sunflower: '#704B00',
    caribbean: '#005742',
    abbey: '#9D0A00',
    cyan: '#015C6E',
  },
};

const levels = {
  deep: '#E6E9EA',

  sunken: '#F1F2F4',

  surface: '#FBFBFC',

  elevated: '#FFFFFF',

  popout: '#FFFFFF',
};

const neutralColors = [
  'rgba(0,0,0,0.06)',
  'rgba(0,0,0,0.13)',
  'rgba(0,0,0,0.18)',
];

const colors: ThemeColors = {
  ...sharedColors,

  levels,

  spotBackground: neutralColors,

  brand: '#512FC9',

  interactive: {
    solid: {
      primary: {
        default: '#512FC9',
        hover: '#4126A1',
        active: '#311C79',
      },
      success: {
        default: '#007D6B',
        hover: '#006456',
        active: '#004B40',
      },
      accent: {
        default: '#0073BA',
        hover: '#005C95',
        active: '#004570',
      },
      danger: {
        default: '#CC372D',
        hover: '#A32C24',
        active: '#7A211B',
      },
      alert: {
        default: '#FFAB00',
        hover: '#CC8900',
        active: '#996700',
      },
    },

    tonal: {
      primary: [
        'rgba(81,47,201, 0.1)',
        'rgba(81,47,201, 0.18)',
        'rgba(81,47,201, 0.25)',
      ],
      success: [
        'rgba(0, 125, 107, 0.1)',
        'rgba(0, 125, 107, 0.18)',
        'rgba(0, 125, 107, 0.25)',
      ],
      danger: [
        'rgba(204, 55, 45, 0.1)',
        'rgba(204, 55, 45, 0.18)',
        'rgba(204, 55, 45, 0.25)',
      ],
      alert: [
        'rgba(255, 171, 0, 0.1)',
        'rgba(255, 171, 0, 0.18)',
        'rgba(255, 171, 0, 0.25)',
      ],
      informational: [
        'rgba(0, 115, 186, 0.1)',
        'rgba(0, 115, 186, 0.18)',
        'rgba(0, 115, 186, 0.25)',
      ],
      neutral: [neutralColors[0], neutralColors[1], neutralColors[2]],
    },
  },

  text: {
    main: '#000000',
    slightlyMuted: 'rgba(0,0,0,0.72)',
    muted: 'rgba(0,0,0,0.54)',
    disabled: 'rgba(0,0,0,0.36)',
    primaryInverse: '#FFFFFF',
  },

  buttons: {
    text: '#000000',
    textDisabled: 'rgba(0,0,0,0.3)',
    bgDisabled: 'rgba(0,0,0,0.12)',

    primary: {
      text: '#FFFFFF',
      default: '#512FC9',
      hover: '#4126A1',
      active: '#311C79',
    },

    secondary: {
      default: 'rgba(0,0,0,0.07)',
      hover: 'rgba(0,0,0,0.13)',
      active: 'rgba(0,0,0,0.18)',
    },

    border: {
      default: 'rgba(255,255,255,0)',
      hover: 'rgba(0,0,0,0.07)',
      active: 'rgba(0,0,0,0.13)',
      border: 'rgba(0,0,0,0.36)',
    },

    warning: {
      text: '#FFFFFF',
      default: '#CC372D',
      hover: '#A32C24',
      active: '#7A211B',
    },

    trashButton: {
      default: 'rgba(0,0,0,0.07)',
      hover: 'rgba(0,0,0,0.13)',
    },

    link: {
      default: '#0073BA',
      hover: '#005C95',
      active: '#004570',
    },
  },

  tooltip: {
    background: 'rgba(0, 0, 0, 0.80)',
    inverseBackground: 'rgba(255, 255, 255, 0.5)',
  },

  progressBarColor: '#007D6B',

  success: {
    main: '#007D6B',
    hover: '#006456',
    active: '#004B40',
  },

  error: {
    main: '#CC372D',
    hover: '#A32C24',
    active: '#7A211B',
  },

  warning: {
    main: '#FFAB00',
    hover: '#CC8900',
    active: '#996700',
  },

  accent: {
    main: 'rgba(0, 115, 186, 1)',
    hover: 'rgba(0, 92, 149, 1)',
    active: 'rgba(0, 69, 112, 1)',
  },

  notice: {
    background: blue[50],
  },

  action: {
    active: '#FFFFFF',
    hover: 'rgba(255, 255, 255, 0.1)',
    hoverOpacity: 0.1,
    selected: 'rgba(255, 255, 255, 0.2)',
    disabled: 'rgba(255, 255, 255, 0.3)',
    disabledBackground: 'rgba(255, 255, 255, 0.12)',
  },

  terminal: {
    foreground: '#000',
    background: levels.sunken,
    selectionBackground: 'rgba(0, 0, 0, 0.18)',
    cursor: '#000',
    cursorAccent: levels.sunken,
    red: dataVisualisationColors.tertiary.abbey,
    green: dataVisualisationColors.tertiary.caribbean,
    yellow: dataVisualisationColors.tertiary.sunflower,
    blue: dataVisualisationColors.tertiary.picton,
    magenta: dataVisualisationColors.tertiary.purple,
    cyan: dataVisualisationColors.tertiary.cyan,
    brightWhite: darken(levels.sunken, 0.55),
    white: darken(levels.sunken, 0.68),
    brightBlack: darken(levels.sunken, 0.8),
    black: '#000',
    brightRed: dataVisualisationColors.primary.abbey,
    brightGreen: dataVisualisationColors.primary.caribbean,
    brightYellow: dataVisualisationColors.primary.sunflower,
    brightBlue: dataVisualisationColors.primary.picton,
    brightMagenta: dataVisualisationColors.primary.purple,
    brightCyan: dataVisualisationColors.primary.cyan,
    searchMatch: '#FFD98C',
    activeSearchMatch: '#FFAB00',
  },

  accessGraph: {
    dotsColor: 'rgba(0, 0, 0, 0.2)',
    edges: {
      dynamicMemberOf: {
        color: purple[700],
        stroke: purple[500],
      },
      memberOf: {
        color: 'rgba(0, 0, 0, 0.7)',
        stroke: '#c6c7c9',
      },
      reverse: {
        color: 'rgba(0, 0, 0, 0.7)',
        stroke: '#c6c7c9',
      },
      allowed: {
        color: green[700],
        stroke: green[300],
      },
      disallowed: {
        color: red[700],
        stroke: red[300],
      },
      restricted: {
        color: yellow[700],
        stroke: yellow[900],
      },
      default: {
        color: 'rgba(0, 0, 0, 0.7)',
        stroke: '#c6c7c9',
      },
      requestedBy: {
        color: 'rgba(0, 0, 0, 0.7)',
        stroke: '#c6c7c9',
      },
      requestedAction: {
        color: 'rgba(0, 0, 0, 0.7)',
        stroke: '#c6c7c9',
      },
      requestedResource: {
        color: 'rgba(0, 0, 0, 0.7)',
        stroke: '#c6c7c9',
      },
    },
    nodes: {
      user: {
        background: lighten(purple[300], 0.9),
        borderColor: purple[300],
        typeColor: purple[300],
        iconBackground: purple[300],
        handleColor: purple[700],
        highlightColor: purple[300],
        label: {
          background: purple[200],
          color: purple[700],
        },
      },
      userGroup: {
        background: lighten(orange[300], 0.9),
        borderColor: orange[300],
        typeColor: orange[300],
        iconBackground: orange[300],
        handleColor: orange[700],
        highlightColor: orange[300],
        label: {
          background: orange[200],
          color: orange[700],
        },
      },
      temporaryUserGroup: {
        background: lighten(orange[200], 0.9),
        borderColor: orange[200],
        typeColor: orange[200],
        iconBackground: orange[200],
        handleColor: orange[300],
        highlightColor: orange[200],
        label: {
          background: orange[200],
          color: orange[300],
        },
      },
      resource: {
        background: lighten(blue[300], 0.9),
        borderColor: blue[300],
        typeColor: blue[300],
        iconBackground: blue[300],
        handleColor: blue[400],
        highlightColor: blue[300],
        label: {
          background: blue[200],
          color: blue[700],
        },
      },
      resourceGroup: {
        background: lighten(pink[300], 0.9),
        borderColor: pink[300],
        typeColor: pink[300],
        iconBackground: pink[300],
        handleColor: pink[400],
        highlightColor: pink[300],
        label: {
          background: pink[200],
          color: pink[700],
        },
      },
      temporaryResourceGroup: {
        background: lighten(pink[200], 0.9),
        borderColor: pink[200],
        typeColor: pink[200],
        iconBackground: pink[200],
        handleColor: pink[300],
        highlightColor: pink[200],
        label: {
          background: pink[200],
          color: pink[300],
        },
      },
      allowedAction: {
        background: lighten(green[300], 0.9),
        borderColor: green[300],
        typeColor: green[300],
        iconBackground: green[300],
        handleColor: green[400],
        highlightColor: green[300],
        label: {
          background: green[200],
          color: green[700],
        },
      },
      temporaryAllowedAction: {
        background: lighten(green[200], 0.9),
        borderColor: green[200],
        typeColor: green[200],
        iconBackground: green[200],
        handleColor: green[300],
        highlightColor: green[200],
        label: {
          background: green[200],
          color: green[300],
        },
      },
      disallowedAction: {
        background: lighten(red[300], 0.9),
        borderColor: red[300],
        typeColor: red[300],
        iconBackground: red[300],
        handleColor: purple[400],
        highlightColor: red[300],
        label: {
          background: red[200],
          color: red[700],
        },
      },
      allowedRequest: {
        background: lighten(indigo[300], 0.9),
        borderColor: indigo[300],
        typeColor: indigo[300],
        iconBackground: indigo[300],
        handleColor: indigo[400],
        highlightColor: indigo[300],
        label: {
          background: indigo[200],
          color: indigo[700],
        },
      },
      disallowedRequest: {
        background: lighten(purple[300], 0.9),
        borderColor: purple[300],
        typeColor: purple[300],
        iconBackground: purple[300],
        handleColor: purple[400],
        highlightColor: purple[300],
        label: {
          background: purple[200],
          color: purple[700],
        },
      },
      allowedReview: {
        background: lighten(indigo[300], 0.9),
        borderColor: indigo[300],
        typeColor: indigo[300],
        iconBackground: indigo[300],
        handleColor: indigo[400],
        highlightColor: indigo[300],
        label: {
          background: indigo[200],
          color: indigo[700],
        },
      },
      disallowedReview: {
        background: lighten(purple[300], 0.9),
        borderColor: purple[300],
        typeColor: purple[300],
        iconBackground: purple[300],
        handleColor: purple[400],
        highlightColor: purple[300],
        label: {
          background: purple[200],
          color: purple[700],
        },
      },
      accessRequest: {
        background: lighten(grey[300], 0.9),
        borderColor: grey[300],
        typeColor: grey[700],
        iconBackground: grey[700],
        handleColor: grey[400],
        highlightColor: grey[300],
        label: {
          background: grey[200],
          color: grey[700],
        },
      },
    },
  },

  editor: {
    abbey: dataVisualisationColors.primary.abbey,
    purple: dataVisualisationColors.primary.purple,
    cyan: dataVisualisationColors.primary.cyan,
    picton: dataVisualisationColors.primary.picton,
    sunflower: dataVisualisationColors.primary.sunflower,
    caribbean: dataVisualisationColors.primary.caribbean,
  },

<<<<<<< HEAD
  sessionRecordingTimeline: {
    background: '#FBFBFC',
    headerBackground: 'rgba(0, 0, 0, 0.05)',
    frameBorder: 'rgba(0, 0, 0, 0.2)',
    progressLine: '#E53E3E',
    border: {
      default: '#4c516e',
      hover: '#5f659e',
    },
    cursor: 'rgba(0, 0, 0, 0.4)',
    events: {
      inactivity: {
        background: 'rgba(81,47,201, 0.25)',
        text: 'rgba(0, 0, 0, 0.6)',
      },
      resize: {
        border: '#26323c',
        background: '#86c4ed',
        text: '#26323c',
      },
      join: {
        background: '#0073BA',
        text: 'rgba(255, 255, 255, 0.8)',
      },
      default: {
        background: 'rgba(0, 0, 0, 0.54)',
        text: '#000',
      },
    },
    timeMarks: {
      primary: 'rgba(0,0,0,0.54)',
      secondary: 'rgba(0,0,0,0.36)',
      absolute: 'rgba(0,0,0,0.87)',
      text: 'rgba(0,0,0,0.87)',
    },
=======
  sessionRecording: {
    resource: '#004570',
    user: '#311C79',
>>>>>>> c503bc34
  },

  link: '#0073BA',

  highlightedNavigationItem: blue[200],

  dataVisualisation: dataVisualisationColors,
};

const theme: Theme = {
  ...sharedStyles,
  name: 'light',
  type: 'light',
  isCustomTheme: false,
  colors,
};

export default theme;<|MERGE_RESOLUTION|>--- conflicted
+++ resolved
@@ -494,7 +494,11 @@
     caribbean: dataVisualisationColors.primary.caribbean,
   },
 
-<<<<<<< HEAD
+  sessionRecording: {
+    resource: '#004570',
+    user: '#311C79',
+  },
+
   sessionRecordingTimeline: {
     background: '#FBFBFC',
     headerBackground: 'rgba(0, 0, 0, 0.05)',
@@ -530,11 +534,6 @@
       absolute: 'rgba(0,0,0,0.87)',
       text: 'rgba(0,0,0,0.87)',
     },
-=======
-  sessionRecording: {
-    resource: '#004570',
-    user: '#311C79',
->>>>>>> c503bc34
   },
 
   link: '#0073BA',
