--- conflicted
+++ resolved
@@ -10,16 +10,12 @@
     "directory": "packages/design"
   },
   "dependencies": {
-<<<<<<< HEAD
+    "@emotion/is-prop-valid": "1.2.2",
+    "csstype": "^3.0.2",
     "styled-system": "^5.1.5"
-=======
-    "@emotion/is-prop-valid": "1.2.2",
-    "styled-system": "^3.1.11",
-    "csstype": "^3.0.2"
->>>>>>> 2d8e9ae9
   },
   "devDependencies": {
-    "@types/styled-system": "^3.1.3",
-    "@gravitational/build": "^1.0.0"
+    "@gravitational/build": "^1.0.0",
+    "@types/styled-system": "^5.1.22"
   }
 }