{
  "name": "@gravitational/design",
  "version": "1.0.0",
  "description": "Gravitational design system",
  "main": "index.js",
  "license": "Apache-2.0",
  "repository": {
    "type": "git",
    "url": "https://github.com/gravitational/webapps/webapps.git",
    "directory": "packages/design"
  },
  "dependencies": {
    "@emotion/is-prop-valid": "1.2.2",
    "csstype": "^3.0.2",
    "styled-system": "^5.1.5"
  },
  "devDependencies": {
<<<<<<< HEAD
    "@types/styled-system": "^3.1.3",
    "@gravitational/build": "workspace:*"
=======
    "@gravitational/build": "^1.0.0",
    "@types/styled-system": "^5.1.22"
>>>>>>> b291e278
  }
}<|MERGE_RESOLUTION|>--- conflicted
+++ resolved
@@ -15,12 +15,7 @@
     "styled-system": "^5.1.5"
   },
   "devDependencies": {
-<<<<<<< HEAD
-    "@types/styled-system": "^3.1.3",
-    "@gravitational/build": "workspace:*"
-=======
-    "@gravitational/build": "^1.0.0",
+    "@gravitational/build": "workspace:*",
     "@types/styled-system": "^5.1.22"
->>>>>>> b291e278
   }
 }