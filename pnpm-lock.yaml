--- conflicted
+++ resolved
@@ -259,13 +259,8 @@
         specifier: ^7.37.5
         version: 7.37.5(eslint@9.34.0)
       eslint-plugin-react-hooks:
-<<<<<<< HEAD
         specifier: 6.0.0-rc.2
-        version: 6.0.0-rc.2(eslint@9.32.0)
-=======
-        specifier: 6.0.0-rc.1
-        version: 6.0.0-rc.1(eslint@9.34.0)
->>>>>>> 12463985
+        version: 6.0.0-rc.2(eslint@9.34.0)
       eslint-plugin-storybook:
         specifier: ^9.1.3
         version: 9.1.3(eslint@9.34.0)(storybook@9.1.3(@testing-library/dom@10.1.0)(msw@2.10.1(@types/node@22.17.1)(typescript@5.9.2))(prettier@3.6.2)(vite@6.3.5(@types/node@22.17.1)(yaml@2.8.1)))(typescript@5.9.2)
@@ -7144,19 +7139,15 @@
     transitivePeerDependencies:
       - supports-color
 
-<<<<<<< HEAD
-  '@babel/plugin-proposal-private-methods@7.18.6(@babel/core@7.28.0)':
-    dependencies:
-      '@babel/core': 7.28.0
-      '@babel/helper-create-class-features-plugin': 7.27.1(@babel/core@7.28.0)
+  '@babel/plugin-proposal-private-methods@7.18.6(@babel/core@7.28.3)':
+    dependencies:
+      '@babel/core': 7.28.3
+      '@babel/helper-create-class-features-plugin': 7.28.3(@babel/core@7.28.3)
       '@babel/helper-plugin-utils': 7.27.1
     transitivePeerDependencies:
       - supports-color
 
-  '@babel/plugin-proposal-private-property-in-object@7.21.0-placeholder-for-preset-env.2(@babel/core@7.28.0)':
-=======
   '@babel/plugin-proposal-private-property-in-object@7.21.0-placeholder-for-preset-env.2(@babel/core@7.28.3)':
->>>>>>> 12463985
     dependencies:
       '@babel/core': 7.28.3
 
@@ -11342,21 +11333,12 @@
       - supports-color
       - typescript
 
-<<<<<<< HEAD
-  eslint-plugin-react-hooks@6.0.0-rc.2(eslint@9.32.0):
-    dependencies:
-      '@babel/core': 7.28.0
-      '@babel/parser': 7.28.0
-      '@babel/plugin-proposal-private-methods': 7.18.6(@babel/core@7.28.0)
-      eslint: 9.32.0
-=======
-  eslint-plugin-react-hooks@6.0.0-rc.1(eslint@9.34.0):
+  eslint-plugin-react-hooks@6.0.0-rc.2(eslint@9.34.0):
     dependencies:
       '@babel/core': 7.28.3
       '@babel/parser': 7.28.3
-      '@babel/plugin-transform-private-methods': 7.27.1(@babel/core@7.28.3)
+      '@babel/plugin-proposal-private-methods': 7.18.6(@babel/core@7.28.3)
       eslint: 9.34.0
->>>>>>> 12463985
       hermes-parser: 0.25.1
       zod: 3.25.76
       zod-validation-error: 3.5.3(zod@3.25.76)
