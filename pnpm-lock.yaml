--- conflicted
+++ resolved
@@ -3818,17 +3818,12 @@
     resolution: {integrity: sha512-ZgW+Jgdd7i52AaLYCriF8Mxqft0gD/R9i9wi6RWBhs1pqdPEzPjym7rvRKi397WmQFf3SlyUsszhw+VVCbx79Q==}
     engines: {node: '>=18'}
 
-<<<<<<< HEAD
   cssstyle@5.3.3:
     resolution: {integrity: sha512-OytmFH+13/QXONJcC75QNdMtKpceNk3u8ThBjyyYjkEcy/ekBwR1mMAuNvi3gdBPW3N5TlCzQ0WZw8H0lN/bDw==}
     engines: {node: '>=20'}
 
-  csstype@3.1.3:
-    resolution: {integrity: sha512-M1uQkMl8rQK/szD0LNhtqxIPLpimGm8sOBwU7lLnCpSbTyY3yeU1Vc7l4KT5zT4s/yOxHH5O7tIuuLOCnLADRw==}
-=======
   csstype@3.2.3:
     resolution: {integrity: sha512-z1HGKcYy2xA8AGQfwrn0PAy+PB7X/GSj3UVJW9qKyn43xWa+gl5nXmU4qqLMRzWVLFC8KusUX8T/0kCiOYpAIQ==}
->>>>>>> 6cf485e9
 
   d3-array@2.12.1:
     resolution: {integrity: sha512-B0ErZK/66mHtEsR1TkPEEkwdy+WDesimkM5gpZr5Dsg54BiTA5RXtYW5qTLIAcekaS9xfZrzBLF/OAkB3Qn1YQ==}
@@ -9491,17 +9486,13 @@
 
   '@types/jsdom@21.1.7':
     dependencies:
-<<<<<<< HEAD
-      '@types/node': 22.18.13
+      '@types/node': 22.19.1
       '@types/tough-cookie': 4.0.5
       parse5: 7.3.0
 
   '@types/jsdom@27.0.0':
     dependencies:
-      '@types/node': 22.18.13
-=======
       '@types/node': 22.19.1
->>>>>>> 6cf485e9
       '@types/tough-cookie': 4.0.5
       parse5: 7.3.0
 
@@ -10657,17 +10648,13 @@
       '@asamuzakjp/css-color': 3.1.7
       rrweb-cssom: 0.8.0
 
-<<<<<<< HEAD
   cssstyle@5.3.3:
     dependencies:
       '@asamuzakjp/css-color': 4.1.0
       '@csstools/css-syntax-patches-for-csstree': 1.0.20
       css-tree: 3.1.0
 
-  csstype@3.1.3: {}
-=======
   csstype@3.2.3: {}
->>>>>>> 6cf485e9
 
   d3-array@2.12.1:
     dependencies:
