--- conflicted
+++ resolved
@@ -82,46 +82,6 @@
 }
 
 type packageOutput struct {
-<<<<<<< HEAD
-	output     []string
-	testOutput map[string][]string
-}
-
-type outputMap map[string]*packageOutput
-
-func newOutputMap() outputMap {
-	return make(map[string]*packageOutput)
-}
-
-func (m outputMap) record(event TestEvent) {
-	var pkgOutput *packageOutput
-	var exists bool
-	if pkgOutput, exists = m[event.Package]; !exists {
-		pkgOutput = &packageOutput{testOutput: make(map[string][]string)}
-		m[event.Package] = pkgOutput
-	}
-
-	pkgOutput.output = append(pkgOutput.output, event.Output)
-
-	if event.Test != "" {
-		pkgOutput.testOutput[event.Test] = append(pkgOutput.testOutput[event.Test], event.Output)
-	}
-}
-
-func (m outputMap) playback(pkgName, testName string) []string {
-	pkg := m[pkgName]
-	if testName == "" {
-		return pkg.output
-	}
-
-	return pkg.testOutput[testName]
-}
-
-func main() {
-	testOutput := newOutputMap()
-	failedTests := make(map[string][]string)
-	actionCounts := make(map[string]int)
-=======
 	output         []string
 	subtestOutput  map[string][]string
 	failedSubtests map[string][]string
@@ -197,7 +157,6 @@
 func main() {
 	testOutput := newOutputMap()
 	failedPackages := make(map[string]*packageOutput)
->>>>>>> eca96033
 	coverage := make(map[string]float64)
 
 	events := make(chan TestEvent)
@@ -234,12 +193,6 @@
 						}
 						coverage[testName] = value
 					}
-<<<<<<< HEAD
-					coverage[testName] = value
-				}
-				testOutput.record(event)
-=======
->>>>>>> eca96033
 
 				case actionFail:
 					// cache the failed test output
@@ -255,28 +208,10 @@
 
 					// only display package results as progress messages
 					fmt.Printf("%s %s: %s\n", covText, event.Action, event.Package)
-<<<<<<< HEAD
-				}
-
-				// packages results don't count towards our test count.
-				actionCounts[event.Action]++
-
-				// we want to preserve the log of our failed tests for
-				// later examination
-				if event.Action == actionFail {
-					failedTests[testName] = testOutput.playback(event.Package, event.Test)
-				}
-
-				// we don't need the test output any more, it's either in the
-				// errors collection, or the test passed and we don't need to
-				// display it.
-				delete(testOutput, testName)
-=======
 
 					// Don't need this no more
 					testOutput.deletePkg(event.Package)
 				}
->>>>>>> eca96033
 			}
 		}
 	}
@@ -312,10 +247,6 @@
 		}
 	}
 
-<<<<<<< HEAD
-	fmt.Println("Exiting with error!")
-	os.Exit(1)
-=======
 	fmt.Println(separator)
 
 	// Print the output of each failed package or test. Note that we only print
@@ -342,5 +273,6 @@
 			}
 		}
 	}
->>>>>>> eca96033
+
+	os.Exit(1)
 }