--- conflicted
+++ resolved
@@ -81,11 +81,7 @@
 fi
 
 # check that tar is installed
-<<<<<<< HEAD
-if [ ! $(command -v tar) ]; then
-=======
 if [ ! $(type tar) ]; then
->>>>>>> ca59ead8
     echo "tar must be installed"
     exit 11
 fi
