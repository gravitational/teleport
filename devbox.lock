{
  "lockfile_version": "1",
  "packages": {
    "addlicense@latest": {
      "last_modified": "2022-11-10T13:14:32Z",
      "resolved": "github:NixOS/nixpkgs/72d8853228c9758820c39b8659415b6d89279493#addlicense",
      "source": "devbox-search",
      "version": "2021-04-22"
    },
    "bash@latest": {
      "last_modified": "2023-05-14T19:13:12Z",
      "resolved": "github:NixOS/nixpkgs/3007746b3f5bfcb49e102b517bca891822a41b31#bash",
      "source": "devbox-search",
      "version": "5.2-p15"
    },
    "bats@latest": {
      "last_modified": "2023-07-23T03:35:12Z",
      "resolved": "github:NixOS/nixpkgs/af8cd5ded7735ca1df1a1174864daab75feeb64a#bats",
      "source": "devbox-search",
      "version": "1.10.0"
    },
    "buf@1.26.1": {
      "last_modified": "2023-08-30T00:25:28Z",
      "resolved": "github:NixOS/nixpkgs/a63a64b593dcf2fe05f7c5d666eb395950f36bc9#buf",
      "source": "devbox-search",
      "version": "1.26.1"
    },
    "gci@0.11.2": {
      "last_modified": "2023-12-13T22:54:10Z",
      "resolved": "github:NixOS/nixpkgs/fd04bea4cbf76f86f244b9e2549fca066db8ddff#gci",
      "source": "devbox-search",
      "version": "0.11.2",
      "systems": {
        "aarch64-darwin": {
          "store_path": "/nix/store/5yb80x2ixdvjmyb7p063id6fvdxlrlxd-gci-0.11.2"
        },
        "aarch64-linux": {
          "store_path": "/nix/store/5h5rsd3rn8901ddfwspf4k0zr1a00s25-gci-0.11.2"
        },
        "x86_64-darwin": {
          "store_path": "/nix/store/qqmz6ijsys8461k7d8hpsrm34hy30syd-gci-0.11.2"
        },
        "x86_64-linux": {
          "store_path": "/nix/store/4ckn950b34ry19rrwc61np2hddzhlbs1-gci-0.11.2"
        }
      }
    },
    "git@latest": {
      "last_modified": "2023-07-23T03:35:12Z",
      "resolved": "github:NixOS/nixpkgs/af8cd5ded7735ca1df1a1174864daab75feeb64a#git",
      "source": "devbox-search",
      "version": "2.41.0"
    },
    "go@1.21.4": {
      "last_modified": "2023-11-17T14:14:56Z",
      "resolved": "github:NixOS/nixpkgs/a71323f68d4377d12c04a5410e214495ec598d4c#go",
      "source": "devbox-search",
      "version": "1.21.4",
      "systems": {
        "aarch64-darwin": {
          "store_path": "/nix/store/02cpvad60np366kmsqc3gnixbsw9jvg1-go-1.21.4"
        },
        "aarch64-linux": {
          "store_path": "/nix/store/7y75b2ac80chlh6knld3943y46n3v9kf-go-1.21.4"
        },
        "x86_64-darwin": {
          "store_path": "/nix/store/0djljz0g4s6f55xcnw7fpzcy7af7rxid-go-1.21.4"
        },
        "x86_64-linux": {
          "store_path": "/nix/store/y7abhs9glxfcg7lgcdc8i4ml5wg5ly92-go-1.21.4"
        }
      }
    },
    "golangci-lint@1.55.2": {
      "last_modified": "2023-12-13T22:54:10Z",
      "resolved": "github:NixOS/nixpkgs/fd04bea4cbf76f86f244b9e2549fca066db8ddff#golangci-lint",
      "source": "devbox-search",
      "version": "1.55.2",
      "systems": {
        "aarch64-darwin": {
          "store_path": "/nix/store/75bdci5lqs0qy8iy4awyadabf0llnifm-golangci-lint-1.55.2"
        },
        "aarch64-linux": {
          "store_path": "/nix/store/lgmzpwc5mlw5x1yhpqi4gr31dspqvrfw-golangci-lint-1.55.2"
        },
        "x86_64-darwin": {
          "store_path": "/nix/store/14j804s3p9bsi1bp0spylh7f4zg26q28-golangci-lint-1.55.2"
        },
        "x86_64-linux": {
          "store_path": "/nix/store/y7d5gb08mk1cml4md026p1b86vjzwrhj-golangci-lint-1.55.2"
        }
      }
    },
    "gotestsum@latest": {
      "last_modified": "2023-07-23T03:35:12Z",
      "resolved": "github:NixOS/nixpkgs/af8cd5ded7735ca1df1a1174864daab75feeb64a#gotestsum",
      "source": "devbox-search",
      "version": "1.10.1"
    },
    "libfido2@1.13.0": {
      "last_modified": "2023-05-01T16:53:22Z",
      "resolved": "github:NixOS/nixpkgs/8670e496ffd093b60e74e7fa53526aa5920d09eb#libfido2",
      "version": "1.13.0"
    },
    "libiconvReal@latest": {
      "last_modified": "2023-05-14T19:13:12Z",
      "resolved": "github:NixOS/nixpkgs/3007746b3f5bfcb49e102b517bca891822a41b31#libiconvReal",
      "source": "devbox-search",
      "version": "1.16"
    },
    "llvmPackages_14.clangUseLLVM@14.0.6": {
      "last_modified": "2023-07-23T03:35:12Z",
      "resolved": "github:NixOS/nixpkgs/af8cd5ded7735ca1df1a1174864daab75feeb64a#llvmPackages_14.clangUseLLVM",
      "source": "devbox-search",
      "version": "14.0.6"
    },
    "nodejs@20.11.1": {
      "last_modified": "2024-03-08T13:51:52Z",
      "plugin_version": "0.0.2",
      "resolved": "github:NixOS/nixpkgs/a343533bccc62400e8a9560423486a3b6c11a23b#nodejs_20",
      "source": "devbox-search",
      "version": "20.11.1",
      "systems": {
        "aarch64-darwin": {
          "store_path": "/nix/store/5c0nzhy641v5hqnpb056vvdgg3pl9hgc-nodejs-20.11.1"
        },
        "aarch64-linux": {
          "store_path": "/nix/store/mx6ji5alyrzm731x3nxpah9ag66dak0h-nodejs-20.11.1"
        },
        "x86_64-darwin": {
          "store_path": "/nix/store/sx7h48g69jlq5dhxmi3bwyw5qpd9lp9h-nodejs-20.11.1"
        },
        "x86_64-linux": {
          "store_path": "/nix/store/rxpjn1vzbpv0a2i5lx887wka8054gpwj-nodejs-20.11.1"
        }
      }
    },
    "openssl@latest": {
      "last_modified": "2023-08-30T00:25:28Z",
      "resolved": "github:NixOS/nixpkgs/a63a64b593dcf2fe05f7c5d666eb395950f36bc9#openssl",
      "source": "devbox-search",
      "version": "3.0.10"
    },
    "patchelf@latest": {
      "last_modified": "2023-05-14T19:13:12Z",
      "resolved": "github:NixOS/nixpkgs/3007746b3f5bfcb49e102b517bca891822a41b31#patchelf",
      "source": "devbox-search",
      "version": "0.15.0"
    },
    "path:build.assets/flake#conditional": {},
    "path:build.assets/flake#grpc-tools": {},
    "path:build.assets/flake#helm": {},
    "path:build.assets/flake#libpcsclite": {},
    "path:build.assets/flake#node-protoc-ts": {},
    "path:build.assets/flake#protoc-gen-gogo": {},
<<<<<<< HEAD
    "pkg-config@latest": {
      "last_modified": "2024-08-14T11:41:26Z",
      "resolved": "github:NixOS/nixpkgs/0cb2fd7c59fed0cd82ef858cbcbdb552b9a33465#pkg-config",
      "source": "devbox-search",
      "version": "0.29.2",
=======
    "pnpm@9.7.0": {
      "last_modified": "2024-08-14T11:41:26Z",
      "resolved": "github:NixOS/nixpkgs/0cb2fd7c59fed0cd82ef858cbcbdb552b9a33465#pnpm",
      "source": "devbox-search",
      "version": "9.7.0",
>>>>>>> 02237c56
      "systems": {
        "aarch64-darwin": {
          "outputs": [
            {
              "name": "out",
<<<<<<< HEAD
              "path": "/nix/store/r6xx785mlgyqwzgb34wx103xsb7k01q3-pkg-config-wrapper-0.29.2",
              "default": true
            },
            {
              "name": "man",
              "path": "/nix/store/7072gja0xwm7j1hcszp4hvfmi3a6ildy-pkg-config-wrapper-0.29.2-man",
              "default": true
            },
            {
              "name": "doc",
              "path": "/nix/store/xcs7yv6dpw4qb53a18s99d47x69v2g14-pkg-config-wrapper-0.29.2-doc"
            }
          ],
          "store_path": "/nix/store/r6xx785mlgyqwzgb34wx103xsb7k01q3-pkg-config-wrapper-0.29.2"
=======
              "path": "/nix/store/7yqhmcg3ndbfs607vc1mcqx6c1ghdiw3-pnpm-9.7.0",
              "default": true
            }
          ],
          "store_path": "/nix/store/7yqhmcg3ndbfs607vc1mcqx6c1ghdiw3-pnpm-9.7.0"
>>>>>>> 02237c56
        },
        "aarch64-linux": {
          "outputs": [
            {
              "name": "out",
<<<<<<< HEAD
              "path": "/nix/store/p1clqs45xfjknc3pcmlc0c4cxyq6cn6y-pkg-config-wrapper-0.29.2",
              "default": true
            },
            {
              "name": "man",
              "path": "/nix/store/a360vfw1r2rm4af48arcm25hszk4djd8-pkg-config-wrapper-0.29.2-man",
              "default": true
            },
            {
              "name": "doc",
              "path": "/nix/store/56ln7ivsbjsfmm7mbd70gp6c6y95a4l8-pkg-config-wrapper-0.29.2-doc"
            }
          ],
          "store_path": "/nix/store/p1clqs45xfjknc3pcmlc0c4cxyq6cn6y-pkg-config-wrapper-0.29.2"
=======
              "path": "/nix/store/inswgrwgmykgdcc61din1v80y0xcqz04-pnpm-9.7.0",
              "default": true
            }
          ],
          "store_path": "/nix/store/inswgrwgmykgdcc61din1v80y0xcqz04-pnpm-9.7.0"
>>>>>>> 02237c56
        },
        "x86_64-darwin": {
          "outputs": [
            {
              "name": "out",
<<<<<<< HEAD
              "path": "/nix/store/j6m8g36w0im5jbzi506lfyr739xl9pc3-pkg-config-wrapper-0.29.2",
              "default": true
            },
            {
              "name": "man",
              "path": "/nix/store/76spnswzy2c8mgnda8qwwkiml1lilrkl-pkg-config-wrapper-0.29.2-man",
              "default": true
            },
            {
              "name": "doc",
              "path": "/nix/store/2hs1m46mfmjvm8pvw18ivl2pq3iga0p5-pkg-config-wrapper-0.29.2-doc"
            }
          ],
          "store_path": "/nix/store/j6m8g36w0im5jbzi506lfyr739xl9pc3-pkg-config-wrapper-0.29.2"
=======
              "path": "/nix/store/jz0ki1kj6qhf147bxdvh4cv9n73riflx-pnpm-9.7.0",
              "default": true
            }
          ],
          "store_path": "/nix/store/jz0ki1kj6qhf147bxdvh4cv9n73riflx-pnpm-9.7.0"
>>>>>>> 02237c56
        },
        "x86_64-linux": {
          "outputs": [
            {
              "name": "out",
<<<<<<< HEAD
              "path": "/nix/store/blb1ci2nwrmgzb3g1xl4mvqpwkhm3s3b-pkg-config-wrapper-0.29.2",
              "default": true
            },
            {
              "name": "man",
              "path": "/nix/store/0f76i8j392i9icmc9gqlngfbjq2ll2z4-pkg-config-wrapper-0.29.2-man",
              "default": true
            },
            {
              "name": "doc",
              "path": "/nix/store/9c9p179b41li306zylldbpkx5686asp2-pkg-config-wrapper-0.29.2-doc"
            }
          ],
          "store_path": "/nix/store/blb1ci2nwrmgzb3g1xl4mvqpwkhm3s3b-pkg-config-wrapper-0.29.2"
=======
              "path": "/nix/store/rq6s344bdlg0i6p99w6y8b58crgvdnhs-pnpm-9.7.0",
              "default": true
            }
          ],
          "store_path": "/nix/store/rq6s344bdlg0i6p99w6y8b58crgvdnhs-pnpm-9.7.0"
>>>>>>> 02237c56
        }
      }
    },
    "protobuf3_20@3.20.3": {
      "last_modified": "2023-05-01T16:53:22Z",
      "resolved": "github:NixOS/nixpkgs/8670e496ffd093b60e74e7fa53526aa5920d09eb#protobuf3_20",
      "version": "3.20.3"
    },
    "python@latest": {
      "last_modified": "2023-06-30T04:44:22Z",
      "plugin_version": "0.0.3",
      "resolved": "github:NixOS/nixpkgs/3c614fbc76fc152f3e1bc4b2263da6d90adf80fb#python311",
      "source": "devbox-search",
      "version": "3.11.4"
    },
    "rustup@latest": {
      "last_modified": "2023-12-13T22:54:10Z",
      "plugin_version": "0.0.1",
      "resolved": "github:NixOS/nixpkgs/fd04bea4cbf76f86f244b9e2549fca066db8ddff#rustup",
      "source": "devbox-search",
      "version": "1.26.0",
      "systems": {
        "aarch64-darwin": {
          "store_path": "/nix/store/vxkkk5s4lh1vs1l7ha2kzdvys6v5s4f0-rustup-1.26.0"
        },
        "aarch64-linux": {
          "store_path": "/nix/store/41i200xm2hj4hcvmscgl7hyv8vbk6z22-rustup-1.26.0"
        },
        "x86_64-darwin": {
          "store_path": "/nix/store/s33xi47sbilcfx2d6x5ci89k9sv6a9i5-rustup-1.26.0"
        },
        "x86_64-linux": {
          "store_path": "/nix/store/v645k4q9rfi9lansn6rizz9qdf00a3fz-rustup-1.26.0"
        }
      }
    },
    "shellcheck@latest": {
      "last_modified": "2023-07-23T03:35:12Z",
      "resolved": "github:NixOS/nixpkgs/af8cd5ded7735ca1df1a1174864daab75feeb64a#shellcheck",
      "source": "devbox-search",
      "version": "0.9.0"
    },
    "wasm-bindgen-cli@latest": {
      "last_modified": "2024-01-14T03:55:27Z",
      "resolved": "github:NixOS/nixpkgs/dd5621df6dcb90122b50da5ec31c411a0de3e538#wasm-bindgen-cli",
      "source": "devbox-search",
      "version": "0.2.89",
      "systems": {
        "aarch64-darwin": {
          "store_path": "/nix/store/vy4rp4yw7357rdgakld1fncvnrl6ddp8-wasm-bindgen-cli-0.2.89"
        },
        "aarch64-linux": {
          "store_path": "/nix/store/9fz6p3r68d3svs92cf43vxiyrg5q6rw6-wasm-bindgen-cli-0.2.89"
        },
        "x86_64-darwin": {
          "store_path": "/nix/store/axl4ccnl5zzhsbjr1jcjm9640yxda38x-wasm-bindgen-cli-0.2.89"
        },
        "x86_64-linux": {
          "store_path": "/nix/store/sam7m4x114khfcx7sf0ivicdjgcn1qvr-wasm-bindgen-cli-0.2.89"
        }
      }
    },
    "wasm-pack@latest": {
      "last_modified": "2023-12-13T22:54:10Z",
      "resolved": "github:NixOS/nixpkgs/fd04bea4cbf76f86f244b9e2549fca066db8ddff#wasm-pack",
      "source": "devbox-search",
      "version": "0.12.1",
      "systems": {
        "aarch64-darwin": {
          "store_path": "/nix/store/nc5066l6dy3h98fq9nphha44wgibzg10-wasm-pack-0.12.1"
        },
        "aarch64-linux": {
          "store_path": "/nix/store/x4hg3a0fc9bgzlsgp0i63xs7maal3d01-wasm-pack-0.12.1"
        },
        "x86_64-darwin": {
          "store_path": "/nix/store/0qy7hbczxfawq3f1fvf31yynqfycvfyk-wasm-pack-0.12.1"
        },
        "x86_64-linux": {
          "store_path": "/nix/store/b1f3w3sk72m1fpgz5mn5dwnn6bnd19jz-wasm-pack-0.12.1"
        }
      }
    },
    "yamllint@latest": {
      "last_modified": "2023-06-30T04:44:22Z",
      "resolved": "github:NixOS/nixpkgs/3c614fbc76fc152f3e1bc4b2263da6d90adf80fb#yamllint",
      "source": "devbox-search",
      "version": "1.32.0"
    },
    "zlib@latest": {
      "last_modified": "2023-05-14T19:13:12Z",
      "resolved": "github:NixOS/nixpkgs/3007746b3f5bfcb49e102b517bca891822a41b31#zlib",
      "source": "devbox-search",
      "version": "1.2.13"
    }
  }
}<|MERGE_RESOLUTION|>--- conflicted
+++ resolved
@@ -153,127 +153,135 @@
     "path:build.assets/flake#libpcsclite": {},
     "path:build.assets/flake#node-protoc-ts": {},
     "path:build.assets/flake#protoc-gen-gogo": {},
-<<<<<<< HEAD
     "pkg-config@latest": {
       "last_modified": "2024-08-14T11:41:26Z",
       "resolved": "github:NixOS/nixpkgs/0cb2fd7c59fed0cd82ef858cbcbdb552b9a33465#pkg-config",
       "source": "devbox-search",
       "version": "0.29.2",
-=======
+      "systems": {
+        "aarch64-darwin": {
+          "outputs": [
+            {
+              "name": "out",
+              "path": "/nix/store/r6xx785mlgyqwzgb34wx103xsb7k01q3-pkg-config-wrapper-0.29.2",
+              "default": true
+            },
+            {
+              "name": "man",
+              "path": "/nix/store/7072gja0xwm7j1hcszp4hvfmi3a6ildy-pkg-config-wrapper-0.29.2-man",
+              "default": true
+            },
+            {
+              "name": "doc",
+              "path": "/nix/store/xcs7yv6dpw4qb53a18s99d47x69v2g14-pkg-config-wrapper-0.29.2-doc"
+            }
+          ],
+          "store_path": "/nix/store/r6xx785mlgyqwzgb34wx103xsb7k01q3-pkg-config-wrapper-0.29.2"
+        },
+        "aarch64-linux": {
+          "outputs": [
+            {
+              "name": "out",
+              "path": "/nix/store/p1clqs45xfjknc3pcmlc0c4cxyq6cn6y-pkg-config-wrapper-0.29.2",
+              "default": true
+            },
+            {
+              "name": "man",
+              "path": "/nix/store/a360vfw1r2rm4af48arcm25hszk4djd8-pkg-config-wrapper-0.29.2-man",
+              "default": true
+            },
+            {
+              "name": "doc",
+              "path": "/nix/store/56ln7ivsbjsfmm7mbd70gp6c6y95a4l8-pkg-config-wrapper-0.29.2-doc"
+            }
+          ],
+          "store_path": "/nix/store/p1clqs45xfjknc3pcmlc0c4cxyq6cn6y-pkg-config-wrapper-0.29.2"
+        },
+        "x86_64-darwin": {
+          "outputs": [
+            {
+              "name": "out",
+              "path": "/nix/store/j6m8g36w0im5jbzi506lfyr739xl9pc3-pkg-config-wrapper-0.29.2",
+              "default": true
+            },
+            {
+              "name": "man",
+              "path": "/nix/store/76spnswzy2c8mgnda8qwwkiml1lilrkl-pkg-config-wrapper-0.29.2-man",
+              "default": true
+            },
+            {
+              "name": "doc",
+              "path": "/nix/store/2hs1m46mfmjvm8pvw18ivl2pq3iga0p5-pkg-config-wrapper-0.29.2-doc"
+            }
+          ],
+          "store_path": "/nix/store/j6m8g36w0im5jbzi506lfyr739xl9pc3-pkg-config-wrapper-0.29.2"
+        },
+        "x86_64-linux": {
+          "outputs": [
+            {
+              "name": "out",
+              "path": "/nix/store/blb1ci2nwrmgzb3g1xl4mvqpwkhm3s3b-pkg-config-wrapper-0.29.2",
+              "default": true
+            },
+            {
+              "name": "man",
+              "path": "/nix/store/0f76i8j392i9icmc9gqlngfbjq2ll2z4-pkg-config-wrapper-0.29.2-man",
+              "default": true
+            },
+            {
+              "name": "doc",
+              "path": "/nix/store/9c9p179b41li306zylldbpkx5686asp2-pkg-config-wrapper-0.29.2-doc"
+            }
+          ],
+          "store_path": "/nix/store/blb1ci2nwrmgzb3g1xl4mvqpwkhm3s3b-pkg-config-wrapper-0.29.2"
+        }
+      }
+    },
     "pnpm@9.7.0": {
       "last_modified": "2024-08-14T11:41:26Z",
       "resolved": "github:NixOS/nixpkgs/0cb2fd7c59fed0cd82ef858cbcbdb552b9a33465#pnpm",
       "source": "devbox-search",
       "version": "9.7.0",
->>>>>>> 02237c56
-      "systems": {
-        "aarch64-darwin": {
-          "outputs": [
-            {
-              "name": "out",
-<<<<<<< HEAD
-              "path": "/nix/store/r6xx785mlgyqwzgb34wx103xsb7k01q3-pkg-config-wrapper-0.29.2",
-              "default": true
-            },
-            {
-              "name": "man",
-              "path": "/nix/store/7072gja0xwm7j1hcszp4hvfmi3a6ildy-pkg-config-wrapper-0.29.2-man",
-              "default": true
-            },
-            {
-              "name": "doc",
-              "path": "/nix/store/xcs7yv6dpw4qb53a18s99d47x69v2g14-pkg-config-wrapper-0.29.2-doc"
-            }
-          ],
-          "store_path": "/nix/store/r6xx785mlgyqwzgb34wx103xsb7k01q3-pkg-config-wrapper-0.29.2"
-=======
+      "systems": {
+        "aarch64-darwin": {
+          "outputs": [
+            {
+              "name": "out",
               "path": "/nix/store/7yqhmcg3ndbfs607vc1mcqx6c1ghdiw3-pnpm-9.7.0",
               "default": true
             }
           ],
           "store_path": "/nix/store/7yqhmcg3ndbfs607vc1mcqx6c1ghdiw3-pnpm-9.7.0"
->>>>>>> 02237c56
-        },
-        "aarch64-linux": {
-          "outputs": [
-            {
-              "name": "out",
-<<<<<<< HEAD
-              "path": "/nix/store/p1clqs45xfjknc3pcmlc0c4cxyq6cn6y-pkg-config-wrapper-0.29.2",
-              "default": true
-            },
-            {
-              "name": "man",
-              "path": "/nix/store/a360vfw1r2rm4af48arcm25hszk4djd8-pkg-config-wrapper-0.29.2-man",
-              "default": true
-            },
-            {
-              "name": "doc",
-              "path": "/nix/store/56ln7ivsbjsfmm7mbd70gp6c6y95a4l8-pkg-config-wrapper-0.29.2-doc"
-            }
-          ],
-          "store_path": "/nix/store/p1clqs45xfjknc3pcmlc0c4cxyq6cn6y-pkg-config-wrapper-0.29.2"
-=======
+        },
+        "aarch64-linux": {
+          "outputs": [
+            {
+              "name": "out",
               "path": "/nix/store/inswgrwgmykgdcc61din1v80y0xcqz04-pnpm-9.7.0",
               "default": true
             }
           ],
           "store_path": "/nix/store/inswgrwgmykgdcc61din1v80y0xcqz04-pnpm-9.7.0"
->>>>>>> 02237c56
-        },
-        "x86_64-darwin": {
-          "outputs": [
-            {
-              "name": "out",
-<<<<<<< HEAD
-              "path": "/nix/store/j6m8g36w0im5jbzi506lfyr739xl9pc3-pkg-config-wrapper-0.29.2",
-              "default": true
-            },
-            {
-              "name": "man",
-              "path": "/nix/store/76spnswzy2c8mgnda8qwwkiml1lilrkl-pkg-config-wrapper-0.29.2-man",
-              "default": true
-            },
-            {
-              "name": "doc",
-              "path": "/nix/store/2hs1m46mfmjvm8pvw18ivl2pq3iga0p5-pkg-config-wrapper-0.29.2-doc"
-            }
-          ],
-          "store_path": "/nix/store/j6m8g36w0im5jbzi506lfyr739xl9pc3-pkg-config-wrapper-0.29.2"
-=======
+        },
+        "x86_64-darwin": {
+          "outputs": [
+            {
+              "name": "out",
               "path": "/nix/store/jz0ki1kj6qhf147bxdvh4cv9n73riflx-pnpm-9.7.0",
               "default": true
             }
           ],
           "store_path": "/nix/store/jz0ki1kj6qhf147bxdvh4cv9n73riflx-pnpm-9.7.0"
->>>>>>> 02237c56
-        },
-        "x86_64-linux": {
-          "outputs": [
-            {
-              "name": "out",
-<<<<<<< HEAD
-              "path": "/nix/store/blb1ci2nwrmgzb3g1xl4mvqpwkhm3s3b-pkg-config-wrapper-0.29.2",
-              "default": true
-            },
-            {
-              "name": "man",
-              "path": "/nix/store/0f76i8j392i9icmc9gqlngfbjq2ll2z4-pkg-config-wrapper-0.29.2-man",
-              "default": true
-            },
-            {
-              "name": "doc",
-              "path": "/nix/store/9c9p179b41li306zylldbpkx5686asp2-pkg-config-wrapper-0.29.2-doc"
-            }
-          ],
-          "store_path": "/nix/store/blb1ci2nwrmgzb3g1xl4mvqpwkhm3s3b-pkg-config-wrapper-0.29.2"
-=======
+        },
+        "x86_64-linux": {
+          "outputs": [
+            {
+              "name": "out",
               "path": "/nix/store/rq6s344bdlg0i6p99w6y8b58crgvdnhs-pnpm-9.7.0",
               "default": true
             }
           ],
           "store_path": "/nix/store/rq6s344bdlg0i6p99w6y8b58crgvdnhs-pnpm-9.7.0"
->>>>>>> 02237c56
         }
       }
     },
