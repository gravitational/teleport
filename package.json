--- conflicted
+++ resolved
@@ -23,12 +23,8 @@
     "eslint": "eslint --quiet '+(e|web)/**/*.{ts,tsx,js,jsx}'",
     "type-check": "tsc --noEmit",
     "prettier-check": "yarn prettier --check '+(e|web)/**/*.{ts,tsx,js,jsx}'",
-<<<<<<< HEAD
-    "prettier-write": "yarn prettier --write '+(e|web)/**/*.{ts,tsx,js,jsx}'",
+    "prettier-write": "yarn prettier --write --loglevel silent '+(e|web)/**/*.{ts,tsx,js,jsx}'",
     "nop": "exit 0"
-=======
-    "prettier-write": "yarn prettier --write --loglevel silent '+(e|web)/**/*.{ts,tsx,js,jsx}'"
->>>>>>> 99e9db88
   },
   "private": true,
   "resolutions": {
