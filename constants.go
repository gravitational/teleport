/*
Copyright 2018-2019 Gravitational, Inc.

Licensed under the Apache License, Version 2.0 (the "License");
you may not use this file except in compliance with the License.
You may obtain a copy of the License at

    http://www.apache.org/licenses/LICENSE-2.0

Unless required by applicable law or agreed to in writing, software
distributed under the License is distributed on an "AS IS" BASIS,
WITHOUT WARRANTIES OR CONDITIONS OF ANY KIND, either express or implied.
See the License for the specific language governing permissions and
limitations under the License.
*/

package teleport

import (
	"fmt"
	"strings"
	"time"

	"github.com/coreos/go-semver/semver"
)

// WebAPIVersion is a current webapi version
const WebAPIVersion = "v1"

const (
	// SSHAuthSock is the environment variable pointing to the
	// Unix socket the SSH agent is running on.
	SSHAuthSock = "SSH_AUTH_SOCK"
	// SSHAgentPID is the environment variable pointing to the agent
	// process ID
	SSHAgentPID = "SSH_AGENT_PID"

	// SSHTeleportUser is the current Teleport user that is logged in.
	SSHTeleportUser = "SSH_TELEPORT_USER"

	// SSHSessionWebproxyAddr is the address the web proxy.
	SSHSessionWebproxyAddr = "SSH_SESSION_WEBPROXY_ADDR"

	// SSHTeleportClusterName is the name of the cluster this node belongs to.
	SSHTeleportClusterName = "SSH_TELEPORT_CLUSTER_NAME"

	// SSHTeleportHostUUID is the UUID of the host.
	SSHTeleportHostUUID = "SSH_TELEPORT_HOST_UUID"

	// SSHSessionID is the UUID of the current session.
	SSHSessionID = "SSH_SESSION_ID"
)

const (
	// HTTPNextProtoTLS is the NPN/ALPN protocol negotiated during
	// HTTP/1.1.'s TLS setup.
	// https://www.iana.org/assignments/tls-extensiontype-values/tls-extensiontype-values.xhtml#alpn-protocol-ids
	HTTPNextProtoTLS = "http/1.1"
)

const (
	// TOTPValidityPeriod is the number of seconds a TOTP token is valid.
	TOTPValidityPeriod uint = 30

	// TOTPSkew adds that many periods before and after to the validity window.
	TOTPSkew uint = 1
)

const (
	// ComponentMemory is a memory backend
	ComponentMemory = "memory"

	// ComponentAuthority is a TLS and an SSH certificate authority
	ComponentAuthority = "ca"

	// ComponentProcess is a main control process
	ComponentProcess = "proc"

	// ComponentServer is a server subcomponent of some services
	ComponentServer = "server"

	// ComponentACME is ACME protocol controller
	ComponentACME = "acme"

	// ComponentReverseTunnelServer is reverse tunnel server
	// that together with agent establish a bi-directional SSH revers tunnel
	// to bypass firewall restrictions
	ComponentReverseTunnelServer = "proxy:server"

	// ComponentReverseTunnelAgent is reverse tunnel agent
	// that together with server establish a bi-directional SSH revers tunnel
	// to bypass firewall restrictions
	ComponentReverseTunnelAgent = "proxy:agent"

	// ComponentLabel is a component label name used in reporting
	ComponentLabel = "component"

	// ComponentProxyKube is a kubernetes proxy
	ComponentProxyKube = "proxy:kube"

	// ComponentAuth is the cluster CA node (auth server API)
	ComponentAuth = "auth"

	// ComponentGRPC is grpc server
	ComponentGRPC = "grpc"

	// ComponentMigrate is responsible for data migrations
	ComponentMigrate = "migrate"

	// ComponentNode is SSH node (SSH server serving requests)
	ComponentNode = "node"

	// ComponentForwardingNode is SSH node (SSH server serving requests)
	ComponentForwardingNode = "node:forward"

	// ComponentProxy is SSH proxy (SSH server forwarding connections)
	ComponentProxy = "proxy"

	// ComponentProxyPeer is the proxy peering component of the proxy service
	ComponentProxyPeer = "proxy:peer"

	// ComponentApp is the application proxy service.
	ComponentApp = "app:service"

	// ComponentDatabase is the database proxy service.
	ComponentDatabase = "db:service"

	// ComponentDiscovery is the Discovery service.
	ComponentDiscovery = "discovery:service"

	// ComponentAppProxy is the application handler within the web proxy service.
	ComponentAppProxy = "app:web"

	// ComponentWebProxy is the web handler within the web proxy service.
	ComponentWebProxy = "web"

	// ComponentDiagnostic is a diagnostic service
	ComponentDiagnostic = "diag"

	// ComponentClient is a client
	ComponentClient = "client"

	// ComponentTunClient is a tunnel client
	ComponentTunClient = "client:tunnel"

	// ComponentCache is a cache component
	ComponentCache = "cache"

	// ComponentBackend is a backend component
	ComponentBackend = "backend"

	// ComponentSubsystemProxy is the proxy subsystem.
	ComponentSubsystemProxy = "subsystem:proxy"

	// ComponentSubsystemSFTP is the SFTP subsystem.
	ComponentSubsystemSFTP = "subsystem:sftp"

	// ComponentLocalTerm is a terminal on a regular SSH node.
	ComponentLocalTerm = "term:local"

	// ComponentRemoteTerm is a terminal on a forwarding SSH node.
	ComponentRemoteTerm = "term:remote"

	// ComponentRemoteSubsystem is subsystem on a forwarding SSH node.
	ComponentRemoteSubsystem = "subsystem:remote"

	// ComponentAuditLog is audit log component
	ComponentAuditLog = "audit"

	// ComponentKeyAgent is an agent that has loaded the sessions keys and
	// certificates for a user connected to a proxy.
	ComponentKeyAgent = "keyagent"

	// ComponentKeyStore is all sessions keys and certificates a user has on disk
	// for all proxies.
	ComponentKeyStore = "keystore"

	// ComponentConnectProxy is the HTTP CONNECT proxy used to tunnel connection.
	ComponentConnectProxy = "http:proxy"

	// ComponentSOCKS is a SOCKS5 proxy.
	ComponentSOCKS = "socks"

	// ComponentKeyGen is the public/private keypair generator.
	ComponentKeyGen = "keygen"

	// ComponentFirestore represents firestore clients
	ComponentFirestore = "firestore"

	// ComponentSession is an active session.
	ComponentSession = "session"

	// ComponentDynamoDB represents dynamodb clients
	ComponentDynamoDB = "dynamodb"

	// Component pluggable authentication module (PAM)
	ComponentPAM = "pam"

	// ComponentUpload is a session recording upload server
	ComponentUpload = "upload"

	// ComponentWeb is a web server
	ComponentWeb = "web"

	// ComponentWebsocket is websocket server that the web client connects to.
	ComponentWebsocket = "websocket"

	// ComponentRBAC is role-based access control.
	ComponentRBAC = "rbac"

	// ComponentKeepAlive is keep-alive messages sent from clients to servers
	// and vice versa.
	ComponentKeepAlive = "keepalive"

	// ComponentTeleport is the "teleport" binary.
	ComponentTeleport = "teleport"

	// ComponentTSH is the "tsh" binary.
	ComponentTSH = "tsh"

	// ComponentTBot is the "tbot" binary
	ComponentTBot = "tbot"

	// ComponentKubeClient is the Kubernetes client.
	ComponentKubeClient = "client:kube"

	// ComponentBuffer is in-memory event circular buffer
	// used to broadcast events to subscribers.
	ComponentBuffer = "buffer"

	// ComponentBPF is the eBPF packagae.
	ComponentBPF = "bpf"

	// ComponentRestrictedSession is restriction of user access to kernel objects
	ComponentRestrictedSession = "restrictedsess"

	// ComponentCgroup is the cgroup package.
	ComponentCgroup = "cgroups"

	// ComponentKube is an Kubernetes API gateway.
	ComponentKube = "kubernetes"

	// ComponentSAML is a SAML service provider.
	ComponentSAML = "saml"

	// ComponentMetrics is a metrics server
	ComponentMetrics = "metrics"

	// ComponentWindowsDesktop is a Windows desktop access server.
	ComponentWindowsDesktop = "windows_desktop"

	// ComponentTracing is a tracing exporter
	ComponentTracing = "tracing"

	// ComponentInstance is an abstract component common to all services.
	ComponentInstance = "instance"

	// ComponentVersionControl is the component common to all version control operations.
	ComponentVersionControl = "version-control"

	// ComponentUsageReporting is the component responsible for reporting usage metrics.
	ComponentUsageReporting = "usage-reporting"

	// ComponentAthena represents athena clients.
	ComponentAthena = "athena"

	// VerboseLogEnvVar forces all logs to be verbose (down to DEBUG level)
	VerboseLogsEnvVar = "TELEPORT_DEBUG"

	// IterationsEnvVar sets tests iterations to run
	IterationsEnvVar = "ITERATIONS"

	// DefaultTerminalWidth defines the default width of a server-side allocated
	// pseudo TTY
	DefaultTerminalWidth = 80

	// DefaultTerminalHeight defines the default height of a server-side allocated
	// pseudo TTY
	DefaultTerminalHeight = 25

	// SafeTerminalType is the fall-back TTY type to fall back to (when $TERM
	// is not defined)
	SafeTerminalType = "xterm"

	// DataDirParameterName is the name of the data dir configuration parameter passed
	// to all backends during initialization
	DataDirParameterName = "data_dir"

	// KeepAliveReqType is a SSH request type to keep the connection alive. A client and
	// a server keep pining each other with it.
	KeepAliveReqType = "keepalive@openssh.com"

	// ClusterDetailsReqType is the name of a global request which returns cluster details like
	// if the proxy is recording sessions or not and if FIPS is enabled.
	ClusterDetailsReqType = "cluster-details@goteleport.com"

	// JSON means JSON serialization format
	JSON = "json"

	// YAML means YAML serialization format
	YAML = "yaml"

	// Text means text serialization format
	Text = "text"

	// PTY is a raw pty session capture format
	PTY = "pty"

	// Names is for formatting node names in plain text
	Names = "names"

	// LinuxAdminGID is the ID of the standard adm group on linux
	LinuxAdminGID = 4

	// DirMaskSharedGroup is the mask for a directory accessible
	// by the owner and group
	DirMaskSharedGroup = 0o770

	// FileMaskOwnerOnly is the file mask that allows read write access
	// to owers only
	FileMaskOwnerOnly = 0o600

	// On means mode is on
	On = "on"

	// Off means mode is off
	Off = "off"

	// GCSTestURI turns on GCS tests
	GCSTestURI = "TEST_GCS_URI"

	// AWSRunTests turns on tests executed against AWS directly
	AWSRunTests = "TEST_AWS"

	// Region is AWS region parameter
	Region = "region"

	// Endpoint is an optional Host for non-AWS S3
	Endpoint = "endpoint"

	// Insecure is an optional switch to use HTTP instead of HTTPS
	Insecure = "insecure"

	// DisableServerSideEncryption is an optional switch to opt out of SSE in case the provider does not support it
	DisableServerSideEncryption = "disablesse"

	// ACL is the canned ACL to send to S3
	ACL = "acl"

	// SSEKMSKey is an optional switch to use an KMS CMK key for S3 SSE.
	SSEKMSKey = "sse_kms_key"

	// SchemeFile configures local disk-based file storage for audit events
	SchemeFile = "file"

	// SchemeStdout outputs audit log entries to stdout
	SchemeStdout = "stdout"

	// SchemeS3 is used for S3-like object storage
	SchemeS3 = "s3"

	// SchemeGCS is used for Google Cloud Storage
	SchemeGCS = "gs"

	// LogsDir is a log subdirectory for events and logs
	LogsDir = "log"

	// Syslog is a mode for syslog logging
	Syslog = "syslog"

	// HumanDateFormat is a human readable date formatting
	HumanDateFormat = "Jan _2 15:04 UTC"

	// HumanDateFormatMilli is a human readable date formatting with milliseconds
	HumanDateFormatMilli = "Jan _2 15:04:05.000 UTC"

	// DebugLevel is a debug logging level name
	DebugLevel = "debug"

	// MinimumEtcdVersion is the minimum version of etcd supported by Teleport
	MinimumEtcdVersion = "3.3.0"
)

const (
	// These values are from https://openid.net/specs/openid-connect-core-1_0.html#AuthRequest

	// OIDCPromptSelectAccount instructs the Authorization Server to
	// prompt the End-User to select a user account.
	OIDCPromptSelectAccount = "select_account"

	// OIDCAccessTypeOnline indicates that OIDC flow should be performed
	// with Authorization server and user connected online
	OIDCAccessTypeOnline = "online"
)

// Component generates "component:subcomponent1:subcomponent2" strings used
// in debugging
func Component(components ...string) string {
	return strings.Join(components, ":")
}

const (
	// AuthorizedKeys are public keys that check against User CAs.
	AuthorizedKeys = "authorized_keys"
	// KnownHosts are public keys that check against Host CAs.
	KnownHosts = "known_hosts"
)

const (
	// CertExtensionPermitX11Forwarding allows X11 forwarding for certificate
	CertExtensionPermitX11Forwarding = "permit-X11-forwarding"
	// CertExtensionPermitAgentForwarding allows agent forwarding for certificate
	CertExtensionPermitAgentForwarding = "permit-agent-forwarding"
	// CertExtensionPermitPTY allows user to request PTY
	CertExtensionPermitPTY = "permit-pty"
	// CertExtensionPermitPortForwarding allows user to request port forwarding
	CertExtensionPermitPortForwarding = "permit-port-forwarding"
	// CertExtensionTeleportRoles is used to propagate teleport roles
	CertExtensionTeleportRoles = "teleport-roles"
	// CertExtensionTeleportRouteToCluster is used to encode
	// the target cluster to route to in the certificate
	CertExtensionTeleportRouteToCluster = "teleport-route-to-cluster"
	// CertExtensionTeleportTraits is used to propagate traits about the user.
	CertExtensionTeleportTraits = "teleport-traits"
	// CertExtensionTeleportActiveRequests is used to track which privilege
	// escalation requests were used to construct the certificate.
	CertExtensionTeleportActiveRequests = "teleport-active-requests"
	// CertExtensionMFAVerified is used to mark certificates issued after an MFA
	// check.
	CertExtensionMFAVerified = "mfa-verified"
	// CertExtensionPreviousIdentityExpires is the extension that stores an RFC3339
	// timestamp representing the expiry time of the identity/cert that this
	// identity/cert was derived from. It is used to determine a session's hard
	// deadline in cases where both require_session_mfa and disconnect_expired_cert
	// are enabled. See https://github.com/gravitational/teleport/issues/18544.
	CertExtensionPreviousIdentityExpires = "prev-identity-expires"
	// CertExtensionLoginIP is used to embed the IP of the client that created
	// the certificate.
	CertExtensionLoginIP = "login-ip"
	// CertExtensionImpersonator is set when one user has requested certificates
	// for another user
	CertExtensionImpersonator = "impersonator"
	// CertExtensionDisallowReissue is set when a certificate should not be allowed
	// to request future certificates.
	CertExtensionDisallowReissue = "disallow-reissue"
	// CertExtensionRenewable is a flag to indicate the certificate may be
	// renewed.
	CertExtensionRenewable = "renewable"
	// CertExtensionGeneration counts the number of times a certificate has
	// been renewed.
	CertExtensionGeneration = "generation"
	// CertExtensionAllowedResources lists the resources which this certificate
	// should be allowed to access
	CertExtensionAllowedResources = "teleport-allowed-resources"
	// CertExtensionConnectionDiagnosticID contains the ID of the ConnectionDiagnostic.
	// The Node/Agent will append connection traces to this diagnostic instance.
	CertExtensionConnectionDiagnosticID = "teleport-connection-diagnostic-id"
	// CertExtensionPrivateKeyPolicy is used to mark certificates with their supported
	// private key policy.
	CertExtensionPrivateKeyPolicy = "private-key-policy"
	// CertExtensionDeviceID is the trusted device identifier.
	CertExtensionDeviceID = "teleport-device-id"
	// CertExtensionDeviceAssetTag is the device inventory identifier.
	CertExtensionDeviceAssetTag = "teleport-device-asset-tag"
	// CertExtensionDeviceCredentialID is the identifier for the credential used
	// by the device to authenticate itself.
	CertExtensionDeviceCredentialID = "teleport-device-credential-id"
)

// Note: when adding new providers to this list, consider updating the help message for --provider flag
// for `tctl sso configure oidc` and `tctl sso configure saml` commands
// as well as docs at https://goteleport.com/docs/enterprise/sso/#provider-specific-workarounds
const (
	// NetIQ is an identity provider.
	NetIQ = "netiq"
	// ADFS is Microsoft Active Directory Federation Services
	ADFS = "adfs"
	// Ping is the common backend for all Ping Identity-branded identity
	// providers (including PingOne, PingFederate, etc).
	Ping = "ping"
	// Okta should be used for Okta OIDC providers.
	Okta = "okta"
	// JumpCloud is an identity provider.
	JumpCloud = "jumpcloud"
)

const (
	// RemoteCommandSuccess is returned when a command has successfully executed.
	RemoteCommandSuccess = 0
	// RemoteCommandFailure is returned when a command has failed to execute and
	// we don't have another status code for it.
	RemoteCommandFailure = 255
	// HomeDirNotFound is returned when a the "teleport checkhomedir" command cannot
	// find the user's home directory.
	HomeDirNotFound = 254
)

// MaxEnvironmentFileLines is the maximum number of lines in a environment file.
const MaxEnvironmentFileLines = 1000

// MaxResourceSize is the maximum size (in bytes) of a serialized resource.  This limit is
// typically only enforced against resources that are likely to arbitrarily grow (e.g. PluginData).
const MaxResourceSize = 1000000

// MaxHTTPRequestSize is the maximum accepted size (in bytes) of the body of
// a received HTTP request.  This limit is meant to be used with utils.ReadAtMost
// to prevent resource exhaustion attacks.
const MaxHTTPRequestSize = 10 * 1024 * 1024

// MaxHTTPResponseSize is the maximum accepted size (in bytes) of the body of
// a received HTTP response.  This limit is meant to be used with utils.ReadAtMost
// to prevent resource exhaustion attacks.
const MaxHTTPResponseSize = 10 * 1024 * 1024

const (
	// CertificateFormatOldSSH is used to make Teleport interoperate with older
	// versions of OpenSSH.
	CertificateFormatOldSSH = "oldssh"

	// CertificateFormatUnspecified is used to check if the format was specified
	// or not.
	CertificateFormatUnspecified = ""
)

const (
	// TraitInternalPrefix is the role variable prefix that indicates it's for
	// local accounts.
	TraitInternalPrefix = "internal"

	// TraitExternalPrefix is the role variable prefix that indicates the data comes from an external identity provider.
	TraitExternalPrefix = "external"

	// TraitTeams is the name of the role variable use to store team
	// membership information
	TraitTeams = "github_teams"

	// TraitJWT is the name of the trait containing JWT header for app access.
	TraitJWT = "jwt"

	// TraitInternalLoginsVariable is the variable used to store allowed
	// logins for local accounts.
	TraitInternalLoginsVariable = "{{internal.logins}}"

	// TraitInternalWindowsLoginsVariable is the variable used to store
	// allowed Windows Desktop logins for local accounts.
	TraitInternalWindowsLoginsVariable = "{{internal.windows_logins}}"

	// TraitInternalKubeGroupsVariable is the variable used to store allowed
	// kubernetes groups for local accounts.
	TraitInternalKubeGroupsVariable = "{{internal.kubernetes_groups}}"

	// TraitInternalKubeUsersVariable is the variable used to store allowed
	// kubernetes users for local accounts.
	TraitInternalKubeUsersVariable = "{{internal.kubernetes_users}}"

	// TraitInternalDBNamesVariable is the variable used to store allowed
	// database names for local accounts.
	TraitInternalDBNamesVariable = "{{internal.db_names}}"

	// TraitInternalDBUsersVariable is the variable used to store allowed
	// database users for local accounts.
	TraitInternalDBUsersVariable = "{{internal.db_users}}"

	// TraitInternalAWSRoleARNs is the variable used to store allowed AWS
	// role ARNs for local accounts.
	TraitInternalAWSRoleARNs = "{{internal.aws_role_arns}}"

	// TraitInternalAzureIdentities is the variable used to store allowed
	// Azure identities for local accounts.
	TraitInternalAzureIdentities = "{{internal.azure_identities}}"

	// TraitInternalGCPServiceAccounts is the variable used to store allowed
	// GCP service accounts for local accounts.
	TraitInternalGCPServiceAccounts = "{{internal.gcp_service_accounts}}"

	// TraitInternalJWTVariable is the variable used to store JWT token for
	// app sessions.
	TraitInternalJWTVariable = "{{internal.jwt}}"
)

// SCP is Secure Copy.
const SCP = "scp"

// AdminRoleName is the name of the default admin role for all local users if
// another role is not explicitly assigned
const AdminRoleName = "admin"

const (
	// PresetEditorRoleName is a name of a preset role that allows
	// editing cluster configuration.
	PresetEditorRoleName = "editor"

	// PresetAccessRoleName is a name of a preset role that allows
	// accessing cluster resources.
	PresetAccessRoleName = "access"

	// PresetAuditorRoleName is a name of a preset role that allows
	// reading cluster events and playing back session records.
	PresetAuditorRoleName = "auditor"
)

var PresetRoles = []string{PresetEditorRoleName, PresetAccessRoleName, PresetAuditorRoleName}

// MinClientVersion is the minimum client version required by the server.
var MinClientVersion string

func init() {
	// Per https://github.com/gravitational/teleport/blob/master/rfd/0012-teleport-versioning.md,
	// only one major version backwards is supported for clients.
	ver := semver.New(Version)
	MinClientVersion = fmt.Sprintf("%d.0.0", ver.Major-1)
}

const (
	// RemoteClusterStatusOffline indicates that cluster is considered as
	// offline, since it has missed a series of heartbeats
	RemoteClusterStatusOffline = "offline"
	// RemoteClusterStatusOnline indicates that cluster is sending heartbeats
	// at expected interval
	RemoteClusterStatusOnline = "online"
)

const (
	// SharedDirMode is a mode for a directory shared with group
	SharedDirMode = 0o750

	// PrivateDirMode is a mode for private directories
	PrivateDirMode = 0o700
)

const (
	// SessionEvent is sent by servers to clients when an audit event occurs on
	// the session.
	SessionEvent = "x-teleport-event"

	// VersionRequest is sent by clients to server requesting the Teleport
	// version they are running.
	VersionRequest = "x-teleport-version"

	// ForceTerminateRequest is an SSH request to forcefully terminate a session.
	ForceTerminateRequest = "x-teleport-force-terminate"

	// TerminalSizeRequest is a request for the terminal size of the session.
	TerminalSizeRequest = "x-teleport-terminal-size"

	// MFAPresenceRequest is an SSH request to notify clients that MFA presence is required for a session.
	MFAPresenceRequest = "x-teleport-mfa-presence"

	// EnvSSHJoinMode is the SSH environment variable that contains the requested participant mode.
	EnvSSHJoinMode = "TELEPORT_SSH_JOIN_MODE"

	// EnvSSHSessionReason is a reason attached to started sessions meant to describe their intent.
	EnvSSHSessionReason = "TELEPORT_SESSION_REASON"

	// EnvSSHSessionInvited is an environment variable listning people invited to a session.
	EnvSSHSessionInvited = "TELEPORT_SESSION_JOIN_MODE"

	// EnvSSHSessionDisplayParticipantRequirements is set to true or false to indicate if participant
	// requirement information should be printed.
	EnvSSHSessionDisplayParticipantRequirements = "TELEPORT_SESSION_PARTICIPANT_REQUIREMENTS"

	// SSHSessionJoinPrincipal is the SSH principal used when joining sessions.
	// This starts with a hyphen so it isn't a valid unix login.
	SSHSessionJoinPrincipal = "-teleport-internal-join"
)

const (
	// EnvKubeConfig is environment variable for kubeconfig
	EnvKubeConfig = "KUBECONFIG"

	// KubeConfigDir is a default directory where k8s stores its user local config
	KubeConfigDir = ".kube"

	// KubeConfigFile is a default filename where k8s stores its user local config
	KubeConfigFile = "config"

	// KubeRunTests turns on kubernetes tests
	KubeRunTests = "TEST_KUBE"

	// KubeSystemAuthenticated is a builtin group that allows
	// any user to access common API methods, e.g. discovery methods
	// required for initial client usage
	KubeSystemAuthenticated = "system:authenticated"

	// UsageKubeOnly specifies certificate usage metadata
	// that limits certificate to be only used for kubernetes proxying
	UsageKubeOnly = "usage:kube"

	// UsageAppOnly specifies a certificate metadata that only allows it to be
	// used for proxying applications.
	UsageAppsOnly = "usage:apps"

	// UsageDatabaseOnly specifies certificate usage metadata that only allows
	// it to be used for proxying database connections.
	UsageDatabaseOnly = "usage:db"

	// UsageWindowsDesktopOnly specifies certificate usage metadata that limits
	// certificate to be only used for Windows desktop access
	UsageWindowsDesktopOnly = "usage:windows_desktop"
)

const (
	// NodeIsAmbiguous serves as an identifying error string indicating that
	// the proxy subsystem found multiple nodes matching the specified hostname.
	NodeIsAmbiguous = "err-node-is-ambiguous"

	// MaxLeases serves as an identifying error string indicating that the
	// semaphore system is rejecting an acquisition attempt due to max
	// leases having already been reached.
	MaxLeases = "err-max-leases"
)

const (
	// OpenBrowserLinux is the command used to open a web browser on Linux.
	OpenBrowserLinux = "xdg-open"

	// OpenBrowserDarwin is the command used to open a web browser on macOS/Darwin.
	OpenBrowserDarwin = "open"

	// OpenBrowserWindows is the command used to open a web browser on Windows.
	OpenBrowserWindows = "rundll32.exe"

	// BrowserNone is the string used to suppress the opening of a browser in
	// response to 'tsh login' commands.
	BrowserNone = "none"
)

const (
	// ExecSubCommand is the sub-command Teleport uses to re-exec itself for
	// command execution (exec and shells).
	ExecSubCommand = "exec"

	// ForwardSubCommand is the sub-command Teleport uses to re-exec itself
	// for port forwarding.
	ForwardSubCommand = "forward"

	// CheckHomeDirSubCommand is the sub-command Teleport uses to re-exec itself
	// to check if the user's home directory exists.
	CheckHomeDirSubCommand = "checkhomedir"

	// ParkSubCommand is the sub-command Teleport uses to re-exec itself as a
	// specific UID to prevent the matching user from being deleted before
	// spawning the intended child process.
	ParkSubCommand = "park"

	// SFTPSubCommand is the sub-command Teleport uses to re-exec itself to
	// handle SFTP connections.
	SFTPSubCommand = "sftp"

	// WaitSubCommand is the sub-command Teleport uses to wait
	// until a domain name stops resolving. Its main use is to ensure no
	// auth instances are still running the previous major version.
	WaitSubCommand = "wait"
)

const (
	// ChanDirectTCPIP is a SSH channel of type "direct-tcpip".
	ChanDirectTCPIP = "direct-tcpip"

	// ChanSession is a SSH channel of type "session".
	ChanSession = "session"
)

const (
	// GetHomeDirSubsystem is an SSH subsystem request that Teleport
	// uses to get the home directory of a remote user.
	GetHomeDirSubsystem = "gethomedir"
)

// A principal name for use in SSH certificates.
type Principal string

const (
	// The localhost domain, for talking to a proxy or node on the same
	// machine.
	PrincipalLocalhost Principal = "localhost"
	// The IPv4 loopback address, for talking to a proxy or node on the same
	// machine.
	PrincipalLoopbackV4 Principal = "127.0.0.1"
	// The IPv6 loopback address, for talking to a proxy or node on the same
	// machine.
	PrincipalLoopbackV6 Principal = "::1"
)

// UserSystem defines a user as system.
const UserSystem = "system"

const (
	// internal application being proxied.
	AppJWTHeader = "teleport-jwt-assertion"

	// AppCFHeader is a compatibility header.
	AppCFHeader = "cf-access-token"

	// HostHeader is the name of the Host header.
	HostHeader = "Host"
)

// UserSingleUseCertTTL is a TTL for per-connection user certificates.
const UserSingleUseCertTTL = time.Minute

// StandardHTTPSPort is the default port used for the https URI scheme,
// cf. RFC 7230 § 2.7.2.
<<<<<<< HEAD
const StandardHTTPSPort = 443
=======
const StandardHTTPSPort = 443

const (
	// KubeSessionDisplayParticipantRequirementsQueryParam is the query parameter used to
	// indicate that the client wants to display the participant requirements
	// for the given session.
	KubeSessionDisplayParticipantRequirementsQueryParam = "displayParticipantRequirements"
	// KubeSessionReasonQueryParam is the query parameter used to indicate the reason
	// for the session request.
	KubeSessionReasonQueryParam = "reason"
	// KubeSessionInvitedQueryParam is the query parameter used to indicate the users
	// to invite to the session.
	KubeSessionInvitedQueryParam = "invite"
)
>>>>>>> 0bea127e
<|MERGE_RESOLUTION|>--- conflicted
+++ resolved
@@ -801,9 +801,6 @@
 
 // StandardHTTPSPort is the default port used for the https URI scheme,
 // cf. RFC 7230 § 2.7.2.
-<<<<<<< HEAD
-const StandardHTTPSPort = 443
-=======
 const StandardHTTPSPort = 443
 
 const (
@@ -817,5 +814,4 @@
 	// KubeSessionInvitedQueryParam is the query parameter used to indicate the users
 	// to invite to the session.
 	KubeSessionInvitedQueryParam = "invite"
-)
->>>>>>> 0bea127e
+)