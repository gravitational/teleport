--- conflicted
+++ resolved
@@ -13,11 +13,7 @@
 #   Stable releases:   "1.0.0"
 #   Pre-releases:      "1.0.0-alpha.1", "1.0.0-beta.2", "1.0.0-rc.3"
 #   Master/dev branch: "1.0.0-dev"
-<<<<<<< HEAD
-VERSION=18.0.0-dev.gzdunek.11
-=======
 VERSION=18.4.2
->>>>>>> e6d5eea9
 
 DOCKER_IMAGE ?= teleport
 
