# Make targets:
#
#  all    : builds all binaries in development mode
#  full   : builds all binaries for PRODUCTION use
#  release: prepares a release tarball
#  clean  : removes all build artifacts
#  test   : runs tests

# To update the Teleport version, update VERSION variable:
# Naming convention:
#   Stable releases:   "1.0.0"
#   Pre-releases:      "1.0.0-alpha.1", "1.0.0-beta.2", "1.0.0-rc.3"
#   Master/dev branch: "1.0.0-dev"
VERSION=16.5.5

DOCKER_IMAGE ?= teleport

# This directory will be the real path of the directory of the first Makefile in the list.
MAKE_DIR := $(dir $(realpath $(firstword $(MAKEFILE_LIST))))

# If set to 1, webassets are not built.
WEBASSETS_SKIP_BUILD ?= 0

# These are standard autotools variables, don't change them please
ifneq ("$(wildcard /bin/bash)","")
SHELL := /bin/bash -o pipefail
endif
BUILDDIR ?= build
BINDIR ?= /usr/local/bin
DATADIR ?= /usr/local/share/teleport
ADDFLAGS ?=
PWD ?= `pwd`
TELEPORT_DEBUG ?= false
GITTAG=v$(VERSION)
CGOFLAG ?= CGO_ENABLED=1
KUSTOMIZE_NO_DYNAMIC_PLUGIN ?= kustomize_disable_go_plugin_support
# RELEASE_DIR is where the release artifacts (tarballs, pacakges, etc) are put. It
# should be an absolute directory as it is used by e/Makefile too, from the e/ directory.
RELEASE_DIR := $(CURDIR)/$(BUILDDIR)/artifacts

GO_LDFLAGS ?= -w -s $(KUBECTL_SETVERSION)

# Appending new conditional settings for community build type
# When TELEPORT_DEBUG is true, set flags to produce
# debugger-friendly builds.
ifeq ("$(TELEPORT_DEBUG)","true")
BUILDFLAGS ?= $(ADDFLAGS) -gcflags=all="-N -l"
BUILDFLAGS_TBOT ?= $(ADDFLAGS) -gcflags=all="-N -l"
BUILDFLAGS_TELEPORT_UPDATE ?= $(ADDFLAGS) -gcflags=all="-N -l"
else
BUILDFLAGS ?= $(ADDFLAGS) -ldflags '$(GO_LDFLAGS)' -trimpath -buildmode=pie
BUILDFLAGS_TBOT ?= $(ADDFLAGS) -ldflags '$(GO_LDFLAGS)' -trimpath
# teleport-update builds with disabled cgo, buildmode=pie is not required.
BUILDFLAGS_TELEPORT_UPDATE ?= $(ADDFLAGS) -ldflags '$(GO_LDFLAGS)' -trimpath
endif

GO_ENV_OS := $(shell go env GOOS)
OS ?= $(GO_ENV_OS)

GO_ENV_ARCH := $(shell go env GOARCH)
ARCH ?= $(GO_ENV_ARCH)

FIPS ?=
RELEASE = teleport-$(GITTAG)-$(OS)-$(ARCH)-bin

# Include common makefile shared between OSS and Ent.
include common.mk

# FIPS support must be requested at build time.
FIPS_MESSAGE := without-FIPS-support
ifneq ("$(FIPS)","")
FIPS_TAG := fips
FIPS_MESSAGE := with-FIPS-support
RELEASE = teleport-$(GITTAG)-$(OS)-$(ARCH)-fips-bin
endif

# PAM support will only be built into Teleport if headers exist at build time.
PAM_MESSAGE := without-PAM-support
ifneq ("$(wildcard /usr/include/security/pam_appl.h)","")
PAM_TAG := pam
PAM_MESSAGE := with-PAM-support
else
# PAM headers for Darwin live under /usr/local/include/security instead, as SIP
# prevents us from modifying/creating /usr/include/security on newer versions of MacOS
ifneq ("$(wildcard /usr/local/include/security/pam_appl.h)","")
PAM_TAG := pam
PAM_MESSAGE := with-PAM-support
endif
endif

# darwin universal (Intel + Apple Silicon combined) binary support
RELEASE_darwin_arm64 = $(RELEASE_DIR)/teleport-$(GITTAG)-darwin-arm64-bin.tar.gz
RELEASE_darwin_amd64 = $(RELEASE_DIR)/teleport-$(GITTAG)-darwin-amd64-bin.tar.gz
BUILDDIR_arm64 = $(BUILDDIR)/arm64
BUILDDIR_amd64 = $(BUILDDIR)/amd64
# TARBINS is the path of the binaries in the release tarballs
TARBINS = $(addprefix teleport/,$(BINS))

# Check if rust and cargo are installed before compiling
CHECK_CARGO := $(shell cargo --version 2>/dev/null)
CHECK_RUST := $(shell rustc --version 2>/dev/null)

RUST_TARGET_ARCH ?= $(CARGO_TARGET_$(OS)_$(ARCH))

CARGO_TARGET_darwin_amd64 := x86_64-apple-darwin
CARGO_TARGET_darwin_arm64 := aarch64-apple-darwin
CARGO_TARGET_linux_arm := arm-unknown-linux-gnueabihf
CARGO_TARGET_linux_arm64 := aarch64-unknown-linux-gnu
CARGO_TARGET_linux_386 := i686-unknown-linux-gnu
CARGO_TARGET_linux_amd64 := x86_64-unknown-linux-gnu

CARGO_TARGET := --target=$(RUST_TARGET_ARCH)

# If set to 1, Windows RDP client is not built.
RDPCLIENT_SKIP_BUILD ?= 0

# Enable Windows RDP client build?
with_rdpclient := no
RDPCLIENT_MESSAGE := without-Windows-RDP-client

ifeq ($(RDPCLIENT_SKIP_BUILD),0)
ifneq ($(CHECK_RUST),)
ifneq ($(CHECK_CARGO),)

is_fips_on_arm64 := no
ifneq ("$(FIPS)","")
ifeq ("$(ARCH)","arm64")
is_fips_on_arm64 := yes
endif
endif

# Do not build RDP client on 32-bit ARM or 386, or for FIPS builds on arm64.
ifneq ("$(ARCH)","arm")
ifneq ("$(ARCH)","386")
ifneq ("$(is_fips_on_arm64)","yes")
with_rdpclient := yes
RDPCLIENT_MESSAGE := with-Windows-RDP-client
RDPCLIENT_TAG := desktop_access_rdp
endif
endif
endif

endif
endif
endif

# Set C_ARCH for building libfido2 and dependencies. ARCH is the Go
# architecture which uses different names for architectures than C
# uses. Export it for the build.assets/build-fido2-macos.sh script.
C_ARCH_amd64 = x86_64
C_ARCH = $(or $(C_ARCH_$(ARCH)),$(ARCH))
export C_ARCH

# Enable libfido2 for testing?
# Eagerly enable if we detect the package, we want to test as much as possible.
ifeq ("$(shell pkg-config libfido2 2>/dev/null; echo $$?)", "0")
LIBFIDO2_TEST_TAG := libfido2
ifeq ($(FIDO2),)
FIDO2 ?= dynamic
endif
endif

# Build tsh against libfido2?
# FIDO2=yes and FIDO2=static enable static libfido2 builds.
# FIDO2=dynamic enables dynamic libfido2 builds.
LIBFIDO2_MESSAGE := without-libfido2
ifneq (, $(filter $(FIDO2), yes static))
LIBFIDO2_MESSAGE := with-libfido2
LIBFIDO2_BUILD_TAG := libfido2 libfido2static
else ifeq ("$(FIDO2)", "dynamic")
LIBFIDO2_MESSAGE := with-libfido2
LIBFIDO2_BUILD_TAG := libfido2
endif

# Enable Touch ID builds?
# Only build if TOUCHID=yes to avoid issues when cross-compiling to 'darwin'
# from other systems.
TOUCHID_MESSAGE := without-Touch-ID
ifeq ("$(TOUCHID)", "yes")
TOUCHID_MESSAGE := with-Touch-ID
TOUCHID_TAG := touchid
endif

# Enable VNet daemon?
# With VNETDAEMON=yes, tsh uses a Launch Daemon to start VNet.
# This requires a signed and bundled tsh.
VNETDAEMON_MESSAGE := without-VNet-daemon
ifeq ("$(VNETDAEMON)", "yes")
VNETDAEMON_MESSAGE := with-VNet-daemon
VNETDAEMON_TAG := vnetdaemon
endif

# Enable PIV test packages for testing.
# This test tag should never be used for builds/releases, only tests.
PIV_TEST_TAG := pivtest

# enable PIV package for linting.
PIV_LINT_TAG := piv

# Build teleport/api with PIV? This requires the libpcsclite library for linux.
#
# PIV=yes and PIV=static enable static piv builds. This is used by the build
# process to link a static library of libpcsclite for piv-go to connect to.
#
# PIV=dynamic enables dynamic piv builds. This can be used for local
# builds and runs utilizing a dynamic libpcsclite library - `apt get install libpcsclite-dev`
PIV_MESSAGE := without-PIV-support
ifneq (, $(filter $(PIV), yes static dynamic))
PIV_MESSAGE := with-PIV-support
PIV_BUILD_TAG := piv
ifneq ("$(PIV)", "dynamic")
# Link static pcsc libary. By default, piv-go will look for the dynamic library.
# https://github.com/go-piv/piv-go/blob/master/piv/pcsc_unix.go#L23
STATIC_LIBS += -lpcsclite
STATIC_LIBS_TSH += -lpcsclite
endif
endif

# Reproducible builds are only available on select targets, and only when OS=linux.
REPRODUCIBLE ?=
ifneq ("$(OS)","linux")
REPRODUCIBLE = no
endif

# On Windows only build tsh. On all other platforms build teleport, tctl,
# and tsh.
BINS_default = teleport tctl tsh tbot fdpass-teleport teleport-update
BINS_darwin = teleport tctl tsh tbot fdpass-teleport
BINS_windows = tsh tctl
BINS = $(or $(BINS_$(OS)),$(BINS_default))
BINARIES = $(addprefix $(BUILDDIR)/,$(BINS))

# Joins elements of the list in arg 2 with the given separator.
#   1. Element separator.
#   2. The list.
EMPTY :=
SPACE := $(EMPTY) $(EMPTY)
join-with = $(subst $(SPACE),$1,$(strip $2))

# Separate TAG messages into comma-separated WITH and WITHOUT lists for readability.
COMMA := ,
MESSAGES := $(PAM_MESSAGE) $(FIPS_MESSAGE) $(BPF_MESSAGE) $(RDPCLIENT_MESSAGE) $(LIBFIDO2_MESSAGE) $(TOUCHID_MESSAGE) $(PIV_MESSAGE) $(VNETDAEMON_MESSAGE)
WITH := $(subst -," ",$(call join-with,$(COMMA) ,$(subst with-,,$(filter with-%,$(MESSAGES)))))
WITHOUT := $(subst -," ",$(call join-with,$(COMMA) ,$(subst without-,,$(filter without-%,$(MESSAGES)))))
RELEASE_MESSAGE := "Building with GOOS=$(OS) GOARCH=$(ARCH) REPRODUCIBLE=$(REPRODUCIBLE) and with $(WITH) and without $(WITHOUT)."

# On platforms that support reproducible builds, ensure the archive is created in a reproducible manner.
TAR_FLAGS ?=
ifeq ("$(REPRODUCIBLE)","yes")
TAR_FLAGS = --sort=name --owner=root:0 --group=root:0 --mtime='UTC 2015-03-02' --format=gnu
endif

VERSRC = gitref.go api/version.go

KUBECONFIG ?=
TEST_KUBE ?=
export

TEST_LOG_DIR = ${abspath ./test-logs}

# Set CGOFLAG and BUILDFLAGS as needed for the OS/ARCH.
ifeq ("$(OS)","linux")
# True if $ARCH == amd64 || $ARCH == arm64
ifeq ("$(ARCH)","arm64")
	ifeq ($(IS_NATIVE_BUILD),"no")
		CGOFLAG += CC=aarch64-linux-gnu-gcc
	endif
else ifeq ("$(ARCH)","arm")
CGOFLAG = CGO_ENABLED=1

# ARM builds need to specify the correct C compiler
ifeq ($(IS_NATIVE_BUILD),"no")
CC=arm-linux-gnueabihf-gcc
endif

# Add -debugtramp=2 to work around 24 bit CALL/JMP instruction offset.
# Add "-extldflags -Wl,--long-plt" to avoid ld assertion failure on large binaries
GO_LDFLAGS += -extldflags=-Wl,--long-plt -debugtramp=2
endif
endif # OS == linux

ifeq ("$(OS)-$(ARCH)","darwin-arm64")
# Temporary link flags due to changes in Apple's linker
# https://github.com/golang/go/issues/67854
GO_LDFLAGS += -extldflags=-ld_classic
endif

# Windows requires extra parameters to cross-compile with CGO.
ifeq ("$(OS)","windows")
ARCH ?= amd64
ifneq ("$(ARCH)","amd64")
$(error "Building for windows requires ARCH=amd64")
endif
CGOFLAG = CGO_ENABLED=1 CC=x86_64-w64-mingw32-gcc CXX=x86_64-w64-mingw32-g++
BUILDFLAGS = $(ADDFLAGS) -ldflags '-w -s $(KUBECTL_SETVERSION)' -trimpath -buildmode=pie
BUILDFLAGS_TBOT = $(ADDFLAGS) -ldflags '-w -s $(KUBECTL_SETVERSION)' -trimpath
# teleport-update builds with disabled cgo, buildmode=pie is not required.
BUILDFLAGS_TELEPORT_UPDATE = $(ADDFLAGS) -ldflags '-w -s $(KUBECTL_SETVERSION)' -trimpath
endif

ifeq ("$(OS)","darwin")
# Set the minimum version for macOS builds for Go, Rust and Xcode builds.
# Note the minimum version for Apple silicon (ARM64) is 11.0 and will be automatically
# clamped to the value for builds of that architecture
MINIMUM_SUPPORTED_MACOS_VERSION = 10.15
MACOSX_VERSION_MIN_FLAG = -mmacosx-version-min=$(MINIMUM_SUPPORTED_MACOS_VERSION)

# Go
CGOFLAG = CGO_ENABLED=1 CGO_CFLAGS=$(MACOSX_VERSION_MIN_FLAG)

# Xcode and rust and Go linking
MACOSX_DEPLOYMENT_TARGET = $(MINIMUM_SUPPORTED_MACOS_VERSION)
export MACOSX_DEPLOYMENT_TARGET
endif

CGOFLAG_TSH ?= $(CGOFLAG)

# Map ARCH into the architecture flag for electron-builder if they
# are different to the Go $(ARCH) we use as an input.
ELECTRON_BUILDER_ARCH_amd64 = x64
ELECTRON_BUILDER_ARCH = $(or $(ELECTRON_BUILDER_ARCH_$(ARCH)),$(ARCH))

#
# 'make all' builds all 4 executables and places them in the current directory.
#
# NOTE: Works the same as `make`. Left for legacy reasons.
.PHONY: all
all: version
	@echo "---> Building OSS binaries."
	$(MAKE) $(BINARIES)

#
# make binaries builds all binaries defined in the BINARIES environment variable
#
.PHONY: binaries
binaries:
	$(MAKE) $(BINARIES)

# Appending new conditional settings for community build type for tools.
ifeq ("$(GITHUB_REPOSITORY_OWNER)","gravitational")
# TELEPORT_LDFLAGS and TOOLS_LDFLAGS if appended will overwrite the previous LDFLAGS set in the BUILDFLAGS.
# This is done here to prevent any changes to the (BUI)LDFLAGS passed to the other binaries
TELEPORT_LDFLAGS ?= -ldflags '$(GO_LDFLAGS) -X github.com/gravitational/teleport/lib/modules.teleportBuildType=community'
TOOLS_LDFLAGS ?= -ldflags '$(GO_LDFLAGS) -X github.com/gravitational/teleport/lib/modules.teleportBuildType=community'
endif

# By making these 3 targets below (tsh, tctl and teleport) PHONY we are solving
# several problems:
# * Build will rely on go build internal caching https://golang.org/doc/go1.10 at all times
# * Manual change detection was broken on a large dependency tree
# If you are considering changing this behavior, please consult with dev team first
#
# NOTE: Any changes to the `tctl` build here must be copied to `build.assets/windows/build.ps1`
# until we can use this Makefile for native Windows builds.
.PHONY: $(BUILDDIR)/tctl
$(BUILDDIR)/tctl:
	@if [[ -z "$(LIBFIDO2_BUILD_TAG)" ]]; then \
		echo 'Warning: Building tctl without libfido2. Install libfido2 to have access to MFA.' >&2; \
	fi
	GOOS=$(OS) GOARCH=$(ARCH) $(CGOFLAG) go build -tags "$(PAM_TAG) $(FIPS_TAG) $(LIBFIDO2_BUILD_TAG) $(PIV_BUILD_TAG) $(KUSTOMIZE_NO_DYNAMIC_PLUGIN)" -o $(BUILDDIR)/tctl $(BUILDFLAGS) $(TOOLS_LDFLAGS) ./tool/tctl

.PHONY: $(BUILDDIR)/teleport
$(BUILDDIR)/teleport: ensure-webassets bpf-bytecode rdpclient
	GOOS=$(OS) GOARCH=$(ARCH) $(CGOFLAG) go build -tags "webassets_embed $(PAM_TAG) $(FIPS_TAG) $(BPF_TAG) $(WEBASSETS_TAG) $(RDPCLIENT_TAG) $(PIV_BUILD_TAG) $(KUSTOMIZE_NO_DYNAMIC_PLUGIN)" -o $(BUILDDIR)/teleport $(BUILDFLAGS) $(TELEPORT_LDFLAGS) ./tool/teleport

# NOTE: Any changes to the `tsh` build here must be copied to `build.assets/windows/build.ps1`
# until we can use this Makefile for native Windows builds.
.PHONY: $(BUILDDIR)/tsh
$(BUILDDIR)/tsh: KUBECTL_VERSION ?= $(shell go run ./build.assets/kubectl-version/main.go)
$(BUILDDIR)/tsh: KUBECTL_SETVERSION ?= -X k8s.io/component-base/version.gitVersion=$(KUBECTL_VERSION)
$(BUILDDIR)/tsh:
	@if [[ -z "$(LIBFIDO2_BUILD_TAG)" ]]; then \
		echo 'Warning: Building tsh without libfido2. Install libfido2 to have access to MFA.' >&2; \
	fi
	GOOS=$(OS) GOARCH=$(ARCH) $(CGOFLAG_TSH) go build -tags "$(FIPS_TAG) $(LIBFIDO2_BUILD_TAG) $(TOUCHID_TAG) $(PIV_BUILD_TAG) $(VNETDAEMON_TAG) $(KUSTOMIZE_NO_DYNAMIC_PLUGIN)" -o $(BUILDDIR)/tsh $(BUILDFLAGS) $(TOOLS_LDFLAGS) ./tool/tsh

.PHONY: $(BUILDDIR)/tbot
# tbot is CGO-less by default except on Windows because lib/client/terminal/ wants CGO on this OS
# We force cgo to be disabled, else the compiler might decide to enable it.
$(BUILDDIR)/tbot: TBOT_CGO_FLAGS ?= $(if $(filter windows,$(OS)),$(CGOFLAG),CGO_ENABLED=0)
# Build mode pie requires CGO
$(BUILDDIR)/tbot: BUILDFLAGS_TBOT += $(if $(findstring CGO_ENABLED=1,$(TBOT_CGO_FLAGS)), -buildmode=pie)
$(BUILDDIR)/tbot:
	GOOS=$(OS) GOARCH=$(ARCH) $(TBOT_CGO_FLAGS) go build -tags "$(FIPS_TAG) $(KUSTOMIZE_NO_DYNAMIC_PLUGIN)" -o $(BUILDDIR)/tbot $(BUILDFLAGS_TBOT) $(TOOLS_LDFLAGS) ./tool/tbot

.PHONY: $(BUILDDIR)/teleport-update
$(BUILDDIR)/teleport-update:
	GOOS=$(OS) GOARCH=$(ARCH) CGO_ENABLED=0 go build -o $(BUILDDIR)/teleport-update $(BUILDFLAGS_TELEPORT_UPDATE) ./tool/teleport-update

TELEPORT_ARGS ?= start
.PHONY: teleport-hot-reload
teleport-hot-reload:
	CompileDaemon \
		--graceful-kill=true \
		--exclude-dir=".git" \
		--exclude-dir="build" \
		--exclude-dir="e/build" \
		--exclude-dir="e/web/*/node_modules" \
		--exclude-dir="node_modules" \
		--exclude-dir="target" \
		--exclude-dir="web/packages/*/node_modules" \
		--color \
		--log-prefix=false \
		--build="make $(BUILDDIR)/teleport" \
		--command="$(BUILDDIR)/teleport $(TELEPORT_ARGS)"

.PHONY: $(BUILDDIR)/fdpass-teleport
$(BUILDDIR)/fdpass-teleport:
	cd tool/fdpass-teleport && cargo build --release --locked $(CARGO_TARGET)
	install tool/fdpass-teleport/target/$(RUST_TARGET_ARCH)/release/fdpass-teleport $(BUILDDIR)/

#
# BPF support (IF ENABLED)
# Requires a recent version of clang and libbpf installed.
#
ifeq ("$(with_bpf)","yes")
$(ER_BPF_BUILDDIR):
	mkdir -p $(ER_BPF_BUILDDIR)

# Build BPF code
$(ER_BPF_BUILDDIR)/%.bpf.o: bpf/enhancedrecording/%.bpf.c $(wildcard bpf/*.h) | $(ER_BPF_BUILDDIR)
	$(CLANG) -g -O2 -target bpf -D__TARGET_ARCH_$(KERNEL_ARCH) -I/usr/libbpf-${LIBBPF_VER}/include $(INCLUDES) $(CLANG_BPF_SYS_INCLUDES) -c $(filter %.c,$^) -o $@
	$(LLVM_STRIP) -g $@ # strip useless DWARF info

.PHONY: bpf-er-bytecode
bpf-er-bytecode: $(ER_BPF_BUILDDIR)/command.bpf.o $(ER_BPF_BUILDDIR)/disk.bpf.o $(ER_BPF_BUILDDIR)/network.bpf.o $(ER_BPF_BUILDDIR)/counter_test.bpf.o

.PHONY: bpf-bytecode
bpf-bytecode: bpf-er-bytecode

# Generate vmlinux.h based on the installed kernel
.PHONY: update-vmlinux-h
update-vmlinux-h:
	bpftool btf dump file /sys/kernel/btf/vmlinux format c >bpf/vmlinux.h

else
.PHONY: bpf-bytecode
bpf-bytecode:
endif

.PHONY: rdpclient
rdpclient:
ifeq ("$(with_rdpclient)", "yes")
	cargo build -p rdp-client $(if $(FIPS),--features=fips) --release --locked $(CARGO_TARGET)
endif

# Build libfido2 and dependencies for MacOS. Uses exported C_ARCH variable defined earlier.
.PHONY: build-fido2
build-fido2:
	./build.assets/build-fido2-macos.sh build

.PHONY: print-fido2-pkg-path
print-fido2-pkg-path:
	@./build.assets/build-fido2-macos.sh pkg_config_path

#
# make full - Builds Teleport binaries with the built-in web assets and
# places them into $(BUILDDIR). On Windows, this target is skipped because
# only tsh and tctl are built.
#
.PHONY:full
full: WEBASSETS_SKIP_BUILD = 0
full: ensure-webassets
ifneq ("$(OS)", "windows")
	export WEBASSETS_SKIP_BUILD=0
	$(MAKE) all
endif

#
# make full-ent - Builds Teleport enterprise binaries
#
.PHONY:full-ent
full-ent: ensure-webassets-e
ifneq ("$(OS)", "windows")
	@if [ -f e/Makefile ]; then $(MAKE) -C e full; fi
endif

#
# make clean - Removes all build artifacts.
#
.PHONY: clean
clean: clean-ui clean-build

.PHONY: clean-build
clean-build:
	@echo "---> Cleaning up OSS build artifacts."
	rm -rf $(BUILDDIR)
# Check if the variable is set to prevent calling remove on the root directory.
ifneq ($(ER_BPF_BUILDDIR),)
	rm -f $(ER_BPF_BUILDDIR)/*.o
endif
	-cargo clean
	-go clean -cache
	rm -f *.gz
	rm -f *.zip
	rm -f gitref.go
	rm -rf build.assets/tooling/bin
	# Clean up wasm-pack build artifacts
	rm -rf web/packages/shared/libs/ironrdp/pkg/

.PHONY: clean-ui
clean-ui:
	rm -rf webassets/*
	rm -rf web/packages/teleterm/build
	find . -type d -name node_modules -prune -exec rm -rf {} \;

# RELEASE_DIR is where release artifact files are put, such as tarballs, packages, etc.
$(RELEASE_DIR):
	mkdir -p $@

#
# make release - Produces a binary release tarball.
#
.PHONY:
export
release:
	@echo "---> OSS $(RELEASE_MESSAGE)"
ifeq ("$(OS)", "windows")
	$(MAKE) --no-print-directory release-windows
else ifeq ("$(OS)", "darwin")
	$(MAKE) --no-print-directory release-darwin
else
	$(MAKE) --no-print-directory release-unix
endif

# These are aliases used to make build commands uniform.
.PHONY: release-amd64
release-amd64:
	$(MAKE) release ARCH=amd64

.PHONY: release-386
release-386:
	$(MAKE) release ARCH=386

.PHONY: release-arm
release-arm:
	$(MAKE) release ARCH=arm

.PHONY: release-arm64
release-arm64:
	$(MAKE) release ARCH=arm64

#
# make build-archive - Packages the results of a build into a release tarball
#
.PHONY: build-archive
build-archive: | $(RELEASE_DIR)
	@echo "---> Creating OSS release archive."
	mkdir teleport
	cp -rf $(BINARIES) \
		examples \
		build.assets/install\
		README.md \
		CHANGELOG.md \
		build.assets/LICENSE-community \
		teleport/
	echo $(GITTAG) > teleport/VERSION
	tar $(TAR_FLAGS) -c teleport | gzip -n > $(RELEASE).tar.gz
	cp $(RELEASE).tar.gz $(RELEASE_DIR)
	# linux-amd64 generates a centos7-compatible archive. Make a copy with the -centos7 label,
	# for the releases page. We should probably drop that at some point.
	$(if $(filter linux-amd64,$(OS)-$(ARCH)), \
		cp $(RELEASE).tar.gz $(RELEASE_DIR)/$(subst amd64,amd64-centos7,$(RELEASE)).tar.gz \
	)
	rm -rf teleport
	@echo "---> Created $(RELEASE).tar.gz."

#
# make release-unix - Produces binary release tarballs for both OSS and
# Enterprise editions, containing teleport, tctl, tbot and tsh.
#
.PHONY: release-unix
release-unix: clean full build-archive
	@if [ -f e/Makefile ]; then $(MAKE) -C e release; fi

# release-unix-preserving-webassets cleans just the build and not the UI
# allowing webassets to be built in a prior step before building the release.
.PHONY: release-unix-preserving-webassets
release-unix-preserving-webassets: clean-build full build-archive
	@if [ -f e/Makefile ]; then $(MAKE) -C e release; fi

include darwin-signing.mk

.PHONY: release-darwin-unsigned
release-darwin-unsigned: RELEASE:=$(RELEASE)-unsigned
release-darwin-unsigned: full build-archive

.PHONY: release-darwin
ifneq ($(ARCH),universal)
release-darwin: release-darwin-unsigned
	$(NOTARIZE_BINARIES)
	$(MAKE) build-archive
	@if [ -f e/Makefile ]; then $(MAKE) -C e release; fi
else

# release-darwin for ARCH == universal does not build binaries, but instead
# combines previously-built binaries. For this, it depends on the ARM64 and
# AMD64 signed tarballs being built into $(RELEASE_DIR). The dependencies
# expressed here will not make that happen as this is typically done on CI
# where these two tarballs are built in separate pipelines, and copied in for
# the universal build.
#
# For local manual runs, create these tarballs with:
#   make ARCH=arm64 release-darwin
#   make ARCH=amd64 release-darwin
# Ensure you have the rust toolchains for these installed by running
#   make ARCH=arm64 rustup-install-target-toolchain
#   make ARCH=amd64 rustup-install-target-toolchain
release-darwin: $(RELEASE_darwin_arm64) $(RELEASE_darwin_amd64)
	mkdir -p $(BUILDDIR_arm64) $(BUILDDIR_amd64)
	tar -C $(BUILDDIR_arm64) -xzf $(RELEASE_darwin_arm64) --strip-components=1 $(TARBINS)
	tar -C $(BUILDDIR_amd64) -xzf $(RELEASE_darwin_amd64) --strip-components=1 $(TARBINS)
	lipo -create -output $(BUILDDIR)/teleport $(BUILDDIR_arm64)/teleport $(BUILDDIR_amd64)/teleport
	lipo -create -output $(BUILDDIR)/tctl $(BUILDDIR_arm64)/tctl $(BUILDDIR_amd64)/tctl
	lipo -create -output $(BUILDDIR)/tsh $(BUILDDIR_arm64)/tsh $(BUILDDIR_amd64)/tsh
	lipo -create -output $(BUILDDIR)/tbot $(BUILDDIR_arm64)/tbot $(BUILDDIR_amd64)/tbot
	lipo -create -output $(BUILDDIR)/fdpass-teleport $(BUILDDIR_arm64)/fdpass-teleport $(BUILDDIR_amd64)/fdpass-teleport
	$(MAKE) ARCH=universal build-archive
	@if [ -f e/Makefile ]; then $(MAKE) -C e release; fi
endif

#
# make release-windows-unsigned - Produces a binary release archive containing tsh and tctl.
#
.PHONY: release-windows-unsigned
release-windows-unsigned: clean all
	@echo "---> Creating OSS release archive."
	mkdir teleport
	cp -rf $(BUILDDIR)/* \
		README.md \
		CHANGELOG.md \
		teleport/
	mv teleport/tsh teleport/tsh-unsigned.exe
	mv teleport/tctl teleport/tctl-unsigned.exe
	echo $(GITTAG) > teleport/VERSION
	zip -9 -y -r -q $(RELEASE)-unsigned.zip teleport/
	rm -rf teleport/
	@echo "---> Created $(RELEASE)-unsigned.zip."

#
# make release-windows - Produces an archive containing a signed release of
# tsh.exe and tctl.exe
#
.PHONY: release-windows
release-windows: release-windows-unsigned
	@if [ ! -f "windows-signing-cert.pfx" ]; then \
		echo "windows-signing-cert.pfx is missing or invalid, cannot create signed archive."; \
		exit 1; \
	fi

	rm -rf teleport
	@echo "---> Extracting $(RELEASE)-unsigned.zip"
	unzip $(RELEASE)-unsigned.zip

	@echo "---> Signing Windows tsh binary."
	@osslsigncode sign \
		-pkcs12 "windows-signing-cert.pfx" \
		-n "Teleport" \
		-i https://goteleport.com \
		-t http://timestamp.digicert.com \
		-h sha2 \
		-in teleport/tsh-unsigned.exe \
		-out teleport/tsh.exe; \
	success=$$?; \
	rm -f teleport/tsh-unsigned.exe; \
	if [ "$${success}" -ne 0 ]; then \
		echo "Failed to sign tsh.exe, aborting."; \
		exit 1; \
	fi

	echo "---> Signing Windows tctl binary."
	@osslsigncode sign \
		-pkcs12 "windows-signing-cert.pfx" \
		-n "Teleport" \
		-i https://goteleport.com \
		-t http://timestamp.digicert.com \
		-h sha2 \
		-in teleport/tctl-unsigned.exe \
		-out teleport/tctl.exe; \
	success=$$?; \
	rm -f teleport/tctl-unsigned.exe; \
	if [ "$${success}" -ne 0 ]; then \
		echo "Failed to sign tctl.exe, aborting."; \
		exit 1; \
	fi

	zip -9 -y -r -q $(RELEASE).zip teleport/
	rm -rf teleport/
	@echo "---> Created $(RELEASE).zip."

#
# make release-connect produces a release package of Teleport Connect.
# It is used only for MacOS releases. Windows releases do not use this
# Makefile. Linux uses the `teleterm` target in build.assets/Makefile.
#
# Either CONNECT_TSH_BIN_PATH or CONNECT_TSH_APP_PATH environment variable
# should be defined for the `pnpm package-term` command to succeed. CI sets
# this appropriately depending on whether a push build is running, or a
# proper release (a proper release needs the APP_PATH as that points to
# the complete signed package). See web/packages/teleterm/README.md for
# details.
.PHONY: release-connect
release-connect: | $(RELEASE_DIR)
	pnpm install --frozen-lockfile
	pnpm build-term
	pnpm package-term -c.extraMetadata.version=$(VERSION) --$(ELECTRON_BUILDER_ARCH)
	# Only copy proper builds with tsh.app to $(RELEASE_DIR)
	# Drop -universal "arch" from dmg name when copying to $(RELEASE_DIR)
	if [ -n "$$CONNECT_TSH_APP_PATH" ]; then \
		TARGET_NAME="Teleport Connect-$(VERSION)-$(ARCH).dmg"; \
		if [ "$(ARCH)" = 'universal' ]; then \
			TARGET_NAME="$${TARGET_NAME/-universal/}"; \
		fi; \
		cp web/packages/teleterm/build/release/"Teleport Connect-$(VERSION)-$(ELECTRON_BUILDER_ARCH).dmg" "$(RELEASE_DIR)/$${TARGET_NAME}"; \
	fi

#
# Remove trailing whitespace in all markdown files under docs/.
#
# Note: this runs in a busybox container to avoid incompatibilities between
# linux and macos CLI tools.
#
.PHONY:docs-fix-whitespace
docs-fix-whitespace:
	docker run --rm -v $(PWD):/teleport busybox \
		find /teleport/docs/ -type f -name '*.md' -exec sed -E -i 's/\s+$$//g' '{}' \;

#
# Test docs for trailing whitespace and broken links
#
.PHONY:docs-test
docs-test: docs-test-whitespace

#
# Check for trailing whitespace in all markdown files under docs/
#
.PHONY:docs-test-whitespace
docs-test-whitespace:
	if find docs/ -type f -name '*.md' | xargs grep -E '\s+$$'; then \
		echo "trailing whitespace found in docs/ (see above)"; \
		echo "run 'make docs-fix-whitespace' to fix it"; \
		exit 1; \
	fi

#
# Builds some tooling for filtering and displaying test progress/output/etc
#
# Deprecated: Use gotestsum instead.
TOOLINGDIR := ${abspath ./build.assets/tooling}
RENDER_TESTS := $(TOOLINGDIR)/bin/render-tests
$(RENDER_TESTS): $(wildcard $(TOOLINGDIR)/cmd/render-tests/*.go)
	cd $(TOOLINGDIR) && go build -o "$@" ./cmd/render-tests

#
# Install gotestsum to parse test output.
#
.PHONY: ensure-gotestsum
ensure-gotestsum:
# Install gotestsum if it's not already installed
 ifeq (, $(shell command -v gotestsum))
	go install gotest.tools/gotestsum@latest
endif

DIFF_TEST := $(TOOLINGDIR)/bin/difftest
$(DIFF_TEST): $(wildcard $(TOOLINGDIR)/cmd/difftest/*.go)
	cd $(TOOLINGDIR) && go build -o "$@" ./cmd/difftest

RERUN := $(TOOLINGDIR)/bin/rerun
$(RERUN): $(wildcard $(TOOLINGDIR)/cmd/rerun/*.go)
	cd $(TOOLINGDIR) && go build -o "$@" ./cmd/rerun

.PHONY: tooling
tooling: ensure-gotestsum $(DIFF_TEST)

#
# Runs all Go/shell tests, called by CI/CD.
#
.PHONY: test
test: test-helm test-sh test-api test-go test-rust test-operator test-terraform-provider

$(TEST_LOG_DIR):
	mkdir $(TEST_LOG_DIR)

.PHONY: helmunit/installed
helmunit/installed:
	@if ! helm unittest -h >/dev/null; then \
		echo 'Helm unittest plugin is required to test Helm charts. Run `helm plugin install https://github.com/quintush/helm-unittest --version 0.2.11` to install it'; \
		exit 1; \
	fi

# The CI environment is responsible for setting HELM_PLUGINS to a directory where
# quintish/helm-unittest is installed.
#
# Github Actions build uses /workspace as homedir and Helm can't pick up plugins by default there,
# so override the plugin location via environemnt variable when running in CI. Github Actions provide CI=true
# environment variable.
.PHONY: test-helm
test-helm: helmunit/installed
	helm unittest -3 --with-subchart=false examples/chart/teleport-cluster
	helm unittest -3 --with-subchart=false examples/chart/teleport-kube-agent
	helm unittest -3 --with-subchart=false examples/chart/teleport-cluster/charts/teleport-operator
	helm unittest -3 --with-subchart=false examples/chart/access/*
	helm unittest -3 --with-subchart=false examples/chart/event-handler
	helm unittest -3 --with-subchart=false examples/chart/tbot

.PHONY: test-helm-update-snapshots
test-helm-update-snapshots: helmunit/installed
	helm unittest -3 -u --with-subchart=false examples/chart/teleport-cluster
	helm unittest -3 -u --with-subchart=false examples/chart/teleport-kube-agent
	helm unittest -3 -u --with-subchart=false examples/chart/teleport-cluster/charts/teleport-operator
	helm unittest -3 -u --with-subchart=false examples/chart/access/*
	helm unittest -3 -u --with-subchart=false examples/chart/event-handler
	helm unittest -3 -u --with-subchart=false examples/chart/tbot

#
# Runs all Go tests except integration, called by CI/CD.
#
.PHONY: test-go
test-go: test-go-prepare test-go-unit test-go-touch-id test-go-vnet-daemon test-go-tsh test-go-chaos

#
# Runs a test to ensure no environment variable leak into build binaries.
# This is typically done as part of the bloat test in CI, but this
# target exists for local testing.
#
.PHONY: test-env-leakage
test-env-leakage:
	$(eval export BUILD_SECRET=FAKE_SECRET)
	$(MAKE) full
	failed=0; \
	for binary in $(BINARIES); do \
		if strings $$binary | grep -q 'FAKE_SECRET'; then \
			echo "Error: $$binary contains FAKE_SECRET"; \
			failed=1; \
		fi; \
	done; \
	if [ $$failed -eq 1 ]; then \
		echo "Environment leak failure"; \
		exit 1; \
	else \
		echo "No environment leak, PASS"; \
	fi

# Runs test prepare steps
.PHONY: test-go-prepare
test-go-prepare: ensure-webassets bpf-bytecode $(TEST_LOG_DIR) ensure-gotestsum $(VERSRC)

# Runs base unit tests
.PHONY: test-go-unit
test-go-unit: FLAGS ?= -race -shuffle on
test-go-unit: SUBJECT ?= $(shell go list ./... | grep -vE 'teleport/(e2e|integration|tool/tsh|integrations/operator|integrations/access|integrations/lib)')
test-go-unit:
	$(CGOFLAG) go test -cover -json -tags "$(PAM_TAG) $(FIPS_TAG) $(BPF_TAG) $(LIBFIDO2_TEST_TAG) $(TOUCHID_TAG) $(PIV_TEST_TAG) $(VNETDAEMON_TAG)" $(PACKAGES) $(SUBJECT) $(FLAGS) $(ADDFLAGS) \
		| tee $(TEST_LOG_DIR)/unit.json \
		| gotestsum --raw-command -- cat

# Runs tbot unit tests
.PHONY: test-go-unit-tbot
test-go-unit-tbot: FLAGS ?= -race -shuffle on
test-go-unit-tbot:
	$(CGOFLAG) go test -cover -json $(FLAGS) $(ADDFLAGS) ./tool/tbot/... ./lib/tbot/... \
		| tee $(TEST_LOG_DIR)/unit.json \
		| gotestsum --raw-command -- cat

# Make sure untagged touchid code build/tests.
.PHONY: test-go-touch-id
test-go-touch-id: FLAGS ?= -race -shuffle on
test-go-touch-id: SUBJECT ?= ./lib/auth/touchid/...
test-go-touch-id:
ifneq ("$(TOUCHID_TAG)", "")
	$(CGOFLAG) go test -cover -json $(PACKAGES) $(SUBJECT) $(FLAGS) $(ADDFLAGS) \
		| tee $(TEST_LOG_DIR)/unit.json \
		| gotestsum --raw-command -- cat
endif

# Runs benchmarks once to make sure they pass.
# This is intended to run in CI during unit testing to make sure benchmarks don't break.
# To limit noise and improve speed this will only run on packages that have benchmarks.
# Race detection is not enabled because it significantly slows down benchmarks.
# todo: Use gotestsum when it is compatible with benchmark output. Currently will consider all benchmarks failed.
.PHONY: test-go-bench
test-go-bench: PACKAGES = $(shell grep --exclude-dir api --include "*_test.go" -lr testing.B .  | xargs dirname | xargs go list | sort -u)
test-go-bench: BENCHMARK_SKIP_PATTERN = "^BenchmarkRoot"
test-go-bench: | $(TEST_LOG_DIR)
	go test -run ^$$ -bench . -skip $(BENCHMARK_SKIP_PATTERN) -benchtime 1x $(PACKAGES) \
		| tee $(TEST_LOG_DIR)/bench.txt

test-go-bench-root: PACKAGES = $(shell grep --exclude-dir api --include "*_test.go" -lr BenchmarkRoot .  | xargs dirname | xargs go list | sort -u)
test-go-bench-root: BENCHMARK_PATTERN = "^BenchmarkRoot"
test-go-bench-root: BENCHMARK_SKIP_PATTERN = ""
test-go-bench-root: | $(TEST_LOG_DIR)
	go test -run ^$$ -bench $(BENCHMARK_PATTERN) -skip $(BENCHMARK_SKIP_PATTERN) -benchtime 1x $(PACKAGES) \
		| tee $(TEST_LOG_DIR)/bench.txt

# Make sure untagged vnetdaemon code build/tests.
.PHONY: test-go-vnet-daemon
test-go-vnet-daemon: FLAGS ?= -race -shuffle on
test-go-vnet-daemon: SUBJECT ?= ./lib/vnet/daemon/...
test-go-vnet-daemon:
ifneq ("$(VNETDAEMON_TAG)", "")
	$(CGOFLAG) go test -cover -json $(PACKAGES) $(SUBJECT) $(FLAGS) $(ADDFLAGS) \
		| tee $(TEST_LOG_DIR)/unit.json \
		| gotestsum --raw-command -- cat
endif

# Runs ci tsh tests
.PHONY: test-go-tsh
test-go-tsh: FLAGS ?= -race -shuffle on
test-go-tsh: SUBJECT ?= github.com/gravitational/teleport/tool/tsh/...
test-go-tsh:
	$(CGOFLAG_TSH) go test -cover -json -tags "$(PAM_TAG) $(FIPS_TAG) $(LIBFIDO2_TEST_TAG) $(TOUCHID_TAG) $(PIV_TEST_TAG) $(VNETDAEMON_TAG)" $(PACKAGES) $(SUBJECT) $(FLAGS) $(ADDFLAGS) \
		| tee $(TEST_LOG_DIR)/unit.json \
		| gotestsum --raw-command -- cat

# Chaos tests have high concurrency, run without race detector and have TestChaos prefix.
.PHONY: test-go-chaos
test-go-chaos: CHAOS_FOLDERS = $(shell find . -type f -name '*chaos*.go' | xargs dirname | uniq)
test-go-chaos:
	$(CGOFLAG) go test -cover -json -tags "$(PAM_TAG) $(FIPS_TAG) $(BPF_TAG)" -test.run=TestChaos $(CHAOS_FOLDERS) \
		| tee $(TEST_LOG_DIR)/chaos.json \
		| gotestsum --raw-command -- cat

#
# Runs all Go tests except integration, end-to-end, and chaos, called by CI/CD.
#
UNIT_ROOT_REGEX := ^TestRoot
.PHONY: test-go-root
test-go-root: ensure-webassets bpf-bytecode rdpclient $(TEST_LOG_DIR) ensure-gotestsum
test-go-root: FLAGS ?= -race -shuffle on
test-go-root: PACKAGES = $(shell go list $(ADDFLAGS) ./... | grep -v -e e2e -e integration -e integrations/operator)
test-go-root: $(VERSRC)
	$(CGOFLAG) go test -json -run "$(UNIT_ROOT_REGEX)" -tags "$(PAM_TAG) $(FIPS_TAG) $(BPF_TAG)" $(PACKAGES) $(FLAGS) $(ADDFLAGS) \
		| tee $(TEST_LOG_DIR)/unit-root.json \
		| gotestsum --raw-command -- cat

#
# Runs Go tests on the api module. These have to be run separately as the package name is different.
#
.PHONY: test-api
test-api: $(VERSRC) $(TEST_LOG_DIR) ensure-gotestsum
test-api: FLAGS ?= -race -shuffle on
test-api: SUBJECT ?= $(shell cd api && go list ./...)
test-api:
	cd api && $(CGOFLAG) go test -json -tags "$(PAM_TAG) $(FIPS_TAG) $(BPF_TAG)" $(PACKAGES) $(SUBJECT) $(FLAGS) $(ADDFLAGS) \
		| tee $(TEST_LOG_DIR)/api.json \
		| gotestsum --raw-command -- cat

#
# Runs Teleport Operator tests.
# We have to run them using the makefile to ensure the installation of the k8s test tools (envtest)
#
.PHONY: test-operator
test-operator:
	make -C integrations/operator test
#
# Runs Teleport Terraform provider tests.
#
.PHONY: test-terraform-provider
test-terraform-provider:
	make -C integrations test-terraform-provider
#
# Runs Go tests on the integrations/kube-agent-updater module. These have to be run separately as the package name is different.
#
.PHONY: test-kube-agent-updater
test-kube-agent-updater: $(VERSRC) $(TEST_LOG_DIR) ensure-gotestsum
test-kube-agent-updater: FLAGS ?= -race -shuffle on
test-kube-agent-updater: SUBJECT ?= $(shell cd integrations/kube-agent-updater && go list ./...)
test-kube-agent-updater:
	cd integrations/kube-agent-updater && $(CGOFLAG) go test -json -tags "$(PAM_TAG) $(FIPS_TAG) $(BPF_TAG)" $(PACKAGES) $(SUBJECT) $(FLAGS) $(ADDFLAGS) \
		| tee $(TEST_LOG_DIR)/kube-agent-updater.json \
		| gotestsum --raw-command --format=testname -- cat

.PHONY: test-access-integrations
test-access-integrations:
	make -C integrations test-access

.PHONY: test-event-handler-integrations
test-event-handler-integrations:
	make -C integrations test-event-handler

.PHONY: test-integrations-lib
test-integrations-lib:
	make -C integrations test-lib

#
# Runs Go tests on the examples/teleport-usage module. These have to be run separately as the package name is different.
#
.PHONY: test-teleport-usage
test-teleport-usage: $(VERSRC) $(TEST_LOG_DIR) ensure-gotestsum
test-teleport-usage: FLAGS ?= -race -shuffle on
test-teleport-usage: SUBJECT ?= $(shell cd examples/teleport-usage && go list ./...)
test-teleport-usage:
	cd examples/teleport-usage && $(CGOFLAG) go test -json -tags "$(PAM_TAG) $(FIPS_TAG) $(BPF_TAG)" $(PACKAGES) $(SUBJECT) $(FLAGS) $(ADDFLAGS) \
		| tee $(TEST_LOG_DIR)/teleport-usage.json \
		| gotestsum --raw-command -- cat

#
# Flaky test detection. Usually run from CI nightly, overriding these default parameters
# This runs the same tests as test-go-unit but repeatedly to try to detect flaky tests.
#
# TODO(jakule): Migrate to gotestsum
.PHONY: test-go-flaky
FLAKY_RUNS ?= 3
FLAKY_TIMEOUT ?= 1h
FLAKY_TOP_N ?= 20
FLAKY_SUMMARY_FILE ?= /tmp/flaky-report.txt
test-go-flaky: FLAGS ?= -race -shuffle on
test-go-flaky: SUBJECT ?= $(shell go list ./... | grep -v -e e2e -e integration -e tool/tsh -e integrations/operator -e integrations/access -e integrations/lib )
test-go-flaky: GO_BUILD_TAGS ?= $(PAM_TAG) $(FIPS_TAG) $(BPF_TAG) $(TOUCHID_TAG) $(PIV_TEST_TAG) $(VNETDAEMON_TAG)
test-go-flaky: RENDER_FLAGS ?= -report-by flakiness -summary-file $(FLAKY_SUMMARY_FILE) -top $(FLAKY_TOP_N)
test-go-flaky: test-go-prepare $(RENDER_TESTS) $(RERUN)
	$(CGOFLAG) $(RERUN) -n $(FLAKY_RUNS) -t $(FLAKY_TIMEOUT) \
		go test -count=1 -cover -json -tags "$(GO_BUILD_TAGS)" $(SUBJECT) $(FLAGS) $(ADDFLAGS) \
		| $(RENDER_TESTS) $(RENDER_FLAGS)

#
# Runs cargo test on our Rust modules.
# (a no-op if cargo and rustc are not installed)
#
ifneq ($(CHECK_RUST),)
ifneq ($(CHECK_CARGO),)
.PHONY: test-rust
test-rust:
	cargo test
else
.PHONY: test-rust
test-rust:
endif
endif

# Run all shell script unit tests (using https://github.com/bats-core/bats-core)
.PHONY: test-sh
test-sh:
	@if ! type bats 2>&1 >/dev/null; then \
		echo "Not running 'test-sh' target as 'bats' is not installed."; \
		if [ "$${CI}" = "true" ]; then echo "This is a failure when running in CI." && exit 1; fi; \
		exit 0; \
	fi; \
	bats $(BATSFLAGS) ./assets/aws/files/tests


.PHONY: test-e2e
test-e2e:
	make -C e2e test

.PHONY: run-etcd
run-etcd:
	docker build -f .github/services/Dockerfile.etcd -t etcdbox --build-arg=ETCD_VERSION=3.5.9 .
	docker run -it --rm -p'2379:2379' etcdbox

#
# Integration tests. Need a TTY to work.
# Any tests which need to run as root must be skipped during regular integration testing.
#
.PHONY: integration
integration: FLAGS ?= -v -race
integration: PACKAGES = $(shell go list ./... | grep 'integration\([^s]\|$$\)' | grep -v integrations/lib/testing/integration )
integration:  $(TEST_LOG_DIR) ensure-gotestsum
	@echo KUBECONFIG is: $(KUBECONFIG), TEST_KUBE: $(TEST_KUBE)
	$(CGOFLAG) go test -timeout 30m -json -tags "$(PAM_TAG) $(FIPS_TAG) $(BPF_TAG)" $(PACKAGES) $(FLAGS) \
		| tee $(TEST_LOG_DIR)/integration.json \
		| gotestsum --raw-command --format=testname -- cat

#
# Integration tests that run Kubernetes tests in order to complete successfully
# are run separately to all other integration tests.
#
INTEGRATION_KUBE_REGEX := TestKube.*
.PHONY: integration-kube
integration-kube: FLAGS ?= -v -race
integration-kube: PACKAGES = $(shell go list ./... | grep 'integration\([^s]\|$$\)')
integration-kube: $(TEST_LOG_DIR) ensure-gotestsum
	@echo KUBECONFIG is: $(KUBECONFIG), TEST_KUBE: $(TEST_KUBE)
	$(CGOFLAG) go test -json -run "$(INTEGRATION_KUBE_REGEX)" $(PACKAGES) $(FLAGS) \
		| tee $(TEST_LOG_DIR)/integration-kube.json \
		| gotestsum --raw-command --format=testname -- cat

#
# Integration tests which need to be run as root in order to complete successfully
# are run separately to all other integration tests. Need a TTY to work.
#
INTEGRATION_ROOT_REGEX := ^TestRoot
.PHONY: integration-root
integration-root: FLAGS ?= -v -race
integration-root: PACKAGES = $(shell go list ./... | grep 'integration\([^s]\|$$\)')
integration-root: $(TEST_LOG_DIR) ensure-gotestsum
	$(CGOFLAG) go test -json -run "$(INTEGRATION_ROOT_REGEX)" $(PACKAGES) $(FLAGS) \
		| tee $(TEST_LOG_DIR)/integration-root.json \
		| gotestsum --raw-command --format=testname -- cat


.PHONY: e2e-aws
e2e-aws: FLAGS ?= -v -race
e2e-aws: PACKAGES = $(shell go list ./... | grep 'e2e/aws')
e2e-aws: $(TEST_LOG_DIR) ensure-gotestsum
	@echo TEST_KUBE: $(TEST_KUBE) TEST_AWS_DB: $(TEST_AWS_DB)
	$(CGOFLAG) go test -json $(PACKAGES) $(FLAGS) $(ADDFLAGS)\
		| tee $(TEST_LOG_DIR)/e2e-aws.json \
		| gotestsum --raw-command --format=testname -- cat

#
# Lint the source code.
# By default lint scans the entire repo. Pass GO_LINT_FLAGS='--new' to only scan local
# changes (or last commit).
#
.PHONY: lint
lint: lint-api lint-go lint-kube-agent-updater lint-tools lint-protos lint-no-actions

#
# Runs linters without dedicated GitHub Actions.
#
.PHONY: lint-no-actions
lint-no-actions: lint-sh lint-license

.PHONY: lint-tools
lint-tools: lint-build-tooling lint-backport

#
# Runs the clippy linter and rustfmt on our rust modules
# (a no-op if cargo and rustc are not installed)
#
ifneq ($(CHECK_RUST),)
ifneq ($(CHECK_CARGO),)
.PHONY: lint-rust
lint-rust:
	cargo clippy --locked --all-targets -- -D warnings \
		&& cargo fmt -- --check
else
.PHONY: lint-rust
lint-rust:
endif
endif

.PHONY: lint-go
lint-go: GO_LINT_FLAGS ?=
lint-go:
	golangci-lint run -c .golangci.yml --build-tags='$(LIBFIDO2_TEST_TAG) $(TOUCHID_TAG) $(PIV_LINT_TAG) $(VNETDAEMON_TAG)' $(GO_LINT_FLAGS)
	$(MAKE) -C integrations/terraform lint
	$(MAKE) -C integrations/event-handler lint

.PHONY: fix-imports
fix-imports:
ifndef TELEPORT_DEVBOX
	$(MAKE) -C build.assets/ fix-imports
else
	$(MAKE) fix-imports/host
endif

.PHONY: fix-imports/host
fix-imports/host:
	@if ! type gci >/dev/null 2>&1; then\
		echo 'gci is not installed or is missing from PATH, consider installing it ("go install github.com/daixiang0/gci@latest") or use "make -C build.assets/ fix-imports"';\
		exit 1;\
	fi
	gci write -s standard -s default  -s 'prefix(github.com/gravitational/teleport)' -s 'prefix(github.com/gravitational/teleport/integrations/terraform,github.com/gravitational/teleport/integrations/event-handler)' --skip-generated .

lint-build-tooling: GO_LINT_FLAGS ?=
lint-build-tooling:
	cd build.assets/tooling && golangci-lint run -c ../../.golangci.yml $(GO_LINT_FLAGS)

.PHONY: lint-backport
lint-backport: GO_LINT_FLAGS ?=
lint-backport:
	cd assets/backport && golangci-lint run -c ../../.golangci.yml $(GO_LINT_FLAGS)

# api is no longer part of the teleport package, so golangci-lint skips it by default
.PHONY: lint-api
lint-api: GO_LINT_API_FLAGS ?=
lint-api:
	cd api && golangci-lint run -c ../.golangci.yml $(GO_LINT_API_FLAGS)

.PHONY: lint-kube-agent-updater
lint-kube-agent-updater: GO_LINT_API_FLAGS ?=
lint-kube-agent-updater:
	cd integrations/kube-agent-updater && golangci-lint run -c ../../.golangci.yml $(GO_LINT_API_FLAGS)

# TODO(awly): remove the `--exclude` flag after cleaning up existing scripts
.PHONY: lint-sh
lint-sh: SH_LINT_FLAGS ?=
lint-sh:
	find . -type f \( -name '*.sh' -or -name '*.sh.tmpl' \) -not -path "*/node_modules/*" | xargs \
		shellcheck \
		--exclude=SC2086 \
		--exclude=SC1091 \
		$(SH_LINT_FLAGS)

	# lint AWS AMI scripts
	# SC1091 prints errors when "source" directives are not followed
	find assets/aws/files/bin -type f | xargs \
		shellcheck \
		--exclude=SC2086 \
		--exclude=SC1091 \
		--exclude=SC2129 \
		$(SH_LINT_FLAGS)

# Lints all the Helm charts found in directories under examples/chart and exits on failure
# If there is a .lint directory inside, the chart gets linted once for each .yaml file in that directory
# We inherit yamllint's 'relaxed' configuration as it's more compatible with Helm output and will only error on
# show-stopping issues. Kubernetes' YAML parser is not particularly fussy.
# If errors are found, the file is printed with line numbers to aid in debugging.
.PHONY: lint-helm
lint-helm:
	@if ! type yamllint 2>&1 >/dev/null; then \
		echo "Not running 'lint-helm' target as 'yamllint' is not installed."; \
		if [ "$${CI}" = "true" ]; then echo "This is a failure when running in CI." && exit 1; fi; \
		exit 0; \
	fi; \
	for CHART in ./examples/chart/teleport-cluster ./examples/chart/teleport-kube-agent ./examples/chart/teleport-cluster/charts/teleport-operator ./examples/chart/tbot; do \
		if [ -d $${CHART}/.lint ]; then \
			for VALUES in $${CHART}/.lint/*.yaml; do \
				export HELM_TEMP=$$(mktemp); \
				echo -n "Using values from '$${VALUES}': "; \
				yamllint -c examples/chart/.lint-config.yaml $${VALUES} || { cat -en $${VALUES}; exit 1; }; \
				helm lint --quiet --strict $${CHART} -f $${VALUES} || exit 1; \
				helm template test $${CHART} -f $${VALUES} 1>$${HELM_TEMP} || exit 1; \
				yamllint -c examples/chart/.lint-config.yaml $${HELM_TEMP} || { cat -en $${HELM_TEMP}; exit 1; }; \
			done \
		else \
			export HELM_TEMP=$$(mktemp); \
			helm lint --quiet --strict $${CHART} || exit 1; \
			helm template test $${CHART} 1>$${HELM_TEMP} || exit 1; \
			yamllint -c examples/chart/.lint-config.yaml $${HELM_TEMP} || { cat -en $${HELM_TEMP}; exit 1; }; \
		fi; \
	done
	$(MAKE) -C examples/chart check-chart-ref

ADDLICENSE_COMMON_ARGS := -c 'Gravitational, Inc.' \
		-ignore '**/*.c' \
		-ignore '**/*.h' \
		-ignore '**/*.html' \
		-ignore '**/*.js' \
		-ignore '**/*.py' \
		-ignore '**/*.sh' \
		-ignore '**/*.tf' \
		-ignore '**/*.yaml' \
		-ignore '**/*.yml' \
		-ignore '**/*.sql' \
		-ignore '**/Dockerfile' \
		-ignore 'api/version.go' \
		-ignore 'docs/pages/includes/**/*.go' \
		-ignore 'e/**' \
		-ignore 'gen/**' \
		-ignore 'gitref.go' \
		-ignore 'lib/srv/desktop/rdp/rdpclient/target/**' \
		-ignore 'lib/web/build/**' \
		-ignore 'webassets/**' \
		-ignore '**/node_modules/**' \
		-ignore 'web/packages/design/src/assets/icomoon/style.css' \
		-ignore 'web/packages/shared/libs/ironrdp/**' \
		-ignore '**/.terraform.lock.hcl' \
		-ignore 'ignoreme'
ADDLICENSE_AGPL3_ARGS := $(ADDLICENSE_COMMON_ARGS) \
		-ignore 'api/**' \
		-f $(CURDIR)/build.assets/LICENSE.header
ADDLICENSE_APACHE2_ARGS := $(ADDLICENSE_COMMON_ARGS) \
		-l apache

ADDLICENSE = go run github.com/google/addlicense@v1.0.0

.PHONY: lint-license
lint-license:
	$(ADDLICENSE) $(ADDLICENSE_AGPL3_ARGS) -check * 2>/dev/null
	$(ADDLICENSE) $(ADDLICENSE_APACHE2_ARGS) -check api/* 2>/dev/null

.PHONY: fix-license
fix-license:
	$(ADDLICENSE) $(ADDLICENSE_AGPL3_ARGS) * 2>/dev/null
	$(ADDLICENSE) $(ADDLICENSE_APACHE2_ARGS) api/* 2>/dev/null

# This rule updates version files and Helm snapshots based on the Makefile
# VERSION variable.
#
# Used prior to a release by bumping VERSION in this Makefile and then
# running "make update-version".
.PHONY: update-version
update-version: version test-helm-update-snapshots

# This rule triggers re-generation of version files if Makefile changes.
.PHONY: version
version: $(VERSRC)

# This rule triggers re-generation of version files specified if Makefile changes.
<<<<<<< HEAD
$(VERSRC): Makefile version.mk
=======
$(VERSRC) &: Makefile
>>>>>>> 7dc6268c
	VERSION=$(VERSION) $(MAKE) -f version.mk setver

# Pushes GITTAG and api/GITTAG to GitHub.
#
# Before running `make update-tag`, do:
#
# 1. Commit your changes
# 2. Bump VERSION variable (eg, "vMAJOR.(MINOR+1).0-dev-$USER.1")
# 3. Run `make update-version`
# 4. Commit version changes to git
# 5. Make sure it all builds (`make release` or equivalent)
# 6. Run `make update-tag` to tag repos with $(VERSION)
# 7. Run `make tag-build` to build the tag on GitHub Actions
# 8. Run `make tag-publish` after `make-build` tag has completed to
#    publish the built artifacts.
#
# GHA tag builds: https://github.com/gravitational/teleport.e/actions/workflows/tag-build.yaml
# GHA tag publish: https://github.com/gravitational/teleport.e/actions/workflows/tag-publish.yaml
.PHONY: update-tag
update-tag: TAG_REMOTE ?= origin
update-tag:
	@test $(VERSION)
	cd build.assets/tooling && CGO_ENABLED=0 go run ./cmd/check -check valid -tag $(GITTAG)
	git tag $(GITTAG)
	git tag api/$(GITTAG)
	(cd e && git tag $(GITTAG) && git push origin $(GITTAG))
	git push $(TAG_REMOTE) $(GITTAG) && git push $(TAG_REMOTE) api/$(GITTAG)

# find-any evaluates to non-empty (true) if any of the strings in $(1) are contained in $(2)
# e.g.
#   $(call find-any,-cloud -dev,1.2.3-dev.1) == true
#   $(call find-any,-cloud -dev,1.2.3-cloud.1) == true
#   $(call find-any,-cloud -dev,1.2.3) == false
find-any = $(strip $(foreach str,$(1),$(findstring $(str),$(2))))

# IS_CLOUD_SEMVER is non-empty if $(VERSION) contains a cloud-only pre-release tag,
# and is empty if not.
CLOUD_VERSIONS = -cloud. -dev.cloud.
IS_CLOUD_SEMVER = $(call find-any,$(CLOUD_VERSIONS),$(VERSION))

# IS_PROD_SEMVER is non-empty if $(VERSION) does not contains a pre-release component, or
# if it does, it is -cloud.
PROD_VERSIONS = -cloud.
IS_PROD_SEMVER = $(if $(findstring -,$(VERSION)),$(call find-any,$(PROD_VERSIONS),$(VERSION)),true)

# Builds a tag build on GitHub Actions.
# Starts a tag publish run using e/.github/workflows/tag-build.yaml
# for the tag v$(VERSION).
# If the $(VERSION) variable contains a cloud pre-release component, -cloud. or
# -dev.cloud., then the tag-build workflow is run with `cloud-only=true`. This can be
# specified explicitly with `make tag-build CLOUD_ONLY=<true|false>`.
.PHONY: tag-build
tag-build: CLOUD_ONLY = $(if $(IS_CLOUD_SEMVER),true,false)
tag-build: ENVIRONMENT = $(if $(IS_PROD_SEMVER),prod/build,stage/build)
tag-build:
	@which gh >/dev/null 2>&1 || { echo 'gh command needed. https://github.com/cli/cli'; exit 1; }
	gh workflow run tag-build.yaml \
		--repo gravitational/teleport.e \
		--ref "v$(VERSION)" \
		-f "oss-teleport-repo=$(shell gh repo view --json nameWithOwner --jq .nameWithOwner)" \
		-f "oss-teleport-ref=v$(VERSION)" \
		-f "cloud-only=$(CLOUD_ONLY)" \
		-f "environment=$(ENVIRONMENT)"
	@echo See runs at: https://github.com/gravitational/teleport.e/actions/workflows/tag-build.yaml

# Publishes a tag build.
# Starts a tag publish run using e/.github/workflows/tag-publish.yaml
# for the tag v$(VERSION).
# If the $(VERSION) variable contains a cloud pre-release component, -cloud. or
# -dev.cloud., then the tag-publish workflow is run with `cloud-only=true`. This can be
# specified explicitly with `make tag-publish CLOUD_ONLY=<true|false>`.
.PHONY: tag-publish
tag-publish: CLOUD_ONLY = $(if $(IS_CLOUD_SEMVER),true,false)
tag-publish: ENVIRONMENT = $(if $(IS_PROD_SEMVER),prod/publish,stage/publish)
tag-publish:
	@which gh >/dev/null 2>&1 || { echo 'gh command needed. https://github.com/cli/cli'; exit 1; }
	gh workflow run tag-publish.yaml \
		--repo gravitational/teleport.e \
		--ref "v$(VERSION)" \
		-f "oss-teleport-repo=$(shell gh repo view --json nameWithOwner --jq .nameWithOwner)" \
		-f "oss-teleport-ref=v$(VERSION)" \
		-f "cloud-only=$(CLOUD_ONLY)" \
		-f "environment=$(ENVIRONMENT)"
	@echo See runs at: https://github.com/gravitational/teleport.e/actions/workflows/tag-publish.yaml

.PHONY: test-package
test-package: remove-temp-files
	go test -v ./$(p)

.PHONY: test-grep-package
test-grep-package: remove-temp-files
	go test -v ./$(p) -check.f=$(e)

.PHONY: cover-package
cover-package: remove-temp-files
	go test -v ./$(p)  -coverprofile=/tmp/coverage.out
	go tool cover -html=/tmp/coverage.out

.PHONY: profile
profile:
	go tool pprof http://localhost:6060/debug/pprof/profile

.PHONY: sloccount
sloccount:
	find . -o -name "*.go" -print0 | xargs -0 wc -l

#
# print-go-version outputs Go version as a semver without "go" prefix
#
.PHONY: print-go-version
print-go-version:
	@$(MAKE) -C build.assets print-go-version | sed "s/go//"

# Dockerized build: useful for making Linux releases on macOS
.PHONY:docker
docker:
	make -C build.assets build

# Dockerized build: useful for making Linux binaries on macOS
.PHONY:docker-binaries
docker-binaries: clean
	make -C build.assets build-binaries PIV=$(PIV)

# Interactively enters a Docker container (which you can build and run Teleport inside of)
.PHONY:enter
enter:
	make -C build.assets enter

# Interactively enters a Docker container, as root (which you can build and run Teleport inside of)
.PHONY:enter-root
enter-root:
	make -C build.assets enter-root

# Interactively enters a Docker container (which you can build and run Teleport inside of).
# Similar to `enter`, but uses the centos7 container.
.PHONY:enter/centos7
enter/centos7:
	make -C build.assets enter/centos7

.PHONY:enter/centos7-fips
enter/centos7-fips:
	make -C build.assets enter/centos7-fips

.PHONY:enter/grpcbox
enter/grpcbox:
	make -C build.assets enter/grpcbox

.PHONY:enter/node
enter/node:
	make -C build.assets enter/node

.PHONY:enter/arm
enter/arm:
	make -C build.assets enter/arm

BUF := buf

# protos/all runs build, lint and format on all protos.
# Use `make grpc` to regenerate protos inside buildbox.
.PHONY: protos/all
protos/all: protos/build protos/lint protos/format

.PHONY: protos/build
protos/build: buf/installed
	$(BUF) build

.PHONY: protos/format
protos/format: buf/installed
	$(BUF) format -w

.PHONY: protos/lint
protos/lint: buf/installed
	$(BUF) lint
	$(BUF) lint --config=buf-legacy.yaml api/proto

.PHONY: protos/breaking
protos/breaking: BASE=origin/master
protos/breaking: buf/installed
	@echo Checking compatibility against BASE=$(BASE)
	buf breaking . --against '.git#branch=$(BASE)'

.PHONY: lint-protos
lint-protos: protos/lint

.PHONY: lint-breaking
lint-breaking: protos/breaking

.PHONY: buf/installed
buf/installed:
	@if ! type -p $(BUF) >/dev/null; then \
		echo 'Buf is required to build/format/lint protos. Follow https://docs.buf.build/installation.'; \
		exit 1; \
	fi

GODERIVE := $(TOOLINGDIR)/bin/goderive
# derive will generate derived functions for our API.
# we need to build goderive first otherwise it will not be able to resolve dependencies
# in the api/types/discoveryconfig package
.PHONY: derive
derive:
	cd $(TOOLINGDIR) && go build -o $(GODERIVE) ./cmd/goderive/main.go
	$(GODERIVE) ./api/types ./api/types/discoveryconfig

# derive-up-to-date checks if the generated derived functions are up to date.
.PHONY: derive-up-to-date
derive-up-to-date: must-start-clean/host derive
	@if ! git diff --quiet; then \
		./build.assets/please-run.sh "derived functions" "make derive"; \
		exit 1; \
	fi

# grpc generates gRPC stubs from service definitions.
# This target runs in the buildbox container.
.PHONY: grpc
grpc:
ifndef TELEPORT_DEVBOX
	$(MAKE) -C build.assets grpc
else
	$(MAKE) grpc/host
endif

# grpc/host generates gRPC stubs.
# Unlike grpc, this target runs locally.
.PHONY: grpc/host
grpc/host: protos/all
	@build.assets/genproto.sh

# protos-up-to-date checks if the generated gRPC stubs are up to date.
# This target runs in the buildbox container.
.PHONY: protos-up-to-date
protos-up-to-date:
ifndef TELEPORT_DEVBOX
	$(MAKE) -C build.assets protos-up-to-date
else
	$(MAKE) protos-up-to-date/host
endif

# protos-up-to-date/host checks if the generated gRPC stubs are up to date.
# Unlike protos-up-to-date, this target runs locally.
.PHONY: protos-up-to-date/host
protos-up-to-date/host: must-start-clean/host grpc/host
	@if ! git diff --quiet; then \
		./build.assets/please-run.sh "protos gRPC" "make grpc"; \
		exit 1; \
	fi

.PHONY: must-start-clean/host
must-start-clean/host:
	@if ! git diff --quiet; then \
		@echo 'This must be run from a repo with no unstaged commits.'; \
		git diff; \
		exit 1; \
	fi

# crds-up-to-date checks if the generated CRDs from the protobuf stubs are up to date.
.PHONY: crds-up-to-date
crds-up-to-date: must-start-clean/host
	$(MAKE) -C integrations/operator manifests
	@if ! git diff --quiet; then \
		./build.assets/please-run.sh "operator CRD manifests" "make -C integrations/operator crd"; \
		exit 1; \
	fi
	$(MAKE) -C integrations/operator crd-docs
	@if ! git diff --quiet; then \
		./build.assets/please-run.sh "operator CRD docs" "make -C integrations/operator crd"; \
		exit 1; \
	fi
	$(MAKE) -C integrations/operator crd-docs
	@if ! git diff --quiet; then \
		echo 'Please run make -C integrations/operator crd-docs.'; \
		git diff; \
		exit 1; \
	fi

# tfdocs-up-to-date checks if the generated Terraform types and documentation from the protobuf stubs are up to date.
.PHONY: terraform-resources-up-to-date
terraform-resources-up-to-date: must-start-clean/host
	$(MAKE) -C integrations/terraform docs
	@if ! git diff --quiet; then \
		./build.assets/please-run.sh "TF provider docs" "make -C integrations/terraform docs"; \
		exit 1; \
	fi

print/env:
	env

# make install will installs system-wide teleport
.PHONY: install
install: build
	@echo "\n** Make sure to run 'make install' as root! **\n"
	cp -f $(BUILDDIR)/tctl             $(BINDIR)/
	cp -f $(BUILDDIR)/tsh              $(BINDIR)/
	cp -f $(BUILDDIR)/tbot             $(BINDIR)/
	cp -f $(BUILDDIR)/teleport         $(BINDIR)/
	cp -f $(BUILDDIR)/teleport-update  $(BINDIR)/
	mkdir -p $(DATADIR)

# Docker image build. Always build the binaries themselves within docker (see
# the "docker" rule) to avoid dependencies on the host libc version.
.PHONY: image
image: OS=linux
image: TARBALL_PATH_SECTION:=-s "$(shell pwd)"
image: clean docker-binaries build-archive oss-deb
	cp ./build.assets/charts/Dockerfile $(BUILDDIR)/
	cd $(BUILDDIR) && docker build --no-cache . -t $(DOCKER_IMAGE):$(VERSION)-$(ARCH) --target teleport \
		--build-arg DEB_PATH="./teleport_$(VERSION)_$(ARCH).deb"
	if [ -f e/Makefile ]; then $(MAKE) -C e image PIV=$(PIV); fi

.PHONY: print-version
print-version:
	@echo $(VERSION)

.PHONY: chart-ent
chart-ent:
	$(MAKE) -C e chart

RUNTIME_SECTION ?=
TARBALL_PATH_SECTION ?=

ifneq ("$(RUNTIME)", "")
	RUNTIME_SECTION := -r $(RUNTIME)
endif
ifneq ("$(OSS_TARBALL_PATH)", "")
	TARBALL_PATH_SECTION := -s $(OSS_TARBALL_PATH)
endif

# build .pkg
.PHONY: pkg
pkg: | $(RELEASE_DIR)
	mkdir -p $(BUILDDIR)/
	cp ./build.assets/build-package.sh ./build.assets/build-common.sh $(BUILDDIR)/
	chmod +x $(BUILDDIR)/build-package.sh
	# runtime is currently ignored on OS X
	# we pass it through for consistency - it will be dropped by the build script
	cd $(BUILDDIR) && ./build-package.sh -t oss -v $(VERSION) -p pkg -b $(TELEPORT_BUNDLEID) -a $(ARCH) $(RUNTIME_SECTION) $(TARBALL_PATH_SECTION)
	cp $(BUILDDIR)/teleport-*.pkg $(RELEASE_DIR)
	if [ -f e/Makefile ]; then $(MAKE) -C e pkg; fi

# build tsh client-only .pkg
.PHONY: pkg-tsh
pkg-tsh: | $(RELEASE_DIR)
	./build.assets/build-pkg-tsh.sh -t oss -v $(VERSION) -b $(TSH_BUNDLEID) -a $(ARCH) $(TARBALL_PATH_SECTION)
	mkdir -p $(BUILDDIR)/
	mv tsh*.pkg* $(BUILDDIR)/
	cp $(BUILDDIR)/tsh-*.pkg $(RELEASE_DIR)

# build .rpm
.PHONY: rpm
rpm:
	mkdir -p $(BUILDDIR)/
	cp ./build.assets/build-package.sh ./build.assets/build-common.sh $(BUILDDIR)/
	chmod +x $(BUILDDIR)/build-package.sh
	cp -a ./build.assets/rpm $(BUILDDIR)/
	cp -a ./build.assets/rpm-sign $(BUILDDIR)/
	cd $(BUILDDIR) && ./build-package.sh -t oss -v $(VERSION) -p rpm -a $(ARCH) $(RUNTIME_SECTION) $(TARBALL_PATH_SECTION)
	if [ -f e/Makefile ]; then $(MAKE) -C e rpm; fi

# build unsigned .rpm (for testing)
.PHONY: rpm-unsigned
rpm-unsigned:
	$(MAKE) UNSIGNED_RPM=true rpm

# build open source .deb only
.PHONY: oss-deb
oss-deb:
	mkdir -p $(BUILDDIR)/
	cp ./build.assets/build-package.sh ./build.assets/build-common.sh $(BUILDDIR)/
	chmod +x $(BUILDDIR)/build-package.sh
	cd $(BUILDDIR) && ./build-package.sh -t oss -v $(VERSION) -p deb -a $(ARCH) $(RUNTIME_SECTION) $(TARBALL_PATH_SECTION)

# build .deb
.PHONY: deb
deb: oss-deb
	if [ -f e/Makefile ]; then $(MAKE) -C e deb; fi

# check binary compatibility with different OSes
.PHONY: test-compat
test-compat:
	./build.assets/build-test-compat.sh

.PHONY: ensure-webassets
ensure-webassets:
	@if [[ "${WEBASSETS_SKIP_BUILD}" -eq 1 ]]; then mkdir -p webassets/teleport && mkdir -p webassets/teleport/app && cp web/packages/teleport/index.html webassets/teleport/index.html; \
	else MAKE="$(MAKE)" "$(MAKE_DIR)/build.assets/build-webassets-if-changed.sh" OSS webassets/oss-sha build-ui web; fi

.PHONY: ensure-webassets-e
ensure-webassets-e:
	@if [[ "${WEBASSETS_SKIP_BUILD}" -eq 1 ]]; then mkdir -p webassets/teleport && mkdir -p webassets/e/teleport/app && cp web/packages/teleport/index.html webassets/e/teleport/index.html; \
	else MAKE="$(MAKE)" "$(MAKE_DIR)/build.assets/build-webassets-if-changed.sh" Enterprise webassets/e/e-sha build-ui-e web e/web; fi

# Enables the pnpm package manager if it is not already enabled and Corepack
# is available.
# We check if pnpm is enabled, as the user may not have permission to
# enable it, but it may already be available.
# Enabling it merely installs a shim which then needs to be downloaded before first use.
# Corepack typically prompts before downloading a package manager. We work around that
# by issuing a bogus pnpm call with an env var that skips the prompt.
.PHONY: ensure-js-package-manager
ensure-js-package-manager:
	@if [ -z "$$(COREPACK_ENABLE_DOWNLOAD_PROMPT=0 pnpm -v 2>/dev/null)" ]; then \
		if [ -n "$$(corepack --version 2>/dev/null)" ]; then \
			echo 'Info: pnpm is not enabled via Corepack. Enabling pnpm…'; \
			corepack enable pnpm; \
			echo "pnpm $$(COREPACK_ENABLE_DOWNLOAD_PROMPT=0 pnpm -v)"; \
		else \
			echo 'Error: Corepack is not installed, cannot enable pnpm. See the installation guide https://pnpm.io/installation#using-corepack'; \
			exit 1; \
		fi; \
	fi

.PHONY: init-submodules-e
init-submodules-e:
	git submodule init e
	git submodule update

# backport will automatically create backports for a given PR as long as you have the "gh" tool
# installed locally. To backport, type "make backport PR=1234 TO=branch/1,branch/2".
.PHONY: backport
backport:
	(cd ./assets/backport && go run main.go -pr=$(PR) -to=$(TO))

.PHONY: ensure-js-deps
ensure-js-deps:
	@if [[ "${WEBASSETS_SKIP_BUILD}" -eq 1 ]]; then mkdir -p webassets/teleport && touch webassets/teleport/index.html; \
	else $(MAKE) ensure-js-package-manager && pnpm install --frozen-lockfile; fi

.PHONY: build-ui
build-ui: ensure-js-deps
	@[ "${WEBASSETS_SKIP_BUILD}" -eq 1 ] || pnpm build-ui-oss

.PHONY: build-ui-e
build-ui-e: ensure-js-deps
	@[ "${WEBASSETS_SKIP_BUILD}" -eq 1 ] || pnpm build-ui-e

.PHONY: docker-ui
docker-ui:
	$(MAKE) -C build.assets ui

.PHONY: rustup-set-version
rustup-set-version: RUST_VERSION := $(shell $(MAKE) --no-print-directory -C build.assets print-rust-version)
rustup-set-version:
	rustup override set $(RUST_VERSION)

# rustup-install-target-toolchain ensures the required rust compiler is
# installed to build for $(ARCH)/$(OS) for the version of rust we use, as
# defined in build.assets/Makefile. It assumes that `rustup` is already
# installed for managing the rust toolchain.
.PHONY: rustup-install-target-toolchain
rustup-install-target-toolchain: rustup-set-version
	rustup target add $(RUST_TARGET_ARCH)

# changelog generates PR changelog between the provided base tag and the tip of
# the specified branch.
#
# usage: make changelog
# usage: make changelog BASE_BRANCH=branch/v13 BASE_TAG=v13.2.0
# usage: BASE_BRANCH=branch/v13 BASE_TAG=v13.2.0 make changelog
#
# BASE_BRANCH and BASE_TAG will be automatically determined if not specified.
.PHONY: changelog
changelog:
	@go run github.com/gravitational/shared-workflows/tools/changelog@latest \
		--base-branch="$(BASE_BRANCH)" --base-tag="$(BASE_TAG)" ./

# create-github-release will generate release notes from the CHANGELOG.md and will
# create release notes from them.
#
# usage: make create-github-release
# usage: make create-github-release LATEST=true
#
# If it detects that the first version in CHANGELOG.md
# does not match version set it will fail to create a release. If tag doesn't exist it
# will also fail to create a release.
#
# For more information on release notes generation see:
#   https://github.com/gravitational/shared-workflows/tree/gus/release-notes/tools/release-notes#readme
.PHONY: create-github-release
create-github-release: LATEST = false
create-github-release: GITHUB_RELEASE_LABELS = ""
create-github-release:
	@NOTES=$$( \
		go run github.com/gravitational/shared-workflows/tools/release-notes@latest \
			--labels=$(GITHUB_RELEASE_LABELS) $(VERSION) CHANGELOG.md \
	) && gh release create v$(VERSION) \
	-t "Teleport $(VERSION)" \
	--latest=$(LATEST) \
	--verify-tag \
	-F - <<< "$$NOTES"<|MERGE_RESOLUTION|>--- conflicted
+++ resolved
@@ -1280,11 +1280,7 @@
 version: $(VERSRC)
 
 # This rule triggers re-generation of version files specified if Makefile changes.
-<<<<<<< HEAD
-$(VERSRC): Makefile version.mk
-=======
-$(VERSRC) &: Makefile
->>>>>>> 7dc6268c
+$(VERSRC) &: Makefile version.mk
 	VERSION=$(VERSION) $(MAKE) -f version.mk setver
 
 # Pushes GITTAG and api/GITTAG to GitHub.
