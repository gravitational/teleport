# Make targets:
#
#  all    : builds all binaries in development mode, without web assets (default)
#  full   : builds all binaries for PRODUCTION use
#  release: prepares a release tarball
#  clean  : removes all buld artifacts
#  test   : runs tests

# To update the Teleport version, update VERSION variable:
# Naming convention:
#   Stable releases:   "1.0.0"
#   Pre-releases:      "1.0.0-alpha.1", "1.0.0-beta.2", "1.0.0-rc.3"
#   Master/dev branch: "1.0.0-dev"
VERSION=7.0.0-beta.1

DOCKER_IMAGE ?= quay.io/gravitational/teleport
DOCKER_IMAGE_CI ?= quay.io/gravitational/teleport-ci

# These are standard autotools variables, don't change them please
ifneq ("$(wildcard /bin/bash)","")
SHELL := /bin/bash -o pipefail
endif
BUILDDIR ?= build
ASSETS_BUILDDIR ?= lib/web/build
BINDIR ?= /usr/local/bin
DATADIR ?= /usr/local/share/teleport
ADDFLAGS ?=
PWD ?= `pwd`
GOPKGDIR ?= `go env GOPATH`/pkg/`go env GOHOSTOS`_`go env GOARCH`/github.com/gravitational/teleport*
TELEPORT_DEBUG ?= no
GITTAG=v$(VERSION)
BUILDFLAGS ?= $(ADDFLAGS) -ldflags '-w -s'
CGOFLAG ?= CGO_ENABLED=1
# Windows requires extra parameters to cross-compile with CGO.
ifeq ("$(OS)","windows")
BUILDFLAGS = $(ADDFLAGS) -ldflags '-w -s' -buildmode=exe
CGOFLAG = CGO_ENABLED=1 CC=x86_64-w64-mingw32-gcc CXX=x86_64-w64-mingw32-g++
endif

ifeq ("$(OS)","linux")
# ARM builds need to specify the correct C compiler
ifeq ("$(ARCH)","arm")
CGOFLAG = CGO_ENABLED=1 CC=arm-linux-gnueabihf-gcc
endif
# ARM64 builds need to specify the correct C compiler
ifeq ("$(ARCH)","arm64")
CGOFLAG = CGO_ENABLED=1 CC=aarch64-linux-gnu-gcc
endif
endif

OS ?= $(shell go env GOOS)
ARCH ?= $(shell go env GOARCH)
FIPS ?=
RELEASE = teleport-$(GITTAG)-$(OS)-$(ARCH)-bin

# FIPS support must be requested at build time.
FIPS_MESSAGE := "without FIPS support"
ifneq ("$(FIPS)","")
FIPS_TAG := fips
FIPS_MESSAGE := "with FIPS support"
RELEASE = teleport-$(GITTAG)-$(OS)-$(ARCH)-fips-bin
endif

# PAM support will only be built into Teleport if headers exist at build time.
PAM_MESSAGE := "without PAM support"
ifneq ("$(wildcard /usr/include/security/pam_appl.h)","")
PAM_TAG := pam
PAM_MESSAGE := "with PAM support"
else
# PAM headers for Darwin live under /usr/local/include/security instead, as SIP
# prevents us from modifying/creating /usr/include/security on newer versions of MacOS
ifneq ("$(wildcard /usr/local/include/security/pam_appl.h)","")
PAM_TAG := pam
PAM_MESSAGE := "with PAM support"
endif
endif

# BPF support will only be built into Teleport if headers exist at build time.
BPF_MESSAGE := "without BPF support"

# We don't compile BPF for anything except regular non-FIPS linux/amd64 for now, as other builds
# have compilation issues that require fixing.
with_bpf := no
ifeq ("$(OS)","linux")
ifeq ("$(ARCH)","amd64")
ifneq ("$(wildcard /usr/include/bpf/libbpf.h)","")
with_bpf := yes
BPF_TAG := bpf
BPF_MESSAGE := "with BPF support"
CLANG ?= $(shell which clang || which clang-10)
CLANG_FORMAT ?= $(shell which clang-format || which clang-format-10)
LLVM_STRIP ?= $(shell which llvm-strip || which llvm-strip-10)
KERNEL_ARCH := $(shell uname -m | sed 's/x86_64/x86/')
INCLUDES :=
ER_BPF_BUILDDIR := lib/bpf/bytecode
RS_BPF_BUILDDIR := lib/restrictedsession/bytecode

# Get Clang's default includes on this system. We'll explicitly add these dirs
# to the includes list when compiling with `-target bpf` because otherwise some
# architecture-specific dirs will be "missing" on some architectures/distros -
# headers such as asm/types.h, asm/byteorder.h, asm/socket.h, asm/sockios.h,
# sys/cdefs.h etc. might be missing.
#
# Use '-idirafter': Don't interfere with include mechanics except where the
# build would have failed anyways.
CLANG_BPF_SYS_INCLUDES = $(shell $(CLANG) -v -E - </dev/null 2>&1 \
	| sed -n '/<...> search starts here:/,/End of search list./{ s| \(/.*\)|-idirafter \1|p }')

CGOFLAG = CGO_ENABLED=1 CGO_LDFLAGS="-Wl,-Bstatic -lbpf -lelf -lz -Wl,-Bdynamic"
endif
endif
endif

<<<<<<< HEAD
# Check if rust and cargo are installed before compiling
with_roletester := no
CHECK_CARGO := $(shell cargo --version 2>/dev/null)
CHECK_RUST := $(shell rustc --version 2>/dev/null)

ifneq ($(CHECK_RUST),)
ifneq ($(CHECK_CARGO),)
with_roletester := yes
ROLETESTER_TAG := roletester
ROLETESTER_BUILDDIR := lib/datalog/roletester/Cargo.toml
endif
=======

# Reproducible builds are only availalbe on select targets, and only when OS=linux.
REPRODUCIBLE ?=
ifneq ("$(OS)","linux")
REPRODUCIBLE = no
>>>>>>> 2d7bfe31
endif

# On Windows only build tsh. On all other platforms build teleport, tctl,
# and tsh.
BINARIES=$(BUILDDIR)/teleport $(BUILDDIR)/tctl $(BUILDDIR)/tsh
RELEASE_MESSAGE := "Building with GOOS=$(OS) GOARCH=$(ARCH) REPRODUCIBLE=$(REPRODUCIBLE) and $(PAM_MESSAGE) and $(FIPS_MESSAGE) and $(BPF_MESSAGE)."
ifeq ("$(OS)","windows")
BINARIES=$(BUILDDIR)/tsh
endif

# On platforms that support reproducible builds, ensure the archive is created in a reproducible manner.
TAR_FLAGS ?=
ifeq ("$(REPRODUCIBLE)","yes")
TAR_FLAGS = --sort=name --owner=root:0 --group=root:0 --mtime='UTC 2015-03-02' --format=gnu
endif

VERSRC = version.go gitref.go api/version.go

KUBECONFIG ?=
TEST_KUBE ?=
export

#
# 'make all' builds all 3 executables and places them in the current directory.
#
# IMPORTANT: the binaries will not contain the web UI assets and `teleport`
#            won't start without setting the environment variable DEBUG=1
#            This is the default build target for convenience of working on
#            a web UI.
.PHONY: all
all: version
	@echo "---> Building OSS binaries."
	$(MAKE) $(BINARIES)

# By making these 3 targets below (tsh, tctl and teleport) PHONY we are solving
# several problems:
# * Build will rely on go build internal caching https://golang.org/doc/go1.10 at all times
# * Manual change detection was broken on a large dependency tree
# If you are considering changing this behavior, please consult with dev team first
.PHONY: $(BUILDDIR)/tctl
$(BUILDDIR)/tctl: roletester
	GOOS=$(OS) GOARCH=$(ARCH) $(CGOFLAG) go build -tags "$(PAM_TAG) $(FIPS_TAG) $(BPF_TAG) $(ROLETESTER_TAG)" -o $(BUILDDIR)/tctl $(BUILDFLAGS) ./tool/tctl

.PHONY: $(BUILDDIR)/teleport
$(BUILDDIR)/teleport: ensure-webassets bpf-bytecode
	GOOS=$(OS) GOARCH=$(ARCH) $(CGOFLAG) go build -tags "$(PAM_TAG) $(FIPS_TAG) $(BPF_TAG) $(WEBASSETS_TAG)" -o $(BUILDDIR)/teleport $(BUILDFLAGS) ./tool/teleport

.PHONY: $(BUILDDIR)/tsh
$(BUILDDIR)/tsh:
	GOOS=$(OS) GOARCH=$(ARCH) $(CGOFLAG) go build -tags "$(PAM_TAG) $(FIPS_TAG)" -o $(BUILDDIR)/tsh $(BUILDFLAGS) ./tool/tsh

#
# BPF support (IF ENABLED)
# Requires a recent version of clang and libbpf installed.
#
ifeq ("$(with_bpf)","yes")
$(ER_BPF_BUILDDIR):
	mkdir -p $(ER_BPF_BUILDDIR)

$(RS_BPF_BUILDDIR):
	mkdir -p $(RS_BPF_BUILDDIR)

# Build BPF code
$(ER_BPF_BUILDDIR)/%.bpf.o: bpf/enhancedrecording/%.bpf.c $(wildcard bpf/*.h) | $(ER_BPF_BUILDDIR)
	$(CLANG) -g -O2 -target bpf -D__TARGET_ARCH_$(KERNEL_ARCH) $(INCLUDES) $(CLANG_BPF_SYS_INCLUDES) -c $(filter %.c,$^) -o $@
	$(LLVM_STRIP) -g $@ # strip useless DWARF info

# Build BPF code
$(RS_BPF_BUILDDIR)/%.bpf.o: bpf/restrictedsession/%.bpf.c $(wildcard bpf/*.h) | $(RS_BPF_BUILDDIR)
	$(CLANG) -g -O2 -target bpf -D__TARGET_ARCH_$(KERNEL_ARCH) $(INCLUDES) $(CLANG_BPF_SYS_INCLUDES) -c $(filter %.c,$^) -o $@
	$(LLVM_STRIP) -g $@ # strip useless DWARF info

.PHONY: bpf-rs-bytecode
bpf-rs-bytecode: $(RS_BPF_BUILDDIR)/restricted.bpf.o

.PHONY: bpf-er-bytecode
bpf-er-bytecode: $(ER_BPF_BUILDDIR)/command.bpf.o $(ER_BPF_BUILDDIR)/disk.bpf.o $(ER_BPF_BUILDDIR)/network.bpf.o $(ER_BPF_BUILDDIR)/counter_test.bpf.o

.PHONY: bpf-bytecode
bpf-bytecode: bpf-er-bytecode bpf-rs-bytecode

# Generate vmlinux.h based on the installed kernel
.PHONY: update-vmlinux-h
update-vmlinux-h:
	bpftool btf dump file /sys/kernel/btf/vmlinux format c >bpf/vmlinux.h

else
.PHONY: bpf-bytecode
bpf-bytecode:
endif

#
# tctl role tester
# Requires a recent version of Rust and Cargo installed (tested rustc >= 1.52.1 and cargo >= 1.52.0)
#
ifeq ("$(with_roletester)", "yes")
.PHONY: roletester
roletester:
	cargo build --manifest-path=$(ROLETESTER_BUILDDIR) --release
else
.PHONY: roletester
roletester:
endif

#
# make full - Builds Teleport binaries with the built-in web assets and
# places them into $(BUILDDIR). On Windows, this target is skipped because
# only tsh is built.
#
.PHONY:full
full: $(ASSETS_BUILDDIR)/webassets
ifneq ("$(OS)", "windows")
	$(MAKE) all WEBASSETS_TAG="webassets_embed"
endif

#
# make full-ent - Builds Teleport enterprise binaries
#
.PHONY:full-ent
full-ent:
ifneq ("$(OS)", "windows")
	@if [ -f e/Makefile ]; then \
	rm $(ASSETS_BUILDDIR)/webassets; \
	$(MAKE) -C e full; fi
endif

#
# make clean - Removed all build artifacts.
#
.PHONY: clean
clean:
	@echo "---> Cleaning up OSS build artifacts."
	rm -rf $(BUILDDIR)
	rm -rf $(ER_BPF_BUILDDIR)
	rm -rf $(RS_BPF_BUILDDIR)
	-go clean -cache
	rm -rf $(GOPKGDIR)
	rm -rf teleport
	rm -rf *.gz
	rm -rf *.zip
	rm -f gitref.go

#
# make release - Produces a binary release tarball.
#
.PHONY:
export
release:
	@echo "---> $(RELEASE_MESSAGE)"
ifeq ("$(OS)", "windows")
	$(MAKE) --no-print-directory release-windows
else
	$(MAKE) --no-print-directory release-unix
endif

# These are aliases used to make build commands uniform.
.PHONY: release-amd64
release-amd64:
	$(MAKE) release ARCH=amd64

.PHONY: release-386
release-386:
	$(MAKE) release ARCH=386

.PHONY: release-arm
release-arm:
	$(MAKE) release ARCH=arm

.PHONY: release-arm64
release-arm64:
	$(MAKE) release ARCH=arm64

#
# make release-unix - Produces a binary release tarball containing teleport,
# tctl, and tsh.
#
.PHONY:
release-unix: clean full
	@echo "---> Creating OSS release archive."
	mkdir teleport
	cp -rf $(BUILDDIR)/* \
		examples \
		build.assets/install\
		README.md \
		CHANGELOG.md \
		teleport/
	echo $(GITTAG) > teleport/VERSION
	tar $(TAR_FLAGS) -c teleport | gzip -n > $(RELEASE).tar.gz
	rm -rf teleport
	@echo "---> Created $(RELEASE).tar.gz."
	@if [ -f e/Makefile ]; then \
		rm -fr $(ASSETS_BUILDDIR)/webassets; \
		$(MAKE) -C e release; \
	fi

#
# make release-windows - Produces a binary release tarball containing teleport,
# tctl, and tsh.
#
.PHONY:
release-windows: clean all
	@echo "---> Creating OSS release archive."
	mkdir teleport
	cp -rf $(BUILDDIR)/* \
		README.md \
		CHANGELOG.md \
		teleport/
	mv teleport/tsh teleport/tsh.exe
	echo $(GITTAG) > teleport/VERSION
	zip -9 -y -r -q $(RELEASE).zip teleport/
	rm -rf teleport/
	@echo "---> Created $(RELEASE).zip."

#
# Remove trailing whitespace in all markdown files under docs/.
#
# Note: this runs in a busybox container to avoid incompatibilities between
# linux and macos CLI tools.
#
.PHONY:docs-fix-whitespace
docs-fix-whitespace:
	docker run --rm -v $(PWD):/teleport busybox \
		find /teleport/docs/ -type f -name '*.md' -exec sed -E -i 's/\s+$$//g' '{}' \;

#
# Test docs for trailing whitespace and broken links
#
.PHONY:docs-test
docs-test: docs-test-whitespace

#
# Check for trailing whitespace in all markdown files under docs/
#
.PHONY:docs-test-whitespace
docs-test-whitespace:
	if find docs/ -type f -name '*.md' | xargs grep -E '\s+$$'; then \
		echo "trailing whitespace found in docs/ (see above)"; \
		echo "run 'make docs-fix-whitespace' to fix it"; \
		exit 1; \
	fi


#
# Runs all Go/shell tests, called by CI/CD.
#
.PHONY: test
test: test-sh test-api test-go

#
# Runs all Go tests except integration, called by CI/CD.
# Chaos tests have high concurrency, run without race detector and have TestChaos prefix.
#
.PHONY: test-go
test-go: ensure-webassets bpf-bytecode roletester
test-go: FLAGS ?= '-race'
test-go: PACKAGES := $(shell go list ./... | grep -v integration)
test-go: CHAOS_FOLDERS := $(shell find . -type f -name '*chaos*.go' -not -path '*/vendor/*' | xargs dirname | uniq)
test-go: $(VERSRC)
	$(CGOFLAG) go test -tags "$(PAM_TAG) $(FIPS_TAG) $(BPF_TAG) $(ROLETESTER_TAG)" $(PACKAGES) $(FLAGS) $(ADDFLAGS)
	$(CGOFLAG) go test -tags "$(PAM_TAG) $(FIPS_TAG) $(BPF_TAG) $(ROLETESTER_TAG)" -test.run=TestChaos $(CHAOS_FOLDERS) -cover

#
# Runs all Go tests except integration and chaos, called by CI/CD.
#
UNIT_ROOT_REGEX := ^TestRoot
.PHONY: test-go-root
test-go-root: ensure-webassets bpf-bytecode roletester
test-go-root: FLAGS ?= '-race'
test-go-root: PACKAGES := $(shell go list $(ADDFLAGS) ./... | grep -v integration)
test-go-root: $(VERSRC)
	$(CGOFLAG) go test -run "$(UNIT_ROOT_REGEX)" -tags "$(PAM_TAG) $(FIPS_TAG) $(BPF_TAG) $(ROLETESTER_TAG)" $(PACKAGES) $(FLAGS) $(ADDFLAGS)

# Runs API Go tests. These have to be run separately as the package name is different.
#
.PHONY: test-api
test-api:
test-api: FLAGS ?= '-race'
test-api: PACKAGES := $(shell cd api && go list ./...)
test-api: $(VERSRC)
	$(CGOFLAG) go test -tags "$(PAM_TAG) $(FIPS_TAG) $(BPF_TAG) $(ROLETESTER_TAG)" $(PACKAGES) $(FLAGS) $(ADDFLAGS)

# Find and run all shell script unit tests (using https://github.com/bats-core/bats-core)
.PHONY: test-sh
test-sh:
	@if ! type bats 2>&1 >/dev/null; then \
		echo "Not running 'test-sh' target as 'bats' is not installed."; \
		if [ "$${DRONE}" = "true" ]; then echo "This is a failure when running in CI." && exit 1; fi; \
		exit 0; \
	fi; \
	find . -iname "*.bats" -exec dirname {} \; | uniq | xargs -t -L1 bats $(BATSFLAGS)

#
# Integration tests. Need a TTY to work.
# Any tests which need to run as root must be skipped during regular integration testing.
#
.PHONY: integration
integration: FLAGS ?= -v -race
integration: PACKAGES := $(shell go list ./... | grep integration)
integration:
	@echo KUBECONFIG is: $(KUBECONFIG), TEST_KUBE: $(TEST_KUBE)
	$(CGOFLAG) go test -tags "$(PAM_TAG) $(FIPS_TAG) $(BPF_TAG) $(ROLETESTER_TAG)" $(PACKAGES) $(FLAGS)

#
# Integration tests which need to be run as root in order to complete successfully
# are run separately to all other integration tests. Need a TTY to work.
#
INTEGRATION_ROOT_REGEX := ^TestRoot
.PHONY: integration-root
integration-root: FLAGS ?= -v -race
integration-root: PACKAGES := $(shell go list ./... | grep integration)
integration-root:
	$(CGOFLAG) go test -run "$(INTEGRATION_ROOT_REGEX)" $(PACKAGES) $(FLAGS)

#
# Lint the Go code.
# By default lint scans the entire repo. Pass GO_LINT_FLAGS='--new' to only scan local
# changes (or last commit).
#
.PHONY: lint
lint: lint-sh lint-helm lint-api lint-go

.PHONY: lint-go
lint-go: GO_LINT_FLAGS ?=
lint-go:
	golangci-lint run -c .golangci.yml $(GO_LINT_FLAGS)

# api is no longer part of the teleport package, so golangci-lint skips it by default
# GOMODCACHE needs to be set here as api downloads dependencies and cannot write to /go/pkg/mod/cache
.PHONY: lint-api
lint-api: GO_LINT_API_FLAGS ?=
lint-api:
	cd api && golangci-lint run -c ../.golangci.yml $(GO_LINT_API_FLAGS)

# TODO(awly): remove the `--exclude` flag after cleaning up existing scripts
.PHONY: lint-sh
lint-sh: SH_LINT_FLAGS ?=
lint-sh:
	find . -type f -name '*.sh' | grep -v vendor | xargs \
		shellcheck \
		--exclude=SC2086 \
		$(SH_LINT_FLAGS)

	# lint AWS AMI scripts
	# SC1091 prints errors when "source" directives are not followed
	find assets/aws/files/bin -type f | xargs \
		shellcheck \
		--exclude=SC2086 \
		--exclude=SC1091 \
		--exclude=SC2129 \
		$(SH_LINT_FLAGS)

# Lints all the Helm charts found in directories under examples/chart and exits on failure
# If there is a .lint directory inside, the chart gets linted once for each .yaml file in that directory
# We inherit yamllint's 'relaxed' configuration as it's more compatible with Helm output and will only error on
# show-stopping issues. Kubernetes' YAML parser is not particularly fussy.
# If errors are found, the file is printed with line numbers to aid in debugging.
.PHONY: lint-helm
lint-helm:
	@if ! type yamllint 2>&1 >/dev/null; then \
		echo "Not running 'lint-helm' target as 'yamllint' is not installed."; \
		if [ "$${DRONE}" = "true" ]; then echo "This is a failure when running in CI." && exit 1; fi; \
		exit 0; \
	fi; \
	for CHART in $$(find examples/chart -mindepth 1 -maxdepth 1 -type d); do \
		if [ -d $${CHART}/.lint ]; then \
			for VALUES in $${CHART}/.lint/*.yaml; do \
				export HELM_TEMP=$$(mktemp); \
				echo -n "Using values from '$${VALUES}': "; \
				yamllint -c examples/chart/.lint-config.yaml $${VALUES} || { cat -en $${VALUES}; exit 1; }; \
				helm lint --strict $${CHART} -f $${VALUES} || exit 1; \
				helm template test $${CHART} -f $${VALUES} 1>$${HELM_TEMP} || exit 1; \
				yamllint -c examples/chart/.lint-config.yaml $${HELM_TEMP} || { cat -en $${HELM_TEMP}; exit 1; }; \
			done \
		else \
			export HELM_TEMP=$$(mktemp); \
			helm lint --strict $${CHART} || exit 1; \
			helm template test $${CHART} 1>$${HELM_TEMP} || exit 1; \
			yamllint -c examples/chart/.lint-config.yaml $${HELM_TEMP} || { cat -en $${HELM_TEMP}; exit 1; }; \
		fi; \
	done

# This rule triggers re-generation of version files if Makefile changes.
.PHONY: version
version: $(VERSRC)

# This rule triggers re-generation of version files specified if Makefile changes.
$(VERSRC): Makefile
	VERSION=$(VERSION) $(MAKE) -f version.mk setver

# make tag - prints a tag to use with git for the current version
# 	To put a new release on Github:
# 		- bump VERSION variable
# 		- run make setver
# 		- commit changes to git
# 		- build binaries with 'make release'
# 		- run `make tag` and use its output to 'git tag' and 'git push --tags'
.PHONY: update-tag
update-tag:
	@test $(VERSION)
	git tag $(GITTAG)
	git tag api/$(GITTAG)
	git push origin $(GITTAG) && git push origin api/$(GITTAG)

# build/webassets directory contains the web assets (UI) which get
# embedded in the teleport binary
$(ASSETS_BUILDDIR)/webassets: ensure-webassets $(ASSETS_BUILDDIR)
ifneq ("$(OS)", "windows")
	@echo "---> Copying OSS web assets."; \
	rm -rf $(ASSETS_BUILDDIR)/webassets; \
	mkdir $(ASSETS_BUILDDIR)/webassets; \
	cd webassets/teleport/ ; cp -r . ../../$@
endif

$(ASSETS_BUILDDIR):
	mkdir -p $@


.PHONY: test-package
test-package: remove-temp-files
	go test -v ./$(p)

.PHONY: test-grep-package
test-grep-package: remove-temp-files
	go test -v ./$(p) -check.f=$(e)

.PHONY: cover-package
cover-package: remove-temp-files
	go test -v ./$(p)  -coverprofile=/tmp/coverage.out
	go tool cover -html=/tmp/coverage.out

.PHONY: profile
profile:
	go tool pprof http://localhost:6060/debug/pprof/profile

.PHONY: sloccount
sloccount:
	find . -path ./vendor -prune -o -name "*.go" -print0 | xargs -0 wc -l

.PHONY: remove-temp-files
remove-temp-files:
	find . -name flymake_* -delete

# Dockerized build: useful for making Linux releases on OSX
.PHONY:docker
docker:
	make -C build.assets build

# Dockerized build: useful for making Linux binaries on OSX
.PHONY:docker-binaries
docker-binaries: clean
	make -C build.assets build-binaries

# Interactively enters a Docker container (which you can build and run Teleport inside of)
.PHONY:enter
enter:
	make -C build.assets enter

# grpc generates GRPC stubs from service definitions
.PHONY: grpc
grpc:
	make -C build.assets grpc

# buildbox-grpc generates GRPC stubs inside buildbox
.PHONY: buildbox-grpc
buildbox-grpc:
# standard GRPC output
	echo $$PROTO_INCLUDE
	find lib/ -iname *.proto | xargs $(CLANG_FORMAT) -i -style='{ColumnLimit: 100, IndentWidth: 4, Language: Proto}'
	find api/ -iname *.proto | xargs $(CLANG_FORMAT) -i -style='{ColumnLimit: 100, IndentWidth: 4, Language: Proto}'

	protoc -I=.:$$PROTO_INCLUDE \
		--proto_path=api/types/events \
		--gogofast_out=plugins=grpc:api/types/events \
		events.proto

	protoc -I=.:$$PROTO_INCLUDE \
		--proto_path=api/types/webauthn \
		--gogofast_out=plugins=grpc:api/types/webauthn \
		webauthn.proto

	protoc -I=.:$$PROTO_INCLUDE \
		--proto_path=api/types/wrappers \
		--gogofast_out=plugins=grpc:api/types/wrappers \
		wrappers.proto

	protoc -I=.:$$PROTO_INCLUDE \
		--proto_path=api/types \
		--gogofast_out=plugins=grpc:api/types \
		types.proto

	protoc -I=.:$$PROTO_INCLUDE \
		--proto_path=api/client/proto \
		--gogofast_out=plugins=grpc:api/client/proto \
		authservice.proto

	cd lib/multiplexer/test && protoc -I=.:$$PROTO_INCLUDE \
	  --gogofast_out=plugins=grpc:.\
    *.proto

	cd lib/web && protoc -I=.:$$PROTO_INCLUDE \
	  --gogofast_out=plugins=grpc:.\
    *.proto

	cd lib/datalog && protoc -I=.:$$PROTO_INCLUDE \
	  --gogofast_out=plugins=grpc:.\
    types.proto

.PHONY: goinstall
goinstall:
	go install $(BUILDFLAGS) \
		github.com/gravitational/teleport/tool/tsh \
		github.com/gravitational/teleport/tool/teleport \
		github.com/gravitational/teleport/tool/tctl

# make install will installs system-wide teleport
.PHONY: install
install: build
	@echo "\n** Make sure to run 'make install' as root! **\n"
	cp -f $(BUILDDIR)/tctl      $(BINDIR)/
	cp -f $(BUILDDIR)/tsh       $(BINDIR)/
	cp -f $(BUILDDIR)/teleport  $(BINDIR)/
	mkdir -p $(DATADIR)


# Docker image build. Always build the binaries themselves within docker (see
# the "docker" rule) to avoid dependencies on the host libc version.
.PHONY: image
image: clean docker-binaries
	cp ./build.assets/charts/Dockerfile $(BUILDDIR)/
	cd $(BUILDDIR) && docker build --no-cache . -t $(DOCKER_IMAGE):$(VERSION)
	if [ -f e/Makefile ]; then $(MAKE) -C e image; fi

.PHONY: publish
publish: image
	docker push $(DOCKER_IMAGE):$(VERSION)
	if [ -f e/Makefile ]; then $(MAKE) -C e publish; fi

# Docker image build in CI.
# This is run to build and push Docker images to a private repository as part of the build process.
# When we are ready to make the images public after testing (i.e. when publishing a release), we pull these
# images down, retag them and push them up to the production repo so they're available for use.
# This job can be removed/consolidated after we switch over completely from using Jenkins to using Drone.
.PHONY: image-ci
image-ci: clean docker-binaries
	cp ./build.assets/charts/Dockerfile $(BUILDDIR)/
	cd $(BUILDDIR) && docker build --no-cache . -t $(DOCKER_IMAGE_CI):$(VERSION)
	if [ -f e/Makefile ]; then $(MAKE) -C e image-ci; fi

.PHONY: publish-ci
publish-ci: image-ci
	docker push $(DOCKER_IMAGE_CI):$(VERSION)
	if [ -f e/Makefile ]; then $(MAKE) -C e publish-ci; fi

.PHONY: print-version
print-version:
	@echo $(VERSION)

.PHONY: chart-ent
chart-ent:
	$(MAKE) -C e chart

RUNTIME_SECTION ?=
TARBALL_PATH_SECTION ?=

ifneq ("$(RUNTIME)", "")
	RUNTIME_SECTION := -r $(RUNTIME)
endif
ifneq ("$(OSS_TARBALL_PATH)", "")
	TARBALL_PATH_SECTION := -s $(OSS_TARBALL_PATH)
endif

# build .pkg
.PHONY: pkg
pkg:
	mkdir -p $(BUILDDIR)/
	cp ./build.assets/build-package.sh $(BUILDDIR)/
	chmod +x $(BUILDDIR)/build-package.sh
	# arch and runtime are currently ignored on OS X
	# we pass them through for consistency - they will be dropped by the build script
	cd $(BUILDDIR) && ./build-package.sh -t oss -v $(VERSION) -p pkg -a $(ARCH) $(RUNTIME_SECTION) $(TARBALL_PATH_SECTION)
	if [ -f e/Makefile ]; then $(MAKE) -C e pkg; fi

# build tsh client-only .pkg
.PHONY: pkg-tsh
pkg-tsh:
	mkdir -p $(BUILDDIR)/
	cp ./build.assets/build-package.sh $(BUILDDIR)/
	chmod +x $(BUILDDIR)/build-package.sh
	# arch and runtime are currently ignored on OS X
	# we pass them through for consistency - they will be dropped by the build script
	cd $(BUILDDIR) && ./build-package.sh -t oss -v $(VERSION) -p pkg -a $(ARCH) -m tsh $(RUNTIME_SECTION) $(TARBALL_PATH_SECTION)

# build .rpm
.PHONY: rpm
rpm:
	mkdir -p $(BUILDDIR)/
	cp ./build.assets/build-package.sh $(BUILDDIR)/
	chmod +x $(BUILDDIR)/build-package.sh
	cp -a ./build.assets/rpm $(BUILDDIR)/
	cp -a ./build.assets/rpm-sign $(BUILDDIR)/
	cd $(BUILDDIR) && ./build-package.sh -t oss -v $(VERSION) -p rpm -a $(ARCH) $(RUNTIME_SECTION) $(TARBALL_PATH_SECTION)
	if [ -f e/Makefile ]; then $(MAKE) -C e rpm; fi

# build unsigned .rpm (for testing)
.PHONY: rpm-unsigned
rpm-unsigned:
	$(MAKE) UNSIGNED_RPM=true rpm

# build .deb
.PHONY: deb
deb:
	mkdir -p $(BUILDDIR)/
	cp ./build.assets/build-package.sh $(BUILDDIR)/
	chmod +x $(BUILDDIR)/build-package.sh
	cd $(BUILDDIR) && ./build-package.sh -t oss -v $(VERSION) -p deb -a $(ARCH) $(RUNTIME_SECTION) $(TARBALL_PATH_SECTION)
	if [ -f e/Makefile ]; then $(MAKE) -C e deb; fi

# update Helm chart versions
# this isn't a 'proper' semver regex but should cover most cases
# the order of parameters in sed's extended regex mode matters; the
# dash (-) must be the last character for this to work as expected
.PHONY: update-helm-charts
update-helm-charts:
	sed -i -E "s/^  tag: [a-z0-9.-]+$$/  tag: $(VERSION)/" examples/chart/teleport/values.yaml
	sed -i -E "s/^  tag: [a-z0-9.-]+$$/  tag: $(VERSION)/" examples/chart/teleport-auto-trustedcluster/values.yaml
	sed -i -E "s/^  tag: [a-z0-9.-]+$$/  tag: $(VERSION)/" examples/chart/teleport-daemonset/values.yaml

.PHONY: ensure-webassets
ensure-webassets:
	@if [ ! -d $(shell pwd)/webassets/teleport/ ]; then \
		$(MAKE) init-webapps-submodules; \
	fi;

.PHONY: ensure-webassets-e
ensure-webassets-e:
	@if [ ! -d $(shell pwd)/webassets/e/teleport ]; then \
		$(MAKE) init-webapps-submodules-e; \
	fi;

.PHONY: init-webapps-submodules
init-webapps-submodules:
	echo "init webassets submodule"
	git submodule update --init webassets

.PHONY: init-webapps-submodules-e
init-webapps-submodules-e:
	echo "init webassets oss and enterprise submodules"
	git submodule update --init --recursive webassets

.PHONY: init-submodules-e
init-submodules-e: init-webapps-submodules-e
	git submodule init e
	git submodule update

.PHONY: update-vendor
update-vendor:
	# update modules in api/
	cd api && go mod tidy
	# update modules in root directory
	go mod tidy
	go mod vendor
	# delete the vendored api package. In its place
	# create a symlink to the the original api package
	rm -r vendor/github.com/gravitational/teleport/api
	cd vendor/github.com/gravitational/teleport && ln -s ../../../../api api

# update-webassets updates the minified code in the webassets repo using the latest webapps
# repo and creates a PR in the teleport repo to update webassets submodule.
.PHONY: update-webassets
update-webassets: WEBAPPS_BRANCH ?= 'master'
update-webassets: TELEPORT_BRANCH ?= 'master'
update-webassets:
	build.assets/webapps/update-teleport-webassets.sh -w $(WEBAPPS_BRANCH) -t $(TELEPORT_BRANCH)

# dronegen generates .drone.yml config
.PHONY: dronegen
dronegen:
	go run ./dronegen<|MERGE_RESOLUTION|>--- conflicted
+++ resolved
@@ -111,31 +111,30 @@
 endif
 endif
 
-<<<<<<< HEAD
 # Check if rust and cargo are installed before compiling
 with_roletester := no
+ROLETESTER_MESSAGE := "without access tester"
 CHECK_CARGO := $(shell cargo --version 2>/dev/null)
 CHECK_RUST := $(shell rustc --version 2>/dev/null)
 
 ifneq ($(CHECK_RUST),)
 ifneq ($(CHECK_CARGO),)
 with_roletester := yes
+ROLETESTER_MESSAGE := "with access tester"
 ROLETESTER_TAG := roletester
 ROLETESTER_BUILDDIR := lib/datalog/roletester/Cargo.toml
 endif
-=======
 
 # Reproducible builds are only availalbe on select targets, and only when OS=linux.
 REPRODUCIBLE ?=
 ifneq ("$(OS)","linux")
 REPRODUCIBLE = no
->>>>>>> 2d7bfe31
 endif
 
 # On Windows only build tsh. On all other platforms build teleport, tctl,
 # and tsh.
 BINARIES=$(BUILDDIR)/teleport $(BUILDDIR)/tctl $(BUILDDIR)/tsh
-RELEASE_MESSAGE := "Building with GOOS=$(OS) GOARCH=$(ARCH) REPRODUCIBLE=$(REPRODUCIBLE) and $(PAM_MESSAGE) and $(FIPS_MESSAGE) and $(BPF_MESSAGE)."
+RELEASE_MESSAGE := "Building with GOOS=$(OS) GOARCH=$(ARCH) REPRODUCIBLE=$(REPRODUCIBLE) and $(PAM_MESSAGE) and $(FIPS_MESSAGE) and $(BPF_MESSAGE) and $(ROLETESTER_MESSAGE)."
 ifeq ("$(OS)","windows")
 BINARIES=$(BUILDDIR)/tsh
 endif
