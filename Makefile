--- conflicted
+++ resolved
@@ -281,7 +281,6 @@
 .PHONY: clean
 clean:
 	@echo "---> Cleaning up OSS build artifacts."
-	rm -rf build.assets/build
 	rm -rf $(BUILDDIR)
 	rm -rf $(ER_BPF_BUILDDIR)
 	rm -rf $(RS_BPF_BUILDDIR)
@@ -442,15 +441,8 @@
 test-go: CHAOS_FOLDERS := $(shell find . -type f -name '*chaos*.go' -not -path '*/vendor/*' | xargs dirname | uniq)
 test-go: $(VERSRC)
 	$(CGOFLAG) go test -p 4 -cover -json -tags "$(PAM_TAG) $(FIPS_TAG) $(BPF_TAG) $(ROLETESTER_TAG) $(DESKTOP_ACCESS_BETA_TAG)" $(PACKAGES) $(FLAGS) $(ADDFLAGS) \
-<<<<<<< HEAD
-		| tee --output-error=warn tests-unit.json \
 		| go run build.assets/render-tests/main.go
 	$(CGOFLAG) go test -p 4 -cover -json -tags "$(PAM_TAG) $(FIPS_TAG) $(BPF_TAG) $(ROLETESTER_TAG) $(DESKTOP_ACCESS_BETA_TAG)" -test.run=TestChaos $(CHAOS_FOLDERS) \
-		| tee --output-error=warn -a tests-unit.json \
-=======
-		| go run build.assets/render-tests/main.go
-	$(CGOFLAG) go test -p 4 -cover -json -tags "$(PAM_TAG) $(FIPS_TAG) $(BPF_TAG) $(ROLETESTER_TAG) $(DESKTOP_ACCESS_BETA_TAG)" -test.run=TestChaos $(CHAOS_FOLDERS) \
->>>>>>> eca96033
 		| go run build.assets/render-tests/main.go
 
 #
