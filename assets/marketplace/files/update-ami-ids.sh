--- conflicted
+++ resolved
@@ -47,15 +47,6 @@
         exit 2
     elif [[ "${NEW_AMI_ID}" != "${CURRENT_AMI_ID}" ]]; then
         sed -i "s/${CURRENT_AMI_ID}/${NEW_AMI_ID}/g" ${YAML_PATH}/${RUN_MODE}.yaml
-<<<<<<< HEAD
-        #if [[ "${RUN_MODE}" == "oss" ]]; then # TODO remove
-        #    sed -i "s/${CURRENT_AMI_ID}/${NEW_AMI_ID}/g" ${YAML_PATH}/oss-vpc.yaml
-        #fi
-=======
-        if [[ "${RUN_MODE}" == "oss" ]]; then
-            sed -i "s/${CURRENT_AMI_ID}/${NEW_AMI_ID}/g" ${YAML_PATH}/oss-existingvpc.yaml
-        fi
->>>>>>> 9981b4b7
         echo "AMI ID for ${REGION} changed from ${CURRENT_AMI_ID} to ${NEW_AMI_ID}"
     fi
 done