--- conflicted
+++ resolved
@@ -142,24 +142,17 @@
   uint64 certificates_issued = 17;
   // counter of SVIDs issued for each SPIFFE ID.
   repeated SPIFFEIDRecord spiffe_ids_issued = 18;
-<<<<<<< HEAD
-
-  // TODO(sshah): remove the comment below once the sibling PRs are merged.
-  // 19,20 temporarily reserved for access_request_created, access_request_reviewed event.
-  // Final proto numbering will be adjusted based on the cloud prehog proto numbering.
-  // counter of Access List review.
-  uint64 access_lists_reviewed = 21;
-  // counter of roles or traits grant event based on Access List mermbership.
-  // The event is emitted during user login state calculation.
-  uint64 access_lists_grants = 22;
-=======
   // Indicates origin of user account.
   UserOrigin user_origin = 19;
   // counter of Access Requests created by this user.
   uint64 access_requests_created = 20;
   // counter of Access Requests reviewed by this user.
   uint64 access_requests_reviewed = 21;
->>>>>>> 4b8b963f
+  // counter of Access List review.
+  uint64 access_lists_reviewed = 22;
+  // counter of roles or traits grant event based on Access List mermbership.
+  // The event is emitted during user login state calculation.
+  uint64 access_lists_grants = 23;
 }
 
 // the kind of a "resource" (e.g. a node, a database, a desktop, etc.)
