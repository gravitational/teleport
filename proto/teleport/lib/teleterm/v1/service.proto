--- conflicted
+++ resolved
@@ -120,16 +120,14 @@
   // ReportUsageEvent allows to send usage events that are then anonymized and forwarded to prehog
   rpc ReportUsageEvent(ReportUsageEventRequest) returns (EmptyResponse);
 
-<<<<<<< HEAD
+  // UpdateHeadlessAuthenticationState updates a headless authentication resource's state.
+  // An MFA challenge will be prompted when approving a headless authentication.
+  rpc UpdateHeadlessAuthenticationState(UpdateHeadlessAuthenticationStateRequest) returns (UpdateHeadlessAuthenticationStateResponse);
+
   // CreateConnectMyComputerRole creates a role which allows access to nodes with the label
   // teleport.dev/connect-my-computer/owner: <cluster user> and allows logging in to those nodes as
   // the current system user.
   rpc CreateConnectMyComputerRole(CreateConnectMyComputerRoleRequest) returns (CreateConnectMyComputerRoleResponse);
-=======
-  // UpdateHeadlessAuthenticationState updates a headless authentication resource's state.
-  // An MFA challenge will be prompted when approving a headless authentication.
-  rpc UpdateHeadlessAuthenticationState(UpdateHeadlessAuthenticationStateRequest) returns (UpdateHeadlessAuthenticationStateResponse);
->>>>>>> d58f364b
 }
 
 message EmptyResponse {}
@@ -431,16 +429,6 @@
 }
 message UpdateTshdEventsServerAddressResponse {}
 
-<<<<<<< HEAD
-message CreateConnectMyComputerRoleRequest {
-  string root_cluster_uri = 1;
-}
-message CreateConnectMyComputerRoleResponse {
-  // certs_reloaded signals to the Electron app that tshd has reloaded the certs in order to refresh
-  // the role list. The Electron app should refresh the details from the user cert as well.
-  bool certs_reloaded = 1;
-}
-=======
 message UpdateHeadlessAuthenticationStateRequest {
   string root_cluster_uri = 1;
   string headless_authentication_id = 2;
@@ -456,4 +444,12 @@
 }
 
 message UpdateHeadlessAuthenticationStateResponse {}
->>>>>>> d58f364b
+
+message CreateConnectMyComputerRoleRequest {
+  string root_cluster_uri = 1;
+}
+message CreateConnectMyComputerRoleResponse {
+  // certs_reloaded signals to the Electron app that tshd has reloaded the certs in order to refresh
+  // the role list. The Electron app should refresh the details from the user cert as well.
+  bool certs_reloaded = 1;
+}