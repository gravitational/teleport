--- conflicted
+++ resolved
@@ -648,14 +648,7 @@
 ---
 kind: pipeline
 type: kubernetes
-<<<<<<< HEAD
 name: build-linux-amd64-rpm
-=======
-name: build-windows
-
-environment:
-  RUNTIME: go1.14.4
->>>>>>> 2f45cef6
 
 trigger:
   event:
@@ -764,16 +757,7 @@
 ---
 kind: pipeline
 type: kubernetes
-<<<<<<< HEAD
 name: build-linux-amd64-fips-rpm
-=======
-name: build-buildboxes
-
-environment:
-  RUNTIME: go1.14.4
-  UID: 1000
-  GID: 1000
->>>>>>> 2f45cef6
 
 trigger:
   event:
@@ -1106,7 +1090,7 @@
 name: build-linux-i386
 
 environment:
-  RUNTIME: go1.13.2
+  RUNTIME: go1.14.4
 
 trigger:
   event:
@@ -1427,7 +1411,7 @@
 name: build-windows
 
 environment:
-  RUNTIME: go1.13.2
+  RUNTIME: go1.14.4
 
 trigger:
   event:
@@ -1526,7 +1510,7 @@
 name: build-buildboxes
 
 environment:
-  RUNTIME: go1.13.2
+  RUNTIME: go1.14.4
   UID: 1000
   GID: 1000
 
