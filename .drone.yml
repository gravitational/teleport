--- conflicted
+++ resolved
@@ -657,12 +657,9 @@
 kind: pipeline
 type: kubernetes
 name: build-linux-amd64-rpm
-<<<<<<< HEAD
 
 environment:
   RUNTIME: go1.14.4
-=======
->>>>>>> ca59ead8
 
 trigger:
   event:
@@ -805,10 +802,7 @@
       - mkdir -m 0700 /root/.ssh && echo -n "$GITHUB_PRIVATE_KEY" > /root/.ssh/id_rsa && chmod 600 /root/.ssh/id_rsa
       - ssh-keyscan -H github.com > /root/.ssh/known_hosts 2>/dev/null && chmod 600 /root/.ssh/known_hosts
       - git submodule update --init e
-<<<<<<< HEAD
-=======
       # this is allowed to fail because pre-4.3 Teleport versions don't use the webassets submodule
->>>>>>> ca59ead8
       - git submodule update --init --recursive webassets || true
       - rm -f /root/.ssh/id_rsa
       # create necessary directories
@@ -919,10 +913,7 @@
       - mkdir -m 0700 /root/.ssh && echo -n "$GITHUB_PRIVATE_KEY" > /root/.ssh/id_rsa && chmod 600 /root/.ssh/id_rsa
       - ssh-keyscan -H github.com > /root/.ssh/known_hosts 2>/dev/null && chmod 600 /root/.ssh/known_hosts
       - git submodule update --init e
-<<<<<<< HEAD
-=======
       # this is allowed to fail because pre-4.3 Teleport versions don't use the webassets submodule
->>>>>>> ca59ead8
       - git submodule update --init --recursive webassets || true
       - rm -f /root/.ssh/id_rsa
       # create necessary directories
@@ -1032,10 +1023,7 @@
       - mkdir -m 0700 /root/.ssh && echo -n "$GITHUB_PRIVATE_KEY" > /root/.ssh/id_rsa && chmod 600 /root/.ssh/id_rsa
       - ssh-keyscan -H github.com > /root/.ssh/known_hosts 2>/dev/null && chmod 600 /root/.ssh/known_hosts
       - git submodule update --init e
-<<<<<<< HEAD
-=======
       # this is allowed to fail because pre-4.3 Teleport versions don't use the webassets submodule
->>>>>>> ca59ead8
       - git submodule update --init --recursive webassets || true
       - rm -f /root/.ssh/id_rsa
       # create necessary directories
@@ -1117,11 +1105,7 @@
 name: build-linux-i386
 
 environment:
-<<<<<<< HEAD
-  RUNTIME: go1.13.2
-=======
   RUNTIME: go1.14.4
->>>>>>> ca59ead8
 
 trigger:
   event:
@@ -1154,10 +1138,7 @@
       - mkdir -m 0700 /root/.ssh && echo -n "$GITHUB_PRIVATE_KEY" > /root/.ssh/id_rsa && chmod 600 /root/.ssh/id_rsa
       - ssh-keyscan -H github.com > /root/.ssh/known_hosts 2>/dev/null && chmod 600 /root/.ssh/known_hosts
       - git submodule update --init e
-<<<<<<< HEAD
-=======
       # this is allowed to fail because pre-4.3 Teleport versions don't use the webassets submodule
->>>>>>> ca59ead8
       - git submodule update --init --recursive webassets || true
       - rm -f /root/.ssh/id_rsa
       # create necessary directories
@@ -1258,10 +1239,7 @@
       - mkdir -m 0700 /root/.ssh && echo -n "$GITHUB_PRIVATE_KEY" > /root/.ssh/id_rsa && chmod 600 /root/.ssh/id_rsa
       - ssh-keyscan -H github.com > /root/.ssh/known_hosts 2>/dev/null && chmod 600 /root/.ssh/known_hosts
       - git submodule update --init e
-<<<<<<< HEAD
-=======
       # this is allowed to fail because pre-4.3 Teleport versions don't use the webassets submodule
->>>>>>> ca59ead8
       - git submodule update --init --recursive webassets || true
       - rm -f /root/.ssh/id_rsa
       # create necessary directories
@@ -1371,10 +1349,7 @@
       - mkdir -m 0700 /root/.ssh && echo -n "$GITHUB_PRIVATE_KEY" > /root/.ssh/id_rsa && chmod 600 /root/.ssh/id_rsa
       - ssh-keyscan -H github.com > /root/.ssh/known_hosts 2>/dev/null && chmod 600 /root/.ssh/known_hosts
       - git submodule update --init e
-<<<<<<< HEAD
-=======
       # this is allowed to fail because pre-4.3 Teleport versions don't use the webassets submodule
->>>>>>> ca59ead8
       - git submodule update --init --recursive webassets || true
       - rm -f /root/.ssh/id_rsa
       # create necessary directories
@@ -1454,11 +1429,7 @@
 name: build-windows
 
 environment:
-<<<<<<< HEAD
-  RUNTIME: go1.13.2
-=======
   RUNTIME: go1.14.4
->>>>>>> ca59ead8
 
 trigger:
   event:
@@ -1491,10 +1462,7 @@
       - mkdir -m 0700 /root/.ssh && echo -n "$GITHUB_PRIVATE_KEY" > /root/.ssh/id_rsa && chmod 600 /root/.ssh/id_rsa
       - ssh-keyscan -H github.com > /root/.ssh/known_hosts 2>/dev/null && chmod 600 /root/.ssh/known_hosts
       - git submodule update --init e
-<<<<<<< HEAD
-=======
       # this is allowed to fail because pre-4.3 Teleport versions don't use the webassets submodule
->>>>>>> ca59ead8
       - git submodule update --init --recursive webassets || true
       - rm -f /root/.ssh/id_rsa
       # create necessary directories
@@ -1558,7 +1526,6 @@
 ---
 kind: pipeline
 type: kubernetes
-<<<<<<< HEAD
 name: build-docker-images
 
 environment:
@@ -1665,8 +1632,6 @@
 ---
 kind: pipeline
 type: kubernetes
-=======
->>>>>>> ca59ead8
 name: build-buildboxes
 
 environment:
@@ -1966,10 +1931,6 @@
 
 ---
 kind: signature
-<<<<<<< HEAD
-hmac: 59775bca0786c5d7a9101358c6511250549dfa11abb6553dbadb2cc920379090
-=======
-hmac: e3a7822f97d391d9122d024cc3bdafa8f2be9c99c3d4832179a7d11926987ff0
->>>>>>> ca59ead8
+hmac: a2955cca01b359e31f75c63b5e11d92c7c7726974fd3217bfac9f825ea5fa9c5
 
 ...