--- conflicted
+++ resolved
@@ -210,15 +210,6 @@
 	return tlsConfig, nil
 }
 
-<<<<<<< HEAD
-// ReadIdentityFromStore reads stored identity credentials
-func ReadIdentityFromStore(params *LoadIdentityParams, certs *proto.Certs, kinds ...ArtifactKind) (*Identity, error) {
-	var identity Identity
-	if ContainsKind(KindSSH, kinds) {
-		if len(certs.SSH) == 0 {
-			return nil, trace.BadParameter("identity requires SSH certificates but they are unset")
-		}
-=======
 func (i *Identity) getSSHCheckers() ([]ssh.PublicKey, error) {
 	checkers, err := apisshutils.ParseAuthorizedKeys(i.SSHCACertBytes)
 	if err != nil {
@@ -248,13 +239,13 @@
 	}, nil
 }
 
-// ReadIdentityFromKeyPair reads SSH and TLS identity from key pair.
-func ReadIdentityFromKeyPair(privateKey []byte, publicKey []byte, certs *proto.Certs) (*Identity, error) {
-	identity, err := ReadSSHIdentityFromKeyPair(privateKey, publicKey, certs.SSH)
-	if err != nil {
-		return nil, trace.Wrap(err)
-	}
->>>>>>> 0300f52f
+// ReadIdentityFromStore reads stored identity credentials
+func ReadIdentityFromStore(params *LoadIdentityParams, certs *proto.Certs, kinds ...ArtifactKind) (*Identity, error) {
+	var identity Identity
+	if ContainsKind(KindSSH, kinds) {
+		if len(certs.SSH) == 0 {
+			return nil, trace.BadParameter("identity requires SSH certificates but they are unset")
+		}
 
 		err := ReadSSHIdentityFromKeyPair(&identity, params.PrivateKeyBytes, params.PrivateKeyBytes, certs.SSH)
 		if err != nil {
@@ -364,12 +355,6 @@
 		}
 	}
 
-<<<<<<< HEAD
-	// TODO: host certs use CertExtensionAuthority, client certs use CertExtensionTeleportRouteToCluster
-	// (or at least, teleport-route-to-cluster _appears_ to be a sane cluster name, but I have no idea
-	// how it is actually set.)
-=======
->>>>>>> 0300f52f
 	clusterName := cert.Permissions.Extensions[teleport.CertExtensionTeleportRouteToCluster]
 	if clusterName == "" {
 		return trace.BadParameter("missing cert extension %v", utils.CertExtensionAuthority)
@@ -385,7 +370,7 @@
 	return nil
 }
 
-<<<<<<< HEAD
+// SaveIdentity saves a bot identity to a destination.
 func SaveIdentity(id *Identity, d destination.Destination, kinds ...ArtifactKind) error {
 	for _, artifact := range GetArtifacts() {
 		// Only store artifacts matching one of the set kinds.
@@ -398,39 +383,14 @@
 		log.Debugf("Writing %s", artifact.Key)
 		if err := d.Write(artifact.Key, data, artifact.ModeHint); err != nil {
 			return trace.WrapWithMessage(err, "could not write to %v", artifact.Key)
-=======
-// SaveIdentity saves a bot identity to a destination.
-func SaveIdentity(id *Identity, d destination.Destination) error {
-	for _, data := range []struct {
-		name     string
-		data     []byte
-		modeHint destination.ModeHint
-	}{
-		{TLSCertKey, id.TLSCertBytes, destination.ModeHintSecret},
-		{SSHCertKey, id.CertBytes, destination.ModeHintSecret},
-		{TLSCACertsKey, bytes.Join(id.TLSCACertsBytes, []byte("$")), destination.ModeHintSecret},
-		{SSHCACertsKey, bytes.Join(id.SSHCACertBytes, []byte("$")), destination.ModeHintSecret},
-		{PrivateKeyKey, id.KeyBytes, destination.ModeHintSecret},
-		{PublicKeyKey, id.SSHPublicKeyBytes, destination.ModeHintUnspecified},
-	} {
-		log.Debugf("Writing %s", data.name)
-		if err := d.Write(data.name, data.data, data.modeHint); err != nil {
-			return trace.Wrap(err, "could not write to %v", data.name)
->>>>>>> 0300f52f
 		}
 	}
 
 	return nil
 }
 
-<<<<<<< HEAD
+// LoadIdentity loads a bot identity from a destination.
 func LoadIdentity(d destination.Destination, kinds ...ArtifactKind) (*Identity, error) {
-	// TODO: encode the whole thing using the identityfile package?
-=======
-// LoadIdentity loads a bot identity from a destination.
-func LoadIdentity(d destination.Destination) (*Identity, error) {
-	var key, sshPublicKey, tlsCA, sshCA []byte
->>>>>>> 0300f52f
 	var certs proto.Certs
 	var params LoadIdentityParams
 
@@ -445,13 +405,8 @@
 			return nil, trace.WrapWithMessage(err, "could not read artifact %q from destination %s", artifact.Key, d)
 		}
 
-<<<<<<< HEAD
 		artifact.FromBytes(&certs, &params, data)
 	}
-=======
-	certs.SSHCACerts = bytes.Split(sshCA, []byte("$"))
-	certs.TLSCACerts = bytes.Split(tlsCA, []byte("$"))
->>>>>>> 0300f52f
 
 	log.Debugf("Loaded %d SSH CA certs and %d TLS CA certs", len(certs.SSHCACerts), len(certs.TLSCACerts))
 
