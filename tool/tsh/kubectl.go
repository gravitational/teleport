--- conflicted
+++ resolved
@@ -28,11 +28,8 @@
 	"path/filepath"
 	"regexp"
 	"strings"
-<<<<<<< HEAD
 	"sync"
-=======
 	"time"
->>>>>>> bb01ebed
 
 	"github.com/gravitational/trace"
 	"github.com/spf13/cobra"
@@ -40,22 +37,16 @@
 	"golang.org/x/sync/errgroup"
 	"k8s.io/cli-runtime/pkg/genericclioptions"
 	_ "k8s.io/client-go/plugin/pkg/client/auth"
-<<<<<<< HEAD
+	"k8s.io/client-go/rest"
 	clientcmdapi "k8s.io/client-go/tools/clientcmd/api"
-=======
-	"k8s.io/client-go/rest"
->>>>>>> bb01ebed
 	"k8s.io/component-base/cli"
 	"k8s.io/kubectl/pkg/cmd"
 	"k8s.io/kubectl/pkg/cmd/plugin"
 	cmdutil "k8s.io/kubectl/pkg/cmd/util"
 
-<<<<<<< HEAD
 	"github.com/gravitational/teleport"
+	tracehttp "github.com/gravitational/teleport/api/observability/tracing/http"
 	"github.com/gravitational/teleport/api/profile"
-=======
-	tracehttp "github.com/gravitational/teleport/api/observability/tracing/http"
->>>>>>> bb01ebed
 	"github.com/gravitational/teleport/api/types"
 	"github.com/gravitational/teleport/lib/client"
 	"github.com/gravitational/teleport/lib/kube/kubeconfig"
@@ -272,12 +263,8 @@
 				return trace.Wrap(scanner.Err())
 			},
 		)
-<<<<<<< HEAD
 
 		err := runKubectlReexec(cf, args, writer)
-=======
-		err := runKubectlReexec(cf.executablePath, args, writer)
->>>>>>> bb01ebed
 		writer.CloseWithError(io.EOF)
 
 		if scanErr := group.Wait(); scanErr != nil {
@@ -450,7 +437,7 @@
 // start it in a goroutine. If successful, a closeFn and the generated
 // kubeconfig location are returned.
 func makeAndStartKubeLocalProxy(cf *CLIConf, config *clientcmdapi.Config, clusters kubeconfig.LocalProxyClusters) (func(), string, error) {
-	tc, err := makeClient(cf, true)
+	tc, err := makeClient(cf)
 	if err != nil {
 		return nil, "", trace.Wrap(err)
 	}
