/*
Copyright 2016-2021 Gravitational, Inc.

Licensed under the Apache License, Version 2.0 (the "License");
you may not use this file except in compliance with the License.
You may obtain a copy of the License at

    http://www.apache.org/licenses/LICENSE-2.0

Unless required by applicable law or agreed to in writing, software
distributed under the License is distributed on an "AS IS" BASIS,
WITHOUT WARRANTIES OR CONDITIONS OF ANY KIND, either express or implied.
See the License for the specific language governing permissions and
limitations under the License.
*/

package main

import (
	"context"
	"encoding/json"
	"fmt"
	"io"
	"net"
	"os"
	"os/signal"
	"path"
	"path/filepath"
	"runtime"
	"sort"
	"strings"
	"syscall"
	"time"

	"golang.org/x/crypto/ssh"
	"golang.org/x/crypto/ssh/agent"

	"github.com/gravitational/teleport"
	"github.com/gravitational/teleport/api/constants"
	apidefaults "github.com/gravitational/teleport/api/defaults"
	"github.com/gravitational/teleport/api/types"
	apisshutils "github.com/gravitational/teleport/api/utils/sshutils"
	"github.com/gravitational/teleport/lib/asciitable"
	"github.com/gravitational/teleport/lib/auth"
	"github.com/gravitational/teleport/lib/benchmark"
	"github.com/gravitational/teleport/lib/client"
	dbprofile "github.com/gravitational/teleport/lib/client/db"
	"github.com/gravitational/teleport/lib/client/identityfile"
	"github.com/gravitational/teleport/lib/defaults"
	"github.com/gravitational/teleport/lib/events"
	"github.com/gravitational/teleport/lib/kube/kubeconfig"
	"github.com/gravitational/teleport/lib/modules"
	"github.com/gravitational/teleport/lib/services"
	"github.com/gravitational/teleport/lib/session"
	"github.com/gravitational/teleport/lib/sshutils"
	"github.com/gravitational/teleport/lib/sshutils/scp"
	"github.com/gravitational/teleport/lib/tlsca"
	"github.com/gravitational/teleport/lib/utils"

	"github.com/gravitational/kingpin"
	"github.com/gravitational/trace"

	gops "github.com/google/gops/agent"
	"github.com/jonboulle/clockwork"
	"github.com/sirupsen/logrus"
)

var log = logrus.WithFields(logrus.Fields{
	trace.Component: teleport.ComponentTSH,
})

// CLIConf stores command line arguments and flags:
type CLIConf struct {
	// UserHost contains "[login]@hostname" argument to SSH command
	UserHost string
	// Commands to execute on a remote host
	RemoteCommand []string
	// DesiredRoles indicates one or more roles which should be requested.
	DesiredRoles string
	// RequestReason indicates the reason for an access request.
	RequestReason string
	// SuggestedReviewers is a list of suggested request reviewers.
	SuggestedReviewers string
	// NoWait can be used with an access request to exit without waiting for a request resolution.
	NoWait bool
	// RequestID is an access request ID
	RequestID string
	// ReviewReason indicates the reason for an access review.
	ReviewReason string
	// ReviewableRequests indicates that only requests which can be reviewed should
	// be listed.
	ReviewableRequests bool
	// SuggestedRequests indicates that only requests which suggest the current user
	// as a reviewer should be listed.
	SuggestedRequests bool
	// MyRequests indicates that only requests created by the current user
	// should be listed.
	MyRequests bool
	// Approve/Deny indicates the desired review kind.
	Approve, Deny bool
	// Username is the Teleport user's username (to login into proxies)
	Username string
	// Proxy keeps the hostname:port of the SSH proxy to use
	Proxy string
	// TTL defines how long a session must be active (in minutes)
	MinsToLive int32
	// SSH Port on a remote SSH host
	NodePort int32
	// Login on a remote SSH host
	NodeLogin string
	// InsecureSkipVerify bypasses verification of HTTPS certificate when talking to web proxy
	InsecureSkipVerify bool
	// Remote SSH session to join
	SessionID string
	// Src:dest parameter for SCP
	CopySpec []string
	// -r flag for scp
	RecursiveCopy bool
	// -L flag for ssh. Local port forwarding like 'ssh -L 80:remote.host:80 -L 443:remote.host:443'
	LocalForwardPorts []string
	// DynamicForwardedPorts is port forwarding using SOCKS5. It is similar to
	// "ssh -D 8080 example.com".
	DynamicForwardedPorts []string
	// ForwardAgent agent to target node. Equivalent of -A for OpenSSH.
	ForwardAgent bool
	// ProxyJump is an optional -J flag pointing to the list of jumphosts,
	// it is an equivalent of --proxy flag in tsh interpretation
	ProxyJump string
	// --local flag for ssh
	LocalExec bool
	// SiteName specifies remote site go login to
	SiteName string
	// KubernetesCluster specifies the kubernetes cluster to login to.
	KubernetesCluster string
	// DatabaseService specifies the database proxy server to log into.
	DatabaseService string
	// DatabaseUser specifies database user to embed in the certificate.
	DatabaseUser string
	// DatabaseName specifies database name to embed in the certificate.
	DatabaseName string
	// AppName specifies proxied application name.
	AppName string
	// Interactive, when set to true, launches remote command with the terminal attached
	Interactive bool
	// Quiet mode, -q command (disables progress printing)
	Quiet bool
	// Namespace is used to select cluster namespace
	Namespace string
	// NoCache is used to turn off client cache for nodes discovery
	NoCache bool
	// BenchDuration is a duration for the benchmark
	BenchDuration time.Duration
	// BenchRate is a requests per second rate to mantain
	BenchRate int
	// BenchInteractive indicates that we should create interactive session
	BenchInteractive bool
	// BenchExport exports the latency profile
	BenchExport bool
	// BenchExportPath saves the latency profile in provided path
	BenchExportPath string
	// BenchTicks ticks per half distance
	BenchTicks int32
	// BenchValueScale value at which to scale the values recorded
	BenchValueScale float64
	// Context is a context to control execution
	Context context.Context
	// Gops starts gops agent on a specified address
	// if not specified, gops won't start
	Gops bool
	// GopsAddr specifies to gops addr to listen on
	GopsAddr string
	// IdentityFileIn is an argument to -i flag (path to the private key+cert file)
	IdentityFileIn string
	// Compatibility flags, --compat, specifies OpenSSH compatibility flags.
	Compatibility string
	// CertificateFormat defines the format of the user SSH certificate.
	CertificateFormat string
	// IdentityFileOut is an argument to -out flag
	IdentityFileOut string
	// IdentityFormat (used for --format flag for 'tsh login') defines which
	// format to use with --out to store a fershly retreived certificate
	IdentityFormat identityfile.Format
	// IdentityOverwrite when true will overwrite any existing identity file at
	// IdentityFileOut. When false, user will be prompted before overwriting
	// any files.
	IdentityOverwrite bool

	// BindAddr is an address in the form of host:port to bind to
	// during `tsh login` command
	BindAddr string

	// AuthConnector is the name of the connector to use.
	AuthConnector string

	// SkipVersionCheck skips version checking for client and server
	SkipVersionCheck bool

	// Options is a list of OpenSSH options in the format used in the
	// configuration file.
	Options []string

	// Verbose is used to print extra output.
	Verbose bool

	// Format is used to change the format of output
	Format string

	// NoRemoteExec will not execute a remote command after connecting to a host,
	// will block instead. Useful when port forwarding. Equivalent of -N for OpenSSH.
	NoRemoteExec bool

	// Debug sends debug logs to stdout.
	Debug bool

	// Browser can be used to pass the name of a browser to override the system default
	// (not currently implemented), or set to 'none' to suppress browser opening entirely.
	Browser string

	// UseLocalSSHAgent set to false will prevent this client from attempting to
	// connect to the local ssh-agent (or similar) socket at $SSH_AUTH_SOCK.
	//
	// Deprecated in favor of `AddKeysToAgent`.
	UseLocalSSHAgent bool

	// AddKeysToAgent specifies the behaviour of how certs are handled.
	AddKeysToAgent string

	// EnableEscapeSequences will scan stdin for SSH escape sequences during
	// command/shell execution. This also requires stdin to be an interactive
	// terminal.
	EnableEscapeSequences bool

	// PreserveAttrs preserves access/modification times from the original file.
	PreserveAttrs bool

	// executablePath is the absolute path to the current executable.
	executablePath string

	// unsetEnvironment unsets Teleport related environment variables.
	unsetEnvironment bool

	// mockSSOLogin used in tests to override sso login handler in teleport client.
	mockSSOLogin client.SSOLoginFunc

	// HomePath is where tsh stores profiles
	HomePath string
}

func main() {
	cmdLineOrig := os.Args[1:]
	var cmdLine []string

	// lets see: if the executable name is 'ssh' or 'scp' we convert
	// that to "tsh ssh" or "tsh scp"
	switch path.Base(os.Args[0]) {
	case "ssh":
		cmdLine = append([]string{"ssh"}, cmdLineOrig...)
	case "scp":
		cmdLine = append([]string{"scp"}, cmdLineOrig...)
	default:
		cmdLine = cmdLineOrig
	}
	if err := Run(cmdLine); err != nil {
		utils.FatalError(err)
	}
}

const (
	authEnvVar        = "TELEPORT_AUTH"
	clusterEnvVar     = "TELEPORT_CLUSTER"
	kubeClusterEnvVar = "TELEPORT_KUBE_CLUSTER"
	loginEnvVar       = "TELEPORT_LOGIN"
	bindAddrEnvVar    = "TELEPORT_LOGIN_BIND_ADDR"
	proxyEnvVar       = "TELEPORT_PROXY"
	homeEnvVar        = "TELEPORT_HOME"
	// TELEPORT_SITE uses the older deprecated "site" terminology to refer to a
	// cluster. All new code should use TELEPORT_CLUSTER instead.
	siteEnvVar             = "TELEPORT_SITE"
	userEnvVar             = "TELEPORT_USER"
	addKeysToAgentEnvVar   = "TELEPORT_ADD_KEYS_TO_AGENT"
	useLocalSSHAgentEnvVar = "TELEPORT_USE_LOCAL_SSH_AGENT"

	clusterHelp = "Specify the Teleport cluster to connect"
	browserHelp = "Set to 'none' to suppress browser opening on login"

	// proxyDefaultResolutionTimeout is how long to wait for an unknown proxy
	// port to be resolved.
	//
	// Originally based on the RFC-8305 "Maximum Connection Attempt Delay"
	// recommended default value of 2s. In the RFC this value is for the
	// establishment of a TCP connection, rather than the full HTTP round-
	// trip that we measure against, so some tweaking may be needed.
	proxyDefaultResolutionTimeout = 2 * time.Second
)

// cliOption is used in tests to inject/override configuration within Run
type cliOption func(*CLIConf) error

// Run executes TSH client. same as main() but easier to test
func Run(args []string, opts ...cliOption) error {
	var cf CLIConf
	utils.InitLogger(utils.LoggingForCLI, logrus.WarnLevel)

	moduleCfg := modules.GetModules()

	// configure CLI argument parser:
	app := utils.InitCLIParser("tsh", "TSH: Teleport Authentication Gateway Client").Interspersed(false)
	app.Flag("login", "Remote host login").Short('l').Envar(loginEnvVar).StringVar(&cf.NodeLogin)
	localUser, _ := client.Username()
	app.Flag("proxy", "SSH proxy address").Envar(proxyEnvVar).StringVar(&cf.Proxy)
	app.Flag("nocache", "do not cache cluster discovery locally").Hidden().BoolVar(&cf.NoCache)
	app.Flag("user", fmt.Sprintf("SSH proxy user [%s]", localUser)).Envar(userEnvVar).StringVar(&cf.Username)
	app.Flag("option", "").Short('o').Hidden().AllowDuplicate().PreAction(func(ctx *kingpin.ParseContext) error {
		return trace.BadParameter("invalid flag, perhaps you want to use this flag as tsh ssh -o?")
	}).String()

	app.Flag("ttl", "Minutes to live for a SSH session").Int32Var(&cf.MinsToLive)
	app.Flag("identity", "Identity file").Short('i').StringVar(&cf.IdentityFileIn)
	app.Flag("compat", "OpenSSH compatibility flag").Hidden().StringVar(&cf.Compatibility)
	app.Flag("cert-format", "SSH certificate format").StringVar(&cf.CertificateFormat)

	if !moduleCfg.IsBoringBinary() {
		// The user is *never* allowed to do this in FIPS mode.
		app.Flag("insecure", "Do not verify server's certificate and host name. Use only in test environments").
			Default("false").
			BoolVar(&cf.InsecureSkipVerify)
	}

	app.Flag("auth", "Specify the type of authentication connector to use.").Envar(authEnvVar).StringVar(&cf.AuthConnector)
	app.Flag("namespace", "Namespace of the cluster").Default(apidefaults.Namespace).Hidden().StringVar(&cf.Namespace)
	app.Flag("gops", "Start gops endpoint on a given address").Hidden().BoolVar(&cf.Gops)
	app.Flag("gops-addr", "Specify gops addr to listen on").Hidden().StringVar(&cf.GopsAddr)
	app.Flag("skip-version-check", "Skip version checking between server and client.").BoolVar(&cf.SkipVersionCheck)
	app.Flag("debug", "Verbose logging to stdout").Short('d').BoolVar(&cf.Debug)
	app.Flag("add-keys-to-agent", fmt.Sprintf("Controls how keys are handled. Valid values are %v.", client.AllAddKeysOptions)).Short('k').Envar(addKeysToAgentEnvVar).Default(client.AddKeysToAgentAuto).StringVar(&cf.AddKeysToAgent)
	app.Flag("use-local-ssh-agent", "Deprecated in favor of the add-keys-to-agent flag.").
		Hidden().
		Envar(useLocalSSHAgentEnvVar).
		Default("true").
		BoolVar(&cf.UseLocalSSHAgent)
	app.Flag("enable-escape-sequences", "Enable support for SSH escape sequences. Type '~?' during an SSH session to list supported sequences. Default is enabled.").
		Default("true").
		BoolVar(&cf.EnableEscapeSequences)
	app.Flag("bind-addr", "Override host:port used when opening a browser for cluster logins").Envar(bindAddrEnvVar).StringVar(&cf.BindAddr)
	app.HelpFlag.Short('h')
	ver := app.Command("version", "Print the version")
	// ssh
	ssh := app.Command("ssh", "Run shell or execute a command on a remote SSH node")
	ssh.Arg("[user@]host", "Remote hostname and the login to use").Required().StringVar(&cf.UserHost)
	ssh.Arg("command", "Command to execute on a remote host").StringsVar(&cf.RemoteCommand)
	app.Flag("jumphost", "SSH jumphost").Short('J').StringVar(&cf.ProxyJump)
	ssh.Flag("port", "SSH port on a remote host").Short('p').Int32Var(&cf.NodePort)
	ssh.Flag("forward-agent", "Forward agent to target node").Short('A').BoolVar(&cf.ForwardAgent)
	ssh.Flag("forward", "Forward localhost connections to remote server").Short('L').StringsVar(&cf.LocalForwardPorts)
	ssh.Flag("dynamic-forward", "Forward localhost connections to remote server using SOCKS5").Short('D').StringsVar(&cf.DynamicForwardedPorts)
	ssh.Flag("local", "Execute command on localhost after connecting to SSH node").Default("false").BoolVar(&cf.LocalExec)
	ssh.Flag("tty", "Allocate TTY").Short('t').BoolVar(&cf.Interactive)
	ssh.Flag("cluster", clusterHelp).StringVar(&cf.SiteName)
	ssh.Flag("option", "OpenSSH options in the format used in the configuration file").Short('o').AllowDuplicate().StringsVar(&cf.Options)
	ssh.Flag("no-remote-exec", "Don't execute remote command, useful for port forwarding").Short('N').BoolVar(&cf.NoRemoteExec)

	// Applications.
	apps := app.Command("apps", "View and control proxied applications.").Alias("app")
	lsApps := apps.Command("ls", "List available applications.")
	lsApps.Flag("verbose", "Show extra application fields.").Short('v').BoolVar(&cf.Verbose)
	lsApps.Flag("cluster", clusterHelp).StringVar(&cf.SiteName)
	appLogin := apps.Command("login", "Retrieve short-lived certificate for an app.")
	appLogin.Arg("app", "App name to retrieve credentials for. Can be obtained from `tsh apps ls` output.").Required().StringVar(&cf.AppName)
	appLogout := apps.Command("logout", "Remove app certificate.")
	appLogout.Arg("app", "App to remove credentials for.").StringVar(&cf.AppName)
	appConfig := apps.Command("config", "Print app connection information.")
	appConfig.Arg("app", "App to print information for. Required when logged into multiple apps.").StringVar(&cf.AppName)
	appConfig.Flag("format", fmt.Sprintf("Optional print format, one of: %q to print app address, %q to print CA cert path, %q to print cert path, %q print key path, %q to print example curl command.",
		appFormatURI, appFormatCA, appFormatCert, appFormatKey, appFormatCURL)).StringVar(&cf.Format)

	// Databases.
	db := app.Command("db", "View and control proxied databases.")
	dbList := db.Command("ls", "List all available databases.")
	dbList.Flag("verbose", "Show extra database fields.").Short('v').BoolVar(&cf.Verbose)
	dbList.Flag("cluster", clusterHelp).StringVar(&cf.SiteName)
	dbLogin := db.Command("login", "Retrieve credentials for a database.")
	dbLogin.Arg("db", "Database to retrieve credentials for. Can be obtained from 'tsh db ls' output.").Required().StringVar(&cf.DatabaseService)
	dbLogin.Flag("db-user", "Optional database user to configure as default.").StringVar(&cf.DatabaseUser)
	dbLogin.Flag("db-name", "Optional database name to configure as default.").StringVar(&cf.DatabaseName)
	dbLogout := db.Command("logout", "Remove database credentials.")
	dbLogout.Arg("db", "Database to remove credentials for.").StringVar(&cf.DatabaseService)
	dbEnv := db.Command("env", "Print environment variables for the configured database.")
	dbEnv.Arg("db", "Print environment for the specified database").StringVar(&cf.DatabaseService)
	// --db flag is deprecated in favor of positional argument for consistency with other commands.
	dbEnv.Flag("db", "Print environment for the specified database.").Hidden().StringVar(&cf.DatabaseService)
	dbConfig := db.Command("config", "Print database connection information. Useful when configuring GUI clients.")
	dbConfig.Arg("db", "Print information for the specified database.").StringVar(&cf.DatabaseService)
	// --db flag is deprecated in favor of positional argument for consistency with other commands.
	dbConfig.Flag("db", "Print information for the specified database.").Hidden().StringVar(&cf.DatabaseService)
	dbConfig.Flag("format", fmt.Sprintf("Print format: %q to print in table format (default), %q to print connect command.", dbFormatText, dbFormatCommand)).StringVar(&cf.Format)
	dbConnect := db.Command("connect", "Connect to a database.")
	dbConnect.Arg("db", "Database service name to connect to.").StringVar(&cf.DatabaseService)
	dbConnect.Flag("db-user", "Optional database user to log in as.").StringVar(&cf.DatabaseUser)
	dbConnect.Flag("db-name", "Optional database name to log in to.").StringVar(&cf.DatabaseName)

	// join
	join := app.Command("join", "Join the active SSH session")
	join.Flag("cluster", clusterHelp).StringVar(&cf.SiteName)
	join.Arg("session-id", "ID of the session to join").Required().StringVar(&cf.SessionID)
	// play
	play := app.Command("play", "Replay the recorded SSH session")
	play.Flag("cluster", clusterHelp).StringVar(&cf.SiteName)
	play.Flag("format", "Format output (json, pty)").Short('f').Default(teleport.PTY).StringVar(&cf.Format)
	play.Arg("session-id", "ID of the session to play").Required().StringVar(&cf.SessionID)

	// scp
	scp := app.Command("scp", "Secure file copy")
	scp.Flag("cluster", clusterHelp).StringVar(&cf.SiteName)
	scp.Arg("from, to", "Source and destination to copy").Required().StringsVar(&cf.CopySpec)
	scp.Flag("recursive", "Recursive copy of subdirectories").Short('r').BoolVar(&cf.RecursiveCopy)
	scp.Flag("port", "Port to connect to on the remote host").Short('P').Int32Var(&cf.NodePort)
	scp.Flag("preserve", "Preserves access and modification times from the original file").Short('p').BoolVar(&cf.PreserveAttrs)
	scp.Flag("quiet", "Quiet mode").Short('q').BoolVar(&cf.Quiet)
	// ls
	ls := app.Command("ls", "List remote SSH nodes")
	ls.Flag("cluster", clusterHelp).StringVar(&cf.SiteName)
	ls.Arg("labels", "List of labels to filter node list").StringVar(&cf.UserHost)
	ls.Flag("verbose", "One-line output (for text format), including node UUIDs").Short('v').BoolVar(&cf.Verbose)
	ls.Flag("format", "Format output (text, json, names)").Short('f').Default(teleport.Text).StringVar(&cf.Format)
	// clusters
	clusters := app.Command("clusters", "List available Teleport clusters")
	clusters.Flag("quiet", "Quiet mode").Short('q').BoolVar(&cf.Quiet)

	// login logs in with remote proxy and obtains a "session certificate" which gets
	// stored in ~/.tsh directory
	login := app.Command("login", "Log in to a cluster and retrieve the session certificate")
	login.Flag("out", "Identity output").Short('o').AllowDuplicate().StringVar(&cf.IdentityFileOut)
	login.Flag("format", fmt.Sprintf("Identity format: %s, %s (for OpenSSH compatibility) or %s (for kubeconfig)",
		identityfile.DefaultFormat,
		identityfile.FormatOpenSSH,
		identityfile.FormatKubernetes,
	)).Default(string(identityfile.DefaultFormat)).StringVar((*string)(&cf.IdentityFormat))
	login.Flag("overwrite", "Whether to overwrite the existing identity file.").BoolVar(&cf.IdentityOverwrite)
	login.Flag("request-roles", "Request one or more extra roles").StringVar(&cf.DesiredRoles)
	login.Flag("request-reason", "Reason for requesting additional roles").StringVar(&cf.RequestReason)
	login.Flag("request-reviewers", "Suggested reviewers for role request").StringVar(&cf.SuggestedReviewers)
	login.Flag("request-nowait", "Finish without waiting for request resolution").BoolVar(&cf.NoWait)
	login.Flag("request-id", "Login with the roles requested in the given request").StringVar(&cf.RequestID)
	login.Arg("cluster", clusterHelp).StringVar(&cf.SiteName)
	login.Flag("browser", browserHelp).StringVar(&cf.Browser)
	login.Flag("kube-cluster", "Name of the Kubernetes cluster to login to").StringVar(&cf.KubernetesCluster)
	login.Alias(loginUsageFooter)

	// logout deletes obtained session certificates in ~/.tsh
	logout := app.Command("logout", "Delete a cluster certificate")

	// bench
	bench := app.Command("bench", "Run shell or execute a command on a remote SSH node").Hidden()
	bench.Flag("cluster", clusterHelp).StringVar(&cf.SiteName)
	bench.Arg("[user@]host", "Remote hostname and the login to use").Required().StringVar(&cf.UserHost)
	bench.Arg("command", "Command to execute on a remote host").Required().StringsVar(&cf.RemoteCommand)
	bench.Flag("port", "SSH port on a remote host").Short('p').Int32Var(&cf.NodePort)
	bench.Flag("duration", "Test duration").Default("1s").DurationVar(&cf.BenchDuration)
	bench.Flag("rate", "Requests per second rate").Default("10").IntVar(&cf.BenchRate)
	bench.Flag("interactive", "Create interactive SSH session").BoolVar(&cf.BenchInteractive)
	bench.Flag("export", "Export the latency profile").BoolVar(&cf.BenchExport)
	bench.Flag("path", "Directory to save the latency profile to, default path is the current directory").Default(".").StringVar(&cf.BenchExportPath)
	bench.Flag("ticks", "Ticks per half distance").Default("100").Int32Var(&cf.BenchTicks)
	bench.Flag("scale", "Value scale in which to scale the recorded values").Default("1.0").Float64Var(&cf.BenchValueScale)

	// show key
	show := app.Command("show", "Read an identity from file and print to stdout").Hidden()
	show.Arg("identity_file", "The file containing a public key or a certificate").Required().StringVar(&cf.IdentityFileIn)

	// The status command shows which proxy the user is logged into and metadata
	// about the certificate.
	status := app.Command("status", "Display the list of proxy servers and retrieved certificates")

	// The environment command prints out environment variables for the configured
	// proxy and cluster. Can be used to create sessions "sticky" to a terminal
	// even if the user runs "tsh login" again in another window.
	environment := app.Command("env", "Print commands to set Teleport session environment variables")
	environment.Flag("unset", "Print commands to clear Teleport session environment variables").BoolVar(&cf.unsetEnvironment)

	req := app.Command("request", "Manage access requests").Alias("requests")

	reqList := req.Command("ls", "List access requests").Alias("list")
	reqList.Flag("format", "Format output (text, json)").Short('f').Default(teleport.Text).StringVar(&cf.Format)
	reqList.Flag("reviewable", "Only show requests reviewable by current user").BoolVar(&cf.ReviewableRequests)
	reqList.Flag("suggested", "Only show requests that suggest current user as reviewer").BoolVar(&cf.SuggestedRequests)
	reqList.Flag("my-requests", "Only show requests created by current user").BoolVar(&cf.MyRequests)

	reqShow := req.Command("show", "Show request details").Alias("details")
	reqShow.Arg("request-id", "ID of the target request").Required().StringVar(&cf.RequestID)

	reqCreate := req.Command("new", "Create a new access request").Alias("create")
	reqCreate.Flag("roles", "Roles to be requested").Required().StringVar(&cf.DesiredRoles)
	reqCreate.Flag("reason", "Reason for requesting").StringVar(&cf.RequestReason)
	reqCreate.Flag("reviewers", "Suggested reviewers").StringVar(&cf.SuggestedReviewers)
	reqCreate.Flag("nowait", "Finish without waiting for request resolution").BoolVar(&cf.NoWait)

	reqReview := req.Command("review", "Review an access request")
	reqReview.Arg("request-id", "ID of target request").Required().StringVar(&cf.RequestID)
	reqReview.Flag("approve", "Review proposes approval").BoolVar(&cf.Approve)
	reqReview.Flag("deny", "Review proposes denial").BoolVar(&cf.Deny)
	reqReview.Flag("reason", "Review reason message").StringVar(&cf.ReviewReason)

	// Kubernetes subcommands.
	kube := newKubeCommand(app)
	// MFA subcommands.
	mfa := newMFACommand(app)

	config := app.Command("config", "Print OpenSSH configuration details")

	// On Windows, hide the "ssh", "join", "play", "scp", and "bench" commands
	// because they all use a terminal.
	if runtime.GOOS == constants.WindowsOS {
		ssh.Hidden()
		join.Hidden()
		play.Hidden()
		scp.Hidden()
		bench.Hidden()

		// Similarly, `config` for ssh depends on bash.
		config.Hidden()
	}

	// parse CLI commands+flags:
	command, err := app.Parse(args)
	if err != nil {
		return trace.Wrap(err)
	}

	// apply any options after parsing of arguments to ensure
	// that defaults don't overwrite options.
	for _, opt := range opts {
		if err := opt(&cf); err != nil {
			return trace.Wrap(err)
		}
	}

	// While in debug mode, send logs to stdout.
	if cf.Debug {
		utils.InitLogger(utils.LoggingForCLI, logrus.DebugLevel)
	}

	ctx, cancel := context.WithCancel(context.Background())
	go func() {
		exitSignals := make(chan os.Signal, 1)
		signal.Notify(exitSignals, syscall.SIGTERM, syscall.SIGINT)

		sig := <-exitSignals
		log.Debugf("signal: %v", sig)
		cancel()
	}()
	cf.Context = ctx

	if cf.Gops {
		log.Debugf("Starting gops agent.")
		err = gops.Listen(gops.Options{Addr: cf.GopsAddr})
		if err != nil {
			log.Warningf("Failed to start gops agent %v.", err)
		}
	}

	cf.executablePath, err = os.Executable()
	if err != nil {
		return trace.Wrap(err)
	}

	if err := client.ValidateAgentKeyOption(cf.AddKeysToAgent); err != nil {
		return trace.Wrap(err)
	}

	readEnvFlags(&cf, os.Getenv)

	switch command {
	case ver.FullCommand():
		utils.PrintVersion()
	case ssh.FullCommand():
		err = onSSH(&cf)
	case bench.FullCommand():
		err = onBenchmark(&cf)
	case join.FullCommand():
		err = onJoin(&cf)
	case scp.FullCommand():
		err = onSCP(&cf)
	case play.FullCommand():
		err = onPlay(&cf)
	case ls.FullCommand():
		err = onListNodes(&cf)
	case clusters.FullCommand():
		err = onListClusters(&cf)
	case login.FullCommand():
		err = onLogin(&cf)
	case logout.FullCommand():
		if err := refuseArgs(logout.FullCommand(), args); err != nil {
			return trace.Wrap(err)
		}
		err = onLogout(&cf)
	case show.FullCommand():
		err = onShow(&cf)
	case status.FullCommand():
		err = onStatus(&cf)
	case lsApps.FullCommand():
		err = onApps(&cf)
	case appLogin.FullCommand():
		err = onAppLogin(&cf)
	case appLogout.FullCommand():
		err = onAppLogout(&cf)
	case appConfig.FullCommand():
		err = onAppConfig(&cf)
	case kube.credentials.FullCommand():
		err = kube.credentials.run(&cf)
	case kube.ls.FullCommand():
		err = kube.ls.run(&cf)
	case kube.login.FullCommand():
		err = kube.login.run(&cf)
	case dbList.FullCommand():
		err = onListDatabases(&cf)
	case dbLogin.FullCommand():
		err = onDatabaseLogin(&cf)
	case dbLogout.FullCommand():
		err = onDatabaseLogout(&cf)
	case dbEnv.FullCommand():
		err = onDatabaseEnv(&cf)
	case dbConfig.FullCommand():
		err = onDatabaseConfig(&cf)
	case dbConnect.FullCommand():
		err = onDatabaseConnect(&cf)
	case environment.FullCommand():
		err = onEnvironment(&cf)
	case mfa.ls.FullCommand():
		err = mfa.ls.run(&cf)
	case mfa.add.FullCommand():
		err = mfa.add.run(&cf)
	case mfa.rm.FullCommand():
		err = mfa.rm.run(&cf)
	case reqList.FullCommand():
		err = onRequestList(&cf)
	case reqShow.FullCommand():
		err = onRequestShow(&cf)
	case reqCreate.FullCommand():
		err = onRequestCreate(&cf)
	case reqReview.FullCommand():
		err = onRequestReview(&cf)
	case config.FullCommand():
		err = onConfig(&cf)
	default:
		// This should only happen when there's a missing switch case above.
		err = trace.BadParameter("command %q not configured", command)
	}

	if trace.IsNotImplemented(err) {
		return handleUnimplementedError(ctx, err, cf)
	}

	return trace.Wrap(err)
}

// onPlay replays a session with a given ID
func onPlay(cf *CLIConf) error {
	switch cf.Format {
	case teleport.PTY:
		switch {
		case path.Ext(cf.SessionID) == ".tar":
			sid := sessionIDFromPath(cf.SessionID)
			tarFile, err := os.Open(cf.SessionID)
			defer tarFile.Close()
			if err != nil {
				return trace.ConvertSystemError(err)
			}
			if err := client.PlayFile(context.TODO(), tarFile, sid); err != nil {
				return trace.Wrap(err)
			}
		default:
			tc, err := makeClient(cf, true)
			if err != nil {
				return trace.Wrap(err)
			}
			if err := tc.Play(context.TODO(), cf.Namespace, cf.SessionID); err != nil {
				return trace.Wrap(err)
			}
		}
	default:
		err := exportFile(cf.SessionID, cf.Format)
		if err != nil {
			return trace.Wrap(err)
		}
	}
	return nil
}

func sessionIDFromPath(path string) string {
	fileName := filepath.Base(path)
	return strings.TrimSuffix(fileName, ".tar")
}

func exportFile(path string, format string) error {
	f, err := os.Open(path)
	if err != nil {
		return trace.ConvertSystemError(err)
	}
	defer f.Close()
	err = events.Export(context.TODO(), f, os.Stdout, format)
	if err != nil {
		return trace.Wrap(err)
	}
	return nil
}

// onLogin logs in with remote proxy and gets signed certificates
func onLogin(cf *CLIConf) error {
	autoRequest := true
	// special case: --request-roles=no disables auto-request behavior.
	if cf.DesiredRoles == "no" {
		autoRequest = false
		cf.DesiredRoles = ""
	}

	if cf.IdentityFileIn != "" {
		return trace.BadParameter("-i flag cannot be used here")
	}

	switch cf.IdentityFormat {
	case identityfile.FormatFile, identityfile.FormatOpenSSH, identityfile.FormatKubernetes:
	default:
		return trace.BadParameter("invalid identity format: %s", cf.IdentityFormat)
	}

	// Get the status of the active profile as well as the status
	// of any other proxies the user is logged into.
	profile, profiles, err := client.Status(cf.HomePath, cf.Proxy)
	if err != nil {
		if !trace.IsNotFound(err) {
			return trace.Wrap(err)
		}
	}

	// make the teleport client and retrieve the certificate from the proxy:
	tc, err := makeClient(cf, true)
	if err != nil {
		return trace.Wrap(err)
	}
	tc.HomePath = cf.HomePath
	// client is already logged in and profile is not expired
	if profile != nil && !profile.IsExpired(clockwork.NewRealClock()) {
		switch {
		// in case if nothing is specified, re-fetch kube clusters and print
		// current status
		case cf.Proxy == "" && cf.SiteName == "" && cf.DesiredRoles == "" && cf.RequestID == "" && cf.IdentityFileOut == "":
			if err := updateKubeConfig(cf, tc, ""); err != nil {
				return trace.Wrap(err)
			}
			printProfiles(cf.Debug, profile, profiles)
			return nil
		// in case if parameters match, re-fetch kube clusters and print
		// current status
		case host(cf.Proxy) == host(profile.ProxyURL.Host) && cf.SiteName == profile.Cluster && cf.DesiredRoles == "" && cf.RequestID == "":
			if err := updateKubeConfig(cf, tc, ""); err != nil {
				return trace.Wrap(err)
			}
			printProfiles(cf.Debug, profile, profiles)
			return nil
		// proxy is unspecified or the same as the currently provided proxy,
		// but cluster is specified, treat this as selecting a new cluster
		// for the same proxy
		case (cf.Proxy == "" || host(cf.Proxy) == host(profile.ProxyURL.Host)) && cf.SiteName != "":
			// trigger reissue, preserving any active requests.
			err = tc.ReissueUserCerts(cf.Context, client.CertCacheKeep, client.ReissueParams{
				AccessRequests: profile.ActiveRequests.AccessRequests,
				RouteToCluster: cf.SiteName,
			})
			if err != nil {
				return trace.Wrap(err)
			}
			if err := tc.SaveProfile(cf.HomePath, true); err != nil {
				return trace.Wrap(err)
			}
			if err := updateKubeConfig(cf, tc, ""); err != nil {
				return trace.Wrap(err)
			}
			return trace.Wrap(onStatus(cf))
		// proxy is unspecified or the same as the currently provided proxy,
		// but desired roles or request ID is specified, treat this as a
		// privilege escalation request for the same login session.
		case (cf.Proxy == "" || host(cf.Proxy) == host(profile.ProxyURL.Host)) && (cf.DesiredRoles != "" || cf.RequestID != "") && cf.IdentityFileOut == "":
			if err := executeAccessRequest(cf, tc); err != nil {
				return trace.Wrap(err)
			}
			if err := updateKubeConfig(cf, tc, ""); err != nil {
				return trace.Wrap(err)
			}
			return trace.Wrap(onStatus(cf))
		// otherwise just passthrough to standard login
		default:
		}
	}

	if cf.Username == "" {
		cf.Username = tc.Username
	}

	// -i flag specified? save the retrieved cert into an identity file
	makeIdentityFile := (cf.IdentityFileOut != "")

	key, err := tc.Login(cf.Context)
	if err != nil {
		return trace.Wrap(err)
	}

	// the login operation may update the username and should be considered the more
	// "authoritative" source.
	cf.Username = tc.Username

	// TODO(fspmarshall): Refactor access request & cert reissue logic to allow
	// access requests to be applied to identity files.

	if makeIdentityFile {
		if err := setupNoninteractiveClient(tc, key); err != nil {
			return trace.Wrap(err)
		}
		// key.TrustedCA at this point only has the CA of the root cluster we
		// logged into. We need to fetch all the CAs for leaf clusters too, to
		// make them available in the identity file.
		rootClusterName := key.TrustedCA[0].ClusterName
		authorities, err := tc.GetTrustedCA(cf.Context, rootClusterName)
		if err != nil {
			return trace.Wrap(err)
		}
		key.TrustedCA = auth.AuthoritiesToTrustedCerts(authorities)

		filesWritten, err := identityfile.Write(identityfile.WriteConfig{
			OutputPath:           cf.IdentityFileOut,
			Key:                  key,
			Format:               cf.IdentityFormat,
			KubeProxyAddr:        tc.KubeClusterAddr(),
			OverwriteDestination: cf.IdentityOverwrite,
		})
		if err != nil {
			return trace.Wrap(err)
		}
		fmt.Printf("\nThe certificate has been written to %s\n", strings.Join(filesWritten, ","))
		return nil
	}

	if err := tc.ActivateKey(cf.Context, key); err != nil {
		return trace.Wrap(err)
	}

	// If the proxy is advertising that it supports Kubernetes, update kubeconfig.
	if tc.KubeProxyAddr != "" {
		if err := updateKubeConfig(cf, tc, ""); err != nil {
			return trace.Wrap(err)
		}
	}

	// Regular login without -i flag.
	if err := tc.SaveProfile(cf.HomePath, true); err != nil {
		return trace.Wrap(err)
	}

	if autoRequest && cf.DesiredRoles == "" && cf.RequestID == "" {
		var requireReason, auto bool
		var prompt string
		roleNames, err := key.CertRoles()
		if err != nil {
			logoutErr := tc.Logout()
			return trace.NewAggregate(err, logoutErr)
		}
		// load all roles from root cluster and collect relevant options.
		// the normal one-off TeleportClient methods don't re-use the auth server
		// connection, so we use WithRootClusterClient to speed things up.
		err = tc.WithRootClusterClient(cf.Context, func(clt auth.ClientI) error {
			for _, roleName := range roleNames {
				role, err := clt.GetRole(cf.Context, roleName)
				if err != nil {
					return trace.Wrap(err)
				}
				requireReason = requireReason || role.GetOptions().RequestAccess.RequireReason()
				auto = auto || role.GetOptions().RequestAccess.ShouldAutoRequest()
				if prompt == "" {
					prompt = role.GetOptions().RequestPrompt
				}
			}
			return nil
		})
		if err != nil {
			logoutErr := tc.Logout()
			return trace.NewAggregate(err, logoutErr)
		}
		if requireReason && cf.RequestReason == "" {
			msg := "--request-reason must be specified"
			if prompt != "" {
				msg = msg + ", prompt=" + prompt
			}
			err := trace.BadParameter(msg)
			logoutErr := tc.Logout()
			return trace.NewAggregate(err, logoutErr)
		}
		if auto {
			cf.DesiredRoles = "*"
		}
	}

	if cf.DesiredRoles != "" || cf.RequestID != "" {
		fmt.Println("") // visually separate access request output
		if err := executeAccessRequest(cf, tc); err != nil {
			logoutErr := tc.Logout()
			return trace.NewAggregate(err, logoutErr)
		}
	}

	// Update the command line flag for the proxy to make sure any advertised
	// settings are picked up.
	webProxyHost, _ := tc.WebProxyHostPort()
	cf.Proxy = webProxyHost

	// If the profile is already logged into any database services,
	// refresh the creds.
	if err := fetchDatabaseCreds(cf, tc); err != nil {
		return trace.Wrap(err)
	}

	// Print status to show information of the logged in user.
	return trace.Wrap(onStatus(cf))
}

// setupNoninteractiveClient sets up existing client to use
// non-interactive authentication methods
func setupNoninteractiveClient(tc *client.TeleportClient, key *client.Key) error {
	certUsername, err := key.CertUsername()
	if err != nil {
		return trace.Wrap(err)
	}
	tc.Username = certUsername

	// Extract and set the HostLogin to be the first principal. It doesn't
	// matter what the value is, but some valid principal has to be set
	// otherwise the certificate won't be validated.
	certPrincipals, err := key.CertPrincipals()
	if err != nil {
		return trace.Wrap(err)
	}
	if len(certPrincipals) == 0 {
		return trace.BadParameter("no principals found")
	}
	tc.HostLogin = certPrincipals[0]

	identityAuth, err := authFromIdentity(key)
	if err != nil {
		return trace.Wrap(err)
	}
	tc.TLS, err = key.TeleportClientTLSConfig(nil)
	if err != nil {
		return trace.Wrap(err)
	}
	tc.AuthMethods = []ssh.AuthMethod{identityAuth}
	tc.Interactive = false
	tc.SkipLocalAuth = true

	// When user logs in for the first time without a CA in ~/.tsh/known_hosts,
	// and specifies the -out flag, we need to avoid writing anything to
	// ~/.tsh/ but still validate the proxy cert. Because the existing
	// client.Client methods have a side-effect of persisting the CA on disk,
	// we do all of this by hand.
	//
	// Wrap tc.HostKeyCallback with a another checker. This outer checker uses
	// key.TrustedCA to validate the remote host cert first, before falling
	// back to the original HostKeyCallback.
	oldHostKeyCallback := tc.HostKeyCallback
	tc.HostKeyCallback = func(hostname string, remote net.Addr, hostKey ssh.PublicKey) error {
		checker := ssh.CertChecker{
			// ssh.CertChecker will parse hostKey, extract public key of the
			// signer (CA) and call IsHostAuthority. IsHostAuthority in turn
			// has to match hostCAKey to any known trusted CA.
			IsHostAuthority: func(hostCAKey ssh.PublicKey, address string) bool {
				for _, ca := range key.TrustedCA {
					caKeys, err := ca.SSHCertPublicKeys()
					if err != nil {
						return false
					}
					for _, caKey := range caKeys {
						if apisshutils.KeysEqual(caKey, hostCAKey) {
							return true
						}
					}
				}
				return false
			},
		}
		err := checker.CheckHostKey(hostname, remote, hostKey)
		if err != nil && oldHostKeyCallback != nil {
			errOld := oldHostKeyCallback(hostname, remote, hostKey)
			if errOld != nil {
				return trace.NewAggregate(err, errOld)
			}
		}
		return nil
	}
	return nil
}

// onLogout deletes a "session certificate" from ~/.tsh for a given proxy
func onLogout(cf *CLIConf) error {
	// Extract all clusters the user is currently logged into.
	active, available, err := client.Status(cf.HomePath, "")
	if err != nil {
		if trace.IsNotFound(err) {
			fmt.Printf("All users logged out.\n")
			return nil
		} else if trace.IsAccessDenied(err) {
			fmt.Printf("%v: Logged in user does not have the correct permissions\n", err)
			return nil
		}
		return trace.Wrap(err)
	}
	profiles := append([]*client.ProfileStatus{}, available...)
	if active != nil {
		profiles = append(profiles, active)
	}

	// Extract the proxy name.
	proxyHost, _, err := net.SplitHostPort(cf.Proxy)
	if err != nil {
		proxyHost = cf.Proxy
	}

	switch {
	// Proxy and username for key to remove.
	case proxyHost != "" && cf.Username != "":
		tc, err := makeClient(cf, true)
		if err != nil {
			return trace.Wrap(err)
		}

		// Load profile for the requested proxy/user.
		profile, err := client.StatusFor(cf.HomePath, proxyHost, cf.Username)
		if err != nil && !trace.IsNotFound(err) {
			return trace.Wrap(err)
		}

		// Log out user from the databases.
		if profile != nil {
			for _, db := range profile.Databases {
				log.Debugf("Logging %v out of database %v.", profile.Name, db)
				err = dbprofile.Delete(tc, db)
				if err != nil {
					return trace.Wrap(err)
				}
			}
		}

		// Remove keys for this user from disk and running agent.
		err = tc.Logout()
		if err != nil {
			if trace.IsNotFound(err) {
				fmt.Printf("User %v already logged out from %v.\n", cf.Username, proxyHost)
				os.Exit(1)
			}
			return trace.Wrap(err)
		}

		// Get the address of the active Kubernetes proxy to find AuthInfos,
		// Clusters, and Contexts in kubeconfig.
		clusterName, _ := tc.KubeProxyHostPort()
		if tc.SiteName != "" {
			clusterName = fmt.Sprintf("%v.%v", tc.SiteName, clusterName)
		}

		// Remove Teleport related entries from kubeconfig.
		log.Debugf("Removing Teleport related entries for '%v' from kubeconfig.", clusterName)
		err = kubeconfig.Remove("", clusterName)
		if err != nil {
			return trace.Wrap(err)
		}

		fmt.Printf("Logged out %v from %v.\n", cf.Username, proxyHost)
	// Remove all keys.
	case proxyHost == "" && cf.Username == "":
		// The makeClient function requires a proxy. However this value is not used
		// because the user will be logged out from all proxies. Pass a dummy value
		// to allow creation of the TeleportClient.
		cf.Proxy = "dummy:1234"
		tc, err := makeClient(cf, true)
		if err != nil {
			return trace.Wrap(err)
		}

		// Remove Teleport related entries from kubeconfig for all clusters.
		for _, profile := range profiles {
			log.Debugf("Removing Teleport related entries for '%v' from kubeconfig.", profile.Cluster)
			err = kubeconfig.Remove("", profile.Cluster)
			if err != nil {
				return trace.Wrap(err)
			}
		}

		// Remove all database access related profiles as well such as Postgres
		// connection service file.
		for _, profile := range profiles {
			for _, db := range profile.Databases {
				log.Debugf("Logging %v out of database %v.", profile.Name, db)
				err = dbprofile.Delete(tc, db)
				if err != nil {
					return trace.Wrap(err)
				}
			}
		}

		// Remove all keys from disk and the running agent.
		err = tc.LogoutAll()
		if err != nil {
			return trace.Wrap(err)
		}

		fmt.Printf("Logged out all users from all proxies.\n")
	default:
		fmt.Printf("Specify --proxy and --user to remove keys for specific user ")
		fmt.Printf("from a proxy or neither to log out all users from all proxies.\n")
	}
	return nil
}

// onListNodes executes 'tsh ls' command.
func onListNodes(cf *CLIConf) error {
	tc, err := makeClient(cf, true)
	if err != nil {
		return trace.Wrap(err)
	}

	// Get list of all nodes in backend and sort by "Node Name".
	var nodes []types.Server
	err = client.RetryWithRelogin(cf.Context, tc, func() error {
		nodes, err = tc.ListNodes(cf.Context)
		return err
	})
	if err != nil {
		return trace.Wrap(err)
	}
	sort.Slice(nodes, func(i, j int) bool {
		return nodes[i].GetHostname() < nodes[j].GetHostname()
	})

	if err := printNodes(nodes, cf.Format, cf.Verbose); err != nil {
		return trace.Wrap(err)
	}

	return nil
}

func executeAccessRequest(cf *CLIConf, tc *client.TeleportClient) error {
	if cf.DesiredRoles == "" && cf.RequestID == "" {
		return trace.BadParameter("at least one role or a request ID must be specified")
	}
	if cf.Username == "" {
		cf.Username = tc.Username
	}

	var req types.AccessRequest
	var err error
	if cf.RequestID != "" {
		err = tc.WithRootClusterClient(cf.Context, func(clt auth.ClientI) error {
			reqs, err := clt.GetAccessRequests(cf.Context, types.AccessRequestFilter{
				ID:   cf.RequestID,
				User: cf.Username,
			})
			if err != nil {
				return trace.Wrap(err)
			}
			if len(reqs) != 1 {
				return trace.BadParameter(`invalid access request "%v"`, cf.RequestID)
			}
			req = reqs[0]
			return nil
		})
		if err != nil {
			return trace.Wrap(err)
		}

		// If the request isn't pending, handle resolution
		if !req.GetState().IsPending() {
			err := onRequestResolution(cf, tc, req)
			return trace.Wrap(err)
		}

		fmt.Fprint(os.Stdout, "Request pending...\n")
	} else {
		roles := utils.SplitIdentifiers(cf.DesiredRoles)
		reviewers := utils.SplitIdentifiers(cf.SuggestedReviewers)
		req, err = services.NewAccessRequest(cf.Username, roles...)
		if err != nil {
			return trace.Wrap(err)
		}
		req.SetRequestReason(cf.RequestReason)
		req.SetSuggestedReviewers(reviewers)
	}

	// Watch for resolution events on the given request. Start watcher before
	// creating the request to avoid a potential race.
	errChan := make(chan error)
	if !cf.NoWait {
		go func() {
			errChan <- waitForRequestResolution(cf, tc, req)
		}()
	}

	// Create request if it doesn't already exist
	if cf.RequestID == "" {
		cf.RequestID = req.GetName()
		fmt.Fprint(os.Stdout, "Creating request...\n")
		// always create access request against the root cluster
		if err = tc.WithRootClusterClient(cf.Context, func(clt auth.ClientI) error {
			err := clt.CreateAccessRequest(cf.Context, req)
			return trace.Wrap(err)
		}); err != nil {
			return trace.Wrap(err)
		}
	}

	onRequestShow(cf)
	fmt.Println("")

	// Dont wait for request to get resolved, just print out request info
	if cf.NoWait {
		return nil
	}

	// Wait for watcher to return
	fmt.Fprintf(os.Stdout, "Waiting for request approval...\n")
	return trace.Wrap(<-errChan)
}

func printNodes(nodes []types.Server, format string, verbose bool) error {
	switch strings.ToLower(format) {
	case teleport.Text:
		printNodesAsText(nodes, verbose)
	case teleport.JSON:
		out, err := json.MarshalIndent(nodes, "", "  ")
		if err != nil {
			return trace.Wrap(err)
		}
		fmt.Println(string(out))
	case teleport.Names:
		for _, n := range nodes {
			fmt.Println(n.GetHostname())
		}
	default:
		return trace.BadParameter("unsupported format. try 'json', 'text', or 'names'")
	}

	return nil
}

func printNodesAsText(nodes []types.Server, verbose bool) {
	// Reusable function to get addr or tunnel for each node
	getAddr := func(n types.Server) string {
		if n.GetUseTunnel() {
			return "⟵ Tunnel"
		}
		return n.GetAddr()
	}

	var t asciitable.Table
	switch verbose {
	// In verbose mode, print everything on a single line and include the Node
	// ID (UUID). Useful for machines that need to parse the output of "tsh ls".
	case true:
		t = asciitable.MakeTable([]string{"Node Name", "Node ID", "Address", "Labels"})
		for _, n := range nodes {
			t.AddRow([]string{
				n.GetHostname(), n.GetName(), getAddr(n), n.LabelsString(),
			})
		}
	// In normal mode chunk the labels and print two per line and allow multiple
	// lines per node.
	case false:
		t = asciitable.MakeTable([]string{"Node Name", "Address", "Labels"})
		for _, n := range nodes {
			labelChunks := chunkLabels(n.GetAllLabels(), 2)
			for i, v := range labelChunks {
				if i == 0 {
					t.AddRow([]string{n.GetHostname(), getAddr(n), strings.Join(v, ", ")})
				} else {
					t.AddRow([]string{"", "", strings.Join(v, ", ")})
				}
			}
		}
	}

	fmt.Println(t.AsBuffer().String())
}

func showApps(servers []types.Server, active []tlsca.RouteToApp, verbose bool) {
	// In verbose mode, print everything on a single line and include host UUID.
	// In normal mode, chunk the labels, print two per line and allow multiple
	// lines per node.
	if verbose {
		t := asciitable.MakeTable([]string{"Application", "Description", "Host", "Public Address", "URI", "Labels"})
		for _, server := range servers {
			for _, app := range server.GetApps() {
				name := app.Name
				for _, a := range active {
					if name == a.Name {
						name = fmt.Sprintf("> %v", name)
					}
				}
				t.AddRow([]string{
					name, app.Description, server.GetName(), app.PublicAddr, app.URI, types.LabelsAsString(app.StaticLabels, app.DynamicLabels),
				})
			}
		}
		fmt.Println(t.AsBuffer().String())
	} else {
		t := asciitable.MakeTable([]string{"Application", "Description", "Public Address", "Labels"})
		for _, server := range servers {
			for _, app := range server.GetApps() {
				labelChunks := chunkLabels(types.CombineLabels(app.StaticLabels, app.DynamicLabels), 2)
				for i, v := range labelChunks {
					var name string
					var addr string
					if i == 0 {
						name = app.Name
						addr = app.PublicAddr
					}
					for _, a := range active {
						if name == a.Name {
							name = fmt.Sprintf("> %v", name)
						}
					}
					t.AddRow([]string{name, app.Description, addr, strings.Join(v, ", ")})
				}
			}
		}
		fmt.Println(t.AsBuffer().String())
	}
}

func showDatabases(cluster string, databases []types.Database, active []tlsca.RouteToDatabase, verbose bool) {
	if verbose {
		t := asciitable.MakeTable([]string{"Name", "Description", "Protocol", "Type", "URI", "Labels", "Connect", "Expires"})
		for _, database := range databases {
			name := database.GetName()
			var connect string
			for _, a := range active {
				if a.ServiceName == name {
					name = formatActiveDB(a)
					connect = formatConnectCommand(cluster, a)
				}
			}
			t.AddRow([]string{
				name,
				database.GetDescription(),
				database.GetProtocol(),
				database.GetType(),
				database.GetURI(),
				database.LabelsString(),
				connect,
				database.Expiry().Format(constants.HumanDateFormatSeconds),
			})
		}
		fmt.Println(t.AsBuffer().String())
	} else {
		t := asciitable.MakeTable([]string{"Name", "Description", "Labels", "Connect"})
		for _, database := range databases {
			name := database.GetName()
			var connect string
			for _, a := range active {
				if a.ServiceName == name {
					name = formatActiveDB(a)
					connect = formatConnectCommand(cluster, a)
				}
			}
			t.AddRow([]string{
				name,
				database.GetDescription(),
				database.LabelsString(),
				connect,
			})
		}
		fmt.Println(t.AsBuffer().String())
	}
}

// formatConnectCommand formats an appropriate database connection command
// for a user based on the provided database parameters.
func formatConnectCommand(cluster string, active tlsca.RouteToDatabase) string {
	switch {
	case active.Username != "" && active.Database != "":
		return fmt.Sprintf("tsh db connect %v", active.ServiceName)
	case active.Username != "":
		return fmt.Sprintf("tsh db connect --db-name=<name> %v", active.ServiceName)
	case active.Database != "":
		return fmt.Sprintf("tsh db connect --db-user=<user> %v", active.ServiceName)
	}
	return fmt.Sprintf("tsh db connect --db-user=<user> --db-name=<name> %v", active.ServiceName)
}

func formatActiveDB(active tlsca.RouteToDatabase) string {
	switch {
	case active.Username != "" && active.Database != "":
		return fmt.Sprintf("> %v (user: %v, db: %v)", active.ServiceName, active.Username, active.Database)
	case active.Username != "":
		return fmt.Sprintf("> %v (user: %v)", active.ServiceName, active.Username)
	case active.Database != "":
		return fmt.Sprintf("> %v (db: %v)", active.ServiceName, active.Database)
	}
	return fmt.Sprintf("> %v", active.ServiceName)
}

// chunkLabels breaks labels into sized chunks. Used to improve readability
// of "tsh ls".
func chunkLabels(labels map[string]string, chunkSize int) [][]string {
	// First sort labels so they always occur in the same order.
	sorted := make([]string, 0, len(labels))
	for k, v := range labels {
		sorted = append(sorted, fmt.Sprintf("%v=%v", k, v))
	}
	sort.Slice(sorted, func(i, j int) bool { return sorted[i] < sorted[j] })

	// Then chunk labels into sized chunks.
	var chunks [][]string
	for chunkSize < len(sorted) {
		sorted, chunks = sorted[chunkSize:], append(chunks, sorted[0:chunkSize:chunkSize])
	}
	chunks = append(chunks, sorted)

	return chunks
}

// onListClusters executes 'tsh clusters' command
func onListClusters(cf *CLIConf) error {
	tc, err := makeClient(cf, true)
	if err != nil {
		return trace.Wrap(err)
	}

	var rootClusterName string
	var leafClusters []types.RemoteCluster
	err = client.RetryWithRelogin(cf.Context, tc, func() error {
		proxyClient, err := tc.ConnectToProxy(cf.Context)
		if err != nil {
			return err
		}
		defer proxyClient.Close()

		var rootErr, leafErr error
		rootClusterName, rootErr = proxyClient.RootClusterName()
		leafClusters, leafErr = proxyClient.GetLeafClusters(cf.Context)
		return trace.NewAggregate(rootErr, leafErr)
	})
	if err != nil {
		return trace.Wrap(err)
	}

	profile, _, err := client.Status(cf.HomePath, cf.Proxy)
	if err != nil {
		return trace.Wrap(err)
	}
	showSelected := func(clusterName string) string {
		if profile != nil && clusterName == profile.Cluster {
			return "*"
		}
		return ""
	}

	var t asciitable.Table
	if cf.Quiet {
		t = asciitable.MakeHeadlessTable(4)
	} else {
		t = asciitable.MakeTable([]string{"Cluster Name", "Status", "Cluster Type", "Selected"})
	}

	t.AddRow([]string{
		rootClusterName, teleport.RemoteClusterStatusOnline, "root", showSelected(rootClusterName),
	})
	for _, cluster := range leafClusters {
		t.AddRow([]string{
			cluster.GetName(), cluster.GetConnectionStatus(), "leaf", showSelected(cluster.GetName()),
		})
	}
	fmt.Println(t.AsBuffer().String())
	return nil
}

// onSSH executes 'tsh ssh' command
func onSSH(cf *CLIConf) error {
	tc, err := makeClient(cf, false)
	if err != nil {
		return trace.Wrap(err)
	}

	tc.Stdin = os.Stdin
	err = client.RetryWithRelogin(cf.Context, tc, func() error {
		return tc.SSH(cf.Context, cf.RemoteCommand, cf.LocalExec)
	})
	if err != nil {
		if strings.Contains(utils.UserMessageFromError(err), teleport.NodeIsAmbiguous) {
			allNodes, err := tc.ListAllNodes(cf.Context)
			if err != nil {
				return trace.Wrap(err)
			}
			var nodes []types.Server
			for _, node := range allNodes {
				if node.GetHostname() == tc.Host {
					nodes = append(nodes, node)
				}
			}
			fmt.Fprintf(os.Stderr, "error: ambiguous host could match multiple nodes\n\n")
			printNodesAsText(nodes, true)
			fmt.Fprintf(os.Stderr, "Hint: try addressing the node by unique id (ex: tsh ssh user@node-id)\n")
			fmt.Fprintf(os.Stderr, "Hint: use 'tsh ls -v' to list all nodes with their unique ids\n")
			fmt.Fprintf(os.Stderr, "\n")
			os.Exit(1)
		}
		// exit with the same exit status as the failed command:
		if tc.ExitStatus != 0 {
			fmt.Fprintln(os.Stderr, utils.UserMessageFromError(err))
			os.Exit(tc.ExitStatus)
		} else {
			return trace.Wrap(err)
		}
	}
	return nil
}

// onBenchmark executes benchmark
func onBenchmark(cf *CLIConf) error {
	tc, err := makeClient(cf, false)
	if err != nil {
		return trace.Wrap(err)
	}
	cnf := benchmark.Config{
		Command:       cf.RemoteCommand,
		MinimumWindow: cf.BenchDuration,
		Rate:          cf.BenchRate,
	}
	result, err := cnf.Benchmark(cf.Context, tc)
	if err != nil {
		fmt.Fprintln(os.Stderr, utils.UserMessageFromError(err))
		os.Exit(255)
	}
	fmt.Printf("\n")
	fmt.Printf("* Requests originated: %v\n", result.RequestsOriginated)
	fmt.Printf("* Requests failed: %v\n", result.RequestsFailed)
	if result.LastError != nil {
		fmt.Printf("* Last error: %v\n", result.LastError)
	}
	fmt.Printf("\nHistogram\n\n")
	t := asciitable.MakeTable([]string{"Percentile", "Response Duration"})
	for _, quantile := range []float64{25, 50, 75, 90, 95, 99, 100} {
		t.AddRow([]string{fmt.Sprintf("%v", quantile),
			fmt.Sprintf("%v ms", result.Histogram.ValueAtQuantile(quantile)),
		})
	}
	if _, err := io.Copy(os.Stdout, t.AsBuffer()); err != nil {
		return trace.Wrap(err)
	}
	fmt.Printf("\n")
	if cf.BenchExport {
		path, err := benchmark.ExportLatencyProfile(cf.BenchExportPath, result.Histogram, cf.BenchTicks, cf.BenchValueScale)
		if err != nil {
			fmt.Fprintf(os.Stderr, "failed exporting latency profile: %s\n", utils.UserMessageFromError(err))
		} else {
			fmt.Printf("latency profile saved: %v\n", path)
		}
	}
	return nil
}

// onJoin executes 'ssh join' command
func onJoin(cf *CLIConf) error {
	tc, err := makeClient(cf, true)
	if err != nil {
		return trace.Wrap(err)
	}
	sid, err := session.ParseID(cf.SessionID)
	if err != nil {
		return trace.BadParameter("'%v' is not a valid session ID (must be GUID)", cf.SessionID)
	}
	err = client.RetryWithRelogin(cf.Context, tc, func() error {
		return tc.Join(context.TODO(), cf.Namespace, *sid, nil)
	})
	if err != nil {
		return trace.Wrap(err)
	}
	return nil
}

// onSCP executes 'tsh scp' command
func onSCP(cf *CLIConf) error {
	tc, err := makeClient(cf, false)
	if err != nil {
		return trace.Wrap(err)
	}
	flags := scp.Flags{
		Recursive:     cf.RecursiveCopy,
		PreserveAttrs: cf.PreserveAttrs,
	}
	err = client.RetryWithRelogin(cf.Context, tc, func() error {
		return tc.SCP(cf.Context, cf.CopySpec, int(cf.NodePort), flags, cf.Quiet)
	})
	if err == nil {
		return nil
	}
	// exit with the same exit status as the failed command:
	if tc.ExitStatus != 0 {
		fmt.Fprintln(os.Stderr, utils.UserMessageFromError(err))
		os.Exit(tc.ExitStatus)
	}
	return trace.Wrap(err)
}

// makeClient takes the command-line configuration and constructs & returns
// a fully configured TeleportClient object
func makeClient(cf *CLIConf, useProfileLogin bool) (*client.TeleportClient, error) {
	// Parse OpenSSH style options.
	options, err := parseOptions(cf.Options)
	if err != nil {
		return nil, trace.Wrap(err)
	}

	// apply defaults
	if cf.MinsToLive == 0 {
		cf.MinsToLive = int32(apidefaults.CertDuration / time.Minute)
	}

	// split login & host
	hostLogin := cf.NodeLogin
	var labels map[string]string
	if cf.UserHost != "" {
		parts := strings.Split(cf.UserHost, "@")
		partsLength := len(parts)
		if partsLength > 1 {
			hostLogin = strings.Join(parts[:partsLength-1], "@")
			cf.UserHost = parts[partsLength-1]
		}
		// see if remote host is specified as a set of labels
		if strings.Contains(cf.UserHost, "=") {
			labels, err = client.ParseLabelSpec(cf.UserHost)
			if err != nil {
				return nil, err
			}
		}
	} else if cf.CopySpec != nil {
		for _, location := range cf.CopySpec {
			// Extract username and host from "username@host:file/path"
			parts := strings.Split(location, ":")
			parts = strings.Split(parts[0], "@")
			partsLength := len(parts)
			if partsLength > 1 {
				hostLogin = strings.Join(parts[:partsLength-1], "@")
				cf.UserHost = parts[partsLength-1]
				break
			}
		}
	}
	fPorts, err := client.ParsePortForwardSpec(cf.LocalForwardPorts)
	if err != nil {
		return nil, err
	}

	dPorts, err := client.ParseDynamicPortForwardSpec(cf.DynamicForwardedPorts)
	if err != nil {
		return nil, err
	}

	// 1: start with the defaults
	c := client.MakeDefaultConfig()

	// ProxyJump is an alias of Proxy flag
	if cf.ProxyJump != "" {
		hosts, err := utils.ParseProxyJump(cf.ProxyJump)
		if err != nil {
			return nil, trace.Wrap(err)
		}
		c.JumpHosts = hosts
	}

	// Look if a user identity was given via -i flag
	if cf.IdentityFileIn != "" {
		// Ignore local authentication methods when identity file is provided
		c.SkipLocalAuth = true
		var (
			key          *client.Key
			identityAuth ssh.AuthMethod
			expiryDate   time.Time
			hostAuthFunc ssh.HostKeyCallback
		)
		// read the ID file and create an "auth method" from it:
		key, err = client.KeyFromIdentityFile(cf.IdentityFileIn)
		if err != nil {
			return nil, trace.Wrap(err)
		}
		hostAuthFunc, err := key.HostKeyCallback()
		if err != nil {
			return nil, trace.Wrap(err)
		}
		if hostAuthFunc != nil {
			c.HostKeyCallback = hostAuthFunc
		} else {
			return nil, trace.BadParameter("missing trusted certificate authorities in the identity, upgrade to newer version of tctl, export identity and try again")
		}
		certUsername, err := key.CertUsername()
		if err != nil {
			return nil, trace.Wrap(err)
		}
		log.Debugf("Extracted username %q from the identity file %v.", certUsername, cf.IdentityFileIn)
		c.Username = certUsername

		identityAuth, err = authFromIdentity(key)
		if err != nil {
			return nil, trace.Wrap(err)
		}
		c.AuthMethods = []ssh.AuthMethod{identityAuth}

		// Also create an in-memory agent to hold the key. If cluster is in
		// proxy recording mode, agent forwarding will be required for
		// sessions.
		c.Agent = agent.NewKeyring()
		agentKeys, err := key.AsAgentKeys()
		if err != nil {
			return nil, trace.Wrap(err)
		}
		for _, k := range agentKeys {
			if err := c.Agent.Add(k); err != nil {
				return nil, trace.Wrap(err)
			}
		}

		if len(key.TLSCert) > 0 {
			c.TLS, err = key.TeleportClientTLSConfig(nil)
			if err != nil {
				return nil, trace.Wrap(err)
			}
		}
		// check the expiration date
		expiryDate, _ = key.CertValidBefore()
		if expiryDate.Before(time.Now()) {
			fmt.Fprintf(os.Stderr, "WARNING: the certificate has expired on %v\n", expiryDate)
		}
	} else {
		// load profile. if no --proxy is given the currently active profile is used, otherwise
		// fetch profile for exact proxy we are trying to connect to.
		err = c.LoadProfile(cf.HomePath, cf.Proxy)
		if err != nil {
			fmt.Printf("WARNING: Failed to load tsh profile for %q: %v\n", cf.Proxy, err)
		}
	}
	// 3: override with the CLI flags
	if cf.Namespace != "" {
		c.Namespace = cf.Namespace
	}
	if cf.Username != "" {
		c.Username = cf.Username
	}
	// if proxy is set, and proxy is not equal to profile's
	// loaded addresses, override the values
	if err := setClientWebProxyAddr(cf, c); err != nil {
		return nil, trace.Wrap(err)
	}

	if len(fPorts) > 0 {
		c.LocalForwardPorts = fPorts
	}
	if len(dPorts) > 0 {
		c.DynamicForwardedPorts = dPorts
	}
	profileSiteName := c.SiteName
	if cf.SiteName != "" {
		c.SiteName = cf.SiteName
	}
	if cf.KubernetesCluster != "" {
		c.KubernetesCluster = cf.KubernetesCluster
	}
	if cf.DatabaseService != "" {
		c.DatabaseService = cf.DatabaseService
	}
	// if host logins stored in profiles must be ignored...
	if !useProfileLogin {
		c.HostLogin = ""
	}
	if hostLogin != "" {
		c.HostLogin = hostLogin
	}
	c.Host = cf.UserHost
	c.HostPort = int(cf.NodePort)
	c.Labels = labels
	c.KeyTTL = time.Minute * time.Duration(cf.MinsToLive)
	c.InsecureSkipVerify = cf.InsecureSkipVerify

	// If a TTY was requested, make sure to allocate it. Note this applies to
	// "exec" command because a shell always has a TTY allocated.
	if cf.Interactive || options.RequestTTY {
		c.Interactive = true
	}

	if !cf.NoCache {
		c.CachePolicy = &client.CachePolicy{}
	}

	// check version compatibility of the server and client
	c.CheckVersions = !cf.SkipVersionCheck

	// parse compatibility parameter
	certificateFormat, err := parseCertificateCompatibilityFlag(cf.Compatibility, cf.CertificateFormat)
	if err != nil {
		return nil, trace.Wrap(err)
	}
	c.CertificateFormat = certificateFormat

	// copy the authentication connector over
	if cf.AuthConnector != "" {
		c.AuthConnector = cf.AuthConnector
	}

	// If agent forwarding was specified on the command line enable it.
	c.ForwardAgent = options.ForwardAgent
	if cf.ForwardAgent {
		c.ForwardAgent = client.ForwardAgentYes
	}

	// If the caller does not want to check host keys, pass in a insecure host
	// key checker.
	if !options.StrictHostKeyChecking {
		c.HostKeyCallback = client.InsecureSkipHostKeyChecking
	}
	c.BindAddr = cf.BindAddr

	// Don't execute remote command, used when port forwarding.
	c.NoRemoteExec = cf.NoRemoteExec

	// Allow the default browser used to open tsh login links to be overridden
	// (not currently implemented) or set to 'none' to suppress browser opening entirely.
	c.Browser = cf.Browser

	c.AddKeysToAgent = cf.AddKeysToAgent
	if !cf.UseLocalSSHAgent {
		c.AddKeysToAgent = client.AddKeysToAgentNo
	}

	c.EnableEscapeSequences = cf.EnableEscapeSequences

	// pass along mock sso login if provided (only used in tests)
	c.MockSSOLogin = cf.mockSSOLogin

	// Set tsh home directory
	c.HomePath = cf.HomePath

	if c.KeysDir == "" {
		c.KeysDir = c.HomePath
	}

	tc, err := client.NewClient(c)
	if err != nil {
		return nil, trace.Wrap(err)
	}
	// Load SSH key for the cluster indicated in the profile.
	// Handle gracefully if the profile is empty or if the key cannot be found.
	if profileSiteName != "" {
		if err := tc.LoadKeyForCluster(profileSiteName); err != nil {
			log.Debug(err)
			if !trace.IsNotFound(err) {
				return nil, trace.Wrap(err)
			}
		}
	}

	// If identity file was provided, we skip loading the local profile info
	// (above). This profile info provides the proxy-advertised listening
	// addresses.
	// To compensate, when using an identity file, explicitly fetch these
	// addresses from the proxy (this is what Ping does).
	if cf.IdentityFileIn != "" {
		log.Debug("Pinging the proxy to fetch listening addresses for non-web ports.")
		if _, err := tc.Ping(cf.Context); err != nil {
			return nil, trace.Wrap(err)
		}
	}

	return tc, nil
}

// defaultWebProxyPorts is the order of default proxy ports to try, in order that
// they will be tried.
var defaultWebProxyPorts = []int{
	defaults.HTTPListenPort, teleport.StandardHTTPSPort,
}

// setClientWebProxyAddr configures the client WebProxyAddr and SSHProxyAddr
// configuration values. Values that are not fully specified via configuration
// or command-line options will be deduced if necessary.
//
// If successful, setClientWebProxyAddr will modify the client Config in-place.
func setClientWebProxyAddr(cf *CLIConf, c *client.Config) error {
	// If the user has specified a proxy on the command line, and one has not
	// already been specified from configuration...

	if cf.Proxy != "" && c.WebProxyAddr == "" {
		parsedAddrs, err := client.ParseProxyHost(cf.Proxy)
		if err != nil {
			return trace.Wrap(err)
		}

		proxyAddress := parsedAddrs.WebProxyAddr
		if parsedAddrs.UsingDefaultWebProxyPort {
			log.Debug("Web proxy port was not set. Attempting to detect port number to use.")
			timeout, cancel := context.WithTimeout(context.Background(), proxyDefaultResolutionTimeout)
			defer cancel()

			proxyAddress, err = pickDefaultAddr(
				timeout, cf.InsecureSkipVerify, parsedAddrs.Host, defaultWebProxyPorts)

			// On error, fall back to the legacy behaviour
			if err != nil {
				log.WithError(err).Debug("Proxy port resolution failed, falling back to legacy default.")
				return c.ParseProxyHost(cf.Proxy)
			}
		}

		c.WebProxyAddr = proxyAddress
		c.SSHProxyAddr = parsedAddrs.SSHProxyAddr
	}

	return nil
}

func parseCertificateCompatibilityFlag(compatibility string, certificateFormat string) (string, error) {
	switch {
	// if nothing is passed in, the role will decide
	case compatibility == "" && certificateFormat == "":
		return teleport.CertificateFormatUnspecified, nil
	// supporting the old --compat format for backward compatibility
	case compatibility != "" && certificateFormat == "":
		return utils.CheckCertificateFormatFlag(compatibility)
	// new documented flag --cert-format
	case compatibility == "" && certificateFormat != "":
		return utils.CheckCertificateFormatFlag(certificateFormat)
	// can not use both
	default:
		return "", trace.BadParameter("--compat or --cert-format must be specified")
	}
}

// refuseArgs helper makes sure that 'args' (list of CLI arguments)
// does not contain anything other than command
func refuseArgs(command string, args []string) error {
	for _, arg := range args {
		if arg == command || strings.HasPrefix(arg, "-") {
			continue
		} else {
			return trace.BadParameter("unexpected argument: %s", arg)
		}

	}
	return nil
}

// authFromIdentity returns a standard ssh.Authmethod for a given identity file
func authFromIdentity(k *client.Key) (ssh.AuthMethod, error) {
	signer, err := sshutils.NewSigner(k.Priv, k.Cert)
	if err != nil {
		return nil, trace.Wrap(err)
	}
	return ssh.PublicKeys(signer), nil
}

// onShow reads an identity file (a public SSH key or a cert) and dumps it to stdout
func onShow(cf *CLIConf) error {
	key, err := client.KeyFromIdentityFile(cf.IdentityFileIn)
	if err != nil {
		return trace.Wrap(err)
	}

	// unmarshal certificate bytes into a ssh.PublicKey
	cert, _, _, _, err := ssh.ParseAuthorizedKey(key.Cert)
	if err != nil {
		return trace.Wrap(err)
	}

	// unmarshal private key bytes into a *rsa.PrivateKey
	priv, err := ssh.ParseRawPrivateKey(key.Priv)
	if err != nil {
		return trace.Wrap(err)
	}

	pub, err := ssh.ParsePublicKey(key.Pub)
	if err != nil {
		return trace.Wrap(err)
	}

	fmt.Printf("Cert: %#v\nPriv: %#v\nPub: %#v\n",
		cert, priv, pub)

	fmt.Printf("Fingerprint: %s\n", ssh.FingerprintSHA256(pub))
	return nil
}

// printStatus prints the status of the profile.
func printStatus(debug bool, p *client.ProfileStatus, isActive bool) {
	var count int
	var prefix string
	if isActive {
		prefix = "> "
	} else {
		prefix = "  "
	}
	duration := time.Until(p.ValidUntil)
	humanDuration := "EXPIRED"
	if duration.Nanoseconds() > 0 {
		humanDuration = fmt.Sprintf("valid for %v", duration.Round(time.Minute))
	}

	fmt.Printf("%vProfile URL:        %v\n", prefix, p.ProxyURL.String())
	fmt.Printf("  Logged in as:       %v\n", p.Username)
	if p.Cluster != "" {
		fmt.Printf("  Cluster:            %v\n", p.Cluster)
	}
	fmt.Printf("  Roles:              %v\n", strings.Join(p.Roles, ", "))
	if debug {
		for k, v := range p.Traits {
			if count == 0 {
				fmt.Printf("  Traits:             %v: %v\n", k, v)
			} else {
				fmt.Printf("                      %v: %v\n", k, v)
			}
			count = count + 1
		}
	}
	fmt.Printf("  Logins:             %v\n", strings.Join(p.Logins, ", "))
	if p.KubeEnabled {
		fmt.Printf("  Kubernetes:         enabled\n")
		if kubeCluster := selectedKubeCluster(p.Cluster); kubeCluster != "" {
			fmt.Printf("  Kubernetes cluster: %q\n", kubeCluster)
		}
		if len(p.KubeUsers) > 0 {
			fmt.Printf("  Kubernetes users:   %v\n", strings.Join(p.KubeUsers, ", "))
		}
		if len(p.KubeGroups) > 0 {
			fmt.Printf("  Kubernetes groups:  %v\n", strings.Join(p.KubeGroups, ", "))
		}
	} else {
		fmt.Printf("  Kubernetes:         disabled\n")
	}
	if len(p.Databases) != 0 {
		fmt.Printf("  Databases:          %v\n", strings.Join(p.DatabaseServices(), ", "))
	}
	fmt.Printf("  Valid until:        %v [%v]\n", p.ValidUntil, humanDuration)
	fmt.Printf("  Extensions:         %v\n", strings.Join(p.Extensions, ", "))

	fmt.Printf("\n")
}

// onStatus command shows which proxy the user is logged into and metadata
// about the certificate.
func onStatus(cf *CLIConf) error {
	// Get the status of the active profile as well as the status
	// of any other proxies the user is logged into.
	//
	// Return error if not logged in, no active profile, or expired.
	profile, profiles, err := client.Status(cf.HomePath, cf.Proxy)
	if err != nil {
		return trace.Wrap(err)
	}

	printProfiles(cf.Debug, profile, profiles)

	if profile == nil {
		return trace.NotFound("Not logged in.")
	}

	duration := time.Until(profile.ValidUntil)
	if !profile.ValidUntil.IsZero() && duration.Nanoseconds() <= 0 {
		return trace.NotFound("Active profile expired.")
	}

	return nil
}

func printProfiles(debug bool, profile *client.ProfileStatus, profiles []*client.ProfileStatus) {
	if profile == nil && len(profiles) == 0 {
		return
	}

	// Print the active profile.
	if profile != nil {
		printStatus(debug, profile, true)
	}

	// Print all other profiles.
	for _, p := range profiles {
		printStatus(debug, p, false)
	}
}

// host is a utility function that extracts
// host from the host:port pair, in case of any error
// returns the original value
func host(in string) string {
	out, err := utils.Host(in)
	if err != nil {
		return in
	}
	return out
}

// waitForRequestResolution waits for an access request to be resolved.
func waitForRequestResolution(cf *CLIConf, tc *client.TeleportClient, req types.AccessRequest) error {
	filter := types.AccessRequestFilter{
		User: req.GetUser(),
	}
	var err error
	var watcher types.Watcher
	err = tc.WithRootClusterClient(cf.Context, func(clt auth.ClientI) error {
		watcher, err = tc.NewWatcher(cf.Context, types.Watch{
			Name: "await-request-approval",
			Kinds: []types.WatchKind{{
				Kind:   types.KindAccessRequest,
				Filter: filter.IntoMap(),
			}},
		})
		return trace.Wrap(err)
	})

	if err != nil {
		return trace.Wrap(err)
	}
	defer watcher.Close()
Loop:
	for {
		select {
		case event := <-watcher.Events():
			switch event.Type {
			case types.OpInit:
				log.Infof("Access-request watcher initialized...")
				continue Loop
			case types.OpPut:
				r, ok := event.Resource.(*types.AccessRequestV3)
				if !ok {
					return trace.BadParameter("unexpected resource type %T", event.Resource)
				}
				if r.GetName() != req.GetName() || r.GetState().IsPending() {
					log.Debugf("Skipping put event id=%s,state=%s.", r.GetName(), r.GetState())
					continue Loop
				}
				return onRequestResolution(cf, tc, r)
			case types.OpDelete:
				if event.Resource.GetName() != req.GetName() {
					log.Debugf("Skipping delete event id=%s", event.Resource.GetName())
					continue Loop
				}
				return trace.Errorf("request %s has expired or been deleted...", event.Resource.GetName())
			default:
				log.Warnf("Skipping unknown event type %s", event.Type)
			}
		case <-watcher.Done():
			return trace.Wrap(watcher.Error())
		}
	}
}

func onRequestResolution(cf *CLIConf, tc *client.TeleportClient, req types.AccessRequest) error {
	if !req.GetState().IsApproved() {
		msg := fmt.Sprintf("request %s has been set to %s", req.GetName(), req.GetState().String())
		if reason := req.GetResolveReason(); reason != "" {
			msg = fmt.Sprintf("%s, reason=%q", msg, reason)
		}
		return trace.Errorf(msg)
	}

	msg := "\nApproval received, getting updated certificates...\n\n"
	if reason := req.GetResolveReason(); reason != "" {
		msg = fmt.Sprintf("\nApproval received, reason=%q\nGetting updated certificates...\n\n", reason)
	}
	fmt.Fprint(os.Stderr, msg)

	err := reissueWithRequests(cf, tc, req.GetName())
	return trace.Wrap(err)
}

// reissueWithRequests handles a certificate reissue, applying new requests by ID,
// and saving the updated profile.
func reissueWithRequests(cf *CLIConf, tc *client.TeleportClient, reqIDs ...string) error {
	profile, err := client.StatusCurrent(cf.HomePath, cf.Proxy)
	if err != nil {
		return trace.Wrap(err)
	}
	params := client.ReissueParams{
		AccessRequests: reqIDs,
		RouteToCluster: cf.SiteName,
	}
	// if the certificate already had active requests, add them to our inputs parameters.
	if len(profile.ActiveRequests.AccessRequests) > 0 {
		params.AccessRequests = append(params.AccessRequests, profile.ActiveRequests.AccessRequests...)
	}
	if params.RouteToCluster == "" {
		params.RouteToCluster = profile.Cluster
	}
	if err := tc.ReissueUserCerts(cf.Context, client.CertCacheDrop, params); err != nil {
		return trace.Wrap(err)
	}
	if err := tc.SaveProfile("", true); err != nil {
		return trace.Wrap(err)
	}
	if err := updateKubeConfig(cf, tc, ""); err != nil {
		return trace.Wrap(err)
	}
	return nil
}

func onApps(cf *CLIConf) error {
	tc, err := makeClient(cf, false)
	if err != nil {
		return trace.Wrap(err)
	}

	// Get a list of all applications.
	var servers []types.Server
	err = client.RetryWithRelogin(cf.Context, tc, func() error {
		servers, err = tc.ListAppServers(cf.Context)
		return err
	})
	if err != nil {
		return trace.Wrap(err)
	}

	// Retrieve profile to be able to show which apps user is logged into.
	profile, err := client.StatusCurrent(cf.HomePath, cf.Proxy)
	if err != nil {
		return trace.Wrap(err)
	}

	// Sort by server host name.
	sort.Slice(servers, func(i, j int) bool {
		return servers[i].GetName() < servers[j].GetName()
	})

	showApps(servers, profile.Apps, cf.Verbose)
	return nil
}

// onEnvironment handles "tsh env" command.
func onEnvironment(cf *CLIConf) error {
	profile, err := client.StatusCurrent(cf.HomePath, cf.Proxy)
	if err != nil {
		return trace.Wrap(err)
	}

	// Print shell built-in commands to set (or unset) environment.
	switch {
	case cf.unsetEnvironment:
		fmt.Printf("unset %v\n", proxyEnvVar)
		fmt.Printf("unset %v\n", clusterEnvVar)
<<<<<<< HEAD
		fmt.Printf("unset %v\n", kubeClusterEnvVar)
=======
		fmt.Printf("unset %v\n", teleport.EnvKubeConfig)
>>>>>>> 2d7bfe31
	case !cf.unsetEnvironment:
		fmt.Printf("export %v=%v\n", proxyEnvVar, profile.ProxyURL.Host)
		fmt.Printf("export %v=%v\n", clusterEnvVar, profile.Cluster)
		if kubeName := selectedKubeCluster(profile.Cluster); kubeName != "" {
<<<<<<< HEAD
			fmt.Printf("export %v=%v\n", kubeClusterEnvVar, kubeName)
=======
			fmt.Printf("# set %v to a standalone kubeconfig for the selected kube cluster\n", teleport.EnvKubeConfig)
			fmt.Printf("export %v=%v\n", teleport.EnvKubeConfig, profile.KubeConfigPath(kubeName))
>>>>>>> 2d7bfe31
		}
	}

	return nil
}

// readEnvFlags reads flags that can be set on the command line into the CLI config.
func readEnvFlags(cf *CLIConf, fn envGetter) {
	// Read flags from CLI or environment.
	readClusterFlag(cf, fn)
	readKubernetesClusterFlag(cf, fn)

	// Read in home configured home directory from environment
	readTeleportHome(cf, fn)
}

// readClusterFlag figures out the cluster the user is attempting to select.
// Command line specification always has priority, after that TELEPORT_CLUSTER,
// then the legacy terminology of TELEPORT_SITE.
func readClusterFlag(cf *CLIConf, fn envGetter) {
	// If the user specified something on the command line, prefer that.
	if cf.SiteName != "" {
		return
	}

	// Otherwise pick up cluster name from environment.
	if clusterName := fn(siteEnvVar); clusterName != "" {
		cf.SiteName = clusterName
	}
	if clusterName := fn(clusterEnvVar); clusterName != "" {
		cf.SiteName = clusterName
	}
}

// envGetter is used to read in the environment. In production "os.Getenv"
// is used.
type envGetter func(string) string

func handleUnimplementedError(ctx context.Context, perr error, cf CLIConf) error {
	const (
		errMsgFormat         = "This server does not implement this feature yet. Likely the client version you are using is newer than the server. The server version: %v, the client version: %v. Please upgrade the server."
		unknownServerVersion = "unknown"
	)
	tc, err := makeClient(&cf, false)
	if err != nil {
		log.WithError(err).Warning("Failed to create client.")
		return trace.WrapWithMessage(perr, errMsgFormat, unknownServerVersion, teleport.Version)
	}
	pr, err := tc.Ping(ctx)
	if err != nil {
		log.WithError(err).Warning("Failed to call ping.")
		return trace.WrapWithMessage(perr, errMsgFormat, unknownServerVersion, teleport.Version)
	}
	return trace.WrapWithMessage(perr, errMsgFormat, pr.ServerVersion, teleport.Version)
}

// readTeleportHome gets home directory from environment if configured.
func readTeleportHome(cf *CLIConf, fn envGetter) {
	if homeDir := fn(homeEnvVar); homeDir != "" {
		cf.HomePath = path.Clean(homeDir)
	}
}

// readKubernetesClusterFlag figures out the kube cluster the user is attempting to select.
// Command line specification always has priority, after that TELEPORT_KUBE_CLUSTER.
func readKubernetesClusterFlag(cf *CLIConf, fn envGetter) {
	// If the user specified something on the command line, prefer that.
	if cf.KubernetesCluster != "" {
		return
	}

	// Otherwise pick up kube cluster name from environment.
	if kubeName := fn(kubeClusterEnvVar); kubeName != "" {
		cf.KubernetesCluster = kubeName
	}
}<|MERGE_RESOLUTION|>--- conflicted
+++ resolved
@@ -2246,21 +2246,15 @@
 	case cf.unsetEnvironment:
 		fmt.Printf("unset %v\n", proxyEnvVar)
 		fmt.Printf("unset %v\n", clusterEnvVar)
-<<<<<<< HEAD
 		fmt.Printf("unset %v\n", kubeClusterEnvVar)
-=======
 		fmt.Printf("unset %v\n", teleport.EnvKubeConfig)
->>>>>>> 2d7bfe31
 	case !cf.unsetEnvironment:
 		fmt.Printf("export %v=%v\n", proxyEnvVar, profile.ProxyURL.Host)
 		fmt.Printf("export %v=%v\n", clusterEnvVar, profile.Cluster)
 		if kubeName := selectedKubeCluster(profile.Cluster); kubeName != "" {
-<<<<<<< HEAD
 			fmt.Printf("export %v=%v\n", kubeClusterEnvVar, kubeName)
-=======
 			fmt.Printf("# set %v to a standalone kubeconfig for the selected kube cluster\n", teleport.EnvKubeConfig)
 			fmt.Printf("export %v=%v\n", teleport.EnvKubeConfig, profile.KubeConfigPath(kubeName))
->>>>>>> 2d7bfe31
 		}
 	}
 
