/*
Copyright 2016-2021 Gravitational, Inc.

Licensed under the Apache License, Version 2.0 (the "License");
you may not use this file except in compliance with the License.
You may obtain a copy of the License at

    http://www.apache.org/licenses/LICENSE-2.0

Unless required by applicable law or agreed to in writing, software
distributed under the License is distributed on an "AS IS" BASIS,
WITHOUT WARRANTIES OR CONDITIONS OF ANY KIND, either express or implied.
See the License for the specific language governing permissions and
limitations under the License.
*/

package main

import (
	"context"
	"fmt"
	"io"
	"net"
	"os"
	"os/signal"
	"path"
	"path/filepath"
	"regexp"
	"runtime"
	"sort"
	"strings"
	"syscall"
	"time"

	"golang.org/x/crypto/ssh"
	"golang.org/x/crypto/ssh/agent"

	"github.com/gravitational/teleport"
	"github.com/gravitational/teleport/api/constants"
	apidefaults "github.com/gravitational/teleport/api/defaults"
	"github.com/gravitational/teleport/api/profile"
	"github.com/gravitational/teleport/api/types"
	apiutils "github.com/gravitational/teleport/api/utils"
	apisshutils "github.com/gravitational/teleport/api/utils/sshutils"
	"github.com/gravitational/teleport/lib/asciitable"
	"github.com/gravitational/teleport/lib/auth"
	wancli "github.com/gravitational/teleport/lib/auth/webauthncli"
	"github.com/gravitational/teleport/lib/benchmark"
	"github.com/gravitational/teleport/lib/client"
	dbprofile "github.com/gravitational/teleport/lib/client/db"
	"github.com/gravitational/teleport/lib/client/identityfile"
	"github.com/gravitational/teleport/lib/defaults"
	"github.com/gravitational/teleport/lib/events"
	"github.com/gravitational/teleport/lib/kube/kubeconfig"
	"github.com/gravitational/teleport/lib/modules"
	"github.com/gravitational/teleport/lib/services"
	"github.com/gravitational/teleport/lib/session"
	"github.com/gravitational/teleport/lib/sshutils"
	"github.com/gravitational/teleport/lib/sshutils/scp"
	"github.com/gravitational/teleport/lib/sshutils/x11"
	"github.com/gravitational/teleport/lib/tlsca"
	"github.com/gravitational/teleport/lib/utils"

	"github.com/gravitational/kingpin"
	"github.com/gravitational/trace"

	"github.com/ghodss/yaml"
	gops "github.com/google/gops/agent"
	"github.com/jonboulle/clockwork"
	"github.com/sirupsen/logrus"
)

var log = logrus.WithFields(logrus.Fields{
	trace.Component: teleport.ComponentTSH,
})

// CLIConf stores command line arguments and flags:
type CLIConf struct {
	// UserHost contains "[login]@hostname" argument to SSH command
	UserHost string
	// Commands to execute on a remote host
	RemoteCommand []string
	// DesiredRoles indicates one or more roles which should be requested.
	DesiredRoles string
	// RequestReason indicates the reason for an access request.
	RequestReason string
	// SuggestedReviewers is a list of suggested request reviewers.
	SuggestedReviewers string
	// NoWait can be used with an access request to exit without waiting for a request resolution.
	NoWait bool
	// RequestID is an access request ID
	RequestID string
	// ReviewReason indicates the reason for an access review.
	ReviewReason string
	// ReviewableRequests indicates that only requests which can be reviewed should
	// be listed.
	ReviewableRequests bool
	// SuggestedRequests indicates that only requests which suggest the current user
	// as a reviewer should be listed.
	SuggestedRequests bool
	// MyRequests indicates that only requests created by the current user
	// should be listed.
	MyRequests bool
	// Approve/Deny indicates the desired review kind.
	Approve, Deny bool
	// Username is the Teleport user's username (to login into proxies)
	Username string
	// Proxy keeps the hostname:port of the SSH proxy to use
	Proxy string
	// TTL defines how long a session must be active (in minutes)
	MinsToLive int32
	// SSH Port on a remote SSH host
	NodePort int32
	// Login on a remote SSH host
	NodeLogin string
	// InsecureSkipVerify bypasses verification of HTTPS certificate when talking to web proxy
	InsecureSkipVerify bool
	// Remote SSH session to join
	SessionID string
	// Src:dest parameter for SCP
	CopySpec []string
	// -r flag for scp
	RecursiveCopy bool
	// -L flag for ssh. Local port forwarding like 'ssh -L 80:remote.host:80 -L 443:remote.host:443'
	LocalForwardPorts []string
	// DynamicForwardedPorts is port forwarding using SOCKS5. It is similar to
	// "ssh -D 8080 example.com".
	DynamicForwardedPorts []string
	// ForwardAgent agent to target node. Equivalent of -A for OpenSSH.
	ForwardAgent bool
	// ProxyJump is an optional -J flag pointing to the list of jumphosts,
	// it is an equivalent of --proxy flag in tsh interpretation
	ProxyJump string
	// --local flag for ssh
	LocalExec bool
	// SiteName specifies remote site go login to
	SiteName string
	// KubernetesCluster specifies the kubernetes cluster to login to.
	KubernetesCluster string
	// DatabaseService specifies the database proxy server to log into.
	DatabaseService string
	// DatabaseUser specifies database user to embed in the certificate.
	DatabaseUser string
	// DatabaseName specifies database name to embed in the certificate.
	DatabaseName string
	// AppName specifies proxied application name.
	AppName string
	// Interactive, when set to true, launches remote command with the terminal attached
	Interactive bool
	// Quiet mode, -q command (disables progress printing)
	Quiet bool
	// Namespace is used to select cluster namespace
	Namespace string
	// NoCache is used to turn off client cache for nodes discovery
	NoCache bool
	// BenchDuration is a duration for the benchmark
	BenchDuration time.Duration
	// BenchRate is a requests per second rate to mantain
	BenchRate int
	// BenchInteractive indicates that we should create interactive session
	BenchInteractive bool
	// BenchExport exports the latency profile
	BenchExport bool
	// BenchExportPath saves the latency profile in provided path
	BenchExportPath string
	// BenchTicks ticks per half distance
	BenchTicks int32
	// BenchValueScale value at which to scale the values recorded
	BenchValueScale float64
	// Context is a context to control execution
	Context context.Context
	// Gops starts gops agent on a specified address
	// if not specified, gops won't start
	Gops bool
	// GopsAddr specifies to gops addr to listen on
	GopsAddr string
	// IdentityFileIn is an argument to -i flag (path to the private key+cert file)
	IdentityFileIn string
	// Compatibility flags, --compat, specifies OpenSSH compatibility flags.
	Compatibility string
	// CertificateFormat defines the format of the user SSH certificate.
	CertificateFormat string
	// IdentityFileOut is an argument to -out flag
	IdentityFileOut string
	// IdentityFormat (used for --format flag for 'tsh login') defines which
	// format to use with --out to store a fershly retreived certificate
	IdentityFormat identityfile.Format
	// IdentityOverwrite when true will overwrite any existing identity file at
	// IdentityFileOut. When false, user will be prompted before overwriting
	// any files.
	IdentityOverwrite bool

	// BindAddr is an address in the form of host:port to bind to
	// during `tsh login` command
	BindAddr string

	// AuthConnector is the name of the connector to use.
	AuthConnector string

	// SkipVersionCheck skips version checking for client and server
	SkipVersionCheck bool

	// Options is a list of OpenSSH options in the format used in the
	// configuration file.
	Options []string

	// Verbose is used to print extra output.
	Verbose bool

	// Format is used to change the format of output
	Format string

	// SearchKeywords is a list of search keywords to match against resource field values.
	SearchKeywords string

	// PredicateExpression defines boolean conditions that will be matched against the resource.
	PredicateExpression string

	// NoRemoteExec will not execute a remote command after connecting to a host,
	// will block instead. Useful when port forwarding. Equivalent of -N for OpenSSH.
	NoRemoteExec bool

	// X11ForwardingUntrusted will set up untrusted X11 forwarding for the session ('ssh -X')
	X11ForwardingUntrusted bool

	// X11Forwarding will set up trusted X11 forwarding for the session ('ssh -Y')
	X11ForwardingTrusted bool

	// X11ForwardingTimeout can optionally set to set a timeout for untrusted X11 forwarding.
	X11ForwardingTimeout time.Duration

	// Debug sends debug logs to stdout.
	Debug bool

	// Browser can be used to pass the name of a browser to override the system default
	// (not currently implemented), or set to 'none' to suppress browser opening entirely.
	Browser string

	// UseLocalSSHAgent set to false will prevent this client from attempting to
	// connect to the local ssh-agent (or similar) socket at $SSH_AUTH_SOCK.
	//
	// Deprecated in favor of `AddKeysToAgent`.
	UseLocalSSHAgent bool

	// AddKeysToAgent specifies the behaviour of how certs are handled.
	AddKeysToAgent string

	// EnableEscapeSequences will scan stdin for SSH escape sequences during
	// command/shell execution. This also requires stdin to be an interactive
	// terminal.
	EnableEscapeSequences bool

	// PreserveAttrs preserves access/modification times from the original file.
	PreserveAttrs bool

	// executablePath is the absolute path to the current executable.
	executablePath string

	// unsetEnvironment unsets Teleport related environment variables.
	unsetEnvironment bool

	// overrideStdout allows to switch standard output source for resource command. Used in tests.
	overrideStdout io.Writer
	// overrideStderr allows to switch standard error source for resource command. Used in tests.
	overrideStderr io.Writer

	// mockSSOLogin used in tests to override sso login handler in teleport client.
	mockSSOLogin client.SSOLoginFunc

	// HomePath is where tsh stores profiles
	HomePath string

	// LocalProxyPort is a port used by local proxy listener.
	LocalProxyPort string
	// LocalProxyCertFile is the client certificate used by local proxy.
	LocalProxyCertFile string
	// LocalProxyKeyFile is the client key used by local proxy.
	LocalProxyKeyFile string

	// ConfigProxyTarget is the node which should be connected to in `tsh config-proxy`.
	ConfigProxyTarget string

	// AWSRole is Amazon Role ARN or role name that will be used for AWS CLI access.
	AWSRole string
	// AWSCommandArgs contains arguments that will be forwarded to AWS CLI binary.
	AWSCommandArgs []string

	// Reason is the reason for starting an ssh or kube session.
	Reason string

	// Invited is a list of invited users to an ssh or kube session.
	Invited []string

	// JoinMode is the participant mode someone is joining a session as.
	JoinMode string

	// Passwordless instructs tsh to do passwordless login.
	Passwordless bool

	// displayParticipantRequirements is set if verbose participant requirement information should be printed for moderated sessions.
	displayParticipantRequirements bool

	// ExtraProxyHeaders is configuration read from the .tsh/config/config.yaml file.
	ExtraProxyHeaders []ExtraProxyHeaders
}

// Stdout returns the stdout writer.
func (c *CLIConf) Stdout() io.Writer {
	if c.overrideStdout != nil {
		return c.overrideStdout
	}
	return os.Stdout
}

// Stderr returns the stderr writer.
func (c *CLIConf) Stderr() io.Writer {
	if c.overrideStderr != nil {
		return c.overrideStderr
	}
	return os.Stderr
}

func main() {
	cmdLineOrig := os.Args[1:]
	var cmdLine []string

	// lets see: if the executable name is 'ssh' or 'scp' we convert
	// that to "tsh ssh" or "tsh scp"
	switch path.Base(os.Args[0]) {
	case "ssh":
		cmdLine = append([]string{"ssh"}, cmdLineOrig...)
	case "scp":
		cmdLine = append([]string{"scp"}, cmdLineOrig...)
	default:
		cmdLine = cmdLineOrig
	}
	if err := Run(cmdLine); err != nil {
		utils.FatalError(err)
	}
}

const (
	authEnvVar        = "TELEPORT_AUTH"
	clusterEnvVar     = "TELEPORT_CLUSTER"
	kubeClusterEnvVar = "TELEPORT_KUBE_CLUSTER"
	loginEnvVar       = "TELEPORT_LOGIN"
	bindAddrEnvVar    = "TELEPORT_LOGIN_BIND_ADDR"
	proxyEnvVar       = "TELEPORT_PROXY"
	// TELEPORT_SITE uses the older deprecated "site" terminology to refer to a
	// cluster. All new code should use TELEPORT_CLUSTER instead.
	siteEnvVar             = "TELEPORT_SITE"
	userEnvVar             = "TELEPORT_USER"
	addKeysToAgentEnvVar   = "TELEPORT_ADD_KEYS_TO_AGENT"
	useLocalSSHAgentEnvVar = "TELEPORT_USE_LOCAL_SSH_AGENT"

	clusterHelp = "Specify the Teleport cluster to connect"
	browserHelp = "Set to 'none' to suppress browser opening on login"
	searchHelp  = `List of comma separated search keywords or phrases enclosed in quotations (e.g. --search=foo,bar,"some phrase")`
	queryHelp   = `Query by predicate language enclosed in single quotes. Supports ==, !=, &&, and || (e.g. --query='labels.key1 == "value1" && labels.key2 != "value2"')`
	labelHelp   = "List of comma separated labels to filter by labels (e.g. key1=value1,key2=value2)"
	// proxyDefaultResolutionTimeout is how long to wait for an unknown proxy
	// port to be resolved.
	//
	// Originally based on the RFC-8305 "Maximum Connection Attempt Delay"
	// recommended default value of 2s. In the RFC this value is for the
	// establishment of a TCP connection, rather than the full HTTP round-
	// trip that we measure against, so some tweaking may be needed.
	proxyDefaultResolutionTimeout = 2 * time.Second
)

// cliOption is used in tests to inject/override configuration within Run
type cliOption func(*CLIConf) error

// Run executes TSH client. same as main() but easier to test
func Run(args []string, opts ...cliOption) error {
	var cf CLIConf
	utils.InitLogger(utils.LoggingForCLI, logrus.WarnLevel)

	moduleCfg := modules.GetModules()

	// configure CLI argument parser:
	app := utils.InitCLIParser("tsh", "Teleport Command Line Client").Interspersed(false)
	app.Flag("login", "Remote host login").Short('l').Envar(loginEnvVar).StringVar(&cf.NodeLogin)
	localUser, _ := client.Username()
	app.Flag("proxy", "SSH proxy address").Envar(proxyEnvVar).StringVar(&cf.Proxy)
	app.Flag("nocache", "do not cache cluster discovery locally").Hidden().BoolVar(&cf.NoCache)
	app.Flag("user", fmt.Sprintf("SSH proxy user [%s]", localUser)).Envar(userEnvVar).StringVar(&cf.Username)
	if wancli.IsFIDO2Available() {
		app.Flag("pwdless", "Do passwordless login").BoolVar(&cf.Passwordless)
	}
	app.Flag("option", "").Short('o').Hidden().AllowDuplicate().PreAction(func(ctx *kingpin.ParseContext) error {
		return trace.BadParameter("invalid flag, perhaps you want to use this flag as tsh ssh -o?")
	}).String()

	app.Flag("ttl", "Minutes to live for a SSH session").Int32Var(&cf.MinsToLive)
	app.Flag("identity", "Identity file").Short('i').StringVar(&cf.IdentityFileIn)
	app.Flag("compat", "OpenSSH compatibility flag").Hidden().StringVar(&cf.Compatibility)
	app.Flag("cert-format", "SSH certificate format").StringVar(&cf.CertificateFormat)

	if !moduleCfg.IsBoringBinary() {
		// The user is *never* allowed to do this in FIPS mode.
		app.Flag("insecure", "Do not verify server's certificate and host name. Use only in test environments").
			Default("false").
			BoolVar(&cf.InsecureSkipVerify)
	}

	app.Flag("auth", "Specify the type of authentication connector to use.").Envar(authEnvVar).StringVar(&cf.AuthConnector)
	app.Flag("namespace", "Namespace of the cluster").Default(apidefaults.Namespace).Hidden().StringVar(&cf.Namespace)
	app.Flag("gops", "Start gops endpoint on a given address").Hidden().BoolVar(&cf.Gops)
	app.Flag("gops-addr", "Specify gops addr to listen on").Hidden().StringVar(&cf.GopsAddr)
	app.Flag("skip-version-check", "Skip version checking between server and client.").BoolVar(&cf.SkipVersionCheck)
	app.Flag("debug", "Verbose logging to stdout").Short('d').BoolVar(&cf.Debug)
	app.Flag("add-keys-to-agent", fmt.Sprintf("Controls how keys are handled. Valid values are %v.", client.AllAddKeysOptions)).Short('k').Envar(addKeysToAgentEnvVar).Default(client.AddKeysToAgentAuto).StringVar(&cf.AddKeysToAgent)
	app.Flag("use-local-ssh-agent", "Deprecated in favor of the add-keys-to-agent flag.").
		Hidden().
		Envar(useLocalSSHAgentEnvVar).
		Default("true").
		BoolVar(&cf.UseLocalSSHAgent)
	app.Flag("enable-escape-sequences", "Enable support for SSH escape sequences. Type '~?' during an SSH session to list supported sequences. Default is enabled.").
		Default("true").
		BoolVar(&cf.EnableEscapeSequences)
	app.Flag("bind-addr", "Override host:port used when opening a browser for cluster logins").Envar(bindAddrEnvVar).StringVar(&cf.BindAddr)
	app.HelpFlag.Short('h')

	ver := app.Command("version", "Print the version")
<<<<<<< HEAD
	ver.Flag("format", "Format output (text, json, yaml)").Short('f').Default(teleport.Text).StringVar(&cf.Format)
=======

>>>>>>> ef613569
	// ssh
	ssh := app.Command("ssh", "Run shell or execute a command on a remote SSH node")
	ssh.Arg("[user@]host", "Remote hostname and the login to use").Required().StringVar(&cf.UserHost)
	ssh.Arg("command", "Command to execute on a remote host").StringsVar(&cf.RemoteCommand)
	app.Flag("jumphost", "SSH jumphost").Short('J').StringVar(&cf.ProxyJump)
	ssh.Flag("port", "SSH port on a remote host").Short('p').Int32Var(&cf.NodePort)
	ssh.Flag("forward-agent", "Forward agent to target node").Short('A').BoolVar(&cf.ForwardAgent)
	ssh.Flag("forward", "Forward localhost connections to remote server").Short('L').StringsVar(&cf.LocalForwardPorts)
	ssh.Flag("dynamic-forward", "Forward localhost connections to remote server using SOCKS5").Short('D').StringsVar(&cf.DynamicForwardedPorts)
	ssh.Flag("local", "Execute command on localhost after connecting to SSH node").Default("false").BoolVar(&cf.LocalExec)
	ssh.Flag("tty", "Allocate TTY").Short('t').BoolVar(&cf.Interactive)
	ssh.Flag("cluster", clusterHelp).StringVar(&cf.SiteName)
	ssh.Flag("option", "OpenSSH options in the format used in the configuration file").Short('o').AllowDuplicate().StringsVar(&cf.Options)
	ssh.Flag("no-remote-exec", "Don't execute remote command, useful for port forwarding").Short('N').BoolVar(&cf.NoRemoteExec)
	ssh.Flag("x11-untrusted", "Requests untrusted (secure) X11 forwarding for this session").Short('X').BoolVar(&cf.X11ForwardingUntrusted)
	ssh.Flag("x11-trusted", "Requests trusted (insecure) X11 forwarding for this session. This can make your local displays vulnerable to attacks, use with caution").Short('Y').BoolVar(&cf.X11ForwardingTrusted)
	ssh.Flag("x11-untrusted-timeout", "Sets a timeout for untrusted X11 forwarding, after which the client will reject any forwarding requests from the server").Default("10m").DurationVar((&cf.X11ForwardingTimeout))
	ssh.Flag("participant-req", "Displays a verbose list of required participants in a moderated session.").BoolVar(&cf.displayParticipantRequirements)

	// AWS.
	aws := app.Command("aws", "Access AWS API.")
	aws.Arg("command", "AWS command and subcommands arguments that are going to be forwarded to AWS CLI").StringsVar(&cf.AWSCommandArgs)
	aws.Flag("app", "Optional Name of the AWS application to use if logged into multiple.").StringVar(&cf.AppName)

	// Applications.
	apps := app.Command("apps", "View and control proxied applications.").Alias("app")
	lsApps := apps.Command("ls", "List available applications.")
	lsApps.Flag("verbose", "Show extra application fields.").Short('v').BoolVar(&cf.Verbose)
	lsApps.Flag("cluster", clusterHelp).StringVar(&cf.SiteName)
	lsApps.Flag("search", searchHelp).StringVar(&cf.SearchKeywords)
	lsApps.Flag("query", queryHelp).StringVar(&cf.PredicateExpression)
	lsApps.Flag("format", "Format output (text, json, yaml)").Short('f').Default(teleport.Text).StringVar(&cf.Format)
	lsApps.Arg("labels", labelHelp).StringVar(&cf.UserHost)
	appLogin := apps.Command("login", "Retrieve short-lived certificate for an app.")
	appLogin.Arg("app", "App name to retrieve credentials for. Can be obtained from `tsh apps ls` output.").Required().StringVar(&cf.AppName)
	appLogin.Flag("aws-role", "(For AWS CLI access only) Amazon IAM role ARN or role name.").StringVar(&cf.AWSRole)
	appLogout := apps.Command("logout", "Remove app certificate.")
	appLogout.Arg("app", "App to remove credentials for.").StringVar(&cf.AppName)
	appConfig := apps.Command("config", "Print app connection information.")
	appConfig.Arg("app", "App to print information for. Required when logged into multiple apps.").StringVar(&cf.AppName)
	appConfig.Flag("format", fmt.Sprintf("Optional print format, one of: %q to print app address, %q to print CA cert path, %q to print cert path, %q print key path, %q to print example curl command, 'json' or 'yaml' to print everything as JSON or YAML.",
		appFormatURI, appFormatCA, appFormatCert, appFormatKey, appFormatCURL)).StringVar(&cf.Format)

	// Local TLS proxy.
	proxy := app.Command("proxy", "Run local TLS proxy allowing connecting to Teleport in single-port mode")
	proxySSH := proxy.Command("ssh", "Start local TLS proxy for ssh connections when using Teleport in single-port mode")
	proxySSH.Arg("[user@]host", "Remote hostname and the login to use").Required().StringVar(&cf.UserHost)
	proxySSH.Flag("cluster", clusterHelp).StringVar(&cf.SiteName)
	proxyDB := proxy.Command("db", "Start local TLS proxy for database connections when using Teleport in single-port mode")
	proxyDB.Arg("db", "The name of the database to start local proxy for").Required().StringVar(&cf.DatabaseService)
	proxyDB.Flag("port", " Specifies the source port used by proxy db listener").Short('p').StringVar(&cf.LocalProxyPort)
	proxyDB.Flag("cert-file", "Certificate file for proxy client TLS configuration").StringVar(&cf.LocalProxyCertFile)
	proxyDB.Flag("key-file", "Key file for proxy client TLS configuration").StringVar(&cf.LocalProxyKeyFile)
	proxyApp := proxy.Command("app", "Start local TLS proxy for app connection when using Teleport in single-port mode")
	proxyApp.Arg("app", "The name of the application to start local proxy for").Required().StringVar(&cf.AppName)
	proxyApp.Flag("port", "Specifies the source port used by by the proxy app listener").Short('p').StringVar(&cf.LocalProxyPort)

	// Databases.
	db := app.Command("db", "View and control proxied databases.")
	db.Flag("cluster", clusterHelp).StringVar(&cf.SiteName)
	dbList := db.Command("ls", "List all available databases.")
	dbList.Flag("verbose", "Show extra database fields.").Short('v').BoolVar(&cf.Verbose)
	dbList.Flag("search", searchHelp).StringVar(&cf.SearchKeywords)
	dbList.Flag("query", queryHelp).StringVar(&cf.PredicateExpression)
	dbList.Flag("format", "Format output (text, json, yaml)").Short('f').Default(teleport.Text).StringVar(&cf.Format)
	dbList.Arg("labels", labelHelp).StringVar(&cf.UserHost)
	dbLogin := db.Command("login", "Retrieve credentials for a database.")
	dbLogin.Arg("db", "Database to retrieve credentials for. Can be obtained from 'tsh db ls' output.").Required().StringVar(&cf.DatabaseService)
	dbLogin.Flag("db-user", "Optional database user to configure as default.").StringVar(&cf.DatabaseUser)
	dbLogin.Flag("db-name", "Optional database name to configure as default.").StringVar(&cf.DatabaseName)
	dbLogout := db.Command("logout", "Remove database credentials.")
	dbLogout.Arg("db", "Database to remove credentials for.").StringVar(&cf.DatabaseService)
	dbEnv := db.Command("env", "Print environment variables for the configured database.")
	dbEnv.Flag("format", "Format output (text, json, yaml)").Short('f').Default(teleport.Text).StringVar(&cf.Format)
	dbEnv.Arg("db", "Print environment for the specified database").StringVar(&cf.DatabaseService)
	// --db flag is deprecated in favor of positional argument for consistency with other commands.
	dbEnv.Flag("db", "Print environment for the specified database.").Hidden().StringVar(&cf.DatabaseService)
	dbConfig := db.Command("config", "Print database connection information. Useful when configuring GUI clients.")
	dbConfig.Arg("db", "Print information for the specified database.").StringVar(&cf.DatabaseService)
	// --db flag is deprecated in favor of positional argument for consistency with other commands.
	dbConfig.Flag("db", "Print information for the specified database.").Hidden().StringVar(&cf.DatabaseService)
	dbConfig.Flag("format", fmt.Sprintf("Print format: %q to print in table format (default), %q to print connect command, 'json' or 'yaml' to print in JSON or YAML.", dbFormatText, dbFormatCommand)).StringVar(&cf.Format)
	dbConnect := db.Command("connect", "Connect to a database.")
	dbConnect.Arg("db", "Database service name to connect to.").StringVar(&cf.DatabaseService)
	dbConnect.Flag("db-user", "Optional database user to log in as.").StringVar(&cf.DatabaseUser)
	dbConnect.Flag("db-name", "Optional database name to log in to.").StringVar(&cf.DatabaseName)

	// join
	join := app.Command("join", "Join the active SSH session")
	join.Flag("cluster", clusterHelp).StringVar(&cf.SiteName)
	join.Flag("mode", "Mode of joining the session, valid modes are observer and moderator").Short('m').Default("peer").StringVar(&cf.JoinMode)
	join.Flag("reason", "The purpose of the session.").StringVar(&cf.Reason)
	join.Flag("invite", "A comma separated list of people to mark as invited for the session.").StringsVar(&cf.Invited)
	join.Arg("session-id", "ID of the session to join").Required().StringVar(&cf.SessionID)
	// play
	play := app.Command("play", "Replay the recorded SSH session")
	play.Flag("cluster", clusterHelp).StringVar(&cf.SiteName)
	play.Flag("format", "Format output (json, yaml, pty)").Short('f').Default(teleport.PTY).StringVar(&cf.Format)
	play.Arg("session-id", "ID of the session to play").Required().StringVar(&cf.SessionID)

	// scp
	scp := app.Command("scp", "Secure file copy")
	scp.Flag("cluster", clusterHelp).StringVar(&cf.SiteName)
	scp.Arg("from, to", "Source and destination to copy").Required().StringsVar(&cf.CopySpec)
	scp.Flag("recursive", "Recursive copy of subdirectories").Short('r').BoolVar(&cf.RecursiveCopy)
	scp.Flag("port", "Port to connect to on the remote host").Short('P').Int32Var(&cf.NodePort)
	scp.Flag("preserve", "Preserves access and modification times from the original file").Short('p').BoolVar(&cf.PreserveAttrs)
	scp.Flag("quiet", "Quiet mode").Short('q').BoolVar(&cf.Quiet)
	// ls
	ls := app.Command("ls", "List remote SSH nodes")
	ls.Flag("cluster", clusterHelp).StringVar(&cf.SiteName)
	ls.Flag("verbose", "One-line output (for text format), including node UUIDs").Short('v').BoolVar(&cf.Verbose)
	ls.Flag("format", "Format output (text, json, yaml, names)").Short('f').Default(teleport.Text).StringVar(&cf.Format)
	ls.Arg("labels", labelHelp).StringVar(&cf.UserHost)
	ls.Flag("search", searchHelp).StringVar(&cf.SearchKeywords)
	ls.Flag("query", queryHelp).StringVar(&cf.PredicateExpression)
	// clusters
	clusters := app.Command("clusters", "List available Teleport clusters")
	clusters.Flag("format", "Format output (text, json, yaml)").Short('f').Default(teleport.Text).StringVar(&cf.Format)
	clusters.Flag("quiet", "Quiet mode").Short('q').BoolVar(&cf.Quiet)

	// login logs in with remote proxy and obtains a "session certificate" which gets
	// stored in ~/.tsh directory
	login := app.Command("login", "Log in to a cluster and retrieve the session certificate")
	login.Flag("out", "Identity output").Short('o').AllowDuplicate().StringVar(&cf.IdentityFileOut)
	login.Flag("format", fmt.Sprintf("Identity format: %s, %s (for OpenSSH compatibility) or %s (for kubeconfig)",
		identityfile.DefaultFormat,
		identityfile.FormatOpenSSH,
		identityfile.FormatKubernetes,
	)).Default(string(identityfile.DefaultFormat)).StringVar((*string)(&cf.IdentityFormat))
	login.Flag("overwrite", "Whether to overwrite the existing identity file.").BoolVar(&cf.IdentityOverwrite)
	login.Flag("request-roles", "Request one or more extra roles").StringVar(&cf.DesiredRoles)
	login.Flag("request-reason", "Reason for requesting additional roles").StringVar(&cf.RequestReason)
	login.Flag("request-reviewers", "Suggested reviewers for role request").StringVar(&cf.SuggestedReviewers)
	login.Flag("request-nowait", "Finish without waiting for request resolution").BoolVar(&cf.NoWait)
	login.Flag("request-id", "Login with the roles requested in the given request").StringVar(&cf.RequestID)
	login.Arg("cluster", clusterHelp).StringVar(&cf.SiteName)
	login.Flag("browser", browserHelp).StringVar(&cf.Browser)
	login.Flag("kube-cluster", "Name of the Kubernetes cluster to login to").StringVar(&cf.KubernetesCluster)
	login.Alias(loginUsageFooter)

	// logout deletes obtained session certificates in ~/.tsh
	logout := app.Command("logout", "Delete a cluster certificate")

	// bench
	bench := app.Command("bench", "Run shell or execute a command on a remote SSH node").Hidden()
	bench.Flag("cluster", clusterHelp).StringVar(&cf.SiteName)
	bench.Arg("[user@]host", "Remote hostname and the login to use").Required().StringVar(&cf.UserHost)
	bench.Arg("command", "Command to execute on a remote host").Required().StringsVar(&cf.RemoteCommand)
	bench.Flag("port", "SSH port on a remote host").Short('p').Int32Var(&cf.NodePort)
	bench.Flag("duration", "Test duration").Default("1s").DurationVar(&cf.BenchDuration)
	bench.Flag("rate", "Requests per second rate").Default("10").IntVar(&cf.BenchRate)
	bench.Flag("interactive", "Create interactive SSH session").BoolVar(&cf.BenchInteractive)
	bench.Flag("export", "Export the latency profile").BoolVar(&cf.BenchExport)
	bench.Flag("path", "Directory to save the latency profile to, default path is the current directory").Default(".").StringVar(&cf.BenchExportPath)
	bench.Flag("ticks", "Ticks per half distance").Default("100").Int32Var(&cf.BenchTicks)
	bench.Flag("scale", "Value scale in which to scale the recorded values").Default("1.0").Float64Var(&cf.BenchValueScale)

	// show key
	show := app.Command("show", "Read an identity from file and print to stdout").Hidden()
	show.Arg("identity_file", "The file containing a public key or a certificate").Required().StringVar(&cf.IdentityFileIn)

	// The status command shows which proxy the user is logged into and metadata
	// about the certificate.
	status := app.Command("status", "Display the list of proxy servers and retrieved certificates")
	status.Flag("format", "Format output (text, json, yaml)").Short('f').Default(teleport.Text).StringVar(&cf.Format)

	// The environment command prints out environment variables for the configured
	// proxy and cluster. Can be used to create sessions "sticky" to a terminal
	// even if the user runs "tsh login" again in another window.
	environment := app.Command("env", "Print commands to set Teleport session environment variables")
	environment.Flag("unset", "Print commands to clear Teleport session environment variables").BoolVar(&cf.unsetEnvironment)

	req := app.Command("request", "Manage access requests").Alias("requests")

	reqList := req.Command("ls", "List access requests").Alias("list")
	reqList.Flag("format", "Format output (text, json, yaml)").Short('f').Default(teleport.Text).StringVar(&cf.Format)
	reqList.Flag("reviewable", "Only show requests reviewable by current user").BoolVar(&cf.ReviewableRequests)
	reqList.Flag("suggested", "Only show requests that suggest current user as reviewer").BoolVar(&cf.SuggestedRequests)
	reqList.Flag("my-requests", "Only show requests created by current user").BoolVar(&cf.MyRequests)

	reqShow := req.Command("show", "Show request details").Alias("details")
	reqShow.Flag("format", "Format output (text, json, yaml)").Short('f').Default(teleport.Text).StringVar(&cf.Format)
	reqShow.Arg("request-id", "ID of the target request").Required().StringVar(&cf.RequestID)

	reqCreate := req.Command("new", "Create a new access request").Alias("create")
	reqCreate.Flag("roles", "Roles to be requested").Required().StringVar(&cf.DesiredRoles)
	reqCreate.Flag("reason", "Reason for requesting").StringVar(&cf.RequestReason)
	reqCreate.Flag("reviewers", "Suggested reviewers").StringVar(&cf.SuggestedReviewers)
	reqCreate.Flag("nowait", "Finish without waiting for request resolution").BoolVar(&cf.NoWait)

	reqReview := req.Command("review", "Review an access request")
	reqReview.Arg("request-id", "ID of target request").Required().StringVar(&cf.RequestID)
	reqReview.Flag("approve", "Review proposes approval").BoolVar(&cf.Approve)
	reqReview.Flag("deny", "Review proposes denial").BoolVar(&cf.Deny)
	reqReview.Flag("reason", "Review reason message").StringVar(&cf.ReviewReason)

	// Kubernetes subcommands.
	kube := newKubeCommand(app)
	// MFA subcommands.
	mfa := newMFACommand(app)

	config := app.Command("config", "Print OpenSSH configuration details")

	// config-proxy is a wrapper to ensure Windows clients can properly use
	// `tsh config`. As it's not intended to run by users directly and may
	// not have a stable CLI interface, hide it.
	// DELETE IN 9.0: The config-proxy logic was moved to the tsh proxy ssh command.
	configProxy := app.Command("config-proxy", "ProxyCommand wrapper for SSH config as generated by `config`").Hidden()
	configProxy.Arg("target", "Target node host:port").Required().StringVar(&cf.ConfigProxyTarget)
	configProxy.Arg("cluster-name", "Target cluster name").Required().StringVar(&cf.SiteName)

	// On Windows, hide the "ssh", "join", "play", "scp", and "bench" commands
	// because they all use a terminal.
	if runtime.GOOS == constants.WindowsOS {
		bench.Hidden()
	}

	// parse CLI commands+flags:
	utils.UpdateAppUsageTemplate(app, args)
	command, err := app.Parse(args)
	if err != nil {
		app.Usage(args)
		return trace.Wrap(err)
	}

	// apply any options after parsing of arguments to ensure
	// that defaults don't overwrite options.
	for _, opt := range opts {
		if err := opt(&cf); err != nil {
			return trace.Wrap(err)
		}
	}

	// While in debug mode, send logs to stdout.
	if cf.Debug {
		utils.InitLogger(utils.LoggingForCLI, logrus.DebugLevel)
	}

	ctx, cancel := context.WithCancel(context.Background())
	go func() {
		exitSignals := make(chan os.Signal, 1)
		signal.Notify(exitSignals, syscall.SIGTERM, syscall.SIGINT)

		sig := <-exitSignals
		log.Debugf("signal: %v", sig)
		cancel()
	}()
	cf.Context = ctx

	if cf.Gops {
		log.Debugf("Starting gops agent.")
		err = gops.Listen(gops.Options{Addr: cf.GopsAddr})
		if err != nil {
			log.Warningf("Failed to start gops agent %v.", err)
		}
	}

	cf.executablePath, err = os.Executable()
	if err != nil {
		return trace.Wrap(err)
	}

	if err := client.ValidateAgentKeyOption(cf.AddKeysToAgent); err != nil {
		return trace.Wrap(err)
	}

	setEnvFlags(&cf, os.Getenv)

	fullConfigPath := filepath.Join(profile.FullProfilePath(cf.HomePath), tshConfigPath)
	confOptions, err := loadConfig(fullConfigPath)
	if err != nil {
		return trace.Wrap(err, "failed to load tsh config from %s", fullConfigPath)
	}
	cf.ExtraProxyHeaders = confOptions.ExtraHeaders

	switch command {
	case ver.FullCommand():
		err = onVersion(&cf)
	case ssh.FullCommand():
		err = onSSH(&cf)
	case bench.FullCommand():
		err = onBenchmark(&cf)
	case join.FullCommand():
		err = onJoin(&cf)
	case scp.FullCommand():
		err = onSCP(&cf)
	case play.FullCommand():
		err = onPlay(&cf)
	case ls.FullCommand():
		err = onListNodes(&cf)
	case clusters.FullCommand():
		err = onListClusters(&cf)
	case login.FullCommand():
		err = onLogin(&cf)
	case logout.FullCommand():
		if err := refuseArgs(logout.FullCommand(), args); err != nil {
			return trace.Wrap(err)
		}
		err = onLogout(&cf)
	case show.FullCommand():
		err = onShow(&cf)
	case status.FullCommand():
		err = onStatus(&cf)
	case lsApps.FullCommand():
		err = onApps(&cf)
	case appLogin.FullCommand():
		err = onAppLogin(&cf)
	case appLogout.FullCommand():
		err = onAppLogout(&cf)
	case appConfig.FullCommand():
		err = onAppConfig(&cf)
	case kube.credentials.FullCommand():
		err = kube.credentials.run(&cf)
	case kube.ls.FullCommand():
		err = kube.ls.run(&cf)
	case kube.login.FullCommand():
		err = kube.login.run(&cf)
	case kube.sessions.FullCommand():
		err = kube.sessions.run(&cf)
	case kube.exec.FullCommand():
		err = kube.exec.run(&cf)
	case kube.join.FullCommand():
		err = kube.join.run(&cf)

	case proxySSH.FullCommand():
		err = onProxyCommandSSH(&cf)
	case proxyDB.FullCommand():
		err = onProxyCommandDB(&cf)
	case proxyApp.FullCommand():
		err = onProxyCommandApp(&cf)

	case dbList.FullCommand():
		err = onListDatabases(&cf)
	case dbLogin.FullCommand():
		err = onDatabaseLogin(&cf)
	case dbLogout.FullCommand():
		err = onDatabaseLogout(&cf)
	case dbEnv.FullCommand():
		err = onDatabaseEnv(&cf)
	case dbConfig.FullCommand():
		err = onDatabaseConfig(&cf)
	case dbConnect.FullCommand():
		err = onDatabaseConnect(&cf)
	case environment.FullCommand():
		err = onEnvironment(&cf)
	case mfa.ls.FullCommand():
		err = mfa.ls.run(&cf)
	case mfa.add.FullCommand():
		err = mfa.add.run(&cf)
	case mfa.rm.FullCommand():
		err = mfa.rm.run(&cf)
	case reqList.FullCommand():
		err = onRequestList(&cf)
	case reqShow.FullCommand():
		err = onRequestShow(&cf)
	case reqCreate.FullCommand():
		err = onRequestCreate(&cf)
	case reqReview.FullCommand():
		err = onRequestReview(&cf)
	case config.FullCommand():
		err = onConfig(&cf)
	case configProxy.FullCommand():
		err = onConfigProxy(&cf)
	case aws.FullCommand():
		err = onAWS(&cf)
	default:
		// This should only happen when there's a missing switch case above.
		err = trace.BadParameter("command %q not configured", command)
	}

	if trace.IsNotImplemented(err) {
		return handleUnimplementedError(ctx, err, cf)
	}

	return trace.Wrap(err)
}

// onVersion prints version info.
func onVersion(cf *CLIConf) error {
	format := strings.ToLower(cf.Format)
	switch format {
	case teleport.Text:
		utils.PrintVersion()
	case teleport.JSON, teleport.YAML:
		versionInfo := struct {
			Version string `json:"version"`
			Gitref  string `json:"gitref"`
			Runtime string `json:"runtime"`
		}{
			teleport.Version, teleport.Gitref, runtime.Version(),
		}
		var out []byte
		var err error
		if format == teleport.JSON {
			out, err = utils.FastMarshalIndent(versionInfo, "", "  ")
		} else {
			out, err = yaml.Marshal(versionInfo)
		}
		if err != nil {
			return trace.Wrap(err)
		}
		fmt.Println(string(out))
	default:
		return trace.BadParameter("unsupported format. try 'json' or 'text'")
	}
	return nil
}

// onPlay replays a session with a given ID
func onPlay(cf *CLIConf) error {
	format := strings.ToLower(cf.Format)
	switch format {
	case teleport.PTY:
		switch {
		case path.Ext(cf.SessionID) == ".tar":
			sid := sessionIDFromPath(cf.SessionID)
			tarFile, err := os.Open(cf.SessionID)
			defer tarFile.Close()
			if err != nil {
				return trace.ConvertSystemError(err)
			}
			if err := client.PlayFile(cf.Context, tarFile, sid); err != nil {
				return trace.Wrap(err)
			}
		default:
			tc, err := makeClient(cf, true)
			if err != nil {
				return trace.Wrap(err)
			}
			if err := tc.Play(cf.Context, cf.Namespace, cf.SessionID); err != nil {
				return trace.Wrap(err)
			}
		}
	default:
		switch {
		case path.Ext(cf.SessionID) == ".tar":
			err := exportFile(cf.SessionID, cf.Format)
			if err != nil {
				return trace.Wrap(err)
			}
		default:
			tc, err := makeClient(cf, true)
			if err != nil {
				return trace.Wrap(err)
			}
			events, err := tc.GetSessionEvents(context.TODO(), cf.Namespace, cf.SessionID)
			if err != nil {
				return trace.Wrap(err)
			}
			for _, event := range events {
				// when playing from a file, id is not included, this
				// makes the outputs otherwise identical
				delete(event, "id")
				var e []byte
				var err error
				if format == teleport.JSON {
					e, err = utils.FastMarshal(event)
				} else {
					e, err = yaml.Marshal(event)
				}
				if err != nil {
					return trace.Wrap(err)
				}
				fmt.Println(string(e))
			}
		}
	}
	return nil
}

func sessionIDFromPath(path string) string {
	fileName := filepath.Base(path)
	return strings.TrimSuffix(fileName, ".tar")
}

func exportFile(path string, format string) error {
	f, err := os.Open(path)
	if err != nil {
		return trace.ConvertSystemError(err)
	}
	defer f.Close()
	err = events.Export(context.TODO(), f, os.Stdout, format)
	if err != nil {
		return trace.Wrap(err)
	}
	return nil
}

// onLogin logs in with remote proxy and gets signed certificates
func onLogin(cf *CLIConf) error {
	autoRequest := true
	// special case: --request-roles=no disables auto-request behavior.
	if cf.DesiredRoles == "no" {
		autoRequest = false
		cf.DesiredRoles = ""
	}

	if cf.IdentityFileIn != "" {
		return trace.BadParameter("-i flag cannot be used here")
	}

	switch cf.IdentityFormat {
	case identityfile.FormatFile, identityfile.FormatOpenSSH, identityfile.FormatKubernetes:
	default:
		return trace.BadParameter("invalid identity format: %s", cf.IdentityFormat)
	}

	// Get the status of the active profile as well as the status
	// of any other proxies the user is logged into.
	profile, profiles, err := client.Status(cf.HomePath, cf.Proxy)
	if err != nil {
		if !trace.IsNotFound(err) {
			return trace.Wrap(err)
		}
	}

	// make the teleport client and retrieve the certificate from the proxy:
	tc, err := makeClient(cf, true)
	if err != nil {
		return trace.Wrap(err)
	}
	tc.HomePath = cf.HomePath
	// client is already logged in and profile is not expired
	if profile != nil && !profile.IsExpired(clockwork.NewRealClock()) {
		switch {
		// in case if nothing is specified, re-fetch kube clusters and print
		// current status
		case cf.Proxy == "" && cf.SiteName == "" && cf.DesiredRoles == "" && cf.RequestID == "" && cf.IdentityFileOut == "":
			_, err := tc.PingAndShowMOTD(cf.Context)
			if err != nil {
				return trace.Wrap(err)
			}
			if err := updateKubeConfig(cf, tc, ""); err != nil {
				return trace.Wrap(err)
			}
			printProfiles(cf.Debug, profile, profiles)

			return nil
		// in case if parameters match, re-fetch kube clusters and print
		// current status
		case host(cf.Proxy) == host(profile.ProxyURL.Host) && cf.SiteName == profile.Cluster && cf.DesiredRoles == "" && cf.RequestID == "":
			_, err := tc.PingAndShowMOTD(cf.Context)
			if err != nil {
				return trace.Wrap(err)
			}
			if err := updateKubeConfig(cf, tc, ""); err != nil {
				return trace.Wrap(err)
			}
			printProfiles(cf.Debug, profile, profiles)

			return nil
		// proxy is unspecified or the same as the currently provided proxy,
		// but cluster is specified, treat this as selecting a new cluster
		// for the same proxy
		case (cf.Proxy == "" || host(cf.Proxy) == host(profile.ProxyURL.Host)) && cf.SiteName != "":
			_, err := tc.PingAndShowMOTD(cf.Context)
			if err != nil {
				return trace.Wrap(err)
			}
			// trigger reissue, preserving any active requests.
			err = tc.ReissueUserCerts(cf.Context, client.CertCacheKeep, client.ReissueParams{
				AccessRequests: profile.ActiveRequests.AccessRequests,
				RouteToCluster: cf.SiteName,
			})
			if err != nil {
				return trace.Wrap(err)
			}
			if err := tc.SaveProfile(cf.HomePath, true); err != nil {
				return trace.Wrap(err)
			}
			if err := updateKubeConfig(cf, tc, ""); err != nil {
				return trace.Wrap(err)
			}

			return trace.Wrap(onStatus(cf))
		// proxy is unspecified or the same as the currently provided proxy,
		// but desired roles or request ID is specified, treat this as a
		// privilege escalation request for the same login session.
		case (cf.Proxy == "" || host(cf.Proxy) == host(profile.ProxyURL.Host)) && (cf.DesiredRoles != "" || cf.RequestID != "") && cf.IdentityFileOut == "":
			_, err := tc.PingAndShowMOTD(cf.Context)
			if err != nil {
				return trace.Wrap(err)
			}
			if err := executeAccessRequest(cf, tc); err != nil {
				return trace.Wrap(err)
			}
			if err := updateKubeConfig(cf, tc, ""); err != nil {
				return trace.Wrap(err)
			}
			return trace.Wrap(onStatus(cf))
		// otherwise just passthrough to standard login
		default:
		}
	}

	if cf.Username == "" {
		cf.Username = tc.Username
	}

	// -i flag specified? save the retrieved cert into an identity file
	makeIdentityFile := (cf.IdentityFileOut != "")

	key, err := tc.Login(cf.Context)
	if err != nil {
		return trace.Wrap(err)
	}

	// the login operation may update the username and should be considered the more
	// "authoritative" source.
	cf.Username = tc.Username

	// TODO(fspmarshall): Refactor access request & cert reissue logic to allow
	// access requests to be applied to identity files.

	if makeIdentityFile {
		if err := setupNoninteractiveClient(tc, key); err != nil {
			return trace.Wrap(err)
		}
		// key.TrustedCA at this point only has the CA of the root cluster we
		// logged into. We need to fetch all the CAs for leaf clusters too, to
		// make them available in the identity file.
		rootClusterName := key.TrustedCA[0].ClusterName
		authorities, err := tc.GetTrustedCA(cf.Context, rootClusterName)
		if err != nil {
			return trace.Wrap(err)
		}
		key.TrustedCA = auth.AuthoritiesToTrustedCerts(authorities)

		filesWritten, err := identityfile.Write(identityfile.WriteConfig{
			OutputPath:           cf.IdentityFileOut,
			Key:                  key,
			Format:               cf.IdentityFormat,
			KubeProxyAddr:        tc.KubeClusterAddr(),
			OverwriteDestination: cf.IdentityOverwrite,
		})
		if err != nil {
			return trace.Wrap(err)
		}
		fmt.Printf("\nThe certificate has been written to %s\n", strings.Join(filesWritten, ","))
		return nil
	}

	if err := tc.ActivateKey(cf.Context, key); err != nil {
		return trace.Wrap(err)
	}

	// If the proxy is advertising that it supports Kubernetes, update kubeconfig.
	if tc.KubeProxyAddr != "" {
		if err := updateKubeConfig(cf, tc, ""); err != nil {
			return trace.Wrap(err)
		}
	}

	// Regular login without -i flag.
	if err := tc.SaveProfile(cf.HomePath, true); err != nil {
		return trace.Wrap(err)
	}

	if autoRequest && cf.DesiredRoles == "" && cf.RequestID == "" {
		var requireReason, auto bool
		var prompt string
		roleNames, err := key.CertRoles()
		if err != nil {
			logoutErr := tc.Logout()
			return trace.NewAggregate(err, logoutErr)
		}
		// load all roles from root cluster and collect relevant options.
		// the normal one-off TeleportClient methods don't re-use the auth server
		// connection, so we use WithRootClusterClient to speed things up.
		err = tc.WithRootClusterClient(cf.Context, func(clt auth.ClientI) error {
			for _, roleName := range roleNames {
				role, err := clt.GetRole(cf.Context, roleName)
				if err != nil {
					return trace.Wrap(err)
				}
				requireReason = requireReason || role.GetOptions().RequestAccess.RequireReason()
				auto = auto || role.GetOptions().RequestAccess.ShouldAutoRequest()
				if prompt == "" {
					prompt = role.GetOptions().RequestPrompt
				}
			}
			return nil
		})
		if err != nil {
			logoutErr := tc.Logout()
			return trace.NewAggregate(err, logoutErr)
		}
		if requireReason && cf.RequestReason == "" {
			msg := "--request-reason must be specified"
			if prompt != "" {
				msg = msg + ", prompt=" + prompt
			}
			err := trace.BadParameter(msg)
			logoutErr := tc.Logout()
			return trace.NewAggregate(err, logoutErr)
		}
		if auto {
			cf.DesiredRoles = "*"
		}
	}

	if cf.DesiredRoles != "" || cf.RequestID != "" {
		fmt.Println("") // visually separate access request output
		if err := executeAccessRequest(cf, tc); err != nil {
			logoutErr := tc.Logout()
			return trace.NewAggregate(err, logoutErr)
		}
	}

	// Update the command line flag for the proxy to make sure any advertised
	// settings are picked up.
	webProxyHost, _ := tc.WebProxyHostPort()
	cf.Proxy = webProxyHost

	// Print status to show information of the logged in user.
	return trace.Wrap(onStatus(cf))
}

// setupNoninteractiveClient sets up existing client to use
// non-interactive authentication methods
func setupNoninteractiveClient(tc *client.TeleportClient, key *client.Key) error {
	certUsername, err := key.CertUsername()
	if err != nil {
		return trace.Wrap(err)
	}
	tc.Username = certUsername

	// Extract and set the HostLogin to be the first principal. It doesn't
	// matter what the value is, but some valid principal has to be set
	// otherwise the certificate won't be validated.
	certPrincipals, err := key.CertPrincipals()
	if err != nil {
		return trace.Wrap(err)
	}
	if len(certPrincipals) == 0 {
		return trace.BadParameter("no principals found")
	}
	tc.HostLogin = certPrincipals[0]

	identityAuth, err := authFromIdentity(key)
	if err != nil {
		return trace.Wrap(err)
	}

	rootCluster, err := key.RootClusterName()
	if err != nil {
		return trace.Wrap(err)
	}
	tc.TLS, err = key.TeleportClientTLSConfig(nil, []string{rootCluster})
	if err != nil {
		return trace.Wrap(err)
	}
	tc.AuthMethods = []ssh.AuthMethod{identityAuth}
	tc.Interactive = false
	tc.SkipLocalAuth = true

	// When user logs in for the first time without a CA in ~/.tsh/known_hosts,
	// and specifies the -out flag, we need to avoid writing anything to
	// ~/.tsh/ but still validate the proxy cert. Because the existing
	// client.Client methods have a side-effect of persisting the CA on disk,
	// we do all of this by hand.
	//
	// Wrap tc.HostKeyCallback with a another checker. This outer checker uses
	// key.TrustedCA to validate the remote host cert first, before falling
	// back to the original HostKeyCallback.
	oldHostKeyCallback := tc.HostKeyCallback
	tc.HostKeyCallback = func(hostname string, remote net.Addr, hostKey ssh.PublicKey) error {
		checker := ssh.CertChecker{
			// ssh.CertChecker will parse hostKey, extract public key of the
			// signer (CA) and call IsHostAuthority. IsHostAuthority in turn
			// has to match hostCAKey to any known trusted CA.
			IsHostAuthority: func(hostCAKey ssh.PublicKey, address string) bool {
				for _, ca := range key.TrustedCA {
					caKeys, err := ca.SSHCertPublicKeys()
					if err != nil {
						return false
					}
					for _, caKey := range caKeys {
						if apisshutils.KeysEqual(caKey, hostCAKey) {
							return true
						}
					}
				}
				return false
			},
		}
		err := checker.CheckHostKey(hostname, remote, hostKey)
		if err != nil {
			if oldHostKeyCallback == nil {
				return trace.Wrap(err)
			}
			errOld := oldHostKeyCallback(hostname, remote, hostKey)
			if errOld != nil {
				return trace.NewAggregate(err, errOld)
			}
		}
		return nil
	}
	return nil
}

// onLogout deletes a "session certificate" from ~/.tsh for a given proxy
func onLogout(cf *CLIConf) error {
	// Extract all clusters the user is currently logged into.
	active, available, err := client.Status(cf.HomePath, "")
	if err != nil {
		if trace.IsNotFound(err) {
			fmt.Printf("All users logged out.\n")
			return nil
		} else if trace.IsAccessDenied(err) {
			fmt.Printf("%v: Logged in user does not have the correct permissions\n", err)
			return nil
		}
		return trace.Wrap(err)
	}
	profiles := append([]*client.ProfileStatus{}, available...)
	if active != nil {
		profiles = append(profiles, active)
	}

	// Extract the proxy name.
	proxyHost, _, err := net.SplitHostPort(cf.Proxy)
	if err != nil {
		proxyHost = cf.Proxy
	}

	switch {
	// Proxy and username for key to remove.
	case proxyHost != "" && cf.Username != "":
		tc, err := makeClient(cf, true)
		if err != nil {
			return trace.Wrap(err)
		}

		// Load profile for the requested proxy/user.
		profile, err := client.StatusFor(cf.HomePath, proxyHost, cf.Username)
		if err != nil && !trace.IsNotFound(err) {
			return trace.Wrap(err)
		}

		// Log out user from the databases.
		if profile != nil {
			for _, db := range profile.Databases {
				log.Debugf("Logging %v out of database %v.", profile.Name, db)
				err = dbprofile.Delete(tc, db)
				if err != nil {
					return trace.Wrap(err)
				}
			}
		}

		// Remove keys for this user from disk and running agent.
		err = tc.Logout()
		if err != nil {
			if trace.IsNotFound(err) {
				fmt.Printf("User %v already logged out from %v.\n", cf.Username, proxyHost)
				os.Exit(1)
			}
			return trace.Wrap(err)
		}

		// Get the address of the active Kubernetes proxy to find AuthInfos,
		// Clusters, and Contexts in kubeconfig.
		clusterName, _ := tc.KubeProxyHostPort()
		if tc.SiteName != "" {
			clusterName = fmt.Sprintf("%v.%v", tc.SiteName, clusterName)
		}

		// Remove Teleport related entries from kubeconfig.
		log.Debugf("Removing Teleport related entries for '%v' from kubeconfig.", clusterName)
		err = kubeconfig.Remove("", clusterName)
		if err != nil {
			return trace.Wrap(err)
		}

		fmt.Printf("Logged out %v from %v.\n", cf.Username, proxyHost)
	// Remove all keys.
	case proxyHost == "" && cf.Username == "":
		// The makeClient function requires a proxy. However this value is not used
		// because the user will be logged out from all proxies. Pass a dummy value
		// to allow creation of the TeleportClient.
		cf.Proxy = "dummy:1234"
		tc, err := makeClient(cf, true)
		if err != nil {
			return trace.Wrap(err)
		}

		// Remove Teleport related entries from kubeconfig for all clusters.
		for _, profile := range profiles {
			log.Debugf("Removing Teleport related entries for '%v' from kubeconfig.", profile.Cluster)
			err = kubeconfig.Remove("", profile.Cluster)
			if err != nil {
				return trace.Wrap(err)
			}
		}

		// Remove all database access related profiles as well such as Postgres
		// connection service file.
		for _, profile := range profiles {
			for _, db := range profile.Databases {
				log.Debugf("Logging %v out of database %v.", profile.Name, db)
				err = dbprofile.Delete(tc, db)
				if err != nil {
					return trace.Wrap(err)
				}
			}
		}

		// Remove all keys from disk and the running agent.
		err = tc.LogoutAll()
		if err != nil {
			return trace.Wrap(err)
		}

		fmt.Printf("Logged out all users from all proxies.\n")
	default:
		fmt.Printf("Specify --proxy and --user to remove keys for specific user ")
		fmt.Printf("from a proxy or neither to log out all users from all proxies.\n")
	}
	return nil
}

// onListNodes executes 'tsh ls' command.
func onListNodes(cf *CLIConf) error {
	tc, err := makeClient(cf, true)
	if err != nil {
		return trace.Wrap(err)
	}

	// Get list of all nodes in backend and sort by "Node Name".
	var nodes []types.Server
	err = client.RetryWithRelogin(cf.Context, tc, func() error {
		nodes, err = tc.ListNodesWithFilters(cf.Context)
		return err
	})
	if err != nil {
		return trace.Wrap(err)
	}
	sort.Slice(nodes, func(i, j int) bool {
		return nodes[i].GetHostname() < nodes[j].GetHostname()
	})

	if err := printNodes(nodes, cf.Format, cf.Verbose); err != nil {
		return trace.Wrap(err)
	}

	return nil
}

func executeAccessRequest(cf *CLIConf, tc *client.TeleportClient) error {
	if cf.DesiredRoles == "" && cf.RequestID == "" {
		return trace.BadParameter("at least one role or a request ID must be specified")
	}
	if cf.Username == "" {
		cf.Username = tc.Username
	}

	var req types.AccessRequest
	var err error
	if cf.RequestID != "" {
		err = tc.WithRootClusterClient(cf.Context, func(clt auth.ClientI) error {
			reqs, err := clt.GetAccessRequests(cf.Context, types.AccessRequestFilter{
				ID:   cf.RequestID,
				User: cf.Username,
			})
			if err != nil {
				return trace.Wrap(err)
			}
			if len(reqs) != 1 {
				return trace.BadParameter(`invalid access request "%v"`, cf.RequestID)
			}
			req = reqs[0]
			return nil
		})
		if err != nil {
			return trace.Wrap(err)
		}

		// If the request isn't pending, handle resolution
		if !req.GetState().IsPending() {
			err := onRequestResolution(cf, tc, req)
			return trace.Wrap(err)
		}

		fmt.Fprint(os.Stdout, "Request pending...\n")
	} else {
		roles := utils.SplitIdentifiers(cf.DesiredRoles)
		reviewers := utils.SplitIdentifiers(cf.SuggestedReviewers)
		req, err = services.NewAccessRequest(cf.Username, roles...)
		if err != nil {
			return trace.Wrap(err)
		}
		req.SetRequestReason(cf.RequestReason)
		req.SetSuggestedReviewers(reviewers)
	}

	// Watch for resolution events on the given request. Start watcher and wait
	// for it to be ready before creating the request to avoid a potential race.
	errChan := make(chan error)
	if !cf.NoWait {
		log.Debug("Waiting for the access-request watcher to ready up...")
		ready := make(chan struct{})
		go func() {
			var resolvedReq types.AccessRequest
			err := tc.WithRootClusterClient(cf.Context, func(clt auth.ClientI) error {
				var err error
				resolvedReq, err = waitForRequestResolution(cf, clt, req, ready)
				return trace.Wrap(err)
			})

			if err != nil {
				errChan <- trace.Wrap(err)
			} else {
				errChan <- trace.Wrap(onRequestResolution(cf, tc, resolvedReq))
			}
		}()

		select {
		case err = <-errChan:
			if err == nil {
				return trace.Errorf("event watcher exited cleanly without readying up?")
			}
			return trace.Wrap(err)
		case <-ready:
			log.Debug("Access-request watcher is ready")
		}
	}

	// Create request if it doesn't already exist
	if cf.RequestID == "" {
		cf.RequestID = req.GetName()
		fmt.Fprint(os.Stdout, "Creating request...\n")
		// always create access request against the root cluster
		if err = tc.WithRootClusterClient(cf.Context, func(clt auth.ClientI) error {
			err := clt.CreateAccessRequest(cf.Context, req)
			return trace.Wrap(err)
		}); err != nil {
			return trace.Wrap(err)
		}
	}

	onRequestShow(cf)
	fmt.Println("")

	// Dont wait for request to get resolved, just print out request info
	if cf.NoWait {
		return nil
	}

	// Wait for watcher to return
	fmt.Fprintf(os.Stdout, "Waiting for request approval...\n")
	return trace.Wrap(<-errChan)
}

func printNodes(nodes []types.Server, format string, verbose bool) error {
	switch strings.ToLower(format) {
	case teleport.Text:
		printNodesAsText(nodes, verbose)
	case teleport.JSON:
		out, err := utils.FastMarshalIndent(nodes, "", "  ")
		if err != nil {
			return trace.Wrap(err)
		}
		fmt.Println(string(out))
	case teleport.YAML:
		out, err := yaml.Marshal(nodes)
		if err != nil {
			return trace.Wrap(err)
		}
		fmt.Println(string(out))
	case teleport.Names:
		for _, n := range nodes {
			fmt.Println(n.GetHostname())
		}
	default:
		return trace.BadParameter("unsupported format. try 'json', 'yaml', 'text', or 'names'")
	}

	return nil
}

func printNodesAsText(nodes []types.Server, verbose bool) {
	// Reusable function to get addr or tunnel for each node
	getAddr := func(n types.Server) string {
		if n.GetUseTunnel() {
			return "⟵ Tunnel"
		}
		return n.GetAddr()
	}

	var t asciitable.Table
	switch verbose {
	// In verbose mode, print everything on a single line and include the Node
	// ID (UUID). Useful for machines that need to parse the output of "tsh ls".
	case true:
		t = asciitable.MakeTable([]string{"Node Name", "Node ID", "Address", "Labels"})
		for _, n := range nodes {
			t.AddRow([]string{
				n.GetHostname(), n.GetName(), getAddr(n), n.LabelsString(),
			})
		}
	// In normal mode chunk the labels and print two per line and allow multiple
	// lines per node.
	case false:
		var rows [][]string
		for _, n := range nodes {
			rows = append(rows,
				[]string{n.GetHostname(), getAddr(n), sortedLabels(n.GetAllLabels())})
		}
		t = asciitable.MakeTableWithTruncatedColumn([]string{"Node Name", "Address", "Labels"}, rows, "Labels")
	}
	fmt.Println(t.AsBuffer().String())
}

func sortedLabels(labels map[string]string) string {
	var teleportNamespaced []string
	var namespaced []string
	var result []string
	for key, val := range labels {
		if strings.HasPrefix(key, types.TeleportNamespace+"/") {
			teleportNamespaced = append(teleportNamespaced, key)
			continue
		}
		if strings.Contains(key, "/") {
			namespaced = append(namespaced, fmt.Sprintf("%s=%s", key, val))
			continue
		}
		result = append(result, fmt.Sprintf("%s=%s", key, val))
	}
	sort.Strings(result)
	sort.Strings(namespaced)
	sort.Strings(teleportNamespaced)
	namespaced = append(namespaced, teleportNamespaced...)
	return strings.Join(append(result, namespaced...), ",")
}

func showApps(apps []types.Application, active []tlsca.RouteToApp, format string, verbose bool) error {
	switch strings.ToLower(format) {
	case teleport.Text:
		showAppsAsText(apps, active, verbose)
	case teleport.JSON:
		out, err := utils.FastMarshalIndent(apps, "", "  ")
		if err != nil {
			return trace.Wrap(err)
		}
		fmt.Println(string(out))
	case teleport.YAML:
		out, err := yaml.Marshal(apps)
		if err != nil {
			return trace.Wrap(err)
		}
		fmt.Println(string(out))
	default:
		return trace.BadParameter("unsupported format. try 'json' or 'text'")
	}
	return nil
}

func showAppsAsText(apps []types.Application, active []tlsca.RouteToApp, verbose bool) {
	// In verbose mode, print everything on a single line and include host UUID.
	// In normal mode, chunk the labels, print two per line and allow multiple
	// lines per node.
	if verbose {
		t := asciitable.MakeTable([]string{"Application", "Description", "Public Address", "URI", "Labels"})
		for _, app := range apps {
			name := app.GetName()
			for _, a := range active {
				if name == a.Name {
					name = fmt.Sprintf("> %v", name)
				}
			}
			t.AddRow([]string{
				name,
				app.GetDescription(),
				app.GetPublicAddr(),
				app.GetURI(),
				sortedLabels(app.GetAllLabels()),
			})
		}
		fmt.Println(t.AsBuffer().String())
	} else {
		var rows [][]string
		for _, app := range apps {
			name := app.GetName()
			for _, a := range active {
				if name == a.Name {
					name = fmt.Sprintf("> %v", name)
				}
			}
			desc := app.GetDescription()
			addr := app.GetPublicAddr()
			labels := sortedLabels(app.GetAllLabels())
			rows = append(rows, []string{name, desc, addr, labels})
		}
		t := asciitable.MakeTableWithTruncatedColumn(
			[]string{"Application", "Description", "Public Address", "Labels"}, rows, "Labels")
		fmt.Println(t.AsBuffer().String())
	}
}

func showDatabases(clusterFlag string, databases []types.Database, active []tlsca.RouteToDatabase, format string, verbose bool) error {
	format = strings.ToLower(format)
	switch format {
	case teleport.Text:
		showDatabasesAsText(clusterFlag, databases, active, verbose)
	case teleport.JSON, teleport.YAML:
		dbInfo := struct {
			Active    []tlsca.RouteToDatabase `json:"active"`
			Databases []types.Database        `json:"databases"`
		}{active, databases}
		var out []byte
		var err error
		if format == teleport.JSON {
			out, err = utils.FastMarshalIndent(dbInfo, "", "  ")
		} else {
			out, err = yaml.Marshal(dbInfo)
		}
		if err != nil {
			return trace.Wrap(err)
		}
		fmt.Println(string(out))
	default:
		return trace.BadParameter("unsupported format. try 'json' or 'text'")
	}
	return nil
}

func showDatabasesAsText(clusterFlag string, databases []types.Database, active []tlsca.RouteToDatabase, verbose bool) {
	if verbose {
		t := asciitable.MakeTable([]string{"Name", "Description", "Protocol", "Type", "URI", "Labels", "Connect", "Expires"})
		for _, database := range databases {
			name := database.GetName()
			var connect string
			for _, a := range active {
				if a.ServiceName == name {
					name = formatActiveDB(a)
					connect = formatConnectCommand(clusterFlag, a)
				}
			}
			t.AddRow([]string{
				name,
				database.GetDescription(),
				database.GetProtocol(),
				database.GetType(),
				database.GetURI(),
				database.LabelsString(),
				connect,
				database.Expiry().Format(constants.HumanDateFormatSeconds),
			})
		}
		fmt.Println(t.AsBuffer().String())
	} else {
		var rows [][]string
		for _, database := range databases {
			name := database.GetName()
			var connect string
			for _, a := range active {
				if a.ServiceName == name {
					name = formatActiveDB(a)
					connect = formatConnectCommand(clusterFlag, a)
				}
			}
			rows = append(rows, []string{
				name,
				database.GetDescription(),
				formatDatabaseLabels(database),
				connect,
			})
		}
		t := asciitable.MakeTableWithTruncatedColumn([]string{"Name", "Description", "Labels", "Connect"}, rows, "Labels")
		fmt.Println(t.AsBuffer().String())
	}
}

func formatDatabaseLabels(database types.Database) string {
	labels := database.GetAllLabels()
	// Hide the origin label unless printing verbose table.
	delete(labels, types.OriginLabel)
	return sortedLabels(labels)
}

// formatConnectCommand formats an appropriate database connection command
// for a user based on the provided database parameters.
func formatConnectCommand(clusterFlag string, active tlsca.RouteToDatabase) string {
	cmdTokens := []string{"tsh", "db", "connect"}

	if clusterFlag != "" {
		cmdTokens = append(cmdTokens, fmt.Sprintf("--cluster=%s", clusterFlag))
	}
	if active.Username == "" {
		cmdTokens = append(cmdTokens, "--db-user=<user>")
	}
	if active.Database == "" {
		cmdTokens = append(cmdTokens, "--db-name=<name>")
	}

	cmdTokens = append(cmdTokens, active.ServiceName)
	return strings.Join(cmdTokens, " ")
}

func formatActiveDB(active tlsca.RouteToDatabase) string {
	switch {
	case active.Username != "" && active.Database != "":
		return fmt.Sprintf("> %v (user: %v, db: %v)", active.ServiceName, active.Username, active.Database)
	case active.Username != "":
		return fmt.Sprintf("> %v (user: %v)", active.ServiceName, active.Username)
	case active.Database != "":
		return fmt.Sprintf("> %v (db: %v)", active.ServiceName, active.Database)
	}
	return fmt.Sprintf("> %v", active.ServiceName)
}

// onListClusters executes 'tsh clusters' command
func onListClusters(cf *CLIConf) error {
	tc, err := makeClient(cf, true)
	if err != nil {
		return trace.Wrap(err)
	}

	var rootClusterName string
	var leafClusters []types.RemoteCluster
	err = client.RetryWithRelogin(cf.Context, tc, func() error {
		proxyClient, err := tc.ConnectToProxy(cf.Context)
		if err != nil {
			return err
		}
		defer proxyClient.Close()

		var rootErr, leafErr error
		rootClusterName, rootErr = proxyClient.RootClusterName()
		leafClusters, leafErr = proxyClient.GetLeafClusters(cf.Context)
		return trace.NewAggregate(rootErr, leafErr)
	})
	if err != nil {
		return trace.Wrap(err)
	}

	profile, _, err := client.Status(cf.HomePath, cf.Proxy)
	if err != nil {
		return trace.Wrap(err)
	}
	isSelected := func(clusterName string) bool {
		return profile != nil && clusterName == profile.Cluster
	}
	showSelected := func(clusterName string) string {
		if isSelected(clusterName) {
			return "*"
		}
		return ""
	}

	format := strings.ToLower(cf.Format)
	switch format {
	case teleport.Text:
		var t asciitable.Table
		if cf.Quiet {
			t = asciitable.MakeHeadlessTable(4)
		} else {
			t = asciitable.MakeTable([]string{"Cluster Name", "Status", "Cluster Type", "Selected"})
		}

		t.AddRow([]string{
			rootClusterName, teleport.RemoteClusterStatusOnline, "root", showSelected(rootClusterName),
		})
		for _, cluster := range leafClusters {
			t.AddRow([]string{
				cluster.GetName(), cluster.GetConnectionStatus(), "leaf", showSelected(cluster.GetName()),
			})
		}
		fmt.Println(t.AsBuffer().String())
	case teleport.JSON, teleport.YAML:
		type cluster struct {
			ClusterName string `json:"cluster_name"`
			Status      string `json:"status"`
			ClusterType string `json:"cluster_type"`
			Selected    bool   `json:"selected"`
		}
		clusterInfo := make([]cluster, 0, len(leafClusters)+1)
		clusterInfo = append(clusterInfo, cluster{rootClusterName, teleport.RemoteClusterStatusOnline, "root", isSelected(rootClusterName)})
		for _, leaf := range leafClusters {
			clusterInfo = append(clusterInfo, cluster{leaf.GetName(), leaf.GetConnectionStatus(), "leaf", isSelected(leaf.GetName())})
		}
		var out []byte
		var err error
		if format == teleport.JSON {
			out, err = utils.FastMarshalIndent(clusterInfo, "", "  ")
		} else {
			out, err = yaml.Marshal(clusterInfo)
		}
		if err != nil {
			return trace.Wrap(err)
		}
		fmt.Println(string(out))
	default:
		return trace.BadParameter("unsupported format. try 'json' or 'text'")
	}
	return nil
}

// onSSH executes 'tsh ssh' command
func onSSH(cf *CLIConf) error {
	tc, err := makeClient(cf, false)
	if err != nil {
		return trace.Wrap(err)
	}

	tc.Stdin = os.Stdin
	err = client.RetryWithRelogin(cf.Context, tc, func() error {
		return tc.SSH(cf.Context, cf.RemoteCommand, cf.LocalExec)
	})
	if err != nil {
		if strings.Contains(utils.UserMessageFromError(err), teleport.NodeIsAmbiguous) {
			allNodes, err := tc.ListAllNodes(cf.Context)
			if err != nil {
				return trace.Wrap(err)
			}
			var nodes []types.Server
			for _, node := range allNodes {
				if node.GetHostname() == tc.Host {
					nodes = append(nodes, node)
				}
			}
			fmt.Fprintf(os.Stderr, "error: ambiguous host could match multiple nodes\n\n")
			printNodesAsText(nodes, true)
			fmt.Fprintf(os.Stderr, "Hint: try addressing the node by unique id (ex: tsh ssh user@node-id)\n")
			fmt.Fprintf(os.Stderr, "Hint: use 'tsh ls -v' to list all nodes with their unique ids\n")
			fmt.Fprintf(os.Stderr, "\n")
			os.Exit(1)
		}
		// exit with the same exit status as the failed command:
		if tc.ExitStatus != 0 {
			fmt.Fprintln(os.Stderr, utils.UserMessageFromError(err))
			os.Exit(tc.ExitStatus)
		} else {
			return trace.Wrap(err)
		}
	}
	return nil
}

// onBenchmark executes benchmark
func onBenchmark(cf *CLIConf) error {
	tc, err := makeClient(cf, false)
	if err != nil {
		return trace.Wrap(err)
	}
	cnf := benchmark.Config{
		Command:       cf.RemoteCommand,
		MinimumWindow: cf.BenchDuration,
		Rate:          cf.BenchRate,
	}
	result, err := cnf.Benchmark(cf.Context, tc)
	if err != nil {
		fmt.Fprintln(os.Stderr, utils.UserMessageFromError(err))
		os.Exit(255)
	}
	fmt.Printf("\n")
	fmt.Printf("* Requests originated: %v\n", result.RequestsOriginated)
	fmt.Printf("* Requests failed: %v\n", result.RequestsFailed)
	if result.LastError != nil {
		fmt.Printf("* Last error: %v\n", result.LastError)
	}
	fmt.Printf("\nHistogram\n\n")
	t := asciitable.MakeTable([]string{"Percentile", "Response Duration"})
	for _, quantile := range []float64{25, 50, 75, 90, 95, 99, 100} {
		t.AddRow([]string{
			fmt.Sprintf("%v", quantile),
			fmt.Sprintf("%v ms", result.Histogram.ValueAtQuantile(quantile)),
		})
	}
	if _, err := io.Copy(os.Stdout, t.AsBuffer()); err != nil {
		return trace.Wrap(err)
	}
	fmt.Printf("\n")
	if cf.BenchExport {
		path, err := benchmark.ExportLatencyProfile(cf.BenchExportPath, result.Histogram, cf.BenchTicks, cf.BenchValueScale)
		if err != nil {
			fmt.Fprintf(os.Stderr, "failed exporting latency profile: %s\n", utils.UserMessageFromError(err))
		} else {
			fmt.Printf("latency profile saved: %v\n", path)
		}
	}
	return nil
}

// onJoin executes 'ssh join' command
func onJoin(cf *CLIConf) error {
	if err := validateParticipantMode(types.SessionParticipantMode(cf.JoinMode)); err != nil {
		return trace.Wrap(err)
	}

	tc, err := makeClient(cf, true)
	if err != nil {
		return trace.Wrap(err)
	}
	sid, err := session.ParseID(cf.SessionID)
	if err != nil {
		return trace.BadParameter("'%v' is not a valid session ID (must be GUID)", cf.SessionID)
	}
	err = client.RetryWithRelogin(cf.Context, tc, func() error {
		return tc.Join(context.TODO(), types.SessionParticipantMode(cf.JoinMode), cf.Namespace, *sid, nil)
	})
	if err != nil {
		return trace.Wrap(err)
	}
	return nil
}

// onSCP executes 'tsh scp' command
func onSCP(cf *CLIConf) error {
	tc, err := makeClient(cf, false)
	if err != nil {
		return trace.Wrap(err)
	}
	flags := scp.Flags{
		Recursive:     cf.RecursiveCopy,
		PreserveAttrs: cf.PreserveAttrs,
	}
	err = client.RetryWithRelogin(cf.Context, tc, func() error {
		return tc.SCP(cf.Context, cf.CopySpec, int(cf.NodePort), flags, cf.Quiet)
	})
	if err == nil {
		return nil
	}
	// exit with the same exit status as the failed command:
	if tc.ExitStatus != 0 {
		fmt.Fprintln(os.Stderr, utils.UserMessageFromError(err))
		os.Exit(tc.ExitStatus)
	}
	return trace.Wrap(err)
}

// makeClient takes the command-line configuration and constructs & returns
// a fully configured TeleportClient object
func makeClient(cf *CLIConf, useProfileLogin bool) (*client.TeleportClient, error) {
	// Parse OpenSSH style options.
	options, err := parseOptions(cf.Options)
	if err != nil {
		return nil, trace.Wrap(err)
	}

	// apply defaults
	if cf.MinsToLive == 0 {
		cf.MinsToLive = int32(apidefaults.CertDuration / time.Minute)
	}

	// split login & host
	hostLogin := cf.NodeLogin
	var labels map[string]string
	if cf.UserHost != "" {
		parts := strings.Split(cf.UserHost, "@")
		partsLength := len(parts)
		if partsLength > 1 {
			hostLogin = strings.Join(parts[:partsLength-1], "@")
			cf.UserHost = parts[partsLength-1]
		}
		// see if remote host is specified as a set of labels
		if strings.Contains(cf.UserHost, "=") {
			labels, err = client.ParseLabelSpec(cf.UserHost)
			if err != nil {
				return nil, err
			}
		}
	} else if cf.CopySpec != nil {
		for _, location := range cf.CopySpec {
			// Extract username and host from "username@host:file/path"
			parts := strings.Split(location, ":")
			parts = strings.Split(parts[0], "@")
			partsLength := len(parts)
			if partsLength > 1 {
				hostLogin = strings.Join(parts[:partsLength-1], "@")
				cf.UserHost = parts[partsLength-1]
				break
			}
		}
	}
	fPorts, err := client.ParsePortForwardSpec(cf.LocalForwardPorts)
	if err != nil {
		return nil, err
	}

	dPorts, err := client.ParseDynamicPortForwardSpec(cf.DynamicForwardedPorts)
	if err != nil {
		return nil, err
	}

	// 1: start with the defaults
	c := client.MakeDefaultConfig()

	// ProxyJump is an alias of Proxy flag
	if cf.ProxyJump != "" {
		hosts, err := utils.ParseProxyJump(cf.ProxyJump)
		if err != nil {
			return nil, trace.Wrap(err)
		}
		c.JumpHosts = hosts
	}

	// Look if a user identity was given via -i flag
	if cf.IdentityFileIn != "" {
		// Ignore local authentication methods when identity file is provided
		c.SkipLocalAuth = true
		var (
			key          *client.Key
			identityAuth ssh.AuthMethod
			expiryDate   time.Time
			hostAuthFunc ssh.HostKeyCallback
		)
		// read the ID file and create an "auth method" from it:
		key, err = client.KeyFromIdentityFile(cf.IdentityFileIn)
		if err != nil {
			return nil, trace.Wrap(err)
		}

		rootCluster, err := key.RootClusterName()
		if err != nil {
			return nil, trace.Wrap(err)
		}
		clusters := []string{rootCluster}
		if cf.SiteName != "" {
			clusters = append(clusters, cf.SiteName)
		}
		hostAuthFunc, err = key.HostKeyCallbackForClusters(cf.InsecureSkipVerify, apiutils.Deduplicate(clusters))
		if err != nil {
			return nil, trace.Wrap(err)
		}

		if hostAuthFunc != nil {
			c.HostKeyCallback = hostAuthFunc
		} else {
			return nil, trace.BadParameter("missing trusted certificate authorities in the identity, upgrade to newer version of tctl, export identity and try again")
		}
		certUsername, err := key.CertUsername()
		if err != nil {
			return nil, trace.Wrap(err)
		}
		log.Debugf("Extracted username %q from the identity file %v.", certUsername, cf.IdentityFileIn)
		c.Username = certUsername

		identityAuth, err = authFromIdentity(key)
		if err != nil {
			return nil, trace.Wrap(err)
		}
		c.AuthMethods = []ssh.AuthMethod{identityAuth}

		// Also create an in-memory agent to hold the key. If cluster is in
		// proxy recording mode, agent forwarding will be required for
		// sessions.
		c.Agent = agent.NewKeyring()
		agentKeys, err := key.AsAgentKeys()
		if err != nil {
			return nil, trace.Wrap(err)
		}
		for _, k := range agentKeys {
			if err := c.Agent.Add(k); err != nil {
				return nil, trace.Wrap(err)
			}
		}

		if len(key.TLSCert) > 0 {
			c.TLS, err = key.TeleportClientTLSConfig(nil, clusters)
			if err != nil {
				return nil, trace.Wrap(err)
			}
		}
		// check the expiration date
		expiryDate, _ = key.CertValidBefore()
		if expiryDate.Before(time.Now()) {
			fmt.Fprintf(os.Stderr, "WARNING: the certificate has expired on %v\n", expiryDate)
		}
	} else {
		// load profile. if no --proxy is given the currently active profile is used, otherwise
		// fetch profile for exact proxy we are trying to connect to.
		err = c.LoadProfile(cf.HomePath, cf.Proxy)
		if err != nil {
			fmt.Printf("WARNING: Failed to load tsh profile for %q: %v\n", cf.Proxy, err)
		}
	}
	// 3: override with the CLI flags
	if cf.Namespace != "" {
		c.Namespace = cf.Namespace
	}
	if cf.Username != "" {
		c.Username = cf.Username
	}
	c.Passwordless = cf.Passwordless
	// if proxy is set, and proxy is not equal to profile's
	// loaded addresses, override the values
	if err := setClientWebProxyAddr(cf, c); err != nil {
		return nil, trace.Wrap(err)
	}

	if c.ExtraProxyHeaders == nil {
		c.ExtraProxyHeaders = map[string]string{}
	}
	for _, proxyHeaders := range cf.ExtraProxyHeaders {
		proxyGlob := utils.GlobToRegexp(proxyHeaders.Proxy)
		proxyRegexp, err := regexp.Compile(proxyGlob)
		if err != nil {
			return nil, trace.Wrap(err, "invalid proxy glob %q in tsh configuration file", proxyGlob)
		}
		if proxyRegexp.MatchString(c.WebProxyAddr) {
			for k, v := range proxyHeaders.Headers {
				c.ExtraProxyHeaders[k] = v
			}
		}
	}

	if len(fPorts) > 0 {
		c.LocalForwardPorts = fPorts
	}
	if len(dPorts) > 0 {
		c.DynamicForwardedPorts = dPorts
	}
	profileSiteName := c.SiteName
	if cf.SiteName != "" {
		c.SiteName = cf.SiteName
	}
	if cf.KubernetesCluster != "" {
		c.KubernetesCluster = cf.KubernetesCluster
	}
	if cf.DatabaseService != "" {
		c.DatabaseService = cf.DatabaseService
	}
	// if host logins stored in profiles must be ignored...
	if !useProfileLogin {
		c.HostLogin = ""
	}
	if hostLogin != "" {
		c.HostLogin = hostLogin
	}
	c.Host = cf.UserHost
	c.HostPort = int(cf.NodePort)
	c.Labels = labels
	c.KeyTTL = time.Minute * time.Duration(cf.MinsToLive)
	c.InsecureSkipVerify = cf.InsecureSkipVerify
	c.PredicateExpression = cf.PredicateExpression

	if cf.SearchKeywords != "" {
		c.SearchKeywords = client.ParseSearchKeywords(cf.SearchKeywords, ',')
	}

	// If a TTY was requested, make sure to allocate it. Note this applies to
	// "exec" command because a shell always has a TTY allocated.
	if cf.Interactive || options.RequestTTY {
		c.Interactive = true
	}

	if !cf.NoCache {
		c.CachePolicy = &client.CachePolicy{}
	}

	// check version compatibility of the server and client
	c.CheckVersions = !cf.SkipVersionCheck

	// parse compatibility parameter
	certificateFormat, err := parseCertificateCompatibilityFlag(cf.Compatibility, cf.CertificateFormat)
	if err != nil {
		return nil, trace.Wrap(err)
	}
	c.CertificateFormat = certificateFormat

	// copy the authentication connector over
	if cf.AuthConnector != "" {
		c.AuthConnector = cf.AuthConnector
	}

	// If agent forwarding was specified on the command line enable it.
	c.ForwardAgent = options.ForwardAgent
	if cf.ForwardAgent {
		c.ForwardAgent = client.ForwardAgentYes
	}

	if err := setX11Config(c, cf, options, os.Getenv); err != nil {
		log.WithError(err).Info("X11 forwarding is not properly configured, continuing without it.")
	}

	// If the caller does not want to check host keys, pass in a insecure host
	// key checker.
	if !options.StrictHostKeyChecking {
		c.HostKeyCallback = client.InsecureSkipHostKeyChecking
	}
	c.BindAddr = cf.BindAddr

	// Don't execute remote command, used when port forwarding.
	c.NoRemoteExec = cf.NoRemoteExec

	// Allow the default browser used to open tsh login links to be overridden
	// (not currently implemented) or set to 'none' to suppress browser opening entirely.
	c.Browser = cf.Browser

	c.AddKeysToAgent = cf.AddKeysToAgent
	if !cf.UseLocalSSHAgent {
		c.AddKeysToAgent = client.AddKeysToAgentNo
	}

	c.EnableEscapeSequences = cf.EnableEscapeSequences

	// pass along mock sso login if provided (only used in tests)
	c.MockSSOLogin = cf.mockSSOLogin

	// Set tsh home directory
	c.HomePath = cf.HomePath

	if c.KeysDir == "" {
		c.KeysDir = c.HomePath
	}

	tc, err := client.NewClient(c)
	if err != nil {
		return nil, trace.Wrap(err)
	}
	// Load SSH key for the cluster indicated in the profile.
	// Handle gracefully if the profile is empty or if the key cannot be found.
	if profileSiteName != "" {
		if err := tc.LoadKeyForCluster(profileSiteName); err != nil {
			log.Debug(err)
			if !trace.IsNotFound(err) {
				return nil, trace.Wrap(err)
			}
		}
	}

	// If identity file was provided, we skip loading the local profile info
	// (above). This profile info provides the proxy-advertised listening
	// addresses.
	// To compensate, when using an identity file, explicitly fetch these
	// addresses from the proxy (this is what Ping does).
	if cf.IdentityFileIn != "" {
		log.Debug("Pinging the proxy to fetch listening addresses for non-web ports.")
		if _, err := tc.Ping(cf.Context); err != nil {
			return nil, trace.Wrap(err)
		}
	}

	tc.Config.Stderr = cf.Stderr()
	tc.Config.Stdout = cf.Stdout()

	tc.Config.Reason = cf.Reason
	tc.Config.Invited = cf.Invited
	tc.Config.DisplayParticipantRequirements = cf.displayParticipantRequirements
	return tc, nil
}

// setX11Config sets X11 config using CLI and SSH option flags.
func setX11Config(c *client.Config, cf *CLIConf, o Options, fn envGetter) error {
	// X11 forwarding can be enabled with -X, -Y, or -oForwardX11=yes
	c.EnableX11Forwarding = cf.X11ForwardingUntrusted || cf.X11ForwardingTrusted || o.ForwardX11

	if c.EnableX11Forwarding && fn(x11.DisplayEnv) == "" {
		c.EnableX11Forwarding = false
		return trace.BadParameter("$DISPLAY must be set for X11 forwarding")
	}

	c.X11ForwardingTrusted = cf.X11ForwardingTrusted
	if o.ForwardX11Trusted != nil && *o.ForwardX11Trusted {
		c.X11ForwardingTrusted = true
	}

	// Set X11 forwarding timeout, prioritizing the SSH option if set.
	c.X11ForwardingTimeout = o.ForwardX11Timeout
	if c.X11ForwardingTimeout == 0 {
		c.X11ForwardingTimeout = cf.X11ForwardingTimeout
	}

	return nil
}

// defaultWebProxyPorts is the order of default proxy ports to try, in order that
// they will be tried.
var defaultWebProxyPorts = []int{
	defaults.HTTPListenPort, teleport.StandardHTTPSPort,
}

// setClientWebProxyAddr configures the client WebProxyAddr and SSHProxyAddr
// configuration values. Values that are not fully specified via configuration
// or command-line options will be deduced if necessary.
//
// If successful, setClientWebProxyAddr will modify the client Config in-place.
func setClientWebProxyAddr(cf *CLIConf, c *client.Config) error {
	// If the user has specified a proxy on the command line, and one has not
	// already been specified from configuration...

	if cf.Proxy != "" && c.WebProxyAddr == "" {
		parsedAddrs, err := client.ParseProxyHost(cf.Proxy)
		if err != nil {
			return trace.Wrap(err)
		}

		proxyAddress := parsedAddrs.WebProxyAddr
		if parsedAddrs.UsingDefaultWebProxyPort {
			log.Debug("Web proxy port was not set. Attempting to detect port number to use.")
			timeout, cancel := context.WithTimeout(context.Background(), proxyDefaultResolutionTimeout)
			defer cancel()

			proxyAddress, err = pickDefaultAddr(
				timeout, cf.InsecureSkipVerify, parsedAddrs.Host, defaultWebProxyPorts)

			// On error, fall back to the legacy behaviour
			if err != nil {
				log.WithError(err).Debug("Proxy port resolution failed, falling back to legacy default.")
				return c.ParseProxyHost(cf.Proxy)
			}
		}

		c.WebProxyAddr = proxyAddress
		c.SSHProxyAddr = parsedAddrs.SSHProxyAddr
	}

	return nil
}

func parseCertificateCompatibilityFlag(compatibility string, certificateFormat string) (string, error) {
	switch {
	// if nothing is passed in, the role will decide
	case compatibility == "" && certificateFormat == "":
		return teleport.CertificateFormatUnspecified, nil
	// supporting the old --compat format for backward compatibility
	case compatibility != "" && certificateFormat == "":
		return utils.CheckCertificateFormatFlag(compatibility)
	// new documented flag --cert-format
	case compatibility == "" && certificateFormat != "":
		return utils.CheckCertificateFormatFlag(certificateFormat)
	// can not use both
	default:
		return "", trace.BadParameter("--compat or --cert-format must be specified")
	}
}

// refuseArgs helper makes sure that 'args' (list of CLI arguments)
// does not contain anything other than command
func refuseArgs(command string, args []string) error {
	for _, arg := range args {
		if arg == command || strings.HasPrefix(arg, "-") {
			continue
		} else {
			return trace.BadParameter("unexpected argument: %s", arg)
		}
	}
	return nil
}

// authFromIdentity returns a standard ssh.Authmethod for a given identity file
func authFromIdentity(k *client.Key) (ssh.AuthMethod, error) {
	signer, err := sshutils.NewSigner(k.Priv, k.Cert)
	if err != nil {
		return nil, trace.Wrap(err)
	}
	return ssh.PublicKeys(signer), nil
}

// onShow reads an identity file (a public SSH key or a cert) and dumps it to stdout
func onShow(cf *CLIConf) error {
	key, err := client.KeyFromIdentityFile(cf.IdentityFileIn)
	if err != nil {
		return trace.Wrap(err)
	}

	// unmarshal certificate bytes into a ssh.PublicKey
	cert, _, _, _, err := ssh.ParseAuthorizedKey(key.Cert)
	if err != nil {
		return trace.Wrap(err)
	}

	// unmarshal private key bytes into a *rsa.PrivateKey
	priv, err := ssh.ParseRawPrivateKey(key.Priv)
	if err != nil {
		return trace.Wrap(err)
	}

	pub, err := ssh.ParsePublicKey(key.Pub)
	if err != nil {
		return trace.Wrap(err)
	}

	fmt.Printf("Cert: %#v\nPriv: %#v\nPub: %#v\n",
		cert, priv, pub)

	fmt.Printf("Fingerprint: %s\n", ssh.FingerprintSHA256(pub))
	return nil
}

// printStatus prints the status of the profile.
func printStatus(debug bool, p *client.ProfileStatus, isActive bool) {
	var count int
	var prefix string
	if isActive {
		prefix = "> "
	} else {
		prefix = "  "
	}
	duration := time.Until(p.ValidUntil)
	humanDuration := "EXPIRED"
	if duration.Nanoseconds() > 0 {
		humanDuration = fmt.Sprintf("valid for %v", duration.Round(time.Minute))
	}

	fmt.Printf("%vProfile URL:        %v\n", prefix, p.ProxyURL.String())
	fmt.Printf("  Logged in as:       %v\n", p.Username)
	if len(p.ActiveRequests.AccessRequests) != 0 {
		fmt.Printf("  Active requests:    %v\n", strings.Join(p.ActiveRequests.AccessRequests, ", "))
	}
	if p.Cluster != "" {
		fmt.Printf("  Cluster:            %v\n", p.Cluster)
	}
	fmt.Printf("  Roles:              %v\n", strings.Join(p.Roles, ", "))
	if debug {
		for k, v := range p.Traits {
			if count == 0 {
				fmt.Printf("  Traits:             %v: %v\n", k, v)
			} else {
				fmt.Printf("                      %v: %v\n", k, v)
			}
			count = count + 1
		}
	}
	fmt.Printf("  Logins:             %v\n", strings.Join(p.Logins, ", "))
	if p.KubeEnabled {
		fmt.Printf("  Kubernetes:         enabled\n")
		if kubeCluster := selectedKubeCluster(p.Cluster); kubeCluster != "" {
			fmt.Printf("  Kubernetes cluster: %q\n", kubeCluster)
		}
		if len(p.KubeUsers) > 0 {
			fmt.Printf("  Kubernetes users:   %v\n", strings.Join(p.KubeUsers, ", "))
		}
		if len(p.KubeGroups) > 0 {
			fmt.Printf("  Kubernetes groups:  %v\n", strings.Join(p.KubeGroups, ", "))
		}
	} else {
		fmt.Printf("  Kubernetes:         disabled\n")
	}
	if len(p.Databases) != 0 {
		fmt.Printf("  Databases:          %v\n", strings.Join(p.DatabaseServices(), ", "))
	}
	fmt.Printf("  Valid until:        %v [%v]\n", p.ValidUntil, humanDuration)
	fmt.Printf("  Extensions:         %v\n", strings.Join(p.Extensions, ", "))

	fmt.Printf("\n")
}

// onStatus command shows which proxy the user is logged into and metadata
// about the certificate.
func onStatus(cf *CLIConf) error {
	// Get the status of the active profile as well as the status
	// of any other proxies the user is logged into.
	//
	// Return error if not logged in, no active profile, or expired.
	profile, profiles, err := client.Status(cf.HomePath, cf.Proxy)
	if err != nil {
		return trace.Wrap(err)
	}

	format := strings.ToLower(cf.Format)
	switch format {
	case teleport.JSON:
		if profiles == nil {
			profiles = []*client.ProfileStatus{}
		}
		profileInfo := struct {
			Active   *client.ProfileStatus   `json:"active"`
			Profiles []*client.ProfileStatus `json:"profiles"`
		}{profile, profiles}
		var out []byte
		var err error
		if format == teleport.JSON {
			out, err = utils.FastMarshalIndent(profileInfo, "", "  ")
		} else {
			out, err = yaml.Marshal(profileInfo)
		}
		if err != nil {
			return trace.Wrap(err)
		}
		fmt.Println(string(out))
	default:
		printProfiles(cf.Debug, profile, profiles)
	}

	if profile == nil {
		return trace.NotFound("Not logged in.")
	}

	duration := time.Until(profile.ValidUntil)
	if !profile.ValidUntil.IsZero() && duration.Nanoseconds() <= 0 {
		return trace.NotFound("Active profile expired.")
	}

	return nil
}

func printProfiles(debug bool, profile *client.ProfileStatus, profiles []*client.ProfileStatus) {
	if profile == nil && len(profiles) == 0 {
		return
	}

	// Print the active profile.
	if profile != nil {
		printStatus(debug, profile, true)
	}

	// Print all other profiles.
	for _, p := range profiles {
		printStatus(debug, p, false)
	}
}

// host is a utility function that extracts
// host from the host:port pair, in case of any error
// returns the original value
func host(in string) string {
	out, err := utils.Host(in)
	if err != nil {
		return in
	}
	return out
}

// waitForRequestResolution waits for an access request to be resolved. On
// approval, returns the updated request. `clt` must be a client to the root
// cluster, such as the one returned by
// `(*TeleportClient).WithRootClusterClient`. `ready` will be closed when the
// event watcher used to wait for the request updates is ready.
func waitForRequestResolution(cf *CLIConf, clt auth.ClientI, req types.AccessRequest, ready chan<- struct{}) (types.AccessRequest, error) {
	filter := types.AccessRequestFilter{
		User: req.GetUser(),
	}
	watcher, err := clt.NewWatcher(cf.Context, types.Watch{
		Name: "await-request-approval",
		Kinds: []types.WatchKind{{
			Kind:   types.KindAccessRequest,
			Filter: filter.IntoMap(),
		}},
	})
	if err != nil {
		return nil, trace.Wrap(err)
	}
	defer watcher.Close()
Loop:
	for {
		select {
		case event := <-watcher.Events():
			switch event.Type {
			case types.OpInit:
				log.Infof("Access-request watcher initialized...")
				close(ready)
				continue Loop
			case types.OpPut:
				r, ok := event.Resource.(*types.AccessRequestV3)
				if !ok {
					return nil, trace.BadParameter("unexpected resource type %T", event.Resource)
				}
				if r.GetName() != req.GetName() || r.GetState().IsPending() {
					log.Debugf("Skipping put event id=%s,state=%s.", r.GetName(), r.GetState())
					continue Loop
				}
				return r, nil
			case types.OpDelete:
				if event.Resource.GetName() != req.GetName() {
					log.Debugf("Skipping delete event id=%s", event.Resource.GetName())
					continue Loop
				}
				return nil, trace.Errorf("request %s has expired or been deleted...", event.Resource.GetName())
			default:
				log.Warnf("Skipping unknown event type %s", event.Type)
			}
		case <-watcher.Done():
			return nil, trace.Wrap(watcher.Error())
		}
	}
}

func onRequestResolution(cf *CLIConf, tc *client.TeleportClient, req types.AccessRequest) error {
	if !req.GetState().IsApproved() {
		msg := fmt.Sprintf("request %s has been set to %s", req.GetName(), req.GetState().String())
		if reason := req.GetResolveReason(); reason != "" {
			msg = fmt.Sprintf("%s, reason=%q", msg, reason)
		}
		return trace.Errorf(msg)
	}

	msg := "\nApproval received, getting updated certificates...\n\n"
	if reason := req.GetResolveReason(); reason != "" {
		msg = fmt.Sprintf("\nApproval received, reason=%q\nGetting updated certificates...\n\n", reason)
	}
	fmt.Fprint(os.Stderr, msg)

	err := reissueWithRequests(cf, tc, req.GetName())
	return trace.Wrap(err)
}

// reissueWithRequests handles a certificate reissue, applying new requests by ID,
// and saving the updated profile.
func reissueWithRequests(cf *CLIConf, tc *client.TeleportClient, reqIDs ...string) error {
	profile, err := client.StatusCurrent(cf.HomePath, cf.Proxy)
	if err != nil {
		return trace.Wrap(err)
	}
	params := client.ReissueParams{
		AccessRequests: reqIDs,
		RouteToCluster: cf.SiteName,
	}
	// if the certificate already had active requests, add them to our inputs parameters.
	if len(profile.ActiveRequests.AccessRequests) > 0 {
		params.AccessRequests = append(params.AccessRequests, profile.ActiveRequests.AccessRequests...)
	}
	if params.RouteToCluster == "" {
		params.RouteToCluster = profile.Cluster
	}
	if err := tc.ReissueUserCerts(cf.Context, client.CertCacheDrop, params); err != nil {
		return trace.Wrap(err)
	}
	if err := tc.SaveProfile(cf.HomePath, true); err != nil {
		return trace.Wrap(err)
	}
	if err := updateKubeConfig(cf, tc, ""); err != nil {
		return trace.Wrap(err)
	}
	return nil
}

func onApps(cf *CLIConf) error {
	tc, err := makeClient(cf, false)
	if err != nil {
		return trace.Wrap(err)
	}

	// Get a list of all applications.
	var apps []types.Application
	err = client.RetryWithRelogin(cf.Context, tc, func() error {
		apps, err = tc.ListApps(cf.Context, nil /* custom filter */)
		return err
	})
	if err != nil {
		return trace.Wrap(err)
	}

	// Retrieve profile to be able to show which apps user is logged into.
	profile, err := client.StatusCurrent(cf.HomePath, cf.Proxy)
	if err != nil {
		return trace.Wrap(err)
	}

	// Sort by app name.
	sort.Slice(apps, func(i, j int) bool {
		return apps[i].GetName() < apps[j].GetName()
	})

	return trace.Wrap(showApps(apps, profile.Apps, cf.Format, cf.Verbose))
}

// onEnvironment handles "tsh env" command.
func onEnvironment(cf *CLIConf) error {
	profile, err := client.StatusCurrent(cf.HomePath, cf.Proxy)
	if err != nil {
		return trace.Wrap(err)
	}

	// Print shell built-in commands to set (or unset) environment.
	switch {
	case cf.unsetEnvironment:
		fmt.Printf("unset %v\n", proxyEnvVar)
		fmt.Printf("unset %v\n", clusterEnvVar)
		fmt.Printf("unset %v\n", kubeClusterEnvVar)
		fmt.Printf("unset %v\n", teleport.EnvKubeConfig)
	case !cf.unsetEnvironment:
		fmt.Printf("export %v=%v\n", proxyEnvVar, profile.ProxyURL.Host)
		fmt.Printf("export %v=%v\n", clusterEnvVar, profile.Cluster)
		if kubeName := selectedKubeCluster(profile.Cluster); kubeName != "" {
			fmt.Printf("export %v=%v\n", kubeClusterEnvVar, kubeName)
			fmt.Printf("# set %v to a standalone kubeconfig for the selected kube cluster\n", teleport.EnvKubeConfig)
			fmt.Printf("export %v=%v\n", teleport.EnvKubeConfig, profile.KubeConfigPath(kubeName))
		}
	}

	return nil
}

// envGetter is used to read in the environment. In production "os.Getenv"
// is used.
type envGetter func(string) string

// setEnvFlags sets flags that can be set via environment variables.
func setEnvFlags(cf *CLIConf, fn envGetter) {
	// prioritize CLI input
	if cf.SiteName == "" {
		setSiteNameFromEnv(cf, fn)
	}
	// prioritize CLI input
	if cf.KubernetesCluster == "" {
		setKubernetesClusterFromEnv(cf, fn)
	}
	setTeleportHomeFromEnv(cf, fn)
}

// setSiteNameFromEnv sets teleport site name from environment if configured.
// First try reading TELEPORT_CLUSTER, then the legacy term TELEPORT_SITE.
func setSiteNameFromEnv(cf *CLIConf, fn envGetter) {
	if clusterName := fn(siteEnvVar); clusterName != "" {
		cf.SiteName = clusterName
	}
	if clusterName := fn(clusterEnvVar); clusterName != "" {
		cf.SiteName = clusterName
	}
}

// setTeleportHomeFromEnv sets home directory from environment if configured.
func setTeleportHomeFromEnv(cf *CLIConf, fn envGetter) {
	if homeDir := fn(types.HomeEnvVar); homeDir != "" {
		cf.HomePath = path.Clean(homeDir)
	}
}

// setKubernetesClusterFromEnv sets teleport kube cluster from environment if configured.
func setKubernetesClusterFromEnv(cf *CLIConf, fn envGetter) {
	if kubeName := fn(kubeClusterEnvVar); kubeName != "" {
		cf.KubernetesCluster = kubeName
	}
}

func handleUnimplementedError(ctx context.Context, perr error, cf CLIConf) error {
	const (
		errMsgFormat         = "This server does not implement this feature yet. Likely the client version you are using is newer than the server. The server version: %v, the client version: %v. Please upgrade the server."
		unknownServerVersion = "unknown"
	)
	tc, err := makeClient(&cf, false)
	if err != nil {
		log.WithError(err).Warning("Failed to create client.")
		return trace.WrapWithMessage(perr, errMsgFormat, unknownServerVersion, teleport.Version)
	}
	pr, err := tc.Ping(ctx)
	if err != nil {
		log.WithError(err).Warning("Failed to call ping.")
		return trace.WrapWithMessage(perr, errMsgFormat, unknownServerVersion, teleport.Version)
	}
	return trace.WrapWithMessage(perr, errMsgFormat, pr.ServerVersion, teleport.Version)
}

func validateParticipantMode(mode types.SessionParticipantMode) error {
	switch mode {
	case types.SessionPeerMode, types.SessionObserverMode, types.SessionModeratorMode:
		return nil
	default:
		return trace.BadParameter("invalid participant mode %v", mode)
	}
}<|MERGE_RESOLUTION|>--- conflicted
+++ resolved
@@ -423,11 +423,7 @@
 	app.HelpFlag.Short('h')
 
 	ver := app.Command("version", "Print the version")
-<<<<<<< HEAD
 	ver.Flag("format", "Format output (text, json, yaml)").Short('f').Default(teleport.Text).StringVar(&cf.Format)
-=======
-
->>>>>>> ef613569
 	// ssh
 	ssh := app.Command("ssh", "Run shell or execute a command on a remote SSH node")
 	ssh.Arg("[user@]host", "Remote hostname and the login to use").Required().StringVar(&cf.UserHost)
