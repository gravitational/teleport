--- conflicted
+++ resolved
@@ -160,15 +160,13 @@
 	// (not currently implemented), or set to 'none' to suppress browser opening entirely.
 	Browser string
 
-<<<<<<< HEAD
+	// UseLocalSSHAgent set to false will prevent this client from attempting to
+	// connect to the local ssh-agent (or similar) socket at $SSH_AUTH_SOCK.
+	UseLocalSSHAgent bool
+
 	// Update the kube-context when logging in. This is kept behind a flag so that a users
 	// context isn't blindly updated when switching between clusters.
 	UpdateKubeContext bool
-=======
-	// UseLocalSSHAgent set to false will prevent this client from attempting to
-	// connect to the local ssh-agent (or similar) socket at $SSH_AUTH_SOCK.
-	UseLocalSSHAgent bool
->>>>>>> 016cf3a0
 }
 
 func main() {
@@ -1095,15 +1093,13 @@
 	// (not currently implemented) or set to 'none' to suppress browser opening entirely.
 	c.Browser = cf.Browser
 
-<<<<<<< HEAD
-	c.UpdateKubeContext = cf.UpdateKubeContext
-=======
 	// Do not write SSH certs into the local ssh-agent if user requested it.
 	//
 	// This is specifically for gpg-agent, which doesn't support SSH
 	// certificates (https://dev.gnupg.org/T1756)
 	c.UseLocalSSHAgent = cf.UseLocalSSHAgent
->>>>>>> 016cf3a0
+
+	c.UpdateKubeContext = cf.UpdateKubeContext
 
 	tc, err := client.NewClient(c)
 	if err != nil {
