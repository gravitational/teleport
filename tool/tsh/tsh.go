/*
Copyright 2016-2021 Gravitational, Inc.

Licensed under the Apache License, Version 2.0 (the "License");
you may not use this file except in compliance with the License.
You may obtain a copy of the License at

    http://www.apache.org/licenses/LICENSE-2.0

Unless required by applicable law or agreed to in writing, software
distributed under the License is distributed on an "AS IS" BASIS,
WITHOUT WARRANTIES OR CONDITIONS OF ANY KIND, either express or implied.
See the License for the specific language governing permissions and
limitations under the License.
*/

package main

import (
	"context"
	"errors"
	"fmt"
	"io"
	"net"
	"net/url"
	"os"
	"os/signal"
	"path"
	"path/filepath"
	"regexp"
	"runtime"
	"runtime/pprof"
	"sort"
	"strconv"
	"strings"
	"sync"
	"syscall"
	"time"

	"github.com/gravitational/teleport"
	"github.com/gravitational/teleport/api/client/proto"
	"github.com/gravitational/teleport/api/constants"
	apidefaults "github.com/gravitational/teleport/api/defaults"
	apitracing "github.com/gravitational/teleport/api/observability/tracing"
	"github.com/gravitational/teleport/api/types"
	"github.com/gravitational/teleport/api/types/wrappers"
	apiutils "github.com/gravitational/teleport/api/utils"
	apisshutils "github.com/gravitational/teleport/api/utils/sshutils"
	"github.com/gravitational/teleport/lib/asciitable"
	"github.com/gravitational/teleport/lib/auth"
	wancli "github.com/gravitational/teleport/lib/auth/webauthncli"
	"github.com/gravitational/teleport/lib/benchmark"
	"github.com/gravitational/teleport/lib/client"
	dbprofile "github.com/gravitational/teleport/lib/client/db"
	"github.com/gravitational/teleport/lib/client/identityfile"
	"github.com/gravitational/teleport/lib/defaults"
	"github.com/gravitational/teleport/lib/events"
	"github.com/gravitational/teleport/lib/kube/kubeconfig"
	"github.com/gravitational/teleport/lib/modules"
	"github.com/gravitational/teleport/lib/observability/tracing"
	"github.com/gravitational/teleport/lib/services"
	"github.com/gravitational/teleport/lib/session"
	"github.com/gravitational/teleport/lib/sshutils"
	"github.com/gravitational/teleport/lib/sshutils/scp"
	"github.com/gravitational/teleport/lib/sshutils/x11"
	"github.com/gravitational/teleport/lib/tlsca"
	"github.com/gravitational/teleport/lib/utils"
	"github.com/gravitational/teleport/lib/utils/prompt"

	"github.com/ghodss/yaml"
	"github.com/gravitational/trace"
	"github.com/jonboulle/clockwork"
	"github.com/sirupsen/logrus"
	oteltrace "go.opentelemetry.io/otel/trace"
	"golang.org/x/crypto/ssh"
	"golang.org/x/crypto/ssh/agent"

	"github.com/gravitational/kingpin"
)

var log = logrus.WithFields(logrus.Fields{
	trace.Component: teleport.ComponentTSH,
})

const (
	// mfaModeAuto automatically chooses the best MFA device(s), without any
	// restrictions.
	// Allows both Webauthn and OTP.
	mfaModeAuto = "auto"
	// mfaModeCrossPlatform utilizes only cross-platform devices, such as
	// pluggable hardware keys.
	// Implies Webauthn.
	mfaModeCrossPlatform = "cross-platform"
	// mfaModePlatform utilizes only platform devices, such as Touch ID.
	// Implies Webauthn.
	mfaModePlatform = "platform"
	// mfaModeOTP utilizes only OTP devices.
	mfaModeOTP = "otp"

	hostnameOrIDPredicateTemplate = `resource.spec.hostname == "%[1]s" || name == "%[1]s"`
)

// CLIConf stores command line arguments and flags:
type CLIConf struct {
	// UserHost contains "[login]@hostname" argument to SSH command
	UserHost string
	// Commands to execute on a remote host
	RemoteCommand []string
	// DesiredRoles indicates one or more roles which should be requested.
	DesiredRoles string
	// RequestReason indicates the reason for an access request.
	RequestReason string
	// SuggestedReviewers is a list of suggested request reviewers.
	SuggestedReviewers string
	// NoWait can be used with an access request to exit without waiting for a request resolution.
	NoWait bool
	// RequestedResourceIDs is a list of resources to request access to.
	RequestedResourceIDs []string
	// RequestID is an access request ID
	RequestID string
	// RequestIDs is a list of access request IDs
	RequestIDs []string
	// ReviewReason indicates the reason for an access review.
	ReviewReason string
	// ReviewableRequests indicates that only requests which can be reviewed should
	// be listed.
	ReviewableRequests bool
	// SuggestedRequests indicates that only requests which suggest the current user
	// as a reviewer should be listed.
	SuggestedRequests bool
	// MyRequests indicates that only requests created by the current user
	// should be listed.
	MyRequests bool
	// Approve/Deny indicates the desired review kind.
	Approve, Deny bool
	// ResourceKind is the resource kind to search for
	ResourceKind string
	// Username is the Teleport user's username (to login into proxies)
	Username string
	// ExplicitUsername is true if Username was initially set by the end-user
	// (for example, using command-line flags).
	ExplicitUsername bool
	// Proxy keeps the hostname:port of the SSH proxy to use
	Proxy string
	// TTL defines how long a session must be active (in minutes)
	MinsToLive int32
	// SSH Port on a remote SSH host
	NodePort int32
	// Login on a remote SSH host
	NodeLogin string
	// InsecureSkipVerify bypasses verification of HTTPS certificate when talking to web proxy
	InsecureSkipVerify bool
	// SessionID identifies the session tsh is operating on.
	// For `tsh join`, it is the ID of the session to join.
	// For `tsh play`, it is either the ID of the session to play,
	// or the path to a local session file which has already been
	// downloaded.
	SessionID string
	// Src:dest parameter for SCP
	CopySpec []string
	// -r flag for scp
	RecursiveCopy bool
	// -L flag for ssh. Local port forwarding like 'ssh -L 80:remote.host:80 -L 443:remote.host:443'
	LocalForwardPorts []string
	// DynamicForwardedPorts is port forwarding using SOCKS5. It is similar to
	// "ssh -D 8080 example.com".
	DynamicForwardedPorts []string
	// ForwardAgent agent to target node. Equivalent of -A for OpenSSH.
	ForwardAgent bool
	// ProxyJump is an optional -J flag pointing to the list of jumphosts,
	// it is an equivalent of --proxy flag in tsh interpretation
	ProxyJump string
	// --local flag for ssh
	LocalExec bool
	// SiteName specifies remote site go login to
	SiteName string
	// KubernetesCluster specifies the kubernetes cluster to login to.
	KubernetesCluster string
	// DaemonAddr is the daemon listening address.
	DaemonAddr string
	// DaemonCertsDir is the directory containing certs used to create secure gRPC connection with daemon service
	DaemonCertsDir string
	// DatabaseService specifies the database proxy server to log into.
	DatabaseService string
	// DatabaseUser specifies database user to embed in the certificate.
	DatabaseUser string
	// DatabaseName specifies database name to embed in the certificate.
	DatabaseName string
	// AppName specifies proxied application name.
	AppName string
	// Interactive, when set to true, launches remote command with the terminal attached
	Interactive bool
	// Quiet mode, -q command (disables progress printing)
	Quiet bool
	// Namespace is used to select cluster namespace
	Namespace string
	// NoCache is used to turn off client cache for nodes discovery
	NoCache bool
	// BenchDuration is a duration for the benchmark
	BenchDuration time.Duration
	// BenchRate is a requests per second rate to maintain
	BenchRate int
	// BenchInteractive indicates that we should create interactive session
	BenchInteractive bool
	// BenchExport exports the latency profile
	BenchExport bool
	// BenchExportPath saves the latency profile in provided path
	BenchExportPath string
	// BenchTicks ticks per half distance
	BenchTicks int32
	// BenchValueScale value at which to scale the values recorded
	BenchValueScale float64
	// Context is a context to control execution
	Context context.Context
	// IdentityFileIn is an argument to -i flag (path to the private key+cert file)
	IdentityFileIn string
	// Compatibility flags, --compat, specifies OpenSSH compatibility flags.
	Compatibility string
	// CertificateFormat defines the format of the user SSH certificate.
	CertificateFormat string
	// IdentityFileOut is an argument to -out flag
	IdentityFileOut string
	// IdentityFormat (used for --format flag for 'tsh login') defines which
	// format to use with --out to store a freshly retrieved certificate
	IdentityFormat identityfile.Format
	// IdentityOverwrite when true will overwrite any existing identity file at
	// IdentityFileOut. When false, user will be prompted before overwriting
	// any files.
	IdentityOverwrite bool

	// BindAddr is an address in the form of host:port to bind to
	// during `tsh login` command
	BindAddr string

	// AuthConnector is the name of the connector to use.
	AuthConnector string

	// MFAMode is the preferred mode for MFA/Passwordless assertions.
	MFAMode string

	// SkipVersionCheck skips version checking for client and server
	SkipVersionCheck bool

	// Options is a list of OpenSSH options in the format used in the
	// configuration file.
	Options []string

	// Verbose is used to print extra output.
	Verbose bool

	// Format is used to change the format of output
	Format string

	// SearchKeywords is a list of search keywords to match against resource field values.
	SearchKeywords string

	// PredicateExpression defines boolean conditions that will be matched against the resource.
	PredicateExpression string

	// NoRemoteExec will not execute a remote command after connecting to a host,
	// will block instead. Useful when port forwarding. Equivalent of -N for OpenSSH.
	NoRemoteExec bool

	// X11ForwardingUntrusted will set up untrusted X11 forwarding for the session ('ssh -X')
	X11ForwardingUntrusted bool

	// X11Forwarding will set up trusted X11 forwarding for the session ('ssh -Y')
	X11ForwardingTrusted bool

	// X11ForwardingTimeout can optionally set to set a timeout for untrusted X11 forwarding.
	X11ForwardingTimeout time.Duration

	// Debug sends debug logs to stdout.
	Debug bool

	// Browser can be used to pass the name of a browser to override the system default
	// (not currently implemented), or set to 'none' to suppress browser opening entirely.
	Browser string

	// UseLocalSSHAgent set to false will prevent this client from attempting to
	// connect to the local ssh-agent (or similar) socket at $SSH_AUTH_SOCK.
	//
	// Deprecated in favor of `AddKeysToAgent`.
	UseLocalSSHAgent bool

	// AddKeysToAgent specifies the behavior of how certs are handled.
	AddKeysToAgent string

	// EnableEscapeSequences will scan stdin for SSH escape sequences during
	// command/shell execution. This also requires stdin to be an interactive
	// terminal.
	EnableEscapeSequences bool

	// PreserveAttrs preserves access/modification times from the original file.
	PreserveAttrs bool

	// executablePath is the absolute path to the current executable.
	executablePath string

	// unsetEnvironment unsets Teleport related environment variables.
	unsetEnvironment bool

	// overrideStdout allows to switch standard output source for resource command. Used in tests.
	overrideStdout io.Writer
	// overrideStderr allows to switch standard error source for resource command. Used in tests.
	overrideStderr io.Writer

	// mockSSOLogin used in tests to override sso login handler in teleport client.
	mockSSOLogin client.SSOLoginFunc

	// HomePath is where tsh stores profiles
	HomePath string

	// GlobalTshConfigPath is a path to global TSH config. Can be overridden with TELEPORT_GLOBAL_TSH_CONFIG.
	GlobalTshConfigPath string

	// LocalProxyPort is a port used by local proxy listener.
	LocalProxyPort string
	// LocalProxyCertFile is the client certificate used by local proxy.
	LocalProxyCertFile string
	// LocalProxyKeyFile is the client key used by local proxy.
	LocalProxyKeyFile string
	// LocalProxyTunnel specifies whether local proxy will open auth'd tunnel.
	LocalProxyTunnel bool

	// AWSRole is Amazon Role ARN or role name that will be used for AWS CLI access.
	AWSRole string
	// AWSCommandArgs contains arguments that will be forwarded to AWS CLI binary.
	AWSCommandArgs []string
	// AWSEndpointURLMode is an AWS proxy mode that serves an AWS endpoint URL
	// proxy instead of an HTTPS proxy.
	AWSEndpointURLMode bool

	// Reason is the reason for starting an ssh or kube session.
	Reason string

	// Invited is a list of invited users to an ssh or kube session.
	Invited []string

	// JoinMode is the participant mode someone is joining a session as.
	JoinMode string

	// displayParticipantRequirements is set if verbose participant requirement information should be printed for moderated sessions.
	displayParticipantRequirements bool

	// TshConfig is the loaded tsh configuration file ~/.tsh/config/config.yaml.
	TshConfig TshConfig

	// ListAll specifies if an ls command should return results from all clusters and proxies.
	ListAll bool
	// SampleTraces indicates whether traces should be sampled.
	SampleTraces bool

	// TracingProvider is the provider to use to create tracers, from which spans can be created.
	TracingProvider oteltrace.TracerProvider

	// disableAccessRequest disables automatic resource access requests.
	disableAccessRequest bool

	// command is the selected command (and subcommands) parsed from command
	// line args. command does not contain the binary (e.g. tsh).
	command string
}

// Stdout returns the stdout writer.
func (c *CLIConf) Stdout() io.Writer {
	if c.overrideStdout != nil {
		return c.overrideStdout
	}
	return os.Stdout
}

// Stderr returns the stderr writer.
func (c *CLIConf) Stderr() io.Writer {
	if c.overrideStderr != nil {
		return c.overrideStderr
	}
	return os.Stderr
}

// CommandWithBinary returns the current/selected command with the binary.
func (c *CLIConf) CommandWithBinary() string {
	return fmt.Sprintf("%s %s", teleport.ComponentTSH, c.command)
}

type exitCodeError struct {
	code int
}

func (e *exitCodeError) Error() string {
	return fmt.Sprintf("exit code %d", e.code)
}

func main() {
	cmdLineOrig := os.Args[1:]
	var cmdLine []string

	ctx, cancel := signal.NotifyContext(context.Background(), syscall.SIGTERM, syscall.SIGINT)
	defer cancel()

	// lets see: if the executable name is 'ssh' or 'scp' we convert
	// that to "tsh ssh" or "tsh scp"
	switch path.Base(os.Args[0]) {
	case "ssh":
		cmdLine = append([]string{"ssh"}, cmdLineOrig...)
	case "scp":
		cmdLine = append([]string{"scp"}, cmdLineOrig...)
	default:
		cmdLine = cmdLineOrig
	}

	err := Run(ctx, cmdLine)
	prompt.NotifyExit() // Allow prompt to restore terminal state on exit.
	if err != nil {
		var exitError *exitCodeError
		if errors.As(err, &exitError) {
			os.Exit(exitError.code)
		}
		utils.FatalError(err)
	}
}

const (
	authEnvVar        = "TELEPORT_AUTH"
	clusterEnvVar     = "TELEPORT_CLUSTER"
	kubeClusterEnvVar = "TELEPORT_KUBE_CLUSTER"
	loginEnvVar       = "TELEPORT_LOGIN"
	bindAddrEnvVar    = "TELEPORT_LOGIN_BIND_ADDR"
	proxyEnvVar       = "TELEPORT_PROXY"
	// TELEPORT_SITE uses the older deprecated "site" terminology to refer to a
	// cluster. All new code should use TELEPORT_CLUSTER instead.
	siteEnvVar             = "TELEPORT_SITE"
	userEnvVar             = "TELEPORT_USER"
	addKeysToAgentEnvVar   = "TELEPORT_ADD_KEYS_TO_AGENT"
	useLocalSSHAgentEnvVar = "TELEPORT_USE_LOCAL_SSH_AGENT"
	globalTshConfigEnvVar  = "TELEPORT_GLOBAL_TSH_CONFIG"
	mfaModeEnvVar          = "TELEPORT_MFA_MODE"
	debugEnvVar            = teleport.VerboseLogsEnvVar // "TELEPORT_DEBUG"

	clusterHelp = "Specify the Teleport cluster to connect"
	browserHelp = "Set to 'none' to suppress browser opening on login"
	searchHelp  = `List of comma separated search keywords or phrases enclosed in quotations (e.g. --search=foo,bar,"some phrase")`
	queryHelp   = `Query by predicate language enclosed in single quotes. Supports ==, !=, &&, and || (e.g. --query='labels["key1"] == "value1" && labels["key2"] != "value2"')`
	labelHelp   = "List of comma separated labels to filter by labels (e.g. key1=value1,key2=value2)"
	// proxyDefaultResolutionTimeout is how long to wait for an unknown proxy
	// port to be resolved.
	//
	// Originally based on the RFC-8305 "Maximum Connection Attempt Delay"
	// recommended default value of 2s. In the RFC this value is for the
	// establishment of a TCP connection, rather than the full HTTP round-
	// trip that we measure against, so some tweaking may be needed.
	//
	// Raised to 5 seconds when fallback measure was removed to account for
	// users with higher latency connections.
	proxyDefaultResolutionTimeout = 5 * time.Second
)

// env vars that tsh status will check to provide hints about active env vars to a user.
var tshStatusEnvVars = [...]string{proxyEnvVar, clusterEnvVar, siteEnvVar, kubeClusterEnvVar, teleport.EnvKubeConfig}

// cliOption is used in tests to inject/override configuration within Run
type cliOption func(*CLIConf) error

// defaultFormats is the default set of formats to use for commands that have the --format flag.
var defaultFormats = []string{teleport.Text, teleport.JSON, teleport.YAML}

// initLogger initializes the logger taking into account --debug and TELEPORT_DEBUG. If TELEPORT_DEBUG is set, it will also enable CLIConf.Debug.
func initLogger(cf *CLIConf) {
	isDebug, _ := strconv.ParseBool(os.Getenv(debugEnvVar))
	cf.Debug = cf.Debug || isDebug
	if cf.Debug {
		utils.InitLogger(utils.LoggingForCLI, logrus.DebugLevel)
	} else {
		utils.InitLogger(utils.LoggingForCLI, logrus.WarnLevel)
	}
}

// Run executes TSH client. same as main() but easier to test
func Run(ctx context.Context, args []string, opts ...cliOption) error {
	cf := CLIConf{
		Context:         ctx,
		TracingProvider: tracing.NoopProvider(),
	}

	// run early to enable debug logging if env var is set.
	// this makes it possible to debug early startup functionality, particularly command aliases.
	initLogger(&cf)

	moduleCfg := modules.GetModules()
	var cpuProfile, memProfile string

	// configure CLI argument parser:
	app := utils.InitCLIParser("tsh", "Teleport Command Line Client").Interspersed(true)

	app.Flag("login", "Remote host login").Short('l').Envar(loginEnvVar).StringVar(&cf.NodeLogin)
	localUser, _ := client.Username()
	app.Flag("proxy", "SSH proxy address").Envar(proxyEnvVar).StringVar(&cf.Proxy)
	app.Flag("nocache", "do not cache cluster discovery locally").Hidden().BoolVar(&cf.NoCache)
	app.Flag("user", fmt.Sprintf("SSH proxy user [%s]", localUser)).Envar(userEnvVar).StringVar(&cf.Username)
	app.Flag("mem-profile", "Write memory profile to file").Hidden().StringVar(&memProfile)
	app.Flag("cpu-profile", "Write CPU profile to file").Hidden().StringVar(&cpuProfile)
	app.Flag("option", "").Short('o').Hidden().AllowDuplicate().PreAction(func(ctx *kingpin.ParseContext) error {
		return trace.BadParameter("invalid flag, perhaps you want to use this flag as tsh ssh -o?")
	}).String()

	app.Flag("ttl", "Minutes to live for a SSH session").Int32Var(&cf.MinsToLive)
	app.Flag("identity", "Identity file").Short('i').StringVar(&cf.IdentityFileIn)
	app.Flag("compat", "OpenSSH compatibility flag").Hidden().StringVar(&cf.Compatibility)
	app.Flag("cert-format", "SSH certificate format").StringVar(&cf.CertificateFormat)
	app.Flag("trace", "Capture and export distributed traces").Hidden().BoolVar(&cf.SampleTraces)

	if !moduleCfg.IsBoringBinary() {
		// The user is *never* allowed to do this in FIPS mode.
		app.Flag("insecure", "Do not verify server's certificate and host name. Use only in test environments").
			Default("false").
			BoolVar(&cf.InsecureSkipVerify)
	}

	app.Flag("auth", "Specify the name of authentication connector to use.").Envar(authEnvVar).StringVar(&cf.AuthConnector)
	app.Flag("namespace", "Namespace of the cluster").Default(apidefaults.Namespace).Hidden().StringVar(&cf.Namespace)
	app.Flag("skip-version-check", "Skip version checking between server and client.").BoolVar(&cf.SkipVersionCheck)
	// we don't want to add `.Envar(debugEnvVar)` here:
	// - we already process TELEPORT_DEBUG with initLogger(), so we don't need to do it second time
	// - Kingpin is strict about syntax, so TELEPORT_DEBUG=rubbish will crash a program; we don't want such behavior for this variable.
	app.Flag("debug", "Verbose logging to stdout").Short('d').BoolVar(&cf.Debug)
	app.Flag("add-keys-to-agent", fmt.Sprintf("Controls how keys are handled. Valid values are %v.", client.AllAddKeysOptions)).Short('k').Envar(addKeysToAgentEnvVar).Default(client.AddKeysToAgentAuto).StringVar(&cf.AddKeysToAgent)
	app.Flag("use-local-ssh-agent", "Deprecated in favor of the add-keys-to-agent flag.").
		Hidden().
		Envar(useLocalSSHAgentEnvVar).
		Default("true").
		BoolVar(&cf.UseLocalSSHAgent)
	app.Flag("enable-escape-sequences", "Enable support for SSH escape sequences. Type '~?' during an SSH session to list supported sequences. Default is enabled.").
		Default("true").
		BoolVar(&cf.EnableEscapeSequences)
	app.Flag("bind-addr", "Override host:port used when opening a browser for cluster logins").Envar(bindAddrEnvVar).StringVar(&cf.BindAddr)
	modes := []string{mfaModeAuto, mfaModeCrossPlatform, mfaModePlatform, mfaModeOTP}
	app.Flag("mfa-mode", fmt.Sprintf("Preferred mode for MFA and Passwordless assertions (%v)", strings.Join(modes, ", "))).
		Default(mfaModeAuto).
		Envar(mfaModeEnvVar).
		EnumVar(&cf.MFAMode, modes...)
	app.HelpFlag.Short('h')

	ver := app.Command("version", "Print the version of your tsh binary")
	ver.Flag("format", formatFlagDescription(defaultFormats...)).Short('f').Default(teleport.Text).EnumVar(&cf.Format, defaultFormats...)
	// ssh
	ssh := app.Command("ssh", "Run shell or execute a command on a remote SSH node")
	ssh.Arg("[user@]host", "Remote hostname and the login to use").Required().StringVar(&cf.UserHost)
	ssh.Arg("command", "Command to execute on a remote host").StringsVar(&cf.RemoteCommand)
	app.Flag("jumphost", "SSH jumphost").Short('J').StringVar(&cf.ProxyJump)
	ssh.Flag("port", "SSH port on a remote host").Short('p').Int32Var(&cf.NodePort)
	ssh.Flag("forward-agent", "Forward agent to target node").Short('A').BoolVar(&cf.ForwardAgent)
	ssh.Flag("forward", "Forward localhost connections to remote server").Short('L').StringsVar(&cf.LocalForwardPorts)
	ssh.Flag("dynamic-forward", "Forward localhost connections to remote server using SOCKS5").Short('D').StringsVar(&cf.DynamicForwardedPorts)
	ssh.Flag("local", "Execute command on localhost after connecting to SSH node").Default("false").BoolVar(&cf.LocalExec)
	ssh.Flag("tty", "Allocate TTY").Short('t').BoolVar(&cf.Interactive)
	ssh.Flag("cluster", clusterHelp).Short('c').StringVar(&cf.SiteName)
	ssh.Flag("option", "OpenSSH options in the format used in the configuration file").Short('o').AllowDuplicate().StringsVar(&cf.Options)
	ssh.Flag("no-remote-exec", "Don't execute remote command, useful for port forwarding").Short('N').BoolVar(&cf.NoRemoteExec)
	ssh.Flag("x11-untrusted", "Requests untrusted (secure) X11 forwarding for this session").Short('X').BoolVar(&cf.X11ForwardingUntrusted)
	ssh.Flag("x11-trusted", "Requests trusted (insecure) X11 forwarding for this session. This can make your local machine vulnerable to attacks, use with caution").Short('Y').BoolVar(&cf.X11ForwardingTrusted)
	ssh.Flag("x11-untrusted-timeout", "Sets a timeout for untrusted X11 forwarding, after which the client will reject any forwarding requests from the server").Default("10m").DurationVar((&cf.X11ForwardingTimeout))
	ssh.Flag("participant-req", "Displays a verbose list of required participants in a moderated session.").BoolVar(&cf.displayParticipantRequirements)
	ssh.Flag("request-reason", "Reason for requesting access").StringVar(&cf.RequestReason)
	ssh.Flag("disable-access-request", "Disable automatic resource access requests").BoolVar(&cf.disableAccessRequest)

	// Daemon service for teleterm client
	daemon := app.Command("daemon", "Daemon is the tsh daemon service").Hidden()
	daemonStart := daemon.Command("start", "Starts tsh daemon service").Hidden()
	daemonStart.Flag("addr", "Addr is the daemon listening address.").StringVar(&cf.DaemonAddr)
	daemonStart.Flag("certs-dir", "Directory containing certs used to create secure gRPC connection with daemon service").StringVar(&cf.DaemonCertsDir)

	// AWS.
	aws := app.Command("aws", "Access AWS API.")
	aws.Arg("command", "AWS command and subcommands arguments that are going to be forwarded to AWS CLI.").StringsVar(&cf.AWSCommandArgs)
	aws.Flag("app", "Optional Name of the AWS application to use if logged into multiple.").StringVar(&cf.AppName)
	aws.Flag("endpoint-url", "Run local proxy to serve as an AWS endpoint URL. If not specified, local proxy serves as an HTTPS proxy.").
		Short('e').Hidden().BoolVar(&cf.AWSEndpointURLMode)

	// Applications.
	apps := app.Command("apps", "View and control proxied applications.").Alias("app")
	lsApps := apps.Command("ls", "List available applications.")
	lsApps.Flag("verbose", "Show extra application fields.").Short('v').BoolVar(&cf.Verbose)
	lsApps.Flag("cluster", clusterHelp).Short('c').StringVar(&cf.SiteName)
	lsApps.Flag("search", searchHelp).StringVar(&cf.SearchKeywords)
	lsApps.Flag("query", queryHelp).StringVar(&cf.PredicateExpression)
	lsApps.Flag("format", formatFlagDescription(defaultFormats...)).Short('f').Default(teleport.Text).EnumVar(&cf.Format, defaultFormats...)
	lsApps.Arg("labels", labelHelp).StringVar(&cf.UserHost)
	lsApps.Flag("all", "List apps from all clusters and proxies.").Short('R').BoolVar(&cf.ListAll)
	appLogin := apps.Command("login", "Retrieve short-lived certificate for an app.")
	appLogin.Arg("app", "App name to retrieve credentials for. Can be obtained from `tsh apps ls` output.").Required().StringVar(&cf.AppName)
	appLogin.Flag("aws-role", "(For AWS CLI access only) Amazon IAM role ARN or role name.").StringVar(&cf.AWSRole)
	appLogout := apps.Command("logout", "Remove app certificate.")
	appLogout.Arg("app", "App to remove credentials for.").StringVar(&cf.AppName)
	appConfig := apps.Command("config", "Print app connection information.")
	appConfig.Arg("app", "App to print information for. Required when logged into multiple apps.").StringVar(&cf.AppName)
	appConfig.Flag("format", fmt.Sprintf("Optional print format, one of: %q to print app address, %q to print CA cert path, %q to print cert path, %q print key path, %q to print example curl command, %q or %q to print everything as JSON or YAML.",
		appFormatURI, appFormatCA, appFormatCert, appFormatKey, appFormatCURL, appFormatJSON, appFormatYAML),
	).Short('f').StringVar(&cf.Format)

	// Local TLS proxy.
	proxy := app.Command("proxy", "Run local TLS proxy allowing connecting to Teleport in single-port mode")
	proxySSH := proxy.Command("ssh", "Start local TLS proxy for ssh connections when using Teleport in single-port mode")
	proxySSH.Arg("[user@]host", "Remote hostname and the login to use").Required().StringVar(&cf.UserHost)
	proxySSH.Flag("cluster", clusterHelp).Short('c').StringVar(&cf.SiteName)
	proxyDB := proxy.Command("db", "Start local TLS proxy for database connections when using Teleport in single-port mode")
	proxyDB.Arg("db", "The name of the database to start local proxy for").Required().StringVar(&cf.DatabaseService)
	proxyDB.Flag("port", "Specifies the source port used by proxy db listener").Short('p').StringVar(&cf.LocalProxyPort)
	proxyDB.Flag("cert-file", "Certificate file for proxy client TLS configuration").StringVar(&cf.LocalProxyCertFile)
	proxyDB.Flag("key-file", "Key file for proxy client TLS configuration").StringVar(&cf.LocalProxyKeyFile)
	proxyDB.Flag("tunnel", "Open authenticated tunnel using database's client certificate so clients don't need to authenticate").BoolVar(&cf.LocalProxyTunnel)
	proxyDB.Flag("db-user", "Optional database user to log in as.").StringVar(&cf.DatabaseUser)
	proxyDB.Flag("db-name", "Optional database name to log in to.").StringVar(&cf.DatabaseName)
	proxyDB.Flag("cluster", clusterHelp).Short('c').StringVar(&cf.SiteName)

	proxyApp := proxy.Command("app", "Start local TLS proxy for app connection when using Teleport in single-port mode")
	proxyApp.Arg("app", "The name of the application to start local proxy for").Required().StringVar(&cf.AppName)
	proxyApp.Flag("port", "Specifies the source port used by by the proxy app listener").Short('p').StringVar(&cf.LocalProxyPort)
	proxyAWS := proxy.Command("aws", "Start local proxy for AWS access.")
	proxyAWS.Flag("app", "Optional Name of the AWS application to use if logged into multiple.").StringVar(&cf.AppName)
	proxyAWS.Flag("port", "Specifies the source port used by the proxy listener.").Short('p').StringVar(&cf.LocalProxyPort)
	proxyAWS.Flag("endpoint-url", "Run local proxy to serve as an AWS endpoint URL. If not specified, local proxy serves as an HTTPS proxy.").Short('e').BoolVar(&cf.AWSEndpointURLMode)
	proxyAWS.Flag("format", envVarFormatFlagDescription()).Short('f').Default(envVarDefaultFormat()).EnumVar(&cf.Format, envVarFormats...)

	// Databases.
	db := app.Command("db", "View and control proxied databases.")
	db.Flag("cluster", clusterHelp).Short('c').StringVar(&cf.SiteName)
	dbList := db.Command("ls", "List all available databases.")
	dbList.Flag("verbose", "Show extra database fields.").Short('v').BoolVar(&cf.Verbose)
	dbList.Flag("search", searchHelp).StringVar(&cf.SearchKeywords)
	dbList.Flag("query", queryHelp).StringVar(&cf.PredicateExpression)
	dbList.Flag("format", formatFlagDescription(defaultFormats...)).Short('f').Default(teleport.Text).EnumVar(&cf.Format, defaultFormats...)
	dbList.Flag("all", "List databases from all clusters and proxies.").Short('R').BoolVar(&cf.ListAll)
	dbList.Arg("labels", labelHelp).StringVar(&cf.UserHost)
	dbLogin := db.Command("login", "Retrieve credentials for a database.")
	dbLogin.Arg("db", "Database to retrieve credentials for. Can be obtained from 'tsh db ls' output.").Required().StringVar(&cf.DatabaseService)
	dbLogin.Flag("db-user", "Optional database user to configure as default.").StringVar(&cf.DatabaseUser)
	dbLogin.Flag("db-name", "Optional database name to configure as default.").StringVar(&cf.DatabaseName)
	dbLogout := db.Command("logout", "Remove database credentials.")
	dbLogout.Arg("db", "Database to remove credentials for.").StringVar(&cf.DatabaseService)
	dbEnv := db.Command("env", "Print environment variables for the configured database.")
	dbEnv.Flag("format", formatFlagDescription(defaultFormats...)).Short('f').Default(teleport.Text).EnumVar(&cf.Format, defaultFormats...)
	dbEnv.Arg("db", "Print environment for the specified database").StringVar(&cf.DatabaseService)
	// --db flag is deprecated in favor of positional argument for consistency with other commands.
	dbEnv.Flag("db", "Print environment for the specified database.").Hidden().StringVar(&cf.DatabaseService)
	dbConfig := db.Command("config", "Print database connection information. Useful when configuring GUI clients.")
	dbConfig.Arg("db", "Print information for the specified database.").StringVar(&cf.DatabaseService)
	// --db flag is deprecated in favor of positional argument for consistency with other commands.
	dbConfig.Flag("db", "Print information for the specified database.").Hidden().StringVar(&cf.DatabaseService)
	dbConfig.Flag("format", fmt.Sprintf("Print format: %q to print in table format (default), %q to print connect command, %q or %q to print in JSON or YAML.",
		dbFormatText, dbFormatCommand, dbFormatJSON, dbFormatYAML)).Short('f').EnumVar(&cf.Format, dbFormatText, dbFormatCommand, dbFormatJSON, dbFormatYAML)
	dbConnect := db.Command("connect", "Connect to a database.")
	dbConnect.Arg("db", "Database service name to connect to.").StringVar(&cf.DatabaseService)
	dbConnect.Flag("db-user", "Optional database user to log in as.").StringVar(&cf.DatabaseUser)
	dbConnect.Flag("db-name", "Optional database name to log in to.").StringVar(&cf.DatabaseName)

	// join
	join := app.Command("join", "Join the active SSH session")
	join.Flag("cluster", clusterHelp).Short('c').StringVar(&cf.SiteName)
	join.Flag("mode", "Mode of joining the session, valid modes are observer and moderator").Short('m').Default("peer").StringVar(&cf.JoinMode)
	join.Flag("reason", "The purpose of the session.").StringVar(&cf.Reason)
	join.Flag("invite", "A comma separated list of people to mark as invited for the session.").StringsVar(&cf.Invited)
	join.Arg("session-id", "ID of the session to join").Required().StringVar(&cf.SessionID)
	// play
	play := app.Command("play", "Replay the recorded SSH session")
	play.Flag("cluster", clusterHelp).Short('c').StringVar(&cf.SiteName)
	play.Flag("format", formatFlagDescription(
		teleport.PTY, teleport.JSON, teleport.YAML,
	)).Short('f').Default(teleport.PTY).EnumVar(&cf.Format, teleport.PTY, teleport.JSON, teleport.YAML)
	play.Arg("session-id", "ID of the session to play").Required().StringVar(&cf.SessionID)

	// scp
	scp := app.Command("scp", "Secure file copy")
	scp.Flag("cluster", clusterHelp).Short('c').StringVar(&cf.SiteName)
	scp.Arg("from, to", "Source and destination to copy").Required().StringsVar(&cf.CopySpec)
	scp.Flag("recursive", "Recursive copy of subdirectories").Short('r').BoolVar(&cf.RecursiveCopy)
	scp.Flag("port", "Port to connect to on the remote host").Short('P').Int32Var(&cf.NodePort)
	scp.Flag("preserve", "Preserves access and modification times from the original file").Short('p').BoolVar(&cf.PreserveAttrs)
	scp.Flag("quiet", "Quiet mode").Short('q').BoolVar(&cf.Quiet)
	// ls
	ls := app.Command("ls", "List remote SSH nodes")
	ls.Flag("cluster", clusterHelp).Short('c').StringVar(&cf.SiteName)
	ls.Flag("verbose", "One-line output (for text format), including node UUIDs").Short('v').BoolVar(&cf.Verbose)
	ls.Flag("format", formatFlagDescription(
		teleport.Text, teleport.JSON, teleport.YAML, teleport.Names,
	)).Short('f').Default(teleport.Text).EnumVar(&cf.Format, teleport.Text, teleport.JSON, teleport.YAML, teleport.Names)
	ls.Arg("labels", labelHelp).StringVar(&cf.UserHost)
	ls.Flag("search", searchHelp).StringVar(&cf.SearchKeywords)
	ls.Flag("query", queryHelp).StringVar(&cf.PredicateExpression)
	ls.Flag("all", "List nodes from all clusters and proxies.").Short('R').BoolVar(&cf.ListAll)
	// clusters
	clusters := app.Command("clusters", "List available Teleport clusters")
	clusters.Flag("format", formatFlagDescription(defaultFormats...)).Short('f').Default(teleport.Text).EnumVar(&cf.Format, defaultFormats...)
	clusters.Flag("quiet", "Quiet mode").Short('q').BoolVar(&cf.Quiet)

	// login logs in with remote proxy and obtains a "session certificate" which gets
	// stored in ~/.tsh directory
	login := app.Command("login", "Log in to a cluster and retrieve the session certificate")
	login.Flag("out", "Identity output").Short('o').AllowDuplicate().StringVar(&cf.IdentityFileOut)
	login.Flag("format", fmt.Sprintf("Identity format: %s, %s (for OpenSSH compatibility) or %s (for kubeconfig)",
		identityfile.DefaultFormat,
		identityfile.FormatOpenSSH,
		identityfile.FormatKubernetes,
	)).Default(string(identityfile.DefaultFormat)).Short('f').StringVar((*string)(&cf.IdentityFormat))
	login.Flag("overwrite", "Whether to overwrite the existing identity file.").BoolVar(&cf.IdentityOverwrite)
	login.Flag("request-roles", "Request one or more extra roles").StringVar(&cf.DesiredRoles)
	login.Flag("request-reason", "Reason for requesting additional roles").StringVar(&cf.RequestReason)
	login.Flag("request-reviewers", "Suggested reviewers for role request").StringVar(&cf.SuggestedReviewers)
	login.Flag("request-nowait", "Finish without waiting for request resolution").BoolVar(&cf.NoWait)
	login.Flag("request-id", "Login with the roles requested in the given request").StringVar(&cf.RequestID)
	login.Arg("cluster", clusterHelp).StringVar(&cf.SiteName)
	login.Flag("browser", browserHelp).StringVar(&cf.Browser)
	login.Flag("kube-cluster", "Name of the Kubernetes cluster to login to").StringVar(&cf.KubernetesCluster)
	login.Flag("verbose", "Show extra status information").Short('v').BoolVar(&cf.Verbose)
	login.Alias(loginUsageFooter)

	// logout deletes obtained session certificates in ~/.tsh
	logout := app.Command("logout", "Delete a cluster certificate")

	// bench
	bench := app.Command("bench", "Run shell or execute a command on a remote SSH node").Hidden()
	bench.Flag("cluster", clusterHelp).Short('c').StringVar(&cf.SiteName)
	bench.Arg("[user@]host", "Remote hostname and the login to use").Required().StringVar(&cf.UserHost)
	bench.Arg("command", "Command to execute on a remote host").Required().StringsVar(&cf.RemoteCommand)
	bench.Flag("port", "SSH port on a remote host").Short('p').Int32Var(&cf.NodePort)
	bench.Flag("duration", "Test duration").Default("1s").DurationVar(&cf.BenchDuration)
	bench.Flag("rate", "Requests per second rate").Default("10").IntVar(&cf.BenchRate)
	bench.Flag("interactive", "Create interactive SSH session").BoolVar(&cf.BenchInteractive)
	bench.Flag("export", "Export the latency profile").BoolVar(&cf.BenchExport)
	bench.Flag("path", "Directory to save the latency profile to, default path is the current directory").Default(".").StringVar(&cf.BenchExportPath)
	bench.Flag("ticks", "Ticks per half distance").Default("100").Int32Var(&cf.BenchTicks)
	bench.Flag("scale", "Value scale in which to scale the recorded values").Default("1.0").Float64Var(&cf.BenchValueScale)

	// show key
	show := app.Command("show", "Read an identity from file and print to stdout").Hidden()
	show.Arg("identity_file", "The file containing a public key or a certificate").Required().StringVar(&cf.IdentityFileIn)

	// The status command shows which proxy the user is logged into and metadata
	// about the certificate.
	status := app.Command("status", "Display the list of proxy servers and retrieved certificates")
	status.Flag("format", formatFlagDescription(defaultFormats...)).Short('f').Default(teleport.Text).EnumVar(&cf.Format, defaultFormats...)
	status.Flag("verbose", "Show extra status information after successful login").Short('v').BoolVar(&cf.Verbose)

	// The environment command prints out environment variables for the configured
	// proxy and cluster. Can be used to create sessions "sticky" to a terminal
	// even if the user runs "tsh login" again in another window.
	environment := app.Command("env", "Print commands to set Teleport session environment variables")
	environment.Flag("format", formatFlagDescription(defaultFormats...)).Short('f').Default(teleport.Text).EnumVar(&cf.Format, defaultFormats...)
	environment.Flag("unset", "Print commands to clear Teleport session environment variables").BoolVar(&cf.unsetEnvironment)

	req := app.Command("request", "Manage access requests").Alias("requests")

	reqList := req.Command("ls", "List access requests").Alias("list")
	reqList.Flag("format", formatFlagDescription(defaultFormats...)).Short('f').Default(teleport.Text).EnumVar(&cf.Format, defaultFormats...)
	reqList.Flag("reviewable", "Only show requests reviewable by current user").BoolVar(&cf.ReviewableRequests)
	reqList.Flag("suggested", "Only show requests that suggest current user as reviewer").BoolVar(&cf.SuggestedRequests)
	reqList.Flag("my-requests", "Only show requests created by current user").BoolVar(&cf.MyRequests)

	reqShow := req.Command("show", "Show request details").Alias("details")
	reqShow.Flag("format", formatFlagDescription(defaultFormats...)).Short('f').Default(teleport.Text).EnumVar(&cf.Format, defaultFormats...)
	reqShow.Arg("request-id", "ID of the target request").Required().StringVar(&cf.RequestID)

	reqCreate := req.Command("new", "Create a new access request").Alias("create")
	reqCreate.Flag("roles", "Roles to be requested").StringVar(&cf.DesiredRoles)
	reqCreate.Flag("reason", "Reason for requesting").StringVar(&cf.RequestReason)
	reqCreate.Flag("reviewers", "Suggested reviewers").StringVar(&cf.SuggestedReviewers)
	reqCreate.Flag("nowait", "Finish without waiting for request resolution").BoolVar(&cf.NoWait)
	reqCreate.Flag("resource", "Resource ID to be requested").StringsVar(&cf.RequestedResourceIDs)

	reqReview := req.Command("review", "Review an access request")
	reqReview.Arg("request-id", "ID of target request").Required().StringVar(&cf.RequestID)
	reqReview.Flag("approve", "Review proposes approval").BoolVar(&cf.Approve)
	reqReview.Flag("deny", "Review proposes denial").BoolVar(&cf.Deny)
	reqReview.Flag("reason", "Review reason message").StringVar(&cf.ReviewReason)

	reqSearch := req.Command("search", "Search for resources to request access to")
	reqSearch.Flag("kind",
		fmt.Sprintf("Resource kind to search for (%s)",
			strings.Join(types.RequestableResourceKinds, ", ")),
	).Required().EnumVar(&cf.ResourceKind, types.RequestableResourceKinds...)
	reqSearch.Flag("search", searchHelp).StringVar(&cf.SearchKeywords)
	reqSearch.Flag("query", queryHelp).StringVar(&cf.PredicateExpression)
	reqSearch.Flag("labels", labelHelp).StringVar(&cf.UserHost)

	reqDrop := req.Command("drop", "Drop one more access requests from current identity")
	reqDrop.Arg("request-id", "IDs of requests to drop (default drops all requests)").Default("*").StringsVar(&cf.RequestIDs)

	// Kubernetes subcommands.
	kube := newKubeCommand(app)
	// MFA subcommands.
	mfa := newMFACommand(app)

	config := app.Command("config", "Print OpenSSH configuration details")

	f2 := app.Command("fido2", "FIDO2 commands").Hidden()
	f2Diag := f2.Command("diag", "Run FIDO2 diagnostics").Hidden()

	// touchid subcommands.
	tid := newTouchIDCommand(app)

	if runtime.GOOS == constants.WindowsOS {
		bench.Hidden()
	}

	var err error

	cf.executablePath, err = os.Executable()
	if err != nil {
		return trace.Wrap(err)
	}

	// configs
	setEnvFlags(&cf, os.Getenv)

	confOptions, err := loadAllConfigs(cf)
	if err != nil {
		return trace.Wrap(err)
	}
	cf.TshConfig = *confOptions

	// aliases
	ar := newAliasRunner(cf.TshConfig.Aliases)
	aliasCommand, runtimeArgs := findAliasCommand(args)
	if aliasDefinition, ok := ar.getAliasDefinition(aliasCommand); ok {
		return ar.runAlias(ctx, aliasCommand, aliasDefinition, cf.executablePath, runtimeArgs)
	}

	// parse CLI commands+flags:
	utils.UpdateAppUsageTemplate(app, args)
	command, err := app.Parse(args)
	if errors.Is(err, kingpin.ErrExpectedCommand) {
		if _, ok := cf.TshConfig.Aliases[aliasCommand]; ok {
			log.Debugf("Failing due to recursive alias %q. Aliases seen: %v", aliasCommand, ar.getSeenAliases())
			return trace.BadParameter("recursive alias %q; correct alias definition and try again", aliasCommand)
		}
	}

	// prevent Kingpin from calling os.Exit(), we want to handle errors ourselves.
	// shouldTerminate will be checked after app.Parse() call.
	var shouldTerminate *int
	app.Terminate(func(exitCode int) {
		// make non-zero exit code sticky
		if exitCode == 0 && shouldTerminate != nil {
			return
		}
		shouldTerminate = &exitCode
	})

	if err != nil {
		app.Usage(args)
		return trace.Wrap(err)
	}
<<<<<<< HEAD
	cf.command = command
=======

	// handle: help command, --help flag, version command, ...
	if shouldTerminate != nil {
		os.Exit(*shouldTerminate)
	}

>>>>>>> efea7bc4
	// Did we initially get the Username from flags/env?
	cf.ExplicitUsername = cf.Username != ""

	// apply any options after parsing of arguments to ensure
	// that defaults don't overwrite options.
	for _, opt := range opts {
		if err := opt(&cf); err != nil {
			return trace.Wrap(err)
		}
	}

	// Enable debug logging if requested by --debug.
	// If TELEPORT_DEBUG was set, it was already enabled by prior call to initLogger().
	initLogger(&cf)

	// Connect to the span exporter and initialize the trace provider only if
	// the --trace flag was set.
	if cf.SampleTraces {
		provider, err := newTraceProvider(&cf, command, []string{login.FullCommand()})
		if err != nil {
			log.WithError(err).Debug("failed to set up span forwarding.")
		} else {
			// only update the provider if we successfully set it up
			cf.TracingProvider = provider

			// ensure that the provider is shutdown on exit to flush any spans
			// that haven't been forwarded yet.
			defer func() {
				shutdownCtx, cancel := context.WithTimeout(cf.Context, 1*time.Second)
				defer cancel()
				err := provider.Shutdown(shutdownCtx)
				if err != nil && !strings.Contains(err.Error(), context.DeadlineExceeded.Error()) {
					log.WithError(err).Debugf("failed to shutdown trace provider")
				}
			}()
		}
	}

	// start the span for the command and update the config context so that all spans created
	// in the future will be rooted at this span.
	ctx, span := cf.TracingProvider.Tracer(teleport.ComponentTSH).Start(cf.Context, command)
	cf.Context = ctx
	defer span.End()

	if err := client.ValidateAgentKeyOption(cf.AddKeysToAgent); err != nil {
		return trace.Wrap(err)
	}

	if cpuProfile != "" {
		log.Debugf("writing CPU profile to %v", cpuProfile)
		f, err := os.Create(cpuProfile)
		if err != nil {
			return trace.Wrap(err)
		}
		defer f.Close()
		if err := pprof.StartCPUProfile(f); err != nil {
			return trace.Wrap(err)
		}
		defer pprof.StopCPUProfile()
	}

	if memProfile != "" {
		log.Debugf("writing memory profile to %v", memProfile)
		defer func() {
			f, err := os.Create(memProfile)
			if err != nil {
				log.Errorf("could not open memory profile: %v", err)
				return
			}
			defer f.Close()
			runtime.GC()
			if err := pprof.WriteHeapProfile(f); err != nil {
				log.Errorf("could not write memory profile: %v", err)
				return
			}
		}()
	}

	switch command {
	case ver.FullCommand():
		err = onVersion(&cf)
	case ssh.FullCommand():
		err = onSSH(&cf)
	case bench.FullCommand():
		err = onBenchmark(&cf)
	case join.FullCommand():
		err = onJoin(&cf)
	case scp.FullCommand():
		err = onSCP(&cf)
	case play.FullCommand():
		err = onPlay(&cf)
	case ls.FullCommand():
		err = onListNodes(&cf)
	case clusters.FullCommand():
		err = onListClusters(&cf)
	case login.FullCommand():
		err = onLogin(&cf)
	case logout.FullCommand():
		if err := refuseArgs(logout.FullCommand(), args); err != nil {
			return trace.Wrap(err)
		}
		err = onLogout(&cf)
	case show.FullCommand():
		err = onShow(&cf)
	case status.FullCommand():
		err = onStatus(&cf)
	case lsApps.FullCommand():
		err = onApps(&cf)
	case appLogin.FullCommand():
		err = onAppLogin(&cf)
	case appLogout.FullCommand():
		err = onAppLogout(&cf)
	case appConfig.FullCommand():
		err = onAppConfig(&cf)
	case kube.credentials.FullCommand():
		err = kube.credentials.run(&cf)
	case kube.ls.FullCommand():
		err = kube.ls.run(&cf)
	case kube.login.FullCommand():
		err = kube.login.run(&cf)
	case kube.sessions.FullCommand():
		err = kube.sessions.run(&cf)
	case kube.exec.FullCommand():
		err = kube.exec.run(&cf)
	case kube.join.FullCommand():
		err = kube.join.run(&cf)

	case proxySSH.FullCommand():
		err = onProxyCommandSSH(&cf)
	case proxyDB.FullCommand():
		err = onProxyCommandDB(&cf)
	case proxyApp.FullCommand():
		err = onProxyCommandApp(&cf)
	case proxyAWS.FullCommand():
		err = onProxyCommandAWS(&cf)

	case dbList.FullCommand():
		err = onListDatabases(&cf)
	case dbLogin.FullCommand():
		err = onDatabaseLogin(&cf)
	case dbLogout.FullCommand():
		err = onDatabaseLogout(&cf)
	case dbEnv.FullCommand():
		err = onDatabaseEnv(&cf)
	case dbConfig.FullCommand():
		err = onDatabaseConfig(&cf)
	case dbConnect.FullCommand():
		err = onDatabaseConnect(&cf)
	case environment.FullCommand():
		err = onEnvironment(&cf)
	case mfa.ls.FullCommand():
		err = mfa.ls.run(&cf)
	case mfa.add.FullCommand():
		err = mfa.add.run(&cf)
	case mfa.rm.FullCommand():
		err = mfa.rm.run(&cf)
	case reqList.FullCommand():
		err = onRequestList(&cf)
	case reqShow.FullCommand():
		err = onRequestShow(&cf)
	case reqCreate.FullCommand():
		err = onRequestCreate(&cf)
	case reqReview.FullCommand():
		err = onRequestReview(&cf)
	case reqSearch.FullCommand():
		err = onRequestSearch(&cf)
	case reqDrop.FullCommand():
		err = onRequestDrop(&cf)
	case config.FullCommand():
		err = onConfig(&cf)
	case aws.FullCommand():
		err = onAWS(&cf)
	case daemonStart.FullCommand():
		err = onDaemonStart(&cf)
	case f2Diag.FullCommand():
		err = onFIDO2Diag(&cf)
	case tid.diag.FullCommand():
		err = tid.diag.run(&cf)
	default:
		// Handle commands that might not be available.
		switch {
		case tid.ls != nil && command == tid.ls.FullCommand():
			err = tid.ls.run(&cf)
		case tid.rm != nil && command == tid.rm.FullCommand():
			err = tid.rm.run(&cf)
		default:
			// This should only happen when there's a missing switch case above.
			err = trace.BadParameter("command %q not configured", command)
		}
	}

	if trace.IsNotImplemented(err) {
		return handleUnimplementedError(ctx, err, cf)
	}

	return trace.Wrap(err)
}

// newTraceProvider initializes the tracing provider and exports all recorded spans
// to the auth server to be forwarded to the telemetry backend. The whitelist allows
// certain commands to have exporting spans be a no-op. Since the provider requires
// connecting to the auth server, this means a user may have to log in first before
// the provider can be created. By whitelisting the login command we can avoid having
// users logging in twice at the expense of not exporting spans for the login command.
func newTraceProvider(cf *CLIConf, command string, whitelist []string) (*tracing.Provider, error) {
	// don't record any spans for commands that have been whitelisted
	for _, c := range whitelist {
		if strings.EqualFold(command, c) {
			return tracing.NoopProvider(), nil
		}
	}

	tc, err := makeClient(cf, true)
	if err != nil {
		return nil, trace.Wrap(err)
	}

	var traceclt *apitracing.Client
	err = client.RetryWithRelogin(cf.Context, tc, func() error {
		traceclt, err = tc.NewTracingClient(cf.Context)
		return err
	})
	if err != nil {
		return nil, trace.Wrap(err)
	}

	provider, err := tracing.NewTraceProvider(cf.Context,
		tracing.Config{
			Service: teleport.ComponentTSH,
			Client:  traceclt,
			// We are using 1 here to record all spans as a result of this tsh command. Teleport
			// will respect the recording flag of remote spans even if the spans it generates
			// wouldn't otherwise be recorded due to its configured sampling rate.
			SamplingRate: 1.0,
		})
	if err != nil {
		return nil, trace.NewAggregate(err, traceclt.Close())
	}

	return provider, nil
}

// onVersion prints version info.
func onVersion(cf *CLIConf) error {
	proxyVersion, err := fetchProxyVersion(cf)
	if err != nil {
		fmt.Fprintf(cf.Stderr(), "Failed to fetch proxy version: %s\n", err)
	}

	format := strings.ToLower(cf.Format)
	switch format {
	case teleport.Text, "":
		utils.PrintVersion()
		if proxyVersion != "" {
			fmt.Printf("Proxy version: %s\n", proxyVersion)
		}
	case teleport.JSON, teleport.YAML:
		out, err := serializeVersion(format, proxyVersion)
		if err != nil {
			return trace.Wrap(err)
		}
		fmt.Println(out)
	default:
		return trace.BadParameter("unsupported format %q", cf.Format)
	}

	return nil
}

// fetchProxyVersion returns the current version of the Teleport Proxy.
func fetchProxyVersion(cf *CLIConf) (string, error) {
	profile, _, err := client.Status(cf.HomePath, cf.Proxy)
	if err != nil {
		if trace.IsNotFound(err) {
			return "", nil
		}
		return "", trace.Wrap(err)
	}

	if profile == nil {
		return "", nil
	}

	tc, err := makeClient(cf, false)
	if err != nil {
		return "", trace.Wrap(err)
	}

	ctx, cancel := context.WithTimeout(cf.Context, time.Second*5)
	defer cancel()
	pingRes, err := tc.Ping(ctx)
	if err != nil {
		return "", trace.Wrap(err)
	}

	return pingRes.ServerVersion, nil
}

func serializeVersion(format string, proxyVersion string) (string, error) {
	versionInfo := struct {
		Version      string `json:"version"`
		Gitref       string `json:"gitref"`
		Runtime      string `json:"runtime"`
		ProxyVersion string `json:"proxyVersion,omitempty"`
	}{
		teleport.Version,
		teleport.Gitref,
		runtime.Version(),
		proxyVersion,
	}
	var out []byte
	var err error
	if format == teleport.JSON {
		out, err = utils.FastMarshalIndent(versionInfo, "", "  ")
	} else {
		out, err = yaml.Marshal(versionInfo)
	}
	return string(out), trace.Wrap(err)
}

// onPlay is used to interact with recorded sessions.
// It has several modes:
//
// 1. If --format is "pty" (the default), then the recorded
//    session is played back in the user's terminal.
// 2. Otherwise, `tsh play` is used to export a session from the
//    binary protobuf format into YAML or JSON.
//
// Each of these modes has two subcases:
// a) --session-id ends with ".tar" - tsh operates on a local file
//    containing a previously downloaded session
// b) --session-id is the ID of a session - tsh operates on the session
//    recording by connecting to the Teleport cluster
func onPlay(cf *CLIConf) error {
	if format := strings.ToLower(cf.Format); format == teleport.PTY {
		return playSession(cf)
	}
	return exportSession(cf)
}

func exportSession(cf *CLIConf) error {
	format := strings.ToLower(cf.Format)
	isLocalFile := path.Ext(cf.SessionID) == ".tar"
	if isLocalFile {
		return trace.Wrap(exportFile(cf.Context, cf.SessionID, format))
	}

	tc, err := makeClient(cf, true)
	if err != nil {
		return trace.Wrap(err)
	}
	events, err := tc.GetSessionEvents(cf.Context, cf.Namespace, cf.SessionID)
	if err != nil {
		return trace.Wrap(err)
	}
	for _, event := range events {
		// when playing from a file, id is not included, this
		// makes the outputs otherwise identical
		delete(event, "id")
		var e []byte
		var err error
		if format == teleport.JSON {
			e, err = utils.FastMarshal(event)
		} else {
			e, err = yaml.Marshal(event)
		}
		if err != nil {
			return trace.Wrap(err)
		}
		fmt.Println(string(e))
	}
	return nil
}

func playSession(cf *CLIConf) error {
	isLocalFile := path.Ext(cf.SessionID) == ".tar"
	if isLocalFile {
		sid := sessionIDFromPath(cf.SessionID)
		tarFile, err := os.Open(cf.SessionID)
		if err != nil {
			return trace.ConvertSystemError(err)
		}
		defer tarFile.Close()
		if err := client.PlayFile(cf.Context, tarFile, sid); err != nil {
			return trace.Wrap(err)
		}
		return nil
	}
	tc, err := makeClient(cf, true)
	if err != nil {
		return trace.Wrap(err)
	}
	if err := tc.Play(cf.Context, cf.Namespace, cf.SessionID); err != nil {
		if trace.IsNotFound(err) {
			log.WithError(err).Debug("error playing session")
			return trace.NotFound("Recording for session %s not found.", cf.SessionID)
		}
		return trace.Wrap(err)
	}
	return nil
}

func sessionIDFromPath(path string) string {
	fileName := filepath.Base(path)
	return strings.TrimSuffix(fileName, ".tar")
}

// exportFile converts the binary protobuf events from the file
// identified by path to text (JSON/YAML) and writes the converted
// events to standard out.
func exportFile(ctx context.Context, path string, format string) error {
	f, err := os.Open(path)
	if err != nil {
		return trace.ConvertSystemError(err)
	}
	defer f.Close()
	err = events.Export(ctx, f, os.Stdout, format)
	if err != nil {
		return trace.Wrap(err)
	}
	return nil
}

// onLogin logs in with remote proxy and gets signed certificates
func onLogin(cf *CLIConf) error {
	autoRequest := true
	// special case: --request-roles=no disables auto-request behavior.
	if cf.DesiredRoles == "no" {
		autoRequest = false
		cf.DesiredRoles = ""
	}

	if cf.IdentityFileIn != "" {
		return trace.BadParameter("-i flag cannot be used here")
	}

	switch cf.IdentityFormat {
	case identityfile.FormatFile, identityfile.FormatOpenSSH, identityfile.FormatKubernetes:
	default:
		return trace.BadParameter("invalid identity format: %s", cf.IdentityFormat)
	}

	// Get the status of the active profile as well as the status
	// of any other proxies the user is logged into.
	profile, profiles, err := client.Status(cf.HomePath, cf.Proxy)
	if err != nil {
		if !trace.IsNotFound(err) {
			return trace.Wrap(err)
		}
	}

	// make the teleport client and retrieve the certificate from the proxy:
	tc, err := makeClient(cf, true)
	if err != nil {
		return trace.Wrap(err)
	}
	tc.HomePath = cf.HomePath

	// client is already logged in and profile is not expired
	if profile != nil && !profile.IsExpired(clockwork.NewRealClock()) {
		switch {
		// in case if nothing is specified, re-fetch kube clusters and print
		// current status
		//   OR
		// in case if parameters match, re-fetch kube clusters and print
		// current status
		case cf.Proxy == "" && cf.SiteName == "" && cf.DesiredRoles == "" && cf.RequestID == "" && cf.IdentityFileOut == "" ||
			host(cf.Proxy) == host(profile.ProxyURL.Host) && cf.SiteName == profile.Cluster && cf.DesiredRoles == "" && cf.RequestID == "":
			_, err := tc.PingAndShowMOTD(cf.Context)
			if err != nil {
				return trace.Wrap(err)
			}
			if err := updateKubeConfig(cf, tc, ""); err != nil {
				return trace.Wrap(err)
			}
			env := getTshEnv()
			active, others := makeAllProfileInfo(profile, profiles, env)
			printProfiles(cf.Debug, active, others, env, cf.Verbose)

			return nil

		// if the proxy names match but nothing else is specified; show motd and update active profile and kube configs
		case host(cf.Proxy) == host(profile.ProxyURL.Host) &&
			cf.SiteName == "" && cf.DesiredRoles == "" && cf.RequestID == "" && cf.IdentityFileOut == "":
			_, err := tc.PingAndShowMOTD(cf.Context)
			if err != nil {
				return trace.Wrap(err)
			}

			if err := tc.SaveProfile(cf.HomePath, true); err != nil {
				return trace.Wrap(err)
			}
			if err := updateKubeConfig(cf, tc, ""); err != nil {
				return trace.Wrap(err)
			}

			return trace.Wrap(onStatus(cf))

		// proxy is unspecified or the same as the currently provided proxy,
		// but cluster is specified, treat this as selecting a new cluster
		// for the same proxy
		case (cf.Proxy == "" || host(cf.Proxy) == host(profile.ProxyURL.Host)) && cf.SiteName != "":
			_, err := tc.PingAndShowMOTD(cf.Context)
			if err != nil {
				return trace.Wrap(err)
			}
			// trigger reissue, preserving any active requests.
			err = tc.ReissueUserCerts(cf.Context, client.CertCacheKeep, client.ReissueParams{
				AccessRequests: profile.ActiveRequests.AccessRequests,
				RouteToCluster: cf.SiteName,
			})
			if err != nil {
				return trace.Wrap(err)
			}
			if err := tc.SaveProfile(cf.HomePath, true); err != nil {
				return trace.Wrap(err)
			}
			if err := updateKubeConfig(cf, tc, ""); err != nil {
				return trace.Wrap(err)
			}

			return trace.Wrap(onStatus(cf))
		// proxy is unspecified or the same as the currently provided proxy,
		// but desired roles or request ID is specified, treat this as a
		// privilege escalation request for the same login session.
		case (cf.Proxy == "" || host(cf.Proxy) == host(profile.ProxyURL.Host)) && (cf.DesiredRoles != "" || cf.RequestID != "") && cf.IdentityFileOut == "":
			_, err := tc.PingAndShowMOTD(cf.Context)
			if err != nil {
				return trace.Wrap(err)
			}
			if err := executeAccessRequest(cf, tc); err != nil {
				return trace.Wrap(err)
			}
			if err := updateKubeConfig(cf, tc, ""); err != nil {
				return trace.Wrap(err)
			}
			return trace.Wrap(onStatus(cf))

		// otherwise just pass through to standard login
		default:

		}
	}

	if cf.Username == "" {
		cf.Username = tc.Username
	}

	// -i flag specified? save the retrieved cert into an identity file
	makeIdentityFile := (cf.IdentityFileOut != "")

	// stdin hijack is OK for login, since it tsh doesn't read input after the
	// login ceremony is complete.
	// Only allow the option during the login ceremony.
	tc.AllowStdinHijack = true

	key, err := tc.Login(cf.Context)
	if err != nil {
		if !cf.ExplicitUsername && auth.IsInvalidLocalCredentialError(err) {
			fmt.Fprintf(os.Stderr, "\nhint: set the --user flag to log in as a specific user, or leave it empty to use the system user (%v)\n\n", tc.Username)
		}
		return trace.Wrap(err)
	}
	tc.AllowStdinHijack = false

	// the login operation may update the username and should be considered the more
	// "authoritative" source.
	cf.Username = tc.Username

	// TODO(fspmarshall): Refactor access request & cert reissue logic to allow
	// access requests to be applied to identity files.

	if makeIdentityFile {
		if err := setupNoninteractiveClient(tc, key); err != nil {
			return trace.Wrap(err)
		}
		// key.TrustedCA at this point only has the CA of the root cluster we
		// logged into. We need to fetch all the CAs for leaf clusters too, to
		// make them available in the identity file.
		rootClusterName := key.TrustedCA[0].ClusterName
		authorities, err := tc.GetTrustedCA(cf.Context, rootClusterName)
		if err != nil {
			return trace.Wrap(err)
		}
		key.TrustedCA = auth.AuthoritiesToTrustedCerts(authorities)

		filesWritten, err := identityfile.Write(identityfile.WriteConfig{
			OutputPath:           cf.IdentityFileOut,
			Key:                  key,
			Format:               cf.IdentityFormat,
			KubeProxyAddr:        tc.KubeClusterAddr(),
			OverwriteDestination: cf.IdentityOverwrite,
		})
		if err != nil {
			return trace.Wrap(err)
		}
		fmt.Printf("\nThe certificate has been written to %s\n", strings.Join(filesWritten, ","))
		return nil
	}

	if err := tc.ActivateKey(cf.Context, key); err != nil {
		return trace.Wrap(err)
	}

	// If the proxy is advertising that it supports Kubernetes, update kubeconfig.
	if tc.KubeProxyAddr != "" {
		if err := updateKubeConfig(cf, tc, ""); err != nil {
			return trace.Wrap(err)
		}
	}

	// Regular login without -i flag.
	if err := tc.SaveProfile(cf.HomePath, true); err != nil {
		return trace.Wrap(err)
	}

	if autoRequest && cf.DesiredRoles == "" && cf.RequestID == "" {
		var requireReason, auto bool
		var prompt string
		roleNames, err := key.CertRoles()
		if err != nil {
			logoutErr := tc.Logout()
			return trace.NewAggregate(err, logoutErr)
		}
		// load all roles from root cluster and collect relevant options.
		// the normal one-off TeleportClient methods don't re-use the auth server
		// connection, so we use WithRootClusterClient to speed things up.
		err = tc.WithRootClusterClient(cf.Context, func(clt auth.ClientI) error {
			for _, roleName := range roleNames {
				role, err := clt.GetRole(cf.Context, roleName)
				if err != nil {
					return trace.Wrap(err)
				}
				requireReason = requireReason || role.GetOptions().RequestAccess.RequireReason()
				auto = auto || role.GetOptions().RequestAccess.ShouldAutoRequest()
				if prompt == "" {
					prompt = role.GetOptions().RequestPrompt
				}
			}
			return nil
		})
		if err != nil {
			logoutErr := tc.Logout()
			return trace.NewAggregate(err, logoutErr)
		}
		if requireReason && cf.RequestReason == "" {
			msg := "--request-reason must be specified"
			if prompt != "" {
				msg = msg + ", prompt=" + prompt
			}
			err := trace.BadParameter(msg)
			logoutErr := tc.Logout()
			return trace.NewAggregate(err, logoutErr)
		}
		if auto {
			cf.DesiredRoles = "*"
		}
	}

	if cf.DesiredRoles != "" || cf.RequestID != "" {
		fmt.Println("") // visually separate access request output
		if err := executeAccessRequest(cf, tc); err != nil {
			logoutErr := tc.Logout()
			return trace.NewAggregate(err, logoutErr)
		}
	}

	// Update the command line flag for the proxy to make sure any advertised
	// settings are picked up.
	webProxyHost, _ := tc.WebProxyHostPort()
	cf.Proxy = webProxyHost

	// Print status to show information of the logged in user.
	if err := onStatus(cf); err != nil {
		return trace.Wrap(err)
	}

	// Display any license compliance warnings
	resp, err := tc.Ping(cf.Context)
	if err != nil {
		return trace.Wrap(err)
	}
	for _, warning := range resp.LicenseWarnings {
		fmt.Fprintf(os.Stderr, "%s\n\n", warning)
	}

	return nil
}

// setupNoninteractiveClient sets up existing client to use
// non-interactive authentication methods
func setupNoninteractiveClient(tc *client.TeleportClient, key *client.Key) error {
	certUsername, err := key.CertUsername()
	if err != nil {
		return trace.Wrap(err)
	}
	tc.Username = certUsername

	// Extract and set the HostLogin to be the first principal. It doesn't
	// matter what the value is, but some valid principal has to be set
	// otherwise the certificate won't be validated.
	certPrincipals, err := key.CertPrincipals()
	if err != nil {
		return trace.Wrap(err)
	}
	if len(certPrincipals) == 0 {
		return trace.BadParameter("no principals found")
	}
	tc.HostLogin = certPrincipals[0]

	identityAuth, err := authFromIdentity(key)
	if err != nil {
		return trace.Wrap(err)
	}

	rootCluster, err := key.RootClusterName()
	if err != nil {
		return trace.Wrap(err)
	}
	tc.TLS, err = key.TeleportClientTLSConfig(nil, []string{rootCluster})
	if err != nil {
		return trace.Wrap(err)
	}
	tc.AuthMethods = []ssh.AuthMethod{identityAuth}
	tc.Interactive = false
	tc.SkipLocalAuth = true

	// When user logs in for the first time without a CA in ~/.tsh/known_hosts,
	// and specifies the -out flag, we need to avoid writing anything to
	// ~/.tsh/ but still validate the proxy cert. Because the existing
	// client.Client methods have a side-effect of persisting the CA on disk,
	// we do all of this by hand.
	//
	// Wrap tc.HostKeyCallback with a another checker. This outer checker uses
	// key.TrustedCA to validate the remote host cert first, before falling
	// back to the original HostKeyCallback.
	oldHostKeyCallback := tc.HostKeyCallback
	tc.HostKeyCallback = func(hostname string, remote net.Addr, hostKey ssh.PublicKey) error {
		checker := ssh.CertChecker{
			// ssh.CertChecker will parse hostKey, extract public key of the
			// signer (CA) and call IsHostAuthority. IsHostAuthority in turn
			// has to match hostCAKey to any known trusted CA.
			IsHostAuthority: func(hostCAKey ssh.PublicKey, address string) bool {
				for _, ca := range key.TrustedCA {
					caKeys, err := ca.SSHCertPublicKeys()
					if err != nil {
						return false
					}
					for _, caKey := range caKeys {
						if apisshutils.KeysEqual(caKey, hostCAKey) {
							return true
						}
					}
				}
				return false
			},
		}
		err := checker.CheckHostKey(hostname, remote, hostKey)
		if err != nil {
			if oldHostKeyCallback == nil {
				return trace.Wrap(err)
			}
			errOld := oldHostKeyCallback(hostname, remote, hostKey)
			if errOld != nil {
				return trace.NewAggregate(err, errOld)
			}
		}
		return nil
	}
	return nil
}

// onLogout deletes a "session certificate" from ~/.tsh for a given proxy
func onLogout(cf *CLIConf) error {
	// Extract all clusters the user is currently logged into.
	active, available, err := client.Status(cf.HomePath, "")
	if err != nil {
		if trace.IsNotFound(err) {
			fmt.Printf("All users logged out.\n")
			return nil
		} else if trace.IsAccessDenied(err) {
			fmt.Printf("%v: Logged in user does not have the correct permissions\n", err)
			return nil
		}
		return trace.Wrap(err)
	}
	profiles := append([]*client.ProfileStatus{}, available...)
	if active != nil {
		profiles = append(profiles, active)
	}

	// Extract the proxy name.
	proxyHost, _, err := net.SplitHostPort(cf.Proxy)
	if err != nil {
		proxyHost = cf.Proxy
	}

	switch {
	// Proxy and username for key to remove.
	case proxyHost != "" && cf.Username != "":
		tc, err := makeClient(cf, true)
		if err != nil {
			return trace.Wrap(err)
		}

		// Load profile for the requested proxy/user.
		profile, err := client.StatusFor(cf.HomePath, proxyHost, cf.Username)
		if err != nil && !trace.IsNotFound(err) {
			return trace.Wrap(err)
		}

		// Log out user from the databases.
		if profile != nil {
			for _, db := range profile.Databases {
				log.Debugf("Logging %v out of database %v.", profile.Name, db)
				err = dbprofile.Delete(tc, db)
				if err != nil {
					return trace.Wrap(err)
				}
			}
		}

		// Remove keys for this user from disk and running agent.
		err = tc.Logout()
		if err != nil {
			if trace.IsNotFound(err) {
				fmt.Printf("User %v already logged out from %v.\n", cf.Username, proxyHost)
				return trace.Wrap(&exitCodeError{code: 1})
			}
			return trace.Wrap(err)
		}

		// Get the address of the active Kubernetes proxy to find AuthInfos,
		// Clusters, and Contexts in kubeconfig.
		clusterName, _ := tc.KubeProxyHostPort()
		if tc.SiteName != "" {
			clusterName = fmt.Sprintf("%v.%v", tc.SiteName, clusterName)
		}

		// Remove Teleport related entries from kubeconfig.
		log.Debugf("Removing Teleport related entries for '%v' from kubeconfig.", clusterName)
		err = kubeconfig.Remove("", clusterName)
		if err != nil {
			return trace.Wrap(err)
		}

		fmt.Printf("Logged out %v from %v.\n", cf.Username, proxyHost)
	// Remove all keys.
	case proxyHost == "" && cf.Username == "":
		// The makeClient function requires a proxy. However this value is not used
		// because the user will be logged out from all proxies. Pass a dummy value
		// to allow creation of the TeleportClient.
		cf.Proxy = "dummy:1234"
		tc, err := makeClient(cf, true)
		if err != nil {
			return trace.Wrap(err)
		}

		// Remove Teleport related entries from kubeconfig for all clusters.
		for _, profile := range profiles {
			log.Debugf("Removing Teleport related entries for '%v' from kubeconfig.", profile.Cluster)
			err = kubeconfig.Remove("", profile.Cluster)
			if err != nil {
				return trace.Wrap(err)
			}
		}

		// Remove all database access related profiles as well such as Postgres
		// connection service file.
		for _, profile := range profiles {
			for _, db := range profile.Databases {
				log.Debugf("Logging %v out of database %v.", profile.Name, db)
				err = dbprofile.Delete(tc, db)
				if err != nil {
					return trace.Wrap(err)
				}
			}
		}

		// Remove all keys from disk and the running agent.
		err = tc.LogoutAll()
		if err != nil {
			return trace.Wrap(err)
		}

		fmt.Printf("Logged out all users from all proxies.\n")
	default:
		fmt.Printf("Specify --proxy and --user to remove keys for specific user ")
		fmt.Printf("from a proxy or neither to log out all users from all proxies.\n")
	}
	return nil
}

// onListNodes executes 'tsh ls' command.
func onListNodes(cf *CLIConf) error {
	if cf.ListAll {
		return trace.Wrap(listNodesAllClusters(cf))
	}

	tc, err := makeClient(cf, true)
	if err != nil {
		return trace.Wrap(err)
	}

	// Get list of all nodes in backend and sort by "Node Name".
	var nodes []types.Server
	err = client.RetryWithRelogin(cf.Context, tc, func() error {
		nodes, err = tc.ListNodesWithFilters(cf.Context)
		return err
	})
	if err != nil {
		return trace.Wrap(err)
	}
	sort.Slice(nodes, func(i, j int) bool {
		return nodes[i].GetHostname() < nodes[j].GetHostname()
	})

	if err := printNodes(nodes, cf.Format, cf.Verbose); err != nil {
		return trace.Wrap(err)
	}

	return nil
}

type nodeListing struct {
	Proxy   string       `json:"proxy"`
	Cluster string       `json:"cluster"`
	Node    types.Server `json:"node"`
}

type nodeListings []nodeListing

func (l nodeListings) Len() int {
	return len(l)
}

func (l nodeListings) Less(i, j int) bool {
	if l[i].Proxy != l[j].Proxy {
		return l[i].Proxy < l[j].Proxy
	}
	if l[i].Cluster != l[j].Cluster {
		return l[i].Cluster < l[j].Cluster
	}
	return l[i].Node.GetHostname() < l[j].Node.GetHostname()
}

func (l nodeListings) Swap(i, j int) {
	l[i], l[j] = l[j], l[i]
}

func listNodesAllClusters(cf *CLIConf) error {
	var listings nodeListings

	err := forEachProfile(cf, func(tc *client.TeleportClient, profile *client.ProfileStatus) error {
		result, err := tc.ListNodesWithFiltersAllClusters(cf.Context)
		if err != nil {
			return trace.Wrap(err)
		}
		for clusterName, nodes := range result {
			for _, node := range nodes {
				listings = append(listings, nodeListing{
					Proxy:   profile.ProxyURL.Host,
					Cluster: clusterName,
					Node:    node,
				})
			}
		}
		return nil
	})
	if err != nil {
		return trace.Wrap(err)
	}

	sort.Sort(listings)

	format := strings.ToLower(cf.Format)
	switch format {
	case teleport.Text, "":
		printNodesWithClusters(listings, cf.Verbose)
	case teleport.JSON, teleport.YAML:
		out, err := serializeNodesWithClusters(listings, format)
		if err != nil {
			return trace.Wrap(err)
		}
		fmt.Println(out)
	default:
		return trace.BadParameter("unsupported format %q", format)
	}

	// Sometimes a user won't see any nodes because they're missing principals.
	if len(listings) == 0 {
		fmt.Fprintln(os.Stderr, missingPrincipalsFooter)
	}

	return nil
}

func printNodesWithClusters(nodes []nodeListing, verbose bool) {
	var rows [][]string
	for _, n := range nodes {
		rows = append(rows, getNodeRow(n.Proxy, n.Cluster, n.Node, verbose))
	}
	var t asciitable.Table
	if verbose {
		t = asciitable.MakeTable([]string{"Proxy", "Cluster", "Node Name", "Node ID", "Address", "Labels"}, rows...)
	} else {
		t = asciitable.MakeTableWithTruncatedColumn([]string{"Proxy", "Cluster", "Node Name", "Address", "Labels"}, rows, "Labels")
	}
	fmt.Println(t.AsBuffer().String())
}

func serializeNodesWithClusters(nodes []nodeListing, format string) (string, error) {
	var out []byte
	var err error
	if format == teleport.JSON {
		out, err = utils.FastMarshalIndent(nodes, "", "  ")
	} else {
		out, err = yaml.Marshal(nodes)
	}
	return string(out), trace.Wrap(err)
}

func getAccessRequest(ctx context.Context, tc *client.TeleportClient, requestID, username string) (types.AccessRequest, error) {
	var req types.AccessRequest
	err := tc.WithRootClusterClient(ctx, func(clt auth.ClientI) error {
		reqs, err := clt.GetAccessRequests(ctx, types.AccessRequestFilter{
			ID:   requestID,
			User: username,
		})
		if err != nil {
			return trace.Wrap(err)
		}
		if len(reqs) != 1 {
			return trace.BadParameter(`invalid access request "%v"`, requestID)
		}
		req = reqs[0]
		return nil
	})
	return req, trace.Wrap(err)
}

func createAccessRequest(cf *CLIConf) (types.AccessRequest, error) {
	roles := utils.SplitIdentifiers(cf.DesiredRoles)
	reviewers := utils.SplitIdentifiers(cf.SuggestedReviewers)
	var requestedResourceIDs []types.ResourceID
	for _, resourceIDString := range cf.RequestedResourceIDs {
		resourceID, err := types.ResourceIDFromString(resourceIDString)
		if err != nil {
			return nil, trace.Wrap(err)
		}
		requestedResourceIDs = append(requestedResourceIDs, resourceID)
	}
	req, err := services.NewAccessRequestWithResources(cf.Username, roles, requestedResourceIDs)
	if err != nil {
		return nil, trace.Wrap(err)
	}
	req.SetRequestReason(cf.RequestReason)
	req.SetSuggestedReviewers(reviewers)
	return req, nil
}

func executeAccessRequest(cf *CLIConf, tc *client.TeleportClient) error {
	if cf.DesiredRoles == "" && cf.RequestID == "" && len(cf.RequestedResourceIDs) == 0 {
		return trace.BadParameter("at least one role or resource or a request ID must be specified")
	}
	if cf.Username == "" {
		cf.Username = tc.Username
	}

	var req types.AccessRequest
	var err error
	if cf.RequestID != "" {
		// This access request already exists, fetch it.
		req, err = getAccessRequest(cf.Context, tc, cf.RequestID, cf.Username)
		if err != nil {
			return trace.Wrap(err)
		}
		// If the request isn't pending, handle resolution
		if !req.GetState().IsPending() {
			err := onRequestResolution(cf, tc, req)
			return trace.Wrap(err)
		}
		fmt.Fprint(os.Stdout, "Request pending...\n")
	} else {
		// This is a new access request, create it. This just creates the local
		// object, it is not yet sent to the backend.
		req, err = createAccessRequest(cf)
		if err != nil {
			return trace.Wrap(err)
		}
	}

	// Watch for resolution events on the given request. Start watcher and wait
	// for it to be ready before creating the request to avoid a potential race.
	requestWatcher := newAccessRequestWatcher(req)
	defer requestWatcher.Close()
	if !cf.NoWait {
		// Don't initialize the watcher unless we'll actually use it.
		if err := requestWatcher.initialize(cf.Context, tc); err != nil {
			return trace.Wrap(err)
		}
	}

	// Upsert request if it doesn't already exist.
	if cf.RequestID == "" {
		cf.RequestID = req.GetName()
		fmt.Fprint(os.Stdout, "Creating request...\n")
		// always create access request against the root cluster
		if err := tc.WithRootClusterClient(cf.Context, func(clt auth.ClientI) error {
			err := clt.CreateAccessRequest(cf.Context, req)
			return trace.Wrap(err)
		}); err != nil {
			return trace.Wrap(err)
		}
	}

	onRequestShow(cf)
	fmt.Println("")

	// Don't wait for request to get resolved, just print out request info.
	if cf.NoWait {
		return nil
	}

	// Wait for the request to be resolved.
	fmt.Fprintf(os.Stdout, "Waiting for request approval...\n")
	resolvedReq, err := requestWatcher.awaitResolution()
	if err != nil {
		return trace.Wrap(err)
	}
	if err := requestWatcher.Close(); err != nil {
		// This was deferred above to catch all other error cases, here we
		// actually handle any errors from requestWatcher.Close().
		return trace.Wrap(err)
	}

	// Handle resolution and update client certs if approved.
	return trace.Wrap(onRequestResolution(cf, tc, resolvedReq))
}

func printNodes(nodes []types.Server, format string, verbose bool) error {
	format = strings.ToLower(format)
	switch format {
	case teleport.Text, "":
		printNodesAsText(nodes, verbose)
	case teleport.JSON, teleport.YAML:
		out, err := serializeNodes(nodes, format)
		if err != nil {
			return trace.Wrap(err)
		}
		fmt.Println(out)
	case teleport.Names:
		for _, n := range nodes {
			fmt.Println(n.GetHostname())
		}
	default:
		return trace.BadParameter("unsupported format %q", format)
	}

	// Sometimes a user won't see any nodes because they're missing principals.
	if len(nodes) == 0 {
		fmt.Fprintln(os.Stderr, missingPrincipalsFooter)
	}

	return nil
}

func serializeNodes(nodes []types.Server, format string) (string, error) {
	if nodes == nil {
		nodes = []types.Server{}
	}
	var out []byte
	var err error
	if format == teleport.JSON {
		out, err = utils.FastMarshalIndent(nodes, "", "  ")
	} else {
		out, err = yaml.Marshal(nodes)
	}
	return string(out), trace.Wrap(err)
}

func getNodeRow(proxy, cluster string, node types.Server, verbose bool) []string {
	// Reusable function to get addr or tunnel for each node
	getAddr := func(n types.Server) string {
		if n.GetUseTunnel() {
			return "⟵ Tunnel"
		}
		return n.GetAddr()
	}

	row := make([]string, 0)
	if proxy != "" && cluster != "" {
		row = append(row, proxy, cluster)
	}

	if verbose {
		row = append(row, node.GetHostname(), node.GetName(), getAddr(node), node.LabelsString())
	} else {
		row = append(row, node.GetHostname(), getAddr(node), sortedLabels(node.GetAllLabels()))
	}
	return row
}

func printNodesAsText(nodes []types.Server, verbose bool) {
	var rows [][]string
	for _, n := range nodes {
		rows = append(rows, getNodeRow("", "", n, verbose))
	}
	var t asciitable.Table
	switch verbose {
	// In verbose mode, print everything on a single line and include the Node
	// ID (UUID). Useful for machines that need to parse the output of "tsh ls".
	case true:
		t = asciitable.MakeTable([]string{"Node Name", "Node ID", "Address", "Labels"}, rows...)
	// In normal mode chunk the labels and print two per line and allow multiple
	// lines per node.
	case false:
		t = asciitable.MakeTableWithTruncatedColumn([]string{"Node Name", "Address", "Labels"}, rows, "Labels")
	}
	fmt.Println(t.AsBuffer().String())
}

func sortedLabels(labels map[string]string) string {
	var teleportNamespaced []string
	var namespaced []string
	var result []string
	for key, val := range labels {
		if strings.HasPrefix(key, types.TeleportNamespace+"/") {
			teleportNamespaced = append(teleportNamespaced, key)
			continue
		}
		if strings.Contains(key, "/") {
			namespaced = append(namespaced, fmt.Sprintf("%s=%s", key, val))
			continue
		}
		result = append(result, fmt.Sprintf("%s=%s", key, val))
	}
	sort.Strings(result)
	sort.Strings(namespaced)
	sort.Strings(teleportNamespaced)
	namespaced = append(namespaced, teleportNamespaced...)
	return strings.Join(append(result, namespaced...), ",")
}

func showApps(apps []types.Application, active []tlsca.RouteToApp, format string, verbose bool) error {
	format = strings.ToLower(format)
	switch format {
	case teleport.Text, "":
		showAppsAsText(apps, active, verbose)
	case teleport.JSON, teleport.YAML:
		out, err := serializeApps(apps, format)
		if err != nil {
			return trace.Wrap(err)
		}
		fmt.Println(out)
	default:
		return trace.BadParameter("unsupported format %q", format)
	}
	return nil
}

func serializeApps(apps []types.Application, format string) (string, error) {
	if apps == nil {
		apps = []types.Application{}
	}
	var out []byte
	var err error
	if format == teleport.JSON {
		out, err = utils.FastMarshalIndent(apps, "", "  ")
	} else {
		out, err = yaml.Marshal(apps)
	}
	return string(out), trace.Wrap(err)
}

func getAppRow(proxy, cluster string, app types.Application, active []tlsca.RouteToApp, verbose bool) []string {
	var row []string
	if proxy != "" && cluster != "" {
		row = append(row, proxy, cluster)
	}

	name := app.GetName()
	for _, a := range active {
		if name == a.Name {
			name = fmt.Sprintf("> %v", name)
			break
		}
	}

	if verbose {
		row = append(row, name, app.GetDescription(), app.GetProtocol(), app.GetPublicAddr(), app.GetURI(), sortedLabels(app.GetAllLabels()))
	} else {
		row = append(row, name, app.GetDescription(), app.GetProtocol(), app.GetPublicAddr(), sortedLabels(app.GetAllLabels()))
	}

	return row
}

func showAppsAsText(apps []types.Application, active []tlsca.RouteToApp, verbose bool) {
	var rows [][]string
	for _, app := range apps {
		rows = append(rows, getAppRow("", "", app, active, verbose))
	}
	// In verbose mode, print everything on a single line and include host UUID.
	// In normal mode, chunk the labels, print two per line and allow multiple
	// lines per node.
	var t asciitable.Table
	if verbose {
		t = asciitable.MakeTable([]string{"Application", "Description", "Type", "Public Address", "URI", "Labels"}, rows...)
	} else {
		t = asciitable.MakeTableWithTruncatedColumn(
			[]string{"Application", "Description", "Type", "Public Address", "Labels"}, rows, "Labels")
	}
	fmt.Println(t.AsBuffer().String())
}

func showDatabases(w io.Writer, clusterFlag string, databases []types.Database, active []tlsca.RouteToDatabase, roleSet services.RoleSet, format string, verbose bool) error {
	format = strings.ToLower(format)
	switch format {
	case teleport.Text, "":
		showDatabasesAsText(w, clusterFlag, databases, active, roleSet, verbose)
	case teleport.JSON, teleport.YAML:
		out, err := serializeDatabases(databases, format)
		if err != nil {
			return trace.Wrap(err)
		}
		fmt.Fprintln(w, out)
	default:
		return trace.BadParameter("unsupported format %q", format)
	}
	return nil
}

func serializeDatabases(databases []types.Database, format string) (string, error) {
	if databases == nil {
		databases = []types.Database{}
	}
	var out []byte
	var err error
	if format == teleport.JSON {
		out, err = utils.FastMarshalIndent(databases, "", "  ")
	} else {
		out, err = yaml.Marshal(databases)
	}
	return string(out), trace.Wrap(err)
}

func serializeDatabasesAllClusters(dbListings []databaseListing, format string) (string, error) {
	if dbListings == nil {
		dbListings = []databaseListing{}
	}
	var out []byte
	var err error
	if format == teleport.JSON {
		out, err = utils.FastMarshalIndent(dbListings, "", "  ")
	} else {
		out, err = yaml.Marshal(dbListings)
	}
	return string(out), trace.Wrap(err)
}

func getUsersForDb(database types.Database, roleSet services.RoleSet) string {
	// may happen if fetching the role set failed for any reason.
	if roleSet == nil {
		return "(unknown)"
	}

	dbUsers := roleSet.EnumerateDatabaseUsers(database)
	allowed := dbUsers.Allowed()

	if dbUsers.WildcardAllowed() {
		// start the list with *
		allowed = append([]string{types.Wildcard}, allowed...)
	}

	if len(allowed) == 0 {
		return "(none)"
	}

	denied := dbUsers.Denied()
	if len(denied) == 0 || !dbUsers.WildcardAllowed() {
		return fmt.Sprintf("%v", allowed)
	}
	return fmt.Sprintf("%v, except: %v", allowed, denied)
}

func getDatabaseRow(proxy, cluster, clusterFlag string, database types.Database, active []tlsca.RouteToDatabase, roleSet services.RoleSet, verbose bool) []string {
	name := database.GetName()
	var connect string
	for _, a := range active {
		if a.ServiceName == name {
			name = formatActiveDB(a)
			connect = formatDatabaseConnectCommand(clusterFlag, a)
		}
	}

	row := make([]string, 0)
	if proxy != "" && cluster != "" {
		row = append(row, proxy, cluster)
	}

	if verbose {
		row = append(row,
			name,
			database.GetDescription(),
			database.GetProtocol(),
			database.GetType(),
			database.GetURI(),
			getUsersForDb(database, roleSet),
			database.LabelsString(),
			connect,
			database.Expiry().Format(constants.HumanDateFormatSeconds),
		)
	} else {
		row = append(row,
			name,
			database.GetDescription(),
			getUsersForDb(database, roleSet),
			formatDatabaseLabels(database),
			connect,
		)
	}

	return row
}

func showDatabasesAsText(w io.Writer, clusterFlag string, databases []types.Database, active []tlsca.RouteToDatabase, roleSet services.RoleSet, verbose bool) {
	var rows [][]string
	for _, database := range databases {
		rows = append(rows, getDatabaseRow("", "",
			clusterFlag,
			database,
			active,
			roleSet,
			verbose))
	}
	var t asciitable.Table
	if verbose {
		t = asciitable.MakeTable([]string{"Name", "Description", "Protocol", "Type", "URI", "Allowed Users", "Labels", "Connect", "Expires"}, rows...)
	} else {
		t = asciitable.MakeTableWithTruncatedColumn([]string{"Name", "Description", "Allowed Users", "Labels", "Connect"}, rows, "Labels")
	}
	fmt.Fprintln(w, t.AsBuffer().String())
}

func printDatabasesWithClusters(clusterFlag string, dbListings []databaseListing, active []tlsca.RouteToDatabase, verbose bool) {
	var rows [][]string
	for _, listing := range dbListings {
		rows = append(rows, getDatabaseRow(
			listing.Proxy,
			listing.Cluster,
			clusterFlag,
			listing.Database,
			active,
			listing.roleSet,
			verbose))
	}
	var t asciitable.Table
	if verbose {
		t = asciitable.MakeTable([]string{"Proxy", "Cluster", "Name", "Description", "Protocol", "Type", "URI", "Allowed Users", "Labels", "Connect", "Expires"}, rows...)
	} else {
		t = asciitable.MakeTableWithTruncatedColumn(
			[]string{"Proxy", "Cluster", "Name", "Description", "Allowed Users", "Labels", "Connect"},
			rows,
			"Labels",
		)
	}
	fmt.Println(t.AsBuffer().String())
}

func formatDatabaseLabels(database types.Database) string {
	labels := database.GetAllLabels()
	// Hide the origin label unless printing verbose table.
	delete(labels, types.OriginLabel)
	return sortedLabels(labels)
}

func formatActiveDB(active tlsca.RouteToDatabase) string {
	switch {
	case active.Username != "" && active.Database != "":
		return fmt.Sprintf("> %v (user: %v, db: %v)", active.ServiceName, active.Username, active.Database)
	case active.Username != "":
		return fmt.Sprintf("> %v (user: %v)", active.ServiceName, active.Username)
	case active.Database != "":
		return fmt.Sprintf("> %v (db: %v)", active.ServiceName, active.Database)
	}
	return fmt.Sprintf("> %v", active.ServiceName)
}

// onListClusters executes 'tsh clusters' command
func onListClusters(cf *CLIConf) error {
	tc, err := makeClient(cf, true)
	if err != nil {
		return trace.Wrap(err)
	}

	var rootClusterName string
	var leafClusters []types.RemoteCluster
	err = client.RetryWithRelogin(cf.Context, tc, func() error {
		proxyClient, err := tc.ConnectToProxy(cf.Context)
		if err != nil {
			return err
		}
		defer proxyClient.Close()

		var rootErr, leafErr error
		rootClusterName, rootErr = proxyClient.RootClusterName(cf.Context)
		leafClusters, leafErr = proxyClient.GetLeafClusters(cf.Context)
		return trace.NewAggregate(rootErr, leafErr)
	})
	if err != nil {
		return trace.Wrap(err)
	}

	profile, _, err := client.Status(cf.HomePath, cf.Proxy)
	if err != nil {
		return trace.Wrap(err)
	}
	isSelected := func(clusterName string) bool {
		return profile != nil && clusterName == profile.Cluster
	}
	showSelected := func(clusterName string) string {
		if isSelected(clusterName) {
			return "*"
		}
		return ""
	}

	format := strings.ToLower(cf.Format)
	switch format {
	case teleport.Text, "":
		var t asciitable.Table
		if cf.Quiet {
			t = asciitable.MakeHeadlessTable(4)
		} else {
			t = asciitable.MakeTable([]string{"Cluster Name", "Status", "Cluster Type", "Labels", "Selected"})
		}

		t.AddRow([]string{
			rootClusterName, teleport.RemoteClusterStatusOnline, "root", "", showSelected(rootClusterName),
		})
		for _, cluster := range leafClusters {
			labels := sortedLabels(cluster.GetMetadata().Labels)
			t.AddRow([]string{
				cluster.GetName(), cluster.GetConnectionStatus(), "leaf", labels, showSelected(cluster.GetName()),
			})
		}
		fmt.Println(t.AsBuffer().String())
	case teleport.JSON, teleport.YAML:
		rootClusterInfo := clusterInfo{
			ClusterName: rootClusterName,
			Status:      teleport.RemoteClusterStatusOnline,
			ClusterType: "root",
			Selected:    isSelected(rootClusterName),
		}
		leafClusterInfo := make([]clusterInfo, 0, len(leafClusters))
		for _, leaf := range leafClusters {
			leafClusterInfo = append(leafClusterInfo, clusterInfo{
				ClusterName: leaf.GetName(),
				Status:      leaf.GetConnectionStatus(),
				ClusterType: "leaf",
				Labels:      leaf.GetMetadata().Labels,
				Selected:    isSelected(leaf.GetName()),
			})
		}
		out, err := serializeClusters(rootClusterInfo, leafClusterInfo, format)
		if err != nil {
			return trace.Wrap(err)
		}
		fmt.Println(out)
	default:
		return trace.BadParameter("unsupported format %q", cf.Format)
	}
	return nil
}

type clusterInfo struct {
	ClusterName string            `json:"cluster_name"`
	Status      string            `json:"status"`
	ClusterType string            `json:"cluster_type"`
	Labels      map[string]string `json:"labels"`
	Selected    bool              `json:"selected"`
}

func serializeClusters(rootCluster clusterInfo, leafClusters []clusterInfo, format string) (string, error) {
	clusters := []clusterInfo{rootCluster}
	clusters = append(clusters, leafClusters...)
	var out []byte
	var err error
	if format == teleport.JSON {
		out, err = utils.FastMarshalIndent(clusters, "", "  ")
	} else {
		out, err = yaml.Marshal(clusters)
	}
	return string(out), trace.Wrap(err)
}

// accessRequestForSSH attempts to create a resource access request for the case
// where "tsh ssh" was attempted and access was denied
func accessRequestForSSH(ctx context.Context, tc *client.TeleportClient) (types.AccessRequest, error) {
	proxyClient, err := tc.ConnectToProxy(ctx)
	if err != nil {
		return nil, trace.Wrap(err)
	}
	defer proxyClient.Close()

	// Match on hostname or host ID, user could have given either
	expr := fmt.Sprintf(hostnameOrIDPredicateTemplate, tc.Host)
	filter := proto.ListResourcesRequest{
		UseSearchAsRoles:    true,
		PredicateExpression: expr,
	}
	nodes, err := proxyClient.FindNodesByFilters(ctx, filter)
	if err != nil {
		return nil, trace.Wrap(err)
	}
	if len(nodes) > 1 {
		// Ambiguous hostname matches should have been handled by onSSH and
		// would not make it here, this is a sanity check. Ambiguous host ID
		// matches should be impossible.
		return nil, trace.NotFound("hostname %q is ambiguous and matches multiple nodes, unable to request access", tc.Host)
	}
	if len(nodes) == 0 {
		// Did not find any nodes by hostname or ID.
		return nil, trace.NotFound("node %q not found, unable to request access", tc.Host)
	}

	// At this point we have exactly 1 node.
	node := nodes[0]
	requestResourceIDs := []types.ResourceID{{
		ClusterName: tc.SiteName,
		Kind:        types.KindNode,
		Name:        node.GetName(),
	}}

	// Roles to request will be automatically determined on the backend.
	req, err := services.NewAccessRequestWithResources(tc.Username, nil /* roles */, requestResourceIDs)
	if err != nil {
		return nil, trace.Wrap(err)
	}
	req.SetLoginHint(tc.HostLogin)

	// Set the DryRun flag and send the request to auth for full validation. If
	// the user has no search_as_roles or is not allowed to SSH to the host with
	// the requested login, we will get an error here.
	req.SetDryRun(true)
	req.SetRequestReason("Dry run, this request will not be created. If you see this, there is a bug.")
	if err := tc.WithRootClusterClient(ctx, func(clt auth.ClientI) error {
		return trace.Wrap(clt.CreateAccessRequest(ctx, req))
	}); err != nil {
		return nil, trace.Wrap(err)
	}
	req.SetDryRun(false)
	req.SetRequestReason("")

	return req, nil
}

func retryWithAccessRequest(cf *CLIConf, tc *client.TeleportClient, fn func() error) error {
	origErr := fn()
	if cf.disableAccessRequest || !trace.IsAccessDenied(origErr) || tc.Host == "" {
		// Return if --disable-access-request was specified.
		// Return the original error if it's not AccessDenied.
		// Quit now if we don't have a hostname.
		return trace.Wrap(origErr)
	}

	// Try to construct an access request for this node.
	req, err := accessRequestForSSH(cf.Context, tc)
	if err != nil {
		// We can't request access to the node or it doesn't exist, return the
		// original error but put this one in the debug log.
		log.WithError(err).Debug("unable to request access to node")
		return trace.Wrap(origErr)
	}
	cf.RequestID = req.GetName()

	// Print and log the original AccessDenied error.
	fmt.Fprintln(os.Stderr, utils.UserMessageFromError(origErr))
	fmt.Fprintf(os.Stdout, "You do not currently have access to %s@%s, attempting to request access.\n\n", tc.HostLogin, tc.Host)

	requestReason := cf.RequestReason
	if requestReason == "" {
		// Prompt for a request reason.
		requestReason, err = prompt.Input(cf.Context, os.Stdout, prompt.Stdin(), "Enter request reason")
		if err != nil {
			return trace.Wrap(err)
		}
	}
	req.SetRequestReason(requestReason)

	// Watch for resolution events on the given request. Start watcher and wait
	// for it to be ready before creating the request to avoid a potential race.
	requestWatcher := newAccessRequestWatcher(req)
	defer requestWatcher.Close()
	if err := requestWatcher.initialize(cf.Context, tc); err != nil {
		return trace.Wrap(err)
	}

	fmt.Fprint(os.Stdout, "Creating request...\n")
	// Always create access request against the root cluster.
	if err := tc.WithRootClusterClient(cf.Context, func(clt auth.ClientI) error {
		return trace.Wrap(clt.CreateAccessRequest(cf.Context, req))
	}); err != nil {
		return trace.Wrap(err)
	}

	if cf.Username == "" {
		cf.Username = tc.Username
	}
	// re-fetch the request to display it with roles populated.
	onRequestShow(cf)
	fmt.Println("")

	// Wait for the request to be resolved.
	fmt.Fprintf(os.Stdout, "Waiting for request approval...\n")
	resolvedReq, err := requestWatcher.awaitResolution()
	if err != nil {
		return trace.Wrap(err)
	}
	if err := requestWatcher.Close(); err != nil {
		// This was deferred above to catch all other error cases, here we
		// actually handle any errors from requestWatcher.Close().
		return trace.Wrap(err)
	}

	// Handle resolution and update client certs if approved.
	if err := onRequestResolution(cf, tc, resolvedReq); err != nil {
		return trace.Wrap(err)
	}

	// Retry now that request has been approved and certs updated.
	// Clear the original exit status.
	tc.ExitStatus = 0
	return trace.Wrap(fn())
}

// onSSH executes 'tsh ssh' command
func onSSH(cf *CLIConf) error {
	tc, err := makeClient(cf, false)
	if err != nil {
		return trace.Wrap(err)
	}

	tc.Stdin = os.Stdin
	err = retryWithAccessRequest(cf, tc, func() error {
		err = client.RetryWithRelogin(cf.Context, tc, func() error {
			return tc.SSH(cf.Context, cf.RemoteCommand, cf.LocalExec)
		})
		if err != nil {
			if strings.Contains(utils.UserMessageFromError(err), teleport.NodeIsAmbiguous) {
				// Match on hostname or host ID, user could have given either
				expr := fmt.Sprintf(hostnameOrIDPredicateTemplate, tc.Host)
				tc.PredicateExpression = expr
				nodes, err := tc.ListNodesWithFilters(cf.Context)
				if err != nil {
					return trace.Wrap(err)
				}
				fmt.Fprintf(os.Stderr, "error: ambiguous host could match multiple nodes\n\n")
				printNodesAsText(nodes, true)
				fmt.Fprintf(os.Stderr, "Hint: try addressing the node by unique id (ex: tsh ssh user@node-id)\n")
				fmt.Fprintf(os.Stderr, "Hint: use 'tsh ls -v' to list all nodes with their unique ids\n")
				fmt.Fprintf(os.Stderr, "\n")
				return trace.Wrap(&exitCodeError{code: 1})
			}
			return trace.Wrap(err)
		}
		return nil
	})
	// Exit with the same exit status as the failed command.
	if tc.ExitStatus != 0 {
		var exitErr *exitCodeError
		if errors.As(err, &exitErr) {
			// Already have an exitCodeError, return that.
			return trace.Wrap(err)
		}
		if err != nil {
			// Print the error here so we don't lose it when returning the exitCodeError.
			fmt.Fprintln(os.Stderr, utils.UserMessageFromError(err))
		}
		err = &exitCodeError{code: tc.ExitStatus}
		return trace.Wrap(err)
	}
	return trace.Wrap(err)
}

// onBenchmark executes benchmark
func onBenchmark(cf *CLIConf) error {
	tc, err := makeClient(cf, false)
	if err != nil {
		return trace.Wrap(err)
	}
	cnf := benchmark.Config{
		Command:       cf.RemoteCommand,
		MinimumWindow: cf.BenchDuration,
		Rate:          cf.BenchRate,
	}
	result, err := cnf.Benchmark(cf.Context, tc)
	if err != nil {
		fmt.Fprintln(os.Stderr, utils.UserMessageFromError(err))
		return trace.Wrap(&exitCodeError{code: 255})
	}
	fmt.Printf("\n")
	fmt.Printf("* Requests originated: %v\n", result.RequestsOriginated)
	fmt.Printf("* Requests failed: %v\n", result.RequestsFailed)
	if result.LastError != nil {
		fmt.Printf("* Last error: %v\n", result.LastError)
	}
	fmt.Printf("\nHistogram\n\n")
	t := asciitable.MakeTable([]string{"Percentile", "Response Duration"})
	for _, quantile := range []float64{25, 50, 75, 90, 95, 99, 100} {
		t.AddRow([]string{
			fmt.Sprintf("%v", quantile),
			fmt.Sprintf("%v ms", result.Histogram.ValueAtQuantile(quantile)),
		})
	}
	if _, err := io.Copy(os.Stdout, t.AsBuffer()); err != nil {
		return trace.Wrap(err)
	}
	fmt.Printf("\n")
	if cf.BenchExport {
		path, err := benchmark.ExportLatencyProfile(cf.BenchExportPath, result.Histogram, cf.BenchTicks, cf.BenchValueScale)
		if err != nil {
			fmt.Fprintf(os.Stderr, "failed exporting latency profile: %s\n", utils.UserMessageFromError(err))
		} else {
			fmt.Printf("latency profile saved: %v\n", path)
		}
	}
	return nil
}

// onJoin executes 'ssh join' command
func onJoin(cf *CLIConf) error {
	if err := validateParticipantMode(types.SessionParticipantMode(cf.JoinMode)); err != nil {
		return trace.Wrap(err)
	}

	cf.NodeLogin = teleport.SSHSessionJoinPrincipal
	tc, err := makeClient(cf, true)
	if err != nil {
		return trace.Wrap(err)
	}
	sid, err := session.ParseID(cf.SessionID)
	if err != nil {
		return trace.BadParameter("'%v' is not a valid session ID (must be GUID)", cf.SessionID)
	}
	err = client.RetryWithRelogin(cf.Context, tc, func() error {
		return tc.Join(context.TODO(), types.SessionParticipantMode(cf.JoinMode), cf.Namespace, *sid, nil)
	})
	if err != nil {
		return trace.Wrap(err)
	}
	return nil
}

// onSCP executes 'tsh scp' command
func onSCP(cf *CLIConf) error {
	tc, err := makeClient(cf, false)
	if err != nil {
		return trace.Wrap(err)
	}
	flags := scp.Flags{
		Recursive:     cf.RecursiveCopy,
		PreserveAttrs: cf.PreserveAttrs,
	}
	err = client.RetryWithRelogin(cf.Context, tc, func() error {
		return tc.SCP(cf.Context, cf.CopySpec, int(cf.NodePort), flags, cf.Quiet)
	})
	if err == nil {
		return nil
	}
	// exit with the same exit status as the failed command:
	if tc.ExitStatus != 0 {
		fmt.Fprintln(os.Stderr, utils.UserMessageFromError(err))
		return trace.Wrap(&exitCodeError{code: tc.ExitStatus})
	}
	return trace.Wrap(err)
}

// makeClient takes the command-line configuration and constructs & returns
// a fully configured TeleportClient object
func makeClient(cf *CLIConf, useProfileLogin bool) (*client.TeleportClient, error) {
	tc, err := makeClientForProxy(cf, cf.Proxy, useProfileLogin)
	return tc, trace.Wrap(err)
}

// makeClient takes the command-line configuration and a proxy address and constructs & returns
// a fully configured TeleportClient object
func makeClientForProxy(cf *CLIConf, proxy string, useProfileLogin bool) (*client.TeleportClient, error) {
	// Parse OpenSSH style options.
	options, err := parseOptions(cf.Options)
	if err != nil {
		return nil, trace.Wrap(err)
	}

	// apply defaults
	if cf.MinsToLive == 0 {
		cf.MinsToLive = int32(apidefaults.CertDuration / time.Minute)
	}

	// split login & host
	hostLogin := cf.NodeLogin
	hostUser := cf.UserHost
	var labels map[string]string
	if hostUser != "" {
		parts := strings.Split(hostUser, "@")
		partsLength := len(parts)
		if partsLength > 1 {
			hostLogin = strings.Join(parts[:partsLength-1], "@")
			hostUser = parts[partsLength-1]
		}
		// see if remote host is specified as a set of labels
		if strings.Contains(hostUser, "=") {
			labels, err = client.ParseLabelSpec(hostUser)
			if err != nil {
				return nil, trace.Wrap(err)
			}
		}
	} else if cf.CopySpec != nil {
		for _, location := range cf.CopySpec {
			// Extract username and host from "username@host:file/path"
			parts := strings.Split(location, ":")
			parts = strings.Split(parts[0], "@")
			partsLength := len(parts)
			if partsLength > 1 {
				hostLogin = strings.Join(parts[:partsLength-1], "@")
				hostUser = parts[partsLength-1]
				break
			}
		}
	}
	fPorts, err := client.ParsePortForwardSpec(cf.LocalForwardPorts)
	if err != nil {
		return nil, trace.Wrap(err)
	}

	dPorts, err := client.ParseDynamicPortForwardSpec(cf.DynamicForwardedPorts)
	if err != nil {
		return nil, trace.Wrap(err)
	}

	// 1: start with the defaults
	c := client.MakeDefaultConfig()
	c.Host = hostUser
	if cf.TracingProvider == nil {
		cf.TracingProvider = tracing.NoopProvider()
	}
	c.Tracer = cf.TracingProvider.Tracer(teleport.ComponentTSH)

	// ProxyJump is an alias of Proxy flag
	if cf.ProxyJump != "" {
		proxyJump := cf.ProxyJump
		if strings.Contains(cf.ProxyJump, "{{proxy}}") {
			proxy, host, matched := cf.TshConfig.ProxyTemplates.Apply(c.Host)
			if !matched {
				return nil, trace.BadParameter("proxy jump contains {{proxy}} variable but did not match any of the templates in tsh config")
			}
			proxyJump = strings.ReplaceAll(proxyJump, "{{proxy}}", proxy)
			c.Host = host
			log.Debugf("Will connect to proxy %q and host %q according to proxy templates.", proxyJump, host)
		}
		hosts, err := utils.ParseProxyJump(proxyJump)
		if err != nil {
			return nil, trace.Wrap(err)
		}
		c.JumpHosts = hosts
	}

	// Look if a user identity was given via -i flag
	if cf.IdentityFileIn != "" {
		// Ignore local authentication methods when identity file is provided
		c.SkipLocalAuth = true
		// Force the use of the certificate principals so Unix
		// username does not get used when logging in
		c.UseKeyPrincipals = hostLogin == ""

		var (
			key          *client.Key
			identityAuth ssh.AuthMethod
			expiryDate   time.Time
			hostAuthFunc ssh.HostKeyCallback
		)
		// read the ID file and create an "auth method" from it:
		key, err = client.KeyFromIdentityFile(cf.IdentityFileIn)
		if err != nil {
			return nil, trace.Wrap(err)
		}

		rootCluster, err := key.RootClusterName()
		if err != nil {
			return nil, trace.Wrap(err)
		}
		clusters := []string{rootCluster}
		if cf.SiteName != "" {
			clusters = append(clusters, cf.SiteName)
		}
		hostAuthFunc, err = key.HostKeyCallbackForClusters(cf.InsecureSkipVerify, apiutils.Deduplicate(clusters))
		if err != nil {
			return nil, trace.Wrap(err)
		}

		if hostAuthFunc != nil {
			c.HostKeyCallback = hostAuthFunc
		} else {
			return nil, trace.BadParameter("missing trusted certificate authorities in the identity, upgrade to newer version of tctl, export identity and try again")
		}
		certUsername, err := key.CertUsername()
		if err != nil {
			return nil, trace.Wrap(err)
		}
		log.Debugf("Extracted username %q from the identity file %v.", certUsername, cf.IdentityFileIn)
		c.Username = certUsername

		// Also configure missing KeyIndex fields.
		key.ProxyHost, err = utils.Host(proxy)
		if err != nil {
			return nil, trace.Wrap(err)
		}
		key.ClusterName = rootCluster
		key.Username = certUsername

		// With the key index fields properly set, preload this key into a local store.
		c.PreloadKey = key

		identityAuth, err = authFromIdentity(key)
		if err != nil {
			return nil, trace.Wrap(err)
		}
		c.AuthMethods = []ssh.AuthMethod{identityAuth}

		// Also create an in-memory agent to hold the key. If cluster is in
		// proxy recording mode, agent forwarding will be required for
		// sessions.
		c.Agent = agent.NewKeyring()
		agentKeys, err := key.AsAgentKeys()
		if err != nil {
			return nil, trace.Wrap(err)
		}
		for _, k := range agentKeys {
			if err := c.Agent.Add(k); err != nil {
				return nil, trace.Wrap(err)
			}
		}

		if len(key.TLSCert) > 0 {
			c.TLS, err = key.TeleportClientTLSConfig(nil, clusters)
			if err != nil {
				return nil, trace.Wrap(err)
			}
		}
		// check the expiration date
		expiryDate, _ = key.CertValidBefore()
		if expiryDate.Before(time.Now()) {
			fmt.Fprintf(os.Stderr, "WARNING: the certificate has expired on %v\n", expiryDate)
		}
	} else {
		// load profile. if no --proxy is given the currently active profile is used, otherwise
		// fetch profile for exact proxy we are trying to connect to.
		err = c.LoadProfile(cf.HomePath, proxy)
		if err != nil {
			fmt.Printf("WARNING: Failed to load tsh profile for %q: %v\n", proxy, err)
		}
	}
	// 3: override with the CLI flags
	if cf.Namespace != "" {
		c.Namespace = cf.Namespace
	}
	if cf.Username != "" {
		c.Username = cf.Username
	}
	c.ExplicitUsername = cf.ExplicitUsername
	// if proxy is set, and proxy is not equal to profile's
	// loaded addresses, override the values
	if err := setClientWebProxyAddr(cf, c); err != nil {
		return nil, trace.Wrap(err)
	}

	if c.ExtraProxyHeaders == nil {
		c.ExtraProxyHeaders = map[string]string{}
	}
	for _, proxyHeaders := range cf.TshConfig.ExtraHeaders {
		proxyGlob := utils.GlobToRegexp(proxyHeaders.Proxy)
		proxyRegexp, err := regexp.Compile(proxyGlob)
		if err != nil {
			return nil, trace.Wrap(err, "invalid proxy glob %q in tsh configuration file", proxyGlob)
		}
		if proxyRegexp.MatchString(c.WebProxyAddr) {
			for k, v := range proxyHeaders.Headers {
				c.ExtraProxyHeaders[k] = v
			}
		}
	}

	if len(fPorts) > 0 {
		c.LocalForwardPorts = fPorts
	}
	if len(dPorts) > 0 {
		c.DynamicForwardedPorts = dPorts
	}
	profileSiteName := c.SiteName
	if cf.SiteName != "" {
		c.SiteName = cf.SiteName
	}
	if cf.KubernetesCluster != "" {
		c.KubernetesCluster = cf.KubernetesCluster
	}
	if cf.DatabaseService != "" {
		c.DatabaseService = cf.DatabaseService
	}
	// if host logins stored in profiles must be ignored...
	if !useProfileLogin {
		c.HostLogin = ""
	}
	if hostLogin != "" {
		c.HostLogin = hostLogin
	}
	c.HostPort = int(cf.NodePort)
	c.Labels = labels
	c.KeyTTL = time.Minute * time.Duration(cf.MinsToLive)
	c.InsecureSkipVerify = cf.InsecureSkipVerify
	c.PredicateExpression = cf.PredicateExpression

	if cf.SearchKeywords != "" {
		c.SearchKeywords = client.ParseSearchKeywords(cf.SearchKeywords, ',')
	}

	// If a TTY was requested, make sure to allocate it. Note this applies to
	// "exec" command because a shell always has a TTY allocated.
	if cf.Interactive || options.RequestTTY {
		c.Interactive = true
	}

	if !cf.NoCache {
		c.CachePolicy = &client.CachePolicy{}
	}

	// check version compatibility of the server and client
	c.CheckVersions = !cf.SkipVersionCheck

	// parse compatibility parameter
	certificateFormat, err := parseCertificateCompatibilityFlag(cf.Compatibility, cf.CertificateFormat)
	if err != nil {
		return nil, trace.Wrap(err)
	}
	c.CertificateFormat = certificateFormat

	// copy the authentication connector over
	if cf.AuthConnector != "" {
		c.AuthConnector = cf.AuthConnector
	}
	mfaOpts, err := parseMFAMode(cf.MFAMode)
	if err != nil {
		return nil, trace.Wrap(err)
	}
	c.AuthenticatorAttachment = mfaOpts.AuthenticatorAttachment
	c.PreferOTP = mfaOpts.PreferOTP

	// If agent forwarding was specified on the command line enable it.
	c.ForwardAgent = options.ForwardAgent
	if cf.ForwardAgent {
		c.ForwardAgent = client.ForwardAgentYes
	}

	if err := setX11Config(c, cf, options, os.Getenv); err != nil {
		log.WithError(err).Info("X11 forwarding is not properly configured, continuing without it.")
	}

	// If the caller does not want to check host keys, pass in a insecure host
	// key checker.
	if !options.StrictHostKeyChecking {
		c.HostKeyCallback = client.InsecureSkipHostKeyChecking
	}
	c.BindAddr = cf.BindAddr

	// Don't execute remote command, used when port forwarding.
	c.NoRemoteExec = cf.NoRemoteExec

	// Allow the default browser used to open tsh login links to be overridden
	// (not currently implemented) or set to 'none' to suppress browser opening entirely.
	c.Browser = cf.Browser

	c.AddKeysToAgent = cf.AddKeysToAgent
	if !cf.UseLocalSSHAgent {
		c.AddKeysToAgent = client.AddKeysToAgentNo
	}

	c.EnableEscapeSequences = cf.EnableEscapeSequences

	// pass along mock sso login if provided (only used in tests)
	c.MockSSOLogin = cf.mockSSOLogin

	// Set tsh home directory
	c.HomePath = cf.HomePath

	if c.KeysDir == "" {
		c.KeysDir = c.HomePath
	}

	tc, err := client.NewClient(c)
	if err != nil {
		return nil, trace.Wrap(err)
	}
	// Load SSH key for the cluster indicated in the profile.
	// Handle gracefully if the profile is empty or if the key cannot be found.
	if profileSiteName != "" {
		if err := tc.LoadKeyForCluster(profileSiteName); err != nil {
			log.Debug(err)
			if !trace.IsNotFound(err) {
				return nil, trace.Wrap(err)
			}
		}
	}

	// If identity file was provided, we skip loading the local profile info
	// (above). This profile info provides the proxy-advertised listening
	// addresses.
	// To compensate, when using an identity file, explicitly fetch these
	// addresses from the proxy (this is what Ping does).
	if cf.IdentityFileIn != "" {
		log.Debug("Pinging the proxy to fetch listening addresses for non-web ports.")
		if _, err := tc.Ping(cf.Context); err != nil {
			return nil, trace.Wrap(err)
		}
	}

	tc.Config.Stderr = cf.Stderr()
	tc.Config.Stdout = cf.Stdout()

	tc.Config.Reason = cf.Reason
	tc.Config.Invited = cf.Invited
	tc.Config.DisplayParticipantRequirements = cf.displayParticipantRequirements
	return tc, nil
}

type mfaModeOpts struct {
	AuthenticatorAttachment wancli.AuthenticatorAttachment
	PreferOTP               bool
}

func parseMFAMode(mode string) (*mfaModeOpts, error) {
	opts := &mfaModeOpts{}
	switch mode {
	case "", mfaModeAuto:
	case mfaModeCrossPlatform:
		opts.AuthenticatorAttachment = wancli.AttachmentCrossPlatform
	case mfaModePlatform:
		opts.AuthenticatorAttachment = wancli.AttachmentPlatform
	case mfaModeOTP:
		opts.PreferOTP = true
	default:
		return nil, fmt.Errorf("invalid MFA mode: %q", mode)
	}
	return opts, nil
}

// setX11Config sets X11 config using CLI and SSH option flags.
func setX11Config(c *client.Config, cf *CLIConf, o Options, fn envGetter) error {
	// X11 forwarding can be enabled with -X, -Y, or -oForwardX11=yes
	c.EnableX11Forwarding = cf.X11ForwardingUntrusted || cf.X11ForwardingTrusted || o.ForwardX11

	if c.EnableX11Forwarding && fn(x11.DisplayEnv) == "" {
		c.EnableX11Forwarding = false
		return trace.BadParameter("$DISPLAY must be set for X11 forwarding")
	}

	c.X11ForwardingTrusted = cf.X11ForwardingTrusted
	if o.ForwardX11Trusted != nil && *o.ForwardX11Trusted {
		c.X11ForwardingTrusted = true
	}

	// Set X11 forwarding timeout, prioritizing the SSH option if set.
	c.X11ForwardingTimeout = o.ForwardX11Timeout
	if c.X11ForwardingTimeout == 0 {
		c.X11ForwardingTimeout = cf.X11ForwardingTimeout
	}

	return nil
}

// defaultWebProxyPorts is the order of default proxy ports to try, in order that
// they will be tried.
var defaultWebProxyPorts = []int{
	defaults.HTTPListenPort, teleport.StandardHTTPSPort,
}

// setClientWebProxyAddr configures the client WebProxyAddr and SSHProxyAddr
// configuration values. Values that are not fully specified via configuration
// or command-line options will be deduced if necessary.
//
// If successful, setClientWebProxyAddr will modify the client Config in-place.
func setClientWebProxyAddr(cf *CLIConf, c *client.Config) error {
	// If the user has specified a proxy on the command line, and one has not
	// already been specified from configuration...

	if cf.Proxy != "" && c.WebProxyAddr == "" {
		parsedAddrs, err := client.ParseProxyHost(cf.Proxy)
		if err != nil {
			return trace.Wrap(err)
		}

		proxyAddress := parsedAddrs.WebProxyAddr
		if parsedAddrs.UsingDefaultWebProxyPort {
			log.Debug("Web proxy port was not set. Attempting to detect port number to use.")
			timeout, cancel := context.WithTimeout(context.Background(), proxyDefaultResolutionTimeout)
			defer cancel()

			proxyAddress, err = pickDefaultAddr(
				timeout, cf.InsecureSkipVerify, parsedAddrs.Host, defaultWebProxyPorts)
			if err != nil {
				return trace.Wrap(err)
			}
		}

		c.WebProxyAddr = proxyAddress
		c.SSHProxyAddr = parsedAddrs.SSHProxyAddr
	}

	return nil
}

func parseCertificateCompatibilityFlag(compatibility string, certificateFormat string) (string, error) {
	switch {
	// if nothing is passed in, the role will decide
	case compatibility == "" && certificateFormat == "":
		return teleport.CertificateFormatUnspecified, nil
	// supporting the old --compat format for backward compatibility
	case compatibility != "" && certificateFormat == "":
		return utils.CheckCertificateFormatFlag(compatibility)
	// new documented flag --cert-format
	case compatibility == "" && certificateFormat != "":
		return utils.CheckCertificateFormatFlag(certificateFormat)
	// can not use both
	default:
		return "", trace.BadParameter("--compat or --cert-format must be specified")
	}
}

// refuseArgs helper makes sure that 'args' (list of CLI arguments)
// does not contain anything other than command
func refuseArgs(command string, args []string) error {
	for _, arg := range args {
		if arg == command || strings.HasPrefix(arg, "-") {
			continue
		} else {
			return trace.BadParameter("unexpected argument: %s", arg)
		}
	}
	return nil
}

// authFromIdentity returns a standard ssh.Authmethod for a given identity file
func authFromIdentity(k *client.Key) (ssh.AuthMethod, error) {
	signer, err := sshutils.NewSigner(k.Priv, k.Cert)
	if err != nil {
		return nil, trace.Wrap(err)
	}
	return ssh.PublicKeys(signer), nil
}

// onShow reads an identity file (a public SSH key or a cert) and dumps it to stdout
func onShow(cf *CLIConf) error {
	key, err := client.KeyFromIdentityFile(cf.IdentityFileIn)
	if err != nil {
		return trace.Wrap(err)
	}

	// unmarshal certificate bytes into a ssh.PublicKey
	cert, _, _, _, err := ssh.ParseAuthorizedKey(key.Cert)
	if err != nil {
		return trace.Wrap(err)
	}

	// unmarshal private key bytes into a *rsa.PrivateKey
	priv, err := ssh.ParseRawPrivateKey(key.Priv)
	if err != nil {
		return trace.Wrap(err)
	}

	pub, err := ssh.ParsePublicKey(key.Pub)
	if err != nil {
		return trace.Wrap(err)
	}

	fmt.Printf("Cert: %#v\nPriv: %#v\nPub: %#v\n",
		cert, priv, pub)

	fmt.Printf("Fingerprint: %s\n", ssh.FingerprintSHA256(pub))
	return nil
}

// printStatus prints the status of the profile.
func printStatus(debug bool, p *profileInfo, env map[string]string, isActive bool) {
	var prefix string
	duration := time.Until(p.ValidUntil)
	humanDuration := "EXPIRED"
	if duration.Nanoseconds() > 0 {
		humanDuration = fmt.Sprintf("valid for %v", duration.Round(time.Minute))
	}

	proxyURL := p.getProxyURLLine(isActive, env)
	cluster := p.getClusterLine(isActive, env)
	kubeCluster := p.getKubeClusterLine(isActive, env, cluster)
	if isActive {
		prefix = "> "
	} else {
		prefix = "  "
	}

	fmt.Printf("%vProfile URL:        %v\n", prefix, proxyURL)
	fmt.Printf("  Logged in as:       %v\n", p.Username)
	if len(p.ActiveRequests) != 0 {
		fmt.Printf("  Active requests:    %v\n", strings.Join(p.ActiveRequests, ", "))
	}

	if cluster != "" {
		fmt.Printf("  Cluster:            %v\n", cluster)
	}
	fmt.Printf("  Roles:              %v\n", strings.Join(p.Roles, ", "))
	if debug {
		var count int
		for k, v := range p.Traits {
			if count == 0 {
				fmt.Printf("  Traits:             %v: %v\n", k, v)
			} else {
				fmt.Printf("                      %v: %v\n", k, v)
			}
			count = count + 1
		}
	}
	fmt.Printf("  Logins:             %v\n", strings.Join(p.Logins, ", "))
	if p.KubernetesEnabled {
		fmt.Printf("  Kubernetes:         enabled\n")
		if kubeCluster != "" {
			fmt.Printf("  Kubernetes cluster: %q\n", kubeCluster)
		}
		if len(p.KubernetesUsers) > 0 {
			fmt.Printf("  Kubernetes users:   %v\n", strings.Join(p.KubernetesUsers, ", "))
		}
		if len(p.KubernetesGroups) > 0 {
			fmt.Printf("  Kubernetes groups:  %v\n", strings.Join(p.KubernetesGroups, ", "))
		}
	} else {
		fmt.Printf("  Kubernetes:         disabled\n")
	}
	if len(p.Databases) != 0 {
		fmt.Printf("  Databases:          %v\n", strings.Join(p.Databases, ", "))
	}
	if len(p.AllowedResourceIDs) > 0 {
		allowedResourcesStr, err := types.ResourceIDsToString(p.AllowedResourceIDs)
		if err != nil {
			log.Warnf("failed to marshal allowed resource IDs to string: %v", err)
		} else {
			fmt.Printf("  Allowed Resources:  %s\n", allowedResourcesStr)
		}
	}
	fmt.Printf("  Valid until:        %v [%v]\n", p.ValidUntil, humanDuration)
	fmt.Printf("  Extensions:         %v\n", strings.Join(p.Extensions, ", "))

	if debug {
		first := true
		for k, v := range p.CriticalOptions {
			if first {
				fmt.Printf("  Critical options:   %v: %v\n", k, v)
			} else {
				fmt.Printf("                      %v: %v\n", k, v)
			}
			first = false
		}
	}

	fmt.Printf("\n")
}

// onStatus command shows which proxy the user is logged into and metadata
// about the certificate.
func onStatus(cf *CLIConf) error {
	// Get the status of the active profile as well as the status
	// of any other proxies the user is logged into.
	//
	// Return error if not logged in, no active profile, or expired.
	profile, profiles, err := client.Status(cf.HomePath, cf.Proxy)
	if err != nil {
		if trace.IsNotFound(err) {
			return trace.NotFound("Not logged in.")
		}
		return trace.Wrap(err)
	}

	env := getTshEnv()
	active, others := makeAllProfileInfo(profile, profiles, env)

	format := strings.ToLower(cf.Format)
	switch format {
	case teleport.JSON, teleport.YAML:
		out, err := serializeProfiles(active, others, env, format)
		if err != nil {
			return trace.Wrap(err)
		}
		fmt.Println(out)
	default:
		printProfiles(cf.Debug, active, others, env, cf.Verbose)
	}

	if profile == nil {
		return trace.NotFound("Not logged in.")
	}

	duration := time.Until(profile.ValidUntil)
	if !profile.ValidUntil.IsZero() && duration.Nanoseconds() <= 0 {
		return trace.NotFound("Active profile expired.")
	}

	return nil
}

type profileInfo struct {
	ProxyURL           string             `json:"profile_url"`
	Username           string             `json:"username"`
	ActiveRequests     []string           `json:"active_requests,omitempty"`
	Cluster            string             `json:"cluster"`
	Roles              []string           `json:"roles,omitempty"`
	Traits             wrappers.Traits    `json:"traits,omitempty"`
	Logins             []string           `json:"logins,omitempty"`
	KubernetesEnabled  bool               `json:"kubernetes_enabled"`
	KubernetesCluster  string             `json:"kubernetes_cluster,omitempty"`
	KubernetesUsers    []string           `json:"kubernetes_users,omitempty"`
	KubernetesGroups   []string           `json:"kubernetes_groups,omitempty"`
	Databases          []string           `json:"databases,omitempty"`
	ValidUntil         time.Time          `json:"valid_until"`
	Extensions         []string           `json:"extensions,omitempty"`
	CriticalOptions    map[string]string  `json:"critical_options,omitempty"`
	AllowedResourceIDs []types.ResourceID `json:"allowed_resources,omitempty"`
}

func makeAllProfileInfo(active *client.ProfileStatus, others []*client.ProfileStatus, env map[string]string) (*profileInfo, []*profileInfo) {
	activeInfo := makeProfileInfo(active, env, true)
	var othersInfo []*profileInfo
	for _, p := range others {
		othersInfo = append(othersInfo, makeProfileInfo(p, env, false))
	}
	return activeInfo, othersInfo
}

func makeProfileInfo(p *client.ProfileStatus, env map[string]string, isActive bool) *profileInfo {
	if p == nil {
		return nil
	}
	out := &profileInfo{
		ProxyURL:           p.ProxyURL.String(),
		Username:           p.Username,
		ActiveRequests:     p.ActiveRequests.AccessRequests,
		Cluster:            p.Cluster,
		Roles:              p.Roles,
		Traits:             p.Traits,
		Logins:             p.Logins,
		KubernetesEnabled:  p.KubeEnabled,
		KubernetesCluster:  selectedKubeCluster(p.Cluster),
		KubernetesUsers:    p.KubeUsers,
		KubernetesGroups:   p.KubeGroups,
		Databases:          p.DatabaseServices(),
		ValidUntil:         p.ValidUntil,
		Extensions:         p.Extensions,
		CriticalOptions:    p.CriticalOptions,
		AllowedResourceIDs: p.AllowedResourceIDs,
	}

	// update active profile info from env
	if isActive {
		if proxy, ok := env[proxyEnvVar]; ok {
			proxyURL := url.URL{
				Scheme: "https",
				Host:   proxy,
			}
			out.ProxyURL = proxyURL.String()
		}

		if cluster, ok := env[clusterEnvVar]; ok {
			out.Cluster = cluster
		} else if siteName, ok := env[siteEnvVar]; ok {
			out.Cluster = siteName
		}

		if kubeCluster, ok := env[kubeClusterEnvVar]; ok {
			out.KubernetesCluster = kubeCluster
		}
	}
	return out
}

func (p *profileInfo) getProxyURLLine(isActive bool, env map[string]string) string {
	// indicate if active profile proxy url is shadowed by env vars.
	if isActive {
		if _, ok := env[proxyEnvVar]; ok {
			return fmt.Sprintf("%v (%v)", p.ProxyURL, proxyEnvVar)
		}
	}
	return p.ProxyURL
}

func (p *profileInfo) getClusterLine(isActive bool, env map[string]string) string {
	// indicate if active profile cluster is shadowed by env vars.
	if isActive {
		if _, ok := env[clusterEnvVar]; ok {
			return fmt.Sprintf("%v (%v)", p.Cluster, clusterEnvVar)
		} else if _, ok := env[siteEnvVar]; ok {
			return fmt.Sprintf("%v (%v)", p.Cluster, siteEnvVar)
		}
	}
	return p.Cluster
}

func (p *profileInfo) getKubeClusterLine(isActive bool, env map[string]string, cluster string) string {
	// indicate if active profile kube cluster is shadowed by env vars.
	if isActive {
		// check if kube cluster env var is set and no cluster was selected by kube config
		if _, ok := env[kubeClusterEnvVar]; ok {
			return fmt.Sprintf("%v (%v)", p.KubernetesCluster, kubeClusterEnvVar)
		}
	}
	return p.KubernetesCluster
}

func serializeProfiles(profile *profileInfo, profiles []*profileInfo, env map[string]string, format string) (string, error) {
	profileData := struct {
		Active   *profileInfo      `json:"active,omitempty"`
		Profiles []*profileInfo    `json:"profiles"`
		Env      map[string]string `json:"environment,omitempty"`
	}{profile, []*profileInfo{}, env}
	profileData.Profiles = append(profileData.Profiles, profiles...)
	var out []byte
	var err error
	if format == teleport.JSON {
		out, err = utils.FastMarshalIndent(profileData, "", "  ")
	} else {
		out, err = yaml.Marshal(profileData)
	}
	if err != nil {
		return "", trace.Wrap(err)
	}
	return string(out), nil
}

func getTshEnv() map[string]string {
	env := map[string]string{}
	for _, envVar := range tshStatusEnvVars {
		if envVal, isSet := os.LookupEnv(envVar); isSet {
			env[envVar] = envVal
		}
	}
	return env
}

func printProfiles(debug bool, profile *profileInfo, profiles []*profileInfo, env map[string]string, verbose bool) {
	if profile == nil && len(profiles) == 0 {
		return
	}

	// Print the active profile.
	if profile != nil {
		printStatus(debug, profile, env, true)
	}

	// Print all other profiles.
	for _, p := range profiles {
		printStatus(debug, p, env, false)
	}

	// Print relevant active env vars, if they are set.
	if verbose {
		if len(env) > 0 {
			fmt.Println("Active Environment:")
		}
		for k, v := range env {
			fmt.Printf("\t%s=%s\n", k, v)
		}
	}
}

// host is a utility function that extracts
// host from the host:port pair, in case of any error
// returns the original value
func host(in string) string {
	out, err := utils.Host(in)
	if err != nil {
		return in
	}
	return out
}

// accessRequestWatcher is a helper to wait for an access request to be resolved.
type accessRequestWatcher struct {
	req     types.AccessRequest
	watcher types.Watcher
	closers []io.Closer
	sync.RWMutex
}

// newAccessRequestWatcher returns a new accessRequestWatcher. Callers should
// always defer (*accessRequestWatcher).Close().
func newAccessRequestWatcher(req types.AccessRequest) *accessRequestWatcher {
	return &accessRequestWatcher{
		req: req,
	}
}

// initialize sets up the underlying event watcher, when this returns without
// error the watcher is guaranteed to be in a ready state. Call this before
// creating the request to prevent a race.
func (w *accessRequestWatcher) initialize(ctx context.Context, tc *client.TeleportClient) error {
	w.Lock()
	defer w.Unlock()

	if w.watcher != nil {
		return trace.BadParameter("cannot re-initialize accessRequestWatcher")
	}

	proxyClient, err := tc.ConnectToProxy(ctx)
	if err != nil {
		return trace.Wrap(err)
	}
	w.closers = append(w.closers, proxyClient)

	rootClient, err := proxyClient.ConnectToRootCluster(ctx)
	if err != nil {
		return trace.Wrap(err)
	}
	w.closers = append(w.closers, rootClient)

	filter := types.AccessRequestFilter{
		User: w.req.GetUser(),
		ID:   w.req.GetName(),
	}
	w.watcher, err = rootClient.NewWatcher(ctx, types.Watch{
		Name: "await-request-approval",
		Kinds: []types.WatchKind{{
			Kind:   types.KindAccessRequest,
			Filter: filter.IntoMap(),
		}},
	})
	if err != nil {
		return trace.Wrap(err)
	}
	w.closers = append(w.closers, w.watcher)

	// Wait for OpInit event so that returned watcher is ready.
	select {
	case event := <-w.watcher.Events():
		if event.Type != types.OpInit {
			return trace.BadParameter("failed to watch for access requests: received an unexpected event while waiting for the initial OpInit")
		}
	case <-w.watcher.Done():
		return trace.Wrap(w.watcher.Error())
	case <-ctx.Done():
		// This should be the same as w.watcher.Done(), including for completeness.
		return trace.Wrap(ctx.Err())
	}

	return nil
}

// awaitResolution waits for the request to be resolved (state != PENDING).
func (w *accessRequestWatcher) awaitResolution() (types.AccessRequest, error) {
	w.RLock()
	defer w.RUnlock()

	if w.watcher == nil {
		return nil, trace.BadParameter("must initialize accessRequestWatcher before calling awaitResolution()")
	}

	for {
		select {
		case event := <-w.watcher.Events():
			switch event.Type {
			case types.OpPut:
				r, ok := event.Resource.(*types.AccessRequestV3)
				if !ok {
					return nil, trace.BadParameter("unexpected resource type %T", event.Resource)
				}
				if !r.GetState().IsPending() {
					return r, nil
				}
			case types.OpDelete:
				return nil, trace.Errorf("request %s has expired or been deleted...", event.Resource.GetName())
			default:
				log.Warnf("Skipping unknown event type %s", event.Type)
			}
		case <-w.watcher.Done():
			return nil, trace.Wrap(w.watcher.Error())
		}
	}
}

// Close closes the clients held by the watcher.
func (w *accessRequestWatcher) Close() error {
	var errs []error
	// Close in reverse order, like defer.
	w.RLock()
	for i := len(w.closers) - 1; i >= 0; i-- {
		errs = append(errs, w.closers[i].Close())
	}
	w.RUnlock()

	// Closed the watcher above, awaitResolution should now terminate and we can
	// grab the lock.
	w.Lock()
	w.closers = nil
	w.Unlock()

	return trace.NewAggregate(errs...)
}

func onRequestResolution(cf *CLIConf, tc *client.TeleportClient, req types.AccessRequest) error {
	if !req.GetState().IsApproved() {
		msg := fmt.Sprintf("request %s has been set to %s", req.GetName(), req.GetState().String())
		if reason := req.GetResolveReason(); reason != "" {
			msg = fmt.Sprintf("%s, reason=%q", msg, reason)
		}
		return trace.Errorf(msg)
	}

	msg := "\nApproval received, getting updated certificates...\n\n"
	if reason := req.GetResolveReason(); reason != "" {
		msg = fmt.Sprintf("\nApproval received, reason=%q\nGetting updated certificates...\n\n", reason)
	}
	fmt.Fprint(os.Stderr, msg)

	err := reissueWithRequests(cf, tc, []string{req.GetName()}, nil /*dropRequests*/)
	return trace.Wrap(err)
}

// reissueWithRequests handles a certificate reissue, applying new requests by ID,
// and saving the updated profile.
func reissueWithRequests(cf *CLIConf, tc *client.TeleportClient, newRequests []string, dropRequests []string) error {
	profile, err := client.StatusCurrent(cf.HomePath, cf.Proxy, cf.IdentityFileIn)
	if err != nil {
		return trace.Wrap(err)
	}
	if profile.IsVirtual {
		return trace.BadParameter("cannot reissue certificates while using an identity file (-i)")
	}
	params := client.ReissueParams{
		AccessRequests:     newRequests,
		DropAccessRequests: dropRequests,
		RouteToCluster:     cf.SiteName,
	}
	// If the certificate already had active requests, add them to our inputs parameters.
	for _, reqID := range profile.ActiveRequests.AccessRequests {
		if !apiutils.SliceContainsStr(dropRequests, reqID) {
			params.AccessRequests = append(params.AccessRequests, reqID)
		}
	}
	if params.RouteToCluster == "" {
		params.RouteToCluster = profile.Cluster
	}
	if err := tc.ReissueUserCerts(cf.Context, client.CertCacheDrop, params); err != nil {
		return trace.Wrap(err)
	}
	if err := tc.SaveProfile(cf.HomePath, true); err != nil {
		return trace.Wrap(err)
	}
	if err := updateKubeConfig(cf, tc, ""); err != nil {
		return trace.Wrap(err)
	}
	return nil
}

func onApps(cf *CLIConf) error {
	if cf.ListAll {
		return trace.Wrap(listAppsAllClusters(cf))
	}
	tc, err := makeClient(cf, false)
	if err != nil {
		return trace.Wrap(err)
	}

	// Get a list of all applications.
	var apps []types.Application
	err = client.RetryWithRelogin(cf.Context, tc, func() error {
		apps, err = tc.ListApps(cf.Context, nil /* custom filter */)
		return err
	})
	if err != nil {
		return trace.Wrap(err)
	}

	// Retrieve profile to be able to show which apps user is logged into.
	profile, err := client.StatusCurrent(cf.HomePath, cf.Proxy, cf.IdentityFileIn)
	if err != nil {
		return trace.Wrap(err)
	}

	// Sort by app name.
	sort.Slice(apps, func(i, j int) bool {
		return apps[i].GetName() < apps[j].GetName()
	})

	return trace.Wrap(showApps(apps, profile.Apps, cf.Format, cf.Verbose))
}

type appListing struct {
	Proxy   string            `json:"proxy"`
	Cluster string            `json:"cluster"`
	App     types.Application `json:"app"`
}

type appListings []appListing

func (l appListings) Len() int {
	return len(l)
}

func (l appListings) Less(i, j int) bool {
	if l[i].Proxy != l[j].Proxy {
		return l[i].Proxy < l[j].Proxy
	}
	if l[i].Cluster != l[j].Cluster {
		return l[i].Cluster < l[j].Cluster
	}
	return l[i].App.GetName() < l[j].App.GetName()
}

func (l appListings) Swap(i, j int) {
	l[i], l[j] = l[j], l[i]
}

func listAppsAllClusters(cf *CLIConf) error {
	var listings appListings
	err := forEachProfile(cf, func(tc *client.TeleportClient, profile *client.ProfileStatus) error {
		result, err := tc.ListAppsAllClusters(cf.Context, nil /* custom filter */)
		if err != nil {
			return trace.Wrap(err)
		}
		for clusterName, apps := range result {
			for _, app := range apps {
				listings = append(listings, appListing{
					Proxy:   profile.ProxyURL.Host,
					Cluster: clusterName,
					App:     app,
				})
			}
		}
		return nil
	})
	if err != nil {
		return trace.Wrap(err)
	}

	sort.Sort(listings)

	profile, err := client.StatusCurrent(cf.HomePath, cf.Proxy, cf.IdentityFileIn)
	if err != nil {
		return trace.Wrap(err)
	}
	var active []tlsca.RouteToApp
	if profile != nil {
		active = profile.Apps
	}

	format := strings.ToLower(cf.Format)
	switch format {
	case teleport.Text, "":
		printAppsWithClusters(listings, active, cf.Verbose)
	case teleport.JSON, teleport.YAML:
		out, err := serializeAppsWithClusters(listings, format)
		if err != nil {
			return trace.Wrap(err)
		}
		fmt.Println(out)
	default:
		return trace.BadParameter("unsupported format %q", format)
	}
	return nil
}

func printAppsWithClusters(apps []appListing, active []tlsca.RouteToApp, verbose bool) {
	var rows [][]string
	for _, app := range apps {
		rows = append(rows, getAppRow(app.Proxy, app.Cluster, app.App, active, verbose))
	}
	// In verbose mode, print everything on a single line and include host UUID.
	// In normal mode, chunk the labels, print two per line and allow multiple
	// lines per node.
	var t asciitable.Table
	if verbose {
		t = asciitable.MakeTable([]string{"Proxy", "Cluster", "Application", "Description", "Type", "Public Address", "URI", "Labels"}, rows...)
	} else {
		t = asciitable.MakeTableWithTruncatedColumn(
			[]string{"Proxy", "Cluster", "Application", "Description", "Type", "Public Address", "Labels"}, rows, "Labels")
	}
	fmt.Println(t.AsBuffer().String())
}

func serializeAppsWithClusters(apps []appListing, format string) (string, error) {
	var out []byte
	var err error
	if format == teleport.JSON {
		out, err = utils.FastMarshalIndent(apps, "", "  ")
	} else {
		out, err = yaml.Marshal(apps)
	}
	return string(out), trace.Wrap(err)
}

// onEnvironment handles "tsh env" command.
func onEnvironment(cf *CLIConf) error {
	profile, err := client.StatusCurrent(cf.HomePath, cf.Proxy, cf.IdentityFileIn)
	if err != nil {
		return trace.Wrap(err)
	}

	format := strings.ToLower(cf.Format)
	switch format {
	case teleport.Text, "":
		// Print shell built-in commands to set (or unset) environment.
		switch {
		case cf.unsetEnvironment:
			fmt.Printf("unset %v\n", proxyEnvVar)
			fmt.Printf("unset %v\n", clusterEnvVar)
			fmt.Printf("unset %v\n", kubeClusterEnvVar)
			fmt.Printf("unset %v\n", teleport.EnvKubeConfig)
		case !cf.unsetEnvironment:
			kubeName := selectedKubeCluster(profile.Cluster)
			fmt.Printf("export %v=%v\n", proxyEnvVar, profile.ProxyURL.Host)
			fmt.Printf("export %v=%v\n", clusterEnvVar, profile.Cluster)
			if kubeName != "" {
				fmt.Printf("export %v=%v\n", kubeClusterEnvVar, kubeName)
				fmt.Printf("# set %v to a standalone kubeconfig for the selected kube cluster\n", teleport.EnvKubeConfig)
				fmt.Printf("export %v=%v\n", teleport.EnvKubeConfig, profile.KubeConfigPath(kubeName))
			}
		}
	case teleport.JSON, teleport.YAML:
		out, err := serializeEnvironment(profile, format)
		if err != nil {
			return trace.Wrap(err)
		}
		fmt.Println(out)
	}

	return nil
}

func serializeEnvironment(profile *client.ProfileStatus, format string) (string, error) {
	env := map[string]string{
		proxyEnvVar:   profile.ProxyURL.Host,
		clusterEnvVar: profile.Cluster,
	}
	kubeName := selectedKubeCluster(profile.Cluster)
	if kubeName != "" {
		env[kubeClusterEnvVar] = kubeName
		env[teleport.EnvKubeConfig] = profile.KubeConfigPath(kubeName)
	}
	var out []byte
	var err error
	if format == teleport.JSON {
		out, err = utils.FastMarshalIndent(env, "", "  ")
	} else {
		out, err = yaml.Marshal(env)
	}
	return string(out), trace.Wrap(err)
}

// envGetter is used to read in the environment. In production "os.Getenv"
// is used.
type envGetter func(string) string

// setEnvFlags sets flags that can be set via environment variables.
func setEnvFlags(cf *CLIConf, fn envGetter) {
	// prioritize CLI input
	if cf.SiteName == "" {
		setSiteNameFromEnv(cf, fn)
	}
	// prioritize CLI input
	if cf.KubernetesCluster == "" {
		setKubernetesClusterFromEnv(cf, fn)
	}

	// these can only be set with env vars.
	setTeleportHomeFromEnv(cf, fn)
	setGlobalTshConfigPathFromEnv(cf, fn)
}

// setSiteNameFromEnv sets teleport site name from environment if configured.
// First try reading TELEPORT_CLUSTER, then the legacy term TELEPORT_SITE.
func setSiteNameFromEnv(cf *CLIConf, fn envGetter) {
	if clusterName := fn(siteEnvVar); clusterName != "" {
		cf.SiteName = clusterName
	}
	if clusterName := fn(clusterEnvVar); clusterName != "" {
		cf.SiteName = clusterName
	}
}

// setTeleportHomeFromEnv sets home directory from environment if configured.
func setTeleportHomeFromEnv(cf *CLIConf, fn envGetter) {
	if homeDir := fn(types.HomeEnvVar); homeDir != "" {
		cf.HomePath = path.Clean(homeDir)
	}
}

// setKubernetesClusterFromEnv sets teleport kube cluster from environment if configured.
func setKubernetesClusterFromEnv(cf *CLIConf, fn envGetter) {
	if kubeName := fn(kubeClusterEnvVar); kubeName != "" {
		cf.KubernetesCluster = kubeName
	}
}

// setGlobalTshConfigPathFromEnv sets path to global tsh config file.
func setGlobalTshConfigPathFromEnv(cf *CLIConf, fn envGetter) {
	if configPath := fn(globalTshConfigEnvVar); configPath != "" {
		cf.GlobalTshConfigPath = path.Clean(configPath)
	}
}

func handleUnimplementedError(ctx context.Context, perr error, cf CLIConf) error {
	const (
		errMsgFormat         = "This server does not implement this feature yet. Likely the client version you are using is newer than the server. The server version: %v, the client version: %v. Please upgrade the server."
		unknownServerVersion = "unknown"
	)
	tc, err := makeClient(&cf, false)
	if err != nil {
		log.WithError(err).Warning("Failed to create client.")
		return trace.WrapWithMessage(perr, errMsgFormat, unknownServerVersion, teleport.Version)
	}
	pr, err := tc.Ping(ctx)
	if err != nil {
		log.WithError(err).Warning("Failed to call ping.")
		return trace.WrapWithMessage(perr, errMsgFormat, unknownServerVersion, teleport.Version)
	}
	return trace.WrapWithMessage(perr, errMsgFormat, pr.ServerVersion, teleport.Version)
}

func validateParticipantMode(mode types.SessionParticipantMode) error {
	switch mode {
	case types.SessionPeerMode, types.SessionObserverMode, types.SessionModeratorMode:
		return nil
	default:
		return trace.BadParameter("invalid participant mode %v", mode)
	}
}

// forEachProfile performs an action for each profile a user is currently logged in to.
func forEachProfile(cf *CLIConf, fn func(tc *client.TeleportClient, profile *client.ProfileStatus) error) error {
	profile, profiles, err := client.Status(cf.HomePath, "")
	if err != nil {
		return trace.Wrap(err)
	}
	if profile != nil {
		profiles = append(profiles, profile)
	}

	clock := clockwork.NewRealClock()
	errors := make([]error, 0)
	for _, p := range profiles {
		proxyAddr := p.ProxyURL.Host
		if p.IsExpired(clock) {
			fmt.Fprintf(os.Stderr, "Credentials expired for proxy %q, skipping...\n", proxyAddr)
			continue
		}
		tc, err := makeClientForProxy(cf, proxyAddr, true)
		if err != nil {
			errors = append(errors, err)
			continue
		}
		if err := fn(tc, p); err != nil {
			errors = append(errors, err)
		}
	}

	return trace.NewAggregate(errors...)
}<|MERGE_RESOLUTION|>--- conflicted
+++ resolved
@@ -849,16 +849,13 @@
 		app.Usage(args)
 		return trace.Wrap(err)
 	}
-<<<<<<< HEAD
-	cf.command = command
-=======
 
 	// handle: help command, --help flag, version command, ...
 	if shouldTerminate != nil {
 		os.Exit(*shouldTerminate)
 	}
 
->>>>>>> efea7bc4
+	cf.command = command
 	// Did we initially get the Username from flags/env?
 	cf.ExplicitUsername = cf.Username != ""
 
