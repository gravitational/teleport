--- conflicted
+++ resolved
@@ -72,11 +72,7 @@
 
 	for _, tc := range tests {
 		t.Run(tc.name, func(t *testing.T) {
-<<<<<<< HEAD
-			t.Setenv("TELEPORT_HOME", t.TempDir())
-=======
 			t.Setenv(types.HomeEnvVar, t.TempDir())
->>>>>>> 54c88548
 
 			tc.fn(t, s)
 		})
@@ -338,11 +334,7 @@
 
 	for _, tc := range tests {
 		t.Run(tc.name, func(t *testing.T) {
-<<<<<<< HEAD
-			t.Setenv("TELEPORT_HOME", t.TempDir())
-=======
 			t.Setenv(types.HomeEnvVar, t.TempDir())
->>>>>>> 54c88548
 
 			s := newTestSuite(t, tc.opts...)
 			// Login to the Teleport proxy.
@@ -460,11 +452,7 @@
 		fmt.Sprintf("%s=1", tshBinMainTestEnv),
 		fmt.Sprintf("SSH_AUTH_SOCK=%s", createAgent(t)),
 		fmt.Sprintf("PATH=%s", filepath.Dir(sshPath)),
-<<<<<<< HEAD
-		fmt.Sprintf("TELEPORT_HOME=%s", os.Getenv("TELEPORT_HOME")),
-=======
 		fmt.Sprintf("%s=%s", types.HomeEnvVar, os.Getenv(types.HomeEnvVar)),
->>>>>>> 54c88548
 	}
 	cmd.Stdout = os.Stdout
 	cmd.Stderr = os.Stdout
