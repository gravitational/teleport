--- conflicted
+++ resolved
@@ -29,7 +29,6 @@
 	"testing"
 	"time"
 
-	"github.com/gravitational/teleport"
 	"github.com/gravitational/trace"
 	"github.com/stretchr/testify/require"
 	"golang.org/x/crypto/ssh/agent"
@@ -211,20 +210,6 @@
 	})
 	require.NoError(t, err)
 
-<<<<<<< HEAD
-	// Connect to leaf node though jump host set to proxy web port where TLS Routing is enabled.
-	err = Run(context.Background(), []string{
-		"ssh",
-		"--insecure",
-		"-J", s.leaf.Config.Proxy.WebAddr.Addr,
-		s.leaf.Config.Hostname,
-		"echo", "hello",
-	}, func(cf *CLIConf) error {
-		cf.mockSSOLogin = mockSSOLogin(t, s.root.GetAuthServer(), s.user)
-		return nil
-	})
-	require.NoError(t, err)
-=======
 	t.Run("root cluster online", func(t *testing.T) {
 		// Connect to leaf node though jump host set to proxy web port where TLS Routing is enabled.
 		err = Run(context.Background(), []string{
@@ -258,7 +243,6 @@
 		})
 		require.NoError(t, err)
 	})
->>>>>>> 8db2a1ec
 }
 
 // TestProxySSHDial verifies "tsh proxy ssh" command.
