--- conflicted
+++ resolved
@@ -2710,11 +2710,7 @@
         "secret_store": {},
         "memorydb": {},
         "rdsproxy": {},
-<<<<<<< HEAD
-        "redshift_serverless": {},
-=======
         "redshift_serverless": {}
->>>>>>> 32408a0a
       },
       "mysql": {},
       "gcp": {},
