/*
Copyright 2015-2017 Gravitational, Inc.

Licensed under the Apache License, Version 2.0 (the "License");
you may not use this file except in compliance with the License.
You may obtain a copy of the License at

    http://www.apache.org/licenses/LICENSE-2.0

Unless required by applicable law or agreed to in writing, software
distributed under the License is distributed on an "AS IS" BASIS,
WITHOUT WARRANTIES OR CONDITIONS OF ANY KIND, either express or implied.
See the License for the specific language governing permissions and
limitations under the License.
*/

package main

import (
	"bufio"
	"bytes"
	"context"
	"crypto"
	"fmt"
	"net"
	"net/url"
	"os"
	"os/exec"
	"os/user"
	"path/filepath"
	"runtime"
	"strings"
	"sync"
	"sync/atomic"
	"testing"
	"time"

	"github.com/ghodss/yaml"
	"github.com/gravitational/trace"
	"github.com/stretchr/testify/require"
	otlp "go.opentelemetry.io/proto/otlp/trace/v1"
	"golang.org/x/exp/slices"
	yamlv2 "gopkg.in/yaml.v2"

	"github.com/gravitational/teleport"
	"github.com/gravitational/teleport/api/breaker"
	"github.com/gravitational/teleport/api/client/proto"
	"github.com/gravitational/teleport/api/constants"
	apidefaults "github.com/gravitational/teleport/api/defaults"
	"github.com/gravitational/teleport/api/profile"
	"github.com/gravitational/teleport/api/types"
	"github.com/gravitational/teleport/api/types/events"
	"github.com/gravitational/teleport/api/types/wrappers"
	"github.com/gravitational/teleport/api/utils/keys"
	"github.com/gravitational/teleport/lib"
	"github.com/gravitational/teleport/lib/auth"
	"github.com/gravitational/teleport/lib/auth/mocku2f"
	wanlib "github.com/gravitational/teleport/lib/auth/webauthn"
	wancli "github.com/gravitational/teleport/lib/auth/webauthncli"
	"github.com/gravitational/teleport/lib/backend"
	"github.com/gravitational/teleport/lib/client"
	"github.com/gravitational/teleport/lib/client/identityfile"
	"github.com/gravitational/teleport/lib/defaults"
	"github.com/gravitational/teleport/lib/kube/kubeconfig"
	"github.com/gravitational/teleport/lib/modules"
	"github.com/gravitational/teleport/lib/observability/tracing"
	"github.com/gravitational/teleport/lib/service"
	"github.com/gravitational/teleport/lib/services"
	"github.com/gravitational/teleport/lib/srv"
	"github.com/gravitational/teleport/lib/sshutils/x11"
	"github.com/gravitational/teleport/lib/tlsca"
	"github.com/gravitational/teleport/lib/utils"
	"github.com/gravitational/teleport/lib/utils/prompt"
	"github.com/gravitational/teleport/tool/common"
)

const (
	staticToken = "test-static-token"
	// tshBinMainTestEnv allows to execute tsh main function from test binary.
	tshBinMainTestEnv = "TSH_BIN_MAIN_TEST"
)

var ports utils.PortList

func init() {
	// Allows test to refer to tsh binary in tests.
	// Needed for tests that generate OpenSSH config by tsh config command where
	// tsh proxy ssh command is used as ProxyCommand.
	if os.Getenv(tshBinMainTestEnv) != "" {
		main()
		// main will only exit if there is an error.
		// since we are here, there was no error, so we must do so ourselves.
		os.Exit(0)
		return
	}

	// If the test is re-executing itself, execute the command that comes over
	// the pipe. Used to test tsh ssh command.
	if srv.IsReexec() {
		srv.RunAndExit(os.Args[1])
		return
	}

	var err error
	ports, err = utils.GetFreeTCPPorts(5000, utils.PortStartingNumber)
	if err != nil {
		panic(fmt.Sprintf("failed to allocate tcp ports for tests: %v", err))
	}

	modules.SetModules(&cliModules{})
}

func TestMain(m *testing.M) {
	utils.InitLoggerForTests()
	os.Exit(m.Run())
}

type cliModules struct{}

// BuildType returns build type (OSS or Enterprise)
func (p *cliModules) BuildType() string {
	return "CLI"
}

// PrintVersion prints the Teleport version.
func (p *cliModules) PrintVersion() {
	fmt.Printf("Teleport CLI\n")
}

// Features returns supported features
func (p *cliModules) Features() modules.Features {
	return modules.Features{
		Kubernetes:              true,
		DB:                      true,
		App:                     true,
		AdvancedAccessWorkflows: true,
		AccessControls:          true,
	}
}

// IsBoringBinary checks if the binary was compiled with BoringCrypto.
func (p *cliModules) IsBoringBinary() bool {
	return false
}

// AttestHardwareKey attests a hardware key.
func (p *cliModules) AttestHardwareKey(_ context.Context, _ interface{}, _ keys.PrivateKeyPolicy, _ *keys.AttestationStatement, _ crypto.PublicKey, _ time.Duration) (keys.PrivateKeyPolicy, error) {
	return keys.PrivateKeyPolicyNone, nil
}

func (p *cliModules) EnableRecoveryCodes() {
}

func TestAlias(t *testing.T) {
	testExecutable, err := os.Executable()
	require.NoError(t, err)

	tests := []struct {
		name           string
		aliases        map[string]string
		args           []string
		wantErr        bool
		validateOutput func(t *testing.T, output string)
	}{
		{
			name: "loop",
			aliases: map[string]string{
				"loop": fmt.Sprintf("%v loop", testExecutable),
			},
			args:    []string{"loop"},
			wantErr: true,
			validateOutput: func(t *testing.T, output string) {
				require.Contains(t, output, "recursive alias \"loop\"; correct alias definition and try again")
			},
		},
		{
			name: "loop via other",
			aliases: map[string]string{
				"loop":      fmt.Sprintf("%v loop", testExecutable),
				"loop-call": fmt.Sprintf("%v loop", testExecutable),
			},
			args:    []string{"loop-call"},
			wantErr: true,
			validateOutput: func(t *testing.T, output string) {
				require.Contains(t, output, "recursive alias \"loop\"; correct alias definition and try again")
			},
		},
		{
			name: "r1 -> r2 -> r1",
			aliases: map[string]string{
				"r1": fmt.Sprintf("%v r2", testExecutable),
				"r2": fmt.Sprintf("%v r1", testExecutable),
			},
			args:    []string{"r2"},
			wantErr: true,
			validateOutput: func(t *testing.T, output string) {
				require.Contains(t, output, "recursive alias \"r2\"; correct alias definition and try again")
			},
		},
		{
			name: "set default flag to command",
			aliases: map[string]string{
				"version": fmt.Sprintf("%v version --format=json", testExecutable),
			},
			args:    []string{"version"},
			wantErr: false,
			validateOutput: func(t *testing.T, output string) {
				require.Contains(t, output, `"version"`)
				require.Contains(t, output, `"gitref"`)
				require.Contains(t, output, `"runtime"`)
			},
		},
		{
			name: "default flag and alias",
			aliases: map[string]string{
				"version": fmt.Sprintf("%v version --format=json", testExecutable),
				"v":       fmt.Sprintf("%v version", testExecutable),
			},
			args:    []string{"v"},
			wantErr: false,
			validateOutput: func(t *testing.T, output string) {
				require.Contains(t, output, `"version"`)
				require.Contains(t, output, `"gitref"`)
				require.Contains(t, output, `"runtime"`)
			},
		},
		{
			name: "call external program, pass non-zero exit code",
			aliases: map[string]string{
				"ss": fmt.Sprintf("%v status", testExecutable),
				"bb": fmt.Sprintf("bash -c '%v ss'", testExecutable),
			},
			args:    []string{"bb"},
			wantErr: true,
			validateOutput: func(t *testing.T, output string) {
				require.Contains(t, output, fmt.Sprintf("%vNot logged in", utils.Color(utils.Red, "ERROR: ")))
				require.Contains(t, output, fmt.Sprintf("%vexit status 1", utils.Color(utils.Red, "ERROR: ")))
			},
		},
	}

	for _, tt := range tests {
		t.Run(tt.name, func(t *testing.T) {
			// make sure we have fresh configs for the tests:
			// - new home
			// - new global config
			tmpHomePath := t.TempDir()
			t.Setenv(types.HomeEnvVar, tmpHomePath)
			t.Setenv(globalTshConfigEnvVar, filepath.Join(tmpHomePath, "tsh_global.yaml"))

			// make the re-exec behave as `tsh` instead of test binary.
			t.Setenv(tshBinMainTestEnv, "1")

			// write config to use
			config := &TshConfig{Aliases: tt.aliases}
			configBytes, err := yamlv2.Marshal(config)
			require.NoError(t, err)
			err = os.WriteFile(filepath.Join(tmpHomePath, "tsh_global.yaml"), configBytes, 0o777)
			require.NoError(t, err)

			// run command
			cmd := exec.Command(testExecutable, tt.args...)
			t.Logf("running command %v", cmd)
			output, err := cmd.CombinedOutput()
			t.Logf("executable output: %v", string(output))

			if tt.wantErr {
				require.Error(t, err)
			} else {
				require.NoError(t, err)
			}

			tt.validateOutput(t, string(output))
		})
	}
}

func TestFailedLogin(t *testing.T) {
	tmpHomePath := t.TempDir()

	connector := mockConnector(t)

	_, proxyProcess := makeTestServers(t, withBootstrap(connector))

	proxyAddr, err := proxyProcess.ProxyWebAddr()
	require.NoError(t, err)

	// build a mock SSO login function to patch into tsh
	loginFailed := trace.AccessDenied("login failed")
	ssoLogin := func(ctx context.Context, connectorID string, priv *keys.PrivateKey, protocol string) (*auth.SSHLoginResponse, error) {
		return nil, loginFailed
	}

	err = Run(context.Background(), []string{
		"login",
		"--insecure",
		"--debug",
		"--auth", connector.GetName(),
		"--proxy", proxyAddr.String(),
	}, setHomePath(tmpHomePath), func(cf *CLIConf) error {
		cf.mockSSOLogin = ssoLogin
		return nil
	})
	require.ErrorIs(t, err, loginFailed)
}

func TestOIDCLogin(t *testing.T) {
	tmpHomePath := t.TempDir()

	ctx, cancel := context.WithCancel(context.Background())
	t.Cleanup(cancel)

	// set up an initial role with `request_access: always` in order to
	// trigger automatic post-login escalation.
	populist, err := types.NewRoleV3("populist", types.RoleSpecV5{
		Allow: types.RoleConditions{
			Request: &types.AccessRequestConditions{
				Roles: []string{"dictator"},
			},
		},
		Options: types.RoleOptions{
			RequestAccess: types.RequestStrategyAlways,
		},
	})
	require.NoError(t, err)

	// empty role which serves as our escalation target
	dictator, err := types.NewRoleV3("dictator", types.RoleSpecV5{})
	require.NoError(t, err)

	alice, err := types.NewUser("alice@example.com")
	require.NoError(t, err)
	alice.SetRoles([]string{"populist"})

	connector := mockConnector(t)

	motd := "MESSAGE_OF_THE_DAY_OIDC"
	authProcess, proxyProcess := makeTestServers(t,
		withBootstrap(populist, dictator, connector, alice),
		withMOTD(t, motd),
	)

	authServer := authProcess.GetAuthServer()
	require.NotNil(t, authServer)

	proxyAddr, err := proxyProcess.ProxyWebAddr()
	require.NoError(t, err)

	var didAutoRequest atomic.Bool

	errCh := make(chan error)
	go func() {
		watcher, err := authServer.NewWatcher(ctx, types.Watch{
			Kinds: []types.WatchKind{
				{Kind: types.KindAccessRequest},
			},
		})
		if err != nil {
			errCh <- err
			return
		}
		for {
			select {
			case event := <-watcher.Events():
				if event.Type != types.OpPut {
					continue
				}
				err = authServer.SetAccessRequestState(ctx, types.AccessRequestUpdate{
					RequestID: event.Resource.(types.AccessRequest).GetName(),
					State:     types.RequestState_APPROVED,
				})
				didAutoRequest.Store(true)
				errCh <- err
				return
			case <-watcher.Done():
				errCh <- nil
				return
			case <-ctx.Done():
				errCh <- nil
				return
			}
		}
	}()

	buf := bytes.NewBuffer([]byte{})
	sc := bufio.NewScanner(buf)
	err = Run(context.Background(), []string{
		"login",
		"--insecure",
		"--debug",
		"--auth", connector.GetName(),
		"--proxy", proxyAddr.String(),
		"--user", "alice", // explicitly use wrong name
	}, setHomePath(tmpHomePath), func(cf *CLIConf) error {
		cf.mockSSOLogin = mockSSOLogin(t, authServer, alice)
		cf.SiteName = "localhost"
		cf.overrideStderr = buf
		return nil
	})

	require.NoError(t, err)
	require.NoError(t, <-errCh)

	// verify that auto-request happened
	require.True(t, didAutoRequest.Load())

	findMOTD(t, sc, motd)
	// if we got this far, then tsh successfully registered name change from `alice` to
	// `alice@example.com`, since the correct name needed to be used for the access
	// request to be generated.
}

func findMOTD(t *testing.T, sc *bufio.Scanner, motd string) {
	t.Helper()
	for sc.Scan() {
		if strings.Contains(sc.Text(), motd) {
			return
		}
	}
	require.Fail(t, "Failed to find %q MOTD in the logs", motd)
}

// TestLoginIdentityOut makes sure that "tsh login --out <ident>" command
// writes identity credentials to the specified path. It also supports
// specifying the output format via `--format=<format>`.
func TestLoginIdentityOut(t *testing.T) {
	const kubeClusterName = "kubeTest"
	tmpHomePath := t.TempDir()

	connector := mockConnector(t)

	alice, err := types.NewUser("alice@example.com")
	require.NoError(t, err)
	alice.SetRoles([]string{"access"})

	authProcess, proxyProcess := makeTestServers(t, withBootstrap(connector, alice))
	authServer := authProcess.GetAuthServer()
	require.NotNil(t, authServer)

	proxyAddr, err := proxyProcess.ProxyWebAddr()
	require.NoError(t, err)

	cluster, err := types.NewKubernetesClusterV3(types.Metadata{
		Name:   kubeClusterName,
		Labels: map[string]string{},
	},
		types.KubernetesClusterSpecV3{},
	)
	require.NoError(t, err)

	kubeServer, err := types.NewKubernetesServerV3FromCluster(cluster, kubeClusterName, kubeClusterName)
	require.NoError(t, err)
	_, err = authServer.UpsertKubernetesServer(context.Background(), kubeServer)
	require.NoError(t, err)

	cases := []struct {
		name               string
		extraArgs          []string
		validationFunc     func(t *testing.T, identityPath string)
		requiresTLSRouting bool
	}{
		{
			name: "write identity out",
			validationFunc: func(t *testing.T, identityPath string) {
				_, err := identityfile.KeyFromIdentityFile(identityPath, "proxy.example.com", "")
				require.NoError(t, err)
			},
		},
		{
			name:      "write identity in kubeconfig format with tls routing enabled",
			extraArgs: []string{"--format", "kubernetes", "--kube-cluster", kubeClusterName},
			validationFunc: func(t *testing.T, identityPath string) {
				cfg, err := kubeconfig.Load(identityPath)
				require.NoError(t, err)
				kubeCtx := cfg.Contexts[cfg.CurrentContext]
				require.NotNil(t, kubeCtx)
				cluster := cfg.Clusters[kubeCtx.Cluster]
				require.NotNil(t, cluster)
				require.NotEmpty(t, cluster.TLSServerName)
			},
			requiresTLSRouting: true,
		},
		{
			name:      "write identity in kubeconfig format with tls routing disabled",
			extraArgs: []string{"--format", "kubernetes", "--kube-cluster", kubeClusterName},
			validationFunc: func(t *testing.T, identityPath string) {
				cfg, err := kubeconfig.Load(identityPath)
				require.NoError(t, err)
				kubeCtx := cfg.Contexts[cfg.CurrentContext]
				require.NotNil(t, kubeCtx)
				cluster := cfg.Clusters[kubeCtx.Cluster]
				require.NotNil(t, cluster)
				require.Empty(t, cluster.TLSServerName)
			},
		},
	}
	for _, tt := range cases {
		t.Run(tt.name, func(t *testing.T) {
			identPath := filepath.Join(t.TempDir(), "ident")
			if tt.requiresTLSRouting {
				switchProxyListenerMode(t, authServer, types.ProxyListenerMode_Multiplex)
			}
			err = Run(context.Background(), append([]string{
				"login",
				"--insecure",
				"--debug",
				"--auth", connector.GetName(),
				"--proxy", proxyAddr.String(),
				"--out", identPath,
			}, tt.extraArgs...), setHomePath(tmpHomePath), func(cf *CLIConf) error {
				cf.mockSSOLogin = mockSSOLogin(t, authServer, alice)
				return nil
			})
			require.NoError(t, err)
			tt.validationFunc(t, identPath)
		})
	}
}

// switchProxyListenerMode switches the proxy listener mode to the specified mode
// and schedules a reversion to the previous value once the sub-test completes.
func switchProxyListenerMode(t *testing.T, authServer *auth.Server, mode types.ProxyListenerMode) {
	networkCfg, err := authServer.GetClusterNetworkingConfig(context.Background())
	require.NoError(t, err)
	prevValue := networkCfg.GetProxyListenerMode()
	networkCfg.SetProxyListenerMode(mode)
	err = authServer.SetClusterNetworkingConfig(context.Background(), networkCfg)
	require.NoError(t, err)

	t.Cleanup(func() {
		networkCfg.SetProxyListenerMode(prevValue)
		err = authServer.SetClusterNetworkingConfig(context.Background(), networkCfg)
		require.NoError(t, err)
	})
}

func TestRelogin(t *testing.T) {
	t.Parallel()

	tmpHomePath := t.TempDir()

	connector := mockConnector(t)

	alice, err := types.NewUser("alice@example.com")
	require.NoError(t, err)
	alice.SetRoles([]string{"access"})

	motd := "RELOGIN MOTD PRESENT"
	authProcess, proxyProcess := makeTestServers(t,
		withBootstrap(connector, alice),
		withMOTD(t, motd),
	)

	authServer := authProcess.GetAuthServer()
	require.NotNil(t, authServer)

	proxyAddr, err := proxyProcess.ProxyWebAddr()
	require.NoError(t, err)

	buf := bytes.NewBuffer([]byte{})
	sc := bufio.NewScanner(buf)
	err = Run(context.Background(), []string{
		"login",
		"--insecure",
		"--debug",
		"--auth", connector.GetName(),
		"--proxy", proxyAddr.String(),
	}, setHomePath(tmpHomePath), func(cf *CLIConf) error {
		cf.mockSSOLogin = mockSSOLogin(t, authServer, alice)
		cf.overrideStderr = buf
		return nil
	})
	require.NoError(t, err)
	findMOTD(t, sc, motd)

	err = Run(context.Background(), []string{
		"login",
		"--insecure",
		"--debug",
		"--proxy", proxyAddr.String(),
		"localhost",
	}, setHomePath(tmpHomePath),
		func(cf *CLIConf) error {
			cf.mockSSOLogin = mockSSOLogin(t, authServer, alice)
			cf.overrideStderr = buf
			return nil
		})
	require.NoError(t, err)
	findMOTD(t, sc, motd)

	err = Run(context.Background(), []string{"logout"}, setHomePath(tmpHomePath),
		func(cf *CLIConf) error {
			cf.overrideStderr = buf
			return nil
		})
	require.NoError(t, err)

	err = Run(context.Background(), []string{
		"login",
		"--insecure",
		"--debug",
		"--auth", connector.GetName(),
		"--proxy", proxyAddr.String(),
		"localhost",
	}, setHomePath(tmpHomePath), func(cf *CLIConf) error {
		cf.mockSSOLogin = mockSSOLogin(t, authServer, alice)
		cf.overrideStderr = buf
		return nil
	})
	findMOTD(t, sc, motd)
	require.NoError(t, err)
}

func TestSwitchingProxies(t *testing.T) {
	t.Parallel()

	tmpHomePath := t.TempDir()

	connector := mockConnector(t)
	// Connector need not be functional since we are going to mock the actual
	// login operation.

	alice, err := types.NewUser("alice@example.com")
	require.NoError(t, err)
	alice.SetRoles([]string{"access"})

	auth1, proxy1 := makeTestServers(t,
		withBootstrap(connector, alice),
	)

	auth2, proxy2 := makeTestServers(t,
		withBootstrap(connector, alice),
	)
	authServer1 := auth1.GetAuthServer()
	require.NotNil(t, authServer1)

	proxyAddr1, err := proxy1.ProxyWebAddr()
	require.NoError(t, err)

	authServer2 := auth2.GetAuthServer()
	require.NotNil(t, authServer2)

	proxyAddr2, err := proxy2.ProxyWebAddr()
	require.NoError(t, err)

	// perform initial login to both proxies

	err = Run(context.Background(), []string{
		"login",
		"--insecure",
		"--debug",
		"--auth", connector.GetName(),
		"--proxy", proxyAddr1.String(),
	}, setHomePath(tmpHomePath), func(cf *CLIConf) error {
		cf.mockSSOLogin = mockSSOLogin(t, authServer1, alice)
		return nil
	})
	require.NoError(t, err)

	err = Run(context.Background(), []string{
		"login",
		"--insecure",
		"--debug",
		"--auth", connector.GetName(),
		"--proxy", proxyAddr2.String(),
	}, setHomePath(tmpHomePath),
		func(cf *CLIConf) error {
			cf.mockSSOLogin = mockSSOLogin(t, authServer2, alice)
			return nil
		})

	require.NoError(t, err)

	// login again while both proxies are still valid and ensure it is successful without an SSO login provided

	err = Run(context.Background(), []string{
		"login",
		"--insecure",
		"--debug",
		"--auth", connector.GetName(),
		"--proxy", proxyAddr1.String(),
	}, setHomePath(tmpHomePath), func(cf *CLIConf) error {
		return nil
	})

	require.NoError(t, err)

	err = Run(context.Background(), []string{
		"login",
		"--insecure",
		"--debug",
		"--auth", connector.GetName(),
		"--proxy", proxyAddr2.String(),
	}, setHomePath(tmpHomePath), func(cf *CLIConf) error {
		return nil
	})

	require.NoError(t, err)

	// logout

	err = Run(context.Background(), []string{"logout"}, setHomePath(tmpHomePath),
		func(cf *CLIConf) error {
			return nil
		})
	require.NoError(t, err)

	// after logging out, make sure that any attempt to log in without providing a valid login function fails

	ctx, cancel := context.WithTimeout(context.Background(), time.Millisecond*50)
	err = Run(ctx, []string{
		"login",
		"--insecure",
		"--debug",
		"--auth", connector.GetName(),
		"--proxy", proxyAddr1.String(),
	}, setHomePath(tmpHomePath), func(cf *CLIConf) error {
		return nil
	})

	require.Error(t, err)

	err = Run(ctx, []string{
		"login",
		"--insecure",
		"--debug",
		"--auth", connector.GetName(),
		"--proxy", proxyAddr2.String(),
	}, setHomePath(tmpHomePath), func(cf *CLIConf) error {
		return nil
	})

	require.Error(t, err)

	cancel()
}

func TestMakeClient(t *testing.T) {
	t.Parallel()

	var conf CLIConf
	conf.HomePath = t.TempDir()

	// empty config won't work:
	tc, err := makeClient(&conf, true)
	require.Nil(t, tc)
	require.Error(t, err)

	// minimal configuration (with defaults)
	conf.Proxy = "proxy:3080"
	conf.UserHost = "localhost"
	tc, err = makeClient(&conf, true)
	require.NoError(t, err)
	require.NotNil(t, tc)
	require.Equal(t, "proxy:3023", tc.Config.SSHProxyAddr)
	require.Equal(t, "proxy:3080", tc.Config.WebProxyAddr)

	localUser, err := client.Username()
	require.NoError(t, err)

	require.Equal(t, localUser, tc.Config.HostLogin)
	require.Equal(t, apidefaults.CertDuration, tc.Config.KeyTTL)

	// specific configuration
	conf.MinsToLive = 5
	conf.UserHost = "root@localhost"
	conf.NodePort = 46528
	conf.LocalForwardPorts = []string{"80:remote:180"}
	conf.DynamicForwardedPorts = []string{":8080"}
	tc, err = makeClient(&conf, true)
	require.NoError(t, err)
	require.Equal(t, time.Minute*time.Duration(conf.MinsToLive), tc.Config.KeyTTL)
	require.Equal(t, "root", tc.Config.HostLogin)
	require.Equal(t, client.ForwardedPorts{
		{
			SrcIP:    "127.0.0.1",
			SrcPort:  80,
			DestHost: "remote",
			DestPort: 180,
		},
	}, tc.Config.LocalForwardPorts)
	require.Equal(t, client.DynamicForwardedPorts{
		{
			SrcIP:   "127.0.0.1",
			SrcPort: 8080,
		},
	}, tc.Config.DynamicForwardedPorts)

	// specific configuration with email like user
	conf.MinsToLive = 5
	conf.UserHost = "root@example.com@localhost"
	conf.NodePort = 46528
	conf.LocalForwardPorts = []string{"80:remote:180"}
	conf.DynamicForwardedPorts = []string{":8080"}
	conf.TshConfig.ExtraHeaders = []ExtraProxyHeaders{
		{Proxy: "proxy:3080", Headers: map[string]string{"A": "B"}},
		{Proxy: "*roxy:3080", Headers: map[string]string{"C": "D"}},
		{Proxy: "*hello:3080", Headers: map[string]string{"E": "F"}}, // shouldn't get included
	}
	tc, err = makeClient(&conf, true)
	require.NoError(t, err)
	require.Equal(t, time.Minute*time.Duration(conf.MinsToLive), tc.Config.KeyTTL)
	require.Equal(t, "root@example.com", tc.Config.HostLogin)
	require.Equal(t, client.ForwardedPorts{
		{
			SrcIP:    "127.0.0.1",
			SrcPort:  80,
			DestHost: "remote",
			DestPort: 180,
		},
	}, tc.Config.LocalForwardPorts)
	require.Equal(t, client.DynamicForwardedPorts{
		{
			SrcIP:   "127.0.0.1",
			SrcPort: 8080,
		},
	}, tc.Config.DynamicForwardedPorts)

	require.Equal(t,
		map[string]string{"A": "B", "C": "D"},
		tc.ExtraProxyHeaders)

	_, proxy := makeTestServers(t)

	proxyWebAddr, err := proxy.ProxyWebAddr()
	require.NoError(t, err)

	proxySSHAddr, err := proxy.ProxySSHAddr()
	require.NoError(t, err)

	// With provided identity file.
	//
	// makeClient should call Ping on the proxy to fetch SSHProxyAddr, which is
	// different from the default.
	conf = CLIConf{
		Proxy:              proxyWebAddr.String(),
		IdentityFileIn:     "../../fixtures/certs/identities/tls.pem",
		Context:            context.Background(),
		InsecureSkipVerify: true,
	}
	tc, err = makeClient(&conf, true)
	require.NoError(t, err)
	require.NotNil(t, tc)
	require.Equal(t, proxyWebAddr.String(), tc.Config.WebProxyAddr)
	require.Equal(t, proxySSHAddr.Addr, tc.Config.SSHProxyAddr)
	require.NotNil(t, tc.LocalAgent().ExtendedAgent)

	// Client should have an in-memory agent with keys loaded, in case agent
	// forwarding is required for proxy recording mode.
	agentKeys, err := tc.LocalAgent().ExtendedAgent.List()
	require.NoError(t, err)
	require.Greater(t, len(agentKeys), 0)
}

// accessApprover allows watching and updating access requests
type accessApprover interface {
	types.Events
	SetAccessRequestState(ctx context.Context, params types.AccessRequestUpdate) error
}

// approveAllAccessRequests starts a loop which watches for pending AccessRequests
// and automatically approves them.
func approveAllAccessRequests(ctx context.Context, approver accessApprover) error {
	watcher, err := approver.NewWatcher(ctx, types.Watch{
		Name:  types.KindAccessRequest,
		Kinds: []types.WatchKind{{Kind: types.KindAccessRequest}},
	})
	if err != nil {
		return err
	}

	for {
		select {
		case <-ctx.Done():
			return ctx.Err()
		case <-watcher.Done():
			return watcher.Error()
		case evt := <-watcher.Events():
			if evt.Type != types.OpPut {
				continue
			}

			request, ok := evt.Resource.(types.AccessRequest)
			if !ok {
				return trace.BadParameter("unexpected event type received: %q", evt.Resource.GetKind())
			}

			if request.GetState() == types.RequestState_APPROVED {
				continue
			}

			if err := approver.SetAccessRequestState(ctx, types.AccessRequestUpdate{
				RequestID: request.GetName(),
				State:     types.RequestState_APPROVED,
			}); err != nil {
				return trace.Wrap(err)
			}
		}
	}
}

// TestSSHOnMultipleNodes tests running ssh commands on multiple nodes
// with and without mfa_per_session.
func TestSSHOnMultipleNodes(t *testing.T) {
	// Setup cluster with 3 ssh nodes and user with access to them.
	// Running ssh 'echo test' command should work when referencing
	// multiple nodes by labels, without and with mfa_per_session.
	t.Parallel()
	ctx, cancel := context.WithCancel(context.Background())
	defer cancel()

	const origin = "https://127.0.0.1"
	connector := mockConnector(t)

	user, err := user.Current()
	require.NoError(t, err)

	sshLoginRole, err := types.NewRoleV3("ssh-login", types.RoleSpecV5{
		Allow: types.RoleConditions{
			Logins: []string{user.Username},
		},
	})
	require.NoError(t, err)

	perSessionMFARole, err := types.NewRoleV3("mfa-login", types.RoleSpecV5{
		Allow: types.RoleConditions{
			Logins: []string{user.Username},
		},
		Options: types.RoleOptions{RequireSessionMFA: true},
	})
	require.NoError(t, err)

	alice, err := types.NewUser("alice")
	require.NoError(t, err)
	alice.SetRoles([]string{"access", "ssh-login"})
	const password = "supersecretpassword"

	device, err := mocku2f.Create()
	require.NoError(t, err)
	device.SetPasswordless()

	rootAuth, rootProxy := makeTestServers(t, withBootstrap(connector, alice, sshLoginRole, perSessionMFARole))

	authAddr, err := rootAuth.AuthAddr()
	require.NoError(t, err)

	proxyAddr, err := rootProxy.ProxyWebAddr()
	require.NoError(t, err)

	stage1Hostname := "test-stage-1"
	node := makeTestSSHNode(t, authAddr, withHostname(stage1Hostname), withSSHLabel("env", "stage"))
	sshHostID := node.Config.HostUUID

	stage2Hostname := "test-stage-2"
	node2 := makeTestSSHNode(t, authAddr, withHostname(stage2Hostname), withSSHLabel("env", "stage"))
	sshHostID2 := node2.Config.HostUUID

	prodHostname := "test-prod-1"
	nodeProd := makeTestSSHNode(t, authAddr, withHostname(prodHostname), withSSHLabel("env", "prod"))
	sshHostID3 := nodeProd.Config.HostUUID

	hasNodes := func(hostIDs ...string) func() bool {
		return func() bool {
			nodes, err := rootAuth.GetAuthServer().GetNodes(ctx, apidefaults.Namespace)
			require.NoError(t, err)
			foundCount := 0
			for _, node := range nodes {
				if slices.Contains(hostIDs, node.GetName()) {
					foundCount++
				}
			}
			return foundCount == len(hostIDs)
		}
	}

	// wait for auth to see nodes
	require.Eventually(t, hasNodes(sshHostID, sshHostID2, sshHostID3),
		10*time.Second, 100*time.Millisecond, "nodes never showed up")

	defaultPreference, err := rootAuth.GetAuthServer().GetAuthPreference(ctx)
	require.NoError(t, err)

	registerPasswordlessDeviceWithWebauthnSolver := func(t *testing.T) {
		token, err := rootAuth.GetAuthServer().CreateResetPasswordToken(ctx, auth.CreateUserTokenRequest{
			Name: "alice",
		})
		require.NoError(t, err)
		tokenID := token.GetName()
		res, err := rootAuth.GetAuthServer().CreateRegisterChallenge(ctx, &proto.CreateRegisterChallengeRequest{
			TokenID:     tokenID,
			DeviceType:  proto.DeviceType_DEVICE_TYPE_WEBAUTHN,
			DeviceUsage: proto.DeviceUsage_DEVICE_USAGE_PASSWORDLESS,
		})
		require.NoError(t, err)
		cc := wanlib.CredentialCreationFromProto(res.GetWebauthn())

		ccr, err := device.SignCredentialCreation(origin, cc)
		require.NoError(t, err)
		_, err = rootAuth.GetAuthServer().ChangeUserAuthentication(ctx, &proto.ChangeUserAuthenticationRequest{
			TokenID:     tokenID,
			NewPassword: []byte(password),
			NewMFARegisterResponse: &proto.MFARegisterResponse{
				Response: &proto.MFARegisterResponse_Webauthn{
					Webauthn: wanlib.CredentialCreationResponseToProto(ccr),
				},
			},
		})
		require.NoError(t, err)

		inputReader := prompt.NewFakeReader().
			AddString(password).
			AddReply(func(ctx context.Context) (string, error) {
				panic("this should not be called")
			})

		solveWebauthn := func(ctx context.Context, origin string, assertion *wanlib.CredentialAssertion, prompt wancli.LoginPrompt) (*proto.MFAAuthenticateResponse, error) {
			car, err := device.SignAssertion(origin, assertion)
			if err != nil {
				return nil, err
			}
			return &proto.MFAAuthenticateResponse{
				Response: &proto.MFAAuthenticateResponse_Webauthn{
					Webauthn: wanlib.CredentialAssertionResponseToProto(car),
				},
			}, nil
		}

		oldStdin, oldWebauthn := prompt.Stdin(), *client.PromptWebauthn
		t.Cleanup(func() {
			prompt.SetStdin(oldStdin)
			*client.PromptWebauthn = oldWebauthn
		})

		prompt.SetStdin(inputReader)
		*client.PromptWebauthn = func(
			ctx context.Context,
			origin string, assertion *wanlib.CredentialAssertion, prompt wancli.LoginPrompt, _ *wancli.LoginOpts,
		) (*proto.MFAAuthenticateResponse, string, error) {
			resp, err := solveWebauthn(ctx, origin, assertion, prompt)
			return resp, "", err
		}
	}

	cases := []struct {
		name            string
		hostLabels      string
		authPreference  types.AuthPreference
		roles           []string
		setup           func(t *testing.T)
		errAssertion    require.ErrorAssertionFunc
		stdoutAssertion require.ValueAssertionFunc
		// deviceSignCount is used to check how many times
		// webatuhn device sign was called.
		deviceSignCount int
	}{
		{
			name:           "default auth preference - just check stage nodes",
			authPreference: defaultPreference,
			hostLabels:     "env=stage",
			stdoutAssertion: func(t require.TestingT, i interface{}, i2 ...interface{}) {
				require.Equal(t, "test\ntest\n", i, i2...)
			},
			deviceSignCount: 0,
			errAssertion:    require.NoError,
		},
		{
			name: "without per session mfa - 2 stage nodes",
			authPreference: &types.AuthPreferenceV2{
				Spec: types.AuthPreferenceSpecV2{
					Type:         constants.Local,
					SecondFactor: constants.SecondFactorOptional,
					Webauthn: &types.Webauthn{
						RPID: "127.0.0.1",
					},
				},
			},
			hostLabels: "env=stage",
			stdoutAssertion: func(t require.TestingT, i interface{}, i2 ...interface{}) {
				require.Equal(t, "test\ntest\n", i, i2...)
			},
			deviceSignCount: 0,
			errAssertion:    require.NoError,
		},
		{
			name: "without per session mfa - 1 prod node",
			authPreference: &types.AuthPreferenceV2{
				Spec: types.AuthPreferenceSpecV2{
					Type:         constants.Local,
					SecondFactor: constants.SecondFactorOptional,
					Webauthn: &types.Webauthn{
						RPID: "127.0.0.1",
					},
				},
			},
			hostLabels: "env=prod",
			stdoutAssertion: func(t require.TestingT, i interface{}, i2 ...interface{}) {
				require.Equal(t, "test\n", i, i2...)
			},
			deviceSignCount: 0,
			errAssertion:    require.NoError,
		},
		{
			name: "without per session mfa - 0 dev nodes",
			authPreference: &types.AuthPreferenceV2{
				Spec: types.AuthPreferenceSpecV2{
					Type:         constants.Local,
					SecondFactor: constants.SecondFactorOptional,
					Webauthn: &types.Webauthn{
						RPID: "127.0.0.1",
					},
				},
			},
			hostLabels:      "env=dev",
			errAssertion:    require.Error,
			stdoutAssertion: require.Empty,
			deviceSignCount: 0,
		},
		{
			name: "with per session mfa - 2 stage nodes",
			authPreference: &types.AuthPreferenceV2{
				Spec: types.AuthPreferenceSpecV2{
					Type:         constants.Local,
					SecondFactor: constants.SecondFactorOptional,
					Webauthn: &types.Webauthn{
						RPID: "127.0.0.1",
					},
					RequireSessionMFA: true,
				},
			},
			setup:      registerPasswordlessDeviceWithWebauthnSolver,
			hostLabels: "env=stage",
			stdoutAssertion: func(t require.TestingT, i interface{}, i2 ...interface{}) {
				require.Equal(t, "test\ntest\n", i, i2...)
			},
			deviceSignCount: 2,
			errAssertion:    require.NoError,
		},
		{
			name: "with per session mfa - 1 prod node",
			authPreference: &types.AuthPreferenceV2{
				Spec: types.AuthPreferenceSpecV2{
					Type:         constants.Local,
					SecondFactor: constants.SecondFactorOptional,
					Webauthn: &types.Webauthn{
						RPID: "127.0.0.1",
					},
					RequireSessionMFA: true,
				},
			},
			setup:      registerPasswordlessDeviceWithWebauthnSolver,
			hostLabels: "env=prod",
			stdoutAssertion: func(t require.TestingT, i interface{}, i2 ...interface{}) {
				require.Equal(t, "test\n", i, i2...)
			},
			deviceSignCount: 1,
			errAssertion:    require.NoError,
		},
		{
			name: "with per session mfa - 0 dev nodes",
			authPreference: &types.AuthPreferenceV2{
				Spec: types.AuthPreferenceSpecV2{
					Type:         constants.Local,
					SecondFactor: constants.SecondFactorOptional,
					Webauthn: &types.Webauthn{
						RPID: "127.0.0.1",
					},
					RequireSessionMFA: true,
				},
			},
			setup:           registerPasswordlessDeviceWithWebauthnSolver,
			hostLabels:      "env=dev",
			errAssertion:    require.Error,
			deviceSignCount: 0,
			stdoutAssertion: require.Empty,
		},
		{
			name: "role requires per session mfa - 2 stage nodes",
			authPreference: &types.AuthPreferenceV2{
				Spec: types.AuthPreferenceSpecV2{
					Type:         constants.Local,
					SecondFactor: constants.SecondFactorOptional,
					Webauthn: &types.Webauthn{
						RPID: "127.0.0.1",
					},
				},
			},
			roles:      []string{"access", sshLoginRole.GetName(), perSessionMFARole.GetName()},
			setup:      registerPasswordlessDeviceWithWebauthnSolver,
			hostLabels: "env=stage",
			stdoutAssertion: func(t require.TestingT, i interface{}, i2 ...interface{}) {
				require.Equal(t, "test\ntest\n", i, i2...)
			},
			deviceSignCount: 2,
			errAssertion:    require.NoError,
		},
	}

	for _, tt := range cases {
		t.Run(tt.name, func(t *testing.T) {
			tmpHomePath := t.TempDir()

			require.NoError(t, rootAuth.GetAuthServer().SetAuthPreference(ctx, tt.authPreference))
			t.Cleanup(func() {
				require.NoError(t, rootAuth.GetAuthServer().SetAuthPreference(ctx, defaultPreference))
			})

			if tt.setup != nil {
				tt.setup(t)
			}

			if tt.roles != nil {
				roles := alice.GetRoles()
				t.Cleanup(func() {
					alice.SetRoles(roles)
					require.NoError(t, rootAuth.GetAuthServer().UpsertUser(alice))
				})
				alice.SetRoles(tt.roles)
				require.NoError(t, rootAuth.GetAuthServer().UpsertUser(alice))
			}

			err = Run(ctx, []string{
				"login",
				"--insecure",
				"--auth", connector.GetName(),
				"--proxy", proxyAddr.String(),
				"--user", "alice",
			}, setHomePath(tmpHomePath),
				func(cf *CLIConf) error {
					cf.mockSSOLogin = mockSSOLogin(t, rootAuth.GetAuthServer(), alice)
					return nil
				},
			)
			require.NoError(t, err)

			stdout := &output{buf: bytes.Buffer{}}
			// Clear counter before each ssh command,
			// so we can assert how many times sign was called.
			device.SetCounter(0)
			err = Run(ctx, []string{
				"ssh",
				"--insecure",
				tt.hostLabels,
				"echo", "test",
			},
				setHomePath(tmpHomePath),
				func(conf *CLIConf) error {
					conf.overrideStdin = &bytes.Buffer{}
					conf.overrideStdout = stdout
					return nil
				},
			)

			tt.errAssertion(t, err)
			tt.stdoutAssertion(t, stdout.String())
			require.Equal(t, tt.deviceSignCount, int(device.Counter()), "device sign count mismatch")
		})
	}
}

type output struct {
	lock sync.Mutex
	buf  bytes.Buffer
}

func (o *output) Write(p []byte) (int, error) {
	o.lock.Lock()
	defer o.lock.Unlock()

	return o.buf.Write(p)
}

func (o *output) String() string {
	o.lock.Lock()
	defer o.lock.Unlock()

	return o.buf.String()
}

// TestSSHAccessRequest tests that a user can automatically request access to a
// ssh server using a resource access request when "tsh ssh" fails with
// AccessDenied.
func TestSSHAccessRequest(t *testing.T) {
	modules.SetTestModules(t, &modules.TestModules{TestBuildType: modules.BuildEnterprise})
	tmpHomePath := t.TempDir()
	ctx, cancel := context.WithCancel(context.Background())
	defer cancel()

	requester, err := types.NewRole("requester", types.RoleSpecV5{
		Allow: types.RoleConditions{
			Request: &types.AccessRequestConditions{
				SearchAsRoles: []string{"node-access"},
			},
		},
	})
	require.NoError(t, err)

	nodeAccessRole, err := types.NewRole("node-access", types.RoleSpecV5{
		Allow: types.RoleConditions{
			NodeLabels: types.Labels{
				"access": {"true"},
			},
			Logins: []string{"{{internal.logins}}"},
		},
	})
	require.NoError(t, err)

	connector := mockConnector(t)

	alice, err := types.NewUser("alice@example.com")
	require.NoError(t, err)
	alice.SetRoles([]string{"requester"})
	user, err := user.Current()
	require.NoError(t, err)
	traits := map[string][]string{
		constants.TraitLogins: {user.Username},
	}
	alice.SetTraits(traits)

	rootAuth, rootProxy := makeTestServers(t, withBootstrap(requester, nodeAccessRole, connector, alice))

	authAddr, err := rootAuth.AuthAddr()
	require.NoError(t, err)

	proxyAddr, err := rootProxy.ProxyWebAddr()
	require.NoError(t, err)

	sshHostname := "test-ssh-server"
	node := makeTestSSHNode(t, authAddr, withHostname(sshHostname), withSSHLabel("access", "true"))
	sshHostID := node.Config.HostUUID

	sshHostname2 := "test-ssh-server-2"
	node2 := makeTestSSHNode(t, authAddr, withHostname(sshHostname2), withSSHLabel("access", "true"))
	sshHostID2 := node2.Config.HostUUID

	sshHostnameNoAccess := "test-ssh-server-no-access"
	nodeNoAccess := makeTestSSHNode(t, authAddr, withHostname(sshHostnameNoAccess), withSSHLabel("access", "false"))
	sshHostIDNoAccess := nodeNoAccess.Config.HostUUID

	hasNodes := func(hostIDs ...string) func() bool {
		return func() bool {
			nodes, err := rootAuth.GetAuthServer().GetNodes(ctx, apidefaults.Namespace)
			require.NoError(t, err)
			foundCount := 0
			for _, node := range nodes {
				if slices.Contains(hostIDs, node.GetName()) {
					foundCount++
				}
			}
			return foundCount == len(hostIDs)
		}
	}

	// wait for auth to see nodes
	require.Eventually(t, hasNodes(sshHostID, sshHostID2, sshHostIDNoAccess),
		10*time.Second, 100*time.Millisecond, "nodes never showed up")

	err = Run(ctx, []string{
		"login",
		"--insecure",
		"--auth", connector.GetName(),
		"--proxy", proxyAddr.String(),
		"--user", "alice",
	}, setHomePath(tmpHomePath), cliOption(func(cf *CLIConf) error {
		cf.mockSSOLogin = mockSSOLogin(t, rootAuth.GetAuthServer(), alice)
		return nil
	}))
	require.NoError(t, err)

	// won't request if can't list node
	err = Run(ctx, []string{
		"ssh",
		"--insecure",
		"--request-reason", "reason here to bypass prompt",
		fmt.Sprintf("%s@%s", user.Username, sshHostnameNoAccess),
		"echo", "test",
	}, setHomePath(tmpHomePath))
	require.Error(t, err)

	// won't request if can't login with username
	err = Run(ctx, []string{
		"ssh",
		"--insecure",
		"--request-reason", "reason here to bypass prompt",
		fmt.Sprintf("%s@%s", "not-a-username", sshHostname),
		"echo", "test",
	}, setHomePath(tmpHomePath))
	require.Error(t, err)

	// won't request to non-existent node
	err = Run(ctx, []string{
		"ssh",
		"--insecure",
		fmt.Sprintf("%s@unknown", user.Username),
		"echo", "test",
	}, setHomePath(tmpHomePath))
	require.Error(t, err)

	// approve all requests as they're created
	errChan := make(chan error)
	t.Cleanup(func() {
		require.ErrorIs(t, <-errChan, context.Canceled, "unexpected error from approveAllAccessRequests")
	})
	go func() {
		err := approveAllAccessRequests(ctx, rootAuth.GetAuthServer())
		// Cancel the context, so Run calls don't block
		cancel()
		errChan <- err
	}()

	// won't request if explicitly disabled
	err = Run(ctx, []string{
		"ssh",
		"--insecure",
		"--request-reason", "reason here to bypass prompt",
		"--disable-access-request",
		fmt.Sprintf("%s@%s", user.Username, sshHostname),
		"echo", "test",
	}, setHomePath(tmpHomePath))
	require.Error(t, err)

	// the first ssh request can fail if the proxy node watcher doesn't know
	// about the nodes yet, retry a few times until it works
	require.Eventually(t, func() bool {
		// ssh with request, by hostname
		err := Run(ctx, []string{
			"ssh",
			"--debug",
			"--insecure",
			"--request-reason", "reason here to bypass prompt",
			fmt.Sprintf("%s@%s", user.Username, sshHostname),
			"echo", "test",
		}, setHomePath(tmpHomePath))
		if err != nil {
			t.Logf("Got error while trying to SSH to node, retrying. Error: %v", err)
		}
		return err == nil
	}, 10*time.Second, 100*time.Millisecond, "failed to ssh with retries")

	// now that we have an approved access request, it should work without
	// prompting for a request reason
	err = Run(ctx, []string{
		"ssh",
		"--insecure",
		fmt.Sprintf("%s@%s", user.Username, sshHostname),
		"echo", "test",
	}, setHomePath(tmpHomePath))
	require.NoError(t, err)

	// log out and back in with no access request
	err = Run(ctx, []string{
		"logout",
	}, setHomePath(tmpHomePath))
	require.NoError(t, err)
	err = Run(ctx, []string{
		"login",
		"--insecure",
		"--auth", connector.GetName(),
		"--proxy", proxyAddr.String(),
		"--user", "alice",
	}, setHomePath(tmpHomePath), cliOption(func(cf *CLIConf) error {
		cf.mockSSOLogin = mockSSOLogin(t, rootAuth.GetAuthServer(), alice)
		return nil
	}))
	require.NoError(t, err)

	// ssh with request, by host ID
	err = Run(ctx, []string{
		"ssh",
		"--insecure",
		"--request-reason", "reason here to bypass prompt",
		fmt.Sprintf("%s@%s", user.Username, sshHostID),
		"echo", "test",
	}, setHomePath(tmpHomePath))
	require.NoError(t, err)

	// fail to ssh to other non-approved node, do not prompt for request
	err = Run(ctx, []string{
		"ssh",
		"--insecure",
		fmt.Sprintf("%s@%s", user.Username, sshHostname2),
		"echo", "test",
	}, setHomePath(tmpHomePath))
	require.Error(t, err)

	// drop the current access request
	err = Run(ctx, []string{
		"--insecure",
		"request",
		"drop",
	}, setHomePath(tmpHomePath))
	require.NoError(t, err)

	// fail to ssh to other node with no active request
	err = Run(ctx, []string{
		"ssh",
		"--insecure",
		"--disable-access-request",
		fmt.Sprintf("%s@%s", user.Username, sshHostname2),
		"echo", "test",
	}, setHomePath(tmpHomePath))
	require.Error(t, err)

	// successfully ssh to other node, with new request
	err = Run(ctx, []string{
		"ssh",
		"--insecure",
		"--request-reason", "reason here to bypass prompt",
		fmt.Sprintf("%s@%s", user.Username, sshHostname2),
		"echo", "test",
	}, setHomePath(tmpHomePath))
	require.NoError(t, err)
}

func TestAccessRequestOnLeaf(t *testing.T) {
	t.Parallel()

	tmpHomePath := t.TempDir()
	ctx, cancel := context.WithCancel(context.Background())
	defer cancel()

	isInsecure := lib.IsInsecureDevMode()
	lib.SetInsecureDevMode(true)
	t.Cleanup(func() {
		lib.SetInsecureDevMode(isInsecure)
	})

	requester, err := types.NewRoleV3("requester", types.RoleSpecV5{
		Allow: types.RoleConditions{
			Request: &types.AccessRequestConditions{
				Roles: []string{"access"},
			},
		},
	})
	require.NoError(t, err)

	connector := mockConnector(t)

	alice, err := types.NewUser("alice@example.com")
	require.NoError(t, err)
	alice.SetRoles([]string{"requester"})

	rootAuth, rootProxy := makeTestServers(t,
		withBootstrap(requester, connector, alice),
	)

	rootAuthServer := rootAuth.GetAuthServer()
	require.NotNil(t, rootAuthServer)
	rootProxyAddr, err := rootProxy.ProxyWebAddr()
	require.NoError(t, err)
	rootTunnelAddr, err := rootProxy.ProxyTunnelAddr()
	require.NoError(t, err)

	trustedCluster, err := types.NewTrustedCluster("localhost", types.TrustedClusterSpecV2{
		Enabled:              true,
		Roles:                []string{},
		Token:                staticToken,
		ProxyAddress:         rootProxyAddr.String(),
		ReverseTunnelAddress: rootTunnelAddr.String(),
		RoleMap: []types.RoleMapping{
			{
				Remote: "access",
				Local:  []string{"access"},
			},
		},
	})
	require.NoError(t, err)

	leafAuth, _ := makeTestServers(t, withClusterName(t, "leafcluster"))
	tryCreateTrustedCluster(t, leafAuth.GetAuthServer(), trustedCluster)

	err = Run(ctx, []string{
		"login",
		"--insecure",
		"--debug",
		"--auth", connector.GetName(),
		"--proxy", rootProxyAddr.String(),
	}, setHomePath(tmpHomePath), func(cf *CLIConf) error {
		cf.mockSSOLogin = mockSSOLogin(t, rootAuthServer, alice)
		return nil
	})
	require.NoError(t, err)

	err = Run(ctx, []string{
		"login",
		"--insecure",
		"--debug",
		"--proxy", rootProxyAddr.String(),
		"leafcluster",
	}, setHomePath(tmpHomePath))
	require.NoError(t, err)

	err = Run(ctx, []string{
		"login",
		"--insecure",
		"--debug",
		"--proxy", rootProxyAddr.String(),
		"localhost",
	}, setHomePath(tmpHomePath))
	require.NoError(t, err)

	err = Run(ctx, []string{
		"login",
		"--insecure",
		"--debug",
		"--proxy", rootProxyAddr.String(),
		"leafcluster",
	}, setHomePath(tmpHomePath))
	require.NoError(t, err)

	// approve all requests as they're created
	errChan := make(chan error)
	t.Cleanup(func() {
		require.ErrorIs(t, <-errChan, context.Canceled, "unexpected error from approveAllAccessRequests")
	})
	go func() {
		err := approveAllAccessRequests(ctx, rootAuth.GetAuthServer())
		// Cancel the context, so Run calls don't block
		cancel()
		errChan <- err
	}()

	err = Run(ctx, []string{
		"request",
		"new",
		"--insecure",
		"--debug",
		"--proxy", rootProxyAddr.String(),
		"--roles=access",
	}, setHomePath(tmpHomePath))
	require.NoError(t, err)
}

// tryCreateTrustedCluster performs several attempts to create a trusted cluster,
// retries on connection problems and access denied errors to let caches
// propagate and services to start
//
// Duplicated in integration/integration_test.go
func tryCreateTrustedCluster(t *testing.T, authServer *auth.Server, trustedCluster types.TrustedCluster) {
	ctx := context.TODO()
	for i := 0; i < 10; i++ {
		log.Debugf("Will create trusted cluster %v, attempt %v.", trustedCluster, i)
		_, err := authServer.UpsertTrustedCluster(ctx, trustedCluster)
		if err == nil {
			return
		}
		if trace.IsConnectionProblem(err) {
			log.Debugf("Retrying on connection problem: %v.", err)
			time.Sleep(500 * time.Millisecond)
			continue
		}
		if trace.IsAccessDenied(err) {
			log.Debugf("Retrying on access denied: %v.", err)
			time.Sleep(500 * time.Millisecond)
			continue
		}
		require.FailNow(t, "Terminating on unexpected problem", "%v.", err)
	}
	require.FailNow(t, "Timeout creating trusted cluster")
}

<<<<<<< HEAD
=======
func TestIdentityRead(t *testing.T) {
	t.Parallel()

	// 3 different types of identities
	ids := []string{
		"cert-key.pem", // cert + key concatenated togther, cert first
		"key-cert.pem", // cert + key concatenated togther, key first
		"key",          // two separate files: key and key-cert.pub
	}
	for _, id := range ids {
		// test reading:
		k, err := client.KeyFromIdentityFile(fmt.Sprintf("../../fixtures/certs/identities/%s", id))
		require.NoError(t, err)
		require.NotNil(t, k)

		cb, err := k.HostKeyCallback(false)
		require.NoError(t, err)
		require.Nil(t, cb)

		// test creating an auth method from the key:
		am, err := k.AsAuthMethod()
		require.NoError(t, err)
		require.NotNil(t, am)
	}
	k, err := client.KeyFromIdentityFile("../../fixtures/certs/identities/lonekey")
	require.Nil(t, k)
	require.Error(t, err)

	// lets read an indentity which includes a CA cert
	k, err = client.KeyFromIdentityFile("../../fixtures/certs/identities/key-cert-ca.pem")
	require.NoError(t, err)
	require.NotNil(t, k)

	cb, err := k.HostKeyCallback(true)
	require.NoError(t, err)
	require.NotNil(t, cb)

	// prepare the cluster CA separately
	certBytes, err := os.ReadFile("../../fixtures/certs/identities/ca.pem")
	require.NoError(t, err)

	_, hosts, cert, _, _, err := ssh.ParseKnownHosts(certBytes)
	require.NoError(t, err)

	var a net.Addr
	// host auth callback must succeed
	require.NoError(t, cb(hosts[0], a, cert))

	// load an identity which include TLS certificates
	k, err = client.KeyFromIdentityFile("../../fixtures/certs/identities/tls.pem")
	require.NoError(t, err)
	require.NotNil(t, k)
	require.NotNil(t, k.TLSCert)

	// generate a TLS client config
	conf, err := k.TeleportClientTLSConfig(nil, []string{"one"})
	require.NoError(t, err)
	require.NotNil(t, conf)
}

>>>>>>> 08349a3a
func TestFormatConnectCommand(t *testing.T) {
	t.Parallel()

	tests := []struct {
		clusterFlag string
		comment     string
		db          tlsca.RouteToDatabase
		command     string
	}{
		{
			comment: "no default user/database are specified",
			db: tlsca.RouteToDatabase{
				ServiceName: "test",
				Protocol:    defaults.ProtocolPostgres,
			},
			command: `tsh db connect --db-user=<user> --db-name=<name> test`,
		},
		{
			comment: "default user is specified",
			db: tlsca.RouteToDatabase{
				ServiceName: "test",
				Protocol:    defaults.ProtocolPostgres,
				Username:    "postgres",
			},
			command: `tsh db connect --db-name=<name> test`,
		},
		{
			comment: "default database is specified",
			db: tlsca.RouteToDatabase{
				ServiceName: "test",
				Protocol:    defaults.ProtocolPostgres,
				Database:    "postgres",
			},
			command: `tsh db connect --db-user=<user> test`,
		},
		{
			comment: "default user/database are specified",
			db: tlsca.RouteToDatabase{
				ServiceName: "test",
				Protocol:    defaults.ProtocolPostgres,
				Username:    "postgres",
				Database:    "postgres",
			},
			command: `tsh db connect test`,
		},
		{
			comment:     "extra cluster flag",
			clusterFlag: "leaf",
			db: tlsca.RouteToDatabase{
				ServiceName: "test",
				Protocol:    defaults.ProtocolPostgres,
				Database:    "postgres",
			},
			command: `tsh db connect --cluster=leaf --db-user=<user> test`,
		},
	}
	for _, test := range tests {
		t.Run(test.comment, func(t *testing.T) {
			require.Equal(t, test.command, formatDatabaseConnectCommand(test.clusterFlag, test.db))
		})
	}
}

func TestEnvFlags(t *testing.T) {
	type testCase struct {
		inCLIConf  CLIConf
		envMap     map[string]string
		outCLIConf CLIConf
	}

	testEnvFlag := func(tc testCase) func(t *testing.T) {
		return func(t *testing.T) {
			setEnvFlags(&tc.inCLIConf, func(envName string) string {
				return tc.envMap[envName]
			})
			require.Equal(t, tc.outCLIConf, tc.inCLIConf)
		}
	}

	t.Run("cluster env", func(t *testing.T) {
		t.Run("nothing set", testEnvFlag(testCase{
			outCLIConf: CLIConf{
				SiteName: "",
			},
		}))
		t.Run("CLI flag is set", testEnvFlag(testCase{
			inCLIConf: CLIConf{
				SiteName: "a.example.com",
			},
			outCLIConf: CLIConf{
				SiteName: "a.example.com",
			},
		}))
		t.Run("TELEPORT_SITE set", testEnvFlag(testCase{
			envMap: map[string]string{
				siteEnvVar: "a.example.com",
			},
			outCLIConf: CLIConf{
				SiteName: "a.example.com",
			},
		}))
		t.Run("TELEPORT_CLUSTER set", testEnvFlag(testCase{
			envMap: map[string]string{
				clusterEnvVar: "b.example.com",
			},
			outCLIConf: CLIConf{
				SiteName: "b.example.com",
			},
		}))
		t.Run("TELEPORT_SITE and TELEPORT_CLUSTER set, prefer TELEPORT_CLUSTER", testEnvFlag(testCase{
			envMap: map[string]string{
				clusterEnvVar: "d.example.com",
				siteEnvVar:    "c.example.com",
			},
			outCLIConf: CLIConf{
				SiteName: "d.example.com",
			},
		}))
		t.Run("TELEPORT_SITE and TELEPORT_CLUSTER and CLI flag is set, prefer CLI", testEnvFlag(testCase{
			inCLIConf: CLIConf{
				SiteName: "e.example.com",
			},
			envMap: map[string]string{
				clusterEnvVar: "g.example.com",
				siteEnvVar:    "f.example.com",
			},
			outCLIConf: CLIConf{
				SiteName: "e.example.com",
			},
		}))
	})

	t.Run("kube cluster env", func(t *testing.T) {
		t.Run("nothing set", testEnvFlag(testCase{
			outCLIConf: CLIConf{
				KubernetesCluster: "",
			},
		}))
		t.Run("CLI flag is set", testEnvFlag(testCase{
			inCLIConf: CLIConf{
				KubernetesCluster: "a.example.com",
			},
			outCLIConf: CLIConf{
				KubernetesCluster: "a.example.com",
			},
		}))
		t.Run("TELEPORT_KUBE_CLUSTER set", testEnvFlag(testCase{
			envMap: map[string]string{
				kubeClusterEnvVar: "a.example.com",
			},
			outCLIConf: CLIConf{
				KubernetesCluster: "a.example.com",
			},
		}))
		t.Run("TELEPORT_KUBE_CLUSTER and CLI flag is set, prefer CLI", testEnvFlag(testCase{
			inCLIConf: CLIConf{
				KubernetesCluster: "e.example.com",
			},
			envMap: map[string]string{
				kubeClusterEnvVar: "g.example.com",
			},
			outCLIConf: CLIConf{
				KubernetesCluster: "e.example.com",
			},
		}))
	})

	t.Run("teleport home env", func(t *testing.T) {
		t.Run("nothing set", testEnvFlag(testCase{
			outCLIConf: CLIConf{},
		}))
		t.Run("CLI flag is set", testEnvFlag(testCase{
			inCLIConf: CLIConf{
				HomePath: "teleport-data",
			},
			outCLIConf: CLIConf{
				HomePath: "teleport-data",
			},
		}))
		t.Run("TELEPORT_HOME set", testEnvFlag(testCase{
			envMap: map[string]string{
				types.HomeEnvVar: "teleport-data/",
			},
			outCLIConf: CLIConf{
				HomePath: "teleport-data",
			},
		}))
		t.Run("TELEPORT_HOME and CLI flag is set, prefer env", testEnvFlag(testCase{
			inCLIConf: CLIConf{
				HomePath: "teleport-data",
			},
			envMap: map[string]string{
				types.HomeEnvVar: "teleport-data/",
			},
			outCLIConf: CLIConf{
				HomePath: "teleport-data",
			},
		}))
	})

	t.Run("tsh global config path", func(t *testing.T) {
		t.Run("nothing set", testEnvFlag(testCase{
			outCLIConf: CLIConf{},
		}))
		t.Run("TELEPORT_GLOBAL_TSH_CONFIG set", testEnvFlag(testCase{
			envMap: map[string]string{
				globalTshConfigEnvVar: "/opt/teleport/tsh.yaml",
			},
			outCLIConf: CLIConf{
				GlobalTshConfigPath: "/opt/teleport/tsh.yaml",
			},
		}))
	})
}

func TestKubeConfigUpdate(t *testing.T) {
	t.Parallel()
	// don't need real creds for this test, just something to compare against
	creds := &client.Key{KeyIndex: client.KeyIndex{ProxyHost: "a.example.com"}}
	tests := []struct {
		desc           string
		cf             *CLIConf
		kubeStatus     *kubernetesStatus
		errorAssertion require.ErrorAssertionFunc
		expectedValues *kubeconfig.Values
	}{
		{
			desc: "selected cluster",
			cf: &CLIConf{
				executablePath:    "/bin/tsh",
				KubernetesCluster: "dev",
			},
			kubeStatus: &kubernetesStatus{
				clusterAddr:         "https://a.example.com:3026",
				teleportClusterName: "a.example.com",
				kubeClusters: []types.KubeCluster{
					&types.KubernetesClusterV3{
						Metadata: types.Metadata{
							Name: "dev",
						},
					},
					&types.KubernetesClusterV3{
						Metadata: types.Metadata{
							Name: "prod",
						},
					},
				},
				credentials: creds,
			},
			errorAssertion: require.NoError,
			expectedValues: &kubeconfig.Values{
				Credentials:         creds,
				ClusterAddr:         "https://a.example.com:3026",
				TeleportClusterName: "a.example.com",
				KubeClusters:        []string{"dev"},
				SelectCluster:       "dev",
				Exec: &kubeconfig.ExecValues{
					TshBinaryPath: "/bin/tsh",
					Env:           make(map[string]string),
				},
			},
		},
		{
			desc: "selected cluster with impersonation and namespace",
			cf: &CLIConf{
				executablePath:    "/bin/tsh",
				KubernetesCluster: "dev",
				kubeNamespace:     "namespace1",
				kubernetesImpersonationConfig: impersonationConfig{
					kubernetesUser:   "user1",
					kubernetesGroups: []string{"group1", "group2"},
				},
			},
			kubeStatus: &kubernetesStatus{
				clusterAddr:         "https://a.example.com:3026",
				teleportClusterName: "a.example.com",
				kubeClusters: []types.KubeCluster{
					&types.KubernetesClusterV3{
						Metadata: types.Metadata{
							Name: "dev",
						},
					},
					&types.KubernetesClusterV3{
						Metadata: types.Metadata{
							Name: "prod",
						},
					},
				},
				credentials: creds,
			},
			errorAssertion: require.NoError,
			expectedValues: &kubeconfig.Values{
				Credentials:         creds,
				ClusterAddr:         "https://a.example.com:3026",
				TeleportClusterName: "a.example.com",
				Impersonate:         "user1",
				ImpersonateGroups:   []string{"group1", "group2"},
				Namespace:           "namespace1",
				KubeClusters:        []string{"dev"},
				SelectCluster:       "dev",
				Exec: &kubeconfig.ExecValues{
					TshBinaryPath: "/bin/tsh",
					Env:           make(map[string]string),
				},
			},
		},
		{
			desc: "no selected cluster",
			cf: &CLIConf{
				executablePath:    "/bin/tsh",
				KubernetesCluster: "",
			},
			kubeStatus: &kubernetesStatus{
				clusterAddr:         "https://a.example.com:3026",
				teleportClusterName: "a.example.com",
				kubeClusters: []types.KubeCluster{
					&types.KubernetesClusterV3{
						Metadata: types.Metadata{
							Name: "dev",
						},
					},
					&types.KubernetesClusterV3{
						Metadata: types.Metadata{
							Name: "prod",
						},
					},
				},
				credentials: creds,
			},
			errorAssertion: require.NoError,
			expectedValues: &kubeconfig.Values{
				Credentials:         creds,
				ClusterAddr:         "https://a.example.com:3026",
				TeleportClusterName: "a.example.com",
				KubeClusters:        []string{"dev", "prod"},
				SelectCluster:       "",
				Exec: &kubeconfig.ExecValues{
					TshBinaryPath: "/bin/tsh",
					Env:           make(map[string]string),
				},
			},
		},
		{
			desc: "invalid selected cluster",
			cf: &CLIConf{
				executablePath:    "/bin/tsh",
				KubernetesCluster: "invalid",
			},
			kubeStatus: &kubernetesStatus{
				clusterAddr:         "https://a.example.com:3026",
				teleportClusterName: "a.example.com",
				kubeClusters: []types.KubeCluster{
					&types.KubernetesClusterV3{
						Metadata: types.Metadata{
							Name: "dev",
						},
					},
					&types.KubernetesClusterV3{
						Metadata: types.Metadata{
							Name: "prod",
						},
					},
				},
				credentials: creds,
			},
			errorAssertion: func(t require.TestingT, err error, _ ...interface{}) {
				require.True(t, trace.IsNotFound(err))
			},
			expectedValues: nil,
		},
		{
			desc: "no kube clusters",
			cf: &CLIConf{
				executablePath:    "/bin/tsh",
				KubernetesCluster: "",
			},
			kubeStatus: &kubernetesStatus{
				clusterAddr:         "https://a.example.com:3026",
				teleportClusterName: "a.example.com",
				kubeClusters:        []types.KubeCluster{},
				credentials:         creds,
			},
			errorAssertion: require.NoError,
			expectedValues: &kubeconfig.Values{
				Credentials:         creds,
				ClusterAddr:         "https://a.example.com:3026",
				TeleportClusterName: "a.example.com",
				Exec:                nil,
			},
		},
		{
			desc: "no tsh path",
			cf: &CLIConf{
				executablePath:    "",
				KubernetesCluster: "dev",
			},
			kubeStatus: &kubernetesStatus{
				clusterAddr:         "https://a.example.com:3026",
				teleportClusterName: "a.example.com",
				kubeClusters: []types.KubeCluster{
					&types.KubernetesClusterV3{
						Metadata: types.Metadata{
							Name: "dev",
						},
					},
					&types.KubernetesClusterV3{
						Metadata: types.Metadata{
							Name: "prod",
						},
					},
				},
				credentials: creds,
			},
			errorAssertion: require.NoError,
			expectedValues: &kubeconfig.Values{
				Credentials:         creds,
				ClusterAddr:         "https://a.example.com:3026",
				TeleportClusterName: "a.example.com",
				Exec:                nil,
				SelectCluster:       "dev",
			},
		},
	}
	for _, testcase := range tests {
		t.Run(testcase.desc, func(t *testing.T) {
			values, err := buildKubeConfigUpdate(testcase.cf, testcase.kubeStatus)
			testcase.errorAssertion(t, err)
			require.Equal(t, testcase.expectedValues, values)
		})
	}
}

func TestSetX11Config(t *testing.T) {
	t.Parallel()

	envMapGetter := func(envMap map[string]string) envGetter {
		return func(s string) string {
			return envMap[s]
		}
	}

	for _, tc := range []struct {
		desc         string
		cf           CLIConf
		opts         []string
		envMap       map[string]string
		assertError  require.ErrorAssertionFunc
		expectConfig client.Config
	}{
		// Test Teleport flag usage
		{
			desc: "-X",
			cf: CLIConf{
				X11ForwardingUntrusted: true,
			},
			envMap:      map[string]string{x11.DisplayEnv: ":0"},
			assertError: require.NoError,
			expectConfig: client.Config{
				EnableX11Forwarding:  true,
				X11ForwardingTrusted: false,
			},
		},
		{
			desc: "-Y",
			cf: CLIConf{
				X11ForwardingTrusted: true,
			},
			envMap:      map[string]string{x11.DisplayEnv: ":0"},
			assertError: require.NoError,
			expectConfig: client.Config{
				EnableX11Forwarding:  true,
				X11ForwardingTrusted: true,
			},
		},
		{
			desc: "--x11-untrustedTimeout=1m",
			cf: CLIConf{
				X11ForwardingTimeout: time.Minute,
			},
			envMap:      map[string]string{x11.DisplayEnv: ":0"},
			assertError: require.NoError,
			expectConfig: client.Config{
				X11ForwardingTimeout: time.Minute,
			},
		},
		{
			desc: "$DISPLAY not set",
			cf: CLIConf{
				X11ForwardingUntrusted: true,
			},
			assertError: require.Error,
			expectConfig: client.Config{
				EnableX11Forwarding: false,
			},
		},
		// Test OpenSSH flag usage
		{
			desc:        "-oForwardX11=yes",
			opts:        []string{"ForwardX11=yes"},
			envMap:      map[string]string{x11.DisplayEnv: ":0"},
			assertError: require.NoError,
			expectConfig: client.Config{
				EnableX11Forwarding:  true,
				X11ForwardingTrusted: true,
			},
		},
		{
			desc:        "-oForwardX11Trusted=yes",
			opts:        []string{"ForwardX11Trusted=yes"},
			envMap:      map[string]string{x11.DisplayEnv: ":0"},
			assertError: require.NoError,
			expectConfig: client.Config{
				X11ForwardingTrusted: true,
			},
		},
		{
			desc:        "-oForwardX11Trusted=yes",
			opts:        []string{"ForwardX11Trusted=no"},
			envMap:      map[string]string{x11.DisplayEnv: ":0"},
			assertError: require.NoError,
			expectConfig: client.Config{
				X11ForwardingTrusted: false,
			},
		},
		{
			desc:        "-oForwardX11=yes with -oForwardX11Trusted=yes",
			opts:        []string{"ForwardX11=yes", "ForwardX11Trusted=yes"},
			envMap:      map[string]string{x11.DisplayEnv: ":0"},
			assertError: require.NoError,
			expectConfig: client.Config{
				EnableX11Forwarding:  true,
				X11ForwardingTrusted: true,
			},
		},
		{
			desc:        "-oForwardX11=yes with -oForwardX11Trusted=no",
			opts:        []string{"ForwardX11=yes", "ForwardX11Trusted=no"},
			envMap:      map[string]string{x11.DisplayEnv: ":0"},
			assertError: require.NoError,
			expectConfig: client.Config{
				EnableX11Forwarding:  true,
				X11ForwardingTrusted: false,
			},
		},
		{
			desc:        "-oForwardX11Timeout=60",
			opts:        []string{"ForwardX11Timeout=60"},
			envMap:      map[string]string{x11.DisplayEnv: ":0"},
			assertError: require.NoError,
			expectConfig: client.Config{
				X11ForwardingTimeout: time.Minute,
			},
		},
		// Test Combined usage - options generally take priority
		{
			desc: "-X with -oForwardX11=yes",
			cf: CLIConf{
				X11ForwardingUntrusted: true,
			},
			opts:        []string{"ForwardX11=yes"},
			envMap:      map[string]string{x11.DisplayEnv: ":0"},
			assertError: require.NoError,
			expectConfig: client.Config{
				EnableX11Forwarding:  true,
				X11ForwardingTrusted: true,
			},
		},
		{
			desc: "-X with -oForwardX11Trusted=yes",
			cf: CLIConf{
				X11ForwardingUntrusted: true,
			},
			opts:        []string{"ForwardX11Trusted=yes"},
			envMap:      map[string]string{x11.DisplayEnv: ":0"},
			assertError: require.NoError,
			expectConfig: client.Config{
				EnableX11Forwarding:  true,
				X11ForwardingTrusted: true,
			},
		},
		{
			desc: "-X with -oForwardX11Trusted=no",
			cf: CLIConf{
				X11ForwardingUntrusted: true,
			},
			opts:        []string{"ForwardX11Trusted=no"},
			envMap:      map[string]string{x11.DisplayEnv: ":0"},
			assertError: require.NoError,
			expectConfig: client.Config{
				EnableX11Forwarding:  true,
				X11ForwardingTrusted: false,
			},
		},
		{
			desc: "-Y with -oForwardX11Trusted=yes",
			cf: CLIConf{
				X11ForwardingTrusted: true,
			},
			opts:        []string{"ForwardX11Trusted=yes"},
			envMap:      map[string]string{x11.DisplayEnv: ":0"},
			assertError: require.NoError,
			expectConfig: client.Config{
				EnableX11Forwarding:  true,
				X11ForwardingTrusted: true,
			},
		},
		{
			desc: "-Y with -oForwardX11Trusted=no",
			cf: CLIConf{
				X11ForwardingTrusted: true,
			},
			opts:        []string{"ForwardX11Trusted=no"},
			envMap:      map[string]string{x11.DisplayEnv: ":0"},
			assertError: require.NoError,
			expectConfig: client.Config{
				EnableX11Forwarding:  true,
				X11ForwardingTrusted: true,
			},
		},
		{
			desc: "--x11-untrustedTimeout=1m with -oForwardX11Timeout=120",
			cf: CLIConf{
				X11ForwardingTimeout: time.Minute,
			},
			opts:        []string{"ForwardX11Timeout=120"},
			envMap:      map[string]string{x11.DisplayEnv: ":0"},
			assertError: require.NoError,
			expectConfig: client.Config{
				X11ForwardingTimeout: time.Minute * 2,
			},
		},
	} {
		t.Run(tc.desc, func(t *testing.T) {
			opts, err := parseOptions(tc.opts)
			require.NoError(t, err)

			clt := client.Config{}
			err = setX11Config(&clt, &tc.cf, opts, envMapGetter(tc.envMap))
			tc.assertError(t, err)
			require.Equal(t, tc.expectConfig, clt)
		})
	}
}

// TestAuthClientFromTSHProfile tests if API Client can be successfully created from tsh profile where clusters
// certs are stored separately in CAS directory and in case where legacy certs.pem file was used.
func TestAuthClientFromTSHProfile(t *testing.T) {
	t.Parallel()

	tmpHomePath := t.TempDir()

	connector := mockConnector(t)
	alice, err := types.NewUser("alice@example.com")
	require.NoError(t, err)
	alice.SetRoles([]string{"access"})
	authProcess, proxyProcess := makeTestServers(t, withBootstrap(connector, alice))
	authServer := authProcess.GetAuthServer()
	require.NotNil(t, authServer)
	proxyAddr, err := proxyProcess.ProxyWebAddr()
	require.NoError(t, err)

	err = Run(context.Background(), []string{
		"login",
		"--insecure",
		"--debug",
		"--auth", connector.GetName(),
		"--proxy", proxyAddr.String(),
	}, setHomePath(tmpHomePath), func(cf *CLIConf) error {
		cf.mockSSOLogin = mockSSOLogin(t, authServer, alice)
		return nil
	})
	require.NoError(t, err)

	profile, err := profile.FromDir(tmpHomePath, "")
	require.NoError(t, err)

	mustCreateAuthClientFormUserProfile(t, tmpHomePath, proxyAddr.String())

	// Simulate legacy tsh client behavior where all clusters certs were stored in the certs.pem file.
	require.NoError(t, os.RemoveAll(profile.TLSClusterCASDir()))

	// Verify that authClient created from profile will create a valid client in case where cas dir doesn't exit.
	mustCreateAuthClientFormUserProfile(t, tmpHomePath, proxyAddr.String())
}

type testServersOpts struct {
	bootstrap   []types.Resource
	configFuncs []func(cfg *service.Config)
}

type testServerOptFunc func(o *testServersOpts)

func withBootstrap(bootstrap ...types.Resource) testServerOptFunc {
	return func(o *testServersOpts) {
		o.bootstrap = bootstrap
	}
}

func withConfig(fn func(cfg *service.Config)) testServerOptFunc {
	return func(o *testServersOpts) {
		o.configFuncs = append(o.configFuncs, fn)
	}
}

func withAuthConfig(fn func(*service.AuthConfig)) testServerOptFunc {
	return withConfig(func(cfg *service.Config) {
		fn(&cfg.Auth)
	})
}

func withClusterName(t *testing.T, n string) testServerOptFunc {
	return withAuthConfig(func(cfg *service.AuthConfig) {
		clusterName, err := services.NewClusterNameWithRandomID(
			types.ClusterNameSpecV2{
				ClusterName: n,
			})
		require.NoError(t, err)
		cfg.ClusterName = clusterName
	})
}

func withMOTD(t *testing.T, motd string) testServerOptFunc {
	oldStdin := prompt.Stdin()
	t.Cleanup(func() {
		prompt.SetStdin(oldStdin)
	})
	prompt.SetStdin(prompt.NewFakeReader().
		AddString(""). // 3x to allow multiple logins
		AddString("").
		AddString(""))
	return withAuthConfig(func(cfg *service.AuthConfig) {
		fmt.Printf("\n\n Setting MOTD: '%s' \n\n", motd)
		cfg.Preference.SetMessageOfTheDay(motd)
	})
}

func withHostname(hostname string) testServerOptFunc {
	return withConfig(func(cfg *service.Config) {
		cfg.Hostname = hostname
	})
}

func withSSHLabel(key, value string) testServerOptFunc {
	return withConfig(func(cfg *service.Config) {
		if cfg.SSH.Labels == nil {
			cfg.SSH.Labels = make(map[string]string)
		}
		cfg.SSH.Labels[key] = value
	})
}

func makeTestSSHNode(t *testing.T, authAddr *utils.NetAddr, opts ...testServerOptFunc) *service.TeleportProcess {
	var options testServersOpts
	for _, opt := range opts {
		opt(&options)
	}

	// Set up a test ssh service.
	cfg := service.MakeDefaultConfig()
	cfg.CircuitBreakerConfig = breaker.NoopBreakerConfig()
	cfg.Hostname = "node"
	cfg.DataDir = t.TempDir()

	cfg.SetAuthServerAddress(*authAddr)
	cfg.SetToken(staticToken)
	cfg.Auth.Enabled = false
	cfg.Proxy.Enabled = false
	cfg.SSH.Enabled = true
	cfg.SSH.Addr = *utils.MustParseAddr("127.0.0.1:0")
	cfg.SSH.PublicAddrs = []utils.NetAddr{cfg.SSH.Addr}
	cfg.SSH.DisableCreateHostUser = true
	cfg.Log = utils.NewLoggerForTests()

	for _, fn := range options.configFuncs {
		fn(cfg)
	}

	return runTeleport(t, cfg)
}

func makeTestServers(t *testing.T, opts ...testServerOptFunc) (auth *service.TeleportProcess, proxy *service.TeleportProcess) {
	t.Helper()

	var options testServersOpts
	for _, opt := range opts {
		opt(&options)
	}

	var err error
	// Set up a test auth server.
	//
	// We need this to get a random port assigned to it and allow parallel
	// execution of this test.
	cfg := service.MakeDefaultConfig()
	cfg.CircuitBreakerConfig = breaker.NoopBreakerConfig()
	cfg.Hostname = "localhost"
	cfg.DataDir = t.TempDir()

	cfg.SetAuthServerAddress(utils.NetAddr{AddrNetwork: "tcp", Addr: net.JoinHostPort("127.0.0.1", ports.Pop())})
	cfg.Auth.BootstrapResources = options.bootstrap
	cfg.Auth.StorageConfig.Params = backend.Params{defaults.BackendPath: filepath.Join(cfg.DataDir, defaults.BackendDir)}
	cfg.Auth.StaticTokens, err = types.NewStaticTokens(types.StaticTokensSpecV2{
		StaticTokens: []types.ProvisionTokenV1{{
			Roles:   []types.SystemRole{types.RoleProxy, types.RoleDatabase, types.RoleTrustedCluster, types.RoleNode, types.RoleApp},
			Expires: time.Now().Add(time.Minute),
			Token:   staticToken,
		}},
	})
	require.NoError(t, err)
	cfg.SSH.Enabled = false
	cfg.Auth.Enabled = true
	cfg.Auth.ListenAddr = utils.NetAddr{AddrNetwork: "tcp", Addr: net.JoinHostPort("127.0.0.1", ports.Pop())}
	cfg.Proxy.Enabled = false
	cfg.Log = utils.NewLoggerForTests()

	for _, fn := range options.configFuncs {
		fn(cfg)
	}

	auth = runTeleport(t, cfg)

	// Wait for proxy to become ready.
	_, err = auth.WaitForEventTimeout(30*time.Second, service.AuthTLSReady)
	// in reality, the auth server should start *much* sooner than this.  we use a very large
	// timeout here because this isn't the kind of problem that this test is meant to catch.
	require.NoError(t, err, "auth server didn't start after 30s")

	authAddr, err := auth.AuthAddr()
	require.NoError(t, err)

	// Set up a test proxy service.
	cfg = service.MakeDefaultConfig()
	cfg.CircuitBreakerConfig = breaker.NoopBreakerConfig()
	cfg.Hostname = "localhost"
	cfg.DataDir = t.TempDir()

	cfg.SetAuthServerAddress(*authAddr)
	cfg.SetToken(staticToken)
	cfg.SSH.Enabled = false
	cfg.Auth.Enabled = false
	cfg.Proxy.Enabled = true
	cfg.Proxy.WebAddr = utils.NetAddr{AddrNetwork: "tcp", Addr: net.JoinHostPort("127.0.0.1", ports.Pop())}
	cfg.Proxy.SSHAddr = utils.NetAddr{AddrNetwork: "tcp", Addr: net.JoinHostPort("127.0.0.1", ports.Pop())}
	cfg.Proxy.ReverseTunnelListenAddr = utils.NetAddr{AddrNetwork: "tcp", Addr: net.JoinHostPort("127.0.0.1", ports.Pop())}
	cfg.Proxy.DisableWebInterface = true
	cfg.Log = utils.NewLoggerForTests()

	proxy = runTeleport(t, cfg)
	return auth, proxy
}

func mockConnector(t *testing.T) types.OIDCConnector {
	// Connector need not be functional since we are going to mock the actual
	// login operation.
	connector, err := types.NewOIDCConnector("auth.example.com", types.OIDCConnectorSpecV3{
		IssuerURL:    "https://auth.example.com",
		RedirectURLs: []string{"https://cluster.example.com"},
		ClientID:     "fake-client",
		ClaimsToRoles: []types.ClaimMapping{
			{
				Claim: "groups",
				Value: "dummy",
				Roles: []string{"dummy"},
			},
		},
	})
	require.NoError(t, err)
	return connector
}

func mockSSOLogin(t *testing.T, authServer *auth.Server, user types.User) client.SSOLoginFunc {
	return func(ctx context.Context, connectorID string, priv *keys.PrivateKey, protocol string) (*auth.SSHLoginResponse, error) {
		// generate certificates for our user
		sshCert, tlsCert, err := authServer.GenerateUserTestCerts(
			priv.MarshalSSHPublicKey(), user.GetName(), time.Hour,
			constants.CertificateFormatStandard,
			"localhost", "",
		)
		require.NoError(t, err)

		// load CA cert
		authority, err := authServer.GetCertAuthority(ctx, types.CertAuthID{
			Type:       types.HostCA,
			DomainName: "localhost",
		}, false)
		require.NoError(t, err)

		// build login response
		return &auth.SSHLoginResponse{
			Username:    user.GetName(),
			Cert:        sshCert,
			TLSCert:     tlsCert,
			HostSigners: auth.AuthoritiesToTrustedCerts([]types.CertAuthority{authority}),
		}, nil
	}
}

func setHomePath(path string) cliOption {
	return func(cf *CLIConf) error {
		cf.HomePath = path
		return nil
	}
}

func setKubeConfigPath(path string) cliOption {
	return func(cf *CLIConf) error {
		cf.kubeConfigPath = path
		return nil
	}
}

func setIdentity(path string) cliOption {
	return func(cf *CLIConf) error {
		cf.IdentityFileIn = path
		return nil
	}
}

func setCmdRunner(cmdRunner func(*exec.Cmd) error) cliOption {
	return func(cf *CLIConf) error {
		cf.cmdRunner = cmdRunner
		return nil
	}
}

func testSerialization(t *testing.T, expected string, serializer func(string) (string, error)) {
	out, err := serializer(teleport.JSON)
	require.NoError(t, err)
	require.JSONEq(t, expected, out)

	out, err = serializer(teleport.YAML)
	require.NoError(t, err)
	outJSON, err := yaml.YAMLToJSON([]byte(out))
	require.NoError(t, err)
	require.JSONEq(t, expected, string(outJSON))
}

func TestSerializeVersion(t *testing.T) {
	t.Parallel()

	testCases := []struct {
		name     string
		expected string

		proxyVersion string
	}{
		{
			name: "no proxy version provided",
			expected: fmt.Sprintf(
				`{"version": %q, "gitref": %q, "runtime": %q}`,
				teleport.Version, teleport.Gitref, runtime.Version(),
			),
		},
		{
			name:         "proxy version provided",
			proxyVersion: "1.33.7",
			expected: fmt.Sprintf(
				`{"version": %q, "gitref": %q, "runtime": %q, "proxyVersion": %q}`,
				teleport.Version, teleport.Gitref, runtime.Version(), "1.33.7"),
		},
	}

	for _, tC := range testCases {
		t.Run(tC.name, func(t *testing.T) {
			testSerialization(t, tC.expected, func(fmt string) (string, error) {
				return serializeVersion(fmt, tC.proxyVersion)
			})
		})
	}
}

func TestSerializeApps(t *testing.T) {
	t.Parallel()

	expected := `
	[{
		"kind": "app",
		"version": "v3",
		"metadata": {
			"name": "my app",
			"description": "this is the description",
			"labels": {
				"a": "1",
				"b": "2"
			}
		},
		"spec": {
			"uri": "https://example.com",
			"insecure_skip_verify": false
		}
	}]
	`
	app, err := types.NewAppV3(types.Metadata{
		Name:        "my app",
		Description: "this is the description",
		Labels:      map[string]string{"a": "1", "b": "2"},
	}, types.AppSpecV3{
		URI: "https://example.com",
	})
	require.NoError(t, err)
	testSerialization(t, expected, func(f string) (string, error) {
		return serializeApps([]types.Application{app}, f)
	})
}

func TestSerializeAppsEmpty(t *testing.T) {
	t.Parallel()

	testSerialization(t, "[]", func(f string) (string, error) {
		return serializeApps(nil, f)
	})
}

func TestSerializeAppConfig(t *testing.T) {
	t.Parallel()

	expected := `
	{
		"name": "my app",
		"uri": "https://example.com",
		"ca": "/path/to/ca",
		"cert": "/path/to/cert",
		"key": "/path/to/key",
		"curl": "curl https://example.com"
	}
	`
	appConfig := &appConfigInfo{
		Name: "my app",
		URI:  "https://example.com",
		CA:   "/path/to/ca",
		Cert: "/path/to/cert",
		Key:  "/path/to/key",
		Curl: "curl https://example.com",
	}
	testSerialization(t, expected, func(f string) (string, error) {
		return serializeAppConfig(appConfig, f)
	})
}

func TestSerializeDatabases(t *testing.T) {
	t.Parallel()

	expectedFmt := `
	[{
    "kind": "db",
    "version": "v3",
    "metadata": {
      "name": "my db",
      "description": "this is the description",
      "labels": {"a": "1", "b": "2"}
    },
    "spec": {
      "protocol": "mongodb",
      "uri": "mongodb://example.com",
      "aws": {
        "redshift": {},
        "rds": {
          "iam_auth": false
        },
        "elasticache": {},
        "secret_store": {},
        "memorydb": {},
        "rdsproxy": {},
        "redshift_serverless": {}
      },
      "mysql": {},
      "gcp": {},
      "azure": {
	    "redis": {}
	  },
      "tls": {
        "mode": 0
      },
      "ad": {
        "domain": "",
        "spn": ""
      }
    },
    "status": {
      "mysql": {},
      "aws": {
        "redshift": {},
        "rds": {
          "iam_auth": false
        },
        "elasticache": {},
        "secret_store": {},
        "memorydb": {},
        "rdsproxy": {},
        "redshift_serverless": {}
      },
      "azure": {
	    "redis": {}
	  }
    }%v
  }]
	`
	db, err := types.NewDatabaseV3(types.Metadata{
		Name:        "my db",
		Description: "this is the description",
		Labels:      map[string]string{"a": "1", "b": "2"},
	}, types.DatabaseSpecV3{
		Protocol: "mongodb",
		URI:      "mongodb://example.com",
	})
	require.NoError(t, err)

	tests := []struct {
		name        string
		dbUsersData string
		roles       services.RoleSet
	}{
		{
			name: "without db users",
		},
		{
			name: "with wildcard in allowed db users",
			dbUsersData: `,
    "users": {
      "allowed": [
        "*",
        "bar",
        "foo"
      ],
      "denied": [
        "baz",
        "qux"
      ]
     }`,
			roles: services.RoleSet{
				&types.RoleV5{
					Metadata: types.Metadata{Name: "role1", Namespace: apidefaults.Namespace},
					Spec: types.RoleSpecV5{
						Allow: types.RoleConditions{
							Namespaces:     []string{apidefaults.Namespace},
							DatabaseLabels: types.Labels{"*": []string{"*"}},
							DatabaseUsers:  []string{"foo", "bar", "*"},
						},
						Deny: types.RoleConditions{
							Namespaces:    []string{apidefaults.Namespace},
							DatabaseUsers: []string{"baz", "qux"},
						},
					},
				},
			},
		},
		{
			name: "without wildcard in allowed db users",
			dbUsersData: `,
    "users": {
      "allowed": [
        "bar",
        "foo"
      ]
     }`,
			roles: services.RoleSet{
				&types.RoleV5{
					Metadata: types.Metadata{Name: "role2", Namespace: apidefaults.Namespace},
					Spec: types.RoleSpecV5{
						Allow: types.RoleConditions{
							Namespaces:     []string{apidefaults.Namespace},
							DatabaseLabels: types.Labels{"*": []string{"*"}},
							DatabaseUsers:  []string{"foo", "bar"},
						},
						Deny: types.RoleConditions{
							Namespaces:    []string{apidefaults.Namespace},
							DatabaseUsers: []string{"baz", "qux"},
						},
					},
				},
			},
		},
		{
			name: "with no denied db users",
			dbUsersData: `,
    "users": {
      "allowed": [
        "*",
        "bar",
        "foo"
      ]
     }`,
			roles: services.RoleSet{
				&types.RoleV5{
					Metadata: types.Metadata{Name: "role2", Namespace: apidefaults.Namespace},
					Spec: types.RoleSpecV5{
						Allow: types.RoleConditions{
							Namespaces:     []string{apidefaults.Namespace},
							DatabaseLabels: types.Labels{"*": []string{"*"}},
							DatabaseUsers:  []string{"*", "foo", "bar"},
						},
						Deny: types.RoleConditions{
							Namespaces:    []string{apidefaults.Namespace},
							DatabaseUsers: []string{},
						},
					},
				},
			},
		},
		{
			name: "with no allowed db users",
			dbUsersData: `,
    "users": {}`,
			roles: services.RoleSet{
				&types.RoleV5{
					Metadata: types.Metadata{Name: "role2", Namespace: apidefaults.Namespace},
					Spec: types.RoleSpecV5{
						Allow: types.RoleConditions{
							Namespaces:     []string{apidefaults.Namespace},
							DatabaseLabels: types.Labels{"*": []string{"*"}},
							DatabaseUsers:  []string{},
						},
						Deny: types.RoleConditions{
							Namespaces:    []string{apidefaults.Namespace},
							DatabaseUsers: []string{"baz", "qux"},
						},
					},
				},
			},
		},
	}

	for _, tt := range tests {
		tt := tt
		t.Run(tt.name, func(t *testing.T) {
			t.Parallel()
			expected := fmt.Sprintf(expectedFmt, tt.dbUsersData)
			testSerialization(t, expected, func(f string) (string, error) {
				return serializeDatabases([]types.Database{db}, f, tt.roles)
			})
		})
	}
}

func TestSerializeDatabasesEmpty(t *testing.T) {
	t.Parallel()

	testSerialization(t, "[]", func(f string) (string, error) {
		return serializeDatabases(nil, f, nil)
	})
}

func TestSerializeDatabaseEnvironment(t *testing.T) {
	t.Parallel()

	expected := `
	{
		"A": "1",
		"B": "2"
	}
	`
	env := map[string]string{
		"A": "1",
		"B": "2",
	}
	testSerialization(t, expected, func(f string) (string, error) {
		return serializeDatabaseEnvironment(env, f)
	})
}

func TestSerializeDatabaseConfig(t *testing.T) {
	t.Parallel()

	expected := `
	{
		"name": "my db",
		"host": "example.com",
		"port": 27017,
		"ca": "/path/to/ca",
		"cert": "/path/to/cert",
		"key": "/path/to/key"
	}
	`
	configInfo := &dbConfigInfo{
		Name: "my db",
		Host: "example.com",
		Port: 27017,
		CA:   "/path/to/ca",
		Cert: "/path/to/cert",
		Key:  "/path/to/key",
	}
	testSerialization(t, expected, func(f string) (string, error) {
		return serializeDatabaseConfig(configInfo, f)
	})
}

func TestSerializeNodes(t *testing.T) {
	t.Parallel()

	expected := `
	[{
    "kind": "node",
    "version": "v2",
    "metadata": {
      "name": "my server"
    },
    "spec": {
      "addr": "https://example.com",
      "hostname": "example.com",
      "rotation": {
        "current_id": "",
        "started": "0001-01-01T00:00:00Z",
        "last_rotated": "0001-01-01T00:00:00Z",
        "schedule": {
          "update_clients": "0001-01-01T00:00:00Z",
          "update_servers": "0001-01-01T00:00:00Z",
          "standby": "0001-01-01T00:00:00Z"
        }
      },
      "version": "v2"
    }
  }]
	`
	node, err := types.NewServer("my server", "node", types.ServerSpecV2{
		Addr:     "https://example.com",
		Hostname: "example.com",
		Version:  "v2",
	})
	require.NoError(t, err)
	testSerialization(t, expected, func(f string) (string, error) {
		return serializeNodes([]types.Server{node}, f)
	})
}

func TestSerializeNodesEmpty(t *testing.T) {
	t.Parallel()

	testSerialization(t, "[]", func(f string) (string, error) {
		return serializeNodes(nil, f)
	})
}

func TestSerializeClusters(t *testing.T) {
	t.Parallel()

	expected := `
	[
		{
			"cluster_name": "rootCluster",
			"status": "online",
			"cluster_type": "root",
			"labels": null,
			"selected": true
		},
		{
			"cluster_name": "leafCluster",
			"status": "offline",
			"cluster_type": "leaf",
			"labels": {"foo": "bar", "baz": "boof"},
			"selected": false
		}
	]
	`
	root := clusterInfo{
		ClusterName: "rootCluster",
		Status:      teleport.RemoteClusterStatusOnline,
		ClusterType: "root",
		Selected:    true,
	}
	leafClusters := []clusterInfo{
		{
			ClusterName: "leafCluster",
			Status:      teleport.RemoteClusterStatusOffline,
			ClusterType: "leaf",
			Labels: map[string]string{
				"foo": "bar",
				"baz": "boof",
			},
			Selected: false,
		},
	}
	testSerialization(t, expected, func(f string) (string, error) {
		return serializeClusters(root, leafClusters, f)
	})
}

func TestSerializeProfiles(t *testing.T) {
	t.Parallel()

	expected := `
	{
  "active": {
    "profile_url": "example.com",
    "username": "test",
    "active_requests": [
      "1",
      "2",
      "3"
    ],
    "cluster": "main",
    "roles": [
      "a",
      "b",
      "c"
    ],
    "traits": {
      "a": [
  "1",
  "2",
  "3"
]
    },
    "logins": [
      "a",
      "b",
      "c"
    ],
    "kubernetes_enabled": true,
    "kubernetes_users": [
      "x"
    ],
    "kubernetes_groups": [
      "y"
    ],
    "databases": [
      "z"
    ],
    "valid_until": "1970-01-01T00:00:00Z",
    "extensions": [
      "7",
      "8",
      "9"
    ]
  },
  "profiles": [
    {
      "profile_url": "example.com",
      "username": "test2",
      "cluster": "other",
      "kubernetes_enabled": false,
      "valid_until": "1970-01-01T00:00:00Z"
    }
  ]
}
	`
	aTime := time.Date(1970, time.January, 1, 0, 0, 0, 0, time.UTC)
	p, err := url.Parse("example.com")
	require.NoError(t, err)
	activeProfile := &client.ProfileStatus{
		ProxyURL:       *p,
		Username:       "test",
		ActiveRequests: services.RequestIDs{AccessRequests: []string{"1", "2", "3"}},
		Cluster:        "main",
		Roles:          []string{"a", "b", "c"},
		Traits:         wrappers.Traits{"a": []string{"1", "2", "3"}},
		Logins:         []string{"a", "b", "c"},
		KubeEnabled:    true,
		KubeUsers:      []string{"x"},
		KubeGroups:     []string{"y"},
		Databases:      []tlsca.RouteToDatabase{{ServiceName: "z"}},
		ValidUntil:     aTime,
		Extensions:     []string{"7", "8", "9"},
	}
	otherProfile := &client.ProfileStatus{
		ProxyURL:   *p,
		Username:   "test2",
		Cluster:    "other",
		ValidUntil: aTime,
	}

	testSerialization(t, expected, func(f string) (string, error) {
		activeInfo, othersInfo := makeAllProfileInfo(activeProfile, []*client.ProfileStatus{otherProfile}, nil)
		return serializeProfiles(activeInfo, othersInfo, nil, f)
	})
}

func TestSerializeProfilesNoOthers(t *testing.T) {
	t.Parallel()

	expected := `
	{
		"active": {
      "profile_url": "example.com",
      "username": "test",
      "cluster": "main",
      "kubernetes_enabled": false,
      "valid_until": "1970-01-01T00:00:00Z"
    },
		"profiles": []
	}
	`
	aTime := time.Date(1970, time.January, 1, 0, 0, 0, 0, time.UTC)
	p, err := url.Parse("example.com")
	require.NoError(t, err)
	profile := &client.ProfileStatus{
		ProxyURL:   *p,
		Username:   "test",
		Cluster:    "main",
		ValidUntil: aTime,
	}
	testSerialization(t, expected, func(f string) (string, error) {
		active, _ := makeAllProfileInfo(profile, nil, nil)
		return serializeProfiles(active, nil, nil, f)
	})
}

func TestSerializeProfilesNoActive(t *testing.T) {
	t.Parallel()

	expected := `
	{
		"profiles": []
	}
	`
	testSerialization(t, expected, func(f string) (string, error) {
		return serializeProfiles(nil, nil, nil, f)
	})
}

func TestSerializeProfilesWithEnvVars(t *testing.T) {
	cluster := "someCluster"
	siteName := "someSiteName"
	proxy := "example.com"
	kubeCluster := "someKubeCluster"
	kubeConfig := "someKubeConfigPath"
	t.Setenv(proxyEnvVar, proxy)
	t.Setenv(clusterEnvVar, cluster)
	t.Setenv(siteEnvVar, siteName)
	t.Setenv(kubeClusterEnvVar, kubeCluster)
	t.Setenv(teleport.EnvKubeConfig, kubeConfig)
	expected := fmt.Sprintf(`
{
  "profiles": [],
  "environment": {
    %q: %q,
    %q: %q,
    %q: %q,
    %q: %q,
    %q: %q
  }
}
`, teleport.EnvKubeConfig, kubeConfig,
		clusterEnvVar, cluster,
		kubeClusterEnvVar, kubeCluster,
		proxyEnvVar, proxy,
		siteEnvVar, siteName)
	testSerialization(t, expected, func(f string) (string, error) {
		env := getTshEnv()
		return serializeProfiles(nil, nil, env, f)
	})
}

func TestSerializeEnvironment(t *testing.T) {
	t.Parallel()

	expected := fmt.Sprintf(`
	{
		%q: "example.com",
		%q: "main"
	}
	`, proxyEnvVar, clusterEnvVar)
	p, err := url.Parse("https://example.com")
	require.NoError(t, err)
	profile := &client.ProfileStatus{
		ProxyURL: *p,
		Cluster:  "main",
	}
	testSerialization(t, expected, func(f string) (string, error) {
		return serializeEnvironment(profile, f)
	})
}

func TestSerializeAccessRequests(t *testing.T) {
	t.Parallel()

	expected := `
	{
    "kind": "access_request",
    "version": "v3",
    "metadata": {
      "name": "test"
    },
    "spec": {
      "user": "user",
      "roles": [
        "a",
        "b",
        "c"
      ],
      "state": 1,
      "created": "0001-01-01T00:00:00Z",
      "expires": "0001-01-01T00:00:00Z"
    }
  }
	`
	req, err := types.NewAccessRequest("test", "user", "a", "b", "c")
	require.NoError(t, err)
	testSerialization(t, expected, func(f string) (string, error) {
		return serializeAccessRequest(req, f)
	})
	expected2 := fmt.Sprintf("[%v]", expected)
	testSerialization(t, expected2, func(f string) (string, error) {
		return serializeAccessRequests([]types.AccessRequest{req}, f)
	})
}

func TestSerializeKubeSessions(t *testing.T) {
	t.Parallel()

	aTime := time.Date(1970, time.January, 1, 0, 0, 0, 0, time.UTC)
	expected := `
	[
  {
    "kind": "session_tracker",
    "version": "v1",
    "metadata": {
      "name": "id",
      "expires": "1970-01-01T00:00:00Z"
    },
    "spec": {
      "session_id": "id",
      "kind": "session-kind",
      "state": 1,
      "created": "1970-01-01T00:00:00Z",
      "expires": "1970-01-01T00:00:00Z",
      "attached": "arbitrary attached data",
      "reason": "some reason",
      "invited": [
        "a",
        "b",
        "c"
      ],
      "target_hostname": "example.com",
      "target_address": "https://example.com",
      "cluster_name": "cluster",
      "login": "login",
      "participants": [
        {
          "id": "some-id",
          "user": "test",
          "mode": "mode",
          "last_active": "1970-01-01T00:00:00Z"
        }
      ],
      "kubernetes_cluster": "kc",
      "host_user": "test",
      "host_roles": [
        {
          "name": "policy",
          "version": "v1",
          "require_session_join": [
            {
              "name": "policy",
              "filter": "filter",
              "kinds": [
                "x",
                "y",
                "z"
              ],
              "count": 1,
              "modes": [
                "mode",
                "mode-1",
                "mode-2"
              ],
              "on_leave": "do something"
            }
          ]
        }
      ]
    }
  }
]
	`
	tracker, err := types.NewSessionTracker(types.SessionTrackerSpecV1{
		SessionID:    "id",
		Kind:         "session-kind",
		State:        types.SessionState_SessionStateRunning,
		Created:      aTime,
		Expires:      aTime,
		AttachedData: "arbitrary attached data",
		Reason:       "some reason",
		Invited:      []string{"a", "b", "c"},
		Hostname:     "example.com",
		Address:      "https://example.com",
		ClusterName:  "cluster",
		Login:        "login",
		Participants: []types.Participant{
			{
				ID:         "some-id",
				User:       "test",
				Mode:       "mode",
				LastActive: aTime,
			},
		},
		KubernetesCluster: "kc",
		HostUser:          "test",
		HostPolicies: []*types.SessionTrackerPolicySet{
			{
				Name:    "policy",
				Version: "v1",
				RequireSessionJoin: []*types.SessionRequirePolicy{
					{
						Name:    "policy",
						Filter:  "filter",
						Kinds:   []string{"x", "y", "z"},
						Count:   1,
						Modes:   []string{"mode", "mode-1", "mode-2"},
						OnLeave: "do something",
					},
				},
			},
		},
	})
	require.NoError(t, err)
	testSerialization(t, expected, func(f string) (string, error) {
		return serializeKubeSessions([]types.SessionTracker{tracker}, f)
	})
}

func TestSerializeKubeClusters(t *testing.T) {
	t.Parallel()

	expected := `
	[
		{
			"kube_cluster_name": "cluster1",
			"labels": {"cmd": "result", "foo": "bar"},
			"selected": true
		},
		{
			"kube_cluster_name": "cluster2",
			"labels": null,
			"selected": false
		}
	]
	`
	c1, err := types.NewKubernetesClusterV3(
		types.Metadata{
			Name: "cluster1",
			Labels: map[string]string{
				"foo": "bar",
			},
		},
		types.KubernetesClusterSpecV3{
			DynamicLabels: map[string]types.CommandLabelV2{
				"cmd": {
					Result: "result",
				},
			},
		},
	)
	require.NoError(t, err)
	c2, err := types.NewKubernetesClusterV3(
		types.Metadata{
			Name: "cluster2",
		},
		types.KubernetesClusterSpecV3{},
	)

	require.NoError(t, err)
	clusters := []types.KubeCluster{
		c1, c2,
	}
	testSerialization(t, expected, func(f string) (string, error) {
		return serializeKubeClusters(clusters, "cluster1", f)
	})
}

func TestSerializeMFADevices(t *testing.T) {
	t.Parallel()

	aTime := time.Date(1970, time.January, 1, 0, 0, 0, 0, time.UTC)
	expected := `
	[
  {"metadata":{"Name":"my device"},"id":"id","addedAt":"1970-01-01T00:00:00Z","lastUsed":"1970-01-01T00:00:00Z"}
	]
	`
	dev := types.NewMFADevice("my device", "id", aTime)
	testSerialization(t, expected, func(f string) (string, error) {
		return serializeMFADevices([]*types.MFADevice{dev}, f)
	})
}

func TestListDatabasesWithUsers(t *testing.T) {
	t.Parallel()
	dbStage, err := types.NewDatabaseV3(types.Metadata{
		Name:   "stage",
		Labels: map[string]string{"env": "stage"},
	}, types.DatabaseSpecV3{
		Protocol: "protocol",
		URI:      "uri",
	})
	require.NoError(t, err)

	dbProd, err := types.NewDatabaseV3(types.Metadata{
		Name:   "prod",
		Labels: map[string]string{"env": "prod"},
	}, types.DatabaseSpecV3{
		Protocol: "protocol",
		URI:      "uri",
	})
	require.NoError(t, err)

	roleDevStage := &types.RoleV5{
		Metadata: types.Metadata{Name: "dev-stage", Namespace: apidefaults.Namespace},
		Spec: types.RoleSpecV5{
			Allow: types.RoleConditions{
				Namespaces:     []string{apidefaults.Namespace},
				DatabaseLabels: types.Labels{"env": []string{"stage"}},
				DatabaseUsers:  []string{types.Wildcard},
			},
			Deny: types.RoleConditions{
				Namespaces:    []string{apidefaults.Namespace},
				DatabaseUsers: []string{"superuser"},
			},
		},
	}
	roleDevProd := &types.RoleV5{
		Metadata: types.Metadata{Name: "dev-prod", Namespace: apidefaults.Namespace},
		Spec: types.RoleSpecV5{
			Allow: types.RoleConditions{
				Namespaces:     []string{apidefaults.Namespace},
				DatabaseLabels: types.Labels{"env": []string{"prod"}},
				DatabaseUsers:  []string{"dev"},
			},
		},
	}

	tests := []struct {
		name      string
		roles     services.RoleSet
		database  types.Database
		wantUsers *dbUsers
		wantText  string
	}{
		{
			name:     "developer allowed any username in stage database except superuser",
			roles:    services.RoleSet{roleDevStage, roleDevProd},
			database: dbStage,
			wantUsers: &dbUsers{
				Allowed: []string{"*", "dev"},
				Denied:  []string{"superuser"},
			},
			wantText: "[* dev], except: [superuser]",
		},
		{
			name:     "developer allowed only specific username/database in prod database",
			roles:    services.RoleSet{roleDevStage, roleDevProd},
			database: dbProd,
			wantUsers: &dbUsers{
				Allowed: []string{"dev"},
			},
			wantText: "[dev]",
		},
		{
			name:     "roleDevStage x dbStage",
			roles:    services.RoleSet{roleDevStage},
			database: dbStage,
			wantUsers: &dbUsers{
				Allowed: []string{"*"},
				Denied:  []string{"superuser"},
			},
			wantText: "[*], except: [superuser]",
		},
		{
			name:      "roleDevStage x dbProd",
			roles:     services.RoleSet{roleDevStage},
			database:  dbProd,
			wantUsers: &dbUsers{},
			wantText:  "(none)",
		},
		{
			name:      "roleDevProd x dbStage",
			roles:     services.RoleSet{roleDevProd},
			database:  dbStage,
			wantUsers: &dbUsers{},
			wantText:  "(none)",
		},
		{
			name:     "roleDevProd x dbProd",
			roles:    services.RoleSet{roleDevProd},
			database: dbProd,
			wantUsers: &dbUsers{
				Allowed: []string{"dev"},
			},
			wantText: "[dev]",
		},
	}

	for _, tt := range tests {
		tt := tt
		t.Run(tt.name, func(t *testing.T) {
			t.Parallel()
			gotUsers := getDBUsers(tt.database, tt.roles)
			require.Equal(t, tt.wantUsers, gotUsers)

			gotText := formatUsersForDB(tt.database, tt.roles)
			require.Equal(t, tt.wantText, gotText)
		})
	}
}

func spanAssertion(containsTSH, empty bool) func(t *testing.T, spans []*otlp.ScopeSpans) {
	return func(t *testing.T, spans []*otlp.ScopeSpans) {
		if empty {
			require.Empty(t, spans)
			return
		}

		require.NotEmpty(t, spans)

		var scopes []string
		for _, span := range spans {
			scopes = append(scopes, span.Scope.Name)
		}

		if containsTSH {
			require.Contains(t, scopes, teleport.ComponentTSH)
		} else {
			require.NotContains(t, scopes, teleport.ComponentTSH)
		}
	}
}

func TestForwardingTraces(t *testing.T) {
	t.Parallel()

	cases := []struct {
		name          string
		cfg           func(c *tracing.Collector) service.TracingConfig
		spanAssertion func(t *testing.T, spans []*otlp.ScopeSpans)
	}{
		{
			name: "spans exported with auth sampling all",
			cfg: func(c *tracing.Collector) service.TracingConfig {
				return service.TracingConfig{
					Enabled:      true,
					ExporterURL:  c.GRPCAddr(),
					SamplingRate: 1.0,
				}
			},
			spanAssertion: spanAssertion(true, false),
		},
		{
			name: "spans exported with auth sampling none",
			cfg: func(c *tracing.Collector) service.TracingConfig {
				return service.TracingConfig{
					Enabled:      true,
					ExporterURL:  c.HTTPAddr(),
					SamplingRate: 0.0,
				}
			},
			spanAssertion: spanAssertion(true, false),
		},
		{
			name: "spans not exported when tracing disabled",
			cfg: func(c *tracing.Collector) service.TracingConfig {
				return service.TracingConfig{}
			},
			spanAssertion: func(t *testing.T, spans []*otlp.ScopeSpans) {
				require.Empty(t, spans)
			},
		},
	}

	for _, tt := range cases {
		tt := tt
		t.Run(tt.name, func(t *testing.T) {
			t.Parallel()
			tmpHomePath := t.TempDir()

			connector := mockConnector(t)
			alice, err := types.NewUser("alice@example.com")
			require.NoError(t, err)
			alice.SetRoles([]string{"access"})

			collector, err := tracing.NewCollector(tracing.CollectorConfig{})
			require.NoError(t, err)

			errCh := make(chan error)
			go func() {
				errCh <- collector.Start()
			}()
			t.Cleanup(func() {
				ctx, cancel := context.WithTimeout(context.Background(), 1*time.Second)
				defer cancel()
				require.NoError(t, collector.Shutdown(ctx))
				require.NoError(t, <-errCh)
			})

			traceCfg := tt.cfg(collector)
			authProcess, proxyProcess := makeTestServers(t,
				withBootstrap(connector, alice),
				withConfig(func(cfg *service.Config) {
					cfg.Tracing = traceCfg
				}),
			)

			authServer := authProcess.GetAuthServer()
			require.NotNil(t, authServer)

			proxyAddr, err := proxyProcess.ProxyWebAddr()
			require.NoError(t, err)

			// --trace should have no impact on login, since login is whitelisted
			err = Run(context.Background(), []string{
				"login",
				"--insecure",
				"--auth", connector.GetName(),
				"--proxy", proxyAddr.String(),
				"--trace",
			}, setHomePath(tmpHomePath), func(cf *CLIConf) error {
				cf.mockSSOLogin = mockSSOLogin(t, authServer, alice)
				return nil
			})
			require.NoError(t, err)

			if traceCfg.Enabled {
				collector.WaitForExport()
			}

			// ensure login doesn't generate any spans from tsh if spans are being sampled
			loginAssertion := spanAssertion(false, !traceCfg.Enabled)
			loginAssertion(t, collector.Spans())

			err = Run(context.Background(), []string{
				"ls",
				"--insecure",
				"--auth", connector.GetName(),
				"--proxy", proxyAddr.String(),
				"--trace",
			}, setHomePath(tmpHomePath))
			require.NoError(t, err)

			if traceCfg.Enabled {
				collector.WaitForExport()
			}

			tt.spanAssertion(t, collector.Spans())
		})
	}
}

func TestExportingTraces(t *testing.T) {
	t.Parallel()

	cases := []struct {
		name                  string
		cfg                   func(c *tracing.Collector) service.TracingConfig
		teleportSpanAssertion func(t *testing.T, spans []*otlp.ScopeSpans)
		tshSpanAssertion      func(t *testing.T, spans []*otlp.ScopeSpans)
	}{
		{
			name: "spans exported with auth sampling all",
			cfg: func(c *tracing.Collector) service.TracingConfig {
				return service.TracingConfig{
					Enabled:      true,
					ExporterURL:  c.GRPCAddr(),
					SamplingRate: 1.0,
				}
			},
			teleportSpanAssertion: spanAssertion(false, false),
			tshSpanAssertion:      spanAssertion(true, false),
		},
		{
			name: "spans exported with auth sampling none",
			cfg: func(c *tracing.Collector) service.TracingConfig {
				return service.TracingConfig{
					Enabled:      true,
					ExporterURL:  c.HTTPAddr(),
					SamplingRate: 0.0,
				}
			},
			teleportSpanAssertion: spanAssertion(false, false),
			tshSpanAssertion:      spanAssertion(true, false),
		},
		{
			name: "spans not exported when tracing disabled",
			cfg: func(c *tracing.Collector) service.TracingConfig {
				return service.TracingConfig{}
			},
			teleportSpanAssertion: spanAssertion(false, true),
			tshSpanAssertion:      spanAssertion(true, false),
		},
	}

	for _, tt := range cases {
		tt := tt
		t.Run(tt.name, func(t *testing.T) {
			t.Parallel()

			connector := mockConnector(t)
			alice, err := types.NewUser("alice@example.com")
			require.NoError(t, err)
			alice.SetRoles([]string{"access"})

			tmpHomePath := t.TempDir()

			teleportCollector, err := tracing.NewCollector(tracing.CollectorConfig{})
			require.NoError(t, err)

			tshCollector, err := tracing.NewCollector(tracing.CollectorConfig{})
			require.NoError(t, err)

			errCh := make(chan error, 2)
			go func() {
				errCh <- teleportCollector.Start()
			}()
			go func() {
				errCh <- tshCollector.Start()
			}()

			traceCfg := tt.cfg(teleportCollector)
			authProcess, proxyProcess := makeTestServers(t,
				withBootstrap(connector, alice),
				withConfig(func(cfg *service.Config) {
					cfg.Tracing = traceCfg
				}),
			)

			authServer := authProcess.GetAuthServer()
			require.NotNil(t, authServer)

			proxyAddr, err := proxyProcess.ProxyWebAddr()
			require.NoError(t, err)

			// login events should be included since there is
			// no forwarding
			err = Run(context.Background(), []string{
				"login",
				"--insecure",
				"--auth", connector.GetName(),
				"--proxy", proxyAddr.String(),
				"--trace",
				"--trace-exporter", tshCollector.GRPCAddr(),
			}, setHomePath(tmpHomePath), func(cf *CLIConf) error {
				cf.mockSSOLogin = mockSSOLogin(t, authServer, alice)
				return nil
			})
			require.NoError(t, err)

			if traceCfg.Enabled {
				teleportCollector.WaitForExport()
			}
			tshCollector.WaitForExport()

			tt.teleportSpanAssertion(t, teleportCollector.Spans())
			tt.tshSpanAssertion(t, tshCollector.Spans())

			err = Run(context.Background(), []string{
				"ls",
				"--insecure",
				"--auth", connector.GetName(),
				"--proxy", proxyAddr.String(),
				"--trace",
				"--trace-exporter", tshCollector.GRPCAddr(),
			}, setHomePath(tmpHomePath))
			require.NoError(t, err)

			if traceCfg.Enabled {
				teleportCollector.WaitForExport()
			}
			tshCollector.WaitForExport()

			tt.teleportSpanAssertion(t, teleportCollector.Spans())
			tt.tshSpanAssertion(t, tshCollector.Spans())
		})
	}
}

func TestShowSessions(t *testing.T) {
	t.Parallel()

	expected := `[
    {
        "ei": 0,
        "event": "",
        "uid": "someID1",
        "time": "0001-01-01T00:00:00Z",
        "sid": "",
        "server_id": "",
        "enhanced_recording": false,
        "interactive": false,
        "participants": [
            "someParticipant"
        ],
        "session_start": "0001-01-01T00:00:00Z",
        "session_stop": "0001-01-01T00:00:00Z"
    },
    {
        "ei": 0,
        "event": "",
        "uid": "someID2",
        "time": "0001-01-01T00:00:00Z",
        "sid": "",
        "server_id": "",
        "enhanced_recording": false,
        "interactive": false,
        "participants": [
            "someParticipant"
        ],
        "session_start": "0001-01-01T00:00:00Z",
        "session_stop": "0001-01-01T00:00:00Z"
    },
    {
        "ei": 0,
        "event": "",
        "uid": "someID3",
        "time": "0001-01-01T00:00:00Z",
        "sid": "",
        "windows_desktop_service": "",
        "desktop_addr": "",
        "windows_domain": "",
        "windows_user": "",
        "desktop_labels": null,
        "session_start": "0001-01-01T00:00:00Z",
        "session_stop": "0001-01-01T00:00:00Z",
        "desktop_name": "",
        "recorded": false,
        "participants": [
            "someParticipant"
        ]
    }
]`
	sessions := []events.AuditEvent{
		&events.SessionEnd{
			Metadata: events.Metadata{
				ID: "someID1",
			},
			StartTime:    time.Time{},
			EndTime:      time.Time{},
			Participants: []string{"someParticipant"},
		},
		&events.SessionEnd{
			Metadata: events.Metadata{
				ID: "someID2",
			},
			StartTime:    time.Time{},
			EndTime:      time.Time{},
			Participants: []string{"someParticipant"},
		},
		&events.WindowsDesktopSessionEnd{
			Metadata: events.Metadata{
				ID: "someID3",
			},
			StartTime:    time.Time{},
			EndTime:      time.Time{},
			Participants: []string{"someParticipant"},
		},
	}
	var buf bytes.Buffer
	err := common.ShowSessions(sessions, teleport.JSON, &buf)
	require.NoError(t, err)
	require.Equal(t, expected, buf.String())
}<|MERGE_RESOLUTION|>--- conflicted
+++ resolved
@@ -1658,69 +1658,6 @@
 	require.FailNow(t, "Timeout creating trusted cluster")
 }
 
-<<<<<<< HEAD
-=======
-func TestIdentityRead(t *testing.T) {
-	t.Parallel()
-
-	// 3 different types of identities
-	ids := []string{
-		"cert-key.pem", // cert + key concatenated togther, cert first
-		"key-cert.pem", // cert + key concatenated togther, key first
-		"key",          // two separate files: key and key-cert.pub
-	}
-	for _, id := range ids {
-		// test reading:
-		k, err := client.KeyFromIdentityFile(fmt.Sprintf("../../fixtures/certs/identities/%s", id))
-		require.NoError(t, err)
-		require.NotNil(t, k)
-
-		cb, err := k.HostKeyCallback(false)
-		require.NoError(t, err)
-		require.Nil(t, cb)
-
-		// test creating an auth method from the key:
-		am, err := k.AsAuthMethod()
-		require.NoError(t, err)
-		require.NotNil(t, am)
-	}
-	k, err := client.KeyFromIdentityFile("../../fixtures/certs/identities/lonekey")
-	require.Nil(t, k)
-	require.Error(t, err)
-
-	// lets read an indentity which includes a CA cert
-	k, err = client.KeyFromIdentityFile("../../fixtures/certs/identities/key-cert-ca.pem")
-	require.NoError(t, err)
-	require.NotNil(t, k)
-
-	cb, err := k.HostKeyCallback(true)
-	require.NoError(t, err)
-	require.NotNil(t, cb)
-
-	// prepare the cluster CA separately
-	certBytes, err := os.ReadFile("../../fixtures/certs/identities/ca.pem")
-	require.NoError(t, err)
-
-	_, hosts, cert, _, _, err := ssh.ParseKnownHosts(certBytes)
-	require.NoError(t, err)
-
-	var a net.Addr
-	// host auth callback must succeed
-	require.NoError(t, cb(hosts[0], a, cert))
-
-	// load an identity which include TLS certificates
-	k, err = client.KeyFromIdentityFile("../../fixtures/certs/identities/tls.pem")
-	require.NoError(t, err)
-	require.NotNil(t, k)
-	require.NotNil(t, k.TLSCert)
-
-	// generate a TLS client config
-	conf, err := k.TeleportClientTLSConfig(nil, []string{"one"})
-	require.NoError(t, err)
-	require.NotNil(t, conf)
-}
-
->>>>>>> 08349a3a
 func TestFormatConnectCommand(t *testing.T) {
 	t.Parallel()
 
