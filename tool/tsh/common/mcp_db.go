// Teleport
// Copyright (C) 2025 Gravitational, Inc.
//
// This program is free software: you can redistribute it and/or modify
// it under the terms of the GNU Affero General Public License as published by
// the Free Software Foundation, either version 3 of the License, or
// (at your option) any later version.
//
// This program is distributed in the hope that it will be useful,
// but WITHOUT ANY WARRANTY; without even the implied warranty of
// MERCHANTABILITY or FITNESS FOR A PARTICULAR PURPOSE.  See the
// GNU Affero General Public License for more details.
//
// You should have received a copy of the GNU Affero General Public License
// along with this program.  If not, see <http://www.gnu.org/licenses/>.

package common

import (
	"context"
	"fmt"
	"log/slog"
<<<<<<< HEAD
	"net"
=======
	"maps"
	"text/template"
>>>>>>> 65949383

	"github.com/alecthomas/kingpin/v2"
	"github.com/gravitational/trace"

	"github.com/gravitational/teleport/api/client/proto"
<<<<<<< HEAD
=======
	apidefaults "github.com/gravitational/teleport/api/defaults"
	"github.com/gravitational/teleport/api/types"
>>>>>>> 65949383
	"github.com/gravitational/teleport/lib/client"
	dbmcp "github.com/gravitational/teleport/lib/client/db/mcp"
	pgmcp "github.com/gravitational/teleport/lib/client/db/postgres/mcp"
	"github.com/gravitational/teleport/lib/client/mcp"
	"github.com/gravitational/teleport/lib/client/mcp/claude"
	"github.com/gravitational/teleport/lib/defaults"
	"github.com/gravitational/teleport/lib/tlsca"
	"github.com/gravitational/teleport/lib/utils"
)

// mcpDBStartCommand implements `tsh mcp db start` command.
type mcpDBStartCommand struct {
	*kingpin.CmdClause

	cf           *CLIConf
	databaseURIs []string
}

func newMCPDBCommand(parent *kingpin.CmdClause, cf *CLIConf) *mcpDBStartCommand {
	cmd := &mcpDBStartCommand{
		CmdClause: parent.Command("start", "Start a local MCP server for database access.").Hidden(),
		cf:        cf,
	}

	cmd.Arg("uris", "List of database MCP resource URIs that will be served by the server.").Required().StringsVar(&cmd.databaseURIs)
	return cmd
}

func (c *mcpDBStartCommand) run() error {
	logger, err := initLogger(c.cf, utils.LoggingForMCP, getLoggingOptsForMCPServer(c.cf))
	if err != nil {
		return trace.Wrap(err)
	}

	registry := defaultDBMCPRegistry
	if c.cf.databaseMCPRegistryOverride != nil {
		registry = c.cf.databaseMCPRegistryOverride
	}

	tc, err := makeClient(c.cf)
	if err != nil {
		return trace.Wrap(err)
	}

	// Avoid any input request on the command execution. This is required,
	// otherwise the MCP clients will be stuck waiting for a response.
	tc.NonInteractive = false

	configuredDatabases := map[string]struct{}{}
	uris := make([]*mcp.ResourceURI, len(c.databaseURIs))
	for i, rawURI := range c.databaseURIs {
		uri, err := mcp.ParseResourceURI(rawURI)
		if err != nil {
			return trace.Wrap(err)
		}

		if !uri.IsDatabase() {
			return trace.BadParameter("%q resource must be a database", rawURI)
		}

		// TODO(gabrielcorado): support databases from different clusters.
		if uri.GetClusterName() != tc.SiteName {
			return trace.BadParameter("Databases must be from the same cluster (%q). %q is from a different cluster.", tc.SiteName, rawURI)
		}

		if _, ok := configuredDatabases[uri.WithoutParams().String()]; ok {
			return trace.BadParameter("Database %q was configured twice. MCP servers only support serving a database service only once.", uri.GetDatabaseName())
		}

		configuredDatabases[uri.WithoutParams().String()] = struct{}{}
		uris[i] = uri
	}

	server := dbmcp.NewRootServer(logger)
<<<<<<< HEAD
	allDatabases, err := c.prepareDatabases(cf, tc, registry, uris, logger, server)
=======
	allDatabases, closeLocalProxies, err := c.prepareDatabases(c.cf, tc, registry, uris, logger, server)
>>>>>>> 65949383
	if err != nil {
		return trace.Wrap(err)
	}

	for protocol, newServerFunc := range registry {
		databases := allDatabases[protocol]
		if len(databases) == 0 {
			continue
		}

		srv, err := newServerFunc(c.cf.Context, &dbmcp.NewServerConfig{
			Logger:     logger,
			RootServer: server,
			Databases:  databases,
		})
		if err != nil {
			return trace.Wrap(err)
		}
		defer srv.Close(c.cf.Context)
	}

	return trace.Wrap(server.ServeStdio(c.cf.Context, c.cf.Stdin(), c.cf.Stdout()))
}

// prepareDatabases based on the available MCP servers, initialize the database
// local proxy and generate the MCP database.
func (c *mcpDBStartCommand) prepareDatabases(
	cf *CLIConf,
	tc *client.TeleportClient,
	registry dbmcp.Registry,
	uris []*mcp.ResourceURI,
	logger *slog.Logger,
	server *dbmcp.RootServer,
) (map[string][]*dbmcp.Database, error) {
	var (
		ctx            = cf.Context
		dbsPerProtocol = make(map[string][]*dbmcp.Database)
	)

	for _, uri := range uris {
		serviceName := uri.GetDatabaseServiceName()
		dbUser := uri.GetDatabaseUser()
		dbName := uri.GetDatabaseName()

		route := tlsca.RouteToDatabase{
			ServiceName: serviceName,
			Username:    dbUser,
			Database:    dbName,
		}

		info, err := getDatabaseInfo(cf, tc, []tlsca.RouteToDatabase{route})
		if err != nil {
			logger.InfoContext(ctx, "failed to retrieve database information", "database", serviceName, "error", err)
			continue
		}

		db, err := info.GetDatabase(ctx, tc)
		if err != nil {
			logger.InfoContext(ctx, "failed to load database information", "database", serviceName, "error", err)
			continue
		}

		if !registry.IsSupported(db.GetProtocol()) {
			logger.InfoContext(ctx, "database protocol unsupported, skipping it", "database", serviceName, "protocol", db.GetProtocol())
			continue
		}

		mcpDB := &dbmcp.Database{
			DB:           db,
			ClusterName:  uri.GetClusterName(),
			DatabaseUser: dbUser,
			DatabaseName: dbName,
			// Connections are always handled by the TeleportClient, so here we
			// just need to return a placeholder.
			LookupFunc: func(ctx context.Context, host string) (addrs []string, err error) {
				return []string{host}, nil
			},
			DialContextFunc: func(ctx context.Context, network, addr string) (net.Conn, error) {
				conn, err := tc.DialDatabase(ctx, proto.RouteToDatabase{
					ServiceName: db.GetName(),
					Protocol:    db.GetProtocol(),
					Username:    dbUser,
					Database:    dbName,
				})
				return conn, trace.Wrap(err)
			},
		}
		dbsPerProtocol[db.GetProtocol()] = append(dbsPerProtocol[db.GetProtocol()], mcpDB)
		server.RegisterDatabase(mcpDB)
	}

	return dbsPerProtocol, nil
}

// databasesGetter is the interface used to retrieve available
// databases using filters.
type databasesGetter interface {
	// ListDatabases returns all registered databases.
	ListDatabases(ctx context.Context, customFilter *proto.ListResourcesRequest) ([]types.Database, error)
}

// mcpDBConfigCommand implements `tsh mcp db config` command.
type mcpDBConfigCommand struct {
	*kingpin.CmdClause

	clientConfig mcpClientConfigFlags
	ctx          context.Context
	cf           *CLIConf
	siteName     string
	overwriteEnv bool

	// databasesGetter used to retrieve databases information. Can be mocked in
	// tests.
	databasesGetter databasesGetter
}

func newMCPDBconfigCommand(parent *kingpin.CmdClause, cf *CLIConf) *mcpDBConfigCommand {
	cmd := &mcpDBConfigCommand{
		CmdClause: parent.Command("config", "Print client configuration details."),
		ctx:       cf.Context,
		cf:        cf,
	}

	cmd.Flag("db-user", "Database user to log in as.").Short('u').StringVar(&cf.DatabaseUser)
	cmd.Flag("db-name", "Database name to log in to.").Short('n').StringVar(&cf.DatabaseName)
	cmd.Flag("overwrite", "Overwrites command and environment variable from the config file.").BoolVar(&cmd.overwriteEnv)
	cmd.Arg("name", "Database service name.").StringVar(&cf.DatabaseService)
	cmd.clientConfig.addToCmd(cmd.CmdClause)
	cmd.Alias(mcpDBConfigHelp)
	return cmd
}

// TODO(gabrielcorado): support generating config for multiple databases at once.
func (m *mcpDBConfigCommand) run() error {
	if m.databasesGetter == nil {
		tc, err := makeClient(m.cf)
		if err != nil {
			return trace.Wrap(err)
		}

		m.databasesGetter = tc
		m.siteName = tc.SiteName
	}

	databases, err := m.databasesGetter.ListDatabases(m.ctx, &proto.ListResourcesRequest{
		Namespace:           apidefaults.Namespace,
		ResourceType:        types.KindDatabaseServer,
		PredicateExpression: makeDiscoveredNameOrNamePredicate(m.cf.DatabaseService),
		// TODO(gabrielcorado): support requesting access.
		UseSearchAsRoles: false,
	})
	if err != nil {
		return trace.Wrap(err)
	}

	db, err := chooseOneDatabase(m.cf, databases)
	if err != nil {
		return trace.Wrap(err)
	}

	// TODO(gabrielcorado): support having the flags empty and assume the values
	// based on the role and database.
	if m.cf.DatabaseUser == "" || m.cf.DatabaseName == "" {
		return trace.BadParameter("You must specify --db-user and --db-name flags used to connect to the database")
	}

	dbURI := mcp.NewDatabaseResourceURI(m.siteName, db.GetName(), mcp.WithDatabaseUser(m.cf.DatabaseUser), mcp.WithDatabaseName(m.cf.DatabaseName))
	switch {
	case m.clientConfig.isSet():
		return trace.Wrap(m.updateClientConfig(dbURI))
	default:
		return trace.Wrap(m.printJSONWithHint(dbURI))
	}
}

func (m *mcpDBConfigCommand) printJSONWithHint(dbURI mcp.ResourceURI) error {
	config := claude.NewConfig()
	// Since the database is being added to a "fresh" config file the database
	// will always be new and we can ignore the additional message as well.
	if _, _, err := m.addDatabaseToConfig(config, dbURI); err != nil {
		return trace.Wrap(err)
	}

	w := m.cf.Stdout()
	if _, err := fmt.Fprintln(w, "Here is a sample JSON configuration for launching Teleport MCP servers:"); err != nil {
		return trace.Wrap(err)
	}
	if err := config.Write(w, claude.FormatJSONOption(m.clientConfig.jsonFormat)); err != nil {
		return trace.Wrap(err)
	}
	if _, err := fmt.Fprintf(w, `
If you already have an entry for %q server, add the following database resource URI to the command arguments list:
%s

`, mcpDBConfigName, dbURI.String()); err != nil {
		return trace.Wrap(err)
	}
	return trace.Wrap(m.clientConfig.printHint(w))
}

// TODO(gabrielcorado): support updating multiple databases at once.
func (m *mcpDBConfigCommand) updateClientConfig(dbURI mcp.ResourceURI) error {
	config, err := m.clientConfig.loadConfig()
	if err != nil {
		return trace.Wrap(err)
	}
	preexistentDB, commandChanged, err := m.addDatabaseToConfig(config, dbURI)
	if err != nil {
		return trace.Wrap(err)
	}

	if err := config.Save(claude.FormatJSONOption(m.clientConfig.jsonFormat)); err != nil {
		return trace.Wrap(err)
	}

	templateData := struct {
		Name          string
		ConfigPath    string
		ConfigName    string
		PreexistentDB bool
		EnvChanged    bool
		OverwriteEnv  bool
	}{
		Name:          dbURI.GetDatabaseServiceName(),
		ConfigPath:    config.Path(),
		ConfigName:    mcpDBConfigName,
		PreexistentDB: preexistentDB,
		EnvChanged:    commandChanged,
		OverwriteEnv:  m.overwriteEnv,
	}

	return trace.Wrap(mcpDBConfigMessageTemplate.Execute(m.cf.Stdout(), templateData))
}

// addDatabaseToConfig adds the provided database, merging with existent
// databases configured. This function returns a additional message to be
// displayed to users.
func (m *mcpDBConfigCommand) addDatabaseToConfig(config claudeConfig, dbURI mcp.ResourceURI) (bool, bool, error) {
	var (
		dbs        []string
		updated    bool
		envChanged bool
		server     = makeLocalMCPServer(m.cf, nil /* args */)
	)
	if existentServer, ok := config.GetMCPServers()[mcpDBConfigName]; ok {
		// For most common cases we want to keep the environment variables
		// unchanged. However, in case users want a "fresh start" they can
		// provide a flag so we overwrite them with default values.
		if !maps.Equal(server.Envs, existentServer.Envs) {
			envChanged = true
			if !m.overwriteEnv {
				server.Envs = existentServer.Envs
			}
		}

		for _, arg := range existentServer.Args {
			// We're only interested in resources, any flags or other command
			// parts will be discarded.
			uri, err := mcp.ParseResourceURI(arg)
			if err != nil {
				continue
			}

			if !uri.IsDatabase() {
				return false, false, trace.BadParameter("resource %q on config is not a database", uri.String())
			}

			if uri.WithoutParams().Equal(dbURI.WithoutParams()) {
				dbs = append(dbs, dbURI.String())
				updated = true
			} else {
				dbs = append(dbs, uri.String())
			}
		}
	}

	if !updated {
		dbs = append(dbs, dbURI.String())
	}

	server.Args = append([]string{"mcp", "db", "start"}, dbs...)
	return updated, envChanged, trace.Wrap(config.PutMCPServer(mcpDBConfigName, server))
}

var (
	// defaultDBMCPRegistry is the default database access MCP servers registry.
	defaultDBMCPRegistry = map[string]dbmcp.NewServerFunc{
		defaults.ProtocolPostgres: pgmcp.NewServer,
	}
)

// mcpDBConfigName is the configuration name that is managed by the config
// command.
const mcpDBConfigName = "teleport-databases"

// mcpDBConfigMessageTemplate is the MCP db config message template.
var mcpDBConfigMessageTemplate = template.Must(template.New("").Funcs(template.FuncMap{
	"quote": func(s string) string { return fmt.Sprintf("%q", s) },
}).Parse(`{{ if .PreexistentDB -}}Updated{{ else }}Added{{ end }} database {{ .Name | quote }} on the client configuration at:
{{ .ConfigPath }}

Teleport database access MCP server is named {{ .ConfigName | quote }} in this configuration.

You may need to restart your client to reload these new configurations.

{{- if (and (.EnvChanged) (not .OverwriteEnv)) }}

Environment variables have changed, but existing values will be preserved.
To overwrite them, rerun this command with the --overwrite flag.
{{- end }}
`))<|MERGE_RESOLUTION|>--- conflicted
+++ resolved
@@ -20,22 +20,16 @@
 	"context"
 	"fmt"
 	"log/slog"
-<<<<<<< HEAD
+	"maps"
 	"net"
-=======
-	"maps"
 	"text/template"
->>>>>>> 65949383
 
 	"github.com/alecthomas/kingpin/v2"
 	"github.com/gravitational/trace"
 
 	"github.com/gravitational/teleport/api/client/proto"
-<<<<<<< HEAD
-=======
 	apidefaults "github.com/gravitational/teleport/api/defaults"
 	"github.com/gravitational/teleport/api/types"
->>>>>>> 65949383
 	"github.com/gravitational/teleport/lib/client"
 	dbmcp "github.com/gravitational/teleport/lib/client/db/mcp"
 	pgmcp "github.com/gravitational/teleport/lib/client/db/postgres/mcp"
@@ -110,11 +104,7 @@
 	}
 
 	server := dbmcp.NewRootServer(logger)
-<<<<<<< HEAD
-	allDatabases, err := c.prepareDatabases(cf, tc, registry, uris, logger, server)
-=======
-	allDatabases, closeLocalProxies, err := c.prepareDatabases(c.cf, tc, registry, uris, logger, server)
->>>>>>> 65949383
+	allDatabases, err := c.prepareDatabases(c.cf, tc, registry, uris, logger, server)
 	if err != nil {
 		return trace.Wrap(err)
 	}
