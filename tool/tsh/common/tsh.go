--- conflicted
+++ resolved
@@ -629,10 +629,6 @@
 	// registry. used in tests.
 	databaseMCPRegistryOverride dbmcp.Registry
 
-<<<<<<< HEAD
-	// checkManagedUpdates initiates check of managed update after client connects to cluster.
-	checkManagedUpdates bool
-=======
 	kingpinApp *kingpin.Application
 	// ForkAfterAuthentication indicates that tsh should go into the background
 	// after authentication.
@@ -643,11 +639,13 @@
 	// forkKillFd is the file descriptor for the child process to check the
 	// parent's state when re-execing.
 	forkKillFd uint64
+
+	// checkManagedUpdates initiates check of managed update after client connects to cluster.
+	checkManagedUpdates bool
 }
 
 func (c *CLIConf) isForkAuthChild() bool {
 	return isValidForkSignalFd(c.forkSignalFd) && isValidForkSignalFd(c.forkKillFd)
->>>>>>> ee0d83f3
 }
 
 // Stdout returns the stdout writer.
@@ -753,32 +751,6 @@
 	headlessSkipConfirmEnvVar = "TELEPORT_HEADLESS_SKIP_CONFIRM"
 	// TELEPORT_SITE uses the older deprecated "site" terminology to refer to a
 	// cluster. All new code should use TELEPORT_CLUSTER instead.
-<<<<<<< HEAD
-	siteEnvVar               = "TELEPORT_SITE"
-	userEnvVar               = "TELEPORT_USER"
-	addKeysToAgentEnvVar     = "TELEPORT_ADD_KEYS_TO_AGENT"
-	useLocalSSHAgentEnvVar   = "TELEPORT_USE_LOCAL_SSH_AGENT"
-	globalTshConfigEnvVar    = "TELEPORT_GLOBAL_TSH_CONFIG"
-	mfaModeEnvVar            = "TELEPORT_MFA_MODE"
-	mlockModeEnvVar          = "TELEPORT_MLOCK_MODE"
-	identityFileEnvVar       = "TELEPORT_IDENTITY_FILE"
-	gcloudSecretEnvVar       = "TELEPORT_GCLOUD_SECRET"
-	awsAccessKeyIDEnvVar     = "TELEPORT_AWS_ACCESS_KEY_ID"
-	awsSecretAccessKeyEnvVar = "TELEPORT_AWS_SECRET_ACCESS_KEY"
-	awsRegionEnvVar          = "TELEPORT_AWS_REGION"
-	awsKeystoreEnvVar        = "TELEPORT_AWS_KEYSTORE"
-	awsWorkgroupEnvVar       = "TELEPORT_AWS_WORKGROUP"
-	proxyKubeConfigEnvVar    = "TELEPORT_KUBECONFIG"
-	noResumeEnvVar           = "TELEPORT_NO_RESUME"
-	requestModeEnvVar        = "TELEPORT_REQUEST_MODE"
-	toolsCheckUpdateEnvVar   = "TELEPORT_TOOLS_CHECK_UPDATE"
-
-	clusterHelp = "Specify the Teleport cluster to connect"
-	browserHelp = "Set to 'none' to suppress browser opening on login"
-	searchHelp  = `List of comma separated search keywords or phrases enclosed in quotations (e.g. --search=foo,bar,"some phrase")`
-	queryHelp   = `Query by predicate language enclosed in single quotes. Supports ==, !=, &&, and || (e.g. --query='labels["key1"] == "value1" && labels["key2"] != "value2"')`
-	labelHelp   = "List of comma separated labels to filter by labels (e.g. key1=value1,key2=value2)"
-=======
 	siteEnvVar                = "TELEPORT_SITE"
 	userEnvVar                = "TELEPORT_USER"
 	addKeysToAgentEnvVar      = "TELEPORT_ADD_KEYS_TO_AGENT"
@@ -798,6 +770,7 @@
 	requestModeEnvVar         = "TELEPORT_REQUEST_MODE"
 	mcpClientConfigEnvVar     = "TELEPORT_MCP_CLIENT_CONFIG"
 	mcpConfigJSONFormatEnvVar = "TELEPORT_MCP_CONFIG_JSON_FORMAT"
+	toolsCheckUpdateEnvVar    = "TELEPORT_TOOLS_CHECK_UPDATE"
 
 	clusterHelp = "Specify the Teleport cluster to connect."
 	browserHelp = "Set to 'none' to suppress browser opening on login."
@@ -805,7 +778,6 @@
 	queryHelp   = `Query by predicate language enclosed in single quotes. Supports ==, !=, &&, and || (e.g. --query='labels["key1"] == "value1" && labels["key2"] != "value2"').`
 	labelHelp   = "List of comma separated labels to filter by labels (e.g. key1=value1,key2=value2)."
 	quietHelp   = "Quiet mode."
->>>>>>> ee0d83f3
 	// proxyDefaultResolutionTimeout is how long to wait for an unknown proxy
 	// port to be resolved.
 	//
@@ -940,12 +912,8 @@
 		Envar(mlockModeEnvVar).
 		StringVar(&cf.MlockMode)
 	app.HelpFlag.Short('h')
-<<<<<<< HEAD
-	app.Flag("piv-slot", "Specify a PIV slot key to use for Hardware Key support instead of the default. Ex: \"9d\"").Envar("TELEPORT_PIV_SLOT").StringVar(&cf.PIVSlot)
+	app.Flag("piv-slot", "Specify a PIV slot key to use for Hardware Key support instead of the default. Ex: \"9d\".").Envar("TELEPORT_PIV_SLOT").StringVar(&cf.PIVSlot)
 	app.Flag("check-update", "Check managed update").Envar(toolsCheckUpdateEnvVar).Hidden().BoolVar(&cf.checkManagedUpdates)
-=======
-	app.Flag("piv-slot", "Specify a PIV slot key to use for Hardware Key support instead of the default. Ex: \"9d\".").Envar("TELEPORT_PIV_SLOT").StringVar(&cf.PIVSlot)
->>>>>>> ee0d83f3
 
 	ver := app.Command("version", "Print the tsh client and Proxy server versions for the current context.")
 	ver.Flag("format", defaults.FormatFlagDescription(defaults.DefaultFormats...)).Short('f').Default(teleport.Text).EnumVar(&cf.Format, defaults.DefaultFormats...)
@@ -1870,13 +1838,10 @@
 		err = mcpCmd.connect.run()
 	case mcpCmd.list.FullCommand():
 		err = mcpCmd.list.run()
-<<<<<<< HEAD
+	case mcpCmd.config.FullCommand():
+		err = mcpCmd.config.run()
 	case updateCommand.update.FullCommand():
 		err = updateCommand.update.run(&cf)
-=======
-	case mcpCmd.config.FullCommand():
-		err = mcpCmd.config.run()
->>>>>>> ee0d83f3
 	default:
 		// Handle commands that might not be available.
 		switch {
@@ -2167,7 +2132,8 @@
 				return trace.Wrap(err)
 			}
 
-			if _, err := tc.PingAndShowMOTD(cf.Context); err != nil {
+			_, err := tc.PingAndShowMOTD(cf.Context)
+			if err != nil {
 				return trace.Wrap(err)
 			}
 			if err := updateKubeConfigOnLogin(cf, tc); err != nil {
@@ -2186,7 +2152,8 @@
 				return trace.Wrap(err)
 			}
 
-			if _, err := tc.PingAndShowMOTD(cf.Context); err != nil {
+			_, err := tc.PingAndShowMOTD(cf.Context)
+			if err != nil {
 				return trace.Wrap(err)
 			}
 
@@ -4119,10 +4086,7 @@
 }
 
 // onSSH executes 'tsh ssh' command
-<<<<<<< HEAD
 func onSSH(cf *CLIConf, initFunc ClientInitFunc) error {
-=======
-func onSSH(cf *CLIConf) error {
 	// Handle fork after authentication.
 	var disownSignal *os.File
 	var forkAuthSuccessful atomic.Bool
@@ -4146,7 +4110,6 @@
 		}()
 	}
 
->>>>>>> ee0d83f3
 	// If "tsh ssh -V" is invoked, tsh is in OpenSSH compatibility mode, show
 	// the version and exit.
 	if cf.ShowVersion {
