--- conflicted
+++ resolved
@@ -32,13 +32,9 @@
 type mcpCommands struct {
 	dbStart *mcpDBStartCommand
 
-<<<<<<< HEAD
+	config  *mcpConfigCommand
+	list    *mcpListCommand
 	connect *mcpConnectCommand
-	list    *mcpListCommand
-=======
-	config *mcpConfigCommand
-	list   *mcpListCommand
->>>>>>> d3be5ece
 }
 
 func newMCPCommands(app *kingpin.Application, cf *CLIConf) *mcpCommands {
@@ -47,12 +43,9 @@
 	return &mcpCommands{
 		dbStart: newMCPDBCommand(db),
 
-<<<<<<< HEAD
+		list:    newMCPListCommand(mcp, cf),
+		config:  newMCPConfigCommand(mcp, cf),
 		connect: newMCPConnectCommand(mcp, cf),
-		list:    newMCPListCommand(mcp, cf),
-=======
-		list:   newMCPListCommand(mcp, cf),
-		config: newMCPConfigCommand(mcp, cf),
 	}
 }
 
@@ -127,7 +120,6 @@
 	s := claude.MCPServer{
 		Command: cf.executablePath,
 		Args:    args,
->>>>>>> d3be5ece
 	}
 
 	// Use the same TELEPORT_HOME the current tsh uses.
