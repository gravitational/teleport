--- conflicted
+++ resolved
@@ -258,20 +258,6 @@
 	return trace.Wrap(err)
 }
 
-<<<<<<< HEAD
-// mcpConnectCommand implements `tsh mcp connect` command.
-type mcpConnectCommand struct {
-	*kingpin.CmdClause
-	cf *CLIConf
-}
-
-func (c *mcpConnectCommand) run() error {
-	_, err := initLogger(c.cf, utils.LoggingForMCP, parseLoggingOptsFromEnvAndArgv(c.cf))
-	if err != nil {
-		return trace.Wrap(err)
-	}
-
-=======
 type mcpConfigCommand struct {
 	*kingpin.CmdClause
 	clientConfig mcpClientConfigFlags
@@ -342,21 +328,10 @@
 		c.fetchFunc = fetchMCPServers
 	}
 
->>>>>>> d3be5ece
 	tc, err := makeClient(c.cf)
 	if err != nil {
 		return trace.Wrap(err)
 	}
-<<<<<<< HEAD
-	tc.NonInteractive = true
-
-	serverConn, err := tc.DialMCPServer(c.cf.Context, c.cf.AppName)
-	if err != nil {
-		return trace.Wrap(err)
-	}
-	return trace.Wrap(utils.ProxyConn(c.cf.Context, utils.CombinedStdio{}, serverConn))
-}
-=======
 
 	c.mcpServerApps, err = c.fetchFunc(c.cf.Context, tc, nil)
 	if err != nil {
@@ -435,4 +410,28 @@
 }
 
 const mcpServerAppConfigPrefix = "teleport-mcp-"
->>>>>>> d3be5ece
+
+// mcpConnectCommand implements `tsh mcp connect` command.
+type mcpConnectCommand struct {
+	*kingpin.CmdClause
+	cf *CLIConf
+}
+
+func (c *mcpConnectCommand) run() error {
+	_, err := initLogger(c.cf, utils.LoggingForMCP, getLoggingOptsForMCPServer(c.cf))
+	if err != nil {
+		return trace.Wrap(err)
+	}
+
+	tc, err := makeClient(c.cf)
+	if err != nil {
+		return trace.Wrap(err)
+	}
+	tc.NonInteractive = true
+
+	serverConn, err := tc.DialMCPServer(c.cf.Context, c.cf.AppName)
+	if err != nil {
+		return trace.Wrap(err)
+	}
+	return trace.Wrap(utils.ProxyConn(c.cf.Context, utils.CombinedStdio{}, serverConn))
+}