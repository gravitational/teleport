--- conflicted
+++ resolved
@@ -647,11 +647,8 @@
 	predicateExpr  string
 	searchKeywords string
 	format         string
-<<<<<<< HEAD
 	listAll        bool
-=======
 	siteName       string
->>>>>>> cecf9dce
 }
 
 func newKubeLSCommand(parent *kingpin.CmdClause) *kubeLSCommand {
