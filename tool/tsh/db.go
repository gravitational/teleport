/*
Copyright 2020-2021 Gravitational, Inc.

Licensed under the Apache License, Version 2.0 (the "License");
you may not use this file except in compliance with the License.
You may obtain a copy of the License at

    http://www.apache.org/licenses/LICENSE-2.0

Unless required by applicable law or agreed to in writing, software
distributed under the License is distributed on an "AS IS" BASIS,
WITHOUT WARRANTIES OR CONDITIONS OF ANY KIND, either express or implied.
See the License for the specific language governing permissions and
limitations under the License.
*/

package main

import (
	"context"
	"encoding/base64"
	"fmt"
	"io"
	"net"
	"os"
	"sort"
	"strings"

	"github.com/gravitational/teleport"
	"github.com/gravitational/teleport/api/client/proto"
	"github.com/gravitational/teleport/api/types"
	"github.com/gravitational/teleport/lib/client"
	dbprofile "github.com/gravitational/teleport/lib/client/db"
	"github.com/gravitational/teleport/lib/client/db/dbcmd"
	"github.com/gravitational/teleport/lib/defaults"
	"github.com/gravitational/teleport/lib/services"
	"github.com/gravitational/teleport/lib/srv/alpnproxy/common"
	"github.com/gravitational/teleport/lib/tlsca"
	"github.com/gravitational/teleport/lib/utils"

	"github.com/ghodss/yaml"
	"github.com/gravitational/trace"
	"golang.org/x/sync/errgroup"
)

// onListDatabases implements "tsh db ls" command.
func onListDatabases(cf *CLIConf) error {
	if cf.ListAll {
		return trace.Wrap(listDatabasesAllClusters(cf))
	}

	// Retrieve profile to be able to show which databases user is logged into.
	profile, err := client.StatusCurrent(cf.HomePath, cf.Proxy, cf.IdentityFileIn)
	if err != nil {
		return trace.Wrap(err)
	}

	tc, err := makeClient(cf, false)
	if err != nil {
		return trace.Wrap(err)
	}

	var proxy *client.ProxyClient
	err = client.RetryWithRelogin(cf.Context, tc, func() error {
		proxy, err = tc.ConnectToProxy(cf.Context)
		return trace.Wrap(err)
	})
	if err != nil {
		return trace.Wrap(err)
	}
	defer proxy.Close()

	databases, err := proxy.FindDatabasesByFiltersForCluster(cf.Context, *tc.DefaultResourceFilter(), tc.SiteName)
	if err != nil {
		return trace.Wrap(err)
	}

	var roleSet services.RoleSet
	if isRoleSetRequiredForShowDatabases(cf) {
		roleSet, err = fetchRoleSetForCluster(cf.Context, profile, proxy, tc.SiteName)
		if err != nil {
			log.Debugf("Failed to fetch user roles: %v.", err)
		}
	}

	activeDatabases, err := profile.DatabasesForCluster(tc.SiteName)
	if err != nil {
		return trace.Wrap(err)
	}

	sort.Sort(types.Databases(databases))
	return trace.Wrap(showDatabases(cf.Stdout(), cf.SiteName, databases, activeDatabases, roleSet, cf.Format, cf.Verbose))
}

func isRoleSetRequiredForShowDatabases(cf *CLIConf) bool {
	return cf.Format == "" || teleport.Text == strings.ToLower(cf.Format)
}

func fetchRoleSetForCluster(ctx context.Context, profile *client.ProfileStatus, proxy *client.ProxyClient, clusterName string) (services.RoleSet, error) {
	cluster, err := proxy.ClusterAccessPoint(ctx, clusterName)
	if err != nil {
		return nil, trace.Wrap(err)
	}
	defer cluster.Close()

	roleSet, err := services.FetchAllClusterRoles(ctx, cluster, profile.Roles, profile.Traits)
	if err != nil {
		return nil, trace.Wrap(err)
	}
	return roleSet, nil
}

type databaseListing struct {
	Proxy    string           `json:"proxy"`
	Cluster  string           `json:"cluster"`
	roleSet  services.RoleSet `json:"-"`
	Database types.Database   `json:"database"`
}

type databaseListings []databaseListing

func (l databaseListings) Len() int {
	return len(l)
}

func (l databaseListings) Less(i, j int) bool {
	if l[i].Proxy != l[j].Proxy {
		return l[i].Proxy < l[j].Proxy
	}
	if l[i].Cluster != l[j].Cluster {
		return l[i].Cluster < l[j].Cluster
	}
	return l[i].Database.GetName() < l[j].Database.GetName()
}

func (l databaseListings) Swap(i, j int) {
	l[i], l[j] = l[j], l[i]
}

func listDatabasesAllClusters(cf *CLIConf) error {
	// Fetch database listings for profiles in parallel. Set an arbitrary limit
	// just in case.
	group, groupCtx := errgroup.WithContext(cf.Context)
	group.SetLimit(4)

	dbListingsResultChan := make(chan databaseListings)
	dbListingsCollectChan := make(chan databaseListings)
	go func() {
		var dbListings databaseListings
		for {
			select {
			case items := <-dbListingsCollectChan:
				dbListings = append(dbListings, items...)
			case <-groupCtx.Done():
				dbListingsResultChan <- dbListings
				return
			}
		}
	}()

	err := forEachProfile(cf, func(tc *client.TeleportClient, profile *client.ProfileStatus) error {
		group.Go(func() error {
			proxy, err := tc.ConnectToProxy(groupCtx)
			if err != nil {
				return trace.Wrap(err)
			}
			defer proxy.Close()

			sites, err := proxy.GetSites(groupCtx)
			if err != nil {
				return trace.Wrap(err)
			}

			var dbListings databaseListings
			for _, site := range sites {
				databases, err := proxy.FindDatabasesByFiltersForCluster(groupCtx, *tc.DefaultResourceFilter(), site.Name)
				if err != nil {
					return trace.Wrap(err)
				}

				var roleSet services.RoleSet
				if isRoleSetRequiredForShowDatabases(cf) {
					roleSet, err = fetchRoleSetForCluster(groupCtx, profile, proxy, site.Name)
					if err != nil {
						log.Debugf("Failed to fetch user roles: %v.", err)
					}
				}

				for _, database := range databases {
					dbListings = append(dbListings, databaseListing{
						Proxy:    profile.ProxyURL.Host,
						Cluster:  site.Name,
						roleSet:  roleSet,
						Database: database,
					})
				}
			}

			dbListingsCollectChan <- dbListings
			return nil
		})
		return nil
	})
	if err != nil {
		return trace.Wrap(err)
	}

	if err := group.Wait(); err != nil {
		return trace.Wrap(err)
	}

	dbListings := <-dbListingsResultChan
	sort.Sort(dbListings)

	profile, err := client.StatusCurrent(cf.HomePath, cf.Proxy, cf.IdentityFileIn)
	if err != nil {
		return trace.Wrap(err)
	}
	var active []tlsca.RouteToDatabase
	if profile != nil {
		active = profile.Databases
	}

	format := strings.ToLower(cf.Format)
	switch format {
	case teleport.Text, "":
		printDatabasesWithClusters(cf.SiteName, dbListings, active, cf.Verbose)
	case teleport.JSON, teleport.YAML:
		out, err := serializeDatabasesAllClusters(dbListings, format)
		if err != nil {
			return trace.Wrap(err)
		}
		fmt.Println(out)
	default:
		return trace.BadParameter("unsupported format %q", format)
	}
	return nil
}

// onDatabaseLogin implements "tsh db login" command.
func onDatabaseLogin(cf *CLIConf) error {
	tc, err := makeClient(cf, false)
	if err != nil {
		return trace.Wrap(err)
	}
	database, err := getDatabase(cf, tc, cf.DatabaseService)
	if err != nil {
		return trace.Wrap(err)
	}
<<<<<<< HEAD
	err = databaseLogin(cf, tc, &tlsca.RouteToDatabase{
=======
	routeToDatabase := tlsca.RouteToDatabase{
>>>>>>> 46b7fab4
		ServiceName: cf.DatabaseService,
		Protocol:    database.GetProtocol(),
		Username:    cf.DatabaseUser,
		Database:    cf.DatabaseName,
<<<<<<< HEAD
	}, database, false)
	if err != nil {
=======
	}

	if err := databaseLogin(cf, tc, routeToDatabase); err != nil {
>>>>>>> 46b7fab4
		return trace.Wrap(err)
	}

	// Print after-connect message.
	fmt.Println(formatDatabaseConnectMessage(cf.SiteName, routeToDatabase))
	return nil
}

<<<<<<< HEAD
func databaseLogin(cf *CLIConf, tc *client.TeleportClient, dbRoute *tlsca.RouteToDatabase, db types.Database, quiet bool) error {
	log.Debugf("Fetching database access certificate for %s on cluster %v.", dbRoute, tc.SiteName)
=======
func databaseLogin(cf *CLIConf, tc *client.TeleportClient, db tlsca.RouteToDatabase) error {
	log.Debugf("Fetching database access certificate for %s on cluster %v.", db, tc.SiteName)
>>>>>>> 46b7fab4
	// When generating certificate for MongoDB access, database username must
	// be encoded into it. This is required to be able to tell which database
	// user to authenticate the connection as.
	if dbRoute.Protocol == defaults.ProtocolMongoDB && dbRoute.Username == "" {
		return trace.BadParameter("please provide the database user name using --db-user flag")
	}
	if dbRoute.Protocol == defaults.ProtocolRedis && dbRoute.Username == "" {
		// Default to "default" in the same way as Redis does. We need the username to check access on our side.
		// ref: https://redis.io/commands/auth
		dbRoute.Username = defaults.DefaultRedisUsername
	}

	profile, err := client.StatusCurrent(cf.HomePath, cf.Proxy, cf.IdentityFileIn)
	if err != nil {
		return trace.Wrap(err)
	}

	if err := checkRoute(tc, cf, profile, dbRoute, db); err != nil {
		return trace.Wrap(err)
	}

	// Identity files themselves act as the database credentials (if any), so
	// don't bother fetching new certs.
	if profile.IsVirtual {
		log.Info("Note: already logged in due to an identity file (`-i ...`); will only update database config files.")
	} else {
		var key *client.Key
		if err = client.RetryWithRelogin(cf.Context, tc, func() error {
			key, err = tc.IssueUserCertsWithMFA(cf.Context, client.ReissueParams{
				RouteToCluster: tc.SiteName,
				RouteToDatabase: proto.RouteToDatabase{
					ServiceName: dbRoute.ServiceName,
					Protocol:    dbRoute.Protocol,
					Username:    dbRoute.Username,
					Database:    dbRoute.Database,
				},
				AccessRequests: profile.ActiveRequests.AccessRequests,
			})
			return trace.Wrap(err)
		}); err != nil {
			return trace.Wrap(err)
		}
		if err = tc.LocalAgent().AddDatabaseKey(key); err != nil {
			return trace.Wrap(err)
		}
	}

	// Refresh the profile.
	profile, err = client.StatusCurrent(cf.HomePath, cf.Proxy, cf.IdentityFileIn)
	if err != nil {
		return trace.Wrap(err)
	}

	// Update the database-specific connection profile file.
<<<<<<< HEAD
	err = dbprofile.Add(cf.Context, tc, *dbRoute, *profile)
	if err != nil {
		return trace.Wrap(err)
	}
	// Print after-connect message.
	if !quiet {
		fmt.Println(formatDatabaseConnectMessage(cf.SiteName, *dbRoute))
		return nil
	}
	return nil
=======
	err = dbprofile.Add(cf.Context, tc, db, *profile)
	return trace.Wrap(err)
>>>>>>> 46b7fab4
}

// onDatabaseLogout implements "tsh db logout" command.
func onDatabaseLogout(cf *CLIConf) error {
	tc, err := makeClient(cf, false)
	if err != nil {
		return trace.Wrap(err)
	}
	profile, err := client.StatusCurrent(cf.HomePath, cf.Proxy, cf.IdentityFileIn)
	if err != nil {
		return trace.Wrap(err)
	}
	activeDatabases, err := profile.DatabasesForCluster(tc.SiteName)
	if err != nil {
		return trace.Wrap(err)
	}

	if profile.IsVirtual {
		log.Info("Note: an identity file is in use (`-i ...`); will only update database config files.")
	}

	var logout []tlsca.RouteToDatabase
	// If database name wasn't given on the command line, log out of all.
	if cf.DatabaseService == "" {
		logout = activeDatabases
	} else {
		for _, db := range activeDatabases {
			if db.ServiceName == cf.DatabaseService {
				logout = append(logout, db)
			}
		}
		if len(logout) == 0 {
			return trace.BadParameter("Not logged into database %q",
				tc.DatabaseService)
		}
	}
	for _, db := range logout {
		if err := databaseLogout(tc, db, profile.IsVirtual); err != nil {
			return trace.Wrap(err)
		}
	}
	if len(logout) == 1 {
		fmt.Println("Logged out of database", logout[0].ServiceName)
	} else {
		fmt.Println("Logged out of all databases")
	}
	return nil
}

func databaseLogout(tc *client.TeleportClient, db tlsca.RouteToDatabase, virtual bool) error {
	// First remove respective connection profile.
	err := dbprofile.Delete(tc, db)
	if err != nil {
		return trace.Wrap(err)
	}

	// Then remove the certificate from the keystore, but only for real
	// profiles.
	if !virtual {
		err = tc.LogoutDatabase(db.ServiceName)
		if err != nil {
			return trace.Wrap(err)
		}
	}
	return nil
}

// onDatabaseEnv implements "tsh db env" command.
func onDatabaseEnv(cf *CLIConf) error {
	tc, err := makeClient(cf, false)
	if err != nil {
		return trace.Wrap(err)
	}
	database, err := pickActiveDatabase(cf)
	if err != nil {
		return trace.Wrap(err)
	}
	env, err := dbprofile.Env(tc, *database)
	if err != nil {
		return trace.Wrap(err)
	}

	format := strings.ToLower(cf.Format)
	switch format {
	case dbFormatText, "":
		for k, v := range env {
			fmt.Printf("export %v=%v\n", k, v)
		}
	case dbFormatJSON, dbFormatYAML:
		out, err := serializeDatabaseEnvironment(env, format)
		if err != nil {
			return trace.Wrap(err)
		}
		fmt.Println(out)
	default:
		return trace.BadParameter("unsupported format %q", cf.Format)
	}

	return nil
}

func serializeDatabaseEnvironment(env map[string]string, format string) (string, error) {
	var out []byte
	var err error
	if format == dbFormatJSON {
		out, err = utils.FastMarshalIndent(env, "", "  ")
	} else {
		out, err = yaml.Marshal(env)
	}
	return string(out), trace.Wrap(err)
}

// onDatabaseConfig implements "tsh db config" command.
func onDatabaseConfig(cf *CLIConf) error {
	tc, err := makeClient(cf, false)
	if err != nil {
		return trace.Wrap(err)
	}
	profile, err := client.StatusCurrent(cf.HomePath, cf.Proxy, cf.IdentityFileIn)
	if err != nil {
		return trace.Wrap(err)
	}
	database, err := pickActiveDatabase(cf)
	if err != nil {
		return trace.Wrap(err)
	}
	rootCluster, err := tc.RootClusterName(cf.Context)
	if err != nil {
		return trace.Wrap(err)
	}
	// Postgres proxy listens on web proxy port while MySQL proxy listens on
	// a separate port due to the specifics of the protocol.
	var host string
	var port int
	switch database.Protocol {
	case defaults.ProtocolPostgres, defaults.ProtocolCockroachDB:
		host, port = tc.PostgresProxyHostPort()
	case defaults.ProtocolMySQL:
		host, port = tc.MySQLProxyHostPort()
	case defaults.ProtocolMongoDB, defaults.ProtocolRedis, defaults.ProtocolSQLServer, defaults.ProtocolSnowflake:
		host, port = tc.WebProxyHostPort()
	default:
		return trace.BadParameter("unknown database protocol: %q", database)
	}

	format := strings.ToLower(cf.Format)
	switch format {
	case dbFormatCommand:
		cmd, err := dbcmd.NewCmdBuilder(tc, profile, database, rootCluster,
			dbcmd.WithPrintFormat(),
			dbcmd.WithLogger(log),
		).GetConnectCommand()
		if err != nil {
			return trace.Wrap(err)
		}
		fmt.Println(strings.Join(cmd.Env, " "), cmd.Path, strings.Join(cmd.Args[1:], " "))
	case dbFormatJSON, dbFormatYAML:
		configInfo := &dbConfigInfo{
			database.ServiceName, host, port, database.Username,
			database.Database, profile.CACertPathForCluster(rootCluster),
			profile.DatabaseCertPathForCluster(tc.SiteName, database.ServiceName),
			profile.KeyPath(),
		}
		out, err := serializeDatabaseConfig(configInfo, format)
		if err != nil {
			return trace.Wrap(err)
		}
		fmt.Println(out)
	default:
		fmt.Printf(`Name:      %v
Host:      %v
Port:      %v
User:      %v
Database:  %v
CA:        %v
Cert:      %v
Key:       %v
`,
			database.ServiceName, host, port, database.Username,
			database.Database, profile.CACertPathForCluster(rootCluster),
			profile.DatabaseCertPathForCluster(tc.SiteName, database.ServiceName), profile.KeyPath())
	}
	return nil
}

type dbConfigInfo struct {
	Name     string `json:"name"`
	Host     string `json:"host"`
	Port     int    `json:"port"`
	User     string `json:"user,omitempty"`
	Database string `json:"database,omitempty"`
	CA       string `json:"ca"`
	Cert     string `json:"cert"`
	Key      string `json:"key"`
}

func serializeDatabaseConfig(configInfo *dbConfigInfo, format string) (string, error) {
	var out []byte
	var err error
	if format == dbFormatJSON {
		out, err = utils.FastMarshalIndent(configInfo, "", "  ")
	} else {
		out, err = yaml.Marshal(configInfo)
	}
	return string(out), trace.Wrap(err)
}

// maybeStartLocalProxy starts local TLS ALPN proxy if needed depending on the
// connection scenario and returns a list of options to use in the connect
// command.
func maybeStartLocalProxy(cf *CLIConf, tc *client.TeleportClient, profile *client.ProfileStatus, db *tlsca.RouteToDatabase,
	database types.Database, cluster string,
) ([]dbcmd.ConnectCommandFunc, error) {
	// Snowflake only works in the local tunnel mode.
	localProxyTunnel := cf.LocalProxyTunnel
	if db.Protocol == defaults.ProtocolSnowflake {
		localProxyTunnel = true
	}
	// Local proxy is started if TLS routing is enabled, or if this is a SQL
	// Server connection which always requires a local proxy.
	if !tc.TLSRoutingEnabled && db.Protocol != defaults.ProtocolSQLServer {
		return []dbcmd.ConnectCommandFunc{}, nil
	}

	log.Debugf("Starting local proxy")

	listener, err := net.Listen("tcp", "localhost:0")
	if err != nil {
		return nil, trace.Wrap(err)
	}

	opts, err := prepareLocalProxyOptions(&localProxyConfig{
		cliConf:          cf,
		teleportClient:   tc,
		profile:          profile,
		routeToDatabase:  db,
		database:         database,
		listener:         listener,
		localProxyTunnel: localProxyTunnel,
	})
	if err != nil {
		return nil, trace.Wrap(err)
	}

	lp, err := mkLocalProxy(cf.Context, opts)
	if err != nil {
		return nil, trace.Wrap(err)
	}

	go func() {
		defer listener.Close()
		if err := lp.Start(cf.Context); err != nil {
			log.WithError(err).Errorf("Failed to start local proxy")
		}
	}()

	addr, err := utils.ParseAddr(lp.GetAddr())
	if err != nil {
		return nil, trace.Wrap(err)
	}

	// When connecting over TLS, psql only validates hostname against presented
	// certificate's DNS names. As such, connecting to 127.0.0.1 will fail
	// validation, so connect to localhost.
	host := "localhost"
	return []dbcmd.ConnectCommandFunc{
		dbcmd.WithLocalProxy(host, addr.Port(0), profile.CACertPathForCluster(cluster)),
	}, nil
}

// localProxyConfig is an argument pack used in prepareLocalProxyOptions().
type localProxyConfig struct {
	cliConf         *CLIConf
	teleportClient  *client.TeleportClient
	profile         *client.ProfileStatus
	routeToDatabase *tlsca.RouteToDatabase
	database        types.Database
	listener        net.Listener
	// localProxyTunnel keeps the same value as cliConf.LocalProxyTunnel, but
	// it's always true for Snowflake database. Value is copied here to not modify
	// cli arguments directly.
	localProxyTunnel bool
}

// prepareLocalProxyOptions created localProxyOpts needed to create local proxy from localProxyConfig.
func prepareLocalProxyOptions(arg *localProxyConfig) (localProxyOpts, error) {
	// If user requested no client auth, open an authenticated tunnel using
	// client cert/key of the database.
	certFile := arg.cliConf.LocalProxyCertFile
	keyFile := arg.cliConf.LocalProxyKeyFile
	if certFile == "" && arg.localProxyTunnel {
		certFile = arg.profile.DatabaseCertPathForCluster(arg.cliConf.SiteName, arg.routeToDatabase.ServiceName)
		keyFile = arg.profile.KeyPath()
	}

	opts := localProxyOpts{
		proxyAddr: arg.teleportClient.WebProxyAddr,
		listener:  arg.listener,
		protocols: []common.Protocol{common.Protocol(arg.routeToDatabase.Protocol)},
		insecure:  arg.cliConf.InsecureSkipVerify,
		certFile:  certFile,
		keyFile:   keyFile,
	}

	// For SQL Server connections, local proxy must be configured with the
	// client certificate that will be used to route connections.
	if arg.routeToDatabase.Protocol == defaults.ProtocolSQLServer {
		opts.certFile = arg.profile.DatabaseCertPathForCluster("", arg.routeToDatabase.ServiceName)
		opts.keyFile = arg.profile.KeyPath()
	}

	// To set correct MySQL server version DB proxy needs additional protocol.
	if !arg.localProxyTunnel && arg.routeToDatabase.Protocol == defaults.ProtocolMySQL {
		if arg.database == nil {
			var err error
			arg.database, err = getDatabase(arg.cliConf, arg.teleportClient, arg.routeToDatabase.ServiceName)
			if err != nil {
				return localProxyOpts{}, trace.Wrap(err)
			}
		}

		mysqlServerVersionProto := mySQLVersionToProto(arg.database)
		if mysqlServerVersionProto != "" {
			opts.protocols = append(opts.protocols, common.Protocol(mysqlServerVersionProto))
		}
	}

	return opts, nil
}

// mySQLVersionToProto returns base64 encoded MySQL server version with MySQL protocol prefix.
// If version is not set in the past database an empty string is returned.
func mySQLVersionToProto(database types.Database) string {
	version := database.GetMySQLServerVersion()
	if version == "" {
		return ""
	}

	versionBase64 := base64.StdEncoding.EncodeToString([]byte(version))

	// Include MySQL server version
	return string(common.ProtocolMySQLWithVerPrefix) + versionBase64
}

// onDatabaseConnect implements "tsh db connect" command.
func onDatabaseConnect(cf *CLIConf) error {
	tc, err := makeClient(cf, false)
	if err != nil {
		return trace.Wrap(err)
	}
	profile, err := client.StatusCurrent(cf.HomePath, cf.Proxy, cf.IdentityFileIn)
	if err != nil {
		return trace.Wrap(err)
	}
	dbRoute, db, err := getDatabaseInfo(cf, tc, cf.DatabaseService)
	if err != nil {
		return trace.Wrap(err)
	}
<<<<<<< HEAD
	// Check is cert is still valid or DB connection requires MFA. If yes trigger db login logic.
	relogin, err := needRelogin(cf, tc, dbRoute, profile)
	if err != nil {
		return trace.Wrap(err)
	}

	if relogin {
		if err := databaseLogin(cf, tc, dbRoute, db, true); err != nil {
			return trace.Wrap(err)
		}
	} else if err := checkRoute(tc, cf, profile, dbRoute, db); err != nil {
		return trace.Wrap(err)
	}
=======
	if err := maybeDatabaseLogin(cf, tc, profile, routeToDatabase); err != nil {
		return trace.Wrap(err)
	}
>>>>>>> 46b7fab4

	key, err := tc.LocalAgent().GetCoreKey()
	if err != nil {
		return trace.Wrap(err)
	}
	rootClusterName, err := key.RootClusterName()
	if err != nil {
		return trace.Wrap(err)
	}

	opts, err := maybeStartLocalProxy(cf, tc, profile, dbRoute, db, rootClusterName)
	if err != nil {
		return trace.Wrap(err)
	}
	opts = append(opts, dbcmd.WithLogger(log))

	cmd, err := dbcmd.NewCmdBuilder(tc, profile, dbRoute, rootClusterName, opts...).GetConnectCommand()
	if err != nil {
		return trace.Wrap(err)
	}
	log.Debug(cmd.String())

	cmd.Stdout = os.Stdout
	cmd.Stdin = os.Stdin

	// Use io.MultiWriter to duplicate stderr to the capture writer. The
	// captured stderr can be used for diagnosing command failures. The capture
	// writer captures up to a fixed number to limit memory usage.
	peakStderr := utils.NewCaptureNBytesWriter(dbcmd.PeakStderrSize)
	cmd.Stderr = io.MultiWriter(os.Stderr, peakStderr)

	err = cmd.Run()
	if err != nil {
		return dbcmd.ConvertCommandError(cmd, err, string(peakStderr.Bytes()))
	}
	return nil
}

// getDatabaseInfo fetches information about the database from tsh profile if DB is active in profile. Otherwise,
// the ListDatabases endpoint is called.
func getDatabaseInfo(cf *CLIConf, tc *client.TeleportClient, dbName string) (*tlsca.RouteToDatabase, types.Database, error) {
	dbRoute, err := pickActiveDatabase(cf)
	if err == nil {
		db, err := getDatabase(cf, tc, dbRoute.ServiceName)
		if err != nil {
			return nil, nil, trace.Wrap(err)
		}
		return dbRoute, db, nil
	}
	if !trace.IsNotFound(err) {
		return nil, nil, trace.Wrap(err)
	}
	db, err := getDatabase(cf, tc, dbName)
	if err != nil {
		return nil, nil, trace.Wrap(err)
	}
	return &tlsca.RouteToDatabase{
		ServiceName: db.GetName(),
		Protocol:    db.GetProtocol(),
		Username:    cf.DatabaseUser,
		Database:    cf.DatabaseName,
	}, db, nil
}

func getDatabase(cf *CLIConf, tc *client.TeleportClient, dbName string) (types.Database, error) {
	var databases []types.Database
	err := client.RetryWithRelogin(cf.Context, tc, func() error {
		allDatabases, err := tc.ListDatabases(cf.Context, &proto.ListResourcesRequest{
			Namespace:           tc.Namespace,
			PredicateExpression: fmt.Sprintf(`name == "%s"`, dbName),
		})
		// Kept for fallback in case an older auth does not apply filters.
		// DELETE IN 11.0.0
		for _, database := range allDatabases {
			if database.GetName() == dbName {
				databases = append(databases, database)
			}
		}
		return trace.Wrap(err)
	})
	if err != nil {
		return nil, trace.Wrap(err)
	}
	if len(databases) == 0 {
		return nil, trace.NotFound(
			"database %q not found, use '%v' to see registered databases", dbName, formatDatabaseListCommand(cf.SiteName))
	}
	return databases[0], nil
}

func needDatabaseRelogin(cf *CLIConf, tc *client.TeleportClient, database *tlsca.RouteToDatabase, profile *client.ProfileStatus) (bool, error) {
	found := false
	activeDatabases, err := profile.DatabasesForCluster(tc.SiteName)
	if err != nil {
		return false, trace.Wrap(err)
	}

	for _, v := range activeDatabases {
		if v.ServiceName == database.ServiceName {
			found = true
		}
	}
	// database not found in active list of databases.
	if !found {
		return true, nil
	}

	// For database protocols where database username is encoded in client certificate like Mongo
	// check if the command line dbUser matches the encoded username in database certificate.
	userChanged, err := dbInfoHasChanged(cf, profile.DatabaseCertPathForCluster(tc.SiteName, database.ServiceName))
	if err != nil {
		return false, trace.Wrap(err)
	}
	if userChanged {
		return true, nil
	}

	// Call API and check is a user needs to use MFA to connect to the database.
	mfaRequired, err := isMFADatabaseAccessRequired(cf, tc, database)
	if err != nil {
		return false, trace.Wrap(err)
	}
	return mfaRequired, nil
}

// maybeDatabaseLogin checks if cert is still valid or DB connection requires
// MFA. If yes trigger db login logic.
func maybeDatabaseLogin(cf *CLIConf, tc *client.TeleportClient, profile *client.ProfileStatus, db *tlsca.RouteToDatabase) error {
	reloginNeeded, err := needDatabaseRelogin(cf, tc, db, profile)
	if err != nil {
		return trace.Wrap(err)
	}

	if reloginNeeded {
		return trace.Wrap(databaseLogin(cf, tc, *db))
	}
	return nil
}

// dbInfoHasChanged checks if cliConf.DatabaseUser or cliConf.DatabaseName info has changed in the user database certificate.
func dbInfoHasChanged(cf *CLIConf, certPath string) (bool, error) {
	if cf.DatabaseUser == "" && cf.DatabaseName == "" {
		return false, nil
	}

	buff, err := os.ReadFile(certPath)
	if err != nil {
		return false, trace.Wrap(err)
	}
	cert, err := tlsca.ParseCertificatePEM(buff)
	if err != nil {
		return false, trace.Wrap(err)
	}
	identity, err := tlsca.FromSubject(cert.Subject, cert.NotAfter)
	if err != nil {
		return false, trace.Wrap(err)
	}

	if cf.DatabaseUser != "" && cf.DatabaseUser != identity.RouteToDatabase.Username {
		log.Debugf("Will reissue database certificate for user %s (was %s)", cf.DatabaseUser, identity.RouteToDatabase.Username)
		return true, nil
	}
	if cf.DatabaseName != "" && cf.DatabaseName != identity.RouteToDatabase.Database {
		log.Debugf("Will reissue database certificate for database name %s (was %s)", cf.DatabaseName, identity.RouteToDatabase.Database)
		return true, nil
	}
	return false, nil
}

// isMFADatabaseAccessRequired calls the IsMFARequired endpoint in order to get from user roles if access to the database
// requires MFA.
func isMFADatabaseAccessRequired(cf *CLIConf, tc *client.TeleportClient, database *tlsca.RouteToDatabase) (bool, error) {
	proxy, err := tc.ConnectToProxy(cf.Context)
	if err != nil {
		return false, trace.Wrap(err)
	}
	cluster, err := proxy.ConnectToCluster(cf.Context, tc.SiteName)
	if err != nil {
		return false, trace.Wrap(err)
	}
	defer cluster.Close()

	dbParam := proto.RouteToDatabase{
		ServiceName: database.ServiceName,
		Protocol:    database.Protocol,
		Username:    database.Username,
		Database:    database.Database,
	}
	mfaResp, err := cluster.IsMFARequired(cf.Context, &proto.IsMFARequiredRequest{
		Target: &proto.IsMFARequiredRequest_Database{
			Database: &dbParam,
		},
	})
	if err != nil {
		return false, trace.Wrap(err)
	}
	return mfaResp.GetRequired(), nil
}

// checkRoute checks if a database route will be denied access.
// Standard RBAC checks are still enforced
// at connection time - this check just attempts to "fail fast" with
// a user-friendly error.
func checkRoute(tc *client.TeleportClient, cf *CLIConf, profile *client.ProfileStatus, dbRoute *tlsca.RouteToDatabase, db types.Database) (err error) {
	roleSet, err := fetchCurrentClusterRoleSet(tc, cf, profile)
	if err != nil {
		return trace.Wrap(err)
	}

	dbUsers := roleSet.EnumerateDatabaseUsers(db)
	// catch the cases where a user will be denied no matter what.
	if dbUsers.WildcardDenied() {
		return trace.AccessDenied("Your Teleport role(s) deny login with any --db-user. " + dbAccessHint)
	}
	if !dbUsers.IsAnyAllowed() {
		return trace.AccessDenied("Your Teleport role(s) do not allow login to database %q with any --db-user. "+
			dbAccessHint, dbRoute.ServiceName)
	}

	// if the user asked for a specific --db-user we can check it here
	if dbRoute.Username != "" && !dbUsers.IsAllowed(dbRoute.Username) {
		return trace.AccessDenied("Your Teleport role(s) do not allow login to database %q with --db-user=%q. "+
			"Use `tsh db ls` to see available logins. "+dbAccessHint, dbRoute.ServiceName, dbRoute.Username)
	}

	switch dbRoute.Protocol {
	case defaults.ProtocolMySQL, defaults.ProtocolCockroachDB:
		// we dont enforce db_names access for MySQL and CockroachDB
		return nil
	default:
		dbNames := roleSet.EnumerateDatabaseNames(db)
		// catch the cases where a user will be denied no matter what.
		if dbNames.WildcardDenied() {
			return trace.AccessDenied("Your Teleport role(s) deny login with any --db-name. " + dbAccessHint)
		}
		if !dbNames.IsAnyAllowed() {
			return trace.AccessDenied("Your Teleport role(s) do not allow login to database %q with any --db-name. "+
				dbAccessHint, dbRoute.ServiceName)
		}

		// if the user asked for a specific --db-name we can check it here
		if dbRoute.Database != "" && !dbNames.IsAllowed(dbRoute.Database) {
			return trace.AccessDenied("Your Teleport role(s) do not allow login to database %q with --db-name=%q. "+
				dbAccessHint, dbRoute.ServiceName, dbRoute.Database)
		}
		return nil
	}
}

// fetchCurrentClusterRoleSet fetches a user's roles for the active cluster
func fetchCurrentClusterRoleSet(tc *client.TeleportClient, cf *CLIConf, profile *client.ProfileStatus) (services.RoleSet, error) {
	proxy, err := tc.ConnectToProxy(cf.Context)
	if err != nil {
		return nil, trace.Wrap(err)
	}

	cluster, err := proxy.ConnectToCurrentCluster(cf.Context)
	if err != nil {
		return nil, trace.Wrap(err)
	}
	defer cluster.Close()

	roleSet, err := services.FetchAllClusterRoles(cf.Context, cluster, profile.Roles, profile.Traits)
	if err != nil {
		log.Debugf("Failed to fetch user roles: %v.", err)
	}

	return roleSet, nil
}

// pickActiveDatabase returns the database the current profile is logged into.
//
// If logged into multiple databases, returns an error unless one specified
// explicitly via --db flag.
func pickActiveDatabase(cf *CLIConf) (*tlsca.RouteToDatabase, error) {
	profile, err := client.StatusCurrent(cf.HomePath, cf.Proxy, cf.IdentityFileIn)
	if err != nil {
		return nil, trace.Wrap(err)
	}

	activeDatabases, err := profile.DatabasesForCluster(cf.SiteName)
	if err != nil {
		return nil, trace.Wrap(err)
	}

	if len(activeDatabases) == 0 {
		return nil, trace.NotFound("please login using 'tsh db login' first")
	}

	name := cf.DatabaseService
	if name == "" {
		if len(activeDatabases) > 1 {
			var services []string
			for _, database := range activeDatabases {
				services = append(services, database.ServiceName)
			}
			return nil, trace.BadParameter("multiple databases are available (%v), please specify one using CLI argument",
				strings.Join(services, ", "))
		}
		name = activeDatabases[0].ServiceName
	}
	for _, db := range activeDatabases {
		if db.ServiceName == name {
			// If database user or name were provided on the CLI,
			// override the default ones.
			if cf.DatabaseUser != "" {
				db.Username = cf.DatabaseUser
			}
			if cf.DatabaseName != "" {
				db.Database = cf.DatabaseName
			}
			return &db, nil
		}
	}
	return nil, trace.NotFound("not logged into database %q", name)
}

func formatDatabaseListCommand(clusterFlag string) string {
	if clusterFlag == "" {
		return "tsh db ls"
	}
	return fmt.Sprintf("tsh db ls --cluster=%v", clusterFlag)
}

func formatDatabaseConfigCommand(clusterFlag string, db tlsca.RouteToDatabase) string {
	if clusterFlag == "" {
		return fmt.Sprintf("tsh db config --format=cmd %v", db.ServiceName)
	}
	return fmt.Sprintf("tsh db config --cluster=%v --format=cmd %v", clusterFlag, db.ServiceName)
}

func formatDatabaseConnectMessage(clusterFlag string, db tlsca.RouteToDatabase) string {
	connectCommand := formatConnectCommand(clusterFlag, db)
	configCommand := formatDatabaseConfigCommand(clusterFlag, db)

	return fmt.Sprintf(`
Connection information for database "%v" has been saved.

You can now connect to it using the following command:

  %v

Or view the connect command for the native database CLI client:

  %v

`,
		db.ServiceName,
		utils.Color(utils.Yellow, connectCommand),
		utils.Color(utils.Yellow, configCommand))
}

const (
	// dbFormatText prints database configuration in text format.
	dbFormatText = "text"
	// dbFormatCommand prints database connection command.
	dbFormatCommand = "cmd"
	// dbFormatJSON prints database info as JSON.
	dbFormatJSON = "json"
	// dbFormatYAML prints database info as YAML.
	dbFormatYAML = "yaml"
	// dbAccessHint prompts the user to ask an admin for access and links reference docs for RBAC
	dbAccessHint = "If you believe this is mistaken, ask your Teleport administrator to grant you access. See: https://goteleport.com/docs/database-access/rbac/"
)<|MERGE_RESOLUTION|>--- conflicted
+++ resolved
@@ -247,23 +247,14 @@
 	if err != nil {
 		return trace.Wrap(err)
 	}
-<<<<<<< HEAD
-	err = databaseLogin(cf, tc, &tlsca.RouteToDatabase{
-=======
 	routeToDatabase := tlsca.RouteToDatabase{
->>>>>>> 46b7fab4
 		ServiceName: cf.DatabaseService,
 		Protocol:    database.GetProtocol(),
 		Username:    cf.DatabaseUser,
 		Database:    cf.DatabaseName,
-<<<<<<< HEAD
-	}, database, false)
-	if err != nil {
-=======
-	}
-
-	if err := databaseLogin(cf, tc, routeToDatabase); err != nil {
->>>>>>> 46b7fab4
+	}
+
+	if err := databaseLogin(cf, tc, routeToDatabase, database); err != nil {
 		return trace.Wrap(err)
 	}
 
@@ -272,13 +263,8 @@
 	return nil
 }
 
-<<<<<<< HEAD
-func databaseLogin(cf *CLIConf, tc *client.TeleportClient, dbRoute *tlsca.RouteToDatabase, db types.Database, quiet bool) error {
+func databaseLogin(cf *CLIConf, tc *client.TeleportClient, dbRoute tlsca.RouteToDatabase, db types.Database) error {
 	log.Debugf("Fetching database access certificate for %s on cluster %v.", dbRoute, tc.SiteName)
-=======
-func databaseLogin(cf *CLIConf, tc *client.TeleportClient, db tlsca.RouteToDatabase) error {
-	log.Debugf("Fetching database access certificate for %s on cluster %v.", db, tc.SiteName)
->>>>>>> 46b7fab4
 	// When generating certificate for MongoDB access, database username must
 	// be encoded into it. This is required to be able to tell which database
 	// user to authenticate the connection as.
@@ -296,7 +282,7 @@
 		return trace.Wrap(err)
 	}
 
-	if err := checkRoute(tc, cf, profile, dbRoute, db); err != nil {
+	if err := checkRoute(tc, cf, profile, &dbRoute, db); err != nil {
 		return trace.Wrap(err)
 	}
 
@@ -333,21 +319,8 @@
 	}
 
 	// Update the database-specific connection profile file.
-<<<<<<< HEAD
-	err = dbprofile.Add(cf.Context, tc, *dbRoute, *profile)
-	if err != nil {
-		return trace.Wrap(err)
-	}
-	// Print after-connect message.
-	if !quiet {
-		fmt.Println(formatDatabaseConnectMessage(cf.SiteName, *dbRoute))
-		return nil
-	}
-	return nil
-=======
-	err = dbprofile.Add(cf.Context, tc, db, *profile)
+	err = dbprofile.Add(cf.Context, tc, dbRoute, *profile)
 	return trace.Wrap(err)
->>>>>>> 46b7fab4
 }
 
 // onDatabaseLogout implements "tsh db logout" command.
@@ -706,25 +679,9 @@
 	if err != nil {
 		return trace.Wrap(err)
 	}
-<<<<<<< HEAD
-	// Check is cert is still valid or DB connection requires MFA. If yes trigger db login logic.
-	relogin, err := needRelogin(cf, tc, dbRoute, profile)
-	if err != nil {
-		return trace.Wrap(err)
-	}
-
-	if relogin {
-		if err := databaseLogin(cf, tc, dbRoute, db, true); err != nil {
-			return trace.Wrap(err)
-		}
-	} else if err := checkRoute(tc, cf, profile, dbRoute, db); err != nil {
-		return trace.Wrap(err)
-	}
-=======
-	if err := maybeDatabaseLogin(cf, tc, profile, routeToDatabase); err != nil {
-		return trace.Wrap(err)
-	}
->>>>>>> 46b7fab4
+	if err := maybeDatabaseLogin(cf, tc, profile, dbRoute, db); err != nil {
+		return trace.Wrap(err)
+	}
 
 	key, err := tc.LocalAgent().GetCoreKey()
 	if err != nil {
@@ -852,14 +809,14 @@
 
 // maybeDatabaseLogin checks if cert is still valid or DB connection requires
 // MFA. If yes trigger db login logic.
-func maybeDatabaseLogin(cf *CLIConf, tc *client.TeleportClient, profile *client.ProfileStatus, db *tlsca.RouteToDatabase) error {
-	reloginNeeded, err := needDatabaseRelogin(cf, tc, db, profile)
+func maybeDatabaseLogin(cf *CLIConf, tc *client.TeleportClient, profile *client.ProfileStatus, dbRoute *tlsca.RouteToDatabase, db types.Database) error {
+	reloginNeeded, err := needDatabaseRelogin(cf, tc, dbRoute, profile)
 	if err != nil {
 		return trace.Wrap(err)
 	}
 
 	if reloginNeeded {
-		return trace.Wrap(databaseLogin(cf, tc, *db))
+		return trace.Wrap(databaseLogin(cf, tc, *dbRoute, db))
 	}
 	return nil
 }
