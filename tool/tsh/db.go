/*
Copyright 2020-2021 Gravitational, Inc.

Licensed under the Apache License, Version 2.0 (the "License");
you may not use this file except in compliance with the License.
You may obtain a copy of the License at

    http://www.apache.org/licenses/LICENSE-2.0

Unless required by applicable law or agreed to in writing, software
distributed under the License is distributed on an "AS IS" BASIS,
WITHOUT WARRANTIES OR CONDITIONS OF ANY KIND, either express or implied.
See the License for the specific language governing permissions and
limitations under the License.
*/

package main

import (
	"fmt"
	"io/ioutil"
	"net"
	"os"
	"sort"
	"strings"

	"github.com/gravitational/teleport/api/client/proto"
	"github.com/gravitational/teleport/api/types"
	"github.com/gravitational/teleport/lib/client"
	dbprofile "github.com/gravitational/teleport/lib/client/db"
	"github.com/gravitational/teleport/lib/defaults"
	"github.com/gravitational/teleport/lib/srv/alpnproxy"
	"github.com/gravitational/teleport/lib/tlsca"
	"github.com/gravitational/teleport/lib/utils"

	"github.com/gravitational/trace"
)

// onListDatabases implements "tsh db ls" command.
func onListDatabases(cf *CLIConf) error {
	tc, err := makeClient(cf, false)
	if err != nil {
		return trace.Wrap(err)
	}
	var databases []types.Database
	err = client.RetryWithRelogin(cf.Context, tc, func() error {
		databases, err = tc.ListDatabases(cf.Context)
		return trace.Wrap(err)
	})
	if err != nil {
		return trace.Wrap(err)
	}
	// Retrieve profile to be able to show which databases user is logged into.
	profile, err := client.StatusCurrent(cf.HomePath, cf.Proxy)
	if err != nil {
		return trace.Wrap(err)
	}
	sort.Slice(databases, func(i, j int) bool {
		return databases[i].GetName() < databases[j].GetName()
	})

	activeDatabases, err := profile.DatabasesForCluster(tc.SiteName)
	if err != nil {
		return trace.Wrap(err)
	}
	showDatabases(cf.SiteName, databases, activeDatabases, cf.Verbose)
	return nil
}

// onDatabaseLogin implements "tsh db login" command.
func onDatabaseLogin(cf *CLIConf) error {
	tc, err := makeClient(cf, false)
	if err != nil {
		return trace.Wrap(err)
	}
	database, err := getDatabase(cf, tc, cf.DatabaseService)
	if err != nil {
		return trace.Wrap(err)
	}
	err = databaseLogin(cf, tc, tlsca.RouteToDatabase{
		ServiceName: cf.DatabaseService,
		Protocol:    database.GetProtocol(),
		Username:    cf.DatabaseUser,
		Database:    cf.DatabaseName,
	}, false)
	if err != nil {
		return trace.Wrap(err)
	}
	return nil
}

func databaseLogin(cf *CLIConf, tc *client.TeleportClient, db tlsca.RouteToDatabase, quiet bool) error {
	log.Debugf("Fetching database access certificate for %s on cluster %v.", db, tc.SiteName)
	// When generating certificate for MongoDB access, database username must
	// be encoded into it. This is required to be able to tell which database
	// user to authenticate the connection as.
	if db.Protocol == defaults.ProtocolMongoDB && db.Username == "" {
		return trace.BadParameter("please provide the database user name using --db-user flag")
	}
	profile, err := client.StatusCurrent(cf.HomePath, cf.Proxy)
	if err != nil {
		return trace.Wrap(err)
	}

	var key *client.Key
	if err = client.RetryWithRelogin(cf.Context, tc, func() error {
		key, err = tc.IssueUserCertsWithMFA(cf.Context, client.ReissueParams{
			RouteToCluster: tc.SiteName,
			RouteToDatabase: proto.RouteToDatabase{
				ServiceName: db.ServiceName,
				Protocol:    db.Protocol,
				Username:    db.Username,
				Database:    db.Database,
			},
			AccessRequests: profile.ActiveRequests.AccessRequests,
		})
		return trace.Wrap(err)
	}); err != nil {
		return trace.Wrap(err)
	}
	if err = tc.LocalAgent().AddDatabaseKey(key); err != nil {
		return trace.Wrap(err)
	}

	// Refresh the profile.
	profile, err = client.StatusCurrent(cf.HomePath, cf.Proxy)
	if err != nil {
		return trace.Wrap(err)
	}
	// Update the database-specific connection profile file.
	err = dbprofile.Add(tc, db, *profile)
	if err != nil {
		return trace.Wrap(err)
	}
	// Print after-connect message.
	if !quiet {
		fmt.Println(formatDatabaseConnectMessage(cf.SiteName, db))
		return nil
	}
	return nil
}

// onDatabaseLogout implements "tsh db logout" command.
func onDatabaseLogout(cf *CLIConf) error {
	tc, err := makeClient(cf, false)
	if err != nil {
		return trace.Wrap(err)
	}
	profile, err := client.StatusCurrent(cf.HomePath, cf.Proxy)
	if err != nil {
		return trace.Wrap(err)
	}
	activeDatabases, err := profile.DatabasesForCluster(tc.SiteName)
	if err != nil {
		return trace.Wrap(err)
	}

	var logout []tlsca.RouteToDatabase
	// If database name wasn't given on the command line, log out of all.
	if cf.DatabaseService == "" {
		logout = activeDatabases
	} else {
		for _, db := range activeDatabases {
			if db.ServiceName == cf.DatabaseService {
				logout = append(logout, db)
			}
		}
		if len(logout) == 0 {
			return trace.BadParameter("Not logged into database %q",
				tc.DatabaseService)
		}
	}
	for _, db := range logout {
		if err := databaseLogout(tc, db); err != nil {
			return trace.Wrap(err)
		}
	}
	if len(logout) == 1 {
		fmt.Println("Logged out of database", logout[0].ServiceName)
	} else {
		fmt.Println("Logged out of all databases")
	}
	return nil
}

func databaseLogout(tc *client.TeleportClient, db tlsca.RouteToDatabase) error {
	// First remove respective connection profile.
	err := dbprofile.Delete(tc, db)
	if err != nil {
		return trace.Wrap(err)
	}
	// Then remove the certificate from the keystore.
	err = tc.LogoutDatabase(db.ServiceName)
	if err != nil {
		return trace.Wrap(err)
	}
	return nil
}

// onDatabaseEnv implements "tsh db env" command.
func onDatabaseEnv(cf *CLIConf) error {
	tc, err := makeClient(cf, false)
	if err != nil {
		return trace.Wrap(err)
	}
	database, err := pickActiveDatabase(cf)
	if err != nil {
		return trace.Wrap(err)
	}
	env, err := dbprofile.Env(tc, *database)
	if err != nil {
		return trace.Wrap(err)
	}
	for k, v := range env {
		fmt.Printf("export %v=%v\n", k, v)
	}
	return nil
}

// onDatabaseConfig implements "tsh db config" command.
func onDatabaseConfig(cf *CLIConf) error {
	tc, err := makeClient(cf, false)
	if err != nil {
		return trace.Wrap(err)
	}
	profile, err := client.StatusCurrent(cf.HomePath, cf.Proxy)
	if err != nil {
		return trace.Wrap(err)
	}
	database, err := pickActiveDatabase(cf)
	if err != nil {
		return trace.Wrap(err)
	}
	rootCluster, err := tc.RootClusterName()
	if err != nil {
		return trace.Wrap(err)
	}
	// Postgres proxy listens on web proxy port while MySQL proxy listens on
	// a separate port due to the specifics of the protocol.
	var host string
	var port int
	switch database.Protocol {
	case defaults.ProtocolPostgres, defaults.ProtocolCockroachDB:
		host, port = tc.PostgresProxyHostPort()
	case defaults.ProtocolMySQL:
		host, port = tc.MySQLProxyHostPort()
	case defaults.ProtocolMongoDB:
		host, port = tc.WebProxyHostPort()
	default:
		return trace.BadParameter("unknown database protocol: %q", database)
	}
	switch cf.Format {
	case dbFormatCommand:
		cmd, err := newCmdBuilder(tc, profile, database).getConnectCommand()
		if err != nil {
			return trace.Wrap(err)
		}
		fmt.Println(cmd.Path, strings.Join(cmd.Args[1:], " "))
	default:
		fmt.Printf(`Name:      %v
Host:      %v
Port:      %v
User:      %v
Database:  %v
CA:        %v
Cert:      %v
Key:       %v
`,
			database.ServiceName, host, port, database.Username,
			database.Database, profile.CACertPathForCluster(rootCluster),
			profile.DatabaseCertPathForCluster(tc.SiteName, database.ServiceName), profile.KeyPath())
	}
	return nil
}

func startLocalALPNSNIProxy(cf *CLIConf, tc *client.TeleportClient, databaseProtocol string) (*alpnproxy.LocalProxy, error) {
	listener, err := net.Listen("tcp", "localhost:0")
	if err != nil {
		return nil, trace.Wrap(err)
	}
	lp, err := mkLocalProxy(cf, tc.WebProxyAddr, databaseProtocol, listener)
	if err != nil {
		return nil, trace.Wrap(err)
	}

	go func() {
		defer listener.Close()
		if err := lp.Start(cf.Context); err != nil {
			log.WithError(err).Errorf("Failed to start local proxy")
		}
	}()

	return lp, nil
}

// onDatabaseConnect implements "tsh db connect" command.
func onDatabaseConnect(cf *CLIConf) error {
	tc, err := makeClient(cf, false)
	if err != nil {
		return trace.Wrap(err)
	}
	profile, err := client.StatusCurrent(cf.HomePath, cf.Proxy)
	if err != nil {
		return trace.Wrap(err)
	}
	database, err := getDatabaseInfo(cf, tc, cf.DatabaseService)
	if err != nil {
		return trace.Wrap(err)
	}
	// Check is cert is still valid or DB connection requires MFA. If yes trigger db login logic.
	relogin, err := needRelogin(cf, tc, database, profile)
	if err != nil {
		return trace.Wrap(err)
	}
	if relogin {
		if err := databaseLogin(cf, tc, *database, true); err != nil {
			return trace.Wrap(err)
		}
	}
	var opts []ConnectCommandFunc
	if tc.TLSRoutingEnabled {
		lp, err := startLocalALPNSNIProxy(cf, tc, database.Protocol)
		if err != nil {
			return trace.Wrap(err)
		}
		addr, err := utils.ParseAddr(lp.GetAddr())
		if err != nil {
			return trace.Wrap(err)
		}

		// When connecting over TLS, psql only validates hostname against presented certificate's
		// DNS names. As such, connecting to 127.0.0.1 will fail validation, so connect to localhost.
		host := "localhost"
		key, err := tc.LocalAgent().GetCoreKey()
		if err != nil {
			return trace.Wrap(err)
		}

		rootClusterName, err := key.RootClusterName()
		if err != nil {
			return trace.Wrap(err)
		}
		opts = append(opts, WithLocalProxy(host, addr.Port(0), profile.CACertPathForCluster(rootClusterName)))
	}
	cmd, err := newCmdBuilder(tc, profile, database, opts...).getConnectCommand()
	if err != nil {
		return trace.Wrap(err)
	}
	log.Debug(cmd.String())
	cmd.Stdout = os.Stdout
	cmd.Stderr = os.Stderr
	cmd.Stdin = os.Stdin
	err = cmd.Run()
	if err != nil {
		return trace.Wrap(err)
	}
	return nil
}

// getDatabaseInfo fetches information about the database from tsh profile is DB is active in profile. Otherwise,
// the ListDatabases endpoint is called.
func getDatabaseInfo(cf *CLIConf, tc *client.TeleportClient, dbName string) (*tlsca.RouteToDatabase, error) {
	database, err := pickActiveDatabase(cf)
	if err == nil {
		return database, nil
	}
	if !trace.IsNotFound(err) {
		return nil, trace.Wrap(err)
	}
	db, err := getDatabase(cf, tc, dbName)
	if err != nil {
		return nil, trace.Wrap(err)
	}
	return &tlsca.RouteToDatabase{
		ServiceName: db.GetName(),
		Protocol:    db.GetProtocol(),
		Username:    cf.DatabaseUser,
		Database:    cf.DatabaseName,
	}, nil
}

func getDatabase(cf *CLIConf, tc *client.TeleportClient, dbName string) (types.Database, error) {
	var databases []types.Database
	err := client.RetryWithRelogin(cf.Context, tc, func() error {
		allDatabases, err := tc.ListDatabases(cf.Context)
		for _, database := range allDatabases {
			if database.GetName() == dbName {
				databases = append(databases, database)
			}
		}
		return trace.Wrap(err)
	})
	if err != nil {
		return nil, trace.Wrap(err)
	}
	if len(databases) == 0 {
		return nil, trace.NotFound(
			"database %q not found, use '%v' to see registered databases", dbName, formatDatabaseListCommand(cf.SiteName))
	}
	return databases[0], nil
}

func needRelogin(cf *CLIConf, tc *client.TeleportClient, database *tlsca.RouteToDatabase, profile *client.ProfileStatus) (bool, error) {
	found := false
	activeDatabases, err := profile.DatabasesForCluster(tc.SiteName)
	if err != nil {
		return false, trace.Wrap(err)
	}

	for _, v := range activeDatabases {
		if v.ServiceName == database.ServiceName {
			found = true
		}
	}
	// database not found in active list of databases.
	if !found {
		return true, nil
	}

	// For database protocols where database username is encoded in client certificate like Mongo
	// check if the command line dbUser matches the encoded username in database certificate.
	userChanged, err := dbInfoHasChanged(cf, profile.DatabaseCertPathForCluster(tc.SiteName, database.ServiceName))
	if err != nil {
		return false, trace.Wrap(err)
	}
	if userChanged {
		return true, nil
	}

	// Call API and check is a user needs to use MFA to connect to the database.
	mfaRequired, err := isMFADatabaseAccessRequired(cf, tc, database)
	if err != nil {
		return false, trace.Wrap(err)
	}
	return mfaRequired, nil
}

// dbInfoHasChanged checks if cf.DatabaseUser or cf.DatabaseName info has changed in the user database certificate.
func dbInfoHasChanged(cf *CLIConf, certPath string) (bool, error) {
	if cf.DatabaseUser == "" && cf.DatabaseName == "" {
		return false, nil
	}

	buff, err := ioutil.ReadFile(certPath)
	if err != nil {
		return false, trace.Wrap(err)
	}
	cert, err := tlsca.ParseCertificatePEM(buff)
	if err != nil {
		return false, trace.Wrap(err)
	}
	identity, err := tlsca.FromSubject(cert.Subject, cert.NotAfter)
	if err != nil {
		return false, trace.Wrap(err)
	}

	if cf.DatabaseUser != "" && cf.DatabaseUser != identity.RouteToDatabase.Username {
		log.Debugf("Will reissue database certificate for user %s (was %s)", cf.DatabaseUser, identity.RouteToDatabase.Username)
		return true, nil
	}
	if cf.DatabaseName != "" && cf.DatabaseName != identity.RouteToDatabase.Database {
		log.Debugf("Will reissue database certificate for database name %s (was %s)", cf.DatabaseName, identity.RouteToDatabase.Database)
		return true, nil
	}
	return false, nil
}

// isMFADatabaseAccessRequired calls the IsMFARequired endpoint in order to get from user roles if access to the database
// requires MFA.
func isMFADatabaseAccessRequired(cf *CLIConf, tc *client.TeleportClient, database *tlsca.RouteToDatabase) (bool, error) {
	proxy, err := tc.ConnectToProxy(cf.Context)
	if err != nil {
		return false, trace.Wrap(err)
	}
	cluster, err := proxy.ConnectToCluster(cf.Context, tc.SiteName, true)
	if err != nil {
		return false, trace.Wrap(err)
	}
	defer cluster.Close()

	dbParam := proto.RouteToDatabase{
		ServiceName: database.ServiceName,
		Protocol:    database.Protocol,
		Username:    database.Username,
		Database:    database.Database,
	}
	mfaResp, err := cluster.IsMFARequired(cf.Context, &proto.IsMFARequiredRequest{
		Target: &proto.IsMFARequiredRequest_Database{
			Database: &dbParam,
		},
	})
	if err != nil {
		return false, trace.Wrap(err)
	}
	return mfaResp.GetRequired(), nil
}

// pickActiveDatabase returns the database the current profile is logged into.
//
// If logged into multiple databases, returns an error unless one specified
// explicitly via --db flag.
func pickActiveDatabase(cf *CLIConf) (*tlsca.RouteToDatabase, error) {
	profile, err := client.StatusCurrent(cf.HomePath, cf.Proxy)
	if err != nil {
		return nil, trace.Wrap(err)
	}
	activeDatabases, err := profile.DatabasesForCluster(cf.SiteName)
	if err != nil {
		return nil, trace.Wrap(err)
	}

	if len(activeDatabases) == 0 {
		return nil, trace.NotFound("Please login using 'tsh db login' first")
	}

	name := cf.DatabaseService
	if name == "" {
		if len(activeDatabases) > 1 {
			var services []string
			for _, database := range activeDatabases {
				services = append(services, database.ServiceName)
			}
			return nil, trace.BadParameter("Multiple databases are available (%v), please specify one using CLI argument",
				strings.Join(services, ", "))
		}
		name = activeDatabases[0].ServiceName
	}
	for _, db := range activeDatabases {
		if db.ServiceName == name {
			// If database user or name were provided on the CLI,
			// override the default ones.
			if cf.DatabaseUser != "" {
				db.Username = cf.DatabaseUser
			}
			if cf.DatabaseName != "" {
				db.Database = cf.DatabaseName
			}
			return &db, nil
		}
	}
	return nil, trace.NotFound("Not logged into database %q", name)
}

type connectionCommandOpts struct {
	localProxyPort int
	localProxyHost string
	caPath         string
}

type ConnectCommandFunc func(*connectionCommandOpts)

func WithLocalProxy(host string, port int, caPath string) ConnectCommandFunc {
	return func(opts *connectionCommandOpts) {
		opts.localProxyPort = port
		opts.localProxyHost = host
		opts.caPath = caPath
	}
}

<<<<<<< HEAD
func getConnectCommand(cf *CLIConf, tc *client.TeleportClient, profile *client.ProfileStatus, db *tlsca.RouteToDatabase, opts ...ConnectCommandFunc) (*exec.Cmd, error) {
	var options connectionCommandOpts
	for _, opt := range opts {
		opt(&options)
	}

	// In TLS routing mode a local proxy is started on demand so connect to it.
	host, port := tc.DatabaseProxyHostPort(*db)
	if options.localProxyPort != 0 && options.localProxyHost != "" {
		host = options.localProxyHost
		port = options.localProxyPort
	}

	switch db.Protocol {
	case defaults.ProtocolPostgres:
		cmd, err := getPostgresCommand(tc, profile, db, host, port, options)
		return cmd, trace.Wrap(err)

	case defaults.ProtocolCockroachDB:
		cmd, err := getCockroachCommand(tc, profile, db, host, port, options)
		return cmd, trace.Wrap(err)

	case defaults.ProtocolMySQL:
		return getMySQLCommand(tc, profile, db, options), nil

	case defaults.ProtocolMongoDB:
		return getMongoCommand(tc, profile, db, host, port, options), nil
	}

	return nil, trace.BadParameter("unsupported database protocol: %v", db)
}

func getPostgresCommand(tc *client.TeleportClient, profile *client.ProfileStatus, db *tlsca.RouteToDatabase, host string, port int, options connectionCommandOpts) (*exec.Cmd, error) {
	clusterName, err := tc.RootClusterName()
	if err != nil {
		return nil, trace.Wrap(err)
	}
	dp := dbprofile.New(tc, *db, *profile, clusterName, host, port)
	return exec.Command(postgresBin, postgres.GetConnString(*dp)), nil
}

func getCockroachCommand(tc *client.TeleportClient, profile *client.ProfileStatus, db *tlsca.RouteToDatabase, host string, port int, options connectionCommandOpts) (*exec.Cmd, error) {
	clusterName, err := tc.RootClusterName()
	if err != nil {
		return nil, trace.Wrap(err)
	}
	dp := dbprofile.New(tc, *db, *profile, clusterName, host, port)
	// If cockroach CLI client is not available, fallback to psql.
	if _, err := exec.LookPath(cockroachBin); err != nil {
		log.Debugf("Couldn't find %q client in PATH, falling back to %q: %v.",
			cockroachBin, postgresBin, err)
		return exec.Command(postgresBin, postgres.GetConnString(*dp)), nil
	}
	return exec.Command(cockroachBin, "sql", "--url", postgres.GetConnString(*dp)), nil
}

func getMySQLCommand(tc *client.TeleportClient, profile *client.ProfileStatus, db *tlsca.RouteToDatabase, options connectionCommandOpts) *exec.Cmd {
	args := []string{fmt.Sprintf("--defaults-group-suffix=_%v-%v", tc.SiteName, db.ServiceName)}
	if db.Username != "" {
		args = append(args, "--user", db.Username)
	}
	if db.Database != "" {
		args = append(args, "--database", db.Database)
	}

	if options.localProxyPort != 0 {
		args = append(args, "--port", strconv.Itoa(options.localProxyPort))
		args = append(args, "--host", options.localProxyHost)
		// MySQL CLI treats localhost as a special value and tries to use Unix Domain Socket for connection
		// To enforce TCP connection protocol needs to be explicitly specified.
		if options.localProxyHost == "localhost" {
			args = append(args, "--protocol", "TCP")
		}
	}

	return exec.Command(mysqlBin, args...)
}

func getMongoCommand(tc *client.TeleportClient, profile *client.ProfileStatus, db *tlsca.RouteToDatabase, host string, port int, options connectionCommandOpts) *exec.Cmd {
	args := []string{
		"--host", host,
		"--port", strconv.Itoa(port),
		"--ssl",
		"--sslPEMKeyFile", profile.DatabaseCertPathForCluster(tc.SiteName, db.ServiceName),
	}

	if options.caPath != "" {
		// caPath is set only if mongo connects to the Teleport Proxy via ALPN SNI Local Proxy
		// and connection is terminated by proxy identity certificate.
		args = append(args, []string{"--sslCAFile", options.caPath}...)
	}
	if db.Database != "" {
		args = append(args, db.Database)
	}
	return exec.Command(mongoBin, args...)
}

=======
>>>>>>> 905ed929
func formatDatabaseListCommand(clusterFlag string) string {
	if clusterFlag == "" {
		return "tsh db ls"
	}
	return fmt.Sprintf("tsh db ls --cluster=%v", clusterFlag)
}

func formatDatabaseConfigCommand(clusterFlag string, db tlsca.RouteToDatabase) string {
	if clusterFlag == "" {
		return fmt.Sprintf("tsh db config --format=cmd %v", db.ServiceName)
	}
	return fmt.Sprintf("tsh db config --cluster=%v --format=cmd %v", clusterFlag, db.ServiceName)
}

func formatDatabaseConnectMessage(clusterFlag string, db tlsca.RouteToDatabase) string {
	connectCommand := formatConnectCommand(clusterFlag, db)
	configCommand := formatDatabaseConfigCommand(clusterFlag, db)

	return fmt.Sprintf(`
Connection information for database "%v" has been saved.

You can now connect to it using the following command:

  %v

Or view the connect command for the native database CLI client:

  %v

`,
		db.ServiceName,
		utils.Color(utils.Yellow, connectCommand),
		utils.Color(utils.Yellow, configCommand))
}

const (
	// dbFormatText prints database configuration in text format.
	dbFormatText = "text"
	// dbFormatCommand prints database connection command.
	dbFormatCommand = "cmd"
)<|MERGE_RESOLUTION|>--- conflicted
+++ resolved
@@ -251,7 +251,11 @@
 	}
 	switch cf.Format {
 	case dbFormatCommand:
-		cmd, err := newCmdBuilder(tc, profile, database).getConnectCommand()
+		cmdBuilder, err := newCmdBuilder(tc, profile, database)
+		if err != nil {
+			return trace.Wrap(err)
+		}
+		cmd, err := cmdBuilder.getConnectCommand()
 		if err != nil {
 			return trace.Wrap(err)
 		}
@@ -342,7 +346,11 @@
 		}
 		opts = append(opts, WithLocalProxy(host, addr.Port(0), profile.CACertPathForCluster(rootClusterName)))
 	}
-	cmd, err := newCmdBuilder(tc, profile, database, opts...).getConnectCommand()
+	cmdBuilder, err := newCmdBuilder(tc, profile, database, opts...)
+	if err != nil {
+		return trace.Wrap(err)
+	}
+	cmd, err := cmdBuilder.getConnectCommand()
 	if err != nil {
 		return trace.Wrap(err)
 	}
@@ -557,106 +565,6 @@
 	}
 }
 
-<<<<<<< HEAD
-func getConnectCommand(cf *CLIConf, tc *client.TeleportClient, profile *client.ProfileStatus, db *tlsca.RouteToDatabase, opts ...ConnectCommandFunc) (*exec.Cmd, error) {
-	var options connectionCommandOpts
-	for _, opt := range opts {
-		opt(&options)
-	}
-
-	// In TLS routing mode a local proxy is started on demand so connect to it.
-	host, port := tc.DatabaseProxyHostPort(*db)
-	if options.localProxyPort != 0 && options.localProxyHost != "" {
-		host = options.localProxyHost
-		port = options.localProxyPort
-	}
-
-	switch db.Protocol {
-	case defaults.ProtocolPostgres:
-		cmd, err := getPostgresCommand(tc, profile, db, host, port, options)
-		return cmd, trace.Wrap(err)
-
-	case defaults.ProtocolCockroachDB:
-		cmd, err := getCockroachCommand(tc, profile, db, host, port, options)
-		return cmd, trace.Wrap(err)
-
-	case defaults.ProtocolMySQL:
-		return getMySQLCommand(tc, profile, db, options), nil
-
-	case defaults.ProtocolMongoDB:
-		return getMongoCommand(tc, profile, db, host, port, options), nil
-	}
-
-	return nil, trace.BadParameter("unsupported database protocol: %v", db)
-}
-
-func getPostgresCommand(tc *client.TeleportClient, profile *client.ProfileStatus, db *tlsca.RouteToDatabase, host string, port int, options connectionCommandOpts) (*exec.Cmd, error) {
-	clusterName, err := tc.RootClusterName()
-	if err != nil {
-		return nil, trace.Wrap(err)
-	}
-	dp := dbprofile.New(tc, *db, *profile, clusterName, host, port)
-	return exec.Command(postgresBin, postgres.GetConnString(*dp)), nil
-}
-
-func getCockroachCommand(tc *client.TeleportClient, profile *client.ProfileStatus, db *tlsca.RouteToDatabase, host string, port int, options connectionCommandOpts) (*exec.Cmd, error) {
-	clusterName, err := tc.RootClusterName()
-	if err != nil {
-		return nil, trace.Wrap(err)
-	}
-	dp := dbprofile.New(tc, *db, *profile, clusterName, host, port)
-	// If cockroach CLI client is not available, fallback to psql.
-	if _, err := exec.LookPath(cockroachBin); err != nil {
-		log.Debugf("Couldn't find %q client in PATH, falling back to %q: %v.",
-			cockroachBin, postgresBin, err)
-		return exec.Command(postgresBin, postgres.GetConnString(*dp)), nil
-	}
-	return exec.Command(cockroachBin, "sql", "--url", postgres.GetConnString(*dp)), nil
-}
-
-func getMySQLCommand(tc *client.TeleportClient, profile *client.ProfileStatus, db *tlsca.RouteToDatabase, options connectionCommandOpts) *exec.Cmd {
-	args := []string{fmt.Sprintf("--defaults-group-suffix=_%v-%v", tc.SiteName, db.ServiceName)}
-	if db.Username != "" {
-		args = append(args, "--user", db.Username)
-	}
-	if db.Database != "" {
-		args = append(args, "--database", db.Database)
-	}
-
-	if options.localProxyPort != 0 {
-		args = append(args, "--port", strconv.Itoa(options.localProxyPort))
-		args = append(args, "--host", options.localProxyHost)
-		// MySQL CLI treats localhost as a special value and tries to use Unix Domain Socket for connection
-		// To enforce TCP connection protocol needs to be explicitly specified.
-		if options.localProxyHost == "localhost" {
-			args = append(args, "--protocol", "TCP")
-		}
-	}
-
-	return exec.Command(mysqlBin, args...)
-}
-
-func getMongoCommand(tc *client.TeleportClient, profile *client.ProfileStatus, db *tlsca.RouteToDatabase, host string, port int, options connectionCommandOpts) *exec.Cmd {
-	args := []string{
-		"--host", host,
-		"--port", strconv.Itoa(port),
-		"--ssl",
-		"--sslPEMKeyFile", profile.DatabaseCertPathForCluster(tc.SiteName, db.ServiceName),
-	}
-
-	if options.caPath != "" {
-		// caPath is set only if mongo connects to the Teleport Proxy via ALPN SNI Local Proxy
-		// and connection is terminated by proxy identity certificate.
-		args = append(args, []string{"--sslCAFile", options.caPath}...)
-	}
-	if db.Database != "" {
-		args = append(args, db.Database)
-	}
-	return exec.Command(mongoBin, args...)
-}
-
-=======
->>>>>>> 905ed929
 func formatDatabaseListCommand(clusterFlag string) string {
 	if clusterFlag == "" {
 		return "tsh db ls"
