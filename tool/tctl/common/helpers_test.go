--- conflicted
+++ resolved
@@ -82,15 +82,11 @@
 	clientConfig, err := applyConfig(&ccf, cfg)
 	require.NoError(t, err)
 
-<<<<<<< HEAD
-	client, err := authclient.Connect(context.Background(), clientConfig)
-=======
 	if options.CertPool != nil {
 		clientConfig.TLS.RootCAs = options.CertPool
 	}
 
-	client, err := connectToAuthService(context.Background(), cfg, clientConfig)
->>>>>>> b327baea
+	client, err := authclient.Connect(context.Background(), clientConfig)
 	require.NoError(t, err)
 
 	_, err = command.TryRun(selectedCmd, client)
