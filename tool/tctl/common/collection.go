/*
Copyright 2015-2017 Gravitational, Inc.

Licensed under the Apache License, Version 2.0 (the "License");
you may not use this file except in compliance with the License.
You may obtain a copy of the License at

    http://www.apache.org/licenses/LICENSE-2.0

Unless required by applicable law or agreed to in writing, software
distributed under the License is distributed on an "AS IS" BASIS,
WITHOUT WARRANTIES OR CONDITIONS OF ANY KIND, either express or implied.
See the License for the specific language governing permissions and
limitations under the License.
*/

package common

import (
	"encoding/json"
	"fmt"
	"io"
	"strconv"
	"strings"
	"time"

	"github.com/gravitational/teleport/api/constants"
	"github.com/gravitational/teleport/api/types"
	"github.com/gravitational/teleport/lib/asciitable"
	"github.com/gravitational/teleport/lib/services"
	"github.com/gravitational/teleport/lib/sshutils"
	"github.com/gravitational/teleport/lib/utils"

	"github.com/gravitational/trace"
)

type ResourceCollection interface {
	writeText(w io.Writer) error
	resources() []types.Resource
}

type roleCollection struct {
	roles []types.Role
}

func (r *roleCollection) resources() (res []types.Resource) {
	for _, resource := range r.roles {
		res = append(res, resource)
	}
	return res
}

func (r *roleCollection) writeText(w io.Writer) error {
	t := asciitable.MakeTable([]string{"Role", "Allowed to login as", "Node Labels", "Access to resources"})
	for _, r := range r.roles {
		if r.GetName() == constants.DefaultImplicitRole {
			continue
		}
		t.AddRow([]string{
			r.GetMetadata().Name,
			strings.Join(r.GetLogins(services.Allow), ","),
			printNodeLabels(r.GetNodeLabels(services.Allow)),
			printActions(r.GetRules(services.Allow))})
	}
	_, err := t.AsBuffer().WriteTo(w)
	return trace.Wrap(err)
}

type namespaceCollection struct {
	namespaces []types.Namespace
}

func (n *namespaceCollection) resources() (r []types.Resource) {
	for _, resource := range n.namespaces {
		r = append(r, &resource)
	}
	return r
}

func (n *namespaceCollection) writeText(w io.Writer) error {
	t := asciitable.MakeTable([]string{"Name"})
	for _, n := range n.namespaces {
		t.AddRow([]string{n.Metadata.Name})
	}
	_, err := t.AsBuffer().WriteTo(w)
	return trace.Wrap(err)
}

func printActions(rules []types.Rule) string {
	pairs := []string{}
	for _, rule := range rules {
		pairs = append(pairs, fmt.Sprintf("%v:%v", strings.Join(rule.Resources, ","), strings.Join(rule.Verbs, ",")))
	}
	return strings.Join(pairs, ",")
}

func printMetadataLabels(labels map[string]string) string {
	pairs := []string{}
	for key, value := range labels {
		pairs = append(pairs, fmt.Sprintf("%v=%v", key, value))
	}
	return strings.Join(pairs, ",")
}

func printNodeLabels(labels types.Labels) string {
	pairs := []string{}
	for key, values := range labels {
		if key == types.Wildcard {
			return "<all nodes>"
		}
		pairs = append(pairs, fmt.Sprintf("%v=%v", key, values))
	}
	return strings.Join(pairs, ",")
}

type serverCollection struct {
	servers []types.Server
}

func (s *serverCollection) resources() (r []types.Resource) {
	for _, resource := range s.servers {
		r = append(r, resource)
	}
	return r
}

func (s *serverCollection) writeText(w io.Writer) error {
	t := asciitable.MakeTable([]string{"Nodename", "UUID", "Address", "Labels"})
	for _, s := range s.servers {
		t.AddRow([]string{
			s.GetHostname(), s.GetName(), s.GetAddr(), s.LabelsString(),
		})
	}
	_, err := t.AsBuffer().WriteTo(w)
	return trace.Wrap(err)
}

type userCollection struct {
	users []types.User
}

func (u *userCollection) resources() (r []types.Resource) {
	for _, resource := range u.users {
		r = append(r, resource)
	}
	return r
}

func (u *userCollection) writeText(w io.Writer) error {
	t := asciitable.MakeTable([]string{"User"})
	for _, user := range u.users {
		t.AddRow([]string{user.GetName()})
	}
	fmt.Println(t.AsBuffer().String())
	return nil
}

type authorityCollection struct {
	cas []types.CertAuthority
}

func (a *authorityCollection) resources() (r []types.Resource) {
	for _, resource := range a.cas {
		r = append(r, resource)
	}
	return r
}

func (a *authorityCollection) writeText(w io.Writer) error {
	t := asciitable.MakeTable([]string{"Cluster Name", "CA Type", "Fingerprint", "Role Map"})
	for _, a := range a.cas {
		for _, keyBytes := range a.GetCheckingKeys() {
			fingerprint, err := sshutils.AuthorizedKeyFingerprint(keyBytes)
			if err != nil {
				fingerprint = fmt.Sprintf("<bad key: %v>", err)
			}
			var roles string
			if a.GetType() == types.HostCA {
				roles = "N/A"
			} else {
				roles = fmt.Sprintf("%v", a.CombinedMapping())
			}
			t.AddRow([]string{
				a.GetClusterName(),
				string(a.GetType()),
				fingerprint,
				roles,
			})
		}
	}
	_, err := t.AsBuffer().WriteTo(w)
	return trace.Wrap(err)
}

type reverseTunnelCollection struct {
	tunnels []types.ReverseTunnel
}

func (r *reverseTunnelCollection) resources() (res []types.Resource) {
	for _, resource := range r.tunnels {
		res = append(res, resource)
	}
	return res
}

func (r *reverseTunnelCollection) writeText(w io.Writer) error {
	t := asciitable.MakeTable([]string{"Cluster Name", "Dial Addresses"})
	for _, tunnel := range r.tunnels {
		t.AddRow([]string{
			tunnel.GetClusterName(), strings.Join(tunnel.GetDialAddrs(), ","),
		})
	}
	_, err := t.AsBuffer().WriteTo(w)
	return trace.Wrap(err)
}

type oidcCollection struct {
	connectors []types.OIDCConnector
}

func (c *oidcCollection) resources() (r []types.Resource) {
	for _, resource := range c.connectors {
		r = append(r, resource)
	}
	return r
}

func (c *oidcCollection) writeText(w io.Writer) error {
	t := asciitable.MakeTable([]string{"Name", "Issuer URL", "Additional Scope"})
	for _, conn := range c.connectors {
		t.AddRow([]string{
			conn.GetName(), conn.GetIssuerURL(), strings.Join(conn.GetScope(), ","),
		})
	}
	_, err := t.AsBuffer().WriteTo(w)
	return trace.Wrap(err)
}

type samlCollection struct {
	connectors []types.SAMLConnector
}

func (c *samlCollection) resources() (r []types.Resource) {
	for _, resource := range c.connectors {
		r = append(r, resource)
	}
	return r
}

func (c *samlCollection) writeText(w io.Writer) error {
	t := asciitable.MakeTable([]string{"Name", "SSO URL"})
	for _, conn := range c.connectors {
		t.AddRow([]string{conn.GetName(), conn.GetSSO()})
	}
	_, err := t.AsBuffer().WriteTo(w)
	return trace.Wrap(err)
}

type connectorsCollection struct {
	oidc   []types.OIDCConnector
	saml   []types.SAMLConnector
	github []types.GithubConnector
}

func (c *connectorsCollection) resources() (r []types.Resource) {
	for _, resource := range c.oidc {
		r = append(r, resource)
	}
	for _, resource := range c.saml {
		r = append(r, resource)
	}
	for _, resource := range c.github {
		r = append(r, resource)
	}
	return r
}

func (c *connectorsCollection) writeText(w io.Writer) error {
	if len(c.oidc) > 0 {
		_, err := io.WriteString(w, "\nOIDC:\n")
		if err != nil {
			return trace.Wrap(err)
		}
		oc := &oidcCollection{connectors: c.oidc}
		err = oc.writeText(w)
		if err != nil {
			return trace.Wrap(err)
		}
	}

	if len(c.saml) > 0 {
		_, err := io.WriteString(w, "\nSAML:\n")
		if err != nil {
			return trace.Wrap(err)
		}
		sc := &samlCollection{connectors: c.saml}
		err = sc.writeText(w)
		if err != nil {
			return trace.Wrap(err)
		}
	}

	if len(c.github) > 0 {
		_, err := io.WriteString(w, "\nGitHub:\n")
		if err != nil {
			return trace.Wrap(err)
		}
		gc := &githubCollection{connectors: c.github}
		err = gc.writeText(w)
		if err != nil {
			return trace.Wrap(err)
		}
	}

	return nil
}

type trustedClusterCollection struct {
	trustedClusters []types.TrustedCluster
}

func (c *trustedClusterCollection) resources() (r []types.Resource) {
	for _, resource := range c.trustedClusters {
		r = append(r, resource)
	}
	return r
}

func (c *trustedClusterCollection) writeText(w io.Writer) error {
	t := asciitable.MakeTable([]string{
		"Name", "Enabled", "Token", "Proxy Address", "Reverse Tunnel Address", "Role Map"})
	for _, tc := range c.trustedClusters {
		t.AddRow([]string{
			tc.GetName(),
			strconv.FormatBool(tc.GetEnabled()),
			tc.GetToken(),
			tc.GetProxyAddress(),
			tc.GetReverseTunnelAddress(),
			fmt.Sprintf("%v", tc.CombinedMapping()),
		})
	}
	_, err := t.AsBuffer().WriteTo(w)
	return trace.Wrap(err)
}

type githubCollection struct {
	connectors []types.GithubConnector
}

func (c *githubCollection) resources() (r []types.Resource) {
	for _, resource := range c.connectors {
		r = append(r, resource)
	}
	return r
}

func (c *githubCollection) writeText(w io.Writer) error {
	t := asciitable.MakeTable([]string{"Name", "Teams To Logins"})
	for _, conn := range c.connectors {
		t.AddRow([]string{conn.GetName(), formatTeamsToLogins(
			conn.GetTeamsToLogins())})
	}
	_, err := t.AsBuffer().WriteTo(w)
	return trace.Wrap(err)
}

func formatTeamsToLogins(mappings []types.TeamMapping) string {
	var result []string
	for _, m := range mappings {
		result = append(result, fmt.Sprintf("@%v/%v: %v",
			m.Organization, m.Team, strings.Join(m.Logins, ", ")))
	}
	return strings.Join(result, ", ")
}

type remoteClusterCollection struct {
	remoteClusters []types.RemoteCluster
}

func (c *remoteClusterCollection) resources() (r []types.Resource) {
	for _, resource := range c.remoteClusters {
		r = append(r, resource)
	}
	return r
}

func (c *remoteClusterCollection) writeText(w io.Writer) error {
	t := asciitable.MakeTable([]string{"Name", "Status", "Last Heartbeat"})
	for _, cluster := range c.remoteClusters {
		lastHeartbeat := cluster.GetLastHeartbeat()
		t.AddRow([]string{cluster.GetName(), cluster.GetConnectionStatus(), formatLastHeartbeat(lastHeartbeat)})
	}
	_, err := t.AsBuffer().WriteTo(w)
	return trace.Wrap(err)
}

func formatLastHeartbeat(t time.Time) string {
	if t.IsZero() {
		return "not available"
	}
	return utils.HumanTimeFormat(t)
}

func writeJSON(c ResourceCollection, w io.Writer) error {
	data, err := json.MarshalIndent(c.resources(), "", "    ")
	if err != nil {
		return trace.Wrap(err)
	}
	_, err = w.Write(data)
	return trace.Wrap(err)
}

func writeYAML(c ResourceCollection, w io.Writer) error {
	return utils.WriteYAML(w, c.resources())
}

type semaphoreCollection struct {
	sems []types.Semaphore
}

func (c *semaphoreCollection) resources() (r []types.Resource) {
	for _, resource := range c.sems {
		r = append(r, resource)
	}
	return r
}

func (c *semaphoreCollection) writeText(w io.Writer) error {
	t := asciitable.MakeTable([]string{"Kind", "Name", "LeaseID", "Holder", "Expires"})
	for _, sem := range c.sems {
		for _, ref := range sem.LeaseRefs() {
			t.AddRow([]string{
				sem.GetSubKind(), sem.GetName(), ref.LeaseID, ref.Holder, ref.Expires.Format(time.RFC822),
			})
		}
	}
	_, err := t.AsBuffer().WriteTo(w)
	return trace.Wrap(err)
}

type appCollection struct {
	servers []types.Server
}

func (a *appCollection) resources() (r []types.Resource) {
	for _, resource := range a.servers {
		r = append(r, resource)
	}
	return r
}

func (a *appCollection) writeText(w io.Writer) error {
	t := asciitable.MakeTable([]string{"Application", "Host", "Public Address", "URI", "Labels"})
	for _, server := range a.servers {
		for _, app := range server.GetApps() {
			t.AddRow([]string{
				app.Name, server.GetName(), app.PublicAddr, app.URI, types.LabelsAsString(app.StaticLabels, app.DynamicLabels),
			})
		}
	}
	_, err := t.AsBuffer().WriteTo(w)
	return trace.Wrap(err)
}

func (a *appCollection) writeJSON(w io.Writer) error {
	data, err := json.MarshalIndent(a.toMarshal(), "", "    ")
	if err != nil {
		return trace.Wrap(err)
	}
	_, err = w.Write(data)
	return trace.Wrap(err)
}

func (a *appCollection) toMarshal() interface{} {
	return a.servers
}

func (a *appCollection) writeYAML(w io.Writer) error {
	return utils.WriteYAML(w, a.toMarshal())
}

type authPrefCollection struct {
<<<<<<< HEAD
	authPrefs []types.AuthPreference
}

func (c *authPrefCollection) resources() (r []types.Resource) {
	for _, resource := range c.authPrefs {
		r = append(r, resource)
	}
	return r
=======
	authPref services.AuthPreference
}

func (c *authPrefCollection) resources() (r []services.Resource) {
	return []services.Resource{c.authPref}
>>>>>>> 3ca21aca
}

func (c *authPrefCollection) writeText(w io.Writer) error {
	t := asciitable.MakeTable([]string{"Type", "Second Factor"})
	t.AddRow([]string{c.authPref.GetType(), string(c.authPref.GetSecondFactor())})
	_, err := t.AsBuffer().WriteTo(w)
	return trace.Wrap(err)
}

type netConfigCollection struct {
	netConfig types.ClusterNetworkingConfig
}

func (c *netConfigCollection) resources() (r []services.Resource) {
	return []services.Resource{c.netConfig}
}

func (c *netConfigCollection) writeText(w io.Writer) error {
	t := asciitable.MakeTable([]string{"Client Idle Timeout", "Keep Alive Interval", "Keep Alive Count Max", "Session Control Timeout"})
	t.AddRow([]string{
		c.netConfig.GetClientIdleTimeout().String(),
		c.netConfig.GetKeepAliveInterval().String(),
		strconv.FormatInt(c.netConfig.GetKeepAliveCountMax(), 10),
		c.netConfig.GetSessionControlTimeout().String(),
	})
	_, err := t.AsBuffer().WriteTo(w)
	return trace.Wrap(err)
}

type dbCollection struct {
	servers []types.DatabaseServer
}

func (c *dbCollection) resources() (r []types.Resource) {
	for _, resource := range c.servers {
		r = append(r, resource)
	}
	return r
}

func (c *dbCollection) writeText(w io.Writer) error {
	t := asciitable.MakeTable([]string{"Name", "Protocol", "Address", "Labels"})
	for _, server := range c.servers {
		t.AddRow([]string{
			server.GetName(), server.GetProtocol(), server.GetURI(), server.LabelsString(),
		})
	}
	_, err := t.AsBuffer().WriteTo(w)
	return trace.Wrap(err)
}

func (c *dbCollection) writeJSON(w io.Writer) error {
	data, err := json.MarshalIndent(c.toMarshal(), "", "    ")
	if err != nil {
		return trace.Wrap(err)
	}
	_, err = w.Write(data)
	return trace.Wrap(err)
}

func (c *dbCollection) toMarshal() interface{} {
	return c.servers
}

func (c *dbCollection) writeYAML(w io.Writer) error {
	return utils.WriteYAML(w, c.toMarshal())
}<|MERGE_RESOLUTION|>--- conflicted
+++ resolved
@@ -480,22 +480,11 @@
 }
 
 type authPrefCollection struct {
-<<<<<<< HEAD
-	authPrefs []types.AuthPreference
+	authPref types.AuthPreference
 }
 
 func (c *authPrefCollection) resources() (r []types.Resource) {
-	for _, resource := range c.authPrefs {
-		r = append(r, resource)
-	}
-	return r
-=======
-	authPref services.AuthPreference
-}
-
-func (c *authPrefCollection) resources() (r []services.Resource) {
-	return []services.Resource{c.authPref}
->>>>>>> 3ca21aca
+	return []types.Resource{c.authPref}
 }
 
 func (c *authPrefCollection) writeText(w io.Writer) error {
@@ -509,8 +498,8 @@
 	netConfig types.ClusterNetworkingConfig
 }
 
-func (c *netConfigCollection) resources() (r []services.Resource) {
-	return []services.Resource{c.netConfig}
+func (c *netConfigCollection) resources() (r []types.Resource) {
+	return []types.Resource{c.netConfig}
 }
 
 func (c *netConfigCollection) writeText(w io.Writer) error {
