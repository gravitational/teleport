--- conflicted
+++ resolved
@@ -42,15 +42,7 @@
 func TestAuthSignKubeconfig(t *testing.T) {
 	t.Parallel()
 
-<<<<<<< HEAD
-	tmpDir, err := os.MkdirTemp("", "auth_command_test")
-	if err != nil {
-		t.Fatal(err)
-	}
-	defer os.RemoveAll(tmpDir)
-=======
 	tmpDir := t.TempDir()
->>>>>>> 24a7c55d
 
 	clusterName, err := services.NewClusterNameWithRandomID(types.ClusterNameSpecV2{
 		ClusterName: "example.com",
@@ -677,7 +669,6 @@
 			require.Equal(t, expectedRouteToApp, authClient.userCertsReq.RouteToApp)
 
 			certBytes, err := os.ReadFile(filepath.Join(tc.outDir, tc.outFileBase+".crt"))
-<<<<<<< HEAD
 			require.NoError(t, err)
 			require.Equal(t, authClient.userCerts.TLS, certBytes, "certificates match")
 		})
@@ -813,8 +804,6 @@
 			require.Equal(t, expectedRouteToDatabase, authClient.userCertsReq.RouteToDatabase)
 
 			certBytes, err := os.ReadFile(filepath.Join(certsDir, test.db+".crt"))
-=======
->>>>>>> 24a7c55d
 			require.NoError(t, err)
 			require.Equal(t, authClient.userCerts.TLS, certBytes, "certificates match")
 		})
