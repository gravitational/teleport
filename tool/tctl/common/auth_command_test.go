package common

import (
	"bytes"
	"context"
	"io/ioutil"
	"os"
	"path/filepath"
	"testing"
	"time"

	"github.com/stretchr/testify/require"

	"github.com/gravitational/teleport/api/client/proto"
	"github.com/gravitational/teleport/api/types"
	"github.com/gravitational/teleport/lib/auth"
	"github.com/gravitational/teleport/lib/client/identityfile"
	"github.com/gravitational/teleport/lib/kube/kubeconfig"
	"github.com/gravitational/teleport/lib/service"
	"github.com/gravitational/teleport/lib/services"
	"github.com/gravitational/teleport/lib/utils"
)

func TestAuthSignKubeconfig(t *testing.T) {
	t.Parallel()

	tmpDir, err := ioutil.TempDir("", "auth_command_test")
	if err != nil {
		t.Fatal(err)
	}
	defer os.RemoveAll(tmpDir)

	clusterName, err := types.NewClusterName(types.ClusterNameSpecV2{
		ClusterName: "example.com",
	})
	if err != nil {
		t.Fatal(err)
	}

	remoteCluster, err := types.NewRemoteCluster("leaf.example.com")
	if err != nil {
		t.Fatal(err)
	}

<<<<<<< HEAD
	ca, err := types.NewCertAuthority(types.CertAuthoritySpecV2{
		Type:         types.HostCA,
		ClusterName:  "example.com",
		SigningKeys:  nil,
		CheckingKeys: [][]byte{[]byte("SSH CA cert")},
		Roles:        nil,
		SigningAlg:   types.CertAuthoritySpecV2_RSA_SHA2_512,
	})
	require.NoError(t, err)
	ca.SetTLSKeyPairs([]types.TLSKeyPair{{Cert: []byte("TLS CA cert")}})
=======
	ca := types.NewCertAuthority(types.CertAuthoritySpecV2{
		Type:        types.HostCA,
		ClusterName: "example.com",
		ActiveKeys: types.CAKeySet{
			SSH: []*types.SSHKeyPair{{PublicKey: []byte("SSH CA cert")}},
			TLS: []*types.TLSKeyPair{{Cert: []byte("TLS CA cert")}},
		},
		Roles:      nil,
		SigningAlg: types.CertAuthoritySpecV2_RSA_SHA2_512,
	})
>>>>>>> a98e34e7

	client := mockClient{
		clusterName:    clusterName,
		remoteClusters: []types.RemoteCluster{remoteCluster},
		userCerts: &proto.Certs{
			SSH: []byte("SSH cert"),
			TLS: []byte("TLS cert"),
		},
		cas: []types.CertAuthority{ca},
		proxies: []types.Server{
			&types.ServerV2{
				Kind:    types.KindNode,
				Version: types.V2,
				Metadata: types.Metadata{
					Name: "proxy",
				},
				Spec: types.ServerSpecV2{
					PublicAddr: "proxy-from-api.example.com:3080",
				},
			},
		},
	}
	tests := []struct {
		desc        string
		ac          AuthCommand
		wantAddr    string
		wantCluster string
		wantError   string
	}{
		{
			desc: "--proxy specified",
			ac: AuthCommand{
				output:        filepath.Join(tmpDir, "kubeconfig"),
				outputFormat:  identityfile.FormatKubernetes,
				signOverwrite: true,
				proxyAddr:     "proxy-from-flag.example.com",
			},
			wantAddr: "proxy-from-flag.example.com",
		},
		{
			desc: "k8s proxy running locally with public_addr",
			ac: AuthCommand{
				output:        filepath.Join(tmpDir, "kubeconfig"),
				outputFormat:  identityfile.FormatKubernetes,
				signOverwrite: true,
				config: &service.Config{Proxy: service.ProxyConfig{Kube: service.KubeProxyConfig{
					Enabled:     true,
					PublicAddrs: []utils.NetAddr{{Addr: "proxy-from-config.example.com:3026"}},
				}}},
			},
			wantAddr: "https://proxy-from-config.example.com:3026",
		},
		{
			desc: "k8s proxy running locally without public_addr",
			ac: AuthCommand{
				output:        filepath.Join(tmpDir, "kubeconfig"),
				outputFormat:  identityfile.FormatKubernetes,
				signOverwrite: true,
				config: &service.Config{Proxy: service.ProxyConfig{
					Kube: service.KubeProxyConfig{
						Enabled: true,
					},
					PublicAddrs: []utils.NetAddr{{Addr: "proxy-from-config.example.com:3080"}},
				}},
			},
			wantAddr: "https://proxy-from-config.example.com:3026",
		},
		{
			desc: "k8s proxy from cluster info",
			ac: AuthCommand{
				output:        filepath.Join(tmpDir, "kubeconfig"),
				outputFormat:  identityfile.FormatKubernetes,
				signOverwrite: true,
				config: &service.Config{Proxy: service.ProxyConfig{
					Kube: service.KubeProxyConfig{
						Enabled: false,
					},
				}},
			},
			wantAddr: "https://proxy-from-api.example.com:3026",
		},
		{
			desc: "--kube-cluster specified with valid cluster",
			ac: AuthCommand{
				output:        filepath.Join(tmpDir, "kubeconfig"),
				outputFormat:  identityfile.FormatKubernetes,
				signOverwrite: true,
				leafCluster:   remoteCluster.GetMetadata().Name,
				config: &service.Config{Proxy: service.ProxyConfig{
					Kube: service.KubeProxyConfig{
						Enabled: false,
					},
				}},
			},
			wantCluster: remoteCluster.GetMetadata().Name,
		},
		{
			desc: "--kube-cluster specified with invalid cluster",
			ac: AuthCommand{
				output:        filepath.Join(tmpDir, "kubeconfig"),
				outputFormat:  identityfile.FormatKubernetes,
				signOverwrite: true,
				leafCluster:   "doesnotexist.example.com",
				config: &service.Config{Proxy: service.ProxyConfig{
					Kube: service.KubeProxyConfig{
						Enabled: false,
					},
				}},
			},
			wantError: "couldn't find leaf cluster named \"doesnotexist.example.com\"",
		},
	}
	for _, tt := range tests {
		t.Run(tt.desc, func(t *testing.T) {
			// Generate kubeconfig.
			if err = tt.ac.generateUserKeys(client); err != nil && tt.wantError == "" {
				t.Fatalf("generating KubeProxyConfig: %v", err)
			}

			if tt.wantError != "" && (err == nil || err.Error() != tt.wantError) {
				t.Errorf("got error %v, want %v", err, tt.wantError)
			}

			// Validate kubeconfig contents.
			kc, err := kubeconfig.Load(tt.ac.output)
			if err != nil {
				t.Fatalf("loading generated kubeconfig: %v", err)
			}
			gotCert := kc.AuthInfos[kc.CurrentContext].ClientCertificateData
			if !bytes.Equal(gotCert, client.userCerts.TLS) {
				t.Errorf("got client cert: %q, want %q", gotCert, client.userCerts.TLS)
			}
			gotCA := kc.Clusters[kc.CurrentContext].CertificateAuthorityData
			wantCA := ca.GetActiveKeys().TLS[0].Cert
			if !bytes.Equal(gotCA, wantCA) {
				t.Errorf("got CA cert: %q, want %q", gotCA, wantCA)
			}
			gotServerAddr := kc.Clusters[kc.CurrentContext].Server
			if tt.wantAddr != "" && gotServerAddr != tt.wantAddr {
				t.Errorf("got server address: %q, want %q", gotServerAddr, tt.wantAddr)
			}
			if tt.wantCluster != "" && kc.CurrentContext != tt.wantCluster {
				t.Errorf("got cluster: %q, want %q", kc.CurrentContext, tt.wantCluster)
			}
		})
	}
}

type mockClient struct {
	auth.ClientI

	clusterName    types.ClusterName
	userCerts      *proto.Certs
	dbCerts        *proto.DatabaseCertResponse
	cas            []types.CertAuthority
	proxies        []types.Server
	remoteClusters []types.RemoteCluster
	kubeServices   []types.Server
}

func (c mockClient) GetClusterName(...services.MarshalOption) (types.ClusterName, error) {
	return c.clusterName, nil
}
func (c mockClient) GenerateUserCerts(context.Context, proto.UserCertsRequest) (*proto.Certs, error) {
	return c.userCerts, nil
}
func (c mockClient) GetCertAuthorities(types.CertAuthType, bool, ...services.MarshalOption) ([]types.CertAuthority, error) {
	return c.cas, nil
}
func (c mockClient) GetProxies() ([]types.Server, error) {
	return c.proxies, nil
}
func (c mockClient) GetRemoteClusters(opts ...services.MarshalOption) ([]types.RemoteCluster, error) {
	return c.remoteClusters, nil
}
func (c mockClient) GetKubeServices(context.Context) ([]types.Server, error) {
	return c.kubeServices, nil
}
func (c mockClient) GenerateDatabaseCert(context.Context, *proto.DatabaseCertRequest) (*proto.DatabaseCertResponse, error) {
	return c.dbCerts, nil
}

func TestCheckKubeCluster(t *testing.T) {
	const teleportCluster = "local-teleport"
	clusterName, err := types.NewClusterName(types.ClusterNameSpecV2{
		ClusterName: teleportCluster,
	})
	require.NoError(t, err)
	client := mockClient{
		clusterName: clusterName,
	}
	tests := []struct {
		desc               string
		kubeCluster        string
		leafCluster        string
		outputFormat       identityfile.Format
		registeredClusters []*types.KubernetesCluster
		want               string
		assertErr          require.ErrorAssertionFunc
	}{
		{
			desc:         "non-k8s output format",
			outputFormat: identityfile.FormatFile,
			assertErr:    require.NoError,
		},
		{
			desc:               "local cluster, valid kube cluster",
			kubeCluster:        "foo",
			leafCluster:        teleportCluster,
			registeredClusters: []*types.KubernetesCluster{{Name: "foo"}},
			outputFormat:       identityfile.FormatKubernetes,
			want:               "foo",
			assertErr:          require.NoError,
		},
		{
			desc:               "local cluster, empty kube cluster",
			kubeCluster:        "",
			leafCluster:        teleportCluster,
			registeredClusters: []*types.KubernetesCluster{{Name: "foo"}},
			outputFormat:       identityfile.FormatKubernetes,
			want:               "foo",
			assertErr:          require.NoError,
		},
		{
			desc:               "local cluster, empty kube cluster, no registered kube clusters",
			kubeCluster:        "",
			leafCluster:        teleportCluster,
			registeredClusters: []*types.KubernetesCluster{},
			outputFormat:       identityfile.FormatKubernetes,
			want:               "",
			assertErr:          require.NoError,
		},
		{
			desc:               "local cluster, invalid kube cluster",
			kubeCluster:        "bar",
			leafCluster:        teleportCluster,
			registeredClusters: []*types.KubernetesCluster{{Name: "foo"}},
			outputFormat:       identityfile.FormatKubernetes,
			assertErr:          require.Error,
		},
		{
			desc:               "remote cluster, empty kube cluster",
			kubeCluster:        "",
			leafCluster:        "remote-teleport",
			registeredClusters: []*types.KubernetesCluster{{Name: "foo"}},
			outputFormat:       identityfile.FormatKubernetes,
			want:               "",
			assertErr:          require.NoError,
		},
		{
			desc:               "remote cluster, non-empty kube cluster",
			kubeCluster:        "bar",
			leafCluster:        "remote-teleport",
			registeredClusters: []*types.KubernetesCluster{{Name: "foo"}},
			outputFormat:       identityfile.FormatKubernetes,
			want:               "bar",
			assertErr:          require.NoError,
		},
	}
	for _, tt := range tests {
		t.Run(tt.desc, func(t *testing.T) {
			client.kubeServices = []types.Server{&types.ServerV2{
				Spec: types.ServerSpecV2{
					KubernetesClusters: tt.registeredClusters,
				},
			}}
			a := &AuthCommand{
				kubeCluster:  tt.kubeCluster,
				leafCluster:  tt.leafCluster,
				outputFormat: tt.outputFormat,
			}
			err := a.checkKubeCluster(client)
			tt.assertErr(t, err)
			require.Equal(t, tt.want, a.kubeCluster)
		})
	}
}

func TestGenerateDatabaseKeys(t *testing.T) {
	tmpDir := t.TempDir()

	client := mockClient{
		dbCerts: &proto.DatabaseCertResponse{
			Cert: []byte("TLS cert"),
			CACerts: [][]byte{
				[]byte("CA cert"),
			},
		},
	}

	ac := AuthCommand{
		output:        filepath.Join(tmpDir, "db"),
		outputFormat:  identityfile.FormatDatabase,
		signOverwrite: true,
		genHost:       "example.com",
		genTTL:        time.Hour,
	}

	err := ac.GenerateAndSignKeys(client)
	require.NoError(t, err)

	certBytes, err := ioutil.ReadFile(ac.output + ".crt")
	require.NoError(t, err)
	require.Equal(t, client.dbCerts.Cert, certBytes, "certificates match")

	caBytes, err := ioutil.ReadFile(ac.output + ".cas")
	require.NoError(t, err)
	require.Equal(t, client.dbCerts.CACerts[0], caBytes, "CA certificates match")
}<|MERGE_RESOLUTION|>--- conflicted
+++ resolved
@@ -42,19 +42,7 @@
 		t.Fatal(err)
 	}
 
-<<<<<<< HEAD
 	ca, err := types.NewCertAuthority(types.CertAuthoritySpecV2{
-		Type:         types.HostCA,
-		ClusterName:  "example.com",
-		SigningKeys:  nil,
-		CheckingKeys: [][]byte{[]byte("SSH CA cert")},
-		Roles:        nil,
-		SigningAlg:   types.CertAuthoritySpecV2_RSA_SHA2_512,
-	})
-	require.NoError(t, err)
-	ca.SetTLSKeyPairs([]types.TLSKeyPair{{Cert: []byte("TLS CA cert")}})
-=======
-	ca := types.NewCertAuthority(types.CertAuthoritySpecV2{
 		Type:        types.HostCA,
 		ClusterName: "example.com",
 		ActiveKeys: types.CAKeySet{
@@ -64,7 +52,7 @@
 		Roles:      nil,
 		SigningAlg: types.CertAuthoritySpecV2_RSA_SHA2_512,
 	})
->>>>>>> a98e34e7
+	require.NoError(t, err)
 
 	client := mockClient{
 		clusterName:    clusterName,
