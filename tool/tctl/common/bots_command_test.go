/*
 * Teleport
 * Copyright (C) 2024  Gravitational, Inc.
 *
 * This program is free software: you can redistribute it and/or modify
 * it under the terms of the GNU Affero General Public License as published by
 * the Free Software Foundation, either version 3 of the License, or
 * (at your option) any later version.
 *
 * This program is distributed in the hope that it will be useful,
 * but WITHOUT ANY WARRANTY; without even the implied warranty of
 * MERCHANTABILITY or FITNESS FOR A PARTICULAR PURPOSE.  See the
 * GNU Affero General Public License for more details.
 *
 * You should have received a copy of the GNU Affero General Public License
 * along with this program.  If not, see <http://www.gnu.org/licenses/>.
 */

package common

import (
	"context"
	"encoding/json"
	"slices"
	"strings"
	"testing"
	"time"

	"github.com/google/uuid"
	"github.com/gravitational/trace"
	"github.com/stretchr/testify/assert"
	"github.com/stretchr/testify/require"
	"google.golang.org/grpc"
	"google.golang.org/protobuf/types/known/durationpb"
	"google.golang.org/protobuf/types/known/fieldmaskpb"
	"google.golang.org/protobuf/types/known/timestamppb"

	"github.com/gravitational/teleport"
	"github.com/gravitational/teleport/api/constants"
	headerv1 "github.com/gravitational/teleport/api/gen/proto/go/teleport/header/v1"
	machineidv1pb "github.com/gravitational/teleport/api/gen/proto/go/teleport/machineid/v1"
	"github.com/gravitational/teleport/api/types"
	"github.com/gravitational/teleport/api/utils/clientutils"
	"github.com/gravitational/teleport/integration/helpers"
	"github.com/gravitational/teleport/lib/auth/authclient"
	"github.com/gravitational/teleport/lib/config"
	"github.com/gravitational/teleport/lib/itertools/stream"
	"github.com/gravitational/teleport/lib/service"
	"github.com/gravitational/teleport/lib/services"
	"github.com/gravitational/teleport/tool/teleport/testenv"
)

func TestUpdateBotLogins(t *testing.T) {
	tests := []struct {
		desc          string
		add           string
		set           string
		initialLogins []string
		assert        func(t *testing.T, bot *machineidv1pb.Bot, mask *fieldmaskpb.FieldMask, err error)
	}{
		{
			desc:          "should add and set with existing logins",
			set:           "a,b,c",
			add:           "d,e,e,e,e",
			initialLogins: []string{"a"},
			assert: func(t *testing.T, bot *machineidv1pb.Bot, mask *fieldmaskpb.FieldMask, err error) {
				require.NoError(t, err)
				require.ElementsMatch(t, mask.Paths, []string{"spec.traits"})
				require.ElementsMatch(t, bot.Spec.Traits[0].Values, splitEntries("a,b,c,d,e"))
			},
		},
		{
			desc:          "should not update with no changes",
			set:           "a,b,c",
			add:           "d,e,e,e,e",
			initialLogins: splitEntries("a,b,c,d,e"),
			assert: func(t *testing.T, bot *machineidv1pb.Bot, mask *fieldmaskpb.FieldMask, err error) {
				require.NoError(t, err)
				require.Empty(t, mask.Paths)
				require.ElementsMatch(t, bot.Spec.Traits[0].Values, splitEntries("a,b,c,d,e"))
			},
		},
		{
			desc: "should add with empty initial logins trait",
			set:  "a,b,c",
			assert: func(t *testing.T, bot *machineidv1pb.Bot, mask *fieldmaskpb.FieldMask, err error) {
				require.NoError(t, err)
				require.ElementsMatch(t, mask.Paths, []string{"spec.traits"})
				require.ElementsMatch(t, bot.Spec.Traits[0].Values, splitEntries("a,b,c"))
			},
		},
		{
			desc:          "should remove on set if necessary",
			set:           "a,b,c",
			initialLogins: splitEntries("a,b,c,d,e"),
			assert: func(t *testing.T, bot *machineidv1pb.Bot, mask *fieldmaskpb.FieldMask, err error) {
				require.NoError(t, err)
				require.ElementsMatch(t, mask.Paths, []string{"spec.traits"})
				require.ElementsMatch(t, bot.Spec.Traits[0].Values, splitEntries("a,b,c"))
			},
		},
	}

	for _, tt := range tests {

		const botName = "test"

		t.Run(tt.desc, func(t *testing.T) {
			traits := []*machineidv1pb.Trait{}
			if len(tt.initialLogins) > 0 {
				traits = append(traits, &machineidv1pb.Trait{
					Name:   constants.TraitLogins,
					Values: tt.initialLogins,
				})
			}

			bot := &machineidv1pb.Bot{
				Kind:    types.KindBot,
				Version: types.V1,
				Metadata: &headerv1.Metadata{
					Name: botName,
				},
				Spec: &machineidv1pb.BotSpec{
					Roles:  []string{},
					Traits: traits,
				},
			}

			fieldMask, err := fieldmaskpb.New(&machineidv1pb.Bot{})
			require.NoError(t, err)

			cmd := BotsCommand{
				botName:   botName,
				addLogins: tt.add,
				setLogins: tt.set,
			}

			err = cmd.updateBotLogins(context.Background(), bot, fieldMask)
			tt.assert(t, bot, fieldMask, err)
		})
	}
}

// mockAPIClient is a minimal API client used for testing
type mockRoleGetterClient struct {
	*authclient.Client
	roles []string
}

func (m *mockRoleGetterClient) GetRole(ctx context.Context, name string) (types.Role, error) {
	if !slices.Contains(m.roles, name) {
		return nil, trace.NotFound("invalid role %s", name)
	}

	return types.NewRole(name, types.RoleSpecV6{})
}

func TestUpdateBotRoles(t *testing.T) {
	tests := []struct {
		desc         string
		add          string
		set          string
		initialRoles []string
		knownRoles   []string
		assert       func(t *testing.T, bot *machineidv1pb.Bot, mask *fieldmaskpb.FieldMask, err error)
	}{
		{
			desc:         "should add and set without duplicating roles",
			set:          "a,b,c",
			add:          "d,e,e,e,e",
			knownRoles:   splitEntries("a,b,c,d,e"),
			initialRoles: []string{"a"},
			assert: func(t *testing.T, bot *machineidv1pb.Bot, mask *fieldmaskpb.FieldMask, err error) {
				require.NoError(t, err)
				require.ElementsMatch(t, mask.Paths, []string{"spec.roles"})
				require.ElementsMatch(t, bot.Spec.Roles, splitEntries("a,b,c,d,e"))
			},
		},
		{
			desc:         "should not update with no changes",
			set:          "a,b,c",
			add:          "d,e,e,e,e",
			knownRoles:   splitEntries("a,b,c,d,e"),
			initialRoles: splitEntries("a,b,c,d,e"),
			assert: func(t *testing.T, bot *machineidv1pb.Bot, mask *fieldmaskpb.FieldMask, err error) {
				require.NoError(t, err)
				require.Empty(t, mask.Paths)
				require.ElementsMatch(t, bot.Spec.Roles, splitEntries("a,b,c,d,e"))
			},
		},
		{
			desc:         "should remove on set if necessary",
			set:          "a,b,c",
			knownRoles:   splitEntries("a,b,c,d"),
			initialRoles: splitEntries("a,b,c,d"),
			assert: func(t *testing.T, bot *machineidv1pb.Bot, mask *fieldmaskpb.FieldMask, err error) {
				require.NoError(t, err)
				require.ElementsMatch(t, mask.Paths, []string{"spec.roles"})
				require.ElementsMatch(t, bot.Spec.Roles, splitEntries("a,b,c"))
			},
		},
		{
			desc:         "should fail if an unknown role is specified and leave bot unmodified",
			add:          "d",
			knownRoles:   splitEntries("a,b,c"),
			initialRoles: splitEntries("a,b,c"),
			assert: func(t *testing.T, bot *machineidv1pb.Bot, mask *fieldmaskpb.FieldMask, err error) {
				require.True(t, trace.IsNotFound(err))
				require.Empty(t, mask.Paths)
				require.ElementsMatch(t, bot.Spec.Roles, splitEntries("a,b,c"))
			},
		},
	}

	for _, tt := range tests {

		const botName = "test"

		t.Run(tt.desc, func(t *testing.T) {
			mockClient := mockRoleGetterClient{
				roles: tt.knownRoles,
			}

			bot := &machineidv1pb.Bot{
				Kind:    types.KindBot,
				Version: types.V1,
				Metadata: &headerv1.Metadata{
					Name: botName,
				},
				Spec: &machineidv1pb.BotSpec{
					Roles: tt.initialRoles,
				},
			}

			fieldMask, err := fieldmaskpb.New(&machineidv1pb.Bot{})
			require.NoError(t, err)

			cmd := BotsCommand{
				botName:  botName,
				addRoles: tt.add,
				botRoles: tt.set,
			}

			err = cmd.updateBotRoles(t.Context(), &mockClient, bot, fieldMask)
			tt.assert(t, bot, fieldMask, err)
		})
	}
}

func TestAddAndListBotInstancesJSON(t *testing.T) {
	dynAddr := helpers.NewDynamicServiceAddr(t)
	fileConfig := &config.FileConfig{
		Global: config.Global{
			DataDir: t.TempDir(),
		},
		Auth: config.Auth{
			Service: config.Service{
				EnabledFlag:   "true",
				ListenAddress: dynAddr.AuthAddr,
			},
		},
	}
	process := makeAndRunTestAuthServer(t, withFileConfig(fileConfig), withFileDescriptors(dynAddr.Descriptors))
	ctx := context.Background()
	client, err := testenv.NewDefaultAuthClient(process)
	require.NoError(t, err)

	t.Cleanup(func() { _ = client.Close() })

	tokens, err := stream.Collect(clientutils.Resources(ctx, func(ctx context.Context, pageSize int, pageKey string) ([]types.ProvisionToken, string, error) {
		return client.ListProvisionTokens(ctx, pageSize, pageKey, nil, "")
	}))
	require.NoError(t, err)
	require.Empty(t, tokens)

	// Create an initial bot
	bot, err := client.BotServiceClient().CreateBot(ctx, &machineidv1pb.CreateBotRequest{
		Bot: &machineidv1pb.Bot{
			Kind:    types.KindBot,
			Version: types.V1,
			Metadata: &headerv1.Metadata{
				Name: "test",
			},
			Spec: &machineidv1pb.BotSpec{},
		},
	})
	require.NoError(t, err)

	// Attempt to add a new instance and ensure a new token was created.
	buf := strings.Builder{}
	cmd := BotsCommand{
		stdout:  &buf,
		format:  teleport.JSON,
		botName: bot.Metadata.Name,
	}
	require.NoError(t, cmd.AddBotInstance(ctx, client))

	response := botJSONResponse{}
	require.NoError(t, json.Unmarshal([]byte(buf.String()), &response))

	_, err = client.GetToken(ctx, response.TokenID)
	require.NoError(t, err)

	// Run the command again to ensure multiple distinct tokens can be created.
	buf.Reset()
	require.NoError(t, cmd.AddBotInstance(ctx, client))

	response2 := botJSONResponse{}
	require.NoError(t, json.Unmarshal([]byte(buf.String()), &response2))

	require.NotEqual(t, response.TokenID, response2.TokenID)

	_, err = client.GetToken(ctx, response2.TokenID)
	require.NoError(t, err)

	buf.Reset()
}

<<<<<<< HEAD
func TestAggregateServiceHealth(t *testing.T) {
	t.Parallel()

	healthy := machineidv1pb.BotInstanceServiceHealth{
		Status: machineidv1pb.BotInstanceHealthStatus_BOT_INSTANCE_HEALTH_STATUS_HEALTHY,
	}
	unhealthy := machineidv1pb.BotInstanceServiceHealth{
		Status: machineidv1pb.BotInstanceHealthStatus_BOT_INSTANCE_HEALTH_STATUS_UNHEALTHY,
	}
	initializing := machineidv1pb.BotInstanceServiceHealth{
		Status: machineidv1pb.BotInstanceHealthStatus_BOT_INSTANCE_HEALTH_STATUS_INITIALIZING,
	}
	unknown := machineidv1pb.BotInstanceServiceHealth{
		Status: machineidv1pb.BotInstanceHealthStatus_BOT_INSTANCE_HEALTH_STATUS_UNSPECIFIED,
	}

	tcs := []struct {
		name     string
		services []*machineidv1pb.BotInstanceServiceHealth
		status   machineidv1pb.BotInstanceHealthStatus
	}{
		{
			name:     "nil",
			services: nil,
			status:   machineidv1pb.BotInstanceHealthStatus_BOT_INSTANCE_HEALTH_STATUS_HEALTHY,
		},
		{
			name:     "empty",
			services: []*machineidv1pb.BotInstanceServiceHealth{},
			status:   machineidv1pb.BotInstanceHealthStatus_BOT_INSTANCE_HEALTH_STATUS_HEALTHY,
		},
		{
			name: "one item - healthy",
			services: []*machineidv1pb.BotInstanceServiceHealth{
				&healthy,
			},
			status: machineidv1pb.BotInstanceHealthStatus_BOT_INSTANCE_HEALTH_STATUS_HEALTHY,
		},
		{
			name: "one item - unhealthy",
			services: []*machineidv1pb.BotInstanceServiceHealth{
				&unhealthy,
			},
			status: machineidv1pb.BotInstanceHealthStatus_BOT_INSTANCE_HEALTH_STATUS_UNHEALTHY,
		},
		{
			name: "one item - initializing",
			services: []*machineidv1pb.BotInstanceServiceHealth{
				&initializing,
			},
			status: machineidv1pb.BotInstanceHealthStatus_BOT_INSTANCE_HEALTH_STATUS_INITIALIZING,
		},
		{
			name: "one item - unknown",
			services: []*machineidv1pb.BotInstanceServiceHealth{
				&unknown,
			},
			status: machineidv1pb.BotInstanceHealthStatus_BOT_INSTANCE_HEALTH_STATUS_UNSPECIFIED,
		},
		{
			name: "multiple items - healthy",
			services: []*machineidv1pb.BotInstanceServiceHealth{
				&healthy,
				&healthy,
			},
			status: machineidv1pb.BotInstanceHealthStatus_BOT_INSTANCE_HEALTH_STATUS_HEALTHY,
		},
		{
			name: "multiple items - unhealthy",
			services: []*machineidv1pb.BotInstanceServiceHealth{
				&unhealthy,
				&healthy,
				&initializing,
				&unknown,
			},
			status: machineidv1pb.BotInstanceHealthStatus_BOT_INSTANCE_HEALTH_STATUS_UNHEALTHY,
		},
		{
			name: "multiple items - unknown",
			services: []*machineidv1pb.BotInstanceServiceHealth{
				&healthy,
				&initializing,
				&unknown,
			},
			status: machineidv1pb.BotInstanceHealthStatus_BOT_INSTANCE_HEALTH_STATUS_UNSPECIFIED,
		},
		{
			name: "multiple items - initializing",
			services: []*machineidv1pb.BotInstanceServiceHealth{
				&healthy,
				&initializing,
			},
			status: machineidv1pb.BotInstanceHealthStatus_BOT_INSTANCE_HEALTH_STATUS_INITIALIZING,
		},
	}

	for _, tc := range tcs {
		t.Run(tc.name, func(t *testing.T) {
			actual := aggregateServiceHealth(tc.services)
			assert.Equal(t, tc.status, actual)
		})
	}
}
=======
func TestListBotInstances(t *testing.T) {
	t.Parallel()

	dynAddr := helpers.NewDynamicServiceAddr(t)
	fileConfig := &config.FileConfig{
		Global: config.Global{
			DataDir: t.TempDir(),
		},
		Auth: config.Auth{
			Service: config.Service{
				EnabledFlag:   "true",
				ListenAddress: dynAddr.AuthAddr,
			},
		},
	}
	process := makeAndRunTestAuthServer(t, withFileConfig(fileConfig), withFileDescriptors(dynAddr.Descriptors), withEnableCache(true))
	ctx := t.Context()
	client, err := testenv.NewDefaultAuthClient(process)
	require.NoError(t, err)

	t.Cleanup(func() { _ = client.Close() })

	instance0 := createBotInstance(t, ctx, process)
	instance1 := createBotInstance(t, ctx, process, func(instance *machineidv1pb.BotInstance) {
		instance.Status.InitialHeartbeat.Hostname = "test-hostname-3"
		instance.Status.InitialHeartbeat.Version = "19.0.1"
	})
	instance2 := createBotInstance(t, ctx, process, func(instance *machineidv1pb.BotInstance) {
		instance.Spec.BotName = "test-bot-2"
		instance.Status.InitialHeartbeat.Hostname = "test-hostname-2"
		instance.Status.InitialHeartbeat.Version = "18.1.0"
	})

	// Give the auth cache a chance to catch-up
	require.EventuallyWithT(t, func(t *assert.CollectT) {
		res, _, err := process.GetAuthServer().ListBotInstances(ctx, 0, "", nil)
		require.NoError(t, err)
		require.Len(t, res, 3)
	}, time.Second*10, time.Millisecond*50)

	t.Run("defaults", func(t *testing.T) {
		buf := strings.Builder{}
		cmd := BotsCommand{
			stdout: &buf,
			format: teleport.JSON,
		}

		require.NoError(t, cmd.ListBotInstances(ctx, client))

		res, err := services.UnmarshalProtoResourceArray[*machineidv1pb.BotInstance]([]byte(buf.String()))
		require.NoError(t, err)

		require.Len(t, res, 3)
	})

	t.Run("filter by bot name", func(t *testing.T) {
		buf := strings.Builder{}
		cmd := BotsCommand{
			stdout:  &buf,
			format:  teleport.JSON,
			botName: "test-bot-1",
		}

		require.NoError(t, cmd.ListBotInstances(ctx, client))

		res, err := services.UnmarshalProtoResourceArray[*machineidv1pb.BotInstance]([]byte(buf.String()))
		require.NoError(t, err)

		require.Len(t, res, 2)
		assertContainsInstance(t, res, instance0.GetSpec().GetInstanceId())
		assertContainsInstance(t, res, instance1.GetSpec().GetInstanceId())
	})

	t.Run("filter with search", func(t *testing.T) {
		buf := strings.Builder{}
		cmd := BotsCommand{
			stdout: &buf,
			format: teleport.JSON,
			search: "test-hostname-2",
		}

		require.NoError(t, cmd.ListBotInstances(ctx, client))

		res, err := services.UnmarshalProtoResourceArray[*machineidv1pb.BotInstance]([]byte(buf.String()))
		require.NoError(t, err)

		require.Len(t, res, 1)
		assertContainsInstance(t, res, instance2.GetSpec().GetInstanceId())
	})

	t.Run("filter with query", func(t *testing.T) {
		buf := strings.Builder{}
		cmd := BotsCommand{
			stdout: &buf,
			format: teleport.JSON,
			query:  `status.latest_heartbeat.hostname == "test-hostname-2"`,
		}

		require.NoError(t, cmd.ListBotInstances(ctx, client))

		res, err := services.UnmarshalProtoResourceArray[*machineidv1pb.BotInstance]([]byte(buf.String()))
		require.NoError(t, err)

		require.Len(t, res, 1)
		assertContainsInstance(t, res, instance2.GetSpec().GetInstanceId())
	})

	t.Run("sort by field", func(t *testing.T) {
		buf := strings.Builder{}
		cmd := BotsCommand{
			stdout:    &buf,
			format:    teleport.JSON,
			sortIndex: "version_latest",
		}

		require.NoError(t, cmd.ListBotInstances(ctx, client))

		res, err := services.UnmarshalProtoResourceArray[*machineidv1pb.BotInstance]([]byte(buf.String()))
		require.NoError(t, err)

		require.Len(t, res, 3)
		assert.Equal(t, "18.1.0", res[0].GetStatus().GetInitialHeartbeat().GetVersion())
		assert.Equal(t, "19.0.0", res[1].GetStatus().GetInitialHeartbeat().GetVersion())
		assert.Equal(t, "19.0.1", res[2].GetStatus().GetInitialHeartbeat().GetVersion())
	})

	t.Run("sort order", func(t *testing.T) {
		buf := strings.Builder{}
		cmd := BotsCommand{
			stdout:    &buf,
			format:    teleport.JSON,
			sortIndex: "version_latest",
			sortOrder: "descending",
		}

		require.NoError(t, cmd.ListBotInstances(ctx, client))

		res, err := services.UnmarshalProtoResourceArray[*machineidv1pb.BotInstance]([]byte(buf.String()))
		require.NoError(t, err)

		require.Len(t, res, 3)
		assert.Equal(t, "19.0.1", res[0].GetStatus().GetInitialHeartbeat().GetVersion())
		assert.Equal(t, "19.0.0", res[1].GetStatus().GetInitialHeartbeat().GetVersion())
		assert.Equal(t, "18.1.0", res[2].GetStatus().GetInitialHeartbeat().GetVersion())
	})
}

func assertContainsInstance(t *testing.T, res []*machineidv1pb.BotInstance, instanceId string) {
	assert.True(t, slices.ContainsFunc(res, func(in *machineidv1pb.BotInstance) bool {
		return in.GetSpec().GetInstanceId() == instanceId
	}))
}

func createBotInstance(t *testing.T, ctx context.Context, process *service.TeleportProcess, options ...func(instance *machineidv1pb.BotInstance)) (result *machineidv1pb.BotInstance) {
	heartbeat := &machineidv1pb.BotInstanceStatusHeartbeat{
		RecordedAt: timestamppb.New(time.Now()),
		IsStartup:  true,
		Version:    "19.0.0",
		Hostname:   "test-hostname-1",
		Uptime:     durationpb.New(1 * time.Hour),
		Os:         "linux",
	}

	base := &machineidv1pb.BotInstance{
		Spec: &machineidv1pb.BotInstanceSpec{
			BotName:    "test-bot-1",
			InstanceId: uuid.New().String(),
		},
		Status: &machineidv1pb.BotInstanceStatus{
			InitialHeartbeat: heartbeat,
			LatestHeartbeats: []*machineidv1pb.BotInstanceStatusHeartbeat{
				heartbeat,
			},
		},
	}

	for _, fn := range options {
		fn(base)
	}

	result, err := process.GetAuthServer().CreateBotInstance(ctx, base)
	require.NoError(t, err)

	return
}

func TestListBotInstancesFallback(t *testing.T) {
	t.Parallel()

	dynAddr := helpers.NewDynamicServiceAddr(t)
	fileConfig := &config.FileConfig{
		Global: config.Global{
			DataDir: t.TempDir(),
		},
		Auth: config.Auth{
			Service: config.Service{
				EnabledFlag:   "true",
				ListenAddress: dynAddr.AuthAddr,
			},
		},
	}
	process := makeAndRunTestAuthServer(t, withFileConfig(fileConfig), withFileDescriptors(dynAddr.Descriptors), withEnableCache(true))
	ctx := t.Context()
	client, err := testenv.NewDefaultAuthClient(process)
	require.NoError(t, err)

	authClient := &mockBotInstanceListerClient{
		Client: client,
	}

	t.Run("fallback allowed", func(t *testing.T) {
		cmd := BotsCommand{
			stdout: ptr(strings.Builder{}),
			format: teleport.JSON,
		}

		require.NoError(t, cmd.ListBotInstances(ctx, authClient))
	})

	t.Run("fallback not allowed", func(t *testing.T) {
		cmd := BotsCommand{
			stdout: ptr(strings.Builder{}),
			format: teleport.JSON,
			query:  "foo()", // query is only available in ListBotInstancesV2
		}

		err := cmd.ListBotInstances(ctx, authClient)
		require.Error(t, err)
		require.ErrorContains(t, err, "fallback not supported for requests with a query")
	})
}

// mockBotInstanceListerClient is a client which returns NotImplemented for
// ListBotInstancesV2 to simulate a service running an older version.
type mockBotInstanceListerClient struct {
	*authclient.Client
}

func (c *mockBotInstanceListerClient) BotInstanceServiceClient() machineidv1pb.BotInstanceServiceClient {
	return &mockBotInstanceListV2ErrorClient{
		BotInstanceServiceClient: c.Client.BotInstanceServiceClient(),
		errV1:                    nil,
		errV2:                    trace.NotImplemented("not implemeted in mock"),
	}
}

type mockBotInstanceListV2ErrorClient struct {
	machineidv1pb.BotInstanceServiceClient
	errV1 error
	errV2 error
}

func (c *mockBotInstanceListV2ErrorClient) ListBotInstances(ctx context.Context, in *machineidv1pb.ListBotInstancesRequest, opts ...grpc.CallOption) (*machineidv1pb.ListBotInstancesResponse, error) {
	if c.errV1 == nil {
		// Needed for backwards compatibility
		//nolint:staticcheck // SA1019
		return c.BotInstanceServiceClient.ListBotInstances(ctx, in, opts...)
	}
	return nil, c.errV2
}

func (c *mockBotInstanceListV2ErrorClient) ListBotInstancesV2(ctx context.Context, in *machineidv1pb.ListBotInstancesV2Request, opts ...grpc.CallOption) (*machineidv1pb.ListBotInstancesResponse, error) {
	if c.errV2 == nil {
		return c.BotInstanceServiceClient.ListBotInstancesV2(ctx, in, opts...)
	}
	return nil, c.errV2
}

func ptr[T any](v T) *T { return &v }
>>>>>>> d916aacd
<|MERGE_RESOLUTION|>--- conflicted
+++ resolved
@@ -316,7 +316,6 @@
 	buf.Reset()
 }
 
-<<<<<<< HEAD
 func TestAggregateServiceHealth(t *testing.T) {
 	t.Parallel()
 
@@ -420,7 +419,6 @@
 		})
 	}
 }
-=======
 func TestListBotInstances(t *testing.T) {
 	t.Parallel()
 
@@ -689,5 +687,4 @@
 	return nil, c.errV2
 }
 
-func ptr[T any](v T) *T { return &v }
->>>>>>> d916aacd
+func ptr[T any](v T) *T { return &v }