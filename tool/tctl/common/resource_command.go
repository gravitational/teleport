/*
 * Teleport
 * Copyright (C) 2023  Gravitational, Inc.
 *
 * This program is free software: you can redistribute it and/or modify
 * it under the terms of the GNU Affero General Public License as published by
 * the Free Software Foundation, either version 3 of the License, or
 * (at your option) any later version.
 *
 * This program is distributed in the hope that it will be useful,
 * but WITHOUT ANY WARRANTY; without even the implied warranty of
 * MERCHANTABILITY or FITNESS FOR A PARTICULAR PURPOSE.  See the
 * GNU Affero General Public License for more details.
 *
 * You should have received a copy of the GNU Affero General Public License
 * along with this program.  If not, see <http://www.gnu.org/licenses/>.
 */

package common

import (
	"context"
	"errors"
	"fmt"
	"io"
	"log/slog"
	"math"
	"os"
	"reflect"
	"slices"
	"sort"
	"strings"
	"time"

	"github.com/alecthomas/kingpin/v2"
	"github.com/crewjam/saml/samlsp"
	"github.com/gravitational/trace"
	"google.golang.org/protobuf/encoding/protojson"
	kyaml "k8s.io/apimachinery/pkg/util/yaml"

	"github.com/gravitational/teleport"
	apiclient "github.com/gravitational/teleport/api/client"
	"github.com/gravitational/teleport/api/client/proto"
	apidefaults "github.com/gravitational/teleport/api/defaults"
	accessmonitoringrulesv1pb "github.com/gravitational/teleport/api/gen/proto/go/teleport/accessmonitoringrules/v1"
	autoupdatev1pb "github.com/gravitational/teleport/api/gen/proto/go/teleport/autoupdate/v1"
	clusterconfigpb "github.com/gravitational/teleport/api/gen/proto/go/teleport/clusterconfig/v1"
	crownjewelv1 "github.com/gravitational/teleport/api/gen/proto/go/teleport/crownjewel/v1"
	dbobjectv1 "github.com/gravitational/teleport/api/gen/proto/go/teleport/dbobject/v1"
	dbobjectimportrulev1 "github.com/gravitational/teleport/api/gen/proto/go/teleport/dbobjectimportrule/v1"
	devicepb "github.com/gravitational/teleport/api/gen/proto/go/teleport/devicetrust/v1"
	headerv1 "github.com/gravitational/teleport/api/gen/proto/go/teleport/header/v1"
	healthcheckconfigv1 "github.com/gravitational/teleport/api/gen/proto/go/teleport/healthcheckconfig/v1"
	loginrulepb "github.com/gravitational/teleport/api/gen/proto/go/teleport/loginrule/v1"
	machineidv1pb "github.com/gravitational/teleport/api/gen/proto/go/teleport/machineid/v1"
	pluginsv1 "github.com/gravitational/teleport/api/gen/proto/go/teleport/plugins/v1"
	scopedaccessv1 "github.com/gravitational/teleport/api/gen/proto/go/teleport/scopes/access/v1"
	userprovisioningpb "github.com/gravitational/teleport/api/gen/proto/go/teleport/userprovisioning/v2"
	usertasksv1 "github.com/gravitational/teleport/api/gen/proto/go/teleport/usertasks/v1"
	"github.com/gravitational/teleport/api/gen/proto/go/teleport/vnet/v1"
	workloadidentityv1pb "github.com/gravitational/teleport/api/gen/proto/go/teleport/workloadidentity/v1"
	apistream "github.com/gravitational/teleport/api/internalutils/stream"
	"github.com/gravitational/teleport/api/mfa"
	"github.com/gravitational/teleport/api/trail"
	"github.com/gravitational/teleport/api/types"
	"github.com/gravitational/teleport/api/types/accesslist"
	"github.com/gravitational/teleport/api/types/discoveryconfig"
	"github.com/gravitational/teleport/api/types/externalauditstorage"
	"github.com/gravitational/teleport/api/types/installers"
	"github.com/gravitational/teleport/api/types/secreports"
	"github.com/gravitational/teleport/api/utils/clientutils"
	"github.com/gravitational/teleport/lib/auth/authclient"
	"github.com/gravitational/teleport/lib/client"
	"github.com/gravitational/teleport/lib/defaults"
	"github.com/gravitational/teleport/lib/devicetrust"
	"github.com/gravitational/teleport/lib/itertools/stream"
	scopedaccess "github.com/gravitational/teleport/lib/scopes/access"
	"github.com/gravitational/teleport/lib/service/servicecfg"
	"github.com/gravitational/teleport/lib/services"
	"github.com/gravitational/teleport/lib/utils"
	logutils "github.com/gravitational/teleport/lib/utils/log"
	commonclient "github.com/gravitational/teleport/tool/tctl/common/client"
	clusterconfigrec "github.com/gravitational/teleport/tool/tctl/common/clusterconfig"
	tctlcfg "github.com/gravitational/teleport/tool/tctl/common/config"
	"github.com/gravitational/teleport/tool/tctl/common/databaseobject"
	"github.com/gravitational/teleport/tool/tctl/common/databaseobjectimportrule"
	"github.com/gravitational/teleport/tool/tctl/common/loginrule"
)

// ResourceCreateHandler is the generic implementation of a resource creation handler
type ResourceCreateHandler func(context.Context, *authclient.Client, services.UnknownResource) error

// ResourceKind is the string form of a resource, i.e. "oidc"
type ResourceKind string

// ResourceCommand implements `tctl get/create/list` commands for manipulating
// Teleport resources
type ResourceCommand struct {
	config      *servicecfg.Config
	ref         services.Ref
	refs        services.Refs
	format      string
	namespace   string
	withSecrets bool
	force       bool
	confirm     bool
	ttl         string
	labels      string

	// filename is the name of the resource, used for 'create'
	filename string

	// CLI subcommands:
	deleteCmd *kingpin.CmdClause
	getCmd    *kingpin.CmdClause
	createCmd *kingpin.CmdClause
	updateCmd *kingpin.CmdClause

	verbose bool

	CreateHandlers map[ResourceKind]ResourceCreateHandler
	UpdateHandlers map[ResourceKind]ResourceCreateHandler

	// Stdout allows to switch standard output source for resource command. Used in tests.
	Stdout io.Writer
}

const getHelp = `Examples:

  $ tctl get clusters       : prints the list of all trusted clusters
  $ tctl get cluster/east   : prints the trusted cluster 'east'
  $ tctl get clusters,users : prints all trusted clusters and all users

Same as above, but using JSON output:

  $ tctl get clusters --format=json
`

// Initialize allows ResourceCommand to plug itself into the CLI parser
func (rc *ResourceCommand) Initialize(app *kingpin.Application, _ *tctlcfg.GlobalCLIFlags, config *servicecfg.Config) {
	rc.CreateHandlers = map[ResourceKind]ResourceCreateHandler{
		types.KindUser:                               rc.createUser,
		types.KindRole:                               rc.createRole,
		types.KindTrustedCluster:                     rc.createTrustedCluster,
		types.KindGithubConnector:                    rc.createGithubConnector,
		types.KindCertAuthority:                      rc.createCertAuthority,
		types.KindClusterAuthPreference:              rc.createAuthPreference,
		types.KindClusterNetworkingConfig:            rc.createClusterNetworkingConfig,
		types.KindClusterMaintenanceConfig:           rc.createClusterMaintenanceConfig,
		types.KindSessionRecordingConfig:             rc.createSessionRecordingConfig,
		types.KindExternalAuditStorage:               rc.createExternalAuditStorage,
		types.KindUIConfig:                           rc.createUIConfig,
		types.KindLock:                               rc.createLock,
		types.KindNetworkRestrictions:                rc.createNetworkRestrictions,
		types.KindApp:                                rc.createApp,
		types.KindAppServer:                          rc.createAppServer,
		types.KindDatabase:                           rc.createDatabase,
		types.KindKubernetesCluster:                  rc.createKubeCluster,
		types.KindToken:                              rc.createToken,
		types.KindInstaller:                          rc.createInstaller,
		types.KindNode:                               rc.createNode,
		types.KindOIDCConnector:                      rc.createOIDCConnector,
		types.KindSAMLConnector:                      rc.createSAMLConnector,
		types.KindLoginRule:                          rc.createLoginRule,
		types.KindSAMLIdPServiceProvider:             rc.createSAMLIdPServiceProvider,
		types.KindDevice:                             rc.createDevice,
		types.KindOktaImportRule:                     rc.createOktaImportRule,
		types.KindIntegration:                        rc.createIntegration,
		types.KindWindowsDesktop:                     rc.createWindowsDesktop,
		types.KindDynamicWindowsDesktop:              rc.createDynamicWindowsDesktop,
		types.KindAccessList:                         rc.createAccessList,
		types.KindDiscoveryConfig:                    rc.createDiscoveryConfig,
		types.KindAuditQuery:                         rc.createAuditQuery,
		types.KindSecurityReport:                     rc.createSecurityReport,
		types.KindServerInfo:                         rc.createServerInfo,
		types.KindBot:                                rc.createBot,
		types.KindDatabaseObjectImportRule:           rc.createDatabaseObjectImportRule,
		types.KindDatabaseObject:                     rc.createDatabaseObject,
		types.KindAccessMonitoringRule:               rc.createAccessMonitoringRule,
		types.KindCrownJewel:                         rc.createCrownJewel,
		types.KindVnetConfig:                         rc.createVnetConfig,
		types.KindAccessGraphSettings:                rc.upsertAccessGraphSettings,
		types.KindPlugin:                             rc.createPlugin,
		types.KindSPIFFEFederation:                   rc.createSPIFFEFederation,
		types.KindWorkloadIdentity:                   rc.createWorkloadIdentity,
		types.KindStaticHostUser:                     rc.createStaticHostUser,
		types.KindUserTask:                           rc.createUserTask,
		types.KindAutoUpdateConfig:                   rc.createAutoUpdateConfig,
		types.KindAutoUpdateVersion:                  rc.createAutoUpdateVersion,
		types.KindGitServer:                          rc.createGitServer,
		types.KindAutoUpdateAgentRollout:             rc.createAutoUpdateAgentRollout,
		types.KindAutoUpdateAgentReport:              rc.upsertAutoUpdateAgentReport,
		types.KindWorkloadIdentityX509IssuerOverride: rc.createWorkloadIdentityX509IssuerOverride,
		types.KindSigstorePolicy:                     rc.createSigstorePolicy,
		types.KindHealthCheckConfig:                  rc.createHealthCheckConfig,
<<<<<<< HEAD
		types.KindInferenceModel:                     rc.createInferenceModel,
		types.KindInferenceSecret:                    rc.createInferenceSecret,
		types.KindInferencePolicy:                    rc.createInferencePolicy,
=======
		scopedaccess.KindScopedRole:                  rc.createScopedRole,
		scopedaccess.KindScopedRoleAssignment:        rc.createScopedRoleAssignment,
>>>>>>> da80511a
	}
	rc.UpdateHandlers = map[ResourceKind]ResourceCreateHandler{
		types.KindUser:                               rc.updateUser,
		types.KindGithubConnector:                    rc.updateGithubConnector,
		types.KindOIDCConnector:                      rc.updateOIDCConnector,
		types.KindSAMLConnector:                      rc.updateSAMLConnector,
		types.KindRole:                               rc.updateRole,
		types.KindClusterNetworkingConfig:            rc.updateClusterNetworkingConfig,
		types.KindClusterAuthPreference:              rc.updateAuthPreference,
		types.KindSessionRecordingConfig:             rc.updateSessionRecordingConfig,
		types.KindAccessMonitoringRule:               rc.updateAccessMonitoringRule,
		types.KindCrownJewel:                         rc.updateCrownJewel,
		types.KindVnetConfig:                         rc.updateVnetConfig,
		types.KindAccessGraphSettings:                rc.updateAccessGraphSettings,
		types.KindPlugin:                             rc.updatePlugin,
		types.KindStaticHostUser:                     rc.updateStaticHostUser,
		types.KindUserTask:                           rc.updateUserTask,
		types.KindAutoUpdateConfig:                   rc.updateAutoUpdateConfig,
		types.KindAutoUpdateVersion:                  rc.updateAutoUpdateVersion,
		types.KindDynamicWindowsDesktop:              rc.updateDynamicWindowsDesktop,
		types.KindGitServer:                          rc.updateGitServer,
		types.KindAutoUpdateAgentRollout:             rc.updateAutoUpdateAgentRollout,
		types.KindAutoUpdateAgentReport:              rc.upsertAutoUpdateAgentReport,
		types.KindWorkloadIdentityX509IssuerOverride: rc.updateWorkloadIdentityX509IssuerOverride,
		types.KindSigstorePolicy:                     rc.updateSigstorePolicy,
		types.KindHealthCheckConfig:                  rc.updateHealthCheckConfig,
<<<<<<< HEAD
		types.KindInferenceModel:                     rc.updateInferenceModel,
		types.KindInferencePolicy:                    rc.updateInferencePolicy,
=======
		scopedaccess.KindScopedRole:                  rc.updateScopedRole,
		scopedaccess.KindScopedRoleAssignment:        rc.updateScopedRoleAssignment,
>>>>>>> da80511a
	}
	rc.config = config

	rc.createCmd = app.Command("create", "Create or update a Teleport resource from a YAML file.")
	rc.createCmd.Arg("filename", "resource definition file, empty for stdin").StringVar(&rc.filename)
	rc.createCmd.Flag("force", "Overwrite the resource if already exists").Short('f').BoolVar(&rc.force)
	rc.createCmd.Flag("confirm", "Confirm an unsafe or temporary resource update").Hidden().BoolVar(&rc.confirm)

	rc.updateCmd = app.Command("update", "Update resource fields.")
	rc.updateCmd.Arg("resource type/resource name", `Resource to update
	<resource type>  Type of a resource [for example: rc]
	<resource name>  Resource name to update

	Example:
	$ tctl update rc/remote`).SetValue(&rc.ref)
	rc.updateCmd.Flag("set-labels", "Set labels").StringVar(&rc.labels)
	rc.updateCmd.Flag("set-ttl", "Set TTL").StringVar(&rc.ttl)

	rc.deleteCmd = app.Command("rm", "Delete a resource.").Alias("del")
	rc.deleteCmd.Arg("resource type/resource name", `Resource to delete
	<resource type>  Type of a resource [for example: connector,user,cluster,token]
	<resource name>  Resource name to delete

	Examples:
	$ tctl rm connector/github
	$ tctl rm cluster/main`).SetValue(&rc.ref)

	rc.getCmd = app.Command("get", "Print a YAML declaration of various Teleport resources.")
	rc.getCmd.Arg("resources", "Resource spec: 'type/[name][,...]' or 'all'").Required().SetValue(&rc.refs)
	rc.getCmd.Flag("format", "Output format: 'yaml', 'json' or 'text'").Default(teleport.YAML).StringVar(&rc.format)
	rc.getCmd.Flag("namespace", "Namespace of the resources").Hidden().Default(apidefaults.Namespace).StringVar(&rc.namespace)
	rc.getCmd.Flag("with-secrets", "Include secrets in resources like certificate authorities or OIDC connectors").Default("false").BoolVar(&rc.withSecrets)
	rc.getCmd.Flag("verbose", "Verbose table output, shows full label output").Short('v').BoolVar(&rc.verbose)

	rc.getCmd.Alias(getHelp)

	if rc.Stdout == nil {
		rc.Stdout = os.Stdout
	}
}

// TryRun takes the CLI command as an argument (like "auth gen") and executes it
// or returns match=false if 'cmd' does not belong to it
func (rc *ResourceCommand) TryRun(ctx context.Context, cmd string, clientFunc commonclient.InitFunc) (match bool, err error) {
	var commandFunc func(ctx context.Context, client *authclient.Client) error
	switch cmd {
	// tctl get
	case rc.getCmd.FullCommand():
		commandFunc = rc.Get
		// tctl create
	case rc.createCmd.FullCommand():
		commandFunc = rc.Create
		// tctl rm
	case rc.deleteCmd.FullCommand():
		commandFunc = rc.Delete
		// tctl update
	case rc.updateCmd.FullCommand():
		commandFunc = rc.UpdateFields
	default:
		return false, nil
	}
	client, closeFn, err := clientFunc(ctx)
	if err != nil {
		return false, trace.Wrap(err)
	}
	err = commandFunc(ctx, client)
	closeFn(ctx)

	return true, trace.Wrap(err)
}

// IsDeleteSubcommand returns 'true' if the given command is `tctl rm`
func (rc *ResourceCommand) IsDeleteSubcommand(cmd string) bool {
	return cmd == rc.deleteCmd.FullCommand()
}

// GetRef returns the reference (basically type/name pair) of the resource
// the command is operating on
func (rc *ResourceCommand) GetRef() services.Ref {
	return rc.ref
}

// Get prints one or many resources of a certain type
func (rc *ResourceCommand) Get(ctx context.Context, client *authclient.Client) error {
	// Some resources require MFA to list with secrets. Check if we are trying to
	// get any such resources so we can prompt for MFA preemptively.
	mfaKinds := []string{types.KindToken, types.KindCertAuthority}
	mfaRequired := rc.withSecrets && slices.ContainsFunc(rc.refs, func(r services.Ref) bool {
		return slices.Contains(mfaKinds, r.Kind)
	})

	// Check if MFA has already been provided.
	if _, err := mfa.MFAResponseFromContext(ctx); err == nil {
		mfaRequired = false
	}

	if mfaRequired {
		mfaResponse, err := mfa.PerformAdminActionMFACeremony(ctx, client.PerformMFACeremony, true /*allowReuse*/)
		if err == nil {
			ctx = mfa.ContextWithMFAResponse(ctx, mfaResponse)
		} else if !errors.Is(err, &mfa.ErrMFANotRequired) && !errors.Is(err, &mfa.ErrMFANotSupported) {
			return trace.Wrap(err)
		}
	}

	if rc.refs.IsAll() {
		return rc.GetAll(ctx, client)
	}
	if len(rc.refs) != 1 {
		return rc.GetMany(ctx, client)
	}
	rc.ref = rc.refs[0]
	collection, err := rc.getCollection(ctx, client)
	if err != nil {
		return trace.Wrap(err)
	}

	// Note that only YAML is officially supported. Support for text and JSON
	// is experimental.
	switch rc.format {
	case teleport.Text:
		return collection.writeText(rc.Stdout, rc.verbose)
	case teleport.YAML:
		return writeYAML(collection, rc.Stdout)
	case teleport.JSON:
		return writeJSON(collection, rc.Stdout)
	}
	return trace.BadParameter("unsupported format")
}

func (rc *ResourceCommand) GetMany(ctx context.Context, client *authclient.Client) error {
	if rc.format != teleport.YAML {
		return trace.BadParameter("mixed resource types only support YAML formatting")
	}

	var resources []types.Resource
	for _, ref := range rc.refs {
		rc.ref = ref
		collection, err := rc.getCollection(ctx, client)
		if err != nil {
			return trace.Wrap(err)
		}
		resources = append(resources, collection.resources()...)
	}
	if err := utils.WriteYAML(rc.Stdout, resources); err != nil {
		return trace.Wrap(err)
	}
	return nil
}

func (rc *ResourceCommand) GetAll(ctx context.Context, client *authclient.Client) error {
	rc.withSecrets = true
	allKinds := services.GetResourceMarshalerKinds()
	allRefs := make([]services.Ref, 0, len(allKinds))
	for _, kind := range allKinds {
		ref := services.Ref{
			Kind: kind,
		}
		allRefs = append(allRefs, ref)
	}
	rc.refs = services.Refs(allRefs)
	return rc.GetMany(ctx, client)
}

// Create updates or inserts one or many resources
func (rc *ResourceCommand) Create(ctx context.Context, client *authclient.Client) (err error) {
	// Prompt for admin action MFA if required, allowing reuse for multiple resource creations.
	mfaResponse, err := mfa.PerformAdminActionMFACeremony(ctx, client.PerformMFACeremony, true /*allowReuse*/)
	if err == nil {
		ctx = mfa.ContextWithMFAResponse(ctx, mfaResponse)
	} else if !errors.Is(err, &mfa.ErrMFANotRequired) && !errors.Is(err, &mfa.ErrMFANotSupported) {
		return trace.Wrap(err)
	}

	var reader io.Reader
	if rc.filename == "" {
		reader = os.Stdin
	} else {
		f, err := utils.OpenFileAllowingUnsafeLinks(rc.filename)
		if err != nil {
			return trace.Wrap(err)
		}
		defer f.Close()
		reader = f
	}
	decoder := kyaml.NewYAMLOrJSONDecoder(reader, defaults.LookaheadBufSize)
	count := 0
	for {
		var raw services.UnknownResource
		err := decoder.Decode(&raw)
		if err != nil {
			if errors.Is(err, io.EOF) {
				if count == 0 {
					return trace.BadParameter("no resources found, empty input?")
				}
				return nil
			}
			return trace.Wrap(err)
		}

		// An empty document at the beginning of the input will unmarshal without error.
		// Keep reading - there may be a valid document later on.
		// https://github.com/gravitational/teleport/issues/4703
		if reflect.ValueOf(raw).IsZero() {
			continue
		}

		count++

		// locate the creator function for a given resource kind:
		creator, found := rc.CreateHandlers[ResourceKind(raw.Kind)]
		if !found {
			return trace.BadParameter("creating resources of type %q is not supported", raw.Kind)
		}
		// only return in case of error, to create multiple resources
		// in case if yaml spec is a list
		if err := creator(ctx, client, raw); err != nil {
			if trace.IsAlreadyExists(err) {
				return trace.Wrap(err, "use -f or --force flag to overwrite")
			}
			return trace.Wrap(err)
		}
	}
}

// createTrustedCluster implements `tctl create cluster.yaml` command
func (rc *ResourceCommand) createTrustedCluster(ctx context.Context, client *authclient.Client, raw services.UnknownResource) error {
	tc, err := services.UnmarshalTrustedCluster(raw.Raw, services.DisallowUnknown())
	if err != nil {
		return trace.Wrap(err)
	}

	// check if such cluster already exists:
	name := tc.GetName()
	_, err = client.GetTrustedCluster(ctx, name)
	if err != nil && !trace.IsNotFound(err) {
		return trace.Wrap(err)
	}

	exists := (err == nil)
	if !rc.force && exists {
		return trace.AlreadyExists("trusted cluster %q already exists", name)
	}

	//nolint:staticcheck // SA1019. UpsertTrustedCluster is deprecated but will
	// continue being supported for tctl clients.
	// TODO(bernardjkim) consider using UpsertTrustedClusterV2 in VX.0.0
	out, err := client.UpsertTrustedCluster(ctx, tc)
	if err != nil {
		// If force is used and UpsertTrustedCluster returns trace.AlreadyExists,
		// this means the user tried to upsert a cluster whose exact match already
		// exists in the backend, nothing needs to occur other than happy message
		// that the trusted cluster has been created.
		if rc.force && trace.IsAlreadyExists(err) {
			out = tc
		} else {
			return trace.Wrap(err)
		}
	}
	if out.GetName() != tc.GetName() {
		fmt.Printf("WARNING: trusted cluster %q resource has been renamed to match remote cluster name %q\n", name, out.GetName())
	}
	fmt.Printf("trusted cluster %q has been %v\n", out.GetName(), UpsertVerb(exists, rc.force))
	return nil
}

// createCertAuthority creates certificate authority
func (rc *ResourceCommand) createCertAuthority(ctx context.Context, client *authclient.Client, raw services.UnknownResource) error {
	certAuthority, err := services.UnmarshalCertAuthority(raw.Raw, services.DisallowUnknown())
	if err != nil {
		return trace.Wrap(err)
	}
	if err := client.UpsertCertAuthority(ctx, certAuthority); err != nil {
		return trace.Wrap(err)
	}
	fmt.Printf("certificate authority %q has been updated\n", certAuthority.GetName())
	return nil
}

// createGithubConnector creates a Github connector
func (rc *ResourceCommand) createGithubConnector(ctx context.Context, client *authclient.Client, raw services.UnknownResource) error {
	connector, err := services.UnmarshalGithubConnector(raw.Raw, services.DisallowUnknown())
	if err != nil {
		return trace.Wrap(err)
	}

	if rc.force {
		upserted, err := client.UpsertGithubConnector(ctx, connector)
		if err != nil {
			return trace.Wrap(err)
		}

		fmt.Printf("authentication connector %q has been updated\n", upserted.GetName())
		return nil
	}

	created, err := client.CreateGithubConnector(ctx, connector)
	if err != nil {
		if trace.IsAlreadyExists(err) {
			return trace.AlreadyExists("authentication connector %q already exists", connector.GetName())
		}
		return trace.Wrap(err)
	}

	fmt.Printf("authentication connector %q has been created\n", created.GetName())

	return nil
}

// updateGithubConnector updates an existing Github connector.
func (rc *ResourceCommand) updateGithubConnector(ctx context.Context, client *authclient.Client, raw services.UnknownResource) error {
	connector, err := services.UnmarshalGithubConnector(raw.Raw, services.DisallowUnknown())
	if err != nil {
		return trace.Wrap(err)
	}

	if _, err := client.UpdateGithubConnector(ctx, connector); err != nil {
		return trace.Wrap(err)
	}
	fmt.Printf("authentication connector %q has been updated\n", connector.GetName())
	return nil
}

// createRole implements `tctl create role.yaml` command.
func (rc *ResourceCommand) createRole(ctx context.Context, client *authclient.Client, raw services.UnknownResource) error {
	role, err := services.UnmarshalRole(raw.Raw, services.DisallowUnknown())
	if err != nil {
		return trace.Wrap(err)
	}

	if err := services.ValidateAccessPredicates(role); err != nil {
		// check for syntax errors in predicates
		return trace.Wrap(err)
	}
	err = services.CheckDynamicLabelsInDenyRules(role)
	if trace.IsBadParameter(err) {
		return trace.BadParameter("%s", dynamicLabelWarningMessage(role))
	} else if err != nil {
		return trace.Wrap(err)
	}

	warnAboutKubernetesResources(ctx, rc.config.Logger, role)

	roleName := role.GetName()
	_, err = client.GetRole(ctx, roleName)
	if err != nil && !trace.IsNotFound(err) {
		return trace.Wrap(err)
	}
	roleExists := (err == nil)
	if roleExists && !rc.IsForced() {
		return trace.AlreadyExists("role %q already exists", roleName)
	}
	if _, err := client.UpsertRole(ctx, role); err != nil {
		return trace.Wrap(err)
	}
	fmt.Printf("role %q has been %s\n", roleName, UpsertVerb(roleExists, rc.IsForced()))
	return nil
}

func (rc *ResourceCommand) updateRole(ctx context.Context, client *authclient.Client, raw services.UnknownResource) error {
	role, err := services.UnmarshalRole(raw.Raw, services.DisallowUnknown())
	if err != nil {
		return trace.Wrap(err)
	}

	if err := services.ValidateAccessPredicates(role); err != nil {
		// check for syntax errors in predicates
		return trace.Wrap(err)
	}

	warnAboutKubernetesResources(ctx, rc.config.Logger, role)
	warnAboutDynamicLabelsInDenyRule(ctx, rc.config.Logger, role)

	if _, err := client.UpdateRole(ctx, role); err != nil {
		return trace.Wrap(err)
	}
	fmt.Printf("role %q has been updated\n", role.GetName())
	return nil
}

// warnAboutKubernetesResources warns about kubernetes resources
// if kubernetes_labels are set but kubernetes_resources are not.
func warnAboutKubernetesResources(ctx context.Context, logger *slog.Logger, r types.Role) {
	role, ok := r.(*types.RoleV6)
	// only warn about kubernetes resources for v6 roles
	if !ok || role.Version != types.V6 {
		return
	}
	if len(role.Spec.Allow.KubernetesLabels) > 0 && len(role.Spec.Allow.KubernetesResources) == 0 {
		logger.WarnContext(ctx, "role has allow.kubernetes_labels set but no allow.kubernetes_resources, this is probably a mistake - Teleport will restrict access to pods", "role", role.Metadata.Name)
	}
	if len(role.Spec.Allow.KubernetesLabels) == 0 && len(role.Spec.Allow.KubernetesResources) > 0 {
		logger.WarnContext(ctx, "role has allow.kubernetes_resources set but no allow.kubernetes_labels, this is probably a mistake - kubernetes_resources won't be effective", "role", role.Metadata.Name)
	}

	if len(role.Spec.Deny.KubernetesLabels) > 0 && len(role.Spec.Deny.KubernetesResources) > 0 {
		logger.WarnContext(ctx, "role has deny.kubernetes_labels set but also has deny.kubernetes_resources set, this is probably a mistake - deny.kubernetes_resources won't be effective", "role", role.Metadata.Name)
	}
}

func dynamicLabelWarningMessage(r types.Role) string {
	return fmt.Sprintf("existing role %q has labels with the %q prefix in its deny rules. This is not recommended due to the volatility of %q labels and is not allowed for new roles",
		r.GetName(), types.TeleportDynamicLabelPrefix, types.TeleportDynamicLabelPrefix)
}

// warnAboutDynamicLabelsInDenyRule warns about using dynamic/ labels in deny
// rules. Only applies to existing roles as adding dynamic/ labels to deny
// rules in a new role is not allowed.
func warnAboutDynamicLabelsInDenyRule(ctx context.Context, logger *slog.Logger, r types.Role) {
	if err := services.CheckDynamicLabelsInDenyRules(r); err == nil {
		return
	} else if trace.IsBadParameter(err) {
		logger.WarnContext(ctx, "existing role has labels with the a dynamic prefix in its deny rules, this is not recommended due to the volatility of dynamic labels and is not allowed for new roles", "role", r.GetName())
	} else {
		logger.WarnContext(ctx, "error checking deny rules labels", "error", err)
	}
}

// createUser implements `tctl create user.yaml` command.
func (rc *ResourceCommand) createUser(ctx context.Context, client *authclient.Client, raw services.UnknownResource) error {
	user, err := services.UnmarshalUser(raw.Raw, services.DisallowUnknown())
	if err != nil {
		return trace.Wrap(err)
	}

	userName := user.GetName()
	existingUser, err := client.GetUser(ctx, userName, false)
	if err != nil && !trace.IsNotFound(err) {
		return trace.Wrap(err)
	}
	exists := (err == nil)

	if exists {
		if !rc.force {
			return trace.AlreadyExists("user %q already exists", userName)
		}

		// Unmarshalling user sets createdBy to zero values which will overwrite existing data.
		// This field should not be allowed to be overwritten.
		user.SetCreatedBy(existingUser.GetCreatedBy())

		if _, err := client.UpsertUser(ctx, user); err != nil {
			return trace.Wrap(err)
		}
		fmt.Printf("user %q has been updated\n", userName)

	} else {
		if _, err := client.CreateUser(ctx, user); err != nil {
			return trace.Wrap(err)
		}
		fmt.Printf("user %q has been created\n", userName)
	}

	return nil
}

func (rc *ResourceCommand) createBot(ctx context.Context, client *authclient.Client, raw services.UnknownResource) error {
	bot := &machineidv1pb.Bot{}
	if err := (protojson.UnmarshalOptions{}).Unmarshal(raw.Raw, bot); err != nil {
		return trace.Wrap(err)
	}
	if rc.IsForced() {
		_, err := client.BotServiceClient().UpsertBot(ctx, &machineidv1pb.UpsertBotRequest{
			Bot: bot,
		})
		if err != nil {
			return trace.Wrap(err)
		}
		fmt.Printf("bot %q has been created\n", bot.Metadata.Name)
		return nil
	}

	_, err := client.BotServiceClient().CreateBot(ctx, &machineidv1pb.CreateBotRequest{
		Bot: bot,
	})
	if err != nil {
		return trace.Wrap(err)
	}
	fmt.Printf("bot %q has been created\n", bot.Metadata.Name)
	return nil
}

func (rc *ResourceCommand) createDatabaseObjectImportRule(ctx context.Context, client *authclient.Client, raw services.UnknownResource) error {
	rule, err := databaseobjectimportrule.UnmarshalJSON(raw.Raw)
	if err != nil {
		return trace.Wrap(err)
	}
	if rc.IsForced() {
		_, err = client.DatabaseObjectImportRuleClient().UpsertDatabaseObjectImportRule(ctx, &dbobjectimportrulev1.UpsertDatabaseObjectImportRuleRequest{
			Rule: rule,
		})
		if err != nil {
			return trace.Wrap(err)
		}
		fmt.Printf("rule %q has been created\n", rule.GetMetadata().GetName())
		return nil
	}
	_, err = client.DatabaseObjectImportRuleClient().CreateDatabaseObjectImportRule(ctx, &dbobjectimportrulev1.CreateDatabaseObjectImportRuleRequest{
		Rule: rule,
	})
	if err != nil {
		return trace.Wrap(err)
	}
	fmt.Printf("rule %q has been created\n", rule.GetMetadata().GetName())
	return nil
}

func (rc *ResourceCommand) createDatabaseObject(ctx context.Context, client *authclient.Client, raw services.UnknownResource) error {
	object, err := databaseobject.UnmarshalJSON(raw.Raw)
	if err != nil {
		return trace.Wrap(err)
	}
	if rc.IsForced() {
		_, err = client.DatabaseObjectsClient().UpsertDatabaseObject(ctx, object)
		if err != nil {
			return trace.Wrap(err)
		}
		fmt.Printf("object %q has been created\n", object.GetMetadata().GetName())
		return nil
	}
	_, err = client.DatabaseObjectsClient().CreateDatabaseObject(ctx, object)
	if err != nil {
		return trace.Wrap(err)
	}
	fmt.Printf("object %q has been created\n", object.GetMetadata().GetName())
	return nil
}

// updateUser implements `tctl create user.yaml` command.
func (rc *ResourceCommand) updateUser(ctx context.Context, client *authclient.Client, raw services.UnknownResource) error {
	user, err := services.UnmarshalUser(raw.Raw, services.DisallowUnknown())
	if err != nil {
		return trace.Wrap(err)
	}

	if _, err := client.UpdateUser(ctx, user); err != nil {
		return trace.Wrap(err)
	}
	fmt.Printf("user %q has been updated\n", user.GetName())

	return nil
}

// createAuthPreference implements `tctl create cap.yaml` command.
func (rc *ResourceCommand) createAuthPreference(ctx context.Context, client *authclient.Client, raw services.UnknownResource) error {
	newAuthPref, err := services.UnmarshalAuthPreference(raw.Raw, services.DisallowUnknown())
	if err != nil {
		return trace.Wrap(err)
	}

	storedAuthPref, err := client.GetAuthPreference(ctx)
	if err != nil {
		return trace.Wrap(err)
	}
	if err := checkCreateResourceWithOrigin(storedAuthPref, "cluster auth preference", rc.force, rc.confirm); err != nil {
		return trace.Wrap(err)
	}

	if _, err := client.UpsertAuthPreference(ctx, newAuthPref); err != nil {
		return trace.Wrap(err)
	}
	fmt.Printf("cluster auth preference has been created\n")
	return nil
}

func (rc *ResourceCommand) updateAuthPreference(ctx context.Context, client *authclient.Client, raw services.UnknownResource) error {
	newAuthPref, err := services.UnmarshalAuthPreference(raw.Raw, services.DisallowUnknown())
	if err != nil {
		return trace.Wrap(err)
	}

	storedAuthPref, err := client.GetAuthPreference(ctx)
	if err != nil {
		return trace.Wrap(err)
	}
	if err := checkUpdateResourceWithOrigin(storedAuthPref, "cluster auth preference", rc.confirm); err != nil {
		return trace.Wrap(err)
	}

	if _, err := client.UpdateAuthPreference(ctx, newAuthPref); err != nil {
		return trace.Wrap(err)
	}
	fmt.Printf("cluster auth preference has been updated\n")
	return nil
}

// createClusterNetworkingConfig implements `tctl create netconfig.yaml` command.
func (rc *ResourceCommand) createClusterNetworkingConfig(ctx context.Context, client *authclient.Client, raw services.UnknownResource) error {
	newNetConfig, err := services.UnmarshalClusterNetworkingConfig(raw.Raw, services.DisallowUnknown())
	if err != nil {
		return trace.Wrap(err)
	}

	storedNetConfig, err := client.GetClusterNetworkingConfig(ctx)
	if err != nil {
		return trace.Wrap(err)
	}
	if err := checkCreateResourceWithOrigin(storedNetConfig, "cluster networking configuration", rc.force, rc.confirm); err != nil {
		return trace.Wrap(err)
	}

	if _, err := client.UpsertClusterNetworkingConfig(ctx, newNetConfig); err != nil {
		return trace.Wrap(err)
	}
	fmt.Printf("cluster networking configuration has been updated\n")
	return nil
}

// updateClusterNetworkingConfig
func (rc *ResourceCommand) updateClusterNetworkingConfig(ctx context.Context, client *authclient.Client, raw services.UnknownResource) error {
	newNetConfig, err := services.UnmarshalClusterNetworkingConfig(raw.Raw, services.DisallowUnknown())
	if err != nil {
		return trace.Wrap(err)
	}

	storedNetConfig, err := client.GetClusterNetworkingConfig(ctx)
	if err != nil {
		return trace.Wrap(err)
	}
	if err := checkUpdateResourceWithOrigin(storedNetConfig, "cluster networking configuration", rc.confirm); err != nil {
		return trace.Wrap(err)
	}

	if _, err := client.UpdateClusterNetworkingConfig(ctx, newNetConfig); err != nil {
		return trace.Wrap(err)
	}
	fmt.Printf("cluster networking configuration has been updated\n")
	return nil
}

func (rc *ResourceCommand) createClusterMaintenanceConfig(ctx context.Context, client *authclient.Client, raw services.UnknownResource) error {
	var cmc types.ClusterMaintenanceConfigV1
	if err := utils.FastUnmarshal(raw.Raw, &cmc); err != nil {
		return trace.Wrap(err)
	}

	if err := cmc.CheckAndSetDefaults(); err != nil {
		return trace.Wrap(err)
	}

	if rc.force {
		// max nonce forces "upsert" behavior
		cmc.Nonce = math.MaxUint64
	}

	if err := client.UpdateClusterMaintenanceConfig(ctx, &cmc); err != nil {
		return trace.Wrap(err)
	}

	fmt.Println("maintenance window has been updated")
	return nil
}

// createSessionRecordingConfig implements `tctl create recconfig.yaml` command.
func (rc *ResourceCommand) createSessionRecordingConfig(ctx context.Context, client *authclient.Client, raw services.UnknownResource) error {
	newRecConfig, err := services.UnmarshalSessionRecordingConfig(raw.Raw, services.DisallowUnknown())
	if err != nil {
		return trace.Wrap(err)
	}

	storedRecConfig, err := client.GetSessionRecordingConfig(ctx)
	if err != nil {
		return trace.Wrap(err)
	}
	if err := checkCreateResourceWithOrigin(storedRecConfig, "session recording configuration", rc.force, rc.confirm); err != nil {
		return trace.Wrap(err)
	}

	if _, err := client.UpsertSessionRecordingConfig(ctx, newRecConfig); err != nil {
		return trace.Wrap(err)
	}
	fmt.Printf("session recording configuration has been updated\n")
	return nil
}

func (rc *ResourceCommand) updateSessionRecordingConfig(ctx context.Context, client *authclient.Client, raw services.UnknownResource) error {
	newRecConfig, err := services.UnmarshalSessionRecordingConfig(raw.Raw, services.DisallowUnknown())
	if err != nil {
		return trace.Wrap(err)
	}

	storedRecConfig, err := client.GetSessionRecordingConfig(ctx)
	if err != nil {
		return trace.Wrap(err)
	}
	if err := checkUpdateResourceWithOrigin(storedRecConfig, "session recording configuration", rc.confirm); err != nil {
		return trace.Wrap(err)
	}

	if _, err := client.UpdateSessionRecordingConfig(ctx, newRecConfig); err != nil {
		return trace.Wrap(err)
	}
	fmt.Printf("session recording configuration has been updated\n")
	return nil
}

// createExternalAuditStorage implements `tctl create external_audit_storage` command.
func (rc *ResourceCommand) createExternalAuditStorage(ctx context.Context, client *authclient.Client, raw services.UnknownResource) error {
	draft, err := services.UnmarshalExternalAuditStorage(raw.Raw, services.DisallowUnknown())
	if err != nil {
		return trace.Wrap(err)
	}
	externalAuditClient := client.ExternalAuditStorageClient()
	if rc.force {
		if _, err := externalAuditClient.UpsertDraftExternalAuditStorage(ctx, draft); err != nil {
			return trace.Wrap(err)
		}
		fmt.Printf("External Audit Storage configuration has been updated\n")
	} else {
		if _, err := externalAuditClient.CreateDraftExternalAuditStorage(ctx, draft); err != nil {
			return trace.Wrap(err)
		}
		fmt.Printf("External Audit Storage configuration has been created\n")
	}
	return nil
}

// createLock implements `tctl create lock.yaml` command.
func (rc *ResourceCommand) createLock(ctx context.Context, client *authclient.Client, raw services.UnknownResource) error {
	lock, err := services.UnmarshalLock(raw.Raw, services.DisallowUnknown())
	if err != nil {
		return trace.Wrap(err)
	}

	// Check if a lock of the name already exists.
	name := lock.GetName()
	_, err = client.GetLock(ctx, name)
	if err != nil && !trace.IsNotFound(err) {
		return trace.Wrap(err)
	}

	exists := (err == nil)
	if !rc.force && exists {
		return trace.AlreadyExists("lock %q already exists", name)
	}

	if err := client.UpsertLock(ctx, lock); err != nil {
		return trace.Wrap(err)
	}
	fmt.Printf("lock %q has been %s\n", name, UpsertVerb(exists, rc.force))
	return nil
}

// createNetworkRestrictions implements `tctl create net_restrict.yaml` command.
func (rc *ResourceCommand) createNetworkRestrictions(ctx context.Context, client *authclient.Client, raw services.UnknownResource) error {
	newNetRestricts, err := services.UnmarshalNetworkRestrictions(raw.Raw, services.DisallowUnknown())
	if err != nil {
		return trace.Wrap(err)
	}

	if err := client.SetNetworkRestrictions(ctx, newNetRestricts); err != nil {
		return trace.Wrap(err)
	}
	fmt.Printf("network restrictions have been updated\n")
	return nil
}

func (rc *ResourceCommand) createWindowsDesktop(ctx context.Context, client *authclient.Client, raw services.UnknownResource) error {
	wd, err := services.UnmarshalWindowsDesktop(raw.Raw, services.DisallowUnknown())
	if err != nil {
		return trace.Wrap(err)
	}

	if err := client.UpsertWindowsDesktop(ctx, wd); err != nil {
		return trace.Wrap(err)
	}

	fmt.Printf("windows desktop %q has been updated\n", wd.GetName())
	return nil
}

func (rc *ResourceCommand) createDynamicWindowsDesktop(ctx context.Context, client *authclient.Client, raw services.UnknownResource) error {
	wd, err := services.UnmarshalDynamicWindowsDesktop(raw.Raw, services.DisallowUnknown())
	if err != nil {
		return trace.Wrap(err)
	}
	dynamicDesktopClient := client.DynamicDesktopClient()
	if _, err := dynamicDesktopClient.CreateDynamicWindowsDesktop(ctx, wd); err != nil {
		if trace.IsAlreadyExists(err) {
			if !rc.force {
				return trace.AlreadyExists("application %q already exists", wd.GetName())
			}
			if _, err := dynamicDesktopClient.UpsertDynamicWindowsDesktop(ctx, wd); err != nil {
				return trace.Wrap(err)
			}
			fmt.Printf("dynamic windows desktop %q has been updated\n", wd.GetName())
			return nil
		}
		return trace.Wrap(err)
	}

	fmt.Printf("dynamic windows desktop %q has been updated\n", wd.GetName())
	return nil
}

func (rc *ResourceCommand) updateDynamicWindowsDesktop(ctx context.Context, client *authclient.Client, raw services.UnknownResource) error {
	wd, err := services.UnmarshalDynamicWindowsDesktop(raw.Raw, services.DisallowUnknown())
	if err != nil {
		return trace.Wrap(err)
	}

	dynamicDesktopClient := client.DynamicDesktopClient()
	if _, err := dynamicDesktopClient.UpdateDynamicWindowsDesktop(ctx, wd); err != nil {
		return trace.Wrap(err)
	}

	fmt.Printf("dynamic windows desktop %q has been updated\n", wd.GetName())
	return nil
}

func (rc *ResourceCommand) createAppServer(ctx context.Context, client *authclient.Client, raw services.UnknownResource) error {
	appServer, err := services.UnmarshalAppServer(raw.Raw, services.DisallowUnknown())
	if err != nil {
		return trace.Wrap(err)
	}
	if appServer.GetApp().GetIntegration() == "" {
		return trace.BadParameter("only applications that use an integration can be created")
	}
	if _, err := client.UpsertApplicationServer(ctx, appServer); err != nil {
		return trace.Wrap(err)
	}
	fmt.Printf("application server %q has been upserted\n", appServer.GetName())
	return nil
}

func (rc *ResourceCommand) createApp(ctx context.Context, client *authclient.Client, raw services.UnknownResource) error {
	app, err := services.UnmarshalApp(raw.Raw, services.DisallowUnknown())
	if err != nil {
		return trace.Wrap(err)
	}
	if err := client.CreateApp(ctx, app); err != nil {
		if trace.IsAlreadyExists(err) {
			if !rc.force {
				return trace.AlreadyExists("application %q already exists", app.GetName())
			}
			if err := client.UpdateApp(ctx, app); err != nil {
				return trace.Wrap(err)
			}
			fmt.Printf("application %q has been updated\n", app.GetName())
			return nil
		}
		return trace.Wrap(err)
	}
	fmt.Printf("application %q has been created\n", app.GetName())
	return nil
}

func (rc *ResourceCommand) createKubeCluster(ctx context.Context, client *authclient.Client, raw services.UnknownResource) error {
	cluster, err := services.UnmarshalKubeCluster(raw.Raw, services.DisallowUnknown())
	if err != nil {
		return trace.Wrap(err)
	}
	if err := client.CreateKubernetesCluster(ctx, cluster); err != nil {
		if trace.IsAlreadyExists(err) {
			if !rc.force {
				return trace.AlreadyExists("Kubernetes cluster %q already exists", cluster.GetName())
			}
			if err := client.UpdateKubernetesCluster(ctx, cluster); err != nil {
				return trace.Wrap(err)
			}
			fmt.Printf("Kubernetes cluster %q has been updated\n", cluster.GetName())
			return nil
		}
		return trace.Wrap(err)
	}
	fmt.Printf("Kubernetes cluster %q has been created\n", cluster.GetName())
	return nil
}

func (rc *ResourceCommand) createCrownJewel(ctx context.Context, client *authclient.Client, raw services.UnknownResource) error {
	crownJewel, err := services.UnmarshalCrownJewel(raw.Raw, services.DisallowUnknown())
	if err != nil {
		return trace.Wrap(err)
	}

	c := client.CrownJewelsClient()
	if rc.force {
		if _, err := c.UpsertCrownJewel(ctx, crownJewel); err != nil {
			return trace.Wrap(err)
		}
		fmt.Printf("crown jewel %q has been updated\n", crownJewel.GetMetadata().GetName())
	} else {
		if _, err := c.CreateCrownJewel(ctx, crownJewel); err != nil {
			return trace.Wrap(err)
		}
		fmt.Printf("crown jewel %q has been created\n", crownJewel.GetMetadata().GetName())
	}

	return nil
}

func (rc *ResourceCommand) createUserTask(ctx context.Context, client *authclient.Client, raw services.UnknownResource) error {
	resource, err := services.UnmarshalUserTask(raw.Raw, services.DisallowUnknown())
	if err != nil {
		return trace.Wrap(err)
	}

	c := client.UserTasksServiceClient()
	if rc.force {
		if _, err := c.UpsertUserTask(ctx, resource); err != nil {
			return trace.Wrap(err)
		}
		fmt.Printf("user task %q has been updated\n", resource.GetMetadata().GetName())
	} else {
		if _, err := c.CreateUserTask(ctx, resource); err != nil {
			return trace.Wrap(err)
		}
		fmt.Printf("user task %q has been created\n", resource.GetMetadata().GetName())
	}

	return nil
}

func (rc *ResourceCommand) createSPIFFEFederation(ctx context.Context, client *authclient.Client, raw services.UnknownResource) error {
	in, err := services.UnmarshalSPIFFEFederation(raw.Raw, services.DisallowUnknown())
	if err != nil {
		return trace.Wrap(err)
	}

	c := client.SPIFFEFederationServiceClient()
	if _, err := c.CreateSPIFFEFederation(ctx, &machineidv1pb.CreateSPIFFEFederationRequest{
		SpiffeFederation: in,
	}); err != nil {
		return trace.Wrap(err)
	}
	fmt.Printf("SPIFFE Federation %q has been created\n", in.GetMetadata().GetName())

	return nil
}

func (rc *ResourceCommand) createWorkloadIdentity(ctx context.Context, client *authclient.Client, raw services.UnknownResource) error {
	in, err := services.UnmarshalWorkloadIdentity(raw.Raw, services.DisallowUnknown())
	if err != nil {
		return trace.Wrap(err)
	}

	c := client.WorkloadIdentityResourceServiceClient()
	if rc.force {
		if _, err := c.UpsertWorkloadIdentity(ctx, &workloadidentityv1pb.UpsertWorkloadIdentityRequest{
			WorkloadIdentity: in,
		}); err != nil {
			return trace.Wrap(err)
		}
	} else {
		if _, err := c.CreateWorkloadIdentity(ctx, &workloadidentityv1pb.CreateWorkloadIdentityRequest{
			WorkloadIdentity: in,
		}); err != nil {
			return trace.Wrap(err)
		}
	}

	fmt.Printf("Workload identity %q has been created\n", in.GetMetadata().GetName())

	return nil
}

func (rc *ResourceCommand) createWorkloadIdentityX509IssuerOverride(ctx context.Context, client *authclient.Client, raw services.UnknownResource) error {
	r, err := services.UnmarshalProtoResource[*workloadidentityv1pb.X509IssuerOverride](raw.Raw, services.DisallowUnknown())
	if err != nil {
		return trace.Wrap(err)
	}

	c := client.WorkloadIdentityX509OverridesClient()
	if rc.IsForced() {
		if _, err := c.UpsertX509IssuerOverride(
			ctx,
			&workloadidentityv1pb.UpsertX509IssuerOverrideRequest{
				X509IssuerOverride: r,
			},
		); err != nil {
			return trace.Wrap(err)
		}
	} else {
		if _, err := c.CreateX509IssuerOverride(
			ctx,
			&workloadidentityv1pb.CreateX509IssuerOverrideRequest{
				X509IssuerOverride: r,
			},
		); err != nil {
			return trace.Wrap(err)
		}
	}

	fmt.Fprintf(
		rc.Stdout,
		types.KindWorkloadIdentityX509IssuerOverride+" %q has been created\n",
		r.GetMetadata().GetName(),
	)
	return nil
}

func (rc *ResourceCommand) updateWorkloadIdentityX509IssuerOverride(ctx context.Context, client *authclient.Client, raw services.UnknownResource) error {
	r, err := services.UnmarshalProtoResource[*workloadidentityv1pb.X509IssuerOverride](raw.Raw, services.DisallowUnknown())
	if err != nil {
		return trace.Wrap(err)
	}

	c := client.WorkloadIdentityX509OverridesClient()
	if _, err = c.UpdateX509IssuerOverride(
		ctx,
		&workloadidentityv1pb.UpdateX509IssuerOverrideRequest{
			X509IssuerOverride: r,
		},
	); err != nil {
		return trace.Wrap(err)
	}

	fmt.Fprintf(
		rc.Stdout,
		types.KindWorkloadIdentityX509IssuerOverride+" %q has been updated\n",
		r.GetMetadata().GetName(),
	)
	return nil
}

func (rc *ResourceCommand) createScopedRole(ctx context.Context, client *authclient.Client, raw services.UnknownResource) error {
	if rc.IsForced() {
		return trace.BadParameter("scoped role creation does not support --force")
	}

	r, err := services.UnmarshalProtoResource[*scopedaccessv1.ScopedRole](raw.Raw, services.DisallowUnknown())
	if err != nil {
		return trace.Wrap(err)
	}

	if _, err := client.ScopedAccessServiceClient().CreateScopedRole(ctx, &scopedaccessv1.CreateScopedRoleRequest{
		Role: r,
	}); err != nil {
		return trace.Wrap(err)
	}

	fmt.Fprintf(
		rc.stdout,
		scopedaccess.KindScopedRole+" %q has been created\n",
		r.GetMetadata().GetName(),
	)

	return nil
}

func (rc *ResourceCommand) updateScopedRole(ctx context.Context, client *authclient.Client, raw services.UnknownResource) error {
	r, err := services.UnmarshalProtoResource[*scopedaccessv1.ScopedRole](raw.Raw, services.DisallowUnknown())
	if err != nil {
		return trace.Wrap(err)
	}

	if _, err = client.ScopedAccessServiceClient().UpdateScopedRole(ctx, &scopedaccessv1.UpdateScopedRoleRequest{
		Role: r,
	}); err != nil {
		return trace.Wrap(err)
	}

	fmt.Fprintf(
		rc.stdout,
		scopedaccess.KindScopedRole+" %q has been updated\n",
		r.GetMetadata().GetName(),
	)

	return nil
}

func (rc *ResourceCommand) createScopedRoleAssignment(ctx context.Context, client *authclient.Client, raw services.UnknownResource) error {
	if rc.IsForced() {
		return trace.BadParameter("scoped role assignment creation does not support --force")
	}

	r, err := services.UnmarshalProtoResource[*scopedaccessv1.ScopedRoleAssignment](raw.Raw, services.DisallowUnknown())
	if err != nil {
		return trace.Wrap(err)
	}

	rsp, err := client.ScopedAccessServiceClient().CreateScopedRoleAssignment(ctx, &scopedaccessv1.CreateScopedRoleAssignmentRequest{
		Assignment: r,
	})
	if err != nil {
		return trace.Wrap(err)
	}

	fmt.Fprintf(
		rc.stdout,
		scopedaccess.KindScopedRoleAssignment+" %q has been created\n",
		rsp.GetAssignment().GetMetadata().GetName(), // must extract from rsp since assignment names are generated server-side
	)

	return nil
}

func (rc *ResourceCommand) updateScopedRoleAssignment(ctx context.Context, client *authclient.Client, raw services.UnknownResource) error {
	return trace.NotImplemented("scoped_role_assignment resources do not support updates")
}

func (rc *ResourceCommand) createSigstorePolicy(ctx context.Context, client *authclient.Client, raw services.UnknownResource) error {
	r, err := services.UnmarshalProtoResource[*workloadidentityv1pb.SigstorePolicy](raw.Raw, services.DisallowUnknown())
	if err != nil {
		return trace.Wrap(err)
	}

	c := client.SigstorePolicyResourceServiceClient()
	if rc.IsForced() {
		if _, err := c.UpsertSigstorePolicy(
			ctx,
			&workloadidentityv1pb.UpsertSigstorePolicyRequest{
				SigstorePolicy: r,
			},
		); err != nil {
			return trace.Wrap(err)
		}
	} else {
		if _, err := c.CreateSigstorePolicy(
			ctx,
			&workloadidentityv1pb.CreateSigstorePolicyRequest{
				SigstorePolicy: r,
			},
		); err != nil {
			return trace.Wrap(err)
		}
	}

	fmt.Fprintf(
		rc.Stdout,
		types.KindSigstorePolicy+" %q has been created\n",
		r.GetMetadata().GetName(),
	)
	return nil
}

func (rc *ResourceCommand) updateSigstorePolicy(ctx context.Context, client *authclient.Client, raw services.UnknownResource) error {
	r, err := services.UnmarshalProtoResource[*workloadidentityv1pb.SigstorePolicy](raw.Raw, services.DisallowUnknown())
	if err != nil {
		return trace.Wrap(err)
	}

	c := client.SigstorePolicyResourceServiceClient()
	if _, err = c.UpdateSigstorePolicy(
		ctx,
		&workloadidentityv1pb.UpdateSigstorePolicyRequest{
			SigstorePolicy: r,
		},
	); err != nil {
		return trace.Wrap(err)
	}

	fmt.Fprintf(
		rc.Stdout,
		types.KindSigstorePolicy+" %q has been updated\n",
		r.GetMetadata().GetName(),
	)
	return nil
}

func (rc *ResourceCommand) updateCrownJewel(ctx context.Context, client *authclient.Client, resource services.UnknownResource) error {
	in, err := services.UnmarshalCrownJewel(resource.Raw, services.DisallowUnknown())
	if err != nil {
		return trace.Wrap(err)
	}
	if _, err := client.CrownJewelsClient().UpdateCrownJewel(ctx, in); err != nil {
		return trace.Wrap(err)
	}
	fmt.Printf("crown jewel %q has been updated\n", in.GetMetadata().GetName())
	return nil
}

func (rc *ResourceCommand) updateUserTask(ctx context.Context, client *authclient.Client, resource services.UnknownResource) error {
	in, err := services.UnmarshalUserTask(resource.Raw, services.DisallowUnknown())
	if err != nil {
		return trace.Wrap(err)
	}
	if _, err := client.UserTasksServiceClient().UpdateUserTask(ctx, in); err != nil {
		return trace.Wrap(err)
	}
	fmt.Printf("user task %q has been updated\n", in.GetMetadata().GetName())
	return nil
}

func (rc *ResourceCommand) createDatabase(ctx context.Context, client *authclient.Client, raw services.UnknownResource) error {
	database, err := services.UnmarshalDatabase(raw.Raw, services.DisallowUnknown())
	if err != nil {
		return trace.Wrap(err)
	}
	database.SetOrigin(types.OriginDynamic)
	if err := client.CreateDatabase(ctx, database); err != nil {
		if trace.IsAlreadyExists(err) {
			if !rc.force {
				return trace.AlreadyExists("database %q already exists", database.GetName())
			}
			if err := client.UpdateDatabase(ctx, database); err != nil {
				return trace.Wrap(err)
			}
			fmt.Printf("database %q has been updated\n", database.GetName())
			return nil
		}
		return trace.Wrap(err)
	}
	fmt.Printf("database %q has been created\n", database.GetName())
	return nil
}

func (rc *ResourceCommand) createToken(ctx context.Context, client *authclient.Client, raw services.UnknownResource) error {
	token, err := services.UnmarshalProvisionToken(raw.Raw, services.DisallowUnknown())
	if err != nil {
		return trace.Wrap(err)
	}

	err = client.UpsertToken(ctx, token)
	if err != nil {
		return trace.Wrap(err)
	}
	fmt.Printf("provision_token %q has been created\n", token.GetName())
	return nil
}

func (rc *ResourceCommand) createInstaller(ctx context.Context, client *authclient.Client, raw services.UnknownResource) error {
	inst, err := services.UnmarshalInstaller(raw.Raw, services.DisallowUnknown())
	if err != nil {
		return trace.Wrap(err)
	}

	err = client.SetInstaller(ctx, inst)
	if err != nil {
		return trace.Wrap(err)
	}
	fmt.Printf("installer %q has been set\n", inst.GetName())
	return nil
}

func (rc *ResourceCommand) createUIConfig(ctx context.Context, client *authclient.Client, raw services.UnknownResource) error {
	uic, err := services.UnmarshalUIConfig(raw.Raw, services.DisallowUnknown())
	if err != nil {
		return trace.Wrap(err)
	}
	err = client.SetUIConfig(ctx, uic)
	if err != nil {
		return trace.Wrap(err)
	}
	fmt.Printf("ui_config %q has been set\n", uic.GetName())
	return nil
}

func (rc *ResourceCommand) createNode(ctx context.Context, client *authclient.Client, raw services.UnknownResource) error {
	server, err := services.UnmarshalServer(raw.Raw, types.KindNode, services.DisallowUnknown())
	if err != nil {
		return trace.Wrap(err)
	}

	name := server.GetName()
	_, err = client.GetNode(ctx, server.GetNamespace(), name)
	if err != nil && !trace.IsNotFound(err) {
		return trace.Wrap(err)
	}
	exists := (err == nil)
	if !rc.IsForced() && exists {
		return trace.AlreadyExists("node %q with Hostname %q and Addr %q already exists, use --force flag to override",
			name,
			server.GetHostname(),
			server.GetAddr(),
		)
	}

	_, err = client.UpsertNode(ctx, server)
	if err != nil {
		return trace.Wrap(err)
	}
	fmt.Printf("node %q has been %s\n", name, UpsertVerb(exists, rc.IsForced()))
	return nil
}

func (rc *ResourceCommand) createOIDCConnector(ctx context.Context, client *authclient.Client, raw services.UnknownResource) error {
	conn, err := services.UnmarshalOIDCConnector(raw.Raw, services.DisallowUnknown())
	if err != nil {
		return trace.Wrap(err)
	}

	if rc.force {
		upserted, err := client.UpsertOIDCConnector(ctx, conn)
		if err != nil {
			return trace.Wrap(err)
		}
		fmt.Printf("authentication connector %q has been updated\n", upserted.GetName())
		return nil
	}

	created, err := client.CreateOIDCConnector(ctx, conn)
	if err != nil {
		if trace.IsAlreadyExists(err) {
			return trace.AlreadyExists("connector %q already exists, use -f flag to override", conn.GetName())
		}

		return trace.Wrap(err)
	}

	fmt.Printf("authentication connector %q has been created\n", created.GetName())
	return nil
}

// updateGithubConnector updates an existing OIDC connector.
func (rc *ResourceCommand) updateOIDCConnector(ctx context.Context, client *authclient.Client, raw services.UnknownResource) error {
	connector, err := services.UnmarshalOIDCConnector(raw.Raw, services.DisallowUnknown())
	if err != nil {
		return trace.Wrap(err)
	}

	if _, err := client.UpdateOIDCConnector(ctx, connector); err != nil {
		return trace.Wrap(err)
	}
	fmt.Printf("authentication connector %q has been updated\n", connector.GetName())
	return nil
}

func (rc *ResourceCommand) createSAMLConnector(ctx context.Context, client *authclient.Client, raw services.UnknownResource) error {
	// Create services.SAMLConnector from raw YAML to extract the connector name.
	conn, err := services.UnmarshalSAMLConnector(raw.Raw, services.DisallowUnknown())
	if err != nil {
		return trace.Wrap(err)
	}

	connectorName := conn.GetName()
	foundConn, err := client.GetSAMLConnector(ctx, connectorName, true)
	if err != nil && !trace.IsNotFound(err) {
		return trace.Wrap(err)
	}
	exists := (err == nil)
	if !rc.IsForced() && exists {
		return trace.AlreadyExists("connector %q already exists, use -f flag to override", connectorName)
	}

	// If the connector being pushed to the backend does not have a signing key
	// in it and an existing connector was found in the backend, extract the
	// signing key from the found connector and inject it into the connector
	// being injected into the backend.
	if conn.GetSigningKeyPair() == nil && exists {
		conn.SetSigningKeyPair(foundConn.GetSigningKeyPair())
	}

	if _, err = client.UpsertSAMLConnector(ctx, conn); err != nil {
		return trace.Wrap(err)
	}
	fmt.Printf("authentication connector %q has been %s\n", connectorName, UpsertVerb(exists, rc.IsForced()))
	return nil
}

func (rc *ResourceCommand) updateSAMLConnector(ctx context.Context, client *authclient.Client, raw services.UnknownResource) error {
	// Create services.SAMLConnector from raw YAML to extract the connector name.
	conn, err := services.UnmarshalSAMLConnector(raw.Raw, services.DisallowUnknown())
	if err != nil {
		return trace.Wrap(err)
	}

	if _, err = client.UpdateSAMLConnector(ctx, conn); err != nil {
		return trace.Wrap(err)
	}
	fmt.Printf("authentication connector %q has been updated\n", conn.GetName())
	return nil
}

func (rc *ResourceCommand) createLoginRule(ctx context.Context, client *authclient.Client, raw services.UnknownResource) error {
	rule, err := loginrule.UnmarshalLoginRule(raw.Raw)
	if err != nil {
		return trace.Wrap(err)
	}

	loginRuleClient := client.LoginRuleClient()
	if rc.IsForced() {
		_, err := loginRuleClient.UpsertLoginRule(ctx, &loginrulepb.UpsertLoginRuleRequest{
			LoginRule: rule,
		})
		if err != nil {
			return trail.FromGRPC(err)
		}
	} else {
		_, err = loginRuleClient.CreateLoginRule(ctx, &loginrulepb.CreateLoginRuleRequest{
			LoginRule: rule,
		})
		if err != nil {
			return trail.FromGRPC(err)
		}
	}
	verb := UpsertVerb(false /* we don't know if it existed before */, rc.IsForced() /* force update */)
	fmt.Printf("login_rule %q has been %s\n", rule.GetMetadata().GetName(), verb)
	return nil
}

func (rc *ResourceCommand) createSAMLIdPServiceProvider(ctx context.Context, client *authclient.Client, raw services.UnknownResource) error {
	// Create services.SAMLIdPServiceProvider from raw YAML to extract the service provider name.
	sp, err := services.UnmarshalSAMLIdPServiceProvider(raw.Raw, services.DisallowUnknown())
	if err != nil {
		return trace.Wrap(err)
	}

	if sp.GetEntityDescriptor() != "" {
		// verify that entity descriptor parses
		ed, err := samlsp.ParseMetadata([]byte(sp.GetEntityDescriptor()))
		if err != nil {
			return trace.BadParameter("invalid entity descriptor for SAML IdP Service Provider %q: %v", sp.GetEntityID(), err)
		}

		// issue warning about unsupported ACS bindings.
		if err := services.FilterSAMLEntityDescriptor(ed, false /* quiet */); err != nil {
			slog.WarnContext(ctx, "Entity descriptor for SAML IdP service provider contains unsupported ACS bindings",
				"entity_id", sp.GetEntityID(),
				"error", err,
			)
		}
	}

	serviceProviderName := sp.GetName()

	exists := false
	if err = client.CreateSAMLIdPServiceProvider(ctx, sp); err != nil {
		if trace.IsAlreadyExists(err) {
			exists = true
			err = client.UpdateSAMLIdPServiceProvider(ctx, sp)
		}

		if err != nil {
			return trace.Wrap(err)
		}
	}
	fmt.Printf("SAML IdP service provider %q has been %s\n", serviceProviderName, UpsertVerb(exists, rc.IsForced()))
	return nil
}

func (rc *ResourceCommand) createDevice(ctx context.Context, client *authclient.Client, raw services.UnknownResource) error {
	res, err := services.UnmarshalDevice(raw.Raw)
	if err != nil {
		return trace.Wrap(err)
	}
	dev, err := types.DeviceFromResource(res)
	if err != nil {
		return trace.Wrap(err)
	}

	if rc.IsForced() {
		_, err = client.DevicesClient().UpsertDevice(ctx, &devicepb.UpsertDeviceRequest{
			Device:           dev,
			CreateAsResource: true,
		})
		// err checked below
	} else {
		_, err = client.DevicesClient().CreateDevice(ctx, &devicepb.CreateDeviceRequest{
			Device:           dev,
			CreateAsResource: true,
		})
		// err checked below
	}
	if err != nil {
		return trail.FromGRPC(err)
	}

	verb := "created"
	if rc.IsForced() {
		verb = "updated"
	}

	fmt.Printf("Device %v/%v %v\n",
		dev.AssetTag,
		devicetrust.FriendlyOSType(dev.OsType),
		verb,
	)
	return nil
}

func (rc *ResourceCommand) createOktaImportRule(ctx context.Context, client *authclient.Client, raw services.UnknownResource) error {
	importRule, err := services.UnmarshalOktaImportRule(raw.Raw, services.DisallowUnknown())
	if err != nil {
		return trace.Wrap(err)
	}

	exists := false
	if _, err = client.OktaClient().CreateOktaImportRule(ctx, importRule); err != nil {
		if trace.IsAlreadyExists(err) {
			exists = true
			_, err = client.OktaClient().UpdateOktaImportRule(ctx, importRule)
		}

		if err != nil {
			return trace.Wrap(err)
		}
	}
	fmt.Printf("Okta import rule %q has been %s\n", importRule.GetName(), UpsertVerb(exists, rc.IsForced()))
	return nil
}

func (rc *ResourceCommand) createIntegration(ctx context.Context, client *authclient.Client, raw services.UnknownResource) error {
	integration, err := services.UnmarshalIntegration(raw.Raw, services.DisallowUnknown())
	if err != nil {
		return trace.Wrap(err)
	}

	existingIntegration, err := client.GetIntegration(ctx, integration.GetName())
	if err != nil && !trace.IsNotFound(err) {
		return trace.Wrap(err)
	}
	exists := (err == nil)

	if exists {
		if !rc.force {
			return trace.AlreadyExists("Integration %q already exists", integration.GetName())
		}

		if err := existingIntegration.CanChangeStateTo(integration); err != nil {
			return trace.Wrap(err)
		}

		switch integration.GetSubKind() {
		case types.IntegrationSubKindAWSOIDC:
			existingIntegration.SetAWSOIDCIntegrationSpec(integration.GetAWSOIDCIntegrationSpec())
		case types.IntegrationSubKindGitHub:
			existingIntegration.SetGitHubIntegrationSpec(integration.GetGitHubIntegrationSpec())
		case types.IntegrationSubKindAWSRolesAnywhere:
			existingIntegration.SetAWSRolesAnywhereIntegrationSpec(integration.GetAWSRolesAnywhereIntegrationSpec())
		default:
			return trace.BadParameter("subkind %q is not supported", integration.GetSubKind())
		}

		if _, err := client.UpdateIntegration(ctx, existingIntegration); err != nil {
			return trace.Wrap(err)
		}
		fmt.Printf("Integration %q has been updated\n", integration.GetName())
		return nil
	}

	igV1, ok := integration.(*types.IntegrationV1)
	if !ok {
		return trace.BadParameter("unexpected Integration type %T", integration)
	}

	if _, err := client.CreateIntegration(ctx, igV1); err != nil {
		return trace.Wrap(err)
	}
	fmt.Printf("Integration %q has been created\n", integration.GetName())

	return nil
}

func (rc *ResourceCommand) createDiscoveryConfig(ctx context.Context, client *authclient.Client, raw services.UnknownResource) error {
	discoveryConfig, err := services.UnmarshalDiscoveryConfig(raw.Raw, services.DisallowUnknown())
	if err != nil {
		return trace.Wrap(err)
	}

	remote := client.DiscoveryConfigClient()

	if rc.force {
		if _, err := remote.UpsertDiscoveryConfig(ctx, discoveryConfig); err != nil {
			return trace.Wrap(err)
		}

		fmt.Printf("DiscoveryConfig %q has been written\n", discoveryConfig.GetName())
		return nil
	}

	if _, err := remote.CreateDiscoveryConfig(ctx, discoveryConfig); err != nil {
		return trace.Wrap(err)
	}
	fmt.Printf("DiscoveryConfig %q has been created\n", discoveryConfig.GetName())

	return nil
}

func (rc *ResourceCommand) createAccessList(ctx context.Context, client *authclient.Client, raw services.UnknownResource) error {
	accessList, err := services.UnmarshalAccessList(raw.Raw, services.DisallowUnknown())
	if err != nil {
		return trace.Wrap(err)
	}

	_, err = client.AccessListClient().GetAccessList(ctx, accessList.GetName())
	if err != nil && !trace.IsNotFound(err) {
		return trace.Wrap(err)
	}
	exists := (err == nil)

	if exists && !rc.IsForced() {
		return trace.AlreadyExists("Access list %q already exists", accessList.GetName())
	}

	if _, err := client.AccessListClient().UpsertAccessList(ctx, accessList); err != nil {
		return trace.Wrap(err)
	}
	fmt.Printf("Access list %q has been %s\n", accessList.GetName(), UpsertVerb(exists, rc.IsForced()))

	return nil
}

func (rc *ResourceCommand) createServerInfo(ctx context.Context, client *authclient.Client, raw services.UnknownResource) error {
	si, err := services.UnmarshalServerInfo(raw.Raw, services.DisallowUnknown())
	if err != nil {
		return trace.Wrap(err)
	}

	// Check if the ServerInfo already exists.
	name := si.GetName()
	_, err = client.GetServerInfo(ctx, name)
	if err != nil && !trace.IsNotFound(err) {
		return trace.Wrap(err)
	}

	exists := (err == nil)
	if !rc.force && exists {
		return trace.AlreadyExists("server info %q already exists", name)
	}

	err = client.UpsertServerInfo(ctx, si)
	if err != nil {
		return trace.Wrap(err)
	}
	fmt.Printf("Server info %q has been %s\n",
		name, UpsertVerb(exists, rc.force),
	)
	return nil
}

func (rc *ResourceCommand) createStaticHostUser(ctx context.Context, client *authclient.Client, resource services.UnknownResource) error {
	hostUser, err := services.UnmarshalProtoResource[*userprovisioningpb.StaticHostUser](resource.Raw, services.DisallowUnknown())
	if err != nil {
		return trace.Wrap(err)
	}
	c := client.StaticHostUserClient()
	if rc.force {
		if _, err := c.UpsertStaticHostUser(ctx, hostUser); err != nil {
			return trace.Wrap(err)
		}
		fmt.Printf("static host user %q has been updated\n", hostUser.GetMetadata().Name)
	} else {
		if _, err := c.CreateStaticHostUser(ctx, hostUser); err != nil {
			return trace.Wrap(err)
		}
		fmt.Printf("static host user %q has been created\n", hostUser.GetMetadata().Name)
	}

	return nil
}

func (rc *ResourceCommand) updateStaticHostUser(ctx context.Context, client *authclient.Client, resource services.UnknownResource) error {
	hostUser, err := services.UnmarshalProtoResource[*userprovisioningpb.StaticHostUser](resource.Raw, services.DisallowUnknown())
	if err != nil {
		return trace.Wrap(err)
	}
	if _, err := client.StaticHostUserClient().UpdateStaticHostUser(ctx, hostUser); err != nil {
		return trace.Wrap(err)
	}
	fmt.Printf("static host user %q has been updated\n", hostUser.GetMetadata().Name)
	return nil
}

// Delete deletes resource by name
func (rc *ResourceCommand) Delete(ctx context.Context, client *authclient.Client) (err error) {
	singletonResources := []string{
		types.KindClusterAuthPreference,
		types.KindClusterMaintenanceConfig,
		types.KindClusterNetworkingConfig,
		types.KindSessionRecordingConfig,
		types.KindInstaller,
		types.KindUIConfig,
		types.KindNetworkRestrictions,
		types.KindAutoUpdateConfig,
		types.KindAutoUpdateVersion,
		types.KindAutoUpdateAgentRollout,
	}
	if !slices.Contains(singletonResources, rc.ref.Kind) && (rc.ref.Kind == "" || rc.ref.Name == "") {
		return trace.BadParameter("provide a full resource name to delete, for example:\n$ tctl rm cluster/east\n")
	}

	switch rc.ref.Kind {
	case types.KindNode:
		if err = client.DeleteNode(ctx, apidefaults.Namespace, rc.ref.Name); err != nil {
			return trace.Wrap(err)
		}
		fmt.Printf("node %v has been deleted\n", rc.ref.Name)
	case types.KindUser:
		if err = client.DeleteUser(ctx, rc.ref.Name); err != nil {
			return trace.Wrap(err)
		}
		fmt.Printf("user %q has been deleted\n", rc.ref.Name)
	case types.KindRole:
		if err = client.DeleteRole(ctx, rc.ref.Name); err != nil {
			return trace.Wrap(err)
		}
		fmt.Printf("role %q has been deleted\n", rc.ref.Name)
	case types.KindToken:
		if err = client.DeleteToken(ctx, rc.ref.Name); err != nil {
			return trace.Wrap(err)
		}
		fmt.Printf("token %q has been deleted\n", rc.ref.Name)
	case types.KindSAMLConnector:
		if err = client.DeleteSAMLConnector(ctx, rc.ref.Name); err != nil {
			return trace.Wrap(err)
		}
		fmt.Printf("SAML connector %v has been deleted\n", rc.ref.Name)
	case types.KindOIDCConnector:
		if err = client.DeleteOIDCConnector(ctx, rc.ref.Name); err != nil {
			return trace.Wrap(err)
		}
		fmt.Printf("OIDC connector %v has been deleted\n", rc.ref.Name)
	case types.KindGithubConnector:
		if err = client.DeleteGithubConnector(ctx, rc.ref.Name); err != nil {
			return trace.Wrap(err)
		}
		fmt.Printf("github connector %q has been deleted\n", rc.ref.Name)
	case types.KindReverseTunnel:
		if err := client.DeleteReverseTunnel(ctx, rc.ref.Name); err != nil {
			return trace.Wrap(err)
		}
		fmt.Printf("reverse tunnel %v has been deleted\n", rc.ref.Name)
	case types.KindTrustedCluster:
		if err = client.DeleteTrustedCluster(ctx, rc.ref.Name); err != nil {
			return trace.Wrap(err)
		}
		fmt.Printf("trusted cluster %q has been deleted\n", rc.ref.Name)
	case types.KindRemoteCluster:
		if err = client.DeleteRemoteCluster(ctx, rc.ref.Name); err != nil {
			return trace.Wrap(err)
		}
		fmt.Printf("remote cluster %q has been deleted\n", rc.ref.Name)
	case types.KindSemaphore:
		if rc.ref.SubKind == "" || rc.ref.Name == "" {
			return trace.BadParameter(
				"full semaphore path must be specified (e.g. '%s/%s/alice@example.com')",
				types.KindSemaphore, types.SemaphoreKindConnection,
			)
		}
		err := client.DeleteSemaphore(ctx, types.SemaphoreFilter{
			SemaphoreKind: rc.ref.SubKind,
			SemaphoreName: rc.ref.Name,
		})
		if err != nil {
			return trace.Wrap(err)
		}
		fmt.Printf("semaphore '%s/%s' has been deleted\n", rc.ref.SubKind, rc.ref.Name)
	case types.KindClusterAuthPreference:
		if err = resetAuthPreference(ctx, client); err != nil {
			return trace.Wrap(err)
		}
		fmt.Printf("cluster auth preference has been reset to defaults\n")
	case types.KindClusterMaintenanceConfig:
		if err := client.DeleteClusterMaintenanceConfig(ctx); err != nil {
			return trace.Wrap(err)
		}
		fmt.Printf("cluster maintenance configuration has been deleted\n")
	case types.KindClusterNetworkingConfig:
		if err = resetClusterNetworkingConfig(ctx, client); err != nil {
			return trace.Wrap(err)
		}
		fmt.Printf("cluster networking configuration has been reset to defaults\n")
	case types.KindSessionRecordingConfig:
		if err = resetSessionRecordingConfig(ctx, client); err != nil {
			return trace.Wrap(err)
		}
		fmt.Printf("session recording configuration has been reset to defaults\n")
	case types.KindExternalAuditStorage:
		if rc.ref.Name == types.MetaNameExternalAuditStorageCluster {
			if err := client.ExternalAuditStorageClient().DisableClusterExternalAuditStorage(ctx); err != nil {
				return trace.Wrap(err)
			}
			fmt.Printf("cluster External Audit Storage configuration has been disabled\n")
		} else {
			if err := client.ExternalAuditStorageClient().DeleteDraftExternalAuditStorage(ctx); err != nil {
				return trace.Wrap(err)
			}
			fmt.Printf("draft External Audit Storage configuration has been deleted\n")
		}
	case types.KindLock:
		name := rc.ref.Name
		if rc.ref.SubKind != "" {
			name = rc.ref.SubKind + "/" + name
		}
		if err = client.DeleteLock(ctx, name); err != nil {
			return trace.Wrap(err)
		}
		fmt.Printf("lock %q has been deleted\n", name)
	case types.KindDatabaseServer:
		servers, err := client.GetDatabaseServers(ctx, apidefaults.Namespace)
		if err != nil {
			return trace.Wrap(err)
		}
		resDesc := "database server"
		servers = filterByNameOrDiscoveredName(servers, rc.ref.Name)
		name, err := getOneResourceNameToDelete(servers, rc.ref, resDesc)
		if err != nil {
			return trace.Wrap(err)
		}
		for _, s := range servers {
			err := client.DeleteDatabaseServer(ctx, apidefaults.Namespace, s.GetHostID(), name)
			if err != nil {
				return trace.Wrap(err)
			}
		}
		fmt.Printf("%s %q has been deleted\n", resDesc, name)
	case types.KindNetworkRestrictions:
		if err = resetNetworkRestrictions(ctx, client); err != nil {
			return trace.Wrap(err)
		}
		fmt.Printf("network restrictions have been reset to defaults (allow all)\n")
	case types.KindApp:
		if err = client.DeleteApp(ctx, rc.ref.Name); err != nil {
			return trace.Wrap(err)
		}
		fmt.Printf("application %q has been deleted\n", rc.ref.Name)
	case types.KindDatabase:
		databases, err := client.GetDatabases(ctx)
		if err != nil {
			return trace.Wrap(err)
		}
		resDesc := "database"
		databases = filterByNameOrDiscoveredName(databases, rc.ref.Name)
		name, err := getOneResourceNameToDelete(databases, rc.ref, resDesc)
		if err != nil {
			return trace.Wrap(err)
		}
		if err := client.DeleteDatabase(ctx, name); err != nil {
			return trace.Wrap(err)
		}
		fmt.Printf("%s %q has been deleted\n", resDesc, name)
	case types.KindKubernetesCluster:
		clusters, err := client.GetKubernetesClusters(ctx)
		if err != nil {
			return trace.Wrap(err)
		}
		resDesc := "Kubernetes cluster"
		clusters = filterByNameOrDiscoveredName(clusters, rc.ref.Name)
		name, err := getOneResourceNameToDelete(clusters, rc.ref, resDesc)
		if err != nil {
			return trace.Wrap(err)
		}
		if err := client.DeleteKubernetesCluster(ctx, name); err != nil {
			return trace.Wrap(err)
		}
		fmt.Printf("%s %q has been deleted\n", resDesc, name)
	case types.KindCrownJewel:
		if err := client.CrownJewelsClient().DeleteCrownJewel(ctx, rc.ref.Name); err != nil {
			return trace.Wrap(err)
		}
		fmt.Printf("crown_jewel %q has been deleted\n", rc.ref.Name)
	case types.KindWindowsDesktopService:
		if err = client.DeleteWindowsDesktopService(ctx, rc.ref.Name); err != nil {
			return trace.Wrap(err)
		}
		fmt.Printf("windows desktop service %q has been deleted\n", rc.ref.Name)
	case types.KindDynamicWindowsDesktop:
		if err = client.DynamicDesktopClient().DeleteDynamicWindowsDesktop(ctx, rc.ref.Name); err != nil {
			return trace.Wrap(err)
		}
		fmt.Printf("dynamic windows desktop %q has been deleted\n", rc.ref.Name)
	case types.KindWindowsDesktop:
		desktops, err := client.GetWindowsDesktops(ctx,
			types.WindowsDesktopFilter{Name: rc.ref.Name})
		if err != nil {
			return trace.Wrap(err)
		}
		if len(desktops) == 0 {
			return trace.NotFound("no desktops with name %q were found", rc.ref.Name)
		}
		deleted := 0
		var errs []error
		for _, desktop := range desktops {
			if desktop.GetName() == rc.ref.Name {
				if err = client.DeleteWindowsDesktop(ctx, desktop.GetHostID(), rc.ref.Name); err != nil {
					errs = append(errs, err)
					continue
				}
				deleted++
			}
		}
		if deleted == 0 {
			errs = append(errs,
				trace.Errorf("failed to delete any desktops with the name %q, %d were found",
					rc.ref.Name, len(desktops)))
		}
		fmts := "%d windows desktops with name %q have been deleted"
		if err := trace.NewAggregate(errs...); err != nil {
			fmt.Printf(fmts+" with errors while deleting\n", deleted, rc.ref.Name)
			return err
		}
		fmt.Printf(fmts+"\n", deleted, rc.ref.Name)
	case types.KindCertAuthority:
		if rc.ref.SubKind == "" || rc.ref.Name == "" {
			return trace.BadParameter(
				"full %s path must be specified (e.g. '%s/%s/clustername')",
				types.KindCertAuthority, types.KindCertAuthority, types.HostCA,
			)
		}
		err := client.DeleteCertAuthority(ctx, types.CertAuthID{
			Type:       types.CertAuthType(rc.ref.SubKind),
			DomainName: rc.ref.Name,
		})
		if err != nil {
			return trace.Wrap(err)
		}
		fmt.Printf("%s '%s/%s' has been deleted\n", types.KindCertAuthority, rc.ref.SubKind, rc.ref.Name)
	case types.KindKubeServer:
		servers, err := client.GetKubernetesServers(ctx)
		if err != nil {
			return trace.Wrap(err)
		}
		resDesc := "Kubernetes server"
		servers = filterByNameOrDiscoveredName(servers, rc.ref.Name)
		name, err := getOneResourceNameToDelete(servers, rc.ref, resDesc)
		if err != nil {
			return trace.Wrap(err)
		}
		for _, s := range servers {
			err := client.DeleteKubernetesServer(ctx, s.GetHostID(), name)
			if err != nil {
				return trace.Wrap(err)
			}
		}
		fmt.Printf("%s %q has been deleted\n", resDesc, name)
	case types.KindUIConfig:
		err := client.DeleteUIConfig(ctx)
		if err != nil {
			return trace.Wrap(err)
		}
		fmt.Printf("%s has been deleted\n", types.KindUIConfig)
	case types.KindInstaller:
		err := client.DeleteInstaller(ctx, rc.ref.Name)
		if err != nil {
			return trace.Wrap(err)
		}
		if rc.ref.Name == installers.InstallerScriptName {
			fmt.Printf("%s has been reset to a default value\n", rc.ref.Name)
		} else {
			fmt.Printf("%s has been deleted\n", rc.ref.Name)
		}
	case types.KindLoginRule:
		loginRuleClient := client.LoginRuleClient()
		_, err := loginRuleClient.DeleteLoginRule(ctx, &loginrulepb.DeleteLoginRuleRequest{
			Name: rc.ref.Name,
		})
		if err != nil {
			return trail.FromGRPC(err)
		}
		fmt.Printf("login rule %q has been deleted\n", rc.ref.Name)
	case types.KindSAMLIdPServiceProvider:
		if err := client.DeleteSAMLIdPServiceProvider(ctx, rc.ref.Name); err != nil {
			return trace.Wrap(err)
		}
		fmt.Printf("SAML IdP service provider %q has been deleted\n", rc.ref.Name)
	case types.KindDevice:
		remote := client.DevicesClient()
		device, err := findDeviceByIDOrTag(ctx, remote, rc.ref.Name)
		if err != nil {
			return trace.Wrap(err)
		}

		if _, err := remote.DeleteDevice(ctx, &devicepb.DeleteDeviceRequest{
			DeviceId: device[0].Id,
		}); err != nil {
			return trace.Wrap(err)
		}
		fmt.Printf("Device %q removed\n", rc.ref.Name)

	case types.KindIntegration:
		if err := client.DeleteIntegration(ctx, rc.ref.Name); err != nil {
			return trace.Wrap(err)
		}
		fmt.Printf("Integration %q removed\n", rc.ref.Name)

	case types.KindUserTask:
		if err := client.UserTasksServiceClient().DeleteUserTask(ctx, rc.ref.Name); err != nil {
			return trace.Wrap(err)
		}
		fmt.Printf("user task %q has been deleted\n", rc.ref.Name)

	case types.KindDiscoveryConfig:
		remote := client.DiscoveryConfigClient()
		if err := remote.DeleteDiscoveryConfig(ctx, rc.ref.Name); err != nil {
			return trace.Wrap(err)
		}
		fmt.Printf("DiscoveryConfig %q removed\n", rc.ref.Name)

	case types.KindAppServer:
		appServers, err := client.GetApplicationServers(ctx, rc.namespace)
		if err != nil {
			return trace.Wrap(err)
		}
		deleted := false
		for _, server := range appServers {
			if server.GetName() == rc.ref.Name {
				if err := client.DeleteApplicationServer(ctx, server.GetNamespace(), server.GetHostID(), server.GetName()); err != nil {
					return trace.Wrap(err)
				}
				deleted = true
			}
		}
		if !deleted {
			return trace.NotFound("application server %q not found", rc.ref.Name)
		}
		fmt.Printf("application server %q has been deleted\n", rc.ref.Name)
	case types.KindOktaImportRule:
		if err := client.OktaClient().DeleteOktaImportRule(ctx, rc.ref.Name); err != nil {
			return trace.Wrap(err)
		}
		fmt.Printf("Okta import rule %q has been deleted\n", rc.ref.Name)
	case types.KindUserGroup:
		if err := client.DeleteUserGroup(ctx, rc.ref.Name); err != nil {
			return trace.Wrap(err)
		}
		fmt.Printf("User group %q has been deleted\n", rc.ref.Name)
	case types.KindProxy:
		if err := client.DeleteProxy(ctx, rc.ref.Name); err != nil {
			return trace.Wrap(err)
		}
		fmt.Printf("Proxy %q has been deleted\n", rc.ref.Name)
	case types.KindAccessList:
		if err := client.AccessListClient().DeleteAccessList(ctx, rc.ref.Name); err != nil {
			return trace.Wrap(err)
		}
		fmt.Printf("Access list %q has been deleted\n", rc.ref.Name)
	case types.KindAuditQuery:
		if err := client.SecReportsClient().DeleteSecurityAuditQuery(ctx, rc.ref.Name); err != nil {
			return trace.Wrap(err)
		}
		fmt.Printf("Audit query %q has been deleted\n", rc.ref.Name)
	case types.KindSecurityReport:
		if err := client.SecReportsClient().DeleteSecurityReport(ctx, rc.ref.Name); err != nil {
			return trace.Wrap(err)
		}
		fmt.Printf("Security report %q has been deleted\n", rc.ref.Name)
	case types.KindServerInfo:
		if err := client.DeleteServerInfo(ctx, rc.ref.Name); err != nil {
			return trace.Wrap(err)
		}
		fmt.Printf("Server info %q has been deleted\n", rc.ref.Name)
	case types.KindBot:
		if _, err := client.BotServiceClient().DeleteBot(ctx, &machineidv1pb.DeleteBotRequest{BotName: rc.ref.Name}); err != nil {
			return trace.Wrap(err)
		}
		fmt.Printf("Bot %q has been deleted\n", rc.ref.Name)
	case types.KindDatabaseObjectImportRule:
		if _, err := client.DatabaseObjectImportRuleClient().DeleteDatabaseObjectImportRule(ctx, &dbobjectimportrulev1.DeleteDatabaseObjectImportRuleRequest{Name: rc.ref.Name}); err != nil {
			return trace.Wrap(err)
		}
		fmt.Printf("Rule %q has been deleted\n", rc.ref.Name)
	case types.KindDatabaseObject:
		if err := client.DatabaseObjectsClient().DeleteDatabaseObject(ctx, rc.ref.Name); err != nil {
			return trace.Wrap(err)
		}
		fmt.Printf("Object %q has been deleted\n", rc.ref.Name)
	case types.KindAccessMonitoringRule:
		if err := client.AccessMonitoringRuleClient().DeleteAccessMonitoringRule(ctx, rc.ref.Name); err != nil {
			return trace.Wrap(err)
		}
		fmt.Printf("Access monitoring rule %q has been deleted\n", rc.ref.Name)
	case types.KindSPIFFEFederation:
		if _, err := client.SPIFFEFederationServiceClient().DeleteSPIFFEFederation(
			ctx, &machineidv1pb.DeleteSPIFFEFederationRequest{
				Name: rc.ref.Name,
			},
		); err != nil {
			return trace.Wrap(err)
		}
		fmt.Printf("SPIFFE federation %q has been deleted\n", rc.ref.Name)
	case types.KindWorkloadIdentity:
		if _, err := client.WorkloadIdentityResourceServiceClient().DeleteWorkloadIdentity(
			ctx, &workloadidentityv1pb.DeleteWorkloadIdentityRequest{
				Name: rc.ref.Name,
			}); err != nil {
			return trace.Wrap(err)
		}
		fmt.Printf("Workload identity %q has been deleted\n", rc.ref.Name)
	case types.KindWorkloadIdentityX509Revocation:
		if _, err := client.WorkloadIdentityRevocationServiceClient().DeleteWorkloadIdentityX509Revocation(
			ctx, &workloadidentityv1pb.DeleteWorkloadIdentityX509RevocationRequest{
				Name: rc.ref.Name,
			}); err != nil {
			return trace.Wrap(err)
		}
		fmt.Printf("Workload identity X509 revocation %q has been deleted\n", rc.ref.Name)
	case types.KindWorkloadIdentityX509IssuerOverride:
		c := client.WorkloadIdentityX509OverridesClient()
		if _, err := c.DeleteX509IssuerOverride(
			ctx,
			&workloadidentityv1pb.DeleteX509IssuerOverrideRequest{
				Name: rc.ref.Name,
			},
		); err != nil {
			return trace.Wrap(err)
		}
		fmt.Fprintf(
			rc.Stdout,
			types.KindWorkloadIdentityX509IssuerOverride+" %q has been deleted\n",
			rc.ref.Name,
		)
	case scopedaccess.KindScopedRole:
		if _, err := client.ScopedAccessServiceClient().DeleteScopedRole(ctx, &scopedaccessv1.DeleteScopedRoleRequest{
			Name: rc.ref.Name,
		}); err != nil {
			return trace.Wrap(err)
		}
		fmt.Fprintf(
			rc.stdout,
			scopedaccess.KindScopedRole+" %q has been deleted\n",
			rc.ref.Name,
		)
	case scopedaccess.KindScopedRoleAssignment:
		if _, err := client.ScopedAccessServiceClient().DeleteScopedRoleAssignment(ctx, &scopedaccessv1.DeleteScopedRoleAssignmentRequest{
			Name: rc.ref.Name,
		}); err != nil {
			return trace.Wrap(err)
		}
		fmt.Fprintf(
			rc.stdout,
			scopedaccess.KindScopedRoleAssignment+" %q has been deleted\n",
			rc.ref.Name,
		)
	case types.KindSigstorePolicy:
		c := client.SigstorePolicyResourceServiceClient()
		if _, err := c.DeleteSigstorePolicy(
			ctx,
			&workloadidentityv1pb.DeleteSigstorePolicyRequest{
				Name: rc.ref.Name,
			},
		); err != nil {
			return trace.Wrap(err)
		}
		fmt.Fprintf(
			rc.Stdout,
			types.KindSigstorePolicy+" %q has been deleted\n",
			rc.ref.Name,
		)
	case types.KindStaticHostUser:
		if err := client.StaticHostUserClient().DeleteStaticHostUser(ctx, rc.ref.Name); err != nil {
			return trace.Wrap(err)
		}
		fmt.Printf("static host user %q has been deleted\n", rc.ref.Name)
	case types.KindGitServer:
		if err := client.GitServerClient().DeleteGitServer(ctx, rc.ref.Name); err != nil {
			return trace.Wrap(err)
		}
		fmt.Printf("git_server %q has been deleted\n", rc.ref.Name)
	case types.KindAutoUpdateConfig:
		if err := client.DeleteAutoUpdateConfig(ctx); err != nil {
			return trace.Wrap(err)
		}
		fmt.Printf("AutoUpdateConfig has been deleted\n")
	case types.KindAutoUpdateVersion:
		if err := client.DeleteAutoUpdateVersion(ctx); err != nil {
			return trace.Wrap(err)
		}
		fmt.Printf("AutoUpdateVersion has been deleted\n")
	case types.KindAutoUpdateAgentRollout:
		if err := client.DeleteAutoUpdateAgentRollout(ctx); err != nil {
			return trace.Wrap(err)
		}
		fmt.Printf("AutoUpdateAgentRollout has been deleted\n")
	case types.KindHealthCheckConfig:
		return trace.Wrap(rc.deleteHealthCheckConfig(ctx, client))
	case types.KindInferenceModel:
		return trace.Wrap(rc.deleteInferenceModel(ctx, client))
	case types.KindInferenceSecret:
		return trace.Wrap(rc.deleteInferenceSecret(ctx, client))
	case types.KindInferencePolicy:
		return trace.Wrap(rc.deleteInferencePolicy(ctx, client))
	default:
		return trace.BadParameter("deleting resources of type %q is not supported", rc.ref.Kind)
	}
	return nil
}

func resetAuthPreference(ctx context.Context, client *authclient.Client) error {
	storedAuthPref, err := client.GetAuthPreference(ctx)
	if err != nil {
		return trace.Wrap(err)
	}

	managedByStaticConfig := storedAuthPref.Origin() == types.OriginConfigFile
	if managedByStaticConfig {
		return trace.BadParameter("%s", managedByStaticDeleteMsg)
	}

	return trace.Wrap(client.ResetAuthPreference(ctx))
}

func resetClusterNetworkingConfig(ctx context.Context, client *authclient.Client) error {
	storedNetConfig, err := client.GetClusterNetworkingConfig(ctx)
	if err != nil {
		return trace.Wrap(err)
	}

	managedByStaticConfig := storedNetConfig.Origin() == types.OriginConfigFile
	if managedByStaticConfig {
		return trace.BadParameter("%s", managedByStaticDeleteMsg)
	}

	return trace.Wrap(client.ResetClusterNetworkingConfig(ctx))
}

func resetSessionRecordingConfig(ctx context.Context, client *authclient.Client) error {
	storedRecConfig, err := client.GetSessionRecordingConfig(ctx)
	if err != nil {
		return trace.Wrap(err)
	}

	managedByStaticConfig := storedRecConfig.Origin() == types.OriginConfigFile
	if managedByStaticConfig {
		return trace.BadParameter("%s", managedByStaticDeleteMsg)
	}

	return trace.Wrap(client.ResetSessionRecordingConfig(ctx))
}

func resetNetworkRestrictions(ctx context.Context, client *authclient.Client) error {
	return trace.Wrap(client.DeleteNetworkRestrictions(ctx))
}

// UpdateFields updates select resource fields: expiry and labels
func (rc *ResourceCommand) UpdateFields(ctx context.Context, clt *authclient.Client) error {
	if rc.ref.Kind == "" || rc.ref.Name == "" {
		return trace.BadParameter("provide a full resource name to update, for example:\n$ tctl update rc/remote --set-labels=env=prod\n")
	}

	var err error
	var labels map[string]string
	if rc.labels != "" {
		labels, err = client.ParseLabelSpec(rc.labels)
		if err != nil {
			return trace.Wrap(err)
		}
	}

	var expiry time.Time
	if rc.ttl != "" {
		duration, err := time.ParseDuration(rc.ttl)
		if err != nil {
			return trace.Wrap(err)
		}
		expiry = time.Now().UTC().Add(duration)
	}

	if expiry.IsZero() && labels == nil {
		return trace.BadParameter("use at least one of --set-labels or --set-ttl")
	}

	switch rc.ref.Kind {
	case types.KindRemoteCluster:
		cluster, err := clt.GetRemoteCluster(ctx, rc.ref.Name)
		if err != nil {
			return trace.Wrap(err)
		}
		if labels != nil {
			meta := cluster.GetMetadata()
			meta.Labels = labels
			cluster.SetMetadata(meta)
		}
		if !expiry.IsZero() {
			cluster.SetExpiry(expiry)
		}
		if _, err = clt.UpdateRemoteCluster(ctx, cluster); err != nil {
			return trace.Wrap(err)
		}
		fmt.Printf("cluster %v has been updated\n", rc.ref.Name)
	default:
		return trace.BadParameter("updating resources of type %q is not supported, supported are: %q", rc.ref.Kind, types.KindRemoteCluster)
	}
	return nil
}

// IsForced returns true if -f flag was passed
func (rc *ResourceCommand) IsForced() bool {
	return rc.force
}

// getCollection lists all resources of a given type
func (rc *ResourceCommand) getCollection(ctx context.Context, client *authclient.Client) (ResourceCollection, error) {
	if rc.ref.Kind == "" {
		return nil, trace.BadParameter("specify resource to list, e.g. 'tctl get roles'")
	}

	switch rc.ref.Kind {
	case types.KindUser:
		if rc.ref.Name == "" {
			users, err := client.GetUsers(ctx, rc.withSecrets)
			if err != nil {
				return nil, trace.Wrap(err)
			}
			return &userCollection{users: users}, nil
		}
		user, err := client.GetUser(ctx, rc.ref.Name, rc.withSecrets)
		if err != nil {
			return nil, trace.Wrap(err)
		}
		return &userCollection{users: services.Users{user}}, nil
	case types.KindConnectors:
		sc, scErr := getSAMLConnectors(ctx, client, rc.ref.Name, rc.withSecrets)
		oc, ocErr := getOIDCConnectors(ctx, client, rc.ref.Name, rc.withSecrets)
		gc, gcErr := getGithubConnectors(ctx, client, rc.ref.Name, rc.withSecrets)
		errs := []error{scErr, ocErr, gcErr}
		allEmpty := len(sc) == 0 && len(oc) == 0 && len(gc) == 0
		reportErr := false
		for _, err := range errs {
			if err != nil && !trace.IsNotFound(err) {
				reportErr = true
				break
			}
		}
		var finalErr error
		if allEmpty || reportErr {
			finalErr = trace.NewAggregate(errs...)
		}
		return &connectorsCollection{
			saml:   sc,
			oidc:   oc,
			github: gc,
		}, finalErr
	case types.KindSAMLConnector:
		connectors, err := getSAMLConnectors(ctx, client, rc.ref.Name, rc.withSecrets)
		if err != nil {
			return nil, trace.Wrap(err)
		}
		return &samlCollection{connectors}, nil
	case types.KindOIDCConnector:
		connectors, err := getOIDCConnectors(ctx, client, rc.ref.Name, rc.withSecrets)
		if err != nil {
			return nil, trace.Wrap(err)
		}
		return &oidcCollection{connectors}, nil
	case types.KindGithubConnector:
		connectors, err := getGithubConnectors(ctx, client, rc.ref.Name, rc.withSecrets)
		if err != nil {
			return nil, trace.Wrap(err)
		}
		return &githubCollection{connectors}, nil
	case types.KindReverseTunnel:
		if rc.ref.Name != "" {
			return nil, trace.BadParameter("reverse tunnel cannot be searched by name")
		}

		tunnels, err := stream.Collect(clientutils.Resources(ctx, client.ListReverseTunnels))
		if err != nil {
			return nil, trace.Wrap(err)
		}

		return &reverseTunnelCollection{tunnels: tunnels}, nil
	case types.KindCertAuthority:
		getAll := rc.ref.SubKind == "" && rc.ref.Name == ""
		if getAll {
			var allAuthorities []types.CertAuthority
			for _, caType := range types.CertAuthTypes {
				authorities, err := client.GetCertAuthorities(ctx, caType, rc.withSecrets)
				if err != nil {
					if trace.IsBadParameter(err) {
						slog.WarnContext(ctx, "failed to get certificate authority; skipping", "error", err)
						continue
					}
					return nil, trace.Wrap(err)
				}
				allAuthorities = append(allAuthorities, authorities...)
			}
			return &authorityCollection{cas: allAuthorities}, nil
		}

		id := types.CertAuthID{Type: types.CertAuthType(rc.ref.SubKind), DomainName: rc.ref.Name}
		authority, err := client.GetCertAuthority(ctx, id, rc.withSecrets)
		if err != nil {
			return nil, trace.Wrap(err)
		}
		return &authorityCollection{cas: []types.CertAuthority{authority}}, nil
	case types.KindNode:
		var search []string
		if rc.ref.Name != "" {
			search = []string{rc.ref.Name}
		}

		req := proto.ListUnifiedResourcesRequest{
			Kinds:          []string{types.KindNode},
			SearchKeywords: search,
			SortBy:         types.SortBy{Field: types.ResourceKind},
		}

		var collection serverCollection
		for {
			page, next, err := apiclient.GetUnifiedResourcePage(ctx, client, &req)
			if err != nil {
				return nil, trace.Wrap(err)
			}

			for _, r := range page {
				srv, ok := r.ResourceWithLabels.(types.Server)
				if !ok {
					slog.WarnContext(ctx, "expected types.Server but received unexpected type", "resource_type", logutils.TypeAttr(r))
					continue
				}

				if rc.ref.Name == "" {
					collection.servers = append(collection.servers, srv)
					continue
				}

				if srv.GetName() == rc.ref.Name || srv.GetHostname() == rc.ref.Name {
					collection.servers = []types.Server{srv}
					return &collection, nil
				}
			}

			req.StartKey = next
			if req.StartKey == "" {
				break
			}
		}

		if len(collection.servers) == 0 && rc.ref.Name != "" {
			return nil, trace.NotFound("node with ID %q not found", rc.ref.Name)
		}

		return &collection, nil
	case types.KindAuthServer:
		servers, err := client.GetAuthServers()
		if err != nil {
			return nil, trace.Wrap(err)
		}
		if rc.ref.Name == "" {
			return &serverCollection{servers: servers}, nil
		}
		for _, server := range servers {
			if server.GetName() == rc.ref.Name || server.GetHostname() == rc.ref.Name {
				return &serverCollection{servers: []types.Server{server}}, nil
			}
		}
		return nil, trace.NotFound("auth server with ID %q not found", rc.ref.Name)
	case types.KindProxy:
		servers, err := client.GetProxies()
		if err != nil {
			return nil, trace.Wrap(err)
		}
		if rc.ref.Name == "" {
			return &serverCollection{servers: servers}, nil
		}
		for _, server := range servers {
			if server.GetName() == rc.ref.Name || server.GetHostname() == rc.ref.Name {
				return &serverCollection{servers: []types.Server{server}}, nil
			}
		}
		return nil, trace.NotFound("proxy with ID %q not found", rc.ref.Name)
	case types.KindRole:
		if rc.ref.Name == "" {
			roles, err := client.GetRoles(ctx)
			if err != nil {
				return nil, trace.Wrap(err)
			}
			return &roleCollection{roles: roles}, nil
		}
		role, err := client.GetRole(ctx, rc.ref.Name)
		if err != nil {
			return nil, trace.Wrap(err)
		}
		warnAboutDynamicLabelsInDenyRule(ctx, rc.config.Logger, role)
		return &roleCollection{roles: []types.Role{role}}, nil
	case types.KindNamespace:
		return &namespaceCollection{namespaces: []types.Namespace{types.DefaultNamespace()}}, nil
	case types.KindTrustedCluster:
		if rc.ref.Name == "" {
			trustedClusters, err := client.GetTrustedClusters(ctx)
			if err != nil {
				return nil, trace.Wrap(err)
			}
			return &trustedClusterCollection{trustedClusters: trustedClusters}, nil
		}
		trustedCluster, err := client.GetTrustedCluster(ctx, rc.ref.Name)
		if err != nil {
			return nil, trace.Wrap(err)
		}
		return &trustedClusterCollection{trustedClusters: []types.TrustedCluster{trustedCluster}}, nil
	case types.KindRemoteCluster:
		if rc.ref.Name == "" {
			remoteClusters, err := client.GetRemoteClusters(ctx)
			if err != nil {
				return nil, trace.Wrap(err)
			}
			return &remoteClusterCollection{remoteClusters: remoteClusters}, nil
		}
		remoteCluster, err := client.GetRemoteCluster(ctx, rc.ref.Name)
		if err != nil {
			return nil, trace.Wrap(err)
		}
		return &remoteClusterCollection{remoteClusters: []types.RemoteCluster{remoteCluster}}, nil
	case types.KindSemaphore:
		sems, err := client.GetSemaphores(ctx, types.SemaphoreFilter{
			SemaphoreKind: rc.ref.SubKind,
			SemaphoreName: rc.ref.Name,
		})
		if err != nil {
			return nil, trace.Wrap(err)
		}
		return &semaphoreCollection{sems: sems}, nil
	case types.KindClusterAuthPreference:
		if rc.ref.Name != "" {
			return nil, trace.BadParameter("only simple `tctl get %v` can be used", types.KindClusterAuthPreference)
		}
		authPref, err := client.GetAuthPreference(ctx)
		if err != nil {
			return nil, trace.Wrap(err)
		}
		return &authPrefCollection{authPref}, nil
	case types.KindClusterNetworkingConfig:
		if rc.ref.Name != "" {
			return nil, trace.BadParameter("only simple `tctl get %v` can be used", types.KindClusterNetworkingConfig)
		}
		netConfig, err := client.GetClusterNetworkingConfig(ctx)
		if err != nil {
			return nil, trace.Wrap(err)
		}
		return &netConfigCollection{netConfig}, nil
	case types.KindClusterMaintenanceConfig:
		if rc.ref.Name != "" {
			return nil, trace.BadParameter("only simple `tctl get %v` can be used", types.KindClusterMaintenanceConfig)
		}

		cmc, err := client.GetClusterMaintenanceConfig(ctx)
		if err != nil && !trace.IsNotFound(err) {
			return nil, trace.Wrap(err)
		}

		return &maintenanceWindowCollection{cmc}, nil
	case types.KindSessionRecordingConfig:
		if rc.ref.Name != "" {
			return nil, trace.BadParameter("only simple `tctl get %v` can be used", types.KindSessionRecordingConfig)
		}
		recConfig, err := client.GetSessionRecordingConfig(ctx)
		if err != nil {
			return nil, trace.Wrap(err)
		}
		return &recConfigCollection{recConfig}, nil
	case types.KindLock:
		if rc.ref.Name == "" {
			locks, err := client.GetLocks(ctx, false)
			if err != nil {
				return nil, trace.Wrap(err)
			}
			return &lockCollection{locks: locks}, nil
		}
		name := rc.ref.Name
		if rc.ref.SubKind != "" {
			name = rc.ref.SubKind + "/" + name
		}
		lock, err := client.GetLock(ctx, name)
		if err != nil {
			return nil, trace.Wrap(err)
		}
		return &lockCollection{locks: []types.Lock{lock}}, nil
	case types.KindDatabaseServer:
		servers, err := client.GetDatabaseServers(ctx, rc.namespace)
		if err != nil {
			return nil, trace.Wrap(err)
		}
		if rc.ref.Name == "" {
			return &databaseServerCollection{servers: servers}, nil
		}

		servers = filterByNameOrDiscoveredName(servers, rc.ref.Name)
		if len(servers) == 0 {
			return nil, trace.NotFound("database server %q not found", rc.ref.Name)
		}
		return &databaseServerCollection{servers: servers}, nil
	case types.KindKubeServer:
		servers, err := client.GetKubernetesServers(ctx)
		if err != nil {
			return nil, trace.Wrap(err)
		}
		if rc.ref.Name == "" {
			return &kubeServerCollection{servers: servers}, nil
		}
		altNameFn := func(r types.KubeServer) string {
			return r.GetHostname()
		}
		servers = filterByNameOrDiscoveredName(servers, rc.ref.Name, altNameFn)
		if len(servers) == 0 {
			return nil, trace.NotFound("Kubernetes server %q not found", rc.ref.Name)
		}
		return &kubeServerCollection{servers: servers}, nil

	case types.KindAppServer:
		servers, err := client.GetApplicationServers(ctx, rc.namespace)
		if err != nil {
			return nil, trace.Wrap(err)
		}
		if rc.ref.Name == "" {
			return &appServerCollection{servers: servers}, nil
		}

		var out []types.AppServer
		for _, server := range servers {
			if server.GetName() == rc.ref.Name || server.GetHostname() == rc.ref.Name {
				out = append(out, server)
			}
		}
		if len(out) == 0 {
			return nil, trace.NotFound("application server %q not found", rc.ref.Name)
		}
		return &appServerCollection{servers: out}, nil
	case types.KindNetworkRestrictions:
		nr, err := client.GetNetworkRestrictions(ctx)
		if err != nil {
			return nil, trace.Wrap(err)
		}
		return &netRestrictionsCollection{nr}, nil
	case types.KindApp:
		if rc.ref.Name == "" {
			apps, err := stream.Collect(client.Apps(ctx, "", ""))
			if err != nil {
				// TODO(tross) DELETE IN v21.0.0
				if trace.IsNotImplemented(err) {
					apps, err := client.GetApps(ctx)
					if err != nil {
						return nil, trace.Wrap(err)
					}

					return &appCollection{apps: apps}, nil
				}

				return nil, trace.Wrap(err)
			}

			return &appCollection{apps: apps}, nil
		}

		app, err := client.GetApp(ctx, rc.ref.Name)
		if err != nil {
			return nil, trace.Wrap(err)
		}
		return &appCollection{apps: []types.Application{app}}, nil
	case types.KindDatabase:
		databases, err := client.GetDatabases(ctx)
		if err != nil {
			return nil, trace.Wrap(err)
		}
		if rc.ref.Name == "" {
			return &databaseCollection{databases: databases}, nil
		}
		databases = filterByNameOrDiscoveredName(databases, rc.ref.Name)
		if len(databases) == 0 {
			return nil, trace.NotFound("database %q not found", rc.ref.Name)
		}
		return &databaseCollection{databases: databases}, nil
	case types.KindKubernetesCluster:
		clusters, err := client.GetKubernetesClusters(ctx)
		if err != nil {
			return nil, trace.Wrap(err)
		}
		if rc.ref.Name == "" {
			return &kubeClusterCollection{clusters: clusters}, nil
		}
		clusters = filterByNameOrDiscoveredName(clusters, rc.ref.Name)
		if len(clusters) == 0 {
			return nil, trace.NotFound("Kubernetes cluster %q not found", rc.ref.Name)
		}
		return &kubeClusterCollection{clusters: clusters}, nil
	case types.KindCrownJewel:
		jewels, err := stream.Collect(clientutils.Resources(ctx, func(ctx context.Context, limit int, startKey string) ([]*crownjewelv1.CrownJewel, string, error) {
			return client.CrownJewelsClient().ListCrownJewels(ctx, int64(limit), startKey)
		}))
		if err != nil {
			return nil, trace.Wrap(err)
		}

		return &crownJewelCollection{items: jewels}, nil
	case types.KindWindowsDesktopService:
		if rc.ref.Name != "" {
			service, err := client.GetWindowsDesktopService(ctx, rc.ref.Name)
			if err != nil {
				if trace.IsNotFound(err) {
					return nil, trace.NotFound("Windows desktop service %q not found", rc.ref.Name)
				}
				return nil, trace.Wrap(err)
			}

			return &windowsDesktopServiceCollection{services: []types.WindowsDesktopService{service}}, nil
		}

		services, err := apiclient.GetAllResources[types.WindowsDesktopService](ctx, client, &proto.ListResourcesRequest{ResourceType: types.KindWindowsDesktopService})
		if err != nil {
			return nil, trace.Wrap(err)
		}
		return &windowsDesktopServiceCollection{services: services}, nil
	case types.KindWindowsDesktop:
		if rc.ref.Name != "" {
			desktops, err := client.GetWindowsDesktops(ctx, types.WindowsDesktopFilter{Name: rc.ref.Name})
			if err != nil {
				if trace.IsNotFound(err) {
					return nil, trace.NotFound("Windows desktop %q not found", rc.ref.Name)
				}
				return nil, trace.Wrap(err)
			}

			return &windowsDesktopCollection{desktops: desktops}, nil
		}

		var collection windowsDesktopCollection
		var startKey string
		for {
			resp, err := client.ListWindowsDesktops(ctx, types.ListWindowsDesktopsRequest{StartKey: startKey})
			if err != nil {
				// TODO(tross) DELETE IN v21.0.0
				if trace.IsNotImplemented(err) {
					desktops, err := client.GetWindowsDesktops(ctx, types.WindowsDesktopFilter{})
					if err != nil {
						return nil, trace.Wrap(err)
					}

					return &windowsDesktopCollection{desktops: desktops}, nil
				}

				return nil, trace.Wrap(err)
			}

			collection.desktops = append(collection.desktops, resp.Desktops...)
			startKey = resp.NextKey
			if resp.NextKey == "" {
				break
			}
		}

		return &collection, nil
	case types.KindDynamicWindowsDesktop:
		dynamicDesktopClient := client.DynamicDesktopClient()
		if rc.ref.Name != "" {
			desktop, err := dynamicDesktopClient.GetDynamicWindowsDesktop(ctx, rc.ref.Name)
			if err != nil {
				return nil, trace.Wrap(err)
			}
			return &dynamicWindowsDesktopCollection{
				desktops: []types.DynamicWindowsDesktop{desktop},
			}, nil
		}

		desktops, err := stream.Collect(clientutils.Resources(ctx, dynamicDesktopClient.ListDynamicWindowsDesktops))
		if err != nil {
			return nil, trace.Wrap(err)
		}

		return &dynamicWindowsDesktopCollection{desktops}, nil
	case types.KindToken:
		if rc.ref.Name == "" {
			tokens, err := client.GetTokens(ctx)
			if err != nil {
				return nil, trace.Wrap(err)
			}
			return &tokenCollection{tokens: tokens}, nil
		}
		token, err := client.GetToken(ctx, rc.ref.Name)
		if err != nil {
			return nil, trace.Wrap(err)
		}
		return &tokenCollection{tokens: []types.ProvisionToken{token}}, nil
	case types.KindInstaller:
		if rc.ref.Name == "" {
			installers, err := client.GetInstallers(ctx)
			if err != nil {
				return nil, trace.Wrap(err)
			}
			return &installerCollection{installers: installers}, nil
		}
		inst, err := client.GetInstaller(ctx, rc.ref.Name)
		if err != nil {
			return nil, trace.Wrap(err)
		}
		return &installerCollection{installers: []types.Installer{inst}}, nil
	case types.KindUIConfig:
		if rc.ref.Name != "" {
			return nil, trace.BadParameter("only simple `tctl get %v` can be used", types.KindUIConfig)
		}
		uiconfig, err := client.GetUIConfig(ctx)
		if err != nil {
			return nil, trace.Wrap(err)
		}
		return &uiConfigCollection{uiconfig}, nil
	case types.KindDatabaseService:
		resourceName := rc.ref.Name
		listReq := proto.ListResourcesRequest{
			ResourceType: types.KindDatabaseService,
		}
		if resourceName != "" {
			listReq.PredicateExpression = fmt.Sprintf(`name == "%s"`, resourceName)
		}

		getResp, err := apiclient.GetResourcesWithFilters(ctx, client, listReq)
		if err != nil {
			return nil, trace.Wrap(err)
		}

		databaseServices, err := types.ResourcesWithLabels(getResp).AsDatabaseServices()
		if err != nil {
			return nil, trace.Wrap(err)
		}

		if len(databaseServices) == 0 && resourceName != "" {
			return nil, trace.NotFound("Database Service %q not found", resourceName)
		}

		return &databaseServiceCollection{databaseServices: databaseServices}, nil
	case types.KindLoginRule:
		loginRuleClient := client.LoginRuleClient()
		if rc.ref.Name == "" {
			rules, err := stream.Collect(clientutils.Resources(ctx, func(ctx context.Context, limit int, token string) ([]*loginrulepb.LoginRule, string, error) {
				resp, err := loginRuleClient.ListLoginRules(ctx, &loginrulepb.ListLoginRulesRequest{
					PageSize:  int32(limit),
					PageToken: token,
				})
				return resp.GetLoginRules(), resp.GetNextPageToken(), trace.Wrap(err)
			}))
			if err != nil {
				return nil, trace.Wrap(err)
			}

			return &loginRuleCollection{rules}, trace.Wrap(err)
		}
		rule, err := loginRuleClient.GetLoginRule(ctx, &loginrulepb.GetLoginRuleRequest{
			Name: rc.ref.Name,
		})
		return &loginRuleCollection{[]*loginrulepb.LoginRule{rule}}, trail.FromGRPC(err)
	case types.KindSAMLIdPServiceProvider:
		if rc.ref.Name != "" {
			serviceProvider, err := client.GetSAMLIdPServiceProvider(ctx, rc.ref.Name)
			if err != nil {
				return nil, trace.Wrap(err)
			}
			return &samlIdPServiceProviderCollection{serviceProviders: []types.SAMLIdPServiceProvider{serviceProvider}}, nil
		}

		resources, err := stream.Collect(clientutils.Resources(ctx, client.ListSAMLIdPServiceProviders))
		if err != nil {
			return nil, trace.Wrap(err)
		}
		return &samlIdPServiceProviderCollection{serviceProviders: resources}, nil
	case types.KindDevice:
		remote := client.DevicesClient()
		if rc.ref.Name != "" {
			resp, err := remote.FindDevices(ctx, &devicepb.FindDevicesRequest{
				IdOrTag: rc.ref.Name,
			})
			if err != nil {
				return nil, trace.Wrap(err)
			}

			return &deviceCollection{resp.Devices}, nil
		}

		req := &devicepb.ListDevicesRequest{
			View: devicepb.DeviceView_DEVICE_VIEW_RESOURCE,
		}
		var devs []*devicepb.Device
		for {
			resp, err := remote.ListDevices(ctx, req)
			if err != nil {
				return nil, trace.Wrap(err)
			}

			devs = append(devs, resp.Devices...)

			if resp.NextPageToken == "" {
				break
			}
			req.PageToken = resp.NextPageToken
		}

		sort.Slice(devs, func(i, j int) bool {
			d1 := devs[i]
			d2 := devs[j]

			if d1.AssetTag == d2.AssetTag {
				return d1.OsType < d2.OsType
			}

			return d1.AssetTag < d2.AssetTag
		})

		return &deviceCollection{devices: devs}, nil
	case types.KindBot:
		remote := client.BotServiceClient()
		if rc.ref.Name != "" {
			bot, err := remote.GetBot(ctx, &machineidv1pb.GetBotRequest{
				BotName: rc.ref.Name,
			})
			if err != nil {
				return nil, trace.Wrap(err)
			}

			return &botCollection{bots: []*machineidv1pb.Bot{bot}}, nil
		}

		bots, err := stream.Collect(clientutils.Resources(ctx, func(ctx context.Context, limit int, token string) ([]*machineidv1pb.Bot, string, error) {
			resp, err := remote.ListBots(ctx, &machineidv1pb.ListBotsRequest{
				PageSize:  int32(limit),
				PageToken: token,
			})

			return resp.GetBots(), resp.GetNextPageToken(), trace.Wrap(err)
		}))
		if err != nil {
			return nil, trace.Wrap(err)
		}

		return &botCollection{bots: bots}, nil
	case types.KindDatabaseObjectImportRule:
		remote := client.DatabaseObjectImportRuleClient()
		if rc.ref.Name != "" {
			rule, err := remote.GetDatabaseObjectImportRule(ctx, &dbobjectimportrulev1.GetDatabaseObjectImportRuleRequest{Name: rc.ref.Name})
			if err != nil {
				return nil, trace.Wrap(err)
			}
			return &databaseObjectImportRuleCollection{rules: []*dbobjectimportrulev1.DatabaseObjectImportRule{rule}}, nil
		}

		rules, err := stream.Collect(clientutils.Resources(ctx, func(ctx context.Context, limit int, token string) ([]*dbobjectimportrulev1.DatabaseObjectImportRule, string, error) {
			resp, err := remote.ListDatabaseObjectImportRules(ctx, &dbobjectimportrulev1.ListDatabaseObjectImportRulesRequest{
				PageSize:  int32(limit),
				PageToken: token,
			})

			return resp.GetRules(), resp.GetNextPageToken(), trace.Wrap(err)
		}))
		if err != nil {
			return nil, trace.Wrap(err)
		}

		return &databaseObjectImportRuleCollection{rules: rules}, nil
	case types.KindDatabaseObject:
		remote := client.DatabaseObjectsClient()
		if rc.ref.Name != "" {
			object, err := remote.GetDatabaseObject(ctx, rc.ref.Name)
			if err != nil {
				return nil, trace.Wrap(err)
			}
			return &databaseObjectCollection{objects: []*dbobjectv1.DatabaseObject{object}}, nil
		}

		objects, err := stream.Collect(clientutils.Resources(ctx, remote.ListDatabaseObjects))
		if err != nil {
			return nil, trace.Wrap(err)
		}

		return &databaseObjectCollection{objects: objects}, nil
	case types.KindOktaImportRule:
		if rc.ref.Name != "" {
			importRule, err := client.OktaClient().GetOktaImportRule(ctx, rc.ref.Name)
			if err != nil {
				return nil, trace.Wrap(err)
			}
			return &oktaImportRuleCollection{importRules: []types.OktaImportRule{importRule}}, nil
		}

		resources, err := stream.Collect(clientutils.Resources(ctx, client.OktaClient().ListOktaImportRules))
		if err != nil {
			return nil, trace.Wrap(err)
		}

		return &oktaImportRuleCollection{importRules: resources}, nil
	case types.KindOktaAssignment:
		if rc.ref.Name != "" {
			assignment, err := client.OktaClient().GetOktaAssignment(ctx, rc.ref.Name)
			if err != nil {
				return nil, trace.Wrap(err)
			}
			return &oktaAssignmentCollection{assignments: []types.OktaAssignment{assignment}}, nil
		}

		resources, err := stream.Collect(clientutils.Resources(ctx, client.OktaClient().ListOktaAssignments))
		if err != nil {
			return nil, trace.Wrap(err)
		}

		return &oktaAssignmentCollection{assignments: resources}, nil
	case types.KindUserGroup:
		if rc.ref.Name != "" {
			userGroup, err := client.GetUserGroup(ctx, rc.ref.Name)
			if err != nil {
				return nil, trace.Wrap(err)
			}
			return &userGroupCollection{userGroups: []types.UserGroup{userGroup}}, nil
		}

		resources, err := stream.Collect(clientutils.Resources(ctx, client.ListUserGroups))
		if err != nil {
			return nil, trace.Wrap(err)
		}

		return &userGroupCollection{userGroups: resources}, nil
	case types.KindExternalAuditStorage:
		out := []*externalauditstorage.ExternalAuditStorage{}
		name := rc.ref.Name
		switch name {
		case "":
			cluster, err := client.ExternalAuditStorageClient().GetClusterExternalAuditStorage(ctx)
			if err != nil {
				if !trace.IsNotFound(err) {
					return nil, trace.Wrap(err)
				}
			} else {
				out = append(out, cluster)
			}
			draft, err := client.ExternalAuditStorageClient().GetDraftExternalAuditStorage(ctx)
			if err != nil {
				if !trace.IsNotFound(err) {
					return nil, trace.Wrap(err)
				}
			} else {
				out = append(out, draft)
			}
			return &externalAuditStorageCollection{externalAuditStorages: out}, nil
		case types.MetaNameExternalAuditStorageCluster:
			cluster, err := client.ExternalAuditStorageClient().GetClusterExternalAuditStorage(ctx)
			if err != nil {
				return nil, trace.Wrap(err)
			}
			return &externalAuditStorageCollection{externalAuditStorages: []*externalauditstorage.ExternalAuditStorage{cluster}}, nil
		case types.MetaNameExternalAuditStorageDraft:
			draft, err := client.ExternalAuditStorageClient().GetDraftExternalAuditStorage(ctx)
			if err != nil {
				return nil, trace.Wrap(err)
			}
			return &externalAuditStorageCollection{externalAuditStorages: []*externalauditstorage.ExternalAuditStorage{draft}}, nil
		default:
			return nil, trace.BadParameter("unsupported resource name for external_audit_storage, valid for get are: '', %q, %q", types.MetaNameExternalAuditStorageDraft, types.MetaNameExternalAuditStorageCluster)
		}
	case types.KindIntegration:
		if rc.ref.Name != "" {
			ig, err := client.GetIntegration(ctx, rc.ref.Name)
			if err != nil {
				return nil, trace.Wrap(err)
			}
			return &integrationCollection{integrations: []types.Integration{ig}}, nil
		}

		resources, err := stream.Collect(clientutils.Resources(ctx, client.ListIntegrations))
		if err != nil {
			return nil, trace.Wrap(err)
		}

		return &integrationCollection{integrations: resources}, nil
	case types.KindUserTask:
		userTasksClient := client.UserTasksClient()
		if rc.ref.Name != "" {
			uit, err := userTasksClient.GetUserTask(ctx, rc.ref.Name)
			if err != nil {
				return nil, trace.Wrap(err)
			}
			return &userTaskCollection{items: []*usertasksv1.UserTask{uit}}, nil
		}

		tasks, err := stream.Collect(clientutils.Resources(ctx, func(ctx context.Context, limit int, token string) ([]*usertasksv1.UserTask, string, error) {
			return userTasksClient.ListUserTasks(ctx, int64(limit), token, &usertasksv1.ListUserTasksFilters{})
		}))
		if err != nil {
			return nil, trace.Wrap(err)
		}
		return &userTaskCollection{items: tasks}, nil
	case types.KindDiscoveryConfig:
		remote := client.DiscoveryConfigClient()
		if rc.ref.Name != "" {
			dc, err := remote.GetDiscoveryConfig(ctx, rc.ref.Name)
			if err != nil {
				return nil, trace.Wrap(err)
			}
			return &discoveryConfigCollection{discoveryConfigs: []*discoveryconfig.DiscoveryConfig{dc}}, nil
		}

		resources, err := stream.Collect(clientutils.Resources(ctx, remote.ListDiscoveryConfigs))
		if err != nil {
			return nil, trace.Wrap(err)
		}

		return &discoveryConfigCollection{discoveryConfigs: resources}, nil
	case types.KindAuditQuery:
		if rc.ref.Name != "" {
			auditQuery, err := client.SecReportsClient().GetSecurityAuditQuery(ctx, rc.ref.Name)
			if err != nil {
				return nil, trace.Wrap(err)
			}
			return &auditQueryCollection{auditQueries: []*secreports.AuditQuery{auditQuery}}, nil
		}

		resources, err := client.SecReportsClient().GetSecurityAuditQueries(ctx)
		if err != nil {
			return nil, trace.Wrap(err)
		}

		return &auditQueryCollection{auditQueries: resources}, nil
	case types.KindSecurityReport:
		if rc.ref.Name != "" {

			resource, err := client.SecReportsClient().GetSecurityReport(ctx, rc.ref.Name)
			if err != nil {
				return nil, trace.Wrap(err)
			}
			return &securityReportCollection{items: []*secreports.Report{resource}}, nil
		}
		resources, err := client.SecReportsClient().GetSecurityReports(ctx)
		if err != nil {
			return nil, trace.Wrap(err)
		}
		return &securityReportCollection{items: resources}, nil
	case types.KindServerInfo:
		if rc.ref.Name != "" {
			si, err := client.GetServerInfo(ctx, rc.ref.Name)
			if err != nil {
				return nil, trace.Wrap(err)
			}
			return &serverInfoCollection{serverInfos: []types.ServerInfo{si}}, nil
		}
		serverInfos, err := apistream.Collect(client.GetServerInfos(ctx))
		if err != nil {
			return nil, trace.Wrap(err)
		}
		return &serverInfoCollection{serverInfos: serverInfos}, nil
	case types.KindAccessList:
		if rc.ref.Name != "" {
			resource, err := client.AccessListClient().GetAccessList(ctx, rc.ref.Name)
			if err != nil {
				return nil, trace.Wrap(err)
			}
			return &accessListCollection{accessLists: []*accesslist.AccessList{resource}}, nil
		}
		accessLists, err := client.AccessListClient().GetAccessLists(ctx)

		return &accessListCollection{accessLists: accessLists}, trace.Wrap(err)
	case types.KindVnetConfig:
		vnetConfig, err := client.VnetConfigServiceClient().GetVnetConfig(ctx, &vnet.GetVnetConfigRequest{})
		if err != nil {
			return nil, trace.Wrap(err)
		}
		return &vnetConfigCollection{vnetConfig: vnetConfig}, nil
	case types.KindAccessRequest:
		resource, err := client.GetAccessRequests(ctx, types.AccessRequestFilter{ID: rc.ref.Name})
		return &accessRequestCollection{accessRequests: resource}, trace.Wrap(err)
	case types.KindPlugin:
		if rc.ref.Name != "" {
			plugin, err := client.PluginsClient().GetPlugin(ctx, &pluginsv1.GetPluginRequest{Name: rc.ref.Name})
			if err != nil {
				return nil, trace.Wrap(err)
			}
			return &pluginCollection{plugins: []types.Plugin{plugin}}, nil
		}
		var plugins []types.Plugin
		startKey := ""
		for {
			resp, err := client.PluginsClient().ListPlugins(ctx, &pluginsv1.ListPluginsRequest{
				PageSize:    100,
				StartKey:    startKey,
				WithSecrets: rc.withSecrets,
			})
			if err != nil {
				return nil, trace.Wrap(err)
			}
			for _, v := range resp.Plugins {
				plugins = append(plugins, v)
			}
			if resp.NextKey == "" {
				break
			}
			startKey = resp.NextKey
		}
		return &pluginCollection{plugins: plugins}, nil
	case types.KindAccessGraphSettings:
		settings, err := client.ClusterConfigClient().GetAccessGraphSettings(ctx, &clusterconfigpb.GetAccessGraphSettingsRequest{})
		if err != nil {
			return nil, trace.Wrap(err)
		}
		rec, err := clusterconfigrec.ProtoToResource(settings)
		if err != nil {
			return nil, trace.Wrap(err)
		}
		return &accessGraphSettings{accessGraphSettings: rec}, nil
	case types.KindSPIFFEFederation:
		if rc.ref.Name != "" {
			resource, err := client.SPIFFEFederationServiceClient().GetSPIFFEFederation(ctx, &machineidv1pb.GetSPIFFEFederationRequest{
				Name: rc.ref.Name,
			})
			if err != nil {
				return nil, trace.Wrap(err)
			}
			return &spiffeFederationCollection{items: []*machineidv1pb.SPIFFEFederation{resource}}, nil
		}

		var resources []*machineidv1pb.SPIFFEFederation
		pageToken := ""
		for {
			resp, err := client.SPIFFEFederationServiceClient().ListSPIFFEFederations(ctx, &machineidv1pb.ListSPIFFEFederationsRequest{
				PageToken: pageToken,
			})
			if err != nil {
				return nil, trace.Wrap(err)
			}

			resources = append(resources, resp.SpiffeFederations...)

			if resp.NextPageToken == "" {
				break
			}
			pageToken = resp.NextPageToken
		}

		return &spiffeFederationCollection{items: resources}, nil
	case types.KindWorkloadIdentity:
		if rc.ref.Name != "" {
			resource, err := client.WorkloadIdentityResourceServiceClient().GetWorkloadIdentity(ctx, &workloadidentityv1pb.GetWorkloadIdentityRequest{
				Name: rc.ref.Name,
			})
			if err != nil {
				return nil, trace.Wrap(err)
			}
			return &workloadIdentityCollection{items: []*workloadidentityv1pb.WorkloadIdentity{resource}}, nil
		}

		resources, err := stream.Collect(clientutils.Resources(ctx, func(ctx context.Context, limit int, pageToken string) ([]*workloadidentityv1pb.WorkloadIdentity, string, error) {
			resp, err := client.WorkloadIdentityResourceServiceClient().ListWorkloadIdentities(ctx, &workloadidentityv1pb.ListWorkloadIdentitiesRequest{
				PageSize:  int32(limit),
				PageToken: pageToken,
			})

			return resp.GetWorkloadIdentities(), resp.GetNextPageToken(), trace.Wrap(err)
		}))
		if err != nil {
			return nil, trace.Wrap(err)
		}

		return &workloadIdentityCollection{items: resources}, nil
	case types.KindWorkloadIdentityX509Revocation:
		if rc.ref.Name != "" {
			resource, err := client.
				WorkloadIdentityRevocationServiceClient().
				GetWorkloadIdentityX509Revocation(ctx, &workloadidentityv1pb.GetWorkloadIdentityX509RevocationRequest{
					Name: rc.ref.Name,
				})
			if err != nil {
				return nil, trace.Wrap(err)
			}
			return &workloadIdentityX509RevocationCollection{items: []*workloadidentityv1pb.WorkloadIdentityX509Revocation{resource}}, nil
		}

		resources, err := stream.Collect(clientutils.Resources(ctx, func(ctx context.Context, limit int, pageToken string) ([]*workloadidentityv1pb.WorkloadIdentityX509Revocation, string, error) {
			resp, err := client.WorkloadIdentityRevocationServiceClient().ListWorkloadIdentityX509Revocations(ctx, &workloadidentityv1pb.ListWorkloadIdentityX509RevocationsRequest{
				PageSize:  int32(limit),
				PageToken: pageToken,
			})

			return resp.GetWorkloadIdentityX509Revocations(), resp.GetNextPageToken(), trace.Wrap(err)
		}))
		if err != nil {
			return nil, trace.Wrap(err)
		}

		return &workloadIdentityX509RevocationCollection{items: resources}, nil
	case types.KindBotInstance:
		if rc.ref.Name != "" && rc.ref.SubKind != "" {
			// Gets a specific bot instance, e.g. bot_instance/<bot name>/<instance id>
			bi, err := client.BotInstanceServiceClient().GetBotInstance(ctx, &machineidv1pb.GetBotInstanceRequest{
				BotName:    rc.ref.SubKind,
				InstanceId: rc.ref.Name,
			})
			if err != nil {
				return nil, trace.Wrap(err)
			}

			return &botInstanceCollection{items: []*machineidv1pb.BotInstance{bi}}, nil
		}

		instances, err := stream.Collect(clientutils.Resources(ctx, func(ctx context.Context, limit int, pageToken string) ([]*machineidv1pb.BotInstance, string, error) {
			resp, err := client.BotInstanceServiceClient().ListBotInstances(ctx, &machineidv1pb.ListBotInstancesRequest{
				PageSize:  int32(limit),
				PageToken: pageToken,

				// Note: empty filter lists all bot instances
				FilterBotName: rc.ref.Name,
			})

			return resp.GetBotInstances(), resp.GetNextPageToken(), trace.Wrap(err)
		}))
		if err != nil {
			return nil, trace.Wrap(err)
		}

		return &botInstanceCollection{items: instances}, nil
	case types.KindStaticHostUser:
		hostUserClient := client.StaticHostUserClient()
		if rc.ref.Name != "" {
			hostUser, err := hostUserClient.GetStaticHostUser(ctx, rc.ref.Name)
			if err != nil {
				return nil, trace.Wrap(err)
			}

			return &staticHostUserCollection{items: []*userprovisioningpb.StaticHostUser{hostUser}}, nil
		}

		resources, err := stream.Collect(clientutils.Resources(ctx, hostUserClient.ListStaticHostUsers))
		if err != nil {
			return nil, trace.Wrap(err)
		}
		return &staticHostUserCollection{items: resources}, nil
	case types.KindAutoUpdateConfig:
		config, err := client.GetAutoUpdateConfig(ctx)
		if err != nil {
			return nil, trace.Wrap(err)
		}
		return &autoUpdateConfigCollection{config}, nil
	case types.KindAutoUpdateVersion:
		version, err := client.GetAutoUpdateVersion(ctx)
		if err != nil {
			return nil, trace.Wrap(err)
		}
		return &autoUpdateVersionCollection{version}, nil
	case types.KindAutoUpdateAgentRollout:
		version, err := client.GetAutoUpdateAgentRollout(ctx)
		if err != nil {
			return nil, trace.Wrap(err)
		}
		return &autoUpdateAgentRolloutCollection{version}, nil
	case types.KindAutoUpdateAgentReport:
		if rc.ref.Name != "" {
			report, err := client.GetAutoUpdateAgentReport(ctx, rc.ref.Name)
			if err != nil {
				return nil, trace.Wrap(err)
			}
			return &autoUpdateAgentReportCollection{reports: []*autoupdatev1pb.AutoUpdateAgentReport{report}}, nil
		}

		reports, err := stream.Collect(clientutils.Resources(ctx, client.ListAutoUpdateAgentReports))
		if err != nil {
			return nil, trace.Wrap(err)
		}
		return &autoUpdateAgentReportCollection{reports: reports}, nil
	case types.KindAccessMonitoringRule:
		if rc.ref.Name != "" {
			rule, err := client.AccessMonitoringRuleClient().GetAccessMonitoringRule(ctx, rc.ref.Name)
			if err != nil {
				return nil, trace.Wrap(err)
			}
			return &accessMonitoringRuleCollection{items: []*accessmonitoringrulesv1pb.AccessMonitoringRule{rule}}, nil
		}

		rules, err := stream.Collect(clientutils.Resources(ctx, client.AccessMonitoringRuleClient().ListAccessMonitoringRules))
		if err != nil {
			return nil, trace.Wrap(err)
		}
		return &accessMonitoringRuleCollection{items: rules}, nil
	case types.KindGitServer:
		if rc.ref.Name != "" {
			server, err := client.GitServerClient().GetGitServer(ctx, rc.ref.Name)
			if err != nil {
				return nil, trace.Wrap(err)
			}
			return &serverCollection{servers: []types.Server{server}}, nil
		}

		servers, err := stream.Collect(clientutils.Resources(ctx, client.GitServerClient().ListGitServers))
		if err != nil {
			return nil, trace.Wrap(err)
		}

		// TODO(greedy52) consider making dedicated git server collection.
		return &serverCollection{servers: servers}, nil

	case types.KindWorkloadIdentityX509IssuerOverride:
		c := client.WorkloadIdentityX509OverridesClient()
		if rc.ref.Name != "" {
			r, err := c.GetX509IssuerOverride(
				ctx,
				&workloadidentityv1pb.GetX509IssuerOverrideRequest{
					Name: rc.ref.Name,
				},
			)
			if err != nil {
				return nil, trace.Wrap(err)
			}
			return namedResourceCollection{types.ProtoResource153ToLegacy(r)}, nil
		}

		resources, err := stream.Collect(
			stream.FilterMap(
				clientutils.Resources(ctx, func(ctx context.Context, limit int, pageToken string) ([]*workloadidentityv1pb.X509IssuerOverride, string, error) {
					resp, err := c.ListX509IssuerOverrides(
						ctx,
						&workloadidentityv1pb.ListX509IssuerOverridesRequest{
							PageSize:  int32(limit),
							PageToken: pageToken,
						},
					)

					return resp.GetX509IssuerOverrides(), resp.GetNextPageToken(), trace.Wrap(err)
				}),

				func(r *workloadidentityv1pb.X509IssuerOverride) (types.Resource, bool) {
					return types.ProtoResource153ToLegacy(r), true
				},
			),
		)
		if err != nil {
			return nil, trace.Wrap(err)
		}

		return namedResourceCollection(resources), nil
	case types.KindSigstorePolicy:
		c := client.SigstorePolicyResourceServiceClient()
		if rc.ref.Name != "" {
			r, err := c.GetSigstorePolicy(
				ctx,
				&workloadidentityv1pb.GetSigstorePolicyRequest{
					Name: rc.ref.Name,
				},
			)
			if err != nil {
				return nil, trace.Wrap(err)
			}
			return namedResourceCollection{types.ProtoResource153ToLegacy(r)}, nil
		}

		resources, err := stream.Collect(
			stream.FilterMap(
				clientutils.Resources(ctx, func(ctx context.Context, limit int, pageToken string) ([]*workloadidentityv1pb.SigstorePolicy, string, error) {
					resp, err := c.ListSigstorePolicies(
						ctx,
						&workloadidentityv1pb.ListSigstorePoliciesRequest{
							PageSize:  int32(limit),
							PageToken: pageToken,
						},
					)

					return resp.GetSigstorePolicies(), resp.GetNextPageToken(), trace.Wrap(err)
				}),

				func(r *workloadidentityv1pb.SigstorePolicy) (types.Resource, bool) {
					return types.ProtoResource153ToLegacy(r), true
				},
			),
		)
		if err != nil {
			return nil, trace.Wrap(err)
		}

		return namedResourceCollection(resources), nil
	case types.KindHealthCheckConfig:
		if rc.ref.Name != "" {
			cfg, err := client.GetHealthCheckConfig(ctx, rc.ref.Name)
			if err != nil {
				return nil, trace.Wrap(err)
			}
			return &healthCheckConfigCollection{
				items: []*healthcheckconfigv1.HealthCheckConfig{cfg},
			}, nil
		}

		items, err := stream.Collect(clientutils.Resources(ctx, client.ListHealthCheckConfigs))
		if err != nil {
			return nil, trace.Wrap(err)
		}

		return &healthCheckConfigCollection{items: items}, nil
<<<<<<< HEAD
	case types.KindInferenceModel:
		models, err := rc.getInferenceModels(ctx, client)
		return models, trace.Wrap(err)
	case types.KindInferenceSecret:
		secrets, err := rc.getInferenceSecrets(ctx, client)
		return secrets, trace.Wrap(err)
	case types.KindInferencePolicy:
		policies, err := rc.getInferencePolicies(ctx, client)
		return policies, trace.Wrap(err)
=======
	case scopedaccess.KindScopedRole:
		if rc.ref.Name != "" {
			rsp, err := client.ScopedAccessServiceClient().GetScopedRole(ctx, &scopedaccessv1.GetScopedRoleRequest{
				Name: rc.ref.Name,
			})
			if err != nil {
				return nil, trace.Wrap(err)
			}

			return &scopedRoleCollection{items: []*scopedaccessv1.ScopedRole{rsp.Role}}, nil
		}

		var items []*scopedaccessv1.ScopedRole
		var cursor string
		for {
			rsp, err := client.ScopedAccessServiceClient().ListScopedRoles(ctx, &scopedaccessv1.ListScopedRolesRequest{
				PageToken: cursor,
			})
			if err != nil {
				return nil, trace.Wrap(err)
			}

			items = append(items, rsp.Roles...)
			cursor = rsp.NextPageToken
			if cursor == "" {
				break
			}
		}
		return &scopedRoleCollection{items: items}, nil
	case scopedaccess.KindScopedRoleAssignment:
		if rc.ref.Name != "" {
			rsp, err := client.ScopedAccessServiceClient().GetScopedRoleAssignment(ctx, &scopedaccessv1.GetScopedRoleAssignmentRequest{
				Name: rc.ref.Name,
			})
			if err != nil {
				return nil, trace.Wrap(err)
			}

			return &scopedRoleAssignmentCollection{items: []*scopedaccessv1.ScopedRoleAssignment{rsp.Assignment}}, nil
		}

		var items []*scopedaccessv1.ScopedRoleAssignment
		var cursor string
		for {
			rsp, err := client.ScopedAccessServiceClient().ListScopedRoleAssignments(ctx, &scopedaccessv1.ListScopedRoleAssignmentsRequest{
				PageToken: cursor,
			})
			if err != nil {
				return nil, trace.Wrap(err)
			}

			items = append(items, rsp.Assignments...)
			cursor = rsp.NextPageToken
			if cursor == "" {
				break
			}
		}
		return &scopedRoleAssignmentCollection{items: items}, nil
>>>>>>> da80511a
	}
	return nil, trace.BadParameter("getting %q is not supported", rc.ref.String())
}

func getSAMLConnectors(ctx context.Context, client *authclient.Client, name string, withSecrets bool) ([]types.SAMLConnector, error) {
	if name == "" {
		connectors, err := client.GetSAMLConnectors(ctx, withSecrets)
		if err != nil {
			return nil, trace.Wrap(err)
		}
		return connectors, nil
	}
	connector, err := client.GetSAMLConnector(ctx, name, withSecrets)
	if err != nil {
		return nil, trace.Wrap(err)
	}
	return []types.SAMLConnector{connector}, nil
}

func getOIDCConnectors(ctx context.Context, client *authclient.Client, name string, withSecrets bool) ([]types.OIDCConnector, error) {
	if name == "" {
		connectors, err := client.GetOIDCConnectors(ctx, withSecrets)
		if err != nil {
			return nil, trace.Wrap(err)
		}
		return connectors, nil
	}
	connector, err := client.GetOIDCConnector(ctx, name, withSecrets)
	if err != nil {
		return nil, trace.Wrap(err)
	}
	return []types.OIDCConnector{connector}, nil
}

func getGithubConnectors(ctx context.Context, client *authclient.Client, name string, withSecrets bool) ([]types.GithubConnector, error) {
	if name == "" {
		connectors, err := client.GetGithubConnectors(ctx, withSecrets)
		if err != nil {
			return nil, trace.Wrap(err)
		}
		return connectors, nil
	}
	connector, err := client.GetGithubConnector(ctx, name, withSecrets)
	if err != nil {
		return nil, trace.Wrap(err)
	}
	return []types.GithubConnector{connector}, nil
}

// UpsertVerb generates the correct string form of a verb based on the action taken
func UpsertVerb(exists bool, force bool) string {
	if !force && exists {
		return "updated"
	}
	return "created"
}

func checkCreateResourceWithOrigin(storedRes types.ResourceWithOrigin, resDesc string, force, confirm bool) error {
	if exists := (storedRes.Origin() != types.OriginDefaults); exists && !force {
		return trace.AlreadyExists("non-default %s already exists", resDesc)
	}
	return checkUpdateResourceWithOrigin(storedRes, resDesc, confirm)
}

func checkUpdateResourceWithOrigin(storedRes types.ResourceWithOrigin, resDesc string, confirm bool) error {
	managedByStatic := storedRes.Origin() == types.OriginConfigFile
	if managedByStatic && !confirm {
		return trace.BadParameter(`The %s resource is managed by static configuration. We recommend removing configuration from teleport.yaml, restarting the servers and trying this command again.

If you would still like to proceed, re-run the command with the --confirm flag.`, resDesc)
	}
	return nil
}

const managedByStaticDeleteMsg = `This resource is managed by static configuration. In order to reset it to defaults, remove relevant configuration from teleport.yaml and restart the servers.`

func findDeviceByIDOrTag(ctx context.Context, remote devicepb.DeviceTrustServiceClient, idOrTag string) ([]*devicepb.Device, error) {
	resp, err := remote.FindDevices(ctx, &devicepb.FindDevicesRequest{
		IdOrTag: idOrTag,
	})
	switch {
	case err != nil:
		return nil, trace.Wrap(err)
	case len(resp.Devices) == 0:
		return nil, trace.NotFound("device %q not found", idOrTag)
	case len(resp.Devices) == 1:
		return resp.Devices, nil
	}

	// Do we have an ID match?
	for _, dev := range resp.Devices {
		if dev.Id == idOrTag {
			return []*devicepb.Device{dev}, nil
		}
	}

	return nil, trace.BadParameter("found multiple devices for asset tag %q, please retry using the device ID instead", idOrTag)
}

// keepFn is a predicate function that returns true if a resource should be
// retained by filterResources.
type keepFn[T types.ResourceWithLabels] func(T) bool

// filterResources takes a list of resources and returns a filtered list of
// resources for which the `keep` predicate function returns true.
func filterResources[T types.ResourceWithLabels](resources []T, keep keepFn[T]) []T {
	out := make([]T, 0, len(resources))
	for _, r := range resources {
		if keep(r) {
			out = append(out, r)
		}
	}
	return out
}

// altNameFn is a func that returns an alternative name for a resource.
type altNameFn[T types.ResourceWithLabels] func(T) string

// filterByNameOrDiscoveredName filters resources by name or "discovered name".
// It prefers exact name filtering first - if none of the resource names match
// exactly (i.e. all of the resources are filtered out), then it retries and
// filters the resources by "discovered name" of resource name instead, which
// comes from an auto-discovery label.
func filterByNameOrDiscoveredName[T types.ResourceWithLabels](resources []T, prefixOrName string, extra ...altNameFn[T]) []T {
	// prefer exact names
	out := filterByName(resources, prefixOrName, extra...)
	if len(out) == 0 {
		// fallback to looking for discovered name label matches.
		out = filterByDiscoveredName(resources, prefixOrName)
	}
	return out
}

// filterByName filters resources by exact name match.
func filterByName[T types.ResourceWithLabels](resources []T, name string, altNameFns ...altNameFn[T]) []T {
	return filterResources(resources, func(r T) bool {
		if r.GetName() == name {
			return true
		}
		for _, altName := range altNameFns {
			if altName(r) == name {
				return true
			}
		}
		return false
	})
}

// filterByDiscoveredName filters resources that have a "discovered name" label
// that matches the given name.
func filterByDiscoveredName[T types.ResourceWithLabels](resources []T, name string) []T {
	return filterResources(resources, func(r T) bool {
		discoveredName, ok := r.GetLabel(types.DiscoveredNameLabel)
		return ok && discoveredName == name
	})
}

// getOneResourceNameToDelete checks a list of resources to ensure there is
// exactly one resource name among them, and returns that name or an error.
// Heartbeat resources can have the same name but different host ID, so this
// still allows a user to delete multiple heartbeats of the same name, for
// example `$ tctl rm db_server/someDB`.
func getOneResourceNameToDelete[T types.ResourceWithLabels](rs []T, ref services.Ref, resDesc string) (string, error) {
	seen := make(map[string]struct{})
	for _, r := range rs {
		seen[r.GetName()] = struct{}{}
	}
	switch len(seen) {
	case 1: // need exactly one.
		return rs[0].GetName(), nil
	case 0:
		return "", trace.NotFound("%v %q not found", resDesc, ref.Name)
	default:
		names := make([]string, 0, len(rs))
		for _, r := range rs {
			names = append(names, r.GetName())
		}
		msg := formatAmbiguousDeleteMessage(ref, resDesc, names)
		return "", trace.BadParameter("%s", msg)
	}
}

// formatAmbiguousDeleteMessage returns a formatted message when a user is
// attempting to delete multiple resources by an ambiguous prefix of the
// resource names.
func formatAmbiguousDeleteMessage(ref services.Ref, resDesc string, names []string) string {
	slices.Sort(names)
	// choose an actual resource for the example in the error.
	exampleRef := ref
	exampleRef.Name = names[0]
	return fmt.Sprintf(`%s matches multiple auto-discovered %vs:
%v

Use the full resource name that was generated by the Teleport Discovery service, for example:
$ tctl rm %s`,
		ref.String(), resDesc, strings.Join(names, "\n"), exampleRef.String())
}

func (rc *ResourceCommand) createAuditQuery(ctx context.Context, client *authclient.Client, raw services.UnknownResource) error {
	in, err := services.UnmarshalAuditQuery(raw.Raw, services.DisallowUnknown())
	if err != nil {
		return trace.Wrap(err)
	}

	if err := in.CheckAndSetDefaults(); err != nil {
		return trace.Wrap(err)
	}

	if err = client.SecReportsClient().UpsertSecurityAuditQuery(ctx, in); err != nil {
		return trace.Wrap(err)
	}
	return nil
}

func (rc *ResourceCommand) createSecurityReport(ctx context.Context, client *authclient.Client, raw services.UnknownResource) error {
	in, err := services.UnmarshalSecurityReport(raw.Raw, services.DisallowUnknown())
	if err != nil {
		return trace.Wrap(err)
	}

	if err := in.CheckAndSetDefaults(); err != nil {
		return trace.Wrap(err)
	}

	if err = client.SecReportsClient().UpsertSecurityReport(ctx, in); err != nil {
		return trace.Wrap(err)
	}
	return nil
}

func (rc *ResourceCommand) createAccessMonitoringRule(ctx context.Context, client *authclient.Client, raw services.UnknownResource) error {
	in, err := services.UnmarshalAccessMonitoringRule(raw.Raw, services.DisallowUnknown())
	if err != nil {
		return trace.Wrap(err)
	}

	if rc.IsForced() {
		if _, err = client.AccessMonitoringRuleClient().UpsertAccessMonitoringRule(ctx, in); err != nil {
			return trace.Wrap(err)
		}
		fmt.Printf("access monitoring rule %q has been created\n", in.GetMetadata().GetName())
		return nil
	}

	if _, err = client.AccessMonitoringRuleClient().CreateAccessMonitoringRule(ctx, in); err != nil {
		return trace.Wrap(err)
	}

	fmt.Printf("access monitoring rule %q has been created\n", in.GetMetadata().GetName())
	return nil
}

func (rc *ResourceCommand) updateAccessMonitoringRule(ctx context.Context, client *authclient.Client, raw services.UnknownResource) error {
	in, err := services.UnmarshalAccessMonitoringRule(raw.Raw, services.DisallowUnknown())
	if err != nil {
		return trace.Wrap(err)
	}
	if _, err := client.AccessMonitoringRuleClient().UpdateAccessMonitoringRule(ctx, in); err != nil {
		return trace.Wrap(err)
	}
	fmt.Printf("access monitoring rule %q has been updated\n", in.GetMetadata().GetName())
	return nil
}

func (rc *ResourceCommand) createVnetConfig(ctx context.Context, client *authclient.Client, raw services.UnknownResource) error {
	vnetConfig, err := services.UnmarshalProtoResource[*vnet.VnetConfig](raw.Raw, services.DisallowUnknown())
	if err != nil {
		return trace.Wrap(err)
	}

	if rc.IsForced() {
		_, err = client.VnetConfigServiceClient().UpsertVnetConfig(ctx, &vnet.UpsertVnetConfigRequest{VnetConfig: vnetConfig})
	} else {
		_, err = client.VnetConfigServiceClient().CreateVnetConfig(ctx, &vnet.CreateVnetConfigRequest{VnetConfig: vnetConfig})
	}
	if err != nil {
		return trace.Wrap(err)
	}

	fmt.Println("vnet_config has been created")
	return nil
}

func (rc *ResourceCommand) updateVnetConfig(ctx context.Context, client *authclient.Client, raw services.UnknownResource) error {
	vnetConfig, err := services.UnmarshalProtoResource[*vnet.VnetConfig](raw.Raw, services.DisallowUnknown())
	if err != nil {
		return trace.Wrap(err)
	}
	if _, err := client.VnetConfigServiceClient().UpdateVnetConfig(ctx, &vnet.UpdateVnetConfigRequest{VnetConfig: vnetConfig}); err != nil {
		return trace.Wrap(err)
	}
	fmt.Println("vnet_config has been updated")
	return nil
}

func (rc *ResourceCommand) updatePlugin(ctx context.Context, client *authclient.Client, raw services.UnknownResource) error {
	item := pluginResourceWrapper{PluginV1: types.PluginV1{}}
	if err := utils.FastUnmarshal(raw.Raw, &item); err != nil {
		return trace.Wrap(err)
	}
	if _, err := client.PluginsClient().UpdatePlugin(ctx, &pluginsv1.UpdatePluginRequest{Plugin: &item.PluginV1}); err != nil {
		return trace.Wrap(err)
	}
	return nil
}

func (rc *ResourceCommand) createPlugin(ctx context.Context, client *authclient.Client, raw services.UnknownResource) error {
	item := pluginResourceWrapper{
		PluginV1: types.PluginV1{},
	}
	if err := utils.FastUnmarshal(raw.Raw, &item); err != nil {
		return trace.Wrap(err)
	}
	if !rc.IsForced() {
		// Plugin needs to be installed before it can be updated.
		return trace.BadParameter("Only plugin update operation is supported. Please use 'tctl plugins install' instead\n")
	}
	if _, err := client.PluginsClient().UpdatePlugin(ctx, &pluginsv1.UpdatePluginRequest{Plugin: &item.PluginV1}); err != nil {
		return trace.Wrap(err)
	}
	fmt.Printf("plugin %q has been updated\n", item.GetName())
	return nil
}

func (rc *ResourceCommand) upsertAccessGraphSettings(ctx context.Context, client *authclient.Client, raw services.UnknownResource) error {
	settings, err := clusterconfigrec.UnmarshalAccessGraphSettings(raw.Raw)
	if err != nil {
		return trace.Wrap(err)
	}

	if _, err = client.ClusterConfigClient().UpsertAccessGraphSettings(ctx, &clusterconfigpb.UpsertAccessGraphSettingsRequest{AccessGraphSettings: settings}); err != nil {
		return trace.Wrap(err)
	}

	fmt.Println("access_graph_settings has been upserted")
	return nil
}

func (rc *ResourceCommand) updateAccessGraphSettings(ctx context.Context, client *authclient.Client, raw services.UnknownResource) error {
	settings, err := clusterconfigrec.UnmarshalAccessGraphSettings(raw.Raw)
	if err != nil {
		return trace.Wrap(err)
	}

	if _, err = client.ClusterConfigClient().UpdateAccessGraphSettings(ctx, &clusterconfigpb.UpdateAccessGraphSettingsRequest{AccessGraphSettings: settings}); err != nil {
		return trace.Wrap(err)
	}
	fmt.Println("access_graph_settings has been updated")
	return nil
}

func (rc *ResourceCommand) createAutoUpdateConfig(ctx context.Context, client *authclient.Client, raw services.UnknownResource) error {
	config, err := services.UnmarshalProtoResource[*autoupdatev1pb.AutoUpdateConfig](raw.Raw, services.DisallowUnknown())
	if err != nil {
		return trace.Wrap(err)
	}

	if config.GetMetadata() == nil {
		config.Metadata = &headerv1.Metadata{}
	}
	if config.GetMetadata().GetName() == "" {
		config.Metadata.Name = types.MetaNameAutoUpdateConfig
	}

	if rc.IsForced() {
		_, err = client.UpsertAutoUpdateConfig(ctx, config)
	} else {
		_, err = client.CreateAutoUpdateConfig(ctx, config)
	}
	if err != nil {
		return trace.Wrap(err)
	}

	fmt.Println("autoupdate_config has been created")
	return nil
}

func (rc *ResourceCommand) updateAutoUpdateConfig(ctx context.Context, client *authclient.Client, raw services.UnknownResource) error {
	config, err := services.UnmarshalProtoResource[*autoupdatev1pb.AutoUpdateConfig](raw.Raw, services.DisallowUnknown())
	if err != nil {
		return trace.Wrap(err)
	}

	if config.GetMetadata() == nil {
		config.Metadata = &headerv1.Metadata{}
	}
	if config.GetMetadata().GetName() == "" {
		config.Metadata.Name = types.MetaNameAutoUpdateConfig
	}

	if _, err := client.UpdateAutoUpdateConfig(ctx, config); err != nil {
		return trace.Wrap(err)
	}
	fmt.Println("autoupdate_config has been updated")
	return nil
}

func (rc *ResourceCommand) createAutoUpdateVersion(ctx context.Context, client *authclient.Client, raw services.UnknownResource) error {
	version, err := services.UnmarshalProtoResource[*autoupdatev1pb.AutoUpdateVersion](raw.Raw, services.DisallowUnknown())
	if err != nil {
		return trace.Wrap(err)
	}

	if version.GetMetadata() == nil {
		version.Metadata = &headerv1.Metadata{}
	}
	if version.GetMetadata().GetName() == "" {
		version.Metadata.Name = types.MetaNameAutoUpdateVersion
	}

	if rc.IsForced() {
		_, err = client.UpsertAutoUpdateVersion(ctx, version)
	} else {
		_, err = client.CreateAutoUpdateVersion(ctx, version)
	}
	if err != nil {
		return trace.Wrap(err)
	}

	fmt.Println("autoupdate_version has been created")
	return nil
}

func (rc *ResourceCommand) updateAutoUpdateVersion(ctx context.Context, client *authclient.Client, raw services.UnknownResource) error {
	version, err := services.UnmarshalProtoResource[*autoupdatev1pb.AutoUpdateVersion](raw.Raw, services.DisallowUnknown())
	if err != nil {
		return trace.Wrap(err)
	}

	if version.GetMetadata() == nil {
		version.Metadata = &headerv1.Metadata{}
	}
	if version.GetMetadata().GetName() == "" {
		version.Metadata.Name = types.MetaNameAutoUpdateVersion
	}

	if _, err := client.UpdateAutoUpdateVersion(ctx, version); err != nil {
		return trace.Wrap(err)
	}
	fmt.Println("autoupdate_version has been updated")
	return nil
}

func (rc *ResourceCommand) createAutoUpdateAgentRollout(ctx context.Context, client *authclient.Client, raw services.UnknownResource) error {
	rollout, err := services.UnmarshalProtoResource[*autoupdatev1pb.AutoUpdateAgentRollout](raw.Raw, services.DisallowUnknown())
	if err != nil {
		return trace.Wrap(err)
	}

	if rollout.GetMetadata() == nil {
		rollout.Metadata = &headerv1.Metadata{}
	}
	if rollout.GetMetadata().GetName() == "" {
		rollout.Metadata.Name = types.MetaNameAutoUpdateAgentRollout
	}

	if rc.IsForced() {
		_, err = client.UpsertAutoUpdateAgentRollout(ctx, rollout)
	} else {
		_, err = client.CreateAutoUpdateAgentRollout(ctx, rollout)
	}
	if err != nil {
		return trace.Wrap(err)
	}

	fmt.Println("autoupdate_agent_rollout has been created")
	return nil
}

func (rc *ResourceCommand) upsertAutoUpdateAgentReport(ctx context.Context, client *authclient.Client, raw services.UnknownResource) error {
	report, err := services.UnmarshalProtoResource[*autoupdatev1pb.AutoUpdateAgentReport](raw.Raw, services.DisallowUnknown())
	if err != nil {
		return trace.Wrap(err)
	}

	_, err = client.UpsertAutoUpdateAgentReport(ctx, report)
	if err != nil {
		return trace.Wrap(err)
	}

	fmt.Println("autoupdate_agent_report has been created")
	return nil
}

func (rc *ResourceCommand) updateAutoUpdateAgentRollout(ctx context.Context, client *authclient.Client, raw services.UnknownResource) error {
	rollout, err := services.UnmarshalProtoResource[*autoupdatev1pb.AutoUpdateAgentRollout](raw.Raw, services.DisallowUnknown())
	if err != nil {
		return trace.Wrap(err)
	}

	if rollout.GetMetadata() == nil {
		rollout.Metadata = &headerv1.Metadata{}
	}
	if rollout.GetMetadata().GetName() == "" {
		rollout.Metadata.Name = types.MetaNameAutoUpdateAgentRollout
	}

	if _, err := client.UpdateAutoUpdateAgentRollout(ctx, rollout); err != nil {
		return trace.Wrap(err)
	}
	fmt.Println("autoupdate_version has been updated")
	return nil
}

func (rc *ResourceCommand) createGitServer(ctx context.Context, client *authclient.Client, raw services.UnknownResource) error {
	server, err := services.UnmarshalGitServer(raw.Raw, services.DisallowUnknown())
	if err != nil {
		return trace.Wrap(err)
	}
	if rc.IsForced() {
		_, err = client.GitServerClient().UpsertGitServer(ctx, server)
	} else {
		_, err = client.GitServerClient().CreateGitServer(ctx, server)
	}
	if err != nil {
		return trace.Wrap(err)
	}
	fmt.Printf("git server %q has been created\n", server.GetName())
	return nil
}

func (rc *ResourceCommand) updateGitServer(ctx context.Context, client *authclient.Client, raw services.UnknownResource) error {
	server, err := services.UnmarshalGitServer(raw.Raw, services.DisallowUnknown())
	if err != nil {
		return trace.Wrap(err)
	}
	_, err = client.GitServerClient().UpdateGitServer(ctx, server)
	if err != nil {
		return trace.Wrap(err)
	}
	fmt.Printf("git server %q has been updated\n", server.GetName())
	return nil
}<|MERGE_RESOLUTION|>--- conflicted
+++ resolved
@@ -193,14 +193,11 @@
 		types.KindWorkloadIdentityX509IssuerOverride: rc.createWorkloadIdentityX509IssuerOverride,
 		types.KindSigstorePolicy:                     rc.createSigstorePolicy,
 		types.KindHealthCheckConfig:                  rc.createHealthCheckConfig,
-<<<<<<< HEAD
+		scopedaccess.KindScopedRole:                  rc.createScopedRole,
+		scopedaccess.KindScopedRoleAssignment:        rc.createScopedRoleAssignment,
 		types.KindInferenceModel:                     rc.createInferenceModel,
 		types.KindInferenceSecret:                    rc.createInferenceSecret,
 		types.KindInferencePolicy:                    rc.createInferencePolicy,
-=======
-		scopedaccess.KindScopedRole:                  rc.createScopedRole,
-		scopedaccess.KindScopedRoleAssignment:        rc.createScopedRoleAssignment,
->>>>>>> da80511a
 	}
 	rc.UpdateHandlers = map[ResourceKind]ResourceCreateHandler{
 		types.KindUser:                               rc.updateUser,
@@ -227,13 +224,6 @@
 		types.KindWorkloadIdentityX509IssuerOverride: rc.updateWorkloadIdentityX509IssuerOverride,
 		types.KindSigstorePolicy:                     rc.updateSigstorePolicy,
 		types.KindHealthCheckConfig:                  rc.updateHealthCheckConfig,
-<<<<<<< HEAD
-		types.KindInferenceModel:                     rc.updateInferenceModel,
-		types.KindInferencePolicy:                    rc.updateInferencePolicy,
-=======
-		scopedaccess.KindScopedRole:                  rc.updateScopedRole,
-		scopedaccess.KindScopedRoleAssignment:        rc.updateScopedRoleAssignment,
->>>>>>> da80511a
 	}
 	rc.config = config
 
@@ -3678,76 +3668,6 @@
 		}
 
 		return &healthCheckConfigCollection{items: items}, nil
-<<<<<<< HEAD
-	case types.KindInferenceModel:
-		models, err := rc.getInferenceModels(ctx, client)
-		return models, trace.Wrap(err)
-	case types.KindInferenceSecret:
-		secrets, err := rc.getInferenceSecrets(ctx, client)
-		return secrets, trace.Wrap(err)
-	case types.KindInferencePolicy:
-		policies, err := rc.getInferencePolicies(ctx, client)
-		return policies, trace.Wrap(err)
-=======
-	case scopedaccess.KindScopedRole:
-		if rc.ref.Name != "" {
-			rsp, err := client.ScopedAccessServiceClient().GetScopedRole(ctx, &scopedaccessv1.GetScopedRoleRequest{
-				Name: rc.ref.Name,
-			})
-			if err != nil {
-				return nil, trace.Wrap(err)
-			}
-
-			return &scopedRoleCollection{items: []*scopedaccessv1.ScopedRole{rsp.Role}}, nil
-		}
-
-		var items []*scopedaccessv1.ScopedRole
-		var cursor string
-		for {
-			rsp, err := client.ScopedAccessServiceClient().ListScopedRoles(ctx, &scopedaccessv1.ListScopedRolesRequest{
-				PageToken: cursor,
-			})
-			if err != nil {
-				return nil, trace.Wrap(err)
-			}
-
-			items = append(items, rsp.Roles...)
-			cursor = rsp.NextPageToken
-			if cursor == "" {
-				break
-			}
-		}
-		return &scopedRoleCollection{items: items}, nil
-	case scopedaccess.KindScopedRoleAssignment:
-		if rc.ref.Name != "" {
-			rsp, err := client.ScopedAccessServiceClient().GetScopedRoleAssignment(ctx, &scopedaccessv1.GetScopedRoleAssignmentRequest{
-				Name: rc.ref.Name,
-			})
-			if err != nil {
-				return nil, trace.Wrap(err)
-			}
-
-			return &scopedRoleAssignmentCollection{items: []*scopedaccessv1.ScopedRoleAssignment{rsp.Assignment}}, nil
-		}
-
-		var items []*scopedaccessv1.ScopedRoleAssignment
-		var cursor string
-		for {
-			rsp, err := client.ScopedAccessServiceClient().ListScopedRoleAssignments(ctx, &scopedaccessv1.ListScopedRoleAssignmentsRequest{
-				PageToken: cursor,
-			})
-			if err != nil {
-				return nil, trace.Wrap(err)
-			}
-
-			items = append(items, rsp.Assignments...)
-			cursor = rsp.NextPageToken
-			if cursor == "" {
-				break
-			}
-		}
-		return &scopedRoleAssignmentCollection{items: items}, nil
->>>>>>> da80511a
 	}
 	return nil, trace.BadParameter("getting %q is not supported", rc.ref.String())
 }
