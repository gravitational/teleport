--- conflicted
+++ resolved
@@ -640,7 +640,6 @@
 			return trace.Wrap(err)
 		}
 		fmt.Printf("lock %q has been deleted\n", rc.ref.Name)
-<<<<<<< HEAD
 	case types.KindDatabaseServer:
 		dbServers, err := client.GetDatabaseServers(ctx, apidefaults.Namespace)
 		if err != nil {
@@ -659,13 +658,11 @@
 			return trace.NotFound("database server %q not found", rc.ref.Name)
 		}
 		fmt.Printf("database server %q has been deleted\n", rc.ref.Name)
-=======
 	case types.KindNetworkRestrictions:
 		if err = resetNetworkRestrictions(ctx, client); err != nil {
 			return trace.Wrap(err)
 		}
 		fmt.Printf("network restrictions have been reset to defaults (allow all)\n")
->>>>>>> 7105d5db
 	default:
 		return trace.BadParameter("deleting resources of type %q is not supported", rc.ref.Kind)
 	}
@@ -1027,7 +1024,6 @@
 			return nil, trace.Wrap(err)
 		}
 		return &lockCollection{locks: []types.Lock{lock}}, nil
-<<<<<<< HEAD
 	case types.KindDatabaseServer:
 		servers, err := client.GetDatabaseServers(ctx, rc.namespace)
 		if err != nil {
@@ -1048,14 +1044,12 @@
 			return nil, trace.NotFound("database server %q not found", rc.ref.Name)
 		}
 		return &dbCollection{servers: out}, nil
-=======
 	case types.KindNetworkRestrictions:
 		nr, err := client.GetNetworkRestrictions(ctx)
 		if err != nil {
 			return nil, trace.Wrap(err)
 		}
 		return &netRestrictionsCollection{nr}, nil
->>>>>>> 7105d5db
 	}
 	return nil, trace.BadParameter("getting %q is not supported", rc.ref.String())
 }
