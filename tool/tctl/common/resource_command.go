/*
 * Teleport
 * Copyright (C) 2023  Gravitational, Inc.
 *
 * This program is free software: you can redistribute it and/or modify
 * it under the terms of the GNU Affero General Public License as published by
 * the Free Software Foundation, either version 3 of the License, or
 * (at your option) any later version.
 *
 * This program is distributed in the hope that it will be useful,
 * but WITHOUT ANY WARRANTY; without even the implied warranty of
 * MERCHANTABILITY or FITNESS FOR A PARTICULAR PURPOSE.  See the
 * GNU Affero General Public License for more details.
 *
 * You should have received a copy of the GNU Affero General Public License
 * along with this program.  If not, see <http://www.gnu.org/licenses/>.
 */

package common

import (
	"context"
	"errors"
	"fmt"
	"io"
	"math"
	"os"
	"slices"
	"sort"
	"strings"
	"time"

	"github.com/alecthomas/kingpin/v2"
	"github.com/crewjam/saml/samlsp"
	"github.com/gravitational/trace"
	"github.com/gravitational/trace/trail"
	log "github.com/sirupsen/logrus"
	"google.golang.org/protobuf/encoding/protojson"
	kyaml "k8s.io/apimachinery/pkg/util/yaml"

	"github.com/gravitational/teleport"
	apiclient "github.com/gravitational/teleport/api/client"
	"github.com/gravitational/teleport/api/client/proto"
	apidefaults "github.com/gravitational/teleport/api/defaults"
	autoupdatev1pb "github.com/gravitational/teleport/api/gen/proto/go/teleport/autoupdate/v1"
	clusterconfigpb "github.com/gravitational/teleport/api/gen/proto/go/teleport/clusterconfig/v1"
	crownjewelv1 "github.com/gravitational/teleport/api/gen/proto/go/teleport/crownjewel/v1"
	dbobjectv1 "github.com/gravitational/teleport/api/gen/proto/go/teleport/dbobject/v1"
	dbobjectimportrulev1 "github.com/gravitational/teleport/api/gen/proto/go/teleport/dbobjectimportrule/v1"
	devicepb "github.com/gravitational/teleport/api/gen/proto/go/teleport/devicetrust/v1"
	loginrulepb "github.com/gravitational/teleport/api/gen/proto/go/teleport/loginrule/v1"
	machineidv1pb "github.com/gravitational/teleport/api/gen/proto/go/teleport/machineid/v1"
	pluginsv1 "github.com/gravitational/teleport/api/gen/proto/go/teleport/plugins/v1"
	userprovisioningpb "github.com/gravitational/teleport/api/gen/proto/go/teleport/userprovisioning/v2"
	usertasksv1 "github.com/gravitational/teleport/api/gen/proto/go/teleport/usertasks/v1"
	"github.com/gravitational/teleport/api/gen/proto/go/teleport/vnet/v1"
	"github.com/gravitational/teleport/api/internalutils/stream"
	"github.com/gravitational/teleport/api/mfa"
	"github.com/gravitational/teleport/api/types"
	"github.com/gravitational/teleport/api/types/accesslist"
	"github.com/gravitational/teleport/api/types/discoveryconfig"
	"github.com/gravitational/teleport/api/types/externalauditstorage"
	"github.com/gravitational/teleport/api/types/installers"
	"github.com/gravitational/teleport/api/types/secreports"
	"github.com/gravitational/teleport/lib/auth/authclient"
	"github.com/gravitational/teleport/lib/client"
	"github.com/gravitational/teleport/lib/defaults"
	"github.com/gravitational/teleport/lib/devicetrust"
	"github.com/gravitational/teleport/lib/service/servicecfg"
	"github.com/gravitational/teleport/lib/services"
	"github.com/gravitational/teleport/lib/utils"
	clusterconfigrec "github.com/gravitational/teleport/tool/tctl/common/clusterconfig"
	"github.com/gravitational/teleport/tool/tctl/common/databaseobject"
	"github.com/gravitational/teleport/tool/tctl/common/databaseobjectimportrule"
	"github.com/gravitational/teleport/tool/tctl/common/loginrule"
)

// ResourceCreateHandler is the generic implementation of a resource creation handler
type ResourceCreateHandler func(context.Context, *authclient.Client, services.UnknownResource) error

// ResourceKind is the string form of a resource, i.e. "oidc"
type ResourceKind string

// ResourceCommand implements `tctl get/create/list` commands for manipulating
// Teleport resources
type ResourceCommand struct {
	config      *servicecfg.Config
	ref         services.Ref
	refs        services.Refs
	format      string
	namespace   string
	withSecrets bool
	force       bool
	confirm     bool
	ttl         string
	labels      string

	// filename is the name of the resource, used for 'create'
	filename string

	// CLI subcommands:
	deleteCmd *kingpin.CmdClause
	getCmd    *kingpin.CmdClause
	createCmd *kingpin.CmdClause
	updateCmd *kingpin.CmdClause

	verbose bool

	CreateHandlers map[ResourceKind]ResourceCreateHandler
	UpdateHandlers map[ResourceKind]ResourceCreateHandler

	// stdout allows to switch standard output source for resource command. Used in tests.
	stdout io.Writer
}

const getHelp = `Examples:

  $ tctl get clusters       : prints the list of all trusted clusters
  $ tctl get cluster/east   : prints the trusted cluster 'east'
  $ tctl get clusters,users : prints all trusted clusters and all users

Same as above, but using JSON output:

  $ tctl get clusters --format=json
`

// Initialize allows ResourceCommand to plug itself into the CLI parser
func (rc *ResourceCommand) Initialize(app *kingpin.Application, config *servicecfg.Config) {
	rc.CreateHandlers = map[ResourceKind]ResourceCreateHandler{
		types.KindUser:                     rc.createUser,
		types.KindRole:                     rc.createRole,
		types.KindTrustedCluster:           rc.createTrustedCluster,
		types.KindGithubConnector:          rc.createGithubConnector,
		types.KindCertAuthority:            rc.createCertAuthority,
		types.KindClusterAuthPreference:    rc.createAuthPreference,
		types.KindClusterNetworkingConfig:  rc.createClusterNetworkingConfig,
		types.KindClusterMaintenanceConfig: rc.createClusterMaintenanceConfig,
		types.KindSessionRecordingConfig:   rc.createSessionRecordingConfig,
		types.KindExternalAuditStorage:     rc.createExternalAuditStorage,
		types.KindUIConfig:                 rc.createUIConfig,
		types.KindLock:                     rc.createLock,
		types.KindNetworkRestrictions:      rc.createNetworkRestrictions,
		types.KindApp:                      rc.createApp,
		types.KindAppServer:                rc.createAppServer,
		types.KindDatabase:                 rc.createDatabase,
		types.KindKubernetesCluster:        rc.createKubeCluster,
		types.KindToken:                    rc.createToken,
		types.KindInstaller:                rc.createInstaller,
		types.KindNode:                     rc.createNode,
		types.KindOIDCConnector:            rc.createOIDCConnector,
		types.KindSAMLConnector:            rc.createSAMLConnector,
		types.KindLoginRule:                rc.createLoginRule,
		types.KindSAMLIdPServiceProvider:   rc.createSAMLIdPServiceProvider,
		types.KindDevice:                   rc.createDevice,
		types.KindOktaImportRule:           rc.createOktaImportRule,
		types.KindIntegration:              rc.createIntegration,
		types.KindWindowsDesktop:           rc.createWindowsDesktop,
		types.KindAccessList:               rc.createAccessList,
		types.KindDiscoveryConfig:          rc.createDiscoveryConfig,
		types.KindAuditQuery:               rc.createAuditQuery,
		types.KindSecurityReport:           rc.createSecurityReport,
		types.KindServerInfo:               rc.createServerInfo,
		types.KindBot:                      rc.createBot,
		types.KindDatabaseObjectImportRule: rc.createDatabaseObjectImportRule,
		types.KindDatabaseObject:           rc.createDatabaseObject,
		types.KindAccessMonitoringRule:     rc.createAccessMonitoringRule,
		types.KindCrownJewel:               rc.createCrownJewel,
		types.KindVnetConfig:               rc.createVnetConfig,
		types.KindAccessGraphSettings:      rc.upsertAccessGraphSettings,
		types.KindPlugin:                   rc.createPlugin,
		types.KindSPIFFEFederation:         rc.createSPIFFEFederation,
		types.KindStaticHostUser:           rc.createStaticHostUser,
<<<<<<< HEAD
		types.KindAutoUpdateConfig:         rc.createAutoUpdateConfig,
		types.KindAutoUpdateVersion:        rc.createAutoUpdateVersion,
=======
		types.KindUserTask:                 rc.createUserTask,
>>>>>>> 5a7e73c9
	}
	rc.UpdateHandlers = map[ResourceKind]ResourceCreateHandler{
		types.KindUser:                    rc.updateUser,
		types.KindGithubConnector:         rc.updateGithubConnector,
		types.KindOIDCConnector:           rc.updateOIDCConnector,
		types.KindSAMLConnector:           rc.updateSAMLConnector,
		types.KindRole:                    rc.updateRole,
		types.KindClusterNetworkingConfig: rc.updateClusterNetworkingConfig,
		types.KindClusterAuthPreference:   rc.updateAuthPreference,
		types.KindSessionRecordingConfig:  rc.updateSessionRecordingConfig,
		types.KindAccessMonitoringRule:    rc.updateAccessMonitoringRule,
		types.KindCrownJewel:              rc.updateCrownJewel,
		types.KindVnetConfig:              rc.updateVnetConfig,
		types.KindAccessGraphSettings:     rc.updateAccessGraphSettings,
		types.KindPlugin:                  rc.updatePlugin,
		types.KindStaticHostUser:          rc.updateStaticHostUser,
<<<<<<< HEAD
		types.KindAutoUpdateConfig:        rc.updateAutoUpdateConfig,
		types.KindAutoUpdateVersion:       rc.updateAutoUpdateVersion,
=======
		types.KindUserTask:                rc.updateUserTask,
>>>>>>> 5a7e73c9
	}
	rc.config = config

	rc.createCmd = app.Command("create", "Create or update a Teleport resource from a YAML file.")
	rc.createCmd.Arg("filename", "resource definition file, empty for stdin").StringVar(&rc.filename)
	rc.createCmd.Flag("force", "Overwrite the resource if already exists").Short('f').BoolVar(&rc.force)
	rc.createCmd.Flag("confirm", "Confirm an unsafe or temporary resource update").Hidden().BoolVar(&rc.confirm)

	rc.updateCmd = app.Command("update", "Update resource fields.")
	rc.updateCmd.Arg("resource type/resource name", `Resource to update
	<resource type>  Type of a resource [for example: rc]
	<resource name>  Resource name to update

	Example:
	$ tctl update rc/remote`).SetValue(&rc.ref)
	rc.updateCmd.Flag("set-labels", "Set labels").StringVar(&rc.labels)
	rc.updateCmd.Flag("set-ttl", "Set TTL").StringVar(&rc.ttl)

	rc.deleteCmd = app.Command("rm", "Delete a resource.").Alias("del")
	rc.deleteCmd.Arg("resource type/resource name", `Resource to delete
	<resource type>  Type of a resource [for example: connector,user,cluster,token]
	<resource name>  Resource name to delete

	Examples:
	$ tctl rm connector/github
	$ tctl rm cluster/main`).SetValue(&rc.ref)

	rc.getCmd = app.Command("get", "Print a YAML declaration of various Teleport resources.")
	rc.getCmd.Arg("resources", "Resource spec: 'type/[name][,...]' or 'all'").Required().SetValue(&rc.refs)
	rc.getCmd.Flag("format", "Output format: 'yaml', 'json' or 'text'").Default(teleport.YAML).StringVar(&rc.format)
	rc.getCmd.Flag("namespace", "Namespace of the resources").Hidden().Default(apidefaults.Namespace).StringVar(&rc.namespace)
	rc.getCmd.Flag("with-secrets", "Include secrets in resources like certificate authorities or OIDC connectors").Default("false").BoolVar(&rc.withSecrets)
	rc.getCmd.Flag("verbose", "Verbose table output, shows full label output").Short('v').BoolVar(&rc.verbose)

	rc.getCmd.Alias(getHelp)

	if rc.stdout == nil {
		rc.stdout = os.Stdout
	}
}

// TryRun takes the CLI command as an argument (like "auth gen") and executes it
// or returns match=false if 'cmd' does not belong to it
func (rc *ResourceCommand) TryRun(ctx context.Context, cmd string, client *authclient.Client) (match bool, err error) {
	switch cmd {
	// tctl get
	case rc.getCmd.FullCommand():
		err = rc.Get(ctx, client)
		// tctl create
	case rc.createCmd.FullCommand():
		err = rc.Create(ctx, client)
		// tctl rm
	case rc.deleteCmd.FullCommand():
		err = rc.Delete(ctx, client)
		// tctl update
	case rc.updateCmd.FullCommand():
		err = rc.UpdateFields(ctx, client)
	default:
		return false, nil
	}
	return true, trace.Wrap(err)
}

// IsDeleteSubcommand returns 'true' if the given command is `tctl rm`
func (rc *ResourceCommand) IsDeleteSubcommand(cmd string) bool {
	return cmd == rc.deleteCmd.FullCommand()
}

// GetRef returns the reference (basically type/name pair) of the resource
// the command is operating on
func (rc *ResourceCommand) GetRef() services.Ref {
	return rc.ref
}

// Get prints one or many resources of a certain type
func (rc *ResourceCommand) Get(ctx context.Context, client *authclient.Client) error {
	if rc.refs.IsAll() {
		return rc.GetAll(ctx, client)
	}
	if len(rc.refs) != 1 {
		return rc.GetMany(ctx, client)
	}
	rc.ref = rc.refs[0]
	collection, err := rc.getCollection(ctx, client)
	if err != nil {
		return trace.Wrap(err)
	}

	// Note that only YAML is officially supported. Support for text and JSON
	// is experimental.
	switch rc.format {
	case teleport.Text:
		return collection.writeText(rc.stdout, rc.verbose)
	case teleport.YAML:
		return writeYAML(collection, rc.stdout)
	case teleport.JSON:
		return writeJSON(collection, rc.stdout)
	}
	return trace.BadParameter("unsupported format")
}

func (rc *ResourceCommand) GetMany(ctx context.Context, client *authclient.Client) error {
	if rc.format != teleport.YAML {
		return trace.BadParameter("mixed resource types only support YAML formatting")
	}
	var resources []types.Resource
	for _, ref := range rc.refs {
		rc.ref = ref
		collection, err := rc.getCollection(ctx, client)
		if err != nil {
			return trace.Wrap(err)
		}
		resources = append(resources, collection.resources()...)
	}
	if err := utils.WriteYAML(rc.stdout, resources); err != nil {
		return trace.Wrap(err)
	}
	return nil
}

func (rc *ResourceCommand) GetAll(ctx context.Context, client *authclient.Client) error {
	rc.withSecrets = true
	allKinds := services.GetResourceMarshalerKinds()
	allRefs := make([]services.Ref, 0, len(allKinds))
	for _, kind := range allKinds {
		ref := services.Ref{
			Kind: kind,
		}
		allRefs = append(allRefs, ref)
	}
	rc.refs = services.Refs(allRefs)
	return rc.GetMany(ctx, client)
}

// Create updates or inserts one or many resources
func (rc *ResourceCommand) Create(ctx context.Context, client *authclient.Client) (err error) {
	var reader io.Reader
	if rc.filename == "" {
		reader = os.Stdin
	} else {
		f, err := utils.OpenFileAllowingUnsafeLinks(rc.filename)
		if err != nil {
			return trace.Wrap(err)
		}
		defer f.Close()
		reader = f
	}
	decoder := kyaml.NewYAMLOrJSONDecoder(reader, defaults.LookaheadBufSize)
	count := 0
	for {
		var raw services.UnknownResource
		err := decoder.Decode(&raw)
		if err != nil {
			if errors.Is(err, io.EOF) {
				if count == 0 {
					return trace.BadParameter("no resources found, empty input?")
				}
				return nil
			}
			return trace.Wrap(err)
		}
		count++

		// locate the creator function for a given resource kind:
		creator, found := rc.CreateHandlers[ResourceKind(raw.Kind)]
		if !found {
			return trace.BadParameter("creating resources of type %q is not supported", raw.Kind)
		}
		// only return in case of error, to create multiple resources
		// in case if yaml spec is a list
		if err := creator(ctx, client, raw); err != nil {
			if trace.IsAlreadyExists(err) {
				return trace.Wrap(err, "use -f or --force flag to overwrite")
			}
			return trace.Wrap(err)
		}
	}
}

// createTrustedCluster implements `tctl create cluster.yaml` command
func (rc *ResourceCommand) createTrustedCluster(ctx context.Context, client *authclient.Client, raw services.UnknownResource) error {
	tc, err := services.UnmarshalTrustedCluster(raw.Raw)
	if err != nil {
		return trace.Wrap(err)
	}

	// check if such cluster already exists:
	name := tc.GetName()
	_, err = client.GetTrustedCluster(ctx, name)
	if err != nil && !trace.IsNotFound(err) {
		return trace.Wrap(err)
	}

	exists := (err == nil)
	if !rc.force && exists {
		return trace.AlreadyExists("trusted cluster %q already exists", name)
	}

	out, err := client.UpsertTrustedCluster(ctx, tc)
	if err != nil {
		// If force is used and UpsertTrustedCluster returns trace.AlreadyExists,
		// this means the user tried to upsert a cluster whose exact match already
		// exists in the backend, nothing needs to occur other than happy message
		// that the trusted cluster has been created.
		if rc.force && trace.IsAlreadyExists(err) {
			out = tc
		} else {
			return trace.Wrap(err)
		}
	}
	if out.GetName() != tc.GetName() {
		fmt.Printf("WARNING: trusted cluster %q resource has been renamed to match remote cluster name %q\n", name, out.GetName())
	}
	fmt.Printf("trusted cluster %q has been %v\n", out.GetName(), UpsertVerb(exists, rc.force))
	return nil
}

// createCertAuthority creates certificate authority
func (rc *ResourceCommand) createCertAuthority(ctx context.Context, client *authclient.Client, raw services.UnknownResource) error {
	certAuthority, err := services.UnmarshalCertAuthority(raw.Raw)
	if err != nil {
		return trace.Wrap(err)
	}
	if err := client.UpsertCertAuthority(ctx, certAuthority); err != nil {
		return trace.Wrap(err)
	}
	fmt.Printf("certificate authority %q has been updated\n", certAuthority.GetName())
	return nil
}

// createGithubConnector creates a Github connector
func (rc *ResourceCommand) createGithubConnector(ctx context.Context, client *authclient.Client, raw services.UnknownResource) error {
	connector, err := services.UnmarshalGithubConnector(raw.Raw)
	if err != nil {
		return trace.Wrap(err)
	}

	if rc.force {
		upserted, err := client.UpsertGithubConnector(ctx, connector)
		if err != nil {
			return trace.Wrap(err)
		}

		fmt.Printf("authentication connector %q has been updated\n", upserted.GetName())
		return nil
	}

	created, err := client.CreateGithubConnector(ctx, connector)
	if err != nil {
		if trace.IsAlreadyExists(err) {
			return trace.AlreadyExists("authentication connector %q already exists", connector.GetName())
		}
		return trace.Wrap(err)
	}

	fmt.Printf("authentication connector %q has been created\n", created.GetName())

	return nil
}

// updateGithubConnector updates an existing Github connector.
func (rc *ResourceCommand) updateGithubConnector(ctx context.Context, client *authclient.Client, raw services.UnknownResource) error {
	connector, err := services.UnmarshalGithubConnector(raw.Raw)
	if err != nil {
		return trace.Wrap(err)
	}

	if _, err := client.UpdateGithubConnector(ctx, connector); err != nil {
		return trace.Wrap(err)
	}
	fmt.Printf("authentication connector %q has been updated\n", connector.GetName())
	return nil
}

// createRole implements `tctl create role.yaml` command.
func (rc *ResourceCommand) createRole(ctx context.Context, client *authclient.Client, raw services.UnknownResource) error {
	role, err := services.UnmarshalRole(raw.Raw)
	if err != nil {
		return trace.Wrap(err)
	}

	if err := services.ValidateAccessPredicates(role); err != nil {
		// check for syntax errors in predicates
		return trace.Wrap(err)
	}
	err = services.CheckDynamicLabelsInDenyRules(role)
	if trace.IsBadParameter(err) {
		return trace.BadParameter(dynamicLabelWarningMessage(role))
	} else if err != nil {
		return trace.Wrap(err)
	}

	warnAboutKubernetesResources(rc.config.Log, role)

	roleName := role.GetName()
	_, err = client.GetRole(ctx, roleName)
	if err != nil && !trace.IsNotFound(err) {
		return trace.Wrap(err)
	}
	roleExists := (err == nil)
	if roleExists && !rc.IsForced() {
		return trace.AlreadyExists("role %q already exists", roleName)
	}
	if _, err := client.UpsertRole(ctx, role); err != nil {
		return trace.Wrap(err)
	}
	fmt.Printf("role %q has been %s\n", roleName, UpsertVerb(roleExists, rc.IsForced()))
	return nil
}

func (rc *ResourceCommand) updateRole(ctx context.Context, client *authclient.Client, raw services.UnknownResource) error {
	role, err := services.UnmarshalRole(raw.Raw)
	if err != nil {
		return trace.Wrap(err)
	}

	if err := services.ValidateAccessPredicates(role); err != nil {
		// check for syntax errors in predicates
		return trace.Wrap(err)
	}

	warnAboutKubernetesResources(rc.config.Log, role)
	warnAboutDynamicLabelsInDenyRule(rc.config.Log, role)

	if _, err := client.UpdateRole(ctx, role); err != nil {
		return trace.Wrap(err)
	}
	fmt.Printf("role %q has been updated\n", role.GetName())
	return nil
}

// warnAboutKubernetesResources warns about kubernetes resources
// if kubernetes_labels are set but kubernetes_resources are not.
func warnAboutKubernetesResources(logger utils.Logger, r types.Role) {
	role, ok := r.(*types.RoleV6)
	// only warn about kubernetes resources for v6 roles
	if !ok || role.Version != types.V6 {
		return
	}
	if len(role.Spec.Allow.KubernetesLabels) > 0 && len(role.Spec.Allow.KubernetesResources) == 0 {
		logger.Warningf("role %q has allow.kubernetes_labels set but no allow.kubernetes_resources, this is probably a mistake. Teleport will restrict access to pods.", role.Metadata.Name)
	}
	if len(role.Spec.Allow.KubernetesLabels) == 0 && len(role.Spec.Allow.KubernetesResources) > 0 {
		logger.Warningf("role %q has allow.kubernetes_resources set but no allow.kubernetes_labels, this is probably a mistake. kubernetes_resources won't be effective.", role.Metadata.Name)
	}

	if len(role.Spec.Deny.KubernetesLabels) > 0 && len(role.Spec.Deny.KubernetesResources) > 0 {
		logger.Warningf("role %q has deny.kubernetes_labels set but also has deny.kubernetes_resources set, this is probably a mistake. deny.kubernetes_resources won't be effective.", role.Metadata.Name)
	}
}

func dynamicLabelWarningMessage(r types.Role) string {
	return fmt.Sprintf("existing role %q has labels with the %q prefix in its deny rules. This is not recommended due to the volatility of %q labels and is not allowed for new roles",
		r.GetName(), types.TeleportDynamicLabelPrefix, types.TeleportDynamicLabelPrefix)
}

// warnAboutDynamicLabelsInDenyRule warns about using dynamic/ labels in deny
// rules. Only applies to existing roles as adding dynamic/ labels to deny
// rules in a new role is not allowed.
func warnAboutDynamicLabelsInDenyRule(logger utils.Logger, r types.Role) {
	if err := services.CheckDynamicLabelsInDenyRules(r); err == nil {
		return
	} else if trace.IsBadParameter(err) {
		logger.Warningf(dynamicLabelWarningMessage(r))
	} else {
		logger.WithError(err).Warningf("error checking deny rules labels")
	}
}

// createUser implements `tctl create user.yaml` command.
func (rc *ResourceCommand) createUser(ctx context.Context, client *authclient.Client, raw services.UnknownResource) error {
	user, err := services.UnmarshalUser(raw.Raw)
	if err != nil {
		return trace.Wrap(err)
	}

	userName := user.GetName()
	existingUser, err := client.GetUser(ctx, userName, false)
	if err != nil && !trace.IsNotFound(err) {
		return trace.Wrap(err)
	}
	exists := (err == nil)

	if exists {
		if !rc.force {
			return trace.AlreadyExists("user %q already exists", userName)
		}

		// Unmarshalling user sets createdBy to zero values which will overwrite existing data.
		// This field should not be allowed to be overwritten.
		user.SetCreatedBy(existingUser.GetCreatedBy())

		if _, err := client.UpsertUser(ctx, user); err != nil {
			return trace.Wrap(err)
		}
		fmt.Printf("user %q has been updated\n", userName)

	} else {
		if _, err := client.CreateUser(ctx, user); err != nil {
			return trace.Wrap(err)
		}
		fmt.Printf("user %q has been created\n", userName)
	}

	return nil
}

func (rc *ResourceCommand) createBot(ctx context.Context, client *authclient.Client, raw services.UnknownResource) error {
	bot := &machineidv1pb.Bot{}
	if err := protojson.Unmarshal(raw.Raw, bot); err != nil {
		return trace.Wrap(err)
	}
	if rc.IsForced() {
		_, err := client.BotServiceClient().UpsertBot(ctx, &machineidv1pb.UpsertBotRequest{
			Bot: bot,
		})
		if err != nil {
			return trace.Wrap(err)
		}
		fmt.Printf("bot %q has been created\n", bot.Metadata.Name)
		return nil
	}

	_, err := client.BotServiceClient().CreateBot(ctx, &machineidv1pb.CreateBotRequest{
		Bot: bot,
	})
	if err != nil {
		return trace.Wrap(err)
	}
	fmt.Printf("bot %q has been created\n", bot.Metadata.Name)
	return nil
}

func (rc *ResourceCommand) createDatabaseObjectImportRule(ctx context.Context, client *authclient.Client, raw services.UnknownResource) error {
	rule, err := databaseobjectimportrule.UnmarshalJSON(raw.Raw)
	if err != nil {
		return trace.Wrap(err)
	}
	if rc.IsForced() {
		_, err = client.DatabaseObjectImportRuleClient().UpsertDatabaseObjectImportRule(ctx, &dbobjectimportrulev1.UpsertDatabaseObjectImportRuleRequest{
			Rule: rule,
		})
		if err != nil {
			return trace.Wrap(err)
		}
		fmt.Printf("rule %q has been created\n", rule.GetMetadata().GetName())
		return nil
	}
	_, err = client.DatabaseObjectImportRuleClient().CreateDatabaseObjectImportRule(ctx, &dbobjectimportrulev1.CreateDatabaseObjectImportRuleRequest{
		Rule: rule,
	})
	if err != nil {
		return trace.Wrap(err)
	}
	fmt.Printf("rule %q has been created\n", rule.GetMetadata().GetName())
	return nil
}

func (rc *ResourceCommand) createDatabaseObject(ctx context.Context, client *authclient.Client, raw services.UnknownResource) error {
	object, err := databaseobject.UnmarshalJSON(raw.Raw)
	if err != nil {
		return trace.Wrap(err)
	}
	if rc.IsForced() {
		_, err = client.DatabaseObjectsClient().UpsertDatabaseObject(ctx, object)
		if err != nil {
			return trace.Wrap(err)
		}
		fmt.Printf("object %q has been created\n", object.GetMetadata().GetName())
		return nil
	}
	_, err = client.DatabaseObjectsClient().CreateDatabaseObject(ctx, object)
	if err != nil {
		return trace.Wrap(err)
	}
	fmt.Printf("object %q has been created\n", object.GetMetadata().GetName())
	return nil
}

// updateUser implements `tctl create user.yaml` command.
func (rc *ResourceCommand) updateUser(ctx context.Context, client *authclient.Client, raw services.UnknownResource) error {
	user, err := services.UnmarshalUser(raw.Raw)
	if err != nil {
		return trace.Wrap(err)
	}

	if _, err := client.UpdateUser(ctx, user); err != nil {
		return trace.Wrap(err)
	}
	fmt.Printf("user %q has been updated\n", user.GetName())

	return nil
}

// createAuthPreference implements `tctl create cap.yaml` command.
func (rc *ResourceCommand) createAuthPreference(ctx context.Context, client *authclient.Client, raw services.UnknownResource) error {
	newAuthPref, err := services.UnmarshalAuthPreference(raw.Raw)
	if err != nil {
		return trace.Wrap(err)
	}

	storedAuthPref, err := client.GetAuthPreference(ctx)
	if err != nil {
		return trace.Wrap(err)
	}
	if err := checkCreateResourceWithOrigin(storedAuthPref, "cluster auth preference", rc.force, rc.confirm); err != nil {
		return trace.Wrap(err)
	}

	if _, err := client.UpsertAuthPreference(ctx, newAuthPref); err != nil {
		return trace.Wrap(err)
	}
	fmt.Printf("cluster auth preference has been created\n")
	return nil
}

func (rc *ResourceCommand) updateAuthPreference(ctx context.Context, client *authclient.Client, raw services.UnknownResource) error {
	newAuthPref, err := services.UnmarshalAuthPreference(raw.Raw)
	if err != nil {
		return trace.Wrap(err)
	}

	if _, err := client.UpdateAuthPreference(ctx, newAuthPref); err != nil {
		return trace.Wrap(err)
	}
	fmt.Printf("cluster auth preference has been updated\n")
	return nil
}

// createClusterNetworkingConfig implements `tctl create netconfig.yaml` command.
func (rc *ResourceCommand) createClusterNetworkingConfig(ctx context.Context, client *authclient.Client, raw services.UnknownResource) error {
	newNetConfig, err := services.UnmarshalClusterNetworkingConfig(raw.Raw)
	if err != nil {
		return trace.Wrap(err)
	}

	storedNetConfig, err := client.GetClusterNetworkingConfig(ctx)
	if err != nil {
		return trace.Wrap(err)
	}
	if err := checkCreateResourceWithOrigin(storedNetConfig, "cluster networking configuration", rc.force, rc.confirm); err != nil {
		return trace.Wrap(err)
	}

	if _, err := client.UpsertClusterNetworkingConfig(ctx, newNetConfig); err != nil {
		return trace.Wrap(err)
	}
	fmt.Printf("cluster networking configuration has been updated\n")
	return nil
}

// updateClusterNetworkingConfig
func (rc *ResourceCommand) updateClusterNetworkingConfig(ctx context.Context, client *authclient.Client, raw services.UnknownResource) error {
	newNetConfig, err := services.UnmarshalClusterNetworkingConfig(raw.Raw)
	if err != nil {
		return trace.Wrap(err)
	}

	if _, err := client.UpdateClusterNetworkingConfig(ctx, newNetConfig); err != nil {
		return trace.Wrap(err)
	}
	fmt.Printf("cluster networking configuration has been updated\n")
	return nil
}

func (rc *ResourceCommand) createClusterMaintenanceConfig(ctx context.Context, client *authclient.Client, raw services.UnknownResource) error {
	var cmc types.ClusterMaintenanceConfigV1
	if err := utils.FastUnmarshal(raw.Raw, &cmc); err != nil {
		return trace.Wrap(err)
	}

	if err := cmc.CheckAndSetDefaults(); err != nil {
		return trace.Wrap(err)
	}

	if rc.force {
		// max nonce forces "upsert" behavior
		cmc.Nonce = math.MaxUint64
	}

	if err := client.UpdateClusterMaintenanceConfig(ctx, &cmc); err != nil {
		return trace.Wrap(err)
	}

	fmt.Println("maintenance window has been updated")
	return nil
}

// createSessionRecordingConfig implements `tctl create recconfig.yaml` command.
func (rc *ResourceCommand) createSessionRecordingConfig(ctx context.Context, client *authclient.Client, raw services.UnknownResource) error {
	newRecConfig, err := services.UnmarshalSessionRecordingConfig(raw.Raw)
	if err != nil {
		return trace.Wrap(err)
	}

	storedRecConfig, err := client.GetSessionRecordingConfig(ctx)
	if err != nil {
		return trace.Wrap(err)
	}
	if err := checkCreateResourceWithOrigin(storedRecConfig, "session recording configuration", rc.force, rc.confirm); err != nil {
		return trace.Wrap(err)
	}

	if _, err := client.UpsertSessionRecordingConfig(ctx, newRecConfig); err != nil {
		return trace.Wrap(err)
	}
	fmt.Printf("session recording configuration has been updated\n")
	return nil
}

func (rc *ResourceCommand) updateSessionRecordingConfig(ctx context.Context, client *authclient.Client, raw services.UnknownResource) error {
	newRecConfig, err := services.UnmarshalSessionRecordingConfig(raw.Raw)
	if err != nil {
		return trace.Wrap(err)
	}

	if _, err := client.UpdateSessionRecordingConfig(ctx, newRecConfig); err != nil {
		return trace.Wrap(err)
	}
	fmt.Printf("session recording configuration has been updated\n")
	return nil
}

// createExternalAuditStorage implements `tctl create external_audit_storage` command.
func (rc *ResourceCommand) createExternalAuditStorage(ctx context.Context, client *authclient.Client, raw services.UnknownResource) error {
	draft, err := services.UnmarshalExternalAuditStorage(raw.Raw)
	if err != nil {
		return trace.Wrap(err)
	}
	externalAuditClient := client.ExternalAuditStorageClient()
	if rc.force {
		if _, err := externalAuditClient.UpsertDraftExternalAuditStorage(ctx, draft); err != nil {
			return trace.Wrap(err)
		}
		fmt.Printf("External Audit Storage configuration has been updated\n")
	} else {
		if _, err := externalAuditClient.CreateDraftExternalAuditStorage(ctx, draft); err != nil {
			return trace.Wrap(err)
		}
		fmt.Printf("External Audit Storage configuration has been created\n")
	}
	return nil
}

// createLock implements `tctl create lock.yaml` command.
func (rc *ResourceCommand) createLock(ctx context.Context, client *authclient.Client, raw services.UnknownResource) error {
	lock, err := services.UnmarshalLock(raw.Raw)
	if err != nil {
		return trace.Wrap(err)
	}

	// Check if a lock of the name already exists.
	name := lock.GetName()
	_, err = client.GetLock(ctx, name)
	if err != nil && !trace.IsNotFound(err) {
		return trace.Wrap(err)
	}

	exists := (err == nil)
	if !rc.force && exists {
		return trace.AlreadyExists("lock %q already exists", name)
	}

	if err := client.UpsertLock(ctx, lock); err != nil {
		return trace.Wrap(err)
	}
	fmt.Printf("lock %q has been %s\n", name, UpsertVerb(exists, rc.force))
	return nil
}

// createNetworkRestrictions implements `tctl create net_restrict.yaml` command.
func (rc *ResourceCommand) createNetworkRestrictions(ctx context.Context, client *authclient.Client, raw services.UnknownResource) error {
	newNetRestricts, err := services.UnmarshalNetworkRestrictions(raw.Raw)
	if err != nil {
		return trace.Wrap(err)
	}

	if err := client.SetNetworkRestrictions(ctx, newNetRestricts); err != nil {
		return trace.Wrap(err)
	}
	fmt.Printf("network restrictions have been updated\n")
	return nil
}

func (rc *ResourceCommand) createWindowsDesktop(ctx context.Context, client *authclient.Client, raw services.UnknownResource) error {
	wd, err := services.UnmarshalWindowsDesktop(raw.Raw)
	if err != nil {
		return trace.Wrap(err)
	}

	if err := client.UpsertWindowsDesktop(ctx, wd); err != nil {
		return trace.Wrap(err)
	}

	fmt.Printf("windows desktop %q has been updated\n", wd.GetName())
	return nil
}

func (rc *ResourceCommand) createAppServer(ctx context.Context, client *authclient.Client, raw services.UnknownResource) error {
	appServer, err := services.UnmarshalAppServer(raw.Raw)
	if err != nil {
		return trace.Wrap(err)
	}
	if appServer.GetApp().GetIntegration() == "" {
		return trace.BadParameter("only applications that use an integration can be created")
	}
	if _, err := client.UpsertApplicationServer(ctx, appServer); err != nil {
		return trace.Wrap(err)
	}
	fmt.Printf("application server %q has been upserted\n", appServer.GetName())
	return nil
}

func (rc *ResourceCommand) createApp(ctx context.Context, client *authclient.Client, raw services.UnknownResource) error {
	app, err := services.UnmarshalApp(raw.Raw)
	if err != nil {
		return trace.Wrap(err)
	}
	if err := client.CreateApp(ctx, app); err != nil {
		if trace.IsAlreadyExists(err) {
			if !rc.force {
				return trace.AlreadyExists("application %q already exists", app.GetName())
			}
			if err := client.UpdateApp(ctx, app); err != nil {
				return trace.Wrap(err)
			}
			fmt.Printf("application %q has been updated\n", app.GetName())
			return nil
		}
		return trace.Wrap(err)
	}
	fmt.Printf("application %q has been created\n", app.GetName())
	return nil
}

func (rc *ResourceCommand) createKubeCluster(ctx context.Context, client *authclient.Client, raw services.UnknownResource) error {
	cluster, err := services.UnmarshalKubeCluster(raw.Raw)
	if err != nil {
		return trace.Wrap(err)
	}
	if err := client.CreateKubernetesCluster(ctx, cluster); err != nil {
		if trace.IsAlreadyExists(err) {
			if !rc.force {
				return trace.AlreadyExists("kubernetes cluster %q already exists", cluster.GetName())
			}
			if err := client.UpdateKubernetesCluster(ctx, cluster); err != nil {
				return trace.Wrap(err)
			}
			fmt.Printf("kubernetes cluster %q has been updated\n", cluster.GetName())
			return nil
		}
		return trace.Wrap(err)
	}
	fmt.Printf("kubernetes cluster %q has been created\n", cluster.GetName())
	return nil
}

func (rc *ResourceCommand) createCrownJewel(ctx context.Context, client *authclient.Client, raw services.UnknownResource) error {
	crownJewel, err := services.UnmarshalCrownJewel(raw.Raw)
	if err != nil {
		return trace.Wrap(err)
	}

	c := client.CrownJewelsClient()
	if rc.force {
		if _, err := c.UpsertCrownJewel(ctx, crownJewel); err != nil {
			return trace.Wrap(err)
		}
		fmt.Printf("crown jewel %q has been updated\n", crownJewel.GetMetadata().GetName())
	} else {
		if _, err := c.CreateCrownJewel(ctx, crownJewel); err != nil {
			return trace.Wrap(err)
		}
		fmt.Printf("crown jewel %q has been created\n", crownJewel.GetMetadata().GetName())
	}

	return nil
}

func (rc *ResourceCommand) createUserTask(ctx context.Context, client *authclient.Client, raw services.UnknownResource) error {
	resource, err := services.UnmarshalUserTask(raw.Raw)
	if err != nil {
		return trace.Wrap(err)
	}

	c := client.UserTasksServiceClient()
	if rc.force {
		if _, err := c.UpsertUserTask(ctx, resource); err != nil {
			return trace.Wrap(err)
		}
		fmt.Printf("user task %q has been updated\n", resource.GetMetadata().GetName())
	} else {
		if _, err := c.CreateUserTask(ctx, resource); err != nil {
			return trace.Wrap(err)
		}
		fmt.Printf("user task %q has been created\n", resource.GetMetadata().GetName())
	}

	return nil
}

func (rc *ResourceCommand) createSPIFFEFederation(ctx context.Context, client *authclient.Client, raw services.UnknownResource) error {
	in, err := services.UnmarshalSPIFFEFederation(raw.Raw)
	if err != nil {
		return trace.Wrap(err)
	}

	c := client.SPIFFEFederationServiceClient()
	if _, err := c.CreateSPIFFEFederation(ctx, &machineidv1pb.CreateSPIFFEFederationRequest{
		SpiffeFederation: in,
	}); err != nil {
		return trace.Wrap(err)
	}
	fmt.Printf("SPIFFE Federation %q has been created\n", in.GetMetadata().GetName())

	return nil
}

func (rc *ResourceCommand) updateCrownJewel(ctx context.Context, client *authclient.Client, resource services.UnknownResource) error {
	in, err := services.UnmarshalCrownJewel(resource.Raw)
	if err != nil {
		return trace.Wrap(err)
	}
	if _, err := client.CrownJewelsClient().UpdateCrownJewel(ctx, in); err != nil {
		return trace.Wrap(err)
	}
	fmt.Printf("crown jewel %q has been updated\n", in.GetMetadata().GetName())
	return nil
}

func (rc *ResourceCommand) updateUserTask(ctx context.Context, client *authclient.Client, resource services.UnknownResource) error {
	in, err := services.UnmarshalUserTask(resource.Raw)
	if err != nil {
		return trace.Wrap(err)
	}
	if _, err := client.UserTasksServiceClient().UpdateUserTask(ctx, in); err != nil {
		return trace.Wrap(err)
	}
	fmt.Printf("user task %q has been updated\n", in.GetMetadata().GetName())
	return nil
}

func (rc *ResourceCommand) createDatabase(ctx context.Context, client *authclient.Client, raw services.UnknownResource) error {
	database, err := services.UnmarshalDatabase(raw.Raw)
	if err != nil {
		return trace.Wrap(err)
	}
	database.SetOrigin(types.OriginDynamic)
	if err := client.CreateDatabase(ctx, database); err != nil {
		if trace.IsAlreadyExists(err) {
			if !rc.force {
				return trace.AlreadyExists("database %q already exists", database.GetName())
			}
			if err := client.UpdateDatabase(ctx, database); err != nil {
				return trace.Wrap(err)
			}
			fmt.Printf("database %q has been updated\n", database.GetName())
			return nil
		}
		return trace.Wrap(err)
	}
	fmt.Printf("database %q has been created\n", database.GetName())
	return nil
}

func (rc *ResourceCommand) createToken(ctx context.Context, client *authclient.Client, raw services.UnknownResource) error {
	token, err := services.UnmarshalProvisionToken(raw.Raw)
	if err != nil {
		return trace.Wrap(err)
	}

	err = client.UpsertToken(ctx, token)
	if err != nil {
		return trace.Wrap(err)
	}
	fmt.Printf("provision_token %q has been created\n", token.GetName())
	return nil
}

func (rc *ResourceCommand) createInstaller(ctx context.Context, client *authclient.Client, raw services.UnknownResource) error {
	inst, err := services.UnmarshalInstaller(raw.Raw)
	if err != nil {
		return trace.Wrap(err)
	}

	err = client.SetInstaller(ctx, inst)
	if err != nil {
		return trace.Wrap(err)
	}
	fmt.Printf("installer %q has been set\n", inst.GetName())
	return nil
}

func (rc *ResourceCommand) createUIConfig(ctx context.Context, client *authclient.Client, raw services.UnknownResource) error {
	uic, err := services.UnmarshalUIConfig(raw.Raw)
	if err != nil {
		return trace.Wrap(err)
	}
	err = client.SetUIConfig(ctx, uic)
	if err != nil {
		return trace.Wrap(err)
	}
	fmt.Printf("ui_config %q has been set\n", uic.GetName())
	return nil
}

func (rc *ResourceCommand) createNode(ctx context.Context, client *authclient.Client, raw services.UnknownResource) error {
	server, err := services.UnmarshalServer(raw.Raw, types.KindNode)
	if err != nil {
		return trace.Wrap(err)
	}

	name := server.GetName()
	_, err = client.GetNode(ctx, server.GetNamespace(), name)
	if err != nil && !trace.IsNotFound(err) {
		return trace.Wrap(err)
	}
	exists := (err == nil)
	if !rc.IsForced() && exists {
		return trace.AlreadyExists("node %q with Hostname %q and Addr %q already exists, use --force flag to override",
			name,
			server.GetHostname(),
			server.GetAddr(),
		)
	}

	_, err = client.UpsertNode(ctx, server)
	if err != nil {
		return trace.Wrap(err)
	}
	fmt.Printf("node %q has been %s\n", name, UpsertVerb(exists, rc.IsForced()))
	return nil
}

func (rc *ResourceCommand) createOIDCConnector(ctx context.Context, client *authclient.Client, raw services.UnknownResource) error {
	conn, err := services.UnmarshalOIDCConnector(raw.Raw)
	if err != nil {
		return trace.Wrap(err)
	}

	if rc.force {
		upserted, err := client.UpsertOIDCConnector(ctx, conn)
		if err != nil {
			return trace.Wrap(err)
		}
		fmt.Printf("authentication connector %q has been updated\n", upserted.GetName())
		return nil
	}

	created, err := client.CreateOIDCConnector(ctx, conn)
	if err != nil {
		if trace.IsAlreadyExists(err) {
			return trace.AlreadyExists("connector %q already exists, use -f flag to override", conn.GetName())
		}

		return trace.Wrap(err)
	}

	fmt.Printf("authentication connector %q has been created\n", created.GetName())
	return nil
}

// updateGithubConnector updates an existing OIDC connector.
func (rc *ResourceCommand) updateOIDCConnector(ctx context.Context, client *authclient.Client, raw services.UnknownResource) error {
	connector, err := services.UnmarshalOIDCConnector(raw.Raw)
	if err != nil {
		return trace.Wrap(err)
	}

	if _, err := client.UpdateOIDCConnector(ctx, connector); err != nil {
		return trace.Wrap(err)
	}
	fmt.Printf("authentication connector %q has been updated\n", connector.GetName())
	return nil
}

func (rc *ResourceCommand) createSAMLConnector(ctx context.Context, client *authclient.Client, raw services.UnknownResource) error {
	// Create services.SAMLConnector from raw YAML to extract the connector name.
	conn, err := services.UnmarshalSAMLConnector(raw.Raw)
	if err != nil {
		return trace.Wrap(err)
	}

	connectorName := conn.GetName()
	foundConn, err := client.GetSAMLConnector(ctx, connectorName, true)
	if err != nil && !trace.IsNotFound(err) {
		return trace.Wrap(err)
	}
	exists := (err == nil)
	if !rc.IsForced() && exists {
		return trace.AlreadyExists("connector %q already exists, use -f flag to override", connectorName)
	}

	// If the connector being pushed to the backend does not have a signing key
	// in it and an existing connector was found in the backend, extract the
	// signing key from the found connector and inject it into the connector
	// being injected into the backend.
	if conn.GetSigningKeyPair() == nil && exists {
		conn.SetSigningKeyPair(foundConn.GetSigningKeyPair())
	}

	if _, err = client.UpsertSAMLConnector(ctx, conn); err != nil {
		return trace.Wrap(err)
	}
	fmt.Printf("authentication connector %q has been %s\n", connectorName, UpsertVerb(exists, rc.IsForced()))
	return nil
}

func (rc *ResourceCommand) updateSAMLConnector(ctx context.Context, client *authclient.Client, raw services.UnknownResource) error {
	// Create services.SAMLConnector from raw YAML to extract the connector name.
	conn, err := services.UnmarshalSAMLConnector(raw.Raw)
	if err != nil {
		return trace.Wrap(err)
	}

	if _, err = client.UpdateSAMLConnector(ctx, conn); err != nil {
		return trace.Wrap(err)
	}
	fmt.Printf("authentication connector %q has been updated\n", conn.GetName())
	return nil
}

func (rc *ResourceCommand) createLoginRule(ctx context.Context, client *authclient.Client, raw services.UnknownResource) error {
	rule, err := loginrule.UnmarshalLoginRule(raw.Raw)
	if err != nil {
		return trace.Wrap(err)
	}

	loginRuleClient := client.LoginRuleClient()
	if rc.IsForced() {
		_, err := loginRuleClient.UpsertLoginRule(ctx, &loginrulepb.UpsertLoginRuleRequest{
			LoginRule: rule,
		})
		if err != nil {
			return trail.FromGRPC(err)
		}
	} else {
		_, err = loginRuleClient.CreateLoginRule(ctx, &loginrulepb.CreateLoginRuleRequest{
			LoginRule: rule,
		})
		if err != nil {
			return trail.FromGRPC(err)
		}
	}
	verb := UpsertVerb(false /* we don't know if it existed before */, rc.IsForced() /* force update */)
	fmt.Printf("login_rule %q has been %s\n", rule.GetMetadata().GetName(), verb)
	return nil
}

func (rc *ResourceCommand) createSAMLIdPServiceProvider(ctx context.Context, client *authclient.Client, raw services.UnknownResource) error {
	// Create services.SAMLIdPServiceProvider from raw YAML to extract the service provider name.
	sp, err := services.UnmarshalSAMLIdPServiceProvider(raw.Raw)
	if err != nil {
		return trace.Wrap(err)
	}

	if sp.GetEntityDescriptor() != "" {
		// verify that entity descriptor parses
		ed, err := samlsp.ParseMetadata([]byte(sp.GetEntityDescriptor()))
		if err != nil {
			return trace.BadParameter("invalid entity descriptor for SAML IdP Service Provider %q: %v", sp.GetEntityID(), err)
		}

		// issue warning about unsupported ACS bindings.
		if err := services.FilterSAMLEntityDescriptor(ed, false /* quiet */); err != nil {
			log.Warnf("Entity descriptor for SAML IdP service provider %q contains unsupported ACS bindings: %v", sp.GetEntityID(), err)
		}
	}

	serviceProviderName := sp.GetName()

	exists := false
	if err = client.CreateSAMLIdPServiceProvider(ctx, sp); err != nil {
		if trace.IsAlreadyExists(err) {
			exists = true
			err = client.UpdateSAMLIdPServiceProvider(ctx, sp)
		}

		if err != nil {
			return trace.Wrap(err)
		}
	}
	fmt.Printf("SAML IdP service provider %q has been %s\n", serviceProviderName, UpsertVerb(exists, rc.IsForced()))
	return nil
}

func (rc *ResourceCommand) createDevice(ctx context.Context, client *authclient.Client, raw services.UnknownResource) error {
	res, err := services.UnmarshalDevice(raw.Raw)
	if err != nil {
		return trace.Wrap(err)
	}
	dev, err := types.DeviceFromResource(res)
	if err != nil {
		return trace.Wrap(err)
	}

	if rc.IsForced() {
		_, err = client.DevicesClient().UpsertDevice(ctx, &devicepb.UpsertDeviceRequest{
			Device:           dev,
			CreateAsResource: true,
		})
		// err checked below
	} else {
		_, err = client.DevicesClient().CreateDevice(ctx, &devicepb.CreateDeviceRequest{
			Device:           dev,
			CreateAsResource: true,
		})
		// err checked below
	}
	if err != nil {
		return trail.FromGRPC(err)
	}

	verb := "created"
	if rc.IsForced() {
		verb = "updated"
	}

	fmt.Printf("Device %v/%v %v\n",
		dev.AssetTag,
		devicetrust.FriendlyOSType(dev.OsType),
		verb,
	)
	return nil
}

func (rc *ResourceCommand) createOktaImportRule(ctx context.Context, client *authclient.Client, raw services.UnknownResource) error {
	importRule, err := services.UnmarshalOktaImportRule(raw.Raw)
	if err != nil {
		return trace.Wrap(err)
	}

	exists := false
	if _, err = client.OktaClient().CreateOktaImportRule(ctx, importRule); err != nil {
		if trace.IsAlreadyExists(err) {
			exists = true
			_, err = client.OktaClient().UpdateOktaImportRule(ctx, importRule)
		}

		if err != nil {
			return trace.Wrap(err)
		}
	}
	fmt.Printf("Okta import rule %q has been %s\n", importRule.GetName(), UpsertVerb(exists, rc.IsForced()))
	return nil
}

func (rc *ResourceCommand) createIntegration(ctx context.Context, client *authclient.Client, raw services.UnknownResource) error {
	integration, err := services.UnmarshalIntegration(raw.Raw)
	if err != nil {
		return trace.Wrap(err)
	}

	existingIntegration, err := client.GetIntegration(ctx, integration.GetName())
	if err != nil && !trace.IsNotFound(err) {
		return trace.Wrap(err)
	}
	exists := (err == nil)

	if exists {
		if !rc.force {
			return trace.AlreadyExists("Integration %q already exists", integration.GetName())
		}

		if err := existingIntegration.CanChangeStateTo(integration); err != nil {
			return trace.Wrap(err)
		}

		switch integration.GetSubKind() {
		case types.IntegrationSubKindAWSOIDC:
			existingIntegration.SetAWSOIDCIntegrationSpec(integration.GetAWSOIDCIntegrationSpec())
		default:
			return trace.BadParameter("subkind %q is not supported", integration.GetSubKind())
		}

		if _, err := client.UpdateIntegration(ctx, existingIntegration); err != nil {
			return trace.Wrap(err)
		}
		fmt.Printf("Integration %q has been updated\n", integration.GetName())
		return nil
	}

	igV1, ok := integration.(*types.IntegrationV1)
	if !ok {
		return trace.BadParameter("unexpected Integration type %T", integration)
	}

	if _, err := client.CreateIntegration(ctx, igV1); err != nil {
		return trace.Wrap(err)
	}
	fmt.Printf("Integration %q has been created\n", integration.GetName())

	return nil
}

func (rc *ResourceCommand) createDiscoveryConfig(ctx context.Context, client *authclient.Client, raw services.UnknownResource) error {
	discoveryConfig, err := services.UnmarshalDiscoveryConfig(raw.Raw)
	if err != nil {
		return trace.Wrap(err)
	}

	remote := client.DiscoveryConfigClient()

	if rc.force {
		if _, err := remote.UpsertDiscoveryConfig(ctx, discoveryConfig); err != nil {
			return trace.Wrap(err)
		}

		fmt.Printf("DiscoveryConfig %q has been written\n", discoveryConfig.GetName())
		return nil
	}

	if _, err := remote.CreateDiscoveryConfig(ctx, discoveryConfig); err != nil {
		return trace.Wrap(err)
	}
	fmt.Printf("DiscoveryConfig %q has been created\n", discoveryConfig.GetName())

	return nil
}

func (rc *ResourceCommand) createAccessList(ctx context.Context, client *authclient.Client, raw services.UnknownResource) error {
	accessList, err := services.UnmarshalAccessList(raw.Raw)
	if err != nil {
		return trace.Wrap(err)
	}

	_, err = client.AccessListClient().GetAccessList(ctx, accessList.GetName())
	if err != nil && !trace.IsNotFound(err) {
		return trace.Wrap(err)
	}
	exists := (err == nil)

	if exists && !rc.IsForced() {
		return trace.AlreadyExists("Access list %q already exists", accessList.GetName())
	}

	if _, err := client.AccessListClient().UpsertAccessList(ctx, accessList); err != nil {
		return trace.Wrap(err)
	}
	fmt.Printf("Access list %q has been %s\n", accessList.GetName(), UpsertVerb(exists, rc.IsForced()))

	return nil
}

func (rc *ResourceCommand) createServerInfo(ctx context.Context, client *authclient.Client, raw services.UnknownResource) error {
	si, err := services.UnmarshalServerInfo(raw.Raw)
	if err != nil {
		return trace.Wrap(err)
	}

	// Check if the ServerInfo already exists.
	name := si.GetName()
	_, err = client.GetServerInfo(ctx, name)
	if err != nil && !trace.IsNotFound(err) {
		return trace.Wrap(err)
	}

	exists := (err == nil)
	if !rc.force && exists {
		return trace.AlreadyExists("server info %q already exists", name)
	}

	err = client.UpsertServerInfo(ctx, si)
	if err != nil {
		return trace.Wrap(err)
	}
	fmt.Printf("Server info %q has been %s\n",
		name, UpsertVerb(exists, rc.force),
	)
	return nil
}

func (rc *ResourceCommand) createStaticHostUser(ctx context.Context, client *authclient.Client, resource services.UnknownResource) error {
	hostUser, err := services.UnmarshalProtoResource[*userprovisioningpb.StaticHostUser](resource.Raw)
	if err != nil {
		return trace.Wrap(err)
	}
	c := client.StaticHostUserClient()
	if rc.force {
		if _, err := c.UpsertStaticHostUser(ctx, hostUser); err != nil {
			return trace.Wrap(err)
		}
		fmt.Printf("static host user %q has been updated\n", hostUser.GetMetadata().Name)
	} else {
		if _, err := c.CreateStaticHostUser(ctx, hostUser); err != nil {
			return trace.Wrap(err)
		}
		fmt.Printf("static host user %q has been created\n", hostUser.GetMetadata().Name)
	}

	return nil
}

func (rc *ResourceCommand) updateStaticHostUser(ctx context.Context, client *authclient.Client, resource services.UnknownResource) error {
	hostUser, err := services.UnmarshalProtoResource[*userprovisioningpb.StaticHostUser](resource.Raw)
	if err != nil {
		return trace.Wrap(err)
	}
	if _, err := client.StaticHostUserClient().UpdateStaticHostUser(ctx, hostUser); err != nil {
		return trace.Wrap(err)
	}
	fmt.Printf("static host user %q has been updated\n", hostUser.GetMetadata().Name)
	return nil
}

// Delete deletes resource by name
func (rc *ResourceCommand) Delete(ctx context.Context, client *authclient.Client) (err error) {
	singletonResources := []string{
		types.KindClusterAuthPreference,
		types.KindClusterMaintenanceConfig,
		types.KindClusterNetworkingConfig,
		types.KindSessionRecordingConfig,
		types.KindInstaller,
		types.KindUIConfig,
		types.KindNetworkRestrictions,
	}
	if !slices.Contains(singletonResources, rc.ref.Kind) && (rc.ref.Kind == "" || rc.ref.Name == "") {
		return trace.BadParameter("provide a full resource name to delete, for example:\n$ tctl rm cluster/east\n")
	}

	switch rc.ref.Kind {
	case types.KindNode:
		if err = client.DeleteNode(ctx, apidefaults.Namespace, rc.ref.Name); err != nil {
			return trace.Wrap(err)
		}
		fmt.Printf("node %v has been deleted\n", rc.ref.Name)
	case types.KindUser:
		if err = client.DeleteUser(ctx, rc.ref.Name); err != nil {
			return trace.Wrap(err)
		}
		fmt.Printf("user %q has been deleted\n", rc.ref.Name)
	case types.KindRole:
		if err = client.DeleteRole(ctx, rc.ref.Name); err != nil {
			return trace.Wrap(err)
		}
		fmt.Printf("role %q has been deleted\n", rc.ref.Name)
	case types.KindToken:
		if err = client.DeleteToken(ctx, rc.ref.Name); err != nil {
			return trace.Wrap(err)
		}
		fmt.Printf("token %q has been deleted\n", rc.ref.Name)
	case types.KindSAMLConnector:
		if err = client.DeleteSAMLConnector(ctx, rc.ref.Name); err != nil {
			return trace.Wrap(err)
		}
		fmt.Printf("SAML connector %v has been deleted\n", rc.ref.Name)
	case types.KindOIDCConnector:
		if err = client.DeleteOIDCConnector(ctx, rc.ref.Name); err != nil {
			return trace.Wrap(err)
		}
		fmt.Printf("OIDC connector %v has been deleted\n", rc.ref.Name)
	case types.KindGithubConnector:
		if err = client.DeleteGithubConnector(ctx, rc.ref.Name); err != nil {
			return trace.Wrap(err)
		}
		fmt.Printf("github connector %q has been deleted\n", rc.ref.Name)
	case types.KindReverseTunnel:
		if err := client.DeleteReverseTunnel(rc.ref.Name); err != nil {
			return trace.Wrap(err)
		}
		fmt.Printf("reverse tunnel %v has been deleted\n", rc.ref.Name)
	case types.KindTrustedCluster:
		if err = client.DeleteTrustedCluster(ctx, rc.ref.Name); err != nil {
			return trace.Wrap(err)
		}
		fmt.Printf("trusted cluster %q has been deleted\n", rc.ref.Name)
	case types.KindRemoteCluster:
		if err = client.DeleteRemoteCluster(ctx, rc.ref.Name); err != nil {
			return trace.Wrap(err)
		}
		fmt.Printf("remote cluster %q has been deleted\n", rc.ref.Name)
	case types.KindSemaphore:
		if rc.ref.SubKind == "" || rc.ref.Name == "" {
			return trace.BadParameter(
				"full semaphore path must be specified (e.g. '%s/%s/alice@example.com')",
				types.KindSemaphore, types.SemaphoreKindConnection,
			)
		}
		err := client.DeleteSemaphore(ctx, types.SemaphoreFilter{
			SemaphoreKind: rc.ref.SubKind,
			SemaphoreName: rc.ref.Name,
		})
		if err != nil {
			return trace.Wrap(err)
		}
		fmt.Printf("semaphore '%s/%s' has been deleted\n", rc.ref.SubKind, rc.ref.Name)
	case types.KindClusterAuthPreference:
		if err = resetAuthPreference(ctx, client); err != nil {
			return trace.Wrap(err)
		}
		fmt.Printf("cluster auth preference has been reset to defaults\n")
	case types.KindClusterMaintenanceConfig:
		if err := client.DeleteClusterMaintenanceConfig(ctx); err != nil {
			return trace.Wrap(err)
		}
		fmt.Printf("cluster maintenance configuration has been deleted\n")
	case types.KindClusterNetworkingConfig:
		if err = resetClusterNetworkingConfig(ctx, client); err != nil {
			return trace.Wrap(err)
		}
		fmt.Printf("cluster networking configuration has been reset to defaults\n")
	case types.KindSessionRecordingConfig:
		if err = resetSessionRecordingConfig(ctx, client); err != nil {
			return trace.Wrap(err)
		}
		fmt.Printf("session recording configuration has been reset to defaults\n")
	case types.KindExternalAuditStorage:
		if rc.ref.Name == types.MetaNameExternalAuditStorageCluster {
			if err := client.ExternalAuditStorageClient().DisableClusterExternalAuditStorage(ctx); err != nil {
				return trace.Wrap(err)
			}
			fmt.Printf("cluster External Audit Storage configuration has been disabled\n")
		} else {
			if err := client.ExternalAuditStorageClient().DeleteDraftExternalAuditStorage(ctx); err != nil {
				return trace.Wrap(err)
			}
			fmt.Printf("draft External Audit Storage configuration has been deleted\n")
		}
	case types.KindLock:
		name := rc.ref.Name
		if rc.ref.SubKind != "" {
			name = rc.ref.SubKind + "/" + name
		}
		if err = client.DeleteLock(ctx, name); err != nil {
			return trace.Wrap(err)
		}
		fmt.Printf("lock %q has been deleted\n", name)
	case types.KindDatabaseServer:
		servers, err := client.GetDatabaseServers(ctx, apidefaults.Namespace)
		if err != nil {
			return trace.Wrap(err)
		}
		resDesc := "database server"
		servers = filterByNameOrDiscoveredName(servers, rc.ref.Name)
		name, err := getOneResourceNameToDelete(servers, rc.ref, resDesc)
		if err != nil {
			return trace.Wrap(err)
		}
		for _, s := range servers {
			err := client.DeleteDatabaseServer(ctx, apidefaults.Namespace, s.GetHostID(), name)
			if err != nil {
				return trace.Wrap(err)
			}
		}
		fmt.Printf("%s %q has been deleted\n", resDesc, name)
	case types.KindNetworkRestrictions:
		if err = resetNetworkRestrictions(ctx, client); err != nil {
			return trace.Wrap(err)
		}
		fmt.Printf("network restrictions have been reset to defaults (allow all)\n")
	case types.KindApp:
		if err = client.DeleteApp(ctx, rc.ref.Name); err != nil {
			return trace.Wrap(err)
		}
		fmt.Printf("application %q has been deleted\n", rc.ref.Name)
	case types.KindDatabase:
		databases, err := client.GetDatabases(ctx)
		if err != nil {
			return trace.Wrap(err)
		}
		resDesc := "database"
		databases = filterByNameOrDiscoveredName(databases, rc.ref.Name)
		name, err := getOneResourceNameToDelete(databases, rc.ref, resDesc)
		if err != nil {
			return trace.Wrap(err)
		}
		if err := client.DeleteDatabase(ctx, name); err != nil {
			return trace.Wrap(err)
		}
		fmt.Printf("%s %q has been deleted\n", resDesc, name)
	case types.KindKubernetesCluster:
		clusters, err := client.GetKubernetesClusters(ctx)
		if err != nil {
			return trace.Wrap(err)
		}
		resDesc := "kubernetes cluster"
		clusters = filterByNameOrDiscoveredName(clusters, rc.ref.Name)
		name, err := getOneResourceNameToDelete(clusters, rc.ref, resDesc)
		if err != nil {
			return trace.Wrap(err)
		}
		if err := client.DeleteKubernetesCluster(ctx, name); err != nil {
			return trace.Wrap(err)
		}
		fmt.Printf("%s %q has been deleted\n", resDesc, name)
	case types.KindCrownJewel:
		if err := client.CrownJewelsClient().DeleteCrownJewel(ctx, rc.ref.Name); err != nil {
			return trace.Wrap(err)
		}
		fmt.Printf("crown_jewel %q has been deleted\n", rc.ref.Name)
	case types.KindWindowsDesktopService:
		if err = client.DeleteWindowsDesktopService(ctx, rc.ref.Name); err != nil {
			return trace.Wrap(err)
		}
		fmt.Printf("windows desktop service %q has been deleted\n", rc.ref.Name)
	case types.KindWindowsDesktop:
		desktops, err := client.GetWindowsDesktops(ctx,
			types.WindowsDesktopFilter{Name: rc.ref.Name})
		if err != nil {
			return trace.Wrap(err)
		}
		if len(desktops) == 0 {
			return trace.NotFound("no desktops with name %q were found", rc.ref.Name)
		}
		deleted := 0
		var errs []error
		for _, desktop := range desktops {
			if desktop.GetName() == rc.ref.Name {
				if err = client.DeleteWindowsDesktop(ctx, desktop.GetHostID(), rc.ref.Name); err != nil {
					errs = append(errs, err)
					continue
				}
				deleted++
			}
		}
		if deleted == 0 {
			errs = append(errs,
				trace.Errorf("failed to delete any desktops with the name %q, %d were found",
					rc.ref.Name, len(desktops)))
		}
		fmts := "%d windows desktops with name %q have been deleted"
		if err := trace.NewAggregate(errs...); err != nil {
			fmt.Printf(fmts+" with errors while deleting\n", deleted, rc.ref.Name)
			return err
		}
		fmt.Printf(fmts+"\n", deleted, rc.ref.Name)
	case types.KindCertAuthority:
		if rc.ref.SubKind == "" || rc.ref.Name == "" {
			return trace.BadParameter(
				"full %s path must be specified (e.g. '%s/%s/clustername')",
				types.KindCertAuthority, types.KindCertAuthority, types.HostCA,
			)
		}
		err := client.DeleteCertAuthority(ctx, types.CertAuthID{
			Type:       types.CertAuthType(rc.ref.SubKind),
			DomainName: rc.ref.Name,
		})
		if err != nil {
			return trace.Wrap(err)
		}
		fmt.Printf("%s '%s/%s' has been deleted\n", types.KindCertAuthority, rc.ref.SubKind, rc.ref.Name)
	case types.KindKubeServer:
		servers, err := client.GetKubernetesServers(ctx)
		if err != nil {
			return trace.Wrap(err)
		}
		resDesc := "kubernetes server"
		servers = filterByNameOrDiscoveredName(servers, rc.ref.Name)
		name, err := getOneResourceNameToDelete(servers, rc.ref, resDesc)
		if err != nil {
			return trace.Wrap(err)
		}
		for _, s := range servers {
			err := client.DeleteKubernetesServer(ctx, s.GetHostID(), name)
			if err != nil {
				return trace.Wrap(err)
			}
		}
		fmt.Printf("%s %q has been deleted\n", resDesc, name)
	case types.KindUIConfig:
		err := client.DeleteUIConfig(ctx)
		if err != nil {
			return trace.Wrap(err)
		}
		fmt.Printf("%s has been deleted\n", types.KindUIConfig)
	case types.KindInstaller:
		err := client.DeleteInstaller(ctx, rc.ref.Name)
		if err != nil {
			return trace.Wrap(err)
		}
		if rc.ref.Name == installers.InstallerScriptName {
			fmt.Printf("%s has been reset to a default value\n", rc.ref.Name)
		} else {
			fmt.Printf("%s has been deleted\n", rc.ref.Name)
		}
	case types.KindLoginRule:
		loginRuleClient := client.LoginRuleClient()
		_, err := loginRuleClient.DeleteLoginRule(ctx, &loginrulepb.DeleteLoginRuleRequest{
			Name: rc.ref.Name,
		})
		if err != nil {
			return trail.FromGRPC(err)
		}
		fmt.Printf("login rule %q has been deleted\n", rc.ref.Name)
	case types.KindSAMLIdPServiceProvider:
		if err := client.DeleteSAMLIdPServiceProvider(ctx, rc.ref.Name); err != nil {
			return trace.Wrap(err)
		}
		fmt.Printf("SAML IdP service provider %q has been deleted\n", rc.ref.Name)
	case types.KindDevice:
		remote := client.DevicesClient()
		device, err := findDeviceByIDOrTag(ctx, remote, rc.ref.Name)
		if err != nil {
			return trace.Wrap(err)
		}

		if _, err := remote.DeleteDevice(ctx, &devicepb.DeleteDeviceRequest{
			DeviceId: device[0].Id,
		}); err != nil {
			return trace.Wrap(err)
		}
		fmt.Printf("Device %q removed\n", rc.ref.Name)

	case types.KindIntegration:
		if err := client.DeleteIntegration(ctx, rc.ref.Name); err != nil {
			return trace.Wrap(err)
		}
		fmt.Printf("Integration %q removed\n", rc.ref.Name)

	case types.KindUserTask:
		if err := client.UserTasksServiceClient().DeleteUserTask(ctx, rc.ref.Name); err != nil {
			return trace.Wrap(err)
		}
		fmt.Printf("user task %q has been deleted\n", rc.ref.Name)

	case types.KindDiscoveryConfig:
		remote := client.DiscoveryConfigClient()
		if err := remote.DeleteDiscoveryConfig(ctx, rc.ref.Name); err != nil {
			return trace.Wrap(err)
		}
		fmt.Printf("DiscoveryConfig %q removed\n", rc.ref.Name)

	case types.KindAppServer:
		appServers, err := client.GetApplicationServers(ctx, rc.namespace)
		if err != nil {
			return trace.Wrap(err)
		}
		deleted := false
		for _, server := range appServers {
			if server.GetName() == rc.ref.Name {
				if err := client.DeleteApplicationServer(ctx, server.GetNamespace(), server.GetHostID(), server.GetName()); err != nil {
					return trace.Wrap(err)
				}
				deleted = true
			}
		}
		if !deleted {
			return trace.NotFound("application server %q not found", rc.ref.Name)
		}
		fmt.Printf("application server %q has been deleted\n", rc.ref.Name)
	case types.KindOktaImportRule:
		if err := client.OktaClient().DeleteOktaImportRule(ctx, rc.ref.Name); err != nil {
			return trace.Wrap(err)
		}
		fmt.Printf("Okta import rule %q has been deleted\n", rc.ref.Name)
	case types.KindUserGroup:
		if err := client.DeleteUserGroup(ctx, rc.ref.Name); err != nil {
			return trace.Wrap(err)
		}
		fmt.Printf("User group %q has been deleted\n", rc.ref.Name)
	case types.KindProxy:
		if err := client.DeleteProxy(ctx, rc.ref.Name); err != nil {
			return trace.Wrap(err)
		}
		fmt.Printf("Proxy %q has been deleted\n", rc.ref.Name)
	case types.KindAccessList:
		if err := client.AccessListClient().DeleteAccessList(ctx, rc.ref.Name); err != nil {
			return trace.Wrap(err)
		}
		fmt.Printf("Access list %q has been deleted\n", rc.ref.Name)
	case types.KindAuditQuery:
		if err := client.SecReportsClient().DeleteSecurityAuditQuery(ctx, rc.ref.Name); err != nil {
			return trace.Wrap(err)
		}
		fmt.Printf("Audit query %q has been deleted\n", rc.ref.Name)
	case types.KindSecurityReport:
		if err := client.SecReportsClient().DeleteSecurityReport(ctx, rc.ref.Name); err != nil {
			return trace.Wrap(err)
		}
		fmt.Printf("Security report %q has been deleted\n", rc.ref.Name)
	case types.KindServerInfo:
		if err := client.DeleteServerInfo(ctx, rc.ref.Name); err != nil {
			return trace.Wrap(err)
		}
		fmt.Printf("Server info %q has been deleted\n", rc.ref.Name)
	case types.KindBot:
		if _, err := client.BotServiceClient().DeleteBot(ctx, &machineidv1pb.DeleteBotRequest{BotName: rc.ref.Name}); err != nil {
			return trace.Wrap(err)
		}
		fmt.Printf("Bot %q has been deleted\n", rc.ref.Name)
	case types.KindDatabaseObjectImportRule:
		if _, err := client.DatabaseObjectImportRuleClient().DeleteDatabaseObjectImportRule(ctx, &dbobjectimportrulev1.DeleteDatabaseObjectImportRuleRequest{Name: rc.ref.Name}); err != nil {
			return trace.Wrap(err)
		}
		fmt.Printf("Rule %q has been deleted\n", rc.ref.Name)
	case types.KindDatabaseObject:
		if err := client.DatabaseObjectsClient().DeleteDatabaseObject(ctx, rc.ref.Name); err != nil {
			return trace.Wrap(err)
		}
		fmt.Printf("Object %q has been deleted\n", rc.ref.Name)
	case types.KindAccessMonitoringRule:
		if err := client.AccessMonitoringRuleClient().DeleteAccessMonitoringRule(ctx, rc.ref.Name); err != nil {
			return trace.Wrap(err)
		}
		fmt.Printf("Access monitoring rule %q has been deleted\n", rc.ref.Name)
	case types.KindSPIFFEFederation:
		if _, err := client.SPIFFEFederationServiceClient().DeleteSPIFFEFederation(
			ctx, &machineidv1pb.DeleteSPIFFEFederationRequest{
				Name: rc.ref.Name,
			},
		); err != nil {
			return trace.Wrap(err)
		}
		fmt.Printf("SPIFFE federation %q has been deleted\n", rc.ref.Name)
	case types.KindStaticHostUser:
		if err := client.StaticHostUserClient().DeleteStaticHostUser(ctx, rc.ref.Name); err != nil {
			return trace.Wrap(err)
		}
		fmt.Printf("static host user %q has been deleted\n", rc.ref.Name)
	default:
		return trace.BadParameter("deleting resources of type %q is not supported", rc.ref.Kind)
	}
	return nil
}

func resetAuthPreference(ctx context.Context, client *authclient.Client) error {
	storedAuthPref, err := client.GetAuthPreference(ctx)
	if err != nil {
		return trace.Wrap(err)
	}

	managedByStaticConfig := storedAuthPref.Origin() == types.OriginConfigFile
	if managedByStaticConfig {
		return trace.BadParameter(managedByStaticDeleteMsg)
	}

	return trace.Wrap(client.ResetAuthPreference(ctx))
}

func resetClusterNetworkingConfig(ctx context.Context, client *authclient.Client) error {
	storedNetConfig, err := client.GetClusterNetworkingConfig(ctx)
	if err != nil {
		return trace.Wrap(err)
	}

	managedByStaticConfig := storedNetConfig.Origin() == types.OriginConfigFile
	if managedByStaticConfig {
		return trace.BadParameter(managedByStaticDeleteMsg)
	}

	return trace.Wrap(client.ResetClusterNetworkingConfig(ctx))
}

func resetSessionRecordingConfig(ctx context.Context, client *authclient.Client) error {
	storedRecConfig, err := client.GetSessionRecordingConfig(ctx)
	if err != nil {
		return trace.Wrap(err)
	}

	managedByStaticConfig := storedRecConfig.Origin() == types.OriginConfigFile
	if managedByStaticConfig {
		return trace.BadParameter(managedByStaticDeleteMsg)
	}

	return trace.Wrap(client.ResetSessionRecordingConfig(ctx))
}

func resetNetworkRestrictions(ctx context.Context, client *authclient.Client) error {
	return trace.Wrap(client.DeleteNetworkRestrictions(ctx))
}

// UpdateFields updates select resource fields: expiry and labels
func (rc *ResourceCommand) UpdateFields(ctx context.Context, clt *authclient.Client) error {
	if rc.ref.Kind == "" || rc.ref.Name == "" {
		return trace.BadParameter("provide a full resource name to update, for example:\n$ tctl update rc/remote --set-labels=env=prod\n")
	}

	var err error
	var labels map[string]string
	if rc.labels != "" {
		labels, err = client.ParseLabelSpec(rc.labels)
		if err != nil {
			return trace.Wrap(err)
		}
	}

	var expiry time.Time
	if rc.ttl != "" {
		duration, err := time.ParseDuration(rc.ttl)
		if err != nil {
			return trace.Wrap(err)
		}
		expiry = time.Now().UTC().Add(duration)
	}

	if expiry.IsZero() && labels == nil {
		return trace.BadParameter("use at least one of --set-labels or --set-ttl")
	}

	switch rc.ref.Kind {
	case types.KindRemoteCluster:
		cluster, err := clt.GetRemoteCluster(ctx, rc.ref.Name)
		if err != nil {
			return trace.Wrap(err)
		}
		if labels != nil {
			meta := cluster.GetMetadata()
			meta.Labels = labels
			cluster.SetMetadata(meta)
		}
		if !expiry.IsZero() {
			cluster.SetExpiry(expiry)
		}
		if _, err = clt.UpdateRemoteCluster(ctx, cluster); err != nil {
			return trace.Wrap(err)
		}
		fmt.Printf("cluster %v has been updated\n", rc.ref.Name)
	default:
		return trace.BadParameter("updating resources of type %q is not supported, supported are: %q", rc.ref.Kind, types.KindRemoteCluster)
	}
	return nil
}

// IsForced returns true if -f flag was passed
func (rc *ResourceCommand) IsForced() bool {
	return rc.force
}

// getCollection lists all resources of a given type
func (rc *ResourceCommand) getCollection(ctx context.Context, client *authclient.Client) (ResourceCollection, error) {
	if rc.ref.Kind == "" {
		return nil, trace.BadParameter("specify resource to list, e.g. 'tctl get roles'")
	}

	switch rc.ref.Kind {
	case types.KindUser:
		if rc.ref.Name == "" {
			users, err := client.GetUsers(ctx, rc.withSecrets)
			if err != nil {
				return nil, trace.Wrap(err)
			}
			return &userCollection{users: users}, nil
		}
		user, err := client.GetUser(ctx, rc.ref.Name, rc.withSecrets)
		if err != nil {
			return nil, trace.Wrap(err)
		}
		return &userCollection{users: services.Users{user}}, nil
	case types.KindConnectors:
		sc, scErr := getSAMLConnectors(ctx, client, rc.ref.Name, rc.withSecrets)
		oc, ocErr := getOIDCConnectors(ctx, client, rc.ref.Name, rc.withSecrets)
		gc, gcErr := getGithubConnectors(ctx, client, rc.ref.Name, rc.withSecrets)
		errs := []error{scErr, ocErr, gcErr}
		allEmpty := len(sc) == 0 && len(oc) == 0 && len(gc) == 0
		reportErr := false
		for _, err := range errs {
			if err != nil && !trace.IsNotFound(err) {
				reportErr = true
				break
			}
		}
		var finalErr error
		if allEmpty || reportErr {
			finalErr = trace.NewAggregate(errs...)
		}
		return &connectorsCollection{
			saml:   sc,
			oidc:   oc,
			github: gc,
		}, finalErr
	case types.KindSAMLConnector:
		connectors, err := getSAMLConnectors(ctx, client, rc.ref.Name, rc.withSecrets)
		if err != nil {
			return nil, trace.Wrap(err)
		}
		return &samlCollection{connectors}, nil
	case types.KindOIDCConnector:
		connectors, err := getOIDCConnectors(ctx, client, rc.ref.Name, rc.withSecrets)
		if err != nil {
			return nil, trace.Wrap(err)
		}
		return &oidcCollection{connectors}, nil
	case types.KindGithubConnector:
		connectors, err := getGithubConnectors(ctx, client, rc.ref.Name, rc.withSecrets)
		if err != nil {
			return nil, trace.Wrap(err)
		}
		return &githubCollection{connectors}, nil
	case types.KindReverseTunnel:
		if rc.ref.Name != "" {
			return nil, trace.BadParameter("reverse tunnel cannot be searched by name")
		}
		tunnels, err := client.GetReverseTunnels(ctx)
		if err != nil {
			return nil, trace.Wrap(err)
		}
		return &reverseTunnelCollection{tunnels: tunnels}, nil
	case types.KindCertAuthority:
		getAll := rc.ref.SubKind == "" && rc.ref.Name == ""

		// Prompt for admin action MFA if secrets were requested.
		if rc.withSecrets {
			// allow reuse for multiple calls to GetCertAuthorities with different ca types.
			allowReuse := getAll
			mfaResponse, err := mfa.PerformAdminActionMFACeremony(ctx, client.PerformMFACeremony, allowReuse)
			if err == nil {
				ctx = mfa.ContextWithMFAResponse(ctx, mfaResponse)
			} else if !errors.Is(err, &mfa.ErrMFANotRequired) && !errors.Is(err, &mfa.ErrMFANotSupported) {
				return nil, trace.Wrap(err)
			}
		}

		if getAll {
			var allAuthorities []types.CertAuthority
			for _, caType := range types.CertAuthTypes {
				authorities, err := client.GetCertAuthorities(ctx, caType, rc.withSecrets)
				if err != nil {
					if trace.IsBadParameter(err) {
						log.Warnf("failed to get certificate authority: %v; skipping", err)
						continue
					}
					return nil, trace.Wrap(err)
				}
				allAuthorities = append(allAuthorities, authorities...)
			}
			return &authorityCollection{cas: allAuthorities}, nil
		}

		id := types.CertAuthID{Type: types.CertAuthType(rc.ref.SubKind), DomainName: rc.ref.Name}
		authority, err := client.GetCertAuthority(ctx, id, rc.withSecrets)
		if err != nil {
			return nil, trace.Wrap(err)
		}
		return &authorityCollection{cas: []types.CertAuthority{authority}}, nil
	case types.KindNode:
		var search []string
		if rc.ref.Name != "" {
			search = []string{rc.ref.Name}
		}

		req := proto.ListUnifiedResourcesRequest{
			Kinds:          []string{types.KindNode},
			SearchKeywords: search,
			SortBy:         types.SortBy{Field: types.ResourceKind},
		}

		var collection serverCollection
		for {
			page, next, err := apiclient.GetUnifiedResourcePage(ctx, client, &req)
			if err != nil {
				return nil, trace.Wrap(err)
			}

			for _, r := range page {
				srv, ok := r.ResourceWithLabels.(types.Server)
				if !ok {
					log.Warnf("expected types.Server but received unexpected type %T", r)
					continue
				}

				if rc.ref.Name == "" {
					collection.servers = append(collection.servers, srv)
					continue
				}

				if srv.GetName() == rc.ref.Name || srv.GetHostname() == rc.ref.Name {
					collection.servers = []types.Server{srv}
					return &collection, nil
				}
			}

			req.StartKey = next
			if req.StartKey == "" {
				break
			}
		}

		if len(collection.servers) == 0 && rc.ref.Name != "" {
			return nil, trace.NotFound("node with ID %q not found", rc.ref.Name)
		}

		return &collection, nil
	case types.KindAuthServer:
		servers, err := client.GetAuthServers()
		if err != nil {
			return nil, trace.Wrap(err)
		}
		if rc.ref.Name == "" {
			return &serverCollection{servers: servers}, nil
		}
		for _, server := range servers {
			if server.GetName() == rc.ref.Name || server.GetHostname() == rc.ref.Name {
				return &serverCollection{servers: []types.Server{server}}, nil
			}
		}
		return nil, trace.NotFound("auth server with ID %q not found", rc.ref.Name)
	case types.KindProxy:
		servers, err := client.GetProxies()
		if err != nil {
			return nil, trace.Wrap(err)
		}
		if rc.ref.Name == "" {
			return &serverCollection{servers: servers}, nil
		}
		for _, server := range servers {
			if server.GetName() == rc.ref.Name || server.GetHostname() == rc.ref.Name {
				return &serverCollection{servers: []types.Server{server}}, nil
			}
		}
		return nil, trace.NotFound("proxy with ID %q not found", rc.ref.Name)
	case types.KindRole:
		if rc.ref.Name == "" {
			roles, err := client.GetRoles(ctx)
			if err != nil {
				return nil, trace.Wrap(err)
			}
			return &roleCollection{roles: roles}, nil
		}
		role, err := client.GetRole(ctx, rc.ref.Name)
		if err != nil {
			return nil, trace.Wrap(err)
		}
		warnAboutDynamicLabelsInDenyRule(rc.config.Log, role)
		return &roleCollection{roles: []types.Role{role}}, nil
	case types.KindNamespace:
		if rc.ref.Name == "" {
			namespaces, err := client.GetNamespaces()
			if err != nil {
				return nil, trace.Wrap(err)
			}
			return &namespaceCollection{namespaces: namespaces}, nil
		}
		ns, err := client.GetNamespace(rc.ref.Name)
		if err != nil {
			return nil, trace.Wrap(err)
		}
		return &namespaceCollection{namespaces: []types.Namespace{*ns}}, nil
	case types.KindTrustedCluster:
		if rc.ref.Name == "" {
			trustedClusters, err := client.GetTrustedClusters(ctx)
			if err != nil {
				return nil, trace.Wrap(err)
			}
			return &trustedClusterCollection{trustedClusters: trustedClusters}, nil
		}
		trustedCluster, err := client.GetTrustedCluster(ctx, rc.ref.Name)
		if err != nil {
			return nil, trace.Wrap(err)
		}
		return &trustedClusterCollection{trustedClusters: []types.TrustedCluster{trustedCluster}}, nil
	case types.KindRemoteCluster:
		if rc.ref.Name == "" {
			remoteClusters, err := client.GetRemoteClusters(ctx)
			if err != nil {
				return nil, trace.Wrap(err)
			}
			return &remoteClusterCollection{remoteClusters: remoteClusters}, nil
		}
		remoteCluster, err := client.GetRemoteCluster(ctx, rc.ref.Name)
		if err != nil {
			return nil, trace.Wrap(err)
		}
		return &remoteClusterCollection{remoteClusters: []types.RemoteCluster{remoteCluster}}, nil
	case types.KindSemaphore:
		sems, err := client.GetSemaphores(ctx, types.SemaphoreFilter{
			SemaphoreKind: rc.ref.SubKind,
			SemaphoreName: rc.ref.Name,
		})
		if err != nil {
			return nil, trace.Wrap(err)
		}
		return &semaphoreCollection{sems: sems}, nil
	case types.KindClusterAuthPreference:
		if rc.ref.Name != "" {
			return nil, trace.BadParameter("only simple `tctl get %v` can be used", types.KindClusterAuthPreference)
		}
		authPref, err := client.GetAuthPreference(ctx)
		if err != nil {
			return nil, trace.Wrap(err)
		}
		return &authPrefCollection{authPref}, nil
	case types.KindClusterNetworkingConfig:
		if rc.ref.Name != "" {
			return nil, trace.BadParameter("only simple `tctl get %v` can be used", types.KindClusterNetworkingConfig)
		}
		netConfig, err := client.GetClusterNetworkingConfig(ctx)
		if err != nil {
			return nil, trace.Wrap(err)
		}
		return &netConfigCollection{netConfig}, nil
	case types.KindClusterMaintenanceConfig:
		if rc.ref.Name != "" {
			return nil, trace.BadParameter("only simple `tctl get %v` can be used", types.KindClusterMaintenanceConfig)
		}

		cmc, err := client.GetClusterMaintenanceConfig(ctx)
		if err != nil && !trace.IsNotFound(err) {
			return nil, trace.Wrap(err)
		}

		return &maintenanceWindowCollection{cmc}, nil
	case types.KindSessionRecordingConfig:
		if rc.ref.Name != "" {
			return nil, trace.BadParameter("only simple `tctl get %v` can be used", types.KindSessionRecordingConfig)
		}
		recConfig, err := client.GetSessionRecordingConfig(ctx)
		if err != nil {
			return nil, trace.Wrap(err)
		}
		return &recConfigCollection{recConfig}, nil
	case types.KindLock:
		if rc.ref.Name == "" {
			locks, err := client.GetLocks(ctx, false)
			if err != nil {
				return nil, trace.Wrap(err)
			}
			return &lockCollection{locks: locks}, nil
		}
		name := rc.ref.Name
		if rc.ref.SubKind != "" {
			name = rc.ref.SubKind + "/" + name
		}
		lock, err := client.GetLock(ctx, name)
		if err != nil {
			return nil, trace.Wrap(err)
		}
		return &lockCollection{locks: []types.Lock{lock}}, nil
	case types.KindDatabaseServer:
		servers, err := client.GetDatabaseServers(ctx, rc.namespace)
		if err != nil {
			return nil, trace.Wrap(err)
		}
		if rc.ref.Name == "" {
			return &databaseServerCollection{servers: servers}, nil
		}

		servers = filterByNameOrDiscoveredName(servers, rc.ref.Name)
		if len(servers) == 0 {
			return nil, trace.NotFound("database server %q not found", rc.ref.Name)
		}
		return &databaseServerCollection{servers: servers}, nil
	case types.KindKubeServer:
		servers, err := client.GetKubernetesServers(ctx)
		if err != nil {
			return nil, trace.Wrap(err)
		}
		if rc.ref.Name == "" {
			return &kubeServerCollection{servers: servers}, nil
		}
		altNameFn := func(r types.KubeServer) string {
			return r.GetHostname()
		}
		servers = filterByNameOrDiscoveredName(servers, rc.ref.Name, altNameFn)
		if len(servers) == 0 {
			return nil, trace.NotFound("kubernetes server %q not found", rc.ref.Name)
		}
		return &kubeServerCollection{servers: servers}, nil

	case types.KindAppServer:
		servers, err := client.GetApplicationServers(ctx, rc.namespace)
		if err != nil {
			return nil, trace.Wrap(err)
		}
		if rc.ref.Name == "" {
			return &appServerCollection{servers: servers}, nil
		}

		var out []types.AppServer
		for _, server := range servers {
			if server.GetName() == rc.ref.Name || server.GetHostname() == rc.ref.Name {
				out = append(out, server)
			}
		}
		if len(out) == 0 {
			return nil, trace.NotFound("application server %q not found", rc.ref.Name)
		}
		return &appServerCollection{servers: out}, nil
	case types.KindNetworkRestrictions:
		nr, err := client.GetNetworkRestrictions(ctx)
		if err != nil {
			return nil, trace.Wrap(err)
		}
		return &netRestrictionsCollection{nr}, nil
	case types.KindApp:
		if rc.ref.Name == "" {
			apps, err := client.GetApps(ctx)
			if err != nil {
				return nil, trace.Wrap(err)
			}
			return &appCollection{apps: apps}, nil
		}
		app, err := client.GetApp(ctx, rc.ref.Name)
		if err != nil {
			return nil, trace.Wrap(err)
		}
		return &appCollection{apps: []types.Application{app}}, nil
	case types.KindDatabase:
		databases, err := client.GetDatabases(ctx)
		if err != nil {
			return nil, trace.Wrap(err)
		}
		if rc.ref.Name == "" {
			return &databaseCollection{databases: databases}, nil
		}
		databases = filterByNameOrDiscoveredName(databases, rc.ref.Name)
		if len(databases) == 0 {
			return nil, trace.NotFound("database %q not found", rc.ref.Name)
		}
		return &databaseCollection{databases: databases}, nil
	case types.KindKubernetesCluster:
		clusters, err := client.GetKubernetesClusters(ctx)
		if err != nil {
			return nil, trace.Wrap(err)
		}
		if rc.ref.Name == "" {
			return &kubeClusterCollection{clusters: clusters}, nil
		}
		clusters = filterByNameOrDiscoveredName(clusters, rc.ref.Name)
		if len(clusters) == 0 {
			return nil, trace.NotFound("kubernetes cluster %q not found", rc.ref.Name)
		}
		return &kubeClusterCollection{clusters: clusters}, nil
	case types.KindCrownJewel:
		cjClient := client.CrownJewelsClient()
		var rules []*crownjewelv1.CrownJewel
		nextToken := ""
		for {
			resp, token, err := cjClient.ListCrownJewels(ctx, 0 /* default size */, nextToken)
			if err != nil {
				return nil, trace.Wrap(err)
			}

			rules = append(rules, resp...)

			if token == "" {
				break
			}
			nextToken = token
		}
		return &crownJewelCollection{items: rules}, nil
	case types.KindWindowsDesktopService:
		services, err := client.GetWindowsDesktopServices(ctx)
		if err != nil {
			return nil, trace.Wrap(err)
		}
		if rc.ref.Name == "" {
			return &windowsDesktopServiceCollection{services: services}, nil
		}

		var out []types.WindowsDesktopService
		for _, service := range services {
			if service.GetName() == rc.ref.Name {
				out = append(out, service)
			}
		}
		if len(out) == 0 {
			return nil, trace.NotFound("Windows desktop service %q not found", rc.ref.Name)
		}
		return &windowsDesktopServiceCollection{services: out}, nil
	case types.KindWindowsDesktop:
		desktops, err := client.GetWindowsDesktops(ctx, types.WindowsDesktopFilter{})
		if err != nil {
			return nil, trace.Wrap(err)
		}
		if rc.ref.Name == "" {
			return &windowsDesktopCollection{desktops: desktops}, nil
		}

		var out []types.WindowsDesktop
		for _, desktop := range desktops {
			if desktop.GetName() == rc.ref.Name {
				out = append(out, desktop)
			}
		}
		if len(out) == 0 {
			return nil, trace.NotFound("Windows desktop %q not found", rc.ref.Name)
		}
		return &windowsDesktopCollection{desktops: out}, nil
	case types.KindToken:
		if rc.ref.Name == "" {
			tokens, err := client.GetTokens(ctx)
			if err != nil {
				return nil, trace.Wrap(err)
			}
			return &tokenCollection{tokens: tokens}, nil
		}
		token, err := client.GetToken(ctx, rc.ref.Name)
		if err != nil {
			return nil, trace.Wrap(err)
		}
		return &tokenCollection{tokens: []types.ProvisionToken{token}}, nil
	case types.KindInstaller:
		if rc.ref.Name == "" {
			installers, err := client.GetInstallers(ctx)
			if err != nil {
				return nil, trace.Wrap(err)
			}
			return &installerCollection{installers: installers}, nil
		}
		inst, err := client.GetInstaller(ctx, rc.ref.Name)
		if err != nil {
			return nil, trace.Wrap(err)
		}
		return &installerCollection{installers: []types.Installer{inst}}, nil
	case types.KindUIConfig:
		if rc.ref.Name != "" {
			return nil, trace.BadParameter("only simple `tctl get %v` can be used", types.KindUIConfig)
		}
		uiconfig, err := client.GetUIConfig(ctx)
		if err != nil {
			return nil, trace.Wrap(err)
		}
		return &uiConfigCollection{uiconfig}, nil
	case types.KindDatabaseService:
		resourceName := rc.ref.Name
		listReq := proto.ListResourcesRequest{
			ResourceType: types.KindDatabaseService,
		}
		if resourceName != "" {
			listReq.PredicateExpression = fmt.Sprintf(`name == "%s"`, resourceName)
		}

		getResp, err := apiclient.GetResourcesWithFilters(ctx, client, listReq)
		if err != nil {
			return nil, trace.Wrap(err)
		}

		databaseServices, err := types.ResourcesWithLabels(getResp).AsDatabaseServices()
		if err != nil {
			return nil, trace.Wrap(err)
		}

		if len(databaseServices) == 0 && resourceName != "" {
			return nil, trace.NotFound("Database Service %q not found", resourceName)
		}

		return &databaseServiceCollection{databaseServices: databaseServices}, nil
	case types.KindLoginRule:
		loginRuleClient := client.LoginRuleClient()
		if rc.ref.Name == "" {
			fetch := func(token string) (*loginrulepb.ListLoginRulesResponse, error) {
				resp, err := loginRuleClient.ListLoginRules(ctx, &loginrulepb.ListLoginRulesRequest{
					PageToken: token,
				})
				return resp, trail.FromGRPC(err)
			}
			var rules []*loginrulepb.LoginRule
			resp, err := fetch("")
			for ; err == nil; resp, err = fetch(resp.NextPageToken) {
				rules = append(rules, resp.LoginRules...)
				if resp.NextPageToken == "" {
					break
				}
			}
			return &loginRuleCollection{rules}, trace.Wrap(err)
		}
		rule, err := loginRuleClient.GetLoginRule(ctx, &loginrulepb.GetLoginRuleRequest{
			Name: rc.ref.Name,
		})
		return &loginRuleCollection{[]*loginrulepb.LoginRule{rule}}, trail.FromGRPC(err)
	case types.KindSAMLIdPServiceProvider:
		if rc.ref.Name != "" {
			serviceProvider, err := client.GetSAMLIdPServiceProvider(ctx, rc.ref.Name)
			if err != nil {
				return nil, trace.Wrap(err)
			}
			return &samlIdPServiceProviderCollection{serviceProviders: []types.SAMLIdPServiceProvider{serviceProvider}}, nil
		}
		var resources []types.SAMLIdPServiceProvider
		nextKey := ""
		for {
			var sps []types.SAMLIdPServiceProvider
			var err error
			sps, nextKey, err = client.ListSAMLIdPServiceProviders(ctx, 0, nextKey)
			if err != nil {
				return nil, trace.Wrap(err)
			}

			resources = append(resources, sps...)
			if nextKey == "" {
				break
			}
		}
		return &samlIdPServiceProviderCollection{serviceProviders: resources}, nil
	case types.KindDevice:
		remote := client.DevicesClient()
		if rc.ref.Name != "" {
			resp, err := remote.FindDevices(ctx, &devicepb.FindDevicesRequest{
				IdOrTag: rc.ref.Name,
			})
			if err != nil {
				return nil, trace.Wrap(err)
			}

			return &deviceCollection{resp.Devices}, nil
		}

		req := &devicepb.ListDevicesRequest{
			View: devicepb.DeviceView_DEVICE_VIEW_RESOURCE,
		}
		var devs []*devicepb.Device
		for {
			resp, err := remote.ListDevices(ctx, req)
			if err != nil {
				return nil, trace.Wrap(err)
			}

			devs = append(devs, resp.Devices...)

			if resp.NextPageToken == "" {
				break
			}
			req.PageToken = resp.NextPageToken
		}

		sort.Slice(devs, func(i, j int) bool {
			d1 := devs[i]
			d2 := devs[j]

			if d1.AssetTag == d2.AssetTag {
				return d1.OsType < d2.OsType
			}

			return d1.AssetTag < d2.AssetTag
		})

		return &deviceCollection{devices: devs}, nil
	case types.KindBot:
		remote := client.BotServiceClient()
		if rc.ref.Name != "" {
			bot, err := remote.GetBot(ctx, &machineidv1pb.GetBotRequest{
				BotName: rc.ref.Name,
			})
			if err != nil {
				return nil, trace.Wrap(err)
			}

			return &botCollection{bots: []*machineidv1pb.Bot{bot}}, nil
		}

		req := &machineidv1pb.ListBotsRequest{}
		var bots []*machineidv1pb.Bot
		for {
			resp, err := remote.ListBots(ctx, req)
			if err != nil {
				return nil, trace.Wrap(err)
			}

			bots = append(bots, resp.Bots...)

			if resp.NextPageToken == "" {
				break
			}
			req.PageToken = resp.NextPageToken
		}
		return &botCollection{bots: bots}, nil
	case types.KindDatabaseObjectImportRule:
		remote := client.DatabaseObjectImportRuleClient()
		if rc.ref.Name != "" {
			rule, err := remote.GetDatabaseObjectImportRule(ctx, &dbobjectimportrulev1.GetDatabaseObjectImportRuleRequest{Name: rc.ref.Name})
			if err != nil {
				return nil, trace.Wrap(err)
			}
			return &databaseObjectImportRuleCollection{rules: []*dbobjectimportrulev1.DatabaseObjectImportRule{rule}}, nil
		}

		req := &dbobjectimportrulev1.ListDatabaseObjectImportRulesRequest{}
		var rules []*dbobjectimportrulev1.DatabaseObjectImportRule
		for {
			resp, err := remote.ListDatabaseObjectImportRules(ctx, req)
			if err != nil {
				return nil, trace.Wrap(err)
			}

			rules = append(rules, resp.Rules...)

			if resp.NextPageToken == "" {
				break
			}
			req.PageToken = resp.NextPageToken
		}
		return &databaseObjectImportRuleCollection{rules: rules}, nil
	case types.KindDatabaseObject:
		remote := client.DatabaseObjectsClient()
		if rc.ref.Name != "" {
			object, err := remote.GetDatabaseObject(ctx, rc.ref.Name)
			if err != nil {
				return nil, trace.Wrap(err)
			}
			return &databaseObjectCollection{objects: []*dbobjectv1.DatabaseObject{object}}, nil
		}

		token := ""
		var objects []*dbobjectv1.DatabaseObject
		for {
			resp, nextToken, err := remote.ListDatabaseObjects(ctx, 0, token)
			if err != nil {
				return nil, trace.Wrap(err)
			}

			objects = append(objects, resp...)

			if nextToken == "" {
				break
			}
			token = nextToken
		}
		return &databaseObjectCollection{objects: objects}, nil
	case types.KindOktaImportRule:
		if rc.ref.Name != "" {
			importRule, err := client.OktaClient().GetOktaImportRule(ctx, rc.ref.Name)
			if err != nil {
				return nil, trace.Wrap(err)
			}
			return &oktaImportRuleCollection{importRules: []types.OktaImportRule{importRule}}, nil
		}
		var resources []types.OktaImportRule
		nextKey := ""
		for {
			var importRules []types.OktaImportRule
			var err error
			importRules, nextKey, err = client.OktaClient().ListOktaImportRules(ctx, 0, nextKey)
			if err != nil {
				return nil, trace.Wrap(err)
			}

			resources = append(resources, importRules...)
			if nextKey == "" {
				break
			}
		}
		return &oktaImportRuleCollection{importRules: resources}, nil
	case types.KindOktaAssignment:
		if rc.ref.Name != "" {
			assignment, err := client.OktaClient().GetOktaAssignment(ctx, rc.ref.Name)
			if err != nil {
				return nil, trace.Wrap(err)
			}
			return &oktaAssignmentCollection{assignments: []types.OktaAssignment{assignment}}, nil
		}
		var resources []types.OktaAssignment
		nextKey := ""
		for {
			var assignments []types.OktaAssignment
			var err error
			assignments, nextKey, err = client.OktaClient().ListOktaAssignments(ctx, 0, nextKey)
			if err != nil {
				return nil, trace.Wrap(err)
			}

			resources = append(resources, assignments...)
			if nextKey == "" {
				break
			}
		}
		return &oktaAssignmentCollection{assignments: resources}, nil
	case types.KindUserGroup:
		if rc.ref.Name != "" {
			userGroup, err := client.GetUserGroup(ctx, rc.ref.Name)
			if err != nil {
				return nil, trace.Wrap(err)
			}
			return &userGroupCollection{userGroups: []types.UserGroup{userGroup}}, nil
		}
		var resources []types.UserGroup
		nextKey := ""
		for {
			var userGroups []types.UserGroup
			var err error
			userGroups, nextKey, err = client.ListUserGroups(ctx, 0, nextKey)
			if err != nil {
				return nil, trace.Wrap(err)
			}

			resources = append(resources, userGroups...)
			if nextKey == "" {
				break
			}
		}
		return &userGroupCollection{userGroups: resources}, nil
	case types.KindExternalAuditStorage:
		out := []*externalauditstorage.ExternalAuditStorage{}
		name := rc.ref.Name
		switch name {
		case "":
			cluster, err := client.ExternalAuditStorageClient().GetClusterExternalAuditStorage(ctx)
			if err != nil {
				if !trace.IsNotFound(err) {
					return nil, trace.Wrap(err)
				}
			} else {
				out = append(out, cluster)
			}
			draft, err := client.ExternalAuditStorageClient().GetDraftExternalAuditStorage(ctx)
			if err != nil {
				if !trace.IsNotFound(err) {
					return nil, trace.Wrap(err)
				}
			} else {
				out = append(out, draft)
			}
			return &externalAuditStorageCollection{externalAuditStorages: out}, nil
		case types.MetaNameExternalAuditStorageCluster:
			cluster, err := client.ExternalAuditStorageClient().GetClusterExternalAuditStorage(ctx)
			if err != nil {
				return nil, trace.Wrap(err)
			}
			return &externalAuditStorageCollection{externalAuditStorages: []*externalauditstorage.ExternalAuditStorage{cluster}}, nil
		case types.MetaNameExternalAuditStorageDraft:
			draft, err := client.ExternalAuditStorageClient().GetDraftExternalAuditStorage(ctx)
			if err != nil {
				return nil, trace.Wrap(err)
			}
			return &externalAuditStorageCollection{externalAuditStorages: []*externalauditstorage.ExternalAuditStorage{draft}}, nil
		default:
			return nil, trace.BadParameter("unsupported resource name for external_audit_storage, valid for get are: '', %q, %q", types.MetaNameExternalAuditStorageDraft, types.MetaNameExternalAuditStorageCluster)
		}
	case types.KindIntegration:
		if rc.ref.Name != "" {
			ig, err := client.GetIntegration(ctx, rc.ref.Name)
			if err != nil {
				return nil, trace.Wrap(err)
			}
			return &integrationCollection{integrations: []types.Integration{ig}}, nil
		}

		var resources []types.Integration
		var igs []types.Integration
		var err error
		var nextKey string
		for {
			igs, nextKey, err = client.ListIntegrations(ctx, 0, nextKey)
			if err != nil {
				return nil, trace.Wrap(err)
			}
			resources = append(resources, igs...)
			if nextKey == "" {
				break
			}
		}
		return &integrationCollection{integrations: resources}, nil
	case types.KindUserTask:
		userTasksClient := client.UserTasksClient()
		if rc.ref.Name != "" {
			uit, err := userTasksClient.GetUserTask(ctx, rc.ref.Name)
			if err != nil {
				return nil, trace.Wrap(err)
			}
			return &userTaskCollection{items: []*usertasksv1.UserTask{uit}}, nil
		}

		var tasks []*usertasksv1.UserTask
		nextToken := ""
		for {
			resp, token, err := userTasksClient.ListUserTasks(ctx, 0 /* default size */, nextToken)
			if err != nil {
				return nil, trace.Wrap(err)
			}
			tasks = append(tasks, resp...)

			if token == "" {
				break
			}
			nextToken = token
		}
		return &userTaskCollection{items: tasks}, nil
	case types.KindDiscoveryConfig:
		remote := client.DiscoveryConfigClient()
		if rc.ref.Name != "" {
			dc, err := remote.GetDiscoveryConfig(ctx, rc.ref.Name)
			if err != nil {
				return nil, trace.Wrap(err)
			}
			return &discoveryConfigCollection{discoveryConfigs: []*discoveryconfig.DiscoveryConfig{dc}}, nil
		}

		var resources []*discoveryconfig.DiscoveryConfig
		var dcs []*discoveryconfig.DiscoveryConfig
		var err error
		var nextKey string
		for {
			dcs, nextKey, err = remote.ListDiscoveryConfigs(ctx, 0, nextKey)
			if err != nil {
				return nil, trace.Wrap(err)
			}
			resources = append(resources, dcs...)
			if nextKey == "" {
				break
			}
		}

		return &discoveryConfigCollection{discoveryConfigs: resources}, nil
	case types.KindAuditQuery:
		if rc.ref.Name != "" {
			auditQuery, err := client.SecReportsClient().GetSecurityAuditQuery(ctx, rc.ref.Name)
			if err != nil {
				return nil, trace.Wrap(err)
			}
			return &auditQueryCollection{auditQueries: []*secreports.AuditQuery{auditQuery}}, nil
		}

		resources, err := client.SecReportsClient().GetSecurityAuditQueries(ctx)
		if err != nil {
			return nil, trace.Wrap(err)
		}

		return &auditQueryCollection{auditQueries: resources}, nil
	case types.KindSecurityReport:
		if rc.ref.Name != "" {

			resource, err := client.SecReportsClient().GetSecurityReport(ctx, rc.ref.Name)
			if err != nil {
				return nil, trace.Wrap(err)
			}
			return &securityReportCollection{items: []*secreports.Report{resource}}, nil
		}
		resources, err := client.SecReportsClient().GetSecurityReports(ctx)
		if err != nil {
			return nil, trace.Wrap(err)
		}
		return &securityReportCollection{items: resources}, nil
	case types.KindServerInfo:
		if rc.ref.Name != "" {
			si, err := client.GetServerInfo(ctx, rc.ref.Name)
			if err != nil {
				return nil, trace.Wrap(err)
			}
			return &serverInfoCollection{serverInfos: []types.ServerInfo{si}}, nil
		}
		serverInfos, err := stream.Collect(client.GetServerInfos(ctx))
		if err != nil {
			return nil, trace.Wrap(err)
		}
		return &serverInfoCollection{serverInfos: serverInfos}, nil
	case types.KindAccessList:
		if rc.ref.Name != "" {
			resource, err := client.AccessListClient().GetAccessList(ctx, rc.ref.Name)
			if err != nil {
				return nil, trace.Wrap(err)
			}
			return &accessListCollection{accessLists: []*accesslist.AccessList{resource}}, nil
		}
		accessLists, err := client.AccessListClient().GetAccessLists(ctx)

		return &accessListCollection{accessLists: accessLists}, trace.Wrap(err)
	case types.KindVnetConfig:
		vnetConfig, err := client.VnetConfigServiceClient().GetVnetConfig(ctx, &vnet.GetVnetConfigRequest{})
		if err != nil {
			return nil, trace.Wrap(err)
		}
		return &vnetConfigCollection{vnetConfig: vnetConfig}, nil
	case types.KindAccessRequest:
		resource, err := client.GetAccessRequests(ctx, types.AccessRequestFilter{ID: rc.ref.Name})
		return &accessRequestCollection{accessRequests: resource}, trace.Wrap(err)
	case types.KindPlugin:
		if rc.ref.Name != "" {
			plugin, err := client.PluginsClient().GetPlugin(ctx, &pluginsv1.GetPluginRequest{Name: rc.ref.Name})
			if err != nil {
				return nil, trace.Wrap(err)
			}
			return &pluginCollection{plugins: []types.Plugin{plugin}}, nil
		}
		var plugins []types.Plugin
		startKey := ""
		for {
			resp, err := client.PluginsClient().ListPlugins(ctx, &pluginsv1.ListPluginsRequest{
				PageSize:    100,
				StartKey:    startKey,
				WithSecrets: rc.withSecrets,
			})
			if err != nil {
				return nil, trace.Wrap(err)
			}
			for _, v := range resp.Plugins {
				plugins = append(plugins, v)
			}
			if resp.NextKey == "" {
				break
			}
			startKey = resp.NextKey
		}
		return &pluginCollection{plugins: plugins}, nil
	case types.KindAccessGraphSettings:
		settings, err := client.ClusterConfigClient().GetAccessGraphSettings(ctx, &clusterconfigpb.GetAccessGraphSettingsRequest{})
		if err != nil {
			return nil, trace.Wrap(err)
		}
		rec, err := clusterconfigrec.ProtoToResource(settings)
		if err != nil {
			return nil, trace.Wrap(err)
		}
		return &accessGraphSettings{accessGraphSettings: rec}, nil
	case types.KindSPIFFEFederation:
		if rc.ref.Name != "" {
			resource, err := client.SPIFFEFederationServiceClient().GetSPIFFEFederation(ctx, &machineidv1pb.GetSPIFFEFederationRequest{
				Name: rc.ref.Name,
			})
			if err != nil {
				return nil, trace.Wrap(err)
			}
			return &spiffeFederationCollection{items: []*machineidv1pb.SPIFFEFederation{resource}}, nil
		}

		var resources []*machineidv1pb.SPIFFEFederation
		pageToken := ""
		for {
			resp, err := client.SPIFFEFederationServiceClient().ListSPIFFEFederations(ctx, &machineidv1pb.ListSPIFFEFederationsRequest{
				PageToken: pageToken,
			})
			if err != nil {
				return nil, trace.Wrap(err)
			}

			resources = append(resources, resp.SpiffeFederations...)

			if resp.NextPageToken == "" {
				break
			}
			pageToken = resp.NextPageToken
		}

		return &spiffeFederationCollection{items: resources}, nil
	case types.KindBotInstance:
		if rc.ref.Name != "" && rc.ref.SubKind != "" {
			// Gets a specific bot instance, e.g. bot_instance/<bot name>/<instance id>
			bi, err := client.BotInstanceServiceClient().GetBotInstance(ctx, &machineidv1pb.GetBotInstanceRequest{
				BotName:    rc.ref.SubKind,
				InstanceId: rc.ref.Name,
			})
			if err != nil {
				return nil, trace.Wrap(err)
			}

			return &botInstanceCollection{items: []*machineidv1pb.BotInstance{bi}}, nil
		}

		var instances []*machineidv1pb.BotInstance
		startKey := ""

		for {
			resp, err := client.BotInstanceServiceClient().ListBotInstances(ctx, &machineidv1pb.ListBotInstancesRequest{
				PageSize:  100,
				PageToken: startKey,

				// Note: empty filter lists all bot instances
				FilterBotName: rc.ref.Name,
			})
			if err != nil {
				return nil, trace.Wrap(err)
			}

			instances = append(instances, resp.BotInstances...)

			if resp.NextPageToken == "" {
				break
			}

			startKey = resp.NextPageToken
		}

		return &botInstanceCollection{items: instances}, nil
	case types.KindStaticHostUser:
		hostUserClient := client.StaticHostUserClient()
		if rc.ref.Name != "" {
			hostUser, err := hostUserClient.GetStaticHostUser(ctx, rc.ref.Name)
			if err != nil {
				return nil, trace.Wrap(err)
			}

			return &staticHostUserCollection{items: []*userprovisioningpb.StaticHostUser{hostUser}}, nil
		}

		var hostUsers []*userprovisioningpb.StaticHostUser
		var nextToken string
		for {
			resp, token, err := hostUserClient.ListStaticHostUsers(ctx, 0, nextToken)
			if err != nil {
				return nil, trace.Wrap(err)
			}
			hostUsers = append(hostUsers, resp...)
			if token == "" {
				break
			}
			nextToken = token
		}
		return &staticHostUserCollection{items: hostUsers}, nil
	case types.KindAutoUpdateConfig:
		serviceClient := autoupdatev1pb.NewAutoUpdateServiceClient(client.GetConnection())
		config, err := serviceClient.GetAutoUpdateConfig(ctx, &autoupdatev1pb.GetAutoUpdateConfigRequest{})
		if err != nil {
			return nil, trace.Wrap(err)
		}
		return &autoUpdateConfigCollection{config}, nil
	case types.KindAutoUpdateVersion:
		serviceClient := autoupdatev1pb.NewAutoUpdateServiceClient(client.GetConnection())
		version, err := serviceClient.GetAutoUpdateVersion(ctx, &autoupdatev1pb.GetAutoUpdateVersionRequest{})
		if err != nil {
			return nil, trace.Wrap(err)
		}
		return &autoUpdateVersionCollection{version}, nil
	}

	return nil, trace.BadParameter("getting %q is not supported", rc.ref.String())
}

func getSAMLConnectors(ctx context.Context, client *authclient.Client, name string, withSecrets bool) ([]types.SAMLConnector, error) {
	if name == "" {
		connectors, err := client.GetSAMLConnectors(ctx, withSecrets)
		if err != nil {
			return nil, trace.Wrap(err)
		}
		return connectors, nil
	}
	connector, err := client.GetSAMLConnector(ctx, name, withSecrets)
	if err != nil {
		return nil, trace.Wrap(err)
	}
	return []types.SAMLConnector{connector}, nil
}

func getOIDCConnectors(ctx context.Context, client *authclient.Client, name string, withSecrets bool) ([]types.OIDCConnector, error) {
	if name == "" {
		connectors, err := client.GetOIDCConnectors(ctx, withSecrets)
		if err != nil {
			return nil, trace.Wrap(err)
		}
		return connectors, nil
	}
	connector, err := client.GetOIDCConnector(ctx, name, withSecrets)
	if err != nil {
		return nil, trace.Wrap(err)
	}
	return []types.OIDCConnector{connector}, nil
}

func getGithubConnectors(ctx context.Context, client *authclient.Client, name string, withSecrets bool) ([]types.GithubConnector, error) {
	if name == "" {
		connectors, err := client.GetGithubConnectors(ctx, withSecrets)
		if err != nil {
			return nil, trace.Wrap(err)
		}
		return connectors, nil
	}
	connector, err := client.GetGithubConnector(ctx, name, withSecrets)
	if err != nil {
		return nil, trace.Wrap(err)
	}
	return []types.GithubConnector{connector}, nil
}

// UpsertVerb generates the correct string form of a verb based on the action taken
func UpsertVerb(exists bool, force bool) string {
	if !force && exists {
		return "updated"
	}
	return "created"
}

func checkCreateResourceWithOrigin(storedRes types.ResourceWithOrigin, resDesc string, force, confirm bool) error {
	if exists := (storedRes.Origin() != types.OriginDefaults); exists && !force {
		return trace.AlreadyExists("non-default %s already exists", resDesc)
	}
	if managedByStatic := (storedRes.Origin() == types.OriginConfigFile); managedByStatic && !confirm {
		return trace.BadParameter(`The %s resource is managed by static configuration. We recommend removing configuration from teleport.yaml, restarting the servers and trying this command again.

If you would still like to proceed, re-run the command with both --force and --confirm flags.`, resDesc)
	}
	return nil
}

const managedByStaticDeleteMsg = `This resource is managed by static configuration. In order to reset it to defaults, remove relevant configuration from teleport.yaml and restart the servers.`

func findDeviceByIDOrTag(ctx context.Context, remote devicepb.DeviceTrustServiceClient, idOrTag string) ([]*devicepb.Device, error) {
	resp, err := remote.FindDevices(ctx, &devicepb.FindDevicesRequest{
		IdOrTag: idOrTag,
	})
	switch {
	case err != nil:
		return nil, trace.Wrap(err)
	case len(resp.Devices) == 0:
		return nil, trace.NotFound("device %q not found", idOrTag)
	case len(resp.Devices) == 1:
		return resp.Devices, nil
	}

	// Do we have an ID match?
	for _, dev := range resp.Devices {
		if dev.Id == idOrTag {
			return []*devicepb.Device{dev}, nil
		}
	}

	return nil, trace.BadParameter("found multiple devices for asset tag %q, please retry using the device ID instead", idOrTag)
}

// keepFn is a predicate function that returns true if a resource should be
// retained by filterResources.
type keepFn[T types.ResourceWithLabels] func(T) bool

// filterResources takes a list of resources and returns a filtered list of
// resources for which the `keep` predicate function returns true.
func filterResources[T types.ResourceWithLabels](resources []T, keep keepFn[T]) []T {
	out := make([]T, 0, len(resources))
	for _, r := range resources {
		if keep(r) {
			out = append(out, r)
		}
	}
	return out
}

// altNameFn is a func that returns an alternative name for a resource.
type altNameFn[T types.ResourceWithLabels] func(T) string

// filterByNameOrDiscoveredName filters resources by name or "discovered name".
// It prefers exact name filtering first - if none of the resource names match
// exactly (i.e. all of the resources are filtered out), then it retries and
// filters the resources by "discovered name" of resource name instead, which
// comes from an auto-discovery label.
func filterByNameOrDiscoveredName[T types.ResourceWithLabels](resources []T, prefixOrName string, extra ...altNameFn[T]) []T {
	// prefer exact names
	out := filterByName(resources, prefixOrName, extra...)
	if len(out) == 0 {
		// fallback to looking for discovered name label matches.
		out = filterByDiscoveredName(resources, prefixOrName)
	}
	return out
}

// filterByName filters resources by exact name match.
func filterByName[T types.ResourceWithLabels](resources []T, name string, altNameFns ...altNameFn[T]) []T {
	return filterResources(resources, func(r T) bool {
		if r.GetName() == name {
			return true
		}
		for _, altName := range altNameFns {
			if altName(r) == name {
				return true
			}
		}
		return false
	})
}

// filterByDiscoveredName filters resources that have a "discovered name" label
// that matches the given name.
func filterByDiscoveredName[T types.ResourceWithLabels](resources []T, name string) []T {
	return filterResources(resources, func(r T) bool {
		discoveredName, ok := r.GetLabel(types.DiscoveredNameLabel)
		return ok && discoveredName == name
	})
}

// getOneResourceNameToDelete checks a list of resources to ensure there is
// exactly one resource name among them, and returns that name or an error.
// Heartbeat resources can have the same name but different host ID, so this
// still allows a user to delete multiple heartbeats of the same name, for
// example `$ tctl rm db_server/someDB`.
func getOneResourceNameToDelete[T types.ResourceWithLabels](rs []T, ref services.Ref, resDesc string) (string, error) {
	seen := make(map[string]struct{})
	for _, r := range rs {
		seen[r.GetName()] = struct{}{}
	}
	switch len(seen) {
	case 1: // need exactly one.
		return rs[0].GetName(), nil
	case 0:
		return "", trace.NotFound("%v %q not found", resDesc, ref.Name)
	default:
		names := make([]string, 0, len(rs))
		for _, r := range rs {
			names = append(names, r.GetName())
		}
		msg := formatAmbiguousDeleteMessage(ref, resDesc, names)
		return "", trace.BadParameter(msg)
	}
}

// formatAmbiguousDeleteMessage returns a formatted message when a user is
// attempting to delete multiple resources by an ambiguous prefix of the
// resource names.
func formatAmbiguousDeleteMessage(ref services.Ref, resDesc string, names []string) string {
	slices.Sort(names)
	// choose an actual resource for the example in the error.
	exampleRef := ref
	exampleRef.Name = names[0]
	return fmt.Sprintf(`%s matches multiple auto-discovered %vs:
%v

Use the full resource name that was generated by the Teleport Discovery service, for example:
$ tctl rm %s`,
		ref.String(), resDesc, strings.Join(names, "\n"), exampleRef.String())
}

func (rc *ResourceCommand) createAuditQuery(ctx context.Context, client *authclient.Client, raw services.UnknownResource) error {
	in, err := services.UnmarshalAuditQuery(raw.Raw)
	if err != nil {
		return trace.Wrap(err)
	}

	if err := in.CheckAndSetDefaults(); err != nil {
		return trace.Wrap(err)
	}

	if err = client.SecReportsClient().UpsertSecurityAuditQuery(ctx, in); err != nil {
		return trace.Wrap(err)
	}
	return nil
}

func (rc *ResourceCommand) createSecurityReport(ctx context.Context, client *authclient.Client, raw services.UnknownResource) error {
	in, err := services.UnmarshalSecurityReport(raw.Raw)
	if err != nil {
		return trace.Wrap(err)
	}

	if err := in.CheckAndSetDefaults(); err != nil {
		return trace.Wrap(err)
	}

	if err = client.SecReportsClient().UpsertSecurityReport(ctx, in); err != nil {
		return trace.Wrap(err)
	}
	return nil
}

func (rc *ResourceCommand) createAccessMonitoringRule(ctx context.Context, client *authclient.Client, raw services.UnknownResource) error {
	in, err := services.UnmarshalAccessMonitoringRule(raw.Raw)
	if err != nil {
		return trace.Wrap(err)
	}

	if rc.IsForced() {
		if _, err = client.AccessMonitoringRuleClient().UpsertAccessMonitoringRule(ctx, in); err != nil {
			return trace.Wrap(err)
		}
		fmt.Printf("access monitoring rule %q has been created\n", in.GetMetadata().GetName())
		return nil
	}

	if _, err = client.AccessMonitoringRuleClient().CreateAccessMonitoringRule(ctx, in); err != nil {
		return trace.Wrap(err)
	}

	fmt.Printf("access monitoring rule %q has been created\n", in.GetMetadata().GetName())
	return nil
}

func (rc *ResourceCommand) updateAccessMonitoringRule(ctx context.Context, client *authclient.Client, raw services.UnknownResource) error {
	in, err := services.UnmarshalAccessMonitoringRule(raw.Raw)
	if err != nil {
		return trace.Wrap(err)
	}
	if _, err := client.AccessMonitoringRuleClient().UpdateAccessMonitoringRule(ctx, in); err != nil {
		return trace.Wrap(err)
	}
	fmt.Printf("access monitoring rule %q has been updated\n", in.GetMetadata().GetName())
	return nil
}

func (rc *ResourceCommand) createVnetConfig(ctx context.Context, client *authclient.Client, raw services.UnknownResource) error {
	vnetConfig, err := services.UnmarshalProtoResource[*vnet.VnetConfig](raw.Raw)
	if err != nil {
		return trace.Wrap(err)
	}

	if rc.IsForced() {
		_, err = client.VnetConfigServiceClient().UpsertVnetConfig(ctx, &vnet.UpsertVnetConfigRequest{VnetConfig: vnetConfig})
	} else {
		_, err = client.VnetConfigServiceClient().CreateVnetConfig(ctx, &vnet.CreateVnetConfigRequest{VnetConfig: vnetConfig})
	}
	if err != nil {
		return trace.Wrap(err)
	}

	fmt.Println("vnet_config has been created")
	return nil
}

func (rc *ResourceCommand) updateVnetConfig(ctx context.Context, client *authclient.Client, raw services.UnknownResource) error {
	vnetConfig, err := services.UnmarshalProtoResource[*vnet.VnetConfig](raw.Raw)
	if err != nil {
		return trace.Wrap(err)
	}
	if _, err := client.VnetConfigServiceClient().UpdateVnetConfig(ctx, &vnet.UpdateVnetConfigRequest{VnetConfig: vnetConfig}); err != nil {
		return trace.Wrap(err)
	}
	fmt.Println("vnet_config has been updated")
	return nil
}

func (rc *ResourceCommand) updatePlugin(ctx context.Context, client *authclient.Client, raw services.UnknownResource) error {
	item := pluginResourceWrapper{PluginV1: types.PluginV1{}}
	if err := utils.FastUnmarshal(raw.Raw, &item); err != nil {
		return trace.Wrap(err)
	}
	if _, err := client.PluginsClient().UpdatePlugin(ctx, &pluginsv1.UpdatePluginRequest{Plugin: &item.PluginV1}); err != nil {
		return trace.Wrap(err)
	}
	return nil
}

func (rc *ResourceCommand) createPlugin(ctx context.Context, client *authclient.Client, raw services.UnknownResource) error {
	item := pluginResourceWrapper{
		PluginV1: types.PluginV1{},
	}
	if err := utils.FastUnmarshal(raw.Raw, &item); err != nil {
		return trace.Wrap(err)
	}
	if !rc.IsForced() {
		// Plugin needs to be installed before it can be updated.
		return trace.BadParameter("Only plugin update operation is supported. Please use 'tctl plugins install' instead\n")
	}
	if _, err := client.PluginsClient().UpdatePlugin(ctx, &pluginsv1.UpdatePluginRequest{Plugin: &item.PluginV1}); err != nil {
		return trace.Wrap(err)
	}
	fmt.Printf("plugin %q has been updated\n", item.GetName())
	return nil
}

func (rc *ResourceCommand) upsertAccessGraphSettings(ctx context.Context, client *authclient.Client, raw services.UnknownResource) error {
	settings, err := clusterconfigrec.UnmarshalAccessGraphSettings(raw.Raw)
	if err != nil {
		return trace.Wrap(err)
	}

	if _, err = client.ClusterConfigClient().UpsertAccessGraphSettings(ctx, &clusterconfigpb.UpsertAccessGraphSettingsRequest{AccessGraphSettings: settings}); err != nil {
		return trace.Wrap(err)
	}

	fmt.Println("access_graph_settings has been upserted")
	return nil
}

func (rc *ResourceCommand) updateAccessGraphSettings(ctx context.Context, client *authclient.Client, raw services.UnknownResource) error {
	settings, err := clusterconfigrec.UnmarshalAccessGraphSettings(raw.Raw)
	if err != nil {
		return trace.Wrap(err)
	}

	if _, err = client.ClusterConfigClient().UpdateAccessGraphSettings(ctx, &clusterconfigpb.UpdateAccessGraphSettingsRequest{AccessGraphSettings: settings}); err != nil {
		return trace.Wrap(err)
	}
	fmt.Println("access_graph_settings has been updated")
	return nil
}

func (rc *ResourceCommand) createAutoUpdateConfig(ctx context.Context, client *authclient.Client, raw services.UnknownResource) error {
	config, err := services.UnmarshalProtoResource[*autoupdatev1pb.AutoUpdateConfig](raw.Raw)
	if err != nil {
		return trace.Wrap(err)
	}

	serviceClient := autoupdatev1pb.NewAutoUpdateServiceClient(client.GetConnection())
	if rc.IsForced() {
		_, err = serviceClient.UpsertAutoUpdateConfig(ctx, &autoupdatev1pb.UpsertAutoUpdateConfigRequest{
			Config: config,
		})
	} else {
		_, err = serviceClient.CreateAutoUpdateConfig(ctx, &autoupdatev1pb.CreateAutoUpdateConfigRequest{
			Config: config,
		})
	}
	if err != nil {
		return trace.Wrap(err)
	}

	fmt.Println("autoupdate_config has been created")
	return nil
}

func (rc *ResourceCommand) updateAutoUpdateConfig(ctx context.Context, client *authclient.Client, raw services.UnknownResource) error {
	config, err := services.UnmarshalProtoResource[*autoupdatev1pb.AutoUpdateConfig](raw.Raw)
	if err != nil {
		return trace.Wrap(err)
	}
	serviceClient := autoupdatev1pb.NewAutoUpdateServiceClient(client.GetConnection())
	if _, err := serviceClient.UpdateAutoUpdateConfig(ctx, &autoupdatev1pb.UpdateAutoUpdateConfigRequest{
		Config: config,
	}); err != nil {
		return trace.Wrap(err)
	}
	fmt.Println("autoupdate_config has been updated")
	return nil
}

func (rc *ResourceCommand) createAutoUpdateVersion(ctx context.Context, client *authclient.Client, raw services.UnknownResource) error {
	version, err := services.UnmarshalProtoResource[*autoupdatev1pb.AutoUpdateVersion](raw.Raw)
	if err != nil {
		return trace.Wrap(err)
	}

	serviceClient := autoupdatev1pb.NewAutoUpdateServiceClient(client.GetConnection())
	if rc.IsForced() {
		_, err = serviceClient.UpsertAutoUpdateVersion(ctx, &autoupdatev1pb.UpsertAutoUpdateVersionRequest{
			Version: version,
		})
	} else {
		_, err = serviceClient.CreateAutoUpdateVersion(ctx, &autoupdatev1pb.CreateAutoUpdateVersionRequest{
			Version: version,
		})
	}
	if err != nil {
		return trace.Wrap(err)
	}

	fmt.Println("autoupdate_version has been created")
	return nil
}

func (rc *ResourceCommand) updateAutoUpdateVersion(ctx context.Context, client *authclient.Client, raw services.UnknownResource) error {
	version, err := services.UnmarshalProtoResource[*autoupdatev1pb.AutoUpdateVersion](raw.Raw)
	if err != nil {
		return trace.Wrap(err)
	}
	serviceClient := autoupdatev1pb.NewAutoUpdateServiceClient(client.GetConnection())
	if _, err := serviceClient.UpdateAutoUpdateVersion(ctx, &autoupdatev1pb.UpdateAutoUpdateVersionRequest{
		Version: version,
	}); err != nil {
		return trace.Wrap(err)
	}
	fmt.Println("autoupdate_version has been updated")
	return nil
}<|MERGE_RESOLUTION|>--- conflicted
+++ resolved
@@ -170,12 +170,9 @@
 		types.KindPlugin:                   rc.createPlugin,
 		types.KindSPIFFEFederation:         rc.createSPIFFEFederation,
 		types.KindStaticHostUser:           rc.createStaticHostUser,
-<<<<<<< HEAD
+		types.KindUserTask:                 rc.createUserTask,
 		types.KindAutoUpdateConfig:         rc.createAutoUpdateConfig,
 		types.KindAutoUpdateVersion:        rc.createAutoUpdateVersion,
-=======
-		types.KindUserTask:                 rc.createUserTask,
->>>>>>> 5a7e73c9
 	}
 	rc.UpdateHandlers = map[ResourceKind]ResourceCreateHandler{
 		types.KindUser:                    rc.updateUser,
@@ -192,12 +189,9 @@
 		types.KindAccessGraphSettings:     rc.updateAccessGraphSettings,
 		types.KindPlugin:                  rc.updatePlugin,
 		types.KindStaticHostUser:          rc.updateStaticHostUser,
-<<<<<<< HEAD
+		types.KindUserTask:                rc.updateUserTask,
 		types.KindAutoUpdateConfig:        rc.updateAutoUpdateConfig,
 		types.KindAutoUpdateVersion:       rc.updateAutoUpdateVersion,
-=======
-		types.KindUserTask:                rc.updateUserTask,
->>>>>>> 5a7e73c9
 	}
 	rc.config = config
 
@@ -3089,7 +3083,6 @@
 		}
 		return &autoUpdateVersionCollection{version}, nil
 	}
-
 	return nil, trace.BadParameter("getting %q is not supported", rc.ref.String())
 }
 
