/*
 * Teleport
 * Copyright (C) 2023  Gravitational, Inc.
 *
 * This program is free software: you can redistribute it and/or modify
 * it under the terms of the GNU Affero General Public License as published by
 * the Free Software Foundation, either version 3 of the License, or
 * (at your option) any later version.
 *
 * This program is distributed in the hope that it will be useful,
 * but WITHOUT ANY WARRANTY; without even the implied warranty of
 * MERCHANTABILITY or FITNESS FOR A PARTICULAR PURPOSE.  See the
 * GNU Affero General Public License for more details.
 *
 * You should have received a copy of the GNU Affero General Public License
 * along with this program.  If not, see <http://www.gnu.org/licenses/>.
 */

package common

import (
	"context"
	"errors"
	"fmt"
	"io"
	"math"
	"os"
	"slices"
	"sort"
	"strings"
	"time"

	"github.com/alecthomas/kingpin/v2"
	"github.com/crewjam/saml/samlsp"
	"github.com/gravitational/trace"
	"github.com/gravitational/trace/trail"
	log "github.com/sirupsen/logrus"
	"google.golang.org/protobuf/encoding/protojson"
	kyaml "k8s.io/apimachinery/pkg/util/yaml"

	"github.com/gravitational/teleport"
	apiclient "github.com/gravitational/teleport/api/client"
	"github.com/gravitational/teleport/api/client/proto"
	apidefaults "github.com/gravitational/teleport/api/defaults"
	clusterconfigpb "github.com/gravitational/teleport/api/gen/proto/go/teleport/clusterconfig/v1"
	crownjewelv1 "github.com/gravitational/teleport/api/gen/proto/go/teleport/crownjewel/v1"
	dbobjectv1 "github.com/gravitational/teleport/api/gen/proto/go/teleport/dbobject/v1"
	dbobjectimportrulev1 "github.com/gravitational/teleport/api/gen/proto/go/teleport/dbobjectimportrule/v1"
	devicepb "github.com/gravitational/teleport/api/gen/proto/go/teleport/devicetrust/v1"
	loginrulepb "github.com/gravitational/teleport/api/gen/proto/go/teleport/loginrule/v1"
	machineidv1pb "github.com/gravitational/teleport/api/gen/proto/go/teleport/machineid/v1"
	pluginsv1 "github.com/gravitational/teleport/api/gen/proto/go/teleport/plugins/v1"
	"github.com/gravitational/teleport/api/gen/proto/go/teleport/vnet/v1"
	"github.com/gravitational/teleport/api/internalutils/stream"
	"github.com/gravitational/teleport/api/mfa"
	"github.com/gravitational/teleport/api/types"
	"github.com/gravitational/teleport/api/types/accesslist"
	"github.com/gravitational/teleport/api/types/discoveryconfig"
	"github.com/gravitational/teleport/api/types/externalauditstorage"
	"github.com/gravitational/teleport/api/types/installers"
	"github.com/gravitational/teleport/api/types/secreports"
	"github.com/gravitational/teleport/lib/auth/authclient"
	"github.com/gravitational/teleport/lib/client"
	"github.com/gravitational/teleport/lib/defaults"
	"github.com/gravitational/teleport/lib/devicetrust"
	"github.com/gravitational/teleport/lib/service/servicecfg"
	"github.com/gravitational/teleport/lib/services"
	"github.com/gravitational/teleport/lib/utils"
	clusterconfigrec "github.com/gravitational/teleport/tool/tctl/common/clusterconfig"
	"github.com/gravitational/teleport/tool/tctl/common/databaseobject"
	"github.com/gravitational/teleport/tool/tctl/common/databaseobjectimportrule"
	"github.com/gravitational/teleport/tool/tctl/common/loginrule"
)

// ResourceCreateHandler is the generic implementation of a resource creation handler
type ResourceCreateHandler func(context.Context, *authclient.Client, services.UnknownResource) error

// ResourceKind is the string form of a resource, i.e. "oidc"
type ResourceKind string

// ResourceCommand implements `tctl get/create/list` commands for manipulating
// Teleport resources
type ResourceCommand struct {
	config      *servicecfg.Config
	ref         services.Ref
	refs        services.Refs
	format      string
	namespace   string
	withSecrets bool
	force       bool
	confirm     bool
	ttl         string
	labels      string

	// filename is the name of the resource, used for 'create'
	filename string

	// CLI subcommands:
	deleteCmd *kingpin.CmdClause
	getCmd    *kingpin.CmdClause
	createCmd *kingpin.CmdClause
	updateCmd *kingpin.CmdClause

	verbose bool

	CreateHandlers map[ResourceKind]ResourceCreateHandler
	UpdateHandlers map[ResourceKind]ResourceCreateHandler

	// stdout allows to switch standard output source for resource command. Used in tests.
	stdout io.Writer
}

const getHelp = `Examples:

  $ tctl get clusters       : prints the list of all trusted clusters
  $ tctl get cluster/east   : prints the trusted cluster 'east'
  $ tctl get clusters,users : prints all trusted clusters and all users

Same as above, but using JSON output:

  $ tctl get clusters --format=json
`

// Initialize allows ResourceCommand to plug itself into the CLI parser
func (rc *ResourceCommand) Initialize(app *kingpin.Application, config *servicecfg.Config) {
	rc.CreateHandlers = map[ResourceKind]ResourceCreateHandler{
		types.KindUser:                     rc.createUser,
		types.KindRole:                     rc.createRole,
		types.KindTrustedCluster:           rc.createTrustedCluster,
		types.KindGithubConnector:          rc.createGithubConnector,
		types.KindCertAuthority:            rc.createCertAuthority,
		types.KindClusterAuthPreference:    rc.createAuthPreference,
		types.KindClusterNetworkingConfig:  rc.createClusterNetworkingConfig,
		types.KindClusterMaintenanceConfig: rc.createClusterMaintenanceConfig,
		types.KindSessionRecordingConfig:   rc.createSessionRecordingConfig,
		types.KindExternalAuditStorage:     rc.createExternalAuditStorage,
		types.KindUIConfig:                 rc.createUIConfig,
		types.KindLock:                     rc.createLock,
		types.KindNetworkRestrictions:      rc.createNetworkRestrictions,
		types.KindApp:                      rc.createApp,
		types.KindAppServer:                rc.createAppServer,
		types.KindDatabase:                 rc.createDatabase,
		types.KindKubernetesCluster:        rc.createKubeCluster,
		types.KindToken:                    rc.createToken,
		types.KindInstaller:                rc.createInstaller,
		types.KindNode:                     rc.createNode,
		types.KindOIDCConnector:            rc.createOIDCConnector,
		types.KindSAMLConnector:            rc.createSAMLConnector,
		types.KindLoginRule:                rc.createLoginRule,
		types.KindSAMLIdPServiceProvider:   rc.createSAMLIdPServiceProvider,
		types.KindDevice:                   rc.createDevice,
		types.KindOktaImportRule:           rc.createOktaImportRule,
		types.KindIntegration:              rc.createIntegration,
		types.KindWindowsDesktop:           rc.createWindowsDesktop,
		types.KindAccessList:               rc.createAccessList,
		types.KindDiscoveryConfig:          rc.createDiscoveryConfig,
		types.KindAuditQuery:               rc.createAuditQuery,
		types.KindSecurityReport:           rc.createSecurityReport,
		types.KindServerInfo:               rc.createServerInfo,
		types.KindBot:                      rc.createBot,
		types.KindDatabaseObjectImportRule: rc.createDatabaseObjectImportRule,
		types.KindDatabaseObject:           rc.createDatabaseObject,
		types.KindAccessMonitoringRule:     rc.createAccessMonitoringRule,
		types.KindCrownJewel:               rc.createCrownJewel,
		types.KindVnetConfig:               rc.createVnetConfig,
		types.KindAccessGraphSettings:      rc.upsertAccessGraphSettings,
		types.KindPlugin:                   rc.createPlugin,
	}
	rc.UpdateHandlers = map[ResourceKind]ResourceCreateHandler{
		types.KindUser:                    rc.updateUser,
		types.KindGithubConnector:         rc.updateGithubConnector,
		types.KindOIDCConnector:           rc.updateOIDCConnector,
		types.KindSAMLConnector:           rc.updateSAMLConnector,
		types.KindRole:                    rc.updateRole,
		types.KindClusterNetworkingConfig: rc.updateClusterNetworkingConfig,
		types.KindClusterAuthPreference:   rc.updateAuthPreference,
		types.KindSessionRecordingConfig:  rc.updateSessionRecordingConfig,
		types.KindAccessMonitoringRule:    rc.updateAccessMonitoringRule,
		types.KindCrownJewel:              rc.updateCrownJewel,
		types.KindVnetConfig:              rc.updateVnetConfig,
		types.KindAccessGraphSettings:     rc.updateAccessGraphSettings,
		types.KindPlugin:                  rc.updatePlugin,
	}
	rc.config = config

	rc.createCmd = app.Command("create", "Create or update a Teleport resource from a YAML file.")
	rc.createCmd.Arg("filename", "resource definition file, empty for stdin").StringVar(&rc.filename)
	rc.createCmd.Flag("force", "Overwrite the resource if already exists").Short('f').BoolVar(&rc.force)
	rc.createCmd.Flag("confirm", "Confirm an unsafe or temporary resource update").Hidden().BoolVar(&rc.confirm)

	rc.updateCmd = app.Command("update", "Update resource fields.")
	rc.updateCmd.Arg("resource type/resource name", `Resource to update
	<resource type>  Type of a resource [for example: rc]
	<resource name>  Resource name to update

	Example:
	$ tctl update rc/remote`).SetValue(&rc.ref)
	rc.updateCmd.Flag("set-labels", "Set labels").StringVar(&rc.labels)
	rc.updateCmd.Flag("set-ttl", "Set TTL").StringVar(&rc.ttl)

	rc.deleteCmd = app.Command("rm", "Delete a resource.").Alias("del")
	rc.deleteCmd.Arg("resource type/resource name", `Resource to delete
	<resource type>  Type of a resource [for example: connector,user,cluster,token]
	<resource name>  Resource name to delete

	Examples:
	$ tctl rm connector/github
	$ tctl rm cluster/main`).SetValue(&rc.ref)

	rc.getCmd = app.Command("get", "Print a YAML declaration of various Teleport resources.")
	rc.getCmd.Arg("resources", "Resource spec: 'type/[name][,...]' or 'all'").Required().SetValue(&rc.refs)
	rc.getCmd.Flag("format", "Output format: 'yaml', 'json' or 'text'").Default(teleport.YAML).StringVar(&rc.format)
	rc.getCmd.Flag("namespace", "Namespace of the resources").Hidden().Default(apidefaults.Namespace).StringVar(&rc.namespace)
	rc.getCmd.Flag("with-secrets", "Include secrets in resources like certificate authorities or OIDC connectors").Default("false").BoolVar(&rc.withSecrets)
	rc.getCmd.Flag("verbose", "Verbose table output, shows full label output").Short('v').BoolVar(&rc.verbose)

	rc.getCmd.Alias(getHelp)

	if rc.stdout == nil {
		rc.stdout = os.Stdout
	}
}

// TryRun takes the CLI command as an argument (like "auth gen") and executes it
// or returns match=false if 'cmd' does not belong to it
func (rc *ResourceCommand) TryRun(ctx context.Context, cmd string, client *authclient.Client) (match bool, err error) {
	switch cmd {
	// tctl get
	case rc.getCmd.FullCommand():
		err = rc.Get(ctx, client)
		// tctl create
	case rc.createCmd.FullCommand():
		err = rc.Create(ctx, client)
		// tctl rm
	case rc.deleteCmd.FullCommand():
		err = rc.Delete(ctx, client)
		// tctl update
	case rc.updateCmd.FullCommand():
		err = rc.UpdateFields(ctx, client)
	default:
		return false, nil
	}
	return true, trace.Wrap(err)
}

// IsDeleteSubcommand returns 'true' if the given command is `tctl rm`
func (rc *ResourceCommand) IsDeleteSubcommand(cmd string) bool {
	return cmd == rc.deleteCmd.FullCommand()
}

// GetRef returns the reference (basically type/name pair) of the resource
// the command is operating on
func (rc *ResourceCommand) GetRef() services.Ref {
	return rc.ref
}

// Get prints one or many resources of a certain type
func (rc *ResourceCommand) Get(ctx context.Context, client *authclient.Client) error {
	if rc.refs.IsAll() {
		return rc.GetAll(ctx, client)
	}
	if len(rc.refs) != 1 {
		return rc.GetMany(ctx, client)
	}
	rc.ref = rc.refs[0]
	collection, err := rc.getCollection(ctx, client)
	if err != nil {
		return trace.Wrap(err)
	}

	// Note that only YAML is officially supported. Support for text and JSON
	// is experimental.
	switch rc.format {
	case teleport.Text:
		return collection.writeText(rc.stdout, rc.verbose)
	case teleport.YAML:
		return writeYAML(collection, rc.stdout)
	case teleport.JSON:
		return writeJSON(collection, rc.stdout)
	}
	return trace.BadParameter("unsupported format")
}

func (rc *ResourceCommand) GetMany(ctx context.Context, client *authclient.Client) error {
	if rc.format != teleport.YAML {
		return trace.BadParameter("mixed resource types only support YAML formatting")
	}
	var resources []types.Resource
	for _, ref := range rc.refs {
		rc.ref = ref
		collection, err := rc.getCollection(ctx, client)
		if err != nil {
			return trace.Wrap(err)
		}
		resources = append(resources, collection.resources()...)
	}
	if err := utils.WriteYAML(rc.stdout, resources); err != nil {
		return trace.Wrap(err)
	}
	return nil
}

func (rc *ResourceCommand) GetAll(ctx context.Context, client *authclient.Client) error {
	rc.withSecrets = true
	allKinds := services.GetResourceMarshalerKinds()
	allRefs := make([]services.Ref, 0, len(allKinds))
	for _, kind := range allKinds {
		ref := services.Ref{
			Kind: kind,
		}
		allRefs = append(allRefs, ref)
	}
	rc.refs = services.Refs(allRefs)
	return rc.GetMany(ctx, client)
}

// Create updates or inserts one or many resources
func (rc *ResourceCommand) Create(ctx context.Context, client *authclient.Client) (err error) {
	var reader io.Reader
	if rc.filename == "" {
		reader = os.Stdin
	} else {
		f, err := utils.OpenFileAllowingUnsafeLinks(rc.filename)
		if err != nil {
			return trace.Wrap(err)
		}
		defer f.Close()
		reader = f
	}
	decoder := kyaml.NewYAMLOrJSONDecoder(reader, defaults.LookaheadBufSize)
	count := 0
	for {
		var raw services.UnknownResource
		err := decoder.Decode(&raw)
		if err != nil {
			if errors.Is(err, io.EOF) {
				if count == 0 {
					return trace.BadParameter("no resources found, empty input?")
				}
				return nil
			}
			return trace.Wrap(err)
		}
		count++

		// locate the creator function for a given resource kind:
		creator, found := rc.CreateHandlers[ResourceKind(raw.Kind)]
		if !found {
			return trace.BadParameter("creating resources of type %q is not supported", raw.Kind)
		}
		// only return in case of error, to create multiple resources
		// in case if yaml spec is a list
		if err := creator(ctx, client, raw); err != nil {
			if trace.IsAlreadyExists(err) {
				return trace.Wrap(err, "use -f or --force flag to overwrite")
			}
			return trace.Wrap(err)
		}
	}
}

// createTrustedCluster implements `tctl create cluster.yaml` command
func (rc *ResourceCommand) createTrustedCluster(ctx context.Context, client *authclient.Client, raw services.UnknownResource) error {
	tc, err := services.UnmarshalTrustedCluster(raw.Raw)
	if err != nil {
		return trace.Wrap(err)
	}

	// check if such cluster already exists:
	name := tc.GetName()
	_, err = client.GetTrustedCluster(ctx, name)
	if err != nil && !trace.IsNotFound(err) {
		return trace.Wrap(err)
	}

	exists := (err == nil)
	if !rc.force && exists {
		return trace.AlreadyExists("trusted cluster %q already exists", name)
	}

	out, err := client.UpsertTrustedCluster(ctx, tc)
	if err != nil {
		// If force is used and UpsertTrustedCluster returns trace.AlreadyExists,
		// this means the user tried to upsert a cluster whose exact match already
		// exists in the backend, nothing needs to occur other than happy message
		// that the trusted cluster has been created.
		if rc.force && trace.IsAlreadyExists(err) {
			out = tc
		} else {
			return trace.Wrap(err)
		}
	}
	if out.GetName() != tc.GetName() {
		fmt.Printf("WARNING: trusted cluster %q resource has been renamed to match remote cluster name %q\n", name, out.GetName())
	}
	fmt.Printf("trusted cluster %q has been %v\n", out.GetName(), UpsertVerb(exists, rc.force))
	return nil
}

// createCertAuthority creates certificate authority
func (rc *ResourceCommand) createCertAuthority(ctx context.Context, client *authclient.Client, raw services.UnknownResource) error {
	certAuthority, err := services.UnmarshalCertAuthority(raw.Raw)
	if err != nil {
		return trace.Wrap(err)
	}
	if err := client.UpsertCertAuthority(ctx, certAuthority); err != nil {
		return trace.Wrap(err)
	}
	fmt.Printf("certificate authority %q has been updated\n", certAuthority.GetName())
	return nil
}

// createGithubConnector creates a Github connector
func (rc *ResourceCommand) createGithubConnector(ctx context.Context, client *authclient.Client, raw services.UnknownResource) error {
	connector, err := services.UnmarshalGithubConnector(raw.Raw)
	if err != nil {
		return trace.Wrap(err)
	}

	if rc.force {
		upserted, err := client.UpsertGithubConnector(ctx, connector)
		if err != nil {
			return trace.Wrap(err)
		}

		fmt.Printf("authentication connector %q has been updated\n", upserted.GetName())
		return nil
	}

	created, err := client.CreateGithubConnector(ctx, connector)
	if err != nil {
		if trace.IsAlreadyExists(err) {
			return trace.AlreadyExists("authentication connector %q already exists", connector.GetName())
		}
		return trace.Wrap(err)
	}

	fmt.Printf("authentication connector %q has been created\n", created.GetName())

	return nil
}

// updateGithubConnector updates an existing Github connector.
func (rc *ResourceCommand) updateGithubConnector(ctx context.Context, client *authclient.Client, raw services.UnknownResource) error {
	connector, err := services.UnmarshalGithubConnector(raw.Raw)
	if err != nil {
		return trace.Wrap(err)
	}

	if _, err := client.UpdateGithubConnector(ctx, connector); err != nil {
		return trace.Wrap(err)
	}
	fmt.Printf("authentication connector %q has been updated\n", connector.GetName())
	return nil
}

// createRole implements `tctl create role.yaml` command.
func (rc *ResourceCommand) createRole(ctx context.Context, client *authclient.Client, raw services.UnknownResource) error {
	role, err := services.UnmarshalRole(raw.Raw)
	if err != nil {
		return trace.Wrap(err)
	}

	if err := services.ValidateAccessPredicates(role); err != nil {
		// check for syntax errors in predicates
		return trace.Wrap(err)
	}
	err = services.CheckDynamicLabelsInDenyRules(role)
	if trace.IsBadParameter(err) {
		return trace.BadParameter(dynamicLabelWarningMessage(role))
	} else if err != nil {
		return trace.Wrap(err)
	}

	warnAboutKubernetesResources(rc.config.Log, role)

	roleName := role.GetName()
	_, err = client.GetRole(ctx, roleName)
	if err != nil && !trace.IsNotFound(err) {
		return trace.Wrap(err)
	}
	roleExists := (err == nil)
	if roleExists && !rc.IsForced() {
		return trace.AlreadyExists("role %q already exists", roleName)
	}
	if _, err := client.UpsertRole(ctx, role); err != nil {
		return trace.Wrap(err)
	}
	fmt.Printf("role %q has been %s\n", roleName, UpsertVerb(roleExists, rc.IsForced()))
	return nil
}

func (rc *ResourceCommand) updateRole(ctx context.Context, client *authclient.Client, raw services.UnknownResource) error {
	role, err := services.UnmarshalRole(raw.Raw)
	if err != nil {
		return trace.Wrap(err)
	}

	if err := services.ValidateAccessPredicates(role); err != nil {
		// check for syntax errors in predicates
		return trace.Wrap(err)
	}

	warnAboutKubernetesResources(rc.config.Log, role)
	warnAboutDynamicLabelsInDenyRule(rc.config.Log, role)

	if _, err := client.UpdateRole(ctx, role); err != nil {
		return trace.Wrap(err)
	}
	fmt.Printf("role %q has been updated\n", role.GetName())
	return nil
}

// warnAboutKubernetesResources warns about kubernetes resources
// if kubernetes_labels are set but kubernetes_resources are not.
func warnAboutKubernetesResources(logger utils.Logger, r types.Role) {
	role, ok := r.(*types.RoleV6)
	// only warn about kubernetes resources for v6 roles
	if !ok || role.Version != types.V6 {
		return
	}
	if len(role.Spec.Allow.KubernetesLabels) > 0 && len(role.Spec.Allow.KubernetesResources) == 0 {
		logger.Warningf("role %q has allow.kubernetes_labels set but no allow.kubernetes_resources, this is probably a mistake. Teleport will restrict access to pods.", role.Metadata.Name)
	}
	if len(role.Spec.Allow.KubernetesLabels) == 0 && len(role.Spec.Allow.KubernetesResources) > 0 {
		logger.Warningf("role %q has allow.kubernetes_resources set but no allow.kubernetes_labels, this is probably a mistake. kubernetes_resources won't be effective.", role.Metadata.Name)
	}

	if len(role.Spec.Deny.KubernetesLabels) > 0 && len(role.Spec.Deny.KubernetesResources) > 0 {
		logger.Warningf("role %q has deny.kubernetes_labels set but also has deny.kubernetes_resources set, this is probably a mistake. deny.kubernetes_resources won't be effective.", role.Metadata.Name)
	}
}

func dynamicLabelWarningMessage(r types.Role) string {
	return fmt.Sprintf("existing role %q has labels with the %q prefix in its deny rules. This is not recommended due to the volatility of %q labels and is not allowed for new roles",
		r.GetName(), types.TeleportDynamicLabelPrefix, types.TeleportDynamicLabelPrefix)
}

// warnAboutDynamicLabelsInDenyRule warns about using dynamic/ labels in deny
// rules. Only applies to existing roles as adding dynamic/ labels to deny
// rules in a new role is not allowed.
func warnAboutDynamicLabelsInDenyRule(logger utils.Logger, r types.Role) {
	if err := services.CheckDynamicLabelsInDenyRules(r); err == nil {
		return
	} else if trace.IsBadParameter(err) {
		logger.Warningf(dynamicLabelWarningMessage(r))
	} else {
		logger.WithError(err).Warningf("error checking deny rules labels")
	}
}

// createUser implements `tctl create user.yaml` command.
func (rc *ResourceCommand) createUser(ctx context.Context, client *authclient.Client, raw services.UnknownResource) error {
	user, err := services.UnmarshalUser(raw.Raw)
	if err != nil {
		return trace.Wrap(err)
	}

	userName := user.GetName()
	existingUser, err := client.GetUser(ctx, userName, false)
	if err != nil && !trace.IsNotFound(err) {
		return trace.Wrap(err)
	}
	exists := (err == nil)

	if exists {
		if !rc.force {
			return trace.AlreadyExists("user %q already exists", userName)
		}

		// Unmarshalling user sets createdBy to zero values which will overwrite existing data.
		// This field should not be allowed to be overwritten.
		user.SetCreatedBy(existingUser.GetCreatedBy())

		if _, err := client.UpsertUser(ctx, user); err != nil {
			return trace.Wrap(err)
		}
		fmt.Printf("user %q has been updated\n", userName)

	} else {
		if _, err := client.CreateUser(ctx, user); err != nil {
			return trace.Wrap(err)
		}
		fmt.Printf("user %q has been created\n", userName)
	}

	return nil
}

func (rc *ResourceCommand) createBot(ctx context.Context, client *authclient.Client, raw services.UnknownResource) error {
	bot := &machineidv1pb.Bot{}
	if err := protojson.Unmarshal(raw.Raw, bot); err != nil {
		return trace.Wrap(err)
	}
	if rc.IsForced() {
		_, err := client.BotServiceClient().UpsertBot(ctx, &machineidv1pb.UpsertBotRequest{
			Bot: bot,
		})
		if err != nil {
			return trace.Wrap(err)
		}
		fmt.Printf("bot %q has been created\n", bot.Metadata.Name)
		return nil
	}

	_, err := client.BotServiceClient().CreateBot(ctx, &machineidv1pb.CreateBotRequest{
		Bot: bot,
	})
	if err != nil {
		return trace.Wrap(err)
	}
	fmt.Printf("bot %q has been created\n", bot.Metadata.Name)
	return nil
}

func (rc *ResourceCommand) createDatabaseObjectImportRule(ctx context.Context, client *authclient.Client, raw services.UnknownResource) error {
	rule, err := databaseobjectimportrule.UnmarshalJSON(raw.Raw)
	if err != nil {
		return trace.Wrap(err)
	}
	if rc.IsForced() {
		_, err = client.DatabaseObjectImportRuleClient().UpsertDatabaseObjectImportRule(ctx, &dbobjectimportrulev1.UpsertDatabaseObjectImportRuleRequest{
			Rule: rule,
		})
		if err != nil {
			return trace.Wrap(err)
		}
		fmt.Printf("rule %q has been created\n", rule.GetMetadata().GetName())
		return nil
	}
	_, err = client.DatabaseObjectImportRuleClient().CreateDatabaseObjectImportRule(ctx, &dbobjectimportrulev1.CreateDatabaseObjectImportRuleRequest{
		Rule: rule,
	})
	if err != nil {
		return trace.Wrap(err)
	}
	fmt.Printf("rule %q has been created\n", rule.GetMetadata().GetName())
	return nil
}

func (rc *ResourceCommand) createDatabaseObject(ctx context.Context, client *authclient.Client, raw services.UnknownResource) error {
	object, err := databaseobject.UnmarshalJSON(raw.Raw)
	if err != nil {
		return trace.Wrap(err)
	}
	if rc.IsForced() {
		_, err = client.DatabaseObjectsClient().UpsertDatabaseObject(ctx, object)
		if err != nil {
			return trace.Wrap(err)
		}
		fmt.Printf("object %q has been created\n", object.GetMetadata().GetName())
		return nil
	}
	_, err = client.DatabaseObjectsClient().CreateDatabaseObject(ctx, object)
	if err != nil {
		return trace.Wrap(err)
	}
	fmt.Printf("object %q has been created\n", object.GetMetadata().GetName())
	return nil
}

// updateUser implements `tctl create user.yaml` command.
func (rc *ResourceCommand) updateUser(ctx context.Context, client *authclient.Client, raw services.UnknownResource) error {
	user, err := services.UnmarshalUser(raw.Raw)
	if err != nil {
		return trace.Wrap(err)
	}

	if _, err := client.UpdateUser(ctx, user); err != nil {
		return trace.Wrap(err)
	}
	fmt.Printf("user %q has been updated\n", user.GetName())

	return nil
}

// createAuthPreference implements `tctl create cap.yaml` command.
func (rc *ResourceCommand) createAuthPreference(ctx context.Context, client *authclient.Client, raw services.UnknownResource) error {
	newAuthPref, err := services.UnmarshalAuthPreference(raw.Raw)
	if err != nil {
		return trace.Wrap(err)
	}

	storedAuthPref, err := client.GetAuthPreference(ctx)
	if err != nil {
		return trace.Wrap(err)
	}
	if err := checkCreateResourceWithOrigin(storedAuthPref, "cluster auth preference", rc.force, rc.confirm); err != nil {
		return trace.Wrap(err)
	}

	if _, err := client.UpsertAuthPreference(ctx, newAuthPref); err != nil {
		return trace.Wrap(err)
	}
	fmt.Printf("cluster auth preference has been created\n")
	return nil
}

func (rc *ResourceCommand) updateAuthPreference(ctx context.Context, client *authclient.Client, raw services.UnknownResource) error {
	newAuthPref, err := services.UnmarshalAuthPreference(raw.Raw)
	if err != nil {
		return trace.Wrap(err)
	}

	if _, err := client.UpdateAuthPreference(ctx, newAuthPref); err != nil {
		return trace.Wrap(err)
	}
	fmt.Printf("cluster auth preference has been updated\n")
	return nil
}

// createClusterNetworkingConfig implements `tctl create netconfig.yaml` command.
func (rc *ResourceCommand) createClusterNetworkingConfig(ctx context.Context, client *authclient.Client, raw services.UnknownResource) error {
	newNetConfig, err := services.UnmarshalClusterNetworkingConfig(raw.Raw)
	if err != nil {
		return trace.Wrap(err)
	}

	storedNetConfig, err := client.GetClusterNetworkingConfig(ctx)
	if err != nil {
		return trace.Wrap(err)
	}
	if err := checkCreateResourceWithOrigin(storedNetConfig, "cluster networking configuration", rc.force, rc.confirm); err != nil {
		return trace.Wrap(err)
	}

	if _, err := client.UpsertClusterNetworkingConfig(ctx, newNetConfig); err != nil {
		return trace.Wrap(err)
	}
	fmt.Printf("cluster networking configuration has been updated\n")
	return nil
}

// updateClusterNetworkingConfig
func (rc *ResourceCommand) updateClusterNetworkingConfig(ctx context.Context, client *authclient.Client, raw services.UnknownResource) error {
	newNetConfig, err := services.UnmarshalClusterNetworkingConfig(raw.Raw)
	if err != nil {
		return trace.Wrap(err)
	}

	if _, err := client.UpdateClusterNetworkingConfig(ctx, newNetConfig); err != nil {
		return trace.Wrap(err)
	}
	fmt.Printf("cluster networking configuration has been updated\n")
	return nil
}

func (rc *ResourceCommand) createClusterMaintenanceConfig(ctx context.Context, client *authclient.Client, raw services.UnknownResource) error {
	var cmc types.ClusterMaintenanceConfigV1
	if err := utils.FastUnmarshal(raw.Raw, &cmc); err != nil {
		return trace.Wrap(err)
	}

	if err := cmc.CheckAndSetDefaults(); err != nil {
		return trace.Wrap(err)
	}

	if rc.force {
		// max nonce forces "upsert" behavior
		cmc.Nonce = math.MaxUint64
	}

	if err := client.UpdateClusterMaintenanceConfig(ctx, &cmc); err != nil {
		return trace.Wrap(err)
	}

	fmt.Println("maintenance window has been updated")
	return nil
}

// createSessionRecordingConfig implements `tctl create recconfig.yaml` command.
func (rc *ResourceCommand) createSessionRecordingConfig(ctx context.Context, client *authclient.Client, raw services.UnknownResource) error {
	newRecConfig, err := services.UnmarshalSessionRecordingConfig(raw.Raw)
	if err != nil {
		return trace.Wrap(err)
	}

	storedRecConfig, err := client.GetSessionRecordingConfig(ctx)
	if err != nil {
		return trace.Wrap(err)
	}
	if err := checkCreateResourceWithOrigin(storedRecConfig, "session recording configuration", rc.force, rc.confirm); err != nil {
		return trace.Wrap(err)
	}

	if _, err := client.UpsertSessionRecordingConfig(ctx, newRecConfig); err != nil {
		return trace.Wrap(err)
	}
	fmt.Printf("session recording configuration has been updated\n")
	return nil
}

func (rc *ResourceCommand) updateSessionRecordingConfig(ctx context.Context, client *authclient.Client, raw services.UnknownResource) error {
	newRecConfig, err := services.UnmarshalSessionRecordingConfig(raw.Raw)
	if err != nil {
		return trace.Wrap(err)
	}

	if _, err := client.UpdateSessionRecordingConfig(ctx, newRecConfig); err != nil {
		return trace.Wrap(err)
	}
	fmt.Printf("session recording configuration has been updated\n")
	return nil
}

// createExternalAuditStorage implements `tctl create external_audit_storage` command.
func (rc *ResourceCommand) createExternalAuditStorage(ctx context.Context, client *authclient.Client, raw services.UnknownResource) error {
	draft, err := services.UnmarshalExternalAuditStorage(raw.Raw)
	if err != nil {
		return trace.Wrap(err)
	}
	externalAuditClient := client.ExternalAuditStorageClient()
	if rc.force {
		if _, err := externalAuditClient.UpsertDraftExternalAuditStorage(ctx, draft); err != nil {
			return trace.Wrap(err)
		}
		fmt.Printf("External Audit Storage configuration has been updated\n")
	} else {
		if _, err := externalAuditClient.CreateDraftExternalAuditStorage(ctx, draft); err != nil {
			return trace.Wrap(err)
		}
		fmt.Printf("External Audit Storage configuration has been created\n")
	}
	return nil
}

// createLock implements `tctl create lock.yaml` command.
func (rc *ResourceCommand) createLock(ctx context.Context, client *authclient.Client, raw services.UnknownResource) error {
	lock, err := services.UnmarshalLock(raw.Raw)
	if err != nil {
		return trace.Wrap(err)
	}

	// Check if a lock of the name already exists.
	name := lock.GetName()
	_, err = client.GetLock(ctx, name)
	if err != nil && !trace.IsNotFound(err) {
		return trace.Wrap(err)
	}

	exists := (err == nil)
	if !rc.force && exists {
		return trace.AlreadyExists("lock %q already exists", name)
	}

	if err := client.UpsertLock(ctx, lock); err != nil {
		return trace.Wrap(err)
	}
	fmt.Printf("lock %q has been %s\n", name, UpsertVerb(exists, rc.force))
	return nil
}

// createNetworkRestrictions implements `tctl create net_restrict.yaml` command.
func (rc *ResourceCommand) createNetworkRestrictions(ctx context.Context, client *authclient.Client, raw services.UnknownResource) error {
	newNetRestricts, err := services.UnmarshalNetworkRestrictions(raw.Raw)
	if err != nil {
		return trace.Wrap(err)
	}

	if err := client.SetNetworkRestrictions(ctx, newNetRestricts); err != nil {
		return trace.Wrap(err)
	}
	fmt.Printf("network restrictions have been updated\n")
	return nil
}

func (rc *ResourceCommand) createWindowsDesktop(ctx context.Context, client *authclient.Client, raw services.UnknownResource) error {
	wd, err := services.UnmarshalWindowsDesktop(raw.Raw)
	if err != nil {
		return trace.Wrap(err)
	}

	if err := client.UpsertWindowsDesktop(ctx, wd); err != nil {
		return trace.Wrap(err)
	}

	fmt.Printf("windows desktop %q has been updated\n", wd.GetName())
	return nil
}

func (rc *ResourceCommand) createAppServer(ctx context.Context, client *authclient.Client, raw services.UnknownResource) error {
	appServer, err := services.UnmarshalAppServer(raw.Raw)
	if err != nil {
		return trace.Wrap(err)
	}
	if appServer.GetApp().GetIntegration() == "" {
		return trace.BadParameter("only applications that use an integration can be created")
	}
	if _, err := client.UpsertApplicationServer(ctx, appServer); err != nil {
		return trace.Wrap(err)
	}
	fmt.Printf("application server %q has been upserted\n", appServer.GetName())
	return nil
}

func (rc *ResourceCommand) createApp(ctx context.Context, client *authclient.Client, raw services.UnknownResource) error {
	app, err := services.UnmarshalApp(raw.Raw)
	if err != nil {
		return trace.Wrap(err)
	}
	if err := client.CreateApp(ctx, app); err != nil {
		if trace.IsAlreadyExists(err) {
			if !rc.force {
				return trace.AlreadyExists("application %q already exists", app.GetName())
			}
			if err := client.UpdateApp(ctx, app); err != nil {
				return trace.Wrap(err)
			}
			fmt.Printf("application %q has been updated\n", app.GetName())
			return nil
		}
		return trace.Wrap(err)
	}
	fmt.Printf("application %q has been created\n", app.GetName())
	return nil
}

func (rc *ResourceCommand) createKubeCluster(ctx context.Context, client *authclient.Client, raw services.UnknownResource) error {
	cluster, err := services.UnmarshalKubeCluster(raw.Raw)
	if err != nil {
		return trace.Wrap(err)
	}
	if err := client.CreateKubernetesCluster(ctx, cluster); err != nil {
		if trace.IsAlreadyExists(err) {
			if !rc.force {
				return trace.AlreadyExists("kubernetes cluster %q already exists", cluster.GetName())
			}
			if err := client.UpdateKubernetesCluster(ctx, cluster); err != nil {
				return trace.Wrap(err)
			}
			fmt.Printf("kubernetes cluster %q has been updated\n", cluster.GetName())
			return nil
		}
		return trace.Wrap(err)
	}
	fmt.Printf("kubernetes cluster %q has been created\n", cluster.GetName())
	return nil
}

func (rc *ResourceCommand) createCrownJewel(ctx context.Context, client *authclient.Client, raw services.UnknownResource) error {
	crownJewel, err := services.UnmarshalCrownJewel(raw.Raw)
	if err != nil {
		return trace.Wrap(err)
	}

	c := client.CrownJewelsClient()
	if rc.force {
		if _, err := c.UpsertCrownJewel(ctx, crownJewel); err != nil {
			return trace.Wrap(err)
		}
		fmt.Printf("crown jewel %q has been updated\n", crownJewel.GetMetadata().GetName())
	} else {
		if _, err := c.CreateCrownJewel(ctx, crownJewel); err != nil {
			return trace.Wrap(err)
		}
		fmt.Printf("crown jewel %q has been created\n", crownJewel.GetMetadata().GetName())
	}

	return nil
}

func (rc *ResourceCommand) updateCrownJewel(ctx context.Context, client *authclient.Client, resource services.UnknownResource) error {
	in, err := services.UnmarshalCrownJewel(resource.Raw)
	if err != nil {
		return trace.Wrap(err)
	}
	if _, err := client.CrownJewelsClient().UpdateCrownJewel(ctx, in); err != nil {
		return trace.Wrap(err)
	}
	fmt.Printf("crown jewel %q has been updated\n", in.GetMetadata().GetName())
	return nil
}

func (rc *ResourceCommand) createDatabase(ctx context.Context, client *authclient.Client, raw services.UnknownResource) error {
	database, err := services.UnmarshalDatabase(raw.Raw)
	if err != nil {
		return trace.Wrap(err)
	}
	database.SetOrigin(types.OriginDynamic)
	if err := client.CreateDatabase(ctx, database); err != nil {
		if trace.IsAlreadyExists(err) {
			if !rc.force {
				return trace.AlreadyExists("database %q already exists", database.GetName())
			}
			if err := client.UpdateDatabase(ctx, database); err != nil {
				return trace.Wrap(err)
			}
			fmt.Printf("database %q has been updated\n", database.GetName())
			return nil
		}
		return trace.Wrap(err)
	}
	fmt.Printf("database %q has been created\n", database.GetName())
	return nil
}

func (rc *ResourceCommand) createToken(ctx context.Context, client *authclient.Client, raw services.UnknownResource) error {
	token, err := services.UnmarshalProvisionToken(raw.Raw)
	if err != nil {
		return trace.Wrap(err)
	}

	err = client.UpsertToken(ctx, token)
	if err != nil {
		return trace.Wrap(err)
	}
	fmt.Printf("provision_token %q has been created\n", token.GetName())
	return nil
}

func (rc *ResourceCommand) createInstaller(ctx context.Context, client *authclient.Client, raw services.UnknownResource) error {
	inst, err := services.UnmarshalInstaller(raw.Raw)
	if err != nil {
		return trace.Wrap(err)
	}

	err = client.SetInstaller(ctx, inst)
	if err != nil {
		return trace.Wrap(err)
	}
	fmt.Printf("installer %q has been set\n", inst.GetName())
	return nil
}

func (rc *ResourceCommand) createUIConfig(ctx context.Context, client *authclient.Client, raw services.UnknownResource) error {
	uic, err := services.UnmarshalUIConfig(raw.Raw)
	if err != nil {
		return trace.Wrap(err)
	}
	err = client.SetUIConfig(ctx, uic)
	if err != nil {
		return trace.Wrap(err)
	}
	fmt.Printf("ui_config %q has been set\n", uic.GetName())
	return nil
}

func (rc *ResourceCommand) createNode(ctx context.Context, client *authclient.Client, raw services.UnknownResource) error {
	server, err := services.UnmarshalServer(raw.Raw, types.KindNode)
	if err != nil {
		return trace.Wrap(err)
	}

	name := server.GetName()
	_, err = client.GetNode(ctx, server.GetNamespace(), name)
	if err != nil && !trace.IsNotFound(err) {
		return trace.Wrap(err)
	}
	exists := (err == nil)
	if !rc.IsForced() && exists {
		return trace.AlreadyExists("node %q with Hostname %q and Addr %q already exists, use --force flag to override",
			name,
			server.GetHostname(),
			server.GetAddr(),
		)
	}

	_, err = client.UpsertNode(ctx, server)
	if err != nil {
		return trace.Wrap(err)
	}
	fmt.Printf("node %q has been %s\n", name, UpsertVerb(exists, rc.IsForced()))
	return nil
}

func (rc *ResourceCommand) createOIDCConnector(ctx context.Context, client *authclient.Client, raw services.UnknownResource) error {
	conn, err := services.UnmarshalOIDCConnector(raw.Raw)
	if err != nil {
		return trace.Wrap(err)
	}

	if rc.force {
		upserted, err := client.UpsertOIDCConnector(ctx, conn)
		if err != nil {
			return trace.Wrap(err)
		}
		fmt.Printf("authentication connector %q has been updated\n", upserted.GetName())
		return nil
	}

	created, err := client.CreateOIDCConnector(ctx, conn)
	if err != nil {
		if trace.IsAlreadyExists(err) {
			return trace.AlreadyExists("connector %q already exists, use -f flag to override", conn.GetName())
		}

		return trace.Wrap(err)
	}

	fmt.Printf("authentication connector %q has been created\n", created.GetName())
	return nil
}

// updateGithubConnector updates an existing OIDC connector.
func (rc *ResourceCommand) updateOIDCConnector(ctx context.Context, client *authclient.Client, raw services.UnknownResource) error {
	connector, err := services.UnmarshalOIDCConnector(raw.Raw)
	if err != nil {
		return trace.Wrap(err)
	}

	if _, err := client.UpdateOIDCConnector(ctx, connector); err != nil {
		return trace.Wrap(err)
	}
	fmt.Printf("authentication connector %q has been updated\n", connector.GetName())
	return nil
}

func (rc *ResourceCommand) createSAMLConnector(ctx context.Context, client *authclient.Client, raw services.UnknownResource) error {
	// Create services.SAMLConnector from raw YAML to extract the connector name.
	conn, err := services.UnmarshalSAMLConnector(raw.Raw)
	if err != nil {
		return trace.Wrap(err)
	}

	connectorName := conn.GetName()
	foundConn, err := client.GetSAMLConnector(ctx, connectorName, true)
	if err != nil && !trace.IsNotFound(err) {
		return trace.Wrap(err)
	}
	exists := (err == nil)
	if !rc.IsForced() && exists {
		return trace.AlreadyExists("connector %q already exists, use -f flag to override", connectorName)
	}

	// If the connector being pushed to the backend does not have a signing key
	// in it and an existing connector was found in the backend, extract the
	// signing key from the found connector and inject it into the connector
	// being injected into the backend.
	if conn.GetSigningKeyPair() == nil && exists {
		conn.SetSigningKeyPair(foundConn.GetSigningKeyPair())
	}

	if _, err = client.UpsertSAMLConnector(ctx, conn); err != nil {
		return trace.Wrap(err)
	}
	fmt.Printf("authentication connector %q has been %s\n", connectorName, UpsertVerb(exists, rc.IsForced()))
	return nil
}

func (rc *ResourceCommand) updateSAMLConnector(ctx context.Context, client *authclient.Client, raw services.UnknownResource) error {
	// Create services.SAMLConnector from raw YAML to extract the connector name.
	conn, err := services.UnmarshalSAMLConnector(raw.Raw)
	if err != nil {
		return trace.Wrap(err)
	}

	if _, err = client.UpdateSAMLConnector(ctx, conn); err != nil {
		return trace.Wrap(err)
	}
	fmt.Printf("authentication connector %q has been updated\n", conn.GetName())
	return nil
}

func (rc *ResourceCommand) createLoginRule(ctx context.Context, client *authclient.Client, raw services.UnknownResource) error {
	rule, err := loginrule.UnmarshalLoginRule(raw.Raw)
	if err != nil {
		return trace.Wrap(err)
	}

	loginRuleClient := client.LoginRuleClient()
	if rc.IsForced() {
		_, err := loginRuleClient.UpsertLoginRule(ctx, &loginrulepb.UpsertLoginRuleRequest{
			LoginRule: rule,
		})
		if err != nil {
			return trail.FromGRPC(err)
		}
	} else {
		_, err = loginRuleClient.CreateLoginRule(ctx, &loginrulepb.CreateLoginRuleRequest{
			LoginRule: rule,
		})
		if err != nil {
			return trail.FromGRPC(err)
		}
	}
	verb := UpsertVerb(false /* we don't know if it existed before */, rc.IsForced() /* force update */)
	fmt.Printf("login_rule %q has been %s\n", rule.GetMetadata().GetName(), verb)
	return nil
}

func (rc *ResourceCommand) createSAMLIdPServiceProvider(ctx context.Context, client *authclient.Client, raw services.UnknownResource) error {
	// Create services.SAMLIdPServiceProvider from raw YAML to extract the service provider name.
	sp, err := services.UnmarshalSAMLIdPServiceProvider(raw.Raw)
	if err != nil {
		return trace.Wrap(err)
	}

	if sp.GetEntityDescriptor() != "" {
		// verify that entity descriptor parses
		ed, err := samlsp.ParseMetadata([]byte(sp.GetEntityDescriptor()))
		if err != nil {
			return trace.BadParameter("invalid entity descriptor for SAML IdP Service Provider %q: %v", sp.GetEntityID(), err)
		}

		// issue warning about unsupported ACS bindings.
		if err := services.FilterSAMLEntityDescriptor(ed, false /* quiet */); err != nil {
			log.Warnf("Entity descriptor for SAML IdP service provider %q contains unsupported ACS bindings: %v", sp.GetEntityID(), err)
		}
	}

	serviceProviderName := sp.GetName()

	exists := false
	if err = client.CreateSAMLIdPServiceProvider(ctx, sp); err != nil {
		if trace.IsAlreadyExists(err) {
			exists = true
			err = client.UpdateSAMLIdPServiceProvider(ctx, sp)
		}

		if err != nil {
			return trace.Wrap(err)
		}
	}
	fmt.Printf("SAML IdP service provider %q has been %s\n", serviceProviderName, UpsertVerb(exists, rc.IsForced()))
	return nil
}

func (rc *ResourceCommand) createDevice(ctx context.Context, client *authclient.Client, raw services.UnknownResource) error {
	res, err := services.UnmarshalDevice(raw.Raw)
	if err != nil {
		return trace.Wrap(err)
	}
	dev, err := types.DeviceFromResource(res)
	if err != nil {
		return trace.Wrap(err)
	}

	if rc.IsForced() {
		_, err = client.DevicesClient().UpsertDevice(ctx, &devicepb.UpsertDeviceRequest{
			Device:           dev,
			CreateAsResource: true,
		})
		// err checked below
	} else {
		_, err = client.DevicesClient().CreateDevice(ctx, &devicepb.CreateDeviceRequest{
			Device:           dev,
			CreateAsResource: true,
		})
		// err checked below
	}
	if err != nil {
		return trail.FromGRPC(err)
	}

	verb := "created"
	if rc.IsForced() {
		verb = "updated"
	}

	fmt.Printf("Device %v/%v %v\n",
		dev.AssetTag,
		devicetrust.FriendlyOSType(dev.OsType),
		verb,
	)
	return nil
}

func (rc *ResourceCommand) createOktaImportRule(ctx context.Context, client *authclient.Client, raw services.UnknownResource) error {
	importRule, err := services.UnmarshalOktaImportRule(raw.Raw)
	if err != nil {
		return trace.Wrap(err)
	}

	exists := false
	if _, err = client.OktaClient().CreateOktaImportRule(ctx, importRule); err != nil {
		if trace.IsAlreadyExists(err) {
			exists = true
			_, err = client.OktaClient().UpdateOktaImportRule(ctx, importRule)
		}

		if err != nil {
			return trace.Wrap(err)
		}
	}
	fmt.Printf("Okta import rule %q has been %s\n", importRule.GetName(), UpsertVerb(exists, rc.IsForced()))
	return nil
}

func (rc *ResourceCommand) createIntegration(ctx context.Context, client *authclient.Client, raw services.UnknownResource) error {
	integration, err := services.UnmarshalIntegration(raw.Raw)
	if err != nil {
		return trace.Wrap(err)
	}

	existingIntegration, err := client.GetIntegration(ctx, integration.GetName())
	if err != nil && !trace.IsNotFound(err) {
		return trace.Wrap(err)
	}
	exists := (err == nil)

	if exists {
		if !rc.force {
			return trace.AlreadyExists("Integration %q already exists", integration.GetName())
		}

		if err := existingIntegration.CanChangeStateTo(integration); err != nil {
			return trace.Wrap(err)
		}

		switch integration.GetSubKind() {
		case types.IntegrationSubKindAWSOIDC:
			existingIntegration.SetAWSOIDCIntegrationSpec(integration.GetAWSOIDCIntegrationSpec())
		default:
			return trace.BadParameter("subkind %q is not supported", integration.GetSubKind())
		}

		if _, err := client.UpdateIntegration(ctx, existingIntegration); err != nil {
			return trace.Wrap(err)
		}
		fmt.Printf("Integration %q has been updated\n", integration.GetName())
		return nil
	}

	igV1, ok := integration.(*types.IntegrationV1)
	if !ok {
		return trace.BadParameter("unexpected Integration type %T", integration)
	}

	if _, err := client.CreateIntegration(ctx, igV1); err != nil {
		return trace.Wrap(err)
	}
	fmt.Printf("Integration %q has been created\n", integration.GetName())

	return nil
}

func (rc *ResourceCommand) createDiscoveryConfig(ctx context.Context, client *authclient.Client, raw services.UnknownResource) error {
	discoveryConfig, err := services.UnmarshalDiscoveryConfig(raw.Raw)
	if err != nil {
		return trace.Wrap(err)
	}

	remote := client.DiscoveryConfigClient()

	if rc.force {
		if _, err := remote.UpsertDiscoveryConfig(ctx, discoveryConfig); err != nil {
			return trace.Wrap(err)
		}

		fmt.Printf("DiscoveryConfig %q has been written\n", discoveryConfig.GetName())
		return nil
	}

	if _, err := remote.CreateDiscoveryConfig(ctx, discoveryConfig); err != nil {
		return trace.Wrap(err)
	}
	fmt.Printf("DiscoveryConfig %q has been created\n", discoveryConfig.GetName())

	return nil
}

func (rc *ResourceCommand) createAccessList(ctx context.Context, client *authclient.Client, raw services.UnknownResource) error {
	accessList, err := services.UnmarshalAccessList(raw.Raw)
	if err != nil {
		return trace.Wrap(err)
	}

	_, err = client.AccessListClient().GetAccessList(ctx, accessList.GetName())
	if err != nil && !trace.IsNotFound(err) {
		return trace.Wrap(err)
	}
	exists := (err == nil)

	if exists && !rc.IsForced() {
		return trace.AlreadyExists("Access list %q already exists", accessList.GetName())
	}

	if _, err := client.AccessListClient().UpsertAccessList(ctx, accessList); err != nil {
		return trace.Wrap(err)
	}
	fmt.Printf("Access list %q has been %s\n", accessList.GetName(), UpsertVerb(exists, rc.IsForced()))

	return nil
}

func (rc *ResourceCommand) createServerInfo(ctx context.Context, client *authclient.Client, raw services.UnknownResource) error {
	si, err := services.UnmarshalServerInfo(raw.Raw)
	if err != nil {
		return trace.Wrap(err)
	}

	// Check if the ServerInfo already exists.
	name := si.GetName()
	_, err = client.GetServerInfo(ctx, name)
	if err != nil && !trace.IsNotFound(err) {
		return trace.Wrap(err)
	}

	exists := (err == nil)
	if !rc.force && exists {
		return trace.AlreadyExists("server info %q already exists", name)
	}

	err = client.UpsertServerInfo(ctx, si)
	if err != nil {
		return trace.Wrap(err)
	}
	fmt.Printf("Server info %q has been %s\n",
		name, UpsertVerb(exists, rc.force),
	)
	return nil
}

// Delete deletes resource by name
func (rc *ResourceCommand) Delete(ctx context.Context, client *authclient.Client) (err error) {
	singletonResources := []string{
		types.KindClusterAuthPreference,
		types.KindClusterMaintenanceConfig,
		types.KindClusterNetworkingConfig,
		types.KindSessionRecordingConfig,
		types.KindInstaller,
		types.KindUIConfig,
		types.KindNetworkRestrictions,
	}
	if !slices.Contains(singletonResources, rc.ref.Kind) && (rc.ref.Kind == "" || rc.ref.Name == "") {
		return trace.BadParameter("provide a full resource name to delete, for example:\n$ tctl rm cluster/east\n")
	}

	switch rc.ref.Kind {
	case types.KindNode:
		if err = client.DeleteNode(ctx, apidefaults.Namespace, rc.ref.Name); err != nil {
			return trace.Wrap(err)
		}
		fmt.Printf("node %v has been deleted\n", rc.ref.Name)
	case types.KindUser:
		if err = client.DeleteUser(ctx, rc.ref.Name); err != nil {
			return trace.Wrap(err)
		}
		fmt.Printf("user %q has been deleted\n", rc.ref.Name)
	case types.KindRole:
		if err = client.DeleteRole(ctx, rc.ref.Name); err != nil {
			return trace.Wrap(err)
		}
		fmt.Printf("role %q has been deleted\n", rc.ref.Name)
	case types.KindToken:
		if err = client.DeleteToken(ctx, rc.ref.Name); err != nil {
			return trace.Wrap(err)
		}
		fmt.Printf("token %q has been deleted\n", rc.ref.Name)
	case types.KindSAMLConnector:
		if err = client.DeleteSAMLConnector(ctx, rc.ref.Name); err != nil {
			return trace.Wrap(err)
		}
		fmt.Printf("SAML connector %v has been deleted\n", rc.ref.Name)
	case types.KindOIDCConnector:
		if err = client.DeleteOIDCConnector(ctx, rc.ref.Name); err != nil {
			return trace.Wrap(err)
		}
		fmt.Printf("OIDC connector %v has been deleted\n", rc.ref.Name)
	case types.KindGithubConnector:
		if err = client.DeleteGithubConnector(ctx, rc.ref.Name); err != nil {
			return trace.Wrap(err)
		}
		fmt.Printf("github connector %q has been deleted\n", rc.ref.Name)
	case types.KindReverseTunnel:
		if err := client.DeleteReverseTunnel(rc.ref.Name); err != nil {
			return trace.Wrap(err)
		}
		fmt.Printf("reverse tunnel %v has been deleted\n", rc.ref.Name)
	case types.KindTrustedCluster:
		if err = client.DeleteTrustedCluster(ctx, rc.ref.Name); err != nil {
			return trace.Wrap(err)
		}
		fmt.Printf("trusted cluster %q has been deleted\n", rc.ref.Name)
	case types.KindRemoteCluster:
		if err = client.DeleteRemoteCluster(ctx, rc.ref.Name); err != nil {
			return trace.Wrap(err)
		}
		fmt.Printf("remote cluster %q has been deleted\n", rc.ref.Name)
	case types.KindSemaphore:
		if rc.ref.SubKind == "" || rc.ref.Name == "" {
			return trace.BadParameter(
				"full semaphore path must be specified (e.g. '%s/%s/alice@example.com')",
				types.KindSemaphore, types.SemaphoreKindConnection,
			)
		}
		err := client.DeleteSemaphore(ctx, types.SemaphoreFilter{
			SemaphoreKind: rc.ref.SubKind,
			SemaphoreName: rc.ref.Name,
		})
		if err != nil {
			return trace.Wrap(err)
		}
		fmt.Printf("semaphore '%s/%s' has been deleted\n", rc.ref.SubKind, rc.ref.Name)
	case types.KindClusterAuthPreference:
		if err = resetAuthPreference(ctx, client); err != nil {
			return trace.Wrap(err)
		}
		fmt.Printf("cluster auth preference has been reset to defaults\n")
	case types.KindClusterMaintenanceConfig:
		if err := client.DeleteClusterMaintenanceConfig(ctx); err != nil {
			return trace.Wrap(err)
		}
		fmt.Printf("cluster maintenance configuration has been deleted\n")
	case types.KindClusterNetworkingConfig:
		if err = resetClusterNetworkingConfig(ctx, client); err != nil {
			return trace.Wrap(err)
		}
		fmt.Printf("cluster networking configuration has been reset to defaults\n")
	case types.KindSessionRecordingConfig:
		if err = resetSessionRecordingConfig(ctx, client); err != nil {
			return trace.Wrap(err)
		}
		fmt.Printf("session recording configuration has been reset to defaults\n")
	case types.KindExternalAuditStorage:
		if rc.ref.Name == types.MetaNameExternalAuditStorageCluster {
			if err := client.ExternalAuditStorageClient().DisableClusterExternalAuditStorage(ctx); err != nil {
				return trace.Wrap(err)
			}
			fmt.Printf("cluster External Audit Storage configuration has been disabled\n")
		} else {
			if err := client.ExternalAuditStorageClient().DeleteDraftExternalAuditStorage(ctx); err != nil {
				return trace.Wrap(err)
			}
			fmt.Printf("draft External Audit Storage configuration has been deleted\n")
		}
	case types.KindLock:
		name := rc.ref.Name
		if rc.ref.SubKind != "" {
			name = rc.ref.SubKind + "/" + name
		}
		if err = client.DeleteLock(ctx, name); err != nil {
			return trace.Wrap(err)
		}
		fmt.Printf("lock %q has been deleted\n", name)
	case types.KindDatabaseServer:
		servers, err := client.GetDatabaseServers(ctx, apidefaults.Namespace)
		if err != nil {
			return trace.Wrap(err)
		}
		resDesc := "database server"
		servers = filterByNameOrDiscoveredName(servers, rc.ref.Name)
		name, err := getOneResourceNameToDelete(servers, rc.ref, resDesc)
		if err != nil {
			return trace.Wrap(err)
		}
		for _, s := range servers {
			err := client.DeleteDatabaseServer(ctx, apidefaults.Namespace, s.GetHostID(), name)
			if err != nil {
				return trace.Wrap(err)
			}
		}
		fmt.Printf("%s %q has been deleted\n", resDesc, name)
	case types.KindNetworkRestrictions:
		if err = resetNetworkRestrictions(ctx, client); err != nil {
			return trace.Wrap(err)
		}
		fmt.Printf("network restrictions have been reset to defaults (allow all)\n")
	case types.KindApp:
		if err = client.DeleteApp(ctx, rc.ref.Name); err != nil {
			return trace.Wrap(err)
		}
		fmt.Printf("application %q has been deleted\n", rc.ref.Name)
	case types.KindDatabase:
		databases, err := client.GetDatabases(ctx)
		if err != nil {
			return trace.Wrap(err)
		}
		resDesc := "database"
		databases = filterByNameOrDiscoveredName(databases, rc.ref.Name)
		name, err := getOneResourceNameToDelete(databases, rc.ref, resDesc)
		if err != nil {
			return trace.Wrap(err)
		}
		if err := client.DeleteDatabase(ctx, name); err != nil {
			return trace.Wrap(err)
		}
		fmt.Printf("%s %q has been deleted\n", resDesc, name)
	case types.KindKubernetesCluster:
		clusters, err := client.GetKubernetesClusters(ctx)
		if err != nil {
			return trace.Wrap(err)
		}
		resDesc := "kubernetes cluster"
		clusters = filterByNameOrDiscoveredName(clusters, rc.ref.Name)
		name, err := getOneResourceNameToDelete(clusters, rc.ref, resDesc)
		if err != nil {
			return trace.Wrap(err)
		}
		if err := client.DeleteKubernetesCluster(ctx, name); err != nil {
			return trace.Wrap(err)
		}
		fmt.Printf("%s %q has been deleted\n", resDesc, name)
	case types.KindCrownJewel:
		if err := client.CrownJewelsClient().DeleteCrownJewel(ctx, rc.ref.Name); err != nil {
			return trace.Wrap(err)
		}
		fmt.Printf("crown_jewel %q has been deleted\n", rc.ref.Name)
	case types.KindWindowsDesktopService:
		if err = client.DeleteWindowsDesktopService(ctx, rc.ref.Name); err != nil {
			return trace.Wrap(err)
		}
		fmt.Printf("windows desktop service %q has been deleted\n", rc.ref.Name)
	case types.KindWindowsDesktop:
		desktops, err := client.GetWindowsDesktops(ctx,
			types.WindowsDesktopFilter{Name: rc.ref.Name})
		if err != nil {
			return trace.Wrap(err)
		}
		if len(desktops) == 0 {
			return trace.NotFound("no desktops with name %q were found", rc.ref.Name)
		}
		deleted := 0
		var errs []error
		for _, desktop := range desktops {
			if desktop.GetName() == rc.ref.Name {
				if err = client.DeleteWindowsDesktop(ctx, desktop.GetHostID(), rc.ref.Name); err != nil {
					errs = append(errs, err)
					continue
				}
				deleted++
			}
		}
		if deleted == 0 {
			errs = append(errs,
				trace.Errorf("failed to delete any desktops with the name %q, %d were found",
					rc.ref.Name, len(desktops)))
		}
		fmts := "%d windows desktops with name %q have been deleted"
		if err := trace.NewAggregate(errs...); err != nil {
			fmt.Printf(fmts+" with errors while deleting\n", deleted, rc.ref.Name)
			return err
		}
		fmt.Printf(fmts+"\n", deleted, rc.ref.Name)
	case types.KindCertAuthority:
		if rc.ref.SubKind == "" || rc.ref.Name == "" {
			return trace.BadParameter(
				"full %s path must be specified (e.g. '%s/%s/clustername')",
				types.KindCertAuthority, types.KindCertAuthority, types.HostCA,
			)
		}
		err := client.DeleteCertAuthority(ctx, types.CertAuthID{
			Type:       types.CertAuthType(rc.ref.SubKind),
			DomainName: rc.ref.Name,
		})
		if err != nil {
			return trace.Wrap(err)
		}
		fmt.Printf("%s '%s/%s' has been deleted\n", types.KindCertAuthority, rc.ref.SubKind, rc.ref.Name)
	case types.KindKubeServer:
		servers, err := client.GetKubernetesServers(ctx)
		if err != nil {
			return trace.Wrap(err)
		}
		resDesc := "kubernetes server"
		servers = filterByNameOrDiscoveredName(servers, rc.ref.Name)
		name, err := getOneResourceNameToDelete(servers, rc.ref, resDesc)
		if err != nil {
			return trace.Wrap(err)
		}
		for _, s := range servers {
			err := client.DeleteKubernetesServer(ctx, s.GetHostID(), name)
			if err != nil {
				return trace.Wrap(err)
			}
		}
		fmt.Printf("%s %q has been deleted\n", resDesc, name)
	case types.KindUIConfig:
		err := client.DeleteUIConfig(ctx)
		if err != nil {
			return trace.Wrap(err)
		}
		fmt.Printf("%s has been deleted\n", types.KindUIConfig)
	case types.KindInstaller:
		err := client.DeleteInstaller(ctx, rc.ref.Name)
		if err != nil {
			return trace.Wrap(err)
		}
		if rc.ref.Name == installers.InstallerScriptName {
			fmt.Printf("%s has been reset to a default value\n", rc.ref.Name)
		} else {
			fmt.Printf("%s has been deleted\n", rc.ref.Name)
		}
	case types.KindLoginRule:
		loginRuleClient := client.LoginRuleClient()
		_, err := loginRuleClient.DeleteLoginRule(ctx, &loginrulepb.DeleteLoginRuleRequest{
			Name: rc.ref.Name,
		})
		if err != nil {
			return trail.FromGRPC(err)
		}
		fmt.Printf("login rule %q has been deleted\n", rc.ref.Name)
	case types.KindSAMLIdPServiceProvider:
		if err := client.DeleteSAMLIdPServiceProvider(ctx, rc.ref.Name); err != nil {
			return trace.Wrap(err)
		}
		fmt.Printf("SAML IdP service provider %q has been deleted\n", rc.ref.Name)
	case types.KindDevice:
		remote := client.DevicesClient()
		device, err := findDeviceByIDOrTag(ctx, remote, rc.ref.Name)
		if err != nil {
			return trace.Wrap(err)
		}

		if _, err := remote.DeleteDevice(ctx, &devicepb.DeleteDeviceRequest{
			DeviceId: device[0].Id,
		}); err != nil {
			return trace.Wrap(err)
		}
		fmt.Printf("Device %q removed\n", rc.ref.Name)

	case types.KindIntegration:
		if err := client.DeleteIntegration(ctx, rc.ref.Name); err != nil {
			return trace.Wrap(err)
		}
		fmt.Printf("Integration %q removed\n", rc.ref.Name)

	case types.KindDiscoveryConfig:
		remote := client.DiscoveryConfigClient()
		if err := remote.DeleteDiscoveryConfig(ctx, rc.ref.Name); err != nil {
			return trace.Wrap(err)
		}
		fmt.Printf("DiscoveryConfig %q removed\n", rc.ref.Name)

	case types.KindAppServer:
		appServers, err := client.GetApplicationServers(ctx, rc.namespace)
		if err != nil {
			return trace.Wrap(err)
		}
		deleted := false
		for _, server := range appServers {
			if server.GetName() == rc.ref.Name {
				if err := client.DeleteApplicationServer(ctx, server.GetNamespace(), server.GetHostID(), server.GetName()); err != nil {
					return trace.Wrap(err)
				}
				deleted = true
			}
		}
		if !deleted {
			return trace.NotFound("application server %q not found", rc.ref.Name)
		}
		fmt.Printf("application server %q has been deleted\n", rc.ref.Name)
	case types.KindOktaImportRule:
		if err := client.OktaClient().DeleteOktaImportRule(ctx, rc.ref.Name); err != nil {
			return trace.Wrap(err)
		}
		fmt.Printf("Okta import rule %q has been deleted\n", rc.ref.Name)
	case types.KindUserGroup:
		if err := client.DeleteUserGroup(ctx, rc.ref.Name); err != nil {
			return trace.Wrap(err)
		}
		fmt.Printf("User group %q has been deleted\n", rc.ref.Name)
	case types.KindProxy:
		if err := client.DeleteProxy(ctx, rc.ref.Name); err != nil {
			return trace.Wrap(err)
		}
		fmt.Printf("Proxy %q has been deleted\n", rc.ref.Name)
	case types.KindAccessList:
		if err := client.AccessListClient().DeleteAccessList(ctx, rc.ref.Name); err != nil {
			return trace.Wrap(err)
		}
		fmt.Printf("Access list %q has been deleted\n", rc.ref.Name)
	case types.KindAuditQuery:
		if err := client.SecReportsClient().DeleteSecurityAuditQuery(ctx, rc.ref.Name); err != nil {
			return trace.Wrap(err)
		}
		fmt.Printf("Audit query %q has been deleted\n", rc.ref.Name)
	case types.KindSecurityReport:
		if err := client.SecReportsClient().DeleteSecurityReport(ctx, rc.ref.Name); err != nil {
			return trace.Wrap(err)
		}
		fmt.Printf("Security report %q has been deleted\n", rc.ref.Name)
	case types.KindServerInfo:
		if err := client.DeleteServerInfo(ctx, rc.ref.Name); err != nil {
			return trace.Wrap(err)
		}
		fmt.Printf("Server info %q has been deleted\n", rc.ref.Name)
	case types.KindBot:
		if _, err := client.BotServiceClient().DeleteBot(ctx, &machineidv1pb.DeleteBotRequest{BotName: rc.ref.Name}); err != nil {
			return trace.Wrap(err)
		}
		fmt.Printf("Bot %q has been deleted\n", rc.ref.Name)
	case types.KindDatabaseObjectImportRule:
		if _, err := client.DatabaseObjectImportRuleClient().DeleteDatabaseObjectImportRule(ctx, &dbobjectimportrulev1.DeleteDatabaseObjectImportRuleRequest{Name: rc.ref.Name}); err != nil {
			return trace.Wrap(err)
		}
		fmt.Printf("Rule %q has been deleted\n", rc.ref.Name)
	case types.KindDatabaseObject:
		if err := client.DatabaseObjectsClient().DeleteDatabaseObject(ctx, rc.ref.Name); err != nil {
			return trace.Wrap(err)
		}
		fmt.Printf("Object %q has been deleted\n", rc.ref.Name)
	case types.KindAccessMonitoringRule:
		if err := client.AccessMonitoringRuleClient().DeleteAccessMonitoringRule(ctx, rc.ref.Name); err != nil {
			return trace.Wrap(err)
		}
		fmt.Printf("Access monitoring rule %q has been deleted\n", rc.ref.Name)
	default:
		return trace.BadParameter("deleting resources of type %q is not supported", rc.ref.Kind)
	}
	return nil
}

func resetAuthPreference(ctx context.Context, client *authclient.Client) error {
	storedAuthPref, err := client.GetAuthPreference(ctx)
	if err != nil {
		return trace.Wrap(err)
	}

	managedByStaticConfig := storedAuthPref.Origin() == types.OriginConfigFile
	if managedByStaticConfig {
		return trace.BadParameter(managedByStaticDeleteMsg)
	}

	return trace.Wrap(client.ResetAuthPreference(ctx))
}

func resetClusterNetworkingConfig(ctx context.Context, client *authclient.Client) error {
	storedNetConfig, err := client.GetClusterNetworkingConfig(ctx)
	if err != nil {
		return trace.Wrap(err)
	}

	managedByStaticConfig := storedNetConfig.Origin() == types.OriginConfigFile
	if managedByStaticConfig {
		return trace.BadParameter(managedByStaticDeleteMsg)
	}

	return trace.Wrap(client.ResetClusterNetworkingConfig(ctx))
}

func resetSessionRecordingConfig(ctx context.Context, client *authclient.Client) error {
	storedRecConfig, err := client.GetSessionRecordingConfig(ctx)
	if err != nil {
		return trace.Wrap(err)
	}

	managedByStaticConfig := storedRecConfig.Origin() == types.OriginConfigFile
	if managedByStaticConfig {
		return trace.BadParameter(managedByStaticDeleteMsg)
	}

	return trace.Wrap(client.ResetSessionRecordingConfig(ctx))
}

func resetNetworkRestrictions(ctx context.Context, client *authclient.Client) error {
	return trace.Wrap(client.DeleteNetworkRestrictions(ctx))
}

// UpdateFields updates select resource fields: expiry and labels
func (rc *ResourceCommand) UpdateFields(ctx context.Context, clt *authclient.Client) error {
	if rc.ref.Kind == "" || rc.ref.Name == "" {
		return trace.BadParameter("provide a full resource name to update, for example:\n$ tctl update rc/remote --set-labels=env=prod\n")
	}

	var err error
	var labels map[string]string
	if rc.labels != "" {
		labels, err = client.ParseLabelSpec(rc.labels)
		if err != nil {
			return trace.Wrap(err)
		}
	}

	var expiry time.Time
	if rc.ttl != "" {
		duration, err := time.ParseDuration(rc.ttl)
		if err != nil {
			return trace.Wrap(err)
		}
		expiry = time.Now().UTC().Add(duration)
	}

	if expiry.IsZero() && labels == nil {
		return trace.BadParameter("use at least one of --set-labels or --set-ttl")
	}

	switch rc.ref.Kind {
	case types.KindRemoteCluster:
		cluster, err := clt.GetRemoteCluster(ctx, rc.ref.Name)
		if err != nil {
			return trace.Wrap(err)
		}
		if labels != nil {
			meta := cluster.GetMetadata()
			meta.Labels = labels
			cluster.SetMetadata(meta)
		}
		if !expiry.IsZero() {
			cluster.SetExpiry(expiry)
		}
		if _, err = clt.UpdateRemoteCluster(ctx, cluster); err != nil {
			return trace.Wrap(err)
		}
		fmt.Printf("cluster %v has been updated\n", rc.ref.Name)
	default:
		return trace.BadParameter("updating resources of type %q is not supported, supported are: %q", rc.ref.Kind, types.KindRemoteCluster)
	}
	return nil
}

// IsForced returns true if -f flag was passed
func (rc *ResourceCommand) IsForced() bool {
	return rc.force
}

// getCollection lists all resources of a given type
func (rc *ResourceCommand) getCollection(ctx context.Context, client *authclient.Client) (ResourceCollection, error) {
	if rc.ref.Kind == "" {
		return nil, trace.BadParameter("specify resource to list, e.g. 'tctl get roles'")
	}

	switch rc.ref.Kind {
	case types.KindUser:
		if rc.ref.Name == "" {
			users, err := client.GetUsers(ctx, rc.withSecrets)
			if err != nil {
				return nil, trace.Wrap(err)
			}
			return &userCollection{users: users}, nil
		}
		user, err := client.GetUser(ctx, rc.ref.Name, rc.withSecrets)
		if err != nil {
			return nil, trace.Wrap(err)
		}
		return &userCollection{users: services.Users{user}}, nil
	case types.KindConnectors:
		sc, scErr := getSAMLConnectors(ctx, client, rc.ref.Name, rc.withSecrets)
		oc, ocErr := getOIDCConnectors(ctx, client, rc.ref.Name, rc.withSecrets)
		gc, gcErr := getGithubConnectors(ctx, client, rc.ref.Name, rc.withSecrets)
		errs := []error{scErr, ocErr, gcErr}
		allEmpty := len(sc) == 0 && len(oc) == 0 && len(gc) == 0
		reportErr := false
		for _, err := range errs {
			if err != nil && !trace.IsNotFound(err) {
				reportErr = true
				break
			}
		}
		var finalErr error
		if allEmpty || reportErr {
			finalErr = trace.NewAggregate(errs...)
		}
		return &connectorsCollection{
			saml:   sc,
			oidc:   oc,
			github: gc,
		}, finalErr
	case types.KindSAMLConnector:
		connectors, err := getSAMLConnectors(ctx, client, rc.ref.Name, rc.withSecrets)
		if err != nil {
			return nil, trace.Wrap(err)
		}
		return &samlCollection{connectors}, nil
	case types.KindOIDCConnector:
		connectors, err := getOIDCConnectors(ctx, client, rc.ref.Name, rc.withSecrets)
		if err != nil {
			return nil, trace.Wrap(err)
		}
		return &oidcCollection{connectors}, nil
	case types.KindGithubConnector:
		connectors, err := getGithubConnectors(ctx, client, rc.ref.Name, rc.withSecrets)
		if err != nil {
			return nil, trace.Wrap(err)
		}
		return &githubCollection{connectors}, nil
	case types.KindReverseTunnel:
		if rc.ref.Name != "" {
			return nil, trace.BadParameter("reverse tunnel cannot be searched by name")
		}
		tunnels, err := client.GetReverseTunnels(ctx)
		if err != nil {
			return nil, trace.Wrap(err)
		}
		return &reverseTunnelCollection{tunnels: tunnels}, nil
	case types.KindCertAuthority:
		getAll := rc.ref.SubKind == "" && rc.ref.Name == ""

		// Prompt for admin action MFA if secrets were requested.
		if rc.withSecrets {
			// allow reuse for multiple calls to GetCertAuthorities with different ca types.
			allowReuse := getAll
			mfaResponse, err := mfa.PerformAdminActionMFACeremony(ctx, client.PerformMFACeremony, allowReuse)
			if err == nil {
				ctx = mfa.ContextWithMFAResponse(ctx, mfaResponse)
			} else if !errors.Is(err, &mfa.ErrMFANotRequired) && !errors.Is(err, &mfa.ErrMFANotSupported) {
				return nil, trace.Wrap(err)
			}
		}

		if getAll {
			var allAuthorities []types.CertAuthority
			for _, caType := range types.CertAuthTypes {
				authorities, err := client.GetCertAuthorities(ctx, caType, rc.withSecrets)
				if err != nil {
					if trace.IsBadParameter(err) {
						log.Warnf("failed to get certificate authority: %v; skipping", err)
						continue
					}
					return nil, trace.Wrap(err)
				}
				allAuthorities = append(allAuthorities, authorities...)
			}
			return &authorityCollection{cas: allAuthorities}, nil
		}

		id := types.CertAuthID{Type: types.CertAuthType(rc.ref.SubKind), DomainName: rc.ref.Name}
		authority, err := client.GetCertAuthority(ctx, id, rc.withSecrets)
		if err != nil {
			return nil, trace.Wrap(err)
		}
		return &authorityCollection{cas: []types.CertAuthority{authority}}, nil
	case types.KindNode:
		var search []string
		if rc.ref.Name != "" {
			search = []string{rc.ref.Name}
		}

		req := proto.ListUnifiedResourcesRequest{
			Kinds:          []string{types.KindNode},
			SearchKeywords: search,
			SortBy:         types.SortBy{Field: types.ResourceKind},
		}

		var collection serverCollection
		for {
			page, next, err := apiclient.GetUnifiedResourcePage(ctx, client, &req)
			if err != nil {
				return nil, trace.Wrap(err)
			}

			for _, r := range page {
				srv, ok := r.ResourceWithLabels.(types.Server)
				if !ok {
					log.Warnf("expected types.Server but received unexpected type %T", r)
					continue
				}

				if rc.ref.Name == "" {
					collection.servers = append(collection.servers, srv)
					continue
				}

				if srv.GetName() == rc.ref.Name || srv.GetHostname() == rc.ref.Name {
					collection.servers = []types.Server{srv}
					return &collection, nil
				}
			}

			req.StartKey = next
			if req.StartKey == "" {
				break
			}
		}

		if len(collection.servers) == 0 && rc.ref.Name != "" {
			return nil, trace.NotFound("node with ID %q not found", rc.ref.Name)
		}

		return &collection, nil
	case types.KindAuthServer:
		servers, err := client.GetAuthServers()
		if err != nil {
			return nil, trace.Wrap(err)
		}
		if rc.ref.Name == "" {
			return &serverCollection{servers: servers}, nil
		}
		for _, server := range servers {
			if server.GetName() == rc.ref.Name || server.GetHostname() == rc.ref.Name {
				return &serverCollection{servers: []types.Server{server}}, nil
			}
		}
		return nil, trace.NotFound("auth server with ID %q not found", rc.ref.Name)
	case types.KindProxy:
		servers, err := client.GetProxies()
		if err != nil {
			return nil, trace.Wrap(err)
		}
		if rc.ref.Name == "" {
			return &serverCollection{servers: servers}, nil
		}
		for _, server := range servers {
			if server.GetName() == rc.ref.Name || server.GetHostname() == rc.ref.Name {
				return &serverCollection{servers: []types.Server{server}}, nil
			}
		}
		return nil, trace.NotFound("proxy with ID %q not found", rc.ref.Name)
	case types.KindRole:
		if rc.ref.Name == "" {
			roles, err := client.GetRoles(ctx)
			if err != nil {
				return nil, trace.Wrap(err)
			}
			return &roleCollection{roles: roles}, nil
		}
		role, err := client.GetRole(ctx, rc.ref.Name)
		if err != nil {
			return nil, trace.Wrap(err)
		}
		warnAboutDynamicLabelsInDenyRule(rc.config.Log, role)
		return &roleCollection{roles: []types.Role{role}}, nil
	case types.KindNamespace:
		if rc.ref.Name == "" {
			namespaces, err := client.GetNamespaces()
			if err != nil {
				return nil, trace.Wrap(err)
			}
			return &namespaceCollection{namespaces: namespaces}, nil
		}
		ns, err := client.GetNamespace(rc.ref.Name)
		if err != nil {
			return nil, trace.Wrap(err)
		}
		return &namespaceCollection{namespaces: []types.Namespace{*ns}}, nil
	case types.KindTrustedCluster:
		if rc.ref.Name == "" {
			trustedClusters, err := client.GetTrustedClusters(ctx)
			if err != nil {
				return nil, trace.Wrap(err)
			}
			return &trustedClusterCollection{trustedClusters: trustedClusters}, nil
		}
		trustedCluster, err := client.GetTrustedCluster(ctx, rc.ref.Name)
		if err != nil {
			return nil, trace.Wrap(err)
		}
		return &trustedClusterCollection{trustedClusters: []types.TrustedCluster{trustedCluster}}, nil
	case types.KindRemoteCluster:
		if rc.ref.Name == "" {
			remoteClusters, err := client.GetRemoteClusters(ctx)
			if err != nil {
				return nil, trace.Wrap(err)
			}
			return &remoteClusterCollection{remoteClusters: remoteClusters}, nil
		}
		remoteCluster, err := client.GetRemoteCluster(ctx, rc.ref.Name)
		if err != nil {
			return nil, trace.Wrap(err)
		}
		return &remoteClusterCollection{remoteClusters: []types.RemoteCluster{remoteCluster}}, nil
	case types.KindSemaphore:
		sems, err := client.GetSemaphores(ctx, types.SemaphoreFilter{
			SemaphoreKind: rc.ref.SubKind,
			SemaphoreName: rc.ref.Name,
		})
		if err != nil {
			return nil, trace.Wrap(err)
		}
		return &semaphoreCollection{sems: sems}, nil
	case types.KindClusterAuthPreference:
		if rc.ref.Name != "" {
			return nil, trace.BadParameter("only simple `tctl get %v` can be used", types.KindClusterAuthPreference)
		}
		authPref, err := client.GetAuthPreference(ctx)
		if err != nil {
			return nil, trace.Wrap(err)
		}
		return &authPrefCollection{authPref}, nil
	case types.KindClusterNetworkingConfig:
		if rc.ref.Name != "" {
			return nil, trace.BadParameter("only simple `tctl get %v` can be used", types.KindClusterNetworkingConfig)
		}
		netConfig, err := client.GetClusterNetworkingConfig(ctx)
		if err != nil {
			return nil, trace.Wrap(err)
		}
		return &netConfigCollection{netConfig}, nil
	case types.KindClusterMaintenanceConfig:
		if rc.ref.Name != "" {
			return nil, trace.BadParameter("only simple `tctl get %v` can be used", types.KindClusterMaintenanceConfig)
		}

		cmc, err := client.GetClusterMaintenanceConfig(ctx)
		if err != nil && !trace.IsNotFound(err) {
			return nil, trace.Wrap(err)
		}

		return &maintenanceWindowCollection{cmc}, nil
	case types.KindSessionRecordingConfig:
		if rc.ref.Name != "" {
			return nil, trace.BadParameter("only simple `tctl get %v` can be used", types.KindSessionRecordingConfig)
		}
		recConfig, err := client.GetSessionRecordingConfig(ctx)
		if err != nil {
			return nil, trace.Wrap(err)
		}
		return &recConfigCollection{recConfig}, nil
	case types.KindLock:
		if rc.ref.Name == "" {
			locks, err := client.GetLocks(ctx, false)
			if err != nil {
				return nil, trace.Wrap(err)
			}
			return &lockCollection{locks: locks}, nil
		}
		name := rc.ref.Name
		if rc.ref.SubKind != "" {
			name = rc.ref.SubKind + "/" + name
		}
		lock, err := client.GetLock(ctx, name)
		if err != nil {
			return nil, trace.Wrap(err)
		}
		return &lockCollection{locks: []types.Lock{lock}}, nil
	case types.KindDatabaseServer:
		servers, err := client.GetDatabaseServers(ctx, rc.namespace)
		if err != nil {
			return nil, trace.Wrap(err)
		}
		if rc.ref.Name == "" {
			return &databaseServerCollection{servers: servers}, nil
		}

		servers = filterByNameOrDiscoveredName(servers, rc.ref.Name)
		if len(servers) == 0 {
			return nil, trace.NotFound("database server %q not found", rc.ref.Name)
		}
		return &databaseServerCollection{servers: servers}, nil
	case types.KindKubeServer:
		servers, err := client.GetKubernetesServers(ctx)
		if err != nil {
			return nil, trace.Wrap(err)
		}
		if rc.ref.Name == "" {
			return &kubeServerCollection{servers: servers}, nil
		}
		altNameFn := func(r types.KubeServer) string {
			return r.GetHostname()
		}
		servers = filterByNameOrDiscoveredName(servers, rc.ref.Name, altNameFn)
		if len(servers) == 0 {
			return nil, trace.NotFound("kubernetes server %q not found", rc.ref.Name)
		}
		return &kubeServerCollection{servers: servers}, nil

	case types.KindAppServer:
		servers, err := client.GetApplicationServers(ctx, rc.namespace)
		if err != nil {
			return nil, trace.Wrap(err)
		}
		if rc.ref.Name == "" {
			return &appServerCollection{servers: servers}, nil
		}

		var out []types.AppServer
		for _, server := range servers {
			if server.GetName() == rc.ref.Name || server.GetHostname() == rc.ref.Name {
				out = append(out, server)
			}
		}
		if len(out) == 0 {
			return nil, trace.NotFound("application server %q not found", rc.ref.Name)
		}
		return &appServerCollection{servers: out}, nil
	case types.KindNetworkRestrictions:
		nr, err := client.GetNetworkRestrictions(ctx)
		if err != nil {
			return nil, trace.Wrap(err)
		}
		return &netRestrictionsCollection{nr}, nil
	case types.KindApp:
		if rc.ref.Name == "" {
			apps, err := client.GetApps(ctx)
			if err != nil {
				return nil, trace.Wrap(err)
			}
			return &appCollection{apps: apps}, nil
		}
		app, err := client.GetApp(ctx, rc.ref.Name)
		if err != nil {
			return nil, trace.Wrap(err)
		}
		return &appCollection{apps: []types.Application{app}}, nil
	case types.KindDatabase:
		databases, err := client.GetDatabases(ctx)
		if err != nil {
			return nil, trace.Wrap(err)
		}
		if rc.ref.Name == "" {
			return &databaseCollection{databases: databases}, nil
		}
		databases = filterByNameOrDiscoveredName(databases, rc.ref.Name)
		if len(databases) == 0 {
			return nil, trace.NotFound("database %q not found", rc.ref.Name)
		}
		return &databaseCollection{databases: databases}, nil
	case types.KindKubernetesCluster:
		clusters, err := client.GetKubernetesClusters(ctx)
		if err != nil {
			return nil, trace.Wrap(err)
		}
		if rc.ref.Name == "" {
			return &kubeClusterCollection{clusters: clusters}, nil
		}
		clusters = filterByNameOrDiscoveredName(clusters, rc.ref.Name)
		if len(clusters) == 0 {
			return nil, trace.NotFound("kubernetes cluster %q not found", rc.ref.Name)
		}
		return &kubeClusterCollection{clusters: clusters}, nil
	case types.KindCrownJewel:
		cjClient := client.CrownJewelsClient()
		var rules []*crownjewelv1.CrownJewel
		nextToken := ""
		for {
			resp, token, err := cjClient.ListCrownJewels(ctx, 0 /* default size */, nextToken)
			if err != nil {
				return nil, trace.Wrap(err)
			}

			rules = append(rules, resp...)

			if token == "" {
				break
			}
			nextToken = token
		}
		return &crownJewelCollection{items: rules}, nil
	case types.KindWindowsDesktopService:
		services, err := client.GetWindowsDesktopServices(ctx)
		if err != nil {
			return nil, trace.Wrap(err)
		}
		if rc.ref.Name == "" {
			return &windowsDesktopServiceCollection{services: services}, nil
		}

		var out []types.WindowsDesktopService
		for _, service := range services {
			if service.GetName() == rc.ref.Name {
				out = append(out, service)
			}
		}
		if len(out) == 0 {
			return nil, trace.NotFound("Windows desktop service %q not found", rc.ref.Name)
		}
		return &windowsDesktopServiceCollection{services: out}, nil
	case types.KindWindowsDesktop:
		desktops, err := client.GetWindowsDesktops(ctx, types.WindowsDesktopFilter{})
		if err != nil {
			return nil, trace.Wrap(err)
		}
		if rc.ref.Name == "" {
			return &windowsDesktopCollection{desktops: desktops}, nil
		}

		var out []types.WindowsDesktop
		for _, desktop := range desktops {
			if desktop.GetName() == rc.ref.Name {
				out = append(out, desktop)
			}
		}
		if len(out) == 0 {
			return nil, trace.NotFound("Windows desktop %q not found", rc.ref.Name)
		}
		return &windowsDesktopCollection{desktops: out}, nil
	case types.KindToken:
		if rc.ref.Name == "" {
			tokens, err := client.GetTokens(ctx)
			if err != nil {
				return nil, trace.Wrap(err)
			}
			return &tokenCollection{tokens: tokens}, nil
		}
		token, err := client.GetToken(ctx, rc.ref.Name)
		if err != nil {
			return nil, trace.Wrap(err)
		}
		return &tokenCollection{tokens: []types.ProvisionToken{token}}, nil
	case types.KindInstaller:
		if rc.ref.Name == "" {
			installers, err := client.GetInstallers(ctx)
			if err != nil {
				return nil, trace.Wrap(err)
			}
			return &installerCollection{installers: installers}, nil
		}
		inst, err := client.GetInstaller(ctx, rc.ref.Name)
		if err != nil {
			return nil, trace.Wrap(err)
		}
		return &installerCollection{installers: []types.Installer{inst}}, nil
	case types.KindUIConfig:
		if rc.ref.Name != "" {
			return nil, trace.BadParameter("only simple `tctl get %v` can be used", types.KindUIConfig)
		}
		uiconfig, err := client.GetUIConfig(ctx)
		if err != nil {
			return nil, trace.Wrap(err)
		}
		return &uiConfigCollection{uiconfig}, nil
	case types.KindDatabaseService:
		resourceName := rc.ref.Name
		listReq := proto.ListResourcesRequest{
			ResourceType: types.KindDatabaseService,
		}
		if resourceName != "" {
			listReq.PredicateExpression = fmt.Sprintf(`name == "%s"`, resourceName)
		}

		getResp, err := apiclient.GetResourcesWithFilters(ctx, client, listReq)
		if err != nil {
			return nil, trace.Wrap(err)
		}

		databaseServices, err := types.ResourcesWithLabels(getResp).AsDatabaseServices()
		if err != nil {
			return nil, trace.Wrap(err)
		}

		if len(databaseServices) == 0 && resourceName != "" {
			return nil, trace.NotFound("Database Service %q not found", resourceName)
		}

		return &databaseServiceCollection{databaseServices: databaseServices}, nil
	case types.KindLoginRule:
		loginRuleClient := client.LoginRuleClient()
		if rc.ref.Name == "" {
			fetch := func(token string) (*loginrulepb.ListLoginRulesResponse, error) {
				resp, err := loginRuleClient.ListLoginRules(ctx, &loginrulepb.ListLoginRulesRequest{
					PageToken: token,
				})
				return resp, trail.FromGRPC(err)
			}
			var rules []*loginrulepb.LoginRule
			resp, err := fetch("")
			for ; err == nil; resp, err = fetch(resp.NextPageToken) {
				rules = append(rules, resp.LoginRules...)
				if resp.NextPageToken == "" {
					break
				}
			}
			return &loginRuleCollection{rules}, trace.Wrap(err)
		}
		rule, err := loginRuleClient.GetLoginRule(ctx, &loginrulepb.GetLoginRuleRequest{
			Name: rc.ref.Name,
		})
		return &loginRuleCollection{[]*loginrulepb.LoginRule{rule}}, trail.FromGRPC(err)
	case types.KindSAMLIdPServiceProvider:
		if rc.ref.Name != "" {
			serviceProvider, err := client.GetSAMLIdPServiceProvider(ctx, rc.ref.Name)
			if err != nil {
				return nil, trace.Wrap(err)
			}
			return &samlIdPServiceProviderCollection{serviceProviders: []types.SAMLIdPServiceProvider{serviceProvider}}, nil
		}
		var resources []types.SAMLIdPServiceProvider
		nextKey := ""
		for {
			var sps []types.SAMLIdPServiceProvider
			var err error
			sps, nextKey, err = client.ListSAMLIdPServiceProviders(ctx, 0, nextKey)
			if err != nil {
				return nil, trace.Wrap(err)
			}

			resources = append(resources, sps...)
			if nextKey == "" {
				break
			}
		}
		return &samlIdPServiceProviderCollection{serviceProviders: resources}, nil
	case types.KindDevice:
		remote := client.DevicesClient()
		if rc.ref.Name != "" {
			resp, err := remote.FindDevices(ctx, &devicepb.FindDevicesRequest{
				IdOrTag: rc.ref.Name,
			})
			if err != nil {
				return nil, trace.Wrap(err)
			}

			return &deviceCollection{resp.Devices}, nil
		}

		req := &devicepb.ListDevicesRequest{
			View: devicepb.DeviceView_DEVICE_VIEW_RESOURCE,
		}
		var devs []*devicepb.Device
		for {
			resp, err := remote.ListDevices(ctx, req)
			if err != nil {
				return nil, trace.Wrap(err)
			}

			devs = append(devs, resp.Devices...)

			if resp.NextPageToken == "" {
				break
			}
			req.PageToken = resp.NextPageToken
		}

		sort.Slice(devs, func(i, j int) bool {
			d1 := devs[i]
			d2 := devs[j]

			if d1.AssetTag == d2.AssetTag {
				return d1.OsType < d2.OsType
			}

			return d1.AssetTag < d2.AssetTag
		})

		return &deviceCollection{devices: devs}, nil
	case types.KindBot:
		remote := client.BotServiceClient()
		if rc.ref.Name != "" {
			bot, err := remote.GetBot(ctx, &machineidv1pb.GetBotRequest{
				BotName: rc.ref.Name,
			})
			if err != nil {
				return nil, trace.Wrap(err)
			}

			return &botCollection{bots: []*machineidv1pb.Bot{bot}}, nil
		}

		req := &machineidv1pb.ListBotsRequest{}
		var bots []*machineidv1pb.Bot
		for {
			resp, err := remote.ListBots(ctx, req)
			if err != nil {
				return nil, trace.Wrap(err)
			}

			bots = append(bots, resp.Bots...)

			if resp.NextPageToken == "" {
				break
			}
			req.PageToken = resp.NextPageToken
		}
		return &botCollection{bots: bots}, nil
	case types.KindDatabaseObjectImportRule:
		remote := client.DatabaseObjectImportRuleClient()
		if rc.ref.Name != "" {
			rule, err := remote.GetDatabaseObjectImportRule(ctx, &dbobjectimportrulev1.GetDatabaseObjectImportRuleRequest{Name: rc.ref.Name})
			if err != nil {
				return nil, trace.Wrap(err)
			}
			return &databaseObjectImportRuleCollection{rules: []*dbobjectimportrulev1.DatabaseObjectImportRule{rule}}, nil
		}

		req := &dbobjectimportrulev1.ListDatabaseObjectImportRulesRequest{}
		var rules []*dbobjectimportrulev1.DatabaseObjectImportRule
		for {
			resp, err := remote.ListDatabaseObjectImportRules(ctx, req)
			if err != nil {
				return nil, trace.Wrap(err)
			}

			rules = append(rules, resp.Rules...)

			if resp.NextPageToken == "" {
				break
			}
			req.PageToken = resp.NextPageToken
		}
		return &databaseObjectImportRuleCollection{rules: rules}, nil
	case types.KindDatabaseObject:
		remote := client.DatabaseObjectsClient()
		if rc.ref.Name != "" {
			object, err := remote.GetDatabaseObject(ctx, rc.ref.Name)
			if err != nil {
				return nil, trace.Wrap(err)
			}
			return &databaseObjectCollection{objects: []*dbobjectv1.DatabaseObject{object}}, nil
		}

		token := ""
		var objects []*dbobjectv1.DatabaseObject
		for {
			resp, nextToken, err := remote.ListDatabaseObjects(ctx, 0, token)
			if err != nil {
				return nil, trace.Wrap(err)
			}

			objects = append(objects, resp...)

			if nextToken == "" {
				break
			}
			token = nextToken
		}
		return &databaseObjectCollection{objects: objects}, nil
	case types.KindOktaImportRule:
		if rc.ref.Name != "" {
			importRule, err := client.OktaClient().GetOktaImportRule(ctx, rc.ref.Name)
			if err != nil {
				return nil, trace.Wrap(err)
			}
			return &oktaImportRuleCollection{importRules: []types.OktaImportRule{importRule}}, nil
		}
		var resources []types.OktaImportRule
		nextKey := ""
		for {
			var importRules []types.OktaImportRule
			var err error
			importRules, nextKey, err = client.OktaClient().ListOktaImportRules(ctx, 0, nextKey)
			if err != nil {
				return nil, trace.Wrap(err)
			}

			resources = append(resources, importRules...)
			if nextKey == "" {
				break
			}
		}
		return &oktaImportRuleCollection{importRules: resources}, nil
	case types.KindOktaAssignment:
		if rc.ref.Name != "" {
			assignment, err := client.OktaClient().GetOktaAssignment(ctx, rc.ref.Name)
			if err != nil {
				return nil, trace.Wrap(err)
			}
			return &oktaAssignmentCollection{assignments: []types.OktaAssignment{assignment}}, nil
		}
		var resources []types.OktaAssignment
		nextKey := ""
		for {
			var assignments []types.OktaAssignment
			var err error
			assignments, nextKey, err = client.OktaClient().ListOktaAssignments(ctx, 0, nextKey)
			if err != nil {
				return nil, trace.Wrap(err)
			}

			resources = append(resources, assignments...)
			if nextKey == "" {
				break
			}
		}
		return &oktaAssignmentCollection{assignments: resources}, nil
	case types.KindUserGroup:
		if rc.ref.Name != "" {
			userGroup, err := client.GetUserGroup(ctx, rc.ref.Name)
			if err != nil {
				return nil, trace.Wrap(err)
			}
			return &userGroupCollection{userGroups: []types.UserGroup{userGroup}}, nil
		}
		var resources []types.UserGroup
		nextKey := ""
		for {
			var userGroups []types.UserGroup
			var err error
			userGroups, nextKey, err = client.ListUserGroups(ctx, 0, nextKey)
			if err != nil {
				return nil, trace.Wrap(err)
			}

			resources = append(resources, userGroups...)
			if nextKey == "" {
				break
			}
		}
		return &userGroupCollection{userGroups: resources}, nil
	case types.KindExternalAuditStorage:
		out := []*externalauditstorage.ExternalAuditStorage{}
		name := rc.ref.Name
		switch name {
		case "":
			cluster, err := client.ExternalAuditStorageClient().GetClusterExternalAuditStorage(ctx)
			if err != nil {
				if !trace.IsNotFound(err) {
					return nil, trace.Wrap(err)
				}
			} else {
				out = append(out, cluster)
			}
			draft, err := client.ExternalAuditStorageClient().GetDraftExternalAuditStorage(ctx)
			if err != nil {
				if !trace.IsNotFound(err) {
					return nil, trace.Wrap(err)
				}
			} else {
				out = append(out, draft)
			}
			return &externalAuditStorageCollection{externalAuditStorages: out}, nil
		case types.MetaNameExternalAuditStorageCluster:
			cluster, err := client.ExternalAuditStorageClient().GetClusterExternalAuditStorage(ctx)
			if err != nil {
				return nil, trace.Wrap(err)
			}
			return &externalAuditStorageCollection{externalAuditStorages: []*externalauditstorage.ExternalAuditStorage{cluster}}, nil
		case types.MetaNameExternalAuditStorageDraft:
			draft, err := client.ExternalAuditStorageClient().GetDraftExternalAuditStorage(ctx)
			if err != nil {
				return nil, trace.Wrap(err)
			}
			return &externalAuditStorageCollection{externalAuditStorages: []*externalauditstorage.ExternalAuditStorage{draft}}, nil
		default:
			return nil, trace.BadParameter("unsupported resource name for external_audit_storage, valid for get are: '', %q, %q", types.MetaNameExternalAuditStorageDraft, types.MetaNameExternalAuditStorageCluster)
		}
	case types.KindIntegration:
		if rc.ref.Name != "" {
			ig, err := client.GetIntegration(ctx, rc.ref.Name)
			if err != nil {
				return nil, trace.Wrap(err)
			}
			return &integrationCollection{integrations: []types.Integration{ig}}, nil
		}

		var resources []types.Integration
		var igs []types.Integration
		var err error
		var nextKey string
		for {
			igs, nextKey, err = client.ListIntegrations(ctx, 0, nextKey)
			if err != nil {
				return nil, trace.Wrap(err)
			}
			resources = append(resources, igs...)
			if nextKey == "" {
				break
			}
		}
		return &integrationCollection{integrations: resources}, nil
	case types.KindDiscoveryConfig:
		remote := client.DiscoveryConfigClient()
		if rc.ref.Name != "" {
			dc, err := remote.GetDiscoveryConfig(ctx, rc.ref.Name)
			if err != nil {
				return nil, trace.Wrap(err)
			}
			return &discoveryConfigCollection{discoveryConfigs: []*discoveryconfig.DiscoveryConfig{dc}}, nil
		}

		var resources []*discoveryconfig.DiscoveryConfig
		var dcs []*discoveryconfig.DiscoveryConfig
		var err error
		var nextKey string
		for {
			dcs, nextKey, err = remote.ListDiscoveryConfigs(ctx, 0, nextKey)
			if err != nil {
				return nil, trace.Wrap(err)
			}
			resources = append(resources, dcs...)
			if nextKey == "" {
				break
			}
		}

		return &discoveryConfigCollection{discoveryConfigs: resources}, nil
	case types.KindAuditQuery:
		if rc.ref.Name != "" {
			auditQuery, err := client.SecReportsClient().GetSecurityAuditQuery(ctx, rc.ref.Name)
			if err != nil {
				return nil, trace.Wrap(err)
			}
			return &auditQueryCollection{auditQueries: []*secreports.AuditQuery{auditQuery}}, nil
		}

		resources, err := client.SecReportsClient().GetSecurityAuditQueries(ctx)
		if err != nil {
			return nil, trace.Wrap(err)
		}

		return &auditQueryCollection{auditQueries: resources}, nil
	case types.KindSecurityReport:
		if rc.ref.Name != "" {

			resource, err := client.SecReportsClient().GetSecurityReport(ctx, rc.ref.Name)
			if err != nil {
				return nil, trace.Wrap(err)
			}
			return &securityReportCollection{items: []*secreports.Report{resource}}, nil
		}
		resources, err := client.SecReportsClient().GetSecurityReports(ctx)
		if err != nil {
			return nil, trace.Wrap(err)
		}
		return &securityReportCollection{items: resources}, nil
	case types.KindServerInfo:
		if rc.ref.Name != "" {
			si, err := client.GetServerInfo(ctx, rc.ref.Name)
			if err != nil {
				return nil, trace.Wrap(err)
			}
			return &serverInfoCollection{serverInfos: []types.ServerInfo{si}}, nil
		}
		serverInfos, err := stream.Collect(client.GetServerInfos(ctx))
		if err != nil {
			return nil, trace.Wrap(err)
		}
		return &serverInfoCollection{serverInfos: serverInfos}, nil
	case types.KindAccessList:
		if rc.ref.Name != "" {
			resource, err := client.AccessListClient().GetAccessList(ctx, rc.ref.Name)
			if err != nil {
				return nil, trace.Wrap(err)
			}
			return &accessListCollection{accessLists: []*accesslist.AccessList{resource}}, nil
		}
		accessLists, err := client.AccessListClient().GetAccessLists(ctx)

		return &accessListCollection{accessLists: accessLists}, trace.Wrap(err)
	case types.KindVnetConfig:
		vnetConfig, err := client.VnetConfigServiceClient().GetVnetConfig(ctx, &vnet.GetVnetConfigRequest{})
		if err != nil {
			return nil, trace.Wrap(err)
		}
		return &vnetConfigCollection{vnetConfig: vnetConfig}, nil
	case types.KindAccessRequest:
		resource, err := client.GetAccessRequests(ctx, types.AccessRequestFilter{ID: rc.ref.Name})
		return &accessRequestCollection{accessRequests: resource}, trace.Wrap(err)
	case types.KindPlugin:
		if rc.ref.Name != "" {
			plugin, err := client.PluginsClient().GetPlugin(ctx, &pluginsv1.GetPluginRequest{Name: rc.ref.Name})
			if err != nil {
				return nil, trace.Wrap(err)
			}
			return &pluginCollection{plugins: []types.Plugin{plugin}}, nil
		}
		var plugins []types.Plugin
		startKey := ""
		for {
			resp, err := client.PluginsClient().ListPlugins(ctx, &pluginsv1.ListPluginsRequest{
				PageSize:    100,
				StartKey:    startKey,
				WithSecrets: rc.withSecrets,
			})
			if err != nil {
				return nil, trace.Wrap(err)
			}
			for _, v := range resp.Plugins {
				plugins = append(plugins, v)
			}
			if resp.NextKey == "" {
				break
			}
			startKey = resp.NextKey
		}
		return &pluginCollection{plugins: plugins}, nil
<<<<<<< HEAD
	case types.KindBotInstance:
		if rc.ref.Name != "" && rc.ref.SubKind != "" {
			// Gets a specific bot instance, e.g. bot_instance/<bot name>/<instance id>
			bi, err := client.BotInstanceServiceClient().GetBotInstance(ctx, &machineidv1pb.GetBotInstanceRequest{
				BotName:    rc.ref.SubKind,
				InstanceId: rc.ref.Name,
			})
			if err != nil {
				return nil, trace.Wrap(err)
			}

			return &botInstanceCollection{items: []*machineidv1pb.BotInstance{bi}}, nil
		}

		var instances []*machineidv1pb.BotInstance
		startKey := ""

		for {
			resp, err := client.BotInstanceServiceClient().ListBotInstances(ctx, &machineidv1pb.ListBotInstancesRequest{
				PageSize:  100,
				PageToken: startKey,

				// Note: empty filter lists all bot instances
				FilterBotName: rc.ref.Name,
			})
			if err != nil {
				return nil, trace.Wrap(err)
			}

			instances = append(instances, resp.BotInstances...)

			if resp.NextPageToken == "" {
				break
			}

			startKey = resp.NextPageToken
		}

		return &botInstanceCollection{items: instances}, nil
=======
	case types.KindAccessGraphSettings:
		settings, err := client.ClusterConfigClient().GetAccessGraphSettings(ctx, &clusterconfigpb.GetAccessGraphSettingsRequest{})
		if err != nil {
			return nil, trace.Wrap(err)
		}
		rec, err := clusterconfigrec.ProtoToResource(settings)
		if err != nil {
			return nil, trace.Wrap(err)
		}
		return &accessGraphSettings{accessGraphSettings: rec}, nil
>>>>>>> c119fc0b
	}
	return nil, trace.BadParameter("getting %q is not supported", rc.ref.String())
}

func getSAMLConnectors(ctx context.Context, client *authclient.Client, name string, withSecrets bool) ([]types.SAMLConnector, error) {
	if name == "" {
		connectors, err := client.GetSAMLConnectors(ctx, withSecrets)
		if err != nil {
			return nil, trace.Wrap(err)
		}
		return connectors, nil
	}
	connector, err := client.GetSAMLConnector(ctx, name, withSecrets)
	if err != nil {
		return nil, trace.Wrap(err)
	}
	return []types.SAMLConnector{connector}, nil
}

func getOIDCConnectors(ctx context.Context, client *authclient.Client, name string, withSecrets bool) ([]types.OIDCConnector, error) {
	if name == "" {
		connectors, err := client.GetOIDCConnectors(ctx, withSecrets)
		if err != nil {
			return nil, trace.Wrap(err)
		}
		return connectors, nil
	}
	connector, err := client.GetOIDCConnector(ctx, name, withSecrets)
	if err != nil {
		return nil, trace.Wrap(err)
	}
	return []types.OIDCConnector{connector}, nil
}

func getGithubConnectors(ctx context.Context, client *authclient.Client, name string, withSecrets bool) ([]types.GithubConnector, error) {
	if name == "" {
		connectors, err := client.GetGithubConnectors(ctx, withSecrets)
		if err != nil {
			return nil, trace.Wrap(err)
		}
		return connectors, nil
	}
	connector, err := client.GetGithubConnector(ctx, name, withSecrets)
	if err != nil {
		return nil, trace.Wrap(err)
	}
	return []types.GithubConnector{connector}, nil
}

// UpsertVerb generates the correct string form of a verb based on the action taken
func UpsertVerb(exists bool, force bool) string {
	if !force && exists {
		return "updated"
	}
	return "created"
}

func checkCreateResourceWithOrigin(storedRes types.ResourceWithOrigin, resDesc string, force, confirm bool) error {
	if exists := (storedRes.Origin() != types.OriginDefaults); exists && !force {
		return trace.AlreadyExists("non-default %s already exists", resDesc)
	}
	if managedByStatic := (storedRes.Origin() == types.OriginConfigFile); managedByStatic && !confirm {
		return trace.BadParameter(`The %s resource is managed by static configuration. We recommend removing configuration from teleport.yaml, restarting the servers and trying this command again.

If you would still like to proceed, re-run the command with both --force and --confirm flags.`, resDesc)
	}
	return nil
}

const managedByStaticDeleteMsg = `This resource is managed by static configuration. In order to reset it to defaults, remove relevant configuration from teleport.yaml and restart the servers.`

func findDeviceByIDOrTag(ctx context.Context, remote devicepb.DeviceTrustServiceClient, idOrTag string) ([]*devicepb.Device, error) {
	resp, err := remote.FindDevices(ctx, &devicepb.FindDevicesRequest{
		IdOrTag: idOrTag,
	})
	switch {
	case err != nil:
		return nil, trace.Wrap(err)
	case len(resp.Devices) == 0:
		return nil, trace.NotFound("device %q not found", idOrTag)
	case len(resp.Devices) == 1:
		return resp.Devices, nil
	}

	// Do we have an ID match?
	for _, dev := range resp.Devices {
		if dev.Id == idOrTag {
			return []*devicepb.Device{dev}, nil
		}
	}

	return nil, trace.BadParameter("found multiple devices for asset tag %q, please retry using the device ID instead", idOrTag)
}

// keepFn is a predicate function that returns true if a resource should be
// retained by filterResources.
type keepFn[T types.ResourceWithLabels] func(T) bool

// filterResources takes a list of resources and returns a filtered list of
// resources for which the `keep` predicate function returns true.
func filterResources[T types.ResourceWithLabels](resources []T, keep keepFn[T]) []T {
	out := make([]T, 0, len(resources))
	for _, r := range resources {
		if keep(r) {
			out = append(out, r)
		}
	}
	return out
}

// altNameFn is a func that returns an alternative name for a resource.
type altNameFn[T types.ResourceWithLabels] func(T) string

// filterByNameOrDiscoveredName filters resources by name or "discovered name".
// It prefers exact name filtering first - if none of the resource names match
// exactly (i.e. all of the resources are filtered out), then it retries and
// filters the resources by "discovered name" of resource name instead, which
// comes from an auto-discovery label.
func filterByNameOrDiscoveredName[T types.ResourceWithLabels](resources []T, prefixOrName string, extra ...altNameFn[T]) []T {
	// prefer exact names
	out := filterByName(resources, prefixOrName, extra...)
	if len(out) == 0 {
		// fallback to looking for discovered name label matches.
		out = filterByDiscoveredName(resources, prefixOrName)
	}
	return out
}

// filterByName filters resources by exact name match.
func filterByName[T types.ResourceWithLabels](resources []T, name string, altNameFns ...altNameFn[T]) []T {
	return filterResources(resources, func(r T) bool {
		if r.GetName() == name {
			return true
		}
		for _, altName := range altNameFns {
			if altName(r) == name {
				return true
			}
		}
		return false
	})
}

// filterByDiscoveredName filters resources that have a "discovered name" label
// that matches the given name.
func filterByDiscoveredName[T types.ResourceWithLabels](resources []T, name string) []T {
	return filterResources(resources, func(r T) bool {
		discoveredName, ok := r.GetLabel(types.DiscoveredNameLabel)
		return ok && discoveredName == name
	})
}

// getOneResourceNameToDelete checks a list of resources to ensure there is
// exactly one resource name among them, and returns that name or an error.
// Heartbeat resources can have the same name but different host ID, so this
// still allows a user to delete multiple heartbeats of the same name, for
// example `$ tctl rm db_server/someDB`.
func getOneResourceNameToDelete[T types.ResourceWithLabels](rs []T, ref services.Ref, resDesc string) (string, error) {
	seen := make(map[string]struct{})
	for _, r := range rs {
		seen[r.GetName()] = struct{}{}
	}
	switch len(seen) {
	case 1: // need exactly one.
		return rs[0].GetName(), nil
	case 0:
		return "", trace.NotFound("%v %q not found", resDesc, ref.Name)
	default:
		names := make([]string, 0, len(rs))
		for _, r := range rs {
			names = append(names, r.GetName())
		}
		msg := formatAmbiguousDeleteMessage(ref, resDesc, names)
		return "", trace.BadParameter(msg)
	}
}

// formatAmbiguousDeleteMessage returns a formatted message when a user is
// attempting to delete multiple resources by an ambiguous prefix of the
// resource names.
func formatAmbiguousDeleteMessage(ref services.Ref, resDesc string, names []string) string {
	slices.Sort(names)
	// choose an actual resource for the example in the error.
	exampleRef := ref
	exampleRef.Name = names[0]
	return fmt.Sprintf(`%s matches multiple auto-discovered %vs:
%v

Use the full resource name that was generated by the Teleport Discovery service, for example:
$ tctl rm %s`,
		ref.String(), resDesc, strings.Join(names, "\n"), exampleRef.String())
}

func (rc *ResourceCommand) createAuditQuery(ctx context.Context, client *authclient.Client, raw services.UnknownResource) error {
	in, err := services.UnmarshalAuditQuery(raw.Raw)
	if err != nil {
		return trace.Wrap(err)
	}

	if err := in.CheckAndSetDefaults(); err != nil {
		return trace.Wrap(err)
	}

	if err = client.SecReportsClient().UpsertSecurityAuditQuery(ctx, in); err != nil {
		return trace.Wrap(err)
	}
	return nil
}

func (rc *ResourceCommand) createSecurityReport(ctx context.Context, client *authclient.Client, raw services.UnknownResource) error {
	in, err := services.UnmarshalSecurityReport(raw.Raw)
	if err != nil {
		return trace.Wrap(err)
	}

	if err := in.CheckAndSetDefaults(); err != nil {
		return trace.Wrap(err)
	}

	if err = client.SecReportsClient().UpsertSecurityReport(ctx, in); err != nil {
		return trace.Wrap(err)
	}
	return nil
}

func (rc *ResourceCommand) createAccessMonitoringRule(ctx context.Context, client *authclient.Client, raw services.UnknownResource) error {
	in, err := services.UnmarshalAccessMonitoringRule(raw.Raw)
	if err != nil {
		return trace.Wrap(err)
	}

	if rc.IsForced() {
		if _, err = client.AccessMonitoringRuleClient().UpsertAccessMonitoringRule(ctx, in); err != nil {
			return trace.Wrap(err)
		}
		fmt.Printf("access monitoring rule %q has been created\n", in.GetMetadata().GetName())
		return nil
	}

	if _, err = client.AccessMonitoringRuleClient().CreateAccessMonitoringRule(ctx, in); err != nil {
		return trace.Wrap(err)
	}

	fmt.Printf("access monitoring rule %q has been created\n", in.GetMetadata().GetName())
	return nil
}

func (rc *ResourceCommand) updateAccessMonitoringRule(ctx context.Context, client *authclient.Client, raw services.UnknownResource) error {
	in, err := services.UnmarshalAccessMonitoringRule(raw.Raw)
	if err != nil {
		return trace.Wrap(err)
	}
	if _, err := client.AccessMonitoringRuleClient().UpdateAccessMonitoringRule(ctx, in); err != nil {
		return trace.Wrap(err)
	}
	fmt.Printf("access monitoring rule %q has been updated\n", in.GetMetadata().GetName())
	return nil
}

func (rc *ResourceCommand) createVnetConfig(ctx context.Context, client *authclient.Client, raw services.UnknownResource) error {
	vnetConfig, err := services.UnmarshalProtoResource[*vnet.VnetConfig](raw.Raw)
	if err != nil {
		return trace.Wrap(err)
	}

	if rc.IsForced() {
		_, err = client.VnetConfigServiceClient().UpsertVnetConfig(ctx, &vnet.UpsertVnetConfigRequest{VnetConfig: vnetConfig})
	} else {
		_, err = client.VnetConfigServiceClient().CreateVnetConfig(ctx, &vnet.CreateVnetConfigRequest{VnetConfig: vnetConfig})
	}
	if err != nil {
		return trace.Wrap(err)
	}

	fmt.Println("vnet_config has been created")
	return nil
}

func (rc *ResourceCommand) updateVnetConfig(ctx context.Context, client *authclient.Client, raw services.UnknownResource) error {
	vnetConfig, err := services.UnmarshalProtoResource[*vnet.VnetConfig](raw.Raw)
	if err != nil {
		return trace.Wrap(err)
	}
	if _, err := client.VnetConfigServiceClient().UpdateVnetConfig(ctx, &vnet.UpdateVnetConfigRequest{VnetConfig: vnetConfig}); err != nil {
		return trace.Wrap(err)
	}
	fmt.Println("vnet_config has been updated")
	return nil
}

func (rc *ResourceCommand) updatePlugin(ctx context.Context, client *authclient.Client, raw services.UnknownResource) error {
	item := pluginResourceWrapper{PluginV1: types.PluginV1{}}
	if err := utils.FastUnmarshal(raw.Raw, &item); err != nil {
		return trace.Wrap(err)
	}
	if _, err := client.PluginsClient().UpdatePlugin(ctx, &pluginsv1.UpdatePluginRequest{Plugin: &item.PluginV1}); err != nil {
		return trace.Wrap(err)
	}
	return nil
}

func (rc *ResourceCommand) createPlugin(ctx context.Context, client *authclient.Client, raw services.UnknownResource) error {
	item := pluginResourceWrapper{
		PluginV1: types.PluginV1{},
	}
	if err := utils.FastUnmarshal(raw.Raw, &item); err != nil {
		return trace.Wrap(err)
	}
	if !rc.IsForced() {
		// Plugin needs to be installed before it can be updated.
		return trace.BadParameter("Only plugin update operation is supported. Please use 'tctl plugins install' instead\n")
	}
	if _, err := client.PluginsClient().UpdatePlugin(ctx, &pluginsv1.UpdatePluginRequest{Plugin: &item.PluginV1}); err != nil {
		return trace.Wrap(err)
	}
	fmt.Printf("plugin %q has been updated\n", item.GetName())
	return nil
}

func (rc *ResourceCommand) upsertAccessGraphSettings(ctx context.Context, client *authclient.Client, raw services.UnknownResource) error {
	settings, err := clusterconfigrec.UnmarshalAccessGraphSettings(raw.Raw)
	if err != nil {
		return trace.Wrap(err)
	}

	if _, err = client.ClusterConfigClient().UpsertAccessGraphSettings(ctx, &clusterconfigpb.UpsertAccessGraphSettingsRequest{AccessGraphSettings: settings}); err != nil {
		return trace.Wrap(err)
	}

	fmt.Println("access_graph_settings has been upserted")
	return nil
}

func (rc *ResourceCommand) updateAccessGraphSettings(ctx context.Context, client *authclient.Client, raw services.UnknownResource) error {
	settings, err := clusterconfigrec.UnmarshalAccessGraphSettings(raw.Raw)
	if err != nil {
		return trace.Wrap(err)
	}

	if _, err = client.ClusterConfigClient().UpdateAccessGraphSettings(ctx, &clusterconfigpb.UpdateAccessGraphSettingsRequest{AccessGraphSettings: settings}); err != nil {
		return trace.Wrap(err)
	}
	fmt.Println("access_graph_settings has been updated")
	return nil
}<|MERGE_RESOLUTION|>--- conflicted
+++ resolved
@@ -2823,7 +2823,6 @@
 			startKey = resp.NextKey
 		}
 		return &pluginCollection{plugins: plugins}, nil
-<<<<<<< HEAD
 	case types.KindBotInstance:
 		if rc.ref.Name != "" && rc.ref.SubKind != "" {
 			// Gets a specific bot instance, e.g. bot_instance/<bot name>/<instance id>
@@ -2863,7 +2862,6 @@
 		}
 
 		return &botInstanceCollection{items: instances}, nil
-=======
 	case types.KindAccessGraphSettings:
 		settings, err := client.ClusterConfigClient().GetAccessGraphSettings(ctx, &clusterconfigpb.GetAccessGraphSettingsRequest{})
 		if err != nil {
@@ -2874,7 +2872,6 @@
 			return nil, trace.Wrap(err)
 		}
 		return &accessGraphSettings{accessGraphSettings: rec}, nil
->>>>>>> c119fc0b
 	}
 	return nil, trace.BadParameter("getting %q is not supported", rc.ref.String())
 }
