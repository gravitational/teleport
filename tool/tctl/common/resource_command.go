--- conflicted
+++ resolved
@@ -83,22 +83,13 @@
 // Initialize allows ResourceCommand to plug itself into the CLI parser
 func (rc *ResourceCommand) Initialize(app *kingpin.Application, config *service.Config) {
 	rc.CreateHandlers = map[ResourceKind]ResourceCreateHandler{
-<<<<<<< HEAD
-		types.KindUser:                  rc.createUser,
-		types.KindRole:                  rc.createRole,
-		types.KindTrustedCluster:        rc.createTrustedCluster,
-		types.KindGithubConnector:       rc.createGithubConnector,
-		types.KindCertAuthority:         rc.createCertAuthority,
-		types.KindClusterAuthPreference: rc.createAuthPreference,
-=======
-		services.KindUser:                  rc.createUser,
-		services.KindRole:                  rc.createRole,
-		services.KindTrustedCluster:        rc.createTrustedCluster,
-		services.KindGithubConnector:       rc.createGithubConnector,
-		services.KindCertAuthority:         rc.createCertAuthority,
-		services.KindClusterAuthPreference: rc.createAuthPreference,
-		types.KindClusterNetworkingConfig:  rc.createClusterNetworkingConfig,
->>>>>>> 3ca21aca
+		types.KindUser:                    rc.createUser,
+		types.KindRole:                    rc.createRole,
+		types.KindTrustedCluster:          rc.createTrustedCluster,
+		types.KindGithubConnector:         rc.createGithubConnector,
+		types.KindCertAuthority:           rc.createCertAuthority,
+		types.KindClusterAuthPreference:   rc.createAuthPreference,
+		types.KindClusterNetworkingConfig: rc.createClusterNetworkingConfig,
 	}
 	rc.config = config
 
@@ -473,14 +464,10 @@
 
 // Delete deletes resource by name
 func (rc *ResourceCommand) Delete(client auth.ClientI) (err error) {
-<<<<<<< HEAD
-	singletonResources := []string{types.KindClusterAuthPreference}
-=======
 	singletonResources := []string{
-		services.KindClusterAuthPreference,
+		types.KindClusterAuthPreference,
 		types.KindClusterNetworkingConfig,
 	}
->>>>>>> 3ca21aca
 	if !utils.SliceContainsStr(singletonResources, rc.ref.Kind) && (rc.ref.Kind == "" || rc.ref.Name == "") {
 		return trace.BadParameter("provide a full resource name to delete, for example:\n$ tctl rm cluster/east\n")
 	}
@@ -873,10 +860,6 @@
 		if err != nil {
 			return nil, trace.Wrap(err)
 		}
-<<<<<<< HEAD
-		authPrefs := []types.AuthPreference{authPref}
-		return &authPrefCollection{authPrefs: authPrefs}, nil
-=======
 		return &authPrefCollection{authPref}, nil
 	case types.KindClusterNetworkingConfig:
 		if rc.ref.Name != "" {
@@ -887,7 +870,6 @@
 			return nil, trace.Wrap(err)
 		}
 		return &netConfigCollection{netConfig}, nil
->>>>>>> 3ca21aca
 	}
 	return nil, trace.BadParameter("getting %q is not supported", rc.ref.String())
 }
