/*
 * Teleport
 * Copyright (C) 2023  Gravitational, Inc.
 *
 * This program is free software: you can redistribute it and/or modify
 * it under the terms of the GNU Affero General Public License as published by
 * the Free Software Foundation, either version 3 of the License, or
 * (at your option) any later version.
 *
 * This program is distributed in the hope that it will be useful,
 * but WITHOUT ANY WARRANTY; without even the implied warranty of
 * MERCHANTABILITY or FITNESS FOR A PARTICULAR PURPOSE.  See the
 * GNU Affero General Public License for more details.
 *
 * You should have received a copy of the GNU Affero General Public License
 * along with this program.  If not, see <http://www.gnu.org/licenses/>.
 */

package common

import (
	"context"
	"fmt"
	"io"
	"net/url"
	"os"
	"strings"
	"text/template"
	"time"

	"github.com/alecthomas/kingpin/v2"
	"github.com/gravitational/trace"
	"github.com/jonboulle/clockwork"
	log "github.com/sirupsen/logrus"
	"google.golang.org/protobuf/types/known/durationpb"

	"github.com/gravitational/teleport"
	"github.com/gravitational/teleport/api/client/proto"
	"github.com/gravitational/teleport/api/client/webclient"
	apidefaults "github.com/gravitational/teleport/api/defaults"
	trustpb "github.com/gravitational/teleport/api/gen/proto/go/teleport/trust/v1"
	"github.com/gravitational/teleport/api/types"
	"github.com/gravitational/teleport/lib/auth/authclient"
	"github.com/gravitational/teleport/lib/auth/keygen"
	"github.com/gravitational/teleport/lib/auth/windows"
	"github.com/gravitational/teleport/lib/client"
	"github.com/gravitational/teleport/lib/client/db"
	"github.com/gravitational/teleport/lib/client/identityfile"
	"github.com/gravitational/teleport/lib/defaults"
	kubeutils "github.com/gravitational/teleport/lib/kube/utils"
	"github.com/gravitational/teleport/lib/service/servicecfg"
	"github.com/gravitational/teleport/lib/services"
	"github.com/gravitational/teleport/lib/utils"
	commonclient "github.com/gravitational/teleport/tool/tctl/common/client"
	tctlcfg "github.com/gravitational/teleport/tool/tctl/common/config"
)

// authCommandClient is aggregated client interface for auth command.
type authCommandClient interface {
	certificateSigner
	crlGenerator
	authclient.ClientI
}

// AuthCommand implements `tctl auth` group of commands
type AuthCommand struct {
	config                     *servicecfg.Config
	authType                   string
	genPubPath                 string
	genPrivPath                string
	genUser                    string
	genHost                    string
	format                     string
	genTTL                     time.Duration
	exportAuthorityFingerprint string
	exportPrivateKeys          bool
	output                     string
	outputFormat               identityfile.Format
	compatVersion              string
	compatibility              string
	proxyAddr                  string
	leafCluster                string
	kubeCluster                string
	appName                    string
	dbService                  string
	dbName                     string
	dbUser                     string
	windowsUser                string
	windowsDomain              string
	windowsPKIDomain           string
	windowsSID                 string
	omitCDP                    bool
	signOverwrite              bool
	password                   string
	caType                     string
	streamTarfile              bool
	identityWriter             identityfile.ConfigWriter

	rotateGracePeriod time.Duration
	rotateType        string
	rotateManualMode  bool
	rotateTargetPhase string

	authGenerate *kingpin.CmdClause
	authExport   *kingpin.CmdClause
	authSign     *kingpin.CmdClause
	authRotate   *kingpin.CmdClause
	authLS       *kingpin.CmdClause
	authCRL      *kingpin.CmdClause
	// testInsecureSkipVerify is used to skip TLS verification during tests
	// when connecting to the proxy ping address.
	testInsecureSkipVerify bool
}

// Initialize allows TokenCommand to plug itself into the CLI parser
func (a *AuthCommand) Initialize(app *kingpin.Application, _ *tctlcfg.GlobalCLIFlags, config *servicecfg.Config) {
	a.config = config
	// operations with authorities
	auth := app.Command("auth", "Operations with user and host certificate authorities (CAs).").Hidden()
	a.authExport = auth.Command("export", "Export public cluster CA certificates to stdout.")
	a.authExport.Flag("keys", "if set, will print private keys").BoolVar(&a.exportPrivateKeys)
	a.authExport.Flag("fingerprint", "filter authority by fingerprint").StringVar(&a.exportAuthorityFingerprint)
	a.authExport.Flag("compat", "export certificates compatible with specific version of Teleport").StringVar(&a.compatVersion)
	a.authExport.Flag("type",
		fmt.Sprintf("export certificate type (%v)", strings.Join(allowedCertificateTypes, ", "))).
		EnumVar(&a.authType, allowedCertificateTypes...)
	a.authExport.
		Flag("out", "If set writes exported authorities to files with the given path prefix").
		StringVar(&a.output)

	a.authGenerate = auth.Command("gen", "Generate a new SSH keypair.").Hidden()
	a.authGenerate.Flag("pub-key", "path to the public key").Required().StringVar(&a.genPubPath)
	a.authGenerate.Flag("priv-key", "path to the private key").Required().StringVar(&a.genPrivPath)

	a.authSign = auth.Command("sign", "Create an identity file(s) for a given user.")
	a.authSign.Flag("user", "Teleport user name").StringVar(&a.genUser)
	a.authSign.Flag("host", "Teleport host name").StringVar(&a.genHost)
	a.authSign.Flag("out", "Identity output").Short('o').Required().StringVar(&a.output)
	a.authSign.Flag("format",
		fmt.Sprintf("Identity format: %s. %s is the default.",
			identityfile.KnownFileFormats.String(), identityfile.DefaultFormat)).
		Default(string(identityfile.DefaultFormat)).
		StringVar((*string)(&a.outputFormat))
	a.authSign.Flag("ttl", "TTL (time to live) for the generated certificate.").
		Default(fmt.Sprintf("%v", apidefaults.CertDuration)).
		DurationVar(&a.genTTL)
	a.authSign.Flag("compat", "OpenSSH compatibility flag").StringVar(&a.compatibility)
	a.authSign.Flag("proxy", `Address of the Teleport proxy. When --format is set to "kubernetes", this address will be set as cluster address in the generated kubeconfig file`).StringVar(&a.proxyAddr)
	a.authSign.Flag("overwrite", "Whether to overwrite existing destination files. When not set, user will be prompted before overwriting any existing file.").BoolVar(&a.signOverwrite)
	a.authSign.Flag("tar", "Create a tarball of the resulting certificates and stream to stdout.").BoolVar(&a.streamTarfile)
	// --kube-cluster was an unfortunately chosen flag name, before teleport
	// supported kubernetes_service and registered kubernetes clusters that are
	// not trusted teleport clusters.
	// It's kept as an alias for --leaf-cluster for backwards-compatibility,
	// but hidden.
	a.authSign.Flag("kube-cluster", `Leaf cluster to generate identity file for when --format is set to "kubernetes"`).Hidden().StringVar(&a.leafCluster)
	a.authSign.Flag("leaf-cluster", `Leaf cluster to generate identity file for when --format is set to "kubernetes"`).StringVar(&a.leafCluster)
	a.authSign.Flag("kube-cluster-name", `Kubernetes cluster to generate identity file for when --format is set to "kubernetes"`).StringVar(&a.kubeCluster)
	a.authSign.Flag("app-name", `Application to generate identity file for. Mutually exclusive with "--db-service".`).StringVar(&a.appName)
	a.authSign.Flag("db-service", `Database to generate identity file for. Mutually exclusive with "--app-name".`).StringVar(&a.dbService)
	a.authSign.Flag("db-user", `Database user placed on the identity file. Only used when "--db-service" is set.`).StringVar(&a.dbUser)
	a.authSign.Flag("db-name", `Database name placed on the identity file. Only used when "--db-service" is set.`).StringVar(&a.dbName)
	a.authSign.Flag("windows-user", `Window user placed on the identity file. Only used when --format is set to "windows"`).StringVar(&a.windowsUser)
	a.authSign.Flag("windows-domain", `Active Directory domain for which this cert is valid. Only used when --format is set to "windows"`).StringVar(&a.windowsDomain)
	a.authSign.Flag("windows-pki-domain", `Active Directory domain where CRLs will be located. Only used when --format is set to "windows"`).StringVar(&a.windowsPKIDomain)
	a.authSign.Flag("windows-sid", `Optional Security Identifier to embed in the certificate. Only used when --format is set to "windows"`).StringVar(&a.windowsSID)
	a.authSign.Flag("omit-cdp", `Omit CRL Distribution Points from the cert. Only used when --format is set to "windows"`).BoolVar(&a.omitCDP)

	a.authRotate = auth.Command("rotate", "Rotate certificate authorities in the cluster.")
	a.authRotate.Flag("grace-period", "Grace period keeps previous certificate authorities signatures valid, if set to 0 will force users to re-login and nodes to re-register.").
		Default(fmt.Sprintf("%v", defaults.RotationGracePeriod)).
		DurationVar(&a.rotateGracePeriod)
	a.authRotate.Flag("manual", "Activate manual rotation , set rotation phases manually").BoolVar(&a.rotateManualMode)
	a.authRotate.Flag("type", fmt.Sprintf("Certificate authority to rotate, one of: %s", strings.Join(getCertAuthTypes(), ", "))).Required().EnumVar(&a.rotateType, getCertAuthTypes()...)
	a.authRotate.Flag("phase", fmt.Sprintf("Target rotation phase to set, used in manual rotation, one of: %v", strings.Join(types.RotatePhases, ", "))).StringVar(&a.rotateTargetPhase)

	a.authLS = auth.Command("ls", "List connected auth servers.")
	a.authLS.Flag("format", "Output format: 'yaml', 'json' or 'text'").Default(teleport.YAML).StringVar(&a.format)

	a.authCRL = auth.Command("crl", "Export empty certificate revocation list (CRL) for certificate authorities.")
	a.authCRL.Flag("type", fmt.Sprintf("Certificate authority type, one of: %s", strings.Join(allowedCRLCertificateTypes, ", "))).Required().EnumVar(&a.caType, allowedCRLCertificateTypes...)
}

// TryRun takes the CLI command as an argument (like "auth gen") and executes it
// or returns match=false if 'cmd' does not belong to it
func (a *AuthCommand) TryRun(ctx context.Context, cmd string, clientFunc commonclient.InitFunc) (match bool, err error) {
	var commandFunc func(ctx context.Context, client authCommandClient) error
	switch cmd {
	case a.authGenerate.FullCommand():
		return true, trace.Wrap(a.GenerateKeys(ctx))
	case a.authExport.FullCommand():
		commandFunc = a.ExportAuthorities
	case a.authSign.FullCommand():
		commandFunc = a.GenerateAndSignKeys
	case a.authRotate.FullCommand():
		commandFunc = a.RotateCertAuthority
	case a.authLS.FullCommand():
		commandFunc = a.ListAuthServers
	case a.authCRL.FullCommand():
		commandFunc = a.GenerateCRLForCA
	default:
		return false, nil
	}
	client, closeFn, err := clientFunc(ctx)
	if err != nil {
		return false, trace.Wrap(err)
	}
	err = commandFunc(ctx, client)
	closeFn(ctx)

	return true, trace.Wrap(err)
}

var allowedCertificateTypes = []string{
	"user",
	"host",
	"tls-host",
	"tls-user",
	"tls-user-der",
	"tls-spiffe",
	"windows",
	"db",
	"db-der",
	"db-client",
	"db-client-der",
	"openssh",
	"saml-idp",
}

// allowedCRLCertificateTypes list of certificate authorities types that can
// have a CRL exported.
var allowedCRLCertificateTypes = []string{
	string(types.HostCA),
	string(types.DatabaseCA),
	string(types.DatabaseClientCA),
	string(types.UserCA),
}

// ExportAuthorities outputs the list of authorities in OpenSSH compatible formats
// If --type flag is given, only prints keys for CAs of this type, otherwise
// prints all keys
<<<<<<< HEAD
func (a *AuthCommand) ExportAuthorities(ctx context.Context, clt authCommandClient) error {
	exportFunc := client.ExportAuthorities
=======
func (a *AuthCommand) ExportAuthorities(ctx context.Context, clt *authclient.Client) error {
	exportFunc := client.ExportAllAuthorities
>>>>>>> 39affa30
	if a.exportPrivateKeys {
		exportFunc = client.ExportAllAuthoritiesSecrets
	}

	authorities, err := exportFunc(
		ctx,
		clt,
		client.ExportAuthoritiesRequest{
			AuthType:                   a.authType,
			ExportAuthorityFingerprint: a.exportAuthorityFingerprint,
			UseCompatVersion:           a.compatVersion == "1.0",
		},
	)
	if err != nil {
		return trace.Wrap(err)
	}

	if l := len(authorities); l > 1 && a.output == "" {
		return trace.BadParameter("found %d authorities to export, use --out to export all", l)
	}

	if a.output != "" {
		perms := os.FileMode(0644)
		if a.exportPrivateKeys {
			perms = 0600
		}

		fmt.Fprintf(os.Stderr, "Writing %d files with prefix %q\n", len(authorities), a.output)
		for i, authority := range authorities {
			name := fmt.Sprintf("%s%d.cer", a.output, i)
			if err := os.WriteFile(name, authority.Data, perms); err != nil {
				return trace.Wrap(err)
			}
			fmt.Println(name)
		}
		return nil
	}

	// Only a single CA is exported if we got this far.
	fmt.Printf("%s\n", authorities[0].Data)
	return nil
}

// GenerateKeys generates a new keypair
func (a *AuthCommand) GenerateKeys(ctx context.Context) error {
	keygen := keygen.New(ctx)
	privBytes, pubBytes, err := keygen.GenerateKeyPair()
	if err != nil {
		return trace.Wrap(err)
	}
	err = os.WriteFile(a.genPubPath, pubBytes, 0o600)
	if err != nil {
		return trace.Wrap(err)
	}

	err = os.WriteFile(a.genPrivPath, privBytes, 0o600)
	if err != nil {
		return trace.Wrap(err)
	}

	fmt.Printf("wrote public key to: %v and private key to: %v\n", a.genPubPath, a.genPrivPath)
	return nil
}

// certificateSigner is an interface for the methods used by GenerateAndSignKeys
// to sign certificates using the Auth Server.
type certificateSigner interface {
	kubeutils.KubeServicesPresence
	GenerateDatabaseCert(context.Context, *proto.DatabaseCertRequest) (*proto.DatabaseCertResponse, error)
	GenerateUserCerts(ctx context.Context, req proto.UserCertsRequest) (*proto.Certs, error)
	GenerateWindowsDesktopCert(context.Context, *proto.WindowsDesktopCertRequest) (*proto.WindowsDesktopCertResponse, error)
	GetApplicationServers(ctx context.Context, namespace string) ([]types.AppServer, error)
	GetCertAuthorities(ctx context.Context, caType types.CertAuthType, loadKeys bool) ([]types.CertAuthority, error)
	GetCertAuthority(ctx context.Context, id types.CertAuthID, loadKeys bool) (types.CertAuthority, error)
	GetClusterName(opts ...services.MarshalOption) (types.ClusterName, error)
	GetClusterNetworkingConfig(ctx context.Context) (types.ClusterNetworkingConfig, error)
	GetDatabaseServers(ctx context.Context, namespace string, opts ...services.MarshalOption) ([]types.DatabaseServer, error)
	GetProxies() ([]types.Server, error)
	GetRemoteClusters(ctx context.Context) ([]types.RemoteCluster, error)
	TrustClient() trustpb.TrustServiceClient
	// TODO (Joerger): DELETE IN 17.0.0
	authclient.CreateAppSessionForV15Client
}

// GenerateAndSignKeys generates a new keypair and signs it for role
func (a *AuthCommand) GenerateAndSignKeys(ctx context.Context, clusterAPI authCommandClient) error {
	if a.streamTarfile {
		tarWriter := newTarWriter(clockwork.NewRealClock())
		defer tarWriter.Archive(os.Stdout)
		a.identityWriter = tarWriter
	}

	switch a.outputFormat {
	case identityfile.FormatDatabase, identityfile.FormatMongo, identityfile.FormatCockroach,
		identityfile.FormatRedis, identityfile.FormatElasticsearch:
		return a.generateDatabaseKeys(ctx, clusterAPI)
	case identityfile.FormatCassandra, identityfile.FormatScylla:
		jskPass, err := utils.CryptoRandomHex(32)
		if err != nil {
			return trace.Wrap(err)
		}
		a.password = jskPass
		return a.generateDatabaseKeys(ctx, clusterAPI)
	case identityfile.FormatSnowflake:
		return a.generateSnowflakeKey(ctx, clusterAPI)
	case identityfile.FormatWindows:
		return a.generateWindowsCert(ctx, clusterAPI)
	case identityfile.FormatOracle:
		oracleWalletPass, err := utils.CryptoRandomHex(32)
		if err != nil {
			return trace.Wrap(err)
		}
		a.password = oracleWalletPass
		return a.generateDBOracleCert(ctx, clusterAPI)

	}
	switch {
	case a.genUser != "" && a.genHost == "":
		return a.generateUserKeys(ctx, clusterAPI)
	case a.genUser == "" && a.genHost != "":
		return a.generateHostKeys(ctx, clusterAPI)
	default:
		return trace.BadParameter("--user or --host must be specified")
	}
}

func (a *AuthCommand) generateWindowsCert(ctx context.Context, clusterAPI certificateSigner) error {
	var missingFlags []string
	if len(a.windowsUser) == 0 {
		missingFlags = append(missingFlags, "--windows-user")
	}
	if len(a.windowsDomain) == 0 {
		missingFlags = append(missingFlags, "--windows-domain")
	}
	if len(missingFlags) > 0 {
		return trace.BadParameter("the following flags are missing: %v",
			strings.Join(missingFlags, ", "))
	}

	cn, err := clusterAPI.GetClusterName()
	if err != nil {
		return trace.Wrap(err)
	}

	domain := a.windowsDomain
	if a.windowsPKIDomain != "" {
		domain = a.windowsPKIDomain
	}

	certDER, _, err := windows.GenerateWindowsDesktopCredentials(ctx, &windows.GenerateCredentialsRequest{
		CAType:             types.UserCA,
		Username:           a.windowsUser,
		Domain:             a.windowsDomain,
		ActiveDirectorySID: a.windowsSID,
		TTL:                a.genTTL,
		ClusterName:        cn.GetClusterName(),
		LDAPConfig:         windows.LDAPConfig{Domain: domain},
		OmitCDP:            a.omitCDP,
		AuthClient:         clusterAPI,
	})
	if err != nil {
		return trace.Wrap(err)
	}

	_, err = identityfile.Write(ctx, identityfile.WriteConfig{
		OutputPath: a.output,
		Key: &client.Key{
			// the godocs say the map key is the desktop server name,
			// but in this case we're just generating a cert that's not
			// specific to a particular desktop
			WindowsDesktopCerts: map[string][]byte{a.windowsUser: certDER},
		},
		Format:               a.outputFormat,
		OverwriteDestination: a.signOverwrite,
		Writer:               a.identityWriter,
	})
	if err != nil {
		return trace.Wrap(err)
	}

	return nil
}

// generateSnowflakeKey exports DatabaseCA public key in the format required by Snowflake
// Ref: https://docs.snowflake.com/en/user-guide/key-pair-auth.html#step-2-generate-a-public-key
func (a *AuthCommand) generateSnowflakeKey(ctx context.Context, clusterAPI certificateSigner) error {
	key, err := client.GenerateRSAKey()
	if err != nil {
		return trace.Wrap(err)
	}

	cn, err := clusterAPI.GetClusterName()
	if err != nil {
		return trace.Wrap(err)
	}
	certAuthID := types.CertAuthID{
		Type:       types.DatabaseClientCA,
		DomainName: cn.GetClusterName(),
	}
	dbClientCA, err := clusterAPI.GetCertAuthority(ctx, certAuthID, false)
	if err != nil {
		return trace.Wrap(err)
	}
	key.TrustedCerts = []authclient.TrustedCerts{{TLSCertificates: services.GetTLSCerts(dbClientCA)}}

	filesWritten, err := identityfile.Write(ctx, identityfile.WriteConfig{
		OutputPath:           a.output,
		Key:                  key,
		Format:               a.outputFormat,
		OverwriteDestination: a.signOverwrite,
		Writer:               a.identityWriter,
	})
	if err != nil {
		return trace.Wrap(err)
	}

	return trace.Wrap(
		writeHelperMessageDBmTLS(a.helperMsgDst(), filesWritten, "", a.outputFormat, "", a.streamTarfile))
}

// RotateCertAuthority starts or restarts certificate authority rotation process
func (a *AuthCommand) RotateCertAuthority(ctx context.Context, client authCommandClient) error {
	req := types.RotateRequest{
		Type:        types.CertAuthType(a.rotateType),
		GracePeriod: &a.rotateGracePeriod,
		TargetPhase: a.rotateTargetPhase,
	}
	if a.rotateManualMode {
		req.Mode = types.RotationModeManual
	} else {
		req.Mode = types.RotationModeAuto
	}
	if err := client.RotateCertAuthority(ctx, req); err != nil {
		return err
	}
	if a.rotateTargetPhase != "" {
		fmt.Printf("Updated rotation phase to %q. To check status use 'tctl status'\n", a.rotateTargetPhase)
	} else {
		fmt.Printf("Initiated certificate authority rotation. To check status use 'tctl status'\n")
	}

	return nil
}

// ListAuthServers prints a list of connected auth servers
func (a *AuthCommand) ListAuthServers(ctx context.Context, clusterAPI authCommandClient) error {
	servers, err := clusterAPI.GetAuthServers()
	if err != nil {
		return trace.Wrap(err)
	}

	sc := &serverCollection{servers}

	switch a.format {
	case teleport.Text:
		// auth servers don't have labels.
		verbose := false
		return sc.writeText(os.Stdout, verbose)
	case teleport.YAML:
		return writeYAML(sc, os.Stdout)
	case teleport.JSON:
		return writeJSON(sc, os.Stdout)
	}

	return nil
}

type crlGenerator interface {
	GenerateCertAuthorityCRL(ctx context.Context, caType types.CertAuthType) ([]byte, error)
}

// GenerateCRLForCA generates a certificate revocation list for a certificate
// authority.
func (a *AuthCommand) GenerateCRLForCA(ctx context.Context, clusterAPI authCommandClient) error {
	certType := types.CertAuthType(a.caType)
	if err := certType.Check(); err != nil {
		return trace.Wrap(err)
	}

	crl, err := clusterAPI.GenerateCertAuthorityCRL(ctx, certType)
	if err != nil {
		return trace.Wrap(err)
	}

	fmt.Println(string(crl))
	return nil
}

func (a *AuthCommand) generateHostKeys(ctx context.Context, clusterAPI certificateSigner) error {
	// only format=openssh is supported
	if a.outputFormat != identityfile.FormatOpenSSH {
		return trace.BadParameter("invalid --format flag %q, only %q is supported", a.outputFormat, identityfile.FormatOpenSSH)
	}

	// split up comma separated list
	principals := strings.Split(a.genHost, ",")

	// generate a keypair
	key, err := client.GenerateRSAKey()
	if err != nil {
		return trace.Wrap(err)
	}

	cn, err := clusterAPI.GetClusterName()
	if err != nil {
		return trace.Wrap(err)
	}
	clusterName := cn.GetClusterName()

	res, err := clusterAPI.TrustClient().GenerateHostCert(ctx, &trustpb.GenerateHostCertRequest{
		Key:         key.MarshalSSHPublicKey(),
		HostId:      "",
		NodeName:    "",
		Principals:  principals,
		ClusterName: clusterName,
		Role:        string(types.RoleNode),
		Ttl:         durationpb.New(0),
	})
	if err != nil {
		return trace.Wrap(err)
	}
	key.Cert = res.SshCertificate

	hostCAs, err := clusterAPI.GetCertAuthorities(ctx, types.HostCA, false)
	if err != nil {
		return trace.Wrap(err)
	}
	key.TrustedCerts = authclient.AuthoritiesToTrustedCerts(hostCAs)

	// if no name was given, take the first name on the list of principals
	filePath := a.output
	if filePath == "" {
		filePath = principals[0]
	}

	filesWritten, err := identityfile.Write(ctx, identityfile.WriteConfig{
		OutputPath:           filePath,
		Key:                  key,
		Format:               a.outputFormat,
		OverwriteDestination: a.signOverwrite,
		Writer:               a.identityWriter,
	})
	if err != nil {
		return trace.Wrap(err)
	}

	fmt.Fprintf(a.helperMsgDst(), "\nThe credentials have been written to %s\n", strings.Join(filesWritten, ", "))

	return nil
}

// generateDatabaseKeys generates a new unsigned key and signs it with Teleport
// CA for database access.
func (a *AuthCommand) generateDatabaseKeys(ctx context.Context, clusterAPI certificateSigner) error {
	key, err := client.GenerateRSAKey()
	if err != nil {
		return trace.Wrap(err)
	}
	return a.generateDatabaseKeysForKey(ctx, clusterAPI, key)
}

// generateDatabaseKeysForKey signs the provided unsigned key with Teleport CA
// for database access.
func (a *AuthCommand) generateDatabaseKeysForKey(ctx context.Context, clusterAPI certificateSigner, key *client.Key) error {
	principals := strings.Split(a.genHost, ",")

	dbCertReq := db.GenerateDatabaseCertificatesRequest{
		ClusterAPI:         clusterAPI,
		Principals:         principals,
		OutputFormat:       a.outputFormat,
		OutputCanOverwrite: a.signOverwrite,
		OutputLocation:     a.output,
		TTL:                a.genTTL,
		Key:                key,
		Password:           a.password,
		IdentityFileWriter: a.identityWriter,
	}
	filesWritten, err := db.GenerateDatabaseServerCertificates(ctx, dbCertReq)
	if err != nil {
		return trace.Wrap(err)
	}

	return trace.Wrap(writeHelperMessageDBmTLS(a.helperMsgDst(), filesWritten, a.output, a.outputFormat, a.password, a.streamTarfile))
}

var mapIdentityFileFormatHelperTemplate = map[identityfile.Format]*template.Template{
	identityfile.FormatDatabase:      dbAuthSignTpl,
	identityfile.FormatMongo:         mongoAuthSignTpl,
	identityfile.FormatCockroach:     cockroachAuthSignTpl,
	identityfile.FormatRedis:         redisAuthSignTpl,
	identityfile.FormatSnowflake:     snowflakeAuthSignTpl,
	identityfile.FormatElasticsearch: elasticsearchAuthSignTpl,
	identityfile.FormatCassandra:     cassandraAuthSignTpl,
	identityfile.FormatScylla:        scyllaAuthSignTpl,
	identityfile.FormatOracle:        oracleAuthSignTpl,
}

func writeHelperMessageDBmTLS(writer io.Writer, filesWritten []string, output string, outputFormat identityfile.Format, password string, tarOutput bool) error {
	if writer == nil {
		return nil
	}

	tpl, found := mapIdentityFileFormatHelperTemplate[outputFormat]
	if !found {
		// This format doesn't have a recommended configuration.
		// Consider adding one to ease the installation for the end-user
		return nil
	}
	tplVars := map[string]interface{}{
		"files":     strings.Join(filesWritten, ", "),
		"password":  password,
		"output":    output,
		"tarOutput": tarOutput,
	}
	switch outputFormat {
	case defaults.ProtocolCockroachDB:
		tplVars["clientCAPath"] = "/path/to/client-ca.key"
	case defaults.ProtocolOracle:
		tplVars["manualOrapkiFlow"] = len(filesWritten) != 1
		// use a generic example path since they will have to copy the files
		// to the oracle server.
		tplVars["walletDir"] = "/path/to/oracleWalletDir"
		var caCertPaths []string
		for _, f := range filesWritten {
			if strings.HasSuffix(f, ".crt") {
				caCertPaths = append(caCertPaths, f)
			}
		}
		tplVars["caCertPaths"] = caCertPaths
	}

	return trace.Wrap(tpl.Execute(writer, tplVars))
}

var (
	// dbAuthSignTpl is printed when user generates credentials for a self-hosted database.
	dbAuthSignTpl = template.Must(template.New("").Parse(
		`{{if .tarOutput }}
To unpack the tar archive, pipe the output of tctl to 'tar x'. For example:

$ tctl auth sign ${FLAGS} | tar -xv
{{else}}
Database credentials have been written to {{.files}}.
{{end}}

To enable mutual TLS on your PostgreSQL server, add the following to its postgresql.conf configuration file:

ssl = on
ssl_cert_file = '/path/to/{{.output}}.crt'
ssl_key_file = '/path/to/{{.output}}.key'
ssl_ca_file = '/path/to/{{.output}}.cas'

To enable mutual TLS on your MySQL server, add the following to its mysql.cnf configuration file:

[mysqld]
require_secure_transport=ON
ssl-cert=/path/to/{{.output}}.crt
ssl-key=/path/to/{{.output}}.key
ssl-ca=/path/to/{{.output}}.cas
`))
	// mongoAuthSignTpl is printed when user generates credentials for a MongoDB database.
	mongoAuthSignTpl = template.Must(template.New("").Parse(
		`{{- if .tarOutput -}}
To unpack the tar archive, pipe the output of tctl to 'tar -x'. For example:

$ tctl auth sign ${FLAGS} | tar -x
{{- else -}}
Database credentials have been written to {{.files}}.
{{- end }}

To enable mutual TLS on your MongoDB server, add the following to its
mongod.yaml configuration file:

net:
  tls:
    mode: requireTLS
    certificateKeyFile: /path/to/{{.output}}.crt
    CAFile: /path/to/{{.output}}.cas
`))
	cockroachAuthSignTpl = template.Must(template.New("").Parse(`Database credentials have been written to {{.files}}.

To enable mutual TLS on your CockroachDB server, generate a client CA and client
certs for your node:

# --overwrite flag prepends the client CA cert to {{.output}}/ca-client.crt
cockroach cert create-client-ca \
    --certs-dir={{.output}} \
    --ca-key={{.clientCAPath}} \
    --overwrite

cockroach cert create-client node \
    --certs-dir={{.output}}
    --ca-key={{.clientCAPath}}

Then point cockroach to the certs directory using the --certs-dir flag:

cockroach start \
  --certs-dir={{.output}} \
  # other flags...

For more information about creating a client CA and issuing certs, see:
https://www.cockroachlabs.com/docs/stable/cockroach-cert

Teleport uses a split CA architecture for database access.
For more information about using a split CA with CockroachDB, see:
https://www.cockroachlabs.com/docs/stable/authentication#using-split-ca-certificates
`))

	redisAuthSignTpl = template.Must(template.New("").Parse(
		`{{- if .tarOutput }}
Unpack the tar archive by piping the output of tctl to 'tar x'. For example:

$ tctl auth sign ${CERT_FLAGS} | tar -xv
{{else}}
Database credentials have been written to {{.files}}.
{{end}}

To enable mutual TLS on your Redis server, add the following to your redis.conf:

tls-ca-cert-file /path/to/{{.output}}.cas
tls-cert-file /path/to/{{.output}}.crt
tls-key-file /path/to/{{.output}}.key
tls-protocols "TLSv1.2 TLSv1.3"

For information on enabling Redis Cluster bus communication TLS, see:
https://goteleport.com/docs/database-access/guides/redis-cluster
`))

	snowflakeAuthSignTpl = template.Must(template.New("").Parse(`Database credentials have been written to {{.files}}.

Please add the generated key to the Snowflake users as described here:
https://docs.snowflake.com/en/user-guide/key-pair-auth.html#step-4-assign-the-public-key-to-a-snowflake-user
`))

	elasticsearchAuthSignTpl = template.Must(template.New("").Parse(
		`{{- if .tarOutput -}}
To unpack the tar archive, pipe the output of tctl to 'tar -x'. For example:

$ tctl auth sign ${FLAGS} | tar -x
{{- else -}}
Database credentials have been written to {{.files}}.
{{- end }}

To enable mutual TLS on your Elasticsearch server, add the following to your elasticsearch.yml:

xpack.security.http.ssl:
  certificate_authorities: /path/to/{{.output}}.cas
  certificate: /path/to/{{.output}}.crt
  key: /path/to/{{.output}}.key
  enabled: true
  client_authentication: required
  verification_mode: certificate

xpack.security.authc.realms.pki.pki1:
  order: 1
  enabled: true
  certificate_authorities: /path/to/{{.output}}.cas

For more information on configuring security settings in Elasticsearch, see:
https://www.elastic.co/guide/en/elasticsearch/reference/current/security-settings.html
`))

	cassandraAuthSignTpl = template.Must(template.New("").Parse(
		`{{- if .tarOutput -}}
To unpack the tar archive, pipe the output of tctl to 'tar -x'. For example:

$ tctl auth sign ${FLAGS} | tar -x
{{- else -}}
Database credentials have been written to {{.files}}.
{{- end }}

To enable mutual TLS on your Cassandra server, add the following to your
cassandra.yaml configuration file:
client_encryption_options:
   enabled: true
   optional: false
   keystore: /path/to/{{.output}}.keystore
   keystore_password: "{{.password}}"
   require_client_auth: true
   truststore: /path/to/{{.output}}.truststore
   truststore_password: "{{.password}}"
   protocol: TLS
   algorithm: SunX509
   store_type: JKS
   cipher_suites: [TLS_RSA_WITH_AES_256_CBC_SHA]
`))

	oracleAuthSignTpl = template.Must(template.New("").Parse(
		`{{- if .tarOutput -}}
To unpack the tar archive, pipe the output of tctl to 'tar -x'. For example:

$ tctl auth sign ${FLAGS} | tar -x
{{- end }}
{{- if .manualOrapkiFlow}}
Orapki binary was not found. Please create oracle wallet file manually by running the following commands on the Oracle server:

WALLET_DIR="{{.walletDir}}"
orapki wallet create -wallet "$WALLET_DIR" -auto_login_only
orapki wallet import_pkcs12 -wallet "$WALLET_DIR" -auto_login_only -pkcs12file {{.output}}.p12 -pkcs12pwd {{.password}}
{{- range $certPath := .caCertPaths }}
orapki wallet add -wallet "$WALLET_DIR" -trusted_cert -auto_login_only -cert {{ $certPath }}
{{- end}}

If copying these files to your Oracle server, ensure the cert file permissions are readable by the "oracle" user.
{{else}}
Oracle wallet stored in {{.output}} directory created with Oracle Orapki.

{{end}}
To enable mutual TLS on your Oracle server, add the following settings to Oracle sqlnet.ora configuration file:

WALLET_LOCATION = (SOURCE = (METHOD = FILE)(METHOD_DATA = (DIRECTORY = {{.walletDir}})))
SSL_CLIENT_AUTHENTICATION = TRUE
SQLNET.AUTHENTICATION_SERVICES = (TCPS)


To enable mutual TLS on your Oracle server, add the following TCPS entries to listener.ora configuration file:

LISTENER =
  (DESCRIPTION_LIST =
    (DESCRIPTION =
      (ADDRESS = (PROTOCOL = TCPS)(HOST = 0.0.0.0)(PORT = 2484))
    )
  )

WALLET_LOCATION = (SOURCE = (METHOD = FILE)(METHOD_DATA = (DIRECTORY = {{.walletDir}})))
SSL_CLIENT_AUTHENTICATION = TRUE
`))

	scyllaAuthSignTpl = template.Must(template.New("").Parse(`Database credentials have been written to {{.files}}.

To enable mutual TLS on your Scylla server, add the following to your
scylla.yaml configuration file:

client_encryption_options:
   enabled: true
   certificate: /path/to/{{.output}}.crt
   keyfile: /path/to/{{.output}}.key
   truststore:  /path/to/{{.output}}.cas
   require_client_auth: True
`))
)

func (a *AuthCommand) generateUserKeys(ctx context.Context, clusterAPI certificateSigner) error {
	// Validate --proxy flag.
	if err := a.checkProxyAddr(ctx, clusterAPI); err != nil {
		return trace.Wrap(err)
	}
	// parse compatibility parameter
	certificateFormat, err := utils.CheckCertificateFormatFlag(a.compatibility)
	if err != nil {
		return trace.Wrap(err)
	}

	// generate a keypair:
	key, err := client.GenerateRSAKey()
	if err != nil {
		return trace.Wrap(err)
	}

	if a.leafCluster != "" {
		if err := a.checkLeafCluster(clusterAPI); err != nil {
			return trace.Wrap(err)
		}
	} else {
		cn, err := clusterAPI.GetClusterName()
		if err != nil {
			return trace.Wrap(err)
		}
		a.leafCluster = cn.GetClusterName()
	}
	key.ClusterName = a.leafCluster

	if err := a.checkKubeCluster(ctx, clusterAPI); err != nil {
		return trace.Wrap(err)
	}

	var (
		routeToApp      proto.RouteToApp
		routeToDatabase proto.RouteToDatabase
		certUsage       proto.UserCertsRequest_CertUsage
	)

	// `appName` and `db` are mutually exclusive.
	if a.appName != "" && a.dbService != "" {
		return trace.BadParameter("only --app-name or --db-service can be set, not both")
	}

	switch {
	case a.appName != "":
		server, err := getApplicationServer(ctx, clusterAPI, a.appName)
		if err != nil {
			return trace.Wrap(err)
		}

		routeToApp = proto.RouteToApp{
			Name:        a.appName,
			PublicAddr:  server.GetApp().GetPublicAddr(),
			ClusterName: a.leafCluster,
			URI:         server.GetApp().GetURI(),
		}

		// TODO (Joerger): DELETE IN v17.0.0
		routeToApp.SessionID, err = authclient.TryCreateAppSessionForClientCertV15(ctx, clusterAPI, a.genUser, routeToApp)
		if err != nil {
			return trace.Wrap(err)
		}

		certUsage = proto.UserCertsRequest_App
	case a.dbService != "":
		server, err := getDatabaseServer(ctx, clusterAPI, a.dbService)
		if err != nil {
			return trace.Wrap(err)
		}

		routeToDatabase = proto.RouteToDatabase{
			ServiceName: a.dbService,
			Protocol:    server.GetDatabase().GetProtocol(),
			Database:    a.dbName,
			Username:    a.dbUser,
		}
		certUsage = proto.UserCertsRequest_Database
	}

	reqExpiry := time.Now().UTC().Add(a.genTTL)
	// Request signed certs from `auth` server.
	certs, err := clusterAPI.GenerateUserCerts(ctx, proto.UserCertsRequest{
		PublicKey:         key.MarshalSSHPublicKey(),
		Username:          a.genUser,
		Expires:           reqExpiry,
		Format:            certificateFormat,
		RouteToCluster:    a.leafCluster,
		KubernetesCluster: a.kubeCluster,
		RouteToApp:        routeToApp,
		Usage:             certUsage,
		RouteToDatabase:   routeToDatabase,
	})
	if err != nil {
		return trace.Wrap(err)
	}
	key.Cert = certs.SSH
	key.TLSCert = certs.TLS

	hostCAs, err := clusterAPI.GetCertAuthorities(ctx, types.HostCA, false)
	if err != nil {
		return trace.Wrap(err)
	}
	key.TrustedCerts = authclient.AuthoritiesToTrustedCerts(hostCAs)

	// Is TLS routing enabled?
	proxyListenerMode := types.ProxyListenerMode_Separate
	if a.config != nil && a.config.Auth.NetworkingConfig != nil {
		proxyListenerMode = a.config.Auth.NetworkingConfig.GetProxyListenerMode()
	}
	if networkConfig, err := clusterAPI.GetClusterNetworkingConfig(ctx); err == nil {
		proxyListenerMode = networkConfig.GetProxyListenerMode()
	}

	// If we're in multiplexed mode get SNI name for kube from single multiplexed proxy addr
	kubeTLSServerName := ""
	if proxyListenerMode == types.ProxyListenerMode_Multiplex {
		log.Debug("Using Proxy SNI for kube TLS server name")
		u, err := parseURL(a.proxyAddr)
		if err != nil {
			return trace.Wrap(err)
		}
		// extract host part if present
		split := strings.Split(u.Host, ":")
		kubeTLSServerName = client.GetKubeTLSServerName(split[0])
	}

	expires, err := key.TeleportTLSCertValidBefore()
	if err != nil {
		log.WithError(err).Warn("Failed to check TTL validity")
		// err swallowed on purpose
	} else if reqExpiry.Sub(expires) > time.Minute {
		maxAllowedTTL := time.Until(expires).Round(time.Second)
		return trace.BadParameter(`The credential was not issued because the requested TTL of %s exceeded the maximum allowed value of %s. To successfully request a credential, please reduce the requested TTL.`,
			a.genTTL,
			maxAllowedTTL)
	}

	// write the cert+private key to the output:
	filesWritten, err := identityfile.Write(ctx, identityfile.WriteConfig{
		OutputPath:           a.output,
		Key:                  key,
		Format:               a.outputFormat,
		KubeProxyAddr:        a.proxyAddr,
		KubeClusterName:      a.kubeCluster,
		KubeTLSServerName:    kubeTLSServerName,
		OverwriteDestination: a.signOverwrite,
		Writer:               a.identityWriter,
	})
	if err != nil {
		return trace.Wrap(err)
	}
	// Print a tip guiding people towards Machine ID. We use stderr here in case
	// someone is programatically parsing stdout.
	_, _ = fmt.Fprintln(
		os.Stderr,
		"\nGenerating credentials to allow a machine access to Teleport? We recommend Teleport's Machine ID! Find out more at https://goteleport.com/r/machineid-tip",
	)

	fmt.Fprintf(a.helperMsgDst(), "The credentials have been written to %s\n", strings.Join(filesWritten, ", "))

	return nil
}

func (a *AuthCommand) checkLeafCluster(clusterAPI certificateSigner) error {
	if a.outputFormat != identityfile.FormatKubernetes && a.leafCluster != "" {
		// User set --cluster but it's not actually used for the chosen --format.
		// Print a warning but continue.
		fmt.Printf("Note: --cluster is only used with --format=%q, ignoring for --format=%q\n", identityfile.FormatKubernetes, a.outputFormat)
	}

	if a.outputFormat != identityfile.FormatKubernetes {
		return nil
	}

	clusters, err := clusterAPI.GetRemoteClusters(context.TODO())
	if err != nil {
		return trace.WrapWithMessage(err, "couldn't load leaf clusters")
	}

	for _, cluster := range clusters {
		if cluster.GetMetadata().Name == a.leafCluster {
			return nil
		}
	}

	return trace.BadParameter("couldn't find leaf cluster named %q", a.leafCluster)
}

func (a *AuthCommand) checkKubeCluster(ctx context.Context, clusterAPI certificateSigner) error {
	if a.kubeCluster == "" {
		return nil
	}
	if a.outputFormat != identityfile.FormatKubernetes && a.kubeCluster != "" {
		// User set --kube-cluster-name but it's not actually used for the chosen --format.
		// Print a warning but continue.
		fmt.Fprintf(a.helperMsgDst(), "Note: --kube-cluster-name is only used with --format=%q, ignoring for --format=%q\n", identityfile.FormatKubernetes, a.outputFormat)
	}
	if a.outputFormat != identityfile.FormatKubernetes {
		return nil
	}

	localCluster, err := clusterAPI.GetClusterName()
	if err != nil {
		return trace.Wrap(err)
	}
	if localCluster.GetClusterName() != a.leafCluster {
		// Skip validation on remote clusters, since we don't know their
		// registered kube clusters.
		return nil
	}

	if err := kubeutils.CheckKubeCluster(ctx, clusterAPI, a.kubeCluster); err != nil {
		return trace.Wrap(err)
	}

	return nil
}

func (a *AuthCommand) checkProxyAddr(ctx context.Context, clusterAPI certificateSigner) error {
	if a.outputFormat != identityfile.FormatKubernetes && a.proxyAddr != "" {
		// User set --proxy but it's not actually used for the chosen --format.
		// Print a warning but continue.
		fmt.Fprintf(a.helperMsgDst(), "Note: --proxy is only used with --format=%q, ignoring for --format=%q\n", identityfile.FormatKubernetes, a.outputFormat)
		return nil
	}
	if a.outputFormat != identityfile.FormatKubernetes {
		return nil
	}
	if a.proxyAddr != "" {
		// User set --proxy. Validate it and set its scheme to https in case it was omitted.
		u, err := parseURL(a.proxyAddr)
		if err != nil {
			return trace.WrapWithMessage(err, "specified --proxy URL is invalid")
		}
		switch u.Scheme {
		case "":
			u.Scheme = "https"
			a.proxyAddr = u.String()
			return nil
		case "http", "https":
			return nil
		default:
			return trace.BadParameter("expected --proxy URL with http or https scheme")
		}
	}

	// User didn't specify --proxy for kubeconfig. Let's try to guess it.
	//
	// Is the auth server also a proxy?
	if a.config.Proxy.Kube.Enabled {
		var err error
		if a.config.Auth.NetworkingConfig != nil &&
			a.config.Auth.NetworkingConfig.GetProxyListenerMode() == types.ProxyListenerMode_Multiplex {
			a.proxyAddr, err = a.config.Proxy.WebPublicAddr()
			return trace.Wrap(err)
		}
		a.proxyAddr, err = a.config.Proxy.KubeAddr()
		return trace.Wrap(err)
	}
	netConfig, err := clusterAPI.GetClusterNetworkingConfig(ctx)
	if err != nil {
		return trace.WrapWithMessage(err, "couldn't load cluster network configuration, try setting --proxy manually")
	}
	// Fetch proxies known to auth server and try to find a public address.
	proxies, err := clusterAPI.GetProxies()
	if err != nil {
		return trace.WrapWithMessage(err, "couldn't load registered proxies, try setting --proxy manually")
	}
	for _, p := range proxies {
		addr := p.GetPublicAddr()
		if addr == "" {
			continue
		}
		// if the proxy is multiplexing, the public address is the web proxy address.
		if netConfig.GetProxyListenerMode() == types.ProxyListenerMode_Multiplex {
			u := url.URL{
				Scheme: "https",
				Host:   addr,
			}
			a.proxyAddr = u.String()
			return nil
		}

		_, err := utils.ParseAddr(addr)
		if err != nil {
			log.Warningf("Invalid public address on the proxy %q: %q: %v.", p.GetName(), addr, err)
			continue
		}

		ping, err := webclient.Ping(
			&webclient.Config{
				Context:   ctx,
				ProxyAddr: addr,
				Timeout:   5 * time.Second,
				Insecure:  a.testInsecureSkipVerify,
			},
		)
		if err != nil {
			log.Warningf("Unable to ping proxy public address on the proxy %q: %q: %v.", p.GetName(), addr, err)
			continue
		}

		if !ping.Proxy.Kube.Enabled || ping.Proxy.Kube.PublicAddr == "" {
			continue
		}

		u := url.URL{
			Scheme: "https",
			Host:   ping.Proxy.Kube.PublicAddr,
		}
		a.proxyAddr = u.String()
		return nil
	}

	return trace.BadParameter("couldn't find registered public proxies, specify --proxy when using --format=%q", identityfile.FormatKubernetes)
}

func (a *AuthCommand) generateDBOracleCert(ctx context.Context, api certificateSigner) error {
	key, err := client.GenerateRSAKey()
	if err != nil {
		return trace.Wrap(err)
	}
	return a.generateDatabaseKeysForKey(ctx, api, key)
}

func parseURL(rawurl string) (*url.URL, error) {
	u, err := url.Parse(rawurl)
	if err != nil {
		return nil, trace.Wrap(err)
	}
	// If no scheme is provided url.Parse fails the parsing and considers the host
	// as scheme, leaving the host empty.
	if u.Host == "" {
		return &url.URL{
			Host: rawurl,
		}, nil
	}

	return u, nil
}

func getApplicationServer(ctx context.Context, clusterAPI certificateSigner, appName string) (types.AppServer, error) {
	servers, err := clusterAPI.GetApplicationServers(ctx, apidefaults.Namespace)
	if err != nil {
		return nil, trace.Wrap(err)
	}

	for _, s := range servers {
		if s.GetName() == appName {
			return s, nil
		}
	}
	return nil, trace.NotFound("app %q not found", appName)
}

// getDatabaseServer fetches a single `DatabaseServer` by name using the
// provided `*auth.Client`.
func getDatabaseServer(ctx context.Context, clientAPI certificateSigner, dbName string) (types.DatabaseServer, error) {
	servers, err := clientAPI.GetDatabaseServers(ctx, apidefaults.Namespace)
	if err != nil {
		return nil, trace.Wrap(err)
	}

	for _, server := range servers {
		if server.GetName() == dbName {
			return server, nil
		}
	}

	return nil, trace.NotFound("database %q not found", dbName)
}

func getCertAuthTypes() []string {
	t := make([]string, 0, len(types.CertAuthTypes)+1)
	for _, at := range types.CertAuthTypes {
		t = append(t, string(at))
	}
	return t
}

func (a *AuthCommand) helperMsgDst() io.Writer {
	if a.streamTarfile {
		return os.Stderr
	}
	return os.Stdout
}<|MERGE_RESOLUTION|>--- conflicted
+++ resolved
@@ -239,13 +239,8 @@
 // ExportAuthorities outputs the list of authorities in OpenSSH compatible formats
 // If --type flag is given, only prints keys for CAs of this type, otherwise
 // prints all keys
-<<<<<<< HEAD
 func (a *AuthCommand) ExportAuthorities(ctx context.Context, clt authCommandClient) error {
-	exportFunc := client.ExportAuthorities
-=======
-func (a *AuthCommand) ExportAuthorities(ctx context.Context, clt *authclient.Client) error {
 	exportFunc := client.ExportAllAuthorities
->>>>>>> 39affa30
 	if a.exportPrivateKeys {
 		exportFunc = client.ExportAllAuthoritiesSecrets
 	}
