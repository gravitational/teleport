// Copyright 2021 Gravitational, Inc
//
// Licensed under the Apache License, Version 2.0 (the "License");
// you may not use this file except in compliance with the License.
// You may obtain a copy of the License at
//
//      http://www.apache.org/licenses/LICENSE-2.0
//
// Unless required by applicable law or agreed to in writing, software
// distributed under the License is distributed on an "AS IS" BASIS,
// WITHOUT WARRANTIES OR CONDITIONS OF ANY KIND, either express or implied.
// See the License for the specific language governing permissions and
// limitations under the License.

package common

import (
	"context"
	"fmt"
	"io"
	"net"
	"net/url"
	"os"
	"strconv"
	"strings"
	"text/template"
	"time"

	"github.com/gravitational/kingpin"
	"github.com/gravitational/trace"
	log "github.com/sirupsen/logrus"

	"github.com/gravitational/teleport"
	"github.com/gravitational/teleport/api/client/proto"
	apidefaults "github.com/gravitational/teleport/api/defaults"
	"github.com/gravitational/teleport/api/types"
	"github.com/gravitational/teleport/lib/auth"
	"github.com/gravitational/teleport/lib/auth/keygen"
	"github.com/gravitational/teleport/lib/client"
	"github.com/gravitational/teleport/lib/client/db"
	"github.com/gravitational/teleport/lib/client/identityfile"
	"github.com/gravitational/teleport/lib/defaults"
	kubeutils "github.com/gravitational/teleport/lib/kube/utils"
	"github.com/gravitational/teleport/lib/service"
	"github.com/gravitational/teleport/lib/services"
	"github.com/gravitational/teleport/lib/utils"
)

// AuthCommand implements `tctl auth` group of commands
type AuthCommand struct {
	config                     *service.Config
	authType                   string
	genPubPath                 string
	genPrivPath                string
	genUser                    string
	genHost                    string
	format                     string
	genTTL                     time.Duration
	exportAuthorityFingerprint string
	exportPrivateKeys          bool
	output                     string
	outputFormat               identityfile.Format
	compatVersion              string
	compatibility              string
	proxyAddr                  string
	leafCluster                string
	kubeCluster                string
	appName                    string
	dbService                  string
	dbName                     string
	dbUser                     string
	signOverwrite              bool
	jksPassword                string

	rotateGracePeriod time.Duration
	rotateType        string
	rotateManualMode  bool
	rotateTargetPhase string

	authGenerate *kingpin.CmdClause
	authExport   *kingpin.CmdClause
	authSign     *kingpin.CmdClause
	authRotate   *kingpin.CmdClause
	authLS       *kingpin.CmdClause
}

// Initialize allows TokenCommand to plug itself into the CLI parser
func (a *AuthCommand) Initialize(app *kingpin.Application, config *service.Config) {
	a.config = config

	certTypes := make([]string, len(types.CertAuthTypes))
	for i, certType := range types.CertAuthTypes {
		certTypes[i] = string(certType)
	}

	// operations with authorities
	auth := app.Command("auth", "Operations with user and host certificate authorities (CAs)").Hidden()
	a.authExport = auth.Command("export", "Export public cluster (CA) keys to stdout")
	a.authExport.Flag("keys", "if set, will print private keys").BoolVar(&a.exportPrivateKeys)
	a.authExport.Flag("fingerprint", "filter authority by fingerprint").StringVar(&a.exportAuthorityFingerprint)
	a.authExport.Flag("compat", "export certificates compatible with specific version of Teleport").StringVar(&a.compatVersion)
	a.authExport.Flag("type", "export certificate type").EnumVar(&a.authType, allowedCertificateTypes...)

	a.authGenerate = auth.Command("gen", "Generate a new SSH keypair").Hidden()
	a.authGenerate.Flag("pub-key", "path to the public key").Required().StringVar(&a.genPubPath)
	a.authGenerate.Flag("priv-key", "path to the private key").Required().StringVar(&a.genPrivPath)

	a.authSign = auth.Command("sign", "Create an identity file(s) for a given user")
	a.authSign.Flag("user", "Teleport user name").StringVar(&a.genUser)
	a.authSign.Flag("host", "Teleport host name").StringVar(&a.genHost)
	a.authSign.Flag("out", "Identity output").Short('o').Required().StringVar(&a.output)
	a.authSign.Flag("format", fmt.Sprintf("Identity format: %s. %s is the default.",
		identityfile.KnownFileFormats.String(), identityfile.DefaultFormat)).
		Default(string(identityfile.DefaultFormat)).
		StringVar((*string)(&a.outputFormat))
	a.authSign.Flag("ttl", "TTL (time to live) for the generated certificate").
		Default(fmt.Sprintf("%v", apidefaults.CertDuration)).
		DurationVar(&a.genTTL)
	a.authSign.Flag("compat", "OpenSSH compatibility flag").StringVar(&a.compatibility)
	a.authSign.Flag("proxy", `Address of the teleport proxy. When --format is set to "kubernetes", this address will be set as cluster address in the generated kubeconfig file`).StringVar(&a.proxyAddr)
	a.authSign.Flag("overwrite", "Whether to overwrite existing destination files. When not set, user will be prompted before overwriting any existing file.").BoolVar(&a.signOverwrite)
	// --kube-cluster was an unfortunately chosen flag name, before teleport
	// supported kubernetes_service and registered kubernetes clusters that are
	// not trusted teleport clusters.
	// It's kept as an alias for --leaf-cluster for backwards-compatibility,
	// but hidden.
	a.authSign.Flag("kube-cluster", `Leaf cluster to generate identity file for when --format is set to "kubernetes"`).Hidden().StringVar(&a.leafCluster)
	a.authSign.Flag("leaf-cluster", `Leaf cluster to generate identity file for when --format is set to "kubernetes"`).StringVar(&a.leafCluster)
	a.authSign.Flag("kube-cluster-name", `Kubernetes cluster to generate identity file for when --format is set to "kubernetes"`).StringVar(&a.kubeCluster)
	a.authSign.Flag("app-name", `Application to generate identity file for. Mutually exclusive with "--db-service".`).StringVar(&a.appName)
	a.authSign.Flag("db-service", `Database to generate identity file for. Mutually exclusive with "--app-name".`).StringVar(&a.dbService)
	a.authSign.Flag("db-user", `Database user placed on the identity file. Only used when "--db-service" is set.`).StringVar(&a.dbUser)
	a.authSign.Flag("db-name", `Database name placed on the identity file. Only used when "--db-service" is set.`).StringVar(&a.dbName)

	a.authRotate = auth.Command("rotate", "Rotate certificate authorities in the cluster")
	a.authRotate.Flag("grace-period", "Grace period keeps previous certificate authorities signatures valid, if set to 0 will force users to re-login and nodes to re-register.").
		Default(fmt.Sprintf("%v", defaults.RotationGracePeriod)).
		DurationVar(&a.rotateGracePeriod)
	a.authRotate.Flag("manual", "Activate manual rotation , set rotation phases manually").BoolVar(&a.rotateManualMode)
<<<<<<< HEAD
	a.authRotate.Flag("type", fmt.Sprintf("Certificate authority to rotate, rotates %s CAs by default", strings.Join(certTypes, ", "))).StringVar(&a.rotateType)
=======
	a.authRotate.Flag("type", fmt.Sprintf("Certificate authority to rotate, one of: %s", strings.Join(getCertAuthTypes(), ", "))).EnumVar(&a.rotateType, getCertAuthTypes()...)
>>>>>>> 12cdaed6
	a.authRotate.Flag("phase", fmt.Sprintf("Target rotation phase to set, used in manual rotation, one of: %v", strings.Join(types.RotatePhases, ", "))).StringVar(&a.rotateTargetPhase)

	a.authLS = auth.Command("ls", "List connected auth servers")
	a.authLS.Flag("format", "Output format: 'yaml', 'json' or 'text'").Default(teleport.YAML).StringVar(&a.format)
}

// TryRun takes the CLI command as an argument (like "auth gen") and executes it
// or returns match=false if 'cmd' does not belong to it
func (a *AuthCommand) TryRun(ctx context.Context, cmd string, client auth.ClientI) (match bool, err error) {
	switch cmd {
	case a.authGenerate.FullCommand():
		err = a.GenerateKeys(ctx)
	case a.authExport.FullCommand():
		err = a.ExportAuthorities(ctx, client)
	case a.authSign.FullCommand():
		err = a.GenerateAndSignKeys(ctx, client)
	case a.authRotate.FullCommand():
		err = a.RotateCertAuthority(ctx, client)
	case a.authLS.FullCommand():
		err = a.ListAuthServers(ctx, client)
	default:
		return false, nil
	}
	return true, trace.Wrap(err)
}

var allowedCertificateTypes = []string{"user", "host", "tls-host", "tls-user", "tls-user-der", "windows", "db", "openssh"}

// ExportAuthorities outputs the list of authorities in OpenSSH compatible formats
// If --type flag is given, only prints keys for CAs of this type, otherwise
// prints all keys
func (a *AuthCommand) ExportAuthorities(ctx context.Context, clt auth.ClientI) error {
	exportFunc := client.ExportAuthorities
	if a.exportPrivateKeys {
		exportFunc = client.ExportAuthoritiesSecrets
	}

	authorities, err := exportFunc(
		ctx,
		clt,
		client.ExportAuthoritiesRequest{
			AuthType:                   a.authType,
			ExportAuthorityFingerprint: a.exportAuthorityFingerprint,
			UseCompatVersion:           a.compatVersion == "1.0",
		},
	)
	if err != nil {
		return trace.Wrap(err)
	}

	fmt.Println(authorities)

	return nil
}

// GenerateKeys generates a new keypair
func (a *AuthCommand) GenerateKeys(ctx context.Context) error {
	keygen := keygen.New(ctx)
	defer keygen.Close()
	privBytes, pubBytes, err := keygen.GenerateKeyPair()
	if err != nil {
		return trace.Wrap(err)
	}
	err = os.WriteFile(a.genPubPath, pubBytes, 0o600)
	if err != nil {
		return trace.Wrap(err)
	}

	err = os.WriteFile(a.genPrivPath, privBytes, 0o600)
	if err != nil {
		return trace.Wrap(err)
	}

	fmt.Printf("wrote public key to: %v and private key to: %v\n", a.genPubPath, a.genPrivPath)
	return nil
}

// GenerateAndSignKeys generates a new keypair and signs it for role
func (a *AuthCommand) GenerateAndSignKeys(ctx context.Context, clusterAPI auth.ClientI) error {
	switch a.outputFormat {
	case identityfile.FormatDatabase, identityfile.FormatMongo, identityfile.FormatCockroach,
		identityfile.FormatRedis, identityfile.FormatElasticsearch:
		return a.generateDatabaseKeys(ctx, clusterAPI)
	case identityfile.FormatCassandra, identityfile.FormatScylla:
		jskPass, err := utils.CryptoRandomHex(32)
		if err != nil {
			return trace.Wrap(err)
		}
		a.jksPassword = jskPass
		return a.generateDatabaseKeys(ctx, clusterAPI)
	case identityfile.FormatSnowflake:
		return a.generateSnowflakeKey(ctx, clusterAPI)
	}
	switch {
	case a.genUser != "" && a.genHost == "":
		return a.generateUserKeys(ctx, clusterAPI)
	case a.genUser == "" && a.genHost != "":
		return a.generateHostKeys(ctx, clusterAPI)
	default:
		return trace.BadParameter("--user or --host must be specified")
	}
}

// generateSnowflakeKey exports DatabaseCA public key in the format required by Snowflake
// Ref: https://docs.snowflake.com/en/user-guide/key-pair-auth.html#step-2-generate-a-public-key
func (a *AuthCommand) generateSnowflakeKey(ctx context.Context, clusterAPI auth.ClientI) error {
	key, err := client.GenerateRSAKey()
	if err != nil {
		return trace.Wrap(err)
	}

	cn, err := clusterAPI.GetClusterName()
	if err != nil {
		return trace.Wrap(err)
	}
	certAuthID := types.CertAuthID{
		Type:       types.DatabaseCA,
		DomainName: cn.GetClusterName(),
	}
	databaseCA, err := clusterAPI.GetCertAuthority(ctx, certAuthID, false)
	if err != nil {
		return trace.Wrap(err)
	}

	key.TrustedCerts = []auth.TrustedCerts{{TLSCertificates: services.GetTLSCerts(databaseCA)}}

	filesWritten, err := identityfile.Write(identityfile.WriteConfig{
		OutputPath:           a.output,
		Key:                  key,
		Format:               a.outputFormat,
		OverwriteDestination: a.signOverwrite,
	})
	if err != nil {
		return trace.Wrap(err)
	}

	return trace.Wrap(
		writeHelperMessageDBmTLS(os.Stdout, filesWritten, "", a.outputFormat, ""),
	)
}

// RotateCertAuthority starts or restarts certificate authority rotation process
func (a *AuthCommand) RotateCertAuthority(ctx context.Context, client auth.ClientI) error {
	if a.rotateType == "" {
		return trace.BadParameter("required flag --type not provided; previous versions defaulted to --type=all which is deprecated and will be removed in a future version")
	}
	if a.rotateType == string(types.CertAuthTypeAll) {
		fmt.Println("\033[0;31mNOTICE:\033[0m --type=all will be deprecated in a future version")
	}

	req := auth.RotateRequest{
		Type:        types.CertAuthType(a.rotateType),
		GracePeriod: &a.rotateGracePeriod,
		TargetPhase: a.rotateTargetPhase,
	}
	if a.rotateManualMode {
		req.Mode = types.RotationModeManual
	} else {
		req.Mode = types.RotationModeAuto
	}
	if err := client.RotateCertAuthority(ctx, req); err != nil {
		return err
	}
	if a.rotateTargetPhase != "" {
		fmt.Printf("Updated rotation phase to %q. To check status use 'tctl status'\n", a.rotateTargetPhase)
	} else {
		fmt.Printf("Initiated certificate authority rotation. To check status use 'tctl status'\n")
	}

	return nil
}

// ListAuthServers prints a list of connected auth servers
func (a *AuthCommand) ListAuthServers(ctx context.Context, clusterAPI auth.ClientI) error {
	servers, err := clusterAPI.GetAuthServers()
	if err != nil {
		return trace.Wrap(err)
	}

	sc := &serverCollection{servers, false}

	switch a.format {
	case teleport.Text:
		return sc.writeText(os.Stdout)
	case teleport.YAML:
		return writeYAML(sc, os.Stdout)
	case teleport.JSON:
		return writeJSON(sc, os.Stdout)
	}

	return nil
}

func (a *AuthCommand) generateHostKeys(ctx context.Context, clusterAPI auth.ClientI) error {
	// only format=openssh is supported
	if a.outputFormat != identityfile.FormatOpenSSH {
		return trace.BadParameter("invalid --format flag %q, only %q is supported", a.outputFormat, identityfile.FormatOpenSSH)
	}

	// split up comma separated list
	principals := strings.Split(a.genHost, ",")

	// generate a keypair
	key, err := client.GenerateRSAKey()
	if err != nil {
		return trace.Wrap(err)
	}

	cn, err := clusterAPI.GetClusterName()
	if err != nil {
		return trace.Wrap(err)
	}
	clusterName := cn.GetClusterName()

	key.Cert, err = clusterAPI.GenerateHostCert(ctx, key.MarshalSSHPublicKey(),
		"", "", principals,
		clusterName, types.RoleNode, 0)
	if err != nil {
		return trace.Wrap(err)
	}
	hostCAs, err := clusterAPI.GetCertAuthorities(ctx, types.HostCA, false)
	if err != nil {
		return trace.Wrap(err)
	}
	key.TrustedCerts = auth.AuthoritiesToTrustedCerts(hostCAs)

	// if no name was given, take the first name on the list of principals
	filePath := a.output
	if filePath == "" {
		filePath = principals[0]
	}

	filesWritten, err := identityfile.Write(identityfile.WriteConfig{
		OutputPath:           filePath,
		Key:                  key,
		Format:               a.outputFormat,
		OverwriteDestination: a.signOverwrite,
	})
	if err != nil {
		return trace.Wrap(err)
	}
	fmt.Printf("\nThe credentials have been written to %s\n", strings.Join(filesWritten, ", "))
	return nil
}

// generateDatabaseKeys generates a new unsigned key and signs it with Teleport
// CA for database access.
func (a *AuthCommand) generateDatabaseKeys(ctx context.Context, clusterAPI auth.ClientI) error {
	key, err := client.GenerateRSAKey()
	if err != nil {
		return trace.Wrap(err)
	}
	return a.generateDatabaseKeysForKey(ctx, clusterAPI, key)
}

// generateDatabaseKeysForKey signs the provided unsigned key with Teleport CA
// for database access.
func (a *AuthCommand) generateDatabaseKeysForKey(ctx context.Context, clusterAPI auth.ClientI, key *client.Key) error {
	principals := strings.Split(a.genHost, ",")

	dbCertReq := db.GenerateDatabaseCertificatesRequest{
		ClusterAPI:         clusterAPI,
		Principals:         principals,
		OutputFormat:       a.outputFormat,
		OutputCanOverwrite: a.signOverwrite,
		OutputLocation:     a.output,
		TTL:                a.genTTL,
		Key:                key,
		JKSPassword:        a.jksPassword,
	}
	filesWritten, err := db.GenerateDatabaseCertificates(ctx, dbCertReq)
	if err != nil {
		return trace.Wrap(err)
	}

	return trace.Wrap(writeHelperMessageDBmTLS(os.Stdout, filesWritten, a.output, a.outputFormat, a.jksPassword))
}

var mapIdentityFileFormatHelperTemplate = map[identityfile.Format]*template.Template{
	identityfile.FormatDatabase:      dbAuthSignTpl,
	identityfile.FormatMongo:         mongoAuthSignTpl,
	identityfile.FormatCockroach:     cockroachAuthSignTpl,
	identityfile.FormatRedis:         redisAuthSignTpl,
	identityfile.FormatSnowflake:     snowflakeAuthSignTpl,
	identityfile.FormatElasticsearch: elasticsearchAuthSignTpl,
	identityfile.FormatCassandra:     cassandraAuthSignTpl,
	identityfile.FormatScylla:        scyllaAuthSignTpl,
}

func writeHelperMessageDBmTLS(writer io.Writer, filesWritten []string, output string, outputFormat identityfile.Format, jksPassword string) error {
	if writer == nil {
		return nil
	}

	tpl, found := mapIdentityFileFormatHelperTemplate[outputFormat]
	if !found {
		// This format doesn't have a recommended configuration.
		// Consider adding one to ease the installation for the end-user
		return nil
	}
	tplVars := map[string]interface{}{
		"files":       strings.Join(filesWritten, ", "),
		"jksPassword": jksPassword,
		"output":      output,
	}

	return trace.Wrap(tpl.Execute(writer, tplVars))
}

var (
	// dbAuthSignTpl is printed when user generates credentials for a self-hosted database.
	dbAuthSignTpl = template.Must(template.New("").Parse(`Database credentials have been written to {{.files}}.

To enable mutual TLS on your PostgreSQL server, add the following to its postgresql.conf configuration file:

ssl = on
ssl_cert_file = '/path/to/{{.output}}.crt'
ssl_key_file = '/path/to/{{.output}}.key'
ssl_ca_file = '/path/to/{{.output}}.cas'

To enable mutual TLS on your MySQL server, add the following to its mysql.cnf configuration file:

[mysqld]
require_secure_transport=ON
ssl-cert=/path/to/{{.output}}.crt
ssl-key=/path/to/{{.output}}.key
ssl-ca=/path/to/{{.output}}.cas
`))
	// mongoAuthSignTpl is printed when user generates credentials for a MongoDB database.
	mongoAuthSignTpl = template.Must(template.New("").Parse(`Database credentials have been written to {{.files}}.

To enable mutual TLS on your MongoDB server, add the following to its
mongod.yaml configuration file:

net:
  tls:
    mode: requireTLS
    certificateKeyFile: /path/to/{{.output}}.crt
    CAFile: /path/to/{{.output}}.cas
`))
	cockroachAuthSignTpl = template.Must(template.New("").Parse(`Database credentials have been written to {{.files}}.

To enable mutual TLS on your CockroachDB server, point it to the certs
directory using --certs-dir flag:

cockroach start \
  --certs-dir={{.output}} \
  # other flags...
`))

	redisAuthSignTpl = template.Must(template.New("").Parse(`Database credentials have been written to {{.files}}.

To enable mutual TLS on your Redis server, add the following to your redis.conf:

tls-ca-cert-file /path/to/{{.output}}.cas
tls-cert-file /path/to/{{.output}}.crt
tls-key-file /path/to/{{.output}}.key
tls-protocols "TLSv1.2 TLSv1.3"
`))

	snowflakeAuthSignTpl = template.Must(template.New("").Parse(`Database credentials have been written to {{.files}}.

Please add the generated key to the Snowflake users as described here:
https://docs.snowflake.com/en/user-guide/key-pair-auth.html#step-4-assign-the-public-key-to-a-snowflake-user
`))

	elasticsearchAuthSignTpl = template.Must(template.New("").Parse(`Database credentials have been written to {{.files}}.

To enable mutual TLS on your Elasticsearch server, add the following to your elasticsearch.yml:

xpack.security.http.ssl:
  certificate_authorities: /path/to/{{.output}}.cas
  certificate: /path/to/{{.output}}.crt
  key: /path/to/{{.output}}.key
  enabled: true
  client_authentication: required
  verification_mode: certificate

xpack.security.authc.realms.pki.pki1:
  order: 1
  enabled: true
  certificate_authorities: /path/to/{{.output}}.cas

For more information on configuring security settings in Elasticsearch, see:
https://www.elastic.co/guide/en/elasticsearch/reference/current/security-settings.html
`))

	cassandraAuthSignTpl = template.Must(template.New("").Parse(`Database credentials have been written to {{.files}}.

To enable mutual TLS on your Cassandra server, add the following to your
cassandra.yaml configuration file:

client_encryption_options:
   enabled: true
   optional: false
   keystore: /path/to/{{.output}}.keystore
   keystore_password: "{{.jksPassword}}"

   require_client_auth: true
   truststore: /path/to/{{.output}}.truststore
   truststore_password: "{{.jksPassword}}"
   protocol: TLS
   algorithm: SunX509
   store_type: JKS
   cipher_suites: [TLS_RSA_WITH_AES_256_CBC_SHA]
`))

	scyllaAuthSignTpl = template.Must(template.New("").Parse(`Database credentials have been written to {{.files}}.

To enable mutual TLS on your Scylla server, add the following to your
scylla.yaml configuration file:

client_encryption_options:
   enabled: true
   certificate: /path/to/{{.output}}.crt
   keyfile: /path/to/{{.output}}.key
   truststore:  /path/to/{{.output}}.cas
   require_client_auth: True
`))
)

func (a *AuthCommand) generateUserKeys(ctx context.Context, clusterAPI auth.ClientI) error {
	// Validate --proxy flag.
	if err := a.checkProxyAddr(clusterAPI); err != nil {
		return trace.Wrap(err)
	}
	// parse compatibility parameter
	certificateFormat, err := utils.CheckCertificateFormatFlag(a.compatibility)
	if err != nil {
		return trace.Wrap(err)
	}

	// generate a keypair:
	key, err := client.GenerateRSAKey()
	if err != nil {
		return trace.Wrap(err)
	}

	if a.leafCluster != "" {
		if err := a.checkLeafCluster(clusterAPI); err != nil {
			return trace.Wrap(err)
		}
	} else {
		cn, err := clusterAPI.GetClusterName()
		if err != nil {
			return trace.Wrap(err)
		}
		a.leafCluster = cn.GetClusterName()
	}
	key.ClusterName = a.leafCluster

	if err := a.checkKubeCluster(ctx, clusterAPI); err != nil {
		return trace.Wrap(err)
	}

	var (
		routeToApp      proto.RouteToApp
		routeToDatabase proto.RouteToDatabase
		certUsage       proto.UserCertsRequest_CertUsage
	)

	// `appName` and `db` are mutually exclusive.
	if a.appName != "" && a.dbService != "" {
		return trace.BadParameter("only --app-name or --db-service can be set, not both")
	}

	switch {
	case a.appName != "":
		server, err := getApplicationServer(ctx, clusterAPI, a.appName)
		if err != nil {
			return trace.Wrap(err)
		}

		appSession, err := clusterAPI.CreateAppSession(ctx, types.CreateAppSessionRequest{
			Username:    a.genUser,
			PublicAddr:  server.GetApp().GetPublicAddr(),
			ClusterName: a.leafCluster,
		})
		if err != nil {
			return trace.Wrap(err)
		}

		routeToApp = proto.RouteToApp{
			Name:        a.appName,
			PublicAddr:  server.GetApp().GetPublicAddr(),
			ClusterName: a.leafCluster,
			SessionID:   appSession.GetName(),
		}
		certUsage = proto.UserCertsRequest_App
	case a.dbService != "":
		server, err := getDatabaseServer(ctx, clusterAPI, a.dbService)
		if err != nil {
			return trace.Wrap(err)
		}

		routeToDatabase = proto.RouteToDatabase{
			ServiceName: a.dbService,
			Protocol:    server.GetDatabase().GetProtocol(),
			Database:    a.dbName,
			Username:    a.dbUser,
		}
		certUsage = proto.UserCertsRequest_Database
	}

	reqExpiry := time.Now().UTC().Add(a.genTTL)
	// Request signed certs from `auth` server.
	certs, err := clusterAPI.GenerateUserCerts(ctx, proto.UserCertsRequest{
		PublicKey:         key.MarshalSSHPublicKey(),
		Username:          a.genUser,
		Expires:           reqExpiry,
		Format:            certificateFormat,
		RouteToCluster:    a.leafCluster,
		KubernetesCluster: a.kubeCluster,
		RouteToApp:        routeToApp,
		Usage:             certUsage,
		RouteToDatabase:   routeToDatabase,
	})
	if err != nil {
		return trace.Wrap(err)
	}
	key.Cert = certs.SSH
	key.TLSCert = certs.TLS

	hostCAs, err := clusterAPI.GetCertAuthorities(ctx, types.HostCA, false)
	if err != nil {
		return trace.Wrap(err)
	}
	key.TrustedCerts = auth.AuthoritiesToTrustedCerts(hostCAs)

	// Is TLS routing enabled?
	proxyListenerMode := types.ProxyListenerMode_Separate
	if a.config != nil && a.config.Auth.NetworkingConfig != nil {
		proxyListenerMode = a.config.Auth.NetworkingConfig.GetProxyListenerMode()
	}
	if networkConfig, err := clusterAPI.GetClusterNetworkingConfig(ctx); err == nil {
		proxyListenerMode = networkConfig.GetProxyListenerMode()
	}

	// If we're in multiplexed mode get SNI name for kube from single multiplexed proxy addr
	kubeTLSServerName := ""
	if proxyListenerMode == types.ProxyListenerMode_Multiplex {
		log.Debug("Using Proxy SNI for kube TLS server name")
		kubeTLSServerName = client.GetKubeTLSServerName(a.config.Proxy.WebAddr.Host())
	}

	expires, err := key.TeleportTLSCertValidBefore()
	if err != nil {
		log.WithError(err).Warn("Failed to check TTL validity")
		// err swallowed on purpose
	} else if reqExpiry.Sub(expires) > time.Minute {
		maxAllowedTTL := time.Until(expires).Round(time.Second)
		return trace.BadParameter(`The credential was not issued because the requested TTL of %s exceeded the maximum allowed value of %s. To successfully request a credential, please reduce the requested TTL.`,
			a.genTTL,
			maxAllowedTTL)
	}

	// write the cert+private key to the output:
	filesWritten, err := identityfile.Write(identityfile.WriteConfig{
		OutputPath:           a.output,
		Key:                  key,
		Format:               a.outputFormat,
		KubeProxyAddr:        a.proxyAddr,
		KubeClusterName:      a.kubeCluster,
		KubeTLSServerName:    kubeTLSServerName,
		OverwriteDestination: a.signOverwrite,
	})
	if err != nil {
		return trace.Wrap(err)
	}
	fmt.Printf("\nThe credentials have been written to %s\n", strings.Join(filesWritten, ", "))

	return nil
}

func (a *AuthCommand) checkLeafCluster(clusterAPI auth.ClientI) error {
	if a.outputFormat != identityfile.FormatKubernetes && a.leafCluster != "" {
		// User set --cluster but it's not actually used for the chosen --format.
		// Print a warning but continue.
		fmt.Printf("Note: --cluster is only used with --format=%q, ignoring for --format=%q\n", identityfile.FormatKubernetes, a.outputFormat)
	}

	if a.outputFormat != identityfile.FormatKubernetes {
		return nil
	}

	clusters, err := clusterAPI.GetRemoteClusters()
	if err != nil {
		return trace.WrapWithMessage(err, "couldn't load leaf clusters")
	}

	for _, cluster := range clusters {
		if cluster.GetMetadata().Name == a.leafCluster {
			return nil
		}
	}

	return trace.BadParameter("couldn't find leaf cluster named %q", a.leafCluster)
}

func (a *AuthCommand) checkKubeCluster(ctx context.Context, clusterAPI auth.ClientI) error {
	if a.outputFormat != identityfile.FormatKubernetes && a.kubeCluster != "" {
		// User set --kube-cluster-name but it's not actually used for the chosen --format.
		// Print a warning but continue.
		fmt.Printf("Note: --kube-cluster-name is only used with --format=%q, ignoring for --format=%q\n", identityfile.FormatKubernetes, a.outputFormat)
	}
	if a.outputFormat != identityfile.FormatKubernetes {
		return nil
	}

	localCluster, err := clusterAPI.GetClusterName()
	if err != nil {
		return trace.Wrap(err)
	}
	if localCluster.GetClusterName() != a.leafCluster {
		// Skip validation on remote clusters, since we don't know their
		// registered kube clusters.
		return nil
	}

	a.kubeCluster, err = kubeutils.CheckOrSetKubeCluster(ctx, clusterAPI, a.kubeCluster, a.leafCluster)
	if err != nil && !trace.IsNotFound(err) {
		return trace.Wrap(err)
	}
	return nil
}

func (a *AuthCommand) checkProxyAddr(clusterAPI auth.ClientI) error {
	if a.outputFormat != identityfile.FormatKubernetes && a.proxyAddr != "" {
		// User set --proxy but it's not actually used for the chosen --format.
		// Print a warning but continue.
		fmt.Printf("Note: --proxy is only used with --format=%q, ignoring for --format=%q\n", identityfile.FormatKubernetes, a.outputFormat)
		return nil
	}
	if a.outputFormat != identityfile.FormatKubernetes {
		return nil
	}
	if a.proxyAddr != "" {
		// User set --proxy. Validate it and set its scheme to https in case it was omitted.
		u, err := url.Parse(a.proxyAddr)
		if err != nil {
			return trace.WrapWithMessage(err, "specified --proxy URL is invalid")
		}
		switch u.Scheme {
		case "":
			u.Scheme = "https"
			a.proxyAddr = u.String()
			return nil
		case "http", "https":
			return nil
		default:
			return trace.BadParameter("expected --proxy URL with http or https scheme")
		}
	}

	// User didn't specify --proxy for kubeconfig. Let's try to guess it.
	//
	// Is the auth server also a proxy?
	if a.config.Proxy.Kube.Enabled {
		var err error
		a.proxyAddr, err = a.config.Proxy.KubeAddr()
		return trace.Wrap(err)
	}
	// Fetch proxies known to auth server and try to find a public address.
	proxies, err := clusterAPI.GetProxies()
	if err != nil {
		return trace.WrapWithMessage(err, "couldn't load registered proxies, try setting --proxy manually")
	}
	for _, p := range proxies {
		addr := p.GetPublicAddr()
		if addr == "" {
			continue
		}
		uaddr, err := utils.ParseAddr(addr)
		if err != nil {
			log.Warningf("Invalid public address on the proxy %q: %q: %v.", p.GetName(), addr, err)
			continue
		}
		u := url.URL{
			Scheme: "https",
			Host:   net.JoinHostPort(uaddr.Host(), strconv.Itoa(defaults.KubeListenPort)),
		}
		a.proxyAddr = u.String()
		return nil
	}

	return trace.BadParameter("couldn't find registered public proxies, specify --proxy when using --format=%q", identityfile.FormatKubernetes)
}

func getApplicationServer(ctx context.Context, clusterAPI auth.ClientI, appName string) (types.AppServer, error) {
	servers, err := clusterAPI.GetApplicationServers(ctx, apidefaults.Namespace)
	if err != nil {
		return nil, trace.Wrap(err)
	}

	for _, s := range servers {
		if s.GetName() == appName {
			return s, nil
		}
	}
	return nil, trace.NotFound("app %q not found", appName)
}

// getDatabaseServer fetches a single `DatabaseServer` by name using the
// provided `auth.ClientI`.
func getDatabaseServer(ctx context.Context, clientAPI auth.ClientI, dbName string) (types.DatabaseServer, error) {
	servers, err := clientAPI.GetDatabaseServers(ctx, apidefaults.Namespace)
	if err != nil {
		return nil, trace.Wrap(err)
	}

	for _, server := range servers {
		if server.GetName() == dbName {
			return server, nil
		}
	}

	return nil, trace.NotFound("database %q not found", dbName)
}

func getCertAuthTypes() []string {
	t := make([]string, 0, len(types.CertAuthTypes)+1)
	for _, at := range types.CertAuthTypes {
		t = append(t, string(at))
	}
	t = append(t, string(types.CertAuthTypeAll))
	return t
}<|MERGE_RESOLUTION|>--- conflicted
+++ resolved
@@ -87,11 +87,6 @@
 // Initialize allows TokenCommand to plug itself into the CLI parser
 func (a *AuthCommand) Initialize(app *kingpin.Application, config *service.Config) {
 	a.config = config
-
-	certTypes := make([]string, len(types.CertAuthTypes))
-	for i, certType := range types.CertAuthTypes {
-		certTypes[i] = string(certType)
-	}
 
 	// operations with authorities
 	auth := app.Command("auth", "Operations with user and host certificate authorities (CAs)").Hidden()
@@ -137,11 +132,7 @@
 		Default(fmt.Sprintf("%v", defaults.RotationGracePeriod)).
 		DurationVar(&a.rotateGracePeriod)
 	a.authRotate.Flag("manual", "Activate manual rotation , set rotation phases manually").BoolVar(&a.rotateManualMode)
-<<<<<<< HEAD
-	a.authRotate.Flag("type", fmt.Sprintf("Certificate authority to rotate, rotates %s CAs by default", strings.Join(certTypes, ", "))).StringVar(&a.rotateType)
-=======
 	a.authRotate.Flag("type", fmt.Sprintf("Certificate authority to rotate, one of: %s", strings.Join(getCertAuthTypes(), ", "))).EnumVar(&a.rotateType, getCertAuthTypes()...)
->>>>>>> 12cdaed6
 	a.authRotate.Flag("phase", fmt.Sprintf("Target rotation phase to set, used in manual rotation, one of: %v", strings.Join(types.RotatePhases, ", "))).StringVar(&a.rotateTargetPhase)
 
 	a.authLS = auth.Command("ls", "List connected auth servers")
