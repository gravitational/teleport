--- conflicted
+++ resolved
@@ -33,13 +33,9 @@
 // to the Handler format.
 func Handlers() map[string]Handler {
 	return map[string]Handler{
-<<<<<<< HEAD
 		types.KindRole:     roleHandler(),
+		types.KindUser:     userHandler(),
 		types.KindDatabase: databaseHandler(),
-=======
-		types.KindRole: roleHandler(),
-		types.KindUser: userHandler(),
->>>>>>> fd008664
 	}
 }
 
