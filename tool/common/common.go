--- conflicted
+++ resolved
@@ -214,7 +214,6 @@
 	return r.GetName()
 }
 
-<<<<<<< HEAD
 // GetDiscoveredResourceName returns the resource original name discovered in
 // the cloud by the Teleport Discovery Service.
 func GetDiscoveredResourceName(r types.ResourceWithLabels) (discoveredName string, ok bool) {
@@ -228,7 +227,8 @@
 	labels := r.GetStaticLabels()
 	labels[types.DiscoveredNameLabel] = discoveredName
 	r.SetStaticLabels(labels)
-=======
+}
+
 // FormatDefault formats a zero value with its default, or if the value is not
 // zero it just returns the value.
 func FormatDefault[T comparable](val, defaultVal T) string {
@@ -237,5 +237,4 @@
 		return fmt.Sprintf("%v (default)", defaultVal)
 	}
 	return fmt.Sprintf("%v", val)
->>>>>>> 9c520834
 }