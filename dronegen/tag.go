// Copyright 2021 Gravitational, Inc
//
// Licensed under the Apache License, Version 2.0 (the "License");
// you may not use this file except in compliance with the License.
// You may obtain a copy of the License at
//
//      http://www.apache.org/licenses/LICENSE-2.0
//
// Unless required by applicable law or agreed to in writing, software
// distributed under the License is distributed on an "AS IS" BASIS,
// WITHOUT WARRANTIES OR CONDITIONS OF ANY KIND, either express or implied.
// See the License for the specific language governing permissions and
// limitations under the License.

package main

import (
	"fmt"
	"strings"
	"time"
)

const (
	// rpmPackage is the RPM package type
	rpmPackage = "rpm"
	// debPackage is the DEB package type
	debPackage = "deb"

	// tagCleanupPipelineName is the name of the pipeline that cleans up
	// artifacts from a previous partially-failed build
	tagCleanupPipelineName = "clean-up-previous-build"
)

const releasesHost = "https://releases-prod.platform.teleport.sh"

// tagCheckoutCommands builds a list of commands for Drone to check out a git commit on a tag build
func tagCheckoutCommands(b buildType) []string {
	return []string{
		`mkdir -p /go/src/github.com/gravitational/teleport`,
		`cd /go/src/github.com/gravitational/teleport`,
		`git clone https://github.com/gravitational/${DRONE_REPO_NAME}.git .`,
		`git checkout ${DRONE_TAG:-$DRONE_COMMIT}`,
		// fetch enterprise submodules
		`mkdir -m 0700 /root/.ssh && echo -n "$GITHUB_PRIVATE_KEY" > /root/.ssh/id_rsa && chmod 600 /root/.ssh/id_rsa`,
		`ssh-keyscan -H github.com > /root/.ssh/known_hosts 2>/dev/null && chmod 600 /root/.ssh/known_hosts`,
		`git submodule update --init e`,
		`rm -f /root/.ssh/id_rsa`,
		// create necessary directories
		`mkdir -p /go/cache /go/artifacts`,
		// set version
		`VERSION=$(egrep ^VERSION Makefile | cut -d= -f2)
if [ "$$VERSION" != "${DRONE_TAG##v}" ]; then
  echo "Mismatch between Makefile version: $$VERSION and git tag: $DRONE_TAG"
  exit 1
fi
echo "$$VERSION" > /go/.version.txt`,
	}
}

// tagBuildCommands generates a list of commands for Drone to build an artifact as part of a tag build
func tagBuildCommands(b buildType) []string {
	commands := []string{
		`apk add --no-cache make`,
		`chown -R $UID:$GID /go`,
		`cd /go/src/github.com/gravitational/teleport`,
	}

	if b.fips || b.hasTeleportConnect() {
		commands = append(commands,
			"export VERSION=$(cat /go/.version.txt)",
		)
	}

	// For Windows builds, configure code signing.
	if b.os == "windows" {
		commands = append(commands,
			`echo -n "$WINDOWS_SIGNING_CERT" | base64 -d > windows-signing-cert.pfx`,
		)
	}

	commands = append(commands,
		fmt.Sprintf(
			`make -C build.assets %s`, releaseMakefileTarget(b),
		),
	)

	// Build Teleport Connect on suported OS/arch
	if b.hasTeleportConnect() {
		switch b.os {
		case "linux":
			commands = append(commands, `make -C build.assets teleterm`)
		}
	}

	if b.os == "windows" {
		commands = append(commands,
			`rm -f windows-signing-cert.pfx`,
		)
	}

	return commands
}

// tagCopyArtifactCommands generates a set of commands to find and copy built tarball artifacts as part of a tag build
func tagCopyArtifactCommands(b buildType) []string {
	extension := ".tar.gz"
	if b.os == "windows" {
		extension = ".zip"
	}

	commands := []string{
		`cd /go/src/github.com/gravitational/teleport`,
	}

	// don't copy OSS artifacts for any FIPS build
	if !b.fips {
		commands = append(commands,
			fmt.Sprintf(`find . -maxdepth 1 -iname "teleport*%s" -print -exec cp {} /go/artifacts \;`, extension),
		)
	}

	// copy enterprise artifacts
	if b.os == "windows" {
		commands = append(commands,
			`export VERSION=$(cat /go/.version.txt)`,
			`cp /go/artifacts/teleport-v$${VERSION}-windows-amd64-bin.zip /go/artifacts/teleport-ent-v$${VERSION}-windows-amd64-bin.zip`,
		)
	} else {
		commands = append(commands,
			`find e/ -maxdepth 1 -iname "teleport*.tar.gz" -print -exec cp {} /go/artifacts \;`,
		)
	}

	// we need to specifically rename artifacts which are created for CentOS
	// these is the only special case where renaming is not handled inside the Makefile
	if b.centos7 {
		// for CentOS 7, we support OSS, Enterprise, and FIPS (Enterprise only)
		commands = append(commands, `export VERSION=$(cat /go/.version.txt)`)
		if !b.fips {
			commands = append(commands,
				`mv /go/artifacts/teleport-v$${VERSION}-linux-amd64-bin.tar.gz /go/artifacts/teleport-v$${VERSION}-linux-amd64-centos7-bin.tar.gz`,
				`mv /go/artifacts/teleport-ent-v$${VERSION}-linux-amd64-bin.tar.gz /go/artifacts/teleport-ent-v$${VERSION}-linux-amd64-centos7-bin.tar.gz`,
			)
		} else {
			commands = append(commands,
				`mv /go/artifacts/teleport-ent-v$${VERSION}-linux-amd64-fips-bin.tar.gz /go/artifacts/teleport-ent-v$${VERSION}-linux-amd64-centos7-fips-bin.tar.gz`,
			)
		}
	}

	if b.hasTeleportConnect() {
		commands = append(commands,
			`find /go/src/github.com/gravitational/teleport/web/packages/teleterm/build/release -maxdepth 1 \( -iname "teleport-connect*.tar.gz" -o -iname "teleport-connect*.rpm" -o -iname "teleport-connect*.deb" \) -print -exec cp {} /go/artifacts/ \;`,
		)
	}

	// generate checksums
	commands = append(commands, fmt.Sprintf(`cd /go/artifacts && for FILE in teleport*%s; do sha256sum $FILE > $FILE.sha256; done && ls -l`, extension))

	if b.os == "linux" && b.hasTeleportConnect() {
		commands = append(commands,
			`cd /go/artifacts && for FILE in teleport-connect*.deb teleport-connect*.rpm; do
  sha256sum $FILE > $FILE.sha256;
done && ls -l`)
	}
	return commands
}

// tagPipelines builds all applicable tag pipeline combinations
func tagPipelines() []pipeline {
	var ps []pipeline
	// regular tarball builds
	for _, arch := range []string{"amd64", "386", "arm"} {
		for _, fips := range []bool{false, true} {
			if arch != "amd64" && fips {
				// FIPS mode only supported on linux/amd64
				continue
			}
			ps = append(ps, tagPipeline(buildType{os: "linux", arch: arch, fips: fips}))

			// RPM/DEB package builds
			for _, packageType := range []string{rpmPackage, debPackage} {
				bt := buildType{os: "linux", arch: arch, fips: fips}
				if packageType == "rpm" && arch == "amd64" {
					bt.centos7 = true
				}
				ps = append(ps, tagPackagePipeline(packageType, bt))
			}
		}
	}

	ps = append(ps, ghaBuildPipeline(ghaBuildType{
		buildType:    buildType{os: "linux", arch: "arm64", fips: false},
		trigger:      triggerTag,
		pipelineName: "build-linux-arm64",
		dependsOn:    []string{tagCleanupPipelineName},
		workflows: []ghaWorkflow{
			{
				name:              "release-linux-arm64.yml",
				srcRefVar:         "DRONE_TAG",
				ref:               "${DRONE_TAG}",
<<<<<<< HEAD
				timeout:           60 * time.Minute,
=======
				timeout:           150 * time.Minute,
>>>>>>> 165da1d0
				shouldTagWorkflow: true,
				inputs:            map[string]string{"upload-artifacts": "true"},
			},
		},
	}))

	ps = append(ps, ghaBuildPipeline(ghaBuildType{
		buildType:    buildType{os: "linux", fips: false},
		trigger:      triggerTag,
		pipelineName: "build-teleport-oci-distroless-images",
		dependsOn: []string{
			tagCleanupPipelineName,
			"build-linux-amd64-deb",
			"build-linux-arm64-deb",
		},
		workflows: []ghaWorkflow{
			{
				name:              "release-teleport-oci-distroless.yml",
				srcRefVar:         "DRONE_TAG",
				ref:               "${DRONE_TAG}",
<<<<<<< HEAD
				timeout:           60 * time.Minute,
=======
				timeout:           150 * time.Minute,
>>>>>>> 165da1d0
				shouldTagWorkflow: true,
			},
		},
	}))

	ps = append(ps, ghaBuildPipeline(ghaBuildType{
		buildType:    buildType{os: "linux", fips: false},
		trigger:      triggerTag,
		pipelineName: "build-teleport-kube-agent-updater-oci-images",
		workflows: []ghaWorkflow{
			{
				name:              "release-teleport-kube-agent-updater-oci.yml",
				srcRefVar:         "DRONE_TAG",
				ref:               "${DRONE_TAG}",
<<<<<<< HEAD
				timeout:           60 * time.Minute,
=======
				timeout:           150 * time.Minute,
>>>>>>> 165da1d0
				shouldTagWorkflow: true,
			},
		},
	}))

	// Only amd64 Windows is supported for now.
	ps = append(ps, tagPipeline(buildType{os: "windows", arch: "amd64"}))

	// Also add CentOS artifacts
	// CentOS 6 FIPS builds have been removed in Teleport 7.0. See https://github.com/gravitational/teleport/issues/7207
	ps = append(ps, tagPipeline(buildType{os: "linux", arch: "amd64", centos7: true}))
	ps = append(ps, tagPipeline(buildType{os: "linux", arch: "amd64", centos7: true, fips: true}))

	ps = append(ps, darwinTagPipelineGHA())
	ps = append(ps, windowsTagPipeline())

	ps = append(ps, tagCleanupPipeline())
	return ps
}

// tagPipeline generates a tag pipeline for a given combination of os/arch/FIPS
func tagPipeline(b buildType) pipeline {
	if b.os == "" {
		panic("b.os must be set")
	}
	if b.arch == "" {
		panic("b.arch must be set")
	}

	pipelineName := fmt.Sprintf("build-%s-%s", b.os, b.arch)
	if b.centos7 {
		pipelineName += "-centos7"
	}
	tagEnvironment := map[string]value{
		"UID":     {raw: "1000"},
		"GID":     {raw: "1000"},
		"GOCACHE": {raw: "/go/cache"},
		"GOPATH":  {raw: "/go"},
		"OS":      {raw: b.os},
		"ARCH":    {raw: b.arch},
	}
	if b.fips {
		pipelineName += "-fips"
		tagEnvironment["FIPS"] = value{raw: "yes"}
	}

	if b.os == "windows" {
		tagEnvironment["WINDOWS_SIGNING_CERT"] = value{fromSecret: "WINDOWS_SIGNING_CERT"}
	}

	var extraQualifications []string
	if b.os == "windows" {
		extraQualifications = []string{"tsh client only"}
	}

	p := newKubePipeline(pipelineName)
	p.Environment = map[string]value{
		"BUILDBOX_VERSION": buildboxVersion,
		"RUNTIME":          goRuntime,
	}
	p.Trigger = triggerTag
	p.DependsOn = []string{tagCleanupPipelineName}
	p.Workspace = workspace{Path: "/go"}
	p.Volumes = []volume{volumeAwsConfig, volumeDocker, volumeDockerConfig}
	p.Services = []service{
		dockerService(),
	}
	p.Steps = []step{
		{
			Name:  "Check out code",
			Image: "docker:git",
			Pull:  "if-not-exists",
			Environment: map[string]value{
				"GITHUB_PRIVATE_KEY": {fromSecret: "GITHUB_PRIVATE_KEY"},
			},
			Commands: tagCheckoutCommands(b),
		},
		waitForDockerStep(),
		{
			Name:        "Build artifacts",
			Image:       "docker",
			Pull:        "if-not-exists",
			Environment: tagEnvironment,
			Volumes:     []volumeRef{volumeRefDocker, volumeRefDockerConfig},
			Commands:    tagBuildCommands(b),
		},
		{
			Name:     "Copy artifacts",
			Image:    "docker",
			Pull:     "if-not-exists",
			Commands: tagCopyArtifactCommands(b),
		},
		kubernetesAssumeAwsRoleStep(kubernetesRoleSettings{
			awsRoleSettings: awsRoleSettings{
				awsAccessKeyID:     value{fromSecret: "AWS_ACCESS_KEY_ID"},
				awsSecretAccessKey: value{fromSecret: "AWS_SECRET_ACCESS_KEY"},
				role:               value{fromSecret: "AWS_ROLE"},
			},
			configVolume: volumeRefAwsConfig,
		}),
		kubernetesUploadToS3Step(kubernetesS3Settings{
			region:       "us-west-2",
			source:       "/go/artifacts/",
			target:       "teleport/tag/${DRONE_TAG##v}",
			configVolume: volumeRefAwsConfig,
		}),
		{
			Name:     "Register artifacts",
			Image:    "docker",
			Pull:     "if-not-exists",
			Commands: tagCreateReleaseAssetCommands(b, "", extraQualifications),
			Environment: map[string]value{
				"RELEASES_CERT": {fromSecret: "RELEASES_CERT"},
				"RELEASES_KEY":  {fromSecret: "RELEASES_KEY"},
			},
		},
	}
	return p
}

// tagDownloadArtifactCommands generates a set of commands to download appropriate artifacts for creating a package as part of a tag build
func tagDownloadArtifactCommands(b buildType) []string {
	commands := []string{
		`export VERSION=$(cat /go/.version.txt)`,
		`if [[ "${DRONE_TAG}" != "" ]]; then export S3_PATH="tag/$${DRONE_TAG##v}/"; else export S3_PATH="tag/"; fi`,
	}
	artifactOSS := true
	artifactType := fmt.Sprintf("%s-%s", b.os, b.arch)

	if b.centos7 {
		artifactType += "-centos7"
	}

	if b.fips {
		artifactType += "-fips"
		artifactOSS = false
	}

	if artifactOSS {
		commands = append(commands,
			fmt.Sprintf(`aws s3 cp s3://$AWS_S3_BUCKET/teleport/$${S3_PATH}teleport-v$${VERSION}-%s-bin.tar.gz /go/artifacts/`, artifactType),
		)
	}
	commands = append(commands,
		fmt.Sprintf(`aws s3 cp s3://$AWS_S3_BUCKET/teleport/$${S3_PATH}teleport-ent-v$${VERSION}-%s-bin.tar.gz /go/artifacts/`, artifactType),
	)
	return commands
}

// tagCopyPackageArtifactCommands generates a set of commands to find and copy built package artifacts as part of a tag build
func tagCopyPackageArtifactCommands(b buildType, packageType string) []string {
	commands := []string{
		`cd /go/src/github.com/gravitational/teleport`,
	}
	if !b.fips {
		commands = append(commands, fmt.Sprintf(`find build -maxdepth 1 -iname "teleport*.%s*" -print -exec cp {} /go/artifacts \;`, packageType))
	}
	commands = append(commands, fmt.Sprintf(`find e/build -maxdepth 1 -iname "teleport*.%s*" -print -exec cp {} /go/artifacts \;`, packageType))
	return commands
}

// createReleaseAssetCommands generates a set of commands to create release & asset in release management service
func tagCreateReleaseAssetCommands(b buildType, packageType string, extraQualifications []string) []string {
	commands := []string{
		`WORKSPACE_DIR=$${WORKSPACE_DIR:-/}`,
		`VERSION=$(cat "$WORKSPACE_DIR/go/.version.txt")`,
		fmt.Sprintf(`RELEASES_HOST='%v'`, releasesHost),
		`echo "$RELEASES_CERT" | base64 -d > "$WORKSPACE_DIR/releases.crt"`,
		`echo "$RELEASES_KEY" | base64 -d > "$WORKSPACE_DIR/releases.key"`,
		`trap "rm -f '$WORKSPACE_DIR/releases.crt' '$WORKSPACE_DIR/releases.key'" EXIT`,
		`CREDENTIALS="--cert $WORKSPACE_DIR/releases.crt --key $WORKSPACE_DIR/releases.key"`,
		`which curl || apk add --no-cache curl`,
		fmt.Sprintf(`cd "$WORKSPACE_DIR/go/artifacts"
find . -type f ! -iname '*.sha256' ! -iname '*-unsigned.zip*' | while read -r file; do
  # Skip files that are not results of this build
  # (e.g. tarballs from which OS packages are made)
  [ -f "$file.sha256" ] || continue

  name="$(basename "$file" | sed -E 's/(-|_)v?[0-9].*$//')" # extract part before -vX.Y.Z
  description="%[1]s"
  products="$name"
  if [ "$name" = "tsh" ]; then
    products="teleport teleport-ent"
  elif [ "$name" = "Teleport Connect" -o "$name" = "teleport-connect" ]; then
    description="Teleport Connect"
    products="teleport teleport-ent"
  fi
  shasum="$(cat "$file.sha256" | cut -d ' ' -f 1)"

  release_params="" # List of "-F releaseId=XXX" parameters to curl

  for product in $products; do
    status_code=$(curl $CREDENTIALS -o "$WORKSPACE_DIR/curl_out.txt" -w "%%{http_code}" -F "product=$product" -F "version=$VERSION" -F notesMd="# Teleport $VERSION" -F status=draft "$RELEASES_HOST/releases")
    if [ $status_code -ne 200 ] && [ $status_code -ne 409 ]; then
      echo "curl HTTP status: $status_code"
      cat $WORKSPACE_DIR/curl_out.txt
      exit 1
    fi

    release_params="$release_params -F releaseId=$product@$VERSION"
  done

  curl $CREDENTIALS --fail -o /dev/null -F description="$description" -F os="%[2]s" -F arch="%[3]s" -F "file=@$file" -F "sha256=$shasum" $release_params "$RELEASES_HOST/assets";
done`,
			b.Description(packageType, extraQualifications...), b.os, b.arch),
	}
	return commands
}

// tagPackagePipeline generates a tag package pipeline for a given combination of os/arch/FIPS
func tagPackagePipeline(packageType string, b buildType) pipeline {
	if packageType == "" {
		panic("packageType must be set")
	}
	if b.os == "" {
		panic("b.os must be set")
	}
	if b.arch == "" {
		panic("b.arch must be set")
	}

	environment := map[string]value{
		"ARCH":             {raw: b.arch},
		"TMPDIR":           {raw: "/go"},
		"ENT_TARBALL_PATH": {raw: "/go/artifacts"},
	}

	dependentPipeline := fmt.Sprintf("build-%s-%s", b.os, b.arch)

	if b.centos7 {
		dependentPipeline += "-centos7"
	}

	apkPackages := []string{"bash", "curl", "gzip", "make", "tar"}
	if packageType == rpmPackage {
		// Required by `make rpm`
		apkPackages = append(apkPackages, "go")
	}

	packageBuildCommands := []string{
		fmt.Sprintf("apk add --no-cache %s", strings.Join(apkPackages, " ")),
		`apk add --no-cache aws-cli`,
		`cd /go/src/github.com/gravitational/teleport`,
		`export VERSION=$(cat /go/.version.txt)`,
		// Login to Amazon ECR Public
		`aws ecr-public get-login-password --region us-east-1 | docker login -u="AWS" --password-stdin public.ecr.aws`,
	}

	makeCommand := fmt.Sprintf("make %s", packageType)
	if b.fips {
		dependentPipeline += "-fips"
		environment["FIPS"] = value{raw: "yes"}
		environment["RUNTIME"] = value{raw: "fips"}
		makeCommand = fmt.Sprintf("make -C e %s", packageType)
	} else {
		environment["OSS_TARBALL_PATH"] = value{raw: "/go/artifacts"}
	}

	packageDockerVolumes := []volume{volumeAwsConfig, volumeDocker, volumeDockerConfig}
	packageDockerVolumeRefs := []volumeRef{
		volumeRefDocker,
		volumeRefDockerConfig,
		volumeRefAwsConfig,
	}
	packageDockerService := dockerService()

	switch packageType {
	case rpmPackage:
		environment["GNUPG_DIR"] = value{raw: "/tmpfs/gnupg"}
		environment["GPG_RPM_SIGNING_ARCHIVE"] = value{fromSecret: "GPG_RPM_SIGNING_ARCHIVE"}
		packageBuildCommands = append(packageBuildCommands,
			`mkdir -m0700 $GNUPG_DIR`,
			`echo "$GPG_RPM_SIGNING_ARCHIVE" | base64 -d | tar -xzf - -C $GNUPG_DIR`,
			`chown -R root:root $GNUPG_DIR`,
			makeCommand,
			`rm -rf $GNUPG_DIR`,
		)
		// RPM builds require tmpfs to hold the key material in memory.
		packageDockerVolumes = append(packageDockerVolumes, volumeTmpfs)
		packageDockerVolumeRefs = append(packageDockerVolumeRefs, volumeRefTmpfs)
		packageDockerService = dockerService(volumeRefTmpfs)
	case debPackage:
		packageBuildCommands = append(packageBuildCommands,
			makeCommand,
		)
	default:
		panic("packageType is not set")
	}

	assumeDownloadRoleStep := kubernetesAssumeAwsRoleStep(kubernetesRoleSettings{
		awsRoleSettings: awsRoleSettings{
			awsAccessKeyID:     value{fromSecret: "AWS_ACCESS_KEY_ID"},
			awsSecretAccessKey: value{fromSecret: "AWS_SECRET_ACCESS_KEY"},
			role:               value{fromSecret: "AWS_ROLE"},
		},
		configVolume: volumeRefAwsConfig,
		name:         "Assume Download AWS Role",
	})
	assumeBuildRoleStep := kubernetesAssumeAwsRoleStep(kubernetesRoleSettings{
		awsRoleSettings: awsRoleSettings{
			awsAccessKeyID:     value{fromSecret: "TELEPORT_BUILD_USER_READ_ONLY_KEY"},
			awsSecretAccessKey: value{fromSecret: "TELEPORT_BUILD_USER_READ_ONLY_SECRET"},
			role:               value{fromSecret: "TELEPORT_BUILD_READ_ONLY_AWS_ROLE"},
		},
		configVolume: volumeRefAwsConfig,
		name:         "Assume Build AWS Role",
	})
	assumeUploadRoleStep := kubernetesAssumeAwsRoleStep(kubernetesRoleSettings{
		awsRoleSettings: awsRoleSettings{
			awsAccessKeyID:     value{fromSecret: "AWS_ACCESS_KEY_ID"},
			awsSecretAccessKey: value{fromSecret: "AWS_SECRET_ACCESS_KEY"},
			role:               value{fromSecret: "AWS_ROLE"},
		},
		configVolume: volumeRefAwsConfig,
		name:         "Assume Upload AWS Role",
	})

	pipelineName := fmt.Sprintf("%s-%s", dependentPipeline, packageType)

	p := newKubePipeline(pipelineName)
	p.Trigger = triggerTag
	p.DependsOn = []string{dependentPipeline, tagCleanupPipelineName}
	p.Workspace = workspace{Path: "/go"}
	p.Volumes = packageDockerVolumes
	p.Services = []service{
		packageDockerService,
	}
	p.Steps = []step{
		{
			Name:  "Check out code",
			Image: "docker:git",
			Environment: map[string]value{
				"GITHUB_PRIVATE_KEY": {fromSecret: "GITHUB_PRIVATE_KEY"},
			},
			Commands: tagCheckoutCommands(b),
		},
		waitForDockerStep(),
		assumeDownloadRoleStep,
		{
			Name:  "Download artifacts from S3",
			Image: "amazon/aws-cli",
			Environment: map[string]value{
				"AWS_REGION":    {raw: "us-west-2"},
				"AWS_S3_BUCKET": {fromSecret: "AWS_S3_BUCKET"},
			},
			Commands: tagDownloadArtifactCommands(b),
			Volumes:  []volumeRef{volumeRefAwsConfig},
		},
		assumeBuildRoleStep,
		{
			Name:        "Build artifacts",
			Image:       "docker",
			Environment: environment,
			Volumes:     packageDockerVolumeRefs,
			Commands:    packageBuildCommands,
		},
		{
			Name:     "Copy artifacts",
			Image:    "docker",
			Commands: tagCopyPackageArtifactCommands(b, packageType),
		},
		assumeUploadRoleStep,
		kubernetesUploadToS3Step(kubernetesS3Settings{
			region:       "us-west-2",
			source:       "/go/artifacts/",
			target:       "teleport/tag/${DRONE_TAG##v}",
			configVolume: volumeRefAwsConfig,
		}),
		{
			Name:     "Register artifacts",
			Image:    "docker",
			Commands: tagCreateReleaseAssetCommands(b, strings.ToUpper(packageType), nil),
			Environment: map[string]value{
				"RELEASES_CERT": {fromSecret: "RELEASES_CERT"},
				"RELEASES_KEY":  {fromSecret: "RELEASES_KEY"},
			},
		},
	}
	return p
}

func tagCleanupPipeline() pipeline {
	return relcliPipeline(triggerTag, tagCleanupPipelineName, "Clean up previously built artifacts", "auto_destroy -f -v 6")
}<|MERGE_RESOLUTION|>--- conflicted
+++ resolved
@@ -199,11 +199,7 @@
 				name:              "release-linux-arm64.yml",
 				srcRefVar:         "DRONE_TAG",
 				ref:               "${DRONE_TAG}",
-<<<<<<< HEAD
-				timeout:           60 * time.Minute,
-=======
 				timeout:           150 * time.Minute,
->>>>>>> 165da1d0
 				shouldTagWorkflow: true,
 				inputs:            map[string]string{"upload-artifacts": "true"},
 			},
@@ -224,11 +220,7 @@
 				name:              "release-teleport-oci-distroless.yml",
 				srcRefVar:         "DRONE_TAG",
 				ref:               "${DRONE_TAG}",
-<<<<<<< HEAD
-				timeout:           60 * time.Minute,
-=======
 				timeout:           150 * time.Minute,
->>>>>>> 165da1d0
 				shouldTagWorkflow: true,
 			},
 		},
@@ -243,11 +235,7 @@
 				name:              "release-teleport-kube-agent-updater-oci.yml",
 				srcRefVar:         "DRONE_TAG",
 				ref:               "${DRONE_TAG}",
-<<<<<<< HEAD
-				timeout:           60 * time.Minute,
-=======
 				timeout:           150 * time.Minute,
->>>>>>> 165da1d0
 				shouldTagWorkflow: true,
 			},
 		},
