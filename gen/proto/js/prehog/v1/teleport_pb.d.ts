--- conflicted
+++ resolved
@@ -261,8 +261,6 @@
     USER_KIND_UNSPECIFIED = 0,
     USER_KIND_HUMAN = 1,
     USER_KIND_BOT = 2,
-<<<<<<< HEAD
-=======
 }
 
 export enum ResourceKind {
@@ -274,5 +272,4 @@
     RESOURCE_KIND_WINDOWS_DESKTOP = 5,
     RESOURCE_KIND_NODE_OPENSSH = 6,
     RESOURCE_KIND_NODE_OPENSSH_EICE = 7,
->>>>>>> 39604131
 }