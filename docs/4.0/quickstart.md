# Quick Start Guide

Welcome to the Teleport Quick Start Guide!

The goal of this document is to show off the basic capabilities of Teleport.
There are three types of services Teleport nodes can run: `nodes`, `proxies`
and `auth servers`.

- **Auth servers** store user accounts
  and provide authentication and authorization services for every node and
  every user in a cluster.
- **Proxy servers** route client connection requests to the appropriate node
  and serve a Web UI which can also be used to log into SSH nodes. Every
  client-to-node connection in Teleport must be routed through the proxy.
- **Nodes** are regular SSH nodes, similar to the `sshd` daemon you may be
  familiar with. When a node receives a connection request, the request is
  authenticated through the cluster's auth server.

The `teleport` daemon runs all three of these services by default. This Quick Start Guide will
be using this default behavior to create a cluster and interact with it
using Teleport's client-side tools:

| Tool    | Description
|---------|-------------
| tctl    | Cluster administration tool used to invite nodes to a cluster and manage user accounts.
| tsh     | Similar in principle to OpenSSH's `ssh`. Used to login into remote SSH nodes, list and search for nodes in a cluster, securely upload/download files, etc.
| browser | You can use your web browser to login into any Teleport node by opening `https://<proxy-host>:3080`.

## Installing and Starting

Teleport runs on Linux, MacOS and Teleport 3.0 now supports Windows for running `tsh login`.
You can download pre-built binaries from [here](https://gravitational.com/teleport/download/)
or you can [build it from source](https://github.com/gravitational/teleport).

After downloading the binary tarball, run:

```bash
$ tar -xzf teleport-binary-release.tar.gz
$ cd teleport
$ sudo ./install
```

This will copy Teleport binaries to `/usr/local/bin`.

Let's start Teleport on a single-node. First, create a directory for Teleport
to keep its data. By default it's `/var/lib/teleport`. Then start `teleport` daemon:

```bash
$ mkdir -p /var/lib/teleport
$ sudo teleport start

[AUTH]  Auth service is starting on 0.0.0.0:3025
[PROXY] Reverse tunnel service is starting on 0.0.0.0:3024
[PROXY] Web proxy service is starting on 0.0.0.0:3080
[PROXY] SSH proxy service is starting on 0.0.0.0:3023
[SSH]   Service is starting on 0.0.0.0:3022
```

At this point you should see Teleport print listening IPs of all 3 services into the console.

Congratulations - you are now running Teleport!

If you wish to deploy Teleport inside a Docker container:

```
# This command will pull the Teleport container image for version 4.0.0-rc.2
# Replace 2.7.3 with the version you want to run:
$ docker pull quay.io/gravitational/teleport:4.0.0-rc.2
```

## Creating Users

Teleport users are defined on a cluster level and every Teleport user must be associated with
a list of machine-level OS usernames it can authenticate as during a login. This list is
called "user mappings".

If you do not specify the mappings, the new Teleport user will be assigned a mapping with
the same name. Let's create a Teleport user with the same name as the OS user:

```bash
$ sudo tctl users add $USER

Signup token has been created. Share this URL with the user:
https://localhost:3080/web/newuser/96c85ed60b47ad345525f03e1524ac95d78d94ffd2d0fb3c683ff9d6221747c2
```

`tctl` prints a sign-up URL for you to open in your browser and complete registration:

![teleport login](/img/login.png?style=grv-image-center-md)

Teleport enforces two-factor authentication. If you do not already have Google
Authenticator (or another 2FA client), you will have to install it on your
smart phone. Then you can scan the bar code on the Teleport login web page,
pick a password and enter in the two factor token.

The default TTL for a login is 12 hours but this can be configured to be another value.

Having done that, you will be presented with a Web UI where you will see your
machine and will be able to log in to it using web-based terminal.

![teleport ui](/img/firstpage.png?style=grv-image-center-md)

## Logging in Through CLI

Let's login using the `tsh` command line tool:

```bash
$ tsh --proxy=localhost --insecure login
```

Notice that `tsh` client always needs `--proxy` flag because all client connections
in Teleport must to go through a proxy, sometimes called a "bastion".

!!! warning "Warning":
    For the purposes of this quickstart we are using the `--insecure` flag which allows
    us to skip configuring the HTTP/TLS certificate for Teleport proxy. Your browser will
    throw a warning **Your connection is not private**. Click Advanced, and **Proceed to 0.0.0.0 (unsafe)**
    to preview the Teleport UI.   

    Never use `--insecure` in production unless you terminate SSL at a load balancer. This will
    apply to most cloud providers (AWS, GCP and Azure). You must configure a HTTP/TLS certificate for the Proxy.
    This process has been made easier with Let's Encrypt. [See instructions here](https://gravitational.com/blog/letsencrypt-teleport-ssh/).

If successful, `tsh login` command will receive a user certificate for a given proxy
and will store it in `~/.tsh/keys/<proxy>` directory.

With a certificate in place, a user can SSH into any host behind the proxy:

```
$ tsh ssh localhost
```

!!! tip "Tip":
    To avoid typing "tsh ssh" a user may rename `tsh` binary to `ssh` and use the familiar syntax as in `ssh localhost`.

## Adding Nodes to Cluster

Let's add another node to the cluster. The `tctl` command below will create a single-use
token for a node to join and will print instructions for you to follow:

```bash
$ sudo tctl nodes add

The invite token: n92bb958ce97f761da978d08c35c54a5c
Run this on the new node to join the cluster:
teleport start --roles=node --token=n92bb958ce97f761da978d08c35c54a5c --auth-server=10.0.10.1
```

Start `teleport` daemon on a new node as shown above, but make sure to use the proper
`--auth-server` IP to point back to your localhost.

Once you do that, verify that the new node has joined the cluster:

```bash
$ tsh --proxy=localhost ls

Node Name     Node ID                     Address            Labels
---------     -------                     -------            ------
localhost     xxxxx-xxxx-xxxx-xxxxxxx     10.0.10.1:3022     
new-node      xxxxx-xxxx-xxxx-xxxxxxx     10.0.10.2:3022     
```

!!! tip "NOTE":
    Teleport also supports static pre-defined invitation tokens which can be set in the [configuration file](admin-guide.md#adding-nodes-to-the-cluster)

## Adding a node located behind NAT
With the current setup you've only been able to add nodes that have direct access to the
auth server and within the internal IP range of the cluster. We recommend
<<<<<<< HEAD
setting up a [Trusted Cluster](../admin-guide/#trusted-clusters) if you have workloads split
=======
setting up a [Trusted Cluster](/trustedclusters) if you have workloads split
>>>>>>> 60e2d9e6
 across different networks / clouds.

Teleport Node Tunneling lets you add a node to an existing Teleport Cluster. This can be
useful for IoT applications or for managing a couple of servers in a different network.  

Similar to [Adding Nodes to Cluster](/quickstart/#adding-nodes-to-cluster), use `tctl` to
create a single-use token for a node, but this time you'll replace the auth server IP with
the URL of the Proxy Server. In the Example below, we've replaced the auth server IP with the Proxy
web endpoint `teleport.example.com`.  

```bash
$ sudo tctl nodes add

The invite token: n92bb958ce97f761da978d08c35c54a5c
Run this on the new node to join the cluster:
teleport start --roles=node --token=n92bb958ce97f761da978d08c35c54a5c --auth-server=teleport-proxy.example.com
```

Using the ports in the default configuration, the node needs to be able to talk to ports 3080
and 3024 on the proxy. Port 3080 is used to initially fetch the credentials (SSH and TLS certificates)
and for discovery (where is the reverse tunnel running, in this case 3024). Port 3024 is used to
establish a connection to the Auth Server through the proxy.

## Using Node Labels

Notice the "Labels" column in the output above. It is currently not populated. Teleport lets
you apply static or dynamic labels to your nodes. As the cluster grows and nodes assume different
roles, labels will help to find the right node quickly.

Let's see labels in action. Stop Teleport `ctrl-c` on the node we just added and restart it with the following command:

```bash
$ sudo teleport start --roles=node --auth-server=10.0.10.1 --nodename=db --labels "location=virginia,arch=[1h:/bin/uname -m]"
```

Notice a few things here:

* We did not use `--token` flag this time, because this node is already a member of the cluster.
* We explicitly named this node as "db" because this machine is running a database. This name only exists within Teleport, the actual hostname has not changed.
* We assigned a static label "location" to this host and set it to "virginia".
* We also assigned a dynamic label "arch" which will evaluate `/bin/uname -m` command once an hour and assign the output to this label value.

Let's take a look at our cluster now:

```bash
$ tsh --proxy=localhost ls

Node Name     Node ID                     Address            Labels
---------     -------                     -------            ------
localhost     xxxxx-xxxx-xxxx-xxxxxxx     10.0.10.1:3022     
db            xxxxx-xxxx-xxxx-xxxxxxx     10.0.10.2:3022     location=virginia,arch=x86_64
```

Let's use the newly created labels to filter the output of `tsh ls` and ask to show only
nodes located in Virginia:

```bash
$ tsh --proxy=localhost ls location=virginia

Node Name     Node ID                     Address            Labels
---------     -------                     -------            ------
db            xxxxx-xxxx-xxxx-xxxxxxx     10.0.10.2:3022     location=virginia,arch=x86_64
```

Labels can be used with the regular `ssh` command too. This will execute `ls -l /` command
on all servers located in Virginia:

```
$ tsh --proxy=localhost ssh location=virginia ls -l /
```

## Sharing SSH Sessions

Suppose you are trying to troubleshoot a problem on a node. Sometimes it makes sense to ask
another team member for help. Traditionally this could be done by letting them know which
node you're on, having them SSH in, start a terminal multiplexer like `screen` and join a
session there.

Teleport makes this a bit more convenient. Let's log into "db" and ask Teleport for your
current session status:

```bash
$ tsh --proxy=teleport.example.com ssh db
db > teleport status

User ID    : joe, logged in as joe from 10.0.10.1 43026 3022
Session ID : 7645d523-60cb-436d-b732-99c5df14b7c4
Session URL: https://teleport.example.com:3080/web/sessions/7645d523-60cb-436d-b732-99c5df14b7c4
```

You can share the Session URL with a colleague in your organization. Assuming that your colleague has access to `teleport.example.com` proxy, she will be able to join and help you troubleshoot the problem on "db" in her browser.

Also, people can join your session via terminal assuming they have Teleport installed and running. They just have to run:

```bash
$ tsh --proxy=teleport.example.com join 7645d523-60cb-436d-b732-99c5df14b7c4
```

!!! tip "NOTE":
    For this to work, both of you must have proper user mappings allowing you access `db` under the same OS user.

## Running in Production

We hope this quickstart guide has helped you to quickly set up and play with Teleport. For production environments, we strongly recommend the following:

- Install HTTPS certificates for every Teleport proxy. If setting up in a HA config
  on AWS, GCP or another cloud you'll likely terminate TLS at a Load Balancer. In
  this case you'll need to start teleport with `--insecure`
- Run Teleport `auth` on isolated servers. The auth service can run in a
  highly available (HA) configuration.
- Use a configuration file instead of command line flags because it gives you
  more flexibility.
- Review the [Architecture Overview](architecture.md), [Admin Manual](admin-guide.md) and [User Manual](user-manual.md) for a better understanding of Teleport.<|MERGE_RESOLUTION|>--- conflicted
+++ resolved
@@ -166,12 +166,8 @@
 ## Adding a node located behind NAT
 With the current setup you've only been able to add nodes that have direct access to the
 auth server and within the internal IP range of the cluster. We recommend
-<<<<<<< HEAD
-setting up a [Trusted Cluster](../admin-guide/#trusted-clusters) if you have workloads split
-=======
 setting up a [Trusted Cluster](/trustedclusters) if you have workloads split
->>>>>>> 60e2d9e6
- across different networks / clouds.
+across different networks / clouds.
 
 Teleport Node Tunneling lets you add a node to an existing Teleport Cluster. This can be
 useful for IoT applications or for managing a couple of servers in a different network.  
