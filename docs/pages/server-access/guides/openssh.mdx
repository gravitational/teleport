--- conflicted
+++ resolved
@@ -301,101 +301,6 @@
 
 </Details>
 
-<<<<<<< HEAD
-=======
-<Details title="Experiencing latency in leaf cluster Nodes?">
-
-### Proxy Jump
-
-In the generated OpenSSH client configuration, the `ProxyCommand` for each leaf
-cluster connects through the root cluster's Proxy Service. In scenarios where
-leaf cluster Proxy Services are reachable by SSH client, you might prefer to
-connect directly through the leaf proxies for lower latency.
-
-To enable direct connections to a Proxy Service in a leaf cluster, open the
-SSH configuration file you generated earlier and update the `ProxyCommand`
-of the leaf cluster's configuration block to use the leaf Proxy Service as
-a jumphost, using the `-J` flag.
-
-```txt
-Host *.{{ .NodeName }}.leaf1.example.com
-   Port 3022
-   ProxyCommand tsh proxy ssh -J proxy.leaf1.example.com:443 %r@%h:%p
-```
-
-### Proxy Templates
-
-With Proxy Templates, `tsh` will dynamically determine the address of the
-Proxy Service to connect to based on the address of the destination
-host in your `ssh` command.
-
-To use Proxy Templates, add `-J {{proxy}}` to the `ProxyCommand` line in
-your `~/.ssh/config`.
-
-```txt
-Host *.example.com
-   Port 3022
-   ProxyCommand tsh proxy ssh -J {{proxy}} %r@%h:%p
-```
-
-Then, add `proxy_templates` to your `tsh` configuration file (`~/.tsh/config/config.yaml`
-or a global `/etc/tsh.yaml`).
-
-```yaml
-proxy_templates:
-- template: '^(\w+)\.(leaf1\.example\.com):([0-9]+)$'
-  proxy: "$2:443"
-```
-
-`tsh proxy ssh -J {{proxy}}` will attempt to match the host server address `%h:%p` with the
-configured templates. If there is a match, then the jump proxy address `{{proxy}}` will
-be replaced using the template's `proxy` field and the host server address `%h:%p` will be
-replaced using the template's `host` field if set.
-
-| Field      | Description |
-| ---------- | ----------- |
-| `template` | (Required) Regular expression that the host server address `%h:%p` is matched against. |
-| `proxy`    | (Required) Proxy Service address to use for proxy jump. Can reference capturing groups from the regular expression in `template` (e.g., `$1` or `$2`). |
-| `host`     | (Optional) Host Server address to connect to. Can reference capturing groups from the regular expression in `template` (e.g., `$1` or `$2`). Defaults to full host spec `%h:%p`. |
-
-### Example configuration
-
-```yaml
-proxy_templates:
-- template: '^(\w+)\.(leaf1\.example\.com):([0-9]+)$'
-  proxy: "$2:443"
-- template: '^(\w+)\.(leaf2\.example\.com):([0-9]+)$'
-  proxy: "$2:3080"
-  host: "$1:$3"
-- template: '(\w+(\.\w+)*)\.(example\.com):([0-9]+)$'
-  proxy: "leaf1.example.com:443"
-  host: "$1:22"
-
-Given the configuration above, the following command will connect to the Node
-`node-1.leaf1.example.com:3022` through the Proxy Service `leaf1.example.com:443`:
-
-```code
-$ ssh root@node-1.leaf1.example.com
-```
-
-The following command will connect to the Node `node-1:3022` through the Proxy Service
-`leaf2.example.com:3080`:
-
-```code
-$ ssh root@node-1.leaf2.example.com
-```
-
-The last template can be used to connect to openssh hosts with their own FQDN.
-For example, you can connect to the host `openssh.external.com:22` through the
-Proxy Service `leaf1.example.com:443` with the following command:
-
-```code
-$ ssh root@openssh.external.com.example.com
-```
-
-</Details>
-
->>>>>>> 74b76df9
 <Admonition
   type="tip"
   title="Multiple Clusters"
