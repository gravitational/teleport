---
title: OpenSSH Guides
description: Teleport Agentless OpenSSH integration guides.
layout: tocless-doc
---

<<<<<<< HEAD
In this guide, we will show you how to configure Teleport in agentless mode and
have the OpenSSH server `sshd` join a Teleport cluster. Existing fleets of
OpenSSH servers can be configured to accept SSH certificates dynamically issued
by a Teleport CA.

Using Teleport and OpenSSH has the advantage of getting you up
and running, but in the long run, we would recommend replacing `sshd` with `teleport`.
`teleport` SSH servers have support for multiple features that are incompatible with OpenSSH:

- RBAC and resource filtering based on [dynamically updated labels](../../management/admin/labels.mdx)
- [Session recording without SSH connection termination](recording-proxy-mode.mdx)
- [Session sharing](../../connect-your-client/tsh.mdx)
- [Advanced session recording](bpf-session-recording.mdx)
- [Restricting outbound network connections in SSH sessions](restricted-session.mdx)

Teleport supports OpenSSH by proxying SSH connections through the Proxy Service. When a Teleport user requests to connect to an OpenSSH node, the Proxy Service checks the user's Teleport roles.

If the RBAC checks succeed, the Proxy Service authenticates to the OpenSSH node with a dynamically generated certificate signed by a Teleport CA. This allows the
Proxy Service to record and audit connections to OpenSSH nodes.

The Proxy Service prevents Teleport users from bypassing auditing by requiring
a certificate signed by a Teleport CA that only the Auth Service possesses.

In this setup, the Teleport SSH Service performs RBAC checks as well as audits and records sessions on its host, which eliminates the need for connection termination when recording SSH sessions.

## Prerequisites

- OpenSSH version 6.9 or above on your local machine. View your OpenSSH version
  with the command:

  ```code
  $ ssh -V
  ```

(!docs/pages/includes/edition-prereqs-tabs.mdx!)

- A Linux host with the OpenSSH server `sshd` version 7.4 or above installed,
  but not Teleport. The SSH port on this host must be open to traffic from the
  Teleport Proxy Service host.
- (!docs/pages/includes/tctl.mdx!)

## Step 1/3. Configure `sshd`

Teleport only allows access to resources in your infrastructure via Teleport
processes that that have joined the cluster.

To register the OpenSSH node, you must have a valid auth token to connect to the cluster.
You can generate the token by running the following command against your Teleport Auth Service:

```code
$ tctl tokens add --type=node --format=text
(=presets.tokens.first=)
```

Copy the `teleport` binary to your `sshd` host. Configure `sshd` and create a node
resource on your cluster with the following command:

```code
$ sudo teleport join openssh \
  --address <Var name="server1.example.com:22" /> \
  --proxy-server <Var name="teleport.example.com:443" /> \
  --join-method token \
  --token <Var name="token" /> \
  --labels env=dev
```

Change the command-line options to assign the following values:
- Set to the address and port of your Teleport Proxy Service.
- Set to the address and port of the node that will join the cluster.
- Set to the token value.

Check that your new node is listed with `tsh ls` or in the Web UI. You can edit the
hostname and labels with `tctl edit nodes/<hostname>`.  If the hostname isn't unique, get the UUID
from `tctl nodes ls -v` and edit with `tctl edit nodes/<uuid>`.

## Step 2/3. Generate an SSH client configuration

The next step is to configure your OpenSSH client to connect to your `sshd` host
using credentials managed by Teleport. This configuration will use your user's
Teleport-issued certificate to authenticate to the `sshd` host. It will also
authenticate the `sshd` host using the host certificate you generated earlier.

First, make sure you have logged in to your Teleport cluster:

<Tabs>
<TabItem scope={["oss"]} label="Teleport Community Edition">

```code
$ tsh status
> Profile URL:        https://teleport.example.com:443
  Logged in as:       myuser
  Cluster:            teleport.example.com
  Roles:              access, auditor, editor, host-certifier
  Logins:             ubuntu, root
  Kubernetes:         enabled
  Valid until:        2022-05-06 22:54:01 -0400 EDT [valid for 11h53m0s]
  Extensions:         permit-agent-forwarding, permit-port-forwarding, permit-pty
```

</TabItem>
<TabItem scope={["enterprise"]} label="Teleport Enterprise">

```code
$ tsh status
> Profile URL:        https://teleport.example.com:443
  Logged in as:       myuser
  Cluster:            teleport.example.com
  Roles:              access, auditor, editor, reviewer, host-certifier
  Logins:             ubuntu, root
  Kubernetes:         enabled
  Valid until:        2022-05-06 22:54:01 -0400 EDT [valid for 11h53m0s]
  Extensions:         permit-agent-forwarding, permit-port-forwarding, permit-pty
```

</TabItem>
<TabItem scope={["cloud"]} label="Teleport Enterprise Cloud">

```code
$ tsh status
> Profile URL:        https://mytenant.teleport.sh:443
  Logged in as:       myuser
  Cluster:            mytenant.teleport.sh
  Roles:              access, auditor, editor, reviewer, host-certifier
  Logins:             ubuntu, root
  Kubernetes:         enabled
  Valid until:        2022-05-06 22:54:01 -0400 EDT [valid for 11h53m0s]
  Extensions:         permit-agent-forwarding, permit-port-forwarding, permit-pty
```

</TabItem>

</Tabs>

On your local machine, run the following `tsh` command. This will print a
configuration block that tells your SSH client to use credentials managed by
Teleport to connect to hosts in your cluster.

```code
$ tsh config > ssh_config_teleport
```

This command creates an SSH configuration file at a nonstandard location in
order to make it easier to clean up, but you can append the output of
`tsh config` to the default SSH config file (`~/.ssh/config`) if you wish.


<Details title="How does the config work?">

Teleport implements an SSH server that includes several **subsystems**, or
predefined commands that are run when the server handles a connection. The Proxy
Service implements a `proxy` subsystem that forwards SSH traffic to remote hosts
and trusted clusters.

Here is a brief explanation of the configuration that `tsh config` generates:

```
# Common flags for all {{ .ClusterName }} hosts
Host *.{{ .ClusterName }} {{ .ProxyHost }}
    UserKnownHostsFile "{{ .KnownHostsPath }}"
    IdentityFile "{{ .IdentityFilePath }}"
    CertificateFile "{{ .CertificateFilePath }}"
```

If the host you are `ssh`ing into belongs to your Teleport cluster (i.e., its
address is a subdomain of your cluster's domain), use a Teleport-managed known
hosts file, private key, and certificate that are stored in the `.tsh`
directory.

```
# Flags for all {{ .ClusterName }} hosts except the proxy
Host *.{{ .ClusterName }} !{{ .ProxyHost }}
    Port 3022
    ProxyCommand "{{ .TSHPath }}" proxy ssh --cluster={{ .ClusterName }} --proxy={{ .ProxyHost }} %r@%h:%p
```

If the host that you are `ssh`ing into belongs to your Teleport cluster, the
OpenSSH client will first execute a command, the `ProxyCommand`, that
establishes an SSH connection to the Proxy Service. This command,
`tsh proxy ssh`, requests the `proxy` subsystem in order to forward SSH traffic
through the Proxy Service to your chosen host (including a host in a Trusted
Cluster).

The `tsh proxy ssh` command requests the `proxy` subsystem through a command
similar to the following, which assumes you are logging in to a node called
`mynode` as `root` with a cluster called `teleport.example.com`:

```code
$ /usr/bin/ssh -l root -A -o UserKnownHostsFile=/root/.tsh/known_hosts -p 11105 teleport.example.com -s proxy:mynode:3022@teleport.example.com
```

Notice that the `known_hosts` file used by the command is managed by `tsh`.
Since the `sshd` host's information is listed in this file, your SSH client can
authenticate the host via the certificate we generated earlier.

</Details>

<Details title="Using PowerShell on Windows?">

  If using PowerShell on Windows, note that normal shell redirection may write
  the file with the incorrect encoding. To ensure it's written properly, try the
  following:

  ```code
  $ tsh.exe config | out-file .ssh\config -encoding utf8 -append
  ```

</Details>

<Details title="Dialing uppercase hostnames with OpenSSH">
Routing in Teleport clusters is case-sensitive by default, but OpenSSH always lowercases hostnames. If you
are using an OpenSSH client and have hosts with uppercase letters in their hostnames, you may need to set
`case_insensitive_routing: true` in either the `auth_service` block of your Teleport config, or in the
`cluster_networking_config` resource.
</Details>

<Admonition
  type="tip"
  title="Multiple Clusters"
>

  If you switch between multiple Teleport Proxy Servers, you'll need to re-run
  `tsh config` for each to generate the cluster-specific configuration.

  Similarly, if trusted clusters are added or removed, be sure to re-run
  `tsh config` and replace the previous configuration.

</Admonition>

## Step 3/3. Connect to your `sshd` host

Once you have appended the new text to your OpenSSH client configuration file,
you can log in to your `sshd` host using the configuration we generated earlier.

First, define environment variables for the address of your Teleport cluster,
the username you will use to log in to your `sshd` host, and the port on your
`sshd` host you are using for SSH traffic:

<Tabs>
<TabItem scope={["oss", "enterprise"]} label="Self-Hosted">

```code
# See the available logins you can use to access your sshd host
$ tsh status | grep Logins
Logins:             ubuntu, root
$ USER=ubuntu
$ CLUSTER=teleport.example.com
$ PORT=22
```

</TabItem>
<TabItem scope={["cloud"]} label="Teleport Enterprise Cloud">

```code
# See the available logins you can use to access your sshd host
$ tsh status | grep Logins
Logins:             ubuntu, root
$ USER=ubuntu
$ CLUSTER=mytenant.teleport.sh
$ PORT=22
```

</TabItem>

</Tabs>

Next, SSH in to your remote host:

```code
$ ssh -p ${PORT?} -F ssh_config_teleport "${USER?}@${ADDR?}.${CLUSTER?}"
```

This name does not need to be resolvable via DNS as the connection will be
routed through your Teleport Proxy Service.

<Details title="Why are we overriding the port here?">

By default, the OpenSSH client configuration generated by `tsh config` directs
the Teleport Proxy Service to dial port 3022 of a node in your Teleport cluster.
This works if the node's SSH Service is listening on port 3022, and means that
you can connect to the Teleport SSH Service via your OpenSSH client.

 When you join a Teleport node to a cluster, the node creates a reverse tunnel
 to the cluster's Proxy Service. When you run an `ssh` command to access a host
 in your Teleport cluster using the configuration we generated, the Teleport
 Proxy Service will attempt to connect to the host via this reverse tunnel and,
 if that fails, try directly dialing the address.

In our case, the `sshd` host is not running Teleport, so no reverse tunnel will
exist. Instead, the Proxy Service will establish a direct connection on the
host's SSH port.

</Details>

<Details title="Using Trusted Clusters?">

You can log in to a host in a trusted cluster by placing the name of the cluster
between the name of the node and the name of your root Teleport cluster:

```code
$ ssh -F ssh_config_teleport ${USER?}@node2.leafcluster.${CLUSTER}
```

</Details>

<Admonition
  type="tip"
  title="Note"
>

  Teleport uses OpenSSH certificates instead of keys. When you connect to a
  remote host, OpenSSH verifies that the address of the host is listed under the
  `Principals` section of the OpenSSH certificate. Usually, this is a fully
  qualified domain name, rather than an IP address.

</Admonition>
=======
- [Agentless OpenSSH Integration](./openssh/openssh.mdx): How to use Teleport in agentless mode on systems with OpenSSH and `sshd`.
- [Agentless OpenSSH Integration (Manual Installation)](./openssh/openssh-manual-install.mdx): How to use Teleport in agentless mode
  on systems with OpenSSH and `sshd` that can't run `teleport`.
>>>>>>> b33ca743
<|MERGE_RESOLUTION|>--- conflicted
+++ resolved
@@ -4,324 +4,6 @@
 layout: tocless-doc
 ---
 
-<<<<<<< HEAD
-In this guide, we will show you how to configure Teleport in agentless mode and
-have the OpenSSH server `sshd` join a Teleport cluster. Existing fleets of
-OpenSSH servers can be configured to accept SSH certificates dynamically issued
-by a Teleport CA.
-
-Using Teleport and OpenSSH has the advantage of getting you up
-and running, but in the long run, we would recommend replacing `sshd` with `teleport`.
-`teleport` SSH servers have support for multiple features that are incompatible with OpenSSH:
-
-- RBAC and resource filtering based on [dynamically updated labels](../../management/admin/labels.mdx)
-- [Session recording without SSH connection termination](recording-proxy-mode.mdx)
-- [Session sharing](../../connect-your-client/tsh.mdx)
-- [Advanced session recording](bpf-session-recording.mdx)
-- [Restricting outbound network connections in SSH sessions](restricted-session.mdx)
-
-Teleport supports OpenSSH by proxying SSH connections through the Proxy Service. When a Teleport user requests to connect to an OpenSSH node, the Proxy Service checks the user's Teleport roles.
-
-If the RBAC checks succeed, the Proxy Service authenticates to the OpenSSH node with a dynamically generated certificate signed by a Teleport CA. This allows the
-Proxy Service to record and audit connections to OpenSSH nodes.
-
-The Proxy Service prevents Teleport users from bypassing auditing by requiring
-a certificate signed by a Teleport CA that only the Auth Service possesses.
-
-In this setup, the Teleport SSH Service performs RBAC checks as well as audits and records sessions on its host, which eliminates the need for connection termination when recording SSH sessions.
-
-## Prerequisites
-
-- OpenSSH version 6.9 or above on your local machine. View your OpenSSH version
-  with the command:
-
-  ```code
-  $ ssh -V
-  ```
-
-(!docs/pages/includes/edition-prereqs-tabs.mdx!)
-
-- A Linux host with the OpenSSH server `sshd` version 7.4 or above installed,
-  but not Teleport. The SSH port on this host must be open to traffic from the
-  Teleport Proxy Service host.
-- (!docs/pages/includes/tctl.mdx!)
-
-## Step 1/3. Configure `sshd`
-
-Teleport only allows access to resources in your infrastructure via Teleport
-processes that that have joined the cluster.
-
-To register the OpenSSH node, you must have a valid auth token to connect to the cluster.
-You can generate the token by running the following command against your Teleport Auth Service:
-
-```code
-$ tctl tokens add --type=node --format=text
-(=presets.tokens.first=)
-```
-
-Copy the `teleport` binary to your `sshd` host. Configure `sshd` and create a node
-resource on your cluster with the following command:
-
-```code
-$ sudo teleport join openssh \
-  --address <Var name="server1.example.com:22" /> \
-  --proxy-server <Var name="teleport.example.com:443" /> \
-  --join-method token \
-  --token <Var name="token" /> \
-  --labels env=dev
-```
-
-Change the command-line options to assign the following values:
-- Set to the address and port of your Teleport Proxy Service.
-- Set to the address and port of the node that will join the cluster.
-- Set to the token value.
-
-Check that your new node is listed with `tsh ls` or in the Web UI. You can edit the
-hostname and labels with `tctl edit nodes/<hostname>`.  If the hostname isn't unique, get the UUID
-from `tctl nodes ls -v` and edit with `tctl edit nodes/<uuid>`.
-
-## Step 2/3. Generate an SSH client configuration
-
-The next step is to configure your OpenSSH client to connect to your `sshd` host
-using credentials managed by Teleport. This configuration will use your user's
-Teleport-issued certificate to authenticate to the `sshd` host. It will also
-authenticate the `sshd` host using the host certificate you generated earlier.
-
-First, make sure you have logged in to your Teleport cluster:
-
-<Tabs>
-<TabItem scope={["oss"]} label="Teleport Community Edition">
-
-```code
-$ tsh status
-> Profile URL:        https://teleport.example.com:443
-  Logged in as:       myuser
-  Cluster:            teleport.example.com
-  Roles:              access, auditor, editor, host-certifier
-  Logins:             ubuntu, root
-  Kubernetes:         enabled
-  Valid until:        2022-05-06 22:54:01 -0400 EDT [valid for 11h53m0s]
-  Extensions:         permit-agent-forwarding, permit-port-forwarding, permit-pty
-```
-
-</TabItem>
-<TabItem scope={["enterprise"]} label="Teleport Enterprise">
-
-```code
-$ tsh status
-> Profile URL:        https://teleport.example.com:443
-  Logged in as:       myuser
-  Cluster:            teleport.example.com
-  Roles:              access, auditor, editor, reviewer, host-certifier
-  Logins:             ubuntu, root
-  Kubernetes:         enabled
-  Valid until:        2022-05-06 22:54:01 -0400 EDT [valid for 11h53m0s]
-  Extensions:         permit-agent-forwarding, permit-port-forwarding, permit-pty
-```
-
-</TabItem>
-<TabItem scope={["cloud"]} label="Teleport Enterprise Cloud">
-
-```code
-$ tsh status
-> Profile URL:        https://mytenant.teleport.sh:443
-  Logged in as:       myuser
-  Cluster:            mytenant.teleport.sh
-  Roles:              access, auditor, editor, reviewer, host-certifier
-  Logins:             ubuntu, root
-  Kubernetes:         enabled
-  Valid until:        2022-05-06 22:54:01 -0400 EDT [valid for 11h53m0s]
-  Extensions:         permit-agent-forwarding, permit-port-forwarding, permit-pty
-```
-
-</TabItem>
-
-</Tabs>
-
-On your local machine, run the following `tsh` command. This will print a
-configuration block that tells your SSH client to use credentials managed by
-Teleport to connect to hosts in your cluster.
-
-```code
-$ tsh config > ssh_config_teleport
-```
-
-This command creates an SSH configuration file at a nonstandard location in
-order to make it easier to clean up, but you can append the output of
-`tsh config` to the default SSH config file (`~/.ssh/config`) if you wish.
-
-
-<Details title="How does the config work?">
-
-Teleport implements an SSH server that includes several **subsystems**, or
-predefined commands that are run when the server handles a connection. The Proxy
-Service implements a `proxy` subsystem that forwards SSH traffic to remote hosts
-and trusted clusters.
-
-Here is a brief explanation of the configuration that `tsh config` generates:
-
-```
-# Common flags for all {{ .ClusterName }} hosts
-Host *.{{ .ClusterName }} {{ .ProxyHost }}
-    UserKnownHostsFile "{{ .KnownHostsPath }}"
-    IdentityFile "{{ .IdentityFilePath }}"
-    CertificateFile "{{ .CertificateFilePath }}"
-```
-
-If the host you are `ssh`ing into belongs to your Teleport cluster (i.e., its
-address is a subdomain of your cluster's domain), use a Teleport-managed known
-hosts file, private key, and certificate that are stored in the `.tsh`
-directory.
-
-```
-# Flags for all {{ .ClusterName }} hosts except the proxy
-Host *.{{ .ClusterName }} !{{ .ProxyHost }}
-    Port 3022
-    ProxyCommand "{{ .TSHPath }}" proxy ssh --cluster={{ .ClusterName }} --proxy={{ .ProxyHost }} %r@%h:%p
-```
-
-If the host that you are `ssh`ing into belongs to your Teleport cluster, the
-OpenSSH client will first execute a command, the `ProxyCommand`, that
-establishes an SSH connection to the Proxy Service. This command,
-`tsh proxy ssh`, requests the `proxy` subsystem in order to forward SSH traffic
-through the Proxy Service to your chosen host (including a host in a Trusted
-Cluster).
-
-The `tsh proxy ssh` command requests the `proxy` subsystem through a command
-similar to the following, which assumes you are logging in to a node called
-`mynode` as `root` with a cluster called `teleport.example.com`:
-
-```code
-$ /usr/bin/ssh -l root -A -o UserKnownHostsFile=/root/.tsh/known_hosts -p 11105 teleport.example.com -s proxy:mynode:3022@teleport.example.com
-```
-
-Notice that the `known_hosts` file used by the command is managed by `tsh`.
-Since the `sshd` host's information is listed in this file, your SSH client can
-authenticate the host via the certificate we generated earlier.
-
-</Details>
-
-<Details title="Using PowerShell on Windows?">
-
-  If using PowerShell on Windows, note that normal shell redirection may write
-  the file with the incorrect encoding. To ensure it's written properly, try the
-  following:
-
-  ```code
-  $ tsh.exe config | out-file .ssh\config -encoding utf8 -append
-  ```
-
-</Details>
-
-<Details title="Dialing uppercase hostnames with OpenSSH">
-Routing in Teleport clusters is case-sensitive by default, but OpenSSH always lowercases hostnames. If you
-are using an OpenSSH client and have hosts with uppercase letters in their hostnames, you may need to set
-`case_insensitive_routing: true` in either the `auth_service` block of your Teleport config, or in the
-`cluster_networking_config` resource.
-</Details>
-
-<Admonition
-  type="tip"
-  title="Multiple Clusters"
->
-
-  If you switch between multiple Teleport Proxy Servers, you'll need to re-run
-  `tsh config` for each to generate the cluster-specific configuration.
-
-  Similarly, if trusted clusters are added or removed, be sure to re-run
-  `tsh config` and replace the previous configuration.
-
-</Admonition>
-
-## Step 3/3. Connect to your `sshd` host
-
-Once you have appended the new text to your OpenSSH client configuration file,
-you can log in to your `sshd` host using the configuration we generated earlier.
-
-First, define environment variables for the address of your Teleport cluster,
-the username you will use to log in to your `sshd` host, and the port on your
-`sshd` host you are using for SSH traffic:
-
-<Tabs>
-<TabItem scope={["oss", "enterprise"]} label="Self-Hosted">
-
-```code
-# See the available logins you can use to access your sshd host
-$ tsh status | grep Logins
-Logins:             ubuntu, root
-$ USER=ubuntu
-$ CLUSTER=teleport.example.com
-$ PORT=22
-```
-
-</TabItem>
-<TabItem scope={["cloud"]} label="Teleport Enterprise Cloud">
-
-```code
-# See the available logins you can use to access your sshd host
-$ tsh status | grep Logins
-Logins:             ubuntu, root
-$ USER=ubuntu
-$ CLUSTER=mytenant.teleport.sh
-$ PORT=22
-```
-
-</TabItem>
-
-</Tabs>
-
-Next, SSH in to your remote host:
-
-```code
-$ ssh -p ${PORT?} -F ssh_config_teleport "${USER?}@${ADDR?}.${CLUSTER?}"
-```
-
-This name does not need to be resolvable via DNS as the connection will be
-routed through your Teleport Proxy Service.
-
-<Details title="Why are we overriding the port here?">
-
-By default, the OpenSSH client configuration generated by `tsh config` directs
-the Teleport Proxy Service to dial port 3022 of a node in your Teleport cluster.
-This works if the node's SSH Service is listening on port 3022, and means that
-you can connect to the Teleport SSH Service via your OpenSSH client.
-
- When you join a Teleport node to a cluster, the node creates a reverse tunnel
- to the cluster's Proxy Service. When you run an `ssh` command to access a host
- in your Teleport cluster using the configuration we generated, the Teleport
- Proxy Service will attempt to connect to the host via this reverse tunnel and,
- if that fails, try directly dialing the address.
-
-In our case, the `sshd` host is not running Teleport, so no reverse tunnel will
-exist. Instead, the Proxy Service will establish a direct connection on the
-host's SSH port.
-
-</Details>
-
-<Details title="Using Trusted Clusters?">
-
-You can log in to a host in a trusted cluster by placing the name of the cluster
-between the name of the node and the name of your root Teleport cluster:
-
-```code
-$ ssh -F ssh_config_teleport ${USER?}@node2.leafcluster.${CLUSTER}
-```
-
-</Details>
-
-<Admonition
-  type="tip"
-  title="Note"
->
-
-  Teleport uses OpenSSH certificates instead of keys. When you connect to a
-  remote host, OpenSSH verifies that the address of the host is listed under the
-  `Principals` section of the OpenSSH certificate. Usually, this is a fully
-  qualified domain name, rather than an IP address.
-
-</Admonition>
-=======
 - [Agentless OpenSSH Integration](./openssh/openssh.mdx): How to use Teleport in agentless mode on systems with OpenSSH and `sshd`.
 - [Agentless OpenSSH Integration (Manual Installation)](./openssh/openssh-manual-install.mdx): How to use Teleport in agentless mode
-  on systems with OpenSSH and `sshd` that can't run `teleport`.
->>>>>>> b33ca743
+  on systems with OpenSSH and `sshd` that can't run `teleport`.