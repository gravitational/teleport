--- conflicted
+++ resolved
@@ -411,7 +411,6 @@
    Start > Control Panel > Administrative Tools > Certificate Authority
    ```
 
-<<<<<<< HEAD
 1. Open your CA computer and right-click on `Certificate Templates`, then select `Manage`.
 
 1. Find the `Computer` template on the list, right-click on it, then select `Duplicate Template`.
@@ -427,49 +426,14 @@
    then `Algorithm name` to `ECDH_P384`. Also, change `Request hash` to `SHA384`.
 
 1. In the `Extensions` tab select `Application Polices` and click the `Edit` button.
-=======
-2. Open your CA computer and right-click on `Certificate Templates`, then select
-   `Manage`.
-
-3. Find the `Computer` template on the list, right-click on it, then select
-   `Duplicate Template`.
-
-4. In the `Compatibility` tab change `Certification Authority` to
-   `Windows Server 2012 R2` and click `OK`.
-
-5. In the same tab change `Certificate recipient` to `Windows Server 2012 R2`
-   and click `OK`.
-
-6. Go to the `General` tab and change `Template display name` to
-   `RemoteDesktopAccess`. Make sure `Template name` is also
-   `RemoteDesktopAccess`.
-
-7. In the `Cryptography` tab change `Provider Category` to
-   `Key Storage Provider`, then `Algorithm name` to `ECDH_P384`. Also, change
-   `Request hash` to `SHA384`.
-
-8. Next, in the `Extensions` tab select `Application Polices` and click the
-   `Edit` button.
->>>>>>> 0d3e73a4
 
 1. Remove all entries from the list.
 
-<<<<<<< HEAD
 1. Go to the `Security` tab, select `Domain Computers` and give the group `Read` and `Enroll` permissions.
-=======
-10. Go to the `Security` tab, select `Domain Computers` and give the group
-    `Read` and `Enroll` permissions. Repeat this process for the
-    `Domain Controllers` group as well.
->>>>>>> 0d3e73a4
 
 1. Finally, create a template by clicking `OK`.
 
-<<<<<<< HEAD
 1. Go back to the Certificate Authority window and right-click on `Certificate Templates`. Then:
-=======
-12. Go back to the Certificate Authority window and right-click on
-    `Certificate Templates`. Then:
->>>>>>> 0d3e73a4
 
    ```text
    New > Certificate Template to Issue
@@ -532,21 +496,12 @@
 
 1. Begin by navigating to `Start > Control Panel > Administrative Tools > CertificateAuthority`
    to open the CA Microsoft Management Console (MMC) GUI.
-<<<<<<< HEAD
 1. Right click on your CA computer and select `Properties`.
 1. From `General` tab, click `View Certificate`.
 1. Select the `Details` view and click `Copy to File`.
 1. Click `Next` in the Certificate Export Wizard, and ensure that `DER encoded binary X.509 (.CER)`
    is selected
 1. Select a name and location for you certificate and click through the wizard.
-=======
-2. Right click on your CA computer and select `Properties`.
-3. From `General` tab, click `View Certificate`.
-4. Select the `Details` view and click `Copy to File`.
-5. Click `Next` in the Certificate Export Wizard, and ensure that
-   `DER encoded binary X.509 (.CER)` is selected
-6. Select a name and location for you certificate and click through the wizard.
->>>>>>> 0d3e73a4
 
 Now transfer the exported file to the system where you're running Teleport. You
 can either add this certificate to your system's trusted repository or provide
