--- conflicted
+++ resolved
@@ -11,23 +11,12 @@
 - Passwordless access to Windows hosts backed by secure cryptographic
   authentication and short-lived certificates.
 - Configurable role-based access controls (RBAC) for groups of hosts and users.
-<<<<<<< HEAD
-- Configurable clipboard and directory sharing for copying and pasting to and from
-remote Windows hosts.
-- Session recording for all desktop activity.
-- Audit logs that track user activity.
-
-Teleport Windows Desktop Services relies on the remote desktop protocol (RDP) to connect to
-remote Windows hosts. Therefore, Teleport only supports the following Windows hosts that are
-accessible over RDP:
-=======
 - Configurable clipboard and directory sharing for copying and pasting to and
   from remote Windows hosts.
 - Session recording for all desktop activity.
 - Audit logs that track user activity.
 
 ## How it works
->>>>>>> 62c3d512
 
 In order to provide connectivity to Windows hosts, you deploy one or more
 instances of Teleport's Windows Desktop Service on your infrastructure. The
@@ -43,33 +32,16 @@
 
 ![Manage access to Windows through Teleport](../../img/desktop-access/windows-desktop-service-overview.png)
 
-<<<<<<< HEAD
-It's worth noting that the Teleport Windows Desktop Service implements a minimal set
-of remote desktop protocol features to minimize security vulnerabilities for Windows
-computers. Because secure access is the top priority, the Windows Desktop Service
-might not be as performant as other RDP clients.
-
-You should use the Teleport Windows Desktop Service to manage access
-to Windows computers where you store or manipulate your most sensitive information,
-rather than as a direct replacement for tools that provide general purpose access
-to Windows computers.
-=======
 You can configure Teleport Windows Desktop Service to control access for the following
 scenarios:
 
 - Domain users who access computers that are joined to an Active Directory domain.
 - Local users who access computers that aren't joined to an Active Directory domain.
->>>>>>> 62c3d512
 
 In both cases, Teleport authenticates by presenting a short lived certificate to
 the RDP server in the form of a virtual smart card - no passwords are involved.
 
-<<<<<<< HEAD
-You can configure Teleport Windows Desktop Service to control access for the following
-scenarios:
-=======
 Each approach offers its own pros and cons.
->>>>>>> 62c3d512
 
 Teleport's support for domain users works with standard Active Directory smart
 card support, which comes with several benefits:
@@ -90,15 +62,8 @@
 and the requirement to install software on each host makes this approach less
 attractive for large environments.
 
-<<<<<<< HEAD
-If you're managing access for combination of both local users and domain users, you'll
-need to configure Teleport Windows Desktop Service for both scenarios. For more
-information about configuring basic access using Teleport Windows Desktop Service, see
-the following topics:
-=======
 For more information about configuring basic access using Teleport Windows
 Desktop Service, see the following topics:
->>>>>>> 62c3d512
 
 - [Configure access for local Windows users](./getting-started.mdx)
 - [Configure access for Active Directory](./active-directory.mdx)
