---
title: Headless WebAuthn (Preview)
description: Headless WebAuthn
---

<Notice type="warning">
  Headless WebAuthn is currently in Preview mode.
</Notice>

Headless WebAuthn provides a secure way to authenticate with WebAuthn from a
machine without access to a WebAuthn device. This enables the use of WebAuthn
features which are usually not usable in WebAuthn-incompatible environments.
For example:

- Logging into Teleport with WebAuthn from a remote dev box
- Connecting to a Teleport SSH Service from a remote dev box with per-session MFA 
- Performing `tsh scp` from one Teleport SSH Service to another with per-session MFA
- Logging into Teleport on a machine without a WebAuthn-compatible browser

<Admonition type="note" title="Headless WebAuthn Support">
  Headless WebAuthn only supports the following `tsh` commands:
  
  - `tsh ls`
  - `tsh ssh`
  - `tsh scp`

  In the future, Headless WebAuthn will be extended to other `tsh` commands.
</Admonition>

## Prerequisites

- A v12.2+ Teleport cluster with WebAuthn configured.
  See the [Second Factor: WebAuthn](./webauthn.mdx) guide.
- WebAuthn hardware device, such as YubiKey.
- Machines for Headless WebAuthn activities have [Linux](../../installation.mdx#linux), [macOS](../../installation.mdx#macos) or [Windows](../../installation.mdx#windows-tsh-client-only) `tsh` binary v12.2+ installed.
- Machines used to approve Headless WebAuthn requests have a Web browser with [WebAuthn support](
  https://developers.yubico.com/WebAuthn/WebAuthn_Browser_Support/) or `tsh` binary v12.2+ installed.

## Step 1/3. Configuration

A v12.2+ Teleport cluster capable of WebAuthn is automatically capable of
Headless WebAuthn without any additional configuration.

<Details title="Optional: make Headless WebAuthn the default auth connector">

To make Headless WebAuthn the default authentication method for your Teleport
Cluster, add `connector_name: headless` to your cluster configuration.

Create a `cap.yaml` file or get the existing configuration using
`tctl get cluster_auth_preference`:

```yaml
kind: cluster_auth_preference
version: v2
metadata:
  name: cluster-auth-preference
spec:
  type: local
  second_factor: "on"
  webauthn:
    rp_id: example.com
  connector_name: headless # headless by default
```

Update the configuration:

```code
$ tctl create -f cap.yaml
# cluster auth preference has been updated
```
</Details>

<Details title="Alternative: disable Headless WebAuthn">

Headless WebAuthn is enabled automatically when WebAuthn is configured. If you
want to forbid Headless WebAuthn in your cluster, add `headless: false` to your
configuration.

Create a `cap.yaml` file or get the existing configuration using
`tctl get cluster_auth_preference`:

```yaml
kind: cluster_auth_preference
version: v2
metadata:
  name: cluster-auth-preference
spec:
  type: local
  second_factor: "on"
  webauthn:
    rp_id: example.com
  headless: false # disable Headless WebAuthn
```

Update the configuration:

```code
$ tctl create -f cap.yaml
# cluster auth preference has been updated
```

</Details>

## Step 2/3. Initiate Headless WebAuthn

First open a terminal on the remote machine and confirm the `tsh` binary 
is v12.2+ with `tsh version`.

```code
$ tsh version
Teleport v(=teleport.version=) git: go(=teleport.golang=)
```

Run a headless `tsh` command with the `--headless` flag. This will initiate
headless authentication, printing a URL and `tsh` command.

```code
$ tsh ls --headless --proxy=proxy.example.com --user=alice
# Complete headless authentication in your local web browser:
# 
# https://proxy.example.com:3080/web/headless/86172f78-af7c-5935-a7c1-ed06b94f17dc
# 
# or execute this command in your local terminal:
# 
# tsh headless approve --user=alice --proxy=proxy.example.com 86172f78-af7c-5935-a7c1-ed06b94f17dc
```

## Step 3/3. Approve Headless WebAuthn

To approve the headless authentication, click or copy+paste the URL printed by
`tsh` in your local web browser. You will be prompted to approve the log in with
WebAuthn verification. Once approved, your initial `tsh --headless <command>`
should continue as if you had logged in locally.

Unlike a standard login session, headless sessions are only available for the
lifetime of a single `tsh` request. This means that for each `tsh --headless`
command, you will need to go through the Headless WebAuthn flow:

### Example: Listing SSH servers
```code 
$ tsh ls --headless --proxy=proxy.example.com --user=alice
# Complete headless authentication in your local web browser:
# 
# https://proxy.example.com:3080/web/headless/86172f78-af7c-5935-a7c1-ed06b94f17dc
# 
# or execute this command in your local terminal:
# 
# tsh headless approve --user=alice --proxy=proxy.example.com 86172f78-af7c-5935-a7c1-ed06b94f17dc
# # User approves through link
# Node Name Address        Labels                                                                             
# --------- -------------- -----------
# server01  127.0.0.1:3022 arch=x86_64
```

### Example: Initiating an SSH session
```code
$ tsh ssh --headless --proxy=proxy.example.com --user=alice alice@server01
# Complete headless authentication in your local web browser:
# 
# https://proxy.example.com:3080/web/headless/864cccd9-2425-46d9-a9f2-636387e66ebf
# 
# or execute this command in your local terminal:
# 
# tsh headless approve --user=alice --proxy=proxy.example.com 864cccd9-2425-46d9-a9f2-636387e66ebf
<<<<<<< HEAD
# # User approves through link and a ssh terminal starts
alice@server01 $
```

<Notice type="note">
  The Teleport user, `--user` parameter, is the Teleport user requesting Headless WebAuthn activity. 
  If no `--user` parameter or environment variables set the OS user in the machine terminal is used.

  The login username, `--login` parameter or login@hostname, for `tsh ssh` commands is the user
  to open a SSH session as. If no login username for the SSH session is set the OS terminal username is used. 
  A Teleport user must have access to that login user for that server or they will receive 
  an access denied message. The user could receive an access denied message after being approved
  for their Headless WebAuthn activitysince the same access rights are granted or denied as if running from
  your local terminal.
</Notice>
=======
# # User approves through link
```

## Troubleshooting

### "WARN: Failed to lock system memory for headless login: ..."

When using Headless WebAuthn, `tsh` does not write private key and certificate data
to disk(`~/.tsh`). Instead, `tsh` holds these secrets in memory for the duration of
the request. Additionally, it will try to lock the process memory to further protect 
the secrets from being stolen by other users on a shared machine.

Below are some of the specific warning messages you may run into and how to fix them:

#### "operation not permitted" OR "cannot allocate memory"

In order to lock the process memory, your OS user must have permission to lock
the amount of memory needed. Use `ulimit -l` to check your OS user's current limit.
The exact amount of memory needed may vary from system to system, so we recommend
updating your ulimit to unlimited, with either `ulimit -l unlimited` or by adding
the line `<os_username> hard memlock unlimited` to your `/etc/security/limits.conf`.

#### "memory locking is not supported on non-linux operating systems"

The `mlockall` syscall is only supported on Linux operating systems. This means
that on other operating systems, the memory lock attempt will always fail and
output the warning. We recommend only using Headless WebAuthn on Linux machines
for the best level of security on shared machines.

#### Disable mlock

If the above solutions are not feasible in your environment, you can also disable
the memory locking requirement by setting the `--mlock` flag or `TELEPORT_MLOCK_MODE`
environment variable to `off` or `best_effort`. This is not recommended in production
environments on shared systems where a memory swap attack is possible.
>>>>>>> 6e29864a
<|MERGE_RESOLUTION|>--- conflicted
+++ resolved
@@ -162,7 +162,6 @@
 # or execute this command in your local terminal:
 # 
 # tsh headless approve --user=alice --proxy=proxy.example.com 864cccd9-2425-46d9-a9f2-636387e66ebf
-<<<<<<< HEAD
 # # User approves through link and a ssh terminal starts
 alice@server01 $
 ```
@@ -178,9 +177,7 @@
   for their Headless WebAuthn activitysince the same access rights are granted or denied as if running from
   your local terminal.
 </Notice>
-=======
-# # User approves through link
-```
+
 
 ## Troubleshooting
 
@@ -213,5 +210,4 @@
 If the above solutions are not feasible in your environment, you can also disable
 the memory locking requirement by setting the `--mlock` flag or `TELEPORT_MLOCK_MODE`
 environment variable to `off` or `best_effort`. This is not recommended in production
-environments on shared systems where a memory swap attack is possible.
->>>>>>> 6e29864a
+environments on shared systems where a memory swap attack is possible.