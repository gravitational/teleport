--- conflicted
+++ resolved
@@ -69,7 +69,6 @@
         ```
   </TabItem>
 
-<<<<<<< HEAD
   <TabItem label="Debian/Ubuntu Legacy (DEB)">
         ```code
         # Download Teleport's PGP public key
@@ -84,8 +83,6 @@
         ```
   </TabItem>
 
-</Tabs>
-=======
 </Tabs>
 </ScopedBlock>
 <ScopedBlock scope={["enterprise"]}>
@@ -124,5 +121,4 @@
 $ sudo ./install
 ```
 
-</ScopedBlock>
->>>>>>> 7ef9804e
+</ScopedBlock>