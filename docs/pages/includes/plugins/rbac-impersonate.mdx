As with all Teleport users, the Teleport Auth Service authenticates the
`access-plugin` user by issuing short-lived TLS credentials. In this case, we
will need to request the credentials manually by *impersonating* the
`access-plugin` role and user.

If you are running a self-hosted Teleport Enterprise deployment and are using
`tctl` from the Auth Service host, you will already have impersonation
privileges.

To grant your user impersonation privileges for `access-plugin`, define a user
named `access-plugin` and a role named `access-plugin-impersonator` by adding
the following YAML document into a file called `access-plugin-impersonator.yaml`:

```yaml
kind: user
metadata:
  name: access-plugin
spec:
  roles: ['access-plugin']
version: v2
---
kind: role
version: v7
metadata:
  name: access-plugin-impersonator
spec:
  allow:
    impersonate:
      roles:
      - access-plugin
      users:
      - access-plugin
```

Create the user and role:

```code
$ tctl create -f access-plugin-impersonator.yaml
user "access-plugin" has been created
role "access-plugin-impersonator" has been created
```

(!docs/pages/includes/create-role-using-web.mdx!)

<<<<<<< HEAD
(!docs/pages/includes/add-role-to-user.mdx role="access-plugin-impersonator"!)
=======
If you are providing identity files to the plugin with Machine & Workload
Identity, assign the `access-plugin` role to the bot user. Otherwise, assign
this role to the user you plan to use to generate credentials for the
`access-plugin` role and user:

(!docs/pages/includes/add-role-to-user.mdx role="access-plugin-impersonator"!)

You will now be able to generate signed certificates for the `access-plugin`
role and user.
>>>>>>> 4247f2e4
<|MERGE_RESOLUTION|>--- conflicted
+++ resolved
@@ -42,16 +42,9 @@
 
 (!docs/pages/includes/create-role-using-web.mdx!)
 
-<<<<<<< HEAD
-(!docs/pages/includes/add-role-to-user.mdx role="access-plugin-impersonator"!)
-=======
 If you are providing identity files to the plugin with Machine & Workload
 Identity, assign the `access-plugin` role to the bot user. Otherwise, assign
 this role to the user you plan to use to generate credentials for the
 `access-plugin` role and user:
 
-(!docs/pages/includes/add-role-to-user.mdx role="access-plugin-impersonator"!)
-
-You will now be able to generate signed certificates for the `access-plugin`
-role and user.
->>>>>>> 4247f2e4
+(!docs/pages/includes/add-role-to-user.mdx role="access-plugin-impersonator"!)