---
title: Using Teleport as a SAML identity provider
description: How to configure and use Teleport as a SAML identity provider.
h1: Teleport as a SAML identity provider
<<<<<<< HEAD
sidebar_position: 1
labels:
=======
tags:
>>>>>>> 625f6308
 - how-to
 - identity-governance
---

This guide details an example on how to use Teleport as a SAML identity provider
(IdP). You can set up the Teleport SAML IdP to enable Teleport users to
authenticate to external services through Teleport.

## How it works

On Teleport Enterprise deployments, the Teleport SAML IdP runs as part of the
Teleport Proxy Service and exposes paths of the Proxy Service HTTP API that
implement a SAML IdP. You can register a third-party application with the IdP by
creating a Teleport dynamic resource, the SAML IdP service provider, that
includes information about the application.

## Prerequisites

(!docs/pages/includes/edition-prereqs-tabs.mdx edition="Teleport Enterprise"!)

- (!docs/pages/includes/tctl.mdx!)
- If you're new to SAML, consider reviewing our [SAML Identity Provider
  Reference](../../reference/access-controls/saml-idp.mdx) before proceeding.
- User with permission to create service provider resource. The preset `editor` role has this permission.
- SAML application (also known as a SAML service provider or SP) for testing. For this guide, we'll be using
[RSA Simple Test Service Provider](https://sptest.iamshowcase.com/) - a free test service that
lets us test Teleport SAML IdP. The test service has a protected page, which can be accessed only after a
user is federated to the site with a valid SAML assertion flow.
![iamshowcase protected page](../../../img/access-controls/saml-idp/iamshowcase-protected-page.png)

## Step 1/3. Add a service provider to Teleport

To add a service provider to Teleport, you must configure a service provider
metadata. This can be configured by either providing an **Entity ID** and **ACS URL** values of the
service provider or by providing an entity descriptor value (also known as metadata file, which is an XML file)
of the service provider.

Below we'll show both of the configuration options.

First, in the Web UI, under **Zero Trust Access**, click **Auth Connectors** in the menu.
Choose the appropriate SAML application integration tile. Click the tile and follow the resulting steps.

![Enroll SAML app](../../../img/access-controls/saml-idp/saml-idp.png)

### Option 1: Configure with Entity ID and ACS URL

With this option, the minimum configuration values required to add a service provider are:
1. **Entity ID:** The SAML metadata value or an endpoint of the service provider.
1. **ACS URL:** The endpoint where users will be redirected after SAML authentication. ACS URL
is also referred to as SAML SSO URL.

To configure Simple Test Service Provider, the values you need to provide are the following:
- **App Name:** `iamshowcase`
- **SP Entity ID / Audience URI:** `iamshowcase`
- **ACS URL / SP SSO URL:** `https://sptest.iamshowcase.com/acs`

Click **Finish** button, the `iamshowcase` app is now added to Teleport.

<details>
<summary>Reference `tctl` based configuration</summary>

The following `saml_idp_service_provider` spec is a reference for adding Simple Test
Service Provider to Teleport:
```yaml
kind: saml_idp_service_provider
metadata:
  # The friendly name of the service provider. This is used to manage the
  # service provider as well as in identity provider initiated SSO.
  name: iamshowcase
spec:
  # entity_id is the metadata value or an endpoint of service provider
  # that serves entity descriptor, aka SP metadata.
  entity_id: iamshowcase
  # acs_url is the endpoint where users will be redirected after
  # SAML authentication.
  acs_url: https://sptest.iamshowcase.com/acs
version: v1
```

Add the spec to Teleport using `tctl`:

```code
$ tctl create iamshowcase.yaml
# SAML IdP service provider 'iamshowcase' has been created.
```
</details>

<Admonition type="note">
With this configuration method, Teleport first tries to fetch an entity descriptor by
querying the `entity_id` endpoint. If an entity descriptor is not found at that endpoint,
Teleport will generate a new entity descriptor with the given `entity_id` and `acs_url` values.
</Admonition>

### Option 2: Configure with Entity Descriptor file

If the service provider provides an option to download an entity descriptor file or you
need more control over the entity descriptor, this is the recommended option to add a service provider
to Teleport.

With this option, you provide service provider entity descriptor file, which has all the details
required to configure service provider metadata.

![add entity descriptor](../../../img/access-controls/saml-idp/add-entity-descriptor.png)

In the **Add Service Provider To Teleport** page, provide a SAML service provider name (`iamshowcase`).
Now click **+ Add Entity Descriptor (optional)** button, which will expand entity descriptor editor.
Copy Simple Test Service Provider metadata file, which is available at the URL `https://sptest.iamshowcase.com/testsp_metadata.xml`
and paste it to entity descriptor editor in Teleport Web UI.

Click **Finish** button, the `iamshowcase` app is now added to Teleport.

<details>
<summary>Reference `tctl` based configuration</summary>

First download the service provider metadata from Simple Test Service Provider as `iamshowcase.xml`:

```code
$ curl -o iamshowcase.xml https://sptest.iamshowcase.com/testsp_metadata.xml
```

Using the template below, create a file called `iamshowcase.yaml`. Assign the
metadata you just downloaded to the `entity_descriptor` field in the
`saml_idp_service_provider` object:

```yaml
kind: saml_idp_service_provider
metadata:
  # The friendly name of the service provider. This is used to manage the
  # service provider as well as in identity provider initiated SSO.
  name: iamshowcase
spec:
  # The entity_descriptor is the service provider XML.
  entity_descriptor: |
    <md:EntityDescriptor xmlns:md="urn:oasis:names:tc:SAML:2.0:metadata"...
version: v1
```

Add this to Teleport using `tctl`:

```code
$ tctl create iamshowcase.yaml
# SAML IdP service provider 'samltest-id' has been created.
```
</details>

<Admonition type="important">
If an `entity_descriptor` is provided, its content takes preference over values provided in `entity_id` and `acs_url`.

Teleport only tries to fetch or generate entity descriptor when service provider is created for the first time.
Subsequent updates require an entity descriptor to be present in the service provider spec. As such, when updating
service provider, you should first fetch the spec that is stored in Teleport and only then edit the configuration.
```code
# get service provider spec
$ tctl get saml_idp_service_provider/<service provider name> > service-provider.yml
```
</Admonition>

## Step 2/3. Configure the service provider to recognize Teleport's SAML IdP

This step varies from service provider to service provider. Some service provider may ask to
provide Teleport SAML IdP Entity ID, SSO URL and X.509 certificate. Other's may ask to upload
an Teleport SAML IdP metadata file.

You will find these values in the Teleport Web UI under the
**Configure Service Provider with Teleport's Identity Provider Metadata** UI which is the first step
shown in the SAML app enrollment flow.

![Teleport IdP metadata](../../../img/access-controls/saml-idp/teleport-idp-metadata.png)

In the case of Simple Test Service Provider, which this guide is based on, the sample app is designed to grant access protected page
for any well formatted IdP federated SAML assertion data.

As such, when you click **Finish** button in the previous step, the protected page of the Simple Test Service Provider is
already available to access under resources page.

## Step 3/3. Verify access to iamshowcase protected page

To verify everything works, navigate to **Resources** page in Teleport Web UI and look for the app.

![Access app](../../../img/access-controls/saml-idp/access-app.png)

The "iamshowcase" app will now appear under resources tile. Inside this tile,
click **Login** button, which will now forward you to iamshowcase protected page.

![Protected page access](../../../img/access-controls/saml-idp/protected-page-access.png)

This page shows Teleport user details along with other attributes such as roles are
federated by Teleport SAML IdP.

This demonstrates adding a service provider to Teleport configured with a working idp-initiated SSO login flow.

## Recommended: Creating dedicated role to manage service provider

For production, we recommend creating a dedicated role to manage service provider.

To create a dedicated role, first, ensure you are logged into Teleport as a user that has
permissions to read and modify `saml_idp_service_provider` objects. The default `editor` role
has access to this already, but in case you are using a more customized configuration,
create a role called `sp-manager.yaml` with the following contents:

```yaml
kind: role
metadata:
  name: sp-manager
spec:
  allow:
    rules:
    - resources:
      - saml_idp_service_provider
      verbs:
      - list
      - create
      - read
      - update
      - delete
version: v7
```

Create the role with `tctl`:

```code
$ tctl create sp-manager.yaml
role 'saml-idp-service-provider-manager' has been created
```

(!docs/pages/includes/create-role-using-web.mdx!)

Next, add the role to your user.

(!docs/pages/includes/add-role-to-user.mdx role="sp-manager"!)

## Next steps
- Configure [SAML Attribute Mapping](./saml-attribute-mapping.mdx).<|MERGE_RESOLUTION|>--- conflicted
+++ resolved
@@ -2,12 +2,8 @@
 title: Using Teleport as a SAML identity provider
 description: How to configure and use Teleport as a SAML identity provider.
 h1: Teleport as a SAML identity provider
-<<<<<<< HEAD
 sidebar_position: 1
-labels:
-=======
 tags:
->>>>>>> 625f6308
  - how-to
  - identity-governance
 ---
