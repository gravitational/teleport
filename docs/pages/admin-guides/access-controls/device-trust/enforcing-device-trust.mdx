---
title: Enforce Device Trust
description: Learn how to enforce trusted devices with Teleport
videoBanner: gBQyj_X1LVw
---

<Admonition type="notice" title="Supported Resources">
Device Trust fully supports SSH, database and Kubernetes resources using
cluster-wide or role-based enforcement.

Apps and Desktops may enforce trusted devices using role-based enforcement. See
<<<<<<< HEAD
the [web application support ](#web-application-support) and [desktop
=======
the [web application support](#web-application-support) and [desktop
>>>>>>> afc00425
support](#desktop-support) sections for further details.

</Admonition>

Resources protected by the device mode "required" will enforce the use of a
trusted device, in addition to establishing the user's identity and enforcing
the necessary roles. Furthermore, users using a trusted device leave audit
trails that include the device's information.

Device Trust enforcement can be configured with the following three modes of operation, represented
by the `device_trust_mode` authentication setting:

- `off` - disables Device Trust. Device authentication is not performed and
  device-aware audit logs are absent.
- `optional` - enables device authentication and device-aware audit, but does
  not require a trusted device to access resources.
- `required` - enables device authentication and device-aware audit.
  Additionally, it requires a trusted device for all SSH, Database and
  Kubernetes connections.

### Prerequisites
(!docs/pages/includes/commercial-prereqs-tabs.mdx!)

(!docs/pages/includes/device-trust/prereqs.mdx!)

<<<<<<< HEAD
This guide makes use of the preset `require-trusted-device` role, which does not
enforce the use of a trusted device for [Apps](#app-access-support) or
[Desktops](#desktop-access-support). Refer to their corresponding sections for
instructions.
=======
- We expect your Teleport cluster to be on version 13.3.6 and above, which has
  the preset `require-trusted-device` role. The preset `require-trusted-device`
  role does not enforce the use of a trusted device for
  [Apps](#web-application-support) or [Desktops](#desktop-support).  Refer to
  their corresponding sections for instructions.
>>>>>>> afc00425

## Role-based trusted device enforcement

Role-based configuration enforces trusted device access at the role level. It
can be configured with the `spec.options.device_trust_mode` option and
applies to the resources in its `allow` rules. It
works similarly to [`require_session_mfa`](../guides/per-session-mfa.mdx).

To enforce authenticated device checks for a specific role when a user accesses
databases, Kubernetes clusters, and servers with Teleport, update the role with
the `device_trust_mode` field assigned to `"required"`. The following example
updates the preset `require-trusted-device` role:

```yaml
kind: role
version: v7
metadata:
  name: require-trusted-device
spec:
  options:
    device_trust_mode: "required"
  allow:
    db_labels:
      '*': '*'
    db_names:
    - '*'
    db_users:
    - '*'
    kubernetes_groups:
    - '{{internal.kubernetes_groups}}'
    - system:masters
    - developers
    - viewers
    kubernetes_labels:
      '*': '*'
    logins:
    - '{{internal.logins}}'
    node_labels:
      '*': '*'
```

Update the role:

```code
$ tctl create -f device-enforcement.yaml
```

## Cluster-wide trusted device enforcement

Cluster-wide configuration enforces trusted device access at the cluster level.
Enterprise clusters run in `optional` mode by default. Changing the mode to
`required` will enforce a trusted device for all SSH, Database and Kubernetes
accesses.

To enable device mode `required` update your configuration as follows:

Edit your cluster authentication preference using the following command:

```code
$ tctl edit cluster_auth_preference
```

Make the following change:

```diff
kind: cluster_auth_preference
version: v2
metadata:
  name: cluster-auth-preference
spec:
  type: local
  second_factors: ["webauthn"]
  webauthn:
    rp_id: (=clusterDefaults.clusterName=)
  device_trust:
+   mode: "required" # add this line
```

Save and close your editor to apply your changes.

Once the config is updated, SSH, Database and Kubernetes access without a
trusted device will be forbidden.  For example, SSH access without a trusted
device fails with the following error:

```code
$ tsh ssh (=clusterDefaults.nodeIP=)
ERROR: ssh: rejected: administratively prohibited (unauthorized device)
```

<Admonition type="tip" title="Trusted Clusters">
It is possible to use [trusted
clusters](../../management/admin/trustedclusters.mdx) to limit the impact of
device mode `required`. A leaf cluster in mode `required` will enforce access to
all of its resources, without imposing the same restrictions to the root
cluster. Likewise, a root cluster will not enforce Device Trust on resources in
leaf clusters.
</Admonition>

## Web application support

The Teleport App Service may enforce Device Trust via [role-based enforcement](
#role-based-trusted-device-enforcement).

To access apps protected by Device Trust using the Web UI (Teleport v16 or
later), make sure your device is [registered and enrolled](
./device-management.mdx#register-a-trusted-device), install [Teleport Connect](../../../connect-your-client/teleport-connect.mdx), and
follow the instructions during login.

Alternatively, you may use [tsh proxy app](../../../reference/cli/tsh.mdx) or the certificates issued by
`tsh app login`.

As an example, to enforce Device Trust for all `env:production` apps, save the
role below as `require-trusted-device-apps.yaml`:

```yaml
kind: role
version: v7
metadata:
  name: require-trusted-device-apps
spec:
  options:
    device_trust_mode: "required"
  allow:
    app_labels:
      env: production
```

Create the role and assign it to a user:

```code
$ tctl create require-trusted-device-apps.yaml
$ tctl edit users/alice
```

```diff
kind: user
metadata:
  name: alice
  # (...)
spec:
  roles:
  - access
  - editor
+ - require-trusted-device-apps
  # (...)
version: v2
```

Now the alice user can only access `env:production` apps using a trusted device.

## Desktop support

The Teleport Desktop Service may enforce Device Trust via [role-based
enforcement]( #role-based-trusted-device-enforcement).

To access desktops protected by Device Trust make sure your device is
[registered and enrolled](./device-management.mdx#register-a-trusted-device),
install [Teleport Connect](../../../connect-your-client/teleport-connect.mdx), and
follow the instructions during login.

As an example, to enforce Device Trust for all `env:production` desktops, save
the role below as `require-trusted-device-desktops.yaml`:

```yaml
kind: role
version: v7
metadata:
  name: require-trusted-device-desktops
spec:
  options:
    device_trust_mode: "required"
  allow:
    windows_desktop_labels:
      env: "production"
    windows_desktop_logins: ["Administrator", "alice"]
```

Create the role and assign it to a user:

```code
$ tctl create require-trusted-device-desktops.yaml
$ tctl edit users/alice
```

```diff
kind: user
metadata:
  name: alice
  # (...)
spec:
  roles:
  - access
  - editor
+ - require-trusted-device-desktops
  # (...)
version: v2
```

Now the alice user can only access `env:production` desktops using a trusted
device.

## Locking a device

Similar to [session and identity locking](../guides/locking.mdx), a device can
be locked using `tctl lock`.

Locking blocks certificate issuance and ongoing or future accesses originating
from a locked device. Locking a device only works if Device Trust is enabled and
if the device is enrolled to Teleport.

Find a device ID to lock:

```code
$ tctl devices ls
Asset Tag     OS    Enroll Status   Device ID
------------ -----  ------------- ------------------------------------
(=devicetrust.asset_tag=)  macOS  enrolled     (=devicetrust.device_id=)
```

Lock a device:

```code
$ tctl lock --device=(=devicetrust.device_id=) --ttl=12h
Created a lock with name "5444970a-39a0-4814-968d-e58b4a8fa686".
```

Now, if a user on that device tries to access an SSH server for example,
Teleport will deny access:

```code
$ tsh ssh (=clusterDefaults.nodeIP=)
ERROR: ssh: rejected: administratively prohibited (lock targeting Device:"(=devicetrust.device_id=)" is in force)
```

## Troubleshooting

(!docs/pages/includes/device-trust/troubleshooting.mdx!)

## Next steps
- [Device Management](./device-management.mdx)
- [Jamf Pro Integration](./jamf-integration.mdx)<|MERGE_RESOLUTION|>--- conflicted
+++ resolved
@@ -9,11 +9,7 @@
 cluster-wide or role-based enforcement.
 
 Apps and Desktops may enforce trusted devices using role-based enforcement. See
-<<<<<<< HEAD
-the [web application support ](#web-application-support) and [desktop
-=======
 the [web application support](#web-application-support) and [desktop
->>>>>>> afc00425
 support](#desktop-support) sections for further details.
 
 </Admonition>
@@ -39,18 +35,10 @@
 
 (!docs/pages/includes/device-trust/prereqs.mdx!)
 
-<<<<<<< HEAD
 This guide makes use of the preset `require-trusted-device` role, which does not
 enforce the use of a trusted device for [Apps](#app-access-support) or
 [Desktops](#desktop-access-support). Refer to their corresponding sections for
 instructions.
-=======
-- We expect your Teleport cluster to be on version 13.3.6 and above, which has
-  the preset `require-trusted-device` role. The preset `require-trusted-device`
-  role does not enforce the use of a trusted device for
-  [Apps](#web-application-support) or [Desktops](#desktop-support).  Refer to
-  their corresponding sections for instructions.
->>>>>>> afc00425
 
 ## Role-based trusted device enforcement
 
