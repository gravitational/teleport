--- conflicted
+++ resolved
@@ -36,13 +36,8 @@
 (!docs/pages/includes/device-trust/prereqs.mdx!)
 
 This guide makes use of the preset `require-trusted-device` role, which does not
-<<<<<<< HEAD
-enforce the use of a trusted device for [Apps](#web-application-support) or
-[Desktops](#desktop-support). Refer to their corresponding sections for
-=======
-enforce the use of a trusted device for [Apps](#app-access-support) or
-[Desktops](#desktop-access-support). Refer to their corresponding sections for
->>>>>>> 38909a1f
+enforce the use of a trusted device for [apps](#web-application-support) or
+[desktops](#desktop-support). Refer to their corresponding sections for
 instructions.
 
 ## Role-based trusted device enforcement
