--- conflicted
+++ resolved
@@ -20,11 +20,7 @@
 
 There is no role for request approvers, because request approval rules can only
 be configured for Teleport Enterprise. In Teleport Community Edition, approvals must
-<<<<<<< HEAD
-be performed by running `tctl` on an Auth Service instance.
-=======
 be performed by running `tctl` on the Teleport Auth Service.
->>>>>>> afc00425
 
 **Contractor role**
 
