---
title: Certificate Authority Rotation
description: Describes how to rotate Teleport's certificate authorities.
tocDepth: 3
---

Components of a Teleport cluster authenticate to one another using either X.509
or SSH certificates. To issue certificates, Teleport maintains several
certificate authorities. You can rotate Teleport CAs to prevent malicious actors
from impersonating part of your Teleport cluster. This guide explains the CAs
that Teleport maintains and how to rotate them.

We recommend becoming familiar with the entire guide before following the steps,
as you should be ready to roll back the CA rotation if it does not proceed as
expected.

## How it works

Teleport maintains its CAs independently of one another, and rotating one CA
does not affect the rotation status of the others. The rotation process is
designed to take place in **phases**, which give operators time to update their
infrastructure and roll back a CA rotation if necessary.

Teleport CA rotation takes place in five phases for each CA. The phases have the
following order:

1. `standby`: No rotation in progress. No operations have begun.
1. `init`: A new certificate authority is issued, but not used.
1. `update_clients`: The Teleport Auth Service uses the new CA to sign
   new certificates but continues to trust certificates signed by the original CA.
1. `update_servers`: Any server components in the cluster that accept incoming
   connections from clients reload their identity and start serving certificates
   issued by the new CA.
   During this phase clients accept server certificates issued by the original
   CA or the new CA.
   When rotating the [`host` CA](#host) Teleport Agents, Auth Service and Proxy
   Service instances will automatically reload their identity.
   OpenSSH hosts must be issued new SSH host certificates during this phase.
1. `standby`: No rotation in progress. All operations have completed.
   All components will stop trusting the old CA and only trust the new CA.

Before the final `standby` phase, you can also put the rotation in the
`rollback` phase to abort the rotation return to the original certificate
authority.
After the `rollback` phase you will then proceed to the `standby` phase.

CA rotations can be **manual** or **semi-automatic**. In manual mode, admins
must instruct the Teleport Auth Service to advance from one phase to the next.
Between phases, admins can prepare their infrastructure to adjust to each
change. In semi-automatic mode, the Teleport Auth Service cycles through each
phase automatically, with a grace period between each phase.

In 17.0.5+ `tctl auth rotate` (with no arguments) starts an interactive
terminal UI for CA rotations.
The interactive UI displays a live cluster status, allows you to choose a CA to
rotate and guides you through each phase, automatically performs certain checks
to make sure the cluster is ready for the next phase, and lists any manual steps
that need to be completed.

## Prerequisites

(!docs/pages/includes/edition-prereqs-tabs.mdx!)

- (!docs/pages/includes/tctl.mdx!)

## Step 1/4. Choose a CA to rotate

When rotating a CA, during each phase you should check that any infrastructure
that relies on the CA has not lost connectivity. You may also need to export the
new CA to your infrastructure, or issue new certificates to any self-hosted
services. Choose one of the CAs below to determine how to keep it up to date
during the migration.

|CA type|Certificate subjects|
|---|---|
|[`host`](#host)|Teleport Agents. Auth Service and Proxy Service instances.|
|[`user`](#user)|Teleport users.|
|[`db`](#db-and-db_client)|Self-hosted databases protected by Teleport (users must distribute certificates to databases).|
|[`db_client`](#db-and-db_client)|The Teleport Database Service.|
|[`openssh`](#openssh)|OpenSSH servers enrolled in your Teleport cluster.|
|[`jwt`](#jwt)|Teleport users accessing web applications.|
|[`saml_idp`](#saml_idp)|The Teleport SAML IdP.|
|[`spiffe`](#spiffe)|Workload Identity (SPIFFE) clients.|
|[`oidc_idp`](#oidc_idp)|The Teleport OIDC IdP integration.|

### `host`

The `host` CA issues certificates to Teleport Agents as well as Auth Service and
Proxy Service instances so Teleport clients and the Teleport Auth Service can
verify them.
The `host` CA also issues SSH host certificates to any enrolled agentless OpenSSH servers.

Teleport Agents and Proxy Service instances use **heartbeats** to periodically
report their status to the Teleport Auth Service and update their internal data
to reflect data held by the Auth Service. This internal data includes the status
of the `host` CA rotation if one is in progress.

To check the rotation status of an agent or Proxy Service instance, run a
variation of the following command, assigning <Var name="resource" /> to the
name of an agent or Proxy Service instance:

```code
$ tctl get <Var name="resource" /> --format=json | jq '.[] | {hostname: .spec.hostname, rotation: .spec.rotation.state, phase: .spec.rotation.phase}'
{
  "hostname": "terminal",
  "rotation": "in_progress",
  "phase": "init"
}
```

In this example, the Teleport instance named `terminal` has updated its status
to phase `init`. This means it has downloaded a new CA public key and is ready
for state transitions.

You can use the `tctl get` command with the following resources to determine
the rotation state of the `host` CA on each agent kind:

| Role                    | `tctl get` value          |
|-------------------------|---------------------------|
| Application Service     | `app_server`              |
| Auth Service            | `auth_server`             |
| Database Service        | `db_server`               |
| Kubernetes Service      | `kube_server`             |
| Proxy Service           | `proxies`                 |
| SSH Service             | `nodes`                   |
| Windows Desktop Service | `windows_desktop_service` |

During each phase of the `host` CA rotation, make sure all Agents and Proxy
Service instances have completed the transition to target phase before
proceeding to the next phase. We will explain the phases in [Step
2](#step-24-start-a-manual-rotation).

Any OpenSSH hosts must be issued new host certificates during the
`update_servers` phase of the `host` CA rotation.

Any Teleport processes that connect directly to the Auth Service need a CA pin
in order to trust the TLS certificate presented by the Auth Service.
This includes all Proxy Service instances and any agents in a self-hosted cluster that
connect directly to the Auth Service.
During the CA rotation, `tctl status` will report that there are 2 CA pins.
If you are adding any new Teleport Agents to the cluster during the CA rotation
you must configure them to trust both reported CA pins.
After the rotation is complete, only the new CA pin will be reported.

Note: Teleport Agents that connect to the Proxy Service never need a CA pin
because the Proxy's TLS certificate should issued by a trusted CA.

### `user`

The `user` CA issues a certificate when a user authenticates to Teleport. It
also signs client certificates for users connecting to Windows desktops and
Teleport SSH servers. Teleport-protected servers and Windows desktops use these
certificates.

Before you complete the rotation and reach the final `standby` phase,
users who have signed into Teleport must reauthenticate to receive a user
certificate from the new CA, otherwise web sessions and Teleport client commands
will fail and users may have to log out and log back in.
To avoid this, you can wait longer than the max user session TTL between the
`update_clients` and `standby` phases so that all user certificates signed by
the old CA will have already expired and required a re-login.

If you have registered Windows desktops with Teleport,
[follow the guide](../../../enroll-resources/desktop-access/active-directory.mdx)
to export the Teleport user CA so the Windows Desktop Service can authenticate
to RDP hosts.
Verify that you can connect to registered desktops throughout the rotation.

### `db` and `db_client`

The `db` and `db_client` CAs issue certificates that the Teleport Database
Service uses to communicate with self-hosted databases.

The Teleport Database Service presents a certificate signed by the `db_client`
CA when communicating with a self-hosted database, which an admin configures to
<<<<<<< HEAD
trust certificates issued by the CA.
=======
trust certificates issued by this CA.
>>>>>>> 76bf0a18

Admins can configure self-hosted databases to present a certificate signed by
the `db` CA, which the Database Service uses to verify that a database server is
a genuine Teleport-protected resource. Alternatively, self-hosted databases can
present a certificate signed by a custom CA, and admins can configure the
Teleport Database Service to trust the CA.

#### Rotating the database CAs

These steps provide instructions to rotate both the `db` and `db_client` CAs
together, but it is also possible to rotate just one or the other and follow the
same steps.

Start by rotating both the `db` and `db_client` CAs to the `init` phase.
During the `init` phase, `tctl auth sign` will issue database server
certificates signed by the new `db` CA keys, and will output a CAs file
including both the old and new `db_client` CA certificates.
To avoid losing access to your self-hosted databases at any point, you should
reconfigure your databases during the `init` phase with new certificates and
trusted CAs.

<Admonition type="note">
`tctl auth sign --format db` is an exception to the usual behavior of the `init`
rotation phase.
When the `db` CA is in the `init` phase, `tctl auth sign --format db` will issue
database server certificates signed by the new CA keys.
This is so that self-hosted databases only need to be reconfigured twice during
a CA rotation: first during the `init` phase to get a certificate signed by the
new `db` CA and start trusting the new `db_client` CA, and second during the
final `standby` phase to stop trusting the old `db_client` CA.
</Admonition>

Consult the appropriate
[documentation](../../../enroll-resources/database-access/database-access.mdx)
for configuring your databases before proceeding to the `update_clients`
rotation phase.

<<<<<<< HEAD
At the `init` phase, the `tctl auth sign` command differs between the `db` and
`db_client` CAs. If you rotate the `db_client` CA, the command outputs both the
original and new certificate authorities in its trusted CA output. If you rotate
the `db` CA, the command only issues the new database server certificates.
=======
As soon as you proceed to the `update_clients` phase, the Teleport Database
Service will start using client certificates issued by the new `db_client` CA to
connect to databases.
Verify that you can still access your databases before and after transitioning
both CAs to the `update_clients` phase.
>>>>>>> 76bf0a18

If all is well, proceed rotating both CAs to the `update_servers` and `standby`
phases.
After reaching the `standby` phase, you may once again reconfigure your
databases to stop trusting the old CA certificate that has now been rotated out.

#### Rolling back the rotation

The most common reason you would want to roll back is if you cannot reconfigure
your databases. If you have connectivity issues after reconfiguring a database,
it's likely that you misconfigured the database.

If you reconfigured any of your databases during the rotation, you will need
to reconfigure them again during the `rollback` phase before proceeding to the
`standby` phase.

### `openssh`

The `openssh` CA issues ephemeral SSH user certificates that the Proxy Service
uses to authenticate to
[OpenSSH servers registered with Teleport](../../../enroll-resources/server-access/openssh/openssh.mdx).
The OpenSSH agent verifies these certificates when it receives incoming
connections from the Proxy Service.

During the `init` phase of `openssh` CA rotation all OpenSSH servers must be
updated to trust the new CA public key in addition to the existing public key.
This is necessary to avoid any loss of connectivity when the Proxy Service
starts using certificates signed by the new CA keys during the `update_clients`
phase.

If you used the
[manual method](../../../enroll-resources/server-access/openssh/openssh-manual-install.mdx)
to enroll any OpenSSH servers, you must follow the instructions to export the
new `openssh` CA public key and provide it to your OpenSSH servers before you
transition the rotation to the `update_clients` phase.

If you used the
[automated method](../../../enroll-resources/server-access/openssh/openssh-agentless.mdx)
you should reconfigure `sshd` by following the same steps before proceeding to
the `update_clients` phase.

<Admonition type="note">
OpenSSH servers use SSH host certificates issued by the `host` CA and trust
incoming certificates issued by the `openssh` CA.
Make sure you also reconfigure OpenSSH servers with a new host certificates when
rotating the `host` CA during the `update_servers` phase.
</Admonition>

### `jwt`

The Teleport Auth Service uses the `jwt` CA to sign JSON web tokens. The
Teleport Application Service includes JSON web tokens in HTTP messages that it
forwards to Teleport-protected applications, which use the `jwt` CA to verify
the tokens.

If you have enrolled web applications with Teleport, and those applications
authenticate traffic from the Teleport Application Service by verifying JSON web
tokens against the Teleport certificate authority, you need to ensure that these
applications continue to trust the rotated CA.

Teleport-protected JWT applications use one of two methods to retrieve the
public key of the Teleport `jwt` CA. Depending on the method, you may need to
take action after the `init` phase and before the rotation reaches the final
`standby` phase:

- **The application queries the `/.well-known/jwks.json` endpoint of the
  Teleport Proxy Service.** In this case, no action is required as long as the
  application can continue to access the endpoint. If the application caches
  `jwks.json`, invalidate the cache.
- **The application accesses the `jwks.json` file on the local filesystem**.
  Obtain a new `jwks.json` file by querying the `/.well-known/jwks.json`
  endpoint and re-uploading the file.

For an example of exporting the `jwt` CA so a web application can trust
Teleport-issued JWTs, see the guide to [using JWT authentication with
Elasticsearch](../../../enroll-resources/application-access/jwt/elasticsearch.mdx).

### `saml_idp`

The `saml_idp` CA signs SAML messages sent by the Teleport IdP so services that
rely on the Teleport IdP can verify them.

If you are rotating this CA, then before entering the `update_clients` phase, you
must configure any service providers that rely on the Teleport SAML IdP to trust
the Teleport `saml_idp` CA. Follow the instructions in the
[SAML IdP documentation](../../access-controls/idps/saml-guide.mdx) to export an
XML metadata file and make it available to your service provider.

### `spiffe`

The `spiffe` CA signs X509 and JWT SVIDs for Workload Identity clients, often so
other clients can mutually verify their identity with mTLS.

When rotating this CA, before entering the final `standby` phase, ensure all
clients that validate Teleport-issued SVIDs have been updated to trust the new
CA:

- Teleport Workload Identity clients should receive the updated CA certificates
  automatically via the `tbot` client, and future SVIDs will be issued using the
  new CA.

  If using `tbot`'s `workload-identity-api` service, additional steps may be
  needed for client applications to fetch new SVIDs. If generating credentials
  with one of the `spiffe-svid` outputs, new SVIDs should be issued
  automatically.

- If using [SPIFFE federation](../../../enroll-resources/workload-identity/federation.mdx#federation-to-teleport-workload-identity),
  other SPIFFE trust domains should periodically refresh Teleport's certificate
  bundle. This interval is usually 5 minute, but you can examine the bundle
  yourself to verify:

  ```code
  $ curl https://example.teleport.sh/webapi/spiffe/bundle.json | jq '.spiffe_refresh_hint'
  ```

### `oidc_idp`

The `oidc_idp` CA signs messages sent by the Teleport OIDC IdP integration.
Relying parties (e.g., AWS) verify these messages to authenticate your Teleport
account for features like External Audit Storage, Auto-Discovery, and AWS Sync
for Access Graph.

The Teleport Proxy Service serves the JSON Web Key Sets for the OIDC IdP
integration from the `/.well-known/jwks-oidc` path of the Web API.

The `/.well-known/jwks-oidc` path of the Teleport Proxy Service Web API is
always enabled. The Teleport Proxy Service updates the endpoint automatically.

You can retrieve the full URL of the integration's JSON Web Key Sets by querying
the `/.well-known/openid-configuration` path of the Web UI and reading the
`jwks_uri` field:

```code
$ curl https://example.teleport.sh/.well-known/openid-configuration | jq '.jwks_uri'
"https://example.teleport.sh/.well-known-jwks-oidc"
```

## Step 2/4. Start a manual rotation

Once you have chosen a CA to rotate and have planned to check or update the
infrastructure that relies on that CA, you are ready to begin a manual rotation.

<Admonition type="tip">
In 17.0.5+ `tctl auth rotate` (with no arguments) starts an interactive
terminal UI for CA rotations.
The interactive UI displays a live cluster status, allows you to choose a CA to
rotate and guides you through each phase, automatically performs certain checks
to make sure the cluster is ready for the next phase, and lists manual steps
that need to be completed.
We recommend using the interactive rotation whenever possible, but you can read
on to learn how to manually initiate each rotation phase.
</Admonition>

### `init` phase

In the `init` phase, the Teleport Auth Service issues a new certificate
authority of the chosen type, but does not use it to sign certificates.

1. Initiate the manual rotation of host certificate authorities:

   ```code
   $ tctl auth rotate --manual --type=<Var name="type" description="Certificate authority to rotate"/> --phase=init
   Updated rotation phase to "init". To check status use 'tctl status'
   ```

1. Use `tctl` to confirm that there is an active rotation in progress. This
   command prints the rotation status of all CAs that the Teleport Auth Service
   maintains in your cluster:

   ```code
   $ tctl status
   Cluster       teleport.example.com
   Version       (=teleport.version=)
   CA pins: sha256:0000000000000000000000000000000000000000000000000000000000000000
            sha256:1000000000000000000000000000000000000000000000000000000000000000

   authority rotation                                protocol status  algorithm   storage
   --------- --------------------------------------- -------- ------- ----------- --------
   host      in progress (mode: manual, phase: init) SSH      active  Ed25519     software
                                                     SSH      trusted Ed25519     software
                                                     TLS      active  ECDSA P-256 software
                                                     TLS      trusted ECDSA P-256 software
   user      standby (never rotated)                 SSH      active  Ed25519     software
                                                     TLS      active  ECDSA P-256 software
   db        standby (never rotated)                 TLS      active  RSA 2048    software
   db_client standby (never rotated)                 TLS      active  RSA 2048    software
   openssh   standby (never rotated)                 SSH      active  Ed25519     software
   jwt       standby (never rotated)                 JWT      active  ECDSA P-256 software
   saml_idp  standby (never rotated)                 TLS      active  RSA 2048    software
   oidc_idp  standby (never rotated)                 JWT      active  RSA 2048    software
   spiffe    standby (never rotated)                 JWT      active  RSA 2048    software
                                                     TLS      active  ECDSA P-256 software
   okta      standby (never rotated)                 JWT      active  ECDSA P-256 software
   ```

1. Perform checks and updates on your infrastructure, depending on
   the CA type.

### `update_clients`

Execute the transition from `init` to `update_clients`. In this phase, The
Teleport Auth Service uses the new CA to sign certificates but continues to
trust certificates signed by the original CA.

1. Transition to the `update_clients` phase:

   ```code
   $ tctl auth rotate --manual --type=<Var name="type" description="Certificate authority to rotate"/> --phase=update_clients
   # Updated rotation phase to "update_clients". To check status use 'tctl status'
   $ tctl status
   Cluster       teleport.example.com
   Version       (=teleport.version=)
   CA pins: sha256:0000000000000000000000000000000000000000000000000000000000000000
            sha256:1000000000000000000000000000000000000000000000000000000000000000

   authority rotation                                          protocol status  algorithm   storage
   --------- ------------------------------------------------- -------- ------- ----------- --------
   host      in progress (mode: manual, phase: update_clients) SSH      active  Ed25519     software
                                                               SSH      trusted Ed25519     software
                                                               TLS      active  ECDSA P-256 software
                                                               TLS      trusted ECDSA P-256 software
   user      standby (never rotated)                           SSH      active  Ed25519     software
                                                               TLS      active  ECDSA P-256 software
   db        standby (never rotated)                           TLS      active  RSA 2048    software
   db_client standby (never rotated)                           TLS      active  RSA 2048    software
   openssh   standby (never rotated)                           SSH      active  Ed25519     software
   jwt       standby (never rotated)                           JWT      active  ECDSA P-256 software
   saml_idp  standby (never rotated)                           TLS      active  RSA 2048    software
   oidc_idp  standby (never rotated)                           JWT      active  RSA 2048    software
   spiffe    standby (never rotated)                           JWT      active  RSA 2048    software
                                                               TLS      active  ECDSA P-256 software
   okta      standby (never rotated)                           JWT      active  ECDSA P-256 software
   ```

1. Check or update infrastructure that depends on your CA before proceeding to
   the next step.

1. If you lose connectivity to your resources, see if you need to reconfigure
   them to accept the new CA. If that does not restore access or you are unable
   to reconfigure a database, then [roll back](#step-44-optional-roll-back-the-rotation) to the original
   certificate authority.

### `update_servers`

Initiate the `update_servers` phase. In this phase, Teleport cluster components
(Agents, Auth Service, and Proxy Service instances) reload and start serving TLS
and SSH certificates signed by the new certificate authority, but still accept
certificates issued by the original certificate authority. This phase only
affects the `host` CA.

1. Execute the transition:

   ```code
   $ tctl auth rotate --manual --type=<Var name="type" description="Certificate authority to rotate"/> --phase=update_servers
   # Updated rotation phase to "update_servers". To check status use 'tctl status'

   $ tctl status
   Cluster       teleport.example.com
   Version       (=teleport.version=)
   CA pins: sha256:0000000000000000000000000000000000000000000000000000000000000000
            sha256:1000000000000000000000000000000000000000000000000000000000000000

   authority rotation                                          protocol status  algorithm   storage
   --------- ------------------------------------------------- -------- ------- ----------- --------
   host      in progress (mode: manual, phase: update_servers) SSH      active  Ed25519     software
                                                               SSH      trusted Ed25519     software
                                                               TLS      active  ECDSA P-256 software
                                                               TLS      trusted ECDSA P-256 software
   user      standby (never rotated)                           SSH      active  Ed25519     software
                                                               TLS      active  ECDSA P-256 software
   db        standby (never rotated)                           TLS      active  RSA 2048    software
   db_client standby (never rotated)                           TLS      active  RSA 2048    software
   openssh   standby (never rotated)                           SSH      active  Ed25519     software
   jwt       standby (never rotated)                           JWT      active  ECDSA P-256 software
   saml_idp  standby (never rotated)                           TLS      active  RSA 2048    software
   oidc_idp  standby (never rotated)                           JWT      active  RSA 2048    software
   spiffe    standby (never rotated)                           JWT      active  RSA 2048    software
                                                               TLS      active  ECDSA P-256 software
   okta      standby (never rotated)                           JWT      active  ECDSA P-256 software
   ```

1. Configure and check resources depending on the CA you are rotating. This is
   your final chance to update Teleport-protected resources before transitioning
   to the `standby` phase.

1. If you have lost connectivity to Teleport-protected resources, [roll
   back](#step-44-optional-roll-back-the-rotation) to the original certificate authority before entering the
   final `standby` phase, when rolling back is no longer possible.

### Final `standby`

Before wrapping up, verify that you have not lost access to Teleport-protected
resources that rely on the CA that you rotated.

1. Execute the transition:

   ```code
   $ tctl auth rotate --manual --type=<Var name="type" description="Certificate authority to rotate"/> --phase=standby
   ```

1. Verify that the rotation has completed with `tctl`:

   ```code
   $ tctl status
   Cluster       teleport.example.com
   Version       (=teleport.version=)
   CA pins: sha256:0000000000000000000000000000000000000000000000000000000000000000

   authority rotation                                        protocol status algorithm   storage
   --------- ----------------------------------------------- -------- ------ ----------- --------
   host      standby (last rotated: Apr 4 2025 10:14:51 UTC) SSH      active Ed25519     software
                                                             TLS      active ECDSA P-256 software
   user      standby (never rotated)                         SSH      active Ed25519     software
                                                             TLS      active ECDSA P-256 software
   db        standby (never rotated)                         TLS      active RSA 2048    software
   db_client standby (never rotated)                         TLS      active RSA 2048    software
   openssh   standby (never rotated)                         SSH      active Ed25519     software
   jwt       standby (never rotated)                         JWT      active ECDSA P-256 software
   saml_idp  standby (never rotated)                         TLS      active RSA 2048    software
   oidc_idp  standby (never rotated)                         JWT      active RSA 2048    software
   spiffe    standby (never rotated)                         JWT      active RSA 2048    software
                                                             TLS      active ECDSA P-256 software
   okta      standby (never rotated)                         JWT      active ECDSA P-256 software
   ```

1. Follow the instructions for your CA to ensure that you can connect to
   Teleport-protected resources that rely on the CA that you rotated. This is
   the last stage where you have the opportunity to roll back. If you have lost
   connectivity to Teleport-protected resources, [roll back](#step-44-optional-roll-back-the-rotation) to the
   original certificate authority.

## Step 3/4. [Optional] Run a semi-automatic rotation

You can instruct Teleport to manage the CA rotation semi-automatically.
Semi-automatic rotation transitions between the phases of a rotation for you,
and there is no need to run a `tctl auth rotate` command for each phase. After a
**grace period** elapses, the Teleport Auth Service updates the phase of the CA
rotation to the next step.

### Determine whether to use a semi-automatic rotation

Aside from automatic phase updates, a semi-automatic rotation is identical to a
manual one. It is up to the operator to update any infrastructure to accommodate
the current phase before the grace period elapses.

Teleport does not check the status of any infrastructure that relies on the CA,
meaning that you can lose connectivity if things go wrong. As a result, you
**should not** carry out a semi-automatic rotation if you need to export a CA to
your infrastructure.

Complete a rotation in manual mode first to understand all the edge-cases and
hazards before attempting a semi-automatic rotation.

### Initiate a semi-automatic rotation

If you want to run a semi-automatic rotation, initiate it with `tctl` and
monitor the status of the rotation.

You can trigger semi-automatic rotation with the following command:

```code
$ tctl auth rotate --type=<Var name="type" />
```

The command triggers a rotation process for hosts with a default grace period of
48 hours.

<details>
<summary>Configuring the grace period</summary>

You can customize grace period and CA type with additional flags:

```code
# Rotate only user certificates with a grace period of 200 hours:
$ tctl auth rotate --type=user --grace-period=200h

# Rotate only host certificates with a grace period of 8 hours:
$ tctl auth rotate --type=host --grace-period=8h
```

Be careful when choosing a grace period when rotating the `host` CA.

The grace period needs to be long enough for all Agents and Proxy Service
instances in a cluster to request a new certificate. If some hosts go offline
during the rotation and come back only after the grace period has ended, they
will be forced to leave the cluster.

</details>

During semi-automatic rotations, Teleport attempts to divide the grace period so
that it spends an equal amount of time in each phase before transitioning to the
next phase. This means that using a shorter grace period will result in faster
state transitions.

## Step 4/4. [Optional] Roll back the rotation

You must perform a rollback before the rotation enters `standby` state.

1. Enter the rollback phase with a manual phase transition:

   ```code
   $ tctl auth rotate --phase=rollback --type=<Var name="type" description="Certificate authority to rotate"/> --manual
   # Updated rotation phase to "rollback". To check status use 'tctl status'
   ```

1. Ensure that you can connect to Teleport resources that depend on the CA you
   were rotating.

1. Finish rolling back the CA rotation:

   ```code
   $ tctl auth rotate --phase=standby --type=<Var name="type" description="Certificate authority to rotate"/> --manual
   # Updated rotation phase to "standby". To check status use 'tctl status'
   ```

## Further reading

How [Teleport certificate authorities](../../../reference/architecture/authentication.mdx)
work.<|MERGE_RESOLUTION|>--- conflicted
+++ resolved
@@ -173,11 +173,7 @@
 
 The Teleport Database Service presents a certificate signed by the `db_client`
 CA when communicating with a self-hosted database, which an admin configures to
-<<<<<<< HEAD
-trust certificates issued by the CA.
-=======
 trust certificates issued by this CA.
->>>>>>> 76bf0a18
 
 Admins can configure self-hosted databases to present a certificate signed by
 the `db` CA, which the Database Service uses to verify that a database server is
@@ -215,18 +211,11 @@
 for configuring your databases before proceeding to the `update_clients`
 rotation phase.
 
-<<<<<<< HEAD
-At the `init` phase, the `tctl auth sign` command differs between the `db` and
-`db_client` CAs. If you rotate the `db_client` CA, the command outputs both the
-original and new certificate authorities in its trusted CA output. If you rotate
-the `db` CA, the command only issues the new database server certificates.
-=======
 As soon as you proceed to the `update_clients` phase, the Teleport Database
 Service will start using client certificates issued by the new `db_client` CA to
 connect to databases.
 Verify that you can still access your databases before and after transitioning
 both CAs to the `update_clients` phase.
->>>>>>> 76bf0a18
 
 If all is well, proceed rotating both CAs to the `update_servers` and `standby`
 phases.
