--- conflicted
+++ resolved
@@ -15,19 +15,12 @@
 The provider must obtain an identity to connect to Teleport. The method to obtain it depends on where the Terraform code
 is executed. You must pick the correct guide for your setup:
 
-<<<<<<< HEAD
-If using HCP Terraform (Terraform Cloud) or Terraform Enterprise, refer to our
-[dedicated Terraform Cloud setup guide](../../enroll-resources/machine-id/deployment/terraform-cloud.mdx).
-
-## Prerequisites
-=======
 | Guide                                                                                                               | Use-case                                                                                                                                                                                                         | How it works                                                                                                                           |
 |---------------------------------------------------------------------------------------------------------------------|------------------------------------------------------------------------------------------------------------------------------------------------------------------------------------------------------------------|----------------------------------------------------------------------------------------------------------------------------------------|
 | [Run the Teleport Terraform provider locally](./terraform-provider/local.mdx)                                       | This is the best way to get started with the Teleport terraform provider, write some initial Terraform code and get familiar with IaC.                                                                           | You're using you local credentials to create a temporary bot, obtain short-lived credentials, and store them in environment variables. |
 | [Run the Teleport Terraform provider in CI or a cloud VM](./terraform-provider/ci-or-cloud.mdx)                     | You already have a working Terraform module configuring Teleport and want to run it in CI to benefit from review and audit capabilities from your versioning system (e.g. git).                                  | You're using a proof provided by your runtime (CI engine, cloud provider) to prove your identity and join using MachineID.             |
 | [Run the Teleport Terraform provider from a server](./terraform-provider/dedicated-server.mdx)                      | You have working Terraform code and want to run it on a dedicated server. The server is long-lived, like a bastion or a task runner.                                                                             | You setup a MachineID daemon (`tbot`) that obtains and refreshes credentials for the Terraform provider.                               |
 | [Run the Teleport Terraform provider with long-lived credentials.](./terraform-provider/long-lived-credentials.mdx) | This method is discouraged as less secure than the 3 others. This should be used when none of the other methods work in your case (short-lived CI environments that don't have dedicated Teleport join methods). | You sign one long lived certificate allowing the Terraform provider to connect to Teleport.                                            |
->>>>>>> 44ee5993
 
 ## Resource guides
 
@@ -41,264 +34,4 @@
 - [Creating Access Lists with IaC](managing-resources/access-list.mdx)
 - [Registering Agentless OpenSSH Servers with IaC](managing-resources/agentless-ssh-servers.mdx)
 
-<<<<<<< HEAD
-- (!docs/pages/includes/tctl.mdx!)
-
-## Step 1/4. Create Teleport credentials for Terraform
-
-Terraform needs a signed identity file from the Teleport cluster certificate
-authority to manage resources in the cluster. To prepare credentials using a local Teleport bot:
-
-1. Create a folder called `teleport-terraform` to hold temporary files:
-
-   ```code
-   $ mkdir -p teleport-terraform
-   $ cd teleport-terraform
-   ```
-
-1. Terraform needs a Teleport role that gives it permission to manage your
-   cluster's resources. The bot creates identity documents that have this role.
-   Configure the necessary role by pasting the following content into a
-   `terraform_role.yaml` file:
-
-   ```yaml
-   kind: role
-   metadata:
-     name: terraform
-   spec:
-     allow:
-       db_labels:
-         '*': '*'
-       app_labels:
-         '*': '*'
-       node_labels:
-         '*': '*'
-       rules:
-         - resources:
-           - app
-           - bot
-           - cluster_auth_preference
-           - cluster_networking_config
-           - db
-           - device
-           - github
-           - login_rule
-           - oidc
-           - okta_import_rule
-           - role
-           - saml
-           - session_recording_config
-           - token
-           - trusted_cluster
-           - user
-           - access_list
-           - node
-           verbs: ['list','create','read','update','delete']
-   version: v7
-   ```
-
-   These settings configure a role named `terraform` with the permissions
-   required to manage resources in your Teleport cluster.
-
-1. Create the `terraform` role by running the following command:
-
-   ```code
-   $ tctl create terraform_role.yaml
-   role 'terraform' has been created
-   ```
-
-1. Create two scripts that let you quickly and repeatably create and destroy our
-   local Terraform bot. First, create a new file called
-   `create_and_run_terraform_bot.sh`, open it in an editor, and paste in the
-   following content:
-
-   ```shell
-   #! /usr/bin/env bash
-
-   TOKEN=$(tctl bots add terraform-test --roles=terraform --format=json | jq -r '.token_id')
-   tbot start \
-     --destination-dir=./terraform-identity \
-     --token="$TOKEN" \
-     --data-dir=./tbot-data \
-     --join-method=token \
-     --auth-server=tele.example.com:443
-     # Replace with the host and port of your Teleport Auth Service
-     # or Teleport Proxy Service
-   ```
-
-   When run, this creates a new bot with the token retrieved from the JSON output. That token
-   is piped into the start command. For security reasons, we don't allow bot join tokens to be
-   created in any way other than adding a bot, so for local development work, you must manually
-   manage the bot and its token.
-
-   The bot manages its state data in a folder called `tbot-data` in the current
-   working directory.
-
-1. Edit `create_and_run_terraform_bot.sh` to replace `tele.example.com:443` with
-   the domain name and port of the Teleport Proxy Service in your cluster.
-
-1. Create another file called `remove_terraform_bot.sh`, open it in an editor, and
-paste in the following content:
-
-   ```shell
-   #! /usr/bin/env bash
-
-   tctl bots rm terraform-test
-   rm -rfv ./terraform-identity
-   rm -rfv ./tbot-data
-   ```
-
-   This script will be used later to clean up our bot in between runs and when we're done.
-
-1. In a new terminal window, run the `create_and_run_terraform_bot.sh` script to create the new bot
-   and start it:
-
-   ```code
-   $ chmod +x create_and_run_terraform_bot.sh
-   $ ./create_and_run_terraform_bot.sh
-   ```
-
-## Step 2/4. Prepare a Terraform configuration file
-
-To prepare a Terraform configuration file:
-
-1. Create a new file called `provider.tf` and open it in an editor.
-
-1. Use the Teleport Terraform provider and connect it to your Teleport cluster
-   by pasting the following content into the `provider.tf` file:
-
-   <Tabs>
-   <TabItem scope={["cloud","team"]} label="Cloud-Hosted">
-   ```hcl
-   (!examples/resources/terraform/provider-cloud.tf!)
-   ```
-   </TabItem>
-   <TabItem scope={["oss", "enterprise"]} label="Self-Hosted">
-   ```hcl
-   (!examples/resources/terraform/provider-self-hosted.tf!)
-   ```
-   </TabItem>
-   </Tabs>
-
-## Step 3/4. Validate the configuration
-
-To apply the configuration:
-
-1. Check the contents of the `teleport-terraform` folder:
-
-   ```code
-   $ ls
-   # provider.tf  terraform-identity/  create_and_run_terraform_bot.sh remove_terraform_bot.sh  terraform_role.yaml
-   ```
-
-1. Initialize the working directory that contains Terraform configuration files
-   by running the following command:
-
-   ```code
-   $ terraform init
-   ```
-
-1. Execute the Terraform plan defined in the configuration file by running the
-   following command:
-
-   ```code
-   $ terraform apply
-   ```
-
-1. When you're done, use Ctrl-C to stop the Terraform bot. Then run the `remove_terraform_bot.sh` script to remove the bot and clean up the `terraform-identity` folder:
-
-   ```code
-   $ chmod +x remove_terraform_bot.sh
-   $ ./remove_terraform_bot.sh
-   ```
-
-   If you need to start the bot back up, you can run the two bot scripts as many times as necessary.
-
-## Step 4/4. [Optional] Import existing resources
-
-This section shows you how to import existing dynamic Teleport resources as
-Terraform resources.
-
-If you already created Teleport resources using another client tool like `tctl`
-or the Kubernetes Operator, and want to manage all Teleport resources using your
-Terraform configuration, follow these steps to generate a `.tf` file that
-contains `resource` blocks that represent your existing Teleport resources.
-
-By defining all Teleport resources in one place, you can help ensure that your
-cluster configuration matches your expectations.
-
-### Add an `import` block
-
-1. On your workstation, navigate to your root Teleport Terraform module.
-
-1. Open a file in your text editor to configure Terraform imports. To keep your
-   configuration tidy, open a new file called `imports.tf`.
-
-1. Add an `import` block to `imports.tf`. Use the `to` field to indicate the
-   name of the resource you want to generate configuration for in Terraform. The
-   following example imports a Teleport role called `myrole`:
-
-   ```hcl
-   import {
-     to = teleport_role.myrole
-   }
-   ```
-
-### Retrieve the ID of your resource
-
-1. Retrieve the ID of the resource. The method to use depends on the resource
-   type. Use the following rules to do so:
-
-   If the resource is `teleport_provision_token`, the ID is the `metadata.id` of
-   the resource.
-
-   If the resource can only have one instance, use the name of the resource type
-   without the `teleport` prefix. For example:
-
-   | Resource                              | ID                           |
-   |---------------------------------------|------------------------------|
-   | `teleport_cluster_maintenance_config` | `cluster_maintenance_config` |
-   | `teleport_cluster_networking_config`  | `cluster_networking_config`  |
-
-   For all other resources, the ID is always the `metadata.name` of the resource.
-
-   For example, the `teleport_role` resource uses the role's `metadata.name`
-   field for its ID. To find all possible role IDs, run the following command:
-
-   ```code
-   $ tctl get roles --format json | jq '.[].metadata.name'
-   ```
-
-1. In the `import` block, assign the `id` field to the resource ID you retrieved
-   earlier. For example, to import a Teleport role with a `metadata.name` of
-   `myrole`, add the following:
-
-   ```diff
-     import {
-       to = teleport_role.myrole
-   +   id = "myrole"
-     }
-   ```
-
-### Generate a configuration file
-
-1. Generate a resource configuration
-
-   ```code
-   $ terraform plan -generate-config-out=imported-resources.tf
-   ```
-
-1. Inspect the resulting file, `imported-resources.tf`. If the new `resource`
-   block looks correct, you can check the file into source control.
-
-## Next steps
-
-- Follow [the user and role IaC guide](managing-resources/user-and-role.mdx) to use the Terraform
-  Provider to create Teleport users and grant them roles.
-- Explore the full list of supported [Terraform provider
-  resources](../../reference/terraform-provider.mdx).
-- See how to use Machine ID with Terraform in
-  [production](../../enroll-resources/machine-id/access-guides/terraform.mdx).
-=======
-Finally, you can [import your existing resources in Terraform](managing-resources/import-existing-resources.mdx).
->>>>>>> 44ee5993
+Finally, you can [import your existing resources in Terraform](managing-resources/import-existing-resources.mdx).