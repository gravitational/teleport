---
<<<<<<< HEAD
title: Teleport Policy
description: A reference for Graph Explorer with Teleport Policy.
=======
title: Teleport Identity Security
description: A reference for Access Graph with Identity Security.
>>>>>>> 6f20eee3
---

Teleport Identity Security unifies management of access policies across your infrastructure.
It hardens your access controls and visually shows up-to-date relationships and policies of all users, groups, and computing resources
It can help you answer questions like:

- What resources can a specific user access?
- What users can access a specific resource?
- What are the relationships between users, roles, and resources?

## Getting started with Identity Security

<<<<<<< HEAD
Teleport Policy is a separately licensed product and is available to Teleport Enterprise customers.
Graph Explorer is a major capability of Teleport Policy that visually shows the relationships of 
policies of users, groups, and computing resources.

After logging into the Teleport UI, go to the Management tab. If enabled, Teleport Policy’s Graph Explorer options 
can be found under the Permission Management section.

<Admonition type="note">
Note: For managed Enterprise customers, Teleport Policy is enabled by default.
If you are a self-hosted Teleport customer, you will need to [deploy the Graph Explorer Service](../deploy-a-cluster/access-graph/access-graph.mdx) and ensure you have an updated 
`license.pem` with Teleport Policy enabled to use it.
=======
Identity Security is a separately licensed product and is available to Teleport Enterprise customers.
Access Graph is a major capability of Identity Security that visually shows the relationships of
policies of users, groups, and computing resources.

To verify the availability of the Access Graph, ensure that the Policy icon is present in the navigation sidebar.

<Admonition type="note">
Note: For managed Enterprise customers, Identity Security is enabled by default.
If you are a self-hosted Teleport customer, you will need to [deploy the Access Graph Service](../deploy-a-cluster/access-graph/access-graph.mdx) and ensure you have an updated
`license.pem` with Identity Security enabled to use it.
>>>>>>> 6f20eee3
</Admonition>

## Identity Security guides

<DocCardList /><|MERGE_RESOLUTION|>--- conflicted
+++ resolved
@@ -1,11 +1,6 @@
 ---
-<<<<<<< HEAD
-title: Teleport Policy
-description: A reference for Graph Explorer with Teleport Policy.
-=======
 title: Teleport Identity Security
 description: A reference for Access Graph with Identity Security.
->>>>>>> 6f20eee3
 ---
 
 Teleport Identity Security unifies management of access policies across your infrastructure.
@@ -18,19 +13,6 @@
 
 ## Getting started with Identity Security
 
-<<<<<<< HEAD
-Teleport Policy is a separately licensed product and is available to Teleport Enterprise customers.
-Graph Explorer is a major capability of Teleport Policy that visually shows the relationships of 
-policies of users, groups, and computing resources.
-
-After logging into the Teleport UI, go to the Management tab. If enabled, Teleport Policy’s Graph Explorer options 
-can be found under the Permission Management section.
-
-<Admonition type="note">
-Note: For managed Enterprise customers, Teleport Policy is enabled by default.
-If you are a self-hosted Teleport customer, you will need to [deploy the Graph Explorer Service](../deploy-a-cluster/access-graph/access-graph.mdx) and ensure you have an updated 
-`license.pem` with Teleport Policy enabled to use it.
-=======
 Identity Security is a separately licensed product and is available to Teleport Enterprise customers.
 Access Graph is a major capability of Identity Security that visually shows the relationships of
 policies of users, groups, and computing resources.
@@ -41,7 +23,6 @@
 Note: For managed Enterprise customers, Identity Security is enabled by default.
 If you are a self-hosted Teleport customer, you will need to [deploy the Access Graph Service](../deploy-a-cluster/access-graph/access-graph.mdx) and ensure you have an updated
 `license.pem` with Identity Security enabled to use it.
->>>>>>> 6f20eee3
 </Admonition>
 
 ## Identity Security guides
