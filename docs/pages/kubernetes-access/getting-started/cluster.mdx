--- conflicted
+++ resolved
@@ -139,48 +139,7 @@
   </TabItem>
 </Tabs>
 
-<<<<<<< HEAD
-Set up two `A` DNS records - `tele.example.com` for UI and `*.tele.example.com`
-for web apps using [application access](../../application-access/introduction.mdx).
-
-<Tabs>
- <TabItem label="AWS Route 53">
-    ```code
-    # Tip for finding AWS zone id by the domain name.
-    $ MYZONE_DNS="example.com"
-    $ MYZONE=$(aws route53 list-hosted-zones-by-name --dns-name=${MYZONE_DNS?} | jq -r '.HostedZones[0].Id' | sed s_/hostedzone/__)
-
-    $ MYDNS="tele.example.com"
-
-    # Create a JSON file changeset for AWS.
-    $ jq -n --arg ip ${MYIP?} --arg dns ${MYDNS?} '{"Comment": "Create records", "Changes": [{"Action": "CREATE","ResourceRecordSet": {"Name": $dns, "Type": "A", "TTL": 300, "ResourceRecords": [{ "Value": $ip}]}},{"Action": "CREATE", "ResourceRecordSet": {"Name": ("*." + $dns), "Type": "A", "TTL": 300, "ResourceRecords": [{ "Value": $ip}]}}]}' > myrecords.json
-
-    # Review records before applying.
-    $ cat myrecords.json | jq
-    # Apply the records and capture change id
-    $ CHANGEID=$(aws route53 change-resource-record-sets --hosted-zone-id ${MYZONE?} --change-batch file://myrecords.json | jq -r '.ChangeInfo.Id')
-
-    # Verify that change has been applied
-    $ aws route53 get-change --id ${CHANGEID?} | jq '.ChangeInfo.Status'
-    # "INSYNC"
-    ```
-  </TabItem>
-  <TabItem label="GCP Cloud DNS">
-    ```code
-    $ MYZONE="myzone"
-    $ MYDNS="tele.example.com"
-
-    $ gcloud dns record-sets transaction start --zone="${MYZONE?}"
-    $ gcloud dns record-sets transaction add ${MYIP?} --name="${MYDNS?}" --ttl="30" --type="A" --zone="${MYZONE?}"
-    $ gcloud dns record-sets transaction add ${MYIP?} --name="*.${MYDNS?}" --ttl="30" --type="A" --zone="${MYZONE?}"
-    $ gcloud dns record-sets transaction describe --zone="${MYZONE?}"
-    $ gcloud dns record-sets transaction execute --zone="${MYZONE?}"
-    ```
-  </TabItem>
-</Tabs>
-=======
 (!docs/pages/includes/dns.mdx!)
->>>>>>> 3fc479c1
 
 Use the following command to confirm that Teleport is running:
 
