---
title: Database Access with Redshift on AWS
description: How to configure Teleport Database Access with AWS Redshift PostgreSQL.
videoBanner: UFhT52d5bYg
---

This guide will help you to:

- Install Teleport `(=teleport.version=)`.
- Set up Teleport to access your AWS Redshift instances.
- Connect to your databases through Teleport.

<ScopedBlock scope={["oss", "enterprise"]}>
![Teleport Database Access Redshift Self-Hosted](../../../img/database-access/guides/redshift_selfhosted.png)
</ScopedBlock>


<ScopedBlock scope={["cloud"]}>
![Teleport Database Access Redshift Cloud](../../../img/database-access/guides/redshift_cloud.png)
</ScopedBlock>

## Prerequisites

- AWS account with a Redshift cluster and permissions to create and attach IAM
  policies.
- Command-line client `psql` installed and added to your system's `PATH` environment variable.
- A host, e.g., an EC2 instance, where you will run the Teleport Database
  Service.

(!docs/pages/includes/user-client-prereqs.mdx!)

## Step 1/6. Install Teleport

(!docs/pages/includes/database-access/start-auth-proxy.mdx!)

## Step 2/6. Create a Teleport user

(!docs/pages/includes/database-access/create-user.mdx!)

## Step 3/6. Create a Database Service configuration

(!docs/pages/includes/database-access/token.mdx!)

Install Teleport on the host where you will run the Teleport Database Service:

(!docs/pages/includes/install-linux.mdx!)

On the node that is running the Database Service, create a configuration file:

<ScopedBlock scope={["oss", "enterprise"]}>

```code
$ teleport db configure create \
   -o file \
   --proxy=teleport.example.com:3080 \
   --token=/tmp/token \
   --redshift-discovery=us-west-1
```

</ScopedBlock>
<ScopedBlock scope={["cloud"]}>

```code
$ teleport db configure create \
   -o file \
   --proxy=mytenant.teleport.sh:443 \
   --token=/tmp/token \
   --redshift-discovery=us-west-1
```

</ScopedBlock>

The command will generate a Database Service configuration with Redshift
database auto-discovery enabled on the `us-west-1` region and place it at the
`/etc/teleport.yaml` location.

## Step 4/6. Create an IAM policy for Teleport

Teleport needs AWS IAM permissions to be able to:

- Discover and register Redshift databases.
- Manage IAM user or IAM role policies.

(!docs/pages/includes/database-access/aws-bootstrap.mdx!)

## Step 5/6. Start the Database Service

Run the following command on the Database Service node:

```code
$ teleport start --config=/etc/teleport.yaml
```

The Database Service will discover all Redshift databases according to the configuration
and register them in the cluster. The Database Service will also attempt to configure IAM
access policies for the discovered databases. Keep in mind that AWS IAM changes
may not propagate immediately and can take a few minutes to come into effect.

<Admonition type="note" title="AWS credentials">

  The Teleport Database Service uses the default credential provider chain to
  find AWS credentials. See
  [Specifying Credentials](https://docs.aws.amazon.com/sdk-for-go/v1/developer-guide/configuring-sdk.html#specifying-credentials)
  for more information.

</Admonition>

## Step 6/6. Connect

<ScopedBlock scope={["oss", "enterprise"]}>

Once the Database Service has started and joined the cluster, log in to see the
registered databases. Replace `--proxy` with the address of your Teleport Proxy
Service.

```code
$ tsh login --proxy=teleport.example.com --user=alice
$ tsh db ls
# Name        Description                    Labels
# ----------- ------------------------------ --------
# my-redshift Redshift cluster in us-east-1  ...
```

</ScopedBlock>
<ScopedBlock scope={["cloud"]}>

Once the Database Service has started and joined the cluster, log in to see the
registered databases. Replace `--proxy` with the address of your Teleport Cloud
tenant.

```code
$ tsh login --proxy=mytenant.teleport.sh --user=alice
$ tsh db ls
# Name        Description                    Labels
# ----------- ------------------------------ --------
# my-redshift Redshift cluster in us-east-1  ...
```

</ScopedBlock>

<<<<<<< HEAD
<Admonition type="note" title="Note">
  You can override the database name by applying the `teleport.dev/database_name` AWS tag to the resource. The value of the tag will be used as the database name.
</Admonition>

Log in to a particular database using the `tsh db login` command:
=======
To retrieve credentials for a database and connect to it:
>>>>>>> 65e861da

```code
$ tsh db connect my-redshift
```

You can optionally specify the database name and the user to use by default
when connecting to the database instance:

```code
$ tsh db connect --db-user=awsuser --db-name=dev my-redshift
```

<Admonition type="note" title="Database users must exist">
  Teleport does not currently use the auto-create option when generating
  tokens for Redshift databases. Users must exist in the database.
</Admonition>

To log out of the database and remove credentials:

```code
$ tsh db logout my-redshift
```

## Troubleshooting

(!docs/pages/includes/database-access/aws-troubleshooting.mdx!)

## Next steps

- Learn more about [using IAM authentication to generate database user
  credentials](https://docs.aws.amazon.com/redshift/latest/mgmt/generating-user-credentials.html) for AWS Redshift.
- Learn how to [restrict access](../rbac.mdx) to certain users and databases.
- View the [High Availability (HA)](../guides/ha.mdx) guide.
- Take a look at the YAML configuration [reference](../reference/configuration.mdx).<|MERGE_RESOLUTION|>--- conflicted
+++ resolved
@@ -138,15 +138,33 @@
 
 </ScopedBlock>
 
-<<<<<<< HEAD
 <Admonition type="note" title="Note">
   You can override the database name by applying the `teleport.dev/database_name` AWS tag to the resource. The value of the tag will be used as the database name.
 </Admonition>
 
 Log in to a particular database using the `tsh db login` command:
-=======
+
+```code
+$ tsh db login my-redshift
+```
+
+<Admonition type="tip" title="Tip">
+  You can be logged into multiple databases simultaneously.
+</Admonition>
+
+You can optionally specify the database name and the user to use by default
+when connecting to the database instance:
+
+```code
+$ tsh db login --db-user=awsuser --db-name=dev my-redshift
+```
+
+<Admonition type="note" title="Database users must exist">
+  Teleport does not currently use the auto-create option when generating
+  tokens for Redshift databases. Users must exist in the database.
+</Admonition>
+
 To retrieve credentials for a database and connect to it:
->>>>>>> 65e861da
 
 ```code
 $ tsh db connect my-redshift
