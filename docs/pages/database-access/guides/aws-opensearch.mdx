---
title: Database Access with AWS OpenSearch
description: How to access AWS OpenSearch with Teleport database access
---

(!docs/pages/includes/database-access/db-introduction.mdx  dbType="AWS OpenSearch" dbConfigure="AWS OpenSearch Service via REST API with IAM Authentication" dbName="AWS OpenSearch" !)

<Tabs>
<TabItem scope={["oss", "enterprise"]} label="Self-Hosted">
![OpenSearch Self-Hosted](../../../img/database-access/guides/aws-opensearch/opensearch_selfhosted.png)
</TabItem>
<TabItem scope={["cloud"]} label="Teleport Enterprise Cloud">
![OpenSearch Cloud](../../../img/database-access/guides/aws-opensearch/opensearch_cloud.png)
</TabItem>

</Tabs>

## Prerequisites

- AWS OpenSearch domain.
- [Enabled AWS OpenSearch Service fine-grained access
  control](https://docs.aws.amazon.com/opensearch-service/latest/developerguide/fgac.html#fgac-enabling)
- IAM permissions to create IAM roles.
- [opensearchsql](https://github.com/opensearch-project/sql-cli)  Command Line
  Interface (CLI) tool installed in `$PATH`.

(!docs/pages/includes/edition-prereqs-tabs.mdx!)

- A host, e.g., an EC2 instance, where you will run the Teleport Database Service.
  This guide assumes an EC2 instance when creating and applying IAM roles, and
  must be adjusted accordingly for custom configurations.
- (!docs/pages/includes/database-access/aws-auto-discovery-prerequisite.mdx!)
- (!docs/pages/includes/tctl.mdx!)

<Admonition type="note" title="Example Access Control">
This guide provides an example configuration of IAM access roles as a model,
and uses an EC2 instance to serve the Teleport Database Service. The level of
access provided may not suit your needs, or may not fit your organization's
access conventions. You should adjust the AWS IAM permissions to fit your needs.
</Admonition>

## Step 1/4. Create IAM roles for OpenSearch Managed Cluster access

The setup described in this guide requires two IAM roles:
- One associated with the EC2 instance running the Teleport Database Service,
  which lets it assume additional roles granted to the user.
- One that can be assumed by the EC2 instance role and grants access to OpenSearch
  manage cluster to users.

### EC2 instance role

Visit the [IAM > Roles page](https://console.aws.amazon.com/iamv2/home#/roles) of
the AWS Console, then press "Create Role". Under **Trusted entity type** select
"AWS service". Under **Use case** select "EC2", then click **Next**.

![Create Role to Identify EC2 Instance](../../../img/database-access/guides/aws-opensearch/create-ec2-role.png)

On the "Add Permissions" page, you can simply click **Next** since this role
does not require any permissions. In this guide, we will use the example name
`TeleportDatabaseService` for this role. Once you have chosen a name, click
**Create Role** to complete the process.

### OpenSearch Service cluster access role

Navigate back to the Roles page and create a new role. Select the "AWS account"
option, which creates a default trust policy to allow other entities in this
account to assume this role:

![Create Role Step 1](../../../img/database-access/guides/aws-opensearch/create-role-1.png)

Click **Next**. On the next page, enter a role name. In this guide we'll use
the example name `ExampleTeleportOpenSearchRole` for this role.

Under "Select trusted entities", update the JSON to allow the `TeleportDatabaseService`
role to assume this role:

```json
{
    "Version": "2012-10-17",
    "Statement": [
        {
            "Effect": "Allow",
            "Principal": {
                "AWS": [
                    "arn:aws:iam::(=aws.aws_access_key=):role/TeleportDatabaseService"
                ]
            },
            "Action": "sts:AssumeRole",
            "Condition": {}
        }
    ]
}
```

Finally, click **Create Role**.

### Configure Cluster Fine-grained access control IAM Role mapping in Amazon OpenSearch Managed Custer

Teleport AWS OpenSearch service integration leverages the [OpenSearch Fine-grained
access control](https://docs.aws.amazon.com/opensearch-service/latest/developerguide/fgac.html)
where the IAM role or user is mapped to the OpenSearch role.

In order to configure Role Mapping log into OpenSearch Domain Dashboard using
the master user and go to the `Security` settings:

![Select Get Started](../../../img/database-access/guides/aws-opensearch/01-opensearch_get_started.png)

Create a new role with least privilege permissions, or select an existing one.
For the purpose of this example the `readall` OpenSearch role will be used.
Select the OpenSearch role and go to the `Mapped users` tab:

![Mapped User](../../../img/database-access/guides/aws-opensearch/02-opensearch_mapped_users.png)

Add mapping between the OpenSearch role and AWS IAM `ExampleTeleportOpenSearchRole`
role created in the previous step.

![IAM Role mapping](../../../img/database-access/guides/aws-opensearch/03-opensearch_iam_role_mapping.png)

Finally, click the **Map** button to apply the settings.

## Step 2/4. Configure the Teleport IAM role mapping

The next step is to give your Teleport users permissions to assume AWS IAM roles
when accessing AWS resources through your Teleport cluster.

You can do this by creating a Teleport role with the `db_users` field
listing the IAM role ARN created in the previous step. Create a file called
`aws-opensearch-access.yaml` with the following content:

```yaml
kind: role
version: v7
metadata:
  name: aws-opensearch-access
spec:
  allow:
    db_labels:
      'env': 'dev'
    db_users:
    - 'ExampleTeleportOpenSearchRole'
```

Create the new role:

```code
$ tctl create -f aws-opensearch-access.yaml
```

(!docs/pages/includes/add-role-to-user.mdx role="aws-opensearch-access"!)

## Step 3/4. Install the Teleport Database Service

<<<<<<< HEAD
Create an EC2 instance to host the Teleport Database Service, and attach the
`TeleportDatabaseService` AWS IAM role to it. If you're hosting the service another
way, you must provide AWS credentials to the service - see [AWS credentials
configuration](https://docs.aws.amazon.com/sdkref/latest/guide/creds-config-files.html)
for more details.

<Admonition type="warning" title="non-standard AWS regions">
For non-standard AWS regions such as AWS GovCloud (US) regions and AWS China
regions, please set the corresponding region in the `AWS_REGION` environment
variable or in the AWS credentials file so that the Database Service can use
the correct STS endpoint.
</Admonition>

### Generate a token

<Details title="Alterative methods">

For users with a lot of infrastructure in AWS, or who might create or recreate
many instances, consider alternative methods for joining new EC2 instances running
Teleport:

- [Configure Teleport to Automatically Enroll EC2 instances](../../server-access/guides/ec2-discovery.mdx)
- [Joining Nodes via AWS IAM
  Role](../../agents/join-services-to-your-cluster/aws-iam.mdx)
- [Joining Nodes via AWS EC2 Identity Document](../../agents/join-services-to-your-cluster/aws-ec2.mdx)

</Details>

=======
>>>>>>> a84ed240
(!docs/pages/includes/database-access/token.mdx!)

(!docs/pages/includes/database-access/alternative-methods-join.mdx!)

(!docs/pages/includes/database-access/aws-create-db-configuration.mdx type="OpenSearch" matcher="opensearch" protocol="opensearch" example="my-opensearch-instance-xxxxxx.us-west-1.es.amazonaws.com" !)

(!docs/pages/includes/start-teleport.mdx service="the Database Service"!)

## Step 4/4. Connect

Once the Database Service has started and joined the cluster, you can start accessing AWS OpenSearch API:

Create a proxy tunnel:

```code
$ tsh proxy db --tunnel --port=8000 --db-user=ExampleTeleportOpenSearchRole example-opensearch
Started authenticated tunnel for the OpenSearch database "example-opensearch" in cluster "teleport.example.com" on 127.0.0.1:8000.

Use one of the following commands to connect to the database or to the address above using other database GUI/CLI clients:

  * start interactive session with opensearchsql:

  $ opensearchsql http://localhost:8000

  * run request with opensearch-cli:

  $ opensearch-cli --profile teleport --config /Users/alice/.tsh/teleport.example.dev/example-opensearch/opensearch-cli/8a5ce249.yml curl get --path /

  * run request with curl:

  $ curl http://localhost:8000/
```

You can now interact with AWS OpenSearch API via local tunnel created by the `tsh proxy db` command:

```code
$ curl http://localhost:8000/movies/_search \
   -H 'Content-Type: application/json'  \
   -d '{ "query": { "match_all": {} } }'

{"took":170,"timed_out":false,"_shards":{"total":5,"successful":5,"skipped":0,"failed":0},"hits":{"total":{"value":1,"relation":"eq"},"max_score":1.0,"hits":[{"_index":"movies","_id":"1","_score":1.0,"_source":{"director": "Burton, Tim", "genre": ["Comedy","Sci-Fi"], "year": 1996, "actor": ["Jack Nicholson","Pierce Brosnan","Sarah Jessica Parker"], "title": "Mars Attacks!"}}]}}
```

Interactive session can be started using the `tsh db connect` command, which invokes the `opensearchsql` binary with interactive mode under the hood:

```code
$ tsh db connect example-opensearch --db-user=ExampleTeleportOpenSearchRole
#   ____                  _____                      __
#  / __ \____  ___  ____ / ___/___  ____ ___________/ /_
# / / / / __ \/ _ \/ __ \\__ \/ _ \/ __ `/ ___/ ___/ __ \
#/ /_/ / /_/ /  __/ / / /__/ /  __/ /_/ / /  / /__/ / / /
#\____/ .___/\___/_/ /_/____/\___/\__,_/_/   \___/_/ /_/
#    /_/
#
#Server: OpenSearch 2.5.0
#CLI Version: 1.0.0
#Endpoint: http://localhost:56766
#Query Language: sql
opensearchsql> select * from movies;
#fetched rows / total rows = 1/1
#+----------------+---------+---------------+--------+-------------+
#| actor          | genre   | title         | year   | director    |
#|----------------+---------+---------------+--------+-------------|
#| Jack Nicholson | Comedy  | Mars Attacks! | 1996   | Burton, Tim |
#+----------------+---------+---------------+--------+-------------+
opensearchsql>
```

## Next steps

(!docs/pages/includes/database-access/guides-next-steps.mdx!)<|MERGE_RESOLUTION|>--- conflicted
+++ resolved
@@ -150,37 +150,6 @@
 
 ## Step 3/4. Install the Teleport Database Service
 
-<<<<<<< HEAD
-Create an EC2 instance to host the Teleport Database Service, and attach the
-`TeleportDatabaseService` AWS IAM role to it. If you're hosting the service another
-way, you must provide AWS credentials to the service - see [AWS credentials
-configuration](https://docs.aws.amazon.com/sdkref/latest/guide/creds-config-files.html)
-for more details.
-
-<Admonition type="warning" title="non-standard AWS regions">
-For non-standard AWS regions such as AWS GovCloud (US) regions and AWS China
-regions, please set the corresponding region in the `AWS_REGION` environment
-variable or in the AWS credentials file so that the Database Service can use
-the correct STS endpoint.
-</Admonition>
-
-### Generate a token
-
-<Details title="Alterative methods">
-
-For users with a lot of infrastructure in AWS, or who might create or recreate
-many instances, consider alternative methods for joining new EC2 instances running
-Teleport:
-
-- [Configure Teleport to Automatically Enroll EC2 instances](../../server-access/guides/ec2-discovery.mdx)
-- [Joining Nodes via AWS IAM
-  Role](../../agents/join-services-to-your-cluster/aws-iam.mdx)
-- [Joining Nodes via AWS EC2 Identity Document](../../agents/join-services-to-your-cluster/aws-ec2.mdx)
-
-</Details>
-
-=======
->>>>>>> a84ed240
 (!docs/pages/includes/database-access/token.mdx!)
 
 (!docs/pages/includes/database-access/alternative-methods-join.mdx!)
