--- conflicted
+++ resolved
@@ -21,13 +21,7 @@
 
 ## Introduction
 
-<<<<<<< HEAD
-<Admonition type="warning" title="Warning">
-  The examples below may include the use of the `sudo` keyword to make following each step easier when creating resources from scratch. However, we generally discourage the use of `sudo` in customer-facing production environments per the *Principle of Least Privilege* (POLP). 
-</Admonition>
-=======
 (!docs/pages/includes/permission-warning.mdx!)
->>>>>>> e519af95
 
 For the impatient, here's an example of how a user would typically use
 [`tsh`](cli-docs.mdx#tsh):
