--- conflicted
+++ resolved
@@ -1,10 +1,6 @@
 ---
 title: Dynamic MCP Server Registration
-<<<<<<< HEAD
-sidebar_position: 8
-=======
 sidebar_position: 5
->>>>>>> 90039a7b
 description: Register/unregister MCP servers without restarting Teleport.
 tags:
 - how-to
