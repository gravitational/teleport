---
title: Troubleshooting MCP Access
<<<<<<< HEAD
sidebar_position: 9
=======
sidebar_position: 6
>>>>>>> 90039a7b
description: Describes common issues and solutions for access to MCP servers protected by Teleport.
tags:
- conceptual
- zero-trust
- mcp
---

This section describes common issues that you might encounter in managing access
to MCP servers with Teleport and how to work around or resolve them.

## Disabled MCP server or tools missing from the MCP server

By default, no MCP tools are allowed by your Teleport roles. You can check if
any tool is allowed by running `tsh mcp ls`:

```code
$ tsh mcp ls
Name              Description                                        Type  Allowed Tools Labels
----------------- -------------------------------------------------- ----- ------------- ------
teleport-mcp-demo A demo MCP server that shows current user and s... stdio (none) [!]

[!] Warning: you do not have access to any tools on the MCP server.
Please contact your Teleport administrator to ensure your Teleport role has
appropriate 'allow.mcp.tools' set. For details on MCP access RBAC, see:
https://goteleport.com/docs/enroll-resources/mcp-access/rbac/
```

If a user is assigned the `access` preset role, by default the available MCP
tools are controlled by the `{{internal.mcp_tools}}` source in the role
definition. This value can be populated through user traits:

```yaml
kind: role
metadata:
  name: access
spec:
  allow:
    mcp:
      tools:
      - "{{internal.mcp_tools}}"
```

You can configure this user trait with `tctl`, assigning it to the Teleport user
<Var name="my_user" />:

```code
$ tctl users update <Var name="my_user" /> --set-mcp-tools "*"
```

Alternatively you can assign your Teleport user the preset role `mcp-user` which
allows access to all MCP servers and their tools. You can also define a custom
role that explicitly specifies the allowed MCP tools and assigns them to your
Teleport user. See [RBAC](./rbac.mdx) for more details.

## Server disconnected when starting the MCP server

You may encounter a "Server disconnected" error or similar errors when your MCP
client starts the MCP server.

![Server disconnected error](../../../img/mcp-access/troubleshoot-server-disconnected.png)

First, make sure your client configuration is correct and your `tsh` session is
active. See [connect MCP
clients](../../connect-your-client/model-context-protocol/mcp-access.mdx) for
more details.

If the problem persists, follow your MCP client's specific guideline to find the
debug logs of the MCP server execution.

If you encounter a "Lost server connection" error in the debug log, or the `tsh`
command exits immediately, it usually indicates that the command used to launch
the stdio MCP server on the Teleport Application Service instance has failed to
execute properly.

To confirm this, check the Application Service logs for any warnings that
indicate a failure to start the MCP server process — commonly an
`exec.ExitError`, but it may also include other related execution or runtime
errors. These typically appear shortly after the client connection is
established:
```
WARN [APP:SERVICE] Failed to handle client connection. error:[
ERROR REPORT:
Original Error: *exec.ExitError exit status 1
```

To fix the issue, ensure that the Teleport app definition used to start the MCP
server is configured correctly. You can test it by manually running the
`app.mcp.command` and `app.mcp.args` directly on the host where the Teleport
Application Service is running — without using Teleport. Also, make sure the
host user set for `mcp.run_as_host_user` exists on the host  and has the
necessary permissions to execute the configured command.

## `tsh` path errors in your MCP clients

(!docs/pages/includes/mcp-access/troubleshoot-tsh-binary-enoent.mdx!)<|MERGE_RESOLUTION|>--- conflicted
+++ resolved
@@ -1,10 +1,6 @@
 ---
 title: Troubleshooting MCP Access
-<<<<<<< HEAD
-sidebar_position: 9
-=======
-sidebar_position: 6
->>>>>>> 90039a7b
+sidebar_position: 7
 description: Describes common issues and solutions for access to MCP servers protected by Teleport.
 tags:
 - conceptual
