--- conflicted
+++ resolved
@@ -97,11 +97,7 @@
 
 Full YAML spec of database resources managed by `tctl` resource commands:
 
-<<<<<<< HEAD
-(!docs/pages/includes/reference/resources/autoupdate_agent_rollout.mdx!)
-=======
 (!docs/pages/includes/reference/resources/db.mdx!)
->>>>>>> 3fb15568
 
 You can create a new `db` resource by running the following commands, which
 assume that you have created a YAML file called `db.yaml` with your configuration:
