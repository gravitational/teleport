---
title: Teleport Configuration Reference
description: The detailed guide and reference documentation for configuring Teleport for SSH and Kubernetes access.
---

## teleport.yaml

Teleport uses the YAML file format for configuration. A full configuration reference
file is shown below, this provides comments and all available options for `teleport.yaml`
By default, it is stored in `/etc/teleport.yaml`.

<Admonition type="danger" title="Before using this reference">
<Tabs>
<TabItem scope={["oss", "enterprise"]} label="Self-Hosted">

- **Do not use this example configuration in production.**

  You must edit your configuration file to meet the needs of your environment.
  Using a copy of the reference configuration will have unintended effects. To
  create a configuration file that you can use as a starting point, run the
  following command:

  ```code
  $ teleport configure -o file
  ```

- You should back up your configuration file before making changes. This will
  enable you to roll back to the previous configuration if you need to.

</TabItem>
<TabItem scope={["oss", "enterprise"]} label="Teleport Cloud">

- **Do not use this example configuration in production.**

  You must edit your configuration file to meet the needs of your environment.
  Using a copy of the reference configuration will have unintended effects. To
  create a configuration file that you can use as a starting point, run the
  following command:

  ```code
  $ teleport configure -o file
  ```

- You should back up your configuration file before making changes. This will
  enable you to roll back to the previous configuration if you need to.

- Teleport Cloud manages the Auth Service and Proxy Service for you. Your
  Teleport resource services (e.g., the Application Service and Database
  Service) should include the following configuration options to avoid
  unintended effects:

  ```yaml
  auth_service:
    enabled: no

  proxy_service:
    enabled: no
  ```

</TabItem>
</Tabs>
</Admonition>


```yaml
# By default, this file should be stored in /etc/teleport.yaml

# Configuration file version. The current version is "v3".
version: v3

# This section of the configuration file applies to all teleport
# services.
teleport:
    # nodename allows one to assign an alternative name this node can be
    # reached by. By default it's equal to hostname.
    nodename: graviton

    # Data directory where Teleport daemon keeps its data.
    # See "Storage backends" for more details
    # (https://goteleport.com/docs/setup/reference/backends/).
    data_dir: /var/lib/teleport

    # PID file for Teleport process
    #pid_file: /var/run/teleport.pid

    # The invitation token or an absolute path to a file containing the token used
    # to join a cluster. It is not used on subsequent starts.
    # If using a file, it only needs to exist when teleport is first ran.
    #
    # File path example:
    # auth_token: /var/lib/teleport/tokenjoin
    #
    # This is the same as setting join_params.method to "token", and join_params.token_name
    # to the value of auth_token.
    # You should only use either auth_token or join_params.
    auth_token: xxxx-token-xxxx

    # join_params are parameters to set when joining a cluster via
    # EC2, IAM or a token.
    #
    # EC2 join method documentation:
    # https://goteleport.com/docs/setup/guides/joining-nodes-aws-ec2/
    # IAM join method documentation:
    # https://goteleport.com/docs/setup/guides/joining-nodes-aws-iam/
    join_params:
        # When `method` is set to "token", it is the equivalent to using `auth_token` above.
        # You should only use either auth_token or join_params.
        method: "token"|"ec2"|"iam"

        # If method is "iam" or "ec2", token_name will be will be the name of
        # the joining token resource, e.g., "ec2-token" or "iam-token" as created
        # in the Joining Nodes via EC2 or IAM guides.

        # If method is "token", token_name will be the invitation token
        # or an absolute path to a file containing the token used to join a cluster.
        # It is not used on subsequent starts.
        # If using a file, it only needs to exist when teleport is first ran.
        #
        # File path example:
        # token_name: /var/lib/teleport/tokenjoin
        token_name: "token-name"

    # Optional CA pin of the auth server. This enables a more secure way of
    # adding new nodes to a cluster. See "Adding Nodes to your Cluster"
    # (https://goteleport.com/docs/setup/admin/adding-nodes).
    ca_pin: "sha256:7e12c17c20d9cb504bbcb3f0236be3f446861f1396dcbb44425fe28ec1c108f1"

    # When running in multi-homed or NATed environments Teleport Nodes need
    # to know which IP it will be reachable at by other Nodes.
    #
    # This value can be specified as FQDN e.g. host.example.com
    advertise_ip: 10.1.0.5


    # Teleport provides HTTP endpoints for monitoring purposes. They are
    # disabled by default but you can enable them using the diagnosis address.
    # See the Teleport metrics reference:
    # https://goteleport.com/docs/setup/reference/metrics/
    diag_addr: "127.0.0.1:3000"


    # Only use one of auth_server or proxy_server.
    #
    # When you have either the application service or database service enabled,
    # only tunneling through the proxy is supported, so you should specify proxy_server.
    # All other services support both tunneling through the proxy and directly connecting
    # to the auth server, so you can specify either auth_server or proxy_server.

    # Auth Server address and port to connect to. If you enable the Teleport
    # Auth Server to run in High Availability configuration, the address should
    # point to a Load Balancer.
    # If adding a node located behind NAT, use the Proxy URL (e.g. teleport-proxy.example.com:443)
    # and set `proxy_server` instead.
    auth_server: 10.1.0.5:3025

    # Proxy Server address and port to connect to. If you enable the Teleport
    # Proxy Server to run in High Availability configuration, the address should
    # point to a Load Balancer.
    proxy_server: teleport-proxy.example.com:443

    # cache:
    #  # The cache is enabled by default, it can be disabled with this flag
    #  enabled: true

    # Teleport throttles all connections to avoid abuse. These settings allow
    # you to adjust the default limits
    connection_limits:
        max_connections: 1000
        max_users: 250

    # Logging configuration. Possible output values to disk via
    # '/var/lib/teleport/teleport.log',
    # 'stdout', 'stderr' and 'syslog'. Possible severity values are DEBUG, INFO (default), WARN,
    # and ERROR.
    log:
        output: /var/lib/teleport/teleport.log
        severity: INFO

        # Log format configuration
        # Possible output values are 'json' and 'text' (default).
        # Possible extra_fields values include: timestamp, component, caller,
        # and level.
        # All extra fields are included by default.
        format:
          output: text
          extra_fields: [level, timestamp, component, caller]

    # Configuration for the storage back-end used for the cluster state and the
    # audit log. Several back-end types are supported.
    # See the "Storage backends" (https://goteleport.com/docs/setup/reference/backends)
    # section of the documentation to learn how to configure
    # DynamoDB, S3, etcd, and other highly available back-ends.
    storage:
        # By default teleport uses a SQLite database in the `data_dir`
        # directory on a local filesystem
        type: sqlite

        # List of locations where the audit log events will be stored. By
        # default, they are stored in `/var/lib/teleport/log`.
        #
        # When specifying multiple destinations like this, make sure that
        # highly-available storage methods (like DynamoDB or Firestore) are
        # specified first, as this is what the Teleport Web UI uses as its
        # source of events to display.
        audit_events_uri: ['dynamodb://events_table_name', 'firestore://events_table_name', 'file:///var/lib/teleport/log', 'stdout://']

        # Use this setting to configure teleport to store the recorded sessions
        # in an AWS S3 bucket or use GCP Storage with 'gs://'.
        # See the S3 section on "Storage backends" for more information
        # (https://goteleport.com/docs/setup/reference/backends/#s3).
        audit_sessions_uri: 's3://example.com/path/to/bucket?region=us-east-1'

        # SQLite-specific section:

        # The default path is the `backend` directory in the `data_dir`
        path: /var/lib/teleport/backend/
        # SQLite's `synchronous` pragma, can be set to `"OFF"` for improved
        # write performance in exchange for reliability against system crashes
        # (see https://www.sqlite.org/pragma.html#pragma_synchronous).
        sync: FULL
        # SQLite's `journal_mode` pragma, by default it doesn't change the mode from
        # the SQLite default (DELETE unless the database file is using WAL mode).
        # For improved performance without sacrificing reliability it's possible to
        # set `journal` to `WAL` and `sync` to `NORMAL`, but only when using a filesystem
        # that supports locks (see https://www.sqlite.org/pragma.html#pragma_journal_mode).
        #journal: DELETE

        # DynamoDB-specific section:

        # continuous_backups is used to enable continuous backups.
        continuous_backups: [true|false]

        # auto_scaling is used to enable (and define settings for) auto
        # scaling.
        # default: false
        auto_scaling:  [true|false]

        # By default, Teleport stores stores audit events with an AWS TTL of 1 year.
        # This value can be configured as shown below. If set to 0 seconds, TTL is disabled.
        audit_retention_period: 365d

        # minimum/maximum read capacity in units
        read_min_capacity: int
        read_max_capacity: int
        read_target_value: float
        # minimum/maximum write capacity in units
        write_min_capacity: int
        write_max_capacity: int
        write_target_value: float

    # Cipher algorithms that the server supports. This section only needs to be
    # set if you want to override the defaults.
    ciphers:
      - aes128-ctr
      - aes192-ctr
      - aes256-ctr
      - aes128-gcm@openssh.com
      - chacha20-poly1305@openssh.com

    # Key exchange algorithms that the server supports. This section only needs
    # to be set if you want to override the defaults.
    kex_algos:
      - curve25519-sha256@libssh.org
      - ecdh-sha2-nistp256
      - ecdh-sha2-nistp384
      - ecdh-sha2-nistp521

    # Message authentication code (MAC) algorithms that the server supports.
    # This section only needs to be set if you want to override the defaults.
    mac_algos:
      - hmac-sha2-256-etm@openssh.com
      - hmac-sha2-256

    # List of the supported ciphersuites. If this section is not specified,
    # only the default ciphersuites are enabled.
    ciphersuites:
       - tls-ecdhe-rsa-with-aes-128-gcm-sha256
       - tls-ecdhe-ecdsa-with-aes-128-gcm-sha256
       - tls-ecdhe-rsa-with-aes-256-gcm-sha384
       - tls-ecdhe-ecdsa-with-aes-256-gcm-sha384
       - tls-ecdhe-rsa-with-chacha20-poly1305
       - tls-ecdhe-ecdsa-with-chacha20-poly1305

# This section configures the 'auth service':
auth_service:
    # Turns 'auth' role on. Default is 'yes'
    enabled: yes

    # A cluster name is used as part of a signature in certificates
    # generated by this CA.
    #
    # We strongly recommend explicitly setting it to something meaningful as it
    # becomes important when configuring trust between multiple clusters.
    #
    # By default an automatically generated name is used (not recommended)
    #
    # IMPORTANT: if you change cluster_name, it will invalidate all generated
    # certificates and keys (may need to wipe out /var/lib/teleport directory)
    cluster_name: "main"

    # ProxyProtocol enables support for HAProxy proxy protocol version 1 when it is turned 'on'.
    # Verify whether the service is in front of a trusted load balancer.
    # The default value is 'on'.
    proxy_protocol: on

    authentication:
        # default authentication type. possible values are 'local' and 'github'
        # for OSS, plus 'oidc' and 'saml' for Enterprise.
        # Only local authentication (Teleport's own user DB) & GitHub is
        # supported in the open source version
        type: local

        # Sets whether local auth is enabled alongside any other authentication
        # type. Default is true. local_auth must be 'false' for FedRAMP / FIPS.
        # (https://goteleport.com/docs/enterprise/ssh-kubernetes-fedramp/)
        #local_auth: true

        # second_factor can be 'off', 'on', 'optional', 'otp' or 'webauthn'.
        # - 'on' requires either otp or webauthn second factor.
        # - 'optional' allows otp and webauthn second factor.
        # - 'otp' and 'webauthn' require the corresponding second factor.
        second_factor: otp

        # Sets whether passwordless authorization is allowed.
        # Passwordless requires WebAuthn.
        # Defaults to "true".
        #passwordless: true

        # Sets the authenticator connector for SSO (Enterprise) or the default
        # connector for "local" authentication.
        # See SSO for Enterprise (https://goteleport.com/docs/enterprise/sso/).
        # See Passwordless for local
        # (http://goteleport.com/docs/access-controls/guides/passwordless/#optional-enable-passwordless-by-default).
        # Defaults to "local".
        #connector_name: local

        # this section is used if second_factor is set to 'on', 'optional' or
        # 'webauthn'.
        webauthn:
          # public domain of the Teleport proxy, *excluding* protocol
          # (`https://`) and port number.
          #
          # IMPORTANT: rp_id must never change in the lifetime of the cluster,
          # because it's recorded in the registration data on the second factor
          # authenticator. If the rp_id changes, all existing authenticator
          # registrations will become invalid and all users who use WebAuthn as
          # the second factor will need to re-register.
          rp_id: "localhost"

          # optional allow list of certificate authorities (as local file paths
          # or in-line PEM certificate string) for [device verification](
          # https://developers.yubico.com/WebAuthn/WebAuthn_Developer_Guide/Attestation.html).
          # This field allows you to restrict which device models and vendors
          # you trust.
          # Devices outside of the list will be rejected during registration.
          # By default all devices are allowed.
          # If you must use attestation, consider using
          # `attestation_denied_cas` to forbid troublesome devices instead.
          attestation_allowed_cas:
          - /path/to/allowed_ca.pem
          - |
            -----BEGIN CERTIFICATE-----
            ...
            -----END CERTIFICATE-----

          # optional deny list of certificate authorities (as local file paths
          # or in-line PEM certificate string) for [device verification](
          # https://developers.yubico.com/WebAuthn/WebAuthn_Developer_Guide/Attestation.html).
          # This field allows you to forbid specific device models and vendors,
          # while allowing all others (provided they clear
          # `attestation_allowed_cas` as well).
          # Devices within this list will be rejected during registration. By
          # default no devices are forbidden.
          attestation_denied_cas:
          - /path/to/denied_ca.pem
          - |
            -----BEGIN CERTIFICATE-----
            ...
            -----END CERTIFICATE-----

          # if set to true, disables WebAuthn. Allows a fallback to U2F for
          # second factor modes 'on' and 'optional'.
          disabled: false

        # the U2F section is kept for legacy purposes and to support existing
        # U2F registrations.
        u2f:
            # app ID used by U2F registrations.
            # Keep it in your config to avoid having to re-register U2F devices.
            app_id: https://localhost:3080

        # Locking mode determines how to apply lock views locally available to
        # a Teleport component; can be strict or best_effort.
        # See the "Locking mode" section for more details
        # (https://goteleport.com/docs/access-controls/guides/locking/#locking-mode).
        locking_mode: best_effort

    # IP and the port to bind to. Other Teleport Nodes will be connecting to
    # this port (AKA "Auth API" or "Cluster API") to validate client
    # certificates
    listen_addr: 0.0.0.0:3025

    # The optional DNS name for the auth server if located behind a load
    # balancer.
    public_addr: auth.example.com:3025

    # Pre-defined tokens for adding new nodes to a cluster. Each token specifies
    # the role a new node will be allowed to assume. The more secure way to
    # add nodes is to use `tctl nodes add --ttl` command to generate auto-expiring
    # tokens.
    #
    # We recommend to use tools like `pwgen` to generate sufficiently random
    # tokens of 32+ byte length.
    tokens:
        - "proxy,node:xxxxx"
        - "auth:yyyy"

    # Optional setting for configuring session recording. Possible values are:
    #    "node"      : sessions will be recorded on the node level  (the
    #                  default)
    #    "node-sync" : session recordings will be streamed from
    #                  node -> auth -> storage service without being stored on
    #                  disk at all.
    #    "proxy"     : recording on the proxy level, see "Recording Proxy Mode"
    #                  (https://goteleport.com/docs/architecture/proxy/#recording-proxy-mode).
    #    "proxy-sync : session recordings will be streamed from
    #                  proxy -> auth -> storage service without being stored on
    #                  disk at all.
    #    "off"   : session recording is turned off
    #
    session_recording: "node"

    # This setting determines if a Teleport proxy performs strict host key
    # checks.
    # Only applicable if session_recording=proxy, see "Recording Proxy Mode"
    # for details
    # (https://goteleport.com/docs/architecture/proxy/#recording-proxy-mode).
    proxy_checks_host_keys: yes

    # Determines if SSH sessions to cluster nodes are forcefully terminated
    # after no activity from a client (idle client).
    # Examples: "30m", "1h" or "1h30m"
    client_idle_timeout: never

    # Send a custom message to the client when they are disconnected due to
    # inactivity. The empty string indicates that no message will be sent.
    # (Currently only supported for SSH connections)
    client_idle_timeout_message: ""

    # Sets an idle timeout for the Web UI. The default is 10m.
    web_idle_timeout: 10m

    # Determines if the clients will be forcefully disconnected when their
    # certificates expire in the middle of an active SSH session. (default is
    # 'no')
    disconnect_expired_cert: no

    # Determines the interval at which Teleport will send keep-alive messages.
    # The default is set to 5 minutes (300 seconds) to stay lower than the
    # common load balancer timeout of 350 seconds.
    # keep_alive_count_max is the number of missed keep-alive messages before
    # the server tears down the connection to the client.
    keep_alive_interval: 5m
    keep_alive_count_max: 3

    # Determines the internal session control timeout cluster-wide. This value
    # will be used with enterprise max_connections and max_sessions. It's
    # unlikely that you'll need to change this.
    # session_control_timeout: 2m

    # Determines the routing strategy used to connect to nodes. Can be
    # 'unambiguous_match' (default), or 'most_recent'.
    routing_strategy: unambiguous_match

    # License file to start auth server with. Note that this setting is ignored
    # in the Teleport Open-Source Edition and is required only for Teleport Pro, Business
    # and Enterprise subscription plans.
    #
    # The path can be either absolute or relative to the configured `data_dir`
    # and should point to the license file obtained from Teleport Download
    # Portal.
    #
    # If not set, by default Teleport will look for the `license.pem` file in
    # the configured `data_dir` .
    license_file: /var/lib/teleport/license.pem

    # Configures a banner message to be displayed to a user logging into the
    # cluster, which must be acknowledged before the user is allowed to log in.
    # Note that will be shown *before* login, so should not contain any
    # confidential information.
    # Defaults to the empty string, implying no message or acknowledgment is
    # required.
    message_of_the_day: ""

    # Indicates to the clients whether the cluster is running in TLS routing
    # mode with all protocols multiplexed on the proxy's web_listen_addr.
    #
    # Possible values are:
    #
    # "multiplex": clients will be connecting to Teleport proxy's web listener
    #              in TLS routing mode.
    # "separate":  clients will be connecting to Teleport proxy's individual
    #              listeners: tunnel_listen_addr, mysql_listen_addr, etc.
    #
    # See "TLS Routing" in Architecture section for additional information.
    proxy_listener_mode: multiplex

<<<<<<< HEAD
    # Tells tsh to load the host CAs of all clusters when trying to ssh into a Teleport Node,
    # instead of just the host CA for the current cluster. This may be useful for
    # users that want to log in to a root cluster and then "tsh ssh" into a node
    # in a leaf cluster. Defaults to false.
    load_all_host_cas: false
=======
    # Determines the strategy that the cluster uses for connecting clients to
    # agents through the Teleport Proxy Service.
    tunnel_strategy:
      # Possible tunnel strategy types are:
      #
      # "agent_mesh":    The default behavior, where agents will connect to every
      #                  Teleport Proxy Service instance.
      # "proxy_peering": Agents will connect to a subset of Proxy Service instances
      #                  and clients will be routed between Proxy Service instances
      #                  for end-to-end connectivity.
      type: proxy_peering

      # The number of reverse tunnel connections agents will attempt to create.
      # This field is only available when using the "proxy_peering" tunnel
      # strategy type. For high availability we recommend setting this value to
      # 2 or more.
      agent_connection_count: 1
>>>>>>> 2b44e5f2

# This section configures the 'node service':
ssh_service:
    # Turns 'ssh' role on. Default is 'yes'
    enabled: yes

    # IP and the port for SSH service to bind to.
    listen_addr: 0.0.0.0:3022

    # The optional public address the SSH service. This is useful if
    # administrators want to allow users to connect to nodes directly,
    # bypassing a Teleport proxy.
    public_addr: node.example.com:3022

    # See the explanation of labels in the "Labels" page
    # (https://goteleport.com/docs/setup/admin/labels).
    labels:
        role: leader
        type: postgres

    # List of the commands to periodically execute. Their output will be used
    # as node labels.
    # See the "Labels" page for more information and more examples
    # (https://goteleport.com/docs/setup/admin/labels).
    commands:
    # this command will add a label 'arch=x86_64' to a node
    - name: arch
      command: ['/bin/uname', '-p']
      period: 1h0m0s

    # Enables reading ~/.tsh/environment before creating a session.
    # By default it's set to false can be set true here or through the
    # command-line flag.
    permit_user_env: false

    # Disables automatic creation of host users on this SSH node.
    # Set to false by default.
    disable_create_host_users: true

    # Enhanced Session Recording
    # see https://goteleport.com/docs/features/enhanced-session-recording/
    enhanced_recording:
       # Enable or disable enhanced auditing for this node. Default value:
       # false.
       enabled: false

       # command_buffer_size is optional with a default value of 8 pages.
       command_buffer_size: 8

       # disk_buffer_size is optional with default value of 128 pages.
       disk_buffer_size: 128

       # network_buffer_size is optional with default value of 8 pages.
       network_buffer_size: 8

       # Controls where cgroupv2 hierarchy is mounted. Default value:
       # /cgroup2.
       cgroup_path: /cgroup2

    # Configures PAM integration. See our PAM guide for more details
    # (https://goteleport.com/docs/features/ssh-pam/).
    pam:
        # "no" by default
        enabled: yes
        # use /etc/pam.d/sshd configuration (the default)
        service_name: "sshd"
        # use the "auth" modules in the PAM config
        # "false" by default
        use_pam_auth: true

    # Enables/disables TCP forwarding. Default is 'true'
    port_forwarding: true

    # When x11.enabled is set to yes, users with the "permit_x11_forwarding"
    # role option will be able to request X11 forwarding sessions with
    # "tsh ssh -X".
    #
    # X11 forwarding will only work if the server has the "xauth" binary
    # installed and the Teleport Node can open Unix sockets.
    # e.g. "$TEMP/.X11-unix/X[display_number]."
    x11:
      # no by default
      enabled: yes
      # display_offset can be used to specify the start of the range of X11
      # displays the server will use when granting X11 forwarding sessions
      # 10 by default
      display_offset: 10
      # max_display can be set to specify the end of the range of X11 displays
      # to use when granting X11 forwarding sessions
      # display_offset + 1000 by default
      max_display: 1010

    # Enables/disables remote file operations via SCP/SFTP for this Node. Default
    # value: true
    ssh_file_copy: true

# This section configures the 'proxy service'
proxy_service:
    # Turns 'proxy' role on. Default is 'yes'
    enabled: yes

    # ProxyProtocol enables support for HAProxy proxy protocol version 1 when
    # it is turned 'on'.
    # Verify whether the service is in front of a trusted load balancer.
    # The default value is 'on'.
    proxy_protocol: on

    # SSH forwarding/proxy address. Command line (CLI) clients always begin
    # their SSH sessions by connecting to this port
    #
    # If not set, behavior depends on the config file version:
    #
    # "v2": listener is not created, SSH is multiplexed on web_listen_addr
    # "v1": defaults to 0.0.0.0:3023
    listen_addr: 0.0.0.0:3023

    # Reverse tunnel listening address. An auth server (CA) can establish an
    # outbound (from behind the firewall) connection to this address.
    # This will allow users of the outside CA to connect to
    # behind-the-firewall nodes.
    #
    # If not set, behavior depends on the config file version:
    #
    # "v2": listener is not created, reverse tunnel traffic is multiplexed on web_listen_addr
    # "v1": defaults to 0.0.0.0:3024
    tunnel_listen_addr: 0.0.0.0:3024

    # Proxy Peering listening address. Teleport Proxy Services will advertise this address
    # for dialing agents in Proxy Peering mode.
    peer_listen_addr: 0.0.0.0:3021

    # The HTTPS listen address to serve the Web UI and authenticate users.
    # Handles the PostgreSQL proxy if Database Access is enabled.
    web_listen_addr: 0.0.0.0:3080

    # The DNS name of the proxy HTTPS endpoint as accessible by cluster users.
    # Defaults to the proxy's hostname if not specified. If running multiple
    # proxies behind a load balancer, this name must point to the load balancer
    # If application access is enabled, public_addr is used to write correct
    # redirects
    # (https://goteleport.com/docs/application-access/guides/connecting-apps/#start-authproxy-service).
    # If database access is enabled, Database clients will connect to the Proxy
    # over this hostname
    # (https://goteleport.com/docs/database-access/architecture/#database-client-to-proxy).
    public_addr: proxy.example.com:3080

    # The DNS name of the proxy SSH endpoint as accessible by cluster clients.
    # Defaults to the proxy's hostname if not specified. If running multiple
    # proxies behind a load balancer, this name must point to the load
    # balancer.
    # Use a TCP load balancer because this port uses SSH protocol.
    ssh_public_addr: proxy.example.com:3023

    # The DNS name of the tunnel SSH endpoint as accessible by trusted clusters
    # and nodes joining the cluster via Teleport IoT/node tunneling.
    # Defaults to the proxy's hostname if not specified. If running multiple
    # proxies behind a load balancer, this name must point to the load
    # balancer. Use a TCP load balancer because this port uses SSH protocol.
    tunnel_public_addr: proxy.example.com:3024

    # TLS certificate for the HTTPS connection. Configuring these properly is
    # critical for Teleport security.
    https_keypairs:
    - key_file: /var/lib/teleport/webproxy_key.pem
      cert_file: /var/lib/teleport/webproxy_cert.pem
    - key_file: /etc/letsencrypt/live/*.teleport.example.com/privkey.pem
      cert_file: /etc/letsencrypt/live/*.teleport.example.com/fullchain.pem

    # Kubernetes proxy listen address.
    #
    # If not set, behavior depends on the config file version:
    #
    # "v2": listener is not created, Kubernetes traffic is multiplexed on web_listen_addr
    # "v1": defaults to 0.0.0.0:3026
    kube_listen_addr: 0.0.0.0:3026
    # optional: set a different public address for kubernetes access
    kube_public_addr: kube.example.com:3026

    # MySQL proxy listen address.
    #
    # If not set, behavior depends on the config file version:
    #
    # "v2": listener is not created, MySQL traffic is multiplexed on
    #       web_listen_addr
    # "v1": defaults to 0.0.0.0:3036
    mysql_listen_addr: "0.0.0.0:3036"

    # Postgres Proxy listener address. If provided, proxy will use a separate
    # listener
    # instead of multiplexing Postgres protocol on web_listener_addr.
    # postgres_listen_addr: "0.0.0.0:5432"

    # Mongo Proxy listener address. If provided, proxy will use a separate
    # listener instead of multiplexing Mongo protocol on web_listener_addr.
    # mongo_listen_addr: "0.0.0.0:27017"

    # Address advertised to MySQL clients. If not set, public_addr is used.
    mysql_public_addr: "mysql.teleport.example.com:3306"

    # Address advertised to PostgresSQL clients. If not set, public_addr is
    # used.
    postgres_public_addr: "postgres.teleport.example.com:443"

    # Address advertised to Mongo clients. If not set, public_addr is used.
    mongo_public_addr: "mongo.teleport.example.com:443"

    # Get an automatic certificate from Letsencrypt.org using ACME via
    # TLS_ALPN-01 challenge.
    # When using ACME, the cluster name must match the 'public_addr' of
    # Teleport and the 'proxy_service' must be publicly accessible over port
    # 443.
    # Also set using the CLI command:
    # 'teleport configure --acme --acme-email=email@example.com \
    # --cluster-name=tele.example.com -o file'
    #acme:
    #  enabled: yes
    #  email: user@example.com

# This section configures the 'application service'
app_service:
    # Turns 'app' role on. Default is 'no'
    enabled: yes
    # Teleport contains a small debug app that can be used to make sure
    # Application Access is working correctly. The app outputs JWTs so it can
    # be useful when extending your application.
    debug_app: true
    apps:
    - name: "kubernetes-dashboard"
      # URI and Port of Application.
      uri: "http://10.0.1.27:8000"
      # Optionally skip TLS verification. default false
      # insecure_skip_verify: true
      # Optional Public Addr
      public_addr: "example.com"
      # Optional Label: These can be used in combination with RBAC rules
      # to limit access to applications
      labels:
         env: "prod"
      # Optional Dynamic Labels
      commands:
      - name: "os"
        command: ["/usr/bin/uname"]
        period: "5s"
      # Optional simple rewriting of Location header
      # Rewrite the "Location" header on redirect responses replacing the
      # host with the public address of this application.
      # redirect:
      #   - "localhost"
      #   - "jenkins.internal.dev"

## This section configures the 'kubernetes service'
kubernetes_service:
    enabled: yes
    # Optional Public & Listen Addr: Set these if you are connecting to
    # Teleport running inside a Kubernetes cluster instead of using a
    # reverse tunnel.
    #
    # Optional Public Addr
    public_addr: [k8s.example.com:3026]
    # Optional Listen Addr
    listen_addr: 0.0.0.0:3026
    # Optional kubeconfig_file and kube_cluster_name. Exactly one of these must
    # be set.
    #
    # When running teleport outside of the kubernetes cluster, use
    # kubeconfig_file to provide teleport with cluster credentials.
    #
    # When running teleport inside of the kubernetes cluster pod, use
    # kube_cluster_name to provide a user-visible name. Teleport uses the pod
    # service account credentials to authenticate to its local kubernetes API.
    kubeconfig_file: /secrets/kubeconfig
    kube_cluster_name:
    # Optional labels: These can be used in combination with RBAC rules
    # to limit access to applications.
    # When using kubeconfig_file above, these labels apply to all kubernetes
    # clusters specified in the kubeconfig.
    labels:
      env: "prod"
    # Optional Dynamic Labels
    commands:
    - name: "os"
       command: ["/usr/bin/uname"]
       period: "5s"
    # Get cluster name on GKE.
    - name: cluster-name
      command: ['curl', 'http://metadata.google.internal/computeMetadata/v1/instance/attributes/cluster-name', '-H', 'Metadata-Flavor: Google']
      period: 1m0s

# This section configures the 'database service'.
(!docs/pages/includes/database-access/database-config.yaml!)

# This section configures the windows desktop service
(!docs/pages/includes/desktop-access/desktop-config.yaml!)
```

## Changelog

### v3

**Introduced in Teleport v11**

Replaced `teleport.auth_servers` with either `teleport.auth_server` or `teleport.proxy_server`.

### v2

**Introduced in Teleport v8**

Added support for multiplexing via `auth_service.proxy_listener_mode`.<|MERGE_RESOLUTION|>--- conflicted
+++ resolved
@@ -505,13 +505,6 @@
     # See "TLS Routing" in Architecture section for additional information.
     proxy_listener_mode: multiplex
 
-<<<<<<< HEAD
-    # Tells tsh to load the host CAs of all clusters when trying to ssh into a Teleport Node,
-    # instead of just the host CA for the current cluster. This may be useful for
-    # users that want to log in to a root cluster and then "tsh ssh" into a node
-    # in a leaf cluster. Defaults to false.
-    load_all_host_cas: false
-=======
     # Determines the strategy that the cluster uses for connecting clients to
     # agents through the Teleport Proxy Service.
     tunnel_strategy:
@@ -529,7 +522,12 @@
       # strategy type. For high availability we recommend setting this value to
       # 2 or more.
       agent_connection_count: 1
->>>>>>> 2b44e5f2
+
+    # Tells tsh to load the host CAs of all clusters when trying to ssh into a Teleport Node,
+    # instead of just the host CA for the current cluster. This may be useful for
+    # users that want to log in to a root cluster and then "tsh ssh" into a node
+    # in a leaf cluster. Defaults to false.
+    load_all_host_cas: false
 
 # This section configures the 'node service':
 ssh_service:
