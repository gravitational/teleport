--- conflicted
+++ resolved
@@ -266,27 +266,6 @@
 responsibility of the Auth Service's upload completer to detect the abandoned upload and
 complete it.
 
-<<<<<<< HEAD
-## Recording summaries
-
-With Teleport Identity Security, you can run language models against session
-recordings to generate session summaries. This feature supports SSH,
-Kubernetes, and database sessions and is only available if the Teleport cluster
-is licensed for Identity Security.
-
-After each recording is uploaded, Teleport Auth Service matches session metadata
-against all `inference_policy` resources. If a match is found, it will then use
-configuration from a corresponding `inference_model` resource to generate
-session recording. The inference model specifies, among other options, which
-inference provider and provider-specific model is used to generate a summary.
-
-No more than 150 concurrent summary jobs will be executed per Auth Service. If
-more sessions arrive, the auth server will wait until the previous ones are
-summarized.
-
-Session recording summaries are stored along with session recordings and can be
-viewed using the Teleport web app.
-=======
 ## Manual Encryption Key Management
 
 Manual encryption key management places all responsibility and complexity of managing
@@ -322,7 +301,26 @@
 for decryption. What this means varies per key storage backend, but generally must be
 defined when the key is first provisioned.
 </Admonition>
->>>>>>> b6db3ff8
+
+## Recording summaries
+
+With Teleport Identity Security, you can run language models against session
+recordings to generate session summaries. This feature supports SSH,
+Kubernetes, and database sessions and is only available if the Teleport cluster
+is licensed for Identity Security.
+
+After each recording is uploaded, Teleport Auth Service matches session metadata
+against all `inference_policy` resources. If a match is found, it will then use
+configuration from a corresponding `inference_model` resource to generate
+session recording. The inference model specifies, among other options, which
+inference provider and provider-specific model is used to generate a summary.
+
+No more than 150 concurrent summary jobs will be executed per Auth Service. If
+more sessions arrive, the auth server will wait until the previous ones are
+summarized.
+
+Session recording summaries are stored along with session recordings and can be
+viewed using the Teleport web app.
 
 ## Related reading
 
@@ -330,8 +328,5 @@
 - [Recording Proxy Mode](../../enroll-resources/server-access/guides/recording-proxy-mode.mdx)
 - [SSH recording modes](../monitoring/audit.mdx)
 - [Session recording for desktops](../agent-services/desktop-access-reference/sessions.mdx)
-<<<<<<< HEAD
-- [Session recording summaries](../../identity-security/session-summaries.mdx) 
-=======
 - [Encrypted Session Recordings](../../enroll-resources/server-access/guides/encrypted-session-recordings/encrypted-session-recordings.mdx)
->>>>>>> b6db3ff8
+- [Session recording summaries](../../identity-security/session-summaries.mdx) 