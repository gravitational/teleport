--- conflicted
+++ resolved
@@ -159,14 +159,9 @@
 ```
 
 If you already have a certificate these should be uploaded to the Teleport Proxy and
-<<<<<<< HEAD
-can be set via `https_key_file` and `https_cert_file`. Make sure any certificate files uploaded contain a full certificate chain, complete with any intermediate
-certificates required - this [guide](https://www.digicert.com/ssl-support/pem-ssl-creation.htm) may help.
-=======
 can be set via `https_key_file` and `https_cert_file`. Make sure any certificates
 files uploaded contain a full certificate chain, complete with any intermediate
 certificates required.
->>>>>>> 0ac73349
 
 ```yaml
 # This section configures the 'proxy service'
