--- conflicted
+++ resolved
@@ -42,7 +42,7 @@
 
 ## Deployment guides
 
-The guides in this section show you how to deploy Machine ID and join it to your cluster. 
+The guides in this section show you how to deploy Machine ID and join it to your cluster.
 Choose a guide based on the platform where you intend to run Machine ID.
 
 If a specific guide does not exist for your platform, the [Linux
@@ -116,36 +116,12 @@
       icon: <Icon name="lock" size="xl" />,
       to: "../../reference/machine-workload-identity/machine-id/bound-keypair/getting-started",
       name: "Bound Keypair Joining",
-    }  
+    }
   ]}
 />
 
 ### CI/CD
 
-<<<<<<< HEAD
-Read the following guides for how to deploy Machine ID on a continuous
-integration and continuous deployment platform
-
-| Platform                                                                                               | Installation method                                           | Join method                              |
-|--------------------------------------------------------------------------------------------------------|---------------------------------------------------------------|------------------------------------------|
-| [Azure DevOps](azure-devops.mdx)                                                                       | TAR archive                                                   | Azure DevOps-signed identity document    |
-| [Bitbucket Pipelines](bitbucket.mdx)                                                                   | TAR archive                                                   | Bitbucket-signed identity document       |
-| [Bound Keypair static key][bound-keypair-static]                                                       | Package manager or TAR archive                                | Bound Keypair static key                 |
-| [CircleCI](circleci.mdx)                                                                               | TAR archive                                                   | CircleCI-signed identity document        |
-| [GitLab](gitlab.mdx)                                                                                   | TAR archive                                                   | GitLab-signed identity document          |
-| [GitHub Actions](github-actions.mdx)                                                                   | Teleport job available through the GitHub Actions marketplace | GitHub-signed identity document.         |
-| [Jenkins](jenkins.mdx)                                                                                 | Package manager or TAR archive                                | Static join token                        |
-| [Spacelift](../../../zero-trust-access/infrastructure-as-code/terraform-provider/spacelift.mdx)             | Docker Image                                                  | Spacelift-signed identity document       |
-| [Terraform Cloud](../../../zero-trust-access/infrastructure-as-code/terraform-provider/terraform-cloud.mdx) | Teleport Terraform Provider via Teleport's Terraform Registry | Terraform Cloud-signed identity document |
-
-<Admonition type="tip" title="Unsupported Provider?">
-If your CI/CD provider does not have a dedicated join method listed above,
-consider using [Bound Keypair static keys][bound-keypair-static] as a fallback.
-</Admonition>
-
-[bound-keypair]: ../../../reference/machine-workload-identity/machine-id/bound-keypair/getting-started.mdx
-[bound-keypair-static]: ../../../reference/machine-workload-identity/machine-id/bound-keypair/static-keys.mdx
-=======
 Read the following guides for how to deploy Machine ID on a continuous integration and continuous deployment platform.
 
 <TileGrid
@@ -189,7 +165,18 @@
       icon: <Icon name="terraform" size="xl" />,
       to: "../../zero-trust-access/infrastructure-as-code/terraform-provider/terraform-cloud",
       name: "Terraform Cloud",
+    },
+    {
+      icon: <Icon name="lock" size="xl" />,
+      to: "../../../reference/machine-workload-identity/machine-id/bound-keypair/static-keys",
+      name: "Bound Keypair static keys (Generic)",
     }
   ]}
 />
->>>>>>> 17aa2578
+
+<Admonition type="tip" title="Unsupported Provider?">
+If your CI/CD provider does not have a dedicated join method listed above,
+consider using [Bound Keypair static keys][bound-keypair-static] as a fallback.
+</Admonition>
+
+[bound-keypair-static]: ../../../reference/machine-workload-identity/machine-id/bound-keypair/static-keys.mdx