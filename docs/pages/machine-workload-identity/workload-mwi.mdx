---
title: Service to Service mTLS with Machine & Workload Identity
description: Managing Service to Service mTLS with Machine & Workload Identity
labels:
 - conceptual
 - mwi
 - infrastructure-identity
---

Using Workload Identity certificates reduces the risk of credential exfiltration and provides 
engineers with a built-in authentication method for new services. Each certificate is tied to 
the identity of the application itself, rather than relying on a shared certificate infrastructure 
or API key that can be copied or reused. This ensures that authentication and authorization are both 
more secure and reliable.

## Eliminate secrets from your applications

Teleport issues special credentials to applications in the form of x.509 certificates or JWTs, after 
<<<<<<< HEAD
verifying their identity (to get started, see [Introduction to Workload Identity](./workload-identity/introduction.mdx). 
=======
verifying their identity (to get started, see [Introduction to Workload Identity](workload-identity/introduction.mdx). 
>>>>>>> 0d1113f5
These credentials are automatically rotated every 20 minutes by default. They contain a URI that 
uniquely identifies the application. Applications using the credentials automatically gain mTLS, 
and can verify that a request or response not only comes from a trusted certificate, but from a specific trusted application. 
This makes it possible to guarantee separation of tenants, geographic areas, etc.

## Improve developer efficiency and experience

With Teleport Machine & Workload Identity powering application to application authentication, developers can use 
standardized open-source libraries in their services to request a credential, and not worry about setting up API keys or 
integrating with custom PKI. Teleport Workload Identity credentials follow the SPIFFE standard, making them interoperable 
with a wide ecosystem of libraries and SDKs.

### Further reading

- [Best Practices for Teleport Workload Identity](./workload-identity/best-practices.mdx): Learn how Teleport verifies applications and issues credentials
- [Introduction to SPIFFE:](./workload-identity/spiffe.mdx) Learn about the open-source standard for workload identities and federation<|MERGE_RESOLUTION|>--- conflicted
+++ resolved
@@ -16,11 +16,7 @@
 ## Eliminate secrets from your applications
 
 Teleport issues special credentials to applications in the form of x.509 certificates or JWTs, after 
-<<<<<<< HEAD
-verifying their identity (to get started, see [Introduction to Workload Identity](./workload-identity/introduction.mdx). 
-=======
-verifying their identity (to get started, see [Introduction to Workload Identity](workload-identity/introduction.mdx). 
->>>>>>> 0d1113f5
+verifying their identity (to get started, see [Introduction to Workload Identity](./workload-identity/introduction.mdx).
 These credentials are automatically rotated every 20 minutes by default. They contain a URI that 
 uniquely identifies the application. Applications using the credentials automatically gain mTLS, 
 and can verify that a request or response not only comes from a trusted certificate, but from a specific trusted application. 
