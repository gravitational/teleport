--- conflicted
+++ resolved
@@ -3,9 +3,6 @@
 description: Guides for configuring Teleport Application Access.
 layout: tocless-doc
 ---
-
-<<<<<<< HEAD
-# Guides
 
 <TileSet>
   <Tile icon="window" title="Connecting Applications" href="./guides/connecting-apps.mdx">
@@ -17,9 +14,4 @@
     <Tile icon="window" title="API Access" href="./guides/api-access.mdx">
     How to access REST APIs with Teleport Application Access.
   </Tile>
-</TileSet>
-=======
-- [Connecting Applications](./guides/connecting-apps.mdx)
-- [JWT Tokens](./guides/jwt.mdx)
-- [API Access](./guides/api-access.mdx)
->>>>>>> 0ac73349
+</TileSet>