--- conflicted
+++ resolved
@@ -41,19 +41,12 @@
 
 ## Access guides
 
-<<<<<<< HEAD
-(!docs/pages/includes/application-access/intro-access-guides.mdx!)
-
-## JWT guides
-
-(!docs/pages/includes/application-access/intro-jwt-guides.mdx!)
-=======
 These guides explain basic Teleport Application Access usage.
 
 - [Web App Access](./guides/connecting-apps.mdx): How to access web apps with Teleport Application Access.
 - [TCP App Access (Preview)](./guides/tcp.mdx): How to access plain TCP apps with Teleport Application Access.
 - [API Access](./guides/api-access.mdx): How to access REST APIs with Teleport Application Access.
-- [AWS Console Access](./guides/aws-console.mdx): How to access AWS Management Console with Teleport Application Access.
+- [AWS Access](./guides/aws-console.mdx): How to access AWS Management Console, AWS CLI, and AWS SDKs with Teleport Application Access.
 - [Dynamic Registration](./guides/dynamic-registration.mdx): Register/unregister apps without restarting Teleport.
 - [Interactive Lab](https://play.instruqt.com/teleport/invite/rgvuva4gzkon): Try Teleport using our guided Teleport Application Access lab.
 
@@ -65,7 +58,6 @@
 
 - [Introduction](./jwt/introduction.mdx): Introduction to JWT tokens with Application Access.
 - [Elasticsearch](./jwt/elasticsearch.mdx): How to use JWT authentication with Elasticsearch.
->>>>>>> e65b9267
 
 ## Example legacy apps
 
