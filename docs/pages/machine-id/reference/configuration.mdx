--- conflicted
+++ resolved
@@ -79,21 +79,11 @@
           #     are invalid.
           acls: try
         
-<<<<<<< HEAD
       # One or more roles to request for this destination directory from among
       # the roles granted by `tctl bots add --roles=...`
       # By default, all roles specified during `tctl bots add ...` are
       # included. A subset of these may be specified here to write short-lived
       # certificates with different roles to different directories.
-=======
-      # One or more roles to grant to the bot. The bot must have been granted (at
-      # least) these roles with `tctl bots add --roles=...`
-      # By default, all possible roles are included.
-        
-      # Subset of roles allowed during creation via `tctl bots add --roles=...`. Can
-      # be used to write short-lived certificates with different roles to
-      # different directories.
->>>>>>> c85cca42
       roles: [a, b, c]
 
       # An optional database request. The database must exist, and no other
