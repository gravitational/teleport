--- conflicted
+++ resolved
@@ -47,17 +47,6 @@
 Teleport cluster and its resources. In daemon mode, `tbot` continually renews
 the short-lived credentials before they expire.
 
-<<<<<<< HEAD
-TODO: THIS TEXT IS ROUGH
-=======
-- [Server Access](./getting-started.mdx)
-- [Database Access](./guides/databases.mdx)
-- [Kubernetes Access](./guides/kubernetes.mdx)
-- [Application Access](./guides/applications.mdx)
-  - Note: [AWS Console](../application-access/cloud-apis/aws-console.mdx) and API access are currently unsupported.
-- [Teleport API Access](../api/introduction.mdx)
->>>>>>> 562b72b7
-
 `tbot` authenticates with the Teleport cluster using a join token which grants
 access to a Bot User. A Bot User is similar to a normal Teleport user but is
 only accessible via a join token and cannot be "logged into" like a normal
