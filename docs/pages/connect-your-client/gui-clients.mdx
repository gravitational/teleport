---
title: Database Access GUI Clients
description: How to configure graphical database clients for Teleport database access.
---

This guide describes how to configure popular graphical database clients to
work with Teleport.

## Setting up your Teleport environment

### Prerequisites

(!docs/pages/includes/edition-prereqs-tabs.mdx!)

- (!docs/pages/includes/tctl.mdx!)
- The Teleport Database Service configured to access a database. See one of our
  [guides](../database-access/guides.mdx) for how to set up the Teleport
  Database Service for your database.

### Get connection information

<ScopedBlock scope={["oss", "enterprise"]}>

<Tabs>
<TabItem label="Authenticated Proxy">
Starting the local database proxy with the `--tunnel` flag will create an
authenticated tunnel that you can use to connect to your database instances.
You won't need to configure any credentials when connecting to this tunnel.

Here is an example on how to start the proxy:

```bash
# Start the local proxy.
$ tsh proxy db --tunnel <database-name>
Started authenticated tunnel for the <engine> database "<database-name>" in cluster "<cluster-name>" on 127.0.0.1:62652.
```

You can optionally specify the database name and the user to use by default
when connecting to the database:

```code
$ tsh proxy db --db-user=my-database-user --db-name=my-schema --tunnel <database-name>
```

Now, you can connect to the address the proxy command returns. In our example it
is `127.0.0.1:62652`.

</TabItem>
<TabItem label="TLS routing">
If you're using Teleport in [TLS routing](../management/operations/tls-routing.mdx)
mode where each database protocol is multiplexed on the same web proxy port, use
the following command to start a local TLS proxy your GUI database client will
be connecting to:

```code
$ tsh proxy db <database-name>
Started DB proxy on 127.0.0.1:61740

Use following credentials to connect to the <database-name> proxy:
  ca_file=/Users/r0mant/.tsh/keys/root.gravitational.io/certs.pem
  cert_file=/Users/r0mant/.tsh/keys/root.gravitational.io/alice-db/root/<database-name>-x509.pem
  key_file=/Users/r0mant/.tsh/keys/root.gravitational.io/alice
```

Use the displayed local proxy host/port and credentials paths when configuring
your GUI client below. When entering the hostname, use `localhost` rather than
`127.0.0.1`.
</TabItem>
<TabItem label="Separate ports">
If you're not using TLS routing, run the following command to see the database
connection information:

```code
# View configuration for the database you're logged in to.
$ tsh db config
# View configuration for the specific database when you're logged into multiple.
$ tsh db config example
```

It will display the path to your locally cached certificate and key files:

```
Name:      example
Host:      teleport.example.com
Port:      3080
User:      postgres
Database:  postgres
CA:        /Users/alice/.tsh/keys/teleport.example.com/certs.pem
Cert:      /Users/alice/.tsh/keys/teleport.example.com/alice-db/root/example-x509.pem
Key:       /Users/alice/.tsh/keys/teleport.example.com/alice
```

The displayed `CA`, `Cert`, and `Key` files are used to connect through pgAdmin
4, MySQL Workbench, and other graphical database clients that support mutual
TLS authentication.
</TabItem>
</Tabs>

</ScopedBlock>
<ScopedBlock scope="cloud">

Use the following command to start a local TLS proxy your GUI database client
will be connecting to:

```code
$ tsh proxy db <database-name>
Started DB proxy on 127.0.0.1:61740

Use following credentials to connect to the <database-name> proxy:
  ca_file=/Users/r0mant/.tsh/keys/root.gravitational.io/certs.pem
  cert_file=/Users/r0mant/.tsh/keys/root.gravitational.io/alice-db/root/<database-name>-x509.pem
  key_file=/Users/r0mant/.tsh/keys/root.gravitational.io/alice
```

Use the displayed local proxy host/port and credentials paths when configuring
your GUI client below. When entering the hostname, use `localhost` rather than
`127.0.0.1`.

</ScopedBlock>

## MongoDB Compass

[Compass](https://www.mongodb.com/products/compass) is the official MongoDB
graphical client.

On the "New Connection" panel, click on "Fill in connection fields individually".

![MongoDB Compass new connection](../../img/database-access/compass-new-connection@2x.png)

On the "Hostname" tab, enter the hostname and port of the proxy you will use to
access the database (see
[Get connection information](./gui-clients.mdx#get-connection-information)).
Leave "Authentication" as None.

![MongoDB Compass hostname](../../img/database-access/compass-hostname@2x.png)

On the "More Options" tab, set SSL to "Client and Server Validation" and set the
CA as well as the client key and certificate. Note that a CA path must be
provided and be able to validate the certificate presented by your Teleport
Proxy Service's web endpoint.

![MongoDB Compass more options](../../img/database-access/compass-more-options@2x.png)

Click on the "Connect" button.

## MySQL DBeaver

Right-click in the "Database Navigator" menu in the main view and select Create > Connection:

![DBeaver Add Server](../../img/database-access/dbeaver-add-server.png)

In the search bar of the "Connect to a database" window that opens up, type "mysql", select the MySQL driver, and click "Next":

![DBeaver Select Driver](../../img/database-access/dbeaver-select-driver.png)

In the newly-opened "Connection Settings" tab, use the Host as `localhost` and
Port as the one returned by the proxy command (`62652` in the example above):

![DBeaver Select Configure Server](../../img/database-access/dbeaver-configure-server.png)

In that same tab, set the username to match the one that you are connecting to
using Teleport and uncheck the "Save password locally" box:

![DBeaver Select Configure User](../../img/database-access/dbeaver-configure-user.png)

Click the "Edit Driver Settings" button on the "Main" tab, check the "No
Authentication" box, and click "Ok" to save:

![DBeaver Driver Settings](../../img/database-access/dbeaver-driver-settings.png)

Once you are back in the "Connection Settings" window, click "Ok" to finish and
DBeaver should connect to the remote MySQL server automatically.

## MySQL Workbench

[MySQL Workbench](https://www.mysql.com/products/workbench/) is a GUI
application that provides comprehensive MySQL administration and SQL development
tools.

In the MySQL Workbench "Setup New Connection" dialog, fill out "Connection
Name", "Hostname", "Port", and "Username":

![MySQL Workbench
Parameters](../../img/database-access/workbench-parameters@2x.png)

In the "SSL" tab, set "Use SSL" to `Require and Verify Identity` and enter the
paths to your CA, certificate, and private key files (see
[Get connection information](./gui-clients.mdx#get-connection-information)):

![MySQL Workbench SSL](../../img/database-access/workbench-ssl@2x.png)

Optionally, click "Test Connection" to verify connectivity:

![MySQL Workbench Test](../../img/database-access/workbench-test@2x.png)

Save the connection and connect to the database.

## NoSQL Workbench

From the NoSQL Workbench launch screen, click **Launch** next to **Amazon DynamoDB**.
From the left-side menu select **Operation builder**, then **+ Add connection**.
Choose the **DynamoDB local** tab, and point to your proxy's endpoint. This is
`localhost:62652` in the example above. (See
[Get connection information](./gui-clients.mdx#get-connection-information) for
more information.)

![DynamoDB local connection in NoSQL Workbench](../../img/database-access/nosql-workbench-connection.png)

<<<<<<< HEAD
## SQL Server with Azure Data Studio

In Azure Data Studio create a connection using your proxy's endpoint. This is
`localhost,62652` in the example above. On a Windows machine, using an address in the format `127.0.0.1,62652` could be required instead of `localhost`. (See
[Get connection information](./gui-clients.mdx#get-connection-information) for
more information.)

Create a connection with Microsoft SQL Server with these settings:

|Connection Detail|Value|
|---|---|
|Server|`host`,`port` of proxy endpoint|
|Authentication Type|SQL Login|
|Password|empty|
|Encrypt|`False`|

Example:
![Azure Data Studio connection options](../../img/database-access/azure-data-studio-connection.png)

Click Connect to connect.

## SQL Server DBeaver
=======
## PostgreSQL DBeaver
>>>>>>> 892883fb

To connect to your PostgreSQL instance, use the authenticated proxy address.
This is `127.0.0.1:62652` in the example above (see the “Authenticated Proxy”
section on [Get connection information](./gui-clients.mdx#get-connection-information)
for more information).

Use the "Database native" authentication with an empty password:

![DBeaver Postgres Configure
Server](../../img/database-access/dbeaver-pg-configure-server.png)

Clicking on "Test connection" should return a connection success message. Then,
click on "Finish" to save the configuration.

## PostgreSQL pgAdmin 4

[pgAdmin 4](https://www.pgadmin.org/) is a popular graphical client for
PostgreSQL servers.

To configure a new connection, right-click on "Servers" in the main browser view
and create a new server:

![pgAdmin Add Server](../../img/database-access/pgadmin-add-server@2x.png)

In the "General" tab of the new server dialog, enter the server connection name:

![pgAdmin General](../../img/database-access/pgadmin-general@2x.png)

In the "Connection" tab, fill in the hostname, port, user and database name from
the configuration above:

![pgAdmin Connection](../../img/database-access/pgadmin-connection@2x.png)

In the "SSL" tab, set "SSL Mode" to `Verify-Full` and fill in paths for client
certificate, key and root certificate from the configuration above:

![pgAdmin SSL](../../img/database-access/pgadmin-ssl@2x.png)

Click "Save", and pgAdmin should immediately connect. If pgAdmin prompts you
for password, leave the password field empty and click OK.

## SQL Server Microsoft SQL Server Management Studio

In Microsoft SQL Server Management Studio connect to a database engine using your proxy's endpoint. This is
`localhost,62652` in the example above. Using the IP `127.0.0.1,62652` connection could be required on
a Windows machine instead of `localhost`. (See
[Get connection information](./gui-clients.mdx#get-connection-information) for
more information.)

Create a connection with Microsoft SQL Server with these settings:

|Connection Detail|Value|
|---|---|
|Server type|Database Engine|
|Server name|`host`,`port` of proxy endpoint|
|Authentication|SQL SErver Authentication|
|Password|empty|
|Encryption|do not enable|

Example:
![Azure Data Studio connection options](../../img/database-access/azure-data-studio-connection.png)

Click Connect to connect.

![Azure Data Studio connection options](../../img/database-access/msft-sql-server-mgmt-studio-connection.png)

## Redis Insight

<Admonition type="note">
  Teleport's Redis Insight integration only supports Redis standalone instances.
</Admonition>

After opening Redis Insight click `ADD REDIS DATABASE`.

![Redis Insight Startup Screen](../../img/database-access/guides/redis/redisinsight-startup.png)

Now start a local proxy to your Redis instance:

`tsh proxy db --db-user=alice redis-db-name`.

Click `Add Database Manually`. Use `127.0.0.1` as the `Host`. Use the port printed by
the `tsh` command you ran in [Get connection information](#get-connection-information).

Provide your Redis username as `Username` and password as `Password`.

![Redis Insight Configuration](../../img/database-access/guides/redis/redisinsight-add-config.png)

Next, check the `Use TLS` and `Verify TLS Certificates` boxes and copy the CA certificate returned by `tsh proxy db`.
Copy the private key and certificate to corresponding fields.

Click `Add Redis Database`.

![Redis Insight TLS Configuration](../../img/database-access/guides/redis/redisinsight-tls-config.png)

Congratulations! You have just connected to your Redis instance.

![Redis Insight Connected](../../img/database-access/guides/redis/redisinsight-connected.png)

## Snowflake: DBeaver

The Snowflake integration works only in the authenticated proxy mode. Start a local proxy for connections to your Snowflake database by using the command below:
```
tsh proxy db --tunnel --port 2000 snowflake
```

Add a new database by clicking the "add" icon in the top-left corner:

![DBeaver Main Screen](../../img/database-access/guides/snowflake/dbeaver-main-screen.png)

In the search bar of the "Connect to a database" window that opens up, type "snowflake", select the Snowflake driver, and click "Next":

![DBeaver Select Database](../../img/database-access/guides/snowflake/dbeaver-select-database.png)

Set "Host" to `localhost` and "Port" to the port returned by the `tsh proxy db` command you ran earlier (`2000` in the example above).
In the "Authentication" section set the "Username" to match the database username passed to Teleport with `--db-user`
and enter any value (e.g., "teleport") in the "Password" field (the value of
 "Password" will be ignored when establishing a connection but is required by DBeaver to register your database):

![DBeaver Main](../../img/database-access/guides/snowflake/dbeaver-main.png)

Next, click the "Driver properties" tab and set "account" to any value (e.g., "teleport"; as with "Password", the value of
 "account" will be ignored when establishing a connection but is required by DBeaver to register your database). In "User properties", set "ssl" to `off`:

![DBeaver Driver](../../img/database-access/guides/snowflake/dbeaver-driver.png)

Teleport ignores the provided password and the account name as internally it uses values from the Database Agent configuration.
SSL set to `off` disables only encryption on local machine. Connection to Snowflake is encrypted by Teleport.

Now you can click on "Test Connection..." in the bottom-left corner:

![DBeaver Success](../../img/database-access/guides/snowflake/dbeaver-success.png)

Congratulations! You have just connected to your Snowflake instance.

## Snowflake: JetBrains (IntelliJ, Goland, DataGrip, PyCharm, etc.)

The Snowflake integration works only in the authenticated proxy mode. Start a local proxy for connections to your Snowflake database by using the command below:
```
tsh proxy db --tunnel --port 2000 snowflake
```

In "Database Explorer" click the "add" button, pick "Data Source", and then pick "Snowflake":

![JetBrains Add Database](../../img/database-access/guides/snowflake/jetbrains-add-database.png)

Next, set "Host" to `localhost` and "Port" to the port returned by the `tsh proxy db` command you ran earlier (`2000` in the example above).
Set the "Username" to match the one that you are assuming when you connect to Snowflake
 via Teleport and enter any value (e.g., "teleport") in the "Password" field (the value of
 "Password" will be ignored but is required to create a data source in your IDE):

![JetBrains General](../../img/database-access/guides/snowflake/jetbrains-general.png)

Switch to the "Advanced" tab, set any value (e.g., "teleport") for "account", and add a new record named `ssl` with value `off` (as with "Password", "account" is ignored while establishing the connection but required by your IDE):

![JetBrains Advanced](../../img/database-access/guides/snowflake/jetbrains-advanced.png)

Teleport ignores the provided password and the account name as internally it uses values from the Database Agent configuration.
Setting "SSL" to `off` only disables encryption on your local machine. The connection to Snowflake is encrypted by Teleport.

Now you can click "Test Connection" to check your configuration.

![JetBrains Success](../../img/database-access/guides/snowflake/jetbrains-success.png)

Congratulations! You have just connected to your Snowflake instance.

## SQL Server DataGrip

In the DataGrip connection configuration menu, use your proxy's endpoint. This
is `localhost:4242` in the example below. (See
[Get connection information](./gui-clients.mdx#get-connection-information) for
more information.)

Select the "User & Password" authentication option and keep the "Password" field
empty:

![DataGrip connection options](../../img/database-access/guides/sqlserver/datagrip-connection@2x.png)

Click "OK" to connect.

## SQL Server DBeaver

In the DBeaver connection configuration menu, use your proxy's endpoint. This is
`localhost:62652` in the example above. (See
[Get connection information](./gui-clients.mdx#get-connection-information) for
more information.)

Use the SQL Server Authentication option and keep the Password field empty:

![DBeaver connection options](../../img/database-access/guides/sqlserver/dbeaver-connection@2x.png)

Click OK to connect.<|MERGE_RESOLUTION|>--- conflicted
+++ resolved
@@ -206,7 +206,6 @@
 
 ![DynamoDB local connection in NoSQL Workbench](../../img/database-access/nosql-workbench-connection.png)
 
-<<<<<<< HEAD
 ## SQL Server with Azure Data Studio
 
 In Azure Data Studio create a connection using your proxy's endpoint. This is
@@ -228,10 +227,7 @@
 
 Click Connect to connect.
 
-## SQL Server DBeaver
-=======
 ## PostgreSQL DBeaver
->>>>>>> 892883fb
 
 To connect to your PostgreSQL instance, use the authenticated proxy address.
 This is `127.0.0.1:62652` in the example above (see the “Authenticated Proxy”
