--- conflicted
+++ resolved
@@ -110,11 +110,6 @@
 | `etcd_backend_tx_seconds` | histogram | etcd | Latency for etcd transaction operations. |
 | `etcd_backend_write_requests` | counter | etcd | Number of write requests to the database. |
 | `etcd_backend_write_seconds` | histogram | etcd | Latency for etcd write operations. |
-<<<<<<< HEAD
-| `failed_connect_to_node_attempts_total` | counter | Teleport Proxy | Number of failed SSH connection attempts to a node. Use with `teleport_connect_to_node_attempts_total` to get the failure rate. |
-| `failed_login_attempts_total` | counter | Teleport Proxy | Number of failed `tsh login` or `tsh ssh` logins. |
-=======
->>>>>>> e577b412
 | `firestore_events_backend_batch_read_requests` | counter | GCP Cloud Firestore | Number of batch read requests to Cloud Firestore events. |
 | `firestore_events_backend_batch_read_seconds` | histogram | GCP Cloud Firestore | Latency for Cloud Firestore events batch read operations. |
 | `firestore_events_backend_batch_write_requests` | counter | GCP Cloud Firestore | Number of batch write requests to Cloud Firestore events. |
@@ -137,10 +132,11 @@
 
 | Name | Type | Component | Description |
 | - | - | - | - |
-| `failed_connect_to_node_attempts_total` | counter | Teleport Proxy | Number of times a user failed connecting to a Node. |
+| `failed_connect_to_node_attempts_total` | counter | Teleport Proxy | Number of failed SSH connection attempts to a node. Use with `teleport_connect_to_node_attempts_total` to get the failure rate. |
 | `failed_login_attempts_total` | counter | Teleport Proxy | Number of failed `tsh login` or `tsh ssh` logins. |
 | `proxy_connection_limit_exceeded_total` | counter | Teleport Proxy | Number of connections that exceeded the proxy connection limit. |
 | `proxy_missing_ssh_tunnels` | gauge | Teleport Proxy | Number of missing SSH tunnels. Used to debug if nodes have discovered all proxies. |
+| `teleport_connect_to_node_attempts_total` | counter | Teleport Proxy | Number of SSH connection attempts to a node. Use with `failed_connect_to_node_attempts_total` to get the failure rate. |
 | `teleport_reverse_tunnels_connected` | gauge | Teleport Proxy | Number of reverse SSH tunnels connected to the Teleport Proxy Service by Teleport instances. |
 
 ## Teleport Nodes
@@ -160,13 +156,6 @@
 | `teleport_build_info` | gauge | Teleport | Provides build information of Teleport including gitref (git describe --long --tags), Go version, and Teleport version. The value of this gauge will always be 1. |
 | `teleport_cache_events` | counter | Teleport | Number of events received by a Teleport service cache. Teleport's Auth Service, Proxy Service, and other services cache incoming events related to their service. |
 | `teleport_cache_stale_events` | counter | Teleport | Number of stale events received by a Teleport service cache. A high percentage of stale events can indicate a degraded backend. |
-<<<<<<< HEAD
-| `teleport_connect_to_node_attempts_total` | counter | Teleport Proxy | Number of SSH connection attempts to a node. Use with `failed_connect_to_node_attempts_total` to get the failure rate. |
-| `teleport_connected_resources` | gauge | Teleport Auth | Tracks the number and type of resources connected via keepalives. |
-| `teleport_registered_servers` | gauge | Teleport Auth | The number of Teleport servers (a server consists of one or more Teleport services) that have connected to the Teleport cluster, including the Teleport version. After disconnecting, a Teleport server has a TTL of 10 minutes, so this value will include servers that have recently disconnected but have not reached their TTL. |
-| `teleport_reverse_tunnels_connected` | gauge | Teleport Proxy | Number of reverse SSH tunnels connected to the Teleport Proxy Service by Teleport instances. |
-=======
->>>>>>> e577b412
 | `trusted_clusters` | gauge | Teleport | Number of tunnels per state. |
 | `tx` | counter | Teleport | Number of bytes transmitted during an SSH connection. |
 
