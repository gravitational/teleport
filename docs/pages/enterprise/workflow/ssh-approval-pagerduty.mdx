--- conflicted
+++ resolved
@@ -51,18 +51,6 @@
 location as plugins have a low memory footprint, and will require both public internet access
 and Teleport Auth Service access. 
 
-<<<<<<< HEAD
-```code
-$ wget https://get.gravitational.com/teleport-access-pagerduty-v(=teleport.plugin.version=)-linux-amd64-bin.tar.gz
-$ tar -xzf teleport-access-pagerduty-v(=teleport.plugin.version=)-linux-amd64-bin.tar.gz
-$ cd teleport-access-pagerduty/
-$ ./install
-$ which teleport-pagerduty
-/usr/local/bin/teleport-pagerduty
-```
-
-Run `./install` in from 'teleport-pagerduty' or place the executable in the appropriate `/usr/bin` or `/usr/local/bin` on the server installation.
-=======
 <Tabs>
 <TabItem label="Download">
   ```code
@@ -89,7 +77,6 @@
   ```
 </TabItem>
 </Tabs>
->>>>>>> c35c425b
 
 ### Config file
 
