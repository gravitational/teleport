--- conflicted
+++ resolved
@@ -170,37 +170,6 @@
 
 ## Testing
 
-<<<<<<< HEAD
-=======
-Update your Teleport configuration to make SAML the default authentication method.
-
-<Tabs>
-<TabItem scope={["oss", "enterprise"]} label="Self Hosted">
-In your Teleport configuration file, include the following:
-
-```yaml
-auth_service:
-  authentication:
-    type: saml
-```
-</TabItem>
-<TabItem scope={["cloud"]} label="Teleport Cloud">
-Apply the following `cluster_auth_preference` resource via `tctl create`.
-
-```yaml
-    kind: cluster_auth_preference
-    version: v2
-    metadata:
-      name: cluster-auth-preference
-    spec:
-      type: "saml"
-```
-</TabItem>
-</Tabs>
-
-The Web UI will now present the option to log in via Microsoft.
-
->>>>>>> eee41671
 ![Login with Microsoft](../../../img/azuread/azure-11-loginwithmsft.png)
 
 
