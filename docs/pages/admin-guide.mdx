--- conflicted
+++ resolved
@@ -1866,12 +1866,8 @@
 # <your state here!>
 ```
 
-<<<<<<< HEAD
 The `--bootstrap` flag has no effect, except during backend initialization (performed
 by auth server on first start), so it is safe for use in supervised/High Availability contexts.
-=======
-The `--bootstrap` flag does not affect, except during backend initialization (performed by auth server on the first start), so it is safe for use in supervised/HA contexts.
->>>>>>> 2e7e9a4e
 
 **Limitations**
 
