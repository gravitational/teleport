--- conflicted
+++ resolved
@@ -49,11 +49,7 @@
 
 ### Systemd unit file
 
-<<<<<<< HEAD
 In production, we recommend starting teleport daemon via an init system like `systemd`. Here's the recommended Teleport service unit file for `systemd`:
-=======
-In production, we recommend starting teleport daemon via an init system like `systemd`. Here's the recommended Teleport service unit file for systemd:
->>>>>>> 427a3273
 
 ```systemd
 [Unit]
@@ -172,13 +168,8 @@
   # (https://goteleport.com/teleport/docs/admin-guide/#adding-nodes-to-the-cluster).
   ca_pin: "sha256:ca-pin-hash-goes-here"
 
-<<<<<<< HEAD
-  # list of auth servers in a cluster. you will have more than one auth server
-  # if you configure teleport auth to run in High Availability configuration.
-=======
   # List of auth servers in a cluster. you will have more than one auth server
   # if you configure teleport auth to run in HA configuration.
->>>>>>> 427a3273
   # If adding a node located behind NAT, use the Proxy URL. e.g.
   #  auth_servers:
   #     - teleport-proxy.example.com:3080
@@ -1230,7 +1221,6 @@
   in the Teleport Architecture documentation.
 </Admonition>
 
-<<<<<<< HEAD
 Usually there are two ways to achieve High Availability. You can "outsource"
 this function to the infrastructure. For example, using a highly available
 network-based disk volumes (similar to AWS EBS) and by migrating a failed VM to
@@ -1238,15 +1228,6 @@
 
 If High Availability cannot be provided by the infrastructure (perhaps you're
 running Teleport on a bare metal cluster), you can still configure Teleport to
-=======
-Usually, there are two ways to achieve high availability. You can "outsource"
-this function to the infrastructure. For example, using a Highly Available
-network-based disk volume (similar to AWS EBS) and by migrating a failed VM to
-a new host. In this scenario, there's nothing Teleport-specific to be done.
-
-If high availability cannot be provided by the infrastructure (perhaps you're
-running Teleport on a bare-metal cluster), you can still configure Teleport to
->>>>>>> 427a3273
 run in a highly available fashion.
 
 ### Auth server High Availability
@@ -1345,13 +1326,8 @@
   title="IMPORTANT"
 >
   `etcd` can only currently be used to store Teleport's internal database in a
-<<<<<<< HEAD
   highly-available way. This will allow you to have multiple auth servers in your
   cluster for an High Availability deployment, but it will not also store Teleport audit events
-=======
-  highly available way. This will allow you to have multiple auth servers in your
-  cluster for an HA deployment, but it will not also store Teleport audit events
->>>>>>> 427a3273
   for you in the same way that [DynamoDB](#using-dynamodb) or
   [Firestore](#using-firestore) will. `etcd` is not designed to handle large volumes of time series data like audit events.
 </Admonition>
@@ -1483,11 +1459,7 @@
 
 If you are running Teleport on AWS, you can use
 [DynamoDB](https://aws.amazon.com/dynamodb/) as a storage back-end to achieve
-<<<<<<< HEAD
 High Availability. DynamoDB backend supports two types of Teleport data:
-=======
-high availability. DynamoDB backend supports two types of Teleport data:
->>>>>>> 427a3273
 
 - Cluster state
 - Audit log events
@@ -1894,12 +1866,8 @@
 # <your state here!>
 ```
 
-<<<<<<< HEAD
 The `--bootstrap` flag has no effect, except during backend initialization (performed
 by auth server on first start), so it is safe for use in supervised/High Availability contexts.
-=======
-The `--bootstrap` flag does not affect, except during backend initialization (performed by auth server on the first start), so it is safe for use in supervised/HA contexts.
->>>>>>> 427a3273
 
 **Limitations**
 
