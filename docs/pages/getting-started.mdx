---
title: Getting started
description: Getting started with Teleport - identity-aware, multi-protocol access proxy for SSH, HTTPS, Kubernetes, and more.
---

This tutorial will guide you through the steps needed to install and run
Teleport (=teleport.version=) on Linux machines.

## Prerequisites

- A Linux machine with ports `3023`, `3024`, `3025`, and `443` open.
- A registered domain name.
- A two-factor authenticator app.
- An SSH client like OpenSSH.
- Around 20 minutes to complete; half of this may be waiting for DNS propagation.

## Follow along with our video guide

<iframe
  width="712"
  height="400"
  src="https://www.youtube-nocookie.com/embed/jvaCmQyHghY?rel=0&modestbranding=1"
  frameBorder="0"
  allow="accelerometer; autoplay; encrypted-media; gyroscope; picture-in-picture"
  allowFullScreen
/>

## Step 1/4. Install Teleport on a Linux host

<<<<<<< HEAD
<Admonition type="warning" title="Warning">
  The examples below may include the use of the `sudo` keyword to make following each step easier when creating resources from scratch. However, we generally discourage the use of `sudo` in customer-facing production environments per the *Principle of Least Privilege* (POLP). 
</Admonition>
=======
(!docs/pages/includes/permission-warning.mdx!)
>>>>>>> e519af95

<Tabs>
  <TabItem label="Amazon Linux 2/RHEL (RPM)">
    ```bash
    sudo yum-config-manager --add-repo https://rpm.releases.teleport.dev/teleport.repo
    sudo yum install teleport

    # Optional:  Using DNF on newer distributions
    # $ sudo dnf config-manager --add-repo https://rpm.releases.teleport.dev/teleport.repo
    # $ sudo dnf install teleport
    ```
  </TabItem>

  <TabItem label="Debian/Ubuntu (DEB)">
    ```bash
    curl https://deb.releases.teleport.dev/teleport-pubkey.asc | sudo apt-key add -
    sudo add-apt-repository 'deb https://deb.releases.teleport.dev/ stable main'
    sudo apt-get update
    sudo apt-get install teleport
    ```
  </TabItem>

  <TabItem label="Linux">
    ```bash
    curl -O https://get.gravitational.com/teleport-v(=teleport.version=)-linux-amd64-bin.tar.gz
    tar -xzf teleport-v(=teleport.version=)-linux-amd64-bin.tar.gz
    cd teleport
    sudo ./install
    ```
  </TabItem>

  <TabItem label="ARMv7 (32-bit)">
    ```bash
    curl -O https://get.gravitational.com/teleport-v(=teleport.version=)-linux-arm-bin.tar.gz
    tar -xzf teleport-v(=teleport.version=)-linux-arm-bin.tar.gz
    cd teleport
    sudo ./install
    ```
  </TabItem>

  <TabItem label="ARMv8 (64-bit)">
    ```bash
    curl -O https://get.gravitational.com/teleport-v(=teleport.version=)-linux-arm64-bin.tar.gz
    tar -xzf teleport-v(=teleport.version=)-linux-arm64-bin.tar.gz
    cd teleport
    sudo ./install
    ```
  </TabItem>
</Tabs>

Take a look at the [Installation Guide](installation.mdx) for more options.

### Configure Teleport

Generate a configuration file for Teleport using `teleport configure`.

Acme turns on automatic TLS certificates from [Let's Encrypt](https://letsencrypt.org).

Set up an email to receive updates from Let's Encrypt, and use a valid DNS name for a cluster name.

```bash
sudo teleport configure --acme --acme-email=your-email@example.com --cluster-name=tele.example.com -o file
Wrote config to file "/etc/teleport.yaml". Now you can start the server. Happy Teleporting!
```

{/* Convert to new UI component https://github.com/gravitational/next/issues/275 */}

### Configure domain name and obtain TLS certificates using Let's Encrypt

Teleport requires a secure public endpoint for the Teleport UI and for end-users to connect to.
To get started, set up two `A` records for `tele.example.com` and `*.tele.example.com`
pointing to the IP/FQDN of the machine with Teleport installed.

<Admonition
  type="tip"
  title="Tip"
>
  You can use `dig` to make sure that DNS records are propagated:

  ```bash
  dig @8.8.8.8 tele.example.com
  ```
</Admonition>

Start Teleport:

```bash
sudo teleport start
```

You can access Teleport's Web UI on port `443`.

Replace `tele.example.com` with your domain: `https://tele.example.com/`.

## Step 2/4. Create a Teleport user and set up two-factor authentication

In this example, we'll create a new Teleport user `teleport-admin` which is allowed to log into
SSH hosts as any of the principals `root`, `ubuntu` or `ec2-user`.

```bash
# tctl is an administrative tool that is used to configure Teleport's auth service.
tctl users add teleport-admin --roles=editor,access --logins=root,ubuntu,ec2-user
```

Teleport will always enforce the use of two-factor authentication by default. It supports One-Time
Passwords (OTP) and hardware tokens (U2F). This quick start will use OTP - you'll need an OTP-compatible app that can scan a QR code.

Here's a selection of compatible two-factor authentication apps:

- [Authy](https://authy.com/download/)
- [Google Authenticator](https://www.google.com/landing/2step/)
- [Microsoft Authenticator](https://www.microsoft.com/en-us/account/authenticator)

![Teleport User Registration](../img/quickstart/login.png)

<Admonition
  type="tip"
  title="OS User Mappings"
>
  The OS users that you specify (`root`, `ubuntu` and `ec2-user` in our examples) must exist!
  On Linux, if a user does not already exist, you can create it with `adduser <login>`. If you
  do not have the permission to create new users on the Linux host, run `tctl users add teleport $(whoami)` to explicitly allow Teleport to authenticate as the user that you have currently logged in as. If you do not map to an existing OS user, you will get authentication errors later on in this tutorial!
</Admonition>

![Teleport UI Dashboard](../img/quickstart/teleport-nodes.png)

### Install a Teleport client locally

<Tabs>
  <TabItem label="Mac">
    [Download MacOS .pkg installer](https://goteleport.com/teleport/download?os=macos) (`tsh` client only, signed) file, double-click to run the installer.
  </TabItem>

  <TabItem label="Mac - Homebrew">
    ```bash
    brew install teleport
    ```

    <Admonition type="note">
      The Teleport package in Homebrew is not maintained by Teleport and we can't
      guarantee its reliability or security. We recommend the use of our [own Teleport packages](https://goteleport.com/teleport/download?os=macos).

      If you choose to use Homebrew, you must verify that the versions of `tsh` and
      `tctl` are compatible with the versions you run server-side. Homebrew usually
      ships the latest release of Teleport, which may be incompatible with older
      versions. See our [compatibility policy](admin-guide.mdx#component-compatibility) for details.
    </Admonition>
  </TabItem>

  <TabItem label="Windows - Powershell">
    ```bash
    curl -O teleport-v(=teleport.version=)-windows-amd64-bin.zip https://get.gravitational.com/teleport-v(=teleport.version=)-windows-amd64-bin.zip
    # Unzip the archive and move `tsh.exe` to your %PATH%
    ```
  </TabItem>

  <TabItem label="Linux">
    For more options (including RPM/DEB packages and downloads for i386/ARM/ARM64) please see our [installation page](installation.mdx).

    ```bash
    curl -O https://get.gravitational.com/teleport-v(=teleport.version=)-linux-amd64-bin.tar.gz
    tar -xzf teleport-v(=teleport.version=)-linux-amd64-bin.tar.gz
    cd teleport
    sudo ./install
    # Teleport binaries have been copied to /usr/local/bin
    # To configure the systemd service for Teleport take a look at examples/systemd/README.mdx
    ```
  </TabItem>
</Tabs>

## Step 3/4. Log in using tsh

`tsh` is our client tool. It helps you log into Teleport clusters and obtain short-lived credentials. It can also be used to list servers, applications, and Kubernetes clusters registered with Teleport.

Log in to receive short-lived certificates from Teleport:

```bash
# Replace teleport.example.com:443 with your Teleport cluster's public address as configured above.
tsh login --proxy=teleport.example.com:443 --user=teleport-admin
```

## Step 4/4. Have fun with Teleport!

Congrats! You've completed setting up Teleport! Now, feel free to have fun and explore the many features Teleport has to offer.

Here are several common commands and operations you'll likely find useful: 

### View Status

```bash
tsh status
```

### SSH into a node

```bash
# list all SSH servers connected to Teleport
tsh ls

# ssh into `node-name` as `root`
tsh ssh root@node-name
```

### Add a node to the cluster

Generate a short-lived dynamic join token using `tctl`:

```bash
tctl tokens add --type=node
```

Bootstrap a new node:

<Tabs>
  <TabItem label="teleport start">
    Replace `auth_servers` with the hostname and port of your Teleport cluster,
    `token` with the token you generated above.

    ```bash
    sudo teleport start \
    --roles=node \
    --auth-server=https://teleport.example.com:443 \
    --token=${TOKEN?} \
    --labels=env=demo
    ```
  </TabItem>

  <TabItem label="cloud-config">
    Replace `auth_servers` with the hostname and port of your Teleport cluster,
    `auth_token` with the token you generated above.

    ```ini
    #cloud-config

    package_upgrade: true

    write_files:
    - path: /etc/teleport.yaml
        content: |
            teleport:
                auth_token: ""
                auth_servers:
                    - "https://teleport.example.com:443"
            auth_service:
                enabled: false
            proxy_service:
                enabled: false
            ssh_service:
                enabled: true
                labels:
                    env: demo

    runcmd:
    - 'mkdir -p /tmp/teleport'
    - 'cd /tmp/teleport && curl -O https://get.gravitational.com/teleport_(=teleport.version=)_amd64.deb'
    - 'dpkg -i /tmp/teleport/teleport_(=teleport.version=)_amd64.deb'
    - 'systemctl enable teleport.service'
    - 'systemctl start teleport.service'
    ```
  </TabItem>
</Tabs>

### Add an application to your Teleport cluster

Generate a short-lived dynamic token to join apps:

```bash
tctl tokens add --type=app
```

Add a new application:

<Tabs>
  <TabItem label="teleport start">
    Install Teleport on the target node, then start it using a command as shown below.
    Review and update `auth-server`, `token`, `app-name`, and `app-uri` before running this command.

    ```bash
    sudo teleport start \
    --roles=app \
    --token=${TOKEN?} \
    --auth-server=teleport.example.com:3080 \
    --app-name=example-app  \ # Change "example-app" to the name of your application.
    --app-uri=http://localhost:8080  # Change "http://localhost:8080" to the address of your application.
    ```
  </TabItem>
</Tabs>

## Guides

Check out our collection of step-by-step guides for common Teleport tasks.

- [Install Teleport](installation.mdx)
- [Admin Guide](admin-guide.mdx)
- [Share Sessions](user-manual.mdx#sharing-sessions)
- [Manage Users](admin-guide.mdx#adding-and-deleting-users)
- [Github SSO](admin-guide.mdx#github-oauth-20)
- [Label Nodes](admin-guide.mdx#labeling-nodes-and-applications)
- [Teleport with OpenSSH](admin-guide.mdx#using-teleport-with-openssh)<|MERGE_RESOLUTION|>--- conflicted
+++ resolved
@@ -27,13 +27,7 @@
 
 ## Step 1/4. Install Teleport on a Linux host
 
-<<<<<<< HEAD
-<Admonition type="warning" title="Warning">
-  The examples below may include the use of the `sudo` keyword to make following each step easier when creating resources from scratch. However, we generally discourage the use of `sudo` in customer-facing production environments per the *Principle of Least Privilege* (POLP). 
-</Admonition>
-=======
 (!docs/pages/includes/permission-warning.mdx!)
->>>>>>> e519af95
 
 <Tabs>
   <TabItem label="Amazon Linux 2/RHEL (RPM)">
