--- conflicted
+++ resolved
@@ -85,11 +85,8 @@
 |[`saml_idp`](#saml_idp)|The Teleport SAML IdP.|
 |[`spiffe`](#spiffe)|Workload Identity (SPIFFE) clients.|
 |[`oidc_idp`](#oidc_idp)|The Teleport OIDC IdP integration.|
-<<<<<<< HEAD
+|[`awsra`](#awsra)|The Teleport AWS IAM Roles Anywhere integration.|
 |[`bound_keypair`](#bound_keypair)|Bound Keypair JWT verification.|
-=======
-|[`awsra`](#awsra)|The Teleport AWS IAM Roles Anywhere integration.|
->>>>>>> e588310c
 
 ### `host`
 
@@ -361,7 +358,19 @@
 "https://example.teleport.sh/.well-known-jwks-oidc"
 ```
 
-<<<<<<< HEAD
+### `awsra`
+
+The `awsra` CA signs X.509 certificates which are sent to AWS in exchange for AWS temporary sessions.
+AWS must be configured to trust the `awsra` CA by adding it as trust anchor.
+This integration allows for AWS CLI and Console access.
+
+After starting the rotation, you will need to add the new CA to the same AWS IAM Roles Anywhere trust anchor.
+
+During this period, AWS will trust both the old and the new CA.
+All new sessions will use the new CA.
+
+After the rotation is complete, make sure to remove the old CA from the AWS IAM Roles Anywhere trust anchor.
+
 ### `bound_keypair`
 
 The `bound_keypair` CA signs JWTs issued for [Bound Keypair join state
@@ -385,20 +394,6 @@
 verification](../../../reference/machine-workload-identity/machine-id/bound-keypair/admin-guide.mdx#recovery-after-a-cluster-rollback).
 They will be issued a new join state JWT on their next join, after which
 join state verification can be safely reenabled.
-=======
-### `awsra`
-
-The `awsra` CA signs X.509 certificates which are sent to AWS in exchange for AWS temporary sessions.
-AWS must be configured to trust the `awsra` CA by adding it as trust anchor.
-This integration allows for AWS CLI and Console access.
-
-After starting the rotation, you will need to add the new CA to the same AWS IAM Roles Anywhere trust anchor.
-
-During this period, AWS will trust both the old and the new CA.
-All new sessions will use the new CA.
-
-After the rotation is complete, make sure to remove the old CA from the AWS IAM Roles Anywhere trust anchor.
->>>>>>> e588310c
 
 ## Step 2/4. Start a manual rotation
 
