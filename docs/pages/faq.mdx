---
title: Teleport FAQ
description: Frequently Asked Questions About Using Teleport
h1: Teleport FAQ
---

## Can I use Teleport in production today?

Teleport has been deployed on server clusters with thousands of hosts at
Fortune 500 companies. It has been through several security audits from
nationally recognized technology security companies, so we are comfortable with
the stability of Teleport from a security perspective.

## Can Teleport be deployed in agentless mode?

Yes. All Teleport services support agentless mode, where the service proxies
traffic to an upstream infrastructure resource not available on `localhost`.

With Teleport in agentless mode, you can easily control access to SSH servers,
Kubernetes clusters, desktops, databases, and internal applications without
running any additional software on your servers. Agentless mode supports session
recordings and audit logs for deep understanding into user behavior.

For capabilities such as kernel-level logging and user provisioning, we
recommend Teleport as a drop in replacement for OpenSSH. Since Teleport replaces
the OpenSSH agent while preserving OpenSSH's functionality, you get more
functionality without a net addition of an agent on your system.

## Can I use OpenSSH with a Teleport cluster?

Yes, this question comes up often and is related to the previous one. Take a
look at [Using OpenSSH Guide](./server-access/guides/openssh.mdx).

## Can I connect to Nodes behind a firewall?

Yes, Teleport supports reverse SSH tunnels out of the box. To configure
behind-firewall clusters refer to our
[Trusted Clusters](./management/admin/trustedclusters.mdx) guide.

<<<<<<< HEAD
## Should we use Teleport Enterprise or Teleport Community Edition for connecting resources to our Teleport cluster?
=======
## Should we use Enterprise or Open Source Teleport for connecting resources to our Teleport cluster?
>>>>>>> d60dc195
(!docs/pages/includes/ent-vs-community-faq.mdx!)

## Can individual agents create reverse tunnels to the Proxy Service without creating a new cluster?

Yes. When running a Teleport agent, use the `--auth-server` flag to point to the
Proxy Service address (this would be `public_addr` and `web_listen_addr` in your
file configuration). For more information, see
[Adding Nodes to the
Cluster](./agents/join-services-to-your-cluster/join-token.mdx).

## Can Nodes use a single port for reverse tunnels?

Yes, Teleport supports tunnel multiplexing on a single port. Set the
`tunnel_listen_addr` to use the same port as the `web_listen_addr` address
setting in the `proxy_service` configuration. Teleport will automatically use
multiplexing with that configuration.

## Can I copy files from one Teleport node to another?

Yes, Teleport supports [Headless WebAuthn authentication](./access-controls/guides/headless.mdx),
which allows you to perform operations like `tsh ssh` or `tsh scp` from remote systems where you
are not logged in to Teleport or may not have access to a browser.

## I'm getting `ssh: subsystem request failed` while I try to copy files, what to do?

Make sure that all Teleport components are at least at version 10.3.0. Older versions
don't support the SFTP protocol, and it's enabled by default in `tsh` v11.0.0 and OpenSSH v9.0.

## How is Open Source different from Enterprise?

Teleport provides four editions:

- Teleport Team
- Teleport Enterprise
- Teleport Enterprise Cloud
- Teleport Community Edition

Here is a detailed breakdown of the differences between Teleport's editions.

(!docs/pages/includes/edition-comparison.mdx!)

## Which version of Teleport is supported?

Teleport releases a new major version approximately every 4 months, and provides
security-critical support for the current and two previous major versions. With
our typical release cadence, we usually support each major version for 12
months.

### Supported versions

Here are the major versions of Teleport and their support windows:

| Release | Release Date       | EOL            | Minimum `tsh` version |
|---------|--------------------|----------------|-----------------------|
| v14.0   | September 20, 2023 | September 2024 | v13.0.0               |
| v13.0   | May 8, 2023        | May 2024       | v12.0.0               |
| v12.0   | February 6, 2023   | February 2024  | v11.0.0               |

### Version compatibility

(!docs/pages/includes/compatibility.mdx!)

## Does the Web UI support copy and paste?

Yes. You can copy and paste using a mouse.

## What TCP ports does Teleport use?

Please refer to our [Networking](./reference/networking.mdx) guide.

## Does Teleport support authentication via OIDC, SAML, or Active Directory?

Teleport offers this feature for the [Enterprise Cloud](choose-an-edition/teleport-cloud/introduction.mdx) and [Enterprise](choose-an-edition/teleport-enterprise/introduction.mdx) versions of Teleport.

## Why do I see an alert that some agents are out of date?

Teleport monitors the inventory of all cluster components and compares their
Teleport versions with the latest release on our GitHub page. If a component is
not on the latest release, Teleport will create a cluster alert encouraging
users to upgrade.

This check is performed against all cluster components, including the Proxy
Service and Auth Service, as well as agents running other Teleport Services.

## Can I suppress warnings about available upgrades?

Yes. The `tctl alerts ack` command can be used to acknowledge an alert and
temporarily prevent it from being displayed to users. To acknowledge an alert,
you need its ID. You can get a listing of all alerts and their IDs with the
`tctl alerts list` command.

For detailed information on this family of commands, see the
[CLI Reference](./reference/cli/tctl.mdx#tctl-alerts-list).

## Does Teleport send any data back to the cloud?

The open source edition of Teleport does not send any information to our
company, and can be used on servers without internet access.

The commercial editions of Teleport can optionally be configured to send
anonymized information, depending on the license purchased. This information
contains the following:

- Teleport license identifier;
- anonymized cluster name and Teleport auth server host ID;
- for each Teleport user, the anonymized user name and a per-protocol count of
  interactions - Teleport logins, SSH and Kubernetes exec sessions, Application
  access web sessions and TCP connections, SSH port forwards, Kubernetes API
  requests, SFTP actions.

The anonymization is done by passing names and IDs through HMAC-SHA-256, with a
HMAC key that's randomly generated when the Teleport cluster is initialized for
the first time and is never shared with us; this makes it infeasible for anyone
without access to the cluster to deanonymize the data we store.

The code that aggregates and anonymizes this data can be found [in our
repository on
GitHub](https://github.com/gravitational/teleport/tree/master/lib/usagereporter/teleport/aggregating).

Reach out to `sales@goteleport.com` if you have questions about the commercial
editions of Teleport.

### Teleport Connect

(!docs/pages/includes/teleport-connect-telemetry.mdx!)

If you no longer want to send usage data, see [disabling telemetry](./connect-your-client/teleport-connect.mdx#disabling-telemetry).<|MERGE_RESOLUTION|>--- conflicted
+++ resolved
@@ -37,11 +37,8 @@
 behind-firewall clusters refer to our
 [Trusted Clusters](./management/admin/trustedclusters.mdx) guide.
 
-<<<<<<< HEAD
 ## Should we use Teleport Enterprise or Teleport Community Edition for connecting resources to our Teleport cluster?
-=======
-## Should we use Enterprise or Open Source Teleport for connecting resources to our Teleport cluster?
->>>>>>> d60dc195
+
 (!docs/pages/includes/ent-vs-community-faq.mdx!)
 
 ## Can individual agents create reverse tunnels to the Proxy Service without creating a new cluster?
