---
title: Introduction to Teleport
description: How to install and quickly get up and running with Teleport.
h1: Introduction
layout: tocless-doc
<<<<<<< HEAD
videoBanner: ErhTeypZ2gw
=======
videoBanner: bA4bkkaCd1w
>>>>>>> 8db2a1ec
---

Teleport is a certificate authority and access plane for your infrastructure.
With Teleport you can:

- Use a single solution to access your SSH servers, Kubernetes clusters,
  databases, desktops, and web applications. 
- Define sophisticated access policies for every component of your infrastructure, with fine-grained audit logs and session recordings.
- Automatically on– and off-board users via integrations with single sign-on
  providers like GitHub, Okta, and Google Workspace.

## Try out Teleport

Quickly see how Teleport works in one of our demo environments.

<TileSet>
<<<<<<< HEAD
  <Tile icon="code2" title="Browser Lab" href="https://play.instruqt.com/teleport/invite/rgvuva4gzkon">
=======
  <Tile icon="code2" title="Browser Lab" href="https://goteleport.com/labs/">
>>>>>>> 8db2a1ec
    Try Teleport using our guided interactive labs.
  </Tile>
  <Tile icon="integrations" title="Docker Compose Lab" href="./getting-started/docker-compose.mdx">
    Try Teleport locally using Docker Compose.
  </Tile>
    <Tile icon="kubernetes" title="Kubernetes Lab" href="./kubernetes-access/getting-started/local.mdx">
    See how Teleport runs on Kubernetes with this local lab.
  </Tile>
</TileSet>

## Choose an edition

Read one of our Getting Started guides to see how to deploy open source
Teleport, Teleport Enterprise, or Teleport Cloud.

You can also [compare Teleport editions](faq.mdx#how-is-open-source-different-from-enterprise).

<TileSet>
  <Tile 
  icon="stack"
  title="Open Source Teleport"
  href="./getting-started/linux-server/?scope=oss"
  >

  Learn how to host your own open source Teleport deployment on a standalone
  Linux server.

  </Tile>
  <Tile
  icon="building"
  title="Teleport Enterprise"
  href="./enterprise/introduction.mdx/?scope=enterprise"
  >

  Get started with a self-hosted Teleport Enterprise deployment, which gives you
  more advanced features and full customization.

  </Tile>

  <Tile icon="cloud" title="Teleport Cloud" href="./cloud/getting-started/?scope=cloud">

    Try Teleport hosted by us in the cloud for free.

  </Tile>
</TileSet>

## Configure access

Secure your infrastructure while keeping your engineers productive.

<TileSet>
<ScopedBlock scope={["cloud", "enterprise"]}>
<Tile
  title="Set up SSO"
  icon="list"
  href="./enterprise/sso.mdx"
>

Configure Teleport's integration with your SSO provider so you can automatically
on– and off-board users.

</Tile>
</ScopedBlock>
<ScopedBlock scope={["oss"]}>
<Tile
  title="Set up SSO"
  icon="github"
  href="./setup/admin/github-sso.mdx"
>

Configure Teleport's integration with GitHub so you can automatically on– and
off-board users.

</Tile>
</ScopedBlock>
<Tile
  title="Define roles"
  icon="lock"
  href="./access-controls/guides/role-templates.mdx"
>

Manage who can access which parts of your infrastructure.

</Tile>
</TileSet>

## Add your infrastructure

Use Teleport to provide secure access to all of your infrastructure.

<TileSet>
  <Tile icon="bolt" title="Server Access" href="./getting-started.mdx">
    Single sign-on, short-lived certificates, and auditing for SSH servers.
  </Tile>
  <Tile icon="window" title="Application Access" href="./application-access/introduction.mdx">
    Secure access to internal dashboards and web applications.
  </Tile>
  <Tile icon="kubernetes" title="Kubernetes Access" href="./kubernetes-access/introduction.mdx">
    Single sign-on, auditing, and unified access for Kubernetes clusters.
  </Tile>
  <Tile icon="database" title="Database Access" href="./database-access/introduction.mdx">
    Secure access to SQL and NoSQL databases.
  </Tile>
  <Tile icon="desktop" title="Desktop Access" href="./desktop-access/introduction.mdx">
    Secure browser-based access to desktop environments.
  </Tile>
</TileSet>

<TileSet>
  <TileList title="Reach out" icon="question">
  <TileListItem href="https://github.com/gravitational/teleport/discussions">
    Ask a question in the discussion forum.
    </TileListItem>
  <TileListItem href="https://goteleport.com/slack">
    Join our Slack channel to get help with your setup.
  </TileListItem>
  <TileListItem href="https://github.com/gravitational/teleport/">
    Create an issue on GitHub.
  </TileListItem>
  <TileListItem href="https://goteleport.com/get-started/">
    Reach out to sales for a demo of Teleport Enterprise.
  </TileListItem>
  <TileListItem href="https://goteleport.com/signup/">
    Start a free trial of Teleport Cloud.
  </TileListItem>
  </TileList>
  <TileList title="For security teams" icon="lock">
    <TileListItem href="./server-access/guides/openssh.mdx">
     Capture sessions and manage certificates for an existing OpenSSH fleet.
    </TileListItem>
    <TileListItem href="./architecture/authentication.mdx#issuing-user-certificates">
      Replace static keys and passwords with short-lived certificates.
    </TileListItem>
    <TileListItem href="./access-controls/guides/webauthn.mdx">
     Enforce two-factor authentication for all of your infrastructure.
    </TileListItem>
  </TileList>
  <TileList title="For developers" icon="stack">
    <TileListItem href="./user-manual.mdx#sharing-sessions">
      Collaborate through session sharing.
    </TileListItem>
    <TileListItem href="./setup/admin/labels.mdx">
      Discover servers and clusters with dynamic labels.
    </TileListItem>
    <TileListItem href="./setup/admin/adding-nodes.mdx#adding-a-node-located-behind-nat">
     Connect to computing resources located behind firewalls or without static IPs.
    </TileListItem>
  </TileList>
</TileSet><|MERGE_RESOLUTION|>--- conflicted
+++ resolved
@@ -3,11 +3,7 @@
 description: How to install and quickly get up and running with Teleport.
 h1: Introduction
 layout: tocless-doc
-<<<<<<< HEAD
-videoBanner: ErhTeypZ2gw
-=======
 videoBanner: bA4bkkaCd1w
->>>>>>> 8db2a1ec
 ---
 
 Teleport is a certificate authority and access plane for your infrastructure.
@@ -24,11 +20,7 @@
 Quickly see how Teleport works in one of our demo environments.
 
 <TileSet>
-<<<<<<< HEAD
-  <Tile icon="code2" title="Browser Lab" href="https://play.instruqt.com/teleport/invite/rgvuva4gzkon">
-=======
   <Tile icon="code2" title="Browser Lab" href="https://goteleport.com/labs/">
->>>>>>> 8db2a1ec
     Try Teleport using our guided interactive labs.
   </Tile>
   <Tile icon="integrations" title="Docker Compose Lab" href="./getting-started/docker-compose.mdx">
