
{% if page %}
<script>
  // Current page data
  var mkdocs_page_name = "{{ page.title }}";
  var mkdocs_page_input_path = "{{ page.url }}";
  var mkdocs_page_url = "{{ page.abs_url }}";

 // configure UI components
 window.grvConfig = window.grvConfig || {
<<<<<<< HEAD
      docVersions:  ["1.3", "2.0", "2.3", "2.4", "2.5", "2.7", "3.0", "3.1", "3.2", "4.0", "4.1", "4.2", "4.3"],
=======
      docVersions:  ["3.1", "3.2", "4.0", "4.1", "4.2", "4.3"],
>>>>>>> 5736c2fe
      docCurrentVer:  "{{ config.extra.version }}"
    };
 </script>
{% endif %}

<script src="{{ path|url }}/src/prettify.js"></script>
<script src="{{ path|url }}/src/prettify-yaml.js"></script>
<script src="{{ path|url }}/src/docs.js"></script>

<script>var base_url = '{{ base_url }}';</script>

{% for path in config['extra_javascript'] %}
<script src="{{ path|url }}"></script>
{%- endfor %}

<script src="{{ path|url }}/src/third-party.js"></script>

<|MERGE_RESOLUTION|>--- conflicted
+++ resolved
@@ -8,11 +8,7 @@
 
  // configure UI components
  window.grvConfig = window.grvConfig || {
-<<<<<<< HEAD
-      docVersions:  ["1.3", "2.0", "2.3", "2.4", "2.5", "2.7", "3.0", "3.1", "3.2", "4.0", "4.1", "4.2", "4.3"],
-=======
       docVersions:  ["3.1", "3.2", "4.0", "4.1", "4.2", "4.3"],
->>>>>>> 5736c2fe
       docCurrentVer:  "{{ config.extra.version }}"
     };
  </script>
