--- conflicted
+++ resolved
@@ -1730,12 +1730,9 @@
 own PAM service file like `/etc/pam.d/teleport` and specifying it as
 `service_name` above.
 
-<<<<<<< HEAD
 !!! tip "Note":
     Teleport only supports the `account` and `session` stack. The `auth` PAM module is currently not supported with Teleport. 
 
-=======
->>>>>>> ee86869e
 ## Using Teleport with OpenSSH
 
 Teleport is a standards-compliant SSH proxy and it can work in environments with
