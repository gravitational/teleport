{
  "navigation": [
    {
      "icon": "home",
      "title": "Get Started",
      "entries": [
        {
          "title": "Introduction to Teleport",
          "slug": "/"
        },
        {
           "title": "Get Started",
           "slug": "/get-started/"
        },
        {
          "title": "Core Concepts",
          "slug": "/core-concepts/"
        },
        {
          "title": "Installation",
          "slug": "/installation/"
        },
        {
          "title": "Upgrading",
          "slug": "/upgrading/upgrading/",
          "entries": [
            {
              "title": "Compatibility Overview",
              "slug": "/upgrading/overview/"
            },
            {
              "title": "Set up Automatic Agent Updates",
              "slug": "/upgrading/automatic-agent-updates/"
            },
            {
              "title": "Upgrading Reference",
              "slug": "/upgrading/upgrading-reference/"
	        },
            {
              "title": "Client Tool Automatic Updates",
              "slug": "/upgrading/client-tools-autoupdate/"
            }
          ]
        },
        {
          "title": "FAQ",
          "slug": "/faq/"
        },
        {
          "title": "Usage Reporting and Billing",
          "slug": "/usage-billing/",
          "forScopes": ["cloud", "enterprise"]
        },
        {
          "title": "Upcoming Releases",
          "slug": "/upcoming-releases/"
        },
	{
	  "title": "Cloud IP Addresses",
	  "slug": "/ips/"
	},
        {
          "title": "Changelog",
          "slug": "/changelog/"
        }
      ]
    },
    {
    	"icon": "wrench",
    	"title": "Admin Guides",
    	"entries": [],
    	"generateFrom": "admin-guides"
    },
    {
      "icon": "connect",
      "title": "User Guides",
      "entries": [
        {
          "title": "Introduction",
          "slug": "/connect-your-client/introduction/"
        },
        {
          "title": "Using tsh",
          "slug": "/connect-your-client/tsh/"
        },
        {
          "title": "Using the Web UI",
          "slug": "/connect-your-client/web-ui/"
        },
        {
          "title": "Using Teleport Connect",
          "slug": "/connect-your-client/teleport-connect/"
        },
        {
          "title": "Using VNet",
          "slug": "/connect-your-client/vnet/"
        },
        {
          "title": "Using PuTTY and WinSCP",
          "slug": "/connect-your-client/putty-winscp/"
        },
        {
          "title": "Database GUI Clients",
          "slug": "/connect-your-client/gui-clients/"
        }
      ]
    },
    {
      "title": "Enroll Resources",
      "icon": "layers",
      "generateFrom": "enroll-resources",
      "entries": []
    },
    {
      "icon": "book",
      "title": "References",
      "entries": [],
      "generateFrom": "reference"
    }
  ],
  "variables": {
    "clusterDefaults": {
      "clusterName": "teleport.example.com",
      "username": "myuser",
      "nodeIP": "ip-172-31-35-170"
    },
    "access_graph": {
      "version": "1.24.4"
    },
    "ansible": {
      "min_version": "2.9.6"
    },
    "aws": {
      "aws_account_id": "123456789012",
      "aws_access_key": "abcd1234-this-is-an-example",
      "aws_secret_access_key": "zyxw9876-this-is-an-example"
    },
    "cloud": {
      "version": "16.4.11",
      "major_version": "16",
      "sla": {
        "monthly_percentage": "99.9%",
        "monthly_downtime": "44 minutes"
      }
    },
    "devicetrust": {
      "asset_tag": "C00AA0AAAA0A",
      "enroll_token": "AAAAAAAAAAAAAAAAAAAAAAAA-this-is-an-example",
      "device_id": "9cdfc0ad-64b7-4d9c-this-is-an-example"
    },
    "docker": {
      "version": "20.10.7",
      "compose": {
        "version": "1.25.0"
      }
    },
    "fedramp": {
      "control_url": "https://csrc.nist.gov/projects/cprt/catalog#/cprt/framework/version/SP_800_53_5_1_1/home?keyword="
    },
    "fluentd": {
      "version": "1.12.4"
    },
    "helm": {
      "version": "3.4.2"
    },
    "jamf": {
      "api_endpoint": "https://yourtenant.jamfcloud.com",
      "client_id": "your-client-id",
      "client_secret": "your-client-secret"
    },
    "kubernetes": {
      "major_version": "1",
      "minor_version": "17"
    },
    "mongodb": {
      "min_version": "3.6"
    },
    "presets": {
      "tokens": {
        "first": "abcd123-insecure-do-not-use-this",
        "second": "efgh456-insecure-do-not-use-this",
        "third": "ijkl789-insecure-do-not-use-this"
      },
      "ca_pin": "sha256:abdc1245efgh5678abdc1245efgh5678abdc1245efgh5678abdc1245efgh5678"
    },
    "teleport": {
      "git": "api/14.0.0-gd1e081e",
      "major_version": "17",
      "version": "17.0.0-dev",
      "url": "teleport.example.com",
      "golang": "1.22",
      "plugin": {
        "version": "13.3.7"
      },
      "helm_repo_url": "https://charts.releases.teleport.dev",
      "latest_oss_docker_image": "public.ecr.aws/gravitational/teleport-distroless:13.3.7",
      "latest_oss_debug_docker_image": "public.ecr.aws/gravitational/teleport-distroless-debug:13.3.7",
      "latest_ent_docker_image": "public.ecr.aws/gravitational/teleport-ent-distroless:13.3.7",
      "latest_ent_debug_docker_image": "public.ecr.aws/gravitational/teleport-ent-distroless-debug:13.3.7",
      "teleport_install_script_url": "https://cdn.teleport.dev/install-v15.4.11.sh"
    },
    "terraform": {
      "version": "1.0.0"
    },
    "db_ca": {
      "released_version": "10"
    },
    "db_client_ca": {
      "released_version": {
        "v13": "13.4.17",
        "v14": "14.3.7",
        "v15": "15"
      }
    }
  },
  "redirects": [
    {
      "source": "/admin-guides/access-controls/guides/moderated-sessions/",
      "destination": "/admin-guides/access-controls/guides/joining-sessions/",
      "permanent": true
    },
    {
      "source": "/reference/operator-resources/resources.teleport.dev_accesslists/",
      "destination": "/reference/operator-resources/resources-teleport-dev-accesslists/",
      "permanent": true
    },
    {
      "source": "/admin-guides/deploy-a-cluster/deployments/ibm/",
      "destination": "/admin-guides/deploy-a-cluster/helm-deployments/ibm/",
      "permanent": true
    },
    {
      "source": "/reference/operator-resources/resources.teleport.dev_githubconnectors/",
      "destination": "/reference/operator-resources/resources-teleport-dev-githubconnectors/",
      "permanent": true
    },
    {
      "source": "/reference/operator-resources/resources.teleport.dev_loginrules/",
      "destination": "/reference/operator-resources/resources-teleport-dev-loginrules/",
      "permanent": true
    },
    {
      "source": "/reference/operator-resources/resources.teleport.dev_oidcconnectors/",
      "destination": "/reference/operator-resources/resources-teleport-dev-oidcconnectors/",
      "permanent": true
    },
    {
      "source": "/reference/operator-resources/resources.teleport.dev_oktaimportrules/",
      "destination": "/reference/operator-resources/resources-teleport-dev-oktaimportrules/",
      "permanent": true
    },
    {
      "source": "/reference/operator-resources/resources.teleport.dev_openssheiceserversv2/",
      "destination": "/reference/operator-resources/resources-teleport-dev-openssheiceserversv2/",
      "permanent": true
    },
    {
      "source": "/reference/operator-resources/resources.teleport.dev_opensshserversv2/",
      "destination": "/reference/operator-resources/resources-teleport-dev-opensshserversv2/",
      "permanent": true
    },
    {
      "source": "/reference/operator-resources/resources.teleport.dev_provisiontokens/",
      "destination": "/reference/operator-resources/resources-teleport-dev-provisiontokens/",
      "permanent": true
    },
    {
      "source": "/reference/operator-resources/resources.teleport.dev_roles/",
      "destination": "/reference/operator-resources/resources-teleport-dev-roles/",
      "permanent": true
    },
    {
      "source": "/reference/operator-resources/resources.teleport.dev_rolesv6/",
      "destination": "/reference/operator-resources/resources-teleport-dev-rolesv6/",
      "permanent": true
    },
    {
      "source": "/reference/operator-resources/resources.teleport.dev_rolesv7/",
      "destination": "/reference/operator-resources/resources-teleport-dev-rolesv7/",
      "permanent": true
    },
    {
      "source": "/reference/operator-resources/resources.teleport.dev_samlconnectors/",
      "destination": "/reference/operator-resources/resources-teleport-dev-samlconnectors/",
      "permanent": true
    },
    {
      "source": "/reference/operator-resources/resources.teleport.dev_users/",
      "destination": "/reference/operator-resources/resources-teleport-dev-users/",
      "permanent": true
    },
    {
<<<<<<< HEAD
      "source": "/enroll-resources/workload-identity/workload-attestation/",
      "destination": "/reference/workload-identity/workload-identity-api-and-workload-attestation/",
=======
      "source": "/access-controls/guides/role-templates/",
      "destination": "/admin-guides/access-controls/guides/role-templates/",
>>>>>>> a4fd4d0f
      "permanent": true
    }
  ]
}<|MERGE_RESOLUTION|>--- conflicted
+++ resolved
@@ -290,13 +290,13 @@
       "permanent": true
     },
     {
-<<<<<<< HEAD
       "source": "/enroll-resources/workload-identity/workload-attestation/",
       "destination": "/reference/workload-identity/workload-identity-api-and-workload-attestation/",
-=======
+       "permanent": true
+    },
+    {
       "source": "/access-controls/guides/role-templates/",
       "destination": "/admin-guides/access-controls/guides/role-templates/",
->>>>>>> a4fd4d0f
       "permanent": true
     }
   ]
