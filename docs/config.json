--- conflicted
+++ resolved
@@ -610,55 +610,25 @@
       "title": "Manage your Cluster",
       "entries": [
         {
-<<<<<<< HEAD
-=======
           "title": "Introduction",
           "slug": "/management/introduction/"
         },
         {
->>>>>>> 165da1d0
           "title": "Joining Teleport Services",
           "slug": "/management/join-services-to-your-cluster/",
           "entries": [
             {
               "title": "Via AWS EC2",
               "slug": "/management/join-services-to-your-cluster/aws-ec2/",
-<<<<<<< HEAD
-              "forScopes": ["oss", "enterprise"]
-=======
               "forScopes": [
                 "oss",
                 "enterprise"
               ]
->>>>>>> 165da1d0
             },
             {
               "title": "Via AWS IAM",
               "slug": "/management/join-services-to-your-cluster/aws-iam/"
-<<<<<<< HEAD
-            },
-            {
-              "title": "Via Azure",
-              "slug": "/management/join-services-to-your-cluster/azure/"
-            },            
-            {
-              "title": "Joining Services via Kubernetes ServiceAccount",
-              "slug": "/management/join-services-to-your-cluster/kubernetes/",
-              "forScopes": ["oss", "enterprise"]
-=======
->>>>>>> 165da1d0
-            },
-
-            {
-              "title": "Via a Join Token",
-              "slug": "/management/join-services-to-your-cluster/join-token/"
-            }
-          ]
-        },
-        {
-          "title": "Admin Guides",
-          "slug": "/management/admin/",
-          "entries": [
+            },
             {
               "title": "Via Azure",
               "slug": "/management/join-services-to-your-cluster/azure/"
@@ -1259,17 +1229,8 @@
               "slug": "/database-access/guides/mongodb-atlas/"
             },
             {
-<<<<<<< HEAD
-               "title": "SQL Server with PKINIT (Preview)",
-               "slug": "/database-access/guides/sql-server-ad-pkinit/"
-            },
-            {
-               "title": "Self-Hosted Cassandra & ScyllaDB",
-               "slug": "/database-access/guides/cassandra-self-hosted/"
-=======
               "title": "SQL Server (Preview)",
               "slug": "/database-access/guides/sql-server-ad/"
->>>>>>> 165da1d0
             },
             {
               "title": "SQL Server with PKINIT (Preview)",
@@ -1736,11 +1697,7 @@
       "aws_secret_access_key": "zyxw9876-this-is-an-example"
     },
     "cloud": {
-<<<<<<< HEAD
-      "version": "12.2.3",
-=======
       "version": "12.4.5",
->>>>>>> 165da1d0
       "major_version": "12",
       "sla": {
         "monthly_percentage": "99.9%",
@@ -2787,8 +2744,6 @@
       "source": "/management/guides/joining-services-kubernetes-serviceaccount/",
       "destination": "/management/join-services-to-your-cluster/kubernetes/",
       "permanent": true
-<<<<<<< HEAD
-=======
     },
     {
       "source": "/try-out-teleport/browser-labs/",
@@ -2839,7 +2794,6 @@
       "source": "/choose-an-edition/teleport-cloud/",
       "destination": "/choose-an-edition/teleport-cloud/introduction/",
       "permanent": true
->>>>>>> 165da1d0
     }
   ]
 }