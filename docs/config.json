{
  "variables": {
    "clusterDefaults": {
      "clusterName": "teleport.example.com",
      "username": "myuser",
      "nodeIP": "ip-172-31-35-170"
    },
    "access_graph": {
      "version": "1.28.0"
    },
    "ansible": {
      "min_version": "2.9.6"
    },
    "aws": {
      "aws_account_id": "123456789012",
      "aws_access_key": "abcd1234-this-is-an-example",
      "aws_secret_access_key": "zyxw9876-this-is-an-example"
    },
    "cloud": {
<<<<<<< HEAD
      "version": "17.5.4",
=======
      "version": "17.5.6",
>>>>>>> 945b1c6f
      "major_version": "17",
      "sla": {
        "monthly_percentage": "99.9%",
        "monthly_downtime": "44 minutes"
      }
    },
    "devicetrust": {
      "asset_tag": "C00AA0AAAA0A",
      "enroll_token": "AAAAAAAAAAAAAAAAAAAAAAAA-this-is-an-example",
      "device_id": "9cdfc0ad-64b7-4d9c-this-is-an-example"
    },
    "docker": {
      "version": "20.10.7",
      "compose": {
        "version": "1.25.0"
      }
    },
    "fedramp": {
      "control_url": "https://csrc.nist.gov/projects/cprt/catalog#/cprt/framework/version/SP_800_53_5_1_1/home?keyword="
    },
    "fluentd": {
      "version": "1.12.4"
    },
    "helm": {
      "version": "3.4.2"
    },
    "jamf": {
      "api_endpoint": "https://yourtenant.jamfcloud.com",
      "client_id": "your-client-id",
      "client_secret": "your-client-secret"
    },
    "kubernetes": {
      "major_version": "1",
      "minor_version": "17"
    },
    "mongodb": {
      "min_version": "3.6"
    },
    "presets": {
      "tokens": {
        "first": "abcd123-insecure-do-not-use-this",
        "second": "efgh456-insecure-do-not-use-this",
        "third": "ijkl789-insecure-do-not-use-this"
      },
      "ca_pin": "sha256:abdc1245efgh5678abdc1245efgh5678abdc1245efgh5678abdc1245efgh5678"
    },
    "teleport": {
      "git": "api/14.0.0-gd1e081e",
      "major_version": "19",
      "version": "19.0.0-dev",
      "url": "teleport.example.com",
      "golang": "1.22",
      "plugin": {
        "version": "13.3.7"
      },
      "helm_repo_url": "https://charts.releases.teleport.dev",
      "latest_oss_docker_image": "public.ecr.aws/gravitational/teleport-distroless:13.3.7",
      "latest_oss_debug_docker_image": "public.ecr.aws/gravitational/teleport-distroless-debug:13.3.7",
      "latest_ent_docker_image": "public.ecr.aws/gravitational/teleport-ent-distroless:13.3.7",
      "latest_ent_debug_docker_image": "public.ecr.aws/gravitational/teleport-ent-distroless-debug:13.3.7",
      "teleport_install_script_url": "https://cdn.teleport.dev/install.sh"
    },
    "terraform": {
      "version": "1.0.0"
    },
    "db_ca": {
      "released_version": "10"
    },
    "db_client_ca": {
      "released_version": {
        "v13": "13.4.17",
        "v14": "14.3.7",
        "v15": "15"
      }
    }
  },
  "redirects": [
    {
      "source": "/admin-guides/access-controls/guides/moderated-sessions/",
      "destination": "/admin-guides/access-controls/guides/joining-sessions/",
      "permanent": true
    },
    {
      "source": "/reference/operator-resources/resources.teleport.dev_accesslists/",
      "destination": "/reference/operator-resources/resources-teleport-dev-accesslists/",
      "permanent": true
    },
    {
      "source": "/admin-guides/deploy-a-cluster/deployments/ibm/",
      "destination": "/admin-guides/deploy-a-cluster/helm-deployments/ibm/",
      "permanent": true
    },
    {
      "source": "/reference/operator-resources/resources.teleport.dev_githubconnectors/",
      "destination": "/reference/operator-resources/resources-teleport-dev-githubconnectors/",
      "permanent": true
    },
    {
      "source": "/reference/operator-resources/resources.teleport.dev_loginrules/",
      "destination": "/reference/operator-resources/resources-teleport-dev-loginrules/",
      "permanent": true
    },
    {
      "source": "/reference/operator-resources/resources.teleport.dev_oidcconnectors/",
      "destination": "/reference/operator-resources/resources-teleport-dev-oidcconnectors/",
      "permanent": true
    },
    {
      "source": "/reference/operator-resources/resources.teleport.dev_oktaimportrules/",
      "destination": "/reference/operator-resources/resources-teleport-dev-oktaimportrules/",
      "permanent": true
    },
    {
      "source": "/reference/operator-resources/resources.teleport.dev_openssheiceserversv2/",
      "destination": "/reference/operator-resources/resources-teleport-dev-openssheiceserversv2/",
      "permanent": true
    },
    {
      "source": "/reference/operator-resources/resources.teleport.dev_opensshserversv2/",
      "destination": "/reference/operator-resources/resources-teleport-dev-opensshserversv2/",
      "permanent": true
    },
    {
      "source": "/reference/operator-resources/resources.teleport.dev_provisiontokens/",
      "destination": "/reference/operator-resources/resources-teleport-dev-provisiontokens/",
      "permanent": true
    },
    {
      "source": "/reference/operator-resources/resources.teleport.dev_roles/",
      "destination": "/reference/operator-resources/resources-teleport-dev-roles/",
      "permanent": true
    },
    {
      "source": "/reference/operator-resources/resources.teleport.dev_rolesv6/",
      "destination": "/reference/operator-resources/resources-teleport-dev-rolesv6/",
      "permanent": true
    },
    {
      "source": "/reference/operator-resources/resources.teleport.dev_rolesv7/",
      "destination": "/reference/operator-resources/resources-teleport-dev-rolesv7/",
      "permanent": true
    },
    {
      "source": "/reference/operator-resources/resources.teleport.dev_samlconnectors/",
      "destination": "/reference/operator-resources/resources-teleport-dev-samlconnectors/",
      "permanent": true
    },
    {
      "source": "/reference/operator-resources/resources.teleport.dev_users/",
      "destination": "/reference/operator-resources/resources-teleport-dev-users/",
      "permanent": true
    },
    {
      "source": "/access-controls/guides/role-templates/",
      "destination": "/admin-guides/access-controls/guides/role-templates/",
      "permanent": true
    },
    {
      "source": "/enterprise/sso/",
      "destination": "/zero-trust-access/sso/",
      "permanent": true
    },
    {
      "source": "/access-controls/guides/headless/",
      "destination": "/admin-guides/access-controls/guides/headless/",
      "permanent": true
    },
    {
      "source": "/application-access/okta/hosted-guide/",
      "destination": "/identity-governance/okta/",
      "permanent": true
    },
    {
      "source": "/architecture/tls-routing/",
      "destination": "/reference/architecture/tls-routing/",
      "permanent": true
    },
    {
      "source": "/desktop-access/",
      "destination": "/enroll-resources/desktop-access/",
      "permanent": true
    },
    {
      "source": "/enterprise/sso/google-workspace/",
      "destination": "/zero-trust-access/sso/google-workspace/",
      "permanent": true
    },
    {
      "source": "/kubernetes-access/",
      "destination": "/enroll-resources/kubernetes-access/",
      "permanent": true
    },
    {
      "source": "/machine-id/introduction/",
      "destination": "/machine-workload-identity/machine-id/introduction/",
      "permanent": true
    },
    {
      "source": "/machine-id/reference/telemetry/",
      "destination": "/reference/machine-id/telemetry/",
      "permanent": true
    },
    {
      "source": "/machine-id/reference/v16-upgrade-guide/",
      "destination": "/reference/machine-id/v16-upgrade-guide/",
      "permanent": true
    },
    {
      "source": "/management/export-audit-events/fluentd/",
      "destination": "/zero-trust-access/export-audit-events/fluentd/",
      "permanent": true
    },
    {
      "source": "/setup/admin/github-sso/",
      "destination": "/zero-trust-access/sso/github-sso/",
      "permanent": true
    },
    {
      "source": "/access-controls/device-trust/guide/",
      "destination": "/identity-governance/device-trust/guide/",
      "permanent": true
    },
    {
      "source": "/access-controls/access-request-plugins/",
      "destination": "/identity-governance/access-request-plugins/",
      "permanent": true
    },
    {
      "source": "/upgrading/automatic-agent-updates/",
      "destination": "/upgrading/agent-managed-updates-v1/",
      "permanent": true
    },
    {
      "source": "/access-controls/compliance-frameworks/fedramp/",
      "destination": "/zero-trust-access/compliance-frameworks/fedramp/",
      "permanent": true
    },
    {
      "source": "/server-access/introduction/",
      "destination": "/enroll-resources/server-access/",
      "permanent": true
    },
    {
      "source": "/enroll-resources/auto-discovery/reference/",
      "destination": "/reference/agent-services/auto-discovery-reference/",
      "permanent": true
    },
    {
      "source": "/enroll-resources/auto-discovery/reference/aws-iam/",
      "destination": "/reference/agent-services/auto-discovery-reference/aws-iam/",
      "permanent": true
    },
    {
      "source": "/reference/agent-services/kubernetes-application-discovery/",
      "destination": "/reference/agent-services/auto-discovery-reference/kubernetes-application-discovery/",
      "permanent": true
    },
    {
      "source": "/reference/operator-resources/resources.teleport.dev_trustedclustersv2/",
      "destination": "/reference/operator-resources/resources-teleport-dev-trustedclustersv2/",
      "permanent": true
    },
    {
      "source": "/enroll-resources/application-access/okta/hosted-guide/",
      "destination": "/identity-governance/okta/",
      "permanent": true
    },
    {
      "source": "/enroll-resources/application-access/okta/scim-only/",
      "destination": "/identity-governance/okta/scim-integration/",
      "permanent": true
    },
    {
      "source": "/enroll-resources/application-access/okta/sync-scim/",
      "destination": "/identity-governance/okta/scim-integration/",
      "permanent": true
    },
    {
      "source": "/enroll-resources/application-access/okta/app-and-group-sync/",
      "destination": "/identity-governance/okta/app-and-group-sync/",
      "permanent": true
    },
    {
      "source": "/enroll-resources/application-access/okta/guided-sso/",
      "destination": "/identity-governance/okta/guided-sso/",
      "permanent": true
    },
    {
      "source": "/enroll-resources/application-access/okta/",
      "destination": "/identity-governance/okta/",
      "permanent": true
    },
    {
      "source": "/enroll-resources/application-access/okta/scim-integration/",
      "destination": "/identity-governance/okta/scim-integration/",
      "permanent": true
    },
    {
      "source": "/enroll-resources/application-access/okta/user-sync/",
      "destination": "/identity-governance/okta/user-sync/",
      "permanent": true
    },
    {
      "source": "/api/getting-started/",
      "destination": "/admin-guides/api/getting-started/",
      "permanent": true
    },
    {
      "source": "/enroll-resources/agents/join-services-to-your-cluster/aws-ec2/",
      "destination": "/enroll-resources/agents/aws-ec2/",
      "permanent": true
    },
    {
      "source": "/enroll-resources/agents/join-services-to-your-cluster/aws-iam/",
      "destination": "/enroll-resources/agents/aws-iam/",
      "permanent": true
    },
    {
      "source": "/enroll-resources/agents/join-services-to-your-cluster/azure/",
      "destination": "/enroll-resources/agents/azure/",
      "permanent": true
    },
    {
      "source": "/enroll-resources/agents/join-services-to-your-cluster/gcp/",
      "destination": "/enroll-resources/agents/gcp/",
      "permanent": true
    },
    {
      "source": "/enroll-resources/agents/join-services-to-your-cluster/",
      "destination": "/enroll-resources/agents/",
      "permanent": true
    },
    {
      "source": "/enroll-resources/agents/join-services-to-your-cluster/join-token/",
      "destination": "/enroll-resources/agents/join-token/",
      "permanent": true
    },
    {
      "source": "/enroll-resources/agents/join-services-to-your-cluster/kubernetes/",
      "destination": "/enroll-resources/agents/kubernetes/",
      "permanent": true
    },
    {
      "source": "/enroll-resources/agents/join-services-to-your-cluster/oracle/",
      "destination": "/enroll-resources/agents/oracle/",
      "permanent": true
    },
    {
      "source": "/enroll-resources/agents/introduction/",
      "destination": "/enroll-resources/agents/",
      "permanent": true
    },
    {
      "source": "/admin-guides/access-controls/access-lists/",
      "destination": "/identity-governance/access-lists/",
      "permanent": true
    },
    {
      "source": "/admin-guides/access-controls/access-lists/guide/",
      "destination": "/identity-governance/access-lists/guide/",
      "permanent": true
    },
    {
      "source": "/admin-guides/access-controls/access-lists/nested-access-lists/",
      "destination": "/identity-governance/access-lists/nested-access-lists/",
      "permanent": true
    },
    {
      "source": "/admin-guides/access-controls/access-monitoring/",
      "destination": "/identity-governance/access-monitoring/",
      "permanent": true
    },
    {
      "source": "/admin-guides/access-controls/access-request-plugins/",
      "destination": "/identity-governance/access-request-plugins/",
      "permanent": true
    },
    {
      "source": "/admin-guides/access-controls/access-request-plugins/datadog-hosted/",
      "destination": "/identity-governance/access-request-plugins/datadog-hosted/",
      "permanent": true
    },
    {
      "source": "/admin-guides/access-controls/access-request-plugins/notification-routing-rules/",
      "destination": "/identity-governance/access-request-plugins/notification-routing-rules/",
      "permanent": true
    },
    {
      "source": "/admin-guides/access-controls/access-request-plugins/opsgenie/",
      "destination": "/identity-governance/access-request-plugins/opsgenie/",
      "permanent": true
    },
    {
      "source": "/admin-guides/access-controls/access-request-plugins/servicenow/",
      "destination": "/identity-governance/access-request-plugins/servicenow/",
      "permanent": true
    },
    {
      "source": "/admin-guides/access-controls/access-request-plugins/ssh-approval-discord/",
      "destination": "/identity-governance/access-request-plugins/ssh-approval-discord/",
      "permanent": true
    },
    {
      "source": "/admin-guides/access-controls/access-request-plugins/ssh-approval-email/",
      "destination": "/identity-governance/access-request-plugins/ssh-approval-email/",
      "permanent": true
    },
    {
      "source": "/admin-guides/access-controls/access-request-plugins/ssh-approval-jira/",
      "destination": "/identity-governance/access-request-plugins/ssh-approval-jira/",
      "permanent": true
    },
    {
      "source": "/admin-guides/access-controls/access-request-plugins/ssh-approval-mattermost/",
      "destination": "/identity-governance/access-request-plugins/ssh-approval-mattermost/",
      "permanent": true
    },
    {
      "source": "/admin-guides/access-controls/access-request-plugins/ssh-approval-msteams/",
      "destination": "/identity-governance/access-request-plugins/ssh-approval-msteams/",
      "permanent": true
    },
    {
      "source": "/admin-guides/access-controls/access-request-plugins/ssh-approval-pagerduty/",
      "destination": "/identity-governance/access-request-plugins/ssh-approval-pagerduty/",
      "permanent": true
    },
    {
      "source": "/admin-guides/access-controls/access-request-plugins/ssh-approval-slack/",
      "destination": "/identity-governance/access-request-plugins/ssh-approval-slack/",
      "permanent": true
    },
    {
      "source": "/admin-guides/access-controls/access-requests/access-request-configuration/",
      "destination": "/identity-governance/access-requests/access-request-configuration/",
      "permanent": true
    },
    {
      "source": "/admin-guides/access-controls/access-requests/",
      "destination": "/identity-governance/access-requests/",
      "permanent": true
    },
    {
      "source": "/admin-guides/access-controls/access-requests/automatic-reviews/",
      "destination": "/identity-governance/access-requests/automatic-reviews/",
      "permanent": true
    },
    {
      "source": "/admin-guides/access-controls/access-requests/oss-role-requests/",
      "destination": "/identity-governance/access-requests/oss-role-requests/",
      "permanent": true
    },
    {
      "source": "/admin-guides/access-controls/access-requests/resource-requests/",
      "destination": "/identity-governance/access-requests/resource-requests/",
      "permanent": true
    },
    {
      "source": "/admin-guides/access-controls/access-requests/role-requests/",
      "destination": "/identity-governance/access-requests/role-requests/",
      "permanent": true
    },
    {
      "source": "/admin-guides/access-controls/device-trust/device-management/",
      "destination": "/identity-governance/device-trust/device-management/",
      "permanent": true
    },
    {
      "source": "/admin-guides/access-controls/device-trust/",
      "destination": "/identity-governance/device-trust/",
      "permanent": true
    },
    {
      "source": "/admin-guides/access-controls/device-trust/enforcing-device-trust/",
      "destination": "/identity-governance/device-trust/enforcing-device-trust/",
      "permanent": true
    },
    {
      "source": "/admin-guides/access-controls/device-trust/guide/",
      "destination": "/identity-governance/device-trust/guide/",
      "permanent": true
    },
    {
      "source": "/admin-guides/access-controls/device-trust/jamf-integration/",
      "destination": "/identity-governance/device-trust/jamf-integration/",
      "permanent": true
    },
    {
      "source": "/admin-guides/access-controls/guides/locking/",
      "destination": "/identity-governance/locking/",
      "permanent": true
    },
    {
      "source": "/admin-guides/access-controls/okta/app-and-group-sync/",
      "destination": "/identity-governance/okta/app-and-group-sync/",
      "permanent": true
    },
    {
      "source": "/admin-guides/access-controls/okta/guided-sso/",
      "destination": "/identity-governance/okta/guided-sso/",
      "permanent": true
    },
    {
      "source": "/admin-guides/access-controls/okta/",
      "destination": "/identity-governance/okta/",
      "permanent": true
    },
    {
      "source": "/admin-guides/access-controls/okta/scim-integration/",
      "destination": "/identity-governance/okta/scim-integration/",
      "permanent": true
    },
    {
      "source": "/admin-guides/access-controls/okta/user-sync/",
      "destination": "/identity-governance/okta/user-sync/",
      "permanent": true
    },
    {
      "source": "/admin-guides/deploy-a-cluster/linux-demo/",
      "destination": "/linux-demo/",
      "permanent": true
    },
    {
      "source": "/enroll-resources/machine-id/access-guides/",
      "destination": "/machine-workload-identity/machine-id/access-guides/",
      "permanent": true
    },
    {
      "source": "/enroll-resources/machine-id/access-guides/ansible/",
      "destination": "/machine-workload-identity/machine-id/access-guides/ansible/",
      "permanent": true
    },
    {
      "source": "/enroll-resources/machine-id/access-guides/applications/",
      "destination": "/machine-workload-identity/machine-id/access-guides/applications/",
      "permanent": true
    },
    {
      "source": "/enroll-resources/machine-id/access-guides/databases/",
      "destination": "/machine-workload-identity/machine-id/access-guides/databases/",
      "permanent": true
    },
    {
      "source": "/enroll-resources/machine-id/access-guides/kubernetes/",
      "destination": "/machine-workload-identity/machine-id/access-guides/kubernetes/",
      "permanent": true
    },
    {
      "source": "/enroll-resources/machine-id/access-guides/ssh/",
      "destination": "/machine-workload-identity/machine-id/access-guides/ssh/",
      "permanent": true
    },
    {
      "source": "/enroll-resources/machine-id/access-guides/tctl/",
      "destination": "/machine-workload-identity/machine-id/access-guides/tctl/",
      "permanent": true
    },
    {
      "source": "/enroll-resources/machine-id/deployment/aws/",
      "destination": "/machine-workload-identity/machine-id/deployment/aws/",
      "permanent": true
    },
    {
      "source": "/enroll-resources/machine-id/deployment/azure-devops/",
      "destination": "/machine-workload-identity/machine-id/deployment/azure-devops/",
      "permanent": true
    },
    {
      "source": "/enroll-resources/machine-id/deployment/azure/",
      "destination": "/machine-workload-identity/machine-id/deployment/azure/",
      "permanent": true
    },
    {
      "source": "/enroll-resources/machine-id/deployment/bitbucket/",
      "destination": "/machine-workload-identity/machine-id/deployment/bitbucket/",
      "permanent": true
    },
    {
      "source": "/enroll-resources/machine-id/deployment/circleci/",
      "destination": "/machine-workload-identity/machine-id/deployment/circleci/",
      "permanent": true
    },
    {
      "source": "/enroll-resources/machine-id/deployment/",
      "destination": "/machine-workload-identity/machine-id/deployment/",
      "permanent": true
    },
    {
      "source": "/enroll-resources/machine-id/deployment/gcp/",
      "destination": "/machine-workload-identity/machine-id/deployment/gcp/",
      "permanent": true
    },
    {
      "source": "/enroll-resources/machine-id/deployment/github-actions/",
      "destination": "/machine-workload-identity/machine-id/deployment/github-actions/",
      "permanent": true
    },
    {
      "source": "/enroll-resources/machine-id/deployment/gitlab/",
      "destination": "/machine-workload-identity/machine-id/deployment/gitlab/",
      "permanent": true
    },
    {
      "source": "/enroll-resources/machine-id/deployment/jenkins/",
      "destination": "/machine-workload-identity/machine-id/deployment/jenkins/",
      "permanent": true
    },
    {
      "source": "/enroll-resources/machine-id/deployment/kubernetes/",
      "destination": "/machine-workload-identity/machine-id/deployment/kubernetes/",
      "permanent": true
    },
    {
      "source": "/enroll-resources/machine-id/deployment/linux-tpm/",
      "destination": "/machine-workload-identity/machine-id/deployment/linux-tpm/",
      "permanent": true
    },
    {
      "source": "/enroll-resources/machine-id/deployment/linux/",
      "destination": "/machine-workload-identity/machine-id/deployment/linux/",
      "permanent": true
    },
    {
      "source": "/enroll-resources/machine-id/faq/",
      "destination": "/machine-workload-identity/machine-id/faq/",
      "permanent": true
    },
    {
      "source": "/enroll-resources/machine-id/getting-started/",
      "destination": "/machine-workload-identity/machine-id/getting-started/",
      "permanent": true
    },
    {
      "source": "/enroll-resources/machine-id/introduction/",
      "destination": "/machine-workload-identity/machine-id/introduction/",
      "permanent": true
    },
    {
      "source": "/enroll-resources/machine-id/",
      "destination": "/machine-workload-identity/machine-id/",
      "permanent": true
    },
    {
      "source": "/enroll-resources/machine-id/manifesto/",
      "destination": "/machine-workload-identity/machine-id/manifesto/",
      "permanent": true
    },
    {
      "source": "/enroll-resources/machine-id/troubleshooting/",
      "destination": "/machine-workload-identity/machine-id/troubleshooting/",
      "permanent": true
    },
    {
      "source": "/enroll-resources/workload-identity/aws-oidc-federation/",
      "destination": "/machine-workload-identity/workload-identity/aws-oidc-federation/",
      "permanent": true
    },
    {
      "source": "/enroll-resources/workload-identity/aws-roles-anywhere/",
      "destination": "/machine-workload-identity/workload-identity/aws-roles-anywhere/",
      "permanent": true
    },
    {
      "source": "/enroll-resources/workload-identity/azure-federated-credentials/",
      "destination": "/machine-workload-identity/workload-identity/azure-federated-credentials/",
      "permanent": true
    },
    {
      "source": "/enroll-resources/workload-identity/best-practices/",
      "destination": "/machine-workload-identity/workload-identity/best-practices/",
      "permanent": true
    },
    {
      "source": "/enroll-resources/workload-identity/federation/",
      "destination": "/machine-workload-identity/workload-identity/federation/",
      "permanent": true
    },
    {
      "source": "/enroll-resources/workload-identity/gcp-workload-identity-federation-jwt/",
      "destination": "/machine-workload-identity/workload-identity/gcp-workload-identity-federation-jwt/",
      "permanent": true
    },
    {
      "source": "/enroll-resources/workload-identity/getting-started/",
      "destination": "/machine-workload-identity/workload-identity/getting-started/",
      "permanent": true
    },
    {
      "source": "/enroll-resources/workload-identity/introduction/",
      "destination": "/machine-workload-identity/workload-identity/introduction/",
      "permanent": true
    },
    {
      "source": "/enroll-resources/workload-identity/jwt-svids/",
      "destination": "/machine-workload-identity/workload-identity/jwt-svids/",
      "permanent": true
    },
    {
      "source": "/enroll-resources/workload-identity/spiffe/",
      "destination": "/machine-workload-identity/workload-identity/spiffe/",
      "permanent": true
    },
    {
      "source": "/enroll-resources/workload-identity/tsh/",
      "destination": "/machine-workload-identity/workload-identity/tsh/",
      "permanent": true
    },
    {
      "source": "/enroll-resources/workload-identity/workload-attestation/",
      "destination": "/reference/workload-identity/workload-identity-api-and-workload-attestation/",
      "permanent": true
    },
    {
      "source": "/machine-workload-identity/workload-identity/workload-attestation/",
      "destination": "/reference/workload-identity/workload-identity-api-and-workload-attestation/",
      "permanent": true
    },
    {
      "source": "/machine-workload-identity/machine-id/deployment/bound-keypair/",
      "destination": "/reference/machine-id/bound-keypair/getting-started/",
      "permanent": true
    },
    {
      "source": "/enroll-resources/workload-identity/",
      "destination": "/machine-workload-identity/workload-identity/",
      "permanent": true
    },
    {
      "source": "/admin-guides/deploy-a-cluster/access-graph/",
      "destination": "/identity-security/access-graph/",
      "permanent": true
    },
    {
      "source": "/admin-guides/deploy-a-cluster/access-graph/identity-activity-center/",
      "destination": "/identity-security/access-graph/identity-activity-center/",
      "permanent": true
    },
    {
      "source": "/admin-guides/deploy-a-cluster/access-graph/self-hosted-helm/",
      "destination": "/identity-security/access-graph/self-hosted-helm/",
      "permanent": true
    },
    {
      "source": "/admin-guides/deploy-a-cluster/access-graph/self-hosted/",
      "destination": "/identity-security/access-graph/self-hosted/",
      "permanent": true
    },
    {
      "source": "/admin-guides/teleport-policy/crown-jewels/",
      "destination": "/identity-security/crown-jewels/",
      "permanent": true
    },
    {
      "source": "/admin-guides/teleport-policy/integrations/aws-sync/",
      "destination": "/identity-security/integrations/aws-sync/",
      "permanent": true
    },
    {
      "source": "/admin-guides/teleport-policy/integrations/azure-sync/",
      "destination": "/identity-security/integrations/azure-sync/",
      "permanent": true
    },
    {
      "source": "/admin-guides/teleport-policy/integrations/entra-id/",
      "destination": "/identity-security/integrations/entra-id/",
      "permanent": true
    },
    {
      "source": "/admin-guides/teleport-policy/integrations/github/",
      "destination": "/identity-security/integrations/github/",
      "permanent": true
    },
    {
      "source": "/admin-guides/teleport-policy/integrations/gitlab/",
      "destination": "/identity-security/integrations/gitlab/",
      "permanent": true
    },
    {
      "source": "/admin-guides/teleport-policy/integrations/",
      "destination": "/identity-security/integrations/",
      "permanent": true
    },
    {
      "source": "/admin-guides/teleport-policy/integrations/netiq/",
      "destination": "/identity-security/integrations/netiq/",
      "permanent": true
    },
    {
      "source": "/admin-guides/teleport-policy/integrations/ssh-keys-scan/",
      "destination": "/identity-security/integrations/ssh-keys-scan/",
      "permanent": true
    },
    {
      "source": "/admin-guides/teleport-policy/integrations/teleport/",
      "destination": "/identity-security/integrations/teleport/",
      "permanent": true
    },
    {
      "source": "/admin-guides/teleport-policy/policy-connections/",
      "destination": "/identity-security/policy-connections/",
      "permanent": true
    },
    {
      "source": "/admin-guides/teleport-policy/policy-how-to-use/",
      "destination": "/identity-security/policy-how-to-use/",
      "permanent": true
    },
    {
      "source": "/admin-guides/teleport-policy/",
      "destination": "/identity-security/teleport-policy/",
      "permanent": true
    },
    {
      "source": "/reference/architecture/proxy-peering/",
      "destination": "/admin-guides/management/operations/proxy-peering/",
      "permanent": true
    },
    {
      "source": "/admin-guides/access-controls/compliance-frameworks/",
      "destination": "/zero-trust-access/compliance-frameworks/",
      "permanent": true
    },
    {
      "source": "/admin-guides/access-controls/compliance-frameworks/fedramp/",
      "destination": "/zero-trust-access/compliance-frameworks/fedramp/",
      "permanent": true
    },
    {
      "source": "/admin-guides/access-controls/compliance-frameworks/soc2/",
      "destination": "/zero-trust-access/compliance-frameworks/soc2/",
      "permanent": true
    },
    {
      "source": "/admin-guides/access-controls/sso/adfs/",
      "destination": "/zero-trust-access/sso/adfs/",
      "permanent": true
    },
    {
      "source": "/admin-guides/access-controls/sso/azuread/",
      "destination": "/zero-trust-access/sso/azuread/",
      "permanent": true
    },
    {
      "source": "/admin-guides/access-controls/sso/github-sso/",
      "destination": "/zero-trust-access/sso/github-sso/",
      "permanent": true
    },
    {
      "source": "/admin-guides/access-controls/sso/gitlab/",
      "destination": "/zero-trust-access/sso/gitlab/",
      "permanent": true
    },
    {
      "source": "/admin-guides/access-controls/sso/google-workspace/",
      "destination": "/zero-trust-access/sso/google-workspace/",
      "permanent": true
    },
    {
      "source": "/admin-guides/access-controls/sso/keycloak/",
      "destination": "/zero-trust-access/sso/keycloak/",
      "permanent": true
    },
    {
      "source": "/admin-guides/access-controls/sso/oidc/",
      "destination": "/zero-trust-access/sso/oidc/",
      "permanent": true
    },
    {
      "source": "/admin-guides/access-controls/sso/okta/",
      "destination": "/zero-trust-access/sso/okta/",
      "permanent": true
    },
    {
      "source": "/admin-guides/access-controls/sso/one-login/",
      "destination": "/zero-trust-access/sso/one-login/",
      "permanent": true
    },
    {
      "source": "/admin-guides/access-controls/sso/",
      "destination": "/zero-trust-access/sso/",
      "permanent": true
    },
    {
      "source": "/admin-guides/infrastructure-as-code/",
      "destination": "/zero-trust-access/infrastructure-as-code/",
      "permanent": true
    },
    {
      "source": "/admin-guides/infrastructure-as-code/managing-resources/access-list/",
      "destination": "/zero-trust-access/infrastructure-as-code/managing-resources/access-list/",
      "permanent": true
    },
    {
      "source": "/admin-guides/infrastructure-as-code/managing-resources/agentless-ssh-servers/",
      "destination": "/zero-trust-access/infrastructure-as-code/managing-resources/agentless-ssh-servers/",
      "permanent": true
    },
    {
      "source": "/admin-guides/infrastructure-as-code/managing-resources/import-existing-resources/",
      "destination": "/zero-trust-access/infrastructure-as-code/managing-resources/import-existing-resources/",
      "permanent": true
    },
    {
      "source": "/admin-guides/infrastructure-as-code/managing-resources/login-rules-operator/",
      "destination": "/zero-trust-access/infrastructure-as-code/managing-resources/login-rules-operator/",
      "permanent": true
    },
    {
      "source": "/admin-guides/infrastructure-as-code/managing-resources/login-rules-terraform/",
      "destination": "/zero-trust-access/infrastructure-as-code/managing-resources/login-rules-terraform/",
      "permanent": true
    },
    {
      "source": "/admin-guides/infrastructure-as-code/managing-resources/",
      "destination": "/zero-trust-access/infrastructure-as-code/managing-resources/",
      "permanent": true
    },
    {
      "source": "/admin-guides/infrastructure-as-code/managing-resources/trusted-cluster/",
      "destination": "/zero-trust-access/infrastructure-as-code/managing-resources/trusted-cluster/",
      "permanent": true
    },
    {
      "source": "/admin-guides/infrastructure-as-code/managing-resources/user-and-role/",
      "destination": "/zero-trust-access/infrastructure-as-code/managing-resources/user-and-role/",
      "permanent": true
    },
    {
      "source": "/admin-guides/infrastructure-as-code/teleport-operator/secret-lookup/",
      "destination": "/zero-trust-access/infrastructure-as-code/teleport-operator/secret-lookup/",
      "permanent": true
    },
    {
      "source": "/admin-guides/infrastructure-as-code/teleport-operator/teleport-operator-helm/",
      "destination": "/zero-trust-access/infrastructure-as-code/teleport-operator/teleport-operator-helm/",
      "permanent": true
    },
    {
      "source": "/admin-guides/infrastructure-as-code/teleport-operator/teleport-operator-standalone/",
      "destination": "/zero-trust-access/infrastructure-as-code/teleport-operator/teleport-operator-standalone/",
      "permanent": true
    },
    {
      "source": "/admin-guides/infrastructure-as-code/teleport-operator/",
      "destination": "/zero-trust-access/infrastructure-as-code/teleport-operator/",
      "permanent": true
    },
    {
      "source": "/admin-guides/infrastructure-as-code/terraform-provider/ci-or-cloud/",
      "destination": "/zero-trust-access/infrastructure-as-code/terraform-provider/ci-or-cloud/",
      "permanent": true
    },
    {
      "source": "/admin-guides/infrastructure-as-code/terraform-provider/dedicated-server/",
      "destination": "/zero-trust-access/infrastructure-as-code/terraform-provider/dedicated-server/",
      "permanent": true
    },
    {
      "source": "/admin-guides/infrastructure-as-code/terraform-provider/local/",
      "destination": "/zero-trust-access/infrastructure-as-code/terraform-provider/local/",
      "permanent": true
    },
    {
      "source": "/admin-guides/infrastructure-as-code/terraform-provider/long-lived-credentials/",
      "destination": "/zero-trust-access/infrastructure-as-code/terraform-provider/long-lived-credentials/",
      "permanent": true
    },
    {
      "source": "/admin-guides/infrastructure-as-code/terraform-provider/spacelift/",
      "destination": "/zero-trust-access/infrastructure-as-code/terraform-provider/spacelift/",
      "permanent": true
    },
    {
      "source": "/admin-guides/infrastructure-as-code/terraform-provider/terraform-cloud/",
      "destination": "/zero-trust-access/infrastructure-as-code/terraform-provider/terraform-cloud/",
      "permanent": true
    },
    {
      "source": "/admin-guides/infrastructure-as-code/terraform-provider/",
      "destination": "/zero-trust-access/infrastructure-as-code/terraform-provider/",
      "permanent": true
    },
    {
      "source": "/admin-guides/infrastructure-as-code/terraform-starter/enroll-resources/",
      "destination": "/zero-trust-access/infrastructure-as-code/terraform-starter/enroll-resources/",
      "permanent": true
    },
    {
      "source": "/admin-guides/infrastructure-as-code/terraform-starter/rbac/",
      "destination": "/zero-trust-access/infrastructure-as-code/terraform-starter/rbac/",
      "permanent": true
    },
    {
      "source": "/admin-guides/infrastructure-as-code/terraform-starter/",
      "destination": "/zero-trust-access/infrastructure-as-code/terraform-starter/",
      "permanent": true
    },
    {
      "source": "/admin-guides/management/export-audit-events/datadog/",
      "destination": "/zero-trust-access/export-audit-events/datadog/",
      "permanent": true
    },
    {
      "source": "/admin-guides/management/export-audit-events/elastic-stack/",
      "destination": "/zero-trust-access/export-audit-events/elastic-stack/",
      "permanent": true
    },
    {
      "source": "/admin-guides/management/export-audit-events/",
      "destination": "/zero-trust-access/export-audit-events/",
      "permanent": true
    },
    {
      "source": "/admin-guides/management/export-audit-events/fluentd/",
      "destination": "/zero-trust-access/export-audit-events/fluentd/",
      "permanent": true
    },
    {
      "source": "/admin-guides/management/export-audit-events/panther/",
      "destination": "/zero-trust-access/export-audit-events/panther/",
      "permanent": true
    },
    {
      "source": "/admin-guides/management/export-audit-events/splunk/",
      "destination": "/zero-trust-access/export-audit-events/splunk/",
      "permanent": true
    },
    {
      "source": "/model-context-preview/",
      "destination": "/connect-your-client/model-context-protocol/",
      "permanent": true
    },
    {
      "source": "/admin-guides/access-controls/idps/",
      "destination": "/identity-governance/idps/",
      "permanent": true
    },
    {
      "source": "/admin-guides/access-controls/idps/saml-attribute-mapping/",
      "destination": "/identity-governance/idps/saml-attribute-mapping/",
      "permanent": true
    },
    {
      "source": "/admin-guides/access-controls/idps/saml-gcp-workforce-identity-federation/",
      "destination": "/identity-governance/idps/saml-gcp-workforce-identity-federation/",
      "permanent": true
    },
    {
      "source": "/admin-guides/access-controls/idps/saml-grafana/",
      "destination": "/identity-governance/idps/saml-grafana/",
      "permanent": true
    },
    {
      "source": "/admin-guides/access-controls/idps/saml-guide/",
      "destination": "/identity-governance/idps/saml-guide/",
      "permanent": true
    },
    {
      "source": "/admin-guides/access-controls/idps/saml-microsoft-entra-external-id/",
      "destination": "/identity-governance/idps/saml-microsoft-entra-external-id/",
      "permanent": true
    }
  ]
}<|MERGE_RESOLUTION|>--- conflicted
+++ resolved
@@ -17,11 +17,7 @@
       "aws_secret_access_key": "zyxw9876-this-is-an-example"
     },
     "cloud": {
-<<<<<<< HEAD
-      "version": "17.5.4",
-=======
       "version": "17.5.6",
->>>>>>> 945b1c6f
       "major_version": "17",
       "sla": {
         "monthly_percentage": "99.9%",
