{
  "navigation": [
    {
      "icon": "home",
      "title": "Home",
      "entries": [
        {
          "title": "Introduction to Teleport",
          "slug": "/"
        },
        {
          "title": "Documentation Overview",
          "slug": "/documentation-overview/"
        },
        {
          "title": "Core Concepts",
          "slug": "/core-concepts/"
        },
        {
          "title": "Installation",
          "slug": "/installation/"
        },
        {
          "title": "Upgrading",
          "slug": "/upgrading/",
          "entries": [
            {
              "title": "Compatibility Overview",
              "slug": "/upgrading/overview/"
            },
            {
              "title": "Set up Automatic Agent Updates",
              "slug": "/upgrading/automatic-agent-updates/"
            },
            {
              "title": "Updating Reference",
              "slug": "/upgrading/reference/"
            }
          ]
        },
        {
          "title": "FAQ",
          "slug": "/faq/"
        },
        {
          "title": "Usage Reporting and Billing",
          "slug": "/usage-billing/",
          "forScopes": [
            "cloud",
            "enterprise"
          ]
        },
        {
          "title": "Upcoming Releases",
          "slug": "/upcoming-releases/"
        },
        {
          "title": "Changelog",
          "slug": "/changelog/"
        },
        {
          "title": "Teleport Assist",
          "slug": "/ai-assist/",
          "forScopes": [
            "oss",
            "team"
          ]
        }
      ]
    },
    {
      "icon": "success",
      "title": "Choose an Edition",
      "entries": [
        {
          "title": "Introduction",
          "slug": "/choose-an-edition/introduction/"
        },
        {
          "title": "Migrate to Cloud-Hosted Enterprise",
          "slug": "/choose-an-edition/migrate-to-cloud/"
        },
        {
          "title": "Teleport Enterprise Cloud",
          "slug": "/choose-an-edition/teleport-cloud/introduction/",
          "forScopes": [
            "cloud"
          ],
          "entries": [
            {
              "title": "Get Started",
              "slug": "/choose-an-edition/teleport-cloud/get-started/",
              "forScopes": [
                "cloud"
              ]
            },
            {
              "title": "Architecture",
              "slug": "/choose-an-edition/teleport-cloud/architecture/",
              "forScopes": [
                "cloud"
              ]
            },
            {
              "title": "External Audit Storage",
              "slug": "/choose-an-edition/teleport-cloud/external-audit-storage/",
              "forScopes": [
                "cloud"
              ]
            },
            {
              "title": "FAQ",
              "slug": "/choose-an-edition/teleport-cloud/faq/",
              "forScopes": [
                "cloud"
              ]
            }
          ]
        },
        {
          "title": "Teleport Enterprise",
          "slug": "/choose-an-edition/teleport-enterprise/introduction/",
          "forScopes": [
            "enterprise"
          ],
          "entries": [
            {
              "title": "HSM",
              "slug": "/choose-an-edition/teleport-enterprise/hsm/",
              "forScopes": [
                "enterprise"
              ]
            },
            {
              "title": "AWS KMS",
              "slug": "/choose-an-edition/teleport-enterprise/aws-kms/",
              "forScopes": [
                "enterprise"
              ]
            },
            {
              "title": "Google Cloud KMS",
              "slug": "/choose-an-edition/teleport-enterprise/gcp-kms/",
              "forScopes": [
                "enterprise"
              ]
            },
            {
              "title": "Enterprise License File",
              "slug": "/choose-an-edition/teleport-enterprise/license/",
              "forScopes": [
                "enterprise"
              ]
            }
          ]
        }
      ]
    },
    {
      "icon": "quickstart",
      "title": "Deploy a Cluster",
      "entries": [
        {
          "title": "Introduction",
          "slug": "/deploy-a-cluster/introduction/",
          "forScopes": [
            "oss",
            "enterprise"
          ]
        },
        {
          "title": "Linux Demo",
          "slug": "/deploy-a-cluster/linux-demo/"
        },
        {
          "title": "High Availability Deployments",
          "slug": "/deploy-a-cluster/high-availability/",
          "forScopes": [
            "oss",
            "enterprise"
          ]
        },
        {
          "title": "Deploy with Helm",
          "slug": "/deploy-a-cluster/helm-deployments/",
          "forScopes": [
            "oss",
            "enterprise"
          ],
          "entries": [
            {
              "title": "Deploy Teleport on Kubernetes",
              "slug": "/deploy-a-cluster/helm-deployments/kubernetes-cluster/",
              "forScopes": [
                "oss",
                "enterprise"
              ]
            },
            {
              "title": "AWS EKS Cluster",
              "slug": "/deploy-a-cluster/helm-deployments/aws/",
              "forScopes": [
                "oss",
                "enterprise"
              ]
            },
            {
              "title": "Google Cloud GKE Cluster",
              "slug": "/deploy-a-cluster/helm-deployments/gcp/",
              "forScopes": [
                "oss",
                "enterprise"
              ]
            },
            {
              "title": "Azure AKS Cluster",
              "slug": "/deploy-a-cluster/helm-deployments/azure/",
              "forScopes": [
                "oss",
                "enterprise"
              ]
            },
            {
              "title": "DigitalOcean Kubernetes Cluster",
              "slug": "/deploy-a-cluster/helm-deployments/digitalocean/",
              "forScopes": [
                "oss",
                "enterprise"
              ]
            },
            {
              "title": "Customize Deployment Config",
              "slug": "/deploy-a-cluster/helm-deployments/custom/",
              "forScopes": [
                "oss",
                "enterprise"
              ]
            },
            {
              "title": "Migrating from v11 to v12",
              "slug": "/deploy-a-cluster/helm-deployments/migration-v12/",
              "forScopes": [
                "oss",
                "enterprise"
              ]
            },
            {
              "title": "Kubernetes 1.25 and PSP removal",
              "slug": "/deploy-a-cluster/helm-deployments/migration-kubernetes-1-25-psp/",
              "forScopes": [
                "oss",
                "enterprise"
              ]
            }
          ]
        },
        {
          "title": "Deploy to your Cloud",
          "slug": "/deploy-a-cluster/deployments/",
          "forScopes": [
            "oss",
            "enterprise"
          ],
          "entries": [
            {
              "title": "AWS HA Terraform",
              "slug": "/deploy-a-cluster/deployments/aws-ha-autoscale-cluster-terraform/",
              "forScopes": [
                "oss",
                "enterprise"
              ]
            },
            {
              "title": "AWS Single-Instance Terraform",
              "slug": "/deploy-a-cluster/deployments/aws-starter-cluster-terraform/",
              "forScopes": [
                "oss",
                "enterprise"
              ]
            },
            {
              "title": "AWS Multi-Region Proxy Deployment",
              "slug": "/deploy-a-cluster/deployments/aws-gslb-proxy-peering-ha-deployment/",
              "forScopes": [
                "enterprise"
              ]
            },
            {
              "title": "GCP",
              "slug": "/deploy-a-cluster/deployments/gcp/",
              "forScopes": [
                "oss",
                "enterprise"
              ]
            },
            {
              "title": "IBM",
              "slug": "/deploy-a-cluster/deployments/ibm/",
              "forScopes": [
                "oss",
                "enterprise"
              ]
            }
          ]
        }
      ]
    },
    {
      "icon": "lock",
      "title": "Manage Access",
      "entries": [
        {
          "title": "Introduction",
          "slug": "/access-controls/introduction/"
        },
        {
          "title": "Getting Started",
          "slug": "/access-controls/getting-started/"
        },
        {
          "title": "Cluster Access and RBAC",
          "slug": "/access-controls/guides/",
          "entries": [
            {
              "title": "Role Templates",
              "slug": "/access-controls/guides/role-templates/"
            },
            {
              "title": "Session Locking",
              "slug": "/access-controls/guides/locking/"
            },
            {
              "title": "Passwordless",
              "slug": "/access-controls/guides/passwordless/"
            },
            {
              "title": "Second Factor - WebAuthn",
              "slug": "/access-controls/guides/webauthn/"
            },
            {
              "title": "Per-session MFA",
              "slug": "/access-controls/guides/per-session-mfa/"
            },
            {
              "title": "MFA for Administrative Actions",
              "slug": "/access-controls/guides/mfa-for-admin-actions/"
            },
            {
              "title": "Dual Authorization",
              "slug": "/access-controls/guides/dual-authz/",
              "forScopes": [
                "enterprise",
                "cloud"
              ]
            },
            {
              "title": "Impersonation",
              "slug": "/access-controls/guides/impersonation/"
            },
            {
              "title": "Moderated Sessions",
              "slug": "/access-controls/guides/moderated-sessions/",
              "forScopes": [
                "enterprise",
                "cloud"
              ]
            },
            {
              "title": "Hardware Key Support",
              "slug": "/access-controls/guides/hardware-key-support/",
              "forScopes": [
                "enterprise",
                "cloud"
              ]
            },
            {
              "title": "Headless WebAuthn",
              "slug": "/access-controls/guides/headless/"
            },
            {
              "title": "IP Pinning ",
              "slug": "/access-controls/guides/ip-pinning/",
              "forScopes": [
                "enterprise",
                "cloud"
              ]
            }
          ]
        },
        {
          "title": "Single Sign-On (SSO)",
          "slug": "/access-controls/sso/",
          "forScopes": [
            "oss",
            "enterprise",
            "cloud"
          ],
          "entries": [
            {
              "title": "Active Directory (ADFS)",
              "slug": "/access-controls/sso/adfs/",
              "forScopes": [
                "enterprise",
                "cloud"
              ]
            },
            {
              "title": "Azure Active Directory",
              "slug": "/access-controls/sso/azuread/",
              "forScopes": [
                "enterprise",
                "cloud"
              ]
            },
            {
              "title": "GitHub",
              "slug": "/access-controls/sso/github-sso/",
              "forScopes": [
                "oss",
                "enterprise",
                "cloud"
              ]
            },
            {
              "title": "GitLab",
              "slug": "/access-controls/sso/gitlab/",
              "forScopes": [
                "enterprise",
                "cloud"
              ]
            },
            {
              "title": "Google Workspace",
              "slug": "/access-controls/sso/google-workspace/",
              "forScopes": [
                "enterprise",
                "cloud"
              ]
            },
            {
              "title": "OIDC",
              "slug": "/access-controls/sso/oidc/",
              "forScopes": [
                "enterprise",
                "cloud"
              ]
            },
            {
              "title": "Okta",
              "slug": "/access-controls/sso/okta/",
              "forScopes": [
                "enterprise",
                "cloud"
              ]
            },
            {
              "title": "OneLogin",
              "slug": "/access-controls/sso/one-login/",
              "forScopes": [
                "enterprise",
                "cloud"
              ]
            }
          ]
        },
        {
          "title": "Teleport as an IdP",
          "slug": "/access-controls/idps/",
          "forScopes": [
            "enterprise",
            "cloud"
          ],
          "entries": [
            {
              "title": "SAML Identity Provider Guide",
              "slug": "/access-controls/idps/saml-guide/",
              "forScopes": [
                "enterprise",
                "cloud"
              ]
            },
            {
              "title": "SAML Attribute Mapping",
              "slug": "/access-controls/idps/saml-attribute-mapping/",
              "forScopes": [
                "enterprise",
                "cloud"
              ]
            },
            {
              "title": "Authenticate to Grafana with Teleport SAML",
              "slug": "/access-controls/idps/saml-grafana/",
              "forScopes": [
                "enterprise",
                "cloud"
              ]
            },
            {
              "title": "GCP Workforce Identity Federation",
              "slug": "/access-controls/idps/saml-gcp-workforce-identity-federation/",
              "forScopes": [
                "enterprise",
                "cloud"
              ]
            },
            {
              "title": "SAML Identity Provider Reference",
              "slug": "/access-controls/idps/saml-reference/",
              "forScopes": [
                "enterprise",
                "cloud"
              ]
            }
          ]
        },
        {
          "title": "Login Rules",
          "slug": "/access-controls/login-rules/",
          "forScopes": [
            "enterprise",
            "cloud"
          ],
          "entries": [
            {
              "title": "Set Up Login Rules",
              "slug": "/access-controls/login-rules/guide/",
              "forScopes": [
                "enterprise",
                "cloud"
              ]
            },
            {
              "title": "Login Rules Reference",
              "slug": "/access-controls/login-rules/reference/",
              "forScopes": [
                "enterprise",
                "cloud"
              ]
            },
            {
              "title": "Terraform",
              "slug": "/access-controls/login-rules/terraform/",
              "forScopes": [
                "enterprise",
                "cloud"
              ]
            },
            {
              "title": "Kubernetes Operator",
              "slug": "/access-controls/login-rules/kubernetes/",
              "forScopes": [
                "enterprise"
              ]
            }
          ]
        },
        {
          "title": "Device Trust",
          "slug": "/access-controls/device-trust/",
          "forScopes": [
            "enterprise",
            "cloud"
          ],
          "entries": [
            {
              "title": "Getting Started",
              "slug": "/access-controls/device-trust/guide/",
              "forScopes": [
                "enterprise",
                "cloud"
              ]
            },
            {
              "title": "Manage Trusted Devices",
              "slug": "/access-controls/device-trust/device-management/",
              "forScopes": [
                "enterprise",
                "cloud"
              ]
            },
            {
              "title": "Enforce Device Trust",
              "slug": "/access-controls/device-trust/enforcing-device-trust/",
              "forScopes": [
                "enterprise",
                "cloud"
              ]
            },
            {
              "title": "Jamf Pro Integration",
              "slug": "/access-controls/device-trust/jamf-integration/",
              "forScopes": [
                "enterprise",
                "cloud"
              ]
            }
          ]
        },
        {
          "title": "Access Lists",
          "slug": "/access-controls/access-lists/",
          "forScopes": [
            "enterprise",
            "cloud"
          ],
          "entries": [
            {
              "title": "Getting Started with Access Lists",
              "slug": "/access-controls/access-lists/guide/",
              "forScopes": [
                "enterprise",
                "cloud"
              ]
            },
            {
              "title": "Reference",
              "slug": "/access-controls/access-lists/reference/",
              "forScopes": [
                "enterprise",
                "cloud"
              ]
            }
          ]
        },
        {
          "title": "Teleport Policy",
          "slug": "/access-controls/teleport-policy/getting-started-policy/",
          "forScopes": [
            "enterprise",
            "cloud"
          ],
          "entries": [
            {
              "title": "Teleport Policy Integrations",
              "slug": "/access-controls/teleport-policy/policy-integrations/",
              "forScopes": [
                "enterprise",
                "cloud"
              ]
            },
            {
              "title": "Teleport Policy Connections",
              "slug": "/access-controls/teleport-policy/policy-connections/",
              "forScopes": [
                "enterprise",
                "cloud"
              ]
            },
            {
              "title": "Teleport Policy Usage",
              "slug": "/access-controls/teleport-policy/policy-how-to-use/",
              "forScopes": [
                "enterprise",
                "cloud"
              ]
            },
            {
              "title": "Teleport Policy for Self-Hosted Clusters",
              "slug": "/access-controls/access-graph/self-hosted/",
              "forScopes": [
                "enterprise"
              ]
            },
            {
              "title": "Teleport Policy for Self-Hosted Clusters with Helm",
              "slug": "/access-controls/access-graph/self-hosted-helm/",
              "forScopes": [
                "enterprise"
              ]
            },
            {
              "title": "Analyze AWS IAM policies",
              "slug": "/access-controls/access-graph/aws-sync/",
              "forScopes": [
                "cloud",
                "enterprise"
              ]
            },
            {
              "title": "Analyze Entra ID policies",
              "slug": "/access-controls/access-graph/entra-id/",
              "forScopes": [
                "cloud",
                "enterprise"
              ]
            },
            {
              "title": "Analyze GitLab permissions",
              "slug": "/access-controls/access-graph/gitlab/",
              "forScopes": [
                "cloud",
                "enterprise"
              ]
            }
          ]
        },
        {
          "title": "Access Monitoring",
          "slug": "/access-controls/access-monitoring/",
          "forScopes": [
            "team",
            "cloud",
            "enterprise",
            "oss"
          ]
        },
        {
          "title": "Access Requests",
          "slug": "/access-controls/access-requests/",
          "forScopes": [
            "oss",
            "enterprise",
            "cloud"
          ],
          "entries": [
            {
              "title": "Role Requests",
              "slug": "/access-controls/access-requests/role-requests/",
              "forScopes": [
                "enterprise",
                "cloud"
              ]
            },
            {
              "title": "Resource Requests",
              "slug": "/access-controls/access-requests/resource-requests/",
              "forScopes": [
                "enterprise",
                "cloud"
              ]
            },
            {
              "title": "Configure Access Requests",
              "slug": "/access-controls/access-requests/access-request-configuration/",
              "forScopes": [
                "enterprise",
                "cloud"
              ]
            },
            {
              "title": "Access Requests in Teleport Community Edition",
              "slug": "/access-controls/access-requests/oss-role-requests/",
              "forScopes": [
                "oss"
              ]
            }
          ]
        },
        {
          "title": "Access Request Plugins",
          "slug": "/access-controls/access-request-plugins/",
          "forScopes": [
            "enterprise",
            "cloud"
          ],
          "entries": [
            {
              "title": "Mattermost",
              "slug": "/access-controls/access-request-plugins/ssh-approval-mattermost/",
              "forScopes": [
                "enterprise",
                "cloud"
              ]
            },
            {
              "title": "Microsoft Teams",
              "slug": "/access-controls/access-request-plugins/ssh-approval-msteams/",
              "forScopes": [
                "enterprise",
                "cloud"
              ]
            },
            {
              "title": "PagerDuty",
              "slug": "/access-controls/access-request-plugins/ssh-approval-pagerduty/",
              "forScopes": [
                "enterprise",
                "cloud"
              ]
            },
            {
              "title": "Opsgenie",
              "slug": "/access-controls/access-request-plugins/opsgenie/",
              "forScopes": [
                "enterprise",
                "cloud"
              ]
            },
            {
              "title": "ServiceNow",
              "slug": "/access-controls/access-request-plugins/servicenow/",
              "forScopes": [
                "enterprise",
                "cloud"
              ]
            },
            {
              "title": "Jira",
              "slug": "/access-controls/access-request-plugins/ssh-approval-jira/",
              "forScopes": [
                "enterprise",
                "cloud"
              ]
            },
            {
              "title": "Slack",
              "slug": "/access-controls/access-request-plugins/ssh-approval-slack/",
              "forScopes": [
                "enterprise",
                "cloud"
              ]
            },
            {
              "title": "Email",
              "slug": "/access-controls/access-request-plugins/ssh-approval-email/",
              "forScopes": [
                "enterprise",
                "cloud"
              ]
            },
            {
              "title": "Discord",
              "slug": "/access-controls/access-request-plugins/ssh-approval-discord/",
              "forScopes": [
                "enterprise",
                "cloud"
              ]
            },
            {
              "title": "Notification Routing Rules",
              "slug": "/access-controls/access-request-plugins/notification-routing-rules/",
              "forScopes": [
                "enterprise",
                "cloud"
              ]
            }
          ]
        },
        {
          "title": "Compliance Frameworks",
          "slug": "/access-controls/compliance-frameworks/",
          "forScopes": [
            "enterprise",
            "cloud"
          ],
          "entries": [
            {
              "title": "FedRAMP",
              "slug": "/access-controls/compliance-frameworks/fedramp/",
              "forScopes": [
                "enterprise"
              ]
            },
            {
              "title": "SOC 2",
              "slug": "/access-controls/compliance-frameworks/soc2/",
              "forScopes": [
                "enterprise",
                "cloud"
              ]
            }
          ]
        },
        {
          "title": "Reference",
          "slug": "/access-controls/reference/"
        }
      ]
    },
    {
      "icon": "wrench",
      "title": "Manage your Cluster",
      "entries": [
        {
          "title": "Introduction",
          "slug": "/management/introduction/"
        },
        {
          "title": "Using Dynamic Resources",
          "slug": "/management/dynamic-resources/",
          "entries": [
            {
              "title": "Managing Users and Roles",
              "slug": "/management/dynamic-resources/user-and-role/"
            },
            {
              "title": "Registering Agentless OpenSSH",
              "slug": "/management/dynamic-resources/agentless-ssh-servers/"
            },
            {
              "title": "Managing Access Lists",
              "slug": "/management/dynamic-resources/access-list/"
            },
            {
              "title": "Kubernetes Operator",
              "slug": "/management/dynamic-resources/teleport-operator/"
            },
            {
              "title": "Kubernetes Operator in teleport-cluster Helm chart",
              "slug": "/management/dynamic-resources/teleport-operator-helm/",
              "forScopes": [
                "oss",
                "enterprise"
              ]
            },
            {
              "title": "Standalone Kubernetes Operator",
              "slug": "/management/dynamic-resources/teleport-operator-standalone/"
            },
            {
              "title": "Set up the Terraform Provider",
              "slug": "/management/dynamic-resources/terraform-provider/"
            }
          ]
        },
        {
          "title": "Admin Guides",
          "slug": "/management/admin/",
          "entries": [
            {
              "title": "Trusted Clusters",
              "slug": "/management/admin/trustedclusters/"
            },
            {
              "title": "Labels",
              "slug": "/management/admin/labels/"
            },
            {
              "title": "Local Users",
              "slug": "/management/admin/users/"
            },
            {
              "title": "Troubleshooting",
              "slug": "/management/admin/troubleshooting/"
            },
            {
              "title": "Run Teleport as a Daemon",
              "slug": "/management/admin/daemon/"
            },
            {
              "title": "Run Teleport with Self-Signed Certificates",
              "slug": "/management/admin/self-signed-certs/",
              "forScopes": [
                "oss",
                "enterprise"
              ]
            },
            {
              "title": "Uninstall Teleport",
              "slug": "/management/admin/uninstall-teleport/"
            }
          ]
        },
        {
          "title": "Operations",
          "slug": "/management/operations/",
          "entries": [
            {
              "title": "Scaling",
              "slug": "/management/operations/scaling/",
              "forScopes": [
                "oss",
                "enterprise"
              ]
            },
            {
              "title": "Backup and Restore",
              "slug": "/management/operations/backup-restore/"
            },
            {
              "title": "Cert Authority Rotation",
              "slug": "/management/operations/ca-rotation/"
            },
            {
              "title": "Database Cert Authority Rotation",
              "slug": "/management/operations/db-ca-rotation/"
            },
            {
              "title": "TLS Routing Migration",
              "slug": "/management/operations/tls-routing/",
              "forScopes": [
                "oss",
                "enterprise"
              ]
            },
            {
              "title": "Proxy Peering Migration",
              "slug": "/management/operations/proxy-peering/",
              "forScopes": [
                "enterprise"
              ]
            },
            {
              "title": "Database CA Migrations",
              "slug": "/management/operations/db-ca-migrations/"
            }
          ]
        },
        {
          "title": "Secure Practices",
          "slug": "/management/security/",
          "entries": [
            {
              "title": "Restrict Access for Privileged Accounts",
              "slug": "/management/security/restrict-privileges/"
            },
            {
              "title": "Reducing the Blast Radius of Attacks",
              "slug": "/management/security/reduce-blast-radius/"
            },
            {
              "title": "PROXY Protocol",
              "slug": "/management/security/proxy-protocol/",
              "forScopes": [
                "enterprise",
                "oss"
              ]
            }
          ]
        },
        {
          "title": "Integrations",
          "slug": "/management/guides/",
          "entries": [
            {
              "title": "EC2 Tags",
              "slug": "/management/guides/ec2-tags/"
            },
            {
              "title": "GCP Tags and Labels",
              "slug": "/management/guides/gcp-tags/"
            },
            {
              "title": "Using Teleport's CA with GitHub",
              "slug": "/management/guides/ssh-key-extensions/"
            },
            {
              "title": "AWS OIDC Integration",
              "slug": "/management/guides/awsoidc-integration/"
            }
          ]
        },
        {
          "title": "Diagnostics",
          "slug": "/management/diagnostics/",
          "entries": [
            {
              "title": "Health Monitoring",
              "slug": "/management/diagnostics/monitoring/",
              "forScopes": [
                "oss",
                "enterprise",
                "cloud"
              ]
            },
            {
              "title": "Metrics",
              "slug": "/management/diagnostics/metrics/",
              "forScopes": [
                "oss",
                "enterprise",
                "cloud"
              ]
            },
            {
              "title": "Collecting Profiles",
              "slug": "/management/diagnostics/profiles/",
              "forScopes": [
                "oss",
                "enterprise",
                "cloud"
              ]
            },
            {
              "title": "Distributed Tracing",
              "slug": "/management/diagnostics/tracing/",
              "forScopes": [
                "oss",
                "enterprise",
                "cloud"
              ]
            }
          ]
        },
        {
          "title": "Exporting Audit Events",
          "slug": "/management/export-audit-events/",
          "entries": [
            {
              "title": "Export Audit Events to Fluentd",
              "slug": "/management/export-audit-events/fluentd/"
            },
            {
              "title": "Export Audit Events to Datadog",
              "slug": "/management/export-audit-events/datadog/"
            },
            {
              "title": "Export Audit Events to the Elastic Stack",
              "slug": "/management/export-audit-events/elastic-stack/"
            },
            {
              "title": "Export Audit Events to Panther",
              "slug": "/management/export-audit-events/panther/"
            },
            {
              "title": "Export Audit Events to Splunk",
              "slug": "/management/export-audit-events/splunk/"
            }
          ]
        }
      ]
    },
    {
      "icon": "connect",
      "title": "Connect your Client",
      "entries": [
        {
          "title": "Introduction",
          "slug": "/connect-your-client/introduction/"
        },
        {
          "title": "Using tsh",
          "slug": "/connect-your-client/tsh/"
        },
        {
          "title": "Using the Web UI",
          "slug": "/connect-your-client/web-ui/"
        },
        {
          "title": "Using Teleport Connect",
          "slug": "/connect-your-client/teleport-connect/"
        },
        {
          "title": "Using PuTTY and WinSCP",
          "slug": "/connect-your-client/putty-winscp/"
        },
        {
          "title": "Database GUI Clients",
          "slug": "/connect-your-client/gui-clients/"
        }
      ]
    },
    {
      "title": "Enroll Resources",
      "icon": "layers",
      "generateFrom": "enroll-resources",
      "entries": []
    },
    {
      "icon": "list",
      "title": "API",
      "entries": [
        {
          "title": "Introduction",
          "slug": "/api/introduction/"
        },
        {
          "title": "Getting Started",
          "slug": "/api/getting-started/"
        },
        {
          "title": "Architecture",
          "slug": "/api/architecture/"
        },
        {
          "title": "How to Build an Access Request Plugin",
          "slug": "/api/access-plugin/",
          "forScopes": [
            "enterprise",
            "cloud"
          ]
        },
        {
          "title": "Automatically Register Teleport Agents",
          "slug": "/api/automatically-register-agents/"
        },
        {
          "title": "Automatically Generate Roles",
          "slug": "/api/rbac/"
        }
      ]
    },
    {
      "icon": "book",
      "title": "Reference",
      "entries": [
        {
          "title": "Introduction",
          "slug": "/reference/introduction/"
        },
        {
          "title": "Config File",
          "slug": "/reference/config/"
        },
        {
          "title": "Config Resources",
          "slug": "/reference/resources/"
        },
        {
          "title": "Command Line",
          "slug": "/reference/cli/",
          "entries": [
            {
              "title": "teleport",
              "slug": "/reference/cli/teleport/"
            },
            {
              "title": "tsh",
              "slug": "/reference/cli/tsh/"
            },
            {
              "title": "tctl",
              "slug": "/reference/cli/tctl/"
            },
            {
              "title": "tbot",
              "slug": "/reference/cli/tbot/"
            }
          ]
        },
        {
          "title": "Metrics",
          "slug": "/reference/metrics/"
        },
        {
          "title": "Terraform Resources",
          "slug": "/reference/terraform-provider/"
        },
        {
          "title": "Audit Events and Records",
          "slug": "/reference/audit/"
        },
        {
          "title": "Authentication",
          "slug": "/reference/authentication/"
        },
        {
          "title": "Storage Backends",
          "slug": "/reference/backends/",
          "forScopes": [
            "oss",
            "enterprise"
          ]
        },
        {
          "title": "Join Methods",
          "slug": "/reference/join-methods/"
        },
        {
          "title": "Networking",
          "slug": "/reference/networking/"
        },
        {
          "title": "Predicate Language",
          "slug": "/reference/predicate-language/"
        },
        {
          "title": "Signals",
          "slug": "/reference/signals/"
        },
        {
          "title": "User Types",
          "slug": "/reference/user-types/"
        },
        {
          "title": "Helm Charts",
          "slug": "/reference/helm-reference/",
          "entries": [
            {
              "title": "teleport-cluster",
              "slug": "/reference/helm-reference/teleport-cluster/",
              "forScopes": [
                "oss",
                "enterprise"
              ]
            },
            {
              "title": "teleport-kube-agent",
              "slug": "/reference/helm-reference/teleport-kube-agent/"
            },
            {
              "title": "teleport-operator",
              "slug": "/reference/helm-reference/teleport-operator/"
            },
            {
              "title": "teleport-access-graph",
              "slug": "/reference/helm-reference/teleport-access-graph/",
              "forScopes": [
                "enterprise"
              ]
            },
            {
              "title": "teleport-plugin-event-handler",
              "slug": "/reference/helm-reference/teleport-plugin-event-handler/"
            },
            {
              "title": "teleport-plugin-jira",
              "slug": "/reference/helm-reference/teleport-plugin-jira/"
            },
            {
              "title": "teleport-plugin-pagerduty",
              "slug": "/reference/helm-reference/teleport-plugin-pagerduty/"
            },
            {
              "title": "teleport-plugin-mattermost",
              "slug": "/reference/helm-reference/teleport-plugin-mattermost/"
            },
            {
              "title": "teleport-plugin-slack",
              "slug": "/reference/helm-reference/teleport-plugin-slack/"
            }
          ]
        }
      ]
    },
    {
      "icon": "integrations",
      "title": "Architecture",
      "entries": [
        {
          "title": "Introduction",
          "slug": "/architecture/introduction/"
        },
        {
          "title": "Authentication",
          "slug": "/architecture/authentication/"
        },
        {
          "title": "Authorization",
          "slug": "/architecture/authorization/"
        },
        {
          "title": "Teleport Proxy",
          "slug": "/architecture/proxy/"
        },
        {
          "title": "Trusted Clusters",
          "slug": "/architecture/trustedclusters/"
        },
        {
          "title": "Teleport Agents",
          "slug": "/architecture/agents/"
        },
        {
          "title": "Session Recording",
          "slug": "/architecture/session-recording/"
        },
        {
          "title": "TLS Routing",
          "slug": "/architecture/tls-routing/"
        },
        {
          "title": "Proxy Peering",
          "slug": "/architecture/proxy-peering/",
          "forScopes": [
            "enterprise"
          ]
        },
        {
          "title": "Agent Update Management",
          "slug": "/architecture/agent-update-management/",
          "forScopes": [
            "enterprise",
            "cloud"
          ]
        }
      ]
    }
  ],
  "variables": {
    "clusterDefaults": {
      "clusterName": "teleport.example.com",
      "username": "myuser",
      "nodeIP": "ip-172-31-35-170"
    },
    "access_graph": {
      "version": "1.20.4"
    },
    "ansible": {
      "min_version": "2.9.6"
    },
    "aws": {
      "aws_access_key": "abcd1234-this-is-an-example",
      "aws_secret_access_key": "zyxw9876-this-is-an-example"
    },
    "cloud": {
<<<<<<< HEAD
      "version": "16.1.0",
      "major_version": "16",
=======
      "version": "15.4.7",
      "major_version": "15",
>>>>>>> 0e97830a
      "sla": {
        "monthly_percentage": "99.9%",
        "monthly_downtime": "44 minutes"
      }
    },
    "devicetrust": {
      "asset_tag": "C00AA0AAAA0A",
      "enroll_token": "AAAAAAAAAAAAAAAAAAAAAAAA-this-is-an-example",
      "device_id": "9cdfc0ad-64b7-4d9c-this-is-an-example"
    },
    "docker": {
      "version": "20.10.7",
      "compose": {
        "version": "1.25.0"
      }
    },
    "fedramp": {
      "control_url": "https://csrc.nist.gov/Projects/risk-management/sp800-53-controls/release-search#!/control?version=5.1&number="
    },
    "fluentd": {
      "version": "1.12.4"
    },
    "helm": {
      "version": "3.4.2"
    },
    "kubernetes": {
      "major_version": "1",
      "minor_version": "17"
    },
    "mongodb": {
      "min_version": "3.6"
    },
    "presets": {
      "tokens": {
        "first": "abcd123-insecure-do-not-use-this",
        "second": "efgh456-insecure-do-not-use-this",
        "third": "ijkl789-insecure-do-not-use-this"
      },
      "ca_pin": "sha256:abdc1245efgh5678abdc1245efgh5678abdc1245efgh5678abdc1245efgh5678"
    },
    "teleport": {
      "git": "api/14.0.0-gd1e081e",
      "major_version": "15",
      "version": "15.4.10",
      "url": "teleport.example.com",
      "golang": "1.21",
      "plugin": {
        "version": "15.4.10"
      },
      "helm_repo_url": "https://charts.releases.teleport.dev",
      "latest_oss_docker_image": "public.ecr.aws/gravitational/teleport-distroless:15.4.10",
      "latest_oss_debug_docker_image": "public.ecr.aws/gravitational/teleport-distroless-debug:15.4.10",
      "latest_ent_docker_image": "public.ecr.aws/gravitational/teleport-ent-distroless:15.4.10",
      "latest_ent_debug_docker_image": "public.ecr.aws/gravitational/teleport-ent-distroless-debug:15.4.10"
    },
    "terraform": {
      "version": "1.0.0"
    },
    "db_ca": {
      "released_version": "10"
    },
    "db_client_ca": {
      "released_version": {
        "v13": "13.4.17",
        "v14": "14.3.7",
        "v15": "15"
      }
    }
  },
  "redirects": [
    {
      "source": "/application-access/introduction/",
      "destination": "/enroll-resources/application-access/introduction/",
      "permanent": true
    },
    {
      "source": "/setup/admin/github-sso/",
      "destination": "/access-controls/sso/github-sso/",
      "permanent": true
    },
    {
      "source": "/machine-id/deployment/circleci/",
      "destination": "/enroll-resources/machine-id/deployment/circleci/",
      "permanent": true
    },
    {
      "source": "/machine-id/deployment/gitlab/",
      "destination": "/enroll-resources/machine-id/deployment/gitlab/",
      "permanent": true
    },
    {
      "source": "/machine-id/deployment/jenkins/",
      "destination": "/enroll-resources/machine-id/deployment/jenkins/",
      "permanent": true
    },
    {
      "source": "/machine-id/access-guides/ansible/",
      "destination": "/enroll-resources/machine-id/access-guides/ansible/",
      "permanent": true
    },
    {
      "source": "/machine-id/deployment/spacelift/",
      "destination": "/enroll-resources/machine-id/deployment/spacelift/",
      "permanent": true
    },
    {
      "source": "/machine-id/deployment/aws/",
      "destination": "/enroll-resources/machine-id/deployment/aws/",
      "permanent": true
    },
    {
      "source": "/machine-id/deployment/gcp/",
      "destination": "/enroll-resources/machine-id/deployment/gcp/",
      "permanent": true
    },
    {
      "source": "/machine-id/deployment/azure/",
      "destination": "/enroll-resources/machine-id/deployment/azure/",
      "permanent": true
    },
    {
      "source": "/machine-id/deployment/kubernetes/",
      "destination": "/enroll-resources/machine-id/deployment/kubernetes/",
      "permanent": true
    },
    {
      "source": "/machine-id/getting-started/",
      "destination": "/enroll-resources/machine-id/getting-started/",
      "permanent": true
    },
    {
      "source": "/database-access/guides/gui-clients/",
      "destination": "/connect-your-client/gui-clients/",
      "permanent": true
    },
    {
      "source": "/kubernetes-access/helm/reference/teleport-kube-agent/",
      "destination": "/reference/helm-reference/teleport-kube-agent/",
      "permanent": true
    },
    {
      "source": "/database-access/guides/",
      "destination": "/enroll-resources/database-access/guides/",
      "permanent": true
    },
    {
      "source": "/desktop-access/active-directory/",
      "destination": "/enroll-resources/desktop-access/active-directory/",
      "permanent": true
    },
    {
      "source": "/desktop-access/getting-started/",
      "destination": "/enroll-resources/desktop-access/getting-started/",
      "permanent": true
    },
    {
      "source": "/server-access/getting-started/",
      "destination": "/enroll-resources/server-access/getting-started/",
      "permanent": true
    },
    {
      "source": "/setup/admin/trustedclusters/",
      "destination": "/management/admin/trustedclusters/",
      "permanent": true
    },
    {
      "source": "/setup/reference/predicate-language/",
      "destination": "/reference/predicate-language/",
      "permanent": true
    },
    {
      "source": "/setup/admin/labels/",
      "destination": "/management/admin/labels/",
      "permanent": true
    },
    {
      "source": "/use-teleport/teleport-connect/",
      "destination": "/connect-your-client/teleport-connect/",
      "permanent": true
    }
  ]
}<|MERGE_RESOLUTION|>--- conflicted
+++ resolved
@@ -1384,13 +1384,8 @@
       "aws_secret_access_key": "zyxw9876-this-is-an-example"
     },
     "cloud": {
-<<<<<<< HEAD
       "version": "16.1.0",
       "major_version": "16",
-=======
-      "version": "15.4.7",
-      "major_version": "15",
->>>>>>> 0e97830a
       "sla": {
         "monthly_percentage": "99.9%",
         "monthly_downtime": "44 minutes"
