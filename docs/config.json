--- conflicted
+++ resolved
@@ -17,13 +17,8 @@
       "aws_secret_access_key": "zyxw9876-this-is-an-example"
     },
     "cloud": {
-<<<<<<< HEAD
       "version": "18.1.4",
       "major_version": "18",
-=======
-      "version": "17.5.6",
-      "major_version": "17",
->>>>>>> 71870baf
       "sla": {
         "monthly_percentage": "99.9%",
         "monthly_downtime": "44 minutes"
