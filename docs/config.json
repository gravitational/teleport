{
  "navigation": [
    {
      "icon": "home",
      "title": "Home",
      "entries": [
        {
          "title": "Get Started with Teleport",
          "slug": "/"
        },
        {
          "title": "Documentation Overview",
          "slug": "/documentation-overview/"
        },
        {
          "title": "Core Concepts",
          "slug": "/core-concepts/"
        },
        {
          "title": "Installation",
          "slug": "/installation/"
        },
        {
          "title": "Upgrading",
          "slug": "/upgrading/",
          "entries": [
            {
              "title": "Compatibility Overview",
              "slug": "/upgrading/overview/"
            },
            {
              "title": "Teleport Cloud Agents (Linux)",
              "slug": "/upgrading/cloud-linux/",
              "forScopes": [
                "cloud"
              ]
            },
            {
              "title": "Teleport Cloud Agents (Kubernetes)",
              "slug": "/upgrading/cloud-kubernetes/",
              "forScopes": [
                "cloud"
              ]
            },
            {
              "title": "Self-Hosted Linux",
              "slug": "/upgrading/self-hosted-linux/",
              "forScopes": [
                "enterprise",
                "oss"
              ]
            },
            {
              "title": "Self-Hosted Kubernetes",
              "slug": "/upgrading/self-hosted-kubernetes/",
              "forScopes": [
                "enterprise",
                "oss"
              ]
            },
            {
              "title": "Self-Hosted Automatic Upgrades",
              "slug": "/upgrading/self-hosted-automatic-agent-updates/",
              "forScopes": [
                "enterprise"
              ]
            }
          ]
        },
        {
          "title": "FAQ",
          "slug": "/faq/"
        },
        {
          "title": "Usage Reporting and Billing",
          "slug": "/usage-billing/",
          "forScopes": [
            "cloud",
            "enterprise"
          ]
        },
        {
          "title": "Upcoming Releases",
          "slug": "/upcoming-releases/"
        },
        {
          "title": "Changelog",
          "slug": "/changelog/"
        },
        {
          "title": "Teleport Assist",
          "slug": "/ai-assist/",
          "forScopes": [
            "oss"
          ]
        }
      ]
    },
    {
      "icon": "success",
      "title": "Choose an Edition",
      "entries": [
        {
          "title": "Introduction",
          "slug": "/choose-an-edition/introduction/"
        },
        {
          "title": "Teleport Enterprise Cloud",
          "slug": "/choose-an-edition/teleport-cloud/introduction/",
          "forScopes": [
            "cloud"
          ],
          "entries": [
            {
              "title": "Get Started",
              "slug": "/choose-an-edition/teleport-cloud/get-started/",
              "forScopes": [
                "cloud"
              ]
            },
            {
              "title": "Architecture",
              "slug": "/choose-an-edition/teleport-cloud/architecture/",
              "forScopes": [
                "cloud"
              ]
            },
            {
              "title": "External Audit Storage",
              "slug": "/choose-an-edition/teleport-cloud/external-audit-storage/",
              "forScopes": [
                "cloud"
              ]
            },
            {
              "title": "FAQ",
              "slug": "/choose-an-edition/teleport-cloud/faq/",
              "forScopes": [
                "cloud"
              ]
            }
          ]
        },
        {
          "title": "Teleport Enterprise",
          "slug": "/choose-an-edition/teleport-enterprise/introduction/",
          "forScopes": [
            "enterprise"
          ],
          "entries": [
            {
              "title": "HSM",
              "slug": "/choose-an-edition/teleport-enterprise/hsm/",
              "forScopes": [
                "enterprise"
              ]
            },
            {
              "title": "Google Cloud KMS",
              "slug": "/choose-an-edition/teleport-enterprise/gcp-kms/",
              "forScopes": [
                "enterprise"
              ]
            },
            {
              "title": "Enterprise License File",
              "slug": "/choose-an-edition/teleport-enterprise/license/",
              "forScopes": [
                "enterprise"
              ]
            }
          ]
        }
      ]
    },
    {
      "icon": "quickstart",
      "title": "Deploy a Cluster",
      "entries": [
        {
          "title": "Introduction",
          "slug": "/deploy-a-cluster/introduction/",
          "forScopes": [
            "oss",
            "enterprise"
          ]
        },
        {
          "title": "High Availability Deployments",
          "slug": "/deploy-a-cluster/high-availability/",
          "forScopes": [
            "oss",
            "enterprise"
          ]
        },
        {
          "title": "Deploy with Helm",
          "slug": "/deploy-a-cluster/helm-deployments/",
          "forScopes": [
            "oss",
            "enterprise"
          ],
          "entries": [
            {
              "title": "Deploy Teleport on Kubernetes",
              "slug": "/deploy-a-cluster/helm-deployments/kubernetes-cluster/",
              "forScopes": [
                "oss",
                "enterprise"
              ]
            },
            {
              "title": "AWS EKS Cluster",
              "slug": "/deploy-a-cluster/helm-deployments/aws/",
              "forScopes": [
                "oss",
                "enterprise"
              ]
            },
            {
              "title": "Google Cloud GKE Cluster",
              "slug": "/deploy-a-cluster/helm-deployments/gcp/",
              "forScopes": [
                "oss",
                "enterprise"
              ]
            },
            {
              "title": "Azure AKS Cluster",
              "slug": "/deploy-a-cluster/helm-deployments/azure/",
              "forScopes": [
                "oss",
                "enterprise"
              ]
            },
            {
              "title": "DigitalOcean Kubernetes Cluster",
              "slug": "/deploy-a-cluster/helm-deployments/digitalocean/",
              "forScopes": [
                "oss",
                "enterprise"
              ]
            },
            {
              "title": "Customize Deployment Config",
              "slug": "/deploy-a-cluster/helm-deployments/custom/",
              "forScopes": [
                "oss",
                "enterprise"
              ]
            },
            {
              "title": "Migrating from v11 to v12",
              "slug": "/deploy-a-cluster/helm-deployments/migration-v12/",
              "forScopes": [
                "oss",
                "enterprise"
              ]
            },
            {
              "title": "Kubernetes 1.25 and PSP removal",
              "slug": "/deploy-a-cluster/helm-deployments/migration-kubernetes-1-25-psp/",
              "forScopes": [
                "oss",
                "enterprise"
              ]
            }
          ]
        },
        {
          "title": "Deploy to your Cloud",
          "slug": "/deploy-a-cluster/deployments/",
          "forScopes": [
            "oss",
            "enterprise"
          ],
          "entries": [
            {
              "title": "AWS HA Terraform",
              "slug": "/deploy-a-cluster/deployments/aws-ha-autoscale-cluster-terraform/",
              "forScopes": [
                "oss",
                "enterprise"
              ]
            },
            {
              "title": "AWS Single-Instance Terraform",
              "slug": "/deploy-a-cluster/deployments/aws-starter-cluster-terraform/",
              "forScopes": [
                "oss",
                "enterprise"
              ]
            },
            {
              "title": "AWS Multi-Region Proxy Deployment",
              "slug": "/deploy-a-cluster/deployments/aws-gslb-proxy-peering-ha-deployment/",
              "forScopes": [
                "enterprise"
              ]
            },
            {
              "title": "GCP",
              "slug": "/deploy-a-cluster/deployments/gcp/",
              "forScopes": [
                "oss",
                "enterprise"
              ]
            },
            {
              "title": "IBM",
              "slug": "/deploy-a-cluster/deployments/ibm/",
              "forScopes": [
                "oss",
                "enterprise"
              ]
            }
          ]
        }
      ]
    },
    {
      "icon": "lock",
      "title": "Manage Access",
      "entries": [
        {
          "title": "Introduction",
          "slug": "/access-controls/introduction/"
        },
        {
          "title": "Getting Started",
          "slug": "/access-controls/getting-started/"
        },
        {
          "title": "Cluster Access and RBAC",
          "slug": "/access-controls/guides/",
          "entries": [
            {
              "title": "Role Templates",
              "slug": "/access-controls/guides/role-templates/"
            },
            {
              "title": "Session Locking",
              "slug": "/access-controls/guides/locking/"
            },
            {
              "title": "Passwordless",
              "slug": "/access-controls/guides/passwordless/"
            },
            {
              "title": "Second Factor - WebAuthn",
              "slug": "/access-controls/guides/webauthn/"
            },
            {
              "title": "Per-session MFA",
              "slug": "/access-controls/guides/per-session-mfa/"
            },
            {
              "title": "Dual Authorization",
              "slug": "/access-controls/guides/dual-authz/",
              "forScopes": [
                "enterprise",
                "cloud"
              ]
            },
            {
              "title": "Impersonation",
              "slug": "/access-controls/guides/impersonation/"
            },
            {
              "title": "Moderated Sessions",
              "slug": "/access-controls/guides/moderated-sessions/",
              "forScopes": [
                "enterprise",
                "cloud"
              ]
            },
            {
              "title": "Hardware Key Support",
              "slug": "/access-controls/guides/hardware-key-support/",
              "forScopes": [
                "enterprise",
                "cloud"
              ]
            },
            {
              "title": "Headless WebAuthn",
              "slug": "/access-controls/guides/headless/"
            },
            {
              "title": "IP Pinning ",
              "slug": "/access-controls/guides/ip-pinning/",
              "forScopes": [
                "enterprise",
                "cloud"
              ]
            }
          ]
        },
        {
          "title": "Single Sign-On (SSO)",
          "slug": "/access-controls/sso/",
          "forScopes": [
            "oss",
            "enterprise",
            "cloud"
          ],
          "entries": [
            {
              "title": "Active Directory (ADFS)",
              "slug": "/access-controls/sso/adfs/",
              "forScopes": [
                "enterprise",
                "cloud"
              ]
            },
            {
              "title": "Azure Active Directory",
              "slug": "/access-controls/sso/azuread/",
              "forScopes": [
                "enterprise",
                "cloud"
              ]
            },
            {
              "title": "GitHub",
              "slug": "/access-controls/sso/github-sso/",
              "forScopes": [
                "oss",
                "enterprise",
                "cloud"
              ]
            },
            {
              "title": "GitLab",
              "slug": "/access-controls/sso/gitlab/",
              "forScopes": [
                "enterprise",
                "cloud"
              ]
            },
            {
              "title": "Google Workspace",
              "slug": "/access-controls/sso/google-workspace/",
              "forScopes": [
                "enterprise",
                "cloud"
              ]
            },
            {
              "title": "OIDC",
              "slug": "/access-controls/sso/oidc/",
              "forScopes": [
                "enterprise",
                "cloud"
              ]
            },
            {
              "title": "Okta",
              "slug": "/access-controls/sso/okta/",
              "forScopes": [
                "enterprise",
                "cloud"
              ]
            },
            {
              "title": "OneLogin",
              "slug": "/access-controls/sso/one-login/",
              "forScopes": [
                "enterprise",
                "cloud"
              ]
            }
          ]
        },
        {
          "title": "Teleport as an IdP",
          "slug": "/access-controls/idps/",
          "forScopes": [
            "enterprise",
            "cloud"
          ],
          "entries": [
            {
              "title": "SAML Identity Provider Guide",
              "slug": "/access-controls/idps/saml-guide/",
              "forScopes": [
                "enterprise",
                "cloud"
              ]
            },
            {
              "title": "SAML Attribute Mapping",
              "slug": "/access-controls/idps/saml-attribute-mapping/",
              "forScopes": [
                "enterprise",
                "cloud"
              ]
            },
            {
              "title": "Authenticate to Grafana with Teleport SAML",
              "slug": "/access-controls/idps/saml-grafana/",
              "forScopes": [
                "enterprise",
                "cloud"
              ]
            },
            {
              "title": "SAML Identity Provider Reference",
              "slug": "/access-controls/idps/saml-reference/",
              "forScopes": [
                "enterprise",
                "cloud"
              ]
            }
          ]
        },
        {
          "title": "Login Rules",
          "slug": "/access-controls/login-rules/",
          "forScopes": [
            "enterprise",
            "cloud"
          ],
          "entries": [
            {
              "title": "Set Up Login Rules",
              "slug": "/access-controls/login-rules/guide/",
              "forScopes": [
                "enterprise",
                "cloud"
              ]
            },
            {
              "title": "Login Rules Reference",
              "slug": "/access-controls/login-rules/reference/",
              "forScopes": [
                "enterprise",
                "cloud"
              ]
            },
            {
              "title": "Terraform",
              "slug": "/access-controls/login-rules/terraform/",
              "forScopes": [
                "enterprise",
                "cloud"
              ]
            },
            {
              "title": "Kubernetes Operator",
              "slug": "/access-controls/login-rules/kubernetes/",
              "forScopes": [
                "enterprise"
              ]
            }
          ]
        },
        {
          "title": "Device Trust",
          "slug": "/access-controls/device-trust/",
          "forScopes": [
            "enterprise",
            "cloud"
          ],
          "entries": [
            {
              "title": "Getting Started",
              "slug": "/access-controls/device-trust/guide/",
              "forScopes": [
                "enterprise",
                "cloud"
              ]
            },
            {
              "title": "Manage Trusted Devices",
              "slug": "/access-controls/device-trust/device-management/",
              "forScopes": [
                "enterprise",
                "cloud"
              ]
            },
            {
              "title": "Enforce Device Trust",
              "slug": "/access-controls/device-trust/enforcing-device-trust/",
              "forScopes": [
                "enterprise",
                "cloud"
              ]
            },
            {
              "title": "Jamf Pro Integration",
              "slug": "/access-controls/device-trust/jamf-integration/",
              "forScopes": [
                "enterprise",
                "cloud"
              ]
            }
          ]
        },
        {
          "title": "Access Lists",
          "slug": "/access-controls/access-lists/",
          "forScopes": [
            "enterprise",
            "cloud"
          ],
          "entries": [
            {
              "title": "Getting Started with Access Lists",
              "slug": "/access-controls/access-lists/guide/",
              "forScopes": [
                "enterprise",
                "cloud"
              ]
            },
            {
              "title": "Reference",
              "slug": "/access-controls/access-lists/reference/",
              "forScopes": [
                "enterprise",
                "cloud"
              ]
            }
          ]
        },
        {
          "title": "Access Graph",
          "slug": "/access-controls/access-graph/",
          "forScopes": [
            "enterprise"
          ],
          "entries": [
            {
              "title": "TAG for Self-Hosted Clusters",
              "slug": "/access-controls/access-graph/self-hosted/",
              "forScopes": [
                "enterprise"
              ]
            },
            {
              "title": "TAG for Self-Hosted Clusters with Helm",
              "slug": "/access-controls/access-graph/self-hosted-helm/",
              "forScopes": [
                "enterprise"
              ]
            },
            {
              "title": "Analyze AWS IAM policies",
              "slug": "/access-controls/access-graph/aws-sync/",
              "forScopes": [
                "cloud",
                "enterprise"
              ]
            },
            {
              "title": "Analyze GitLab permissions",
              "slug": "/access-controls/access-graph/gitlab/",
              "forScopes": [
                "cloud",
                "enterprise"
              ]
            }
          ]
        },
        {
          "title": "Access Requests",
          "slug": "/access-controls/access-requests/",
          "forScopes": [
            "oss",
            "enterprise",
            "cloud"
          ],
          "entries": [
            {
              "title": "Role Requests",
              "slug": "/access-controls/access-requests/role-requests/",
              "forScopes": [
                "enterprise",
                "cloud"
              ]
            },
            {
              "title": "Resource Requests",
              "slug": "/access-controls/access-requests/resource-requests/",
              "forScopes": [
                "enterprise",
                "cloud"
              ]
            },
            {
              "title": "Configure Access Requests",
              "slug": "/access-controls/access-requests/access-request-configuration/",
              "forScopes": [
                "enterprise",
                "cloud"
              ]
            },
            {
              "title": "Access Requests in Teleport Community Edition",
              "slug": "/access-controls/access-requests/oss-role-requests/",
              "forScopes": [
                "oss"
              ]
            }
          ]
        },
        {
          "title": "Access Request Plugins",
          "slug": "/access-controls/access-request-plugins/",
          "forScopes": [
            "enterprise",
            "cloud"
          ],
          "entries": [
            {
              "title": "Mattermost",
              "slug": "/access-controls/access-request-plugins/ssh-approval-mattermost/",
              "forScopes": [
                "enterprise",
                "cloud"
              ]
            },
            {
              "title": "Microsoft Teams",
              "slug": "/access-controls/access-request-plugins/ssh-approval-msteams/",
              "forScopes": [
                "enterprise",
                "cloud"
              ]
            },
            {
              "title": "PagerDuty",
              "slug": "/access-controls/access-request-plugins/ssh-approval-pagerduty/",
              "forScopes": [
                "enterprise",
                "cloud"
              ]
            },
            {
              "title": "Opsgenie",
              "slug": "/access-controls/access-request-plugins/opsgenie/",
              "forScopes": [
                "cloud"
              ]
            },
            {
              "title": "ServiceNow",
              "slug": "/access-controls/access-request-plugins/servicenow/",
              "forScopes": [
                "cloud"
              ]
            },
            {
              "title": "Jira",
              "slug": "/access-controls/access-request-plugins/ssh-approval-jira/",
              "forScopes": [
                "enterprise",
                "cloud"
              ]
            },
            {
              "title": "Slack",
              "slug": "/access-controls/access-request-plugins/ssh-approval-slack/",
              "forScopes": [
                "enterprise",
                "cloud"
              ]
            },
            {
              "title": "Email",
              "slug": "/access-controls/access-request-plugins/ssh-approval-email/",
              "forScopes": [
                "enterprise",
                "cloud"
              ]
            },
            {
              "title": "Discord",
              "slug": "/access-controls/access-request-plugins/ssh-approval-discord/",
              "forScopes": [
                "enterprise",
                "cloud"
              ]
            }
          ]
        },
        {
          "title": "Compliance Frameworks",
          "slug": "/access-controls/compliance-frameworks/",
          "forScopes": [
            "enterprise",
            "cloud"
          ],
          "entries": [
            {
              "title": "FedRAMP",
              "slug": "/access-controls/compliance-frameworks/fedramp/",
              "forScopes": [
                "enterprise"
              ]
            },
            {
              "title": "SOC 2",
              "slug": "/access-controls/compliance-frameworks/soc2/",
              "forScopes": [
                "enterprise",
                "cloud"
              ]
            }
          ]
        },
        {
          "title": "Reference",
          "slug": "/access-controls/reference/"
        }
      ]
    },
    {
      "icon": "wrench",
      "title": "Manage your Cluster",
      "entries": [
        {
          "title": "Introduction",
          "slug": "/management/introduction/"
        },
        {
          "title": "Using Dynamic Resources",
          "slug": "/management/dynamic-resources/",
          "entries": [
            {
              "title": "Kubernetes Operator",
              "slug": "/management/dynamic-resources/teleport-operator/",
              "forScopes": [
                "oss",
                "enterprise"
              ]
            },
            {
              "title": "Terraform Provider",
              "slug": "/management/dynamic-resources/terraform-provider/"
            }
          ]
        },
        {
          "title": "Admin Guides",
          "slug": "/management/admin/",
          "entries": [
            {
              "title": "Trusted Clusters",
              "slug": "/management/admin/trustedclusters/"
            },
            {
              "title": "Labels",
              "slug": "/management/admin/labels/"
            },
            {
              "title": "Local Users",
              "slug": "/management/admin/users/"
            },
            {
              "title": "Troubleshooting",
              "slug": "/management/admin/troubleshooting/"
            },
            {
              "title": "Run Teleport as a Daemon",
              "slug": "/management/admin/daemon/"
            },
            {
              "title": "Run Teleport with Self-Signed Certificates",
              "slug": "/management/admin/self-signed-certs/",
              "forScopes": [
                "oss",
                "enterprise"
              ]
            },
            {
              "title": "Uninstall Teleport",
              "slug": "/management/admin/uninstall-teleport/"
            }
          ]
        },
        {
          "title": "Operations",
          "slug": "/management/operations/",
          "entries": [
            {
              "title": "Scaling",
              "slug": "/management/operations/scaling/",
              "forScopes": [
                "oss",
                "enterprise"
              ]
            },
            {
              "title": "Backup and Restore",
              "slug": "/management/operations/backup-restore/"
            },
            {
              "title": "Cert Authority Rotation",
              "slug": "/management/operations/ca-rotation/"
            },
            {
              "title": "Database Cert Authority Rotation",
              "slug": "/management/operations/db-ca-rotation/"
            },
            {
              "title": "TLS Routing Migration",
              "slug": "/management/operations/tls-routing/",
              "forScopes": [
                "oss",
                "enterprise"
              ]
            },
            {
              "title": "Proxy Peering Migration",
              "slug": "/management/operations/proxy-peering/",
              "forScopes": [
                "enterprise"
              ]
            },
            {
              "title": "Database CA Migrations",
              "slug": "/management/operations/db-ca-migrations/"
            }
          ]
        },
        {
          "title": "Secure Practices",
          "slug": "/management/security/",
          "entries": [
            {
              "title": "Restrict Access for Privileged Accounts",
              "slug": "/management/security/restrict-privileges/"
            },
            {
              "title": "Reducing the Blast Radius of Attacks",
              "slug": "/management/security/reduce-blast-radius/"
            },
            {
              "title": "PROXY Protocol",
              "slug": "/management/security/proxy-protocol/",
              "forScopes": [
                "enterprise",
                "oss"
              ]
            }
          ]
        },
        {
          "title": "Integrations",
          "slug": "/management/guides/",
          "entries": [
            {
              "title": "EC2 Tags",
              "slug": "/management/guides/ec2-tags/"
            },
            {
              "title": "Using Teleport's CA with GitHub",
              "slug": "/management/guides/ssh-key-extensions/"
            }
          ]
        },
        {
          "title": "Diagnostics",
          "slug": "/management/diagnostics/",
          "entries": [
            {
              "title": "Health Monitoring",
              "slug": "/management/diagnostics/monitoring/",
              "forScopes": [
                "oss",
                "enterprise",
                "cloud"
              ]
            },
            {
              "title": "Metrics",
              "slug": "/management/diagnostics/metrics/",
              "forScopes": [
                "oss",
                "enterprise",
                "cloud"
              ]
            },
            {
              "title": "Collecting Profiles",
              "slug": "/management/diagnostics/profiles/",
              "forScopes": [
                "oss",
                "enterprise",
                "cloud"
              ]
            },
            {
              "title": "Distributed Tracing",
              "slug": "/management/diagnostics/tracing/",
              "forScopes": [
                "oss",
                "enterprise",
                "cloud"
              ]
            }
          ]
        },
        {
          "title": "Exporting Audit Events",
          "slug": "/management/export-audit-events/",
          "entries": [
            {
              "title": "Export Audit Events to Fluentd",
              "slug": "/management/export-audit-events/fluentd/"
            },
            {
              "title": "Export Audit Events to Datadog",
              "slug": "/management/export-audit-events/datadog/"
            },
            {
              "title": "Export Audit Events to the Elastic Stack",
              "slug": "/management/export-audit-events/elastic-stack/"
            },
            {
              "title": "Export Audit Events to Splunk",
              "slug": "/management/export-audit-events/splunk/"
            }
          ]
        }
      ]
    },
    {
      "icon": "connect",
      "title": "Connect your Client",
      "entries": [
        {
          "title": "Introduction",
          "slug": "/connect-your-client/introduction/"
        },
        {
          "title": "Using tsh",
          "slug": "/connect-your-client/tsh/"
        },
        {
          "title": "Using the Web UI",
          "slug": "/connect-your-client/web-ui/"
        },
        {
          "title": "Using Teleport Connect",
          "slug": "/connect-your-client/teleport-connect/"
        },
        {
          "title": "Using PuTTY and WinSCP",
          "slug": "/connect-your-client/putty-winscp/"
        },
        {
          "title": "Database GUI Clients",
          "slug": "/connect-your-client/gui-clients/"
        }
      ]
    },
    {
      "title": "Enroll Resources",
      "icon": "layers",
      "generateFrom": "enroll-resources",
      "entries": []
    },
    {
      "icon": "list",
      "title": "API",
      "entries": [
        {
          "title": "Introduction",
          "slug": "/api/introduction/"
        },
        {
          "title": "Getting Started",
          "slug": "/api/getting-started/"
        },
        {
          "title": "Architecture",
          "slug": "/api/architecture/"
        },
        {
          "title": "How to Build an Access Request Plugin",
          "slug": "/api/access-plugin/",
          "forScopes": [
            "enterprise",
            "cloud"
          ]
        },
        {
          "title": "Automatically Register Teleport Agents",
          "slug": "/api/automatically-register-agents/"
        },
        {
          "title": "Automatically Generate Roles",
          "slug": "/api/rbac/"
        }
      ]
    },
    {
      "icon": "book",
      "title": "Reference",
      "entries": [
        {
          "title": "Introduction",
          "slug": "/reference/introduction/"
        },
        {
          "title": "Config File",
          "slug": "/reference/config/"
        },
        {
          "title": "Config Resources",
          "slug": "/reference/resources/"
        },
        {
          "title": "Command Line",
          "slug": "/reference/cli/",
          "entries": [
            {
              "title": "teleport",
              "slug": "/reference/cli/teleport/"
            },
            {
              "title": "tsh",
              "slug": "/reference/cli/tsh/"
            },
            {
              "title": "tctl",
              "slug": "/reference/cli/tctl/"
            },
            {
              "title": "tbot",
              "slug": "/reference/cli/tbot/"
            }
          ]
        },
        {
          "title": "Metrics",
          "slug": "/reference/metrics/"
        },
        {
          "title": "Terraform Resources",
          "slug": "/reference/terraform-provider/"
        },
        {
          "title": "Audit Events and Records",
          "slug": "/reference/audit/"
        },
        {
          "title": "Authentication",
          "slug": "/reference/authentication/"
        },
        {
          "title": "Storage Backends",
          "slug": "/reference/backends/",
          "forScopes": [
            "oss",
            "enterprise"
          ]
        },
        {
          "title": "Join Methods",
          "slug": "/reference/join-methods/"
        },
        {
          "title": "Networking",
          "slug": "/reference/networking/"
        },
        {
          "title": "Predicate Language",
          "slug": "/reference/predicate-language/"
        },
        {
          "title": "Signals",
          "slug": "/reference/signals/"
        },
        {
          "title": "Helm Charts",
          "slug": "/reference/helm-reference/",
          "entries": [
            {
              "title": "teleport-cluster",
              "slug": "/reference/helm-reference/teleport-cluster/",
              "forScopes": [
                "oss",
                "enterprise"
              ]
            },
            {
              "title": "teleport-kube-agent",
              "slug": "/reference/helm-reference/teleport-kube-agent/"
            },
            {
              "title": "teleport-access-graph",
              "slug": "/reference/helm-reference/teleport-access-graph/",
              "forScopes": [
                "enterprise"
              ]
            },
            {
              "title": "teleport-plugin-event-handler",
              "slug": "/reference/helm-reference/teleport-plugin-event-handler/"
            },
            {
              "title": "teleport-plugin-jira",
              "slug": "/reference/helm-reference/teleport-plugin-jira/"
            },
            {
              "title": "teleport-plugin-pagerduty",
              "slug": "/reference/helm-reference/teleport-plugin-pagerduty/"
            },
            {
              "title": "teleport-plugin-mattermost",
              "slug": "/reference/helm-reference/teleport-plugin-mattermost/"
            },
            {
              "title": "teleport-plugin-slack",
              "slug": "/reference/helm-reference/teleport-plugin-slack/"
            }
          ]
        }
      ]
    },
    {
      "icon": "integrations",
      "title": "Architecture",
      "entries": [
        {
          "title": "Introduction",
          "slug": "/architecture/introduction/"
        },
        {
          "title": "Authentication",
          "slug": "/architecture/authentication/"
        },
        {
          "title": "Authorization",
          "slug": "/architecture/authorization/"
        },
        {
          "title": "Teleport Proxy",
          "slug": "/architecture/proxy/"
        },
        {
          "title": "Trusted Clusters",
          "slug": "/architecture/trustedclusters/"
        },
        {
          "title": "Teleport Nodes",
          "slug": "/architecture/nodes/"
        },
        {
          "title": "Session Recording",
          "slug": "/architecture/session-recording/"
        },
        {
          "title": "TLS Routing",
          "slug": "/architecture/tls-routing/"
        },
        {
          "title": "Proxy Peering",
          "slug": "/architecture/proxy-peering/",
          "forScopes": [
            "enterprise"
          ]
        },
        {
          "title": "Agent Update Management",
          "slug": "/architecture/agent-update-management/",
          "forScopes": [
            "enterprise",
            "cloud"
          ]
        }
      ]
    },
    {
      "icon": "wrench",
      "title": "Contribute",
      "entries": [
        {
          "title": "Documentation",
          "slug": "/contributing/documentation/",
          "entries": [
            {
              "title": "How to Contribute",
              "slug": "/contributing/documentation/how-to-contribute/"
            },
            {
              "title": "Reviewing Documentation Changes",
              "slug": "/contributing/documentation/reviewing-docs/"
            },
            {
              "title": "Creating Documentation Issues",
              "slug": "/contributing/documentation/issues/"
            },
            {
              "title": "Style Guide",
              "slug": "/contributing/documentation/style-guide/"
            },
            {
              "title": "UI Reference",
              "slug": "/contributing/documentation/reference/"
            }
          ]
        }
      ]
    }
  ],
  "variables": {
    "clusterDefaults": {
      "clusterName": "teleport.example.com",
      "username": "myuser",
      "nodeIP": "ip-172-31-35-170"
    },
    "access_graph": {
      "version": "1.20.1"
    },
    "ansible": {
      "min_version": "2.9.6"
    },
    "aws": {
      "aws_access_key": "abcd1234-this-is-an-example",
      "aws_secret_access_key": "zyxw9876-this-is-an-example"
    },
    "cloud": {
      "version": "16.1.0",
      "major_version": "16",
      "sla": {
        "monthly_percentage": "99.9%",
        "monthly_downtime": "44 minutes"
      }
    },
    "devicetrust": {
      "asset_tag": "C00AA0AAAA0A",
      "enroll_token": "AAAAAAAAAAAAAAAAAAAAAAAA-this-is-an-example",
      "device_id": "9cdfc0ad-64b7-4d9c-this-is-an-example"
    },
    "docker": {
      "version": "20.10.7",
      "compose": {
        "version": "1.25.0"
      }
    },
    "fedramp": {
      "control_url": "https://csrc.nist.gov/Projects/risk-management/sp800-53-controls/release-search#!/control?version=5.1&number="
    },
    "fluentd": {
      "version": "1.12.4"
    },
    "helm": {
      "version": "3.4.2"
    },
    "kubernetes": {
      "major_version": "1",
      "minor_version": "17"
    },
    "mongodb": {
      "min_version": "3.6"
    },
    "presets": {
      "tokens": {
        "first": "abcd123-insecure-do-not-use-this",
        "second": "efgh456-insecure-do-not-use-this",
        "third": "ijkl789-insecure-do-not-use-this"
      },
      "ca_pin": "sha256:abdc1245efgh5678abdc1245efgh5678abdc1245efgh5678abdc1245efgh5678"
    },
    "teleport": {
      "major_version": "14",
      "version": "14.3.23",
      "git": "api/14.0.0-gd1e081e",
      "url": "teleport.example.com",
      "golang": "1.21",
      "plugin": {
        "version": "14.3.23"
      },
      "helm_repo_url": "https://charts.releases.teleport.dev",
<<<<<<< HEAD
      "latest_oss_docker_image": "public.ecr.aws/gravitational/teleport-distroless:14.3.21",
      "latest_oss_debug_docker_image": "public.ecr.aws/gravitational/teleport-distroless-debug:14.3.21",
      "latest_ent_docker_image": "public.ecr.aws/gravitational/teleport-ent-distroless:14.3.21",
      "latest_ent_debug_docker_image": "public.ecr.aws/gravitational/teleport-ent-distroless-debug:14.3.21",
      "teleport_install_script_url": "https://cdn.teleport.dev/install-v15.4.11.sh"
=======
      "latest_oss_docker_image": "public.ecr.aws/gravitational/teleport-distroless:14.3.23",
      "latest_oss_debug_docker_image": "public.ecr.aws/gravitational/teleport-distroless-debug:14.3.23",
      "latest_ent_docker_image": "public.ecr.aws/gravitational/teleport-ent-distroless:14.3.23",
      "latest_ent_debug_docker_image": "public.ecr.aws/gravitational/teleport-ent-distroless-debug:14.3.23"
>>>>>>> 9b2bd40d
    },
    "terraform": {
      "version": "1.0.0"
    },
    "db_ca": {
      "released_version": "10"
    },
    "db_client_ca": {
      "released_version": {
        "v13": "13.4.17",
        "v14": "14.3.7",
        "v15": "15"
      }
    }
  },
  "redirects": [
    {
      "source": "/application-access/introduction/",
      "destination": "/enroll-resources/application-access/introduction/",
      "permanent": true
    },
    {
      "source": "/setup/admin/github-sso/",
      "destination": "/access-controls/sso/github-sso/",
      "permanent": true
    },
    {
      "source": "/machine-id/deployment/circleci/",
      "destination": "/enroll-resources/machine-id/deployment/circleci/",
      "permanent": true
    },
    {
      "source": "/machine-id/deployment/gitlab/",
      "destination": "/enroll-resources/machine-id/deployment/gitlab/",
      "permanent": true
    },
    {
      "source": "/machine-id/deployment/jenkins/",
      "destination": "/enroll-resources/machine-id/deployment/jenkins/",
      "permanent": true
    },
    {
      "source": "/machine-id/access-guides/ansible/",
      "destination": "/enroll-resources/machine-id/access-guides/ansible/",
      "permanent": true
    },
    {
      "source": "/machine-id/deployment/spacelift/",
      "destination": "/enroll-resources/machine-id/deployment/spacelift/",
      "permanent": true
    },
    {
      "source": "/machine-id/deployment/aws/",
      "destination": "/enroll-resources/machine-id/deployment/aws/",
      "permanent": true
    },
    {
      "source": "/machine-id/deployment/gcp/",
      "destination": "/enroll-resources/machine-id/deployment/gcp/",
      "permanent": true
    },
    {
      "source": "/machine-id/deployment/azure/",
      "destination": "/enroll-resources/machine-id/deployment/azure/",
      "permanent": true
    },
    {
      "source": "/machine-id/deployment/kubernetes/",
      "destination": "/enroll-resources/machine-id/deployment/kubernetes/",
      "permanent": true
    },
    {
      "source": "/machine-id/getting-started/",
      "destination": "/enroll-resources/machine-id/getting-started/",
      "permanent": true
    },
    {
      "source": "/database-access/guides/gui-clients/",
      "destination": "/connect-your-client/gui-clients/",
      "permanent": true
    },
    {
      "source": "/kubernetes-access/helm/reference/teleport-kube-agent/",
      "destination": "/reference/helm-reference/teleport-kube-agent/",
      "permanent": true
    },
    {
      "source": "/database-access/guides/",
      "destination": "/enroll-resources/database-access/guides/",
      "permanent": true
    },
    {
      "source": "/desktop-access/active-directory/",
      "destination": "/enroll-resources/desktop-access/active-directory/",
      "permanent": true
    },
    {
      "source": "/desktop-access/getting-started/",
      "destination": "/enroll-resources/desktop-access/getting-started/",
      "permanent": true
    },
    {
      "source": "/setup/deployments/digitalocean/",
      "destination": "/",
      "permanent": true
    },
    {
      "source": "/setup/deployments/gcp/",
      "destination": "/deploy-a-cluster/deployments/gcp/",
      "permanent": true
    },
    {
      "source": "/setup/deployments/ibm/",
      "destination": "/deploy-a-cluster/deployments/ibm/",
      "permanent": true
    },
    {
      "source": "/setup/helm-deployments/",
      "destination": "/deploy-a-cluster/helm-deployments/",
      "permanent": true
    },
    {
      "source": "/setup/helm-deployments/aws/",
      "destination": "/deploy-a-cluster/helm-deployments/aws/",
      "permanent": true
    },
    {
      "source": "/setup/helm-deployments/custom/",
      "destination": "/deploy-a-cluster/helm-deployments/custom/",
      "permanent": true
    },
    {
      "source": "/setup/helm-deployments/digitalocean/",
      "destination": "/deploy-a-cluster/helm-deployments/digitalocean/",
      "permanent": true
    },
    {
      "source": "/setup/helm-deployments/gcp/",
      "destination": "/deploy-a-cluster/helm-deployments/gcp/",
      "permanent": true
    },
    {
      "source": "/getting-started/kubernetes-cluster/",
      "destination": "/deploy-a-cluster/helm-deployments/kubernetes-cluster/",
      "permanent": true
    },
    {
      "source": "/setup/helm-deployments/migration/",
      "destination": "/deploy-a-cluster/helm-deployments/migration-v12/",
      "permanent": true
    },
    {
      "source": "/getting-started/linux-server/",
      "destination": "/",
      "permanent": true
    },
    {
      "source": "/cloud/architecture/",
      "destination": "/choose-an-edition/teleport-cloud/architecture/",
      "permanent": true
    },
    {
      "source": "/cloud/faq/",
      "destination": "/choose-an-edition/teleport-cloud/faq/",
      "permanent": true
    },
    {
      "source": "/cloud/getting-started/",
      "destination": "/choose-an-edition/teleport-cloud/get-started/",
      "permanent": true
    },
    {
      "source": "/cloud/introduction/",
      "destination": "/choose-an-edition/teleport-cloud/introduction/",
      "permanent": true
    },
    {
      "source": "/enterprise/getting-started/",
      "destination": "/choose-an-edition/teleport-enterprise/introduction/",
      "permanent": true
    },
    {
      "source": "/enterprise/hsm/",
      "destination": "/choose-an-edition/teleport-enterprise/hsm/",
      "permanent": true
    },
    {
      "source": "/enterprise/introduction/",
      "destination": "/choose-an-edition/teleport-enterprise/introduction/",
      "permanent": true
    },
    {
      "source": "/enterprise/license/",
      "destination": "/choose-an-edition/teleport-enterprise/license/",
      "permanent": true
    },
    {
      "source": "/machine-id/reference/cli/",
      "destination": "/reference/cli/",
      "permanent": true
    },
    {
      "source": "/setup/admin/",
      "destination": "/management/admin/",
      "permanent": true
    },
    {
      "source": "/setup/admin/adding-nodes/",
      "destination": "/enroll-resources/agents/join-services-to-your-cluster/join-token/",
      "permanent": true
    },
    {
      "source": "/setup/admin/daemon/",
      "destination": "/management/admin/daemon/",
      "permanent": true
    },
    {
      "source": "/setup/admin/labels/",
      "destination": "/management/admin/labels/",
      "permanent": true
    },
    {
      "source": "/setup/admin/troubleshooting/",
      "destination": "/management/admin/troubleshooting/",
      "permanent": true
    },
    {
      "source": "/server-access/getting-started/",
      "destination": "/enroll-resources/server-access/getting-started/",
      "permanent": true
    },
    {
      "source": "/setup/admin/trustedclusters/",
      "destination": "/management/admin/trustedclusters/",
      "permanent": true
    },
    {
      "source": "/setup/reference/predicate-language/",
      "destination": "/reference/predicate-language/",
      "permanent": true
    },
    {
      "source": "/setup/admin/labels/",
      "destination": "/management/admin/labels/",
      "permanent": true
    },
    {
      "source": "/setup/reference/signals/",
      "destination": "/reference/signals/",
      "permanent": true
    },
    {
      "source": "/setup/reference/terraform-provider/",
      "destination": "/reference/terraform-provider/",
      "permanent": true
    },
    {
      "source": "/getting-started/docker-compose/",
      "destination": "/",
      "permanent": true
    },
    {
      "source": "/getting-started/local-kubernetes/",
      "destination": "/",
      "permanent": true
    },
    {
      "source": "/architecture/overview/",
      "destination": "/core-concepts/",
      "permanent": true
    },
    {
      "source": "/kubernetes-access/guides/cicd/",
      "destination": "/enroll-resources/machine-id/access-guides/kubernetes/",
      "permanent": true
    },
    {
      "source": "/deploy-a-cluster/teleport-cloud/architecture/",
      "destination": "/choose-an-edition/teleport-cloud/architecture/",
      "permanent": true
    },
    {
      "source": "/choose-an-edition/teleport-cloud/downloads/",
      "destination": "/installation/",
      "permanent": true
    },
    {
      "source": "/deploy-a-cluster/teleport-cloud/faq/",
      "destination": "/choose-an-edition/teleport-cloud/faq/",
      "permanent": true
    },
    {
      "source": "/deploy-a-cluster/teleport-cloud/getting-started/",
      "destination": "/choose-an-edition/teleport-cloud/get-started/",
      "permanent": true
    },
    {
      "source": "/deploy-a-cluster/teleport-cloud/introduction/",
      "destination": "/choose-an-edition/teleport-cloud/introduction/",
      "permanent": true
    },
    {
      "source": "/deploy-a-cluster/teleport-enterprise/gcp-kms/",
      "destination": "/choose-an-edition/teleport-enterprise/gcp-kms/",
      "permanent": true
    },
    {
      "source": "/deploy-a-cluster/teleport-enterprise/getting-started/",
      "destination": "/choose-an-edition/teleport-enterprise/introduction/",
      "permanent": true
    },
    {
      "source": "/deploy-a-cluster/teleport-enterprise/hsm/",
      "destination": "/choose-an-edition/teleport-enterprise/hsm/",
      "permanent": true
    },
    {
      "source": "/deploy-a-cluster/teleport-enterprise/introduction/",
      "destination": "/choose-an-edition/teleport-enterprise/introduction/",
      "permanent": true
    },
    {
      "source": "/deploy-a-cluster/teleport-enterprise/license/",
      "destination": "/choose-an-edition/teleport-enterprise/license/",
      "permanent": true
    },
    {
      "source": "/deploy-a-cluster/deployments/digitalocean/",
      "destination": "/",
      "permanent": true
    },
    {
      "source": "/deploy-a-cluster/open-source/",
      "destination": "/",
      "permanent": true
    },
    {
      "source": "/getting-started/",
      "destination": "/",
      "permanent": true
    },
    {
      "source": "/management/guides/fluentd/",
      "destination": "/management/export-audit-events/fluentd/",
      "permanent": true
    },
    {
      "source": "/management/guides/elastic-stack/",
      "destination": "/management/export-audit-events/elastic-stack/",
      "permanent": true
    },
    {
      "source": "/application-access/guides/aws-console/",
      "destination": "/enroll-resources/application-access/cloud-apis/aws-console/",
      "permanent": true
    },
    {
      "source": "/application-access/guides/azure/",
      "destination": "/enroll-resources/application-access/cloud-apis/azure/",
      "permanent": true
    },
    {
      "source": "/database-access/guides/dynamodb/",
      "destination": "/enroll-resources/application-access/guides/dynamodb/",
      "permanent": true
    },
    {
      "source": "/kubernetes-access/guides/federation/",
      "destination": "/enroll-resources/kubernetes-access/manage-access/federation/",
      "permanent": true
    },
    {
      "source": "/kubernetes-access/guides/dynamic-registration/",
      "destination": "/enroll-resources/kubernetes-access/register-clusters/dynamic-registration/",
      "permanent": true
    },
    {
      "source": "/kubernetes-access/guides/multiple-clusters/",
      "destination": "/enroll-resources/kubernetes-access/getting-started/",
      "permanent": true
    },
    {
      "source": "/kubernetes-access/guides/standalone-teleport/",
      "destination": "/enroll-resources/kubernetes-access/register-clusters/static-kubeconfig/",
      "permanent": true
    },
    {
      "source": "/kubernetes-access/guides/",
      "destination": "/enroll-resources/kubernetes-access/introduction/",
      "permanent": true
    },
    {
      "source": "/choose-an-edition/teleport-cloud/getting-started/",
      "destination": "/choose-an-edition/teleport-cloud/get-started/",
      "permanent": true
    },
    {
      "source": "/access-controls/faq/",
      "destination": "/access-controls/introduction/",
      "permanent": true
    },
    {
      "source": "/try-out-teleport/",
      "destination": "/",
      "permanent": true
    },
    {
      "source": "/choose-an-edition/",
      "destination": "/choose-an-edition/introduction/",
      "permanent": true
    },
    {
      "source": "/deploy-a-cluster/",
      "destination": "/deploy-a-cluster/introduction/",
      "permanent": true
    },
    {
      "source": "/access-controls/",
      "destination": "/access-controls/introduction/",
      "permanent": true
    },
    {
      "source": "/management/",
      "destination": "/management/introduction/",
      "permanent": true
    },
    {
      "source": "/connect-your-client/",
      "destination": "/connect-your-client/introduction/",
      "permanent": true
    },
    {
      "source": "/server-access/",
      "destination": "/enroll-resources/server-access/introduction/",
      "permanent": true
    },
    {
      "source": "/machine-id/",
      "destination": "/enroll-resources/machine-id/introduction/",
      "permanent": true
    },
    {
      "source": "/api/",
      "destination": "/api/introduction/",
      "permanent": true
    },
    {
      "source": "/preview/",
      "destination": "/upcoming-releases/",
      "permanent": true
    },
    {
      "source": "/reference/",
      "destination": "/reference/introduction/",
      "permanent": true
    },
    {
      "source": "/architecture/",
      "destination": "/architecture/introduction/",
      "permanent": true
    },
    {
      "source": "/contributing/",
      "destination": "/contributing/documentation/",
      "permanent": true
    },
    {
      "source": "/management/guides/joining-nodes-aws-ec2/",
      "destination": "/enroll-resources/agents/join-services-to-your-cluster/aws-ec2/",
      "permanent": true
    },
    {
      "source": "/management/guides/joining-nodes-aws-iam/",
      "destination": "/enroll-resources/agents/join-services-to-your-cluster/aws-iam/",
      "permanent": true
    },
    {
      "source": "/management/admin/adding-nodes/",
      "destination": "/enroll-resources/agents/join-services-to-your-cluster/join-token/",
      "permanent": true
    },
    {
      "source": "/management/guides/joining-nodes-azure/",
      "destination": "/enroll-resources/agents/join-services-to-your-cluster/azure/",
      "permanent": true
    },
    {
      "source": "/management/guides/joining-services-kubernetes-serviceaccount/",
      "destination": "/enroll-resources/agents/join-services-to-your-cluster/kubernetes/",
      "permanent": true
    },
    {
      "source": "/try-out-teleport/browser-labs/",
      "destination": "/",
      "permanent": true
    },
    {
      "source": "/try-out-teleport/digitalocean/",
      "destination": "/",
      "permanent": true
    },
    {
      "source": "/try-out-teleport/docker-compose/",
      "destination": "/",
      "permanent": true
    },
    {
      "source": "/try-out-teleport/introduction/",
      "destination": "/",
      "permanent": true
    },
    {
      "source": "/try-out-teleport/local-kubernetes/",
      "destination": "/",
      "permanent": true
    },
    {
      "source": "/management/guides/docker/",
      "destination": "/installation/",
      "permanent": true
    },
    {
      "source": "/choose-an-edition/teleport-enterprise/getting-started/",
      "destination": "/choose-an-edition/teleport-enterprise/introduction/",
      "permanent": true
    },
    {
      "source": "/preview/upcoming-releases/",
      "destination": "/upcoming-releases/",
      "permanent": true
    },
    {
      "source": "/adopters/",
      "destination": "/",
      "permanent": true
    },
    {
      "source": "/choose-an-edition/teleport-cloud/",
      "destination": "/choose-an-edition/teleport-cloud/introduction/",
      "permanent": true
    },
    {
      "source": "/access-controls/guides/device-trust/",
      "destination": "/access-controls/device-trust/guide/",
      "permanent": true
    },
    {
      "source": "/access-controls/device-trust/auto-enrollment/",
      "destination": "/access-controls/device-trust/device-management/",
      "permanent": true
    },
    {
      "source": "/get-started/",
      "destination": "/",
      "permanent": true
    },
    {
      "source": "/management/join-services-to-your-cluster/",
      "destination": "/enroll-resources/agents/join-services-to-your-cluster/",
      "permanent": true
    },
    {
      "source": "/management/join-services-to-your-cluster/aws-ec2/",
      "destination": "/enroll-resources/agents/join-services-to-your-cluster/aws-ec2/",
      "permanent": true
    },
    {
      "source": "/management/join-services-to-your-cluster/aws-iam/",
      "destination": "/enroll-resources/agents/join-services-to-your-cluster/aws-iam/",
      "permanent": true
    },
    {
      "source": "/management/join-services-to-your-cluster/azure/",
      "destination": "/enroll-resources/agents/join-services-to-your-cluster/azure/",
      "permanent": true
    },
    {
      "source": "/management/join-services-to-your-cluster/gcp/",
      "destination": "/enroll-resources/agents/join-services-to-your-cluster/gcp/",
      "permanent": true
    },
    {
      "source": "/management/join-services-to-your-cluster/join-token/",
      "destination": "/enroll-resources/agents/join-services-to-your-cluster/join-token/",
      "permanent": true
    },
    {
      "source": "/management/join-services-to-your-cluster/kubernetes/",
      "destination": "/enroll-resources/agents/join-services-to-your-cluster/kubernetes/",
      "permanent": true
    },
    {
      "source": "/management/guides/teleport-operator/",
      "destination": "/management/dynamic-resources/teleport-operator/",
      "permanent": true
    },
    {
      "source": "/management/guides/terraform-provider/",
      "destination": "/management/dynamic-resources/terraform-provider/",
      "permanent": true
    },
    {
      "source": "/connect-your-client/putty/",
      "destination": "/connect-your-client/putty-winscp/",
      "permanent": true
    },
    {
      "source": "/machine-id/guides/",
      "destination": "/enroll-resources/machine-id/introduction/",
      "permanent": true
    },
    {
      "source": "/machine-id/guides/applications/",
      "destination": "/enroll-resources/machine-id/access-guides/applications/",
      "permanent": true
    },
    {
      "source": "/machine-id/guides/ansible/",
      "destination": "/enroll-resources/machine-id/access-guides/ansible/",
      "permanent": true
    },
    {
      "source": "/machine-id/guides/databases/",
      "destination": "/enroll-resources/machine-id/access-guides/databases/",
      "permanent": true
    },
    {
      "source": "/machine-id/guides/kubernetes/",
      "destination": "/enroll-resources/machine-id/access-guides/kubernetes/",
      "permanent": true
    },
    {
      "source": "/machine-id/guides/circleci/",
      "destination": "/enroll-resources/machine-id/deployment/circleci/",
      "permanent": true
    },
    {
      "source": "/machine-id/guides/jenkins/",
      "destination": "/enroll-resources/machine-id/deployment/jenkins/",
      "permanent": true
    },
    {
      "source": "/machine-id/guides/gitlab/",
      "destination": "/enroll-resources/machine-id/deployment/gitlab/",
      "permanent": true
    },
    {
      "source": "/database-access/rbac/configuring-auto-user-provisioning/",
      "destination": "/enroll-resources/database-access/auto-user-provisioning/",
      "permanent": true
    },
    {
      "source": "/database-access/guides/rds-proxy/",
      "destination": "/enroll-resources/database-access/guides/",
      "permanent": true
    },
    {
      "source": "/deploy-a-cluster/deployments/aws-terraform/",
      "destination": "/deploy-a-cluster/deployments/aws-ha-autoscale-cluster-terraform/",
      "permanent": true
    },
    {
      "source": "/machine-id/guides/github-actions/",
      "destination": "/enroll-resources/machine-id/deployment/github-actions/",
      "permanent": true
    },
    {
      "source": "/management/dynamic-resources/spacelift/",
      "destination": "/enroll-resources/machine-id/deployment/spacelift/",
      "permanent": true
    },
    {
      "source": "/management/operations/enroll-agent-into-automatic-updates/",
      "destination": "/upgrading/",
      "permanent": true
    },
    {
      "source": "/management/operations/self-hosted-automatic-agent-updates/",
      "destination": "/upgrading/self-hosted-automatic-agent-updates/",
      "permanent": true
    },
    {
      "source": "/management/operations/upgrading/",
      "destination": "/upgrading/",
      "permanent": true
    },
    {
      "source": "/management/admin/upgrading-the-teleport-binary/",
      "destination": "/upgrading/",
      "permanent": true
    },
    {
      "source": "/access-graph/",
      "destination": "/access-controls/access-graph/",
      "permanent": true
    },
    {
      "source": "/use-teleport/teleport-connect/",
      "destination": "/connect-your-client/teleport-connect/",
      "permanent": true
    }
  ]
}<|MERGE_RESOLUTION|>--- conflicted
+++ resolved
@@ -1376,18 +1376,11 @@
         "version": "14.3.23"
       },
       "helm_repo_url": "https://charts.releases.teleport.dev",
-<<<<<<< HEAD
-      "latest_oss_docker_image": "public.ecr.aws/gravitational/teleport-distroless:14.3.21",
-      "latest_oss_debug_docker_image": "public.ecr.aws/gravitational/teleport-distroless-debug:14.3.21",
-      "latest_ent_docker_image": "public.ecr.aws/gravitational/teleport-ent-distroless:14.3.21",
-      "latest_ent_debug_docker_image": "public.ecr.aws/gravitational/teleport-ent-distroless-debug:14.3.21",
-      "teleport_install_script_url": "https://cdn.teleport.dev/install-v15.4.11.sh"
-=======
       "latest_oss_docker_image": "public.ecr.aws/gravitational/teleport-distroless:14.3.23",
       "latest_oss_debug_docker_image": "public.ecr.aws/gravitational/teleport-distroless-debug:14.3.23",
       "latest_ent_docker_image": "public.ecr.aws/gravitational/teleport-ent-distroless:14.3.23",
-      "latest_ent_debug_docker_image": "public.ecr.aws/gravitational/teleport-ent-distroless-debug:14.3.23"
->>>>>>> 9b2bd40d
+      "latest_ent_debug_docker_image": "public.ecr.aws/gravitational/teleport-ent-distroless-debug:14.3.23",
+      "teleport_install_script_url": "https://cdn.teleport.dev/install-v15.4.11.sh"
     },
     "terraform": {
       "version": "1.0.0"
