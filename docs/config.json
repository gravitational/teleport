{
  "navigation": [
    {
      "icon": "stack",
      "title": "Home",
      "entries": [
        { "title": "Introduction", "slug": "/" },
        { "title": "Adopters", "slug": "/adopters/" },
        { "title": "Getting Started", "slug": "/getting-started/" },
        { "title": "Installation", "slug": "/installation/" },
        { "title": "User Manual", "slug": "/user-manual/" },
        { "title": "Admin Manual", "slug": "/admin-guide/" },
        { "title": "Production Guide", "slug": "/production/" },
        { "title": "FAQ", "slug": "/faq/" },
        { "title": "Changelog", "slug": "/changelog/" }
      ]
    },
    {
      "icon": "window",
      "title": "Application Access",
      "entries": [
        { "title": "Introduction", "slug": "/application-access/introduction/" },
        { "title": "Getting Started", "slug": "/application-access/getting-started/" },
        {
          "title": "Guides",
          "slug": "/application-access/guides/",
          "entries": [
            { "title": "Connecting Apps", "slug": "/application-access/guides/connecting-apps/" },
            { "title": "Integrating with JWT", "slug": "/application-access/guides/jwt/" },
            { "title": "API Access", "slug": "/application-access/guides/api-access/" }
          ]
        },
        { "title": "Access Controls", "slug": "/application-access/controls/" },
        { "title": "Reference", "slug": "/application-access/reference/" }
      ]
    },
    {
      "icon": "server",
      "title": "Server Access",
      "entries": [
        { "title": "Introduction", "slug": "/server-access/introduction/" },
        { "title": "Getting Started", "slug": "/server-access/getting-started/" },
        {
          "title": "Guides",
          "slug": "/server-access/guides/",
          "entries": [
            { "title": "Using Teleport with PAM", "slug": "/server-access/guides/ssh-pam/" },
            { "title": "OpenSSH Guide", "slug": "/server-access/guides/openssh/" }
          ]
        }
      ]
    },
    {
      "icon": "kubernetes",
      "title": "Kubernetes Access",
      "entries": [
        { "title": "Introduction", "slug": "/kubernetes-access/introduction/" },
        { "title": "Getting Started", "slug": "/kubernetes-access/getting-started/" },
        {
          "title": "Guides",
          "slug": "/kubernetes-access/guides/",
          "entries": [
            { "title": "Multiple Clusters", "slug": "/kubernetes-access/guides/multiple-clusters/" },
            { "title": "CI/CD", "slug": "/kubernetes-access/guides/cicd/" },
            { "title": "Federation", "slug": "/kubernetes-access/guides/federation/" },
            { "title": "Migration", "slug": "/kubernetes-access/guides/migration/" }
          ]
        },
        {
          "title": "Helm Guides",
          "slug": "/kubernetes-access/helm/guides/",
          "entries": [
            { "title": "AWS EKS Cluster", "slug": "/kubernetes-access/helm/guides/aws/" },
            { "title": "Google Cloud GKE Cluster", "slug": "/kubernetes-access/helm/guides/gcp/" },
            { "title": "Customize Deployment config", "slug": "/kubernetes-access/helm/guides/custom/" },
            { "title": "Migrating from older charts", "slug": "/kubernetes-access/helm/guides/migration/" }
          ]
        },
        { "title": "Helm Chart reference", "slug": "/kubernetes-access/helm/reference/" },
        { "title": "Access Controls", "slug": "/kubernetes-access/controls/" }
      ]
    },
    {
      "icon": "database",
      "title": "Database Access",
      "entries": [
        { "title": "Introduction", "slug": "/database-access/introduction/" },
        { "title": "Getting Started", "slug": "/database-access/getting-started/" },
        {
          "title": "Guides",
          "slug": "/database-access/guides/",
          "entries": [
            { "title": "AWS RDS/Aurora PostgreSQL", "slug": "/database-access/guides/postgres-aws/" },
            { "title": "AWS RDS/Aurora MySQL", "slug": "/database-access/guides/mysql-aws/" },
            { "title": "AWS Redshift PostgreSQL", "slug": "/database-access/guides/postgres-redshift/" },
            { "title": "GCP Cloud SQL PostgreSQL", "slug": "/database-access/guides/postgres-cloudsql/" },
            { "title": "Self-Hosted PostgreSQL", "slug": "/database-access/guides/postgres-self-hosted/" },
            { "title": "Self-Hosted MySQL", "slug": "/database-access/guides/mysql-self-hosted/" },
            { "title": "Database GUI Clients", "slug": "/database-access/guides/gui-clients/" }
          ]
        },
        { "title": "Access Controls", "slug": "/database-access/rbac/" },
        { "title": "Architecture", "slug": "/database-access/architecture/" },
        {
          "title": "Reference",
          "slug": "/database-access/reference/",
          "entries": [
            { "title": "Configuration", "slug": "/database-access/reference/configuration/" },
            { "title": "CLI", "slug": "/database-access/reference/cli/" },
            { "title": "Audit Events", "slug": "/database-access/reference/audit/" }
          ]
        },
        { "title": "FAQ", "slug": "/database-access/faq/" }
      ]
    },
    {
      "icon": "lock",
      "title": "Access Controls",
      "entries": [
        { "title": "Introduction", "slug": "/access-controls/introduction/" },
        { "title": "Getting Started", "slug": "/access-controls/getting-started/" },
        {
          "title": "Guides",
          "slug": "/access-controls/guides/",
          "entries": [
            { "title": "Role Templates", "slug": "/access-controls/guides/role-templates/" },
            { "title": "Second Factor - U2F", "slug": "/access-controls/guides/u2f/" },
            { "title": "Per-session MFA", "slug": "/access-controls/guides/per-session-mfa/" },
            { "title": "Dual Authorization", "slug": "/access-controls/guides/dual-authz/" },
            { "title": "Impersonation", "slug": "/access-controls/guides/impersonation/" }
          ]
        },
        { "title": "Reference", "slug": "/access-controls/reference/" },
        { "title": "FAQ", "slug": "/access-controls/faq/" }
      ]
    },
    {
      "icon": "wand",
      "title": "Preview",
      "entries": [
        { "title": "Upcoming Releases", "slug": "/preview/upcoming-releases/" }
      ]
    },
    {
      "icon": "book",
      "title": "Infrastructure Guides",
      "entries": [
        { "title": "AWS", "slug": "/aws-oss-guide/" },
        { "title": "GCP", "slug": "/gcp-guide/" },
        { "title": "IBM", "slug": "/ibm-cloud-guide/" }
      ]
    },
    {
      "icon": "building",
      "title": "Teleport Enterprise",
      "entries": [
        { "title": "Introduction", "slug": "/enterprise/introduction/" },
        {
          "title": "Quick Start Guide",
          "slug": "/enterprise/quickstart-enterprise/"
        },
        { "title": "Single Sign-On (SSO)", "slug": "/enterprise/sso/ssh-sso/" },
        { "title": "Access Requests", "slug": "/enterprise/workflow/" },
        {
          "title": "FedRAMP for SSH & K8s",
          "slug": "/enterprise/ssh-kubernetes-fedramp/"
        },
        { "title": "RBAC", "slug": "/enterprise/ssh-rbac/" }
      ]
    },
    {
      "icon": "cloud",
      "title": "Cloud",
      "entries": [
        { "title": "Introduction", "slug": "/cloud/introduction/" },
        { "title": "Getting Started", "slug": "/cloud/getting-started/" },
        { "title": "Architecture", "slug": "/cloud/architecture/" },
        { "title": "FAQ", "slug": "/cloud/faq/" }
      ]
    },
    {
      "icon": "integrations",
      "title": "Architecture",
      "entries": [
        { "title": "Architecture Overview", "slug": "/architecture/overview/" },
        { "title": "Teleport Users", "slug": "/architecture/users/" },
        { "title": "Teleport Nodes", "slug": "/architecture/nodes/" },
        { "title": "Teleport Auth", "slug": "/architecture/authentication/" },
        { "title": "Teleport Proxy", "slug": "/architecture/proxy/" },
        { "title": "Trusted Clusters", "slug": "/trustedclusters/" }
      ]
    },
    {
      "icon": "bolt",
      "title": "Advanced Features",
      "entries": [
        {
          "title": "BPF Session Recording",
          "slug": "/features/enhanced-session-recording/"
        }
      ]
    },
    {
      "icon": "list",
      "title": "Reference",
      "entries": [
        { "title": "YAML", "slug": "/config-reference/" },
        { "title": "CLI", "slug": "/cli-docs/" },
        { "title": "Metrics", "slug": "/metrics-logs-reference/" },
        {
          "title": "API",
          "slug": "/reference/api/",
          "entries": [
            {"title": "Introduction", "slug": "/reference/api/introduction/"},
            {"title": "Getting Started", "slug": "/reference/api/getting-started/"},
            {"title": "Architecture", "slug": "/reference/api/architecture/"}
          ]
        }
      ]
    }
  ],
  "variables": {
    "version": "6.1",
    "helm": {
      "version": "3.4.2"
    },
    "kubernetes": {
      "major_version": "1",
      "minor_version": "17"
    },
    "teleport": {
      "version": "6.1.0",
      "golang": "1.16",
      "plugin": {
        "version": "6.1.0"
      },
<<<<<<< HEAD
      "latest_oss_docker_image": "quay.io/gravitational/teleport:6.1",
      "latest_ent_docker_image": "quay.io/gravitational/teleport-ent:6.1",
      "helm_repo_url": "https://charts.releases.teleport.dev"
=======
      "latest_oss_docker_image": "quay.io/gravitational/teleport:6",
      "latest_ent_docker_image": "quay.io/gravitational/teleport-ent:6"
>>>>>>> a7ace53e
    }
  },
  "redirects": [
    {
      "source": "/cloud/",
      "destination": "/cloud/introduction/",
      "permanent": true
    },
    {
      "source": "/application-access/",
      "destination": "/application-access/introduction/",
      "permanent": true
    },
    {
      "source": "/database-access/",
      "destination": "/database-access/introduction/",
      "permanent": true
    },
    {
      "source": "/kubernetes-access/",
      "destination": "/kubernetes-access/introduction/",
      "permanent": true
    },
    {
      "source": "/enterprise/ssh-rbac/",
      "destination": "/access-controls/introduction/",
      "permanent": true
    },
    {
      "source": "/quickstart/",
      "destination": "/getting-started/",
      "permanent": true
    },
    {
      "source": "/preview/database-access/",
      "destination": "/database-access/",
      "permanent": true
    },
    {
      "source": "/preview/cloud/",
      "destination": "/cloud/",
      "permanent": true
    },
    {
      "source": "/kubernetes-ssh/",
      "destination": "/kubernetes-access/",
      "permanent": true
    },
    {
      "source": "/features/ssh-pam/",
      "destination": "/server-access/guides/ssh-pam/",
      "permanent": true
    },
    {
      "source": "/openssh-teleport/",
      "destination": "/server-access/guides/openssh/",
      "permanent": true
    }
  ]
}<|MERGE_RESOLUTION|>--- conflicted
+++ resolved
@@ -234,14 +234,9 @@
       "plugin": {
         "version": "6.1.0"
       },
-<<<<<<< HEAD
-      "latest_oss_docker_image": "quay.io/gravitational/teleport:6.1",
-      "latest_ent_docker_image": "quay.io/gravitational/teleport-ent:6.1",
+      "latest_oss_docker_image": "quay.io/gravitational/teleport:6",
+      "latest_ent_docker_image": "quay.io/gravitational/teleport-ent:6",
       "helm_repo_url": "https://charts.releases.teleport.dev"
-=======
-      "latest_oss_docker_image": "quay.io/gravitational/teleport:6",
-      "latest_ent_docker_image": "quay.io/gravitational/teleport-ent:6"
->>>>>>> a7ace53e
     }
   },
   "redirects": [
