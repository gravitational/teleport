--- conflicted
+++ resolved
@@ -1046,38 +1046,38 @@
       "permanent": true
     },
     {
-<<<<<<< HEAD
+      "source": "/admin-guides/access-controls/idps/",
+      "destination": "/identity-governance/idps/",
+      "permanent": true
+    },
+    {
+      "source": "/admin-guides/access-controls/idps/saml-attribute-mapping/",
+      "destination": "/identity-governance/idps/saml-attribute-mapping/",
+      "permanent": true
+    },
+    {
+      "source": "/admin-guides/access-controls/idps/saml-gcp-workforce-identity-federation/",
+      "destination": "/identity-governance/idps/saml-gcp-workforce-identity-federation/",
+      "permanent": true
+    },
+    {
+      "source": "/admin-guides/access-controls/idps/saml-grafana/",
+      "destination": "/identity-governance/idps/saml-grafana/",
+      "permanent": true
+    },
+    {
+      "source": "/admin-guides/access-controls/idps/saml-guide/",
+      "destination": "/identity-governance/idps/saml-guide/",
+      "permanent": true
+    },
+    {
+      "source": "/admin-guides/access-controls/idps/saml-microsoft-entra-external-id/",
+      "destination": "/identity-governance/idps/saml-microsoft-entra-external-id/",
+      "permanent": true
+    },
+    {
       "source": "/upgrading/client-tools-autoupdate/",
       "destination": "/upgrading/client-tools-managed-updates/",
-=======
-      "source": "/admin-guides/access-controls/idps/",
-      "destination": "/identity-governance/idps/",
-      "permanent": true
-    },
-    {
-      "source": "/admin-guides/access-controls/idps/saml-attribute-mapping/",
-      "destination": "/identity-governance/idps/saml-attribute-mapping/",
-      "permanent": true
-    },
-    {
-      "source": "/admin-guides/access-controls/idps/saml-gcp-workforce-identity-federation/",
-      "destination": "/identity-governance/idps/saml-gcp-workforce-identity-federation/",
-      "permanent": true
-    },
-    {
-      "source": "/admin-guides/access-controls/idps/saml-grafana/",
-      "destination": "/identity-governance/idps/saml-grafana/",
-      "permanent": true
-    },
-    {
-      "source": "/admin-guides/access-controls/idps/saml-guide/",
-      "destination": "/identity-governance/idps/saml-guide/",
-      "permanent": true
-    },
-    {
-      "source": "/admin-guides/access-controls/idps/saml-microsoft-entra-external-id/",
-      "destination": "/identity-governance/idps/saml-microsoft-entra-external-id/",
->>>>>>> 116db7dd
       "permanent": true
     }
   ]
