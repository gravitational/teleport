{
  "navigation": [
    {
      "icon": "home",
      "title": "Home",
      "entries": [
        {
          "title": "Introduction to Teleport",
          "slug": "/"
        },
        {
          "title": "Documentation Overview",
          "slug": "/documentation-overview/"
        },
        {
          "title": "Core Concepts",
          "slug": "/core-concepts/"
        },
        {
          "title": "Installation",
          "slug": "/installation/"
        },
        {
          "title": "Upgrading",
          "slug": "/upgrading/",
          "entries": [
            {
              "title": "Compatibility Overview",
              "slug": "/upgrading/overview/"
            },
            {
<<<<<<< HEAD
              "title": "Teleport Cloud Agents (Linux)",
              "slug": "/upgrading/cloud-linux/",
              "forScopes": [
                "cloud"
              ]
            },
            {
              "title": "Teleport Cloud Agents (Kubernetes)",
              "slug": "/upgrading/cloud-kubernetes/",
              "forScopes": [
                "cloud"
              ]
            },
            {
              "title": "Self-Hosted Linux",
              "slug": "/upgrading/self-hosted-linux/",
              "forScopes": [
                "enterprise",
                "oss"
              ]
            },
            {
              "title": "Self-Hosted Kubernetes",
              "slug": "/upgrading/self-hosted-kubernetes/",
              "forScopes": [
                "enterprise",
                "oss"
              ]
            },
            {
              "title": "Self-Hosted Automatic Upgrades",
              "slug": "/upgrading/self-hosted-automatic-agent-updates/",
              "forScopes": [
                "enterprise"
              ]
=======
                "title": "Set up Automatic Agent Updates",
                "slug": "/upgrading/automatic-agent-updates/"
            },
            {
                "title": "Updating Reference",
                "slug": "/upgrading/reference/"
>>>>>>> d3ed5861
            }
          ]
        },
        {
          "title": "FAQ",
          "slug": "/faq/"
        },
        {
          "title": "Usage Reporting and Billing",
          "slug": "/usage-billing/",
          "forScopes": [
            "cloud",
            "enterprise"
          ]
        },
        {
          "title": "Upcoming Releases",
          "slug": "/upcoming-releases/"
        },
        {
          "title": "Changelog",
          "slug": "/changelog/"
        }
      ]
    },
    {
      "icon": "success",
      "title": "Choose an Edition",
      "entries": [
        {
          "title": "Introduction",
          "slug": "/choose-an-edition/introduction/"
        },
	{
	  "title": "Migrate to Cloud-Hosted Enterprise",
	  "slug": "/choose-an-edition/migrate-to-cloud/"
	},
        {
          "title": "Teleport Enterprise Cloud",
          "slug": "/choose-an-edition/teleport-cloud/introduction/",
          "forScopes": [
            "cloud"
          ],
          "entries": [
            {
              "title": "Get Started",
              "slug": "/choose-an-edition/teleport-cloud/get-started/",
              "forScopes": [
                "cloud"
              ]
            },
            {
              "title": "Architecture",
              "slug": "/choose-an-edition/teleport-cloud/architecture/",
              "forScopes": [
                "cloud"
              ]
            },
            {
              "title": "External Audit Storage",
              "slug": "/choose-an-edition/teleport-cloud/external-audit-storage/",
              "forScopes": [
                "cloud"
              ]
            },
            {
              "title": "Downloads",
              "slug": "/choose-an-edition/teleport-cloud/downloads/",
              "forScopes": [
                "cloud"
              ]
            },
            {
              "title": "FAQ",
              "slug": "/choose-an-edition/teleport-cloud/faq/",
              "forScopes": [
                "cloud"
              ]
            }
          ]
        },
        {
          "title": "Teleport Enterprise",
          "slug": "/choose-an-edition/teleport-enterprise/introduction/",
          "forScopes": [
            "enterprise"
          ],
          "entries": [
            {
              "title": "HSM",
              "slug": "/choose-an-edition/teleport-enterprise/hsm/",
              "forScopes": [
                "enterprise"
              ]
            },
            {
              "title": "AWS KMS",
              "slug": "/choose-an-edition/teleport-enterprise/aws-kms/",
              "forScopes": [
                "enterprise"
              ]
            },
            {
              "title": "Google Cloud KMS",
              "slug": "/choose-an-edition/teleport-enterprise/gcp-kms/",
              "forScopes": [
                "enterprise"
              ]
            },
            {
              "title": "Enterprise License File",
              "slug": "/choose-an-edition/teleport-enterprise/license/",
              "forScopes": [
                "enterprise"
              ]
            }
          ]
        }
      ]
    },
    {
      "icon": "quickstart",
      "title": "Deploy a Cluster",
      "entries": [
        {
          "title": "Introduction",
          "slug": "/deploy-a-cluster/introduction/",
          "forScopes": [
            "oss",
            "enterprise"
          ]
        },
        {
          "title": "Linux Demo",
          "slug": "/deploy-a-cluster/linux-demo/"
        },
        {
          "title": "High Availability Deployments",
          "slug": "/deploy-a-cluster/high-availability/",
          "forScopes": [
            "oss",
            "enterprise"
          ]
        },
        {
          "title": "Deploy with Helm",
          "slug": "/deploy-a-cluster/helm-deployments/",
          "forScopes": [
            "oss",
            "enterprise"
          ],
          "entries": [
            {
              "title": "Deploy Teleport on Kubernetes",
              "slug": "/deploy-a-cluster/helm-deployments/kubernetes-cluster/",
              "forScopes": [
                "oss",
                "enterprise"
              ]
            },
            {
              "title": "AWS EKS Cluster",
              "slug": "/deploy-a-cluster/helm-deployments/aws/",
              "forScopes": [
                "oss",
                "enterprise"
              ]
            },
            {
              "title": "Google Cloud GKE Cluster",
              "slug": "/deploy-a-cluster/helm-deployments/gcp/",
              "forScopes": [
                "oss",
                "enterprise"
              ]
            },
            {
              "title": "Azure AKS Cluster",
              "slug": "/deploy-a-cluster/helm-deployments/azure/",
              "forScopes": [
                "oss",
                "enterprise"
              ]
            },
            {
              "title": "DigitalOcean Kubernetes Cluster",
              "slug": "/deploy-a-cluster/helm-deployments/digitalocean/",
              "forScopes": [
                "oss",
                "enterprise"
              ]
            },
            {
              "title": "Customize Deployment Config",
              "slug": "/deploy-a-cluster/helm-deployments/custom/",
              "forScopes": [
                "oss",
                "enterprise"
              ]
            },
            {
              "title": "Migrating from v11 to v12",
              "slug": "/deploy-a-cluster/helm-deployments/migration-v12/",
              "forScopes": [
                "oss",
                "enterprise"
              ]
            },
            {
              "title": "Kubernetes 1.25 and PSP removal",
              "slug": "/deploy-a-cluster/helm-deployments/migration-kubernetes-1-25-psp/",
              "forScopes": [
                "oss",
                "enterprise"
              ]
            }
          ]
        },
        {
          "title": "Deploy to your Cloud",
          "slug": "/deploy-a-cluster/deployments/",
          "forScopes": [
            "oss",
            "enterprise"
          ],
          "entries": [
            {
              "title": "AWS HA Terraform",
              "slug": "/deploy-a-cluster/deployments/aws-ha-autoscale-cluster-terraform/",
              "forScopes": [
                "oss",
                "enterprise"
              ]
            },
            {
              "title": "AWS Single-Instance Terraform",
              "slug": "/deploy-a-cluster/deployments/aws-starter-cluster-terraform/",
              "forScopes": [
                "oss",
                "enterprise"
              ]
            },
            {
              "title": "AWS Multi-Region Proxy Deployment",
              "slug": "/deploy-a-cluster/deployments/aws-gslb-proxy-peering-ha-deployment/",
              "forScopes": [
                "enterprise"
              ]
            },
            {
              "title": "GCP",
              "slug": "/deploy-a-cluster/deployments/gcp/",
              "forScopes": [
                "oss",
                "enterprise"
              ]
            },
            {
              "title": "IBM",
              "slug": "/deploy-a-cluster/deployments/ibm/",
              "forScopes": [
                "oss",
                "enterprise"
              ]
            }
          ]
        },
        {
          "title": "Multi-region Blueprint",
          "slug": "/deploy-a-cluster/multi-region-blueprint/",
          "forScopes": [
            "enterprise"
          ]
        }
      ]
    },
    {
      "icon": "lock",
      "title": "Manage Access",
      "entries": [
        {
          "title": "Introduction",
          "slug": "/access-controls/introduction/"
        },
        {
          "title": "Getting Started",
          "slug": "/access-controls/getting-started/"
        },
        {
          "title": "Cluster Access and RBAC",
          "slug": "/access-controls/guides/",
          "entries": [
            {
              "title": "Role Templates",
              "slug": "/access-controls/guides/role-templates/"
            },
            {
              "title": "Session Locking",
              "slug": "/access-controls/guides/locking/"
            },
            {
              "title": "Passwordless",
              "slug": "/access-controls/guides/passwordless/"
            },
            {
              "title": "Second Factor - WebAuthn",
              "slug": "/access-controls/guides/webauthn/"
            },
            {
              "title": "Per-session MFA",
              "slug": "/access-controls/guides/per-session-mfa/"
            },
            {
              "title": "MFA for Administrative Actions",
              "slug": "/access-controls/guides/mfa-for-admin-actions/"
            },
            {
              "title": "Dual Authorization",
              "slug": "/access-controls/guides/dual-authz/",
              "forScopes": [
                "enterprise",
                "cloud"
              ]
            },
            {
              "title": "Impersonation",
              "slug": "/access-controls/guides/impersonation/"
            },
            {
              "title": "Moderated Sessions",
              "slug": "/access-controls/guides/moderated-sessions/",
              "forScopes": [
                "enterprise",
                "cloud"
              ]
            },
            {
              "title": "Hardware Key Support",
              "slug": "/access-controls/guides/hardware-key-support/",
              "forScopes": [
                "enterprise",
                "cloud"
              ]
            },
            {
              "title": "Headless WebAuthn",
              "slug": "/access-controls/guides/headless/"
            },
            {
              "title": "IP Pinning ",
              "slug": "/access-controls/guides/ip-pinning/",
              "forScopes": [
                "enterprise",
                "cloud"
              ]
            }
          ]
        },
        {
          "title": "Single Sign-On (SSO)",
          "slug": "/access-controls/sso/",
          "forScopes": [
            "oss",
            "enterprise",
            "cloud"
          ],
          "entries": [
            {
              "title": "Active Directory (ADFS)",
              "slug": "/access-controls/sso/adfs/",
              "forScopes": [
                "enterprise",
                "cloud"
              ]
            },
            {
              "title": "Azure Active Directory",
              "slug": "/access-controls/sso/azuread/",
              "forScopes": [
                "enterprise",
                "cloud"
              ]
            },
            {
              "title": "GitHub",
              "slug": "/access-controls/sso/github-sso/",
              "forScopes": [
                "oss",
                "enterprise",
                "cloud"
              ]
            },
            {
              "title": "GitLab",
              "slug": "/access-controls/sso/gitlab/",
              "forScopes": [
                "enterprise",
                "cloud"
              ]
            },
            {
              "title": "Google Workspace",
              "slug": "/access-controls/sso/google-workspace/",
              "forScopes": [
                "enterprise",
                "cloud"
              ]
            },
            {
              "title": "OIDC",
              "slug": "/access-controls/sso/oidc/",
              "forScopes": [
                "enterprise",
                "cloud"
              ]
            },
            {
              "title": "Okta",
              "slug": "/access-controls/sso/okta/",
              "forScopes": [
                "enterprise",
                "cloud"
              ]
            },
            {
              "title": "OneLogin",
              "slug": "/access-controls/sso/one-login/",
              "forScopes": [
                "enterprise",
                "cloud"
              ]
            }
          ]
        },
        {
          "title": "Teleport as an IdP",
          "slug": "/access-controls/idps/",
          "forScopes": [
            "enterprise",
            "cloud"
          ],
          "entries": [
            {
              "title": "SAML Identity Provider Guide",
              "slug": "/access-controls/idps/saml-guide/",
              "forScopes": [
                "enterprise",
                "cloud"
              ]
            },
            {
              "title": "SAML Attribute Mapping",
              "slug": "/access-controls/idps/saml-attribute-mapping/",
              "forScopes": [
                "enterprise",
                "cloud"
              ]
            },
            {
              "title": "Authenticate to Grafana with Teleport SAML",
              "slug": "/access-controls/idps/saml-grafana/",
              "forScopes": [
                "enterprise",
                "cloud"
              ]
            },
            {
              "title": "GCP Workforce Identity Federation",
              "slug": "/access-controls/idps/saml-gcp-workforce-identity-federation/",
              "forScopes": [
                "enterprise",
                "cloud"
              ]
            },
            {
              "title": "SAML Identity Provider Reference",
              "slug": "/access-controls/idps/saml-reference/",
              "forScopes": [
                "enterprise",
                "cloud"
              ]
            }
          ]
        },
        {
          "title": "Login Rules",
          "slug": "/access-controls/login-rules/",
          "forScopes": [
            "enterprise",
            "cloud"
          ],
          "entries": [
            {
              "title": "Set Up Login Rules",
              "slug": "/access-controls/login-rules/guide/",
              "forScopes": [
                "enterprise",
                "cloud"
              ]
            },
            {
              "title": "Login Rules Reference",
              "slug": "/access-controls/login-rules/reference/",
              "forScopes": [
                "enterprise",
                "cloud"
              ]
            },
            {
              "title": "Terraform",
              "slug": "/access-controls/login-rules/terraform/",
              "forScopes": [
                "enterprise",
                "cloud"
              ]
            },
            {
              "title": "Kubernetes Operator",
              "slug": "/access-controls/login-rules/kubernetes/",
              "forScopes": [
                "enterprise"
              ]
            }
          ]
        },
        {
          "title": "Device Trust",
          "slug": "/access-controls/device-trust/",
          "forScopes": [
            "enterprise",
            "cloud"
          ],
          "entries": [
            {
              "title": "Getting Started",
              "slug": "/access-controls/device-trust/guide/",
              "forScopes": [
                "enterprise",
                "cloud"
              ]
            },
            {
              "title": "Manage Trusted Devices",
              "slug": "/access-controls/device-trust/device-management/",
              "forScopes": [
                "enterprise",
                "cloud"
              ]
            },
            {
              "title": "Enforce Device Trust",
              "slug": "/access-controls/device-trust/enforcing-device-trust/",
              "forScopes": [
                "enterprise",
                "cloud"
              ]
            },
            {
              "title": "Jamf Pro Integration",
              "slug": "/access-controls/device-trust/jamf-integration/",
              "forScopes": [
                "enterprise",
                "cloud"
              ]
            }
          ]
        },
        {
          "title": "Access Lists",
          "slug": "/access-controls/access-lists/",
          "forScopes": [
            "enterprise",
            "cloud"
          ],
          "entries": [
            {
              "title": "Getting Started with Access Lists",
              "slug": "/access-controls/access-lists/guide/",
              "forScopes": [
                "enterprise",
                "cloud"
              ]
            },
            {
              "title": "Reference",
              "slug": "/access-controls/access-lists/reference/",
              "forScopes": [
                "enterprise",
                "cloud"
              ]
            }
          ]
        },
        {
          "title": "Teleport Policy",
          "slug": "/access-controls/teleport-policy/getting-started-policy/",
          "forScopes": ["enterprise", "cloud"],
          "entries": [
            {
              "title": "Teleport Policy Integrations",
              "slug": "/access-controls/teleport-policy/policy-integrations/",
              "forScopes": ["enterprise", "cloud"]
            },
            {
              "title": "Teleport Policy Connections",
              "slug": "/access-controls/teleport-policy/policy-connections/",
              "forScopes": ["enterprise", "cloud"]
            },
            {
              "title": "Teleport Policy Usage",
              "slug" : "/access-controls/teleport-policy/policy-how-to-use/",
              "forScopes":["enterprise","cloud"]
            },
            {
              "title": "Teleport Policy for Self-Hosted Clusters",
              "slug": "/access-controls/access-graph/self-hosted/",
              "forScopes": [
                "enterprise"
              ]
            },
            {
              "title": "Teleport Policy for Self-Hosted Clusters with Helm",
              "slug": "/access-controls/access-graph/self-hosted-helm/",
              "forScopes": [
                "enterprise"
              ]
            },
            {
              "title": "Analyze AWS IAM policies",
              "slug": "/access-controls/access-graph/aws-sync/",
              "forScopes": [
                "cloud",
                "enterprise"
              ]
            }
          ]
        },
        {
          "title": "Access Monitoring",
          "slug": "/access-controls/access-monitoring/",
          "forScopes": [
            "team",
            "cloud",
            "enterprise",
            "oss"
          ]
        },
        {
          "title": "Access Requests",
          "slug": "/access-controls/access-requests/",
          "forScopes": [
            "oss",
            "enterprise",
            "cloud"
          ],
          "entries": [
            {
              "title": "Role Requests",
              "slug": "/access-controls/access-requests/role-requests/",
              "forScopes": [
                "enterprise",
                "cloud"
              ]
            },
            {
              "title": "Resource Requests",
              "slug": "/access-controls/access-requests/resource-requests/",
              "forScopes": [
                "enterprise",
                "cloud"
              ]
            },
            {
              "title": "Configure Access Requests",
              "slug": "/access-controls/access-requests/access-request-configuration/",
              "forScopes": [
                "enterprise",
                "cloud"
              ]
            },
            {
              "title": "Access Requests in Teleport Community Edition",
              "slug": "/access-controls/access-requests/oss-role-requests/",
              "forScopes": [
                "oss"
              ]
            }
          ]
        },
        {
          "title": "Access Request Plugins",
          "slug": "/access-controls/access-request-plugins/",
          "forScopes": [
            "enterprise",
            "cloud"
          ],
          "entries": [
            {
              "title": "Mattermost",
              "slug": "/access-controls/access-request-plugins/ssh-approval-mattermost/",
              "forScopes": [
                "enterprise",
                "cloud"
              ]
            },
            {
              "title": "Microsoft Teams",
              "slug": "/access-controls/access-request-plugins/ssh-approval-msteams/",
              "forScopes": [
                "enterprise",
                "cloud"
              ]
            },
            {
              "title": "PagerDuty",
              "slug": "/access-controls/access-request-plugins/ssh-approval-pagerduty/",
              "forScopes": [
                "enterprise",
                "cloud"
              ]
            },
            {
              "title": "Opsgenie",
              "slug": "/access-controls/access-request-plugins/opsgenie/",
              "forScopes": [
                "enterprise",
                "cloud"
              ]
            },
            {
              "title": "ServiceNow",
              "slug": "/access-controls/access-request-plugins/servicenow/",
              "forScopes": [
                "enterprise",
                "cloud"
              ]
            },
            {
              "title": "Jira",
              "slug": "/access-controls/access-request-plugins/ssh-approval-jira/",
              "forScopes": [
                "enterprise",
                "cloud"
              ]
            },
            {
              "title": "Slack",
              "slug": "/access-controls/access-request-plugins/ssh-approval-slack/",
              "forScopes": [
                "enterprise",
                "cloud"
              ]
            },
            {
              "title": "Email",
              "slug": "/access-controls/access-request-plugins/ssh-approval-email/",
              "forScopes": [
                "enterprise",
                "cloud"
              ]
            },
            {
              "title": "Discord",
              "slug": "/access-controls/access-request-plugins/ssh-approval-discord/",
              "forScopes": [
                "enterprise",
                "cloud"
              ]
            },
            {
              "title": "Notification Routing Rules",
              "slug": "/access-controls/access-request-plugins/notification-routing-rules/",
              "forScopes": [
                "enterprise",
                "cloud"
              ]
            }
          ]
        },
        {
          "title": "Compliance Frameworks",
          "slug": "/access-controls/compliance-frameworks/",
          "forScopes": [
            "enterprise",
            "cloud"
          ],
          "entries": [
            {
              "title": "FedRAMP",
              "slug": "/access-controls/compliance-frameworks/fedramp/",
              "forScopes": [
                "enterprise"
              ]
            },
            {
              "title": "SOC 2",
              "slug": "/access-controls/compliance-frameworks/soc2/",
              "forScopes": [
                "enterprise",
                "cloud"
              ]
            }
          ]
        },
        {
          "title": "Reference",
          "slug": "/access-controls/reference/"
        }
      ]
    },
    {
      "icon": "wrench",
      "title": "Manage your Cluster",
      "entries": [
        {
          "title": "Introduction",
          "slug": "/management/introduction/"
        },
        {
          "title": "Using Dynamic Resources",
          "slug": "/management/dynamic-resources/",
          "entries": [
            {
              "title": "Managing Users and Roles",
              "slug": "/management/dynamic-resources/user-and-role/"
            },
            {
              "title": "Registering Agentless OpenSSH",
              "slug": "/management/dynamic-resources/agentless-ssh-servers/"
            },
            {
              "title": "Managing Access Lists",
              "slug": "/management/dynamic-resources/access-list/"
            },
            {
              "title": "Kubernetes Operator",
              "slug": "/management/dynamic-resources/teleport-operator/"
            },
            {
              "title": "Kubernetes Operator in teleport-cluster Helm chart",
              "slug": "/management/dynamic-resources/teleport-operator-helm/",
              "forScopes": [
                "oss",
                "enterprise"
              ]
            },
            {
              "title": "Standalone Kubernetes Operator",
              "slug": "/management/dynamic-resources/teleport-operator-standalone/"
            },
            {
              "title": "Set up the Terraform Provider",
              "slug": "/management/dynamic-resources/terraform-provider/"
            }
          ]
        },
        {
          "title": "Admin Guides",
          "slug": "/management/admin/",
          "entries": [
            {
              "title": "Trusted Clusters",
              "slug": "/management/admin/trustedclusters/"
            },
            {
              "title": "Labels",
              "slug": "/management/admin/labels/"
            },
            {
              "title": "Local Users",
              "slug": "/management/admin/users/"
            },
            {
              "title": "Troubleshooting",
              "slug": "/management/admin/troubleshooting/"
            },
            {
              "title": "Run Teleport as a Daemon",
              "slug": "/management/admin/daemon/"
            },
            {
              "title": "Run Teleport with Self-Signed Certificates",
              "slug": "/management/admin/self-signed-certs/",
              "forScopes": [
                "oss",
                "enterprise"
              ]
            },
            {
              "title": "Uninstall Teleport",
              "slug": "/management/admin/uninstall-teleport/"
            }
          ]
        },
        {
          "title": "Operations",
          "slug": "/management/operations/",
          "entries": [
            {
              "title": "Scaling",
              "slug": "/management/operations/scaling/",
              "forScopes": [
                "oss",
                "enterprise"
              ]
            },
            {
              "title": "Backup and Restore",
              "slug": "/management/operations/backup-restore/"
            },
            {
              "title": "Cert Authority Rotation",
              "slug": "/management/operations/ca-rotation/"
            },
            {
              "title": "Database Cert Authority Rotation",
              "slug": "/management/operations/db-ca-rotation/"
            },
            {
              "title": "TLS Routing Migration",
              "slug": "/management/operations/tls-routing/",
              "forScopes": [
                "oss",
                "enterprise"
              ]
            },
            {
              "title": "Proxy Peering Migration",
              "slug": "/management/operations/proxy-peering/",
              "forScopes": [
                "enterprise"
              ]
            },
            {
              "title": "Database CA Migrations",
              "slug": "/management/operations/db-ca-migrations/"
            }
          ]
        },
        {
          "title": "Secure Practices",
          "slug": "/management/security/",
          "entries": [
            {
              "title": "Restrict Access for Privileged Accounts",
              "slug": "/management/security/restrict-privileges/"
            },
            {
              "title": "Reducing the Blast Radius of Attacks",
              "slug": "/management/security/reduce-blast-radius/"
            },
            {
              "title": "PROXY Protocol",
              "slug": "/management/security/proxy-protocol/",
              "forScopes": [
                "enterprise",
                "oss"
              ]
            }
          ]
        },
        {
          "title": "Integrations",
          "slug": "/management/guides/",
          "entries": [
            {
              "title": "EC2 Tags",
              "slug": "/management/guides/ec2-tags/"
            },
            {
              "title": "GCP Tags and Labels",
              "slug": "/management/guides/gcp-tags/"
            },
            {
              "title": "Using Teleport's CA with GitHub",
              "slug": "/management/guides/ssh-key-extensions/"
            },
            {
              "title": "AWS OIDC Integration",
              "slug": "/management/guides/awsoidc-integration/"
            }
          ]
        },
        {
          "title": "Diagnostics",
          "slug": "/management/diagnostics/",
          "entries": [
            {
              "title": "Health Monitoring",
              "slug": "/management/diagnostics/monitoring/",
              "forScopes": [
                "oss",
                "enterprise",
                "cloud"
              ]
            },
            {
              "title": "Metrics",
              "slug": "/management/diagnostics/metrics/",
              "forScopes": [
                "oss",
                "enterprise",
                "cloud"
              ]
            },
            {
              "title": "Collecting Profiles",
              "slug": "/management/diagnostics/profiles/",
              "forScopes": [
                "oss",
                "enterprise",
                "cloud"
              ]
            },
            {
              "title": "Distributed Tracing",
              "slug": "/management/diagnostics/tracing/",
              "forScopes": [
                "oss",
                "enterprise",
                "cloud"
              ]
            }
          ]
        },
        {
          "title": "Exporting Audit Events",
          "slug": "/management/export-audit-events/",
          "entries": [
            {
              "title": "Export Audit Events to Fluentd",
              "slug": "/management/export-audit-events/fluentd/"
            },
            {
              "title": "Export Audit Events to Datadog",
              "slug": "/management/export-audit-events/datadog/"
            },
            {
              "title": "Export Audit Events to the Elastic Stack",
              "slug": "/management/export-audit-events/elastic-stack/"
            },
            {
              "title": "Export Audit Events to Panther",
              "slug": "/management/export-audit-events/panther/"
            },
            {
              "title": "Export Audit Events to Splunk",
              "slug": "/management/export-audit-events/splunk/"
            }
          ]
        }
      ]
    },
    {
      "icon": "connect",
      "title": "Connect your Client",
      "entries": [
        {
          "title": "Introduction",
          "slug": "/connect-your-client/introduction/"
        },
        {
          "title": "Using tsh",
          "slug": "/connect-your-client/tsh/"
        },
        {
          "title": "Using the Web UI",
          "slug": "/connect-your-client/web-ui/"
        },
        {
          "title": "Using Teleport Connect",
          "slug": "/connect-your-client/teleport-connect/"
        },
        {
          "title": "Using VNet",
          "slug": "/connect-your-client/vnet/"
        },
        {
          "title": "Using PuTTY and WinSCP",
          "slug": "/connect-your-client/putty-winscp/"
        },
        {
          "title": "Database GUI Clients",
          "slug": "/connect-your-client/gui-clients/"
        }
      ]
    },
    {
      "title": "Protect Infrastructure",
      "icon": "layers",
      "entries": [
        {
          "title": "Introduction",
          "slug": "/agents/introduction/"
        },
        {
          "title": "Deploy Agents via Terraform",
          "slug": "/agents/deploy-agents-terraform/"
        },
        {
          "title": "Join Services to Your Cluster",
          "slug": "/agents/join-services-to-your-cluster/",
          "entries": [
            {
              "title": "Via AWS EC2",
              "slug": "/agents/join-services-to-your-cluster/aws-ec2/",
              "forScopes": [
                "oss",
                "enterprise"
              ]
            },
            {
              "title": "Via AWS IAM",
              "slug": "/agents/join-services-to-your-cluster/aws-iam/"
            },
            {
              "title": "Via Azure",
              "slug": "/agents/join-services-to-your-cluster/azure/"
            },
            {
              "title": "Joining Services via Kubernetes ServiceAccount",
              "slug": "/agents/join-services-to-your-cluster/kubernetes/"
            },
            {
              "title": "Via GCP",
              "slug": "/agents/join-services-to-your-cluster/gcp/"
            },
            {
              "title": "Via a Join Token",
              "slug": "/agents/join-services-to-your-cluster/join-token/"
            }
          ]
        }
      ]
    },
    {
      "icon": "wand",
      "title": "Auto-Enroll Resources",
      "entries": [
        {
          "title": "Introduction",
          "slug": "/auto-discovery/introduction/"
        },
        {
          "title": "Servers",
          "slug": "/auto-discovery/servers/",
          "entries": [
            {
              "title": "EC2 Instance Discovery",
              "slug": "/auto-discovery/servers/ec2-discovery/"
            },
            {
              "title": "Azure Instance Discovery",
              "slug": "/auto-discovery/servers/azure-discovery/"
            },
            {
              "title": "GCP Instance Discovery",
              "slug": "/auto-discovery/servers/gcp-discovery/"
            }
          ]
        },
        {
          "title": "Kubernetes Clusters",
          "slug": "/auto-discovery/kubernetes/",
          "entries": [
            {
              "title": "AWS",
              "slug": "/auto-discovery/kubernetes/aws/"
            },
            {
              "title": "Azure",
              "slug": "/auto-discovery/kubernetes/azure/"
            },
            {
              "title": "Google Cloud",
              "slug": "/auto-discovery/kubernetes/google-cloud/"
            }
          ]
        },
        {
          "title": "Databases",
          "slug": "/auto-discovery/databases/"
        },
        {
          "title": "Kubernetes Applications",
          "slug": "/auto-discovery/kubernetes-applications/",
          "entries": [
            {
              "title": "Get Started",
              "slug": "/auto-discovery/kubernetes-applications/get-started/"
            },
            {
              "title": "Architecture",
              "slug": "/auto-discovery/kubernetes-applications/architecture/"
            },
            {
              "title": "Reference",
              "slug": "/auto-discovery/kubernetes-applications/reference/"
            }
          ]
        }
      ]
    },
    {
      "icon": "window",
      "title": "Application Access",
      "entries": [
        {
          "title": "Introduction",
          "slug": "/application-access/introduction/"
        },
        {
          "title": "Getting Started",
          "slug": "/application-access/getting-started/"
        },
        {
          "title": "Securing Cloud Provider APIs",
          "slug": "/application-access/cloud-apis/",
          "entries": [
            {
              "title": "Google Cloud Web Console Access",
              "slug": "/access-controls/idps/saml-gcp-workforce-identity-federation/",
              "forScopes": [
                "enterprise",
                "cloud"
              ]
            },
            {
              "title": "Google Cloud CLI Access",
              "slug": "/application-access/cloud-apis/google-cloud/"
            },
            {
              "title": "AWS CLI and Console Access",
              "slug": "/application-access/cloud-apis/aws-console/"
            },
            {
              "title": "Azure CLI Access",
              "slug": "/application-access/cloud-apis/azure/"
            },
            {
              "title": "Azure CLI Access on AKS",
              "slug": "/application-access/cloud-apis/azure-aks-workload-id/"
            }
          ]
        },
        {
          "title": "Securing Internal Applications",
          "slug": "/application-access/guides/",
          "entries": [
            {
              "title": "Web App Access",
              "slug": "/application-access/guides/connecting-apps/"
            },
            {
              "title": "TCP App Access",
              "slug": "/application-access/guides/tcp/"
            },
            {
              "title": "VNet",
              "slug": "/application-access/guides/vnet/"
            },
            {
              "title": "API Access",
              "slug": "/application-access/guides/api-access/"
            },
            {
              "title": "Dynamic Registration",
              "slug": "/application-access/guides/dynamic-registration/"
            },
            {
              "title": "Amazon Athena",
              "slug": "/application-access/guides/amazon-athena/"
            },
            {
              "title": "Amazon DynamoDB",
              "slug": "/application-access/guides/dynamodb/"
            },
            {
              "title": "High Availability",
              "slug": "/application-access/guides/ha/"
            }
          ]
        },
        {
          "title": "Using Teleport-Signed JWTs",
          "slug": "/application-access/jwt/",
          "entries": [
            {
              "title": "Introduction",
              "slug": "/application-access/jwt/introduction/"
            },
            {
              "title": "ElasticSearch",
              "slug": "/application-access/jwt/elasticsearch/"
            }
          ]
        },
        {
          "title": "Protect Okta Applications and Groups ",
          "slug": "/application-access/okta/",
          "forScopes": [
            "enterprise",
            "cloud"
          ],
          "entries": [
            {
              "title": "Okta Integration",
              "slug": "/application-access/okta/hosted-guide/",
              "forScopes": [
                "enterprise",
                "cloud"
              ]
            },
            {
              "title": "Synchronization and SCIM",
              "slug": "/application-access/okta/sync-scim/",
              "forScopes": [
                "enterprise",
                "cloud"
              ]
            },
            {
              "title": "Reference",
              "slug": "/application-access/okta/reference/",
              "forScopes": [
                "enterprise",
                "cloud"
              ]
            }
          ]
        },
        {
          "title": "Access Controls",
          "slug": "/application-access/controls/"
        },
        {
          "title": "Troubleshooting Application Access",
          "slug": "/application-access/troubleshooting-apps/"
        },
        {
          "title": "Reference",
          "slug": "/application-access/reference/"
        }
      ]
    },
    {
      "icon": "server",
      "title": "Server Access",
      "entries": [
        {
          "title": "Introduction",
          "slug": "/server-access/introduction/"
        },
        {
          "title": "Getting Started",
          "slug": "/server-access/getting-started/"
        },
        {
          "title": "Enrolling OpenSSH Servers",
          "slug": "/server-access/openssh/",
          "entries": [
            {
              "title": "Agentless OpenSSH Integration",
              "slug": "/server-access/openssh/openssh/"
            },
            {
              "title": "Agentless OpenSSH Integration (Manual Install)",
              "slug": "/server-access/openssh/openssh-manual-install/"
            }
          ]
        },
        {
          "title": "Guides",
          "slug": "/server-access/guides/",
          "entries": [
            {
              "title": "Using Teleport with PAM",
              "slug": "/server-access/guides/ssh-pam/"
            },
            {
              "title": "Recording Proxy Mode",
              "slug": "/server-access/guides/recording-proxy-mode/",
              "forScopes": [
                "oss",
                "enterprise"
              ]
            },
            {
              "title": "BPF Session Recording",
              "slug": "/server-access/guides/bpf-session-recording/"
            },
            {
              "title": "Visual Studio Code",
              "slug": "/server-access/guides/vscode/"
            },
            {
              "title": "JetBrains SFTP",
              "slug": "/server-access/guides/jetbrains-sftp/"
            },
            {
              "title": "Host User Creation",
              "slug": "/server-access/guides/host-user-creation/"
            },
            {
              "title": "Linux Auditing System",
              "slug": "/server-access/guides/auditd/"
            },
            {
              "title": "Using Teleport with Ansible",
              "slug": "/server-access/guides/ansible/"
            }
          ]
        },
        {
          "title": "Access Controls",
          "slug": "/server-access/rbac/"
        },
        {
          "title": "Troubleshooting Server Access",
          "slug": "/server-access/troubleshooting-server/"
        }
      ]
    },
    {
      "icon": "kubernetes",
      "title": "Kubernetes Access",
      "entries": [
        {
          "title": "Introduction",
          "slug": "/kubernetes-access/introduction/"
        },
        {
          "title": "Enroll a Kubernetes Cluster",
          "slug": "/kubernetes-access/getting-started/"
        },
        {
          "title": "Manual Cluster Registration",
          "slug": "/kubernetes-access/register-clusters/",
          "entries": [
            {
              "title": "Register a Cluster with Static kubeconfigs",
              "slug": "/kubernetes-access/register-clusters/static-kubeconfig/"
            },
            {
              "title": "Register a Cluster with IAM Joining",
              "slug": "/kubernetes-access/register-clusters/iam-joining/"
            },
            {
              "title": "Register Clusters Dynamically",
              "slug": "/kubernetes-access/register-clusters/dynamic-registration/"
            }
          ]
        },
        {
          "title": "Setting up Role-Based Access Controls",
          "slug": "/kubernetes-access/manage-access/"
        },
        {
          "title": "Access Controls Reference",
          "slug": "/kubernetes-access/controls/"
        },
        {
          "title": "FAQ",
          "slug": "/kubernetes-access/faq/"
        },
        {
          "title": "Troubleshooting",
          "slug": "/kubernetes-access/troubleshooting/"
        }
      ]
    },
    {
      "icon": "database",
      "title": "Database Access",
      "entries": [
        {
          "title": "Introduction",
          "slug": "/database-access/introduction/"
        },
        {
          "title": "Getting Started",
          "slug": "/database-access/getting-started/"
        },
        {
          "title": "Access Controls",
          "slug": "/database-access/rbac/"
        },
        {
          "title": "Automatic User Provisioning",
          "slug": "/database-access/auto-user-provisioning/",
          "entries": [
            {
              "title": "Amazon Redshift",
              "slug": "/database-access/auto-user-provisioning/aws-redshift/"
            },
            {
              "title": "MariaDB",
              "slug": "/database-access/auto-user-provisioning/mariadb/"
            },
            {
              "title": "MongoDB",
              "slug": "/database-access/auto-user-provisioning/mongodb/"
            },
            {
              "title": "MySQL",
              "slug": "/database-access/auto-user-provisioning/mysql/"
            },
            {
              "title": "PostgreSQL",
              "slug": "/database-access/auto-user-provisioning/postgres/"
            }
          ]
        },
        {
          "title": "AWS Databases",
          "slug": "/database-access/enroll-aws-databases/",
          "entries": [
            {
              "title": "Amazon DynamoDB",
              "slug": "/database-access/enroll-aws-databases/aws-dynamodb/"
            },
            {
              "title": "Amazon ElastiCache and MemoryDB for Redis",
              "slug": "/database-access/enroll-aws-databases/redis-aws/"
            },
            {
              "title": "Amazon Keyspaces (Apache Cassandra)",
              "slug": "/database-access/enroll-aws-databases/aws-cassandra-keyspaces/"
            },
            {
              "title": "Amazon OpenSearch",
              "slug": "/database-access/enroll-aws-databases/aws-opensearch/"
            },
            {
              "title": "Amazon RDS Proxy for MariaDB/MySQL",
              "slug": "/database-access/enroll-aws-databases/rds-proxy-mysql/"
            },
            {
              "title": "Amazon RDS Proxy for Microsoft SQL Server",
              "slug": "/database-access/enroll-aws-databases/rds-proxy-sqlserver/"
            },
            {
              "title": "Amazon RDS Proxy for PostgreSQL",
              "slug": "/database-access/enroll-aws-databases/rds-proxy-postgres/"
            },
            {
              "title": "Amazon RDS and Aurora",
              "slug": "/database-access/enroll-aws-databases/rds/"
            },
            {
              "title": "Amazon RDS for Microsoft SQL Server",
              "slug": "/database-access/enroll-aws-databases/sql-server-ad/"
            },
            {
              "title": "Amazon Redshift",
              "slug": "/database-access/enroll-aws-databases/postgres-redshift/"
            },
            {
              "title": "Amazon Redshift Serverless",
              "slug": "/database-access/enroll-aws-databases/redshift-serverless/"
            },
            {
              "title": "Cross-Account Access",
              "slug": "/database-access/enroll-aws-databases/aws-cross-account/"
            }
          ]
        },
        {
          "title": "Azure Databases",
          "slug": "/database-access/enroll-azure-databases/",
          "entries": [
            {
              "title": "SQL Server on Azure",
              "slug": "/database-access/enroll-azure-databases/azure-sql-server-ad/"
            },
            {
              "title": "Azure PostgreSQL and MySQL",
              "slug": "/database-access/enroll-azure-databases/azure-postgres-mysql/"
            },
            {
              "title": "Azure Cache for Redis",
              "slug": "/database-access/enroll-azure-databases/azure-redis/"
            }
          ]
        },
        {
          "title": "Google Cloud Databases",
          "slug": "/database-access/enroll-google-cloud-databases/",
          "entries": [
            {
              "title": "Cloud Spanner",
              "slug": "/database-access/enroll-google-cloud-databases/spanner/"
            },
            {
              "title": "Cloud SQL for MySQL",
              "slug": "/database-access/enroll-google-cloud-databases/mysql-cloudsql/"
            },
            {
              "title": "Cloud SQL for PostgreSQL",
              "slug": "/database-access/enroll-google-cloud-databases/postgres-cloudsql/"
            }
          ]
        },
        {
          "title": "Database Clouds",
          "slug": "/database-access/enroll-managed-databases/",
          "entries": [
            {
              "title": "MongoDB Atlas",
              "slug": "/database-access/enroll-managed-databases/mongodb-atlas/"
            },
            {
              "title": "Snowflake",
              "slug": "/database-access/enroll-managed-databases/snowflake/"
            }
          ]
        },
        {
          "title": "Self-Hosted Databases",
          "slug": "/database-access/enroll-self-hosted-databases/",
          "entries": [
            {
              "title": "Vitess (MySQL protocol)",
              "slug": "/database-access/enroll-self-hosted-databases/vitess/"
            },
            {
              "title": "Oracle",
              "slug": "/database-access/enroll-self-hosted-databases/oracle-self-hosted/"
            },
            {
              "title": "CockroachDB",
              "slug": "/database-access/enroll-self-hosted-databases/cockroachdb-self-hosted/"
            },
            {
              "title": "Elasticsearch",
              "slug": "/database-access/enroll-self-hosted-databases/elastic/"
            },
            {
              "title": "ClickHouse",
              "slug": "/database-access/enroll-self-hosted-databases/clickhouse-self-hosted/"
            },
            {
              "title": "MySQL/MariaDB",
              "slug": "/database-access/enroll-self-hosted-databases/mysql-self-hosted/"
            },
            {
              "title": "MongoDB",
              "slug": "/database-access/enroll-self-hosted-databases/mongodb-self-hosted/"
            },
            {
              "title": "Microsoft SQL Server access with PKINIT authentication",
              "slug": "/database-access/enroll-self-hosted-databases/sql-server-ad-pkinit/"
            },
            {
              "title": "Cassandra and ScyllaDB",
              "slug": "/database-access/enroll-self-hosted-databases/cassandra-self-hosted/"
            },
            {
              "title": "Redis",
              "slug": "/database-access/enroll-self-hosted-databases/redis/"
            },
            {
              "title": "Redis Cluster",
              "slug": "/database-access/enroll-self-hosted-databases/redis-cluster/"
            },
            {
              "title": "PostgreSQL",
              "slug": "/database-access/enroll-self-hosted-databases/postgres-self-hosted/"
            }
          ]
        },
        {
          "title": "Using the Teleport Database Service",
          "slug": "/database-access/guides/"
        },
        {
          "title": "Reference",
          "slug": "/database-access/reference/",
          "entries": [
            {
              "title": "Configuration",
              "slug": "/database-access/reference/configuration/"
            },
            {
              "title": "CLI",
              "slug": "/database-access/reference/cli/"
            },
            {
              "title": "Audit Events",
              "slug": "/database-access/reference/audit/"
            },
            {
              "title": "AWS IAM",
              "slug": "/database-access/reference/aws/"
            },
            {
              "title": "Database Labels",
              "slug": "/database-access/reference/labels/"
            }
          ]
        },
        {
          "title": "FAQ",
          "slug": "/database-access/faq/"
        },
        {
          "title": "Troubleshooting",
          "slug": "/database-access/troubleshooting/"
        }
      ]
    },
    {
      "icon": "desktop",
      "title": "Desktop Access",
      "entries": [
        {
          "title": "Introduction",
          "slug": "/desktop-access/introduction/"
        },
        {
          "title": "Configure local Windows users",
          "slug": "/desktop-access/getting-started/"
        },
        {
          "title": "Active Directory",
          "slug": "/desktop-access/active-directory/"
        },
        {
          "title": "Access Controls",
          "slug": "/desktop-access/rbac/"
        },
        {
          "title": "Directory Sharing",
          "slug": "/desktop-access/directory-sharing/"
        },
        {
          "title": "Reference",
          "slug": "/desktop-access/reference/",
          "entries": [
            {
              "title": "Configuration",
              "slug": "/desktop-access/reference/configuration/"
            },
            {
              "title": "Audit Events",
              "slug": "/desktop-access/reference/audit/"
            },
            {
              "title": "Clipboard Sharing",
              "slug": "/desktop-access/reference/clipboard/"
            },
            {
              "title": "Session Recording",
              "slug": "/desktop-access/reference/sessions/"
            },
            {
              "title": "CLI",
              "slug": "/desktop-access/reference/cli/"
            }
          ]
        },
        {
          "title": "Troubleshooting",
          "slug": "/desktop-access/troubleshooting/"
        }
      ]
    },
    {
      "icon": "chip",
      "title": "Machine ID",
      "entries": [
        {
          "title": "Introduction",
          "slug": "/machine-id/introduction/"
        },
        {
          "title": "Getting Started",
          "slug": "/machine-id/getting-started/"
        },
        {
          "title": "Deploying Machine ID",
          "slug": "/machine-id/deployment/",
          "entries": [
            {
              "title": "AWS",
              "slug": "/machine-id/deployment/aws/"
            },
            {
              "title": "Google Cloud",
              "slug": "/machine-id/deployment/gcp/"
            },
            {
              "title": "Azure",
              "slug": "/machine-id/deployment/azure/"
            },
            {
              "title": "CircleCI",
              "slug": "/machine-id/deployment/circleci/"
            },
            {
              "title": "GitHub Actions",
              "slug": "/machine-id/deployment/github-actions/"
            },
            {
              "title": "GitLab",
              "slug": "/machine-id/deployment/gitlab/"
            },
            {
              "title": "Jenkins",
              "slug": "/machine-id/deployment/jenkins/"
            },
            {
              "title": "Linux Server",
              "slug": "/machine-id/deployment/linux/"
            },
            {
              "title": "Linux Server (TPM)",
              "slug": "/machine-id/deployment/linux-tpm/"
            },
            {
              "title": "Kubernetes",
              "slug": "/machine-id/deployment/kubernetes/"
            },
            {
              "title": "Spacelift",
              "slug": "/machine-id/deployment/spacelift/"
            }
          ]
        },
        {
          "title": "Accessing Infrastructure with Machine ID",
          "slug": "/machine-id/access-guides/",
          "entries": [
            {
              "title": "tctl",
              "slug": "/machine-id/access-guides/tctl/"
            },
            {
              "title": "Kubernetes",
              "slug": "/machine-id/access-guides/kubernetes/"
            },
            {
              "title": "Terraform",
              "slug": "/machine-id/access-guides/terraform/"
            },
            {
              "title": "Applications",
              "slug": "/machine-id/access-guides/applications/"
            },
            {
              "title": "Databases",
              "slug": "/machine-id/access-guides/databases/"
            },
            {
              "title": "SSH",
              "slug": "/machine-id/access-guides/ssh/"
            },
            {
              "title": "Ansible",
              "slug": "/machine-id/access-guides/ansible/"
            }
          ]
        },
        {
          "title": "Architecture",
          "slug": "/machine-id/architecture/"
        },
        {
          "title": "Reference",
          "slug": "/machine-id/reference/",
          "entries": [
            {
              "title": "Configuration",
              "slug": "/machine-id/reference/configuration/"
            },
            {
              "title": "GitHub Actions",
              "slug": "/machine-id/reference/github-actions/"
            },
            {
              "title": "GitLab",
              "slug": "/machine-id/reference/gitlab/"
            },
            {
              "title": "Telemetry",
              "slug": "/machine-id/reference/telemetry/"
            },
            {
              "title": "Upgrading to v14",
              "slug": "/machine-id/reference/v14-upgrade-guide/"
            }
          ]
        },
        {
          "title": "Workload Identity (SPIFFE)",
          "slug": "/machine-id/workload-identity/",
          "entries": [
            {
              "title": "Getting Started",
              "slug": "/machine-id/workload-identity/getting-started/"
            },
            {
              "title": "Best Practices",
              "slug": "/machine-id/workload-identity/best-practices/"
            },
            {
              "title": "Tsh Support",
              "slug": "/machine-id/workload-identity/tsh/"
            }
          ]
        },
        {
          "title": "FAQ",
          "slug": "/machine-id/faq/"
        },
        {
          "title": "Troubleshooting",
          "slug": "/machine-id/troubleshooting/"
        },
        {
          "title": "Manifesto",
          "slug": "/machine-id/manifesto/"
        }
      ]
    },
    {
      "icon": "list",
      "title": "API",
      "entries": [
        {
          "title": "Introduction",
          "slug": "/api/introduction/"
        },
        {
          "title": "Getting Started",
          "slug": "/api/getting-started/"
        },
        {
          "title": "Architecture",
          "slug": "/api/architecture/"
        },
        {
          "title": "How to Build an Access Request Plugin",
          "slug": "/api/access-plugin/",
          "forScopes": [
            "enterprise",
            "cloud"
          ]
        },
        {
          "title": "Automatically Register Teleport Agents",
          "slug": "/api/automatically-register-agents/"
        },
        {
          "title": "Automatically Generate Roles",
          "slug": "/api/rbac/"
        }
      ]
    },
    {
      "icon": "book",
      "title": "Reference",
      "entries": [
        {
          "title": "Introduction",
          "slug": "/reference/introduction/"
        },
        {
          "title": "Config File",
          "slug": "/reference/config/"
        },
        {
          "title": "Config Resources",
          "slug": "/reference/resources/"
        },
        {
          "title": "Command Line",
          "slug": "/reference/cli/",
          "entries": [
            {
              "title": "teleport",
              "slug": "/reference/cli/teleport/"
            },
            {
              "title": "tsh",
              "slug": "/reference/cli/tsh/"
            },
            {
              "title": "tctl",
              "slug": "/reference/cli/tctl/"
            },
            {
              "title": "tbot",
              "slug": "/reference/cli/tbot/"
            }
          ]
        },
        {
          "title": "Metrics",
          "slug": "/reference/metrics/"
        },
        {
          "title": "Terraform Resources",
          "slug": "/reference/terraform-provider/"
        },
        {
          "title": "Audit Events and Records",
          "slug": "/reference/audit/"
        },
        {
          "title": "Authentication",
          "slug": "/reference/authentication/"
        },
        {
          "title": "Storage Backends",
          "slug": "/reference/backends/",
          "forScopes": [
            "oss",
            "enterprise"
          ]
        },
        {
          "title": "Join Methods",
          "slug": "/reference/join-methods/"
        },
        {
          "title": "Networking",
          "slug": "/reference/networking/"
        },
        {
          "title": "Predicate Language",
          "slug": "/reference/predicate-language/"
        },
        {
          "title": "Signals",
          "slug": "/reference/signals/"
        },
        {
          "title": "User Types",
          "slug": "/reference/user-types/"
        },
        {
          "title": "Helm Charts",
          "slug": "/reference/helm-reference/",
          "entries": [
            {
              "title": "teleport-cluster",
              "slug": "/reference/helm-reference/teleport-cluster/",
              "forScopes": [
                "oss",
                "enterprise"
              ]
            },
            {
              "title": "teleport-kube-agent",
              "slug": "/reference/helm-reference/teleport-kube-agent/"
            },
            {
              "title": "teleport-operator",
              "slug": "/reference/helm-reference/teleport-operator/"
            },
            {
              "title": "teleport-access-graph",
              "slug": "/reference/helm-reference/teleport-access-graph/",
              "forScopes": [
                "enterprise"
              ]
            },
            {
              "title": "teleport-plugin-event-handler",
              "slug": "/reference/helm-reference/teleport-plugin-event-handler/"
            },
            {
              "title": "teleport-plugin-discord",
              "slug": "/reference/helm-reference/teleport-plugin-discord/"
            },
            {
              "title": "teleport-plugin-email",
              "slug": "/reference/helm-reference/teleport-plugin-email/"
            },
            {
              "title": "teleport-plugin-jira",
              "slug": "/reference/helm-reference/teleport-plugin-jira/"
            },
            {
              "title": "teleport-plugin-mattermost",
              "slug": "/reference/helm-reference/teleport-plugin-mattermost/"
            },
            {
              "title": "teleport-plugin-msteams",
              "slug": "/reference/helm-reference/teleport-plugin-msteams/"
            },
            {
              "title": "teleport-plugin-pagerduty",
              "slug": "/reference/helm-reference/teleport-plugin-pagerduty/"
            },
            {
              "title": "teleport-plugin-slack",
              "slug": "/reference/helm-reference/teleport-plugin-slack/"
            }
          ]
        }
      ]
    },
    {
      "icon": "integrations",
      "title": "Architecture",
      "entries": [
        {
          "title": "Introduction",
          "slug": "/architecture/introduction/"
        },
        {
          "title": "Authentication",
          "slug": "/architecture/authentication/"
        },
        {
          "title": "Authorization",
          "slug": "/architecture/authorization/"
        },
        {
          "title": "Teleport Proxy",
          "slug": "/architecture/proxy/"
        },
        {
          "title": "Trusted Clusters",
          "slug": "/architecture/trustedclusters/"
        },
        {
          "title": "Teleport Agents",
          "slug": "/architecture/agents/"
        },
        {
          "title": "Session Recording",
          "slug": "/architecture/session-recording/"
        },
        {
          "title": "TLS Routing",
          "slug": "/architecture/tls-routing/"
        },
        {
          "title": "Proxy Peering",
          "slug": "/architecture/proxy-peering/",
          "forScopes": [
            "enterprise"
          ]
        },
        {
          "title": "Agent Update Management",
          "slug": "/architecture/agent-update-management/",
          "forScopes": [
            "enterprise",
            "cloud"
          ]
        }
      ]
    }
  ],
  "variables": {
    "clusterDefaults": {
      "clusterName": "teleport.example.com",
      "username": "myuser",
      "nodeIP": "ip-172-31-35-170"
    },
    "access_graph": {
      "version": "1.20.4"
    },
    "ansible": {
      "min_version": "2.9.6"
    },
    "aws": {
      "aws_access_key": "abcd1234-this-is-an-example",
      "aws_secret_access_key": "zyxw9876-this-is-an-example"
    },
    "cloud": {
      "version": "15.4.0",
      "major_version": "15",
      "sla": {
        "monthly_percentage": "99.9%",
        "monthly_downtime": "44 minutes"
      }
    },
    "devicetrust": {
      "asset_tag": "C00AA0AAAA0A",
      "enroll_token": "AAAAAAAAAAAAAAAAAAAAAAAA-this-is-an-example",
      "device_id": "9cdfc0ad-64b7-4d9c-this-is-an-example"
    },
    "docker": {
      "version": "20.10.7",
      "compose": {
        "version": "1.25.0"
      }
    },
    "fedramp": {
      "control_url": "https://csrc.nist.gov/projects/cprt/catalog#/cprt/framework/version/SP_800_53_5_1_1/home?keyword="
    },
    "fluentd": {
      "version": "1.12.4"
    },
    "helm": {
      "version": "3.4.2"
    },
    "jamf": {
      "api_endpoint": "https://yourtenant.jamfcloud.com",
      "client_id": "your-client-id",
      "client_secret": "your-client-secret"
    },
    "kubernetes": {
      "major_version": "1",
      "minor_version": "17"
    },
    "mongodb": {
      "min_version": "3.6"
    },
    "presets": {
      "tokens": {
        "first": "abcd123-insecure-do-not-use-this",
        "second": "efgh456-insecure-do-not-use-this",
        "third": "ijkl789-insecure-do-not-use-this"
      },
      "ca_pin": "sha256:abdc1245efgh5678abdc1245efgh5678abdc1245efgh5678abdc1245efgh5678"
    },
    "teleport": {
      "git": "api/14.0.0-gd1e081e",
      "major_version": "16",
      "version": "16.0.1",
      "url": "teleport.example.com",
      "golang": "1.22",
      "plugin": {
        "version": "16.0.1"
      },
      "helm_repo_url": "https://charts.releases.teleport.dev",
      "latest_oss_docker_image": "public.ecr.aws/gravitational/teleport-distroless:16.0.1",
      "latest_oss_debug_docker_image": "public.ecr.aws/gravitational/teleport-distroless-debug:16.0.1",
      "latest_ent_docker_image": "public.ecr.aws/gravitational/teleport-ent-distroless:16.0.1",
      "latest_ent_debug_docker_image": "public.ecr.aws/gravitational/teleport-ent-distroless-debug:16.0.1"
    },
    "terraform": {
      "version": "1.0.0"
    },
    "db_ca": {
      "released_version": "10"
    },
    "db_client_ca": {
      "released_version": {
        "v13": "13.4.17",
        "v14": "14.3.7",
        "v15": "15"
      }
    }
  },
  "redirects": [
    {
      "source": "/architecture/users/",
      "destination": "/architecture/authorization/",
      "permanent": true
    },
    {
      "source": "/enterprise/ssh_sso/",
      "destination": "/access-controls/sso/",
      "permanent": true
    },
    {
      "source": "/desktop-access/active-directory-manual/",
      "destination": "/desktop-access/active-directory/",
      "permanent": true
    },
    {
      "source": "/aws-terraform/",
      "destination": "/deploy-a-cluster/deployments/aws-ha-autoscale-cluster-terraform/",
      "permanent": true
    },
    {
      "source": "/application-access/",
      "destination": "/application-access/introduction/",
      "permanent": true
    },
    {
      "source": "/database-access/",
      "destination": "/database-access/introduction/",
      "permanent": true
    },
    {
      "source": "/desktop-access/",
      "destination": "/desktop-access/introduction/",
      "permanent": true
    },
    {
      "source": "/kubernetes-access/",
      "destination": "/kubernetes-access/introduction/",
      "permanent": true
    },
    {
      "source": "/kubernetes-access/guides/migration/",
      "destination": "/kubernetes-access/introduction/",
      "permanent": true
    },
    {
      "source": "/setup/guides/joining-nodes-aws/",
      "destination": "/agents/join-services-to-your-cluster/aws-iam/",
      "permanent": true
    },
    {
      "source": "/setup/reference/license/",
      "destination": "/choose-an-edition/teleport-enterprise/license/",
      "permanent": true
    },
    {
      "source": "/intro/",
      "destination": "/",
      "permanent": true
    },
    {
      "source": "/api-reference/",
      "destination": "/api/getting-started/",
      "permanent": true
    },
    {
      "source": "/server-access/guides/tsh/",
      "destination": "/connect-your-client/tsh/",
      "permanent": true
    },
    {
      "source": "/cluster/",
      "destination": "/kubernetes-access/getting-started/",
      "permanent": true
    },
    {
      "source": "/application-access/guides/jwt/",
      "destination": "/application-access/jwt/",
      "permanent": true
    },
    {
      "source": "/getting-started/digitalocean/",
      "destination": "/",
      "permanent": true
    },
    {
      "source": "/kubernetes-access/getting-started/agent/",
      "destination": "/kubernetes-access/getting-started/",
      "permanent": true
    },
    {
      "source": "/kubernetes-access/getting-started/cluster/",
      "destination": "/deploy-a-cluster/helm-deployments/kubernetes-cluster/",
      "permanent": true
    },
    {
      "source": "/kubernetes-access/getting-started/local/",
      "destination": "/kubernetes-access/",
      "permanent": true
    },
    {
      "source": "/kubernetes-access/helm/guides/",
      "destination": "/deploy-a-cluster/helm-deployments/",
      "permanent": true
    },
    {
      "source": "/kubernetes-access/helm/guides/aws/",
      "destination": "/deploy-a-cluster/helm-deployments/aws/",
      "permanent": true
    },
    {
      "source": "/kubernetes-access/helm/guides/custom/",
      "destination": "/deploy-a-cluster/helm-deployments/custom/",
      "permanent": true
    },
    {
      "source": "/kubernetes-access/helm/guides/digitalocean/",
      "destination": "/deploy-a-cluster/helm-deployments/digitalocean/",
      "permanent": true
    },
    {
      "source": "/kubernetes-access/helm/guides/gcp/",
      "destination": "/deploy-a-cluster/helm-deployments/gcp/",
      "permanent": true
    },
    {
      "source": "/kubernetes-access/helm/guides/migration/",
      "destination": "/deploy-a-cluster/helm-deployments/migration-v12/",
      "permanent": true
    },
    {
      "source": "/kubernetes-access/helm/reference/",
      "destination": "/reference/helm-reference/",
      "permanent": true
    },
    {
      "source": "/kubernetes-access/helm/reference/teleport-cluster/",
      "destination": "/reference/helm-reference/teleport-cluster/",
      "permanent": true
    },
    {
      "source": "/kubernetes-access/helm/reference/teleport-kube-agent/",
      "destination": "/reference/helm-reference/teleport-kube-agent/",
      "permanent": true
    },
    {
      "source": "/access-controls/guides/u2f/",
      "destination": "/access-controls/guides/webauthn/",
      "permanent": true
    },
    {
      "source": "/enterprise/workflow/",
      "destination": "/access-controls/access-requests/",
      "permanent": true
    },
    {
      "source": "/enterprise/workflow/ssh-approval-mattermost/",
      "destination": "/access-controls/access-request-plugins/ssh-approval-mattermost/",
      "permanent": true
    },
    {
      "source": "/enterprise/workflow/ssh-approval-pagerduty/",
      "destination": "/access-controls/access-request-plugins/ssh-approval-pagerduty/",
      "permanent": true
    },
    {
      "source": "/enterprise/workflow/ssh-approval-jira-server/",
      "destination": "/access-controls/access-request-plugins/ssh-approval-jira/",
      "permanent": true
    },
    {
      "source": "/enterprise/workflow/ssh-approval-jira-cloud/",
      "destination": "/access-controls/access-request-plugins/ssh-approval-jira/",
      "permanent": true
    },
    {
      "source": "/enterprise/workflow/ssh-approval-jira-cloud/",
      "destination": "/access-controls/access-request-plugins/ssh-approval-jira/",
      "permanent": true
    },
    {
      "source": "/enterprise/workflow/ssh-approval-slack/",
      "destination": "/access-controls/access-request-plugins/ssh-approval-slack/",
      "permanent": true
    },
    {
      "source": "/enterprise/workflow/resource-requests/",
      "destination": "/access-controls/access-requests/resource-requests/",
      "permanent": true
    },
    {
      "source": "/enterprise/workflow/role-requests/",
      "destination": "/access-controls/access-requests/role-requests/",
      "permanent": true
    },
    {
      "source": "/user-manual/",
      "destination": "/",
      "permanent": true
    },
    {
      "source": "/enterprise/fedramp/",
      "destination": "/access-controls/compliance-frameworks/fedramp/",
      "permanent": true
    },
    {
      "source": "/enterprise/soc2/",
      "destination": "/access-controls/compliance-frameworks/soc2/",
      "permanent": true
    },
    {
      "source": "/enterprise/sso/",
      "destination": "/access-controls/sso/",
      "permanent": true
    },
    {
      "source": "/enterprise/sso/adfs/",
      "destination": "/access-controls/sso/adfs/",
      "permanent": true
    },
    {
      "source": "/enterprise/sso/azuread/",
      "destination": "/access-controls/sso/azuread/",
      "permanent": true
    },
    {
      "source": "/setup/admin/github-sso/",
      "destination": "/access-controls/sso/github-sso/",
      "permanent": true
    },
    {
      "source": "/enterprise/sso/gitlab/",
      "destination": "/access-controls/sso/gitlab/",
      "permanent": true
    },
    {
      "source": "/enterprise/sso/google-workspace/",
      "destination": "/access-controls/sso/google-workspace/",
      "permanent": true
    },
    {
      "source": "/enterprise/sso/oidc/",
      "destination": "/access-controls/sso/oidc/",
      "permanent": true
    },
    {
      "source": "/enterprise/sso/okta/",
      "destination": "/access-controls/sso/okta/",
      "permanent": true
    },
    {
      "source": "/enterprise/sso/one-login/",
      "destination": "/access-controls/sso/one-login/",
      "permanent": true
    },
    {
      "source": "/database-access/guides/gui-clients/",
      "destination": "/connect-your-client/gui-clients/",
      "permanent": true
    },
    {
      "source": "/use-teleport/teleport-connect/",
      "destination": "/connect-your-client/teleport-connect/",
      "permanent": true
    },
    {
      "source": "/use-teleport/tsh/",
      "destination": "/connect-your-client/tsh/",
      "permanent": true
    },
    {
      "source": "/setup/deployments/",
      "destination": "/deploy-a-cluster/deployments/",
      "permanent": true
    },
    {
      "source": "/setup/deployments/aws-terraform/",
      "destination": "/deploy-a-cluster/deployments/aws-ha-autoscale-cluster-terraform/",
      "permanent": true
    },
    {
      "source": "/setup/deployments/digitalocean/",
      "destination": "/",
      "permanent": true
    },
    {
      "source": "/setup/deployments/gcp/",
      "destination": "/deploy-a-cluster/deployments/gcp/",
      "permanent": true
    },
    {
      "source": "/setup/deployments/ibm/",
      "destination": "/deploy-a-cluster/deployments/ibm/",
      "permanent": true
    },
    {
      "source": "/setup/helm-deployments/",
      "destination": "/deploy-a-cluster/helm-deployments/",
      "permanent": true
    },
    {
      "source": "/setup/helm-deployments/aws/",
      "destination": "/deploy-a-cluster/helm-deployments/aws/",
      "permanent": true
    },
    {
      "source": "/setup/helm-deployments/custom/",
      "destination": "/deploy-a-cluster/helm-deployments/custom/",
      "permanent": true
    },
    {
      "source": "/setup/helm-deployments/digitalocean/",
      "destination": "/deploy-a-cluster/helm-deployments/digitalocean/",
      "permanent": true
    },
    {
      "source": "/setup/helm-deployments/gcp/",
      "destination": "/deploy-a-cluster/helm-deployments/gcp/",
      "permanent": true
    },
    {
      "source": "/getting-started/kubernetes-cluster/",
      "destination": "/deploy-a-cluster/helm-deployments/kubernetes-cluster/",
      "permanent": true
    },
    {
      "source": "/setup/helm-deployments/migration/",
      "destination": "/deploy-a-cluster/helm-deployments/migration-v12/",
      "permanent": true
    },
    {
      "source": "/getting-started/linux-server/",
      "destination": "/",
      "permanent": true
    },
    {
      "source": "/cloud/architecture/",
      "destination": "/choose-an-edition/teleport-cloud/architecture/",
      "permanent": true
    },
    {
      "source": "/cloud/downloads/",
      "destination": "/choose-an-edition/teleport-cloud/downloads/",
      "permanent": true
    },
    {
      "source": "/cloud/faq/",
      "destination": "/choose-an-edition/teleport-cloud/faq/",
      "permanent": true
    },
    {
      "source": "/cloud/getting-started/",
      "destination": "/choose-an-edition/teleport-cloud/get-started/",
      "permanent": true
    },
    {
      "source": "/cloud/introduction/",
      "destination": "/choose-an-edition/teleport-cloud/introduction/",
      "permanent": true
    },
    {
      "source": "/enterprise/getting-started/",
      "destination": "/choose-an-edition/teleport-enterprise/introduction/",
      "permanent": true
    },
    {
      "source": "/enterprise/hsm/",
      "destination": "/choose-an-edition/teleport-enterprise/hsm/",
      "permanent": true
    },
    {
      "source": "/enterprise/introduction/",
      "destination": "/choose-an-edition/teleport-enterprise/introduction/",
      "permanent": true
    },
    {
      "source": "/enterprise/license/",
      "destination": "/choose-an-edition/teleport-enterprise/license/",
      "permanent": true
    },
    {
      "source": "/machine-id/reference/cli/",
      "destination": "/reference/cli/",
      "permanent": true
    },
    {
      "source": "/setup/admin/",
      "destination": "/management/admin/",
      "permanent": true
    },
    {
      "source": "/setup/admin/adding-nodes/",
      "destination": "/agents/join-services-to-your-cluster/join-token/",
      "permanent": true
    },
    {
      "source": "/setup/admin/daemon/",
      "destination": "/management/admin/daemon/",
      "permanent": true
    },
    {
      "source": "/setup/admin/labels/",
      "destination": "/management/admin/labels/",
      "permanent": true
    },
    {
      "source": "/setup/admin/troubleshooting/",
      "destination": "/management/admin/troubleshooting/",
      "permanent": true
    },
    {
      "source": "/setup/admin/trustedclusters/",
      "destination": "/management/admin/trustedclusters/",
      "permanent": true
    },
    {
      "source": "/setup/admin/users/",
      "destination": "/management/admin/users/",
      "permanent": true
    },
    {
      "source": "/setup/guides/",
      "destination": "/management/guides/",
      "permanent": true
    },
    {
      "source": "/setup/guides/docker/",
      "destination": "/installation/",
      "permanent": true
    },
    {
      "source": "/setup/guides/ec2-tags/",
      "destination": "/management/guides/ec2-tags/",
      "permanent": true
    },
    {
      "source": "/setup/guides/fluentd/",
      "destination": "/management/export-audit-events/fluentd/",
      "permanent": true
    },
    {
      "source": "/setup/guides/joining-nodes-aws-ec2/",
      "destination": "/agents/join-services-to-your-cluster/aws-ec2/",
      "permanent": true
    },
    {
      "source": "/setup/guides/joining-nodes-aws-iam/",
      "destination": "/agents/join-services-to-your-cluster/aws-iam/",
      "permanent": true
    },
    {
      "source": "/setup/guides/ssh-key-extensions/",
      "destination": "/management/guides/ssh-key-extensions/",
      "permanent": true
    },
    {
      "source": "/setup/guides/teleport-operator/",
      "destination": "/management/dynamic-resources/teleport-operator/",
      "permanent": true
    },
    {
      "source": "/setup/guides/terraform-provider/",
      "destination": "/management/dynamic-resources/terraform-provider/",
      "permanent": true
    },
    {
      "source": "/setup/operations/",
      "destination": "/management/operations/",
      "permanent": true
    },
    {
      "source": "/setup/operations/backup-restore/",
      "destination": "/management/operations/backup-restore/",
      "permanent": true
    },
    {
      "source": "/setup/operations/ca-rotation/",
      "destination": "/management/operations/ca-rotation/",
      "permanent": true
    },
    {
      "source": "/setup/operations/proxy-peering/",
      "destination": "/management/operations/proxy-peering/",
      "permanent": true
    },
    {
      "source": "/setup/operations/scaling/",
      "destination": "/management/operations/scaling/",
      "permanent": true
    },
    {
      "source": "/setup/operations/tls-routing/",
      "destination": "/management/operations/tls-routing/",
      "permanent": true
    },
    {
      "source": "/setup/operations/upgrading/",
      "destination": "/upgrading/",
      "permanent": true
    },
    {
      "source": "/setup/security/",
      "destination": "/management/security/",
      "permanent": true
    },
    {
      "source": "/setup/security/reduce-blast-radius/",
      "destination": "/management/security/reduce-blast-radius/",
      "permanent": true
    },
    {
      "source": "/setup/reference/audit/",
      "destination": "/reference/audit/",
      "permanent": true
    },
    {
      "source": "/setup/reference/authentication/",
      "destination": "/reference/authentication/",
      "permanent": true
    },
    {
      "source": "/setup/reference/backends/",
      "destination": "/reference/backends/",
      "permanent": true
    },
    {
      "source": "/setup/reference/cli/",
      "destination": "/reference/cli/",
      "permanent": true
    },
    {
      "source": "/setup/reference/config/",
      "destination": "/reference/config/",
      "permanent": true
    },
    {
      "source": "/setup/helm-reference/",
      "destination": "/reference/helm-reference/",
      "permanent": true
    },
    {
      "source": "/setup/helm-reference/teleport-cluster/",
      "destination": "/reference/helm-reference/teleport-cluster/",
      "permanent": true
    },
    {
      "source": "/setup/helm-reference/teleport-kube-agent/",
      "destination": "/reference/helm-reference/teleport-kube-agent/",
      "permanent": true
    },
    {
      "source": "/setup/reference/metrics/",
      "destination": "/reference/metrics/",
      "permanent": true
    },
    {
      "source": "/setup/reference/networking/",
      "destination": "/reference/networking/",
      "permanent": true
    },
    {
      "source": "/setup/reference/predicate-language/",
      "destination": "/reference/predicate-language/",
      "permanent": true
    },
    {
      "source": "/setup/reference/resources/",
      "destination": "/reference/resources/",
      "permanent": true
    },
    {
      "source": "/setup/reference/signals/",
      "destination": "/reference/signals/",
      "permanent": true
    },
    {
      "source": "/setup/reference/terraform-provider/",
      "destination": "/reference/terraform-provider/",
      "permanent": true
    },
    {
      "source": "/getting-started/docker-compose/",
      "destination": "/",
      "permanent": true
    },
    {
      "source": "/getting-started/local-kubernetes/",
      "destination": "/",
      "permanent": true
    },
    {
      "source": "/architecture/overview/",
      "destination": "/core-concepts/",
      "permanent": true
    },
    {
      "source": "/kubernetes-access/guides/cicd/",
      "destination": "/machine-id/access-guides/kubernetes/",
      "permanent": true
    },
    {
      "source": "/deploy-a-cluster/teleport-cloud/architecture/",
      "destination": "/choose-an-edition/teleport-cloud/architecture/",
      "permanent": true
    },
    {
      "source": "/deploy-a-cluster/teleport-cloud/downloads/",
      "destination": "/choose-an-edition/teleport-cloud/downloads/",
      "permanent": true
    },
    {
      "source": "/deploy-a-cluster/teleport-cloud/faq/",
      "destination": "/choose-an-edition/teleport-cloud/faq/",
      "permanent": true
    },
    {
      "source": "/deploy-a-cluster/teleport-cloud/getting-started/",
      "destination": "/choose-an-edition/teleport-cloud/get-started/",
      "permanent": true
    },
    {
      "source": "/deploy-a-cluster/teleport-cloud/introduction/",
      "destination": "/choose-an-edition/teleport-cloud/introduction/",
      "permanent": true
    },
    {
      "source": "/deploy-a-cluster/teleport-enterprise/gcp-kms/",
      "destination": "/choose-an-edition/teleport-enterprise/gcp-kms/",
      "permanent": true
    },
    {
      "source": "/deploy-a-cluster/teleport-enterprise/getting-started/",
      "destination": "/choose-an-edition/teleport-enterprise/introduction/",
      "permanent": true
    },
    {
      "source": "/deploy-a-cluster/teleport-enterprise/hsm/",
      "destination": "/choose-an-edition/teleport-enterprise/hsm/",
      "permanent": true
    },
    {
      "source": "/deploy-a-cluster/teleport-enterprise/introduction/",
      "destination": "/choose-an-edition/teleport-enterprise/introduction/",
      "permanent": true
    },
    {
      "source": "/deploy-a-cluster/teleport-enterprise/license/",
      "destination": "/choose-an-edition/teleport-enterprise/license/",
      "permanent": true
    },
    {
      "source": "/deploy-a-cluster/deployments/digitalocean/",
      "destination": "/",
      "permanent": true
    },
    {
      "source": "/deploy-a-cluster/open-source/",
      "destination": "/",
      "permanent": true
    },
    {
      "source": "/getting-started/",
      "destination": "/",
      "permanent": true
    },
    {
      "source": "/management/guides/fluentd/",
      "destination": "/management/export-audit-events/fluentd/",
      "permanent": true
    },
    {
      "source": "/management/guides/elastic-stack/",
      "destination": "/management/export-audit-events/elastic-stack/",
      "permanent": true
    },
    {
      "source": "/application-access/guides/aws-console/",
      "destination": "/application-access/cloud-apis/aws-console/",
      "permanent": true
    },
    {
      "source": "/application-access/guides/azure/",
      "destination": "/application-access/cloud-apis/azure/",
      "permanent": true
    },
    {
      "source": "/database-access/guides/dynamodb/",
      "destination": "/application-access/guides/dynamodb/",
      "permanent": true
    },
    {
      "source": "/kubernetes-access/guides/dynamic-registration/",
      "destination": "/kubernetes-access/register-clusters/dynamic-registration/",
      "permanent": true
    },
    {
      "source": "/kubernetes-access/guides/multiple-clusters/",
      "destination": "/kubernetes-access/getting-started/",
      "permanent": true
    },
    {
      "source": "/kubernetes-access/guides/standalone-teleport/",
      "destination": "/kubernetes-access/register-clusters/static-kubeconfig/",
      "permanent": true
    },
    {
      "source": "/kubernetes-access/guides/",
      "destination": "/kubernetes-access/introduction/",
      "permanent": true
    },
    {
      "source": "/choose-an-edition/teleport-cloud/getting-started/",
      "destination": "/choose-an-edition/teleport-cloud/get-started/",
      "permanent": true
    },
    {
      "source": "/access-controls/faq/",
      "destination": "/access-controls/introduction/",
      "permanent": true
    },
    {
      "source": "/try-out-teleport/",
      "destination": "/",
      "permanent": true
    },
    {
      "source": "/choose-an-edition/",
      "destination": "/choose-an-edition/introduction/",
      "permanent": true
    },
    {
      "source": "/deploy-a-cluster/",
      "destination": "/deploy-a-cluster/introduction/",
      "permanent": true
    },
    {
      "source": "/access-controls/",
      "destination": "/access-controls/introduction/",
      "permanent": true
    },
    {
      "source": "/management/",
      "destination": "/management/introduction/",
      "permanent": true
    },
    {
      "source": "/connect-your-client/",
      "destination": "/connect-your-client/introduction/",
      "permanent": true
    },
    {
      "source": "/server-access/",
      "destination": "/server-access/introduction/",
      "permanent": true
    },
    {
      "source": "/machine-id/",
      "destination": "/machine-id/introduction/",
      "permanent": true
    },
    {
      "source": "/api/",
      "destination": "/api/introduction/",
      "permanent": true
    },
    {
      "source": "/preview/",
      "destination": "/upcoming-releases/",
      "permanent": true
    },
    {
      "source": "/reference/",
      "destination": "/reference/introduction/",
      "permanent": true
    },
    {
      "source": "/architecture/",
      "destination": "/architecture/introduction/",
      "permanent": true
    },
    {
      "source": "/management/guides/joining-nodes-aws-ec2/",
      "destination": "/agents/join-services-to-your-cluster/aws-ec2/",
      "permanent": true
    },
    {
      "source": "/management/guides/joining-nodes-aws-iam/",
      "destination": "/agents/join-services-to-your-cluster/aws-iam/",
      "permanent": true
    },
    {
      "source": "/management/admin/adding-nodes/",
      "destination": "/agents/join-services-to-your-cluster/join-token/",
      "permanent": true
    },
    {
      "source": "/management/guides/joining-nodes-azure/",
      "destination": "/agents/join-services-to-your-cluster/azure/",
      "permanent": true
    },
    {
      "source": "/management/guides/joining-services-kubernetes-serviceaccount/",
      "destination": "/agents/join-services-to-your-cluster/kubernetes/",
      "permanent": true
    },
    {
      "source": "/try-out-teleport/browser-labs/",
      "destination": "/",
      "permanent": true
    },
    {
      "source": "/try-out-teleport/digitalocean/",
      "destination": "/",
      "permanent": true
    },
    {
      "source": "/try-out-teleport/docker-compose/",
      "destination": "/",
      "permanent": true
    },
    {
      "source": "/try-out-teleport/introduction/",
      "destination": "/",
      "permanent": true
    },
    {
      "source": "/try-out-teleport/local-kubernetes/",
      "destination": "/",
      "permanent": true
    },
    {
      "source": "/management/guides/docker/",
      "destination": "/installation/",
      "permanent": true
    },
    {
      "source": "/choose-an-edition/teleport-enterprise/getting-started/",
      "destination": "/choose-an-edition/teleport-enterprise/introduction/",
      "permanent": true
    },
    {
      "source": "/preview/upcoming-releases/",
      "destination": "/upcoming-releases/",
      "permanent": true
    },
    {
      "source": "/adopters/",
      "destination": "/",
      "permanent": true
    },
    {
      "source": "/choose-an-edition/teleport-cloud/",
      "destination": "/choose-an-edition/teleport-cloud/introduction/",
      "permanent": true
    },
    {
      "source": "/access-controls/guides/device-trust/",
      "destination": "/access-controls/device-trust/guide/",
      "permanent": true
    },
    {
      "source": "/access-controls/device-trust/auto-enrollment/",
      "destination": "/access-controls/device-trust/device-management/",
      "permanent": true
    },
    {
      "source": "/get-started/",
      "destination": "/",
      "permanent": true
    },
    {
      "source": "/management/join-services-to-your-cluster/",
      "destination": "/agents/join-services-to-your-cluster/",
      "permanent": true
    },
    {
      "source": "/management/join-services-to-your-cluster/aws-ec2/",
      "destination": "/agents/join-services-to-your-cluster/aws-ec2/",
      "permanent": true
    },
    {
      "source": "/management/join-services-to-your-cluster/aws-iam/",
      "destination": "/agents/join-services-to-your-cluster/aws-iam/",
      "permanent": true
    },
    {
      "source": "/management/join-services-to-your-cluster/azure/",
      "destination": "/agents/join-services-to-your-cluster/azure/",
      "permanent": true
    },
    {
      "source": "/management/join-services-to-your-cluster/gcp/",
      "destination": "/agents/join-services-to-your-cluster/gcp/",
      "permanent": true
    },
    {
      "source": "/management/join-services-to-your-cluster/join-token/",
      "destination": "/agents/join-services-to-your-cluster/join-token/",
      "permanent": true
    },
    {
      "source": "/management/join-services-to-your-cluster/kubernetes/",
      "destination": "/agents/join-services-to-your-cluster/kubernetes/",
      "permanent": true
    },
    {
      "source": "/management/guides/teleport-operator/",
      "destination": "/management/dynamic-resources/teleport-operator/",
      "permanent": true
    },
    {
      "source": "/management/guides/terraform-provider/",
      "destination": "/management/dynamic-resources/terraform-provider/",
      "permanent": true
    },
    {
      "source": "/machine-id/guides/",
      "destination": "/machine-id/introduction/",
      "permanent": true
    },
    {
      "source": "/machine-id/guides/applications/",
      "destination": "/machine-id/access-guides/applications/",
      "permanent": true
    },
    {
      "source": "/machine-id/guides/ansible/",
      "destination": "/machine-id/access-guides/ansible/",
      "permanent": true
    },
    {
      "source": "/machine-id/guides/databases/",
      "destination": "/machine-id/access-guides/databases/",
      "permanent": true
    },
    {
      "source": "/machine-id/guides/kubernetes/",
      "destination": "/machine-id/access-guides/kubernetes/",
      "permanent": true
    },
    {
      "source": "/machine-id/guides/circleci/",
      "destination": "/machine-id/deployment/circleci/",
      "permanent": true
    },
    {
      "source": "/machine-id/guides/jenkins/",
      "destination": "/machine-id/deployment/jenkins/",
      "permanent": true
    },
    {
      "source": "/machine-id/guides/gitlab/",
      "destination": "/machine-id/deployment/gitlab/",
      "permanent": true
    },
    {
      "source": "/server-access/guides/openssh/",
      "destination": "/server-access/openssh/",
      "permanent": true
    },
    {
      "source": "/connect-your-client/putty/",
      "destination": "/connect-your-client/putty-winscp/",
      "permanent": true
    },
    {
      "source": "/database-access/rbac/configuring-auto-user-provisioning/",
      "destination": "/database-access/auto-user-provisioning/",
      "permanent": true
    },
    {
      "source": "/database-access/guides/rds-proxy/",
      "destination": "/database-access/guides/",
      "permanent": true
    },
    {
      "source": "/deploy-a-cluster/deployments/aws-terraform/",
      "destination": "/deploy-a-cluster/deployments/aws-ha-autoscale-cluster-terraform/",
      "permanent": true
    },
    {
      "source": "/machine-id/guides/github-actions/",
      "destination": "/machine-id/deployment/github-actions/",
      "permanent": true
    },
    {
      "source": "/management/dynamic-resources/spacelift/",
      "destination": "/machine-id/deployment/spacelift/",
      "permanent": true
    },
    {
      "source": "/management/operations/enroll-agent-into-automatic-updates/",
      "destination": "/upgrading/",
      "permanent": true
    },
    {
      "source": "/management/operations/self-hosted-automatic-agent-updates/",
      "destination": "/upgrading/",
      "permanent": true
    },
    {
      "source": "/management/operations/upgrading/",
      "destination": "/upgrading/",
      "permanent": true
    },
    {
      "source": "/management/admin/upgrading-the-teleport-binary/",
      "destination": "/upgrading/",
      "permanent": true
    },
    {
      "source": "/server-access/guides/restricted-session/",
      "destination": "/server-access/guides/",
      "permanent": true
    },
    {
      "source": "/access-graph/",
      "destination": "/access-controls/access-graph/",
      "permanent": true
    },
    {
      "source": "/database-access/guides/aws-discovery/",
      "destination": "/auto-discovery/databases/",
      "permanent": true
    },
    {
      "source": "/kubernetes-access/discovery/",
      "destination": "/auto-discovery/kubernetes/",
      "permanent": true
    },
    {
      "source": "/kubernetes-access/discovery/aws/",
      "destination": "/auto-discovery/kubernetes/aws/",
      "permanent": true
    },
    {
      "source": "/kubernetes-access/discovery/azure/",
      "destination": "/auto-discovery/kubernetes/azure/",
      "permanent": true
    },
    {
      "source": "/kubernetes-access/discovery/google-cloud/",
      "destination": "/auto-discovery/kubernetes/google-cloud/",
      "permanent": true
    },
    {
      "source": "/server-access/guides/azure-discovery/",
      "destination": "/auto-discovery/servers/azure-discovery/",
      "permanent": true
    },
    {
      "source": "/server-access/guides/ec2-discovery/",
      "destination": "/auto-discovery/servers/ec2-discovery/",
      "permanent": true
    },
    {
      "source": "/server-access/guides/gcp-discovery/",
      "destination": "/auto-discovery/servers/gcp-discovery/",
      "permanent": true
    },
    {
      "source": "/application-access/enroll-kubernetes-applications/",
      "destination": "/auto-discovery/kubernetes-applications/",
      "permanent": true
    },
    {
      "source": "/application-access/enroll-kubernetes-applications/architecture/",
      "destination": "/auto-discovery/kubernetes-applications/architecture/",
      "permanent": true
    },
    {
      "source": "/application-access/enroll-kubernetes-applications/get-started/",
      "destination": "/auto-discovery/kubernetes-applications/get-started/",
      "permanent": true
    },
    {
      "source": "/application-access/enroll-kubernetes-applications/reference/",
      "destination": "/auto-discovery/kubernetes-applications/reference/",
      "permanent": true
    },
    {
      "source": "/server-access/guides/openssh/openssh-manual-install/",
      "destination": "/server-access/openssh/openssh-manual-install/",
      "permanent": true
    },
    {
      "source": "/server-access/guides/openssh/openssh/",
      "destination": "/server-access/openssh/openssh/",
      "permanent": true
    },
    {
      "source": "/choose-an-edition/teleport-team/",
      "destination": "/choose-an-edition/teleport-cloud/get-started/",
      "permanent": true
    },
    {
      "source": "/kubernetes-access/manage-access/rbac/",
      "destination": "/kubernetes-access/manage-access/",
      "permanent": true
    },
    {
      "source": "/database-access/rbac/configuring-access/",
      "destination": "/database-access/rbac/",
      "permanent": true
    },
    {
      "source": "/database-access/guides/aws-cassandra-keyspaces/",
      "destination": "/database-access/enroll-aws-databases/aws-cassandra-keyspaces/",
      "permanent": true
    },
    {
      "source": "/database-access/guides/aws-cross-account/",
      "destination": "/database-access/enroll-aws-databases/aws-cross-account/",
      "permanent": true
    },
    {
      "source": "/database-access/guides/aws-dynamodb/",
      "destination": "/database-access/enroll-aws-databases/aws-dynamodb/",
      "permanent": true
    },
    {
      "source": "/database-access/guides/aws-opensearch/",
      "destination": "/database-access/enroll-aws-databases/aws-opensearch/",
      "permanent": true
    },
    {
      "source": "/database-access/guides/azure-postgres-mysql/",
      "destination": "/database-access/enroll-azure-databases/azure-postgres-mysql/",
      "permanent": true
    },
    {
      "source": "/database-access/guides/azure-redis/",
      "destination": "/database-access/enroll-azure-databases/azure-redis/",
      "permanent": true
    },
    {
      "source": "/database-access/guides/azure-sql-server-ad/",
      "destination": "/database-access/enroll-azure-databases/azure-sql-server-ad/",
      "permanent": true
    },
    {
      "source": "/database-access/guides/cassandra-self-hosted/",
      "destination": "/database-access/enroll-self-hosted-databases/cassandra-self-hosted/",
      "permanent": true
    },
    {
      "source": "/database-access/guides/clickhouse-self-hosted/",
      "destination": "/database-access/enroll-self-hosted-databases/clickhouse-self-hosted/",
      "permanent": true
    },
    {
      "source": "/database-access/guides/cockroachdb-self-hosted/",
      "destination": "/database-access/enroll-self-hosted-databases/cockroachdb-self-hosted/",
      "permanent": true
    },
    {
      "source": "/database-access/guides/elastic/",
      "destination": "/database-access/enroll-self-hosted-databases/elastic/",
      "permanent": true
    },
    {
      "source": "/database-access/guides/mongodb-atlas/",
      "destination": "/database-access/enroll-managed-databases/mongodb-atlas/",
      "permanent": true
    },
    {
      "source": "/database-access/guides/mongodb-self-hosted/",
      "destination": "/database-access/enroll-self-hosted-databases/mongodb-self-hosted/",
      "permanent": true
    },
    {
      "source": "/database-access/guides/mysql-cloudsql/",
      "destination": "/database-access/enroll-google-cloud-databases/mysql-cloudsql/",
      "permanent": true
    },
    {
      "source": "/database-access/guides/mysql-self-hosted/",
      "destination": "/database-access/enroll-self-hosted-databases/mysql-self-hosted/",
      "permanent": true
    },
    {
      "source": "/database-access/guides/oracle-self-hosted/",
      "destination": "/database-access/enroll-self-hosted-databases/oracle-self-hosted/",
      "permanent": true
    },
    {
      "source": "/database-access/guides/postgres-cloudsql/",
      "destination": "/database-access/enroll-google-cloud-databases/postgres-cloudsql/",
      "permanent": true
    },
    {
      "source": "/database-access/guides/postgres-redshift/",
      "destination": "/database-access/enroll-aws-databases/postgres-redshift/",
      "permanent": true
    },
    {
      "source": "/database-access/guides/postgres-self-hosted/",
      "destination": "/database-access/enroll-self-hosted-databases/postgres-self-hosted/",
      "permanent": true
    },
    {
      "source": "/database-access/guides/rds-proxy-mysql/",
      "destination": "/database-access/enroll-aws-databases/rds-proxy-mysql/",
      "permanent": true
    },
    {
      "source": "/database-access/guides/rds-proxy-postgres/",
      "destination": "/database-access/enroll-aws-databases/rds-proxy-postgres/",
      "permanent": true
    },
    {
      "source": "/database-access/guides/rds-proxy-sqlserver/",
      "destination": "/database-access/enroll-aws-databases/rds-proxy-sqlserver/",
      "permanent": true
    },
    {
      "source": "/database-access/guides/rds/",
      "destination": "/database-access/enroll-aws-databases/rds/",
      "permanent": true
    },
    {
      "source": "/database-access/guides/redis-aws/",
      "destination": "/database-access/enroll-aws-databases/redis-aws/",
      "permanent": true
    },
    {
      "source": "/database-access/guides/redis-cluster/",
      "destination": "/database-access/enroll-self-hosted-databases/redis-cluster/",
      "permanent": true
    },
    {
      "source": "/database-access/guides/redis/",
      "destination": "/database-access/enroll-self-hosted-databases/redis/",
      "permanent": true
    },
    {
      "source": "/database-access/guides/redshift-serverless/",
      "destination": "/database-access/enroll-aws-databases/redshift-serverless/",
      "permanent": true
    },
    {
      "source": "/database-access/guides/snowflake/",
      "destination": "/database-access/enroll-managed-databases/snowflake/",
      "permanent": true
    },
    {
      "source": "/database-access/guides/sql-server-ad-pkinit/",
      "destination": "/database-access/enroll-self-hosted-databases/sql-server-ad-pkinit/",
      "permanent": true
    },
    {
      "source": "/database-access/guides/sql-server-ad/",
      "destination": "/database-access/enroll-aws-databases/sql-server-ad/",
      "permanent": true
    },
    {
      "source": "/database-access/guides/vitess/",
      "destination": "/database-access/enroll-self-hosted-databases/vitess/",
      "permanent": true
    }
  ]
}<|MERGE_RESOLUTION|>--- conflicted
+++ resolved
@@ -29,50 +29,12 @@
               "slug": "/upgrading/overview/"
             },
             {
-<<<<<<< HEAD
-              "title": "Teleport Cloud Agents (Linux)",
-              "slug": "/upgrading/cloud-linux/",
-              "forScopes": [
-                "cloud"
-              ]
-            },
-            {
-              "title": "Teleport Cloud Agents (Kubernetes)",
-              "slug": "/upgrading/cloud-kubernetes/",
-              "forScopes": [
-                "cloud"
-              ]
-            },
-            {
-              "title": "Self-Hosted Linux",
-              "slug": "/upgrading/self-hosted-linux/",
-              "forScopes": [
-                "enterprise",
-                "oss"
-              ]
-            },
-            {
-              "title": "Self-Hosted Kubernetes",
-              "slug": "/upgrading/self-hosted-kubernetes/",
-              "forScopes": [
-                "enterprise",
-                "oss"
-              ]
-            },
-            {
-              "title": "Self-Hosted Automatic Upgrades",
-              "slug": "/upgrading/self-hosted-automatic-agent-updates/",
-              "forScopes": [
-                "enterprise"
-              ]
-=======
                 "title": "Set up Automatic Agent Updates",
                 "slug": "/upgrading/automatic-agent-updates/"
             },
             {
                 "title": "Updating Reference",
                 "slug": "/upgrading/reference/"
->>>>>>> d3ed5861
             }
           ]
         },
