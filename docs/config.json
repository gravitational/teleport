{
  "navigation": [
    {
      "icon": "home",
      "title": "Home",
      "entries": [
        {
          "title": "Introduction",
          "slug": "/"
        },
        {
          "title": "Core Concepts",
          "slug": "/core-concepts/"
        },
        {
          "title": "Adopters",
          "slug": "/adopters/"
        },
        {
          "title": "Installation",
          "slug": "/installation/"
        },
        {
          "title": "FAQ",
          "slug": "/faq/"
        },
        {
          "title": "Changelog",
          "slug": "/changelog/"
        }
      ]
    },
    {
      "icon": "play",
      "title": "Try out Teleport",
      "entries": [
        {
          "title": "Introduction",
          "slug": "/try-out-teleport/introduction/"
        },
        {
          "title": "Linux Server",
          "slug": "/try-out-teleport/linux-server/"
        },
        {
          "title": "Digital Ocean",
          "slug": "/try-out-teleport/digitalocean/"
        },
        {
          "title": "Browser Labs",
          "slug": "/try-out-teleport/browser-labs/"
        },
        {
          "title": "Docker Compose",
          "slug": "/try-out-teleport/docker-compose/"
        },
        {
          "title": "Local Kubernetes Lab",
          "slug": "/try-out-teleport/local-kubernetes/"
        }
      ]
    },
    {
      "icon": "success",
      "title": "Choose an Edition",
      "entries": [
        {
          "title": "Introduction",
          "slug": "/choose-an-edition/introduction/"
        },
        {
          "title": "Teleport Enterprise Cloud",
          "slug": "/choose-an-edition/teleport-cloud/introduction/",
          "forScopes": ["cloud"],
          "entries": [
            {
              "title": "Getting Started",
              "slug": "/choose-an-edition/teleport-cloud/getting-started/",
              "forScopes": ["cloud"]
            },
            {
              "title": "Architecture",
              "slug": "/choose-an-edition/teleport-cloud/architecture/",
              "forScopes": ["cloud"]
            },
            {
              "title": "Downloads",
              "slug": "/choose-an-edition/teleport-cloud/downloads/",
              "forScopes": ["cloud"]
            },
            {
              "title": "FAQ",
              "slug": "/choose-an-edition/teleport-cloud/faq/",
              "forScopes": ["cloud"]
            }
          ]
        },
        {
          "title": "Teleport Enterprise",
          "slug": "/choose-an-edition/teleport-enterprise/introduction/",
          "forScopes": ["enterprise"],
          "entries": [
            {
              "title": "Getting Started",
              "slug": "/choose-an-edition/teleport-enterprise/getting-started/",
              "forScopes": ["enterprise"]
            },
            {
              "title": "HSM",
              "slug": "/choose-an-edition/teleport-enterprise/hsm/",
              "forScopes": ["enterprise"]
            },
            {
              "title": "Google Cloud KMS",
              "slug": "/choose-an-edition/teleport-enterprise/gcp-kms/",
              "forScopes": ["enterprise"]
            },
            {
              "title": "Enterprise License File",
              "slug": "/choose-an-edition/teleport-enterprise/license/",
              "forScopes": ["enterprise"]
            }
          ]
        }
      ]
    },
    {
      "icon": "quickstart",
      "title": "Deploy a Cluster",
      "entries": [
        {
          "title": "Introduction",
          "slug": "/deploy-a-cluster/introduction/"
        },
        {
          "title": "High Availability Deployments",
          "slug": "/deploy-a-cluster/high-availability/",
          "forScopes": ["oss", "enterprise"]
        },
        {
          "title": "Deploy with Helm",
          "slug": "/deploy-a-cluster/helm-deployments/",
          "forScopes": ["oss", "enterprise"],
          "entries": [
            {
              "title": "Deploy Teleport on Kubernetes",
              "slug": "/deploy-a-cluster/helm-deployments/kubernetes-cluster/",
              "forScopes": ["oss", "enterprise"]
            },
            {
              "title": "AWS EKS Cluster",
              "slug": "/deploy-a-cluster/helm-deployments/aws/",
              "forScopes": ["oss", "enterprise"]
            },
            {
              "title": "Google Cloud GKE Cluster",
              "slug": "/deploy-a-cluster/helm-deployments/gcp/",
              "forScopes": ["oss", "enterprise"]
            },
            {
              "title": "DigitalOcean Kubernetes Cluster",
              "slug": "/deploy-a-cluster/helm-deployments/digitalocean/",
              "forScopes": ["oss", "enterprise"]
            },
            {
              "title": "Customize Deployment Config",
              "slug": "/deploy-a-cluster/helm-deployments/custom/",
              "forScopes": ["oss", "enterprise"]
            },
            {
              "title": "Migrating from v11 to v12",
              "slug": "/deploy-a-cluster/helm-deployments/migration-v12/",
              "forScopes": ["oss", "enterprise"]
            },
            {
              "title": "Kubernetes 1.25 and PSP removal",
              "slug": "/deploy-a-cluster/helm-deployments/migration-kubernetes-1-25-psp/",
              "forScopes": ["oss", "enterprise"]
            }
          ]
        },
        {
          "title": "Deploy to your Cloud",
          "slug": "/deploy-a-cluster/deployments/",
          "forScopes": ["oss", "enterprise"],
          "entries": [
            {
              "title": "AWS Terraform",
              "slug": "/deploy-a-cluster/deployments/aws-terraform/",
              "forScopes": ["oss", "enterprise"]
            },
            {
              "title": "GCP",
              "slug": "/deploy-a-cluster/deployments/gcp/",
              "forScopes": ["oss", "enterprise"]
            },
            {
              "title": "IBM",
              "slug": "/deploy-a-cluster/deployments/ibm/",
              "forScopes": ["oss", "enterprise"]
            }
          ]
        }
      ]
    },
    {
      "icon": "lock",
      "title": "Manage Access",
      "entries": [
        {
          "title": "Introduction",
          "slug": "/access-controls/introduction/"
        },
        {
          "title": "Getting Started",
          "slug": "/access-controls/getting-started/"
        },
        {
          "title": "Cluster Access and RBAC",
          "slug": "/access-controls/guides/",
          "entries": [
            {
              "title": "Role Templates",
              "slug": "/access-controls/guides/role-templates/"
            },
            {
              "title": "Session Locking",
              "slug": "/access-controls/guides/locking/"
            },
            {
              "title": "Passwordless",
              "slug": "/access-controls/guides/passwordless/"
            },
            {
              "title": "Second Factor - WebAuthn",
              "slug": "/access-controls/guides/webauthn/"
            },
            {
              "title": "Per-session MFA",
              "slug": "/access-controls/guides/per-session-mfa/"
            },
            {
              "title": "Dual Authorization",
              "slug": "/access-controls/guides/dual-authz/",
              "forScopes": ["enterprise", "cloud"]
            },
            {
              "title": "Impersonation",
              "slug": "/access-controls/guides/impersonation/"
            },
            {
              "title": "Moderated Sessions",
              "slug": "/access-controls/guides/moderated-sessions/",
              "forScopes": ["enterprise", "cloud"]
            },
            {
              "title": "Hardware Key Support (Preview)",
              "slug": "/access-controls/guides/hardware-key-support/",
              "forScopes": ["enterprise", "cloud"]
            },
            {
              "title": "Device Trust (Preview)",
              "slug": "/access-controls/guides/device-trust/",
              "forScopes": ["enterprise", "cloud"]
            },
            {
              "title": "Headless WebAuthn (Preview)",
              "slug": "/access-controls/guides/headless/"
            },
            {
              "title": "IP Pinning (Preview)",
              "slug": "/access-controls/guides/ip-pinning/",
              "forScopes": ["enterprise", "cloud"]
            }
          ]
        },
        {
          "title": "Single Sign-On (SSO)",
          "slug": "/access-controls/sso/",
          "forScopes": ["enterprise", "oss", "cloud"],
          "entries": [
            {
              "title": "GitHub SSO",
              "slug": "/access-controls/sso/github-sso/",
              "forScopes": ["enterprise", "cloud", "oss"]
            },
            {
              "title": "Azure Active Directory (AD)",
              "slug": "/access-controls/sso/azuread/",
              "forScopes": ["enterprise", "cloud"]
            },
            {
              "title": "Active Directory (ADFS)",
              "slug": "/access-controls/sso/adfs/",
              "forScopes": ["enterprise", "cloud"]
            },
            {
              "title": "Google Workspace",
              "slug": "/access-controls/sso/google-workspace/",
              "forScopes": ["enterprise", "cloud"]
            },
            {
              "title": "GitLab",
              "slug": "/access-controls/sso/gitlab/",
              "forScopes": ["enterprise", "cloud"]
            },
            {
              "title": "OneLogin",
              "slug": "/access-controls/sso/one-login/",
              "forScopes": ["enterprise", "cloud"]
            },
            {
              "title": "OIDC",
              "slug": "/access-controls/sso/oidc/",
              "forScopes": ["enterprise", "cloud"]
            },
            {
              "title": "Okta",
              "slug": "/access-controls/sso/okta/",
              "forScopes": ["enterprise", "cloud"]
            }
          ]
        },
        {
          "title": "Teleport as an IdP (Preview)",
          "slug": "/access-controls/idps/",
          "forScopes": ["enterprise", "cloud"],
          "entries": [
            {
              "title": "SAML Identity Provider Guide",
              "slug": "/access-controls/idps/saml-guide/",
              "forScopes": ["enterprise", "cloud"]
            },
            {
              "title": "Authenticate to Grafana with Teleport SAML",
              "slug": "/access-controls/idps/saml-grafana/",
              "forScopes": ["enterprise", "cloud"]
            },
            {
              "title": "SAML Identity Provider Reference",
              "slug": "/access-controls/idps/saml-reference/",
              "forScopes": ["enterprise", "cloud"]
            }
          ]
        },
        {
          "title": "Login Rules",
          "slug": "/access-controls/login-rules/",
          "forScopes": ["enterprise", "oss", "cloud"],
          "entries": [
            {
              "title": "Set Up Login Rules",
              "slug": "/access-controls/login-rules/guide/",
              "forScopes": ["enterprise", "cloud"]
            },
            {
              "title": "Login Rules Reference",
              "slug": "/access-controls/login-rules/reference/",
              "forScopes": ["enterprise", "cloud"]
            }
          ]
        },
        {
          "title": "Access Requests",
          "slug": "/access-controls/access-requests/",
          "forScopes": ["oss", "enterprise", "cloud"],
          "entries": [
            {
              "title": "Role Requests",
              "slug": "/access-controls/access-requests/role-requests/"
            },
            {
              "title": "Resource Requests",
              "slug": "/access-controls/access-requests/resource-requests/",
              "forScopes": ["enterprise", "cloud"]
            },
            {
              "title": "Role Requests in OSS Teleport",
              "slug": "/access-controls/access-requests/oss-role-requests/",
              "forScopes": ["oss", "enterprise", "cloud"]
            }
          ]
        },
        {
          "title": "Access Request Plugins",
          "slug": "/access-controls/access-request-plugins/",
          "forScopes": ["enterprise", "cloud"],
          "entries": [
            {
              "title": "Mattermost",
              "slug": "/access-controls/access-request-plugins/ssh-approval-mattermost/",
              "forScopes": ["enterprise", "cloud"]
            },
            {
              "title": "Microsoft Teams",
              "slug": "/access-controls/access-request-plugins/ssh-approval-msteams/",
              "forScopes": ["enterprise", "cloud"]
            },
            {
              "title": "PagerDuty",
              "slug": "/access-controls/access-request-plugins/ssh-approval-pagerduty/",
              "forScopes": ["enterprise", "cloud"]
            },
            {
              "title": "Jira",
              "slug": "/access-controls/access-request-plugins/ssh-approval-jira/",
              "forScopes": ["enterprise", "cloud"]
            },
            {
              "title": "Slack",
              "slug": "/access-controls/access-request-plugins/ssh-approval-slack/",
              "forScopes": ["enterprise", "cloud"]
            },
            {
              "title": "Email",
              "slug": "/access-controls/access-request-plugins/ssh-approval-email/",
              "forScopes": ["enterprise", "cloud"]
            },
            {
              "title": "Discord",
              "slug": "/access-controls/access-request-plugins/ssh-approval-discord/",
              "forScopes": ["enterprise", "cloud"]
            }
          ]
        },
        {
          "title": "Compliance Frameworks",
          "slug": "/access-controls/compliance-frameworks/",
          "forScopes": ["enterprise", "cloud"],
          "entries": [
            {
              "title": "FedRAMP",
              "slug": "/access-controls/compliance-frameworks/fedramp/",
              "forScopes": ["enterprise"]
            },
            {
              "title": "SOC 2",
              "slug": "/access-controls/compliance-frameworks/soc2/",
              "forScopes": ["enterprise", "cloud"]
            }
          ]
        },

        {
          "title": "Reference",
          "slug": "/access-controls/reference/"
        }
      ]
    },
    {
      "icon": "wrench",
      "title": "Manage your Cluster",
      "entries": [
      	{
      	  "title": "Introduction",
      	  "slug": "/management/introduction/"
	},
        {
          "title": "Admin Guides",
          "slug": "/management/admin/",
          "entries": [
            {
              "title": "Adding Nodes",
              "slug": "/management/admin/adding-nodes/"
            },
            {
              "title": "Trusted Clusters",
              "slug": "/management/admin/trustedclusters/"
            },
            {
              "title": "Labels",
              "slug": "/management/admin/labels/"
            },
            {
              "title": "Local Users",
              "slug": "/management/admin/users/"
            },
            {
              "title": "Troubleshooting",
              "slug": "/management/admin/troubleshooting/",
              "forScopes": ["oss", "enterprise", "cloud"]
            },
            {
              "title": "Upgrading the Teleport Binary",
              "slug": "/management/admin/upgrading-the-teleport-binary/"
            },
            {
              "title": "Run Teleport as a Daemon",
              "slug": "/management/admin/daemon/"
            },
            {
              "title": "Run Teleport with Self-Signed Certificates",
              "slug": "/management/admin/self-signed-certs/"
            },
            {
              "title": "Uninstall Teleport",
              "slug": "/management/admin/uninstall-teleport/"
            }
          ]
        },
        {
          "title": "Operations",
          "slug": "/management/operations/",
          "entries": [
            {
              "title": "Scaling",
              "slug": "/management/operations/scaling/",
              "forScopes": ["oss", "enterprise"]
            },
            {
              "title": "Upgrading a Cluster",
              "slug": "/management/operations/upgrading/"
            },
            {
              "title": "Backup and Restore",
              "slug": "/management/operations/backup-restore/",
              "forScopes": ["oss", "enterprise"]
            },
            {
              "title": "Cert Authority Rotation",
              "slug": "/management/operations/ca-rotation/"
            },
            {
              "title": "TLS Routing Migration",
              "slug": "/management/operations/tls-routing/",
              "forScopes": ["oss", "enterprise"]
            },
            {
              "title": "Proxy Peering Migration (Preview)",
              "slug": "/management/operations/proxy-peering/",
              "forScopes": ["enterprise"]
            }
          ]
        },
        {
          "title": "Security",
          "slug": "/management/security/",
          "entries": [
            {
              "title": "Reducing the Blast Radius of Attacks",
              "slug": "/management/security/reduce-blast-radius/"
            }
          ]
        },
        {
          "title": "Integrations",
          "slug": "/management/guides/",
          "entries": [
            {
              "title": "Kubernetes Operator (Preview)",
              "slug": "/management/guides/teleport-operator/"
            },
            {
              "title": "Terraform Provider",
              "slug": "/management/guides/terraform-provider/"
            },
            {
              "title": "Docker",
              "slug": "/management/guides/docker/"
            },
            {
              "title": "EC2 Tags",
              "slug": "/management/guides/ec2-tags/"
            },
            {
              "title": "Joining Nodes via AWS IAM",
              "slug": "/management/guides/joining-nodes-aws-iam/"
            },
            {
              "title": "Joining Nodes via AWS EC2",
              "slug": "/management/guides/joining-nodes-aws-ec2/",
              "forScopes": ["oss", "enterprise"]
            },
            {
              "title": "Joining Nodes via Azure",
              "slug": "/management/guides/joining-nodes-azure/"
            },
            {
              "title": "Using Teleport's CA with GitHub",
              "slug": "/management/guides/ssh-key-extensions/"
            }
          ]
        },
        {
          "title": "Diagnostics",
          "slug": "/management/diagnostics/",
          "entries": [
            {
              "title": "Health Monitoring",
              "slug": "/management/diagnostics/monitoring/",
              "forScopes": ["oss", "enterprise", "cloud"]
            },
            {
              "title": "Metrics",
              "slug": "/management/diagnostics/metrics/",
              "forScopes": ["oss", "enterprise", "cloud"]
            },
            {
              "title": "Collecting Profiles",
              "slug": "/management/diagnostics/profiles/",
              "forScopes": ["oss", "enterprise", "cloud"]
            },
            {
              "title": "Distributed Tracing",
              "slug": "/management/diagnostics/tracing/",
              "forScopes": ["oss", "enterprise", "cloud"]
            }
          ]
        },
        {
          "title": "Exporting Audit Events",
          "slug": "/management/export-audit-events/",
          "entries": [
            {
              "title": "Export Audit Events to Fluentd",
              "slug": "/management/export-audit-events/fluentd/",
              "forScopes": ["enterprise", "cloud"]
            },
            {
              "title": "Export Audit Events to Datadog",
              "slug": "/management/export-audit-events/datadog/",
              "forScopes": ["enterprise", "cloud"]
            },
            {
              "title": "Export Audit Events to the Elastic Stack",
              "slug": "/management/export-audit-events/elastic-stack/",
              "forScopes": ["enterprise", "cloud"]
            },
            {
              "title": "Export Audit Events to Splunk",
              "slug": "/management/export-audit-events/splunk/",
              "forScopes": ["enterprise", "cloud"]
            }
          ]
        }
      ]
    },
    {
      "icon": "connect",
      "title": "Connect your Client",
      "entries": [
        {
          "title": "Introduction",
          "slug": "/connect-your-client/introduction/"
        },
        {
          "title": "Using tsh",
          "slug": "/connect-your-client/tsh/"
        },
        {
          "title": "Using the Web UI",
          "slug": "/connect-your-client/web-ui/"
        },
        {
          "title": "Using Teleport Connect",
          "slug": "/connect-your-client/teleport-connect/"
        },

        {
          "title": "Database GUI Clients",
          "slug": "/connect-your-client/gui-clients/"
        }
      ]
    },
    {
      "icon": "window",
      "title": "Application Access",
      "entries": [
        {
          "title": "Introduction",
          "slug": "/application-access/introduction/"
        },
        {
          "title": "Getting Started",
          "slug": "/application-access/getting-started/"
        },
        {
          "title": "Securing Cloud Provider APIs",
          "slug": "/application-access/cloud-apis/",
          "entries": [
            {
              "title": "Google Cloud CLI Access",
              "slug": "/application-access/cloud-apis/google-cloud/"
            },
            {
              "title": "AWS CLI and Console Access",
              "slug": "/application-access/cloud-apis/aws-console/"
            },
            {
              "title": "Azure CLI Access",
              "slug": "/application-access/cloud-apis/azure/"
            }
          ]
        },
        {
          "title": "Securing Internal Applications",
          "slug": "/application-access/guides/",
          "entries": [
            {
              "title": "Web App Access",
              "slug": "/application-access/guides/connecting-apps/"
            },
            {
              "title": "TCP App Access (Preview)",
              "slug": "/application-access/guides/tcp/"
            },
            {
              "title": "API Access",
              "slug": "/application-access/guides/api-access/"
            },
            {
              "title": "Dynamic Registration",
              "slug": "/application-access/guides/dynamic-registration/"
            },
            {
              "title": "AWS DynamoDB",
              "slug": "/application-access/guides/dynamodb/"
            },
            {
              "title": "High Availability",
              "slug": "/application-access/guides/ha/"
            }
          ]
        },
        {
          "title": "Using Teleport-Signed JWTs",
          "slug": "/application-access/jwt/",
          "entries": [
            {
              "title": "Introduction",
              "slug": "/application-access/jwt/introduction/"
            },
            {
              "title": "ElasticSearch",
              "slug": "/application-access/jwt/elasticsearch/"
            }
          ]
        },
        {
          "title": "Access Controls",
          "slug": "/application-access/controls/"
        },
        {
          "title": "Reference",
          "slug": "/application-access/reference/"
        }
      ]
    },
    {
      "icon": "server",
      "title": "Server Access",
      "entries": [
        {
          "title": "Introduction",
          "slug": "/server-access/introduction/"
        },
        {
          "title": "Getting Started",
          "slug": "/server-access/getting-started/"
        },
        {
          "title": "Guides",
          "slug": "/server-access/guides/",
          "entries": [
            {
              "title": "Using Teleport with PAM",
              "slug": "/server-access/guides/ssh-pam/"
            },
            {
              "title": "OpenSSH Guide",
              "slug": "/server-access/guides/openssh/"
            },
            {
              "title": "Recording Proxy Mode",
              "slug": "/server-access/guides/recording-proxy-mode/",
              "forScopes": ["oss", "enterprise"]
            },
            {
              "title": "BPF Session Recording",
              "slug": "/server-access/guides/bpf-session-recording/"
            },
            {
              "title": "Restricted Session",
              "slug": "/server-access/guides/restricted-session/"
            },
            {
              "title": "Visual Studio Code",
              "slug": "/server-access/guides/vscode/"
            },
            {
              "title": "JetBrains SFTP",
              "slug": "/server-access/guides/jetbrains-sftp/"
            },
            {
              "title": "Host User Creation",
              "slug": "/server-access/guides/host-user-creation/"
            },
            {
              "title": "Linux Auditing System",
              "slug": "/server-access/guides/auditd/"
            },
            {
              "title": "EC2 Instance Discovery (Preview)",
              "slug": "/server-access/guides/ec2-discovery/"
            },
            {
              "title": "Azure Instance Discovery (Preview)",
              "slug": "/server-access/guides/azure-discovery/"
            },
            {
              "title": "Using Teleport with Ansible",
              "slug": "/server-access/guides/ansible/"
            }
          ]
        },
        {
          "title": "Access Controls",
          "slug": "/server-access/rbac/"
        }
      ]
    },
    {
      "icon": "kubernetes",
      "title": "Kubernetes Access",
      "entries": [
        {
          "title": "Introduction",
          "slug": "/kubernetes-access/introduction/"
        },
        {
          "title": "Getting Started",
          "slug": "/kubernetes-access/getting-started/"
        },
        {
          "title": "Kubernetes Discovery (Preview)",
          "slug": "/kubernetes-access/discovery/",
          "entries": [
            {
              "title": "AWS",
              "slug": "/kubernetes-access/discovery/aws/"
            },
            {
              "title": "Azure",
              "slug": "/kubernetes-access/discovery/azure/"
            },
            {
              "title": "Google Cloud",
              "slug": "/kubernetes-access/discovery/google-cloud/"
            }
          ]
        },
        {
          "title": "Manual Cluster Registration",
          "slug": "/kubernetes-access/register-clusters/",
          "entries": [
            {
              "title": "Register a Cluster by Deploying Teleport",
              "slug": "/kubernetes-access/register-clusters/register-via-deployment/"
            },
            {
              "title": "Register a Cluster with Static kubeconfigs",
              "slug": "/kubernetes-access/register-clusters/static-kubeconfig/"
            },
            {
              "title": "Register a Cluster with IAM Joining",
              "slug": "/kubernetes-access/register-clusters/iam-joining/"
            },
            {
              "title": "Register Clusters Dynamically",
              "slug": "/kubernetes-access/register-clusters/dynamic-registration/"
            }
          ]
        },
        {
          "title": "Configuring Access",
          "slug": "/kubernetes-access/manage-access/",
          "entries": [
            {
              "title": "Setting up Role-Based Access Controls",
              "slug": "/kubernetes-access/manage-access/rbac/"
            },
            {
              "title": "Federation",
              "slug": "/kubernetes-access/manage-access/federation/"
            }
          ]
        },
        {
          "title": "Access Controls Reference",
          "slug": "/kubernetes-access/controls/"
        }
      ]
    },
    {
      "icon": "database",
      "title": "Database Access",
      "entries": [
        {
          "title": "Introduction",
          "slug": "/database-access/introduction/"
        },
        {
          "title": "Getting Started",
          "slug": "/database-access/getting-started/"
        },
        {
          "title": "Guides",
          "slug": "/database-access/guides/",
          "entries": [
            {
               "title": "AWS DynamoDB",
               "slug": "/database-access/guides/aws-dynamodb/"
            },
            {
               "title": "AWS ElastiCache & MemoryDB",
               "slug": "/database-access/guides/redis-aws/"
            },
            {
               "title": "AWS Keyspaces (Apache Cassandra)",
               "slug": "/database-access/guides/aws-cassandra-keyspaces/"
            },
            {
               "title": "AWS RDS & Aurora",
               "slug": "/database-access/guides/rds/"
            },
            {
              "title": "AWS RDS Proxy",
              "slug": "/database-access/guides/rds-proxy/"
            },
            {
               "title": "AWS Redshift",
               "slug": "/database-access/guides/postgres-redshift/"
            },
            {
              "title": "AWS Redshift Serverless",
              "slug": "/database-access/guides/redshift-serverless/"
            },
            {
               "title": "Azure Cache for Redis",
               "slug": "/database-access/guides/azure-redis/"
            },
            {
               "title": "Azure PostgreSQL & MySQL",
               "slug": "/database-access/guides/azure-postgres-mysql/"
            },
            {
               "title": "Azure SQL Server (Preview)",
               "slug": "/database-access/guides/azure-sql-server-ad/"
            },
            {
               "title": "Dynamic Registration",
               "slug": "/database-access/guides/dynamic-registration/"
            },
            {
               "title": "GCP Cloud SQL MySQL",
               "slug": "/database-access/guides/mysql-cloudsql/"
            },
            {
               "title": "GCP Cloud SQL PostgreSQL",
               "slug": "/database-access/guides/postgres-cloudsql/"
            },
            {
               "title": "High Availability",
               "slug": "/database-access/guides/ha/"
            },
            {
               "title": "MongoDB Atlas",
               "slug": "/database-access/guides/mongodb-atlas/"
            },
            {
               "title": "SQL Server (Preview)",
               "slug": "/database-access/guides/sql-server-ad/"
            },
            {
               "title": "Self-Hosted Cassandra & ScyllaDB",
               "slug": "/database-access/guides/cassandra-self-hosted/"
            },
            {
               "title": "Self-Hosted CockroachDB",
               "slug": "/database-access/guides/cockroachdb-self-hosted/"
            },
            {
               "title": "Self-Hosted Elasticsearch",
               "slug": "/database-access/guides/elastic/"
            },
            {
               "title": "Self-Hosted MongoDB",
               "slug": "/database-access/guides/mongodb-self-hosted/"
            },
            {
               "title": "Self-Hosted MySQL/MariaDB",
               "slug": "/database-access/guides/mysql-self-hosted/"
            },
            {
               "title": "Self-Hosted PostgreSQL",
               "slug": "/database-access/guides/postgres-self-hosted/"
            },
            {
               "title": "Self-Hosted Redis",
               "slug": "/database-access/guides/redis/"
            },
            {
               "title": "Self-Hosted Redis Cluster",
               "slug": "/database-access/guides/redis-cluster/"
            },
            {
              "title": "Self-Hosted Oracle (Preview)",
              "forScopes": ["enterprise", "cloud"],
              "slug": "/database-access/guides/oracle-self-hosted/"
            },
            {
               "title": "Snowflake (Preview)",
               "slug": "/database-access/guides/snowflake/"
            }
          ]
        },
        {
          "title": "Access Controls",
          "slug": "/database-access/rbac/"
        },
        {
          "title": "Architecture",
          "slug": "/database-access/architecture/"
        },
        {
          "title": "Reference",
          "slug": "/database-access/reference/",
          "entries": [
            {
              "title": "Configuration",
              "slug": "/database-access/reference/configuration/"
            },
            {
              "title": "CLI",
              "slug": "/database-access/reference/cli/"
            },
            {
              "title": "Audit Events",
              "slug": "/database-access/reference/audit/"
            },
            {
              "title": "AWS IAM",
              "slug": "/database-access/reference/aws/"
            }
          ]
        },
        {
          "title": "FAQ",
          "slug": "/database-access/faq/"
        },
        {
          "title": "Troubleshooting",
          "slug": "/database-access/troubleshooting/"
        }
      ]
    },
    {
      "icon": "desktop",
      "title": "Desktop Access",
      "entries": [
        {
          "title": "Introduction",
          "slug": "/desktop-access/introduction/"
        },
        {
          "title": "Getting Started",
          "slug": "/desktop-access/getting-started/",
          "forScopes": ["enterprise", "cloud"]	
        },
        {
          "title": "Active Directory",
          "slug": "/desktop-access/active-directory/"
        },
        {
          "title": "Active Directory (Manual)",
          "slug": "/desktop-access/active-directory-manual/"
        },
        {
          "title": "Access Controls",
          "slug": "/desktop-access/rbac/"
        },
        {
          "title": "Directory Sharing",
          "slug": "/desktop-access/directory-sharing/"
        },
        {
          "title": "Reference",
          "slug": "/desktop-access/reference/",
          "entries": [
            {
              "title": "Configuration",
              "slug": "/desktop-access/reference/configuration/"
            },
            {
              "title": "Audit Events",
              "slug": "/desktop-access/reference/audit/"
            },
            {
              "title": "Clipboard Sharing",
              "slug": "/desktop-access/reference/clipboard/"
            },
            {
              "title": "Session Recording",
              "slug": "/desktop-access/reference/sessions/"
            },
            {
              "title": "CLI",
              "slug": "/desktop-access/reference/cli/"
            }
          ]
        },
        {
          "title": "Troubleshooting",
          "slug": "/desktop-access/troubleshooting/"
        }
      ]
    },
    {
      "icon": "chip",
      "title": "Machine ID",
      "entries": [
        {
          "title": "Introduction",
          "slug": "/machine-id/introduction/"
        },
        {
          "title": "Getting Started",
          "slug": "/machine-id/getting-started/"
        },
        {
          "title": "Guides",
          "slug": "/machine-id/guides/",
          "entries": [
            {
              "title": "Ansible",
              "slug": "/machine-id/guides/ansible/"
            },
            {
              "title": "GitHub Actions",
              "slug": "/machine-id/guides/github-actions/"
            },
            {
              "title": "CircleCI",
              "slug": "/machine-id/guides/circleci/"
            },
            {
              "title": "GitHub Actions & Kubernetes",
              "slug": "/machine-id/guides/github-actions-kubernetes/"
            },
            {
              "title": "GitLab CI",
              "slug": "/machine-id/guides/gitlab/"
            },
            {
              "title": "Jenkins",
              "slug": "/machine-id/guides/jenkins/"
            },
            {
              "title": "Databases",
              "slug": "/machine-id/guides/databases/"
            },
            {
              "title": "Kubernetes",
              "slug": "/machine-id/guides/kubernetes/"
            },
            {
              "title": "Applications",
              "slug": "/machine-id/guides/applications/"
            },
            {
              "title": "Host Certificates",
              "slug": "/machine-id/guides/host-certificate/"
            }
          ]
        },
        {
          "title": "Architecture",
          "slug": "/machine-id/architecture/"
        },
        {
          "title": "Reference",
          "slug": "/machine-id/reference/",
          "entries": [
            {
              "title": "Configuration",
              "slug": "/machine-id/reference/configuration/"
            },
            {
              "title": "GitHub Actions",
              "slug": "/machine-id/reference/github-actions/"
            },
            {
              "title": "Telemetry",
              "slug": "/machine-id/reference/telemetry/"
            }
          ]
        },
        {
          "title": "FAQ",
          "slug": "/machine-id/faq/"
        },
        {
          "title": "Troubleshooting",
          "slug": "/machine-id/troubleshooting/"
        }
      ]
    },
    {
      "icon": "list",
      "title": "API",
      "entries": [
        {
          "title": "Introduction",
          "slug": "/api/introduction/"
        },
        {
          "title": "Getting Started",
          "slug": "/api/getting-started/"
        },
        {
          "title": "Architecture",
          "slug": "/api/architecture/"
        },
        {
          "title": "How to Build an Access Request Plugin",
          "slug": "/api/access-plugin/"
        },
	{
	    "title": "Automatically Register Teleport Agents",
	    "slug": "/api/automatically-register-agents/"
	},
	{
	    "title": "Automatically Generate Roles",
	    "slug": "/api/rbac/"
	}
      ]
    },
    {
      "icon": "wand",
      "title": "Preview",
      "entries": [
        {
          "title": "Upcoming Releases",
          "slug": "/preview/upcoming-releases/"
        }
      ]
    },
    {
      "icon": "book",
      "title": "Reference",
      "entries": [
        {
	  "title": "Introduction",
	  "slug": "/reference/introduction/"
	},
        {
          "title": "Config File",
          "slug": "/reference/config/"
        },
        {
          "title": "Config Resources",
          "slug": "/reference/resources/"
        },
        {
          "title": "Command Line",
          "slug": "/reference/cli/"
        },
        {
          "title": "Metrics",
          "slug": "/reference/metrics/"
        },
        {
          "title": "Terraform Resources",
          "slug": "/reference/terraform-provider/"
        },
        {
          "title": "Audit Events and Records",
          "slug": "/reference/audit/"
        },
        {
          "title": "Authentication",
          "slug": "/reference/authentication/"
        },
        {
          "title": "Storage Backends",
          "slug": "/reference/backends/",
          "forScopes": ["oss", "enterprise"]
        },
        {
          "title": "Networking",
          "slug": "/reference/networking/"
        },
        {
          "title": "Predicate Language",
          "slug": "/reference/predicate-language/"
        },
        {
          "title": "Signals",
          "slug": "/reference/signals/"
        },
        {
          "title": "Helm Charts",
          "slug": "/reference/helm-reference/",
          "entries": [
            {
              "title": "teleport-cluster",
              "slug": "/reference/helm-reference/teleport-cluster/"
            },
            {
              "title": "teleport-kube-agent",
              "slug": "/reference/helm-reference/teleport-kube-agent/"
            },
            {
              "title": "teleport-plugin-event-handler",
              "slug": "/reference/helm-reference/teleport-plugin-event-handler/"
            },
            {
              "title": "teleport-plugin-jira",
              "slug": "/reference/helm-reference/teleport-plugin-jira/"
            },
            {
              "title": "teleport-plugin-pagerduty",
              "slug": "/reference/helm-reference/teleport-plugin-pagerduty/"
            },
            {
              "title": "teleport-plugin-mattermost",
              "slug": "/reference/helm-reference/teleport-plugin-mattermost/"
            },
            {
              "title": "teleport-plugin-slack",
              "slug": "/reference/helm-reference/teleport-plugin-slack/"
            }
          ]
        }
      ]
    },
    {
      "icon": "integrations",
      "title": "Architecture",
      "entries": [
      	{
      	  "title": "Introduction",
      	  "slug": "/architecture/introduction/"
      	},
        {
          "title": "Authentication",
          "slug": "/architecture/authentication/"
        },
        {
          "title": "Authorization",
          "slug": "/architecture/authorization/"
        },
        {
          "title": "Teleport Proxy",
          "slug": "/architecture/proxy/"
        },
        {
          "title": "Trusted Clusters",
          "slug": "/architecture/trustedclusters/"
        },
        {
          "title": "Teleport Nodes",
          "slug": "/architecture/nodes/"
        },
        {
          "title": "Session Recording",
          "slug": "/architecture/session-recording/"
        },
        {
          "title": "TLS Routing",
          "slug": "/architecture/tls-routing/"
        },
        {
          "title": "Proxy Peering (Preview)",
          "slug": "/architecture/proxy-peering/"
        }
      ]
    },
    {
      "icon": "wrench",
      "title": "Contribute",
      "entries": [
        {
          "title": "Documentation",
          "slug": "/contributing/documentation/",
          "entries": [
            {
              "title": "How to Contribute",
              "slug": "/contributing/documentation/how-to-contribute/"
            },
            {
              "title": "Creating Documentation Issues",
              "slug": "/contributing/documentation/issues/"
            },
            {
              "title": "Style Guide",
              "slug": "/contributing/documentation/style-guide/"
            },
            {
              "title": "UI Reference",
              "slug": "/contributing/documentation/reference/"
            }
          ]
        }
      ]
    }
  ],
  "variables": {
    "version": "7.0",
    "ansible": {
      "min_version": "2.9.6"
    },
    "aws": {
      "aws_access_key": "abcd1234-this-is-an-example",
      "aws_secret_access_key": "zyxw9876-this-is-an-example"
    },
    "cloud": {
      "version": "12.1.5",
      "major_version": "12",
      "sla": {
        "monthly_percentage": "99.9%",
        "monthly_downtime": "44 minutes"
      }
    },
    "devicetrust": {
      "asset_tag": "C00AA0AAAA0A",
      "enroll_token": "AAAAAAAAAAAAAAAAAAAAAAAA-this-is-an-example",
      "device_id": "9cdfc0ad-64b7-4d9c-this-is-an-example"
    },
    "docker": {
      "version": "20.10.7",
      "compose": {
        "version": "1.25.0"
      }
    },
    "fedramp": {
      "control_url": "https://csrc.nist.gov/Projects/risk-management/sp800-53-controls/release-search#!/control?version=5.1&number="
    },
    "fluentd": {
      "version": "1.12.4"
    },
    "helm": {
      "version": "3.4.2"
    },
    "kubernetes": {
      "major_version": "1",
      "minor_version": "17"
    },
    "mongodb": {
      "min_version": "3.6"
    },
    "presets": {
      "tokens": {
        "first": "abcd123-insecure-do-not-use-this",
        "second": "efgh456-insecure-do-not-use-this",
        "third": "ijkl789-insecure-do-not-use-this"
      },
      "ca_pin": "sha256:abdc1245efgh5678abdc1245efgh5678abdc1245efgh5678abdc1245efgh5678"
    },
    "soc2": {
      "last_report": "August 9th, 2022"
    },
    "teleport": {
      "major_version": "12",
      "version": "12.2.1",
      "golang": "1.20",
      "plugin": {
        "version": "12.1.5"
      },
      "helm_repo_url": "https://charts.releases.teleport.dev",
<<<<<<< HEAD
      "latest_oss_docker_image": "public.ecr.aws/gravitational/teleport-distroless:12.1.5",
      "latest_oss_debug_docker_image": "public.ecr.aws/gravitational/teleport-distroless-debug:12.1.5",
      "latest_ent_docker_image": "public.ecr.aws/gravitational/teleport-ent-distroless:12.1.5",
      "latest_ent_debug_docker_image": "public.ecr.aws/gravitational/teleport-distroless-debug:12.1.5"
=======
      "latest_oss_docker_image": "public.ecr.aws/gravitational/teleport:12.1.5",
      "latest_ent_docker_image": "public.ecr.aws/gravitational/teleport-ent:12.1.5"
>>>>>>> dcc0b29d
    },
    "terraform": {
      "version": "1.0.0"
    }
  },
  "redirects": [
    {
      "source": "/architecture/users/",
      "destination": "/architecture/authorization/",
      "permanent": true
    },
    {
      "source": "/production/",
      "destination": "/deploy-a-cluster/deployments/",
      "permanent": true
    },
    {
      "source": "/admin-guide/",
      "destination": "/management/admin/",
      "permanent": true
    },
    {
      "source": "/trustedclusters/",
      "destination": "/management/admin/trustedclusters/",
      "permanent": true
    },
    {
      "source": "/reference/api/architecture/",
      "destination": "/api/architecture/",
      "permanent": true
    },
    {
      "source": "/reference/api/getting-started/",
      "destination": "/api/getting-started/",
      "permanent": true
    },
    {
      "source": "/reference/api/introduction/",
      "destination": "/api/introduction/",
      "permanent": true
    },
    {
      "source": "/metrics-logs-reference/",
      "destination": "/management/diagnostics/metrics/",
      "permanent": true
    },
    {
      "source": "/config-reference/",
      "destination": "/reference/config/",
      "permanent": true
    },
    {
      "source": "/cli-docs/",
      "destination": "/reference/cli/",
      "permanent": true
    },
    {
      "source": "/enterprise/ssh-kubernetes-fedramp/",
      "destination": "/access-controls/compliance-frameworks/fedramp/",
      "permanent": true
    },
    {
      "source": "/enterprise/sso/ssh-one-login/",
      "destination": "/access-controls/sso/one-login/",
      "permanent": true
    },
    {
      "source": "/enterprise/sso/ssh-okta/",
      "destination": "/access-controls/sso/okta/",
      "permanent": true
    },
    {
      "source": "/enterprise/sso/ssh-google-workspace/",
      "destination": "/access-controls/sso/google-workspace/",
      "permanent": true
    },
    {
      "source": "/enterprise/sso/ssh-azuread/",
      "destination": "/access-controls/sso/azuread/",
      "permanent": true
    },
    {
      "source": "/enterprise/sso/ssh-adfs/",
      "destination": "/access-controls/sso/adfs/",
      "permanent": true
    },
    {
      "source": "/enterprise/sso/ssh-sso/",
      "destination": "/access-controls/sso/",
      "permanent": true
    },
    {
      "source": "/enterprise/ssh_sso/",
      "destination": "/access-controls/sso/",
      "permanent": true
    },
    {
      "source": "/enterprise/quickstart-enterprise/",
      "destination": "/choose-an-edition/teleport-enterprise/getting-started/",
      "permanent": true
    },
    {
      "source": "/gcp-guide/",
      "destination": "/deploy-a-cluster/deployments/gcp/",
      "permanent": true
    },
    {
      "source": "/ibm-cloud-guide/",
      "destination": "/deploy-a-cluster/deployments/ibm/",
      "permanent": true
    },
    {
      "source": "/aws-terraform-guide/",
      "destination": "/deploy-a-cluster/deployments/aws-terraform/",
      "permanent": true
    },
    {
      "source": "/setup/guides/docker-compose/",
      "destination": "/management/guides/docker/",
      "permanent": true
    },
    {
      "source": "/cloud/",
      "destination": "/choose-an-edition/teleport-cloud/",
      "permanent": true
    },
    {
      "source": "/application-access/",
      "destination": "/application-access/introduction/",
      "permanent": true
    },
    {
      "source": "/database-access/",
      "destination": "/database-access/introduction/",
      "permanent": true
    },
    {
      "source": "/kubernetes-access/",
      "destination": "/kubernetes-access/introduction/",
      "permanent": true
    },
    {
      "source": "/enterprise/ssh-rbac/",
      "destination": "/access-controls/introduction/",
      "permanent": true
    },
    {
      "source": "/quickstart/",
      "destination": "/try-out-teleport/introduction/",
      "permanent": true
    },
    {
      "source": "/preview/database-access/",
      "destination": "/database-access/",
      "permanent": true
    },
    {
      "source": "/preview/cloud/",
      "destination": "/choose-an-edition/teleport-cloud/",
      "permanent": true
    },
    {
      "source": "/kubernetes-ssh/",
      "destination": "/kubernetes-access/",
      "permanent": true
    },
    {
      "source": "/features/ssh-pam/",
      "destination": "/server-access/guides/ssh-pam/",
      "permanent": true
    },
    {
      "source": "/openssh-teleport/",
      "destination": "/server-access/guides/openssh/",
      "permanent": true
    },
    {
      "source": "/features/enhanced-session-recording/",
      "destination": "/server-access/guides/bpf-session-recording/",
      "permanent": true
    },
    {
      "source": "/quickstart-docker/",
      "destination": "/management/guides/docker/",
      "permanent": true
    },
    {
      "source": "/database-access/guides/postgres-aws/",
      "destination": "/database-access/guides/rds/",
      "permanent": true
    },
    {
      "source": "/database-access/guides/mysql-aws/",
      "destination": "/database-access/guides/rds/",
      "permanent": true
    },
    {
      "source": "/docs/",
      "destination": "/contributing/documentation/",
      "permanent": true
    },
    {
      "source": "/docs/best-practices/",
      "destination": "/contributing/documentation/",
      "permanent": true
    },
    {
      "source": "/kubernetes-access/guides/migration/",
      "destination": "/kubernetes-access/introduction/",
      "permanent": true
    },
    {
      "source": "/setup/guides/joining-nodes-aws/",
      "destination": "/management/guides/joining-nodes-aws-iam/",
      "permanent": true
    },
    {
      "source": "/setup/reference/license/",
      "destination": "/choose-an-edition/teleport-enterprise/license/",
      "permanent": true
    },
    {
      "source": "/intro/",
      "destination": "/",
      "permanent": true
    },
    {
      "source": "/api-reference/",
      "destination": "/api/getting-started/",
      "permanent": true
    },
    {
      "source": "/server-access/guides/tsh/",
      "destination": "/connect-your-client/tsh/",
      "permanent": true
    },
    {
      "source": "/cluster/",
      "destination": "/kubernetes-access/register-clusters/register-via-deployment/",
      "permanent": true
    },
    {
      "source": "/application-access/guides/jwt/",
      "destination": "/application-access/jwt/",
      "permanent": true
    },
    {
      "source": "/getting-started/digitalocean/",
      "destination": "/try-out-teleport/digitalocean/",
      "permanent": true
    },
    {
      "source": "/kubernetes-access/getting-started/agent/",
      "destination": "/kubernetes-access/getting-started/",
      "permanent": true
    },
    {
      "source": "/kubernetes-access/getting-started/cluster/",
      "destination": "/deploy-a-cluster/helm-deployments/kubernetes-cluster/",
      "permanent": true
    },
    {
      "source": "/kubernetes-access/getting-started/local/",
      "destination": "/try-out-teleport/local-kubernetes/",
      "permanent": true
    },
    {
      "source": "/kubernetes-access/helm/guides/",
      "destination": "/deploy-a-cluster/helm-deployments/",
      "permanent": true
    },
    {
      "source": "/kubernetes-access/helm/guides/aws/",
      "destination": "/deploy-a-cluster/helm-deployments/aws/",
      "permanent": true
    },
    {
      "source": "/kubernetes-access/helm/guides/custom/",
      "destination": "/deploy-a-cluster/helm-deployments/custom/",
      "permanent": true
    },
    {
      "source": "/kubernetes-access/helm/guides/digitalocean/",
      "destination": "/deploy-a-cluster/helm-deployments/digitalocean/",
      "permanent": true
    },
    {
      "source": "/kubernetes-access/helm/guides/gcp/",
      "destination": "/deploy-a-cluster/helm-deployments/gcp/",
      "permanent": true
    },
    {
      "source": "/kubernetes-access/helm/guides/migration/",
      "destination": "/deploy-a-cluster/helm-deployments/migration-v12/",
      "permanent": true
    },
    {
      "source": "/kubernetes-access/helm/reference/",
      "destination": "/reference/helm-reference/",
      "permanent": true
    },
    {
      "source": "/kubernetes-access/helm/reference/teleport-cluster/",
      "destination": "/reference/helm-reference/teleport-cluster/",
      "permanent": true
    },
    {
      "source": "/kubernetes-access/helm/reference/teleport-kube-agent/",
      "destination": "/reference/helm-reference/teleport-kube-agent/",
      "permanent": true
    },
    {
      "source": "/access-controls/guides/u2f/",
      "destination": "/access-controls/guides/webauthn/",
      "permanent": true
    },
    {
      "source": "/setup/admin/graceful-restarts/",
      "destination": "/management/admin/upgrading-the-teleport-binary/",
      "permanent": true
    },
    {
      "source": "/enterprise/workflow/",
      "destination": "/access-controls/access-requests/",
      "permanent": true
    },
    {
      "source": "/enterprise/workflow/ssh-approval-mattermost/",
      "destination": "/access-controls/access-request-plugins/ssh-approval-mattermost/",
      "permanent": true
    },
    {
      "source": "/enterprise/workflow/ssh-approval-pagerduty/",
      "destination": "/access-controls/access-request-plugins/ssh-approval-pagerduty/",
      "permanent": true
    },
    {
      "source": "/enterprise/workflow/ssh-approval-jira-server/",
      "destination": "/access-controls/access-request-plugins/ssh-approval-jira/",
      "permanent": true
    },
    {
      "source": "/enterprise/workflow/ssh-approval-jira-cloud/",
      "destination": "/access-controls/access-request-plugins/ssh-approval-jira/",
      "permanent": true
    },
    {
      "source": "/enterprise/workflow/ssh-approval-jira-cloud/",
      "destination": "/access-controls/access-request-plugins/ssh-approval-jira/",
      "permanent": true
    },
    {
      "source": "/enterprise/workflow/ssh-approval-slack/",
      "destination": "/access-controls/access-request-plugins/ssh-approval-slack/",
      "permanent": true
    },
    {
      "source": "/enterprise/workflow/resource-requests/",
      "destination": "/access-controls/access-requests/resource-requests/",
      "permanent": true
    },
    {
      "source": "/enterprise/workflow/role-requests/",
      "destination": "/access-controls/access-requests/role-requests/",
      "permanent": true
    },
    {
      "source": "/user-manual/",
      "destination": "/",
      "permanent": true
    },
    {
      "source": "/enterprise/fedramp/",
      "destination": "/access-controls/compliance-frameworks/fedramp/",
      "permanent": true
    },
    {
      "source": "/enterprise/soc2/",
      "destination": "/access-controls/compliance-frameworks/soc2/",
      "permanent": true
    },
    {
      "source": "/enterprise/sso/",
      "destination": "/access-controls/sso/",
      "permanent": true
    },
    {
      "source": "/enterprise/sso/adfs/",
      "destination": "/access-controls/sso/adfs/",
      "permanent": true
    },
    {
      "source": "/enterprise/sso/azuread/",
      "destination": "/access-controls/sso/azuread/",
      "permanent": true
    },
    {
      "source": "/setup/admin/github-sso/",
      "destination": "/access-controls/sso/github-sso/",
      "permanent": true
    },
    {
      "source": "/enterprise/sso/gitlab/",
      "destination": "/access-controls/sso/gitlab/",
      "permanent": true
    },
    {
      "source": "/enterprise/sso/google-workspace/",
      "destination": "/access-controls/sso/google-workspace/",
      "permanent": true
    },
    {
      "source": "/enterprise/sso/oidc/",
      "destination": "/access-controls/sso/oidc/",
      "permanent": true
    },
    {
      "source": "/enterprise/sso/okta/",
      "destination": "/access-controls/sso/okta/",
      "permanent": true
    },
    {
      "source": "/enterprise/sso/one-login/",
      "destination": "/access-controls/sso/one-login/",
      "permanent": true
    },
    {
      "source": "/database-access/guides/gui-clients/",
      "destination": "/connect-your-client/gui-clients/",
      "permanent": true
    },
    {
      "source": "/use-teleport/teleport-connect/",
      "destination": "/connect-your-client/teleport-connect/",
      "permanent": true
    },
    {
      "source": "/use-teleport/tsh/",
      "destination": "/connect-your-client/tsh/",
      "permanent": true
    },
    {
      "source": "/setup/deployments/",
      "destination": "/deploy-a-cluster/deployments/",
      "permanent": true
    },
    {
      "source": "/setup/deployments/aws-terraform/",
      "destination": "/deploy-a-cluster/deployments/aws-terraform/",
      "permanent": true
    },
    {
      "source": "/setup/deployments/digitalocean/",
      "destination": "/try-out-teleport/digitalocean/",
      "permanent": true
    },
    {
      "source": "/setup/deployments/gcp/",
      "destination": "/deploy-a-cluster/deployments/gcp/",
      "permanent": true
    },
    {
      "source": "/setup/deployments/ibm/",
      "destination": "/deploy-a-cluster/deployments/ibm/",
      "permanent": true
    },
    {
      "source": "/setup/helm-deployments/",
      "destination": "/deploy-a-cluster/helm-deployments/",
      "permanent": true
    },
    {
      "source": "/setup/helm-deployments/aws/",
      "destination": "/deploy-a-cluster/helm-deployments/aws/",
      "permanent": true
    },
    {
      "source": "/setup/helm-deployments/custom/",
      "destination": "/deploy-a-cluster/helm-deployments/custom/",
      "permanent": true
    },
    {
      "source": "/setup/helm-deployments/digitalocean/",
      "destination": "/deploy-a-cluster/helm-deployments/digitalocean/",
      "permanent": true
    },
    {
      "source": "/setup/helm-deployments/gcp/",
      "destination": "/deploy-a-cluster/helm-deployments/gcp/",
      "permanent": true
    },
    {
      "source": "/getting-started/kubernetes-cluster/",
      "destination": "/deploy-a-cluster/helm-deployments/kubernetes-cluster/",
      "permanent": true
    },
    {
      "source": "/setup/helm-deployments/migration/",
      "destination": "/deploy-a-cluster/helm-deployments/migration-v12/",
      "permanent": true
    },
    {
      "source": "/getting-started/linux-server/",
      "destination": "/try-out-teleport/linux-server/",
      "permanent": true
    },
    {
      "source": "/cloud/architecture/",
      "destination": "/choose-an-edition/teleport-cloud/architecture/",
      "permanent": true
    },
    {
      "source": "/cloud/downloads/",
      "destination": "/choose-an-edition/teleport-cloud/downloads/",
      "permanent": true
    },
    {
      "source": "/cloud/faq/",
      "destination": "/choose-an-edition/teleport-cloud/faq/",
      "permanent": true
    },
    {
      "source": "/cloud/getting-started/",
      "destination": "/choose-an-edition/teleport-cloud/getting-started/",
      "permanent": true
    },
    {
      "source": "/cloud/introduction/",
      "destination": "/choose-an-edition/teleport-cloud/introduction/",
      "permanent": true
    },
    {
      "source": "/enterprise/getting-started/",
      "destination": "/choose-an-edition/teleport-enterprise/getting-started/",
      "permanent": true
    },
    {
      "source": "/enterprise/hsm/",
      "destination": "/choose-an-edition/teleport-enterprise/hsm/",
      "permanent": true
    },
    {
      "source": "/enterprise/introduction/",
      "destination": "/choose-an-edition/teleport-enterprise/introduction/",
      "permanent": true
    },
    {
      "source": "/enterprise/license/",
      "destination": "/choose-an-edition/teleport-enterprise/license/",
      "permanent": true
    },
    {
      "source": "/machine-id/reference/cli/",
      "destination": "/reference/cli/",
      "permanent": true
    },
    {
      "source": "/setup/admin/",
      "destination": "/management/admin/",
      "permanent": true
    },
    {
      "source": "/setup/admin/adding-nodes/",
      "destination": "/management/admin/adding-nodes/",
      "permanent": true
    },
    {
      "source": "/setup/admin/daemon/",
      "destination": "/management/admin/daemon/",
      "permanent": true
    },
    {
      "source": "/setup/admin/labels/",
      "destination": "/management/admin/labels/",
      "permanent": true
    },
    {
      "source": "/setup/admin/troubleshooting/",
      "destination": "/management/admin/troubleshooting/",
      "permanent": true
    },
    {
      "source": "/setup/admin/trustedclusters/",
      "destination": "/management/admin/trustedclusters/",
      "permanent": true
    },
    {
      "source": "/setup/admin/upgrading-the-teleport-binary/",
      "destination": "/management/admin/upgrading-the-teleport-binary/",
      "permanent": true
    },
    {
      "source": "/setup/admin/users/",
      "destination": "/management/admin/users/",
      "permanent": true
    },
    {
      "source": "/setup/guides/",
      "destination": "/management/guides/",
      "permanent": true
    },
    {
      "source": "/setup/guides/docker/",
      "destination": "/management/guides/docker/",
      "permanent": true
    },
    {
      "source": "/setup/guides/ec2-tags/",
      "destination": "/management/guides/ec2-tags/",
      "permanent": true
    },
    {
      "source": "/setup/guides/fluentd/",
      "destination": "/management/export-audit-events/fluentd/",
      "permanent": true
    },
    {
      "source": "/setup/guides/joining-nodes-aws-ec2/",
      "destination": "/management/guides/joining-nodes-aws-ec2/",
      "permanent": true
    },
    {
      "source": "/setup/guides/joining-nodes-aws-iam/",
      "destination": "/management/guides/joining-nodes-aws-iam/",
      "permanent": true
    },
    {
      "source": "/setup/guides/ssh-key-extensions/",
      "destination": "/management/guides/ssh-key-extensions/",
      "permanent": true
    },
    {
      "source": "/setup/guides/teleport-operator/",
      "destination": "/management/guides/teleport-operator/",
      "permanent": true
    },
    {
      "source": "/setup/guides/terraform-provider/",
      "destination": "/management/guides/terraform-provider/",
      "permanent": true
    },
    {
      "source": "/setup/operations/",
      "destination": "/management/operations/",
      "permanent": true
    },
    {
      "source": "/setup/operations/backup-restore/",
      "destination": "/management/operations/backup-restore/",
      "permanent": true
    },
    {
      "source": "/setup/operations/ca-rotation/",
      "destination": "/management/operations/ca-rotation/",
      "permanent": true
    },
    {
      "source": "/setup/operations/proxy-peering/",
      "destination": "/management/operations/proxy-peering/",
      "permanent": true
    },
    {
      "source": "/setup/operations/scaling/",
      "destination": "/management/operations/scaling/",
      "permanent": true
    },
    {
      "source": "/setup/operations/tls-routing/",
      "destination": "/management/operations/tls-routing/",
      "permanent": true
    },
    {
      "source": "/setup/operations/upgrading/",
      "destination": "/management/operations/upgrading/",
      "permanent": true
    },
    {
      "source": "/setup/security/",
      "destination": "/management/security/",
      "permanent": true
    },
    {
      "source": "/setup/security/reduce-blast-radius/",
      "destination": "/management/security/reduce-blast-radius/",
      "permanent": true
    },
    {
      "source": "/setup/reference/audit/",
      "destination": "/reference/audit/",
      "permanent": true
    },
    {
      "source": "/setup/reference/authentication/",
      "destination": "/reference/authentication/",
      "permanent": true
    },
    {
      "source": "/setup/reference/backends/",
      "destination": "/reference/backends/",
      "permanent": true
    },
    {
      "source": "/setup/reference/cli/",
      "destination": "/reference/cli/",
      "permanent": true
    },
    {
      "source": "/setup/reference/config/",
      "destination": "/reference/config/",
      "permanent": true
    },
    {
      "source": "/setup/helm-reference/",
      "destination": "/reference/helm-reference/",
      "permanent": true
    },
    {
      "source": "/setup/helm-reference/teleport-cluster/",
      "destination": "/reference/helm-reference/teleport-cluster/",
      "permanent": true
    },
    {
      "source": "/setup/helm-reference/teleport-kube-agent/",
      "destination": "/reference/helm-reference/teleport-kube-agent/",
      "permanent": true
    },
    {
      "source": "/setup/reference/metrics/",
      "destination": "/reference/metrics/",
      "permanent": true
    },
    {
      "source": "/setup/reference/networking/",
      "destination": "/reference/networking/",
      "permanent": true
    },
    {
      "source": "/setup/reference/predicate-language/",
      "destination": "/reference/predicate-language/",
      "permanent": true
    },
    {
      "source": "/setup/reference/resources/",
      "destination": "/reference/resources/",
      "permanent": true
    },
    {
      "source": "/setup/reference/signals/",
      "destination": "/reference/signals/",
      "permanent": true
    },
    {
      "source": "/setup/reference/terraform-provider/",
      "destination": "/reference/terraform-provider/",
      "permanent": true
    },
    {
      "source": "/getting-started/docker-compose/",
      "destination": "/try-out-teleport/docker-compose/",
      "permanent": true
    },
    {
      "source": "/getting-started/local-kubernetes/",
      "destination": "/try-out-teleport/local-kubernetes/",
      "permanent": true
    },
    {
      "source": "/architecture/overview/",
      "destination": "/core-concepts/",
      "permanent": true
    },
    {
      "source": "/kubernetes-access/guides/cicd/",
      "destination": "/machine-id/guides/kubernetes/",
      "permanent": true
    },
    {
      "source": "/deploy-a-cluster/teleport-cloud/architecture/",
      "destination": "/choose-an-edition/teleport-cloud/architecture/",
      "permanent": true
    },
    {
      "source": "/deploy-a-cluster/teleport-cloud/downloads/",
      "destination": "/choose-an-edition/teleport-cloud/downloads/",
      "permanent": true
    },
    {
      "source": "/deploy-a-cluster/teleport-cloud/faq/",
      "destination": "/choose-an-edition/teleport-cloud/faq/",
      "permanent": true
    },
    {
      "source": "/deploy-a-cluster/teleport-cloud/getting-started/",
      "destination": "/choose-an-edition/teleport-cloud/getting-started/",
      "permanent": true
    },
    {
      "source": "/deploy-a-cluster/teleport-cloud/introduction/",
      "destination": "/choose-an-edition/teleport-cloud/introduction/",
      "permanent": true
    },
    {
      "source": "/deploy-a-cluster/teleport-enterprise/gcp-kms/",
      "destination": "/choose-an-edition/teleport-enterprise/gcp-kms/",
      "permanent": true
    },
    {
      "source": "/deploy-a-cluster/teleport-enterprise/getting-started/",
      "destination": "/choose-an-edition/teleport-enterprise/getting-started/",
      "permanent": true
    },
    {
      "source": "/deploy-a-cluster/teleport-enterprise/hsm/",
      "destination": "/choose-an-edition/teleport-enterprise/hsm/",
      "permanent": true
    },
    {
      "source": "/deploy-a-cluster/teleport-enterprise/introduction/",
      "destination": "/choose-an-edition/teleport-enterprise/introduction/",
      "permanent": true
    },
    {
      "source": "/deploy-a-cluster/teleport-enterprise/license/",
      "destination": "/choose-an-edition/teleport-enterprise/license/",
      "permanent": true
    },
    {
      "source": "/deploy-a-cluster/deployments/digitalocean/",
      "destination": "/try-out-teleport/digitalocean/",
      "permanent": true
    },
    {
      "source": "/deploy-a-cluster/open-source/",
      "destination": "/try-out-teleport/linux-server/",
      "permanent": true
    },
    {
      "source": "/getting-started/",
      "destination": "/try-out-teleport/introduction/",
      "permanent": true
    },
    {
      "source": "/management/guides/fluentd/",
      "destination": "/management/export-audit-events/fluentd/",
      "permanent": true
    },
    {
      "source": "/management/guides/elastic-stack/",
      "destination": "/management/export-audit-events/elastic-stack/",
      "permanent": true
    },
    {
      "source": "/database-access/guides/dynamodb/",
      "destination": "/application-access/guides/dynamodb/",
      "permanent": true
    },
    {
      "source": "/application-access/guides/aws-console/",
      "destination": "/application-access/cloud-apis/aws-console/",
      "permanent": true
    },
    {
      "source": "/application-access/guides/azure/",
      "destination": "/application-access/cloud-apis/azure/",
      "permanent": true
    },
    {
      "source": "/database-access/guides/dynamodb/",
      "destination": "/application-access/guides/dynamodb/",
      "permanent": true
    },
    {
      "source": "/kubernetes-access/guides/federation/",
      "destination": "/kubernetes-access/manage-access/federation/",
      "permanent": true
    },
    {
      "source": "/kubernetes-access/guides/dynamic-registration/",
      "destination": "/kubernetes-access/register-clusters/dynamic-registration/",
      "permanent": true
    },
    {
      "source": "/kubernetes-access/guides/multiple-clusters/",
      "destination": "/kubernetes-access/register-clusters/register-via-deployment/",
      "permanent": true
    },
    {
      "source": "/kubernetes-access/guides/standalone-teleport/",
      "destination": "/kubernetes-access/register-clusters/static-kubeconfig/",
      "permanent": true
    },
    {
      "source": "/kubernetes-access/guides/",
      "destination": "/kubernetes-access/introduction/",
      "permanent": true
    },
    {
      "source": "/access-controls/faq/",
      "destination": "/access-controls/introduction/",
      "permanent": true
    }
  ]
}<|MERGE_RESOLUTION|>--- conflicted
+++ resolved
@@ -1468,15 +1468,10 @@
         "version": "12.1.5"
       },
       "helm_repo_url": "https://charts.releases.teleport.dev",
-<<<<<<< HEAD
       "latest_oss_docker_image": "public.ecr.aws/gravitational/teleport-distroless:12.1.5",
       "latest_oss_debug_docker_image": "public.ecr.aws/gravitational/teleport-distroless-debug:12.1.5",
       "latest_ent_docker_image": "public.ecr.aws/gravitational/teleport-ent-distroless:12.1.5",
       "latest_ent_debug_docker_image": "public.ecr.aws/gravitational/teleport-distroless-debug:12.1.5"
-=======
-      "latest_oss_docker_image": "public.ecr.aws/gravitational/teleport:12.1.5",
-      "latest_ent_docker_image": "public.ecr.aws/gravitational/teleport-ent:12.1.5"
->>>>>>> dcc0b29d
     },
     "terraform": {
       "version": "1.0.0"
@@ -2372,11 +2367,6 @@
       "source": "/kubernetes-access/guides/",
       "destination": "/kubernetes-access/introduction/",
       "permanent": true
-    },
-    {
-      "source": "/access-controls/faq/",
-      "destination": "/access-controls/introduction/",
-      "permanent": true
     }
   ]
 }