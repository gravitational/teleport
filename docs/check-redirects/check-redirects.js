<<<<<<< HEAD
const path = require('path');
=======
import path from 'node:path';
>>>>>>> 8a5aebb1

const teleportDocsURL = 'https://goteleport.com/docs';

/**
 * RedirectChecker checks for Teleport docs site domains and paths within a
 * given file tree and determines whether a given docs configuration requires
 * redirects.
 * @param fs - The filesystem to use. Either memfs or the NodeJS fs package.
 * @param {string} otherRepoRoot - directory path in fs in which to check for
 * required redirects.
 * @param {string} docsRoot - directory path in fs in which to check for present
 * or missing docs files based on URL paths found in the directory tree at
 * otherRepoRoot.
 * @param {Array<object>} redirects - array of objects with keys "source",
 * "destination", and "permanent".
 * @param {Array<string>} exclude - array of file extensions not to check.
 */
export class RedirectChecker {
  constructor(fs, otherRepoRoot, docsRoot, redirects, exclude) {
    this.fs = fs;
    this.otherRepoRoot = otherRepoRoot;
    this.docsRoot = docsRoot;
    this.redirectSet = new Set();

    if (!exclude) {
      this.exclude = [];
    } else {
      this.exclude = exclude;
    }

    if (redirects) {
      redirects.forEach(r => {
        this.redirectSet.add(r.source);
      });
    }
  }

  // check walks the user-configured directory tree and identifies Teleport docs
  // URLs that do not correspond to an existing docs page or redirect. It
  // returns a list of problematic URLs.
  check() {
    return this.checkDir(this.otherRepoRoot);
  }

  // checkDir recursively checks for docs URLs with missing docs paths or
  // redirects at dirPath. It returns an array of missing URLs.
  checkDir(dirPath) {
    const files = this.fs.readdirSync(dirPath, 'utf8');
    let result = new Set();
    files.forEach(f => {
      for (let e = 0; e < this.exclude.length; e++) {
        if (f.endsWith(this.exclude[e])) {
          return;
        }
      }
      const fullPath = path.join(dirPath, f);
      const info = this.fs.statSync(fullPath);
      if (!info.isDirectory()) {
        for (const r of this.checkFile(fullPath)) {
          result.add(r);
        }
        return;
      }
      for (const r of this.checkDir(fullPath)) {
        result.add(r);
      }
    });
    return [...result];
  }

  // checkFile determines whether docs URLs found in the file
  // match either an actual docs file path or a redirect source.
  // Returns an array of URLs with missing files or redirects.
  checkFile(filePath) {
    const docsPattern = new RegExp(
      /https:\/\/goteleport.com\/docs(\/ver\/[0-9]+\.x)?(\/[\w\/_-]+)\/?#?/,
      'gm'
    );
    const text = this.fs.readFileSync(filePath, 'utf8');
    const docsURLs = [...text.matchAll(docsPattern)];
    if (docsURLs.length === 0) {
      return [];
    }
    let result = [];
    docsURLs.forEach(url => {
      const docsPath = this.urlToDocsPath(url[0]);
      const missingEntry = !this.fs.statSync(docsPath, {
        throwIfNoEntry: false,
      });

      if (!missingEntry) {
        return [];
      }

      let pathPart = url[2];
      if (pathPart[pathPart.length - 1] !== '/') {
        pathPart += '/';
      }

      if (!this.redirectSet.has(pathPart)) {
        result.push(url[0]);
      }
    });
    return result;
  }

  urlToDocsPath(url) {
    let nofrag = url.split('#')[0]; // Remove the fragment
    let rest = nofrag.slice(teleportDocsURL.length);
    if (rest.length === 0) {
      return path.join(this.docsRoot, 'docs', 'pages', 'index.mdx');
    }
    if (rest[rest.length - 1] === '/') {
      rest = rest.slice(0, rest.length - 1);
    }
    return path.join(this.docsRoot, 'docs', 'pages', rest + '.mdx');
  }
}<|MERGE_RESOLUTION|>--- conflicted
+++ resolved
@@ -1,8 +1,4 @@
-<<<<<<< HEAD
-const path = require('path');
-=======
 import path from 'node:path';
->>>>>>> 8a5aebb1
 
 const teleportDocsURL = 'https://goteleport.com/docs';
 
