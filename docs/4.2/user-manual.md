# Teleport User Manual

This User Manual covers usage of the Teleport client tool, `tsh`. In this
document you will learn how to:

* Log into an interactive shell on remote cluster nodes.
* Copy files to and from cluster nodes.
* Connect to SSH clusters behind firewalls without any open ports, using SSH
  reverse tunnels.
* Explore a cluster and execute commands on specific nodes in a cluster.
* Share interactive shell sessions with colleagues or join someone else's
  session.
* Replay recorded interactive sessions.

In addition to this document, you can always simply type `tsh` into your
terminal for the [CLI reference](cli-docs.md).

## Introduction

For the impatient, here's an example of how a user would typically use
[`tsh`](cli-docs.md#tsh):

```bash
# Login into a Teleport cluster. This command retrieves user's certificates
# and saves them into ~/.tsh/teleport.example.com
$ tsh login --proxy=teleport.example.com

# SSH into a node, as usual:
$ tsh ssh user@node

# `tsh ssh` takes the same arguments as OpenSSH client:
$ tsh ssh -o ForwardAgent=yes user@node
$ tsh ssh -o AddKeysToAgent=yes user@node

# you can even create a convenient symlink:
$ ln -s /path/to/tsh /path/to/ssh

# ... and now your 'ssh' command is calling Teleport's `tsh ssh`
$ ssh user@host

# This command removes SSH certificates from a user's machine:
$ tsh logout
```

In other words, Teleport was designed to be fully compatible with existing
SSH-based workflows and does not require users to learn anything new, other than
to call [`tsh login`](cli-docs.md#tsh-login) in the beginning.

## User Identities

A user identity in Teleport exists in the scope of a cluster. The member nodes
of a cluster may have multiple OS users on them. A Teleport administrator
assigns allowed logins to every Teleport user account.

When logging into a remote node, you will have to specify both logins. Teleport
identity will have to be passed as `--user` flag, while the node login will be
passed as `login@host`, using syntax compatible with traditional `ssh`.

```bash
# Authenticate against the "work" cluster as joe and then
# log into the node as root:
$ tsh ssh --proxy=work.example.com --user=joe root@node
```
[CLI Docs - tsh ssh](cli-docs.md#tsh-ssh)

## Logging In

To retrieve a user's certificate, execute:

```bash
# Full form:
$ tsh login --proxy=proxy_host:<https_proxy_port>,<ssh_proxy_port>

# Using default ports:
$ tsh login --proxy=work.example.com

# Using custom HTTPS port:
$ tsh login --proxy=work.example.com:5000

# Using custom SSH proxy port, which is set on the Auth Server:
$ tsh login --proxy=work.example.com:2002
```
[CLI Docs - tsh login](cli-docs.md#tsh-login)

Port               | Description
-------------------|-------------------------------------
https_proxy_port   | the HTTPS port the proxy host is listening to (defaults to 3080).
ssh_proxy_port     | the SSH port the proxy is listening to (defaults to 3023).


The login command retrieves a user's certificate and stores it in `~/.tsh`
directory as well as in the [ssh
agent](https://en.wikipedia.org/wiki/Ssh-agent), if there is one running.

This allows you to authenticate just once, maybe at the beginning of the day.
Subsequent `tsh ssh` commands will run without asking for credentials until the
temporary certificate expires. By default, Teleport issues user certificates
with a TTL (time to live) of 12 hours.

!!! tip "Tip"

    It is recommended to always use [`tsh login`](cli-docs.md#tsh-login) before
    using any other `tsh` commands. This
    allows users to omit `--proxy` flag in subsequent tsh commands. For example
    `tsh ssh user@host` will work.

A Teleport cluster can be configured for multiple user identity sources. For
example, a cluster may have a local user called "admin" while regular users
should [authenticate via Github](admin-guide.md#github-oauth-20). In this case,
you have to pass `--auth` flag to `tsh login` to specify which identity storage
to use:

```bash
# Login using the local Teleport 'admin' user:
$ tsh --proxy=proxy.example.com --auth=local --user=admin login

# Login using Github as an SSO provider, assuming the Github connector is called "github"
$ tsh --proxy=proxy.example.com --auth=github --user=admin login
```
[CLI Docs - tsh login](cli-docs.md#tsh-login)

### Inspecting SSH Certificate

To inspect the SSH certificates in `~/.tsh`, a user may execute the following
command:

```bash
$ tsh status

> Profile URL:  https://proxy.example.com:3080
  Logged in as: johndoe
  Roles:        admin*
  Logins:       root, admin, guest
  Valid until:  2017-04-25 15:02:30 -0700 PDT [valid for 1h0m0s]
  Extensions:   permit-agent-forwarding, permit-port-forwarding, permit-pty
```
[CLI Docs - tsh status](cli-docs.md#tsh-status)

### SSH Agent Support

If there is an [ssh agent](https://en.wikipedia.org/wiki/Ssh-agent) running,
`tsh login` will store the user certificate in the agent. This can be verified
via:

```bash
$ ssh-add -L
```

SSH agent can be used to feed the certificate to other SSH clients, for example
to OpenSSH `ssh`.

### Identity Files

[`tsh login`](cli-docs.md#tsh-login) can also save the user certificate into a
file:

```bash
# Authenticate user against proxy.example.com and save the user
# certificate into joe.pem file
$ tsh login --proxy=proxy.example.com --out=joe

# Use joe.pem to login into a server 'db'
$ tsh ssh --proxy=proxy.example.com -i joe joe@db
```

By default, `--out` flag will create an identity file suitable for `tsh -i` but
if compatibility with OpenSSH is needed, `--format=openssh` must be specified.
In this case the identity will be saved into two files: `joe` and
`joe-cert.pub`:

```bash
$ tsh login --proxy=proxy.example.com --out=joe --format=openssh
$ ls -lh
total 8.0K
-rw------- 1 joe staff 1.7K Aug 10 16:16 joe
-rw------- 1 joe staff 1.5K Aug 10 16:16 joe-cert.pub
```

### SSH Certificates for Automation

<!--This seems more like an admin task-->

Regular users of Teleport must request an auto-expiring SSH certificate, usually
every day. This doesn't work for non-interactive scripts, like cron jobs or
CI/CD pipeline.

For such automation, it is recommended to create a separate Teleport user for
bots and request a certificate for them with a long time to live (TTL).

In this example we're creating a certificate with a TTL of 10 years for the
jenkins user and storing it in jenkins.pem file, which can be later used with
`-i` (identity) flag for `tsh`.

```bash
# to be executed on a Teleport auth server
$ tctl auth sign --ttl=87600h --user=jenkins --out=jenkins.pem
```
[CLI Docs - tctl auth sign](cli-docs.md#tctl-auth-sign)

Now `jenkins.pem` can be copied to the jenkins server and passed to `-i`
(identity file) flag of `tsh`. Essentially `tctl auth sign` is an admin's
equivalent of `tsh login --out` and allows for unrestricted certificate TTL
values.

## Exploring the Cluster

In a Teleport cluster, all nodes periodically ping the cluster's auth server and
update their status. This allows Teleport users to see which nodes are online
with the `tsh ls` command:

```bash
# This command lists all nodes in the cluster which you previously logged in via "tsh login":
$ tsh ls

# Output:
Node Name     Node ID                Address            Labels
---------     -------                -------            ------
turing        11111111-dddd-4132     10.1.0.5:3022      os:linux
turing        22222222-cccc-8274     10.1.0.6:3022      os:linux
graviton      33333333-aaaa-1284     10.1.0.7:3022      os:osx
```
[CLI Docs - tsh ls](cli-docs.md#tsh-ls)

`tsh ls` can apply a filter based on the node labels.

```bash
# only show nodes with os label set to 'osx':
$ tsh ls os=osx

Node Name     Node ID                Address            Labels
---------     -------                -------            ------
graviton      33333333-aaaa-1284     10.1.0.7:3022      os:osx
```
[CLI Docs -tsh ls](cli-docs.md#tsh-ls)

## Interactive Shell

To launch an interactive shell on a remote node or to execute a command, use
`tsh ssh`.

`tsh` tries to mimic the `ssh` experience as much as possible, so it supports
the most popular `ssh` flags like `-p`, `-l` or `-L`. For example, if you have
the following alias defined in your ~/.bashrc: `alias ssh="tsh ssh"` then you
can continue using familiar SSH syntax:

```bash
# Have this alias configured, perhaps via ~/.bashrc
$ alias ssh=/usr/local/bin/tsh

# Login into a cluster and retrieve your SSH certificate:
$ tsh --proxy=proxy.example.com login

# These commands execute `tsh ssh` under the hood:
$ ssh user@node
$ ssh -p 6122 user@node ls
$ ssh -o ForwardAgent=yes user@node
$ ssh -o AddKeysToAgent=yes user@node
```

### Proxy Ports

A Teleport proxy uses two ports: `3080` for HTTPS and `3023` for proxying SSH
connections. The HTTPS port is used to serve Web UI and also to implement 2nd
factor auth for the `tsh` client.

If a Teleport proxy is configured to listen on non-default ports, they must be
specified via `--proxy` flag as shown:

```
tsh --proxy=proxy.example.com:5000,5001 <subcommand>
```

This means _use port `5000` for HTTPS and `5001` for SSH_.

### Port Forwarding

`tsh ssh` supports the OpenSSH `-L` flag which forwards incoming
connections from localhost to the specified remote host:port. The syntax of `-L`
flag is as follows, where "bind_ip" defaults to `127.0.0.1`:

```bash
-L [bind_ip]:listen_port:remote_host:remote_port
```

Example:

```bash
$ tsh ssh -L 5000:web.remote:80 node
```

This will connect to remote server `node` via `proxy.example.com`, then it will
open a listening socket on `localhost:5000` and will forward all incoming
connections to `web.remote:80` via this SSH tunnel.

It is often convenient to establish port forwarding, execute a local command
which uses the connection, and then disconnect. You can do this with the `--local`
flag.

Example:

```bash
$ tsh ssh -L 5000:google.com:80 --local node curl http://localhost:5000
```

This command:

1. Connects to `node`
2. Binds the local port 5000 to port 80 on google.com
3. Executes `curl` command locally, which results in `curl` hitting
   google.com:80 via `node`


### SSH Jumphost

While implementing ProxyJump for Teleport, we have extended the feature to `tsh`.

```bash
$ tsh ssh -J proxy.example.com telenode
```

Known limits:
<<<<<<< HEAD

- Only one jump host is supported (`-J` supports chaining that Teleport does not utilise)
and tsh will return with error in case of two jumphosts: `-J` proxy-1.example.com,proxy-2.example.com
will not work.
=======
>>>>>>> 26c5c027

* Only one jump host is supported (`-J` supports chaining that Teleport does not utilise) and `tsh` will return with error in the case of two jumphosts, i.e. `-J proxy-1.example.com,proxy-2.example.com` will not work.
* When `tsh ssh -J user@proxy` is used, it overrides the SSH proxy defined in the tsh profile and port forwarding is used instead of the existing Teleport proxy subsystem.


### Resolving Node Names

`tsh` supports multiple methods to resolve remote node names.

1. Traditional: by IP address or via DNS.
2. Nodename setting: teleport daemon supports `nodename` flag, which allows
   Teleport administrators to assign alternative node names.
3. Labels: you can address a node by `name=value` pair.

If we have two nodes, one with `os:linux` label and one node with `os:osx`, we
can log into the OSX node with:

```bash
$ tsh ssh os=osx
```

This only works if there is only one remote node with the `os:osx` label, but
you can still execute commands via SSH on multiple nodes using labels as a
selector. This command will update all system packages on machines that run
Linux:

```bash
$ tsh ssh os=ubuntu apt-get update -y
```

### Short-lived Sessions

The default TTL of a Teleport user certificate is 12 hours. This can be modified
at login with the `--ttl` flag. This command logs you into the cluster with a
very short-lived (1 minute) temporary certificate:

```bash
$ tsh --ttl=1 login
```

You will be logged out after one minute, but if you want to log out immediately,
you can always do:

```bash
$ tsh logout
```

## Copying Files

To securely copy files to and from cluster nodes, use the `tsh scp` command. It
is designed to mimic traditional `scp` as much as possible:

```bash
$ tsh scp example.txt root@node:/path/to/dest
```

Again, you may want to create a bash alias like `alias scp="tsh --proxy=work
scp"` and use the familiar syntax:

```bash
$ scp -P 61122 -r files root@node:/path/to/dest
```

## Sharing Sessions

Suppose you are trying to troubleshoot a problem on a remote server. Sometimes
it makes sense to ask another team member for help. Traditionally, this could be
done by letting them know which node you're on, having them SSH in, start a
terminal multiplexer like `screen` and join a session there.

Teleport makes this more convenient. Let's log into a server named "luna"
and ask Teleport for our current session status:

```bash
$ tsh ssh luna
>luna $ teleport status

User ID    : joe, logged in as joe from 10.0.10.1 43026 3022
Session ID : 7645d523-60cb-436d-b732-99c5df14b7c4
Session URL: https://work:3080/web/sessions/7645d523-60cb-436d-b732-99c5df14b7c4
```

Now you can invite another user account to the "work" cluster. You can share the
URL for access through a web browser, or you can share the session ID and she
can join you through her terminal by typing:

```bash
$ tsh join <session_ID>
```

## Connecting to SSH Clusters behind Firewalls

Teleport supports creating clusters of servers located behind firewalls
**without any open listening TCP ports**.  This works by creating reverse SSH
tunnels from behind-firewall environments into a Teleport proxy you have access to.

This feature is called ["Trusted Clusters"](https://gravitational.com/teleport/docs/trustedclusters/). Refer to
[the admin manual](admin-guide.md#trusted-clusters) to learn how a trusted cluster can be configured.

Assuming the "work" Teleport proxy server is configured with a few trusted
clusters, a user may use the `tsh clusters` command to see a list of all clusters on the server:

```bash
$ tsh --proxy=work clusters

Cluster Name     Status
------------     ------
staging          online
production       offline
```
[CLI Docs - tsh clusters](cli-docs.md#tsh-clusters)

Now you can use the `--cluster` flag with any `tsh` command. For example, to list SSH nodes that are members of the "production" cluster, simply do:

```bash
$ tsh --proxy=work ls --cluster=production
Node Name     Node ID       Address            Labels
---------     -------       -------            ------
db-1          xxxxxxxxx     10.0.20.31:3022    kernel:4.4
db-2          xxxxxxxxx     10.0.20.41:3022    kernel:4.2
```

Similarly, if you want to SSH into `db-1` inside the "production" cluster:

```bash
$ tsh --proxy=work ssh --cluster=production db-1
```

This is possible even if nodes in the "production" cluster are located behind a
firewall without open ports. This works because the "production" cluster
establishes a reverse SSH tunnel back into "work" proxy, and this tunnel is used
to establish inbound SSH connections.

## Web UI

Teleport proxy serves the web UI on `https://proxyhost:3080`. The UI allows you
to see the list of online nodes in a cluster, open a web-based terminal to them,
see recorded sessions, and replay them. You can also join other users in active
sessions.

## Using OpenSSH Client

There are a few differences between Teleport's `tsh` and OpenSSH's `ssh` but
most of them can be mitigated.

1. `tsh` always requires the `--proxy` flag because `tsh` needs to know which
    cluster you are connecting to. But if you execute `tsh --proxy=xxx login`,
    the current proxy will be saved in your `~/.tsh` profile and won't be needed
    for other `tsh` commands.

2. `tsh ssh` operates _two_ usernames: one for the cluster and another for the
   node you are trying to log into. See [User Identities](#user-identities)
   section below. For convenience, `tsh` assumes `$USER` for both by default.
   But again, if you use `tsh login` before `tsh ssh`, your Teleport username
   will be stored in `~/.tsh`.

If you'd like to set the login name that should be used by default on the remote host, you can set the `TELEPORT_LOGIN` environment variable.

!!! tip "Tip"

    To avoid typing `tsh ssh user@host` when logging into servers,
    you can create a symlink `ssh -> tsh` and execute the symlink. It will
    behave exactly like a standard `ssh` command, i.e. `ssh login@host`. This is
    helpful with other tools that expect `ssh` to just work.

Teleport is built using standard SSH constructs: keys, certificates and
protocols. This means that a Teleport system is 100% compatible with both
OpenSSH clients and servers.

For an OpenSSH client (`ssh`) to work with a Teleport proxy, two conditions must
be met:

1. `ssh` must be configured to connect through a Teleport proxy.
2. `ssh` needs to be given the SSH certificate issued by the `tsh login` command.

### SSH Proxy Configuration

To configure `ssh` to use a Teleport proxy on `proxy.example.com`, a user must
update the `/etc/ssh/ssh_config` or `~/.ssh/config`. A few examples are shown
below:

```bash
# When "ssh db" is executed, OpenSSH will connect to proxy.example.com on port 3023
# and will request a proxied connection to "db" on port 3022 (default Teleport SSH port)
Host db
    Port 3022
    ProxyJump proxy.example.com:3023
```

The configuration above is all you need to `ssh root@db` if there's an
SSH agent running on a client computer. You can verify it by executing `ssh-add -L`
right after `tsh login`. If the SSH agent is running, the cluster certificates will
be printed to stdout.

If there is no ssh-agent available, the certificate must be passed to the OpenSSH client explicitly.

When proxy is in ["Recording mode"](https://gravitational.com/blog/how-to-record-ssh-sessions/) the following will happen with SSH:

```bash
$ ssh -J user@teleport.proxy:3023 -p 3022 user@target -F ./forward.config
```

Where `forward.config` enables agent forwarding:

```bash
Host teleport.proxy
  ForwardAgent yes
```

### Passing Teleport SSH Certificate to OpenSSH Client

If a user does not want to use an SSH agent or if the agent is not available,
the certificate must be passed to `ssh` via `IdentityFile` option (see `man
ssh_config`). Consider this example: the Teleport user "joe" wants to login into
the proxy named "lab.example.com".

He executes the [`tsh login`](cli-docs.md#tsh-login) command:

```bash
$ tsh --proxy=lab.example.com login --user=joe
```

His identity is now stored in `~/.tsh/keys/lab.example.com`, so his `~/.ssh/config` needs to look like this:

```bash
# ~/.ssh/config file:
Host *.lab.example.com
    Port 3022
    IdentityFile ~/.tsh/keys/lab.example.com/joe
    ProxyCommand ssh -i ~/.tsh/keys/lab.example.com/joe -p 3023 %r@lab.example.com -s proxy:%h:%p
```

Now he can SSH into any machine behind `lab.example.com` using the OpenSSH
client:

```bash
$ ssh jenkins.lab.example.com
```


## Troubleshooting

If you encounter strange behaviour, you may want to try to solve it by enabling
the verbose logging by specifying `-d` flag when launching `tsh`. Also, you may
want to reset it to a clean state by deleting temporary keys and other data from
`~/.tsh`

## Getting Help

If you need help, please ask on our [community forum](https://community.gravitational.com/). You can also open an [issue on Github](https://github.com/gravitational/teleport/issues).

For commercial support, you can create a ticket through the [customer dashboard](https://dashboard.gravitational.com/).

For more information about custom features, or to try our [Enterprise edition](enterprise/index.md) of Teleport, please reach out to us at [sales@gravitational.com](mailto:sales@gravitational.com).<|MERGE_RESOLUTION|>--- conflicted
+++ resolved
@@ -319,14 +319,10 @@
 ```
 
 Known limits:
-<<<<<<< HEAD
-
-- Only one jump host is supported (`-J` supports chaining that Teleport does not utilise)
+
+* Only one jump host is supported (`-J` supports chaining that Teleport does not utilise)
 and tsh will return with error in case of two jumphosts: `-J` proxy-1.example.com,proxy-2.example.com
 will not work.
-=======
->>>>>>> 26c5c027
-
 * Only one jump host is supported (`-J` supports chaining that Teleport does not utilise) and `tsh` will return with error in the case of two jumphosts, i.e. `-J proxy-1.example.com,proxy-2.example.com` will not work.
 * When `tsh ssh -J user@proxy` is used, it overrides the SSH proxy defined in the tsh profile and port forwarding is used instead of the existing Teleport proxy subsystem.
 
