--- conflicted
+++ resolved
@@ -19,6 +19,9 @@
 import (
 	"context"
 
+	"github.com/gravitational/trace"
+
+	"github.com/gravitational/teleport/api/client"
 	"github.com/gravitational/teleport/api/types"
 	"github.com/gravitational/teleport/integrations/access/common/recipient"
 	"github.com/gravitational/teleport/integrations/access/common/teleport"
@@ -45,7 +48,6 @@
 	return c.Recipients
 }
 
-<<<<<<< HEAD
 type wrappedClient struct {
 	*client.Client
 }
@@ -63,27 +65,7 @@
 
 // GetTeleportClient will return a Teleport plugin client given a config.
 func GetTeleportClient(ctx context.Context, conf lib.TeleportConfig) (teleport.Client, error) {
-	if validCred, err := credentials.CheckIfExpired(conf.Credentials()); err != nil {
-		log.Warn(err)
-		if !validCred {
-			return nil, trace.BadParameter(
-				"No valid credentials found, this likely means credentials are expired. In this case, please sign new credentials and increase their TTL if needed.",
-			)
-		}
-		log.Info("At least one non-expired credential has been found, continuing startup")
-	}
-
-	bk := grpcbackoff.DefaultConfig
-	bk.MaxDelay = grpcBackoffMaxDelay
-
-	clt, err := client.New(ctx, client.Config{
-		Addrs:       conf.GetAddrs(),
-		Credentials: conf.Credentials(),
-		DialOpts: []grpc.DialOption{
-			grpc.WithConnectParams(grpc.ConnectParams{Backoff: bk, MinConnectTimeout: initTimeout}),
-			grpc.WithReturnConnectionError(),
-		},
-	})
+	clt, err := conf.NewClient(ctx)
 	if err != nil {
 		return nil, trace.Wrap(err)
 	}
@@ -94,10 +76,6 @@
 // GetTeleportClient returns a Teleport plugin client for the given config.
 func (c BaseConfig) GetTeleportClient(ctx context.Context) (teleport.Client, error) {
 	return GetTeleportClient(ctx, c.Teleport)
-=======
-func (c BaseConfig) GetTeleportClient(ctx context.Context) (teleport.Client, error) {
-	return c.Teleport.NewClient(ctx)
->>>>>>> c851bcab
 }
 
 // GetPluginType returns the type of plugin this config is for.
