--- conflicted
+++ resolved
@@ -54,10 +54,7 @@
 	}
 	return parsedExpr, nil
 }
-<<<<<<< HEAD
 
-=======
->>>>>>> 6cfeacb5
 func newRequestConditionParser() (*typical.Parser[AccessRequestExpressionEnv, any], error) {
 	typicalEnvVar := map[string]typical.Variable{
 		"true":  true,
