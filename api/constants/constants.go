--- conflicted
+++ resolved
@@ -413,16 +413,6 @@
 	// long-lived connections alive as L7 LB usually ignores TCP keepalives and
 	// has very short idle timeouts.
 	WebAPIConnUpgradeTypeALPNPing = "alpn-ping"
-<<<<<<< HEAD
-)
-
-const (
-	// InitiateFileTransfer is used when creating a new file transfer request
-	InitiateFileTransfer string = "file-transfer@goteleport.com"
-	// FileTransferDecision is a request that will approve or deny an active file transfer.
-	// Multiple decisions can be sent for the same request if the policy requires it.
-	FileTransferDecision string = "file-transfer-decision@goteleport.com"
-=======
 	// WebAPIConnUpgradeConnectionHeader is the standard header that controls
 	// whether the network connection stays open after the current transaction
 	// finishes.
@@ -430,5 +420,12 @@
 	// WebAPIConnUpgradeConnectionType is the value of the "Connection" header
 	// used for connection upgrades.
 	WebAPIConnUpgradeConnectionType = "Upgrade"
->>>>>>> 2604f4f4
+)
+
+const (
+	// InitiateFileTransfer is used when creating a new file transfer request
+	InitiateFileTransfer string = "file-transfer@goteleport.com"
+	// FileTransferDecision is a request that will approve or deny an active file transfer.
+	// Multiple decisions can be sent for the same request if the policy requires it.
+	FileTransferDecision string = "file-transfer-decision@goteleport.com"
 )