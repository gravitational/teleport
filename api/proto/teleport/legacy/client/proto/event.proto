// Copyright 2023 Gravitational, Inc
//
// Licensed under the Apache License, Version 2.0 (the "License");
// you may not use this file except in compliance with the License.
// You may obtain a copy of the License at
//
//      http://www.apache.org/licenses/LICENSE-2.0
//
// Unless required by applicable law or agreed to in writing, software
// distributed under the License is distributed on an "AS IS" BASIS,
// WITHOUT WARRANTIES OR CONDITIONS OF ANY KIND, either express or implied.
// See the License for the specific language governing permissions and
// limitations under the License.

syntax = "proto3";

package proto;

import "teleport/accesslist/v1/accesslist.proto";
import "teleport/accessmonitoringrules/v1/access_monitoring_rules.proto";
import "teleport/clusterconfig/v1/access_graph_settings.proto";
import "teleport/crownjewel/v1/crownjewel.proto";
import "teleport/dbobject/v1/dbobject.proto";
import "teleport/discoveryconfig/v1/discoveryconfig.proto";
import "teleport/kubewaitingcontainer/v1/kubewaitingcontainer.proto";
import "teleport/legacy/types/types.proto";
import "teleport/machineid/v1/bot_instance.proto";
import "teleport/machineid/v1/federation.proto";
import "teleport/notifications/v1/notifications.proto";
import "teleport/provisioning/v1/provisioning.proto";
import "teleport/secreports/v1/secreports.proto";
import "teleport/userloginstate/v1/userloginstate.proto";
import "teleport/userprovisioning/v1/statichostuser.proto";

option go_package = "github.com/gravitational/teleport/api/client/proto";

// Operation identifies type of operation
enum Operation {
  // INIT is sent as a first sentinel event
  // on the watch channel
  INIT = 0;
  // PUT identifies created or updated object
  PUT = 1;
  // DELETE identifies deleted object
  DELETE = 2;
}

// Event returns cluster event
message Event {
  reserved 7;
  reserved 49;
  reserved "ExternalCloudAudit";

  // Operation identifies operation
  Operation Type = 1;
  // Resource contains the updated resource
  oneof Resource {
    // ResourceHeader is specified in delete events,
    // the full object is not available, so resource
    // header is used to provide information about object type
    types.ResourceHeader ResourceHeader = 2;
    // CertAuthority is filled in certificate-authority related events
    types.CertAuthorityV2 CertAuthority = 3;
    // StaticTokens is filled in static-tokens related events
    types.StaticTokensV2 StaticTokens = 4;
    // ProvisionToken is filled in provision-token related events
    types.ProvisionTokenV2 ProvisionToken = 5;
    // ClusterNameV2 is a cluster name resource
    types.ClusterNameV2 ClusterName = 6;
    // User is a user resource
    types.UserV2 User = 8;
    // Role is a role resource
    types.RoleV6 Role = 9;
    // Namespace is a namespace resource
    types.Namespace Namespace = 10;
    // Server is a node or proxy resource
    types.ServerV2 Server = 11;
    // ReverseTunnel is a resource with reverse tunnel
    types.ReverseTunnelV2 ReverseTunnel = 12;
    // TunnelConnection is a resource for tunnel connnections
    types.TunnelConnectionV2 TunnelConnection = 13;
    // AccessRequest is a resource for access requests
    types.AccessRequestV3 AccessRequest = 14;
    // AppSession is an application web session.
    types.WebSessionV2 AppSession = 15;
    // RemoteCluster is a resource for remote clusters
    types.RemoteClusterV3 RemoteCluster = 16;
    // DatabaseServer is a resource for database servers.
    types.DatabaseServerV3 DatabaseServer = 17;
    // WebSession is a regular web session.
    types.WebSessionV2 WebSession = 18;
    // WebToken is a web token.
    types.WebTokenV3 WebToken = 19;
    // ClusterNetworkingConfig is a resource for cluster networking configuration.
    types.ClusterNetworkingConfigV2 ClusterNetworkingConfig = 20;
    // SessionRecordingConfig is a resource for session recording configuration.
    types.SessionRecordingConfigV2 SessionRecordingConfig = 21;
    // AuthPreference is cluster auth preference.
    types.AuthPreferenceV2 AuthPreference = 22;
    // ClusterAuditConfig is a resource for cluster audit configuration.
    types.ClusterAuditConfigV2 ClusterAuditConfig = 23;
    // Lock is a lock resource.
    types.LockV2 Lock = 24;
    // NetworkRestrictions is a resource for network restrictions
    types.NetworkRestrictionsV4 NetworkRestrictions = 25;
    // WindowsDesktopService is a resource for Windows desktop services.
    types.WindowsDesktopServiceV3 WindowsDesktopService = 26;
    // WindowsDesktop is a resource for Windows desktop host.
    types.WindowsDesktopV3 WindowsDesktop = 27;
    // Database is a database resource.
    types.DatabaseV3 Database = 28;
    // AppServer is an application server resource.
    types.AppServerV3 AppServer = 29;
    // App is an application resource.
    types.AppV3 App = 30;
    // SnowflakeSession is a Snowflake web session.
    types.WebSessionV2 SnowflakeSession = 31;
    // KubernetesServer is an Kubernetes server resource.
    types.KubernetesServerV3 KubernetesServer = 32;
    // KubernetesCluster is an Kubernetes cluster resource.
    types.KubernetesClusterV3 KubernetesCluster = 33;
    // Installer is an installer resource
    types.InstallerV1 Installer = 34;
    // DatabaseService is a DatabaseService resource
    types.DatabaseServiceV1 DatabaseService = 35;
    // SAMLIdPServiceProvider is a SAMLIdPServiceProvider resource
    types.SAMLIdPServiceProviderV1 SAMLIdPServiceProvider = 36;
    // SAMLIdPSession is a SAML IdP session.
    types.WebSessionV2 SAMLIdPSession = 37;
    // UserGroup is a UserGroup resource
    types.UserGroupV1 UserGroup = 38;
    // UIConfig provides a way for users to adjust settings of the UI served by the proxy service.
    types.UIConfigV1 UIConfig = 39;
    // OktaImportRule is an OktaImportRule resource.
    types.OktaImportRuleV1 OktaImportRule = 40;
    // OktaAssignment is an OktaAssignment resource.
    types.OktaAssignmentV1 OktaAssignment = 41;
    // Integration is an Integration resource.
    types.IntegrationV1 Integration = 42;
    // WatchStatus is an WatchStatus resource.
    types.WatchStatusV1 WatchStatus = 43;
    // HeadlessAuthentication is a HeadlessAuthentication resource.
    types.HeadlessAuthentication HeadlessAuthentication = 44;
    // AccessList is an AccessList resource.
    teleport.accesslist.v1.AccessList AccessList = 45;
    // UserLoginState is a UserLoginState resource.
    teleport.userloginstate.v1.UserLoginState UserLoginState = 46;
    // AccessListMember is an access list member resource.
    teleport.accesslist.v1.Member AccessListMember = 47;
    // DiscoveryConfig contains a list of matchers to be loaded dynamically by Discovery Services.
    teleport.discoveryconfig.v1.DiscoveryConfig DiscoveryConfig = 48;
    // AuditQuery is an audit query resource.
    teleport.secreports.v1.AuditQuery AuditQuery = 50;
    // SecurityReport is a security report resource.
    teleport.secreports.v1.Report Report = 51;
    // SecurityReportState is a security report state resource.
    teleport.secreports.v1.ReportState ReportState = 52;
    // AccessListReview is an access list review resource.
    teleport.accesslist.v1.Review AccessListReview = 53;
    // AccessMonitoringRule is an access monitoring rule resource.
    teleport.accessmonitoringrules.v1.AccessMonitoringRule AccessMonitoringRule = 54;
    // KubernetesWaitingContainer is a Kubernetes ephemeral container
    // waiting to be created.
    teleport.kubewaitingcontainer.v1.KubernetesWaitingContainer KubernetesWaitingContainer = 55;
    // UserNotification is a user notification resource.
    teleport.notifications.v1.Notification UserNotification = 56;
    // GlobalNotification is a global notification resource.
    teleport.notifications.v1.GlobalNotification GlobalNotification = 57;
    // CrownJewel is a Crown Jewel resource.
    teleport.crownjewel.v1.CrownJewel CrownJewel = 58;
    // DatabaseObject is a database object resource.
    teleport.dbobject.v1.DatabaseObject DatabaseObject = 59;
    // BotInstance is a Machine ID bot instance.
    teleport.machineid.v1.BotInstance BotInstance = 60;
    // AccessGraphSettings is a resource for access graph settings.
    teleport.clusterconfig.v1.AccessGraphSettings AccessGraphSettings = 61;
    // SPIFFEFederation is a resource for SPIFFE federation.
    teleport.machineid.v1.SPIFFEFederation SPIFFEFederation = 62;
<<<<<<< HEAD

    teleport.provisioning.v1.PrincipalState PrincipalState = 99;
=======
    // StaticHostUser is a resource for static host users.
    teleport.userprovisioning.v1.StaticHostUser StaticHostUser = 63;
>>>>>>> a47041bd
  }
}<|MERGE_RESOLUTION|>--- conflicted
+++ resolved
@@ -176,12 +176,9 @@
     teleport.clusterconfig.v1.AccessGraphSettings AccessGraphSettings = 61;
     // SPIFFEFederation is a resource for SPIFFE federation.
     teleport.machineid.v1.SPIFFEFederation SPIFFEFederation = 62;
-<<<<<<< HEAD
+    // StaticHostUser is a resource for static host users.
+    teleport.userprovisioning.v1.StaticHostUser StaticHostUser = 63;
 
     teleport.provisioning.v1.PrincipalState PrincipalState = 99;
-=======
-    // StaticHostUser is a resource for static host users.
-    teleport.userprovisioning.v1.StaticHostUser StaticHostUser = 63;
->>>>>>> a47041bd
   }
 }