// Copyright 2023 Gravitational, Inc
//
// Licensed under the Apache License, Version 2.0 (the "License");
// you may not use this file except in compliance with the License.
// You may obtain a copy of the License at
//
//      http://www.apache.org/licenses/LICENSE-2.0
//
// Unless required by applicable law or agreed to in writing, software
// distributed under the License is distributed on an "AS IS" BASIS,
// WITHOUT WARRANTIES OR CONDITIONS OF ANY KIND, either express or implied.
// See the License for the specific language governing permissions and
// limitations under the License.

syntax = "proto3";

package proto;

import "teleport/accesslist/v1/accesslist.proto";
import "teleport/accessmonitoringrules/v1/access_monitoring_rules.proto";
import "teleport/autoupdate/v1/autoupdate.proto";
import "teleport/autoupdate/v1/autoupdate_agent_plan.proto";
import "teleport/clusterconfig/v1/access_graph_settings.proto";
import "teleport/crownjewel/v1/crownjewel.proto";
import "teleport/dbobject/v1/dbobject.proto";
import "teleport/discoveryconfig/v1/discoveryconfig.proto";
import "teleport/kubewaitingcontainer/v1/kubewaitingcontainer.proto";
import "teleport/legacy/types/types.proto";
import "teleport/machineid/v1/bot_instance.proto";
import "teleport/machineid/v1/federation.proto";
import "teleport/notifications/v1/notifications.proto";
import "teleport/secreports/v1/secreports.proto";
import "teleport/userloginstate/v1/userloginstate.proto";
import "teleport/userprovisioning/v2/statichostuser.proto";
import "teleport/usertasks/v1/user_tasks.proto";

option go_package = "github.com/gravitational/teleport/api/client/proto";

// Operation identifies type of operation
enum Operation {
  // INIT is sent as a first sentinel event
  // on the watch channel
  INIT = 0;
  // PUT identifies created or updated object
  PUT = 1;
  // DELETE identifies deleted object
  DELETE = 2;
}

// Event returns cluster event
message Event {
  reserved 7;
  reserved 49;
  reserved 63;
  reserved "ExternalCloudAudit";
  reserved "StaticHostUser";

  // Operation identifies operation
  Operation Type = 1;
  // Resource contains the updated resource
  oneof Resource {
    // ResourceHeader is specified in delete events,
    // the full object is not available, so resource
    // header is used to provide information about object type
    types.ResourceHeader ResourceHeader = 2;
    // CertAuthority is filled in certificate-authority related events
    types.CertAuthorityV2 CertAuthority = 3;
    // StaticTokens is filled in static-tokens related events
    types.StaticTokensV2 StaticTokens = 4;
    // ProvisionToken is filled in provision-token related events
    types.ProvisionTokenV2 ProvisionToken = 5;
    // ClusterNameV2 is a cluster name resource
    types.ClusterNameV2 ClusterName = 6;
    // User is a user resource
    types.UserV2 User = 8;
    // Role is a role resource
    types.RoleV6 Role = 9;
    // Namespace is a namespace resource
    types.Namespace Namespace = 10;
    // Server is a node or proxy resource
    types.ServerV2 Server = 11;
    // ReverseTunnel is a resource with reverse tunnel
    types.ReverseTunnelV2 ReverseTunnel = 12;
    // TunnelConnection is a resource for tunnel connnections
    types.TunnelConnectionV2 TunnelConnection = 13;
    // AccessRequest is a resource for access requests
    types.AccessRequestV3 AccessRequest = 14;
    // AppSession is an application web session.
    types.WebSessionV2 AppSession = 15;
    // RemoteCluster is a resource for remote clusters
    types.RemoteClusterV3 RemoteCluster = 16;
    // DatabaseServer is a resource for database servers.
    types.DatabaseServerV3 DatabaseServer = 17;
    // WebSession is a regular web session.
    types.WebSessionV2 WebSession = 18;
    // WebToken is a web token.
    types.WebTokenV3 WebToken = 19;
    // ClusterNetworkingConfig is a resource for cluster networking configuration.
    types.ClusterNetworkingConfigV2 ClusterNetworkingConfig = 20;
    // SessionRecordingConfig is a resource for session recording configuration.
    types.SessionRecordingConfigV2 SessionRecordingConfig = 21;
    // AuthPreference is cluster auth preference.
    types.AuthPreferenceV2 AuthPreference = 22;
    // ClusterAuditConfig is a resource for cluster audit configuration.
    types.ClusterAuditConfigV2 ClusterAuditConfig = 23;
    // Lock is a lock resource.
    types.LockV2 Lock = 24;
    // NetworkRestrictions is a resource for network restrictions
    types.NetworkRestrictionsV4 NetworkRestrictions = 25;
    // WindowsDesktopService is a resource for Windows desktop services.
    types.WindowsDesktopServiceV3 WindowsDesktopService = 26;
    // WindowsDesktop is a resource for Windows desktop host.
    types.WindowsDesktopV3 WindowsDesktop = 27;
    // Database is a database resource.
    types.DatabaseV3 Database = 28;
    // AppServer is an application server resource.
    types.AppServerV3 AppServer = 29;
    // App is an application resource.
    types.AppV3 App = 30;
    // SnowflakeSession is a Snowflake web session.
    types.WebSessionV2 SnowflakeSession = 31;
    // KubernetesServer is an Kubernetes server resource.
    types.KubernetesServerV3 KubernetesServer = 32;
    // KubernetesCluster is an Kubernetes cluster resource.
    types.KubernetesClusterV3 KubernetesCluster = 33;
    // Installer is an installer resource
    types.InstallerV1 Installer = 34;
    // DatabaseService is a DatabaseService resource
    types.DatabaseServiceV1 DatabaseService = 35;
    // SAMLIdPServiceProvider is a SAMLIdPServiceProvider resource
    types.SAMLIdPServiceProviderV1 SAMLIdPServiceProvider = 36;
    // SAMLIdPSession is a SAML IdP session.
    types.WebSessionV2 SAMLIdPSession = 37;
    // UserGroup is a UserGroup resource
    types.UserGroupV1 UserGroup = 38;
    // UIConfig provides a way for users to adjust settings of the UI served by the proxy service.
    types.UIConfigV1 UIConfig = 39;
    // OktaImportRule is an OktaImportRule resource.
    types.OktaImportRuleV1 OktaImportRule = 40;
    // OktaAssignment is an OktaAssignment resource.
    types.OktaAssignmentV1 OktaAssignment = 41;
    // Integration is an Integration resource.
    types.IntegrationV1 Integration = 42;
    // WatchStatus is an WatchStatus resource.
    types.WatchStatusV1 WatchStatus = 43;
    // HeadlessAuthentication is a HeadlessAuthentication resource.
    types.HeadlessAuthentication HeadlessAuthentication = 44;
    // AccessList is an AccessList resource.
    teleport.accesslist.v1.AccessList AccessList = 45;
    // UserLoginState is a UserLoginState resource.
    teleport.userloginstate.v1.UserLoginState UserLoginState = 46;
    // AccessListMember is an access list member resource.
    teleport.accesslist.v1.Member AccessListMember = 47;
    // DiscoveryConfig contains a list of matchers to be loaded dynamically by Discovery Services.
    teleport.discoveryconfig.v1.DiscoveryConfig DiscoveryConfig = 48;
    // AuditQuery is an audit query resource.
    teleport.secreports.v1.AuditQuery AuditQuery = 50;
    // SecurityReport is a security report resource.
    teleport.secreports.v1.Report Report = 51;
    // SecurityReportState is a security report state resource.
    teleport.secreports.v1.ReportState ReportState = 52;
    // AccessListReview is an access list review resource.
    teleport.accesslist.v1.Review AccessListReview = 53;
    // AccessMonitoringRule is an access monitoring rule resource.
    teleport.accessmonitoringrules.v1.AccessMonitoringRule AccessMonitoringRule = 54;
    // KubernetesWaitingContainer is a Kubernetes ephemeral container
    // waiting to be created.
    teleport.kubewaitingcontainer.v1.KubernetesWaitingContainer KubernetesWaitingContainer = 55;
    // UserNotification is a user notification resource.
    teleport.notifications.v1.Notification UserNotification = 56;
    // GlobalNotification is a global notification resource.
    teleport.notifications.v1.GlobalNotification GlobalNotification = 57;
    // CrownJewel is a Crown Jewel resource.
    teleport.crownjewel.v1.CrownJewel CrownJewel = 58;
    // DatabaseObject is a database object resource.
    teleport.dbobject.v1.DatabaseObject DatabaseObject = 59;
    // BotInstance is a Machine ID bot instance.
    teleport.machineid.v1.BotInstance BotInstance = 60;
    // AccessGraphSettings is a resource for access graph settings.
    teleport.clusterconfig.v1.AccessGraphSettings AccessGraphSettings = 61;
    // SPIFFEFederation is a resource for SPIFFE federation.
    teleport.machineid.v1.SPIFFEFederation SPIFFEFederation = 62;
    // AutoUpdateConfig is a resource for autoupdate config.
    teleport.autoupdate.v1.AutoUpdateConfig AutoUpdateConfig = 64;
    // AutoUpdateVersion is a resource for autoupdate version.
    teleport.autoupdate.v1.AutoUpdateVersion AutoUpdateVersion = 65;
    // StaticHostUserV2 is a resource for static host users.
    teleport.userprovisioning.v2.StaticHostUser StaticHostUserV2 = 66;
    // UserTask is a resource for user task.
    teleport.usertasks.v1.UserTask UserTask = 67;
<<<<<<< HEAD
    // DynamicWindowsDesktop is a resource for dynamic Windows desktop host.
    types.DynamicWindowsDesktopV1 DynamicWindowsDesktop = 68;
=======
    // AutoUpdateAgentPlan is a resource for planning agent automatic updates.
    teleport.autoupdate.v1.AutoUpdateAgentPlan AutoUpdateAgentPlan = 68;
>>>>>>> 4cceb432
  }
}<|MERGE_RESOLUTION|>--- conflicted
+++ resolved
@@ -188,12 +188,9 @@
     teleport.userprovisioning.v2.StaticHostUser StaticHostUserV2 = 66;
     // UserTask is a resource for user task.
     teleport.usertasks.v1.UserTask UserTask = 67;
-<<<<<<< HEAD
-    // DynamicWindowsDesktop is a resource for dynamic Windows desktop host.
-    types.DynamicWindowsDesktopV1 DynamicWindowsDesktop = 68;
-=======
     // AutoUpdateAgentPlan is a resource for planning agent automatic updates.
     teleport.autoupdate.v1.AutoUpdateAgentPlan AutoUpdateAgentPlan = 68;
->>>>>>> 4cceb432
+    // DynamicWindowsDesktop is a resource for dynamic Windows desktop host.
+    types.DynamicWindowsDesktopV1 DynamicWindowsDesktop = 69;
   }
 }