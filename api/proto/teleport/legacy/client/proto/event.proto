// Copyright 2023 Gravitational, Inc
//
// Licensed under the Apache License, Version 2.0 (the "License");
// you may not use this file except in compliance with the License.
// You may obtain a copy of the License at
//
//      http://www.apache.org/licenses/LICENSE-2.0
//
// Unless required by applicable law or agreed to in writing, software
// distributed under the License is distributed on an "AS IS" BASIS,
// WITHOUT WARRANTIES OR CONDITIONS OF ANY KIND, either express or implied.
// See the License for the specific language governing permissions and
// limitations under the License.

syntax = "proto3";

package proto;

import "teleport/accesslist/v1/accesslist.proto";
import "teleport/accessmonitoringrules/v1/access_monitoring_rules.proto";
import "teleport/clusterconfig/v1/access_graph_settings.proto";
import "teleport/crownjewel/v1/crownjewel.proto";
import "teleport/discoveryconfig/v1/discoveryconfig.proto";
import "teleport/kubewaitingcontainer/v1/kubewaitingcontainer.proto";
import "teleport/legacy/types/types.proto";
import "teleport/machineid/v1/federation.proto";
import "teleport/secreports/v1/secreports.proto";
import "teleport/userloginstate/v1/userloginstate.proto";

option go_package = "github.com/gravitational/teleport/api/client/proto";

// Operation identifies type of operation
enum Operation {
  // INIT is sent as a first sentinel event
  // on the watch channel
  INIT = 0;
  // PUT identifies created or updated object
  PUT = 1;
  // DELETE identifies deleted object
  DELETE = 2;
}

// Event returns cluster event
message Event {
  reserved 7;
  reserved 49;
  reserved "ExternalCloudAudit";

  // Operation identifies operation
  Operation Type = 1;
  // Resource contains the updated resource
  oneof Resource {
    // ResourceHeader is specified in delete events,
    // the full object is not available, so resource
    // header is used to provide information about object type
    types.ResourceHeader ResourceHeader = 2;
    // CertAuthority is filled in certificate-authority related events
    types.CertAuthorityV2 CertAuthority = 3;
    // StaticTokens is filled in static-tokens related events
    types.StaticTokensV2 StaticTokens = 4;
    // ProvisionToken is filled in provision-token related events
    types.ProvisionTokenV2 ProvisionToken = 5;
    // ClusterNameV2 is a cluster name resource
    types.ClusterNameV2 ClusterName = 6;
    // User is a user resource
    types.UserV2 User = 8;
    // Role is a role resource
    types.RoleV6 Role = 9;
    // Namespace is a namespace resource
    types.Namespace Namespace = 10;
    // Server is a node or proxy resource
    types.ServerV2 Server = 11;
    // ReverseTunnel is a resource with reverse tunnel
    types.ReverseTunnelV2 ReverseTunnel = 12;
    // TunnelConnection is a resource for tunnel connnections
    types.TunnelConnectionV2 TunnelConnection = 13;
    // AccessRequest is a resource for access requests
    types.AccessRequestV3 AccessRequest = 14;
    // AppSession is an application web session.
    types.WebSessionV2 AppSession = 15;
    // RemoteCluster is a resource for remote clusters
    types.RemoteClusterV3 RemoteCluster = 16;
    // DatabaseServer is a resource for database servers.
    types.DatabaseServerV3 DatabaseServer = 17;
    // WebSession is a regular web session.
    types.WebSessionV2 WebSession = 18;
    // WebToken is a web token.
    types.WebTokenV3 WebToken = 19;
    // ClusterNetworkingConfig is a resource for cluster networking configuration.
    types.ClusterNetworkingConfigV2 ClusterNetworkingConfig = 20;
    // SessionRecordingConfig is a resource for session recording configuration.
    types.SessionRecordingConfigV2 SessionRecordingConfig = 21;
    // AuthPreference is cluster auth preference.
    types.AuthPreferenceV2 AuthPreference = 22;
    // ClusterAuditConfig is a resource for cluster audit configuration.
    types.ClusterAuditConfigV2 ClusterAuditConfig = 23;
    // Lock is a lock resource.
    types.LockV2 Lock = 24;
    // NetworkRestrictions is a resource for network restrictions
    types.NetworkRestrictionsV4 NetworkRestrictions = 25;
    // WindowsDesktopService is a resource for Windows desktop services.
    types.WindowsDesktopServiceV3 WindowsDesktopService = 26;
    // WindowsDesktop is a resource for Windows desktop host.
    types.WindowsDesktopV3 WindowsDesktop = 27;
    // Database is a database resource.
    types.DatabaseV3 Database = 28;
    // AppServer is an application server resource.
    types.AppServerV3 AppServer = 29;
    // App is an application resource.
    types.AppV3 App = 30;
    // SnowflakeSession is a Snowflake web session.
    types.WebSessionV2 SnowflakeSession = 31;
    // KubernetesServer is an Kubernetes server resource.
    types.KubernetesServerV3 KubernetesServer = 32;
    // KubernetesCluster is an Kubernetes cluster resource.
    types.KubernetesClusterV3 KubernetesCluster = 33;
    // Installer is an installer resource
    types.InstallerV1 Installer = 34;
    // DatabaseService is a DatabaseService resource
    types.DatabaseServiceV1 DatabaseService = 35;
    // SAMLIdPServiceProvider is a SAMLIdPServiceProvider resource
    types.SAMLIdPServiceProviderV1 SAMLIdPServiceProvider = 36;
    // SAMLIdPSession is a SAML IdP session.
    types.WebSessionV2 SAMLIdPSession = 37;
    // UserGroup is a UserGroup resource
    types.UserGroupV1 UserGroup = 38;
    // UIConfig provides a way for users to adjust settings of the UI served by the proxy service.
    types.UIConfigV1 UIConfig = 39;
    // OktaImportRule is an OktaImportRule resource.
    types.OktaImportRuleV1 OktaImportRule = 40;
    // OktaAssignment is an OktaAssignment resource.
    types.OktaAssignmentV1 OktaAssignment = 41;
    // Integration is an Integration resource.
    types.IntegrationV1 Integration = 42;
    // WatchStatus is an WatchStatus resource.
    types.WatchStatusV1 WatchStatus = 43;
    // HeadlessAuthentication is a HeadlessAuthentication resource.
    types.HeadlessAuthentication HeadlessAuthentication = 44;
    // AccessList is an AccessList resource.
    teleport.accesslist.v1.AccessList AccessList = 45;
    // UserLoginState is a UserLoginState resource.
    teleport.userloginstate.v1.UserLoginState UserLoginState = 46;
    // AccessListMember is an access list member resource.
    teleport.accesslist.v1.Member AccessListMember = 47;
    // DiscoveryConfig contains a list of matchers to be loaded dynamically by Discovery Services.
    teleport.discoveryconfig.v1.DiscoveryConfig DiscoveryConfig = 48;
    // AuditQuery is an audit query resource.
    teleport.secreports.v1.AuditQuery AuditQuery = 50;
    // SecurityReport is a security report resource.
    teleport.secreports.v1.Report Report = 51;
    // SecurityReportState is a security report state resource.
    teleport.secreports.v1.ReportState ReportState = 52;
    // AccessListReview is an access list review resource.
    teleport.accesslist.v1.Review AccessListReview = 53;
    // KubernetesWaitingContainer is a Kubernetes ephemeral container
    // waiting to be created.
    teleport.kubewaitingcontainer.v1.KubernetesWaitingContainer KubernetesWaitingContainer = 55;
    // AccessMonitoringRule is an access monitoring rule resource.
    teleport.accessmonitoringrules.v1.AccessMonitoringRule AccessMonitoringRule = 54;
    // CrownJewel is a Crown Jewel resource.
    teleport.crownjewel.v1.CrownJewel CrownJewel = 58;
<<<<<<< HEAD
    // SPIFFEFederation is a resource for SPIFFE federation.
    teleport.machineid.v1.SPIFFEFederation SPIFFEFederation = 62;
=======
    // AccessGraphSettings is a resource for access graph settings.
    teleport.clusterconfig.v1.AccessGraphSettings AccessGraphSettings = 61;
>>>>>>> 3e73ef39
  }
}<|MERGE_RESOLUTION|>--- conflicted
+++ resolved
@@ -159,12 +159,9 @@
     teleport.accessmonitoringrules.v1.AccessMonitoringRule AccessMonitoringRule = 54;
     // CrownJewel is a Crown Jewel resource.
     teleport.crownjewel.v1.CrownJewel CrownJewel = 58;
-<<<<<<< HEAD
+    // AccessGraphSettings is a resource for access graph settings.
+    teleport.clusterconfig.v1.AccessGraphSettings AccessGraphSettings = 61;
     // SPIFFEFederation is a resource for SPIFFE federation.
     teleport.machineid.v1.SPIFFEFederation SPIFFEFederation = 62;
-=======
-    // AccessGraphSettings is a resource for access graph settings.
-    teleport.clusterconfig.v1.AccessGraphSettings AccessGraphSettings = 61;
->>>>>>> 3e73ef39
   }
 }