// Copyright 2021-2022 Gravitational, Inc
//
// Licensed under the Apache License, Version 2.0 (the "License");
// you may not use this file except in compliance with the License.
// You may obtain a copy of the License at
//
//      http://www.apache.org/licenses/LICENSE-2.0
//
// Unless required by applicable law or agreed to in writing, software
// distributed under the License is distributed on an "AS IS" BASIS,
// WITHOUT WARRANTIES OR CONDITIONS OF ANY KIND, either express or implied.
// See the License for the specific language governing permissions and
// limitations under the License.

syntax = "proto3";

package proto;

import "gogoproto/gogo.proto";
import "google/protobuf/empty.proto";
import "google/protobuf/timestamp.proto";
import "teleport/legacy/client/proto/certs.proto";
import "teleport/legacy/types/events/events.proto";
import "teleport/legacy/types/types.proto";
import "teleport/legacy/types/webauthn/webauthn.proto";
import "teleport/legacy/types/wrappers/wrappers.proto";

option go_package = "github.com/gravitational/teleport/api/client/proto";
option (gogoproto.goproto_getters_all) = true;
option (gogoproto.marshaler_all) = true;
option (gogoproto.unmarshaler_all) = true;

// Operation identifies type of operation
enum Operation {
  // INIT is sent as a first sentinel event
  // on the watch channel
  INIT = 0;
  // PUT identifies created or updated object
  PUT = 1;
  // DELETE identifies deleted object
  DELETE = 2;
}

// Event returns cluster event
message Event {
  reserved 7;

  // Operation identifies operation
  Operation Type = 1 [(gogoproto.jsontag) = "type,omitempty"];
  // Resource contains the updated resource
  oneof Resource {
    // ResourceHeader is specified in delete events,
    // the full object is not available, so resource
    // header is used to provide information about object type
    types.ResourceHeader ResourceHeader = 2 [(gogoproto.jsontag) = "resource,omitempty"];
    // CertAuthority is filled in certificate-authority related events
    types.CertAuthorityV2 CertAuthority = 3 [(gogoproto.jsontag) = "cert_authority,omitempty"];
    // StaticTokens is filled in static-tokens related events
    types.StaticTokensV2 StaticTokens = 4 [(gogoproto.jsontag) = "static_tokens,omitempty"];
    // ProvisionToken is filled in provision-token related events
    types.ProvisionTokenV2 ProvisionToken = 5 [(gogoproto.jsontag) = "provision_token,omitempty"];
    // ClusterNameV2 is a cluster name resource
    types.ClusterNameV2 ClusterName = 6 [(gogoproto.jsontag) = "cluster_name,omitempty"];
    // User is a user resource
    types.UserV2 User = 8 [(gogoproto.jsontag) = "user,omitempty"];
    // Role is a role resource
    types.RoleV5 Role = 9 [(gogoproto.jsontag) = "role,omitempty"];
    // Namespace is a namespace resource
    types.Namespace Namespace = 10 [(gogoproto.jsontag) = "namespace,omitempty"];
    // Server is a node or proxy resource
    types.ServerV2 Server = 11 [(gogoproto.jsontag) = "server,omitempty"];
    // ReverseTunnel is a resource with reverse tunnel
    types.ReverseTunnelV2 ReverseTunnel = 12 [(gogoproto.jsontag) = "reverse_tunnel,omitempty"];
    // TunnelConnection is a resource for tunnel connnections
    types.TunnelConnectionV2 TunnelConnection = 13 [(gogoproto.jsontag) = "tunnel_connection,omitempty"];
    // AccessRequest is a resource for access requests
    types.AccessRequestV3 AccessRequest = 14 [(gogoproto.jsontag) = "access_request,omitempty"];
    // AppSession is an application web session.
    types.WebSessionV2 AppSession = 15 [(gogoproto.jsontag) = "app_session,omitempty"];
    // RemoteCluster is a resource for remote clusters
    types.RemoteClusterV3 RemoteCluster = 16 [(gogoproto.jsontag) = "remote_cluster,omitempty"];
    // DatabaseServer is a resource for database servers.
    types.DatabaseServerV3 DatabaseServer = 17 [(gogoproto.jsontag) = "database_server,omitempty"];
    // WebSession is a regular web session.
    types.WebSessionV2 WebSession = 18 [(gogoproto.jsontag) = "web_session,omitempty"];
    // WebToken is a web token.
    types.WebTokenV3 WebToken = 19 [(gogoproto.jsontag) = "web_token,omitempty"];
    // ClusterNetworkingConfig is a resource for cluster networking configuration.
    types.ClusterNetworkingConfigV2 ClusterNetworkingConfig = 20 [(gogoproto.jsontag) = "cluster_networking_config,omitempty"];
    // SessionRecordingConfig is a resource for session recording configuration.
    types.SessionRecordingConfigV2 SessionRecordingConfig = 21 [(gogoproto.jsontag) = "session_recording_config,omitempty"];
    // AuthPreference is cluster auth preference.
    types.AuthPreferenceV2 AuthPreference = 22 [(gogoproto.jsontag) = "auth_preference,omitempty"];
    // ClusterAuditConfig is a resource for cluster audit configuration.
    types.ClusterAuditConfigV2 ClusterAuditConfig = 23 [(gogoproto.jsontag) = "cluster_audit_config,omitempty"];
    // Lock is a lock resource.
    types.LockV2 Lock = 24 [(gogoproto.jsontag) = "lock,omitempty"];
    // NetworkRestrictions is a resource for network restrictions
    types.NetworkRestrictionsV4 NetworkRestrictions = 25 [(gogoproto.jsontag) = "network_restrictions,omitempty"];
    // WindowsDesktopService is a resource for Windows desktop services.
    types.WindowsDesktopServiceV3 WindowsDesktopService = 26 [(gogoproto.jsontag) = "windows_desktop_service,omitempty"];
    // WindowsDesktop is a resource for Windows desktop host.
    types.WindowsDesktopV3 WindowsDesktop = 27 [(gogoproto.jsontag) = "windows_desktop,omitempty"];
    // Database is a database resource.
    types.DatabaseV3 Database = 28 [(gogoproto.jsontag) = "database,omitempty"];
    // AppServer is an application server resource.
    types.AppServerV3 AppServer = 29 [(gogoproto.jsontag) = "app_server,omitempty"];
    // App is an application resource.
    types.AppV3 App = 30 [(gogoproto.jsontag) = "app,omitempty"];
    // SnowflakeSession is a Snowflake web session.
    types.WebSessionV2 SnowflakeSession = 31 [(gogoproto.jsontag) = "snowflake_session,omitempty"];
    // KubernetesServer is an Kubernetes server resource.
    types.KubernetesServerV3 KubernetesServer = 32 [(gogoproto.jsontag) = "kubernetes_server,omitempty"];
    // KubernetesCluster is an Kubernetes cluster resource.
    types.KubernetesClusterV3 KubernetesCluster = 33 [(gogoproto.jsontag) = "kubernetes_cluster,omitempty"];
    // Installer is an installer resource
    types.InstallerV1 Installer = 34 [(gogoproto.jsontag) = "installer,omitempty"];
    // ProvisionTokenV3 is a V3 Provision Token resource.
    types.ProvisionTokenV3 ProvisionTokenV3 = 35 [(gogoproto.jsontag) = "provision_token_v3,omitempty"];
  }
}

// Watch specifies watch parameters
message Watch {
  // Kinds specifies object kinds to watch
  repeated WatchKind Kinds = 1 [
    (gogoproto.nullable) = false,
    (gogoproto.jsontag) = "kinds,omitempty"
  ];
}

// WatchKind specifies resource kind to watch
message WatchKind {
  // Kind is a resource kind to watch
  string Kind = 1 [(gogoproto.jsontag) = "kind"];
  // LoadSecrets specifies whether to load secrets
  bool LoadSecrets = 2 [(gogoproto.jsontag) = "load_secrets"];
  // Name is an optional specific resource type to watch,
  // if specified only the events with a specific resource
  // name will be sent
  string Name = 3 [(gogoproto.jsontag) = "name"];
  // Filter is an optional mapping of custom filter parameters.
  // Valid values vary by resource kind.
  map<string, string> Filter = 4 [(gogoproto.jsontag) = "filter,omitempty"];
  // SubKind is a resource subkind to watch
  string SubKind = 5 [(gogoproto.jsontag) = "sub_kind,omitempty"];
}

// HostCertsRequest specifies certificate-generation parameters
// for a server.
message HostCertsRequest {
  // HostID is a unique ID of the host.
  string HostID = 1 [(gogoproto.jsontag) = "host_id"];
  // NodeName is a user-friendly host name.
  string NodeName = 2 [(gogoproto.jsontag) = "node_name"];
  // Role is a system role assigned to the host.
  string Role = 3 [
    (gogoproto.jsontag) = "role",
    (gogoproto.casttype) = "github.com/gravitational/teleport/api/types.SystemRole"
  ];
  // AdditionalPrincipals is a list of additional principals
  // to include in OpenSSH and X509 certificates
  repeated string AdditionalPrincipals = 4 [(gogoproto.jsontag) = "additional_principals,omitempty"];
  // DNSNames is a list of DNS names to include in x509 certificates.
  repeated string DNSNames = 5 [(gogoproto.jsontag) = "dns_names,omitempty"];
  // PublicTLSKey is a PEM encoded public key, which the auth server will use
  // to create a signed TLS certificate. This field is required.
  bytes PublicTLSKey = 6 [(gogoproto.jsontag) = "public_tls_key"];
  // PublicSSHKey is a SSH encoded public key, which the auth server will use
  // to create a signed SSH certificate. This field is required.
  bytes PublicSSHKey = 7 [(gogoproto.jsontag) = "public_ssh_key"];
  // RemoteAddr is the IP address of the remote host requesting a certificate.
  // RemoteAddr is used to replace 0.0.0.0 in the list of additional principals.
  string RemoteAddr = 8 [(gogoproto.jsontag) = "remote_addr"];
  // Rotation allows clients to send the certificate authority rotation state
  // expected by the client so that auth servers can avoid the situation when
  // clients request certs assuming one state and auth servers issue another.
  types.Rotation Rotation = 9 [(gogoproto.jsontag) = "rotation,omitempty"];
  // NoCache is argument that only local callers can supply to bypass cache
  bool NoCache = 10 [(gogoproto.jsontag) = "-"];
  // SystemRoles is a list of system roles held by the host. Most host certs are
  // single-role and only specify the Role field. The SystemRoles field is only
  // currently used on Instance certs, which need to express all roles held by
  // the instance.
  repeated string SystemRoles = 11 [
    (gogoproto.jsontag) = "system_roles,omitempty",
    (gogoproto.casttype) = "github.com/gravitational/teleport/api/types.SystemRole"
  ];
  // UnstableSystemRoleAssertionID is not a stable part of the public API. Used by
  // older instances to requisition a multi-role cert by individually proving which
  // system roles are held.
  // DELETE IN: 12.0 (deprecated in v11, but required for back-compat with v10 clients)
  string UnstableSystemRoleAssertionID = 12 [(gogoproto.jsontag) = "system_role_assertion_id,omitempty"];
}

// UserCertRequest specifies certificate-generation parameters
// for a user.
message UserCertsRequest {
  // PublicKey is a public key to be signed.
  bytes PublicKey = 1 [(gogoproto.jsontag) = "public_key"];
  // Username of key owner.
  string Username = 2 [(gogoproto.jsontag) = "username"];
  // Expires is a desired time of the expiry of the certificate, could
  // be adjusted based on the permissions
  google.protobuf.Timestamp Expires = 3 [
    (gogoproto.stdtime) = true,
    (gogoproto.nullable) = false,
    (gogoproto.jsontag) = "expires,omitempty"
  ];
  // Format encodes the desired SSH Certificate format (either old ssh
  // compatibility
  // format to remove some metadata causing trouble with old SSH servers)
  // or standard SSH cert format with custom extensions
  string Format = 4 [(gogoproto.jsontag) = "format,omitempty"];
  // RouteToCluster is an optional cluster name to add to the certificate,
  // so that requests originating with this certificate will be redirected
  // to this cluster
  string RouteToCluster = 5 [(gogoproto.jsontag) = "route_to_cluster,omitempty"];
  // AccessRequests is an optional list of request IDs indicating requests whose
  // escalated privileges should be added to the certificate.
  repeated string AccessRequests = 6 [(gogoproto.jsontag) = "access_requests,omitempty"];
  // KubernetesCluster specifies the target kubernetes cluster for TLS
  // identities. This can be empty on older Teleport clients.
  string KubernetesCluster = 7 [(gogoproto.jsontag) = "kubernetes_cluster,omitempty"];
  // RouteToDatabase specifies the target database proxy name to encode into
  // certificate so database client requests are routed appropriately.
  RouteToDatabase RouteToDatabase = 8 [
    (gogoproto.nullable) = false,
    (gogoproto.jsontag) = "route_to_database,omitempty"
  ];

  // NodeName is the name of the SSH node that this user certificate will be
  // scoped to.
  string NodeName = 9 [(gogoproto.jsontag) = "node_name,omitempty"];

  enum CertUsage {
    // All means a request for both SSH and TLS certificates for the
    // overall user session. These certificates are not specific to any SSH
    // node, Kubernetes cluster, database or web app.
    All = 0;
    // SSH means a request for an SSH certificate for access to a specific
    // SSH node, as specified by NodeName.
    SSH = 1;
    // Kubernetes means a request for a TLS certificate for access to a
    // specific Kubernetes cluster, as specified by KubernetesCluster.
    Kubernetes = 2;
    // Database means a request for a TLS certificate for access to a
    // specific database, as specified by RouteToDatabase.
    Database = 3;
    // App means a request for a TLS certificate for access to a specific
    // web app, as specified by RouteToApp.
    App = 4;
    // WindowsDesktop means a request for a TLS certificate for access to a specific
    // windows desktop.
    WindowsDesktop = 5;
  }
  // CertUsage limits the resulting user certificate to a single protocol.
  CertUsage Usage = 10 [(gogoproto.jsontag) = "usage,omitempty"];

  // RouteToApp specifies application to issue certificate for.
  RouteToApp RouteToApp = 11 [
    (gogoproto.nullable) = false,
    (gogoproto.jsontag) = "route_to_app,omitempty"
  ];

  // RoleRequests specify an alternative set of named roles to apply to the
  // certificate, assuming the requestor is allowed to impersonate said roles
  // directly. An empty set of requests returns the user's normal set of
  // roles.
  repeated string RoleRequests = 12 [(gogoproto.jsontag) = "role_requests,omitempty"];

  // RouteToWindowsDesktop specifies the target windows desktop name to encode into
  // certificate so windows desktop client requests are routed appropriately.
  RouteToWindowsDesktop RouteToWindowsDesktop = 13 [
    (gogoproto.nullable) = false,
    (gogoproto.jsontag) = "route_to_windows_desktop,omitempty"
  ];

  // UseRoleRequests is used to ensure a certificate request is intended to
  // use role impersonation, even if the list of role requests is empty.
  bool UseRoleRequests = 14 [(gogoproto.jsontag) = "use_role_requests,omitempty"];

  // DropAccessRequests is an optional list of request IDs indicating requests
  // whose escalated privileges should be removed from the certificate.
  repeated string DropAccessRequests = 15 [(gogoproto.jsontag) = "drop_access_requests,omitempty"];

  // ConnectionDiagnosticID is the ID of the ConnectionDiagnostic resource we should use to add
  // traces as we pass certain checkpoints.
  string ConnectionDiagnosticID = 16 [(gogoproto.jsontag) = "connection_diagnostic_id,omitempty"];
}

// RouteToDatabase combines parameters for database service routing information.
message RouteToDatabase {
  // ServiceName is the Teleport database proxy service name the cert is for.
  string ServiceName = 1 [(gogoproto.jsontag) = "service_name"];
  // Protocol is the type of the database the cert is for.
  string Protocol = 2 [(gogoproto.jsontag) = "protocol"];
  // Username is an optional database username to embed.
  string Username = 3 [(gogoproto.jsontag) = "username,omitempty"];
  // Database is an optional database name to embed.
  string Database = 4 [(gogoproto.jsontag) = "database,omitempty"];
}

// RouteToWindowsDesktop combines parameters for windows desktop routing information.
message RouteToWindowsDesktop {
  // WindowsDesktop is the Windows Desktop server name to embed.
  string WindowsDesktop = 1 [(gogoproto.jsontag) = "windows_desktop"];
  // Login is the Windows desktop user login to embed.
  string Login = 2 [(gogoproto.jsontag) = "login"];
}

// RouteToApp contains parameters for application access certificate requests.
message RouteToApp {
  // Name is the application name certificate is being requested for.
  string Name = 1 [(gogoproto.jsontag) = "name"];
  // SessionID is the ID of the application session.
  string SessionID = 2 [(gogoproto.jsontag) = "session_id"];
  // PublicAddr is the application public address.
  string PublicAddr = 3 [(gogoproto.jsontag) = "public_addr"];
  // ClusterName is the cluster where the application resides.
  string ClusterName = 4 [(gogoproto.jsontag) = "cluster_name"];
  // AWSRoleARN is the AWS role to assume when accessing AWS API.
  string AWSRoleARN = 5 [(gogoproto.jsontag) = "aws_role_arn,omitempty"];
}

// GetUserRequest specifies parameters for the GetUser method.
message GetUserRequest {
  // Name is the name of the desired user.
  string Name = 1 [(gogoproto.jsontag) = "name"];
  // WithSecrets specifies whether to load associated secrets.
  bool WithSecrets = 2 [(gogoproto.jsontag) = "with_secrets,omitempty"];
}

// GetUsersRequest specifies parameters for the GetUsers method.
message GetUsersRequest {
  // WithSecrets specifies whether to load associated secrets.
  bool WithSecrets = 1 [(gogoproto.jsontag) = "with_secrets"];
}

// AccessRequests is a collection of AccessRequest values.
message AccessRequests {
  repeated types.AccessRequestV3 AccessRequests = 1 [(gogoproto.jsontag) = "access_requests"];
}

// PluginDataSeq is a sequence of plugin data.
message PluginDataSeq {
  repeated types.PluginDataV3 PluginData = 1 [(gogoproto.jsontag) = "plugin_data"];
}

// RequestStateSetter encodes the paramters necessary to update the
// state of a privilege escalation request.
message RequestStateSetter {
  // ID is the request ID being targeted
  string ID = 1 [(gogoproto.jsontag) = "id"];
  // State is the desired state to be set
  types.RequestState State = 2 [(gogoproto.jsontag) = "state"];
  // Delegator is an optional indicator of who delegated this
  // state update (used by plugins to indicate which user approved
  // or denied the request).
  string Delegator = 3 [(gogoproto.jsontag) = "delegator,omitempty"];
  // Reason is an optional message indicating the reason for the
  // resolution (approval, denail , etc...).
  string Reason = 4 [(gogoproto.jsontag) = "reason,omitempty"];
  // Annotations are key/value pairs received from plugins during request
  // resolution.  They are currently only used to provide additional logging
  // information.
  wrappers.LabelValues Annotations = 5 [
    (gogoproto.nullable) = false,
    (gogoproto.jsontag) = "annotations,omitempty",
    (gogoproto.customtype) = "github.com/gravitational/teleport/api/types/wrappers.Traits"
  ];
  // Roles, if present, overrides the existing set of roles associated
  // with the access request.
  repeated string Roles = 6 [(gogoproto.jsontag) = "roles,omitempty"];
}

// RequestID is the unique identifier of an access request.
message RequestID {
  string ID = 1 [(gogoproto.jsontag) = "id"];
}

// RotateUserTokenSecretsRequest is a request to rotate token secrets.
message RotateUserTokenSecretsRequest {
  string TokenID = 1 [(gogoproto.jsontag) = "token"];
}

// GetResetPasswordTokenRequest is a request to get a reset password token.
message GetResetPasswordTokenRequest {
  string TokenID = 1 [(gogoproto.jsontag) = "token"];
}

// CreateResetPasswordTokenRequest is a request to create a reset password token.
message CreateResetPasswordTokenRequest {
  // Name is the user name.
  string Name = 1 [(gogoproto.jsontag) = "name"];
  // Type is a token type.
  string Type = 2 [(gogoproto.jsontag) = "type"];
  // TTL specifies how long the generated token is valid for.
  int64 TTL = 3 [
    (gogoproto.jsontag) = "ttl",
    (gogoproto.casttype) = "Duration"
  ];
}

// RenewableCertsRequest is a request to generate a first set of renewable
// certificates from a bot join token.
message RenewableCertsRequest {
  // Token is a bot join token.
  string Token = 1 [(gogoproto.jsontag) = "token"];

  // PublicKey is a public key to be signed.
  bytes PublicKey = 2 [(gogoproto.jsontag) = "public_key"];
}

// CreateBotRequest is used to create a bot User and associated resources.
message CreateBotRequest {
  // Name is the name of the bot, i.e. the unprefixed User name.
  string Name = 1 [(gogoproto.jsontag) = "name"];

  // TTL is the desired TTL for the token if one is created. If unset, a
  // server default is used.
  int64 TTL = 2 [
    (gogoproto.jsontag) = "ttl",
    (gogoproto.casttype) = "Duration"
  ];

  // TokenID is an optional token name of an EC2/IAM join token should be
  // used. If unset, a new random token is created and its name returned.
  string TokenID = 3 [(gogoproto.jsontag) = "token_id"];

  // Roles is a list of roles the created bot should be allowed to assume
  // via role impersonation.
  repeated string Roles = 4 [(gogoproto.jsontag) = "roles"];

  // Traits are used to populate role variables. These will propagate to
  // role impersonated certificates generated by the bot.
  wrappers.LabelValues Traits = 5 [
    (gogoproto.nullable) = false,
    (gogoproto.jsontag) = "traits,omitempty",
    (gogoproto.customtype) = "github.com/gravitational/teleport/api/types/wrappers.Traits"
  ];
}

// CreateBotResponse returns details for bootstrapping a new bot.
message CreateBotResponse {
  // UserName is the name of the associated bot user.
  string UserName = 1 [(gogoproto.jsontag) = "user_name"];
  // RoleName is the name of the associated bot role.
  string RoleName = 2 [(gogoproto.jsontag) = "role_name"];
  // TokenID is the name of the join token for the bot.
  string TokenID = 3 [(gogoproto.jsontag) = "token_id"];
  // TokenTTL is the TTL for the token. If it differs from the requested TTL,
  // it may have been limited by server policy.
  int64 TokenTTL = 4 [
    (gogoproto.jsontag) = "ttl",
    (gogoproto.casttype) = "Duration"
  ];
  // JoinMethod is the join method the bot must use to join the cluster.
  string JoinMethod = 5 [
    (gogoproto.jsontag) = "join_method",
    (gogoproto.casttype) = "github.com/gravitational/teleport/api/types.JoinMethod"
  ];
}

// DeleteBotRequest is a request to delete a bot user
message DeleteBotRequest {
  // Name is the name of the bot, i.e. the unprefixed User name.
  string Name = 1 [(gogoproto.jsontag) = "name"];
}

// GetBotUsersRequest specifies parameters for the GetUsers method.
message GetBotUsersRequest {
  // GetBotUsers currently takes no parameters.
}

// PingRequest is the input value for the Ping method.
message PingRequest {
  // Ping method currently takes no parameters
}

// PingResponse contains data about the teleport auth server.
message PingResponse {
  // ClusterName is the name of the teleport cluster.
  string ClusterName = 1 [(gogoproto.jsontag) = "cluster_name"];
  // ServerVersion is the version of the auth server.
  string ServerVersion = 2 [(gogoproto.jsontag) = "server_version"];
  // ServerFeatures are the features supported by the auth server.
  Features ServerFeatures = 3 [(gogoproto.jsontag) = "server_features"];
  // ProxyPublicAddr is the server's public proxy address.
  string ProxyPublicAddr = 4 [(gogoproto.jsontag) = "proxy_public_addr"];
  // IsBoring signals whether or not the server was compiled with BoringCrypto.
  bool IsBoring = 5 [(gogoproto.jsontag) = "is_boring"];
  // LicenseWarnings is a list of license compliance warnings.
  repeated string LicenseWarnings = 6 [(gogoproto.jsontag) = "license_warnings"];
  // RemoteAddr is the client peer addr as seen from the auth server (used to assist
  // instances in guessing their external IP when none is configured).
  string RemoteAddr = 7 [(gogoproto.jsontag) = "remote_addr"];
}

// Features are auth server features.
message Features {
  // Kubernetes enables Kubernetes Access product
  bool Kubernetes = 1 [(gogoproto.jsontag) = "kubernetes"];
  // App enables Application Access product
  bool App = 2 [(gogoproto.jsontag) = "app"];
  // DB enables database access product
  bool DB = 3 [(gogoproto.jsontag) = "db"];
  // OIDC enables OIDC connectors
  bool OIDC = 4 [(gogoproto.jsontag) = "oidc"];
  // SAML enables SAML connectors
  bool SAML = 5 [(gogoproto.jsontag) = "saml"];
  // AccessControls enables FIPS access controls
  bool AccessControls = 6 [(gogoproto.jsontag) = "access_controls"];
  // AdvancedAccessWorkflows enables advanced access workflows
  bool AdvancedAccessWorkflows = 7 [(gogoproto.jsontag) = "advanced_access_workflows"];
  // Cloud enables some cloud-related features
  bool Cloud = 8 [(gogoproto.jsontag) = "cloud"];
  // HSM enables PKCS#11 HSM support
  bool HSM = 9 [(gogoproto.jsontag) = "hsm"];
  // Desktop enables desktop access product
  bool Desktop = 10 [(gogoproto.jsontag) = "desktop"];
<<<<<<< HEAD
  // ModeratedSessions enables moderated sessions product
  bool ModeratedSessions = 11 [(gogoproto.jsontag) = "moderated_sessions"];
  // MachineID enables MachineID product
  bool MachineID = 12 [(gogoproto.jsontag) = "machine_id"];
  // ResourceAccessRequests enables resource access requests product
  bool ResourceAccessRequests = 13 [(gogoproto.jsontag) = "resource_access_requests"];
  // HardwareKey enables hardware key support.
  bool HardwareKey = 14 [(gogoproto.jsontag) = "hardware_key"];
=======
  reserved 11; // bool ModeratedSessions
  reserved 12; // bool MachineID
  reserved 13; // bool ResourceAccessRequests
>>>>>>> 59bcdf51
}

// DeleteUserRequest is the input value for the DeleteUser method.
message DeleteUserRequest {
  // Name is the user name to delete.
  string Name = 1 [(gogoproto.jsontag) = "name"];
}

// Semaphores is a sequence of Semaphore resources.
message Semaphores {
  repeated types.SemaphoreV3 Semaphores = 1 [(gogoproto.jsontag) = "semaphores"];
}

// AuditStreamRequest contains stream request - event or stream control request
message AuditStreamRequest {
  // Request is either stream request - create, resume or complete stream
  // or event submitted as a part of the stream
  oneof Request {
    // CreateStream creates the stream for session ID
    // should be the first message sent to the stream
    CreateStream CreateStream = 1;
    // ResumeStream resumes existing stream, should be the
    // first message sent to the stream
    ResumeStream ResumeStream = 2;
    // CompleteStream completes the stream
    CompleteStream CompleteStream = 3;
    // FlushAndClose flushes and closes the stream
    FlushAndCloseStream FlushAndCloseStream = 4;
    // Event contains the stream event
    events.OneOf Event = 5;
  }
}

// AuditStreamStatus returns audit stream status
// with corresponding upload ID
message AuditStreamStatus {
  // UploadID is upload ID associated with the stream,
  // can be used to resume the stream
  string UploadID = 1;
}

// CreateStream creates stream for a new session ID
message CreateStream {
  string SessionID = 1;
}

// ResumeStream resumes stream that was previously created
message ResumeStream {
  // SessionID is a session ID of the stream
  string SessionID = 1;
  // UploadID is upload ID to resume
  string UploadID = 2;
}

// CompleteStream completes the stream
// and uploads it to the session server
message CompleteStream {}

// FlushAndCloseStream flushes the stream data and closes the stream
message FlushAndCloseStream {}

// GetApplicationServersRequest is a request to fetch all registered apps.
// DELETE IN 10.0.
message GetApplicationServersRequest {
  // Namespace is the app servers namespace.
  string Namespace = 1 [(gogoproto.jsontag) = "namespace"];
}

// GetApplicationServersResponse contains all registered app servers.
// DELETE IN 10.0.
message GetApplicationServersResponse {
  // Servers is a list of proxied applications.
  repeated types.AppServerV3 Servers = 1 [(gogoproto.jsontag) = "servers"];
}

// UpsertApplicationServerRequest upserts an app server.
message UpsertApplicationServerRequest {
  // Server is an app server resource to register.
  types.AppServerV3 Server = 1 [(gogoproto.jsontag) = "server"];
}

// DeleteApplicationServerRequest is a request to delete an app server.
message DeleteApplicationServerRequest {
  // Namespace is the app server namespace.
  string Namespace = 1 [(gogoproto.jsontag) = "namespace"];
  // HostID is the app server host uuid.
  string HostID = 2 [(gogoproto.jsontag) = "host_id"];
  // Name is the name of the application to delete.
  string Name = 3 [(gogoproto.jsontag) = "name"];
}

// DeleteAllApplicationServersRequest are the parameters used to remove all applications.
message DeleteAllApplicationServersRequest {
  // Namespace is the app servers namespace.
  string Namespace = 1 [(gogoproto.jsontag) = "namespace"];
}

// GetAppServersRequest are the parameters used to request application servers.
//
// DELETE IN 9.0. Deprecated, use GetApplicationServersRequest.
message GetAppServersRequest {
  // Namespace is the namespace for application.
  string Namespace = 1 [(gogoproto.jsontag) = "namespace"];
  // DEPRECATED: SkipValidation is used to skip JSON schema validation.
  bool SkipValidation = 2 [
    deprecated = true,
    (gogoproto.jsontag) = "skip_validation"
  ];
}

// GetAppServersResponse contains all requested application servers.
//
// DELETE IN 9.0. Deprecated, use GetApplicationServersResponse.
message GetAppServersResponse {
  // Servers is a slice of types.Server that represent applications.
  repeated types.ServerV2 Servers = 1 [(gogoproto.jsontag) = "servers"];
}

// UpsertAppServerRequest are the parameters used to add an application.
//
// DELETE IN 9.0. Deprecated, use UpsertApplicationServerRequest.
message UpsertAppServerRequest {
  types.ServerV2 Server = 1 [(gogoproto.jsontag) = "server"];
}

// DeleteAppServerRequest are the parameters used to remove an application.
//
// DELETE IN 9.0. Deprecated, use DeleteApplicationServerRequest.
message DeleteAppServerRequest {
  // Namespace is the namespace for application.
  string Namespace = 1 [(gogoproto.jsontag) = "namespace"];
  // Name is the name of the application to delete.
  string Name = 2 [(gogoproto.jsontag) = "name"];
}

// DeleteAllAppServersRequest are the parameters used to remove all applications.
//
// DELETE IN 9.0. Deprecated, use DeleteAllApplicationServersRequest.
message DeleteAllAppServersRequest {
  // Namespace is the namespace for application.
  string Namespace = 1 [(gogoproto.jsontag) = "namespace"];
}

// GenerateAppTokenRequest are the parameters used to request an application
// token.
message GenerateAppTokenRequest {
  // Username is the Teleport username.
  string Username = 1 [(gogoproto.jsontag) = "username"];
  // Roles is a list of Teleport roles assigned to the user.
  repeated string Roles = 2 [(gogoproto.jsontag) = "roles"];
  // URI is the URI of the application this token is targeting.
  string URI = 3 [(gogoproto.jsontag) = "uri"];
  // Expires is the time this token expires.
  google.protobuf.Timestamp Expires = 4 [
    (gogoproto.stdtime) = true,
    (gogoproto.nullable) = false,
    (gogoproto.jsontag) = "expires"
  ];
}

// GenerateAppTokenResponse contains a signed application token.
message GenerateAppTokenResponse {
  string Token = 1 [(gogoproto.jsontag) = "token"];
}

// GetAppSessionRequest are the parameters used to request an application web session.
message GetAppSessionRequest {
  // SessionID is the ID of the session being requested.
  string SessionID = 1 [(gogoproto.jsontag) = "session_id"];
}

// GetAppSessionResponse contains the requested application web session.
message GetAppSessionResponse {
  // Session is the application web session.
  types.WebSessionV2 Session = 1 [(gogoproto.jsontag) = "session"];
}

// GetAppSessionsResponse contains all the requested application web sessions.
message GetAppSessionsResponse {
  // Sessions is a list of application web sessions.
  repeated types.WebSessionV2 Sessions = 1 [(gogoproto.jsontag) = "sessions"];
}

// GetSnowflakeSessionsResponse contains all the requested Snowflake web sessions.
message GetSnowflakeSessionsResponse {
  // Sessions is a list of Snowflake web sessions.
  repeated types.WebSessionV2 Sessions = 1 [(gogoproto.jsontag) = "sessions"];
}

// CreateAppSessionRequest contains the parameters to request a application web session.
message CreateAppSessionRequest {
  reserved 2;
  // Username is the name of the user requesting the session.
  string Username = 1 [(gogoproto.jsontag) = "username"];
  // PublicAddr is the public address the application.
  string PublicAddr = 3 [(gogoproto.jsontag) = "public_addr"];
  // ClusterName is cluster within which the application is running.
  string ClusterName = 4 [(gogoproto.jsontag) = "cluster_name"];
  // AWSRoleARN is AWS role the user wants to assume.
  string AWSRoleARN = 5 [(gogoproto.jsontag) = "aws_role_arn"];
  // AppName is the name of the application.
  string AppName = 6 [(gogoproto.jsontag) = "app_name"];
  // AppURI is the URI of the application.
  string AppURI = 7 [(gogoproto.jsontag) = "app_uri"];
}

// CreateAppSessionResponse contains the requested application web session.
message CreateAppSessionResponse {
  // Session is the application web session.
  types.WebSessionV2 Session = 1 [(gogoproto.jsontag) = "session"];
}

// CreateSnowflakeSessionRequest contains data required to create Snowflake web session.
message CreateSnowflakeSessionRequest {
  // Username is the name of the user requesting the session.
  string Username = 1 [(gogoproto.jsontag) = "username"];
  // SessionToken is the Snowflake server session token.
  string SessionToken = 2 [(gogoproto.jsontag) = "session_token"];
  // TokenTTL is the token validity period.
  int64 TokenTTL = 3 [
    (gogoproto.jsontag) = "token_ttl",
    (gogoproto.casttype) = "Duration"
  ];
}

// CreateSnowflakeSessionResponse contains Snowflake WebSession.
message CreateSnowflakeSessionResponse {
  types.WebSessionV2 Session = 1 [(gogoproto.jsontag) = "session"];
}

// GetSnowflakeSessionRequest are the parameters used to request an Snowflake web session.
message GetSnowflakeSessionRequest {
  // SessionID is the ID of the session being requested.
  string SessionID = 1 [(gogoproto.jsontag) = "session_id"];
}

// GetSnowflakeSessionResponse contains the requested Snowflake web session.
message GetSnowflakeSessionResponse {
  // Session is the Snowflake web session.
  types.WebSessionV2 Session = 1 [(gogoproto.jsontag) = "session"];
}

// DeleteAppSessionRequest contains the parameters used to remove an application web session.
message DeleteAppSessionRequest {
  string SessionID = 1 [(gogoproto.jsontag) = "session_id"];
}

// DeleteSnowflakeSessionRequest contains the parameters used to remove a Snowflake web session.
message DeleteSnowflakeSessionRequest {
  string SessionID = 1 [(gogoproto.jsontag) = "session_id"];
}

// DeleteUserAppSessionsRequest contains the parameters used to remove the
// user's application web sessions.
message DeleteUserAppSessionsRequest {
  string Username = 1 [(gogoproto.jsontag) = "username"];
}

// GetWebSessionResponse contains the requested web session.
message GetWebSessionResponse {
  // Session is the web session.
  types.WebSessionV2 Session = 1 [(gogoproto.jsontag) = "session"];
}

// GetWebSessionsResponse contains all the requested web sessions.
message GetWebSessionsResponse {
  // Sessions is a list of web sessions.
  repeated types.WebSessionV2 Sessions = 1 [(gogoproto.jsontag) = "sessions"];
}

// GetWebTokenResponse contains the requested web token.
message GetWebTokenResponse {
  // Token is the web token being requested.
  types.WebTokenV3 Token = 1 [(gogoproto.jsontag) = "token"];
}

// GetWebTokensResponse contains all the requested web tokens.
message GetWebTokensResponse {
  // Tokens is a list of web tokens.
  repeated types.WebTokenV3 Tokens = 1 [(gogoproto.jsontag) = "tokens"];
}

// GetKubeServicesRequest are the parameters used to request kubernetes services.
// DELETE IN 10.0
message GetKubeServicesRequest {}

// GetKubeServicesResponse contains all requested kubernetes services.
// DELETE IN 10.0
message GetKubeServicesResponse {
  // Servers is a slice of types.Server that represent kubernetes
  // services.
  repeated types.ServerV2 Servers = 1 [(gogoproto.jsontag) = "servers"];
}

// UpsertKubeServiceRequest are the parameters used to add or update a
// kubernetes service.
// DELETE IN 12.0.0
message UpsertKubeServiceRequest {
  types.ServerV2 Server = 1 [(gogoproto.jsontag) = "server"];
}

// DeleteKubeServiceRequest are the parameters used to remove a kubernetes service.
// DELETE IN 12.0.0
message DeleteKubeServiceRequest {
  // Name is the name of the kubernetes service to delete.
  string Name = 2 [(gogoproto.jsontag) = "name"];
}

// DeleteAllKubeServicesRequest are the parameters used to remove all kubernetes services.
// DELETE IN 12.0.0
message DeleteAllKubeServicesRequest {}

// UpsertKubernetesServerRequest are the parameters used to add or update a
// kubernetes server.
message UpsertKubernetesServerRequest {
  types.KubernetesServerV3 Server = 1 [(gogoproto.jsontag) = "server"];
}

// DeleteKubernetesServerRequest are the parameters used to remove a kubernetes server.
message DeleteKubernetesServerRequest {
  // HostID is the kube server host uuid.
  string HostID = 1 [(gogoproto.jsontag) = "host_id"];
  // Name is the name of the kubernetes service to delete.
  string Name = 2 [(gogoproto.jsontag) = "name"];
}

// DeleteAllKubernetesServersRequest are the parameters used to remove all kubernetes servers.
message DeleteAllKubernetesServersRequest {}

// GetDatabaseServersRequest is a request to return all registered database servers.
// DELETE IN 10.0.
message GetDatabaseServersRequest {
  // Namespace is the database server namespace.
  string Namespace = 1 [(gogoproto.jsontag) = "namespace"];
  // DEPRECATED: SkipValidation allows to turn off JSON schema validation.
  bool SkipValidation = 2 [
    deprecated = true,
    (gogoproto.jsontag) = "skip_validation"
  ];
}

// GetDatabaseServersResponse contains all registered database servers.
// DELETE IN 10.0.
message GetDatabaseServersResponse {
  // Servers is a list of database proxy servers.
  repeated types.DatabaseServerV3 Servers = 1 [(gogoproto.jsontag) = "servers"];
}

// UpsertDatabaseServerRequest is a request to register database server.
message UpsertDatabaseServerRequest {
  // Server is the database proxy server to register.
  types.DatabaseServerV3 Server = 1 [(gogoproto.jsontag) = "server"];
}

// DeleteDatabaseServerRequest is a request to delete a database server.
message DeleteDatabaseServerRequest {
  // Namespace is the database server namespace.
  string Namespace = 1 [(gogoproto.jsontag) = "namespace"];
  // HostID is the ID of the host database server is running on.
  string HostID = 2 [(gogoproto.jsontag) = "host_id"];
  // Name is the database server name.
  string Name = 3 [(gogoproto.jsontag) = "name"];
}

// DeleteAllDatabaseServersRequest is a request to delete all database servers.
message DeleteAllDatabaseServersRequest {
  // Namespace is the database servers namespace.
  string Namespace = 1 [(gogoproto.jsontag) = "namespace"];
}

// DatabaseCSRRequest is a request to generate a client certificate used
// by the proxy to authenticate with a remote database service.
message DatabaseCSRRequest {
  // CSR is the request to sign.
  bytes CSR = 1 [(gogoproto.jsontag) = "csr"];
  // ClusterName is the name of the cluster the request is for.
  string ClusterName = 2 [(gogoproto.jsontag) = "cluster_name"];
  // SignWithDatabaseCA if set to true will use Database CA to sign the created certificate.
  // This flag was created to enable Database CA for new proxies and don't break old one that
  // are still using UserCA.
  // DELETE IN 11.0.
  bool SignWithDatabaseCA = 3 [(gogoproto.jsontag) = "sign_with_database_ca"];
}

// DatabaseCSRResponse contains the signed database certificate.
message DatabaseCSRResponse {
  // Cert is the signed certificate.
  bytes Cert = 1 [(gogoproto.jsontag) = "cert"];
  // CACerts is a list of certificate authorities.
  repeated bytes CACerts = 2 [(gogoproto.jsontag) = "ca_certs"];
}

// DatabaseCertRequest is a request to generate a client certificate used
// by a database service to authenticate with a database instance.
message DatabaseCertRequest {
  // CSR is the request to sign.
  bytes CSR = 1 [(gogoproto.jsontag) = "csr"];
  // ServerName is the SAN to include in the certificate.
  // DEPRECATED: Replaced by ServerNames.
  string ServerName = 2 [
    (gogoproto.jsontag) = "server_name",
    deprecated = true
  ];
  // TTL is the certificate validity period.
  int64 TTL = 3 [
    (gogoproto.jsontag) = "ttl",
    (gogoproto.casttype) = "Duration"
  ];
  // ServerNames are SANs to include in the certificate.
  repeated string ServerNames = 4 [(gogoproto.jsontag) = "server_names"];
  // Requester is a name of service that sent the request.
  enum Requester {
    // UNSPECIFIED is set when the requester in unknown.
    UNSPECIFIED = 0;
    // TCTL is set when request was sent by tctl tool.
    TCTL = 1;
  }
  // RequesterName identifies who sent the request.
  Requester RequesterName = 5 [(gogoproto.jsontag) = "requester_name"];
}

// DatabaseCertResponse contains the signed certificate.
message DatabaseCertResponse {
  // Cert is the signed certificate.
  bytes Cert = 1 [(gogoproto.jsontag) = "cert"];
  // CACerts is a list of certificate authorities.
  repeated bytes CACerts = 2 [(gogoproto.jsontag) = "ca_certs"];
}

// SnowflakeJWTRequest contains data required to generate Snowflake JWT used for authorization.
message SnowflakeJWTRequest {
  string AccountName = 1 [(gogoproto.jsontag) = "account_name"];
  string UserName = 2 [(gogoproto.jsontag) = "user_name"];
}

// SnowflakeJWTResponse contains signed JWT that can be used for Snowflake authentication.
message SnowflakeJWTResponse {
  string Token = 1 [(gogoproto.jsontag) = "token"];
}

// GetRoleRequest is a request to query a role.
message GetRoleRequest {
  // Name is the name of the role to get.
  string Name = 1;
}

// GetRolesResponse is a response to querying for all roles.
message GetRolesResponse {
  // Roles is a list of roles.
  repeated types.RoleV5 Roles = 1;
}

// DeleteRoleRequest is a request to delete a role.
message DeleteRoleRequest {
  // Name is the role name to delete.
  string Name = 1;
}

// DeviceType describes supported MFA device types.
enum DeviceType {
  DEVICE_TYPE_UNSPECIFIED = 0;
  // TOTP is a Time-based One-Time Password device.
  DEVICE_TYPE_TOTP = 1;
  reserved 2; // DEVICE_TYPE_U2F
  // Webauthn is a device compatible with the Web Authentication
  // specification, registered via Webauthn APIs.
  // Supports various kinds of devices: U2F/CTAP1, CTAP2, platform
  // authenticators (Touch ID), etc.
  DEVICE_TYPE_WEBAUTHN = 3;
}

enum DeviceUsage {
  DEVICE_USAGE_UNSPECIFIED = 0;

  // Device intended for MFA use, but not for passwordless.
  // Allows both FIDO and FIDO2 devices.
  // Resident keys not required.
  DEVICE_USAGE_MFA = 1;

  // Device intended for both MFA and passwordless.
  // Requires a FIDO2 device and takes a resident key slot.
  DEVICE_USAGE_PASSWORDLESS = 2;
}

// MFAAuthenticateChallenge is a challenge for all MFA devices registered for a
// user.
message MFAAuthenticateChallenge {
  reserved 1; // repeated U2FChallenge U2F
  // TOTP is a challenge for all TOTP devices registered for a user. When
  // this field is set, any TOTP device a user has registered can be used to
  // respond.
  TOTPChallenge TOTP = 2;
  // WebauthnChallenge contains a Webauthn credential assertion used for
  // login/authentication ceremonies.
  // Credential assertions hold, among other information, a list of allowed
  // credentials for the ceremony (one for each U2F or Webauthn device
  // registered by the user).
  webauthn.CredentialAssertion WebauthnChallenge = 3;
}

// MFAAuthenticateResponse is a response to MFAAuthenticateChallenge using one
// of the MFA devices registered for a user.
message MFAAuthenticateResponse {
  oneof Response {
    // Removed: U2FResponse U2F = 1;
    TOTPResponse TOTP = 2;
    webauthn.CredentialAssertionResponse Webauthn = 3;
  }
}

// TOTPChallenge is a challenge for all TOTP devices registered for a user.
message TOTPChallenge {
  // TOTP protocol has no challenge per se, but the user has to provide a
  // valid token in response. TOTPChallenge exists only to signal to the user
  // that TOTP MFA is supported, which means that the user has a TOTP device
  // registered.
}

// TOTPResponse is a response to TOTPChallenge.
message TOTPResponse {
  string Code = 1;
}

// MFARegisterChallenge is a challenge for registering a new MFA device.
message MFARegisterChallenge {
  // Request depends on the type of the MFA device being registered.
  oneof Request {
    // Removed: U2FRegisterChallenge U2F = 1;
    TOTPRegisterChallenge TOTP = 2;
    webauthn.CredentialCreation Webauthn = 3;
  }
}

// MFARegisterResponse is a response to MFARegisterChallenge.
message MFARegisterResponse {
  oneof Response {
    // Removed: U2FRegisterResponse U2F = 1;
    TOTPRegisterResponse TOTP = 2;
    webauthn.CredentialCreationResponse Webauthn = 3;
  }
}

// TOTPRegisterChallenge is a challenge for registering a new TOTP device.
message TOTPRegisterChallenge {
  // Secret is a secret shared by client and server to generate codes.
  string Secret = 1;
  // Issuer is the name of the Teleport cluster.
  string Issuer = 2;
  // PeriodSeconds is a period for TOTP code rotation, in seconds.
  uint32 PeriodSeconds = 3;
  // Algorithm is the TOTP hashing algorithm.
  string Algorithm = 4;
  // Digits is the number of digits in the TOTP code.
  uint32 Digits = 5;
  // Account is the account name for this user.
  string Account = 6;
  // QRCode is an optional field for the QR code in PNG format. Used to display a QR code
  // image in the UI.
  bytes QRCode = 7;
}

// TOTPRegisterResponse is a response to TOTPRegisterChallenge.
message TOTPRegisterResponse {
  string Code = 1;
}

// AddMFADeviceRequest is a message sent by the client during AddMFADevice RPC.
message AddMFADeviceRequest {
  oneof Request {
    // Init describes the new device.
    AddMFADeviceRequestInit Init = 1;
    // ExistingMFAResponse is a response to ExistingMFAChallenge auth
    // challenge.
    MFAAuthenticateResponse ExistingMFAResponse = 2;
    // NewMFARegisterResponse is a response to NewMFARegisterChallenge
    // registration challenge.
    MFARegisterResponse NewMFARegisterResponse = 3;
  }
}

// AddMFADeviceResponse is a message sent by the server during AddMFADevice
// RPC.
message AddMFADeviceResponse {
  oneof Response {
    // ExistingMFAChallenge is an auth challenge using an existing MFA
    // device.
    MFAAuthenticateChallenge ExistingMFAChallenge = 1;
    // NewMFARegisterChallenge is a registration challenge for a new MFA
    // device.
    MFARegisterChallenge NewMFARegisterChallenge = 2;
    // Ack is a confirmation of successful device registration.
    AddMFADeviceResponseAck Ack = 3;
  }
}

// AddMFADeviceRequestInit describes the new MFA device.
message AddMFADeviceRequestInit {
  string DeviceName = 1;
  reserved 2; // LegacyDeviceType LegacyType
  DeviceType DeviceType = 3;
  // DeviceUsage is the requested usage for the device.
  // Defaults to DEVICE_USAGE_MFA.
  DeviceUsage DeviceUsage = 4 [(gogoproto.jsontag) = "device_usage,omitempty"];
}

// AddMFADeviceResponseAck is a confirmation of successful device registration.
message AddMFADeviceResponseAck {
  types.MFADevice Device = 1;
}

// DeleteMFADeviceRequest is a message sent by the client during
// DeleteMFADevice RPC.
message DeleteMFADeviceRequest {
  oneof Request {
    // Init describes the device to be deleted.
    DeleteMFADeviceRequestInit Init = 1;
    // MFAResponse is a response to MFAChallenge auth challenge.
    MFAAuthenticateResponse MFAResponse = 2;
  }
}

message DeleteMFADeviceResponse {
  oneof Response {
    // MFAChallenge is an auth challenge using any existing MFA device.
    MFAAuthenticateChallenge MFAChallenge = 1;
    // Ack is a confirmation of successful device deletion.
    DeleteMFADeviceResponseAck Ack = 2;
  }
}

// DeleteMFADeviceRequestInit describes the device to be deleted.
message DeleteMFADeviceRequestInit {
  // DeviceName is an MFA device name or ID to be deleted.
  string DeviceName = 1;
}

// DeleteMFADeviceResponseAck is a confirmation of successful device deletion.
message DeleteMFADeviceResponseAck {
  types.MFADevice Device = 1;
}

// DeleteMFADeviceSyncRequest is a request to delete a MFA device (nonstream).
message DeleteMFADeviceSyncRequest {
  // TokenID is the ID of a user token that will be used to verify this request.
  // Token types accepted are:
  //   - Recovery approved token that is obtained with RPC VerifyAccountRecovery
  //   - Privilege token that is obtained with RPC CreatePrivilegeToken
  string TokenID = 1 [(gogoproto.jsontag) = "token_id"];
  // DeviceName is the name of the device to delete.
  string DeviceName = 2 [(gogoproto.jsontag) = "device_name"];
}

// AddMFADeviceSyncRequest is a request to add a MFA device (nonstream).
message AddMFADeviceSyncRequest {
  // TokenID is the ID of a user token that will be used to verify this request.
  // Token types accepted are:
  //  - Privilege token that is obtained with RPC CreatePrivilegeToken
  string TokenID = 1 [(gogoproto.jsontag) = "token_id"];
  // NewDeviceName is the name of a new mfa device.
  string NewDeviceName = 2 [(gogoproto.jsontag) = "new_device_name,omitempty"];
  // NewMFAResponse is a user's new mfa response to a mfa register challenge.
  MFARegisterResponse NewMFAResponse = 3 [(gogoproto.jsontag) = "new_mfa_response,omitempty"];
  // DeviceUsage is the requested usage for the device.
  // Defaults to DEVICE_USAGE_MFA.
  DeviceUsage DeviceUsage = 4 [(gogoproto.jsontag) = "device_usage,omitempty"];
}

// AddMFADeviceSyncResponse is a response to AddMFADeviceSyncRequest.
message AddMFADeviceSyncResponse {
  types.MFADevice Device = 1 [(gogoproto.jsontag) = "device"];
}

// GetMFADeviceRequest is a request for MFA devices for the calling user.
message GetMFADevicesRequest {
  // TokenID is an optional field for the ID of a user token that will be used to
  // verify this request. Token is only required if an unauthenticated user wants to view their
  // list of devices eg: during account recovery process. An empty field implies the logged in
  // user wants to view their devices.
  // Token types accepted are:
  //  - Recovery approved token that is obtained after successful invocation of RPC
  //  VerifyAccountRecovery
  string TokenID = 1 [(gogoproto.jsontag) = "token_id,omitempty"];
}

// GetMFADeviceResponse is a response for GetMFADevices RPC.
message GetMFADevicesResponse {
  repeated types.MFADevice Devices = 1;
}

// UserSingleUseCertsRequest is a request for a single-use user certificate.
message UserSingleUseCertsRequest {
  oneof Request {
    UserCertsRequest Init = 1;
    MFAAuthenticateResponse MFAResponse = 2;
  }
}

// UserSingleUseCertsResponse is a response with a single-use user certificate.
message UserSingleUseCertsResponse {
  oneof Response {
    MFAAuthenticateChallenge MFAChallenge = 1;
    SingleUseUserCert Cert = 2;
  }
}

// IsMFARequiredRequest is a request to check whether MFA is required to access
// the Target.
message IsMFARequiredRequest {
  oneof Target {
    // KubernetesCluster specifies the target kubernetes cluster.
    string KubernetesCluster = 1;
    // RouteToDatabase specifies the target database proxy name.
    RouteToDatabase Database = 2;
    // Node specifies the target SSH node.
    NodeLogin Node = 3;
    // WindowsDesktop specifies the target Windows Desktop.
    RouteToWindowsDesktop WindowsDesktop = 4;
  }
}

// StreamSessionEventsRequest is a request containing needed data to fetch a session recording.
message StreamSessionEventsRequest {
  // SessionID is the ID for a given session in an UUIDv4 format.
  string SessionID = 1;
  // StartIndex is the index of the event to resume the stream after.
  // A StartIndex of 0 creates a new stream.
  int32 StartIndex = 2;
}

// NodeLogin specifies an SSH node and OS login.
message NodeLogin {
  // Node can be node's hostname or UUID.
  string Node = 1;
  // Login is the OS login name.
  string Login = 2;
}

// IsMFARequiredResponse is a response for MFA requirement check.
message IsMFARequiredResponse {
  bool Required = 1;
}

// SingleUseUserCert is a single-use user certificate, either SSH or TLS.
message SingleUseUserCert {
  oneof Cert {
    bytes SSH = 1;
    bytes TLS = 2;
  }
}

// Order specifies any ordering of some objects as returned in regards to some aspect
// of said objects which may be trivially ordered such as a timestamp.
enum Order {
  DESCENDING = 0;
  ASCENDING = 1;
}

message GetEventsRequest {
  // Namespace, if not set, defaults to 'default'
  string Namespace = 1;
  // StartDate is the oldest date of returned events
  google.protobuf.Timestamp StartDate = 2 [
    (gogoproto.stdtime) = true,
    (gogoproto.nullable) = false
  ];
  // EndDate is the newest date of returned events
  google.protobuf.Timestamp EndDate = 3 [
    (gogoproto.stdtime) = true,
    (gogoproto.nullable) = false
  ];
  // EventTypes is optional, if not set, returns all events
  repeated string EventTypes = 4;
  // Limit is the maximum amount of events returned
  int32 Limit = 5;
  // StartKey is used to resume a query in order to enable pagination.
  // If the previous response had LastKey set then this should be
  // set to its value. Otherwise leave empty.
  string StartKey = 6;
  // Order specifies an ascending or descending order of events.
  // A value of 0 means a descending order and a value of 1 means an ascending order.
  Order Order = 7;
}

message GetSessionEventsRequest {
  // StartDate is the oldest date of returned events
  google.protobuf.Timestamp StartDate = 1 [
    (gogoproto.stdtime) = true,
    (gogoproto.nullable) = false
  ];
  // EndDate is the newest date of returned events
  google.protobuf.Timestamp EndDate = 2 [
    (gogoproto.stdtime) = true,
    (gogoproto.nullable) = false
  ];
  // Limit is the maximum amount of events to retrieve.
  int32 Limit = 3;
  // StartKey is used to resume a query in order to enable pagination.
  // If the previous response had LastKey set then this should be
  // set to its value. Otherwise leave empty.
  string StartKey = 4;
  // Order specifies an ascending or descending order of events.
  // A value of 0 means a descending order and a value of 1 means an ascending order.
  Order Order = 5;
}

message Events {
  // Items is a list of typed gRPC formatted audit events.
  repeated events.OneOf Items = 1;
  // the key of the last event if the returned set did not contain all events found i.e limit <
  // actual amount. this is the key clients can supply in another API request to continue fetching
  // events from the previous last position
  string LastKey = 2;
}

message GetLocksRequest {
  // Targets is a list of targets. Every returned lock must match at least
  // one of the targets.
  repeated types.LockTarget Targets = 1;
  // InForceOnly specifies whether to return only those locks that are in force.
  bool InForceOnly = 2;
}

message GetLocksResponse {
  // Locks is a list of locks.
  repeated types.LockV2 Locks = 1;
}

message GetLockRequest {
  // Name is the name of the lock to get.
  string Name = 1;
}

message DeleteLockRequest {
  // Name is the name of the lock to delete.
  string Name = 1;
}

message ReplaceRemoteLocksRequest {
  // ClusterName identifies the cluster from which the locks originate.
  string ClusterName = 1;
  // Locks is a list of new remote locks to store.
  repeated types.LockV2 Locks = 2;
}

// GetWindowsDesktopServicesResponse contains all registered Windows desktop services.
message GetWindowsDesktopServicesResponse {
  // Services is a list of Windows desktop services.
  repeated types.WindowsDesktopServiceV3 services = 1 [(gogoproto.jsontag) = "services"];
}

// GetWindowsDesktopServiceRequest is a request for a specific Windows Desktop Service.
message GetWindowsDesktopServiceRequest {
  // Name is the name of the Windows Desktop Service to be requested.
  string Name = 1 [(gogoproto.jsontag) = "name"];
}

// GetWindowsDesktopServiceResponse contains the requested WindowsDesktopService
message GetWindowsDesktopServiceResponse {
  // Service is the requested Windows Desktop Service.
  types.WindowsDesktopServiceV3 service = 1 [(gogoproto.jsontag) = "service"];
}

// DeleteWindowsDesktopServiceRequest is a request to delete a Windows desktop service.
message DeleteWindowsDesktopServiceRequest {
  // Name is the Windows desktop service name.
  string Name = 1 [(gogoproto.jsontag) = "name"];
}

// GetWindowsDesktopsResponse contains all registered Windows desktop hosts.
message GetWindowsDesktopsResponse {
  // Servers is a list of Windows desktop hosts.
  repeated types.WindowsDesktopV3 Desktops = 1 [(gogoproto.jsontag) = "desktops"];
}

// DeleteWindowsDesktopRequest is a request to delete a Windows
// desktop host. If HostID is not specified, all Windows desktops with
// specified Name will be deleted
message DeleteWindowsDesktopRequest {
  // Name is the name of the Windows desktop host.
  string Name = 1 [(gogoproto.jsontag) = "name"];
  // HostID is the ID of the Windows Desktop Service reporting the desktop.
  string HostID = 2 [(gogoproto.jsontag) = "host_id"];
}

// WindowsDesktopCertRequest is a request to generate a client certificate used
// for Windows RDP authentication.
message WindowsDesktopCertRequest {
  // CSR is the request to sign in PEM format.
  bytes CSR = 1;
  // CRLEndpoint is the address of the CRL for this certificate.
  string CRLEndpoint = 2;
  // TTL is the certificate validity period.
  int64 TTL = 3 [(gogoproto.casttype) = "Duration"];
}

// WindowsDesktopCertResponse contains the signed Windows RDP certificate.
message WindowsDesktopCertResponse {
  // Cert is the signed certificate in PEM format.
  bytes Cert = 1;
}

// CertAuthorityRequest is a request that identifies a Teleport CA.
message CertAuthorityRequest {
  // Type is either user or host certificate authority.
  string Type = 1 [(gogoproto.casttype) = "github.com/gravitational/teleport/api/types.CertAuthType"];
}

// CRL is the X.509 Certificate Revocation List.
message CRL {
  // CRL is the Certificate Revocation List in DER format.
  bytes CRL = 1;
}

// ChangeUserAuthenticationRequest defines a request to change a password and if enabled
// also adds a new MFA device from a user reset or from a new user invite. User can also skip
// setting a new password if passwordless is enabled and just provide a new webauthn register
// response.
//
// After a successful request a new web session is created.
//
// Users may also receive new recovery codes if they meet the necessary requirements. If a user
// previously had recovery codes, the previous codes become invalid as it is replaced with newly
// generated ones.
message ChangeUserAuthenticationRequest {
  // TokenID is the ID of a reset or invite token.
  // The token allows the user to change their credentials without being logged
  // in.
  string TokenID = 1 [(gogoproto.jsontag) = "token_id"];
  // NewPassword is the new password in plain text.
  bytes NewPassword = 2 [(gogoproto.jsontag) = "new_password"];
  // NewMFARegisterResponse is a MFA response to a MFA authentication challenge.
  // This field can be empty which implies that user chose not to add a new device (allowable when
  // cluster settings enable optional second factor), or cluster settings disabled second factor.
  MFARegisterResponse NewMFARegisterResponse = 3 [(gogoproto.jsontag) = "new_mfa_register_response,omitempty"];
  // NewDeviceName is the name of a new mfa or passwordless device.
  string NewDeviceName = 4 [(gogoproto.jsontag) = "new_device_name,omitempty"];
}

// ChangeUserAuthenticationResponse is a response for ChangeUserAuthentication.
message ChangeUserAuthenticationResponse {
  // WebSession is a user's web sesssion created from successful changing of password.
  types.WebSessionV2 WebSession = 1 [(gogoproto.jsontag) = "web_session"];
  // Recovery holds user's new recovery related fields. Previous recovery codes become invalid.
  // This field can be empty if a user does not meet the following
  // requirements to receive recovery codes:
  //  - cloud feature is enabled
  //  - username is in valid email format
  RecoveryCodes Recovery = 2 [(gogoproto.jsontag) = "recovery,omitempty"];
}

// StartAccountRecoveryRequest defines a request to create a recovery start token for a user who is
// allowed to recover their account. The tokens ID is used as part of a URL that will be emailed to
// the user (not done in this request). Represents step 1 of the account recovery process, next step
// is RPC VerifyAccountRecovery.
message StartAccountRecoveryRequest {
  // Username is the requesting user. The username must meet the following requirements to be
  // allowed to recover their account:
  //  - cloud feature is enabled
  //  - username is in valid email format
  string Username = 1 [(gogoproto.jsontag) = "username"];
  // RecoveryCode is one of the user's recovery code in plain text.
  bytes RecoveryCode = 2 [(gogoproto.jsontag) = "recovery_code"];
  // RecoverType defines what type of authentication user needs to recover.
  types.UserTokenUsage RecoverType = 3 [(gogoproto.jsontag) = "recover_type"];
}

// VerifyAccountRecoveryRequest is a request to create a recovery approved token that allows users
// to perform protected actions while not logged in. Represents step 2 of the account recovery
// process after RPC StartAccountRecovery, next step is RPC CompleteAccountRecovery.
message VerifyAccountRecoveryRequest {
  // RecoveryStartTokenID is the ID of a recovery start token that's required to verify this
  // request.
  string RecoveryStartTokenID = 1 [(gogoproto.jsontag) = "recovery_start_token_id"];
  // Username is the name of the user that the token belongs to, used to verify that this name
  // is the same as defined in token for use with emails.
  string Username = 2 [(gogoproto.jsontag) = "username"];
  // AuthnCred is the authentication cred that needs to be verified.
  oneof AuthnCred {
    // Password is users password in plain text.
    bytes Password = 3 [(gogoproto.jsontag) = "password,omitempty"];
    // MFAAuthenticateResponse is a response to a MFA challenge.
    MFAAuthenticateResponse MFAAuthenticateResponse = 4 [(gogoproto.jsontag) = "mfa_authenticate_response,omitempty"];
  }
}

// CompleteAccountRecoveryRequest is a request to set either a new password or
// add a new mfa device, allowing the user to regain access to their account with the new
// credentials. Represents the last step in the account recovery process after RPC's
// StartAccountRecovery and VerifyAccountRecovery.
message CompleteAccountRecoveryRequest {
  // RecoveryApprovedTokenID is the ID of a recovery approved token that's required to verify this
  // request.
  string RecoveryApprovedTokenID = 1 [(gogoproto.jsontag) = "recovery_approved_token_id"];
  // NewDeviceName is the name of a new mfa device.
  // Optional if NewPassword is used.
  string NewDeviceName = 2 [(gogoproto.jsontag) = "new_device_name,omitempty"];
  // NewAuthnCred contains the new authentication credential.
  oneof NewAuthnCred {
    // NewPassword is user's new password in plain text.
    bytes NewPassword = 3 [(gogoproto.jsontag) = "new_password,omitempty"];
    // NewMFAResponse is a user's new mfa response to a mfa register challenge.
    MFARegisterResponse NewMFAResponse = 4 [(gogoproto.jsontag) = "new_mfa_response,omitempty"];
  }
}

// RecoveryCodes describes account recovery fields. Used as a RPC
// response or as part of a RPC response that requires any of these fields.
message RecoveryCodes {
  // Codes holds the list of recovery phrase words.
  // Field is only used when new recovery codes are generated and returned to user.
  repeated string Codes = 1 [(gogoproto.jsontag) = "codes,omitempty"];
  // Created is the date the recovery codes were created.
  google.protobuf.Timestamp Created = 2 [
    (gogoproto.stdtime) = true,
    (gogoproto.nullable) = false,
    (gogoproto.jsontag) = "created"
  ];
}

// CreateAccountRecoveryCodesRequest is a request to create new set of recovery codes for a user,
// replacing and invalidating any previously existing codes. Recovery codes can only be given to
// users who meet the following requirements:
//  - cloud feature is enabled
//  - username is in valid email format
message CreateAccountRecoveryCodesRequest {
  // TokenID is the ID of a user token that will be used to verify this request.
  // Token types accepted are:
  //   - Recovery approved token that is obtained with RPC VerifyAccountRecovery
  //   - Privilege token that is obtained with RPC CreatePrivilegeToken
  string TokenID = 1 [(gogoproto.jsontag) = "token_id"];
}

// GetAccountRecoveryTokenRequest is a request to return a user token resource after verifying that
// the token in the request is not expired and is of the recovery kind.
message GetAccountRecoveryTokenRequest {
  // RecoveryTokenID is the ID of a recovery token to verify.
  // Recovery tokens are obtained with RPC StartAccountRecovery or VerifyAccountRecovery.
  string RecoveryTokenID = 1 [(gogoproto.jsontag) = "recovery_token_id"];
}

// GetAccountRecoveryCodesRequest is a request to return the user in context their
// recovery codes. This request will not return any secrets (the values of recovery codes).
message GetAccountRecoveryCodesRequest {}

// UserCredentials describes fields for a user's username and password.
message UserCredentials {
  string Username = 1 [(gogoproto.jsontag) = "username"];
  bytes Password = 2 [(gogoproto.jsontag) = "password"];
}

// ContextUser marks requests that rely in the currently authenticated user.
message ContextUser {}

// Passwordless marks requests for passwordless challenges.
message Passwordless {}

// CreateAuthenticateChallengeRequest is a request for creating MFA authentication challenges for a
// users mfa devices.
message CreateAuthenticateChallengeRequest {
  // Request defines how the request will be verified before creating challenges.
  // An empty Request is equivalent to context_user being set.
  oneof Request {
    // UserCredentials verifies request with username and password. Used with logins or
    // when the logged in user wants to change their password.
    UserCredentials UserCredentials = 1 [(gogoproto.jsontag) = "user_credentials,omitempty"];
    // RecoveryStartTokenID is the ID of a recovery start token obtained with RPC
    // StartAccountRecovery. This token allows a user to retrieve their MFA challenges for RPC
    // VerifyAccountRecovery (step 2 of the recovery process after RPC StartAccountRecovery).
    string RecoveryStartTokenID = 2 [(gogoproto.jsontag) = "recovery_start_token_id,omitempty"];
    // ContextUser issues a challenge for the currently-authenticated user.
    // Default option if no other is provided.
    ContextUser ContextUser = 3 [(gogoproto.jsontag) = "context_user,omitempty"];
    // Passwordless issues a passwordless challenge (authenticated user not
    // required).
    Passwordless Passwordless = 4 [(gogoproto.jsontag) = "passwordless,omitempty"];
  }
}

// CreatePrivilegeTokenRequest defines a request to obtain a privilege token.
// Only logged in users are allowed to obtain privilege tokens after they have successfully
// re-authenticated with their second factor.
message CreatePrivilegeTokenRequest {
  // ExistingMFAResponse is a response to a challenge from the user's existing MFA devices.
  // This field can be empty to create a UserTokenTypePrivilegeException token that
  // allows a user to bypass second factor re-authentication eg: allowing a user
  // with no mfa devices to add a device without re-authenticating.
  MFAAuthenticateResponse ExistingMFAResponse = 1 [(gogoproto.jsontag) = "existing_mfa_response,omitempty"];
}

// CreateRegisterChallengeRequest is a request for creating MFA register challenge for a
// new MFA device.
message CreateRegisterChallengeRequest {
  // TokenID is the ID of a user token that will be used to verify this request.
  // All user token types are accepted except UserTokenTypeRecoveryStart.
  string TokenID = 1 [(gogoproto.jsontag) = "token_id"];
  // DeviceType is the type of MFA device to make a register challenge for.
  DeviceType DeviceType = 2 [(gogoproto.jsontag) = "device_type"];
  // DeviceUsage is the requested usage for the device.
  // Defaults to DEVICE_USAGE_MFA.
  DeviceUsage DeviceUsage = 3 [(gogoproto.jsontag) = "device_usage,omitempty"];
}

// PaginatedResource represents one of the supported resources.
message PaginatedResource {
  // Resource is the resource itself.
  oneof resource {
    // DatabaseServer represents a DatabaseServer resource.
    types.DatabaseServerV3 DatabaseServer = 1;
    // AppServer represents a AppServer resource.
    types.AppServerV3 AppServer = 2;
    // Nodes represents a Server resource.
    types.ServerV2 Node = 3 [(gogoproto.jsontag) = "node,omitempty"];
    // KubeService represents a KubernetesService resource.
    // DELETE IN 12.0.0. Deprecated, use KubernetesService field.
    types.ServerV2 KubeService = 4 [(gogoproto.jsontag) = "kube_service,omitempty"];
    // WindowsDesktop represents a WindowsDesktop resource.
    types.WindowsDesktopV3 WindowsDesktop = 5 [(gogoproto.jsontag) = "windows_desktop,omitempty"];
    // KubeCluster represents a KubeCluster resource.
    types.KubernetesClusterV3 KubeCluster = 6 [(gogoproto.jsontag) = "kube_cluster,omitempty"];
    // KubernetesServer represents a Kubernetes Server resource.
    types.KubernetesServerV3 KubernetesServer = 7 [(gogoproto.jsontag) = "kubernetes_server,omitempty"];
    // WindowsDesktopService represents a WindowsDesktopServiceV3 resource.
    types.WindowsDesktopServiceV3 WindowsDesktopService = 8 [(gogoproto.jsontag) = "windows_desktop_service,omitempty"];
  }
}

// ListResourcesRequest defines a request to retrieve resources paginated. Only
// one type of resource can be retrieved per request.
//
// NOTE: There are two paths this request can take:
//  1. ListResources: the more efficient path that retrieves resources by subset
//  at a time defined by field 'Limit'. Does NOT de-duplicate matches.
//  2. listResourcesWithSort: the less efficient path that retrieves all resources
//  upfront by falling back to the traditional GetXXX calls. Used when sorting (SortBy),
//  total count of resources (NeedTotalCount), or ResourceType `KindKubernetesCluster`
//  is requested. Matches are de-duplicated.
message ListResourcesRequest {
  // ResourceType is the resource that is going to be retrieved.
  // This only needs to be set explicitly for the `ListResources` rpc.
  string ResourceType = 1 [(gogoproto.jsontag) = "resource_type,omitempty"];
  // Namespace is the namespace of resources.
  string Namespace = 2 [(gogoproto.jsontag) = "namespace,omitempty"];
  // Limit is the maximum amount of resources to retrieve.
  int32 Limit = 3 [(gogoproto.jsontag) = "limit,omitempty"];
  // StartKey is used to start listing resources from a specific spot. It
  // should be set to the previous NextKey value if using pagination, or
  // left empty.
  string StartKey = 4 [(gogoproto.jsontag) = "start_key,omitempty"];
  // Labels is a label-based matcher if non-empty.
  map<string, string> Labels = 5 [(gogoproto.jsontag) = "labels,omitempty"];
  // PredicateExpression defines boolean conditions that will be matched against the resource.
  string PredicateExpression = 6 [(gogoproto.jsontag) = "predicate_expression,omitempty"];
  // SearchKeywords is a list of search keywords to match against resource field values.
  repeated string SearchKeywords = 7 [(gogoproto.jsontag) = "search_keywords,omitempty"];
  // SortBy describes which resource field and which direction to sort by.
  types.SortBy SortBy = 8 [
    (gogoproto.nullable) = false,
    (gogoproto.jsontag) = "sort_by,omitempty"
  ];
  // NeedTotalCount indicates whether or not the caller also wants the total number of resources
  // after filtering.
  bool NeedTotalCount = 9 [(gogoproto.jsontag) = "need_total_count,omitempty"];
  // WindowsDesktopFilter specifies windows desktop specific filters.
  types.WindowsDesktopFilter WindowsDesktopFilter = 10 [
    (gogoproto.nullable) = false,
    (gogoproto.jsontag) = "windows_desktop_filter,omitempty"
  ];
  // UseSearchAsRoles indicates that the response should include all resources
  // the caller is able to request access to using search_as_roles
  bool UseSearchAsRoles = 11 [(gogoproto.jsontag) = "use_search_as_roles,omitempty"];
}

// ListResourceResponse response of ListResources.
message ListResourcesResponse {
  // Resources is a list of resource.
  repeated PaginatedResource Resources = 1 [(gogoproto.jsontag) = "resources,omitempty"];
  // NextKey is the next Key to use as StartKey in a ListResourcesRequest to
  // continue retrieving pages of resource. If NextKey is empty, there are no
  // more pages.
  string NextKey = 2 [(gogoproto.jsontag) = "next_key,omitempty"];
  // TotalCount is the total number of resources available after filter, if any.
  int32 TotalCount = 3 [(gogoproto.jsontag) = "total_count,omitempty"];
}

// CreateSessionTrackerRequest is a request to create a new session.
//
// This is not specific to any session type. Relevant fields should be set for a given session type.
message CreateSessionTrackerRequest {
  // Namespace is a session namespace, separating sessions from each other.
  // DELETE IN V11 - deprecated/reserve in favor of SessionTracker field.
  string Namespace = 1 [(gogoproto.jsontag) = "namespace,omitempty"];

  // Type describes what type of session this is.
  // DELETE IN V11 - deprecated/reserve in favor of SessionTracker field.
  string Type = 2 [(gogoproto.jsontag) = "type,omitempty"];

  // Reason is an arbitrary string that may be used to describe the session and/or it's
  // purpose.
  // DELETE IN V11 - deprecated/reserve in favor of SessionTracker field.
  string Reason = 3 [(gogoproto.jsontag) = "reason,omitempty"];

  // Invited is a list of invited users, this field is interpreted by different
  // clients on a best-effort basis and used for delivering notifications to invited users.
  // DELETE IN V11 - deprecated/reserve in favor of SessionTracker field.
  repeated string Invited = 4 [(gogoproto.jsontag) = "invited,omitempty"];

  // Hostname is the address of the target this session is connected to.
  // DELETE IN V11 - deprecated/reserve in favor of SessionTracker field.
  string Hostname = 5 [(gogoproto.jsontag) = "target_hostname,omitempty"];

  // Address is the address of the target this session is connected to.
  // DELETE IN V11 - deprecated/reserve in favor of SessionTracker field.
  string Address = 6 [(gogoproto.jsontag) = "target_address,omitempty"];

  // ClusterName is the name of cluster that this session belongs to.
  // DELETE IN V11 - deprecated/reserve in favor of SessionTracker field.
  string ClusterName = 7 [(gogoproto.jsontag) = "cluster_name,omitempty"];

  // Login is the local login/user on the target used by the session.
  // DELETE IN V11 - deprecated/reserve in favor of SessionTracker field.
  string Login = 8 [(gogoproto.jsontag) = "login,omitempty"];

  // Initiator is the participant that initiated the session.
  // DELETE IN V11 - deprecated/reserve in favor of SessionTracker field.
  types.Participant Initiator = 9 [(gogoproto.jsontag) = "initiator,omitempty"];

  // Expires encodes the time at which this session expires and becomes invalid.
  // DELETE IN V11 - deprecated/reserve in favor of SessionTracker field.
  google.protobuf.Timestamp Expires = 10 [
    (gogoproto.stdtime) = true,
    (gogoproto.nullable) = false,
    (gogoproto.jsontag) = "expires,omitempty"
  ];

  // The Kubernetes cluster this session belongs to.
  // DELETE IN V11 - deprecated/reserve in favor of SessionTracker field.
  string KubernetesCluster = 11 [(gogoproto.jsontag) = "kubernetes_cluster,omitempty"];

  // HostUser is the user regarded as the owner of this session, RBAC checks are performed
  // against the require policies of this user.
  // DELETE IN V11 - deprecated/reserve in favor of SessionTracker field.
  string HostUser = 12 [(gogoproto.jsontag) = "host_user,omitempty"];

  // ID is the ID of the session.
  // DELETE IN V11 - deprecated/reserve in favor of SessionTracker field.
  string ID = 13 [(gogoproto.jsontag) = "id,omitempty"];

  // HostPolicies is a list of RBAC policy sets held by the host user at the time of session
  // creation.
  // DELETE IN V11 - deprecated/reserve in favor of SessionTracker field.
  repeated types.SessionTrackerPolicySet HostPolicies = 14 [(gogoproto.jsontag) = "host_policies,omitempty"];

  // SessionTracker is the session tracker to be created.
  types.SessionTrackerV1 SessionTracker = 15 [(gogoproto.jsontag) = "session_tracker,omitempty"];
}

// GetSessionTrackerRequest is a request to fetch a session resource.
message GetSessionTrackerRequest {
  // SessionID is unique identifier of this session.
  string SessionID = 1 [(gogoproto.jsontag) = "session_id,omitempty"];
}

// RemoveSessionTrackerRequest is a request to remove a session.
message RemoveSessionTrackerRequest {
  // SessionID is unique identifier of this session.
  string SessionID = 1 [(gogoproto.jsontag) = "session_id,omitempty"];
}

message SessionTrackerUpdateState {
  // State is the new state of the session tracker.
  types.SessionState State = 2 [(gogoproto.jsontag) = "state,omitempty"];
}

message SessionTrackerAddParticipant {
  // Participant is the participant to be added to the session.
  types.Participant Participant = 2 [(gogoproto.jsontag) = "participant,omitempty"];
}

message SessionTrackerRemoveParticipant {
  // ParticipantID is unique identifier of the participant.
  string ParticipantID = 2 [(gogoproto.jsontag) = "participant_id,omitempty"];
}

// SessionTrackerUpdateExpiry is used to update the session tracker expiration time.
message SessionTrackerUpdateExpiry {
  // Expires is when the session tracker will expire.
  google.protobuf.Timestamp Expires = 1 [
    (gogoproto.stdtime) = true,
    (gogoproto.jsontag) = "expires"
  ];
}

// UpdateSessionTrackerRequest is a request to update some state of a session.
message UpdateSessionTrackerRequest {
  // SessionID is unique identifier of this session.
  string SessionID = 1 [(gogoproto.jsontag) = "session_id,omitempty"];

  oneof Update {
    SessionTrackerUpdateState UpdateState = 2 [(gogoproto.jsontag) = "update_state,omitempty"];
    SessionTrackerAddParticipant AddParticipant = 3 [(gogoproto.jsontag) = "add_participant,omitempty"];
    SessionTrackerRemoveParticipant RemoveParticipant = 4 [(gogoproto.jsontag) = "remove_participant,omitempty"];
    SessionTrackerUpdateExpiry UpdateExpiry = 5 [(gogoproto.jsontag) = "update_expiry,omitempty"];
  }
}

// PresenceMFAChallengeRequest is a request for a presence MFA challenge.
message PresenceMFAChallengeRequest {
  // SessionID is unique identifier of the session you want to request presence for.
  string SessionID = 1 [(gogoproto.jsontag) = "session_id,omitempty"];
}

// PresenceMFAChallengeSend is a presence challenge request or response.
message PresenceMFAChallengeSend {
  oneof Request {
    PresenceMFAChallengeRequest ChallengeRequest = 1;
    MFAAuthenticateResponse ChallengeResponse = 2;
  }
}

// GetDomainNameResponse is a response from GetDomainName.
message GetDomainNameResponse {
  // DomainName is the local auth domain of the current auth server.
  string DomainName = 1 [(gogoproto.jsontag) = "domain_name"];
}

// GetClusterCACertResponse is a response from GetClusterCACert.
message GetClusterCACertResponse {
  // TLSCA is a PEM-encoded TLS certificate authority.
  bytes TLSCA = 1 [(gogoproto.jsontag) = "tls_ca"];
}

// GenerateTokenRequest is a request to generate auth token.
message GenerateTokenRequest {
  // Token sets the token value. If not set, it will be auto generated.
  string Token = 1 [(gogoproto.jsontag) = "token"];
  // Roles is a list of roles this token authenticates as.
  repeated string Roles = 2 [
    (gogoproto.jsontag) = "roles",
    (gogoproto.casttype) = "github.com/gravitational/teleport/api/types.SystemRole"
  ];
  // TTL specifies how long the generated token will be valid for.
  // Defaults to 30 minutes if not set.
  int64 TTL = 3 [
    (gogoproto.jsontag) = "ttl",
    (gogoproto.casttype) = "Duration"
  ];
  // Labels is a label-based matcher if non-empty.
  map<string, string> Labels = 4 [(gogoproto.jsontag) = "labels"];
}

// GenerateTokenResponse contains a generated auth token.
message GenerateTokenResponse {
  // Token is the generated auth token.
  string Token = 1 [(gogoproto.jsontag) = "token"];
}

// GetOIDCAuthRequestRequest is a request for GetOIDCAuthRequest.
message GetOIDCAuthRequestRequest {
  // StateToken is an oidc auth request state token.
  string StateToken = 1 [(gogoproto.jsontag) = "state_token"];
}

// GetSAMLAuthRequestRequest is a request for GetSAMLAuthRequest.
message GetSAMLAuthRequestRequest {
  // ID is a saml auth request unique id.
  string ID = 1 [(gogoproto.jsontag) = "id"];
}

// GetGithubAuthRequestRequest is a request for GetGithubAuthRequest.
message GetGithubAuthRequestRequest {
  // StateToken is a github auth request state token.
  string StateToken = 1 [(gogoproto.jsontag) = "state_token"];
}

// GetSSODiagnosticInfoRequest is a request for GetSSODiagnosticInfo.
message GetSSODiagnosticInfoRequest {
  // AuthRequestKind is the SSO Auth Request kind (oidc, saml, or github).
  string AuthRequestKind = 1 [(gogoproto.jsontag) = "auth_request_kind"];
  // AuthRequestID is the SSO Auth Request id or state token.
  string AuthRequestID = 2 [(gogoproto.jsontag) = "auth_request_id"];
}

// UnstableSystemRoleAssertion is not a stable part of the public API. Used by older instances
// to prove that they hold a given system role.
// DELETE IN: 12.0 (deprecated in v11, but required for back-compat with v10 clients)
message UnstableSystemRoleAssertion {
  string ServerID = 1 [(gogoproto.jsontag) = "server_id,omitempty"];
  string AssertionID = 2 [(gogoproto.jsontag) = "assertion_id,omitempty"];
  string SystemRole = 3 [
    (gogoproto.jsontag) = "system_role,omitempty",
    (gogoproto.casttype) = "github.com/gravitational/teleport/api/types.SystemRole"
  ];
}

// UnstableSystemRoleAssertionSet is not a stable part of the public API. Records the sum of system
// role assertions provided by a given instance.
// DELETE IN: 12.0 (deprecated in v11, but required for back-compat with v10 clients)
message UnstableSystemRoleAssertionSet {
  string ServerID = 1 [(gogoproto.jsontag) = "server_id,omitempty"];
  string AssertionID = 2 [(gogoproto.jsontag) = "assertion_id,omitempty"];
  repeated string SystemRoles = 3 [
    (gogoproto.jsontag) = "system_roles,omitempty",
    (gogoproto.casttype) = "github.com/gravitational/teleport/api/types.SystemRole"
  ];
}

// UpstreamInventoryOneOf is the upstream message for the inventory control stream,
// sent from teleport instances to the auth server.
message UpstreamInventoryOneOf {
  oneof Msg {
    // Hello is the first message sent up the control stream.
    UpstreamInventoryHello Hello = 1;
    // Heartbeat advertises instance status/liveness.
    InventoryHeartbeat Heartbeat = 2;
    // UpstreamInventoryPong is a response to a ping (used for testing/debug).
    UpstreamInventoryPong Pong = 3;
  }
}

// DownstreamInventoryOneOf is the downstream message for the inventory control stream,
// sent from auth servers to teleport instances.
message DownstreamInventoryOneOf {
  oneof Msg {
    // Hello is the first message sent down the control stream.
    DownstreamInventoryHello Hello = 1;
    // Ping triggers an upstream pong (used for testing/debug).
    DownstreamInventoryPing Ping = 2;
  }
}

// DownstreamInventoryPing is sent down the inventory control stream for testing/debug
// purposes.
message DownstreamInventoryPing {
  uint64 ID = 1;
}

// UpstreamInventoryPong is sent up the inventory control stream in response to a downstream
// ping (used for testing/debug purposes).
message UpstreamInventoryPong {
  uint64 ID = 1;
}

// UpstreamInventoryHello is the hello message sent up the inventory control stream.
message UpstreamInventoryHello {
  // Version advertises the teleport version of the instance.
  string Version = 1;
  // ServerID advertises the server ID of the instance.
  string ServerID = 2;
  // Services advertises the currently live services of the instance. note: this is
  // distinct from the SystemRoles associated with a certificate in that a service may
  // hold a system role that is not currently in use if it was granted that role by
  // its auth token. i.e. Services is the subset of SystemRoles that are currently
  // active.
  repeated string Services = 3 [(gogoproto.casttype) = "github.com/gravitational/teleport/api/types.SystemRole"];

// TODO(fspmarshall): look into what other info can safely be stated here once, instead of
// being repeatedly announced (e.g. addrs, static labels, etc). may be able to achieve a
// non-trivial reduction in network usage by doing this.
}

// DownstreamInventoryHello is the hello message sent down the inventory control stream.
message DownstreamInventoryHello {
  // Version advertises the version of the auth server.
  string Version = 1;
  // ServerID advertises the server ID of the auth server.
  string ServerID = 2;
}

// InventoryHeartbeat announces information about instance state.
message InventoryHeartbeat {
  // SSHServer is a complete ssh server spec to be heartbeated (note: the full spec is heartbeated
  // in the interest of simple conversion from the old logic of heartbeating via UpsertNode, but
  // we should be able to cut down on network usage fairly significantly by moving static values
  // to the hello message and only heartbeating dynamic values here).
  types.ServerV2 SSHServer = 1;
}

// InventoryStatusRequest requests inventory status info.
message InventoryStatusRequest {
  // Connected requests summary of the inventory control streams registered with
  // the auth server that handles the request.
  bool Connected = 1;
}

// InventoryStatusSummary is the status summary returned by the GetInventoryStatus rpc.
message InventoryStatusSummary {
  // Connected is a summary of the instances connected to the current auth server.  Only set if
  // the Connected flag in the status request is true.
  repeated UpstreamInventoryHello Connected = 1 [(gogoproto.nullable) = false];
}

// InventoryPingRequest is used to request that the specified server be sent an inventory ping
// if it has a control stream registered.
message InventoryPingRequest {
  string ServerID = 1;
}

// InventoryPingResponse returns the result of an inventory ping initiated via an
// inventory ping request.
message InventoryPingResponse {
  int64 Duration = 1 [(gogoproto.casttype) = "time.Duration"];
}

// GetClusterAlertsResponse contains the result of a cluster alerts query.
message GetClusterAlertsResponse {
  // Alerts is the list of matching alerts.
  repeated types.ClusterAlert Alerts = 1 [(gogoproto.nullable) = false];
}

// UpsertClusterAlertRequest is used to create a cluster alert.
message UpsertClusterAlertRequest {
  // Alert is the alert being created.
  types.ClusterAlert Alert = 1 [(gogoproto.nullable) = false];
}

// GetConnectionDiagnosticRequest is a request to return a connection diagnostic.
message GetConnectionDiagnosticRequest {
  // Name is the name of the connection diagnostic.
  string Name = 1 [(gogoproto.jsontag) = "name"];
}

// AppendDiagnosticTraceRequest is a request to append a trace into a DiagnosticConnection.
message AppendDiagnosticTraceRequest {
  // Name is the name of the connection diagnostic.
  string Name = 1 [(gogoproto.jsontag) = "name"];
  // Trace is the ConnectionDiagnosticTrace to append into the DiagnosticConnection.
  types.ConnectionDiagnosticTrace Trace = 2 [(gogoproto.jsontag) = "trace"];
}

// AuthService is authentication/authorization service implementation
service AuthService {
  // InventoryControlStream is the per-instance stream used to advertise teleport instance
  // presence/version/etc to the auth server.
  rpc InventoryControlStream(stream UpstreamInventoryOneOf) returns (stream DownstreamInventoryOneOf);

  // GetInventoryStatus gets information about current instance inventory.
  rpc GetInventoryStatus(InventoryStatusRequest) returns (InventoryStatusSummary);

  // PingInventory attempts to trigger a downstream inventory ping (used in testing/debug).
  rpc PingInventory(InventoryPingRequest) returns (InventoryPingResponse);

  // GetClusterAlerts loads cluster-level alert messages.
  rpc GetClusterAlerts(types.GetClusterAlertsRequest) returns (GetClusterAlertsResponse);

  // UpsertClusterAlert creates a cluster alert.
  rpc UpsertClusterAlert(UpsertClusterAlertRequest) returns (google.protobuf.Empty);

  // MaintainSessionPresence establishes a channel used to continously verify the presence for a
  // session.
  rpc MaintainSessionPresence(stream PresenceMFAChallengeSend) returns (stream MFAAuthenticateChallenge);

  // CreateSessionTracker creates a new session tracker resource.
  rpc CreateSessionTracker(CreateSessionTrackerRequest) returns (types.SessionTrackerV1);

  // GetSessionTracker fetches a session tracker resource.
  rpc GetSessionTracker(GetSessionTrackerRequest) returns (types.SessionTrackerV1);

  // GetActiveSessionTrackers returns a list of active sessions.
  rpc GetActiveSessionTrackers(google.protobuf.Empty) returns (stream types.SessionTrackerV1);

  // RemoveSessionTracker removes a session tracker resource.
  rpc RemoveSessionTracker(RemoveSessionTrackerRequest) returns (google.protobuf.Empty);

  // UpdateSessionTracker updates some state of a session tracker.
  rpc UpdateSessionTracker(UpdateSessionTrackerRequest) returns (google.protobuf.Empty);

  // SendKeepAlives allows node to send a stream of keep alive requests
  rpc SendKeepAlives(stream types.KeepAlive) returns (google.protobuf.Empty);
  // WatchEvents returns a new stream of cluster events
  rpc WatchEvents(Watch) returns (stream Event);

  // GetNode retrieves a node described by the given request.
  rpc GetNode(types.ResourceInNamespaceRequest) returns (types.ServerV2);
  // UpsertNode upserts a node in a backend.
  rpc UpsertNode(types.ServerV2) returns (types.KeepAlive);
  // DeleteNode deletes an existing node in a backend described by the given request.
  rpc DeleteNode(types.ResourceInNamespaceRequest) returns (google.protobuf.Empty);
  // DeleteAllNodes deletes all nodes.
  rpc DeleteAllNodes(types.ResourcesInNamespaceRequest) returns (google.protobuf.Empty);

  // GenerateUserCerts generates a set of user certificates.
  rpc GenerateUserCerts(UserCertsRequest) returns (Certs);
  // GenerateHostCerts generates a set of host certificates.
  rpc GenerateHostCerts(HostCertsRequest) returns (Certs);
  // GenerateUserSingleUseCerts generates a set of single-use user
  // certificates.
  rpc GenerateUserSingleUseCerts(stream UserSingleUseCertsRequest) returns (stream UserSingleUseCertsResponse);
  // IsMFARequired checks whether MFA is required to access the specified
  // target.
  rpc IsMFARequired(IsMFARequiredRequest) returns (IsMFARequiredResponse);

  // GetAccessRequests gets all pending access requests.
  // DEPRECATED, DELETE IN 11.0.0: Use GetAccessRequestsV2 instead.
  rpc GetAccessRequests(types.AccessRequestFilter) returns (AccessRequests);
  // GetAccessRequestsV2 gets all pending access requests.
  rpc GetAccessRequestsV2(types.AccessRequestFilter) returns (stream types.AccessRequestV3);
  // CreateAccessRequest creates a new access request.
  rpc CreateAccessRequest(types.AccessRequestV3) returns (google.protobuf.Empty);
  // DeleteAccessRequest deletes an access request.
  rpc DeleteAccessRequest(RequestID) returns (google.protobuf.Empty);
  // SetAccessRequestState sets the state of an access request.
  rpc SetAccessRequestState(RequestStateSetter) returns (google.protobuf.Empty);
  // SubmitAccessReview applies a review to a request and returns the post-application state.
  rpc SubmitAccessReview(types.AccessReviewSubmission) returns (types.AccessRequestV3);
  // GetAccessCapabilities requests the access capabilites of a user.
  rpc GetAccessCapabilities(types.AccessCapabilitiesRequest) returns (types.AccessCapabilities);

  // GetPluginData gets all plugin data matching the supplied filter.
  rpc GetPluginData(types.PluginDataFilter) returns (PluginDataSeq);
  // UpdatePluginData updates a plugin's resource-specific datastore.
  rpc UpdatePluginData(types.PluginDataUpdateParams) returns (google.protobuf.Empty);
  // Ping gets basic info about the auth server. This method is intended
  // to mimic the behavior of the proxy's Ping method, and may be used by
  // clients for verification or configuration on startup.
  rpc Ping(PingRequest) returns (PingResponse);

  // RotateResetPasswordTokenSecrets rotates token secrets for a given tokenID.
  // DELETE IN: 9.0.0 in favor of CreateRegisterChallenge.
  rpc RotateResetPasswordTokenSecrets(RotateUserTokenSecretsRequest) returns (types.UserTokenSecretsV3);
  // GetResetPasswordToken returns a reset password token.
  rpc GetResetPasswordToken(GetResetPasswordTokenRequest) returns (types.UserTokenV3);
  // CreateResetPasswordToken resets users current password and second factors and creates a reset
  // password token.
  rpc CreateResetPasswordToken(CreateResetPasswordTokenRequest) returns (types.UserTokenV3);

  // CreateBot creates a new bot user.
  rpc CreateBot(CreateBotRequest) returns (CreateBotResponse);
  // DeleteBot deletes a bot user.
  rpc DeleteBot(DeleteBotRequest) returns (google.protobuf.Empty);
  // GetBotUsers gets all users with bot labels.
  rpc GetBotUsers(GetBotUsersRequest) returns (stream types.UserV2);

  // GetUser gets a user resource by name.
  rpc GetUser(GetUserRequest) returns (types.UserV2);
  // GetCurrentUser returns current user as seen by the server.
  // Useful especially in the context of remote clusters which perform role and trait mapping.
  rpc GetCurrentUser(google.protobuf.Empty) returns (types.UserV2);
  // GetCurrentUserRoles returns current user's roles.
  rpc GetCurrentUserRoles(google.protobuf.Empty) returns (stream types.RoleV5);
  // GetUsers gets all current user resources.
  rpc GetUsers(GetUsersRequest) returns (stream types.UserV2);
  // CreateUser inserts a new user entry to a backend.
  rpc CreateUser(types.UserV2) returns (google.protobuf.Empty);
  // UpdateUser updates an existing user in a backend.
  rpc UpdateUser(types.UserV2) returns (google.protobuf.Empty);
  // DeleteUser deletes an existing user in a backend by username.
  rpc DeleteUser(DeleteUserRequest) returns (google.protobuf.Empty);

  // AcquireSemaphore acquires lease with requested resources from semaphore.
  rpc AcquireSemaphore(types.AcquireSemaphoreRequest) returns (types.SemaphoreLease);
  // KeepAliveSemaphoreLease updates semaphore lease.
  rpc KeepAliveSemaphoreLease(types.SemaphoreLease) returns (google.protobuf.Empty);
  // CancelSemaphoreLease cancels semaphore lease early.
  rpc CancelSemaphoreLease(types.SemaphoreLease) returns (google.protobuf.Empty);
  // GetSemaphores returns a list of all semaphores matching the supplied filter.
  rpc GetSemaphores(types.SemaphoreFilter) returns (Semaphores);
  // DeleteSemaphore deletes a semaphore matching the supplied filter.
  rpc DeleteSemaphore(types.SemaphoreFilter) returns (google.protobuf.Empty);

  // EmitAuditEvent emits audit event
  rpc EmitAuditEvent(events.OneOf) returns (google.protobuf.Empty);
  // CreateAuditStream creates or resumes audit events streams
  rpc CreateAuditStream(stream AuditStreamRequest) returns (stream events.StreamStatus);

  // GetApplicationServers gets all application servers.
  // DELETE IN 10.0. Deprecated, use ListResources.
  rpc GetApplicationServers(GetApplicationServersRequest) returns (GetApplicationServersResponse) {
    option deprecated = true;
  }

  // UpsertApplicationServer adds an application server.
  rpc UpsertApplicationServer(UpsertApplicationServerRequest) returns (types.KeepAlive);
  // DeleteApplicationServer removes an application server.
  rpc DeleteApplicationServer(DeleteApplicationServerRequest) returns (google.protobuf.Empty);
  // DeleteAllApplicationServers removes all application servers.
  rpc DeleteAllApplicationServers(DeleteAllApplicationServersRequest) returns (google.protobuf.Empty);

  // GetAppServers gets all application servers.
  //
  // DELETE IN 9.0. Deprecated, use GetApplicationServers.
  rpc GetAppServers(GetAppServersRequest) returns (GetAppServersResponse) {
    option deprecated = true;
  }

  // UpsertAppServer adds an application server.
  //
  // DELETE IN 9.0. Deprecated, use UpsertApplicationServer.
  rpc UpsertAppServer(UpsertAppServerRequest) returns (types.KeepAlive) {
    option deprecated = true;
  }

  // DeleteAppServer removes an application server.
  //
  // DELETE IN 9.0. Deprecated, use DeleteApplicationServer.
  rpc DeleteAppServer(DeleteAppServerRequest) returns (google.protobuf.Empty) {
    option deprecated = true;
  }

  // DeleteAllAppServers removes all application servers.
  //
  // DELETE IN 9.0. Deprecated, use DeleteAllApplicationServers.
  rpc DeleteAllAppServers(DeleteAllAppServersRequest) returns (google.protobuf.Empty) {
    option deprecated = true;
  }

  // GenerateAppToken will generate a JWT token for application access.
  rpc GenerateAppToken(GenerateAppTokenRequest) returns (GenerateAppTokenResponse);

  // GetAppSession gets an application web session.
  rpc GetAppSession(GetAppSessionRequest) returns (GetAppSessionResponse);
  // GetAppSessions gets all application web sessions.
  rpc GetAppSessions(google.protobuf.Empty) returns (GetAppSessionsResponse);
  // CreateAppSession creates an application web session. Application web
  // sessions represent a browser session the client holds.
  rpc CreateAppSession(CreateAppSessionRequest) returns (CreateAppSessionResponse);
  // DeleteAppSession removes an application web session.
  rpc DeleteAppSession(DeleteAppSessionRequest) returns (google.protobuf.Empty);
  // DeleteAllAppSessions removes all application web sessions.
  rpc DeleteAllAppSessions(google.protobuf.Empty) returns (google.protobuf.Empty);
  // DeleteUserAppSessions deletes all user’s application sessions.
  rpc DeleteUserAppSessions(DeleteUserAppSessionsRequest) returns (google.protobuf.Empty);

  // CreateSnowflakeSession creates web session with sub kind Snowflake used by Database access
  // Snowflake integration.
  rpc CreateSnowflakeSession(CreateSnowflakeSessionRequest) returns (CreateSnowflakeSessionResponse);
  // GetSnowflakeSession returns a web session with sub kind Snowflake.
  rpc GetSnowflakeSession(GetSnowflakeSessionRequest) returns (GetSnowflakeSessionResponse);
  // GetSnowflakeSessions gets all Snowflake web sessions.
  rpc GetSnowflakeSessions(google.protobuf.Empty) returns (GetSnowflakeSessionsResponse);
  // DeleteSnowflakeSession removes a Snowflake web session.
  rpc DeleteSnowflakeSession(DeleteSnowflakeSessionRequest) returns (google.protobuf.Empty);
  // DeleteAllSnowflakeSessions removes all Snowflake web sessions.
  rpc DeleteAllSnowflakeSessions(google.protobuf.Empty) returns (google.protobuf.Empty);

  // GetWebSession gets a web session.
  rpc GetWebSession(types.GetWebSessionRequest) returns (GetWebSessionResponse);
  // GetWebSessions gets all web sessions.
  rpc GetWebSessions(google.protobuf.Empty) returns (GetWebSessionsResponse);
  // DeleteWebSession deletes a web session.
  rpc DeleteWebSession(types.DeleteWebSessionRequest) returns (google.protobuf.Empty);
  // DeleteAllWebSessions deletes all web sessions.
  rpc DeleteAllWebSessions(google.protobuf.Empty) returns (google.protobuf.Empty);

  // GetWebToken gets a web token.
  rpc GetWebToken(types.GetWebTokenRequest) returns (GetWebTokenResponse);
  // GetWebTokens gets all web tokens.
  rpc GetWebTokens(google.protobuf.Empty) returns (GetWebTokensResponse);
  // DeleteWebToken deletes a web token.
  rpc DeleteWebToken(types.DeleteWebTokenRequest) returns (google.protobuf.Empty);
  // DeleteAllWebTokens deletes all web tokens.
  rpc DeleteAllWebTokens(google.protobuf.Empty) returns (google.protobuf.Empty);

  // UpdateRemoteCluster updates remote cluster
  rpc UpdateRemoteCluster(types.RemoteClusterV3) returns (google.protobuf.Empty);

  // GetKubeServices gets all kubernetes services.
  // DELETE IN 10.0. Deprecated, use ListResources.
  rpc GetKubeServices(GetKubeServicesRequest) returns (GetKubeServicesResponse) {
    option deprecated = true;
  }

  // UpsertKubeService adds or updates a kubernetes service.
  // DELETE IN 11.0. Deprecated, use UpsertKubeServiceV2
  rpc UpsertKubeService(UpsertKubeServiceRequest) returns (google.protobuf.Empty) {
    option deprecated = true;
  }

  // UpsertKubeServiceV2 adds or updates a kubernetes service.
  // DELETE IN 12.0. Deprecated, use UpsertKubernetesServer
  rpc UpsertKubeServiceV2(UpsertKubeServiceRequest) returns (types.KeepAlive) {
    option deprecated = true;
  }

  // DeleteKubeService removes a kubernetes service.
  // DELETE IN 12.0. Deprecated, use DeleteKubernetesServer
  rpc DeleteKubeService(DeleteKubeServiceRequest) returns (google.protobuf.Empty) {
    option deprecated = true;
  }

  // DeleteAllKubeServices removes all kubernetes services.
  // DELETE IN 12.0. Deprecated, use DeleteAllKubernetesServers
  rpc DeleteAllKubeServices(DeleteAllKubeServicesRequest) returns (google.protobuf.Empty) {
    option deprecated = true;
  }

  // UpsertKubernetesServer adds or updates a kubernetes server.
  rpc UpsertKubernetesServer(UpsertKubernetesServerRequest) returns (types.KeepAlive);
  // DeleteKubernetesServer removes a kubernetes server.
  rpc DeleteKubernetesServer(DeleteKubernetesServerRequest) returns (google.protobuf.Empty);
  // DeleteAllKubernetesServers removes all kubernetes servers.
  rpc DeleteAllKubernetesServers(DeleteAllKubernetesServersRequest) returns (google.protobuf.Empty);

  // GetDatabaseServers returns all registered database proxy servers.
  // DELETE IN 10.0. Deprecated, use ListResources.
  rpc GetDatabaseServers(GetDatabaseServersRequest) returns (GetDatabaseServersResponse) {
    option deprecated = true;
  }

  // UpsertDatabaseServer registers a new database proxy server.
  rpc UpsertDatabaseServer(UpsertDatabaseServerRequest) returns (types.KeepAlive);
  // DeleteDatabaseServer removes the specified database proxy server.
  rpc DeleteDatabaseServer(DeleteDatabaseServerRequest) returns (google.protobuf.Empty);
  // DeleteAllDatabaseServers removes all registered database proxy servers.
  rpc DeleteAllDatabaseServers(DeleteAllDatabaseServersRequest) returns (google.protobuf.Empty);

  // SignDatabaseCSR generates client certificate used by proxy to
  // authenticate with a remote database service.
  rpc SignDatabaseCSR(DatabaseCSRRequest) returns (DatabaseCSRResponse);
  // GenerateDatabaseCert generates client certificate used by a database
  // service to authenticate with the database instance.
  rpc GenerateDatabaseCert(DatabaseCertRequest) returns (DatabaseCertResponse);
  /// GenerateSnowflakeJWT generates JWT in the format required by Snowflake.
  rpc GenerateSnowflakeJWT(SnowflakeJWTRequest) returns (SnowflakeJWTResponse);

  // GetRole retrieves a role described by the given request.
  rpc GetRole(GetRoleRequest) returns (types.RoleV5);
  // GetRole retrieves all roles.
  rpc GetRoles(google.protobuf.Empty) returns (GetRolesResponse);
  // UpsertRole upserts a role in a backend.
  rpc UpsertRole(types.RoleV5) returns (google.protobuf.Empty);
  // DeleteRole deletes an existing role in a backend described by the given request.
  rpc DeleteRole(DeleteRoleRequest) returns (google.protobuf.Empty);

  // AddMFADevice adds an MFA device for the user calling this RPC.
  //
  // The RPC is streaming both ways and the message sequence is:
  // (-> means client-to-server, <- means server-to-client)
  // -> Init
  // <- ExistingMFAChallenge
  // -> ExistingMFAResponse
  // <- NewMFARegisterChallenge
  // -> NewMFARegisterResponse
  // <- Ack
  rpc AddMFADevice(stream AddMFADeviceRequest) returns (stream AddMFADeviceResponse);
  // DeleteMFADevice deletes an MFA device for the user calling this RPC.
  //
  // The RPC is streaming both ways and the message sequence is:
  // (-> means client-to-server, <- means server-to-client)
  // -> Init
  // <- MFAChallenge
  // -> MFAResponse
  // <- Ack
  rpc DeleteMFADevice(stream DeleteMFADeviceRequest) returns (stream DeleteMFADeviceResponse);
  // AddMFADeviceSync adds a new MFA device (nonstream).
  rpc AddMFADeviceSync(AddMFADeviceSyncRequest) returns (AddMFADeviceSyncResponse);
  // DeleteMFADeviceSync deletes a users MFA device (nonstream).
  rpc DeleteMFADeviceSync(DeleteMFADeviceSyncRequest) returns (google.protobuf.Empty);
  // GetMFADevices returns all MFA devices registered for the user calling
  // this RPC.
  rpc GetMFADevices(GetMFADevicesRequest) returns (GetMFADevicesResponse);
  // CreateAuthenticateChallenge creates and returns MFA challenges for a users registered MFA
  // devices.
  rpc CreateAuthenticateChallenge(CreateAuthenticateChallengeRequest) returns (MFAAuthenticateChallenge);
  // CreateRegisterChallenge creates and returns MFA register challenge for a new MFA device.
  rpc CreateRegisterChallenge(CreateRegisterChallengeRequest) returns (MFARegisterChallenge);

  // GetOIDCConnector gets an OIDC connector resource by name.
  rpc GetOIDCConnector(types.ResourceWithSecretsRequest) returns (types.OIDCConnectorV3);
  // GetOIDCConnectors gets all current OIDC connector resources.
  rpc GetOIDCConnectors(types.ResourcesWithSecretsRequest) returns (types.OIDCConnectorV3List);
  // UpsertOIDCConnector upserts an OIDC connector in a backend.
  rpc UpsertOIDCConnector(types.OIDCConnectorV3) returns (google.protobuf.Empty);
  // DeleteOIDCConnector deletes an existing OIDC connector in a backend by name.
  rpc DeleteOIDCConnector(types.ResourceRequest) returns (google.protobuf.Empty);
  // CreateOIDCAuthRequest creates OIDCAuthRequest.
  rpc CreateOIDCAuthRequest(types.OIDCAuthRequest) returns (types.OIDCAuthRequest);
  // GetOIDCAuthRequest returns OIDC auth request if found.
  rpc GetOIDCAuthRequest(GetOIDCAuthRequestRequest) returns (types.OIDCAuthRequest);

  // GetSAMLConnector gets a SAML connector resource by name.
  rpc GetSAMLConnector(types.ResourceWithSecretsRequest) returns (types.SAMLConnectorV2);
  // GetSAMLConnectors gets all current SAML connector resources.
  rpc GetSAMLConnectors(types.ResourcesWithSecretsRequest) returns (types.SAMLConnectorV2List);
  // UpsertSAMLConnector upserts a SAML connector in a backend.
  rpc UpsertSAMLConnector(types.SAMLConnectorV2) returns (google.protobuf.Empty);
  // DeleteSAMLConnector deletes an existing SAML connector in a backend by name.
  rpc DeleteSAMLConnector(types.ResourceRequest) returns (google.protobuf.Empty);
  // CreateSAMLAuthRequest creates SAMLAuthRequest.
  rpc CreateSAMLAuthRequest(types.SAMLAuthRequest) returns (types.SAMLAuthRequest);
  // GetSAMLAuthRequest returns SAML auth request if found.
  rpc GetSAMLAuthRequest(GetSAMLAuthRequestRequest) returns (types.SAMLAuthRequest);

  // GetGithubConnector gets a Github connector resource by name.
  rpc GetGithubConnector(types.ResourceWithSecretsRequest) returns (types.GithubConnectorV3);
  // GetGithubConnectors gets all current Github connector resources.
  rpc GetGithubConnectors(types.ResourcesWithSecretsRequest) returns (types.GithubConnectorV3List);
  // UpsertGithubConnector upserts a Github connector in a backend.
  rpc UpsertGithubConnector(types.GithubConnectorV3) returns (google.protobuf.Empty);
  // DeleteGithubConnector deletes an existing Github connector in a backend by name.
  rpc DeleteGithubConnector(types.ResourceRequest) returns (google.protobuf.Empty);
  // CreateGithubAuthRequest creates GithubAuthRequest.
  rpc CreateGithubAuthRequest(types.GithubAuthRequest) returns (types.GithubAuthRequest);
  // GetGithubAuthRequest returns Github auth request if found.
  rpc GetGithubAuthRequest(GetGithubAuthRequestRequest) returns (types.GithubAuthRequest);

  // GetSSODiagnosticInfo returns SSO diagnostic info records.
  rpc GetSSODiagnosticInfo(GetSSODiagnosticInfoRequest) returns (types.SSODiagnosticInfo);

  // GetTrustedCluster gets a Trusted Cluster resource by name.
  rpc GetTrustedCluster(types.ResourceRequest) returns (types.TrustedClusterV2);
  // GetTrustedClusters gets all current Trusted Cluster resources.
  rpc GetTrustedClusters(google.protobuf.Empty) returns (types.TrustedClusterV2List);
  // UpsertTrustedCluster upserts a Trusted Cluster in a backend.
  rpc UpsertTrustedCluster(types.TrustedClusterV2) returns (types.TrustedClusterV2);
  // DeleteTrustedCluster deletes an existing Trusted Cluster in a backend by name.
  rpc DeleteTrustedCluster(types.ResourceRequest) returns (google.protobuf.Empty);

  // GetToken retrieves a v2 token described by the given request.
  // Deprecated: use GetTokenV3.
  // DELETE IN 13.0 (strideynet).
  rpc GetToken(types.ResourceRequest) returns (types.ProvisionTokenV2);
  // GetTokenV3 retrieves a token described by the given request.
  rpc GetTokenV3(types.ResourceRequest) returns (types.ProvisionTokenV3);
  // GetTokens retrieves all v2 tokens.
  // Deprecated: use GetTokensV3.
  // DELETE IN 13.0 (strideynet).
  rpc GetTokens(google.protobuf.Empty) returns (types.ProvisionTokenV2List);
  // GetTokensV3 retrieves all tokens.
  rpc GetTokensV3(google.protobuf.Empty) returns (types.ProvisionTokenV3List);
  // UpsertToken upserts a v2 token in a backend.
  // Deprecated: use UpsertTokenV3.
  // DELETE IN 13.0 (strideynet).
  rpc UpsertToken(types.ProvisionTokenV2) returns (google.protobuf.Empty);
  // UpsertTokenV3 upserts a v3 token in a backend.
  rpc UpsertTokenV3(types.ProvisionTokenV3) returns (google.protobuf.Empty);
  // CreateToken creates a v2 token in a backend.
  // Deprecated: Use CreateTokenV3.
  // DELETE IN 13.0 (strideynet)
  rpc CreateToken(types.ProvisionTokenV2) returns (google.protobuf.Empty);
  // CreateTokenV3 creates a v3 token in a backend.
  rpc CreateTokenV3(types.ProvisionTokenV3) returns (google.protobuf.Empty);
  // GenerateToken generates a new auth token.
  rpc GenerateToken(GenerateTokenRequest) returns (GenerateTokenResponse);
  // DeleteToken deletes an existing token in a backend described by the given request.
  rpc DeleteToken(types.ResourceRequest) returns (google.protobuf.Empty);

  // GetClusterAuditConfig gets cluster audit configuration.
  rpc GetClusterAuditConfig(google.protobuf.Empty) returns (types.ClusterAuditConfigV2);

  // GetClusterNetworkingConfig gets cluster networking configuration.
  rpc GetClusterNetworkingConfig(google.protobuf.Empty) returns (types.ClusterNetworkingConfigV2);
  // SetClusterNetworkingConfig sets cluster networking configuration.
  rpc SetClusterNetworkingConfig(types.ClusterNetworkingConfigV2) returns (google.protobuf.Empty);
  // ResetClusterNetworkingConfig resets cluster networking configuration to defaults.
  rpc ResetClusterNetworkingConfig(google.protobuf.Empty) returns (google.protobuf.Empty);

  // GetSessionRecordingConfig gets session recording configuration.
  rpc GetSessionRecordingConfig(google.protobuf.Empty) returns (types.SessionRecordingConfigV2);
  // SetSessionRecordingConfig sets session recording configuration.
  rpc SetSessionRecordingConfig(types.SessionRecordingConfigV2) returns (google.protobuf.Empty);
  // ResetSessionRecordingConfig resets session recording configuration to defaults.
  rpc ResetSessionRecordingConfig(google.protobuf.Empty) returns (google.protobuf.Empty);

  // GetAuthPreference gets cluster auth preference.
  rpc GetAuthPreference(google.protobuf.Empty) returns (types.AuthPreferenceV2);
  // SetAuthPreference sets cluster auth preference.
  rpc SetAuthPreference(types.AuthPreferenceV2) returns (google.protobuf.Empty);
  // ResetAuthPreference resets cluster auth preference to defaults.
  rpc ResetAuthPreference(google.protobuf.Empty) returns (google.protobuf.Empty);

  // GetEvents gets events from the audit log.
  rpc GetEvents(GetEventsRequest) returns (Events);
  // GetSessionEvents gets completed session events from the audit log.
  rpc GetSessionEvents(GetSessionEventsRequest) returns (Events);

  // GetLock gets a lock by name.
  rpc GetLock(GetLockRequest) returns (types.LockV2);
  // GetLocks gets all/in-force locks that match at least one of the targets when specified.
  rpc GetLocks(GetLocksRequest) returns (GetLocksResponse);
  // UpsertLock upserts a lock.
  rpc UpsertLock(types.LockV2) returns (google.protobuf.Empty);
  // DeleteLock deletes a lock.
  rpc DeleteLock(DeleteLockRequest) returns (google.protobuf.Empty);
  // ReplaceRemoteLocks replaces the set of locks associated with a remote cluster.
  rpc ReplaceRemoteLocks(ReplaceRemoteLocksRequest) returns (google.protobuf.Empty);

  // StreamSessionEvents streams audit events from a given session recording.
  rpc StreamSessionEvents(StreamSessionEventsRequest) returns (stream events.OneOf);

  // GetNetworkRestrictions retrieves all the network restrictions (allow/deny lists).
  rpc GetNetworkRestrictions(google.protobuf.Empty) returns (types.NetworkRestrictionsV4);
  // SetNetworkRestrictions updates the network restrictions.
  rpc SetNetworkRestrictions(types.NetworkRestrictionsV4) returns (google.protobuf.Empty);
  // DeleteNetworkRestrictions delete the network restrictions.
  rpc DeleteNetworkRestrictions(google.protobuf.Empty) returns (google.protobuf.Empty);

  // GetApps returns all registered applications.
  rpc GetApps(google.protobuf.Empty) returns (types.AppV3List);
  // GetApp returns an application by name.
  rpc GetApp(types.ResourceRequest) returns (types.AppV3);
  // CreateApp creates a new application resource.
  rpc CreateApp(types.AppV3) returns (google.protobuf.Empty);
  // UpdateApp updates existing application resource.
  rpc UpdateApp(types.AppV3) returns (google.protobuf.Empty);
  // DeleteApp removes specified application resource.
  rpc DeleteApp(types.ResourceRequest) returns (google.protobuf.Empty);
  // DeleteAllApps removes all application resources.
  rpc DeleteAllApps(google.protobuf.Empty) returns (google.protobuf.Empty);

  // GetDatabases returns all registered databases.
  rpc GetDatabases(google.protobuf.Empty) returns (types.DatabaseV3List);
  // GetDatabase returns a database by name.
  rpc GetDatabase(types.ResourceRequest) returns (types.DatabaseV3);
  // CreateDatabase creates a new database resource.
  rpc CreateDatabase(types.DatabaseV3) returns (google.protobuf.Empty);
  // UpdateDatabase updates existing database resource.
  rpc UpdateDatabase(types.DatabaseV3) returns (google.protobuf.Empty);
  // DeleteDatabase removes specified database resource.
  rpc DeleteDatabase(types.ResourceRequest) returns (google.protobuf.Empty);
  // DeleteAllDatabases removes all database resources.
  rpc DeleteAllDatabases(google.protobuf.Empty) returns (google.protobuf.Empty);

  // GetKubernetesClusters returns all registered kubernetes clusters.
  rpc GetKubernetesClusters(google.protobuf.Empty) returns (types.KubernetesClusterV3List);
  // GetKubernetesCluster returns a kubernetes cluster by name.
  rpc GetKubernetesCluster(types.ResourceRequest) returns (types.KubernetesClusterV3);
  // CreateKubernetesCluster creates a new kubernetes cluster resource.
  rpc CreateKubernetesCluster(types.KubernetesClusterV3) returns (google.protobuf.Empty);
  // UpdateKubernetesCluster updates existing kubernetes cluster resource.
  rpc UpdateKubernetesCluster(types.KubernetesClusterV3) returns (google.protobuf.Empty);
  // DeleteKubernetesCluster removes specified kubernetes cluster resource.
  rpc DeleteKubernetesCluster(types.ResourceRequest) returns (google.protobuf.Empty);
  // DeleteAllKubernetesClusters removes all kubernetes cluster resources.
  rpc DeleteAllKubernetesClusters(google.protobuf.Empty) returns (google.protobuf.Empty);

  // GetWindowsDesktopServices returns all registered Windows desktop services.
  rpc GetWindowsDesktopServices(google.protobuf.Empty) returns (GetWindowsDesktopServicesResponse);
  // TODO(zmb3): Document me.
  rpc GetWindowsDesktopService(GetWindowsDesktopServiceRequest) returns (GetWindowsDesktopServiceResponse);
  // UpsertWindowsDesktopService registers a new Windows desktop service.
  rpc UpsertWindowsDesktopService(types.WindowsDesktopServiceV3) returns (types.KeepAlive);
  // DeleteWindowsDesktopService removes the specified Windows desktop service.
  rpc DeleteWindowsDesktopService(DeleteWindowsDesktopServiceRequest) returns (google.protobuf.Empty);
  // DeleteAllWindowsDesktopServices removes all registered Windows desktop services.
  rpc DeleteAllWindowsDesktopServices(google.protobuf.Empty) returns (google.protobuf.Empty);

  // GetWindowsDesktops returns all registered Windows desktop hosts matching the supplied filter.
  rpc GetWindowsDesktops(types.WindowsDesktopFilter) returns (GetWindowsDesktopsResponse);
  // CreateWindowsDesktop registers a new Windows desktop host.
  rpc CreateWindowsDesktop(types.WindowsDesktopV3) returns (google.protobuf.Empty);
  // UpdateWindowsDesktop updates an existing Windows desktop host.
  rpc UpdateWindowsDesktop(types.WindowsDesktopV3) returns (google.protobuf.Empty);
  // UpsertWindowsDesktop updates a Windows desktop host, creating it if it doesn't exist.
  rpc UpsertWindowsDesktop(types.WindowsDesktopV3) returns (google.protobuf.Empty);
  // DeleteWindowsDesktop removes the specified Windows desktop host.
  // Unlike GetWindowsDesktops, this call will delete at-most 1 desktop.
  // To delete all desktops, use DeleteAllWindowsDesktops.
  rpc DeleteWindowsDesktop(DeleteWindowsDesktopRequest) returns (google.protobuf.Empty);
  // DeleteAllWindowsDesktops removes all registered Windows desktop hosts.
  rpc DeleteAllWindowsDesktops(google.protobuf.Empty) returns (google.protobuf.Empty);
  // GenerateWindowsDesktopCert generates client smartcard certificate used
  // by an RDP client to authenticate with Windows.
  rpc GenerateWindowsDesktopCert(WindowsDesktopCertRequest) returns (WindowsDesktopCertResponse);
  // GenerateCertAuthorityCRL creates an empty CRL for the specified CA.
  rpc GenerateCertAuthorityCRL(CertAuthorityRequest) returns (CRL);

  // CreateConnectionDiagnostic creates a new connection diagnostic.
  rpc CreateConnectionDiagnostic(types.ConnectionDiagnosticV1) returns (google.protobuf.Empty);
  // UpdateConnectionDiagnostic updates a connection diagnostic.
  rpc UpdateConnectionDiagnostic(types.ConnectionDiagnosticV1) returns (google.protobuf.Empty);
  // GetConnectionDiagnostic reads a connection diagnostic.
  rpc GetConnectionDiagnostic(GetConnectionDiagnosticRequest) returns (types.ConnectionDiagnosticV1);
  // AppendDiagnosticTrace appends a Trace to the ConnectionDiagnostic.
  rpc AppendDiagnosticTrace(AppendDiagnosticTraceRequest) returns (types.ConnectionDiagnosticV1);

  // ChangeUserAuthentication allows a user to change their password and if enabled,
  // also adds a new MFA device. After successful invocation, a new web session is created as well
  // as a new set of recovery codes (if user meets the requirements to receive them), invalidating
  // any existing codes the user previously had.
  rpc ChangeUserAuthentication(ChangeUserAuthenticationRequest) returns (ChangeUserAuthenticationResponse);

  // StartAccountRecovery (exclusive to cloud users) is the first out of two step user
  // verification needed to allow a user to recover their account. The first form of verification
  // is a user's username and a recovery code. After successful verification, a recovery start
  // token is created for the user which its ID will be used as part of a URL that will be emailed
  // to the user (not done in this request). The user will be able to finish their second form of
  // verification by clicking on this URL and following the prompts.
  //
  // If a valid user fails to provide correct recovery code for MaxAccountRecoveryAttempts,
  // user account gets temporarily locked from further recovery attempts and from logging in.
  //
  // Start tokens last RecoveryStartTokenTTL.
  rpc StartAccountRecovery(StartAccountRecoveryRequest) returns (types.UserTokenV3);
  // VerifyAccountRecovery (exclusive to cloud users) is the second step of the two step
  // verification needed to allow a user to recover their account, after RPC StartAccountRecovery.
  // The second form of verification is a user's password or their second factor (depending on
  // what authentication they needed to recover). After successful verification, a recovery
  // approved token is created which allows a user to request protected actions while not logged
  // in e.g: setting a new password or a mfa device, viewing their MFA devices, deleting their MFA
  // devices, and generating new recovery codes.
  //
  // The recovery start token to verify this request becomes deleted before
  // creating a recovery approved token, which invalidates the recovery link users received
  // to finish their verification.
  //
  // If user fails to verify themselves for MaxAccountRecoveryAttempts
  // (combined attempts with RPC StartAccountRecovery), users account will be temporarily locked
  // from logging in. If users still have unused recovery codes left, they still have
  // opportunities to recover their account. To allow this, users recovery attempts are also
  // deleted along with all user tokens which will force the user to restart the recovery process
  // from step 1 (RPC StartAccountRecovery).
  //
  // Recovery approved tokens last RecoveryApprovedTokenTTL.
  rpc VerifyAccountRecovery(VerifyAccountRecoveryRequest) returns (types.UserTokenV3);
  // CompleteAccountRecovery (exclusive to cloud users) is the last step in account
  // recovery, after RPC's StartAccountRecovery and VerifyAccountRecovery. This step sets a new
  // password or adds a new mfa device, allowing the user to regain access to their account with
  // the new credentials. When the new authentication is successfully set, any user lock is
  // removed so the user can login immediately afterwards.
  rpc CompleteAccountRecovery(CompleteAccountRecoveryRequest) returns (google.protobuf.Empty);

  // CreateAccountRecoveryCodes (exclusive to cloud users) creates new set of recovery codes for a
  // user, replacing and invalidating any previously owned codes. Users can only get recovery
  // codes if their username is in a valid email format.
  rpc CreateAccountRecoveryCodes(CreateAccountRecoveryCodesRequest) returns (RecoveryCodes);
  // GetAccountRecoveryToken (exclusive to cloud users) returns a user token resource after
  // verifying that the token requested has not expired and is of the correct recovery kind.
  // Besides checking for validity of a token ID, it is also used to get basic information from
  // the token e.g: username, state of recovery (started or approved) and the type of recovery
  // requested (password or second factor).
  rpc GetAccountRecoveryToken(GetAccountRecoveryTokenRequest) returns (types.UserTokenV3);
  // GetAccountRecoveryCodes (exclusive to cloud users) is a request to return the user in context
  // their recovery codes. This request will not return any secrets (the values of recovery
  // codes), but instead returns non-sensitive data eg. when the recovery codes were created.
  rpc GetAccountRecoveryCodes(GetAccountRecoveryCodesRequest) returns (RecoveryCodes);

  // CreatePrivilegeToken returns a new privilege token after a logged in user successfully
  // re-authenticates with their second factor device. Privilege token lasts PrivilegeTokenTTL and
  // is used to gain access to privileged actions eg: deleting/adding a MFA device.
  rpc CreatePrivilegeToken(CreatePrivilegeTokenRequest) returns (types.UserTokenV3);

  // GetInstaller retrieves the installer script resource
  rpc GetInstaller(types.ResourceRequest) returns (types.InstallerV1);
  // GetInstallers retrieves all of installer script resources.
  rpc GetInstallers(google.protobuf.Empty) returns (types.InstallerV1List);

  // SetInstaller sets the installer script resource
  rpc SetInstaller(types.InstallerV1) returns (google.protobuf.Empty);

  // DeleteInstaller removes the specified installer script resource
  rpc DeleteInstaller(types.ResourceRequest) returns (google.protobuf.Empty);
  // DeleteAllInstallers removes all installer script resources
  rpc DeleteAllInstallers(google.protobuf.Empty) returns (google.protobuf.Empty);

  // ListResources retrieves a paginated list of resources.
  rpc ListResources(ListResourcesRequest) returns (ListResourcesResponse);

  // GetDomainName returns local auth domain of the current auth server
  rpc GetDomainName(google.protobuf.Empty) returns (GetDomainNameResponse);
  // GetClusterCACert returns the PEM-encoded TLS certs for the local cluster
  // without signing keys. If the cluster has multiple TLS certs, they will
  // all be appended.
  rpc GetClusterCACert(google.protobuf.Empty) returns (GetClusterCACertResponse);

  // UnstableAssertSystemRole is not a stable part of the public API. Used by older
  // instances to prove that they hold a given system role.
  // DELETE IN: 12.0 (deprecated in v11, but required for back-compat with v10 clients)
  rpc UnstableAssertSystemRole(UnstableSystemRoleAssertion) returns (google.protobuf.Empty);
}<|MERGE_RESOLUTION|>--- conflicted
+++ resolved
@@ -519,20 +519,11 @@
   bool HSM = 9 [(gogoproto.jsontag) = "hsm"];
   // Desktop enables desktop access product
   bool Desktop = 10 [(gogoproto.jsontag) = "desktop"];
-<<<<<<< HEAD
-  // ModeratedSessions enables moderated sessions product
-  bool ModeratedSessions = 11 [(gogoproto.jsontag) = "moderated_sessions"];
-  // MachineID enables MachineID product
-  bool MachineID = 12 [(gogoproto.jsontag) = "machine_id"];
-  // ResourceAccessRequests enables resource access requests product
-  bool ResourceAccessRequests = 13 [(gogoproto.jsontag) = "resource_access_requests"];
-  // HardwareKey enables hardware key support.
-  bool HardwareKey = 14 [(gogoproto.jsontag) = "hardware_key"];
-=======
   reserved 11; // bool ModeratedSessions
   reserved 12; // bool MachineID
   reserved 13; // bool ResourceAccessRequests
->>>>>>> 59bcdf51
+  // HardwareKey enables hardware key support.
+  bool HardwareKey = 14 [(gogoproto.jsontag) = "hardware_key"];
 }
 
 // DeleteUserRequest is the input value for the DeleteUser method.
