// Copyright 2021-2022 Gravitational, Inc
//
// Licensed under the Apache License, Version 2.0 (the "License");
// you may not use this file except in compliance with the License.
// You may obtain a copy of the License at
//
//      http://www.apache.org/licenses/LICENSE-2.0
//
// Unless required by applicable law or agreed to in writing, software
// distributed under the License is distributed on an "AS IS" BASIS,
// WITHOUT WARRANTIES OR CONDITIONS OF ANY KIND, either express or implied.
// See the License for the specific language governing permissions and
// limitations under the License.

syntax = "proto3";

package proto;

import "gogoproto/gogo.proto";
import "google/protobuf/empty.proto";
import "google/protobuf/timestamp.proto";
import "teleport/attestation/v1/attestation.proto";
import "teleport/legacy/client/proto/certs.proto";
import "teleport/legacy/client/proto/event.proto";
import "teleport/legacy/client/proto/inventory.proto";
import "teleport/legacy/types/events/events.proto";
import "teleport/legacy/types/types.proto";
import "teleport/legacy/types/webauthn/webauthn.proto";
import "teleport/legacy/types/wrappers/wrappers.proto";
import "teleport/mfa/v1/mfa.proto";
import "teleport/usageevents/v1/usageevents.proto";

option go_package = "github.com/gravitational/teleport/api/client/proto";
option (gogoproto.goproto_getters_all) = true;
option (gogoproto.marshaler_all) = true;
option (gogoproto.unmarshaler_all) = true;

// Watch specifies watch parameters
message Watch {
  // Kinds specifies object kinds to watch
  repeated types.WatchKind Kinds = 1 [
    (gogoproto.nullable) = false,
    (gogoproto.jsontag) = "kinds,omitempty"
  ];
  bool AllowPartialSuccess = 2 [(gogoproto.jsontag) = "allow_partial_success,omitempty"];
}

// HostCertsRequest specifies certificate-generation parameters
// for a server.
message HostCertsRequest {
  reserved 12; // system_role_assertion_id
  reserved "UnstableSystemRoleAssertionID";
  // HostID is a unique ID of the host.
  string HostID = 1 [(gogoproto.jsontag) = "host_id"];
  // NodeName is a user-friendly host name.
  string NodeName = 2 [(gogoproto.jsontag) = "node_name"];
  // Role is a system role assigned to the host.
  string Role = 3 [
    (gogoproto.jsontag) = "role",
    (gogoproto.casttype) = "github.com/gravitational/teleport/api/types.SystemRole"
  ];
  // AdditionalPrincipals is a list of additional principals
  // to include in OpenSSH and X509 certificates
  repeated string AdditionalPrincipals = 4 [(gogoproto.jsontag) = "additional_principals,omitempty"];
  // DNSNames is a list of DNS names to include in x509 certificates.
  repeated string DNSNames = 5 [(gogoproto.jsontag) = "dns_names,omitempty"];
  // PublicTLSKey is a PEM encoded public key, which the auth server will use
  // to create a signed TLS certificate. This field is required.
  bytes PublicTLSKey = 6 [(gogoproto.jsontag) = "public_tls_key"];
  // PublicSSHKey is a SSH encoded public key, which the auth server will use
  // to create a signed SSH certificate. This field is required.
  bytes PublicSSHKey = 7 [(gogoproto.jsontag) = "public_ssh_key"];
  // RemoteAddr is the IP address of the remote host requesting a certificate.
  // RemoteAddr is used to replace 0.0.0.0 in the list of additional principals.
  string RemoteAddr = 8 [(gogoproto.jsontag) = "remote_addr"];
  // Rotation allows clients to send the certificate authority rotation state
  // expected by the client so that auth servers can avoid the situation when
  // clients request certs assuming one state and auth servers issue another.
  types.Rotation Rotation = 9 [(gogoproto.jsontag) = "rotation,omitempty"];
  // NoCache is argument that only local callers can supply to bypass cache
  bool NoCache = 10 [(gogoproto.jsontag) = "-"];
  // SystemRoles is a list of system roles held by the host. Most host certs are
  // single-role and only specify the Role field. The SystemRoles field is only
  // currently used on Instance certs, which need to express all roles held by
  // the instance.
  repeated string SystemRoles = 11 [
    (gogoproto.jsontag) = "system_roles,omitempty",
    (gogoproto.casttype) = "github.com/gravitational/teleport/api/types.SystemRole"
  ];
  // SystemRoleAssertionID is used by agents to prove that they have a given system role when
  // their credentials originate from multiple separate join tokens so that they can be issued
  // an instance certificate that encompasses all of their capabilities. This field will be
  // deprecated once we have a more comprehensive model for join token joining/replacement.
  string SystemRoleAssertionID = 13 [(gogoproto.jsontag) = "system_role_assertion_id,omitempty"];
}

// OpenSSHCertRequest specifies certificate-generation parameters
// for a certificates used to connect to Agentless nodes.
message OpenSSHCertRequest {
  reserved 1; // Username, jsontag "username"
  reserved "Username";
  // PublicKey is the public key to sign.
  bytes PublicKey = 2 [(gogoproto.jsontag) = "public_key"];
  // TTL is the duration the certificate will be valid for.
  int64 TTL = 3 [
    (gogoproto.jsontag) = "ttl",
    (gogoproto.casttype) = "Duration"
  ];
  // Cluster is the Teleport cluster name the target node is connected to.
  string Cluster = 4 [(gogoproto.jsontag) = "cluster"];
  // User is the Teleport user the certificate will be generated for.
  types.UserV2 User = 5 [(gogoproto.jsontag) = "user"];
  // Roles are the roles of the Teleport user the certificate will be
  // generated for.
  repeated types.RoleV6 Roles = 6 [(gogoproto.jsontag) = "roles"];
}

// OpenSSHCert is a SSH certificate signed by OpenSSH CA.
message OpenSSHCert {
  bytes Cert = 1 [(gogoproto.jsontag) = "cert"];
}

// UserCertRequest specifies certificate-generation parameters
// for a user.
message UserCertsRequest {
  reserved 1, 20;
  reserved "PublicKey", "attestation_statement";

  // Username of key owner.
  string Username = 2 [(gogoproto.jsontag) = "username"];
  // Expires is a desired time of the expiry of the certificate, could
  // be adjusted based on the permissions
  google.protobuf.Timestamp Expires = 3 [
    (gogoproto.stdtime) = true,
    (gogoproto.nullable) = false,
    (gogoproto.jsontag) = "expires,omitempty"
  ];
  // Format encodes the desired SSH Certificate format (either old ssh
  // compatibility
  // format to remove some metadata causing trouble with old SSH servers)
  // or standard SSH cert format with custom extensions
  string Format = 4 [(gogoproto.jsontag) = "format,omitempty"];
  // RouteToCluster is an optional cluster name to add to the certificate,
  // so that requests originating with this certificate will be redirected
  // to this cluster
  string RouteToCluster = 5 [(gogoproto.jsontag) = "route_to_cluster,omitempty"];
  // AccessRequests is an optional list of request IDs indicating requests whose
  // escalated privileges should be added to the certificate.
  repeated string AccessRequests = 6 [(gogoproto.jsontag) = "access_requests,omitempty"];
  // KubernetesCluster specifies the target kubernetes cluster for TLS
  // identities. This can be empty on older Teleport clients.
  string KubernetesCluster = 7 [(gogoproto.jsontag) = "kubernetes_cluster,omitempty"];
  // RouteToDatabase specifies the target database proxy name to encode into
  // certificate so database client requests are routed appropriately.
  RouteToDatabase RouteToDatabase = 8 [
    (gogoproto.nullable) = false,
    (gogoproto.jsontag) = "route_to_database,omitempty"
  ];

  // NodeName is the name of the SSH node that this user certificate will be
  // scoped to.
  string NodeName = 9 [(gogoproto.jsontag) = "node_name,omitempty"];

  enum CertUsage {
    // All means a request for both SSH and TLS certificates for the
    // overall user session. These certificates are not specific to any SSH
    // node, Kubernetes cluster, database or web app.
    All = 0;
    // SSH means a request for an SSH certificate for access to a specific
    // SSH node, as specified by NodeName.
    SSH = 1;
    // Kubernetes means a request for a TLS certificate for access to a
    // specific Kubernetes cluster, as specified by KubernetesCluster.
    Kubernetes = 2;
    // Database means a request for a TLS certificate for access to a
    // specific database, as specified by RouteToDatabase.
    Database = 3;
    // App means a request for a TLS certificate for access to a specific
    // web app, as specified by RouteToApp.
    App = 4;
    // WindowsDesktop means a request for a TLS certificate for access to a specific
    // windows desktop.
    WindowsDesktop = 5;
  }
  // CertUsage limits the resulting user certificate to a single protocol.
  CertUsage Usage = 10 [(gogoproto.jsontag) = "usage,omitempty"];

  // RouteToApp specifies application to issue certificate for.
  RouteToApp RouteToApp = 11 [
    (gogoproto.nullable) = false,
    (gogoproto.jsontag) = "route_to_app,omitempty"
  ];

  // RoleRequests specify an alternative set of named roles to apply to the
  // certificate, assuming the requestor is allowed to impersonate said roles
  // directly. An empty set of requests returns the user's normal set of
  // roles.
  repeated string RoleRequests = 12 [(gogoproto.jsontag) = "role_requests,omitempty"];

  // RouteToWindowsDesktop specifies the target windows desktop name to encode into
  // certificate so windows desktop client requests are routed appropriately.
  RouteToWindowsDesktop RouteToWindowsDesktop = 13 [
    (gogoproto.nullable) = false,
    (gogoproto.jsontag) = "route_to_windows_desktop,omitempty"
  ];

  // UseRoleRequests is used to ensure a certificate request is intended to
  // use role impersonation, even if the list of role requests is empty.
  bool UseRoleRequests = 14 [(gogoproto.jsontag) = "use_role_requests,omitempty"];

  // DropAccessRequests is an optional list of request IDs indicating requests
  // whose escalated privileges should be removed from the certificate.
  // IDs pointing at non-existent requests are ignored.
  //
  // If present, the roles and traits in the generated cert will be based on
  // the state of the user resource on the backend, active requests (not being
  // dropped) and new access requests specified through AccessRequests (if any).
  //
  // This means that technically sending UserCertsRequest with bogus IDs in
  // DropAccessRequests can be used to refresh the role list based on backend
  // state. A better long-term solution would be to add a dedicated field for
  // this to avoid sending bogus IDs.
  repeated string DropAccessRequests = 15 [(gogoproto.jsontag) = "drop_access_requests,omitempty"];

  // ConnectionDiagnosticID is the ID of the ConnectionDiagnostic resource we should use to add
  // traces as we pass certain checkpoints.
  string ConnectionDiagnosticID = 16 [(gogoproto.jsontag) = "connection_diagnostic_id,omitempty"];

  // Requester is the name of the service that sent the request.
  enum Requester {
    // UNSPECIFIED is set when the requester in unknown.
    UNSPECIFIED = 0;
    // TSH_DB_LOCAL_PROXY_TUNNEL is set when the request was sent by a tsh db local proxy tunnel.
    TSH_DB_LOCAL_PROXY_TUNNEL = 1;
    // TSH_KUBE_LOCAL_PROXY is set when the request was sent by a tsh kube local proxy.
    TSH_KUBE_LOCAL_PROXY = 2;
    // TSH_KUBE_LOCAL_PROXY_HEADLESS is set when the request was sent by a tsh kube local proxy in headless mode.
    TSH_KUBE_LOCAL_PROXY_HEADLESS = 3;
    // TSH_APP_LOCAL_PROXY is set when the request was sent by a tsh app local proxy.
    TSH_APP_LOCAL_PROXY = 4;
    // TSH_DB_EXEC is set when the request was sent by a tsh db exec local proxy
    // tunnel. Requests from this requester allows reuse of the MFA session
    // response but TTL is limited to single use TTL.
    TSH_DB_EXEC = 5;
  }
  // RequesterName identifies who sent the request.
  Requester RequesterName = 17 [(gogoproto.jsontag) = "requester_name"];

  // MFAResponse is a response to a challenge from a user's MFA device.
  // An optional field, that when provided, the response will be validated
  // and the ID of the validated MFA device will be stored in the certificate.
  MFAAuthenticateResponse MFAResponse = 18 [(gogoproto.jsontag) = "mfa_response,omitempty"];

  // SSHLogin is the OS Login for the SSH session that the certificate will be used for.
  // This login is used when performing RBAC checks to determine if MFA is required
  // to access the resource.
  string SSHLogin = 19;

  // CertPurpose complements CertUsage by informing Teleport of the intended use
  // for the certificates.
  enum CertPurpose {
    // Purpose not specified.
    // Interpreted as CERT_PURPOSE_LOGIN_CERTS.
    CERT_PURPOSE_UNSPECIFIED = 0;

    // Generate login certificates, both SSH and TLS, as well as CA certs.
    CERT_PURPOSE_LOGIN_CERTS = 1;

    // Generate single-user certificates, either SSH or TLS, depending on the
    // specified Usage.
    CERT_PURPOSE_SINGLE_USE_CERTS = 2;
  }
  // Purpose is the intended purpose of the certificates.
  CertPurpose Purpose = 21 [(gogoproto.jsontag) = "purpose,omitempty"];

  // SSHPublicKey is a public key in SSH authorized_keys format, to be used as
  // the subject for the issued SSH certificate. If omitted, only a TLS cert
  // will be returned.
  bytes SSHPublicKey = 22 [(gogoproto.jsontag) = "ssh_public_key,omitempty"];
  // TLSPublicKey is a public key in PEM-encoded PKCS#1 or PKIX format, to be used as
  // the subject for the issued TLS certificate. If omitted, only an SSH cert
  // will be returned.
  bytes TLSPublicKey = 23 [(gogoproto.jsontag) = "tls_public_key,omitempty"];

  // SSHPublicKeyAttestationStatement is an attestation statement for SSHPublicKey.
  teleport.attestation.v1.AttestationStatement SSHPublicKeyAttestationStatement = 25 [(gogoproto.jsontag) = "ssh_public_key_attestation_statement,omitempty"];
  // TLSPublicKeyAttestationStatement is an attestation statement for TLSPublicKey.
  teleport.attestation.v1.AttestationStatement TLSPublicKeyAttestationStatement = 26 [(gogoproto.jsontag) = "tls_public_key_attestation_statement,omitempty"];

  // ReissuableRoleImpersonation is a flag that indicates whether or not a
  // role impersonation certificate can be reissued. If set to true, the
  // generated certificate will be re-issuable, by default, it will not be
  // re-issuable. This flag is only applicable when UseRoleRequests is set to
  // true.
  bool ReissuableRoleImpersonation = 27 [(gogoproto.jsontag) = "reissuable_role_impersonation"];
}

// RouteToDatabase combines parameters for database service routing information.
message RouteToDatabase {
  // ServiceName is the Teleport database proxy service name the cert is for.
  string ServiceName = 1 [(gogoproto.jsontag) = "service_name"];
  // Protocol is the type of the database the cert is for.
  string Protocol = 2 [(gogoproto.jsontag) = "protocol"];
  // Username is an optional database username to embed.
  string Username = 3 [(gogoproto.jsontag) = "username,omitempty"];
  // Database is an optional database name to embed.
  string Database = 4 [(gogoproto.jsontag) = "database,omitempty"];
  // Roles is an optional list of database roles to embed.
  repeated string Roles = 5 [(gogoproto.jsontag) = "roles,omitempty"];
}

// RouteToWindowsDesktop combines parameters for windows desktop routing information.
message RouteToWindowsDesktop {
  // WindowsDesktop is the Windows Desktop server name to embed.
  string WindowsDesktop = 1 [(gogoproto.jsontag) = "windows_desktop"];
  // Login is the Windows desktop user login to embed.
  string Login = 2 [(gogoproto.jsontag) = "login"];
}

// RouteToApp contains parameters for application access certificate requests.
message RouteToApp {
  reserved 2; // SessionID, jsontag "session_id"
  reserved "SessionID";

  // Name is the application name certificate is being requested for.
  string Name = 1 [(gogoproto.jsontag) = "name"];
  // PublicAddr is the application public address.
  string PublicAddr = 3 [(gogoproto.jsontag) = "public_addr"];
  // ClusterName is the cluster where the application resides.
  string ClusterName = 4 [(gogoproto.jsontag) = "cluster_name"];
  // AWSRoleARN is the AWS role to assume when accessing AWS API.
  string AWSRoleARN = 5 [(gogoproto.jsontag) = "aws_role_arn,omitempty"];
  // AzureIdentity is the Azure identity to assume when accessing Azure API.
  string AzureIdentity = 6 [(gogoproto.jsontag) = "azure_identity,omitempty"];
  // GCPServiceAccount is the GCP service account to assume when accessing GCP API.
  string GCPServiceAccount = 7 [(gogoproto.jsontag) = "gcp_service_account,omitempty"];
  // URI is the URI of the app. This is the internal endpoint where the application is running and isn't user-facing.
  // Used merely for audit events and mirrors the URI from the app spec. Not used as a source of
  // truth when routing connections.
  string URI = 8 [(gogoproto.jsontag) = "uri,omitempty"];
  // TargetPort signifies that the cert grants access to a specific port in a multi-port TCP app, as
  // long as the port is defined in the app spec. When specified, it must be between 1 and 65535.
  // Used only for routing, should not be used in other contexts (e.g., access requests).
  uint32 TargetPort = 9 [(gogoproto.jsontag) = "target_port,omitempty"];
  // AWSCredentialProcessCredentials contains the credentials to access AWS APIs.
  // This is a JSON string that conforms with
  // https://docs.aws.amazon.com/sdkref/latest/guide/feature-process-credentials.html#feature-process-credentials-output
  string AWSCredentialProcessCredentials = 10 [(gogoproto.jsontag) = "aws_credentialprocess_credentials,omitempty"];
}

// GetUserRequest specifies parameters for the GetUser method.
message GetUserRequest {
  // Name is the name of the desired user.
  string Name = 1 [(gogoproto.jsontag) = "name"];
  // WithSecrets specifies whether to load associated secrets.
  bool WithSecrets = 2 [(gogoproto.jsontag) = "with_secrets,omitempty"];
}

// GetUsersRequest specifies parameters for the GetUsers method.
message GetUsersRequest {
  // WithSecrets specifies whether to load associated secrets.
  bool WithSecrets = 1 [(gogoproto.jsontag) = "with_secrets"];
}

// ChangePasswordRequest specifies the parameters for the ChangePassword method.
message ChangePasswordRequest {
  string User = 1 [(gogoproto.jsontag) = "name"];
  bytes OldPassword = 2 [(gogoproto.jsontag) = "old_password"];
  bytes NewPassword = 3 [(gogoproto.jsontag) = "new_password"];
  string SecondFactorToken = 4 [(gogoproto.jsontag) = "second_factor_token"];
  webauthn.CredentialAssertionResponse Webauthn = 5 [(gogoproto.jsontag) = "webauthn"];
}

// PluginDataSeq is a sequence of plugin data.
message PluginDataSeq {
  repeated types.PluginDataV3 PluginData = 1 [(gogoproto.jsontag) = "plugin_data"];
}

// RequestStateSetter encodes the parameters necessary to update the
// state of a privilege escalation request.
message RequestStateSetter {
  // ID is the request ID being targeted
  string ID = 1 [(gogoproto.jsontag) = "id"];
  // State is the desired state to be set
  types.RequestState State = 2 [(gogoproto.jsontag) = "state"];
  // Delegator is an optional indicator of who delegated this
  // state update (used by plugins to indicate which user approved
  // or denied the request).
  string Delegator = 3 [(gogoproto.jsontag) = "delegator,omitempty"];
  // Reason is an optional message indicating the reason for the
  // resolution (approval, denail , etc...).
  string Reason = 4 [(gogoproto.jsontag) = "reason,omitempty"];
  // Annotations are key/value pairs received from plugins during request
  // resolution.  They are currently only used to provide additional logging
  // information.
  wrappers.LabelValues Annotations = 5 [
    (gogoproto.nullable) = false,
    (gogoproto.jsontag) = "annotations,omitempty",
    (gogoproto.customtype) = "github.com/gravitational/teleport/api/types/wrappers.Traits"
  ];
  // Roles, if present, overrides the existing set of roles associated
  // with the access request.
  repeated string Roles = 6 [(gogoproto.jsontag) = "roles,omitempty"];
  // AssumeStartTime is the time the requested roles can be assumed.
  google.protobuf.Timestamp AssumeStartTime = 7 [
    (gogoproto.stdtime) = true,
    (gogoproto.nullable) = true,
    (gogoproto.jsontag) = "assume_start_time,omitempty"
  ];
}

// RequestID is the unique identifier of an access request.
message RequestID {
  string ID = 1 [(gogoproto.jsontag) = "id"];
}

// GetResetPasswordTokenRequest is a request to get a reset password token.
message GetResetPasswordTokenRequest {
  string TokenID = 1 [(gogoproto.jsontag) = "token"];
}

// CreateResetPasswordTokenRequest is a request to create a reset password token.
message CreateResetPasswordTokenRequest {
  // Name is the user name.
  string Name = 1 [(gogoproto.jsontag) = "name"];
  // Type is a token type.
  string Type = 2 [(gogoproto.jsontag) = "type"];
  // TTL specifies how long the generated token is valid for.
  int64 TTL = 3 [
    (gogoproto.jsontag) = "ttl",
    (gogoproto.casttype) = "Duration"
  ];
}

// RenewableCertsRequest is a request to generate a first set of renewable
// certificates from a bot join token.
message RenewableCertsRequest {
  // Token is a bot join token.
  string Token = 1 [(gogoproto.jsontag) = "token"];

  // PublicKey is a public key to be signed.
  bytes PublicKey = 2 [(gogoproto.jsontag) = "public_key"];
}

// PingRequest is the input value for the Ping method.
message PingRequest {
  // Ping method currently takes no parameters
}

// PingResponse contains data about the teleport auth server.
message PingResponse {
  // ClusterName is the name of the teleport cluster.
  string ClusterName = 1 [(gogoproto.jsontag) = "cluster_name"];
  // ServerVersion is the version of the auth server.
  string ServerVersion = 2 [(gogoproto.jsontag) = "server_version"];
  // ServerFeatures are the features supported by the auth server.
  Features ServerFeatures = 3 [(gogoproto.jsontag) = "server_features"];
  // ProxyPublicAddr is the server's public proxy address.
  string ProxyPublicAddr = 4 [(gogoproto.jsontag) = "proxy_public_addr"];
  // IsBoring signals whether or not the server was compiled with BoringCrypto.
  bool IsBoring = 5 [(gogoproto.jsontag) = "is_boring"];
  // RemoteAddr is the client peer addr as seen from the auth server (used to assist
  // instances in guessing their external IP when none is configured).
  string RemoteAddr = 7 [(gogoproto.jsontag) = "remote_addr"];
  // LoadAllCAs signals whether or not tsh should load all CAs when trying
  // to ssh into a node.
  bool LoadAllCAs = 8 [(gogoproto.jsontag) = "load_all_cas"];
  // SignatureAlgorithmSuite is the configured signature algorithm suite for the cluster.
  types.SignatureAlgorithmSuite signature_algorithm_suite = 9;

  reserved 6; // LicenseWarnings, jsontag "license_warnings"
  reserved "LicenseWarnings";

  // LicenseExpiry is the expiry date of the enterprise license, if applicable.
  google.protobuf.Timestamp LicenseExpiry = 10 [
    (gogoproto.stdtime) = true,
    (gogoproto.jsontag) = "licenseExpiry"
  ];
}

// ProductType is the type of product.
enum ProductType {
  PRODUCT_TYPE_UNKNOWN = 0;
  // PRODUCT_TYPE_TEAM is Teleport Team product.
  PRODUCT_TYPE_TEAM = 1;
  // PRODUCT_TYPE_EUB is Teleport Enterprise Usage Based product.
  PRODUCT_TYPE_EUB = 2;
}

// SupportType if the type of support offered.
enum SupportType {
  SUPPORT_TYPE_UNSPECIFIED = 0;
  // SUPPORT_TYPE_FREE is the free tier support
  SUPPORT_TYPE_FREE = 1;
  // SUPPORT_TYPE_PREMIUM is the premium tier support
  SUPPORT_TYPE_PREMIUM = 2;
}

// Features are auth server features.
message Features {
  // Kubernetes enables Kubernetes Access product
  // Deprecated remove in v18; leverage entitlements
  bool Kubernetes = 1 [(gogoproto.jsontag) = "kubernetes"];
  // App enables Application Access product
  // Deprecated remove in v18; leverage entitlements
  bool App = 2 [(gogoproto.jsontag) = "app"];
  // DB enables database access product
  // Deprecated remove in v18; leverage entitlements
  bool DB = 3 [(gogoproto.jsontag) = "db"];
  // OIDC enables OIDC connectors
  // Deprecated remove in v18; leverage entitlements
  bool OIDC = 4 [(gogoproto.jsontag) = "oidc"];
  // SAML enables SAML connectors
  // Deprecated remove in v18; leverage entitlements
  bool SAML = 5 [(gogoproto.jsontag) = "saml"];
  // AccessControls enables FIPS access controls
  bool AccessControls = 6 [(gogoproto.jsontag) = "access_controls"];
  // AdvancedAccessWorkflows is currently set to the value of the Cloud AccessRequests entitlement
  bool AdvancedAccessWorkflows = 7 [(gogoproto.jsontag) = "advanced_access_workflows"];
  // Cloud enables some cloud-related features
  bool Cloud = 8 [(gogoproto.jsontag) = "cloud"];
  // HSM enables PKCS#11 HSM support
  // Deprecated remove in v18; leverage entitlements
  bool HSM = 9 [(gogoproto.jsontag) = "hsm"];
  // Desktop enables desktop access product
  // Deprecated remove in v18; leverage entitlements
  bool Desktop = 10 [(gogoproto.jsontag) = "desktop"];
  reserved 11; // bool ModeratedSessions
  reserved 12; // bool MachineID
  reserved 13; // bool ResourceAccessRequests
  // RecoveryCodes enables recovery codes
  bool RecoveryCodes = 14 [(gogoproto.jsontag) = "recovery_codes"];
  // Plugins enables hosted plugins
  bool Plugins = 15 [(gogoproto.jsontag) = "plugins"];
  // AutomaticUpgrades enables Automatic Upgrades for the agents/services.
  bool AutomaticUpgrades = 16 [(gogoproto.jsontag) = "automatic_upgrades"];
  // IsUsageBased enables some usage-based billing features
  bool IsUsageBased = 17 [(gogoproto.jsontag) = "is_usage_based"];
  // Assist enables the Assistant feature
  // Deprecated remove in v18; leverage entitlements
  bool Assist = 18 [(gogoproto.jsontag) = "assist"];
  // DeviceTrust holds its namesake feature settings.
  // Deprecated remove in v18; leverage entitlements
  DeviceTrustFeature DeviceTrust = 19 [(gogoproto.jsontag) = "device_trust,omitempty"];
  // FeatureHiding enables hiding features from being discoverable for users who don't have the necessary permissions.
  // Deprecated remove in v18; leverage entitlements
  bool FeatureHiding = 20 [(gogoproto.jsontag) = "feature_hiding,omitempty"];
  // AccessRequests holds its namesake feature settings.
  // Deprecated remove in v18; leverage entitlements
  AccessRequestsFeature AccessRequests = 21 [(gogoproto.jsontag) = "access_requests,omitempty"];
  // CustomTheme holds the name of WebUI custom theme.
  string CustomTheme = 22 [(gogoproto.jsontag) = "custom_theme,omitempty"];
  // IdentityGovernance indicates whether IGS related features are enabled:
  // access list, access request, access monitoring, device trust.
  // Deprecated remove in v18; leverage entitlements
  bool IdentityGovernance = 23 [(gogoproto.jsontag) = "identity_governance,omitempty"];
  // AccessGraph enables the usage of access graph.
  // NOTE: this is a legacy flag that is currently used to signal
  // that Access Graph integration is *enabled* on a cluster.
  // *Access* to the feature is gated on the `Policy` flag.
  // TODO(justinas): remove this field once "TAG enabled" status is moved to a resource in the backend.
  bool AccessGraph = 24 [(gogoproto.jsontag) = "access_graph,omitempty"];
  // AccessListFeature holds its namesake feature settings.
  // Deprecated remove in v18; leverage entitlements
  AccessListFeature AccessList = 25 [(gogoproto.jsontag) = "access_list,omitempty"];
  // AccessMonitoringFeature holds its namesake feature settings.
  // Deprecated remove in v18; leverage entitlements for access and AccessMonitoringConfigured for enabled
  AccessMonitoringFeature AccessMonitoring = 26 [(gogoproto.jsontag) = "access_monitoring,omitempty"];
  // ProductType describes the product being used.
  ProductType ProductType = 27 [(gogoproto.jsontag) = "product_type,omitempty"];
  // Policy enables the Teleport Policy feature set.
  // At the time of writing, this includes Teleport Access Graph (TAG).
  // Deprecated remove in v18; leverage entitlements
  PolicyFeature Policy = 28 [(gogoproto.jsontag) = "policy,omitempty"];
  // Questionnaire indicates whether cluster users should get an onboarding questionnaire
  bool Questionnaire = 29 [(gogoproto.jsontag) = "questionnaire,omitempty"];
  // IsStripeManaged indicates if the cluster billing is managed via Stripe
  bool IsStripeManaged = 30 [(gogoproto.jsontag) = "is_stripe_managed,omitempty"];
  // ExternalAuditStorage indicates whether the EAS feature is enabled in the cluster.
  // Deprecated remove in v18; leverage entitlements
  bool ExternalAuditStorage = 31 [(gogoproto.jsontag) = "external_audit_storage,omitempty"];
  // SupportType indicates the type of the customer's support
  SupportType SupportType = 32 [(gogoproto.jsontag) = "support_type,omitempty"];
  // JoinActiveSessions indicates whether joining active sessions via web UI is enabled
  // Deprecated remove in v18; leverage entitlements
  bool JoinActiveSessions = 33 [(gogoproto.jsontag) = "join_active_sessions,omitempty"];
  // MobileDeviceManagement indicates whether endpoint management (like Jamf Plugin) can be used in the cluster
  // Deprecated remove in v18; leverage entitlements
  bool MobileDeviceManagement = 34 [(gogoproto.jsontag) = "mobile_device_management,omitempty"];
  // entitlements define a customer’s access to a specific features
  map<string, EntitlementInfo> entitlements = 35;
  // AccessMonitoringConfigured contributes to the enablement of access monitoring.
  // NOTE: this flag is used to signal that Access Monitoring is *enabled* on a cluster.
  // *Access* to the feature is gated on the `AccessMonitoring` entitlement.
  bool AccessMonitoringConfigured = 36;
  reserved 37;
  reserved "CloudAnonymizationKey";
  // AccessGraphDemoMode enables the ability to opt-in to a demo mode of Access Graph with limited features.
  bool AccessGraphDemoMode = 38 [(gogoproto.jsontag) = "access_graph_demo_mode,omitempty"];
}

// EntitlementInfo is the state and limits of a particular entitlement
message EntitlementInfo {
  // enabled indicates the feature is 'on' if true
  bool enabled = 1;
  // limit indicates the allotted amount of use when limited
  int32 limit = 2;
}

// DeviceTrustFeature holds the Device Trust feature general and usage-based
// settings.
// Limits have no affect if [Features.IdentityGovernance] is enabled.
message DeviceTrustFeature {
  // Currently this flag is to gate actions from OSS clusters.
  //
  // Determining support for device trust is currently determined by:
  //   1) Enterprise + [Features.IdentityGovernanceSecurity] == true, new flag
  //   introduced with Enterprise Usage Based (EUB) product.
  //   2) Enterprise + [Features.IsUsageBasedBilling] == false, legacy support
  //   where before EUB, it was unlimited.
  bool enabled = 1 [(gogoproto.jsontag) = "enabled,omitempty"];
  // Usage-based limit for the number of registered/enrolled devices, at the
  // implementation's discretion.
  int32 devices_usage_limit = 2 [(gogoproto.jsontag) = "devices_usage_limit,omitempty"];
}

// AccessRequestsFeature holds the AccessRequest feature general and usage-based
// settings.
// Limits have no affect if [Features.IdentityGovernance] is enabled.
message AccessRequestsFeature {
  // Usage-based limit for the number of limit for the number of
  // access requests created in a calendar month.
  int32 monthly_request_limit = 1 [(gogoproto.jsontag) = "monthly_request_limit"];
  reserved 2;
  reserved "enabled";
}

// AccessListFeature holds the Access List feature settings.
// Limits have no affect if [Features.IdentityGovernance] is enabled.
message AccessListFeature {
  // Limit for the number of access list creatable when feature is
  // not enabled.
  int32 create_limit = 1 [(gogoproto.jsontag) = "create_limit,omitempty"];
}

// AccessMonitoringFeature holds the Access Monitoring feature settings.
// Limits have no affect if [Features.IdentityGovernance] is enabled.
message AccessMonitoringFeature {
  // True if enabled in the auth service config: [auth_service.access_monitoring.enabled].
  bool enabled = 1 [(gogoproto.jsontag) = "enabled,omitempty"];
  // Defines the max number of days to include in an access report.
  int32 max_report_range_limit = 2 [(gogoproto.jsontag) = "max_report_range_limit,omitempty"];
}

// PolicyFeature holds the Teleport Policy feature set settings.
message PolicyFeature {
  // True if Teleport Policy is enabled in the license.
  bool enabled = 1 [(gogoproto.jsontag) = "enabled,omitempty"];
}

// DeleteUserRequest is the input value for the DeleteUser method.
message DeleteUserRequest {
  // Name is the user name to delete.
  string Name = 1 [(gogoproto.jsontag) = "name"];
}

// Semaphores is a sequence of Semaphore resources.
message Semaphores {
  repeated types.SemaphoreV3 Semaphores = 1 [(gogoproto.jsontag) = "semaphores"];
}

// AuditStreamRequest contains stream request - event or stream control request
message AuditStreamRequest {
  // Request is either stream request - create, resume or complete stream
  // or event submitted as a part of the stream
  oneof Request {
    // CreateStream creates the stream for session ID
    // should be the first message sent to the stream
    CreateStream CreateStream = 1;
    // ResumeStream resumes existing stream, should be the
    // first message sent to the stream
    ResumeStream ResumeStream = 2;
    // CompleteStream completes the stream
    CompleteStream CompleteStream = 3;
    // FlushAndClose flushes and closes the stream
    FlushAndCloseStream FlushAndCloseStream = 4;
    // Event contains the stream event
    events.OneOf Event = 5;
  }
}

// AuditStreamStatus returns audit stream status
// with corresponding upload ID
message AuditStreamStatus {
  // UploadID is upload ID associated with the stream,
  // can be used to resume the stream
  string UploadID = 1;
}

// CreateStream creates stream for a new session ID
message CreateStream {
  string SessionID = 1;
}

// ResumeStream resumes stream that was previously created
message ResumeStream {
  // SessionID is a session ID of the stream
  string SessionID = 1;
  // UploadID is upload ID to resume
  string UploadID = 2;
}

// CompleteStream completes the stream
// and uploads it to the session server
message CompleteStream {}

// FlushAndCloseStream flushes the stream data and closes the stream
message FlushAndCloseStream {}

// UpsertApplicationServerRequest upserts an app server.
message UpsertApplicationServerRequest {
  // Server is an app server resource to register.
  types.AppServerV3 Server = 1 [(gogoproto.jsontag) = "server"];
}

// DeleteApplicationServerRequest is a request to delete an app server.
message DeleteApplicationServerRequest {
  // Namespace is the app server namespace.
  string Namespace = 1 [(gogoproto.jsontag) = "namespace"];
  // HostID is the app server host uuid.
  string HostID = 2 [(gogoproto.jsontag) = "host_id"];
  // Name is the name of the application to delete.
  string Name = 3 [(gogoproto.jsontag) = "name"];
}

// DeleteAllApplicationServersRequest are the parameters used to remove all applications.
message DeleteAllApplicationServersRequest {
  // Namespace is the app servers namespace.
  string Namespace = 1 [(gogoproto.jsontag) = "namespace"];
}

// GenerateAppTokenRequest are the parameters used to request an application
// token.
message GenerateAppTokenRequest {
  // Username is the Teleport username.
  string Username = 1 [(gogoproto.jsontag) = "username"];
  // Roles is a list of Teleport roles assigned to the user.
  repeated string Roles = 2 [(gogoproto.jsontag) = "roles"];
  // URI is the URI of the application this token is targeting.
  string URI = 3 [(gogoproto.jsontag) = "uri"];
  // Expires is the time this token expires.
  google.protobuf.Timestamp Expires = 4 [
    (gogoproto.stdtime) = true,
    (gogoproto.nullable) = false,
    (gogoproto.jsontag) = "expires"
  ];
  // Traits are the traits assigned to the user within Teleport.
  map<string, wrappers.StringValues> Traits = 5 [(gogoproto.jsontag) = "traits"];
}

// GenerateAppTokenResponse contains a signed application token.
message GenerateAppTokenResponse {
  string Token = 1 [(gogoproto.jsontag) = "token"];
}

// GetAppSessionRequest are the parameters used to request an application web session.
message GetAppSessionRequest {
  // SessionID is the ID of the session being requested.
  string SessionID = 1 [(gogoproto.jsontag) = "session_id"];
}

// GetAppSessionResponse contains the requested application web session.
message GetAppSessionResponse {
  // Session is the application web session.
  types.WebSessionV2 Session = 1 [(gogoproto.jsontag) = "session"];
}

// ListAppSessionRequest are the parameters used to request an application web session.
//
// Follows the pagination semantics of
// https://cloud.google.com/apis/design/standard_methods#list.
message ListAppSessionsRequest {
  // The maximum number of items to return.
  // The server may impose a different page size at its discretion.
  int32 page_size = 1;

  // The next_page_token value returned from a previous List request, if any.
  string page_token = 2;

  // Optional username which will filter the returned web sessions
  // to include only those for the given user.
  string user = 3;
}

// ListAppSessionResponse contains the requested application web session.
message ListAppSessionsResponse {
  // Sessions for the retrieved page.
  repeated types.WebSessionV2 sessions = 1;

  // Token to retrieve the next page of results, or empty if there are no
  // more results in the list.
  string next_page_token = 2;
}

// GetSnowflakeSessionsResponse contains all the requested Snowflake web sessions.
message GetSnowflakeSessionsResponse {
  // Sessions is a list of Snowflake web sessions.
  repeated types.WebSessionV2 Sessions = 1 [(gogoproto.jsontag) = "sessions"];
}

// ListSAMLIdPSessionRequest are the parameters used to request a SAML IdP sessions.
//
// Follows the pagination semantics of
// https://cloud.google.com/apis/design/standard_methods#list.
message ListSAMLIdPSessionsRequest {
  // The maximum number of items to return.
  // The server may impose a different page size at its discretion.
  int32 page_size = 1;

  // The next_page_token value returned from a previous List request, if any.
  string page_token = 2;

  // Optional username which will filter the returned SAML IdP sessions
  // to include only those for the given user.
  string user = 3;
}

// ListSAMLIdPSessionsResponse contains all the requested SAML IdP sessions.
message ListSAMLIdPSessionsResponse {
  // Sessions for the retrieved page.
  repeated types.WebSessionV2 sessions = 1;

  // Token to retrieve the next page of results, or empty if there are no
  // more results in the list.
  string next_page_token = 2;
}

// CreateAppSessionRequest contains the parameters to request a application web session.
message CreateAppSessionRequest {
  reserved 2;
  // Username is the name of the user requesting the session.
  string Username = 1 [(gogoproto.jsontag) = "username"];
  // PublicAddr is the public address the application.
  string PublicAddr = 3 [(gogoproto.jsontag) = "public_addr"];
  // ClusterName is cluster within which the application is running.
  string ClusterName = 4 [(gogoproto.jsontag) = "cluster_name"];
  // AWSRoleARN is AWS role the user wants to assume.
  string AWSRoleARN = 5 [(gogoproto.jsontag) = "aws_role_arn"];
  // AzureIdentity is Azure identity the user wants to assume.
  string AzureIdentity = 6 [(gogoproto.jsontag) = "azure_identity"];
  // GCPServiceAccount is the GCP service account the user wants to assume.
  string GCPServiceAccount = 7 [(gogoproto.jsontag) = "gcp_service_account"];
  // MFAResponse is a response to a challenge from a user's MFA device.
  // An optional field, that when provided, the response will be validated and
  // the ID of the validated MFA device will be stored in session's certificate.
  MFAAuthenticateResponse MFAResponse = 8 [(gogoproto.jsontag) = "mfa_response,omitempty"];
  // AppName is the name of the application.
  string AppName = 9 [(gogoproto.jsontag) = "app_name"];
  // URI is the URI of the app. This is the internal endpoint where the application is running and isn't user-facing.
  string URI = 10 [(gogoproto.jsontag) = "uri"];
  // ClientAddr is a client (user's) address.
  string ClientAddr = 11 [(gogoproto.jsontag) = "client_addr,omitempty"];
}

// CreateAppSessionResponse contains the requested application web session.
message CreateAppSessionResponse {
  // Session is the application web session.
  types.WebSessionV2 Session = 1 [(gogoproto.jsontag) = "session"];
}

// CreateSnowflakeSessionRequest contains data required to create Snowflake web session.
message CreateSnowflakeSessionRequest {
  // Username is the name of the user requesting the session.
  string Username = 1 [(gogoproto.jsontag) = "username"];
  // SessionToken is the Snowflake server session token.
  string SessionToken = 2 [(gogoproto.jsontag) = "session_token"];
  // TokenTTL is the token validity period.
  int64 TokenTTL = 3 [
    (gogoproto.jsontag) = "token_ttl",
    (gogoproto.casttype) = "Duration"
  ];
}

// CreateSnowflakeSessionResponse contains Snowflake WebSession.
message CreateSnowflakeSessionResponse {
  types.WebSessionV2 Session = 1 [(gogoproto.jsontag) = "session"];
}

// CreateSAMLIdPSessionRequest contains data required to create a SAML IdP session.
message CreateSAMLIdPSessionRequest {
  // SessionID is the identifier for the session.
  string SessionID = 1 [(gogoproto.jsontag) = "session_id"];
  // Username is the name of the user requesting the session.
  string Username = 2 [(gogoproto.jsontag) = "username"];
  // SAMLSession is the session data associated with the SAML IdP session.
  types.SAMLSessionData SAMLSession = 3 [(gogoproto.jsontag) = "saml_session"];
}

// CreateSAMLIdPSessionResponse contains a SAML IdP session.
message CreateSAMLIdPSessionResponse {
  types.WebSessionV2 Session = 1 [(gogoproto.jsontag) = "session"];
}

// GetSnowflakeSessionRequest are the parameters used to request an Snowflake web session.
message GetSnowflakeSessionRequest {
  // SessionID is the ID of the session being requested.
  string SessionID = 1 [(gogoproto.jsontag) = "session_id"];
}

// GetSnowflakeSessionResponse contains the requested Snowflake web session.
message GetSnowflakeSessionResponse {
  // Session is the Snowflake web session.
  types.WebSessionV2 Session = 1 [(gogoproto.jsontag) = "session"];
}

// GetSAMLIdPSessionRequest are the parameters used to request a SAML IdP session.
message GetSAMLIdPSessionRequest {
  // SessionID is the ID of the session being requested.
  string SessionID = 1 [(gogoproto.jsontag) = "session_id"];
}

// GetSAMLIdPSessionResponse contains the requested SAML IdP session.
message GetSAMLIdPSessionResponse {
  // Session is the SAML IdP web session.
  types.WebSessionV2 Session = 1 [(gogoproto.jsontag) = "session"];
}

// DeleteAppSessionRequest contains the parameters used to remove an application web session.
message DeleteAppSessionRequest {
  string SessionID = 1 [(gogoproto.jsontag) = "session_id"];
}

// DeleteSnowflakeSessionRequest contains the parameters used to remove a Snowflake web session.
message DeleteSnowflakeSessionRequest {
  string SessionID = 1 [(gogoproto.jsontag) = "session_id"];
}

// DeleteSAMLIdPSessionRequest contains the parameters used to remove a SAML IdP session.
message DeleteSAMLIdPSessionRequest {
  string SessionID = 1 [(gogoproto.jsontag) = "session_id"];
}

// DeleteUserAppSessionsRequest contains the parameters used to remove the
// user's application web sessions.
message DeleteUserAppSessionsRequest {
  string Username = 1 [(gogoproto.jsontag) = "username"];
}

// DeleteUserAppSessionsRequest contains the parameters used to remove the
// user's SAML IdP sessions.
message DeleteUserSAMLIdPSessionsRequest {
  string Username = 1 [(gogoproto.jsontag) = "username"];
}

// GetWebSessionResponse contains the requested web session.
message GetWebSessionResponse {
  // Session is the web session.
  types.WebSessionV2 Session = 1 [(gogoproto.jsontag) = "session"];
}

// GetWebSessionsResponse contains all the requested web sessions.
message GetWebSessionsResponse {
  // Sessions is a list of web sessions.
  repeated types.WebSessionV2 Sessions = 1 [(gogoproto.jsontag) = "sessions"];
}

// GetWebTokenResponse contains the requested web token.
message GetWebTokenResponse {
  // Token is the web token being requested.
  types.WebTokenV3 Token = 1 [(gogoproto.jsontag) = "token"];
}

// GetWebTokensResponse contains all the requested web tokens.
message GetWebTokensResponse {
  // Tokens is a list of web tokens.
  repeated types.WebTokenV3 Tokens = 1 [(gogoproto.jsontag) = "tokens"];
}

// UpsertKubernetesServerRequest are the parameters used to add or update a
// kubernetes server.
message UpsertKubernetesServerRequest {
  types.KubernetesServerV3 Server = 1 [(gogoproto.jsontag) = "server"];
}

// DeleteKubernetesServerRequest are the parameters used to remove a kubernetes server.
message DeleteKubernetesServerRequest {
  // HostID is the kube server host uuid.
  string HostID = 1 [(gogoproto.jsontag) = "host_id"];
  // Name is the name of the kubernetes service to delete.
  string Name = 2 [(gogoproto.jsontag) = "name"];
}

// DeleteAllKubernetesServersRequest are the parameters used to remove all kubernetes servers.
message DeleteAllKubernetesServersRequest {}

// UpsertDatabaseServerRequest is a request to register database server.
message UpsertDatabaseServerRequest {
  // Server is the database proxy server to register.
  types.DatabaseServerV3 Server = 1 [(gogoproto.jsontag) = "server"];
}

// DeleteDatabaseServerRequest is a request to delete a database server.
message DeleteDatabaseServerRequest {
  // Namespace is the database server namespace.
  string Namespace = 1 [(gogoproto.jsontag) = "namespace"];
  // HostID is the ID of the host database server is running on.
  string HostID = 2 [(gogoproto.jsontag) = "host_id"];
  // Name is the database server name.
  string Name = 3 [(gogoproto.jsontag) = "name"];
}

// DeleteAllDatabaseServersRequest is a request to delete all database servers.
message DeleteAllDatabaseServersRequest {
  // Namespace is the database servers namespace.
  string Namespace = 1 [(gogoproto.jsontag) = "namespace"];
}

// DatabaseServiceV1List represents a list of DatabaseService resources.
message DatabaseServiceV1List {
  // Services is a list of DatabaseService resources.
  repeated types.DatabaseServiceV1 Services = 1;
}

// UpsertDatabaseServiceRequest is a request to register DatabaseService.
message UpsertDatabaseServiceRequest {
  // Service is the database service to register.
  types.DatabaseServiceV1 Service = 1 [(gogoproto.jsontag) = "service"];
}

// DeleteAllDatabaseServicesRequest is a request to delete all DatabaseServices.
message DeleteAllDatabaseServicesRequest {}

// DatabaseCSRRequest is a request to generate a client certificate used
// by the proxy to authenticate with a remote database service.
message DatabaseCSRRequest {
  // CSR is the request to sign.
  bytes CSR = 1 [(gogoproto.jsontag) = "csr"];
  // ClusterName is the name of the cluster the request is for.
  string ClusterName = 2 [(gogoproto.jsontag) = "cluster_name"];

  reserved 3;
  reserved "SignWithDatabaseCA";
}

// DatabaseCSRResponse contains the signed database certificate.
message DatabaseCSRResponse {
  // Cert is the signed certificate.
  bytes Cert = 1 [(gogoproto.jsontag) = "cert"];
  // CACerts is a list of certificate authorities.
  repeated bytes CACerts = 2 [(gogoproto.jsontag) = "ca_certs"];
}

// DatabaseCertRequest is a request to generate a client certificate used
// by a database service to authenticate with a database instance.
message DatabaseCertRequest {
  // CSR is the request to sign.
  bytes CSR = 1 [(gogoproto.jsontag) = "csr"];
  // ServerName is the SAN to include in the certificate.
  // DEPRECATED: Replaced by ServerNames.
  string ServerName = 2 [
    (gogoproto.jsontag) = "server_name",
    deprecated = true
  ];
  // TTL is the certificate validity period.
  int64 TTL = 3 [
    (gogoproto.jsontag) = "ttl",
    (gogoproto.casttype) = "Duration"
  ];
  // ServerNames are SANs to include in the certificate.
  repeated string ServerNames = 4 [(gogoproto.jsontag) = "server_names"];
  // Requester is a name of service that sent the request.
  enum Requester {
    // UNSPECIFIED is set when the requester in unknown.
    UNSPECIFIED = 0;
    // TCTL is set when request was sent by tctl tool.
    TCTL = 1;
  }
  // RequesterName identifies who sent the request.
  Requester RequesterName = 5 [(gogoproto.jsontag) = "requester_name"];

  // Extensions are the extensions to add to the certificate.
  enum Extensions {
    // NORMAL is used in all cases except Windows.
    NORMAL = 0;
    // WINDOWS adds specific required extensions for SQL Server, similar to Desktop Access.
    WINDOWS_SMARTCARD = 1;
  }
  // CertificateExtensions identifies which extensions, if any, should be added to the certificate.
  Extensions CertificateExtensions = 6 [(gogoproto.jsontag) = "certificate_extensions"];

  // CRLEndpoint is a certificate revocation list distribution point. Required for Windows smartcard certs.
  // DEPRECATED: use CRLDomain instead.
  string CRLEndpoint = 7 [
    (gogoproto.jsontag) = "crl_endpoint",
    deprecated = true
  ];

  // CRLDomain is the Active Directory domain where CRLs are published.
  string CRLDomain = 8 [(gogoproto.jsontag) = "crl_domain"];
}

// DatabaseCertResponse contains the signed certificate.
message DatabaseCertResponse {
  // Cert is the signed certificate.
  bytes Cert = 1 [(gogoproto.jsontag) = "cert"];
  // CACerts is a list of certificate authorities.
  repeated bytes CACerts = 2 [(gogoproto.jsontag) = "ca_certs"];
}

// SnowflakeJWTRequest contains data required to generate Snowflake JWT used for authorization.
message SnowflakeJWTRequest {
  string AccountName = 1 [(gogoproto.jsontag) = "account_name"];
  string UserName = 2 [(gogoproto.jsontag) = "user_name"];
}

// SnowflakeJWTResponse contains signed JWT that can be used for Snowflake authentication.
message SnowflakeJWTResponse {
  string Token = 1 [(gogoproto.jsontag) = "token"];
}

// GetRoleRequest is a request to query a role.
message GetRoleRequest {
  // Name is the name of the role to get.
  string Name = 1;
}

// GetRolesResponse is a response to querying for all roles.
message GetRolesResponse {
  // Roles is a list of roles.
  repeated types.RoleV6 Roles = 1;
}

// ListRolesRequest encodes parameters for paginated role lookup.
message ListRolesRequest {
  // Limit is the maximum amount of roles per page.
  int32 Limit = 1;

  // StartKey is used to resume a query in order to enable pagination.
  // If the previous response had LastKey set then this should be
  // set to its value. Otherwise leave empty.
  string StartKey = 2;

  // Filter matches roles.
  types.RoleFilter Filter = 3;
}

// ListRolesResponse is a page of roles.
message ListRolesResponse {
  // Roles is a page of roles.
  repeated types.RoleV6 Roles = 1;

  // NextKey will serve as the StartKey for the next page of roles.
  string NextKey = 2;
}

// Request for CreateRole.
message CreateRoleRequest {
  // Role to be created.
  types.RoleV6 Role = 1;
}

// Request for UpdateRole.
message UpdateRoleRequest {
  // Role to be updated.
  types.RoleV6 Role = 1;
}

// Request for UpsertRole.
message UpsertRoleRequest {
  // Role to be upserted.
  types.RoleV6 Role = 1;
}

// DeleteRoleRequest is a request to delete a role.
message DeleteRoleRequest {
  // Name is the role name to delete.
  string Name = 1;
}

// DeviceType describes supported MFA device types.
enum DeviceType {
  DEVICE_TYPE_UNSPECIFIED = 0;
  // TOTP is a Time-based One-Time Password device.
  DEVICE_TYPE_TOTP = 1;
  reserved 2; // DEVICE_TYPE_U2F
  // Webauthn is a device compatible with the Web Authentication
  // specification, registered via Webauthn APIs.
  // Supports various kinds of devices: U2F/CTAP1, CTAP2, platform
  // authenticators (Touch ID), etc.
  DEVICE_TYPE_WEBAUTHN = 3;
}

enum DeviceUsage {
  DEVICE_USAGE_UNSPECIFIED = 0;

  // Device intended for MFA use, but not for passwordless.
  // Allows both FIDO and FIDO2 devices.
  // Resident keys not required.
  DEVICE_USAGE_MFA = 1;

  // Device intended for both MFA and passwordless.
  // Requires a FIDO2 device and takes a resident key slot.
  DEVICE_USAGE_PASSWORDLESS = 2;
}

// MFARequired indicates if MFA is required to access a
// resource.
enum MFARequired {
  // Indicates the client/server are either old and don't support
  // checking if MFA is required during the ceremony or that there
  // was a catastrophic error checking RBAC to determine if completing
  // an MFA ceremony will grant access to a resource.
  MFA_REQUIRED_UNSPECIFIED = 0;
  // Completing an MFA ceremony will grant access to a resource.
  MFA_REQUIRED_YES = 1;
  // Completing an MFA ceremony will not grant access to a resource.
  MFA_REQUIRED_NO = 2;
}

// MFAAuthenticateChallenge is a challenge for all MFA devices registered for a
// user.
message MFAAuthenticateChallenge {
  reserved 1; // repeated U2FChallenge U2F
  // TOTP is a challenge for all TOTP devices registered for a user. When
  // this field is set, any TOTP device a user has registered can be used to
  // respond.
  TOTPChallenge TOTP = 2;
  // WebauthnChallenge contains a Webauthn credential assertion used for
  // login/authentication ceremonies.
  // Credential assertions hold, among other information, a list of allowed
  // credentials for the ceremony (one for each U2F or Webauthn device
  // registered by the user).
  webauthn.CredentialAssertion WebauthnChallenge = 3;
  // MFRequired indicates whether proceeding with the MFA ceremony will
  // grant access to the resource.
  //
  // If `MFA_REQUIRED_NO` is returned then the server may opt to end ongoing
  // communications, in case of streaming RPCs. It may also return empty
  // challenges for all other fields.
  MFARequired MFARequired = 4;
  // SSO Challenge is an SSO MFA challenge. If set, the client can go to the
  // IdP redirect URL to perform an MFA check in the IdP and obtain an MFA token.
  // This token paired with the request id can then be used as MFA verification.
  SSOChallenge SSOChallenge = 5;
}

// MFAAuthenticateResponse is a response to MFAAuthenticateChallenge using one
// of the MFA devices registered for a user.
message MFAAuthenticateResponse {
  oneof Response {
    // Removed: U2FResponse U2F = 1;
    TOTPResponse TOTP = 2;
    webauthn.CredentialAssertionResponse Webauthn = 3;
    SSOResponse SSO = 4;
  }
}

// TOTPChallenge is a challenge for all TOTP devices registered for a user.
message TOTPChallenge {
  // TOTP protocol has no challenge per se, but the user has to provide a
  // valid token in response. TOTPChallenge exists only to signal to the user
  // that TOTP MFA is supported, which means that the user has a TOTP device
  // registered.
}

// TOTPResponse is a response to TOTPChallenge.
message TOTPResponse {
  string Code = 1;
}

// SSOChallenge contains SSO auth request details to perform an SSO MFA check.
message SSOChallenge {
  // RequestId is the ID of an SSO auth request.
  string request_id = 1;
  // RedirectUrl is an IdP redirect URL to initate the SSO MFA flow.
  string redirect_url = 2;
  // Device is the SSO device corresponding to the challenge.
  types.SSOMFADevice device = 3;
}

// SSOResponse is a response to SSOChallenge.
message SSOResponse {
  // RequestId is the ID of an SSO auth request.
  string request_id = 1;
  // Token is a secret token used to verify the user's SSO MFA session.
  string token = 2;
}

// MFARegisterChallenge is a challenge for registering a new MFA device.
message MFARegisterChallenge {
  // Request depends on the type of the MFA device being registered.
  oneof Request {
    // Removed: U2FRegisterChallenge U2F = 1;
    TOTPRegisterChallenge TOTP = 2;
    webauthn.CredentialCreation Webauthn = 3;
  }
}

// MFARegisterResponse is a response to MFARegisterChallenge.
message MFARegisterResponse {
  oneof Response {
    // Removed: U2FRegisterResponse U2F = 1;
    TOTPRegisterResponse TOTP = 2;
    webauthn.CredentialCreationResponse Webauthn = 3;
  }
}

// TOTPRegisterChallenge is a challenge for registering a new TOTP device.
message TOTPRegisterChallenge {
  // Secret is a secret shared by client and server to generate codes.
  string Secret = 1;
  // Issuer is the name of the Teleport cluster.
  string Issuer = 2;
  // PeriodSeconds is a period for TOTP code rotation, in seconds.
  uint32 PeriodSeconds = 3;
  // Algorithm is the TOTP hashing algorithm.
  string Algorithm = 4;
  // Digits is the number of digits in the TOTP code.
  uint32 Digits = 5;
  // Account is the account name for this user.
  string Account = 6;
  // QRCode is an optional field for the QR code in PNG format. Used to display a QR code
  // image in the UI.
  bytes QRCode = 7;
  // ID of the TOTP challenge.
  // Send this back in the TOTPRegisterResponse.
  string ID = 8;
}

// TOTPRegisterResponse is a response to TOTPRegisterChallenge.
message TOTPRegisterResponse {
  string Code = 1;
  // ID of the TOTP challenge, as informed by the TOTPRegisterChallenge.
  string ID = 2;
}

// Deprecated: Use [AuthService.AddMFADeviceSync] instead.
message AddMFADeviceRequest {
  reserved 1; // AddMFADeviceRequestInit Init;
  reserved "Init";
  reserved 2; // MFAAuthenticateResponse ExistingMFAResponse;
  reserved "ExistingMFAResponse";
  reserved 3; // MFARegisterResponse NewMFARegisterResponse;
  reserved "NewMFARegisterResponse";
}

// Deprecated: Use [AuthService.AddMFADeviceSync] instead.
message AddMFADeviceResponse {
  reserved 1; // MFAAuthenticateChallenge ExistingMFAChallenge;
  reserved "ExistingMFAChallenge";
  reserved 2; // MFARegisterChallenge NewMFARegisterChallenge;
  reserved "NewMFARegisterChallenge";
  reserved 3; // AddMFADeviceResponseAck Ack;
  reserved "Ack";
}

// Deprecated: Use [AuthService.DeleteMFADeviceSync] instead.
message DeleteMFADeviceRequest {
  reserved 1; // DeleteMFADeviceRequestInit Init;
  reserved "Init";
  reserved 2; // MFAAuthenticateResponse MFAResponse;
  reserved "MFAResponse";
}

// Deprecated: Use [AuthService.DeleteMFADeviceSync] instead.
message DeleteMFADeviceResponse {
  reserved 1; // MFAAuthenticateChallenge MFAChallenge;
  reserved "MFAChallenge";
  reserved 2; // DeleteMFADeviceResponseAck Ack;
  reserved "Ack";
}

// DeleteMFADeviceSyncRequest is a request to delete a MFA device (nonstream).
message DeleteMFADeviceSyncRequest {
  // TokenID is the ID of a user token that will be used to verify this request.
  //
  // Token types accepted are:
  //   - Recovery approved token that is obtained with RPC VerifyAccountRecovery
  //   - Privilege token that is obtained with RPC CreatePrivilegeToken
  //
  // Authenticated users can delete a device by providing an ExistingMFAResponse
  // instead.
  string TokenID = 1 [(gogoproto.jsontag) = "token_id"];
  // DeviceName is the name of the device to delete.
  string DeviceName = 2 [(gogoproto.jsontag) = "device_name"];
  // ExistingMFAResponse is an MFA response from an existing device.
  //
  // May be provided as an alternative to TokenID.
  MFAAuthenticateResponse ExistingMFAResponse = 3 [(gogoproto.jsontag) = "existing_mfa_response,omitempty"];
}

// AddMFADeviceSyncRequest is a request to add a MFA device (nonstream).
message AddMFADeviceSyncRequest {
  // TokenID is the ID of a user token that will be used to verify this request.
  //
  // Token types accepted are:
  //  - Privilege token that is obtained with RPC CreatePrivilegeToken
  //
  // An authenticated user can register a new device using only a
  // NewMFAResponse. See [ContextUser].
  string TokenID = 1 [(gogoproto.jsontag) = "token_id"];
  // ContextUser allows registering a device for the authenticated user.
  //
  // Default option if no other is provided.
  ContextUser ContextUser = 5 [(gogoproto.jsontag) = "context_user,omitempty"];

  // NewDeviceName is the name of a new mfa device.
  string NewDeviceName = 2 [(gogoproto.jsontag) = "new_device_name,omitempty"];
  // NewMFAResponse is a user's new mfa response to a mfa register challenge.
  MFARegisterResponse NewMFAResponse = 3 [(gogoproto.jsontag) = "new_mfa_response,omitempty"];
  // DeviceUsage is the requested usage for the device.
  // Defaults to DEVICE_USAGE_MFA.
  DeviceUsage DeviceUsage = 4 [(gogoproto.jsontag) = "device_usage,omitempty"];
}

// AddMFADeviceSyncResponse is a response to AddMFADeviceSyncRequest.
message AddMFADeviceSyncResponse {
  types.MFADevice Device = 1 [(gogoproto.jsontag) = "device"];
}

// GetMFADeviceRequest is a request for MFA devices for the calling user.
message GetMFADevicesRequest {
  // TokenID is an optional field for the ID of a user token that will be used to
  // verify this request. Token is only required if an unauthenticated user wants to view their
  // list of devices eg: during account recovery process. An empty field implies the logged in
  // user wants to view their devices.
  // Token types accepted are:
  //  - Recovery approved token that is obtained after successful invocation of RPC
  //  VerifyAccountRecovery
  string TokenID = 1 [(gogoproto.jsontag) = "token_id,omitempty"];
}

// GetMFADeviceResponse is a response for GetMFADevices RPC.
message GetMFADevicesResponse {
  repeated types.MFADevice Devices = 1;
}

// Deprecated: Use [AuthService.GenerateUserCerts] instead.
message UserSingleUseCertsRequest {
  reserved 1; // UserCertsRequest Init;
  reserved "Init";
  reserved 2; // MFAAuthenticateResponse MFAResponse;
  reserved "MFAResponse";
}

// Deprecated: Use [AuthService.GenerateUserCerts] instead.
message UserSingleUseCertsResponse {
  reserved 1; // MFAAuthenticateChallenge MFAChallenge;
  reserved "MFAChallenge";
  reserved 2; // SingleUseUserCert Cert;
  reserved "Cert";
}

// IsMFARequiredRequest is a request to check whether MFA is required to access
// the Target.
message IsMFARequiredRequest {
  oneof Target {
    // KubernetesCluster specifies the target kubernetes cluster.
    string KubernetesCluster = 1;
    // RouteToDatabase specifies the target database proxy name.
    RouteToDatabase Database = 2;
    // Node specifies the target SSH node.
    NodeLogin Node = 3;
    // WindowsDesktop specifies the target Windows Desktop.
    RouteToWindowsDesktop WindowsDesktop = 4;
    // AdminAction specifies an admin action.
    AdminAction AdminAction = 5;
    // App specifies the target App.
    RouteToApp App = 6;
  }
}

// StreamSessionEventsRequest is a request containing needed data to fetch a session recording.
message StreamSessionEventsRequest {
  // SessionID is the ID for a given session in an UUIDv4 format.
  string SessionID = 1;
  // StartIndex is the index of the event to resume the stream after.
  // A StartIndex of 0 creates a new stream.
  int32 StartIndex = 2;
}

// NodeLogin specifies an SSH node and OS login.
message NodeLogin {
  // Node can be node's hostname or UUID.
  string Node = 1;
  // Login is the OS login name.
  string Login = 2;
}

// AdminAction specifies an admin action.
message AdminAction {
  reserved 1;
  reserved "Name";
}

// IsMFARequiredResponse is a response for MFA requirement check.
message IsMFARequiredResponse {
  // Required is a simplified view over [MFARequired].
  bool Required = 1;
  // MFARequired informs whether MFA is required to access the corresponding
  // resource.
  MFARequired MFARequired = 2;
}

// Order specifies any ordering of some objects as returned in regards to some aspect
// of said objects which may be trivially ordered such as a timestamp.
enum Order {
  DESCENDING = 0;
  ASCENDING = 1;
}

message GetEventsRequest {
  // Namespace, if not set, defaults to 'default'
  string Namespace = 1;
  // StartDate is the oldest date of returned events
  google.protobuf.Timestamp StartDate = 2 [
    (gogoproto.stdtime) = true,
    (gogoproto.nullable) = false
  ];
  // EndDate is the newest date of returned events
  google.protobuf.Timestamp EndDate = 3 [
    (gogoproto.stdtime) = true,
    (gogoproto.nullable) = false
  ];
  // EventTypes is optional, if not set, returns all events
  repeated string EventTypes = 4;
  // Limit is the maximum amount of events returned
  int32 Limit = 5;
  // StartKey is used to resume a query in order to enable pagination.
  // If the previous response had LastKey set then this should be
  // set to its value. Otherwise leave empty.
  string StartKey = 6;
  // Order specifies an ascending or descending order of events.
  // A value of 0 means a descending order and a value of 1 means an ascending order.
  Order Order = 7;
}

message GetSessionEventsRequest {
  // StartDate is the oldest date of returned events
  google.protobuf.Timestamp StartDate = 1 [
    (gogoproto.stdtime) = true,
    (gogoproto.nullable) = false
  ];
  // EndDate is the newest date of returned events
  google.protobuf.Timestamp EndDate = 2 [
    (gogoproto.stdtime) = true,
    (gogoproto.nullable) = false
  ];
  // Limit is the maximum amount of events to retrieve.
  int32 Limit = 3;
  // StartKey is used to resume a query in order to enable pagination.
  // If the previous response had LastKey set then this should be
  // set to its value. Otherwise leave empty.
  string StartKey = 4;
  // Order specifies an ascending or descending order of events.
  // A value of 0 means a descending order and a value of 1 means an ascending order.
  Order Order = 5;
}

message Events {
  // Items is a list of typed gRPC formatted audit events.
  repeated events.OneOf Items = 1;
  // the key of the last event if the returned set did not contain all events found i.e limit <
  // actual amount. this is the key clients can supply in another API request to continue fetching
  // events from the previous last position
  string LastKey = 2;
}

message GetLocksRequest {
  // Targets is a list of targets. Every returned lock must match at least
  // one of the targets.
  repeated types.LockTarget Targets = 1;
  // InForceOnly specifies whether to return only those locks that are in force.
  bool InForceOnly = 2;
}

message GetLocksResponse {
  // Locks is a list of locks.
  repeated types.LockV2 Locks = 1;
}

message GetLockRequest {
  // Name is the name of the lock to get.
  string Name = 1;
}

message DeleteLockRequest {
  // Name is the name of the lock to delete.
  string Name = 1;
}

message ReplaceRemoteLocksRequest {
  // ClusterName identifies the cluster from which the locks originate.
  string ClusterName = 1;
  // Locks is a list of new remote locks to store.
  repeated types.LockV2 Locks = 2;
}

// ListAppsRequest is a request for a page of registered applications.
message ListAppsRequest {
  // Limit is the maximum amount of resources to retrieve.
  int32 limit = 1;
  // StartKey is used to start listing resources from a specific spot. It
  // should be set to the previous NextKey value if using pagination, or
  // left empty.
  string start_key = 2;
}

// ListAppsResponse contains a page of registered applications.
message ListAppsResponse {
  // Applictaions is a list of applications.
  repeated types.AppV3 applications = 1;
  // NextKey is the key for the next page of applications.
  string next_key = 2;
}

// GetWindowsDesktopServicesResponse contains all registered Windows desktop services.
message GetWindowsDesktopServicesResponse {
  // Services is a list of Windows desktop services.
  repeated types.WindowsDesktopServiceV3 services = 1 [(gogoproto.jsontag) = "services"];
}

// GetWindowsDesktopServiceRequest is a request for a specific Windows Desktop Service.
message GetWindowsDesktopServiceRequest {
  // Name is the name of the Windows Desktop Service to be requested.
  string Name = 1 [(gogoproto.jsontag) = "name"];
}

// GetWindowsDesktopServiceResponse contains the requested WindowsDesktopService
message GetWindowsDesktopServiceResponse {
  // Service is the requested Windows Desktop Service.
  types.WindowsDesktopServiceV3 service = 1 [(gogoproto.jsontag) = "service"];
}

// DeleteWindowsDesktopServiceRequest is a request to delete a Windows desktop service.
message DeleteWindowsDesktopServiceRequest {
  // Name is the Windows desktop service name.
  string Name = 1 [(gogoproto.jsontag) = "name"];
}

// ListWindowsDesktopsRequest is a request for a page of registered Windows desktop hosts.
message ListWindowsDesktopsRequest {
  // Limit is the maximum amount of resources to retrieve.
  int32 limit = 1;
  // StartKey is used to start listing resources from a specific spot. It
  // should be set to the previous NextKey value if using pagination, or
  // left empty.
  string start_key = 2;
  // Labels is a label-based matcher if non-empty.
  map<string, string> labels = 3;
  // PredicateExpression defines boolean conditions that will be matched against the resource.
  string predicate_expression = 4;
  // SearchKeywords is a list of search keywords to match against resource field values.
  repeated string search_keywords = 5;
  // WindowsDesktopFilter specifies windows desktop specific filters.
  types.WindowsDesktopFilter windows_desktop_filter = 6 [
    (gogoproto.nullable) = false,
    (gogoproto.jsontag) = "windows_desktop_filter,omitempty"
  ];
}

// ListWindowsDesktopsResponse contains a page of registered Windows desktop hosts.
message ListWindowsDesktopsResponse {
  // Desktops is a list of Windows desktop hosts.
  repeated types.WindowsDesktopV3 desktops = 1;
  // NextKey is the key for the next page of desktops.
  string next_key = 2;
}

// GetWindowsDesktopsResponse contains all registered Windows desktop hosts.
message GetWindowsDesktopsResponse {
  // Servers is a list of Windows desktop hosts.
  repeated types.WindowsDesktopV3 Desktops = 1 [(gogoproto.jsontag) = "desktops"];
}

// DeleteWindowsDesktopRequest is a request to delete a Windows
// desktop host. If HostID is not specified, all Windows desktops with
// specified Name will be deleted
message DeleteWindowsDesktopRequest {
  // Name is the name of the Windows desktop host.
  string Name = 1 [(gogoproto.jsontag) = "name"];
  // HostID is the ID of the Windows Desktop Service reporting the desktop.
  string HostID = 2 [(gogoproto.jsontag) = "host_id"];
}

// WindowsDesktopCertRequest is a request to generate a client certificate used
// for Windows RDP authentication.
message WindowsDesktopCertRequest {
  // CSR is the request to sign in PEM format.
  bytes CSR = 1;
  // CRLEndpoint is the address of the CRL for this certificate.
  // DEPRECATED: use CRLDomain instead.
  string CRLEndpoint = 2 [deprecated = true];
  // TTL is the certificate validity period.
  int64 TTL = 3 [(gogoproto.casttype) = "Duration"];
  // CRLDomain is the Active Directory domain where CRLs are published.
  string CRLDomain = 4;
}

// WindowsDesktopCertResponse contains the signed Windows RDP certificate.
message WindowsDesktopCertResponse {
  // Cert is the signed certificate in PEM format.
  bytes Cert = 1;
}

// Response message for GetDesktopBootstrapScript.
message DesktopBootstrapScriptResponse {
  // The PowerShell script content.
  string Script = 1 [(gogoproto.jsontag) = "script"];
}

// ListSAMLIdPServiceProvidersRequest is a request for a paginated list of SAML IdP service providers.
message ListSAMLIdPServiceProvidersRequest {
  // Limit is the maximum amount of resources to retrieve.
  int32 Limit = 1 [(gogoproto.jsontag) = "limit,omitempty"];
  // NextKey is the key for the next page of SAML IdP service providers.
  string NextKey = 2 [(gogoproto.jsontag) = "next_key,omitempty"];
}

// ListSAMLIdPServiceProvidersResponse a paginated list of SAML IdP service providers.
message ListSAMLIdPServiceProvidersResponse {
  // Servers is a list of SAML IdP service providers.
  repeated types.SAMLIdPServiceProviderV1 ServiceProviders = 1 [(gogoproto.jsontag) = "service_providers"];
  // NextKey is the key for the next page of SAML IdP service providers.
  string NextKey = 2 [(gogoproto.jsontag) = "next_key,omitempty"];
  // TotalCount is the total number of resources available after filter, if any.
  int32 TotalCount = 3 [(gogoproto.jsontag) = "total_count,omitempty"];
}

// GetSAMLIdPServiceProviderRequest is a request for a specific SAML IdP service provider resource.
message GetSAMLIdPServiceProviderRequest {
  // Name is the name of the SAML IdP sercice provider to be requested.
  string Name = 1 [(gogoproto.jsontag) = "name"];
}

// DeleteSAMLIdPServiceProviderRequest is a request for deleting a specific SAML IdP service provider resource.
message DeleteSAMLIdPServiceProviderRequest {
  // Name is the name of the SAML IdP sercice provider to be deleted.
  string Name = 1 [(gogoproto.jsontag) = "name"];
}

// ListUserGroupsRequest is a request for a paginated list of user groups.
message ListUserGroupsRequest {
  // Limit is the maximum amount of resources to retrieve.
  int32 Limit = 1 [(gogoproto.jsontag) = "limit,omitempty"];
  // NextKey is the key for the next page of user groups.
  string NextKey = 2 [(gogoproto.jsontag) = "next_key,omitempty"];
}

// ListUserGroupsResponse a paginated list of user groups.
message ListUserGroupsResponse {
  // UserGroups is a list of user groups.
  repeated types.UserGroupV1 UserGroups = 1 [(gogoproto.jsontag) = "user_groups"];
  // NextKey is the key for the next page of user groups.
  string NextKey = 2 [(gogoproto.jsontag) = "next_key,omitempty"];
  // TotalCount is the total number of resources available after filter, if any.
  int32 TotalCount = 3 [(gogoproto.jsontag) = "total_count,omitempty"];
}

// GetUserGroupRequest is a request for a specific user group resource.
message GetUserGroupRequest {
  // Name is the name of the user group to be requested.
  string Name = 1 [(gogoproto.jsontag) = "name"];
}

// DeleteUserGroupRequest is a request for deleting a specific user group resource.
message DeleteUserGroupRequest {
  // Name is the name of the user group to be deleted.
  string Name = 1 [(gogoproto.jsontag) = "name"];
}

// CertAuthorityRequest is a request that identifies a Teleport CA.
message CertAuthorityRequest {
  // Type is either user or host certificate authority.
  string Type = 1 [(gogoproto.casttype) = "github.com/gravitational/teleport/api/types.CertAuthType"];
}

// CRL is the X.509 Certificate Revocation List.
message CRL {
  // CRL is the Certificate Revocation List in DER format.
  bytes CRL = 1;
}

// ChangeUserAuthenticationRequest defines a request to change a password and if enabled
// also adds a new MFA device from a user reset or from a new user invite. User can also skip
// setting a new password if passwordless is enabled and just provide a new webauthn register
// response.
//
// After a successful request a new web session is created.
//
// Users may also receive new recovery codes if they meet the necessary requirements. If a user
// previously had recovery codes, the previous codes become invalid as it is replaced with newly
// generated ones.
message ChangeUserAuthenticationRequest {
  // TokenID is the ID of a reset or invite token.
  // The token allows the user to change their credentials without being logged
  // in.
  string TokenID = 1 [(gogoproto.jsontag) = "token_id"];
  // NewPassword is the new password in plain text.
  bytes NewPassword = 2 [(gogoproto.jsontag) = "new_password"];
  // NewMFARegisterResponse is a MFA response to a MFA authentication challenge.
  // This field can be empty which implies that user chose not to add a new device (allowable when
  // cluster settings enable optional second factor), or cluster settings disabled second factor.
  MFARegisterResponse NewMFARegisterResponse = 3 [(gogoproto.jsontag) = "new_mfa_register_response,omitempty"];
  // NewDeviceName is the name of a new mfa or passwordless device.
  string NewDeviceName = 4 [(gogoproto.jsontag) = "new_device_name,omitempty"];
  // LoginIP is an IP that will be embedded in the new client's certificate for web session if successful.
  string LoginIP = 5 [(gogoproto.jsontag) = "login_ip,omitempty"];
}

// ChangeUserAuthenticationResponse is a response for ChangeUserAuthentication.
message ChangeUserAuthenticationResponse {
  // WebSession is a user's web sesssion created from successful changing of password.
  types.WebSessionV2 WebSession = 1 [(gogoproto.jsontag) = "web_session"];
  // Recovery holds user's new recovery related fields. Previous recovery codes become invalid.
  // This field can be empty if a user does not meet the following
  // requirements to receive recovery codes:
  //  - cloud feature is enabled
  //  - username is in valid email format
  RecoveryCodes Recovery = 2 [(gogoproto.jsontag) = "recovery,omitempty"];
  // PrivateKeyPolicyEnabled is a flag that when true means one of the private key policy was
  // set in either through cluster config or through a user's assigned role.
  bool PrivateKeyPolicyEnabled = 3 [(gogoproto.jsontag) = "private_key_policy_enabled,omitempty"];
}

// StartAccountRecoveryRequest defines a request to create a recovery start token for a user who is
// allowed to recover their account. The tokens ID is used as part of a URL that will be emailed to
// the user (not done in this request). Represents step 1 of the account recovery process, next step
// is RPC VerifyAccountRecovery.
message StartAccountRecoveryRequest {
  // Username is the requesting user. The username must meet the following requirements to be
  // allowed to recover their account:
  //  - cloud feature is enabled
  //  - username is in valid email format
  string Username = 1 [(gogoproto.jsontag) = "username"];
  // RecoveryCode is one of the user's recovery code in plain text.
  bytes RecoveryCode = 2 [(gogoproto.jsontag) = "recovery_code"];
  // RecoverType defines what type of authentication user needs to recover.
  types.UserTokenUsage RecoverType = 3 [(gogoproto.jsontag) = "recover_type"];
}

// VerifyAccountRecoveryRequest is a request to create a recovery approved token that allows users
// to perform protected actions while not logged in. Represents step 2 of the account recovery
// process after RPC StartAccountRecovery, next step is RPC CompleteAccountRecovery.
message VerifyAccountRecoveryRequest {
  // RecoveryStartTokenID is the ID of a recovery start token that's required to verify this
  // request.
  string RecoveryStartTokenID = 1 [(gogoproto.jsontag) = "recovery_start_token_id"];
  // Username is the name of the user that the token belongs to, used to verify that this name
  // is the same as defined in token for use with emails.
  string Username = 2 [(gogoproto.jsontag) = "username"];
  // AuthnCred is the authentication cred that needs to be verified.
  oneof AuthnCred {
    // Password is users password in plain text.
    bytes Password = 3 [(gogoproto.jsontag) = "password,omitempty"];
    // MFAAuthenticateResponse is a response to a MFA challenge.
    MFAAuthenticateResponse MFAAuthenticateResponse = 4 [(gogoproto.jsontag) = "mfa_authenticate_response,omitempty"];
  }
}

// CompleteAccountRecoveryRequest is a request to set either a new password or
// add a new mfa device, allowing the user to regain access to their account with the new
// credentials. Represents the last step in the account recovery process after RPC's
// StartAccountRecovery and VerifyAccountRecovery.
message CompleteAccountRecoveryRequest {
  // RecoveryApprovedTokenID is the ID of a recovery approved token that's required to verify this
  // request.
  string RecoveryApprovedTokenID = 1 [(gogoproto.jsontag) = "recovery_approved_token_id"];
  // NewDeviceName is the name of a new mfa device.
  // Optional if NewPassword is used.
  string NewDeviceName = 2 [(gogoproto.jsontag) = "new_device_name,omitempty"];
  // NewAuthnCred contains the new authentication credential.
  oneof NewAuthnCred {
    // NewPassword is user's new password in plain text.
    bytes NewPassword = 3 [(gogoproto.jsontag) = "new_password,omitempty"];
    // NewMFAResponse is a user's new mfa response to a mfa register challenge.
    MFARegisterResponse NewMFAResponse = 4 [(gogoproto.jsontag) = "new_mfa_response,omitempty"];
  }
}

// RecoveryCodes describes account recovery fields. Used as a RPC
// response or as part of a RPC response that requires any of these fields.
message RecoveryCodes {
  // Codes holds the list of recovery phrase words.
  // Field is only used when new recovery codes are generated and returned to user.
  repeated string Codes = 1 [(gogoproto.jsontag) = "codes,omitempty"];
  // Created is the date the recovery codes were created.
  google.protobuf.Timestamp Created = 2 [
    (gogoproto.stdtime) = true,
    (gogoproto.nullable) = false,
    (gogoproto.jsontag) = "created"
  ];
}

// CreateAccountRecoveryCodesRequest is a request to create new set of recovery codes for a user,
// replacing and invalidating any previously existing codes. Recovery codes can only be given to
// users who meet the following requirements:
//  - cloud feature is enabled
//  - username is in valid email format
message CreateAccountRecoveryCodesRequest {
  // TokenID is the ID of a user token that will be used to verify this request.
  // Token types accepted are:
  //   - Recovery approved token that is obtained with RPC VerifyAccountRecovery
  //   - Privilege token that is obtained with RPC CreatePrivilegeToken
  string TokenID = 1 [(gogoproto.jsontag) = "token_id"];
}

// GetAccountRecoveryTokenRequest is a request to return a user token resource after verifying that
// the token in the request is not expired and is of the recovery kind.
message GetAccountRecoveryTokenRequest {
  // RecoveryTokenID is the ID of a recovery token to verify.
  // Recovery tokens are obtained with RPC StartAccountRecovery or VerifyAccountRecovery.
  string RecoveryTokenID = 1 [(gogoproto.jsontag) = "recovery_token_id"];
}

// GetAccountRecoveryCodesRequest is a request to return the user in context their
// recovery codes. This request will not return any secrets (the values of recovery codes).
message GetAccountRecoveryCodesRequest {}

// UserCredentials describes fields for a user's username and password.
message UserCredentials {
  string Username = 1 [(gogoproto.jsontag) = "username"];
  bytes Password = 2 [(gogoproto.jsontag) = "password"];
}

// ContextUser marks requests that rely in the currently authenticated user.
message ContextUser {}

// Passwordless marks requests for passwordless challenges.
message Passwordless {}

// CreateAuthenticateChallengeRequest is a request for creating MFA authentication challenges for a
// users mfa devices.
message CreateAuthenticateChallengeRequest {
  // Request defines how the request will be verified before creating challenges.
  // An empty Request is equivalent to context_user being set.
  oneof Request {
    // UserCredentials verifies request with username and password. Used with logins or
    // when the logged in user wants to change their password.
    UserCredentials UserCredentials = 1 [(gogoproto.jsontag) = "user_credentials,omitempty"];
    // RecoveryStartTokenID is the ID of a recovery start token obtained with RPC
    // StartAccountRecovery. This token allows a user to retrieve their MFA challenges for RPC
    // VerifyAccountRecovery (step 2 of the recovery process after RPC StartAccountRecovery).
    string RecoveryStartTokenID = 2 [(gogoproto.jsontag) = "recovery_start_token_id,omitempty"];
    // ContextUser issues a challenge for the currently-authenticated user.
    // Default option if no other is provided.
    ContextUser ContextUser = 3 [(gogoproto.jsontag) = "context_user,omitempty"];
    // Passwordless issues a passwordless challenge (authenticated user not
    // required).
    Passwordless Passwordless = 4 [(gogoproto.jsontag) = "passwordless,omitempty"];
  }
  // MFARequiredCheck, if set, is used to verify if MFA is necessary for the
  // request. It's akin to a call to [AuthService.IsMFARequired].
  //
  // If MFA is not required, then no challenges are issued in the
  // [MFAAuthenticateResponse].
  //
  // MFA verification should run in the cluster that holds the target resource.
  // If you are issuing challenges from the root cluster, but accessing a leaf,
  // call [AuthService.IsMFARequired] in the leaf instead of setting this field.
  IsMFARequiredRequest MFARequiredCheck = 5 [(gogoproto.jsontag) = "mfa_required_check,omitempty"];
  // ChallengeExtensions are extensions that will be apply to the issued MFA challenge.
  // Required, except for v15 clients and older.
  teleport.mfa.v1.ChallengeExtensions ChallengeExtensions = 6 [(gogoproto.jsontag) = "challenge_extensions,omitempty"];
  // SSOClientRedirectURL should be supplied If the client supports SSO MFA checks.
  // If unset, the server will only return non-SSO challenges.
  string SSOClientRedirectURL = 7 [(gogoproto.jsontag) = "sso_client_redirect_url,omitempty"];
  // ProxyAddress is the proxy address that the user is using to connect to the Proxy.
  // When using SSO MFA, this address is required to determine which URL to redirect the
  // user to when there are multiple options.
  string ProxyAddress = 8 [(gogoproto.jsontag) = "proxy_address,omitempty"];
}

// CreatePrivilegeTokenRequest defines a request to obtain a privilege token.
// Only logged in users are allowed to obtain privilege tokens after they have successfully
// re-authenticated with their second factor.
message CreatePrivilegeTokenRequest {
  // ExistingMFAResponse is a response to a challenge from the user's existing MFA devices.
  // This field can be empty to create a UserTokenTypePrivilegeException token that
  // allows a user to bypass second factor re-authentication eg: allowing a user
  // with no mfa devices to add a device without re-authenticating.
  MFAAuthenticateResponse ExistingMFAResponse = 1 [(gogoproto.jsontag) = "existing_mfa_response,omitempty"];
}

// CreateRegisterChallengeRequest is a request for creating MFA register challenge for a
// new MFA device.
message CreateRegisterChallengeRequest {
  // TokenID is the ID of a user token that will be used to verify this request.
  // Either TokenID or ExistingMFAResponse are required.
  //
  // All user token types are accepted except UserTokenTypeRecoveryStart.
  //
  // An authenticated user can create challenges without a token by supplying an
  // ExistingMFAResponse.
  string TokenID = 1 [(gogoproto.jsontag) = "token_id"];
  // ExistingMFAResponse is a response to ExistingMFAChallenge auth challenge.
  // Either ExistingMFAResponse or TokenID are required.
  //
  // Note that a user with no devices can create the initial register challenge,
  // in the same manner that they could create a privilege token.
  //
  // See the [AuthService.CreateAuthenticateChallenge] RPC.
  MFAAuthenticateResponse ExistingMFAResponse = 4;

  // DeviceType is the type of MFA device to make a register challenge for.
  DeviceType DeviceType = 2 [(gogoproto.jsontag) = "device_type"];
  // DeviceUsage is the requested usage for the device.
  // Defaults to DEVICE_USAGE_MFA.
  DeviceUsage DeviceUsage = 3 [(gogoproto.jsontag) = "device_usage,omitempty"];
}

// IdentityCenterAccount holds information about an Identity Center account
// within an IdentityCenterAccountAssignment
message IdentityCenterAccount {
  // ID is the AWS-assigned account ID
  string ID = 1;

  // ARN is the full Amazon Resource Name for the AWS account
  string ARN = 2;

  // AccountName is the human-readable name of the account
  string AccountName = 3;

  // Description is a free text description of the account
  string Description = 4;
}

// IdentityCenterPermissionSet holds information about an Identity Center
// permission set within an IdentityCenterAccountAssignment
message IdentityCenterPermissionSet {
  // ARN is the full Amazon Resource Name for the Permission Set
  string ARN = 1;

  // Name is the human readable name for the Permission Set
  string Name = 2;
}

// IdentityCenterAccountAssignment represents a requestable Identity Center
// Account Assignment. This is strictly a wire-format object for use with the
// Unfied resource cache, and the types defined in the `identitycenter` package
// should be used for actual processing.
message IdentityCenterAccountAssignment {
  // Kind is the database server resource kind.
  string Kind = 1 [(gogoproto.jsontag) = "kind"];
  // SubKind is an optional resource subkind.
  string SubKind = 2 [(gogoproto.jsontag) = "sub_kind,omitempty"];
  // Version is the resource version.
  string Version = 3 [(gogoproto.jsontag) = "version"];
  // Metadata is the account metadata.
  types.Metadata Metadata = 4 [
    (gogoproto.nullable) = false,
    (gogoproto.jsontag) = "metadata"
  ];

  // DisplayName is a human-readable name for the Account assignment
  string DisplayName = 5;

  // Account is the Identity Center Account this assigment references
  IdentityCenterAccount Account = 6;

  // PermissionSet is the Identity Center Permission Set this assignment
  // references
  IdentityCenterPermissionSet PermissionSet = 7;
}

// PaginatedResource represents one of the supported resources.
message PaginatedResource {
  // Resource is the resource itself.
  oneof resource {
    // DatabaseServer represents a DatabaseServer resource.
    types.DatabaseServerV3 DatabaseServer = 1;
    // AppServer represents a AppServer resource.
    types.AppServerV3 AppServer = 2;
    // Nodes represents a Server resource.
    types.ServerV2 Node = 3 [(gogoproto.jsontag) = "node,omitempty"];
    // WindowsDesktop represents a WindowsDesktop resource.
    types.WindowsDesktopV3 WindowsDesktop = 5 [(gogoproto.jsontag) = "windows_desktop,omitempty"];
    // KubeCluster represents a KubeCluster resource.
    types.KubernetesClusterV3 KubeCluster = 6 [(gogoproto.jsontag) = "kube_cluster,omitempty"];
    // KubernetesServer represents a Kubernetes Server resource.
    types.KubernetesServerV3 KubernetesServer = 7 [(gogoproto.jsontag) = "kubernetes_server,omitempty"];
    // WindowsDesktopService represents a WindowsDesktopServiceV3 resource.
    types.WindowsDesktopServiceV3 WindowsDesktopService = 8 [(gogoproto.jsontag) = "windows_desktop_service,omitempty"];
    // DatabaseService represents a DatabaseService resource.
    types.DatabaseServiceV1 DatabaseService = 9 [(gogoproto.jsontag) = "database_service,omitempty"];
    // UserGroup represents a UserGroup resource.
    types.UserGroupV1 UserGroup = 10 [(gogoproto.jsontag) = "user_group,omitempty"];
    // SAMLIdPServiceProvider represents a SAML IdP service provider resource.
    types.SAMLIdPServiceProviderV1 SAMLIdPServiceProvider = 12 [(gogoproto.jsontag) = "saml_idp_service_provider,omitempty"];
    // GitServer represents a Git server resource.
    types.ServerV2 git_server = 15;

    // IdentityCenterAccountAssignment represents a requestable Identity Center
    // Account Assignment
    IdentityCenterAccountAssignment IdentityCenterAccountAssignment = 16 [(gogoproto.jsontag) = "identity_center_account_assignment,omitempty"];
  }

  // Logins allowed for the included resource. Only to be populated for SSH and Desktops.
  repeated string Logins = 13 [(gogoproto.jsontag) = "logins,omitempty"];
  // RequiresRequest indicates if a resource requires an access request to access. Only populated with requests
  // that IncludeRequestable.
  bool RequiresRequest = 14 [(gogoproto.jsontag) = "requires_request,omitempty"];

  reserved 4;
  reserved "KubeService";
  reserved 11;
  reserved "AppServerOrSAMLIdPServiceProvider";
}

// ListUnifiedResourcesRequest is a request to receive a paginated list of unified resources
message ListUnifiedResourcesRequest {
  // Kinds is a list of kinds to match against a resource's kind. This can be used in a
  // unified resource request that can include multiple types.
  repeated string Kinds = 1 [(gogoproto.jsontag) = "kinds,omitempty"];
  // Limit is the maximum amount of resources to retrieve.
  int32 Limit = 2 [(gogoproto.jsontag) = "limit,omitempty"];
  // StartKey is used to start listing resources from a specific spot. It
  // should be set to the previous NextKey value if using pagination, or
  // left empty.
  string StartKey = 3 [(gogoproto.jsontag) = "start_key,omitempty"];
  // Labels is a label-based matcher if non-empty.
  map<string, string> Labels = 4 [(gogoproto.jsontag) = "labels,omitempty"];
  // PredicateExpression defines boolean conditions that will be matched against the resource.
  string PredicateExpression = 5 [(gogoproto.jsontag) = "predicate_expression,omitempty"];
  // SearchKeywords is a list of search keywords to match against resource field values.
  repeated string SearchKeywords = 6 [(gogoproto.jsontag) = "search_keywords,omitempty"];
  // SortBy describes which resource field and which direction to sort by.
  types.SortBy SortBy = 7 [
    (gogoproto.nullable) = false,
    (gogoproto.jsontag) = "sort_by,omitempty"
  ];
  // WindowsDesktopFilter specifies windows desktop specific filters.
  types.WindowsDesktopFilter WindowsDesktopFilter = 8 [
    (gogoproto.nullable) = false,
    (gogoproto.jsontag) = "windows_desktop_filter,omitempty"
  ];
  // UseSearchAsRoles indicates that the response should include all resources
  // the caller is able to request access to using search_as_roles
  bool UseSearchAsRoles = 9 [(gogoproto.jsontag) = "use_search_as_roles,omitempty"];
  // UsePreviewAsRoles indicates that the response should include all resources
  // the caller would be able to access with their preview_as_roles
  bool UsePreviewAsRoles = 10 [(gogoproto.jsontag) = "use_preview_as_roles,omitempty"];
  // PinnedOnly indicates that the request will pull only the pinned resources
  // of the requesting user
  bool PinnedOnly = 11 [(gogoproto.jsontag) = "pinned_only,omitempty"];
  // IncludeLogins indicates that the response should include a users allowed logins
  // for all returned resources.
  bool IncludeLogins = 12 [(gogoproto.jsontag) = "include_logins,omitempty"];
  // IncludeRequestable indicates that the response should include resources that the user must request access to.
  bool IncludeRequestable = 14 [(gogoproto.jsontag) = "include_proto,omitempty"];
}

// ListUnifiedResourceResponse response of ListUnifiedResources.
message ListUnifiedResourcesResponse {
  // Resources is a list of resource.
  repeated PaginatedResource Resources = 1 [(gogoproto.jsontag) = "resources,omitempty"];
  // NextKey is the next Key to use as StartKey in a ListResourcesRequest to
  // continue retrieving pages of resource. If NextKey is empty, there are no
  // more pages.
  string NextKey = 2 [(gogoproto.jsontag) = "next_key,omitempty"];
}

// ListResourcesRequest defines a request to retrieve resources paginated. Only
// one type of resource can be retrieved per request.
//
// NOTE: There are two paths this request can take:
//  1. ListResources: the more efficient path that retrieves resources by subset
//  at a time defined by field 'Limit'. Does NOT de-duplicate matches.
//  2. listResourcesWithSort: the less efficient path that retrieves all resources
//  upfront by falling back to the traditional GetXXX calls. Used when sorting (SortBy),
//  total count of resources (NeedTotalCount), or ResourceType `KindKubernetesCluster`
//  is requested. Matches are de-duplicated.
message ListResourcesRequest {
  // ResourceType is the resource that is going to be retrieved.
  // This only needs to be set explicitly for the `ListResources` rpc.
  string ResourceType = 1 [(gogoproto.jsontag) = "resource_type,omitempty"];
  // Namespace is the namespace of resources.
  string Namespace = 2 [(gogoproto.jsontag) = "namespace,omitempty"];
  // Limit is the maximum amount of resources to retrieve.
  int32 Limit = 3 [(gogoproto.jsontag) = "limit,omitempty"];
  // StartKey is used to start listing resources from a specific spot. It
  // should be set to the previous NextKey value if using pagination, or
  // left empty.
  string StartKey = 4 [(gogoproto.jsontag) = "start_key,omitempty"];
  // Labels is a label-based matcher if non-empty.
  map<string, string> Labels = 5 [(gogoproto.jsontag) = "labels,omitempty"];
  // PredicateExpression defines boolean conditions that will be matched against the resource.
  string PredicateExpression = 6 [(gogoproto.jsontag) = "predicate_expression,omitempty"];
  // SearchKeywords is a list of search keywords to match against resource field values.
  repeated string SearchKeywords = 7 [(gogoproto.jsontag) = "search_keywords,omitempty"];
  // SortBy describes which resource field and which direction to sort by.
  types.SortBy SortBy = 8 [
    (gogoproto.nullable) = false,
    (gogoproto.jsontag) = "sort_by,omitempty"
  ];
  // NeedTotalCount indicates whether or not the caller also wants the total number of resources
  // after filtering.
  bool NeedTotalCount = 9 [(gogoproto.jsontag) = "need_total_count,omitempty"];
  // WindowsDesktopFilter specifies windows desktop specific filters.
  types.WindowsDesktopFilter WindowsDesktopFilter = 10 [
    (gogoproto.nullable) = false,
    (gogoproto.jsontag) = "windows_desktop_filter,omitempty"
  ];
  // UseSearchAsRoles indicates that the response should include all resources
  // the caller is able to request access to using search_as_roles
  bool UseSearchAsRoles = 11 [(gogoproto.jsontag) = "use_search_as_roles,omitempty"];
  // UsePreviewAsRoles indicates that the response should include all resources
  // the caller would be able to access with their preview_as_roles
  bool UsePreviewAsRoles = 12 [(gogoproto.jsontag) = "use_preview_as_roles,omitempty"];
  // IncludeLogins indicates that the response should include a users allowed logins
  // for all returned resources.
  bool IncludeLogins = 13 [(gogoproto.jsontag) = "include_logins,omitempty"];
}

// ResolveSSHTargetRequest provides details about a server to be resolved in
// an equivalent manner to a ssh dial request.
//
// Resolution can happen in two modes:
//  1) searching for hosts based on labels, a predicate expression, or keywords
//  2) searching based on hostname
//
// If a Host is provided, resolution will only operate in the second mode and
// will not perform any resolution based on labels. In order to resolve via
// labels the Host must not be populated.
message ResolveSSHTargetRequest {
  // The target host as would be sent to the proxy during a dial request.
  string host = 1;
  // The ssh port. This value is optional, and both empty string and "0" are typically
  // treated as meaning that any port should match.
  string port = 2;
  // If not empty, a label-based matcher.
  map<string, string> labels = 3;
  // Boolean conditions that will be matched against the resource.
  string predicate_expression = 4;
  // A list of search keywords to match against resource field values.
  repeated string search_keywords = 5;
}

// GetSSHTargetsResponse holds ssh servers that match an ssh targets request.
message ResolveSSHTargetResponse {
  // The target matching the supplied request.
  types.ServerV2 server = 1;
}

// GetSSHTargetsRequest gets all servers that might match an equivalent ssh dial request.
message GetSSHTargetsRequest {
  // Host is the target host as would be sent to the proxy during a dial request.
  string Host = 1;
  // Port is the ssh port. This value is optional, and both empty string and "0" are typically
  // treated as meaning that any port should match.
  string Port = 2;
}

// GetSSHTargetsResponse holds ssh servers that match an ssh targets request.
message GetSSHTargetsResponse {
  // Servers is a list of servers matching the supplied request.
  repeated types.ServerV2 Servers = 1;
}

// ListResourceResponse response of ListResources.
message ListResourcesResponse {
  // Resources is a list of resource.
  repeated PaginatedResource Resources = 1 [(gogoproto.jsontag) = "resources,omitempty"];
  // NextKey is the next Key to use as StartKey in a ListResourcesRequest to
  // continue retrieving pages of resource. If NextKey is empty, there are no
  // more pages.
  string NextKey = 2 [(gogoproto.jsontag) = "next_key,omitempty"];
  // TotalCount is the total number of resources available after filter, if any.
  int32 TotalCount = 3 [(gogoproto.jsontag) = "total_count,omitempty"];
}

// CreateSessionTrackerRequest is a request to create a new session.
//
// This is not specific to any session type. Relevant fields should be set for a given session type.
message CreateSessionTrackerRequest {
  reserved 1 to 14;

  // SessionTracker is the session tracker to be created.
  types.SessionTrackerV1 SessionTracker = 15 [(gogoproto.jsontag) = "session_tracker,omitempty"];
}

// GetSessionTrackerRequest is a request to fetch a session resource.
message GetSessionTrackerRequest {
  // SessionID is unique identifier of this session.
  string SessionID = 1 [(gogoproto.jsontag) = "session_id,omitempty"];
}

// RemoveSessionTrackerRequest is a request to remove a session.
message RemoveSessionTrackerRequest {
  // SessionID is unique identifier of this session.
  string SessionID = 1 [(gogoproto.jsontag) = "session_id,omitempty"];
}

message SessionTrackerUpdateState {
  // State is the new state of the session tracker.
  types.SessionState State = 2 [(gogoproto.jsontag) = "state,omitempty"];
}

message SessionTrackerAddParticipant {
  // Participant is the participant to be added to the session.
  types.Participant Participant = 2 [(gogoproto.jsontag) = "participant,omitempty"];
}

message SessionTrackerRemoveParticipant {
  // ParticipantID is unique identifier of the participant.
  string ParticipantID = 2 [(gogoproto.jsontag) = "participant_id,omitempty"];
}

// SessionTrackerUpdateExpiry is used to update the session tracker expiration time.
message SessionTrackerUpdateExpiry {
  // Expires is when the session tracker will expire.
  google.protobuf.Timestamp Expires = 1 [
    (gogoproto.stdtime) = true,
    (gogoproto.jsontag) = "expires"
  ];
}

// UpdateSessionTrackerRequest is a request to update some state of a session.
message UpdateSessionTrackerRequest {
  // SessionID is unique identifier of this session.
  string SessionID = 1 [(gogoproto.jsontag) = "session_id,omitempty"];

  oneof Update {
    SessionTrackerUpdateState UpdateState = 2 [(gogoproto.jsontag) = "update_state,omitempty"];
    SessionTrackerAddParticipant AddParticipant = 3 [(gogoproto.jsontag) = "add_participant,omitempty"];
    SessionTrackerRemoveParticipant RemoveParticipant = 4 [(gogoproto.jsontag) = "remove_participant,omitempty"];
    SessionTrackerUpdateExpiry UpdateExpiry = 5 [(gogoproto.jsontag) = "update_expiry,omitempty"];
  }
}

// PresenceMFAChallengeRequest is a request for a presence MFA challenge.
message PresenceMFAChallengeRequest {
  // SessionID is unique identifier of the session you want to request presence for.
  string SessionID = 1 [(gogoproto.jsontag) = "session_id,omitempty"];
  // SSOClientRedirectURL should be supplied If the client supports SSO MFA checks.
  // If unset, the server will only return non-SSO challenges.
  string SSOClientRedirectURL = 2 [(gogoproto.jsontag) = "sso_client_redirect_url,omitempty"];
  // ProxyAddress is the address of the proxy the client is connected to, used
  // to select a redirect URL for connectors that have more than one.
  string ProxyAddress = 3 [(gogoproto.jsontag) = "proxy_address,omitempty"];
}

// PresenceMFAChallengeSend is a presence challenge request or response.
message PresenceMFAChallengeSend {
  oneof Request {
    PresenceMFAChallengeRequest ChallengeRequest = 1;
    MFAAuthenticateResponse ChallengeResponse = 2;
  }
}

// GetDomainNameResponse is a response from GetDomainName.
message GetDomainNameResponse {
  // DomainName is the local auth domain of the current auth server.
  string DomainName = 1 [(gogoproto.jsontag) = "domain_name"];
}

// GetClusterCACertResponse is a response from GetClusterCACert.
message GetClusterCACertResponse {
  // TLSCA is a PEM-encoded TLS certificate authority.
  bytes TLSCA = 1 [(gogoproto.jsontag) = "tls_ca"];
}

// GetLicenseResponse is a response from GetLicense
message GetLicenseResponse {
  bytes License = 1 [(gogoproto.jsontag) = "license"];
}

// ListReleasesResponse is a response from ListReleases
message ListReleasesResponse {
  repeated types.Release releases = 1 [(gogoproto.jsontag) = "releases"];
}

// GetOIDCAuthRequestRequest is a request for GetOIDCAuthRequest.
message GetOIDCAuthRequestRequest {
  // StateToken is an oidc auth request state token.
  string StateToken = 1 [(gogoproto.jsontag) = "state_token"];
}

// GetSAMLAuthRequestRequest is a request for GetSAMLAuthRequest.
message GetSAMLAuthRequestRequest {
  // ID is a saml auth request unique id.
  string ID = 1 [(gogoproto.jsontag) = "id"];
}

// GetGithubAuthRequestRequest is a request for GetGithubAuthRequest.
message GetGithubAuthRequestRequest {
  // StateToken is a github auth request state token.
  string StateToken = 1 [(gogoproto.jsontag) = "state_token"];
}

// CreateOIDCConnectorRequest is a request for CreateOIDCConnector.
message CreateOIDCConnectorRequest {
  // Connector to be created.
  types.OIDCConnectorV3 Connector = 1 [(gogoproto.jsontag) = "connector"];
}

// UpdateOIDCConnectorRequest is a request for UpdateOIDCConnector.
message UpdateOIDCConnectorRequest {
  // Connector to be updated.
  types.OIDCConnectorV3 Connector = 1 [(gogoproto.jsontag) = "connector"];
}

// UpsertOIDCConnectorRequest is a request for UpsertOIDCConnector.
message UpsertOIDCConnectorRequest {
  // Connector to be created or updated.
  types.OIDCConnectorV3 Connector = 1 [(gogoproto.jsontag) = "connector"];
}

// CreateSAMLConnectorRequest is a request for CreateSAMLConnector.
message CreateSAMLConnectorRequest {
  // Connector to be created.
  types.SAMLConnectorV2 Connector = 1 [(gogoproto.jsontag) = "connector"];
}

// UpdateSAMLConnectorRequest is a request for UpdateSAMLConnector.
message UpdateSAMLConnectorRequest {
  // Connector to be updated.
  types.SAMLConnectorV2 Connector = 1 [(gogoproto.jsontag) = "connector"];
}

// UpsertSAMLConnectorRequest is a request for UpsertSAMLConnector.
message UpsertSAMLConnectorRequest {
  // Connector to be created or updated.
  types.SAMLConnectorV2 Connector = 1 [(gogoproto.jsontag) = "connector"];
}

// CreateGithubConnectorRequest is a request for CreateGithubConnector.
message CreateGithubConnectorRequest {
  // Connector to be created.
  types.GithubConnectorV3 Connector = 1 [(gogoproto.jsontag) = "connector"];
}

// UpdateGithubConnectorRequest is a request for UpdateGithubConnector.
message UpdateGithubConnectorRequest {
  // Connector to be updated.
  types.GithubConnectorV3 Connector = 1 [(gogoproto.jsontag) = "connector"];
}

// UpsertGithubConnectorRequest is a request for UpsertGithubConnector.
message UpsertGithubConnectorRequest {
  // Connector to be created or updated.
  types.GithubConnectorV3 Connector = 1 [(gogoproto.jsontag) = "connector"];
}

// GetSSODiagnosticInfoRequest is a request for GetSSODiagnosticInfo.
message GetSSODiagnosticInfoRequest {
  // AuthRequestKind is the SSO Auth Request kind (oidc, saml, or github).
  string AuthRequestKind = 1 [(gogoproto.jsontag) = "auth_request_kind"];
  // AuthRequestID is the SSO Auth Request id or state token.
  string AuthRequestID = 2 [(gogoproto.jsontag) = "auth_request_id"];
}

// SystemRoleAssertion is used by agents to prove that they have a given system role when their
// credentials originate from multiple separate join tokens so that they can be issued an
// instance certificate that encompasses all of their capabilities. This type will be
// deprecated once we have a more comprehensive model for join token joining/replacement.
message SystemRoleAssertion {
  // ServerID is the server ID of the instance that the assertion is for. Assertions are
  // only accepted if the calling agent's certificate matches this server id.
  string ServerID = 1 [(gogoproto.jsontag) = "server_id,omitempty"];
  // AssertionID is a random UUID that uniquely identifies a set of assertions
  // as originating from the same teleport process.
  string AssertionID = 2 [(gogoproto.jsontag) = "assertion_id,omitempty"];
  // SystemRole is the system role being asserted. Assertions are only accepted if
  // the calling agent's certificate authorizes it for this system role.
  string SystemRole = 3 [
    (gogoproto.jsontag) = "system_role,omitempty",
    (gogoproto.casttype) = "github.com/gravitational/teleport/api/types.SystemRole"
  ];
}

// SystemRoleAssertionSet is an aggregate generated as a result of one or more successful
// assertions. This type will be deprecated once we have a more comprehensive model for
// join token joining/replacement.
message SystemRoleAssertionSet {
  // ServerID is the server ID of the agent that generated the assertions.
  string ServerID = 1 [(gogoproto.jsontag) = "server_id,omitempty"];
  // AssertionID is a random UUID that identified all constituent assertions as originating
  // from the same teleport process.
  string AssertionID = 2 [(gogoproto.jsontag) = "assertion_id,omitempty"];
  // SystemRoles is the set of system roles that the agent has successfully asserted.
  repeated string SystemRoles = 3 [
    (gogoproto.jsontag) = "system_roles,omitempty",
    (gogoproto.casttype) = "github.com/gravitational/teleport/api/types.SystemRole"
  ];
}

// InventoryConnectedServiceCountsRequest requests inventory connected service counts.
message InventoryConnectedServiceCountsRequest {}

// InventoryConnectedServiceCounts is the connected service counts seen in the inventory.
message InventoryConnectedServiceCounts {
  // ServiceCounts is the count of each connected service seen in the inventory.
  map<string, uint64> ServiceCounts = 1 [(gogoproto.castkey) = "github.com/gravitational/teleport/api/types.SystemRole"];
}

// InventoryPingRequest is used to request that the specified server be sent an inventory ping
// if it has a control stream registered.
message InventoryPingRequest {
  // ServerID is the ID of the instance to ping.
  string ServerID = 1;

  // ControlLog used to signal that the ping should use the control log synchronization.
  //
  // Deprecated: the control log is unsupported and unsound to use.
  bool ControlLog = 2 [deprecated = true];
}

// InventoryPingResponse returns the result of an inventory ping initiated via an
// inventory ping request.
message InventoryPingResponse {
  int64 Duration = 1 [(gogoproto.casttype) = "time.Duration"];
}

// GetClusterAlertsResponse contains the result of a cluster alerts query.
message GetClusterAlertsResponse {
  // Alerts is the list of matching alerts.
  repeated types.ClusterAlert Alerts = 1 [(gogoproto.nullable) = false];
}

// GetAlertAcksRequest returns the currently acknowledged alerts
message GetAlertAcksRequest {
  // GetAlertAcksRequest currently takes no params
}

// GetAlertAcksResponse contains the set of active cluster alert
// acknowledgements for this cluster.
message GetAlertAcksResponse {
  repeated types.AlertAcknowledgement Acks = 1 [
    (gogoproto.jsontag) = "acks",
    (gogoproto.nullable) = false
  ];
}

// ClearAlertAcksRequest specifies alerts acknowledgements to clear.
message ClearAlertAcksRequest {
  // AlertID deletes an acknowledgement by ID. Deletes all acknowledgements if
  // the id is '*'.
  string AlertID = 1 [(gogoproto.jsontag) = "alert_id"];
}

// UpsertClusterAlertRequest is used to create a cluster alert.
message UpsertClusterAlertRequest {
  // Alert is the alert being created.
  types.ClusterAlert Alert = 1 [(gogoproto.nullable) = false];
}

// GetConnectionDiagnosticRequest is a request to return a connection diagnostic.
message GetConnectionDiagnosticRequest {
  // Name is the name of the connection diagnostic.
  string Name = 1 [(gogoproto.jsontag) = "name"];
}

// AppendDiagnosticTraceRequest is a request to append a trace into a DiagnosticConnection.
message AppendDiagnosticTraceRequest {
  // Name is the name of the connection diagnostic.
  string Name = 1 [(gogoproto.jsontag) = "name"];
  // Trace is the ConnectionDiagnosticTrace to append into the DiagnosticConnection.
  types.ConnectionDiagnosticTrace Trace = 2 [(gogoproto.jsontag) = "trace"];
}

// SubmitUsageEventRequest is used to submit an external usage event.
message SubmitUsageEventRequest {
  teleport.usageevents.v1.UsageEventOneOf Event = 1 [(gogoproto.jsontag) = "event"];
}

// GetLicenseEvent is used to submit an external usage event.
message GetLicenseRequest {
  // GetLicense currently takes no params
}

// GetLicenseEvent is used to submit an external usage event.
message ListReleasesRequest {
  // ListReleases currently takes no params
}

// CreateTokenV2Request is used with CreateTokenV2 to create tokens in the
// backend.
message CreateTokenV2Request {
  oneof Token {
    types.ProvisionTokenV2 V2 = 1 [(gogoproto.jsontag) = "v2,omitempty"];
  }
}

// UpsertTokenV2Request is used with UpsertTokenV2 to upsert tokens in the
// backend.
message UpsertTokenV2Request {
  oneof Token {
    types.ProvisionTokenV2 V2 = 1 [(gogoproto.jsontag) = "v2,omitempty"];
  }
}

// Request for GetHeadlessAuthentication.
message GetHeadlessAuthenticationRequest {
  // ID is the headless authentication id.
  string id = 1;
}

// Request for UpdateHeadlessAuthenticationState.
message UpdateHeadlessAuthenticationStateRequest {
  // ID is the headless authentication id.
  string id = 1;

  // State is the state that the request will be updated to.
  // MFA verification is required if State=APPROVED.
  types.HeadlessAuthenticationState state = 2;

  // MFAResponse is an mfa challenge response used to verify the user.
  // MFA Auth Challenges can be created for a user with the
  // authservice.GenerateAuthenticateChallenge rpc.
  MFAAuthenticateResponse mfa_response = 3;
}

// ExportUpgradeWindowsRequest encodes parameters for loading the
// upgrader-facing representations of upcoming agent maintenance windows.
message ExportUpgradeWindowsRequest {
  // TeleportVersion is the version of the teleport client making the request.
  string TeleportVersion = 1;
  // UpgraderKind represents the kind of upgrader the schedule is intended for.
  string UpgraderKind = 2;
}

// ExportUpgradeWindowsResponse encodes an upgrader-facing representation
// of upcoming agent maintenance windows. Teleport agents periodically export these
// schedules to external upgraders as part of the externally-managed upgrade system.
message ExportUpgradeWindowsResponse {
  // CanonicalSchedule is the teleport-facing schedule repr.
  types.AgentUpgradeSchedule CanonicalSchedule = 1;
  // KubeControllerSchedule encodes upcoming upgrade upgrade windows in a format known
  // to the kube upgrade controller. Teleport agents should treat this value as an
  // opaque blob.
  string KubeControllerSchedule = 2;
  // SystemdUnitSchedule encodes the upcoming upgrade windows in a format known to
  // the teleport-upgrade systemd unit. Teleport agents should treat this value as an
  // opaque blob.
  string SystemdUnitSchedule = 3;
}

// AccessRequestSort determines access request sort index.
enum AccessRequestSort {
  // DEFAULT sorts access requests by their native backend index. this is currently equivalent
  // to sorting by request ID, but that is subject to change.
  DEFAULT = 0;

  // CREATED sorts access requests by creation time (this is the sort index typically used in
  // user interfaces since most users are looking for recently-created requests).
  CREATED = 1;

  // STATE sorts access requests by their state (PENDING, APPROVED, etc).
  STATE = 2;

  // USER sorts access requests by their creator's teleport username
  USER = 3;
}

// ListAccessRequestsRequest encodes the parameters for a paginated access request lookup.
message ListAccessRequestsRequest {
  // Filter matches access requests.
  types.AccessRequestFilter Filter = 1;

  // Sort determines the sort order of returned access requests.
  AccessRequestSort Sort = 2;

  // Descending requests descending sort order if true (teleport APIs generally always
  // defaults to ascending sort order since that is the native sort order used in the
  // teleport backend).
  bool Descending = 3;

  // Limit is the maximum amount of requests per page.
  int32 Limit = 4;

  // StartKey is used to resume a query in order to enable pagination.
  // If the previous response had NextKey set then this should be
  // set to its value. Otherwise leave empty.
  string StartKey = 5;
}

// ListAccessRequestsResponse is a page of access requests.
message ListAccessRequestsResponse {
  // AccessRequests is a page of access requests.
  repeated types.AccessRequestV3 AccessRequests = 1;

  // NextKey will serve as the StartKey for the next page of requests.
  string NextKey = 2;
}

// AccessRequestAllowedPromotionRequest is the request to AccessRequestAllowedPromotion RPC call.
message AccessRequestAllowedPromotionRequest {
  // AccessRequest is the access request to get promotions for.
  string accessRequestID = 1;
}

// AccessRequestAllowedPromotionResponse is the response to AccessRequestAllowedPromotion RPC call.
message AccessRequestAllowedPromotionResponse {
  // allowedPromotions is the list of allowed promotions for the access request.
  types.AccessRequestAllowedPromotions allowedPromotions = 1;
}

// ListProvisionTokensRequest is used to retrieve a paginated list of provision tokens.
message ListProvisionTokensRequest {
  // Limit is the maximum amount of items per page.
  int32 Limit = 1;

  // StartKey is used to resume a query in order to enable pagination.
  // If the previous response had NextKey set then this should be
  // set to its value. Otherwise leave empty.
  string StartKey = 2;

<<<<<<< HEAD
  // FilterRoles allows filtering for tokens with the provided roles.
  repeated string FilterRoles = 3;

  // FilterBotName allows filtering for tokens associated with the
  // named bot. This is a no-op unless FilterRole is 'Bot'.
=======
  // FilterRoles allows filtering for tokens with the provided roles. Tokens
  // with ANY of the provided roles are returned.
  repeated string FilterRoles = 3;

  // FilterBotName allows filtering for tokens associated with the
  // named bot. In addition, only items with a role of Bot are returned.
>>>>>>> 1c459ddb
  string FilterBotName = 4;
}

// ListProvisionTokensResponse is used to retrieve a paginated list of provision tokens.
message ListProvisionTokensResponse {
  // Tokens is the list of tokens.
  repeated types.ProvisionTokenV2 Tokens = 1;

  // NextKey is used to resume a query in order to enable pagination.
  // Leave empty to start at the beginning.
  string NextKey = 2;
}

// AuthService is authentication/authorization service implementation
service AuthService {
  // InventoryControlStream is the per-instance stream used to advertise teleport instance
  // presence/version/etc to the auth server.
  rpc InventoryControlStream(stream UpstreamInventoryOneOf) returns (stream DownstreamInventoryOneOf);

  // GetInventoryStatus gets information about current instance inventory.
  rpc GetInventoryStatus(InventoryStatusRequest) returns (InventoryStatusSummary);

  // GetInventoryConnectedServiceCounts returns the counts of each connected service seen in the inventory.
  rpc GetInventoryConnectedServiceCounts(InventoryConnectedServiceCountsRequest) returns (InventoryConnectedServiceCounts);

  // PingInventory attempts to trigger a downstream inventory ping (used in testing/debug).
  rpc PingInventory(InventoryPingRequest) returns (InventoryPingResponse);

  // GetInstances streams all instances matching the specified filter.
  rpc GetInstances(types.InstanceFilter) returns (stream types.InstanceV1);

  // GetClusterAlerts loads cluster-level alert messages.
  rpc GetClusterAlerts(types.GetClusterAlertsRequest) returns (GetClusterAlertsResponse);

  // UpsertClusterAlert creates a cluster alert.
  rpc UpsertClusterAlert(UpsertClusterAlertRequest) returns (google.protobuf.Empty);

  // CreateAlertAck marks a cluster alert as acknowledged.
  rpc CreateAlertAck(types.AlertAcknowledgement) returns (google.protobuf.Empty);

  // GetAlertAcks gets active alert ackowledgements.
  rpc GetAlertAcks(GetAlertAcksRequest) returns (GetAlertAcksResponse);

  // ClearAlertAcks clears alert acknowledgments.
  rpc ClearAlertAcks(ClearAlertAcksRequest) returns (google.protobuf.Empty);

  // MaintainSessionPresence establishes a channel used to continously verify the presence for a
  // session.
  rpc MaintainSessionPresence(stream PresenceMFAChallengeSend) returns (stream MFAAuthenticateChallenge);

  // CreateSessionTracker creates a new session tracker resource.
  rpc CreateSessionTracker(CreateSessionTrackerRequest) returns (types.SessionTrackerV1);

  // GetSessionTracker fetches a session tracker resource.
  rpc GetSessionTracker(GetSessionTrackerRequest) returns (types.SessionTrackerV1);

  // GetActiveSessionTrackers returns a list of active sessions.
  rpc GetActiveSessionTrackers(google.protobuf.Empty) returns (stream types.SessionTrackerV1);

  // GetActiveSessionTrackersWithFilter returns a list of active sessions filtered by a filter.
  rpc GetActiveSessionTrackersWithFilter(types.SessionTrackerFilter) returns (stream types.SessionTrackerV1);

  // RemoveSessionTracker removes a session tracker resource.
  rpc RemoveSessionTracker(RemoveSessionTrackerRequest) returns (google.protobuf.Empty);

  // UpdateSessionTracker updates some state of a session tracker.
  rpc UpdateSessionTracker(UpdateSessionTrackerRequest) returns (google.protobuf.Empty);

  // SendKeepAlives allows node to send a stream of keep alive requests
  rpc SendKeepAlives(stream types.KeepAlive) returns (google.protobuf.Empty);
  // WatchEvents returns a new stream of cluster events
  rpc WatchEvents(Watch) returns (stream Event);

  // GetNode retrieves a node described by the given request.
  rpc GetNode(types.ResourceInNamespaceRequest) returns (types.ServerV2);
  // UpsertNode upserts a node in a backend.
  rpc UpsertNode(types.ServerV2) returns (types.KeepAlive);
  // DeleteNode deletes an existing node in a backend described by the given request.
  rpc DeleteNode(types.ResourceInNamespaceRequest) returns (google.protobuf.Empty);
  // DeleteAllNodes deletes all nodes.
  rpc DeleteAllNodes(types.ResourcesInNamespaceRequest) returns (google.protobuf.Empty);

  // GenerateUserCerts generates a set of user certificates.
  rpc GenerateUserCerts(UserCertsRequest) returns (Certs);
  // GenerateHostCerts generates a set of host certificates.
  rpc GenerateHostCerts(HostCertsRequest) returns (Certs);
  // Deprecated: Superseded by GenerateUserCerts.
  rpc GenerateUserSingleUseCerts(stream UserSingleUseCertsRequest) returns (stream UserSingleUseCertsResponse) {
    option deprecated = true;
  }
  // GenerateOpenSSHCert signs a SSH certificate that can be used
  // to connect to Agentless nodes.
  rpc GenerateOpenSSHCert(OpenSSHCertRequest) returns (OpenSSHCert);
  // IsMFARequired checks whether MFA is required to access the specified
  // target.
  rpc IsMFARequired(IsMFARequiredRequest) returns (IsMFARequiredResponse);

  // GetAccessRequestsV2 gets all pending access requests.
  rpc GetAccessRequestsV2(types.AccessRequestFilter) returns (stream types.AccessRequestV3);

  // ListAccessRequests gets access requests with pagination and sorting.
  rpc ListAccessRequests(ListAccessRequestsRequest) returns (ListAccessRequestsResponse);

  // CreateAccessRequestV2 creates a new access request.
  rpc CreateAccessRequestV2(types.AccessRequestV3) returns (types.AccessRequestV3);
  // DeleteAccessRequest deletes an access request.
  rpc DeleteAccessRequest(RequestID) returns (google.protobuf.Empty);
  // SetAccessRequestState sets the state of an access request.
  rpc SetAccessRequestState(RequestStateSetter) returns (google.protobuf.Empty);
  // SubmitAccessReview applies a review to a request and returns the post-application state.
  rpc SubmitAccessReview(types.AccessReviewSubmission) returns (types.AccessRequestV3);
  // GetAccessCapabilities requests the access capabilities of a user.
  rpc GetAccessCapabilities(types.AccessCapabilitiesRequest) returns (types.AccessCapabilities);

  // GetAccessRequestAllowedPromotions returns a list of allowed promotions from an access request to an access list.
  rpc GetAccessRequestAllowedPromotions(AccessRequestAllowedPromotionRequest) returns (AccessRequestAllowedPromotionResponse);

  // GetPluginData gets all plugin data matching the supplied filter.
  rpc GetPluginData(types.PluginDataFilter) returns (PluginDataSeq);
  // UpdatePluginData updates a plugin's resource-specific datastore.
  rpc UpdatePluginData(types.PluginDataUpdateParams) returns (google.protobuf.Empty);
  // Ping gets basic info about the auth server. This method is intended
  // to mimic the behavior of the proxy's Ping method, and may be used by
  // clients for verification or configuration on startup.
  rpc Ping(PingRequest) returns (PingResponse);

  // GetResetPasswordToken returns a reset password token.
  rpc GetResetPasswordToken(GetResetPasswordTokenRequest) returns (types.UserTokenV3);
  // CreateResetPasswordToken resets users current password and second factors and creates a reset
  // password token.
  //
  // Only local users may be reset.
  rpc CreateResetPasswordToken(CreateResetPasswordTokenRequest) returns (types.UserTokenV3);

  // GetUser gets a user resource by name.
  //
  // Deprecated: Use [teleport.users.v1.UsersService] instead.
  rpc GetUser(GetUserRequest) returns (types.UserV2) {
    option deprecated = true;
  }
  // GetCurrentUser returns current user as seen by the server.
  // Useful especially in the context of remote clusters which perform role and trait mapping.
  //
  // Deprecated: Use [teleport.users.v1.UsersService] instead.
  rpc GetCurrentUser(google.protobuf.Empty) returns (types.UserV2) {
    option deprecated = true;
  }
  // GetCurrentUserRoles returns current user's roles.
  rpc GetCurrentUserRoles(google.protobuf.Empty) returns (stream types.RoleV6);
  // GetUsers gets all current user resources.
  //
  // Deprecated: Use [teleport.users.v1.UsersService] instead.
  rpc GetUsers(GetUsersRequest) returns (stream types.UserV2) {
    option deprecated = true;
  }
  // CreateUser inserts a new user entry to a backend.
  //
  // Deprecated: Use [teleport.users.v1.UsersService] instead.
  rpc CreateUser(types.UserV2) returns (google.protobuf.Empty) {
    option deprecated = true;
  }
  // UpdateUser updates an existing user in a backend.
  //
  // Deprecated: Use [teleport.users.v1.UsersService] instead.
  rpc UpdateUser(types.UserV2) returns (google.protobuf.Empty) {
    option deprecated = true;
  }
  // DeleteUser deletes an existing user in a backend by username.
  //
  // Deprecated: Use [teleport.users.v1.UsersService] instead.
  rpc DeleteUser(DeleteUserRequest) returns (google.protobuf.Empty) {
    option deprecated = true;
  }
  // ChangePassword allows a user to change their own password.
  //
  // Only local users may change their password.
  rpc ChangePassword(ChangePasswordRequest) returns (google.protobuf.Empty);

  // AcquireSemaphore acquires lease with requested resources from semaphore.
  rpc AcquireSemaphore(types.AcquireSemaphoreRequest) returns (types.SemaphoreLease);
  // KeepAliveSemaphoreLease updates semaphore lease.
  rpc KeepAliveSemaphoreLease(types.SemaphoreLease) returns (google.protobuf.Empty);
  // CancelSemaphoreLease cancels semaphore lease early.
  rpc CancelSemaphoreLease(types.SemaphoreLease) returns (google.protobuf.Empty);
  // GetSemaphores returns a list of all semaphores matching the supplied filter.
  rpc GetSemaphores(types.SemaphoreFilter) returns (Semaphores);
  // DeleteSemaphore deletes a semaphore matching the supplied filter.
  rpc DeleteSemaphore(types.SemaphoreFilter) returns (google.protobuf.Empty);

  // EmitAuditEvent emits audit event
  rpc EmitAuditEvent(events.OneOf) returns (google.protobuf.Empty);
  // CreateAuditStream creates or resumes audit events streams
  rpc CreateAuditStream(stream AuditStreamRequest) returns (stream events.StreamStatus);

  // UpsertApplicationServer adds an application server.
  rpc UpsertApplicationServer(UpsertApplicationServerRequest) returns (types.KeepAlive);
  // DeleteApplicationServer removes an application server.
  rpc DeleteApplicationServer(DeleteApplicationServerRequest) returns (google.protobuf.Empty);
  // DeleteAllApplicationServers removes all application servers.
  rpc DeleteAllApplicationServers(DeleteAllApplicationServersRequest) returns (google.protobuf.Empty);

  // GenerateAppToken will generate a JWT token for application access.
  rpc GenerateAppToken(GenerateAppTokenRequest) returns (GenerateAppTokenResponse);

  // GetAppSession gets an application web session.
  rpc GetAppSession(GetAppSessionRequest) returns (GetAppSessionResponse);
  // ListAppSessions gets all application web sessions.
  rpc ListAppSessions(ListAppSessionsRequest) returns (ListAppSessionsResponse);
  // CreateAppSession creates an application web session. Application web
  // sessions represent a browser session the client holds.
  rpc CreateAppSession(CreateAppSessionRequest) returns (CreateAppSessionResponse);
  // DeleteAppSession removes an application web session.
  rpc DeleteAppSession(DeleteAppSessionRequest) returns (google.protobuf.Empty);
  // DeleteAllAppSessions removes all application web sessions.
  rpc DeleteAllAppSessions(google.protobuf.Empty) returns (google.protobuf.Empty);
  // DeleteUserAppSessions deletes all user’s application sessions.
  rpc DeleteUserAppSessions(DeleteUserAppSessionsRequest) returns (google.protobuf.Empty);

  // CreateSnowflakeSession creates web session with sub kind Snowflake used by Database access
  // Snowflake integration.
  rpc CreateSnowflakeSession(CreateSnowflakeSessionRequest) returns (CreateSnowflakeSessionResponse);
  // GetSnowflakeSession returns a web session with sub kind Snowflake.
  rpc GetSnowflakeSession(GetSnowflakeSessionRequest) returns (GetSnowflakeSessionResponse);
  // GetSnowflakeSessions gets all Snowflake web sessions.
  rpc GetSnowflakeSessions(google.protobuf.Empty) returns (GetSnowflakeSessionsResponse);
  // DeleteSnowflakeSession removes a Snowflake web session.
  rpc DeleteSnowflakeSession(DeleteSnowflakeSessionRequest) returns (google.protobuf.Empty);
  // DeleteAllSnowflakeSessions removes all Snowflake web sessions.
  rpc DeleteAllSnowflakeSessions(google.protobuf.Empty) returns (google.protobuf.Empty);

  // CreateSAMLIdPSession creates web session with sub kind saml_idp used by the SAML IdP.
  rpc CreateSAMLIdPSession(CreateSAMLIdPSessionRequest) returns (CreateSAMLIdPSessionResponse) {
    option deprecated = true;
  }
  // GetSAMLIdPSession returns a SAML IdP session with sub kind saml_idp.
  rpc GetSAMLIdPSession(GetSAMLIdPSessionRequest) returns (GetSAMLIdPSessionResponse) {
    option deprecated = true;
  }
  // ListSAMLIdPSessions gets all SAML IdP sessions.
  rpc ListSAMLIdPSessions(ListSAMLIdPSessionsRequest) returns (ListSAMLIdPSessionsResponse) {
    option deprecated = true;
  }
  // DeleteSAMLIdPSession removes a SAML IdP session.
  rpc DeleteSAMLIdPSession(DeleteSAMLIdPSessionRequest) returns (google.protobuf.Empty) {
    option deprecated = true;
  }
  // DeleteAllSAMLIdPSessions removes all SAML IdP sessions.
  rpc DeleteAllSAMLIdPSessions(google.protobuf.Empty) returns (google.protobuf.Empty) {
    option deprecated = true;
  }
  // DeleteUserSAMLIdPSessions deletes all user’s SAML IdP sessions.
  rpc DeleteUserSAMLIdPSessions(DeleteUserSAMLIdPSessionsRequest) returns (google.protobuf.Empty) {
    option deprecated = true;
  }

  // GetWebSession gets a web session.
  rpc GetWebSession(types.GetWebSessionRequest) returns (GetWebSessionResponse);
  // GetWebSessions gets all web sessions.
  rpc GetWebSessions(google.protobuf.Empty) returns (GetWebSessionsResponse) {
    option deprecated = true;
  }
  // StreamWebSessions gets all web sessions in a stream.
  rpc StreamWebSessions(google.protobuf.Empty) returns (stream types.WebSessionV2);
  // DeleteWebSession deletes a web session.
  rpc DeleteWebSession(types.DeleteWebSessionRequest) returns (google.protobuf.Empty);
  // DeleteAllWebSessions deletes all web sessions.
  rpc DeleteAllWebSessions(google.protobuf.Empty) returns (google.protobuf.Empty);

  // GetWebToken gets a web token.
  rpc GetWebToken(types.GetWebTokenRequest) returns (GetWebTokenResponse);
  // GetWebTokens gets all web tokens.
  rpc GetWebTokens(google.protobuf.Empty) returns (GetWebTokensResponse);
  // DeleteWebToken deletes a web token.
  rpc DeleteWebToken(types.DeleteWebTokenRequest) returns (google.protobuf.Empty);
  // DeleteAllWebTokens deletes all web tokens.
  rpc DeleteAllWebTokens(google.protobuf.Empty) returns (google.protobuf.Empty);

  // UpdateRemoteCluster updates remote cluster
  rpc UpdateRemoteCluster(types.RemoteClusterV3) returns (google.protobuf.Empty);

  // UpsertKubernetesServer adds or updates a kubernetes server.
  rpc UpsertKubernetesServer(UpsertKubernetesServerRequest) returns (types.KeepAlive);
  // DeleteKubernetesServer removes a kubernetes server.
  rpc DeleteKubernetesServer(DeleteKubernetesServerRequest) returns (google.protobuf.Empty);
  // DeleteAllKubernetesServers removes all kubernetes servers.
  rpc DeleteAllKubernetesServers(DeleteAllKubernetesServersRequest) returns (google.protobuf.Empty);

  // UpsertDatabaseServer registers a new database proxy server.
  rpc UpsertDatabaseServer(UpsertDatabaseServerRequest) returns (types.KeepAlive);
  // DeleteDatabaseServer removes the specified database proxy server.
  rpc DeleteDatabaseServer(DeleteDatabaseServerRequest) returns (google.protobuf.Empty);
  // DeleteAllDatabaseServers removes all registered database proxy servers.
  rpc DeleteAllDatabaseServers(DeleteAllDatabaseServersRequest) returns (google.protobuf.Empty);

  // UpsertDatabaseService registers a new DatabaseService.
  rpc UpsertDatabaseService(UpsertDatabaseServiceRequest) returns (types.KeepAlive);
  // DeleteDatabaseService removes the specified DatabaseService.
  rpc DeleteDatabaseService(types.ResourceRequest) returns (google.protobuf.Empty);
  // DeleteAllDatabaseServices removes all registered DatabaseServices.
  // If there's an error deleting the resources, there's no guarantee of a rollback.
  // A subset of resources might be deleted while others still exist.
  rpc DeleteAllDatabaseServices(DeleteAllDatabaseServicesRequest) returns (google.protobuf.Empty);

  // SignDatabaseCSR generates client certificate used by proxy to
  // authenticate with a remote database service.
  rpc SignDatabaseCSR(DatabaseCSRRequest) returns (DatabaseCSRResponse);
  // GenerateDatabaseCert generates client certificate used by a database
  // service to authenticate with the database instance.
  rpc GenerateDatabaseCert(DatabaseCertRequest) returns (DatabaseCertResponse);
  /// GenerateSnowflakeJWT generates JWT in the format required by Snowflake.
  rpc GenerateSnowflakeJWT(SnowflakeJWTRequest) returns (SnowflakeJWTResponse);

  // GetRole retrieves a role described by the given request.
  rpc GetRole(GetRoleRequest) returns (types.RoleV6);
  // ListRoles is a paginated role getter.
  rpc ListRoles(ListRolesRequest) returns (ListRolesResponse);
  // CreateRole creates a new role.
  rpc CreateRole(CreateRoleRequest) returns (types.RoleV6);
  // UpdateRole updates an existing role.
  rpc UpdateRole(UpdateRoleRequest) returns (types.RoleV6);
  // UpsertRoleV2 creates or overwrites an existing role.
  rpc UpsertRoleV2(UpsertRoleRequest) returns (types.RoleV6);
  // UpsertRole upserts a role in a backend.
  //
  // Deprecated: use UpsertRoleV2 instead.
  rpc UpsertRole(types.RoleV6) returns (google.protobuf.Empty) {
    option deprecated = true;
  }
  // DeleteRole deletes an existing role in a backend described by the given request.
  rpc DeleteRole(DeleteRoleRequest) returns (google.protobuf.Empty);

  // AddMFADevice adds an MFA device for the user calling this RPC.
  //
  // The RPC is streaming both ways and the message sequence is:
  // (-> means client-to-server, <- means server-to-client)
  // -> Init
  // <- ExistingMFAChallenge
  // -> ExistingMFAResponse
  // <- NewMFARegisterChallenge
  // -> NewMFARegisterResponse
  // <- Ack
  //
  // Deprecated: Use [AddMFADeviceSync] instead.
  rpc AddMFADevice(stream AddMFADeviceRequest) returns (stream AddMFADeviceResponse) {
    option deprecated = true;
  }
  // DeleteMFADevice deletes an MFA device for the user calling this RPC.
  //
  // The RPC is streaming both ways and the message sequence is:
  // (-> means client-to-server, <- means server-to-client)
  // -> Init
  // <- MFAChallenge
  // -> MFAResponse
  // <- Ack
  //
  // Deprecated: Use [DeleteMFADeviceSync] instead.
  rpc DeleteMFADevice(stream DeleteMFADeviceRequest) returns (stream DeleteMFADeviceResponse) {
    option deprecated = true;
  }
  // AddMFADeviceSync adds a new MFA device.
  //
  // A typical MFA registration sequence calls the following RPCs:
  //
  // 1. CreateAuthenticateChallenge (necessary for registration challenge)
  // 2. (optional) CreatePrivilegeToken
  // 3. CreateRegisterChallenge (uses authn challenge and optionally a token)
  // 4. AddMFADeviceSync
  rpc AddMFADeviceSync(AddMFADeviceSyncRequest) returns (AddMFADeviceSyncResponse);
  // DeleteMFADeviceSync deletes a users MFA device (nonstream).
  //
  // A typical MFA deletion sequence calls the following RPCs:
  //
  // 1. (optional) CreateAuthenticateChallenge
  //    (may be skipped depending on the token used, but is usually called
  //    regardless)
  // 2. (optional) CreatePrivilegeToken
  // 3. DeleteMFADeviceSync (using either authn challenge or token)
  rpc DeleteMFADeviceSync(DeleteMFADeviceSyncRequest) returns (google.protobuf.Empty);
  // GetMFADevices returns all MFA devices registered for the user calling
  // this RPC.
  rpc GetMFADevices(GetMFADevicesRequest) returns (GetMFADevicesResponse);
  // CreateAuthenticateChallenge creates and returns MFA challenges for a users registered MFA
  // devices.
  rpc CreateAuthenticateChallenge(CreateAuthenticateChallengeRequest) returns (MFAAuthenticateChallenge);
  // CreateRegisterChallenge creates and returns MFA register challenge for a new MFA device.
  rpc CreateRegisterChallenge(CreateRegisterChallengeRequest) returns (MFARegisterChallenge);

  // GetOIDCConnector gets an OIDC connector resource by name.
  rpc GetOIDCConnector(types.ResourceWithSecretsRequest) returns (types.OIDCConnectorV3);
  // GetOIDCConnectors gets all current OIDC connector resources.
  rpc GetOIDCConnectors(types.ResourcesWithSecretsRequest) returns (types.OIDCConnectorV3List);
  // UpsertOIDCConnector creates a new OIDC connector in the backend.
  rpc CreateOIDCConnector(CreateOIDCConnectorRequest) returns (types.OIDCConnectorV3);
  // UpsertOIDCConnector updates an existing OIDC connector in the backend.
  rpc UpdateOIDCConnector(UpdateOIDCConnectorRequest) returns (types.OIDCConnectorV3);
  // UpsertOIDCConnector upserts an OIDC connector in a backend.
  //
  // Deprecated: Use UpsertOIDCConnectorV2 instead.
  rpc UpsertOIDCConnector(types.OIDCConnectorV3) returns (google.protobuf.Empty) {
    option deprecated = true;
  }
  // UpsertOIDCConnectorV2 upserts an OIDC connector in the backend.
  rpc UpsertOIDCConnectorV2(UpsertOIDCConnectorRequest) returns (types.OIDCConnectorV3);
  // DeleteOIDCConnector deletes an existing OIDC connector in a backend by name.
  rpc DeleteOIDCConnector(types.ResourceRequest) returns (google.protobuf.Empty);
  // CreateOIDCAuthRequest creates OIDCAuthRequest.
  rpc CreateOIDCAuthRequest(types.OIDCAuthRequest) returns (types.OIDCAuthRequest);
  // GetOIDCAuthRequest returns OIDC auth request if found.
  rpc GetOIDCAuthRequest(GetOIDCAuthRequestRequest) returns (types.OIDCAuthRequest);

  // GetSAMLConnector gets a SAML connector resource by name.
  rpc GetSAMLConnector(types.ResourceWithSecretsRequest) returns (types.SAMLConnectorV2);
  // GetSAMLConnectors gets all current SAML connector resources.
  rpc GetSAMLConnectors(types.ResourcesWithSecretsRequest) returns (types.SAMLConnectorV2List);
  // CreateSAMLConnector creates a new SAML connector in the backend.
  rpc CreateSAMLConnector(CreateSAMLConnectorRequest) returns (types.SAMLConnectorV2);
  // UpdateSAMLConnector updates an existing SAML connector in the backend.
  rpc UpdateSAMLConnector(UpdateSAMLConnectorRequest) returns (types.SAMLConnectorV2);
  // UpsertSAMLConnector upserts a SAML connector in a backend.
  //
  // Deprecated: Use UpsertSAMLConnectorV2 instead.
  rpc UpsertSAMLConnector(types.SAMLConnectorV2) returns (google.protobuf.Empty) {
    option deprecated = true;
  }
  // UpsertSAMLConnectorV2 upserts a SAML connector in a backend.
  rpc UpsertSAMLConnectorV2(UpsertSAMLConnectorRequest) returns (types.SAMLConnectorV2);
  // DeleteSAMLConnector deletes an existing SAML connector in a backend by name.
  rpc DeleteSAMLConnector(types.ResourceRequest) returns (google.protobuf.Empty);
  // CreateSAMLAuthRequest creates SAMLAuthRequest.
  rpc CreateSAMLAuthRequest(types.SAMLAuthRequest) returns (types.SAMLAuthRequest);
  // GetSAMLAuthRequest returns SAML auth request if found.
  rpc GetSAMLAuthRequest(GetSAMLAuthRequestRequest) returns (types.SAMLAuthRequest);

  // GetGithubConnector gets a Github connector resource by name.
  rpc GetGithubConnector(types.ResourceWithSecretsRequest) returns (types.GithubConnectorV3);
  // GetGithubConnectors gets all current Github connector resources.
  rpc GetGithubConnectors(types.ResourcesWithSecretsRequest) returns (types.GithubConnectorV3List);
  // CreateGithubConnector creates a new Github connector in the backend.
  rpc CreateGithubConnector(CreateGithubConnectorRequest) returns (types.GithubConnectorV3);
  // UpdateGithubConnector updates an existing Github connector in the backend.
  rpc UpdateGithubConnector(UpdateGithubConnectorRequest) returns (types.GithubConnectorV3);
  // UpsertGithubConnector upserts a Github connector in a backend.
  //
  // Deprecated: Use UpsertGithubConnectorV2 instead.
  rpc UpsertGithubConnector(types.GithubConnectorV3) returns (google.protobuf.Empty) {
    option deprecated = true;
  }
  // UpsertGithubConnectorV2 upserts a Github connector in a backend.
  rpc UpsertGithubConnectorV2(UpsertGithubConnectorRequest) returns (types.GithubConnectorV3);
  // DeleteGithubConnector deletes an existing Github connector in a backend by name.
  rpc DeleteGithubConnector(types.ResourceRequest) returns (google.protobuf.Empty);
  // CreateGithubAuthRequest creates GithubAuthRequest.
  rpc CreateGithubAuthRequest(types.GithubAuthRequest) returns (types.GithubAuthRequest);
  // GetGithubAuthRequest returns Github auth request if found.
  rpc GetGithubAuthRequest(GetGithubAuthRequestRequest) returns (types.GithubAuthRequest);

  // GetSSODiagnosticInfo returns SSO diagnostic info records.
  rpc GetSSODiagnosticInfo(GetSSODiagnosticInfoRequest) returns (types.SSODiagnosticInfo);

  // GetServerInfos returns a stream of ServerInfos.
  rpc GetServerInfos(google.protobuf.Empty) returns (stream types.ServerInfoV1);
  // GetServerInfo returns a ServerInfo by name.
  rpc GetServerInfo(types.ResourceRequest) returns (types.ServerInfoV1);
  // UpsertServerInfo upserts a ServerInfo.
  rpc UpsertServerInfo(types.ServerInfoV1) returns (google.protobuf.Empty);
  // DeleteServerInfo deletes a ServerInfo by name.
  rpc DeleteServerInfo(types.ResourceRequest) returns (google.protobuf.Empty);
  // DeleteAllServerInfos deletes all ServerInfos.
  rpc DeleteAllServerInfos(google.protobuf.Empty) returns (google.protobuf.Empty);

  // GetTrustedCluster gets a Trusted Cluster resource by name.
  rpc GetTrustedCluster(types.ResourceRequest) returns (types.TrustedClusterV2);
  // GetTrustedClusters gets all current Trusted Cluster resources.
  rpc GetTrustedClusters(google.protobuf.Empty) returns (types.TrustedClusterV2List);
  // UpsertTrustedCluster upserts a Trusted Cluster in a backend.
  //
  // Deprecated: Use [teleport.trust.v1.UpsertTrustedCluster] instead.
  rpc UpsertTrustedCluster(types.TrustedClusterV2) returns (types.TrustedClusterV2) {
    option deprecated = true;
  }
  // DeleteTrustedCluster deletes an existing Trusted Cluster in a backend by name.
  rpc DeleteTrustedCluster(types.ResourceRequest) returns (google.protobuf.Empty);

  // GetToken retrieves a token described by the given request.
  rpc GetToken(types.ResourceRequest) returns (types.ProvisionTokenV2);
  // GetToken retrieves all tokens.
  rpc GetTokens(google.protobuf.Empty) returns (types.ProvisionTokenV2List);
  // ListToken retrieves a paginated list of filtered provision tokens.
  rpc ListProvisionTokens(ListProvisionTokensRequest) returns (ListProvisionTokensResponse);
  // CreateTokenV2 creates a token in a backend.
  rpc CreateTokenV2(CreateTokenV2Request) returns (google.protobuf.Empty);
  // UpsertTokenV2 upserts a token in a backend.
  rpc UpsertTokenV2(UpsertTokenV2Request) returns (google.protobuf.Empty);
  // DeleteToken deletes an existing token in a backend described by the given request.
  rpc DeleteToken(types.ResourceRequest) returns (google.protobuf.Empty);

  // GetClusterAuditConfig gets cluster audit configuration.
  rpc GetClusterAuditConfig(google.protobuf.Empty) returns (types.ClusterAuditConfigV2);

  // GetClusterNetworkingConfig gets cluster networking configuration.
  // Deprecated: Use clusterconfigv1.Service.GetClusterNetworkingConfig instead.
  rpc GetClusterNetworkingConfig(google.protobuf.Empty) returns (types.ClusterNetworkingConfigV2) {
    option deprecated = true;
  }
  // SetClusterNetworkingConfig sets cluster networking configuration.
  // Deprecated: Use clusterconfigv1.Service.Update/UpsertClusterNetworkingConfig instead.
  rpc SetClusterNetworkingConfig(types.ClusterNetworkingConfigV2) returns (google.protobuf.Empty) {
    option deprecated = true;
  }
  // ResetClusterNetworkingConfig resets cluster networking configuration to defaults.
  // Deprecated: Use clusterconfigv1.Service.ResetClusterNetworkingConfig instead.
  rpc ResetClusterNetworkingConfig(google.protobuf.Empty) returns (google.protobuf.Empty) {
    option deprecated = true;
  }

  // GetSessionRecordingConfig gets session recording configuration.
  // Deprecated: Use clusterconfigv1.Service.GetSessionRecordingConfig instead.
  rpc GetSessionRecordingConfig(google.protobuf.Empty) returns (types.SessionRecordingConfigV2) {
    option deprecated = true;
  }
  // SetSessionRecordingConfig sets session recording configuration.
  // Deprecated: Use clusterconfigv1.Service.Upsert/UpdateSessionRecordingConfig instead.
  rpc SetSessionRecordingConfig(types.SessionRecordingConfigV2) returns (google.protobuf.Empty) {
    option deprecated = true;
  }
  // ResetSessionRecordingConfig resets session recording configuration to defaults.
  // Deprecated: Use clusterconfigv1.Service.ResetSessionRecordingConfig instead.
  rpc ResetSessionRecordingConfig(google.protobuf.Empty) returns (google.protobuf.Empty) {
    option deprecated = true;
  }

  // GetAuthPreference gets cluster auth preference.
  // Deprecated: Use clusterconfigv1.Service.GetAuthPreference instead.
  rpc GetAuthPreference(google.protobuf.Empty) returns (types.AuthPreferenceV2) {
    option deprecated = true;
  }
  // SetAuthPreference sets cluster auth preference.
  // Deprecated: Use clusterconfigv1.Service.Create/Update/UpsertAuthPreference instead.
  rpc SetAuthPreference(types.AuthPreferenceV2) returns (google.protobuf.Empty) {
    option deprecated = true;
  }
  // ResetAuthPreference resets cluster auth preference to defaults.
  // Deprecated: Use clusterconfigv1.Service.ResetAuthPreference instead.
  rpc ResetAuthPreference(google.protobuf.Empty) returns (google.protobuf.Empty) {
    option deprecated = true;
  }

  // GetUIConfig gets the configuration for the UI served by the proxy service
  rpc GetUIConfig(google.protobuf.Empty) returns (types.UIConfigV1);
  // SetUIConfig sets the configuration for the UI served by the proxy service
  rpc SetUIConfig(types.UIConfigV1) returns (google.protobuf.Empty);
  // DeleteUIConfig deletes the custom configuration for the UI served by the proxy service
  rpc DeleteUIConfig(google.protobuf.Empty) returns (google.protobuf.Empty);

  // GetEvents gets events from the audit log.
  rpc GetEvents(GetEventsRequest) returns (Events);
  // GetSessionEvents gets completed session events from the audit log.
  rpc GetSessionEvents(GetSessionEventsRequest) returns (Events);

  // GetLock gets a lock by name.
  rpc GetLock(GetLockRequest) returns (types.LockV2);
  // GetLocks gets all/in-force locks that match at least one of the targets when specified.
  rpc GetLocks(GetLocksRequest) returns (GetLocksResponse);
  // UpsertLock upserts a lock.
  rpc UpsertLock(types.LockV2) returns (google.protobuf.Empty);
  // DeleteLock deletes a lock.
  rpc DeleteLock(DeleteLockRequest) returns (google.protobuf.Empty);
  // ReplaceRemoteLocks replaces the set of locks associated with a remote cluster.
  rpc ReplaceRemoteLocks(ReplaceRemoteLocksRequest) returns (google.protobuf.Empty);

  // StreamSessionEvents streams audit events from a given session recording.
  rpc StreamSessionEvents(StreamSessionEventsRequest) returns (stream events.OneOf);

  // GetNetworkRestrictions retrieves all the network restrictions (allow/deny lists).
  rpc GetNetworkRestrictions(google.protobuf.Empty) returns (types.NetworkRestrictionsV4);
  // SetNetworkRestrictions updates the network restrictions.
  rpc SetNetworkRestrictions(types.NetworkRestrictionsV4) returns (google.protobuf.Empty);
  // DeleteNetworkRestrictions delete the network restrictions.
  rpc DeleteNetworkRestrictions(google.protobuf.Empty) returns (google.protobuf.Empty);

  // GetApps returns all registered applications.
  rpc GetApps(google.protobuf.Empty) returns (types.AppV3List);
  // ListApps returns a page of registered applications.
  rpc ListApps(ListAppsRequest) returns (ListAppsResponse);
  // GetApp returns an application by name.
  rpc GetApp(types.ResourceRequest) returns (types.AppV3);
  // CreateApp creates a new application resource.
  rpc CreateApp(types.AppV3) returns (google.protobuf.Empty);
  // UpdateApp updates existing application resource.
  rpc UpdateApp(types.AppV3) returns (google.protobuf.Empty);
  // DeleteApp removes specified application resource.
  rpc DeleteApp(types.ResourceRequest) returns (google.protobuf.Empty);
  // DeleteAllApps removes all application resources.
  rpc DeleteAllApps(google.protobuf.Empty) returns (google.protobuf.Empty);

  // GetDatabases returns all registered databases.
  rpc GetDatabases(google.protobuf.Empty) returns (types.DatabaseV3List);
  // GetDatabase returns a database by name.
  rpc GetDatabase(types.ResourceRequest) returns (types.DatabaseV3);
  // CreateDatabase creates a new database resource.
  rpc CreateDatabase(types.DatabaseV3) returns (google.protobuf.Empty);
  // UpdateDatabase updates existing database resource.
  rpc UpdateDatabase(types.DatabaseV3) returns (google.protobuf.Empty);
  // DeleteDatabase removes specified database resource.
  rpc DeleteDatabase(types.ResourceRequest) returns (google.protobuf.Empty);
  // DeleteAllDatabases removes all database resources.
  rpc DeleteAllDatabases(google.protobuf.Empty) returns (google.protobuf.Empty);

  // GetKubernetesClusters returns all registered kubernetes clusters.
  rpc GetKubernetesClusters(google.protobuf.Empty) returns (types.KubernetesClusterV3List);
  // GetKubernetesCluster returns a kubernetes cluster by name.
  rpc GetKubernetesCluster(types.ResourceRequest) returns (types.KubernetesClusterV3);
  // CreateKubernetesCluster creates a new kubernetes cluster resource.
  rpc CreateKubernetesCluster(types.KubernetesClusterV3) returns (google.protobuf.Empty);
  // UpdateKubernetesCluster updates existing kubernetes cluster resource.
  rpc UpdateKubernetesCluster(types.KubernetesClusterV3) returns (google.protobuf.Empty);
  // DeleteKubernetesCluster removes specified kubernetes cluster resource.
  rpc DeleteKubernetesCluster(types.ResourceRequest) returns (google.protobuf.Empty);
  // DeleteAllKubernetesClusters removes all kubernetes cluster resources.
  rpc DeleteAllKubernetesClusters(google.protobuf.Empty) returns (google.protobuf.Empty);

  // GetWindowsDesktopServices returns all registered Windows desktop services.
  rpc GetWindowsDesktopServices(google.protobuf.Empty) returns (GetWindowsDesktopServicesResponse);
  // GetWindowsDesktopService gets a Windows desktop service by name.
  rpc GetWindowsDesktopService(GetWindowsDesktopServiceRequest) returns (GetWindowsDesktopServiceResponse);
  // UpsertWindowsDesktopService registers a new Windows desktop service.
  rpc UpsertWindowsDesktopService(types.WindowsDesktopServiceV3) returns (types.KeepAlive);
  // DeleteWindowsDesktopService removes the specified Windows desktop service.
  rpc DeleteWindowsDesktopService(DeleteWindowsDesktopServiceRequest) returns (google.protobuf.Empty);
  // DeleteAllWindowsDesktopServices removes all registered Windows desktop services.
  rpc DeleteAllWindowsDesktopServices(google.protobuf.Empty) returns (google.protobuf.Empty);

  // GetWindowsDesktops returns all registered Windows desktop hosts matching the supplied filter.
  rpc GetWindowsDesktops(types.WindowsDesktopFilter) returns (GetWindowsDesktopsResponse);
  // ListWindowsDesktops returns a page of registered Windows desktop hosts.
  rpc ListWindowsDesktops(ListWindowsDesktopsRequest) returns (ListWindowsDesktopsResponse);
  // CreateWindowsDesktop registers a new Windows desktop host.
  rpc CreateWindowsDesktop(types.WindowsDesktopV3) returns (google.protobuf.Empty);
  // UpdateWindowsDesktop updates an existing Windows desktop host.
  rpc UpdateWindowsDesktop(types.WindowsDesktopV3) returns (google.protobuf.Empty);
  // UpsertWindowsDesktop updates a Windows desktop host, creating it if it doesn't exist.
  rpc UpsertWindowsDesktop(types.WindowsDesktopV3) returns (google.protobuf.Empty);
  // DeleteWindowsDesktop removes the specified Windows desktop host.
  // Unlike GetWindowsDesktops, this call will delete at-most 1 desktop.
  // To delete all desktops, use DeleteAllWindowsDesktops.
  rpc DeleteWindowsDesktop(DeleteWindowsDesktopRequest) returns (google.protobuf.Empty);
  // DeleteAllWindowsDesktops removes all registered Windows desktop hosts.
  rpc DeleteAllWindowsDesktops(google.protobuf.Empty) returns (google.protobuf.Empty);
  // GenerateWindowsDesktopCert generates client smartcard certificate used
  // by an RDP client to authenticate with Windows.
  rpc GenerateWindowsDesktopCert(WindowsDesktopCertRequest) returns (WindowsDesktopCertResponse);
  // GenerateCertAuthorityCRL creates an empty CRL for the specified CA.
  rpc GenerateCertAuthorityCRL(CertAuthorityRequest) returns (CRL);
  // GetDesktopBootstrapScript returns a PowerShell script to bootstrap Active Directory.
  rpc GetDesktopBootstrapScript(google.protobuf.Empty) returns (DesktopBootstrapScriptResponse);

  // CreateConnectionDiagnostic creates a new connection diagnostic.
  rpc CreateConnectionDiagnostic(types.ConnectionDiagnosticV1) returns (google.protobuf.Empty);
  // UpdateConnectionDiagnostic updates a connection diagnostic.
  rpc UpdateConnectionDiagnostic(types.ConnectionDiagnosticV1) returns (google.protobuf.Empty);
  // GetConnectionDiagnostic reads a connection diagnostic.
  rpc GetConnectionDiagnostic(GetConnectionDiagnosticRequest) returns (types.ConnectionDiagnosticV1);
  // AppendDiagnosticTrace appends a Trace to the ConnectionDiagnostic.
  rpc AppendDiagnosticTrace(AppendDiagnosticTraceRequest) returns (types.ConnectionDiagnosticV1);

  // ChangeUserAuthentication allows a user to change their password and if enabled,
  // also adds a new MFA device. After successful invocation, a new web session is created as well
  // as a new set of recovery codes (if user meets the requirements to receive them), invalidating
  // any existing codes the user previously had.
  //
  // Only local users may be targeted by this RPC.
  rpc ChangeUserAuthentication(ChangeUserAuthenticationRequest) returns (ChangeUserAuthenticationResponse);

  // StartAccountRecovery (exclusive to cloud users) is the first out of two step user
  // verification needed to allow a user to recover their account. The first form of verification
  // is a user's username and a recovery code. After successful verification, a recovery start
  // token is created for the user which its ID will be used as part of a URL that will be emailed
  // to the user (not done in this request). The user will be able to finish their second form of
  // verification by clicking on this URL and following the prompts.
  //
  // If a valid user fails to provide correct recovery code for MaxAccountRecoveryAttempts,
  // user account gets temporarily locked from further recovery attempts and from logging in.
  //
  // Start tokens last RecoveryStartTokenTTL.
  //
  // Only local users may perform account recovery
  rpc StartAccountRecovery(StartAccountRecoveryRequest) returns (types.UserTokenV3);
  // VerifyAccountRecovery (exclusive to cloud users) is the second step of the two step
  // verification needed to allow a user to recover their account, after RPC StartAccountRecovery.
  // The second form of verification is a user's password or their second factor (depending on
  // what authentication they needed to recover). After successful verification, a recovery
  // approved token is created which allows a user to request protected actions while not logged
  // in e.g: setting a new password or a mfa device, viewing their MFA devices, deleting their MFA
  // devices, and generating new recovery codes.
  //
  // The recovery start token to verify this request becomes deleted before
  // creating a recovery approved token, which invalidates the recovery link users received
  // to finish their verification.
  //
  // If user fails to verify themselves for MaxAccountRecoveryAttempts
  // (combined attempts with RPC StartAccountRecovery), users account will be temporarily locked
  // from logging in. If users still have unused recovery codes left, they still have
  // opportunities to recover their account. To allow this, users recovery attempts are also
  // deleted along with all user tokens which will force the user to restart the recovery process
  // from step 1 (RPC StartAccountRecovery).
  //
  // Recovery approved tokens last RecoveryApprovedTokenTTL.
  rpc VerifyAccountRecovery(VerifyAccountRecoveryRequest) returns (types.UserTokenV3);
  // CompleteAccountRecovery (exclusive to cloud users) is the last step in account
  // recovery, after RPC's StartAccountRecovery and VerifyAccountRecovery. This step sets a new
  // password or adds a new mfa device, allowing the user to regain access to their account with
  // the new credentials. When the new authentication is successfully set, any user lock is
  // removed so the user can login immediately afterwards.
  rpc CompleteAccountRecovery(CompleteAccountRecoveryRequest) returns (google.protobuf.Empty);

  // CreateAccountRecoveryCodes (exclusive to cloud users) creates new set of recovery codes for a
  // user, replacing and invalidating any previously owned codes. Users can only get recovery
  // codes if their username is in a valid email format.
  rpc CreateAccountRecoveryCodes(CreateAccountRecoveryCodesRequest) returns (RecoveryCodes);
  // GetAccountRecoveryToken (exclusive to cloud users) returns a user token resource after
  // verifying that the token requested has not expired and is of the correct recovery kind.
  // Besides checking for validity of a token ID, it is also used to get basic information from
  // the token e.g: username, state of recovery (started or approved) and the type of recovery
  // requested (password or second factor).
  rpc GetAccountRecoveryToken(GetAccountRecoveryTokenRequest) returns (types.UserTokenV3);
  // GetAccountRecoveryCodes (exclusive to cloud users) is a request to return the user in context
  // their recovery codes. This request will not return any secrets (the values of recovery
  // codes), but instead returns non-sensitive data eg. when the recovery codes were created.
  rpc GetAccountRecoveryCodes(GetAccountRecoveryCodesRequest) returns (RecoveryCodes);

  // CreatePrivilegeToken returns a new privilege token after a logged in user successfully
  // re-authenticates with their second factor device. Privilege token lasts PrivilegeTokenTTL and
  // is used to gain access to privileged actions eg: deleting/adding a MFA device.
  rpc CreatePrivilegeToken(CreatePrivilegeTokenRequest) returns (types.UserTokenV3);

  // GetInstaller retrieves the installer script resource
  rpc GetInstaller(types.ResourceRequest) returns (types.InstallerV1);
  // GetInstallers retrieves all of installer script resources.
  rpc GetInstallers(google.protobuf.Empty) returns (types.InstallerV1List);

  // SetInstaller sets the installer script resource
  rpc SetInstaller(types.InstallerV1) returns (google.protobuf.Empty);

  // DeleteInstaller removes the specified installer script resource
  rpc DeleteInstaller(types.ResourceRequest) returns (google.protobuf.Empty);
  // DeleteAllInstallers removes all installer script resources
  rpc DeleteAllInstallers(google.protobuf.Empty) returns (google.protobuf.Empty);

  // ListResources retrieves a paginated list of resources.
  rpc ListResources(ListResourcesRequest) returns (ListResourcesResponse);

  // ListUnifiedResources retrieves a paginated list of all resource types displayable in the UI.
  rpc ListUnifiedResources(ListUnifiedResourcesRequest) returns (ListUnifiedResourcesResponse);

  // GetSSHTargets gets all servers that would match an equivalent ssh dial request. Note that this method
  // returns all resources directly accessible to the user *and* all resources available via 'SearchAsRoles',
  // which is what we want when handling things like ambiguous host errors and resource-based access requests,
  // but may result in confusing behavior if it is used outside of those contexts.
  rpc GetSSHTargets(GetSSHTargetsRequest) returns (GetSSHTargetsResponse);

  // ResolveSSHTarget returns the server that would be resolved in an equivalent ssh dial request.
  rpc ResolveSSHTarget(ResolveSSHTargetRequest) returns (ResolveSSHTargetResponse);

  // GetDomainName returns local auth domain of the current auth server
  rpc GetDomainName(google.protobuf.Empty) returns (GetDomainNameResponse);
  // GetClusterCACert returns the PEM-encoded TLS certs for the local cluster
  // without signing keys. If the cluster has multiple TLS certs, they will
  // all be appended.
  rpc GetClusterCACert(google.protobuf.Empty) returns (GetClusterCACertResponse);

  // AssertSystemRole is used by agents to prove that they have a given system role when their
  // credentials originate from multiple separate join tokens so that they can be issued an instance
  // certificate that encompasses all of their capabilities. This method will be deprecated once we
  // have a more comprehensive model for join token joining/replacement.
  rpc AssertSystemRole(SystemRoleAssertion) returns (google.protobuf.Empty);

  // SubmitUsageEvent submits an external usage event.
  rpc SubmitUsageEvent(SubmitUsageEventRequest) returns (google.protobuf.Empty);

  // GetLicense returns the license used to start the auth server.
  rpc GetLicense(GetLicenseRequest) returns (GetLicenseResponse);

  // ListReleases returns a list of Teleport Enterprise releases.
  rpc ListReleases(ListReleasesRequest) returns (ListReleasesResponse);

  // ListSAMLIdPServiceProviders returns a paginated list of SAML IdP service provider resources.
  rpc ListSAMLIdPServiceProviders(ListSAMLIdPServiceProvidersRequest) returns (ListSAMLIdPServiceProvidersResponse);

  // GetSAMLIdPServiceProvider returns the specified SAML IdP service provider resources.
  rpc GetSAMLIdPServiceProvider(GetSAMLIdPServiceProviderRequest) returns (types.SAMLIdPServiceProviderV1);

  // CreateSAMLIdPServiceProvider creates a new SAML IdP service provider resource.
  rpc CreateSAMLIdPServiceProvider(types.SAMLIdPServiceProviderV1) returns (google.protobuf.Empty);

  // UpdateSAMLIdPServiceProvider updates an existing SAML IdP service provider resource.
  rpc UpdateSAMLIdPServiceProvider(types.SAMLIdPServiceProviderV1) returns (google.protobuf.Empty);

  // DeleteSAMLIdPServiceProvider removes the specified SAML IdP service provider resource.
  rpc DeleteSAMLIdPServiceProvider(DeleteSAMLIdPServiceProviderRequest) returns (google.protobuf.Empty);

  // DeleteAllSAMLIdPServiceProviders removes all SAML IdP service providers.
  rpc DeleteAllSAMLIdPServiceProviders(google.protobuf.Empty) returns (google.protobuf.Empty);

  // ListUserGroups returns a paginated list of user group resources.
  rpc ListUserGroups(ListUserGroupsRequest) returns (ListUserGroupsResponse);

  // GetUserGroup returns the specified user group resource.
  rpc GetUserGroup(GetUserGroupRequest) returns (types.UserGroupV1);

  // CreateUserGroup creates a new user group resource.
  rpc CreateUserGroup(types.UserGroupV1) returns (google.protobuf.Empty);

  // UpdateUserGroup updates an existing user group resource.
  rpc UpdateUserGroup(types.UserGroupV1) returns (google.protobuf.Empty);

  // DeleteUserGroup removes the specified user group resource.
  rpc DeleteUserGroup(DeleteUserGroupRequest) returns (google.protobuf.Empty);

  // DeleteAllUserGroups removes all user groups.
  rpc DeleteAllUserGroups(google.protobuf.Empty) returns (google.protobuf.Empty);

  // GetHeadlessAuthentication is a request to retrieve a headless authentication from the backend.
  rpc GetHeadlessAuthentication(GetHeadlessAuthenticationRequest) returns (types.HeadlessAuthentication);

  // WatchPendingHeadlessAuthentications watches the backend for pending headless authentication requests for the user.
  rpc WatchPendingHeadlessAuthentications(google.protobuf.Empty) returns (stream Event);

  // UpdateHeadlessAuthenticationState is a request to update a headless authentication's state.
  rpc UpdateHeadlessAuthenticationState(UpdateHeadlessAuthenticationStateRequest) returns (google.protobuf.Empty);

  // ExportUpgradeWindows is used to load derived maintenance window values for agents that
  // need to export schedules to external upgraders.
  rpc ExportUpgradeWindows(ExportUpgradeWindowsRequest) returns (ExportUpgradeWindowsResponse);

  // GetClusterMaintenanceConfig gets the current maintenance window config singleton.
  rpc GetClusterMaintenanceConfig(google.protobuf.Empty) returns (types.ClusterMaintenanceConfigV1);

  // UpdateClusterMaintenanceConfig updates the current maintenance window config singleton.
  rpc UpdateClusterMaintenanceConfig(types.ClusterMaintenanceConfigV1) returns (google.protobuf.Empty);

  // DeleteClusterMaintenanceConfig deletes the current maintenance window config singleton.
  rpc DeleteClusterMaintenanceConfig(google.protobuf.Empty) returns (google.protobuf.Empty);
}<|MERGE_RESOLUTION|>--- conflicted
+++ resolved
@@ -2706,20 +2706,12 @@
   // set to its value. Otherwise leave empty.
   string StartKey = 2;
 
-<<<<<<< HEAD
-  // FilterRoles allows filtering for tokens with the provided roles.
-  repeated string FilterRoles = 3;
-
-  // FilterBotName allows filtering for tokens associated with the
-  // named bot. This is a no-op unless FilterRole is 'Bot'.
-=======
   // FilterRoles allows filtering for tokens with the provided roles. Tokens
   // with ANY of the provided roles are returned.
   repeated string FilterRoles = 3;
 
   // FilterBotName allows filtering for tokens associated with the
   // named bot. In addition, only items with a role of Bot are returned.
->>>>>>> 1c459ddb
   string FilterBotName = 4;
 }
 
