// Copyright 2021 Gravitational, Inc
//
// Licensed under the Apache License, Version 2.0 (the "License");
// you may not use this file except in compliance with the License.
// You may obtain a copy of the License at
//
//      http://www.apache.org/licenses/LICENSE-2.0
//
// Unless required by applicable law or agreed to in writing, software
// distributed under the License is distributed on an "AS IS" BASIS,
// WITHOUT WARRANTIES OR CONDITIONS OF ANY KIND, either express or implied.
// See the License for the specific language governing permissions and
// limitations under the License.

syntax = "proto3";

package events;

import "gogoproto/gogo.proto";
import "google/protobuf/struct.proto";
import "google/protobuf/timestamp.proto";
import "google/protobuf/wrappers.proto";
import "teleport/accesslist/v1/accesslist.proto";
import "teleport/legacy/types/types.proto";
import "teleport/legacy/types/wrappers/wrappers.proto";

option go_package = "github.com/gravitational/teleport/api/types/events";
option (gogoproto.goproto_getters_all) = false;
option (gogoproto.marshaler_all) = true;
option (gogoproto.unmarshaler_all) = true;

// Metadata is a common event metadata
message Metadata {
  // Index is a monotonically incremented index in the event sequence
  int64 Index = 1 [(gogoproto.jsontag) = "ei"];

  // Type is the event type
  string Type = 2 [(gogoproto.jsontag) = "event"];

  // ID is a unique event identifier
  string ID = 3 [(gogoproto.jsontag) = "uid,omitempty"];

  // Code is a unique event code
  string Code = 4 [(gogoproto.jsontag) = "code,omitempty"];

  // Time is event time
  google.protobuf.Timestamp Time = 5 [
    (gogoproto.stdtime) = true,
    (gogoproto.nullable) = false,
    (gogoproto.jsontag) = "time"
  ];

  // ClusterName identifies the originating teleport cluster
  string ClusterName = 6 [(gogoproto.jsontag) = "cluster_name,omitempty"];
}

// SessionMetadata is a common session event metadata
message SessionMetadata {
  // SessionID is a unique UUID of the session.
  string SessionID = 1 [(gogoproto.jsontag) = "sid"];
  // WithMFA is a UUID of an MFA device used to start this session.
  string WithMFA = 2 [(gogoproto.jsontag) = "with_mfa,omitempty"];
  // PrivateKeyPolicy is the private key policy of the private key used to start this session.
  string PrivateKeyPolicy = 3 [(gogoproto.jsontag) = "private_key_policy,omitempty"];
}

// The kind of user a given username refers to. Usernames should always refer to
// a valid cluster user (even if temporary, e.g. SSO), but may be Machine ID
// bot users.
enum UserKind {
  // Indicates a legacy cluster emitting events without a defined user kind.
  USER_KIND_UNSPECIFIED = 0;

  // Indicates the user associated with this event is human, either created
  // locally or via SSO.
  USER_KIND_HUMAN = 1;

  // Indicates the user associated with this event is a Machine ID bot user.
  USER_KIND_BOT = 2;

  // Indicates that the user associated with this event is a system component e.g. Okta service.
  USER_KIND_SYSTEM = 3;
}

// UserOrigin is the origin of a user account.
// Keep the values in sync with UserOrigin enum defined in
// prehogv1 and prehogv1alpha.
enum UserOrigin {
  // Indicates a legacy cluster emitting events without a defined user origin.
  USER_ORIGIN_UNSPECIFIED = 0;
  // Indicates a local user.
  USER_ORIGIN_LOCAL = 1;
  // Indicates an SSO user originated from the SAML or OIDC connector.
  USER_ORIGIN_SSO = 2;
  // Indicates a user originated from the Okta integration.
  USER_ORIGIN_OKTA = 3;
  // Indicates a user originated from the SCIM integration.
  USER_ORIGIN_SCIM = 4;
  // Indicates a user originated from the EntraID integration.
  USER_ORIGIN_ENTRAID = 5;
}

// UserMetadata is a common user event metadata
message UserMetadata {
  // User is teleport user name
  string User = 1 [(gogoproto.jsontag) = "user,omitempty"];

  // Login is OS login
  string Login = 2 [(gogoproto.jsontag) = "login,omitempty"];

  // Impersonator is a user acting on behalf of another user
  string Impersonator = 3 [(gogoproto.jsontag) = "impersonator,omitempty"];

  // AWSRoleARN is AWS IAM role user assumes when accessing AWS console.
  string AWSRoleARN = 4 [(gogoproto.jsontag) = "aws_role_arn,omitempty"];

  // AccessRequests are the IDs of access requests created by the user
  repeated string AccessRequests = 5 [(gogoproto.jsontag) = "access_requests,omitempty"];

  // AzureIdentity is the Azure identity user assumes when accessing Azure API.
  string AzureIdentity = 6 [(gogoproto.jsontag) = "azure_identity,omitempty"];

  // GCPServiceAccount is the GCP service account user assumes when accessing GCP API.
  string GCPServiceAccount = 7 [(gogoproto.jsontag) = "gcp_service_account,omitempty"];

  // TrustedDevice contains information about the users' trusted device.
  // Requires a registered and enrolled device to be used during authentication.
  DeviceMetadata TrustedDevice = 8 [(gogoproto.jsontag) = "trusted_device,omitempty"];

  // RequiredPrivateKeyPolicy is the private key policy enforced for this login.
  string RequiredPrivateKeyPolicy = 9 [(gogoproto.jsontag) = "required_private_key_policy,omitempty"];

  // UserKind indicates what type of user this is, e.g. a human or Machine ID
  // bot user.
  UserKind UserKind = 10 [(gogoproto.jsontag) = "user_kind,omitempty"];

  // BotName is the name of the Bot if this action is associated with one.
  string BotName = 11 [(gogoproto.jsontag) = "bot_name,omitempty"];

  // BotInstanceID is the ID of the Bot Instance if this action is associated
  // with one.
  string BotInstanceID = 12 [(gogoproto.jsontag) = "bot_instance_id,omitempty"];

  // UserOrigin specifies the origin of this user account.
  UserOrigin UserOrigin = 13 [(gogoproto.jsontag) = "user_origin,omitempty"];
}

// Server is a server metadata
message ServerMetadata {
  // ServerNamespace is a namespace of the server event
  string ServerNamespace = 1 [(gogoproto.jsontag) = "namespace,omitempty"];

  // ServerID is the UUID of the server the session occurred on.
  string ServerID = 2 [(gogoproto.jsontag) = "server_id"];

  // ServerHostname is the hostname of the server the session occurred on.
  string ServerHostname = 3 [(gogoproto.jsontag) = "server_hostname,omitempty"];

  // ServerAddr is the address of the server the session occurred on.
  string ServerAddr = 4 [(gogoproto.jsontag) = "server_addr,omitempty"];

  // ServerLabels are the labels (static and dynamic) of the server the
  // session occurred on.
  map<string, string> ServerLabels = 5 [
    (gogoproto.nullable) = false,
    (gogoproto.jsontag) = "server_labels,omitempty"
  ];

  // ForwardedBy tells us if the metadata was sent by the node itself or by another node in it's
  // place. We can't verify emit permissions fully for these events so care should be taken with
  // them.
  string ForwardedBy = 6 [(gogoproto.jsontag) = "forwarded_by,omitempty"];

  // ServerSubKind is the sub kind of the server the session occurred on.
  string ServerSubKind = 7 [(gogoproto.jsontag) = "server_sub_kind,omitempty"];

  // ServerVersion is the component version the session occurred on.
  string ServerVersion = 8 [(gogoproto.jsontag) = "server_version,omitempty"];
}

// Connection contains connection info
message ConnectionMetadata {
  // LocalAddr is a target address on the host
  string LocalAddr = 1 [(gogoproto.jsontag) = "addr.local,omitempty"];

  // RemoteAddr is a client (user's) address
  string RemoteAddr = 2 [(gogoproto.jsontag) = "addr.remote,omitempty"];

  // Protocol specifies protocol that was captured
  string Protocol = 3 [(gogoproto.jsontag) = "proto,omitempty"];
}

// ClientMetadata identifies the originating client for an event.
message ClientMetadata {
  // UserAgent identifies the type of client that attempted the event.
  string UserAgent = 1 [(gogoproto.jsontag) = "user_agent,omitempty"];
}

// KubernetesClusterMetadata contains common metadata for kubernetes-related
// events.
message KubernetesClusterMetadata {
  // KubernetesCluster is a kubernetes cluster name.
  string KubernetesCluster = 1 [(gogoproto.jsontag) = "kubernetes_cluster,omitempty"];
  // KubernetesUsers is a list of kubernetes usernames for the user.
  repeated string KubernetesUsers = 2 [(gogoproto.jsontag) = "kubernetes_users,omitempty"];
  // KubernetesGroups is a list of kubernetes groups for the user.
  repeated string KubernetesGroups = 3 [(gogoproto.jsontag) = "kubernetes_groups,omitempty"];
  // KubernetesLabels are the labels (static and dynamic) of the kubernetes cluster the
  // session occurred on.
  map<string, string> KubernetesLabels = 4 [(gogoproto.jsontag) = "kubernetes_labels,omitempty"];
}

// KubernetesPodMetadata contains common metadata for kubernetes pod-related
// events.
message KubernetesPodMetadata {
  // KubernetesPodName is the name of the pod.
  string KubernetesPodName = 1 [(gogoproto.jsontag) = "kubernetes_pod_name,omitempty"];
  // KubernetesPodNamespace is the namespace of the pod.
  string KubernetesPodNamespace = 2 [(gogoproto.jsontag) = "kubernetes_pod_namespace,omitempty"];
  // KubernetesContainerName is the name of the container within the pod.
  string KubernetesContainerName = 3 [(gogoproto.jsontag) = "kubernetes_container_name,omitempty"];
  // KubernetesContainerImage is the image of the container within the pod.
  string KubernetesContainerImage = 4 [(gogoproto.jsontag) = "kubernetes_container_image,omitempty"];
  // KubernetesNodeName is the node that runs the pod.
  string KubernetesNodeName = 5 [(gogoproto.jsontag) = "kubernetes_node_name,omitempty"];
}

// SAMLIdPServiceProviderMetadata contains common metadata for SAML IdP service provider
// events.
message SAMLIdPServiceProviderMetadata {
  // ServiceProviderEntityID is the entity ID of the service provider.
  string ServiceProviderEntityID = 1 [(gogoproto.jsontag) = "service_provider_entity_id,omitempty"];
  // ServiceProviderShortcut is the shortcut name of a service provider.
  string ServiceProviderShortcut = 2 [(gogoproto.jsontag) = "service_provider_shortcut,omitempty"];
  // AttributeMapping is a map of attribute name and value which will be asserted in SAML response.
  map<string, string> AttributeMapping = 3 [(gogoproto.jsontag) = "attribute_mapping,omitempty"];
}

// OktaResourcesUpdatedMetadata contains common metadata for Okta resources updated events.
message OktaResourcesUpdatedMetadata {
  // Added is the number of resources added.
  int32 Added = 1 [(gogoproto.jsontag) = "added"];
  // Updated is the number of resources updated.
  int32 Updated = 2 [(gogoproto.jsontag) = "updated"];
  // Deleted is the number of resources deleted.
  int32 Deleted = 3 [(gogoproto.jsontag) = "deleted"];
  // AddedResources is a list of the actual resources that were added.
  repeated OktaResource AddedResources = 4 [(gogoproto.jsontag) = "added_resources"];
  // UpdatedResources is a list of the actual resources that were updated.
  repeated OktaResource UpdatedResources = 5 [(gogoproto.jsontag) = "updated_resources"];
  // DeletedResources is a list of the actual resources that were deleted.
  repeated OktaResource DeletedResources = 6 [(gogoproto.jsontag) = "deleted_resources"];
}

// OktaResource is a descriptor of an Okta resource.
message OktaResource {
  // ID is the identifier of the Okta resource.
  string ID = 1 [(gogoproto.jsontag) = "id"];
  // Description is the description of the Okta resource.
  string Description = 2 [(gogoproto.jsontag) = "description"];
}

// OktaAssignmentMetadata contains common metadata for Okta assignment events.
message OktaAssignmentMetadata {
  // Source is the source of the Okta assignment.
  string Source = 1 [(gogoproto.jsontag) = "source,omitempty"];

  // User is the user the Okta assignment is for.
  string User = 2 [(gogoproto.jsontag) = "user,omitempty"];

  // StartingStatus is the starting status of the assignment.
  string StartingStatus = 3 [(gogoproto.jsontag) = "starting_status,omitempty"];

  // EndingStatus is the ending status of the assignment.
  string EndingStatus = 4 [(gogoproto.jsontag) = "ending_status,omitempty"];
}

// AccessListMemberMetadata contains common metadata for access list member resource events.
message AccessListMemberMetadata {
  // AccessListName is the name of the access list the members are being added to or removed from.
  string AccessListName = 1 [(gogoproto.jsontag) = "access_list_name,omitempty"];

  // Members are all members affected by the access list membership change.
  repeated AccessListMember Members = 2 [(gogoproto.jsontag) = "members,omitempty"];

  // AccessListTitle is the access list's title.
  string AccessListTitle = 4 [(gogoproto.jsontag) = "access_list_title,omitempty"];
}

// AccessListMember is metadata surrounding an individual access list member.
message AccessListMember {
  // JoinedOn is the date that the member joined.
  google.protobuf.Timestamp JoinedOn = 1 [
    (gogoproto.stdtime) = true,
    (gogoproto.nullable) = false,
    (gogoproto.jsontag) = "joined_on,omitempty"
  ];

  // RemovedOn is the date that the access list member was removed. Will only be populated for deletion.
  google.protobuf.Timestamp RemovedOn = 2 [
    (gogoproto.stdtime) = true,
    (gogoproto.nullable) = false,
    (gogoproto.jsontag) = "removed_on,omitempty"
  ];

  // Reason is the reason that the member was added, modified, or removed.
  string Reason = 3 [(gogoproto.jsontag) = "reason,omitempty"];

  // MemberName is the name of the member.
  string MemberName = 4 [(gogoproto.jsontag) = "member_name,omitempty"];

  // MembershipKind describes the kind of membership, either
  // `MEMBERSHIP_KIND_USER` or `MEMBERSHIP_KIND_LIST`.
  teleport.accesslist.v1.MembershipKind membership_kind = 5 [(gogoproto.jsontag) = "membership_kind,omitempty"];
}

// AccessListReviewMembershipRequirementsChanged contains information for when membership requirements change as part of a review.
message AccessListReviewMembershipRequirementsChanged {
  // Roles are the roles that changed as part of a review.
  repeated string Roles = 1 [(gogoproto.jsontag) = "roles,omitempty"];

  // Traits are the traits that changed as part of a review.
  map<string, string> Traits = 2 [(gogoproto.jsontag) = "traits,omitempty"];
}

// AccessListReviewMetadata contains metadata for access list review events.
message AccessListReviewMetadata {
  // Message is the message that was supplied during the review.
  string Message = 1 [(gogoproto.jsontag) = "message,omitempty"];

  // ReviewID is the ID of the review.
  string ReviewID = 2 [(gogoproto.jsontag) = "review_id,omitempty"];

  // MembershipRequirementsChanged is populated if the memrship requirements have changed..
  AccessListReviewMembershipRequirementsChanged MembershipRequirementsChanged = 3 [(gogoproto.jsontag) = "membership_requirements_changed,omitempty"];

  // ReviewFrequencyChanged is populated if the review frequency has changed.
  string ReviewFrequencyChanged = 4 [(gogoproto.jsontag) = "review_frequency_changed,omitempty"];

  // ReviewDayOfMonthChanged is populated if the review day of month has changed.
  string ReviewDayOfMonthChanged = 5 [(gogoproto.jsontag) = "review_day_of_month_changed,omitempty"];

  // RemovedMembers are the members that were removed as part of the review.
  repeated string RemovedMembers = 6 [(gogoproto.jsontag) = "removed_members,omitempty"];

  // AccessListTitle is the access list's title.
  string AccessListTitle = 7 [(gogoproto.jsontag) = "access_list_title,omitempty"];
}

// LockMetadata contains common metadata for lock resource events.
message LockMetadata {
  // Target describes the set of interactions that the lock applies to
  types.LockTarget Target = 4 [
    (gogoproto.nullable) = false,
    (gogoproto.jsontag) = "target"
  ];
}

// SessionStart is a session start event
message SessionStart {
  // Metadata is a common event metadata
  Metadata Metadata = 1 [
    (gogoproto.nullable) = false,
    (gogoproto.embed) = true,
    (gogoproto.jsontag) = ""
  ];

  // User is a common user event metadata
  UserMetadata User = 2 [
    (gogoproto.nullable) = false,
    (gogoproto.embed) = true,
    (gogoproto.jsontag) = ""
  ];

  // SessionMetadata is a common event session metadata
  SessionMetadata Session = 3 [
    (gogoproto.nullable) = false,
    (gogoproto.embed) = true,
    (gogoproto.jsontag) = ""
  ];

  // ServerMetadata is a common server metadata
  ServerMetadata Server = 4 [
    (gogoproto.nullable) = false,
    (gogoproto.embed) = true,
    (gogoproto.jsontag) = ""
  ];

  // ConnectionMetadata holds information about the connection
  ConnectionMetadata Connection = 5 [
    (gogoproto.nullable) = false,
    (gogoproto.embed) = true,
    (gogoproto.jsontag) = ""
  ];

  // TerminalSize is expressed as 'W:H'
  string TerminalSize = 6 [(gogoproto.jsontag) = "size,omitempty"];

  // KubernetesCluster has information about a kubernetes cluster, if
  // applicable.
  KubernetesClusterMetadata KubernetesCluster = 7 [
    (gogoproto.nullable) = false,
    (gogoproto.embed) = true,
    (gogoproto.jsontag) = ""
  ];

  // KubernetesPod has information about a kubernetes pod, if applicable.
  KubernetesPodMetadata KubernetesPod = 8 [
    (gogoproto.nullable) = false,
    (gogoproto.embed) = true,
    (gogoproto.jsontag) = ""
  ];

  // InitialCommand is the command used to start this session.
  repeated string InitialCommand = 9 [(gogoproto.jsontag) = "initial_command,omitempty"];

  // SessionRecording is the type of session recording.
  string SessionRecording = 10 [(gogoproto.jsontag) = "session_recording,omitempty"];

  // AccessRequests used to be here, it is now part of UserMetadata
  reserved "AccessRequests";
  reserved 11;
  // reserved jsontag "access_requests"

  // Invited is a list of invited users to this session.
  repeated string Invited = 12 [(gogoproto.jsontag) = "invited,omitempty"];

  // Reason is the reason for starting this session.
  string Reason = 13 [(gogoproto.jsontag) = "reason,omitempty"];
}

// SessionJoin emitted when another user joins a session
message SessionJoin {
  // Metadata is a common event metadata
  Metadata Metadata = 1 [
    (gogoproto.nullable) = false,
    (gogoproto.embed) = true,
    (gogoproto.jsontag) = ""
  ];

  // User is a common user event metadata
  UserMetadata User = 2 [
    (gogoproto.nullable) = false,
    (gogoproto.embed) = true,
    (gogoproto.jsontag) = ""
  ];

  // SessionMetadata is a common event session metadata
  SessionMetadata Session = 3 [
    (gogoproto.nullable) = false,
    (gogoproto.embed) = true,
    (gogoproto.jsontag) = ""
  ];

  // ServerMetadata is a common server metadata
  ServerMetadata Server = 4 [
    (gogoproto.nullable) = false,
    (gogoproto.embed) = true,
    (gogoproto.jsontag) = ""
  ];

  // ConnectionMetadata holds information about the connection
  ConnectionMetadata Connection = 5 [
    (gogoproto.nullable) = false,
    (gogoproto.embed) = true,
    (gogoproto.jsontag) = ""
  ];

  // KubernetesCluster has information about a kubernetes cluster, if
  // applicable.
  KubernetesClusterMetadata KubernetesCluster = 6 [
    (gogoproto.nullable) = false,
    (gogoproto.embed) = true,
    (gogoproto.jsontag) = ""
  ];
}

// SessionPrint event happens every time a write occurs to
// terminal I/O during a session
message SessionPrint {
  // Metadata is a common event metadata
  Metadata Metadata = 1 [
    (gogoproto.nullable) = false,
    (gogoproto.embed) = true,
    (gogoproto.jsontag) = ""
  ];

  // ChunkIndex is a monotonically incremented index for ordering print events
  int64 ChunkIndex = 2 [(gogoproto.jsontag) = "ci"];

  // Data is data transferred, it is not marshaled to JSON format
  bytes Data = 3 [
    (gogoproto.nullable) = true,
    (gogoproto.jsontag) = "-"
  ];

  // Bytes says how many bytes have been written into the session
  // during "print" event
  int64 Bytes = 4 [(gogoproto.jsontag) = "bytes"];

  // DelayMilliseconds is the delay in milliseconds from the start of the session
  int64 DelayMilliseconds = 5 [(gogoproto.jsontag) = "ms"];

  // Offset is the offset in bytes in the session file
  int64 Offset = 6 [(gogoproto.jsontag) = "offset"];
}

// DesktopRecording happens when a Teleport Desktop Protocol message
// is captured during a Desktop Access Session.
message DesktopRecording {
  // Metadata is a common event metadata
  Metadata Metadata = 1 [
    (gogoproto.nullable) = false,
    (gogoproto.embed) = true,
    (gogoproto.jsontag) = ""
  ];

  // Message is the encoded TDP message.
  bytes Message = 2 [
    (gogoproto.nullable) = true,
    (gogoproto.jsontag) = "message"
  ];

  // DelayMilliseconds is the delay in milliseconds from the start of the session
  int64 DelayMilliseconds = 3 [(gogoproto.jsontag) = "ms"]; // JSON tag intentionally matches SessionPrintEvent
}

// DesktopClipboardReceive is emitted when Teleport receives
// clipboard data from a remote desktop.
message DesktopClipboardReceive {
  // Metadata is common event metadata.
  Metadata Metadata = 1 [
    (gogoproto.nullable) = false,
    (gogoproto.embed) = true,
    (gogoproto.jsontag) = ""
  ];
  // User is common user event metadata.
  UserMetadata User = 2 [
    (gogoproto.nullable) = false,
    (gogoproto.embed) = true,
    (gogoproto.jsontag) = ""
  ];
  // Session is common event session metadata.
  SessionMetadata Session = 3 [
    (gogoproto.nullable) = false,
    (gogoproto.embed) = true,
    (gogoproto.jsontag) = ""
  ];
  // Connection holds information about the connection.
  ConnectionMetadata Connection = 4 [
    (gogoproto.nullable) = false,
    (gogoproto.embed) = true,
    (gogoproto.jsontag) = ""
  ];
  // DesktopAddr is the address of the desktop being accessed.
  string DesktopAddr = 5 [(gogoproto.jsontag) = "desktop_addr"];
  // Length is the number of bytes of data received from the remote clipboard.
  int32 Length = 6 [(gogoproto.jsontag) = "length"];
}

// DesktopClipboardSend is emitted when clipboard data is
// sent from a user's workstation to Teleport.
message DesktopClipboardSend {
  // Metadata is common event metadata.
  Metadata Metadata = 1 [
    (gogoproto.nullable) = false,
    (gogoproto.embed) = true,
    (gogoproto.jsontag) = ""
  ];
  // User is common user event metadata.
  UserMetadata User = 2 [
    (gogoproto.nullable) = false,
    (gogoproto.embed) = true,
    (gogoproto.jsontag) = ""
  ];
  // Session is common event session metadata.
  SessionMetadata Session = 3 [
    (gogoproto.nullable) = false,
    (gogoproto.embed) = true,
    (gogoproto.jsontag) = ""
  ];
  // Connection holds information about the connection.
  ConnectionMetadata Connection = 4 [
    (gogoproto.nullable) = false,
    (gogoproto.embed) = true,
    (gogoproto.jsontag) = ""
  ];
  // DesktopAddr is the address of the desktop being accessed.
  string DesktopAddr = 5 [(gogoproto.jsontag) = "desktop_addr"];
  // Length is the number of bytes of data sent.
  int32 Length = 6 [(gogoproto.jsontag) = "length"];
}

// DesktopSharedDirectoryStart is emitted when Teleport
// successfully begins sharing a new directory to a remote desktop.
message DesktopSharedDirectoryStart {
  // Metadata is common event metadata.
  Metadata Metadata = 1 [
    (gogoproto.nullable) = false,
    (gogoproto.embed) = true,
    (gogoproto.jsontag) = ""
  ];
  // User is common user event metadata.
  UserMetadata User = 2 [
    (gogoproto.nullable) = false,
    (gogoproto.embed) = true,
    (gogoproto.jsontag) = ""
  ];
  // Session is common event session metadata.
  SessionMetadata Session = 3 [
    (gogoproto.nullable) = false,
    (gogoproto.embed) = true,
    (gogoproto.jsontag) = ""
  ];
  // Connection holds information about the connection.
  ConnectionMetadata Connection = 4 [
    (gogoproto.nullable) = false,
    (gogoproto.embed) = true,
    (gogoproto.jsontag) = ""
  ];
  // Status indicates whether the directory sharing initialization was successful.
  Status Status = 5 [
    (gogoproto.nullable) = false,
    (gogoproto.embed) = true,
    (gogoproto.jsontag) = ""
  ];
  // DesktopAddr is the address of the desktop being accessed.
  string DesktopAddr = 6 [(gogoproto.jsontag) = "desktop_addr"];
  // DirectoryName is the name of the directory being shared.
  string DirectoryName = 7 [(gogoproto.jsontag) = "directory_name"];
  // DirectoryID is the ID of the directory being shared (unique to the Windows Desktop Session).
  uint32 DirectoryID = 8 [(gogoproto.jsontag) = "directory_id"];
}

// DesktopSharedDirectoryRead is emitted when Teleport
// attempts to read from a file in a shared directory at
// the behest of the remote desktop.
message DesktopSharedDirectoryRead {
  // Metadata is common event metadata.
  Metadata Metadata = 1 [
    (gogoproto.nullable) = false,
    (gogoproto.embed) = true,
    (gogoproto.jsontag) = ""
  ];
  // User is common user event metadata.
  UserMetadata User = 2 [
    (gogoproto.nullable) = false,
    (gogoproto.embed) = true,
    (gogoproto.jsontag) = ""
  ];
  // Session is common event session metadata.
  SessionMetadata Session = 3 [
    (gogoproto.nullable) = false,
    (gogoproto.embed) = true,
    (gogoproto.jsontag) = ""
  ];
  // Connection holds information about the connection.
  ConnectionMetadata Connection = 4 [
    (gogoproto.nullable) = false,
    (gogoproto.embed) = true,
    (gogoproto.jsontag) = ""
  ];
  // Status indicates whether the read was successful.
  Status Status = 5 [
    (gogoproto.nullable) = false,
    (gogoproto.embed) = true,
    (gogoproto.jsontag) = ""
  ];
  // DesktopAddr is the address of the desktop being accessed.
  string DesktopAddr = 6 [(gogoproto.jsontag) = "desktop_addr"];
  // DirectoryName is the name of the directory being shared.
  string DirectoryName = 7 [(gogoproto.jsontag) = "directory_name"];
  // DirectoryID is the ID of the directory being shared (unique to the Windows Desktop Session).
  uint32 DirectoryID = 8 [(gogoproto.jsontag) = "directory_id"];
  // Path is the path within the shared directory where the file is located.
  string Path = 9 [(gogoproto.jsontag) = "file_path"];
  // Length is the number of bytes read.
  uint32 Length = 10 [(gogoproto.jsontag) = "length"];
  // Offset is the offset the bytes were read from.
  uint64 Offset = 11 [(gogoproto.jsontag) = "offset"];
}

// DesktopSharedDirectoryWrite is emitted when Teleport
// attempts to write to a file in a shared directory at
// the behest of the remote desktop.
message DesktopSharedDirectoryWrite {
  // Metadata is common event metadata.
  Metadata Metadata = 1 [
    (gogoproto.nullable) = false,
    (gogoproto.embed) = true,
    (gogoproto.jsontag) = ""
  ];
  // User is common user event metadata.
  UserMetadata User = 2 [
    (gogoproto.nullable) = false,
    (gogoproto.embed) = true,
    (gogoproto.jsontag) = ""
  ];
  // Session is common event session metadata.
  SessionMetadata Session = 3 [
    (gogoproto.nullable) = false,
    (gogoproto.embed) = true,
    (gogoproto.jsontag) = ""
  ];
  // Connection holds information about the connection.
  ConnectionMetadata Connection = 4 [
    (gogoproto.nullable) = false,
    (gogoproto.embed) = true,
    (gogoproto.jsontag) = ""
  ];
  // Status indicates whether the write was successful.
  Status Status = 5 [
    (gogoproto.nullable) = false,
    (gogoproto.embed) = true,
    (gogoproto.jsontag) = ""
  ];
  // DesktopAddr is the address of the desktop being accessed.
  string DesktopAddr = 6 [(gogoproto.jsontag) = "desktop_addr"];
  // DirectoryName is the name of the directory being shared.
  string DirectoryName = 7 [(gogoproto.jsontag) = "directory_name"];
  // DirectoryID is the ID of the directory being shared (unique to the Windows Desktop Session).
  uint32 DirectoryID = 8 [(gogoproto.jsontag) = "directory_id"];
  // Path is the path within the shared directory where the file is located.
  string Path = 9 [(gogoproto.jsontag) = "file_path"];
  // Length is the number of bytes written.
  uint32 Length = 10 [(gogoproto.jsontag) = "length"];
  // Offset is the offset the bytes were written to.
  uint64 Offset = 11 [(gogoproto.jsontag) = "offset"];
}

// SessionReject event happens when a user hits a session control restriction.
message SessionReject {
  // Metadata is a common event metadata
  Metadata Metadata = 1 [
    (gogoproto.nullable) = false,
    (gogoproto.embed) = true,
    (gogoproto.jsontag) = ""
  ];

  // User is a common user event metadata
  UserMetadata User = 2 [
    (gogoproto.nullable) = false,
    (gogoproto.embed) = true,
    (gogoproto.jsontag) = ""
  ];

  // ServerMetadata is a common server metadata
  ServerMetadata Server = 3 [
    (gogoproto.nullable) = false,
    (gogoproto.embed) = true,
    (gogoproto.jsontag) = ""
  ];

  // ConnectionMetadata holds information about the connection
  ConnectionMetadata Connection = 4 [
    (gogoproto.nullable) = false,
    (gogoproto.embed) = true,
    (gogoproto.jsontag) = ""
  ];

  // Reason is a field that specifies reason for event, e.g. in disconnect
  // event it explains why server disconnected the client
  string Reason = 5 [(gogoproto.jsontag) = "reason"];

  // Maximum is an event field specifying a maximal value (e.g. the value
  // of `max_connections` for a `session.rejected` event).
  int64 Maximum = 6 [(gogoproto.jsontag) = "max"];
}

// SessionConnect is emitted when a non-Teleport connection is made over net.Dial.
message SessionConnect {
  Metadata Metadata = 1 [
    (gogoproto.nullable) = false,
    (gogoproto.embed) = true,
    (gogoproto.jsontag) = ""
  ];

  ServerMetadata Server = 2 [
    (gogoproto.nullable) = false,
    (gogoproto.embed) = true,
    (gogoproto.jsontag) = ""
  ];

  ConnectionMetadata Connection = 3 [
    (gogoproto.nullable) = false,
    (gogoproto.embed) = true,
    (gogoproto.jsontag) = ""
  ];
}

// FileTransferRequestEvent happens when a FileTransferRequest is created, updated, approved, or denied.
message FileTransferRequestEvent {
  // Metadata is a common event metadata
  Metadata Metadata = 1 [
    (gogoproto.nullable) = false,
    (gogoproto.embed) = true,
    (gogoproto.jsontag) = ""
  ];

  // SessionMetadata is a common event session metadata
  SessionMetadata Session = 2 [
    (gogoproto.nullable) = false,
    (gogoproto.embed) = true,
    (gogoproto.jsontag) = ""
  ];

  // RequestID is the ID for the FileTransferRequest
  string RequestID = 3 [(gogoproto.jsontag) = "requestID"];

  // Approvers is a slice containing the Teleport users who have approved the request
  repeated string Approvers = 4 [(gogoproto.jsontag) = "approvers"];

  // Requester is the Teleport user who requested the file transfer
  string Requester = 5 [(gogoproto.jsontag) = "requester"];

  // Location is the location of the file to be downloaded, or the directory of the upload
  string Location = 6 [(gogoproto.jsontag) = "location"];

  // Download is true if the requested file transfer is a download, false if an upload
  bool Download = 7 [(gogoproto.jsontag) = "download"];

  // Filename is the name of the file to be uploaded to the Location. Only present in uploads.
  string Filename = 8 [(gogoproto.jsontag) = "filename"];
}

// Resize means that some user resized PTY on the client
message Resize {
  // Metadata is a common event metadata
  Metadata Metadata = 1 [
    (gogoproto.nullable) = false,
    (gogoproto.embed) = true,
    (gogoproto.jsontag) = ""
  ];

  // User is a common user event metadata
  UserMetadata User = 2 [
    (gogoproto.nullable) = false,
    (gogoproto.embed) = true,
    (gogoproto.jsontag) = ""
  ];

  // SessionMetadata is a common event session metadata
  SessionMetadata Session = 3 [
    (gogoproto.nullable) = false,
    (gogoproto.embed) = true,
    (gogoproto.jsontag) = ""
  ];

  // ConnectionMetadata holds information about the connection
  ConnectionMetadata Connection = 4 [
    (gogoproto.nullable) = false,
    (gogoproto.embed) = true,
    (gogoproto.jsontag) = ""
  ];

  // ServerMetadata is a common server metadata
  ServerMetadata Server = 5 [
    (gogoproto.nullable) = false,
    (gogoproto.embed) = true,
    (gogoproto.jsontag) = ""
  ];

  // TerminalSize is expressed as 'W:H'
  string TerminalSize = 6 [(gogoproto.jsontag) = "size,omitempty"];

  // KubernetesCluster has information about a kubernetes cluster, if
  // applicable.
  KubernetesClusterMetadata KubernetesCluster = 7 [
    (gogoproto.nullable) = false,
    (gogoproto.embed) = true,
    (gogoproto.jsontag) = ""
  ];

  // KubernetesPod has information about a kubernetes pod, if applicable.
  KubernetesPodMetadata KubernetesPod = 8 [
    (gogoproto.nullable) = false,
    (gogoproto.embed) = true,
    (gogoproto.jsontag) = ""
  ];
}

// SessionEnd is a session end event
message SessionEnd {
  // Metadata is a common event metadata
  Metadata Metadata = 1 [
    (gogoproto.nullable) = false,
    (gogoproto.embed) = true,
    (gogoproto.jsontag) = ""
  ];

  // User is a common user event metadata
  UserMetadata User = 2 [
    (gogoproto.nullable) = false,
    (gogoproto.embed) = true,
    (gogoproto.jsontag) = ""
  ];

  // SessionMetadata is a common event session metadata
  SessionMetadata Session = 3 [
    (gogoproto.nullable) = false,
    (gogoproto.embed) = true,
    (gogoproto.jsontag) = ""
  ];

  // ConnectionMetadata holds information about the connection
  ConnectionMetadata Connection = 4 [
    (gogoproto.nullable) = false,
    (gogoproto.embed) = true,
    (gogoproto.jsontag) = ""
  ];

  // ServerMetadata is a common server metadata
  ServerMetadata Server = 5 [
    (gogoproto.nullable) = false,
    (gogoproto.embed) = true,
    (gogoproto.jsontag) = ""
  ];

  // EnhancedRecording is used to indicate if the recording was an
  // enhanced recording or not.
  bool EnhancedRecording = 6 [(gogoproto.jsontag) = "enhanced_recording"];

  // Interactive is used to indicate if the session was interactive
  // (has PTY attached) or not (exec session).
  bool Interactive = 7 [(gogoproto.jsontag) = "interactive"];

  // Participants is a list of participants in the session.
  repeated string Participants = 8 [(gogoproto.jsontag) = "participants"];

  // StartTime is the timestamp at which the session began.
  google.protobuf.Timestamp StartTime = 9 [
    (gogoproto.stdtime) = true,
    (gogoproto.nullable) = false,
    (gogoproto.jsontag) = "session_start,omitempty"
  ];

  // EndTime is the timestamp at which the session ended.
  google.protobuf.Timestamp EndTime = 10 [
    (gogoproto.stdtime) = true,
    (gogoproto.nullable) = false,
    (gogoproto.jsontag) = "session_stop,omitempty"
  ];

  // KubernetesCluster has information about a kubernetes cluster, if
  // applicable.
  KubernetesClusterMetadata KubernetesCluster = 11 [
    (gogoproto.nullable) = false,
    (gogoproto.embed) = true,
    (gogoproto.jsontag) = ""
  ];

  // KubernetesPod has information about a kubernetes pod, if applicable.
  KubernetesPodMetadata KubernetesPod = 12 [
    (gogoproto.nullable) = false,
    (gogoproto.embed) = true,
    (gogoproto.jsontag) = ""
  ];

  // InitialCommand is the command used to start this session.
  repeated string InitialCommand = 13 [(gogoproto.jsontag) = "initial_command,omitempty"];

  // SessionRecording is the type of session recording.
  string SessionRecording = 14 [(gogoproto.jsontag) = "session_recording,omitempty"];
}

// BPFMetadata is a common BPF process metadata
message BPFMetadata {
  // PID is the ID of the process.
  uint64 PID = 1 [(gogoproto.jsontag) = "pid"];

  // CgroupID is the internal cgroupv2 ID of the event.
  uint64 CgroupID = 2 [(gogoproto.jsontag) = "cgroup_id"];

  // Program is name of the executable.
  string Program = 3 [(gogoproto.jsontag) = "program"];
}

// Status contains common command or operation status fields
message Status {
  // Success indicates the success or failure of the operation
  bool Success = 1 [(gogoproto.jsontag) = "success"];

  // Error includes system error message for the failed attempt
  string Error = 2 [(gogoproto.jsontag) = "error,omitempty"];

  // UserMessage is a user-friendly message for successfull or unsuccessfull auth attempt
  string UserMessage = 3 [(gogoproto.jsontag) = "message,omitempty"];
}

// SessionCommand is a session command event
message SessionCommand {
  // Metadata is a common event metadata
  Metadata Metadata = 1 [
    (gogoproto.nullable) = false,
    (gogoproto.embed) = true,
    (gogoproto.jsontag) = ""
  ];

  // User is a common user event metadata
  UserMetadata User = 2 [
    (gogoproto.nullable) = false,
    (gogoproto.embed) = true,
    (gogoproto.jsontag) = ""
  ];

  // SessionMetadata is a common event session metadata
  SessionMetadata Session = 3 [
    (gogoproto.nullable) = false,
    (gogoproto.embed) = true,
    (gogoproto.jsontag) = ""
  ];

  // ServerMetadata is a common server metadata
  ServerMetadata Server = 4 [
    (gogoproto.nullable) = false,
    (gogoproto.embed) = true,
    (gogoproto.jsontag) = ""
  ];

  // BPFMetadata is a common BPF subsystem metadata
  BPFMetadata BPF = 5 [
    (gogoproto.nullable) = false,
    (gogoproto.embed) = true,
    (gogoproto.jsontag) = ""
  ];

  // PPID is the PID of the parent process.
  uint64 PPID = 6 [(gogoproto.jsontag) = "ppid"];

  // Path is the full path to the executable.
  string Path = 7 [(gogoproto.jsontag) = "path"];

  // Argv is the list of arguments to the program. Note, the first element does
  // not contain the name of the process.
  repeated string Argv = 8 [(gogoproto.jsontag) = "argv"];

  // ReturnCode is the return code of execve.
  int32 ReturnCode = 9 [(gogoproto.jsontag) = "return_code"];
}

// SessionDisk is a session disk access event
message SessionDisk {
  // Metadata is a common event metadata
  Metadata Metadata = 1 [
    (gogoproto.nullable) = false,
    (gogoproto.embed) = true,
    (gogoproto.jsontag) = ""
  ];

  // User is a common user event metadata
  UserMetadata User = 2 [
    (gogoproto.nullable) = false,
    (gogoproto.embed) = true,
    (gogoproto.jsontag) = ""
  ];

  // SessionMetadata is a common event session metadata
  SessionMetadata Session = 3 [
    (gogoproto.nullable) = false,
    (gogoproto.embed) = true,
    (gogoproto.jsontag) = ""
  ];

  // ServerMetadata is a common server metadata
  ServerMetadata Server = 4 [
    (gogoproto.nullable) = false,
    (gogoproto.embed) = true,
    (gogoproto.jsontag) = ""
  ];

  // BPFMetadata is a common BPF subsystem metadata
  BPFMetadata BPF = 5 [
    (gogoproto.nullable) = false,
    (gogoproto.embed) = true,
    (gogoproto.jsontag) = ""
  ];

  // Path is the full path to the executable.
  string Path = 6 [(gogoproto.jsontag) = "path"];

  // Flags are the flags passed to open.
  int32 Flags = 7 [(gogoproto.jsontag) = "flags"];

  // ReturnCode is the return code of disk open
  int32 ReturnCode = 8 [(gogoproto.jsontag) = "return_code"];
}

// Action communicates what was done in response to the event
enum EventAction {
  OBSERVED = 0;
  DENIED = 1;
}

// SessionNetwork is a network event
message SessionNetwork {
  // Operation is the network operation that was performed or attempted
  enum NetworkOperation {
    // TCP connection establishment or binding a UDP socket to a remote address
    CONNECT = 0;
    // Transmission of data to a remote endpoint
    SEND = 1;
  }

  // Metadata is a common event metadata
  Metadata Metadata = 1 [
    (gogoproto.nullable) = false,
    (gogoproto.embed) = true,
    (gogoproto.jsontag) = ""
  ];

  // User is a common user event metadata
  UserMetadata User = 2 [
    (gogoproto.nullable) = false,
    (gogoproto.embed) = true,
    (gogoproto.jsontag) = ""
  ];

  // SessionMetadata is a common event session metadata
  SessionMetadata Session = 3 [
    (gogoproto.nullable) = false,
    (gogoproto.embed) = true,
    (gogoproto.jsontag) = ""
  ];

  // ServerMetadata is a common server metadata
  ServerMetadata Server = 4 [
    (gogoproto.nullable) = false,
    (gogoproto.embed) = true,
    (gogoproto.jsontag) = ""
  ];

  // BPFMetadata is a common BPF subsystem metadata
  BPFMetadata BPF = 5 [
    (gogoproto.nullable) = false,
    (gogoproto.embed) = true,
    (gogoproto.jsontag) = ""
  ];

  // SrcAddr is the source IP address of the connection.
  string SrcAddr = 6 [(gogoproto.jsontag) = "src_addr"];

  // DstAddr is the destination IP address of the connection.
  string DstAddr = 7 [(gogoproto.jsontag) = "dst_addr"];

  // DstPort is the destination port of the connection.
  int32 DstPort = 8 [(gogoproto.jsontag) = "dst_port"];

  // TCPVersion is the version of TCP (4 or 6).
  int32 TCPVersion = 9 [(gogoproto.jsontag) = "version"];

  // Operation denotes what network operation was performed (e.g. connect)
  NetworkOperation Operation = 10 [(gogoproto.jsontag) = "operation"];

  // Action denotes what happened in response to the event
  EventAction Action = 11 [(gogoproto.jsontag) = "action"];
}

// SessionData is emitted to report session data usage.
message SessionData {
  // Metadata is a common event metadata
  Metadata Metadata = 1 [
    (gogoproto.nullable) = false,
    (gogoproto.embed) = true,
    (gogoproto.jsontag) = ""
  ];

  // User is a common user event metadata
  UserMetadata User = 2 [
    (gogoproto.nullable) = false,
    (gogoproto.embed) = true,
    (gogoproto.jsontag) = ""
  ];

  // SessionMetadata is a common event session metadata
  SessionMetadata Session = 3 [
    (gogoproto.nullable) = false,
    (gogoproto.embed) = true,
    (gogoproto.jsontag) = ""
  ];

  // ServerMetadata is a common server metadata
  ServerMetadata Server = 4 [
    (gogoproto.nullable) = false,
    (gogoproto.embed) = true,
    (gogoproto.jsontag) = ""
  ];

  // ConnectionMetadata holds information about the connection
  ConnectionMetadata Connection = 5 [
    (gogoproto.nullable) = false,
    (gogoproto.embed) = true,
    (gogoproto.jsontag) = ""
  ];

  // BytesTransmitted is the amount of bytes transmitted
  uint64 BytesTransmitted = 6 [(gogoproto.jsontag) = "tx"];

  // BytesReceived is the amount of bytes received
  uint64 BytesReceived = 7 [(gogoproto.jsontag) = "rx"];
}

// SessionLeave is emitted to report that a user left the session
message SessionLeave {
  // Metadata is a common event metadata
  Metadata Metadata = 1 [
    (gogoproto.nullable) = false,
    (gogoproto.embed) = true,
    (gogoproto.jsontag) = ""
  ];

  // User is a common user event metadata
  UserMetadata User = 2 [
    (gogoproto.nullable) = false,
    (gogoproto.embed) = true,
    (gogoproto.jsontag) = ""
  ];

  // SessionMetadata is a common event session metadata
  SessionMetadata Session = 3 [
    (gogoproto.nullable) = false,
    (gogoproto.embed) = true,
    (gogoproto.jsontag) = ""
  ];

  // ServerMetadata is a common server metadata
  ServerMetadata Server = 4 [
    (gogoproto.nullable) = false,
    (gogoproto.embed) = true,
    (gogoproto.jsontag) = ""
  ];

  // ConnectionMetadata holds information about the connection
  ConnectionMetadata Connection = 5 [
    (gogoproto.nullable) = false,
    (gogoproto.embed) = true,
    (gogoproto.jsontag) = ""
  ];
}

// UserLogin records a successfully or failed user login event
message UserLogin {
  // Metadata is a common event metadata
  Metadata Metadata = 1 [
    (gogoproto.nullable) = false,
    (gogoproto.embed) = true,
    (gogoproto.jsontag) = ""
  ];

  // User is a common user event metadata
  UserMetadata User = 2 [
    (gogoproto.nullable) = false,
    (gogoproto.embed) = true,
    (gogoproto.jsontag) = ""
  ];

  // Status contains common command or operation status fields
  Status Status = 3 [
    (gogoproto.nullable) = false,
    (gogoproto.embed) = true,
    (gogoproto.jsontag) = ""
  ];

  // Method is the event field indicating how the login was performed
  string Method = 4 [(gogoproto.jsontag) = "method,omitempty"];

  // IdentityAttributes is a map of user attributes received from identity provider
  google.protobuf.Struct IdentityAttributes = 5 [
    (gogoproto.jsontag) = "attributes,omitempty",
    (gogoproto.casttype) = "Struct"
  ];

  // MFA is the MFA device used during the login.
  MFADeviceMetadata MFADevice = 6 [(gogoproto.jsontag) = "mfa_device,omitempty"];

  // Client is the common client event metadata
  ClientMetadata Client = 7 [
    (gogoproto.nullable) = false,
    (gogoproto.embed) = true,
    (gogoproto.jsontag) = ""
  ];

  // ConnectionMetadata holds information about the connection
  ConnectionMetadata Connection = 8 [
    (gogoproto.nullable) = false,
    (gogoproto.embed) = true,
    (gogoproto.jsontag) = ""
  ];

  // AppliedLoginRules stores the name of each login rule that was applied
  // during the login.
  repeated string AppliedLoginRules = 9 [(gogoproto.jsontag) = "applied_login_rules,omitempty"];

  // ConnectorID is the ID of the connector used
  string ConnectorID = 10 [(gogoproto.jsontag) = "connector_id,omitempty"];
}

// CreateMFAAuthChallenge records the creation of an MFA auth challenge.
message CreateMFAAuthChallenge {
  // Metadata is a common event metadata.
  Metadata Metadata = 1 [
    (gogoproto.nullable) = false,
    (gogoproto.embed) = true,
    (gogoproto.jsontag) = ""
  ];

  // User is a common user event metadata.
  UserMetadata User = 2 [
    (gogoproto.nullable) = false,
    (gogoproto.embed) = true,
    (gogoproto.jsontag) = ""
  ];

  // Scope is the authorization scope for this MFA challenge.
  // Only applies to WebAuthn challenges.
  string ChallengeScope = 3 [(gogoproto.jsontag) = "challenge_scope"];

  // ChallengeAllowReuse defines whether the MFA challenge allows reuse.
  bool ChallengeAllowReuse = 4 [(gogoproto.jsontag) = "challenge_allow_reuse"];
}

// ValidateMFAAuthResponse records the validation of an MFA auth callenge response.
message ValidateMFAAuthResponse {
  // Metadata is a common event metadata.
  Metadata Metadata = 1 [
    (gogoproto.nullable) = false,
    (gogoproto.embed) = true,
    (gogoproto.jsontag) = ""
  ];

  // User is a common user event metadata.
  UserMetadata User = 2 [
    (gogoproto.nullable) = false,
    (gogoproto.embed) = true,
    (gogoproto.jsontag) = ""
  ];

  // Status contains common command or operation status fields
  Status Status = 3 [
    (gogoproto.nullable) = false,
    (gogoproto.embed) = true,
    (gogoproto.jsontag) = ""
  ];

  // MFADevice is the MFA device used.
  MFADeviceMetadata MFADevice = 4 [(gogoproto.jsontag) = "mfa_device,omitempty"];

  // ChallengeScope is the authorization scope of the MFA challenge used for authentication.
  // Only applies to WebAuthn challenges.
  string ChallengeScope = 5 [(gogoproto.jsontag) = "challenge_scope"];

  // ChallengeAllowReuse defines whether the MFA challenge used for authentication can be reused.
  bool ChallengeAllowReuse = 6 [(gogoproto.jsontag) = "challenge_allow_reuse"];
}

// ResourceMetadata is a common resource metadata
message ResourceMetadata {
  // ResourceName is a resource name
  string Name = 1 [(gogoproto.jsontag) = "name,omitempty"];

  // Expires is set if resource expires
  google.protobuf.Timestamp Expires = 2 [
    (gogoproto.stdtime) = true,
    (gogoproto.nullable) = false,
    (gogoproto.jsontag) = "expires,omitempty"
  ];

  // UpdatedBy if set indicates the user who modified the resource
  string UpdatedBy = 3 [(gogoproto.jsontag) = "updated_by,omitempty"];

  // TTL is a TTL of reset password token represented as duration, e.g. "10m"
  // used for compatibility purposes for some events, Expires should be used instead
  // as it's more useful (contains exact expiration date/time)
  string TTL = 4 [(gogoproto.jsontag) = "ttl,omitempty"];
}

// UserCreate is emitted when the user is created or upserted.
message UserCreate {
  // Metadata is a common event metadata
  Metadata Metadata = 1 [
    (gogoproto.nullable) = false,
    (gogoproto.embed) = true,
    (gogoproto.jsontag) = ""
  ];

  // User is a common user event metadata
  UserMetadata User = 2 [
    (gogoproto.nullable) = false,
    (gogoproto.embed) = true,
    (gogoproto.jsontag) = ""
  ];

  // ResourceMetadata is a common resource event metadata
  ResourceMetadata Resource = 3 [
    (gogoproto.nullable) = false,
    (gogoproto.embed) = true,
    (gogoproto.jsontag) = ""
  ];

  // Roles is a list of roles for the user.
  repeated string Roles = 4 [(gogoproto.jsontag) = "roles"];

  // Connector is the connector used to create the user.
  string Connector = 5 [(gogoproto.jsontag) = "connector"];

  // ConnectionMetadata holds information about the connection
  ConnectionMetadata Connection = 6 [
    (gogoproto.nullable) = false,
    (gogoproto.embed) = true,
    (gogoproto.jsontag) = ""
  ];
}

// UserUpdate is emitted when the user is updated.
message UserUpdate {
  // Metadata is a common event metadata
  Metadata Metadata = 1 [
    (gogoproto.nullable) = false,
    (gogoproto.embed) = true,
    (gogoproto.jsontag) = ""
  ];

  // User is a common user event metadata
  UserMetadata User = 2 [
    (gogoproto.nullable) = false,
    (gogoproto.embed) = true,
    (gogoproto.jsontag) = ""
  ];

  // ResourceMetadata is a common resource event metadata
  ResourceMetadata Resource = 3 [
    (gogoproto.nullable) = false,
    (gogoproto.embed) = true,
    (gogoproto.jsontag) = ""
  ];

  // Roles is a list of roles for the user.
  repeated string Roles = 4 [(gogoproto.jsontag) = "roles"];

  // Connector is the connector used to create the user.
  string Connector = 5 [(gogoproto.jsontag) = "connector"];

  // ConnectionMetadata holds information about the connection
  ConnectionMetadata Connection = 6 [
    (gogoproto.nullable) = false,
    (gogoproto.embed) = true,
    (gogoproto.jsontag) = ""
  ];
}

// UserDelete is emitted when a user gets deleted
message UserDelete {
  // Metadata is a common event metadata
  Metadata Metadata = 1 [
    (gogoproto.nullable) = false,
    (gogoproto.embed) = true,
    (gogoproto.jsontag) = ""
  ];

  // User is a common user event metadata
  UserMetadata User = 2 [
    (gogoproto.nullable) = false,
    (gogoproto.embed) = true,
    (gogoproto.jsontag) = ""
  ];

  // ResourceMetadata is a common resource event metadata
  ResourceMetadata Resource = 3 [
    (gogoproto.nullable) = false,
    (gogoproto.embed) = true,
    (gogoproto.jsontag) = ""
  ];

  // ConnectionMetadata holds information about the connection
  ConnectionMetadata Connection = 4 [
    (gogoproto.nullable) = false,
    (gogoproto.embed) = true,
    (gogoproto.jsontag) = ""
  ];
}

// UserPasswordChange is emitted when the user changes their own password.
message UserPasswordChange {
  // Metadata is a common event metadata
  Metadata Metadata = 1 [
    (gogoproto.nullable) = false,
    (gogoproto.embed) = true,
    (gogoproto.jsontag) = ""
  ];

  // User is a common user event metadata
  UserMetadata User = 2 [
    (gogoproto.nullable) = false,
    (gogoproto.embed) = true,
    (gogoproto.jsontag) = ""
  ];

  // ConnectionMetadata holds information about the connection
  ConnectionMetadata Connection = 3 [
    (gogoproto.nullable) = false,
    (gogoproto.embed) = true,
    (gogoproto.jsontag) = ""
  ];
}

// AccessRequestCreate is emitted when access request has been created or updated
message AccessRequestCreate {
  // Metadata is a common event metadata
  Metadata Metadata = 1 [
    (gogoproto.nullable) = false,
    (gogoproto.embed) = true,
    (gogoproto.jsontag) = ""
  ];

  // User is a common user event metadata
  UserMetadata User = 2 [
    (gogoproto.nullable) = false,
    (gogoproto.embed) = true,
    (gogoproto.jsontag) = ""
  ];

  // ResourceMetadata is a common resource event metadata
  ResourceMetadata Resource = 3 [
    (gogoproto.nullable) = false,
    (gogoproto.embed) = true,
    (gogoproto.jsontag) = ""
  ];

  // Roles is a list of roles for the user.
  repeated string Roles = 4 [(gogoproto.jsontag) = "roles,omitempty"];

  // RequestID is access request ID
  string RequestID = 5 [(gogoproto.jsontag) = "id"];

  // RequestState is access request state (in the access_request.review variant of
  // the event this represents the post-review state of the request).
  string RequestState = 6 [(gogoproto.jsontag) = "state"];

  // Delegator is used by teleport plugins to indicate the identity
  // which caused them to update state.
  string Delegator = 7 [(gogoproto.jsontag) = "delegator,omitempty"];

  // Reason is an optional description of why the request is being
  // created or updated.
  string Reason = 8 [(gogoproto.jsontag) = "reason,omitempty"];

  // Annotations is an optional set of attributes supplied by a plugin during
  // approval/denial of the request.
  google.protobuf.Struct Annotations = 9 [
    (gogoproto.jsontag) = "annotations,omitempty",
    (gogoproto.casttype) = "Struct"
  ];

  // Reviewer is the author of the review (only used in the access_request.review event variant).
  string Reviewer = 10 [(gogoproto.jsontag) = "reviewer,omitempty"];

  // ProposedState is the state proposed by a review (only used in the access_request.review event
  // variant).
  string ProposedState = 11 [(gogoproto.jsontag) = "proposed_state,omitempty"];

  // RequestedResourceIDs is the set of resources to which access is being requested.
  repeated ResourceID RequestedResourceIDs = 12 [
    (gogoproto.jsontag) = "resource_ids,omitempty",
    (gogoproto.nullable) = false
  ];

  // MaxDuration indicates how long the access should be granted for.
  google.protobuf.Timestamp MaxDuration = 13 [
    (gogoproto.stdtime) = true,
    (gogoproto.nullable) = false,
    (gogoproto.jsontag) = "max_duration,omitempty"
  ];

  reserved "PromotedAccessListTitle";
  reserved 14;

  // PromotedAccessListName is the name of the access list that this request
  // was promoted to.
  // This field is only populated when the request is in the PROMOTED state.
  string PromotedAccessListName = 15 [(gogoproto.jsontag) = "promoted_access_list_name,omitempty"];

  // AssumeStartTime is the time the requested roles can be assumed.
  google.protobuf.Timestamp AssumeStartTime = 16 [
    (gogoproto.stdtime) = true,
    (gogoproto.nullable) = true,
    (gogoproto.jsontag) = "assume_start_time,omitempty"
  ];

  // ResourceNames contains the names of the requested resources.
  repeated string ResourceNames = 17 [(gogoproto.jsontag) = "resource_names,omitempty"];
}

// AccessRequestExpire is emitted when access request has expired.
message AccessRequestExpire {
  // Metadata is a common event metadata
  Metadata Metadata = 1 [
    (gogoproto.nullable) = false,
    (gogoproto.embed) = true,
    (gogoproto.jsontag) = ""
  ];

  // ResourceMetadata is a common resource event metadata
  ResourceMetadata Resource = 2 [
    (gogoproto.nullable) = false,
    (gogoproto.embed) = true,
    (gogoproto.jsontag) = ""
  ];

  // RequestID is access request ID
  string RequestID = 3 [(gogoproto.jsontag) = "id"];

  // ResourceExpiry is the time at which the access request resource will expire.
  google.protobuf.Timestamp ResourceExpiry = 4 [
    (gogoproto.stdtime) = true,
    (gogoproto.nullable) = true,
    (gogoproto.jsontag) = "expiry,omitempty"
  ];
}

// ResourceID is a unique identifier for a teleport resource. This is duplicated
// from api/types/types.proto to decouple the api and events types and because
// neither file currently imports the other.
message ResourceID {
  // ClusterName is the name of the cluster the resource is in.
  string ClusterName = 1 [(gogoproto.jsontag) = "cluster"];
  // Kind is the resource kind.
  string Kind = 2 [(gogoproto.jsontag) = "kind"];
  // Name is the name of the specific resource.
  string Name = 3 [(gogoproto.jsontag) = "name"];
  // SubResourceName is the resource belonging to resource identified by "Name"
  // that the user is allowed to access to.
  // When granting access to a subresource, access to other resources is limited.
  // Currently it just supports resources of Kind=pod and the format is the following
  // "<kube_namespace>/<kube_pod>".
  string SubResourceName = 4 [(gogoproto.jsontag) = "sub_resource,omitempty"];
}

// AccessRequestDelete is emitted when an access request has been deleted.
message AccessRequestDelete {
  // Metadata is a common event metadata
  Metadata Metadata = 1 [
    (gogoproto.nullable) = false,
    (gogoproto.embed) = true,
    (gogoproto.jsontag) = ""
  ];

  // User is a common user event metadata
  UserMetadata User = 2 [
    (gogoproto.nullable) = false,
    (gogoproto.embed) = true,
    (gogoproto.jsontag) = ""
  ];

  // RequestID is access request ID
  string RequestID = 3 [(gogoproto.jsontag) = "id"];
}

// PortForward is emitted when a user requests port forwarding.
message PortForward {
  // Metadata is a common event metadata
  Metadata Metadata = 1 [
    (gogoproto.nullable) = false,
    (gogoproto.embed) = true,
    (gogoproto.jsontag) = ""
  ];

  // User is a common user event metadata
  UserMetadata User = 2 [
    (gogoproto.nullable) = false,
    (gogoproto.embed) = true,
    (gogoproto.jsontag) = ""
  ];

  // ConnectionMetadata holds information about the connection
  ConnectionMetadata Connection = 3 [
    (gogoproto.nullable) = false,
    (gogoproto.embed) = true,
    (gogoproto.jsontag) = ""
  ];

  // Status contains operation success or failure status
  Status Status = 4 [
    (gogoproto.nullable) = false,
    (gogoproto.embed) = true,
    (gogoproto.jsontag) = ""
  ];

  // Addr is a target port forwarding address
  string Addr = 5 [(gogoproto.jsontag) = "addr"];

  // KubernetesCluster has information about a kubernetes cluster, if
  // applicable.
  KubernetesClusterMetadata KubernetesCluster = 6 [
    (gogoproto.nullable) = false,
    (gogoproto.embed) = true,
    (gogoproto.jsontag) = ""
  ];

  // KubernetesPod has information about a kubernetes pod, if applicable.
  KubernetesPodMetadata KubernetesPod = 7 [
    (gogoproto.nullable) = false,
    (gogoproto.embed) = true,
    (gogoproto.jsontag) = ""
  ];
}

// X11Forward is emitted when a user requests X11 protocol forwarding
message X11Forward {
  // Metadata is a common event metadata
  Metadata Metadata = 1 [
    (gogoproto.nullable) = false,
    (gogoproto.embed) = true,
    (gogoproto.jsontag) = ""
  ];

  // User is a common user event metadata
  UserMetadata User = 2 [
    (gogoproto.nullable) = false,
    (gogoproto.embed) = true,
    (gogoproto.jsontag) = ""
  ];

  // ConnectionMetadata holds information about the connection
  ConnectionMetadata Connection = 3 [
    (gogoproto.nullable) = false,
    (gogoproto.embed) = true,
    (gogoproto.jsontag) = ""
  ];

  // Status contains operation success or failure status
  Status Status = 4 [
    (gogoproto.nullable) = false,
    (gogoproto.embed) = true,
    (gogoproto.jsontag) = ""
  ];
}

// CommandMetadata specifies common command fields
message CommandMetadata {
  // Command is the executed command name
  string Command = 1 [(gogoproto.jsontag) = "command"];
  // ExitCode specifies command exit code
  string ExitCode = 2 [(gogoproto.jsontag) = "exitCode,omitempty"];
  // Error is an optional exit error, set if command has failed
  string Error = 3 [(gogoproto.jsontag) = "exitError,omitempty"];
}

// Exec specifies command exec event
message Exec {
  // Metadata is a common event metadata
  Metadata Metadata = 1 [
    (gogoproto.nullable) = false,
    (gogoproto.embed) = true,
    (gogoproto.jsontag) = ""
  ];

  // User is a common user event metadata
  UserMetadata User = 2 [
    (gogoproto.nullable) = false,
    (gogoproto.embed) = true,
    (gogoproto.jsontag) = ""
  ];

  // ConnectionMetadata holds information about the connection
  ConnectionMetadata Connection = 3 [
    (gogoproto.nullable) = false,
    (gogoproto.embed) = true,
    (gogoproto.jsontag) = ""
  ];

  // SessionMetadata is a common event session metadata
  SessionMetadata Session = 4 [
    (gogoproto.nullable) = false,
    (gogoproto.embed) = true,
    (gogoproto.jsontag) = ""
  ];

  // ServerMetadata is a common server metadata
  ServerMetadata Server = 5 [
    (gogoproto.nullable) = false,
    (gogoproto.embed) = true,
    (gogoproto.jsontag) = ""
  ];

  // CommandMetadata is a common command metadata
  CommandMetadata Command = 6 [
    (gogoproto.nullable) = false,
    (gogoproto.embed) = true,
    (gogoproto.jsontag) = ""
  ];

  // KubernetesCluster has information about a kubernetes cluster, if
  // applicable.
  KubernetesClusterMetadata KubernetesCluster = 7 [
    (gogoproto.nullable) = false,
    (gogoproto.embed) = true,
    (gogoproto.jsontag) = ""
  ];

  // KubernetesPod has information about a kubernetes pod, if applicable.
  KubernetesPodMetadata KubernetesPod = 8 [
    (gogoproto.nullable) = false,
    (gogoproto.embed) = true,
    (gogoproto.jsontag) = ""
  ];
}

// SCP is emitted when data transfer has occurred between server and client
message SCP {
  // Metadata is a common event metadata
  Metadata Metadata = 1 [
    (gogoproto.nullable) = false,
    (gogoproto.embed) = true,
    (gogoproto.jsontag) = ""
  ];

  // User is a common user event metadata
  UserMetadata User = 2 [
    (gogoproto.nullable) = false,
    (gogoproto.embed) = true,
    (gogoproto.jsontag) = ""
  ];

  // ConnectionMetadata holds information about the connection
  ConnectionMetadata Connection = 3 [
    (gogoproto.nullable) = false,
    (gogoproto.embed) = true,
    (gogoproto.jsontag) = ""
  ];

  // SessionMetadata is a common event session metadata
  SessionMetadata Session = 4 [
    (gogoproto.nullable) = false,
    (gogoproto.embed) = true,
    (gogoproto.jsontag) = ""
  ];

  // ServerMetadata is a common server metadata
  ServerMetadata Server = 5 [
    (gogoproto.nullable) = false,
    (gogoproto.embed) = true,
    (gogoproto.jsontag) = ""
  ];

  // CommandMetadata is a common command metadata
  CommandMetadata Command = 6 [
    (gogoproto.nullable) = false,
    (gogoproto.embed) = true,
    (gogoproto.jsontag) = ""
  ];

  // Path is a copy path
  string Path = 7 [(gogoproto.jsontag) = "path"];

  // Action is upload or download
  string Action = 8 [(gogoproto.jsontag) = "action"];
}

// SFTPAttributes are file metadata sent over SFTP
message SFTPAttributes {
  // FileSize is file size
  google.protobuf.UInt64Value FileSize = 1 [
    (gogoproto.wktpointer) = true,
    (gogoproto.jsontag) = "file_size"
  ];

  // UID is the user owner of a file
  google.protobuf.UInt32Value UID = 2 [
    (gogoproto.wktpointer) = true,
    (gogoproto.jsontag) = "uid"
  ];

  // GID is the group owner of the file
  google.protobuf.UInt32Value GID = 3 [
    (gogoproto.wktpointer) = true,
    (gogoproto.jsontag) = "gid"
  ];

  // Permissions is the file permissions
  google.protobuf.UInt32Value Permissions = 4 [
    (gogoproto.wktpointer) = true,
    (gogoproto.jsontag) = "permissions"
  ];

  // AccessTime is when the file was last read
  google.protobuf.Timestamp AccessTime = 5 [
    (gogoproto.stdtime) = true,
    (gogoproto.jsontag) = "access_time,omitempty"
  ];

  // ModificationTime was when the file was last changed
  google.protobuf.Timestamp ModificationTime = 6 [
    (gogoproto.stdtime) = true,
    (gogoproto.jsontag) = "modification_time,omitempty"
  ];
}

// SFTPAction denotes what type of SFTP request was made.
// These actions were taken from https://datatracker.ietf.org/doc/html/draft-ietf-secsh-filexfer-02.
enum SFTPAction {
  INVALID = 0;
  OPEN = 1;
  CLOSE = 2;
  READ = 3;
  WRITE = 4;
  LSTAT = 5;
  FSTAT = 6;
  SETSTAT = 7;
  FSETSTAT = 8;
  OPENDIR = 9;
  READDIR = 10;
  REMOVE = 11;
  MKDIR = 12;
  RMDIR = 13;
  REALPATH = 14;
  STAT = 15;
  RENAME = 16;
  READLINK = 17;
  SYMLINK = 18;
  LINK = 19;
}

// SFTP is emitted when file operations have occurred between server and client
message SFTP {
  // Metadata is a common event metadata
  Metadata Metadata = 1 [
    (gogoproto.nullable) = false,
    (gogoproto.embed) = true,
    (gogoproto.jsontag) = ""
  ];

  // User is a common user event metadata
  UserMetadata User = 2 [
    (gogoproto.nullable) = false,
    (gogoproto.embed) = true,
    (gogoproto.jsontag) = ""
  ];

  // ConnectionMetadata holds information about the connection
  ConnectionMetadata Connection = 3 [
    (gogoproto.nullable) = false,
    (gogoproto.embed) = true,
    (gogoproto.jsontag) = ""
  ];

  // SessionMetadata is a common event session metadata
  SessionMetadata Session = 4 [
    (gogoproto.nullable) = false,
    (gogoproto.embed) = true,
    (gogoproto.jsontag) = ""
  ];

  // ServerMetadata is a common server metadata
  ServerMetadata Server = 5 [
    (gogoproto.nullable) = false,
    (gogoproto.embed) = true,
    (gogoproto.jsontag) = ""
  ];

  // WorkingDirectory is the current directory the SFTP server is in
  string WorkingDirectory = 6 [(gogoproto.jsontag) = "working_directory"];

  // Path is the filepath that was operated on. It is the exact path that
  // was sent by the client, so it may be relative or absolute.
  string Path = 7 [(gogoproto.jsontag) = "path"];

  // TargetPath is the new path in file renames, or the path of the symlink
  // when creating symlinks. It is the exact path that wassent by the client,
  // so it may be relative or absolute.
  string TargetPath = 8 [(gogoproto.jsontag) = "target_path,omitempty"];

  // Flags is options that were passed that affect file creation events
  uint32 Flags = 9 [(gogoproto.jsontag) = "flags,omitempty"];

  // Attributes is file metadata that the user requested to be changed
  SFTPAttributes Attributes = 10 [(gogoproto.jsontag) = "attributes,omitempty"];

  // Action is what kind of file operation
  SFTPAction Action = 11 [(gogoproto.jsontag) = "action"];

  // Error is the optional error that may have occurred
  string Error = 12 [(gogoproto.jsontag) = "error,omitempty"];
}

// SFTPSummary is emitted at the end of an SFTP transfer
message SFTPSummary {
  // Metadata is a common event metadata
  Metadata Metadata = 1 [
    (gogoproto.nullable) = false,
    (gogoproto.embed) = true,
    (gogoproto.jsontag) = ""
  ];

  // User is a common user event metadata
  UserMetadata User = 2 [
    (gogoproto.nullable) = false,
    (gogoproto.embed) = true,
    (gogoproto.jsontag) = ""
  ];

  // ConnectionMetadata holds information about the connection
  ConnectionMetadata Connection = 3 [
    (gogoproto.nullable) = false,
    (gogoproto.embed) = true,
    (gogoproto.jsontag) = ""
  ];

  // SessionMetadata is a common event session metadata
  SessionMetadata Session = 4 [
    (gogoproto.nullable) = false,
    (gogoproto.embed) = true,
    (gogoproto.jsontag) = ""
  ];

  // ServerMetadata is a common server metadata
  ServerMetadata Server = 5 [
    (gogoproto.nullable) = false,
    (gogoproto.embed) = true,
    (gogoproto.jsontag) = ""
  ];

  // FileTransferStats contains statistics about transferred files
  repeated FileTransferStat FileTransferStats = 6 [(gogoproto.jsontag) = "file_transfer_stats"];
}

// FileTransferStat is statistics about a transferred file
message FileTransferStat {
  string Path = 1 [(gogoproto.jsontag) = "path"];
  uint64 BytesRead = 2 [(gogoproto.jsontag) = "bytes_read"];
  uint64 BytesWritten = 3 [(gogoproto.jsontag) = "bytes_written"];
}

// Subsystem is emitted when a user requests a new subsystem.
message Subsystem {
  // Metadata is a common event metadata
  Metadata Metadata = 1 [
    (gogoproto.nullable) = false,
    (gogoproto.embed) = true,
    (gogoproto.jsontag) = ""
  ];

  // User is a common user event metadata
  UserMetadata User = 2 [
    (gogoproto.nullable) = false,
    (gogoproto.embed) = true,
    (gogoproto.jsontag) = ""
  ];

  // ConnectionMetadata holds information about the connection
  ConnectionMetadata Connection = 3 [
    (gogoproto.nullable) = false,
    (gogoproto.embed) = true,
    (gogoproto.jsontag) = ""
  ];

  // Name is a subsystem name
  string Name = 4 [(gogoproto.jsontag) = "name"];

  // Error contains error in case of unsucessfull attempt
  string Error = 5 [(gogoproto.jsontag) = "exitError"];

  // ServerMetadata is a common server metadata
  ServerMetadata Server = 6 [
    (gogoproto.nullable) = false,
    (gogoproto.embed) = true,
    (gogoproto.jsontag) = ""
  ];
}

// ClientDisconnect is emitted when client is disconnected
// by the server due to inactivity or any other reason
message ClientDisconnect {
  // Metadata is a common event metadata
  Metadata Metadata = 1 [
    (gogoproto.nullable) = false,
    (gogoproto.embed) = true,
    (gogoproto.jsontag) = ""
  ];

  // User is a common user event metadata
  UserMetadata User = 2 [
    (gogoproto.nullable) = false,
    (gogoproto.embed) = true,
    (gogoproto.jsontag) = ""
  ];

  // ConnectionMetadata holds information about the connection
  ConnectionMetadata Connection = 3 [
    (gogoproto.nullable) = false,
    (gogoproto.embed) = true,
    (gogoproto.jsontag) = ""
  ];

  // ServerMetadata is a common server metadata
  ServerMetadata Server = 4 [
    (gogoproto.nullable) = false,
    (gogoproto.embed) = true,
    (gogoproto.jsontag) = ""
  ];

  // Reason is a field that specifies reason for event, e.g. in disconnect
  // event it explains why server disconnected the client
  string Reason = 5 [(gogoproto.jsontag) = "reason"];
}

// AuthAttempt is emitted upon a failed or successfull authentication attempt.
message AuthAttempt {
  // Metadata is a common event metadata
  Metadata Metadata = 1 [
    (gogoproto.nullable) = false,
    (gogoproto.embed) = true,
    (gogoproto.jsontag) = ""
  ];

  // User is a common user event metadata
  UserMetadata User = 2 [
    (gogoproto.nullable) = false,
    (gogoproto.embed) = true,
    (gogoproto.jsontag) = ""
  ];

  // ConnectionMetadata holds information about the connection
  ConnectionMetadata Connection = 3 [
    (gogoproto.nullable) = false,
    (gogoproto.embed) = true,
    (gogoproto.jsontag) = ""
  ];

  // Status contains common command or operation status fields
  Status Status = 4 [
    (gogoproto.nullable) = false,
    (gogoproto.embed) = true,
    (gogoproto.jsontag) = ""
  ];
}

// UserTokenCreate is emitted when a user token is created.
message UserTokenCreate {
  // Metadata is a common event metadata
  Metadata Metadata = 1 [
    (gogoproto.nullable) = false,
    (gogoproto.embed) = true,
    (gogoproto.jsontag) = ""
  ];

  // ResourceMetadata is a common resource event metadata
  ResourceMetadata Resource = 2 [
    (gogoproto.nullable) = false,
    (gogoproto.embed) = true,
    (gogoproto.jsontag) = ""
  ];

  // User is a common user event metadata
  UserMetadata User = 3 [
    (gogoproto.nullable) = false,
    (gogoproto.embed) = true,
    (gogoproto.jsontag) = ""
  ];
}

// RoleCreate is emitted when a role is created/updated.
message RoleCreate {
  // Metadata is a common event metadata
  Metadata Metadata = 1 [
    (gogoproto.nullable) = false,
    (gogoproto.embed) = true,
    (gogoproto.jsontag) = ""
  ];

  // ResourceMetadata is a common resource event metadata
  ResourceMetadata Resource = 2 [
    (gogoproto.nullable) = false,
    (gogoproto.embed) = true,
    (gogoproto.jsontag) = ""
  ];

  // User is a common user event metadata
  UserMetadata User = 3 [
    (gogoproto.nullable) = false,
    (gogoproto.embed) = true,
    (gogoproto.jsontag) = ""
  ];

  // ConnectionMetadata holds information about the connection
  ConnectionMetadata Connection = 4 [
    (gogoproto.nullable) = false,
    (gogoproto.embed) = true,
    (gogoproto.jsontag) = ""
  ];
}

// RoleUpdate is emitted when a role is updated.
message RoleUpdate {
  // Metadata is a common event metadata
  Metadata Metadata = 1 [
    (gogoproto.nullable) = false,
    (gogoproto.embed) = true,
    (gogoproto.jsontag) = ""
  ];

  // ResourceMetadata is a common resource event metadata
  ResourceMetadata Resource = 2 [
    (gogoproto.nullable) = false,
    (gogoproto.embed) = true,
    (gogoproto.jsontag) = ""
  ];

  // User is a common user event metadata
  UserMetadata User = 3 [
    (gogoproto.nullable) = false,
    (gogoproto.embed) = true,
    (gogoproto.jsontag) = ""
  ];

  // ConnectionMetadata holds information about the connection
  ConnectionMetadata Connection = 4 [
    (gogoproto.nullable) = false,
    (gogoproto.embed) = true,
    (gogoproto.jsontag) = ""
  ];
}

// RoleDelete is emitted when a role is deleted
message RoleDelete {
  // Metadata is a common event metadata
  Metadata Metadata = 1 [
    (gogoproto.nullable) = false,
    (gogoproto.embed) = true,
    (gogoproto.jsontag) = ""
  ];

  // ResourceMetadata is a common resource event metadata
  ResourceMetadata Resource = 2 [
    (gogoproto.nullable) = false,
    (gogoproto.embed) = true,
    (gogoproto.jsontag) = ""
  ];

  // User is a common user event metadata
  UserMetadata User = 3 [
    (gogoproto.nullable) = false,
    (gogoproto.embed) = true,
    (gogoproto.jsontag) = ""
  ];

  // ConnectionMetadata holds information about the connection
  ConnectionMetadata Connection = 4 [
    (gogoproto.nullable) = false,
    (gogoproto.embed) = true,
    (gogoproto.jsontag) = ""
  ];
}

// BotCreate is emitted when a bot is created/upserted.
message BotCreate {
  // Metadata is a common event metadata
  Metadata Metadata = 1 [
    (gogoproto.nullable) = false,
    (gogoproto.embed) = true,
    (gogoproto.jsontag) = ""
  ];

  // ResourceMetadata is a common resource event metadata
  ResourceMetadata Resource = 2 [
    (gogoproto.nullable) = false,
    (gogoproto.embed) = true,
    (gogoproto.jsontag) = ""
  ];

  // User is a common user event metadata
  UserMetadata User = 3 [
    (gogoproto.nullable) = false,
    (gogoproto.embed) = true,
    (gogoproto.jsontag) = ""
  ];
}

// BotCreate is emitted when a bot is created/updated.
message BotUpdate {
  // Metadata is a common event metadata
  Metadata Metadata = 1 [
    (gogoproto.nullable) = false,
    (gogoproto.embed) = true,
    (gogoproto.jsontag) = ""
  ];

  // ResourceMetadata is a common resource event metadata
  ResourceMetadata Resource = 2 [
    (gogoproto.nullable) = false,
    (gogoproto.embed) = true,
    (gogoproto.jsontag) = ""
  ];

  // User is a common user event metadata
  UserMetadata User = 3 [
    (gogoproto.nullable) = false,
    (gogoproto.embed) = true,
    (gogoproto.jsontag) = ""
  ];
}

// BotDelete is emitted when a bot is deleted.
message BotDelete {
  // Metadata is a common event metadata
  Metadata Metadata = 1 [
    (gogoproto.nullable) = false,
    (gogoproto.embed) = true,
    (gogoproto.jsontag) = ""
  ];

  // ResourceMetadata is a common resource event metadata
  ResourceMetadata Resource = 2 [
    (gogoproto.nullable) = false,
    (gogoproto.embed) = true,
    (gogoproto.jsontag) = ""
  ];

  // User is a common user event metadata
  UserMetadata User = 3 [
    (gogoproto.nullable) = false,
    (gogoproto.embed) = true,
    (gogoproto.jsontag) = ""
  ];
}

// TrustedClusterCreate is the event for creating a trusted cluster.
message TrustedClusterCreate {
  // Metadata is a common event metadata
  Metadata Metadata = 1 [
    (gogoproto.nullable) = false,
    (gogoproto.embed) = true,
    (gogoproto.jsontag) = ""
  ];

  // ResourceMetadata is a common resource event metadata
  ResourceMetadata Resource = 2 [
    (gogoproto.nullable) = false,
    (gogoproto.embed) = true,
    (gogoproto.jsontag) = ""
  ];

  // User is a common user event metadata
  UserMetadata User = 3 [
    (gogoproto.nullable) = false,
    (gogoproto.embed) = true,
    (gogoproto.jsontag) = ""
  ];

  // ConnectionMetadata holds information about the connection
  ConnectionMetadata Connection = 4 [
    (gogoproto.nullable) = false,
    (gogoproto.embed) = true,
    (gogoproto.jsontag) = ""
  ];
}

// TrustedClusterDelete is the event for removing a trusted cluster.
message TrustedClusterDelete {
  // Metadata is a common event metadata
  Metadata Metadata = 1 [
    (gogoproto.nullable) = false,
    (gogoproto.embed) = true,
    (gogoproto.jsontag) = ""
  ];

  // ResourceMetadata is a common resource event metadata
  ResourceMetadata Resource = 2 [
    (gogoproto.nullable) = false,
    (gogoproto.embed) = true,
    (gogoproto.jsontag) = ""
  ];

  // User is a common user event metadata
  UserMetadata User = 3 [
    (gogoproto.nullable) = false,
    (gogoproto.embed) = true,
    (gogoproto.jsontag) = ""
  ];

  // ConnectionMetadata holds information about the connection
  ConnectionMetadata Connection = 4 [
    (gogoproto.nullable) = false,
    (gogoproto.embed) = true,
    (gogoproto.jsontag) = ""
  ];
}

// ProvisionTokenCreate event is emitted when a provisioning token (a.k.a. join
// token) of any role is created.
message ProvisionTokenCreate {
  Metadata Metadata = 1 [
    (gogoproto.nullable) = false,
    (gogoproto.embed) = true,
    (gogoproto.jsontag) = ""
  ];

  ResourceMetadata Resource = 2 [
    (gogoproto.nullable) = false,
    (gogoproto.embed) = true,
    (gogoproto.jsontag) = ""
  ];

  UserMetadata User = 3 [
    (gogoproto.nullable) = false,
    (gogoproto.embed) = true,
    (gogoproto.jsontag) = ""
  ];

  repeated string Roles = 4 [
    (gogoproto.jsontag) = "roles,omitempty",
    (gogoproto.casttype) = "github.com/gravitational/teleport/api/types.SystemRole"
  ];

  string JoinMethod = 5 [
    (gogoproto.jsontag) = "join_method,omitempty",
    (gogoproto.casttype) = "github.com/gravitational/teleport/api/types.JoinMethod"
  ];
}

// TrustedClusterTokenCreate event is emitted (in addition to
// ProvisionTokenCreate) when a token of a "Trusted_cluster" role is created.
//
// Deprecated: redundant, since we also emit ProvisionTokenCreate.
message TrustedClusterTokenCreate {
  // Metadata is a common event metadata
  Metadata Metadata = 1 [
    (gogoproto.nullable) = false,
    (gogoproto.embed) = true,
    (gogoproto.jsontag) = ""
  ];

  // ResourceMetadata is a common resource event metadata
  ResourceMetadata Resource = 2 [
    (gogoproto.nullable) = false,
    (gogoproto.embed) = true,
    (gogoproto.jsontag) = ""
  ];

  // User is a common user event metadata
  UserMetadata User = 3 [
    (gogoproto.nullable) = false,
    (gogoproto.embed) = true,
    (gogoproto.jsontag) = ""
  ];
}

// GithubConnectorCreate fires when a Github connector is created.
message GithubConnectorCreate {
  // Metadata is a common event metadata
  Metadata Metadata = 1 [
    (gogoproto.nullable) = false,
    (gogoproto.embed) = true,
    (gogoproto.jsontag) = ""
  ];

  // ResourceMetadata is a common resource event metadata
  ResourceMetadata Resource = 2 [
    (gogoproto.nullable) = false,
    (gogoproto.embed) = true,
    (gogoproto.jsontag) = ""
  ];

  // User is a common user event metadata
  UserMetadata User = 3 [
    (gogoproto.nullable) = false,
    (gogoproto.embed) = true,
    (gogoproto.jsontag) = ""
  ];

  // ConnectionMetadata holds information about the connection
  ConnectionMetadata Connection = 4 [
    (gogoproto.nullable) = false,
    (gogoproto.embed) = true,
    (gogoproto.jsontag) = ""
  ];
}

// GithubConnectorUpdate fires when a Github connector is updated.
message GithubConnectorUpdate {
  // Metadata is a common event metadata
  Metadata Metadata = 1 [
    (gogoproto.nullable) = false,
    (gogoproto.embed) = true,
    (gogoproto.jsontag) = ""
  ];

  // ResourceMetadata is a common resource event metadata
  ResourceMetadata Resource = 2 [
    (gogoproto.nullable) = false,
    (gogoproto.embed) = true,
    (gogoproto.jsontag) = ""
  ];

  // User is a common user event metadata
  UserMetadata User = 3 [
    (gogoproto.nullable) = false,
    (gogoproto.embed) = true,
    (gogoproto.jsontag) = ""
  ];

  // ConnectionMetadata holds information about the connection
  ConnectionMetadata Connection = 4 [
    (gogoproto.nullable) = false,
    (gogoproto.embed) = true,
    (gogoproto.jsontag) = ""
  ];
}

// GithubConnectorDelete fires when a Github connector is deleted.
message GithubConnectorDelete {
  // Metadata is a common event metadata
  Metadata Metadata = 1 [
    (gogoproto.nullable) = false,
    (gogoproto.embed) = true,
    (gogoproto.jsontag) = ""
  ];

  // ResourceMetadata is a common resource event metadata
  ResourceMetadata Resource = 2 [
    (gogoproto.nullable) = false,
    (gogoproto.embed) = true,
    (gogoproto.jsontag) = ""
  ];

  // User is a common user event metadata
  UserMetadata User = 3 [
    (gogoproto.nullable) = false,
    (gogoproto.embed) = true,
    (gogoproto.jsontag) = ""
  ];

  // ConnectionMetadata holds information about the connection
  ConnectionMetadata Connection = 4 [
    (gogoproto.nullable) = false,
    (gogoproto.embed) = true,
    (gogoproto.jsontag) = ""
  ];
}

// OIDCConnectorCreate fires when OIDC connector is created.
message OIDCConnectorCreate {
  // Metadata is a common event metadata
  Metadata Metadata = 1 [
    (gogoproto.nullable) = false,
    (gogoproto.embed) = true,
    (gogoproto.jsontag) = ""
  ];

  // ResourceMetadata is a common resource event metadata
  ResourceMetadata Resource = 2 [
    (gogoproto.nullable) = false,
    (gogoproto.embed) = true,
    (gogoproto.jsontag) = ""
  ];

  // User is a common user event metadata
  UserMetadata User = 3 [
    (gogoproto.nullable) = false,
    (gogoproto.embed) = true,
    (gogoproto.jsontag) = ""
  ];
}

// OIDCConnectorUpdate fires when OIDC connector is updated.
message OIDCConnectorUpdate {
  // Metadata is a common event metadata
  Metadata Metadata = 1 [
    (gogoproto.nullable) = false,
    (gogoproto.embed) = true,
    (gogoproto.jsontag) = ""
  ];

  // ResourceMetadata is a common resource event metadata
  ResourceMetadata Resource = 2 [
    (gogoproto.nullable) = false,
    (gogoproto.embed) = true,
    (gogoproto.jsontag) = ""
  ];

  // User is a common user event metadata
  UserMetadata User = 3 [
    (gogoproto.nullable) = false,
    (gogoproto.embed) = true,
    (gogoproto.jsontag) = ""
  ];
}

// OIDCConnectorDelete fires when OIDC connector is deleted.
message OIDCConnectorDelete {
  // Metadata is a common event metadata
  Metadata Metadata = 1 [
    (gogoproto.nullable) = false,
    (gogoproto.embed) = true,
    (gogoproto.jsontag) = ""
  ];

  // ResourceMetadata is a common resource event metadata
  ResourceMetadata Resource = 2 [
    (gogoproto.nullable) = false,
    (gogoproto.embed) = true,
    (gogoproto.jsontag) = ""
  ];

  // User is a common user event metadata
  UserMetadata User = 3 [
    (gogoproto.nullable) = false,
    (gogoproto.embed) = true,
    (gogoproto.jsontag) = ""
  ];
}

// SAMLConnectorCreate fires when SAML connector is created/updated.
message SAMLConnectorCreate {
  // Metadata is a common event metadata
  Metadata Metadata = 1 [
    (gogoproto.nullable) = false,
    (gogoproto.embed) = true,
    (gogoproto.jsontag) = ""
  ];

  // ResourceMetadata is a common resource event metadata
  ResourceMetadata Resource = 2 [
    (gogoproto.nullable) = false,
    (gogoproto.embed) = true,
    (gogoproto.jsontag) = ""
  ];

  // User is a common user event metadata
  UserMetadata User = 3 [
    (gogoproto.nullable) = false,
    (gogoproto.embed) = true,
    (gogoproto.jsontag) = ""
  ];

  // Connector is the new SAML connector
  types.SAMLConnectorV2 Connector = 4 [(gogoproto.jsontag) = "connector"];
}

// SAMLConnectorUpdate fires when SAML connector is updated.
message SAMLConnectorUpdate {
  // Metadata is a common event metadata
  Metadata Metadata = 1 [
    (gogoproto.nullable) = false,
    (gogoproto.embed) = true,
    (gogoproto.jsontag) = ""
  ];

  // ResourceMetadata is a common resource event metadata
  ResourceMetadata Resource = 2 [
    (gogoproto.nullable) = false,
    (gogoproto.embed) = true,
    (gogoproto.jsontag) = ""
  ];

  // User is a common user event metadata
  UserMetadata User = 3 [
    (gogoproto.nullable) = false,
    (gogoproto.embed) = true,
    (gogoproto.jsontag) = ""
  ];

  // Connector is the updated SAML connector
  types.SAMLConnectorV2 Connector = 4 [(gogoproto.jsontag) = "connector"];
}

// SAMLConnectorDelete fires when SAML connector is deleted.
message SAMLConnectorDelete {
  // Metadata is a common event metadata
  Metadata Metadata = 1 [
    (gogoproto.nullable) = false,
    (gogoproto.embed) = true,
    (gogoproto.jsontag) = ""
  ];

  // ResourceMetadata is a common resource event metadata
  ResourceMetadata Resource = 2 [
    (gogoproto.nullable) = false,
    (gogoproto.embed) = true,
    (gogoproto.jsontag) = ""
  ];

  // User is a common user event metadata
  UserMetadata User = 3 [
    (gogoproto.nullable) = false,
    (gogoproto.embed) = true,
    (gogoproto.jsontag) = ""
  ];
}

// KubeRequest specifies a Kubernetes API request event.
message KubeRequest {
  // Metadata is a common event metadata
  Metadata Metadata = 1 [
    (gogoproto.nullable) = false,
    (gogoproto.embed) = true,
    (gogoproto.jsontag) = ""
  ];

  // User is a common user event metadata
  UserMetadata User = 2 [
    (gogoproto.nullable) = false,
    (gogoproto.embed) = true,
    (gogoproto.jsontag) = ""
  ];

  // ConnectionMetadata holds information about the connection
  ConnectionMetadata Connection = 3 [
    (gogoproto.nullable) = false,
    (gogoproto.embed) = true,
    (gogoproto.jsontag) = ""
  ];

  // ServerMetadata is a common server metadata
  ServerMetadata Server = 4 [
    (gogoproto.nullable) = false,
    (gogoproto.embed) = true,
    (gogoproto.jsontag) = ""
  ];

  // RequestPath is the raw request URL path.
  string RequestPath = 5 [(gogoproto.jsontag) = "request_path"];
  // Verb is the HTTP verb used for this request (e.g. GET, POST, etc)
  string Verb = 6 [(gogoproto.jsontag) = "verb"];
  // ResourceAPIGroup is the resource API group.
  string ResourceAPIGroup = 7 [(gogoproto.jsontag) = "resource_api_group,omitempty"];
  // ResourceNamespace is the resource namespace.
  string ResourceNamespace = 8 [(gogoproto.jsontag) = "resource_namespace,omitempty"];
  // ResourceKind is the API resource kind (e.g. "pod", "service", etc).
  string ResourceKind = 9 [(gogoproto.jsontag) = "resource_kind,omitempty"];
  // ResourceName is the API resource name.
  string ResourceName = 10 [(gogoproto.jsontag) = "resource_name,omitempty"];
  // ResponseCode is the HTTP response code for this request.
  int32 ResponseCode = 11 [(gogoproto.jsontag) = "response_code"];

  // Kubernetes has information about a kubernetes cluster, if applicable.
  KubernetesClusterMetadata Kubernetes = 12 [
    (gogoproto.nullable) = false,
    (gogoproto.embed) = true,
    (gogoproto.jsontag) = ""
  ];

  // SessionMetadata is a common event session metadata.
  SessionMetadata Session = 13 [
    (gogoproto.nullable) = false,
    (gogoproto.embed) = true,
    (gogoproto.jsontag) = ""
  ];
}

// AppMetadata contains common application information.
message AppMetadata {
  // AppURI is the application endpoint.
  string AppURI = 1 [(gogoproto.jsontag) = "app_uri,omitempty"];
  // AppPublicAddr is the configured application public address.
  string AppPublicAddr = 2 [(gogoproto.jsontag) = "app_public_addr,omitempty"];
  // AppLabels are the configured application labels.
  map<string, string> AppLabels = 3 [
    (gogoproto.nullable) = false,
    (gogoproto.jsontag) = "app_labels,omitempty"
  ];
  // AppName is the configured application name.
  string AppName = 4 [(gogoproto.jsontag) = "app_name,omitempty"];
  // AppTargetPort signifies that the app is a multi-port TCP app and says which port was used to
  // access the app. This field is not set for other types of apps, including single-port TCP apps.
  uint32 AppTargetPort = 5 [(gogoproto.jsontag) = "app_target_port,omitempty"];
}

// AppCreate is emitted when a new application resource is created.
message AppCreate {
  // Metadata is a common event metadata.
  Metadata Metadata = 1 [
    (gogoproto.nullable) = false,
    (gogoproto.embed) = true,
    (gogoproto.jsontag) = ""
  ];
  // User is a common user event metadata.
  UserMetadata User = 2 [
    (gogoproto.nullable) = false,
    (gogoproto.embed) = true,
    (gogoproto.jsontag) = ""
  ];
  // ResourceMetadata is a common resource event metadata.
  ResourceMetadata Resource = 3 [
    (gogoproto.nullable) = false,
    (gogoproto.embed) = true,
    (gogoproto.jsontag) = ""
  ];
  // AppMetadata is a common application resource metadata.
  AppMetadata App = 4 [
    (gogoproto.nullable) = false,
    (gogoproto.embed) = true,
    (gogoproto.jsontag) = ""
  ];
}

// AppUpdate is emitted when an existing application resource is updated.
message AppUpdate {
  // Metadata is a common event metadata.
  Metadata Metadata = 1 [
    (gogoproto.nullable) = false,
    (gogoproto.embed) = true,
    (gogoproto.jsontag) = ""
  ];
  // User is a common user event metadata.
  UserMetadata User = 2 [
    (gogoproto.nullable) = false,
    (gogoproto.embed) = true,
    (gogoproto.jsontag) = ""
  ];
  // ResourceMetadata is a common resource event metadata.
  ResourceMetadata Resource = 3 [
    (gogoproto.nullable) = false,
    (gogoproto.embed) = true,
    (gogoproto.jsontag) = ""
  ];
  // AppMetadata is a common application resource metadata.
  AppMetadata App = 4 [
    (gogoproto.nullable) = false,
    (gogoproto.embed) = true,
    (gogoproto.jsontag) = ""
  ];
}

// AppDelete is emitted when an application resource is deleted.
message AppDelete {
  // Metadata is a common event metadata.
  Metadata Metadata = 1 [
    (gogoproto.nullable) = false,
    (gogoproto.embed) = true,
    (gogoproto.jsontag) = ""
  ];
  // User is a common user event metadata.
  UserMetadata User = 2 [
    (gogoproto.nullable) = false,
    (gogoproto.embed) = true,
    (gogoproto.jsontag) = ""
  ];
  // ResourceMetadata is a common resource event metadata.
  ResourceMetadata Resource = 3 [
    (gogoproto.nullable) = false,
    (gogoproto.embed) = true,
    (gogoproto.jsontag) = ""
  ];
}

// AppSessionStart is emitted when a user is issued an application certificate.
message AppSessionStart {
  // Metadata is a common event metadata
  Metadata Metadata = 1 [
    (gogoproto.nullable) = false,
    (gogoproto.embed) = true,
    (gogoproto.jsontag) = ""
  ];

  // User is a common user event metadata
  UserMetadata User = 2 [
    (gogoproto.nullable) = false,
    (gogoproto.embed) = true,
    (gogoproto.jsontag) = ""
  ];

  // SessionMetadata is a common event session metadata
  SessionMetadata Session = 3 [
    (gogoproto.nullable) = false,
    (gogoproto.embed) = true,
    (gogoproto.jsontag) = ""
  ];

  // ServerMetadata is a common server metadata
  ServerMetadata Server = 4 [
    (gogoproto.nullable) = false,
    (gogoproto.embed) = true,
    (gogoproto.jsontag) = ""
  ];

  // ConnectionMetadata holds information about the connection
  ConnectionMetadata Connection = 5 [
    (gogoproto.nullable) = false,
    (gogoproto.embed) = true,
    (gogoproto.jsontag) = ""
  ];

  // PublicAddr is the public address of the application being requested.
  // DELETE IN 10.0: this information is also present on the AppMetadata.
  string PublicAddr = 7 [
    (gogoproto.jsontag) = "public_addr",
    deprecated = true
  ];

  // App is a common application resource metadata.
  AppMetadata App = 8 [
    (gogoproto.nullable) = false,
    (gogoproto.embed) = true,
    (gogoproto.jsontag) = ""
  ];
}

// AppSessionEnd is emitted when an application session ends.
message AppSessionEnd {
  // Metadata is a common event metadata
  Metadata Metadata = 1 [
    (gogoproto.nullable) = false,
    (gogoproto.embed) = true,
    (gogoproto.jsontag) = ""
  ];

  // User is a common user event metadata
  UserMetadata User = 2 [
    (gogoproto.nullable) = false,
    (gogoproto.embed) = true,
    (gogoproto.jsontag) = ""
  ];

  // SessionMetadata is a common event session metadata
  SessionMetadata Session = 3 [
    (gogoproto.nullable) = false,
    (gogoproto.embed) = true,
    (gogoproto.jsontag) = ""
  ];

  // ServerMetadata is a common server metadata
  ServerMetadata Server = 4 [
    (gogoproto.nullable) = false,
    (gogoproto.embed) = true,
    (gogoproto.jsontag) = ""
  ];

  // ConnectionMetadata holds information about the connection
  ConnectionMetadata Connection = 5 [
    (gogoproto.nullable) = false,
    (gogoproto.embed) = true,
    (gogoproto.jsontag) = ""
  ];

  // App is a common application resource metadata.
  AppMetadata App = 6 [
    (gogoproto.nullable) = false,
    (gogoproto.embed) = true,
    (gogoproto.jsontag) = ""
  ];
}

// AppSessionChunk is emitted at the start of a 5 minute chunk on each
// proxy. This chunk is used to buffer 5 minutes of audit events at a time
// for applications.
message AppSessionChunk {
  // Metadata is a common event metadata
  Metadata Metadata = 1 [
    (gogoproto.nullable) = false,
    (gogoproto.embed) = true,
    (gogoproto.jsontag) = ""
  ];

  // User is a common user event metadata
  UserMetadata User = 2 [
    (gogoproto.nullable) = false,
    (gogoproto.embed) = true,
    (gogoproto.jsontag) = ""
  ];

  // SessionMetadata is a common event session metadata
  SessionMetadata Session = 3 [
    (gogoproto.nullable) = false,
    (gogoproto.embed) = true,
    (gogoproto.jsontag) = ""
  ];

  // ServerMetadata is a common server metadata
  ServerMetadata Server = 4 [
    (gogoproto.nullable) = false,
    (gogoproto.embed) = true,
    (gogoproto.jsontag) = ""
  ];

  // ConnectionMetadata holds information about the connection
  ConnectionMetadata Connection = 5 [
    (gogoproto.nullable) = false,
    (gogoproto.embed) = true,
    (gogoproto.jsontag) = ""
  ];

  // SessionChunkID is the ID of the session that was created for this 5 minute
  // application log chunk.
  string SessionChunkID = 6 [(gogoproto.jsontag) = "session_chunk_id"];

  // App is a common application resource metadata.
  AppMetadata App = 7 [
    (gogoproto.nullable) = false,
    (gogoproto.embed) = true,
    (gogoproto.jsontag) = ""
  ];
}

// AppSessionRequest is an HTTP request and response.
message AppSessionRequest {
  // Metadata is a common event metadata
  Metadata Metadata = 1 [
    (gogoproto.nullable) = false,
    (gogoproto.embed) = true,
    (gogoproto.jsontag) = ""
  ];

  // StatusCode the HTTP response code for the request.
  uint32 StatusCode = 2 [(gogoproto.jsontag) = "status_code"];
  // Path is relative path in the URL.
  string Path = 3 [(gogoproto.jsontag) = "path"];
  // RawQuery are the encoded query values.
  string RawQuery = 4 [(gogoproto.jsontag) = "raw_query"];
  // Method is the request HTTP method, like GET/POST/DELETE/etc.
  string Method = 5 [(gogoproto.jsontag) = "method"];
  // App is a common application resource metadata.
  AppMetadata App = 6 [
    (gogoproto.nullable) = false,
    (gogoproto.embed) = true,
    (gogoproto.jsontag) = ""
  ];
  // AWS contains extra AWS metadata of the request.
  AWSRequestMetadata AWS = 7 [
    (gogoproto.nullable) = false,
    (gogoproto.embed) = true,
    (gogoproto.jsontag) = ""
  ];
}

// AWSRequestMetadata contains extra AWS metadata of an AppSessionRequest.
message AWSRequestMetadata {
  // AWSRegion is the requested AWS region.
  string AWSRegion = 1 [(gogoproto.jsontag) = "aws_region,omitempty"];
  // AWSService is the requested AWS service name.
  string AWSService = 2 [(gogoproto.jsontag) = "aws_service,omitempty"];
  // AWSHost is the requested host of the AWS service.
  string AWSHost = 3 [(gogoproto.jsontag) = "aws_host,omitempty"];
  // AWSAssumedRole is the assumed role that signed this request.
  string AWSAssumedRole = 4 [(gogoproto.jsontag) = "aws_assumed_role,omitempty"];
}

// DatabaseMetadata contains common database information.
message DatabaseMetadata {
  // DatabaseService is the name of the database service proxying the database.
  string DatabaseService = 1 [(gogoproto.jsontag) = "db_service,omitempty"];
  // DatabaseProtocol is the database type, e.g. postgres or mysql.
  string DatabaseProtocol = 2 [(gogoproto.jsontag) = "db_protocol"];
  // DatabaseURI is the database URI to connect to.
  string DatabaseURI = 3 [(gogoproto.jsontag) = "db_uri"];
  // DatabaseName is the name of the database a user is connecting to.
  string DatabaseName = 4 [(gogoproto.jsontag) = "db_name,omitempty"];
  // DatabaseUser is the database username used to connect.
  string DatabaseUser = 5 [(gogoproto.jsontag) = "db_user,omitempty"];
  // DatabaseLabels is the database resource labels.
  map<string, string> DatabaseLabels = 6 [
    (gogoproto.nullable) = false,
    (gogoproto.jsontag) = "db_labels,omitempty"
  ];
  // DatabaseAWSRegion is AWS regions for AWS hosted databases.
  string DatabaseAWSRegion = 7 [(gogoproto.jsontag) = "db_aws_region,omitempty"];
  // DatabaseAWSRegion is cluster ID for Redshift databases.
  string DatabaseAWSRedshiftClusterID = 8 [(gogoproto.jsontag) = "db_aws_redshift_cluster_id,omitempty"];
  // DatabaseGCPProjectID is project ID for GCP hosted databases.
  string DatabaseGCPProjectID = 9 [(gogoproto.jsontag) = "db_gcp_project_id,omitempty"];
  // DatabaseGCPInstanceID is instance ID for GCP hosted databases.
  string DatabaseGCPInstanceID = 10 [(gogoproto.jsontag) = "db_gcp_instance_id,omitempty"];
  // DatabaseRoles is a list of database roles for auto-provisioned users.
  repeated string DatabaseRoles = 11 [(gogoproto.jsontag) = "db_roles,omitempty"];
  // DatabaseType is the database type.
  string DatabaseType = 12 [(gogoproto.jsontag) = "db_type,omitempty"];
  // DatabaseOrigin is the database origin source.
  string DatabaseOrigin = 13 [(gogoproto.jsontag) = "db_origin,omitempty"];
}

// DatabaseCreate is emitted when a new database resource is created.
message DatabaseCreate {
  // Metadata is a common event metadata.
  Metadata Metadata = 1 [
    (gogoproto.nullable) = false,
    (gogoproto.embed) = true,
    (gogoproto.jsontag) = ""
  ];
  // User is a common user event metadata.
  UserMetadata User = 2 [
    (gogoproto.nullable) = false,
    (gogoproto.embed) = true,
    (gogoproto.jsontag) = ""
  ];
  // ResourceMetadata is a common resource event metadata.
  ResourceMetadata Resource = 3 [
    (gogoproto.nullable) = false,
    (gogoproto.embed) = true,
    (gogoproto.jsontag) = ""
  ];
  // DatabaseMetadata is a common database resource metadata.
  DatabaseMetadata Database = 4 [
    (gogoproto.nullable) = false,
    (gogoproto.embed) = true,
    (gogoproto.jsontag) = ""
  ];
}

// DatabaseUpdate is emitted when an existing database resource is updated.
message DatabaseUpdate {
  // Metadata is a common event metadata.
  Metadata Metadata = 1 [
    (gogoproto.nullable) = false,
    (gogoproto.embed) = true,
    (gogoproto.jsontag) = ""
  ];
  // User is a common user event metadata.
  UserMetadata User = 2 [
    (gogoproto.nullable) = false,
    (gogoproto.embed) = true,
    (gogoproto.jsontag) = ""
  ];
  // ResourceMetadata is a common resource event metadata.
  ResourceMetadata Resource = 3 [
    (gogoproto.nullable) = false,
    (gogoproto.embed) = true,
    (gogoproto.jsontag) = ""
  ];
  // DatabaseMetadata is a common database resource metadata.
  DatabaseMetadata Database = 4 [
    (gogoproto.nullable) = false,
    (gogoproto.embed) = true,
    (gogoproto.jsontag) = ""
  ];
}

// DatabaseDelete is emitted when a database resource is deleted.
message DatabaseDelete {
  // Metadata is a common event metadata.
  Metadata Metadata = 1 [
    (gogoproto.nullable) = false,
    (gogoproto.embed) = true,
    (gogoproto.jsontag) = ""
  ];
  // User is a common user event metadata.
  UserMetadata User = 2 [
    (gogoproto.nullable) = false,
    (gogoproto.embed) = true,
    (gogoproto.jsontag) = ""
  ];
  // ResourceMetadata is a common resource event metadata.
  ResourceMetadata Resource = 3 [
    (gogoproto.nullable) = false,
    (gogoproto.embed) = true,
    (gogoproto.jsontag) = ""
  ];
}

// DatabaseSessionStart is emitted when a user connects to a database.
message DatabaseSessionStart {
  // Metadata is a common event metadata.
  Metadata Metadata = 1 [
    (gogoproto.nullable) = false,
    (gogoproto.embed) = true,
    (gogoproto.jsontag) = ""
  ];
  // User is a common user event metadata.
  UserMetadata User = 2 [
    (gogoproto.nullable) = false,
    (gogoproto.embed) = true,
    (gogoproto.jsontag) = ""
  ];
  // Session is a common event session metadata.
  SessionMetadata Session = 3 [
    (gogoproto.nullable) = false,
    (gogoproto.embed) = true,
    (gogoproto.jsontag) = ""
  ];
  // Server is a common server metadata.
  ServerMetadata Server = 4 [
    (gogoproto.nullable) = false,
    (gogoproto.embed) = true,
    (gogoproto.jsontag) = ""
  ];
  // Connection holds information about the connection.
  ConnectionMetadata Connection = 5 [
    (gogoproto.nullable) = false,
    (gogoproto.embed) = true,
    (gogoproto.jsontag) = ""
  ];
  // Status indicates whether the connection was successful or denied.
  Status Status = 6 [
    (gogoproto.nullable) = false,
    (gogoproto.embed) = true,
    (gogoproto.jsontag) = ""
  ];
  // Database contains database related metadata.
  DatabaseMetadata Database = 7 [
    (gogoproto.nullable) = false,
    (gogoproto.embed) = true,
    (gogoproto.jsontag) = ""
  ];
  // PostgresPID is the Postgres backend PID that was created for a Postgres
  // connection. This can be useful for backend process cancellation or
  // termination and it is not a sensitive or secret value.
  uint32 PostgresPID = 8 [(gogoproto.jsontag) = "postgres_pid,omitempty"];
  // Client is the common client event metadata.
  ClientMetadata Client = 9 [
    (gogoproto.nullable) = false,
    (gogoproto.embed) = true,
    (gogoproto.jsontag) = ""
  ];
}

// DatabaseSessionQuery is emitted when a user executes a database query.
message DatabaseSessionQuery {
  // Metadata is a common event metadata.
  Metadata Metadata = 1 [
    (gogoproto.nullable) = false,
    (gogoproto.embed) = true,
    (gogoproto.jsontag) = ""
  ];
  // User is a common user event metadata.
  UserMetadata User = 2 [
    (gogoproto.nullable) = false,
    (gogoproto.embed) = true,
    (gogoproto.jsontag) = ""
  ];
  // SessionMetadata is a common event session metadata.
  SessionMetadata Session = 3 [
    (gogoproto.nullable) = false,
    (gogoproto.embed) = true,
    (gogoproto.jsontag) = ""
  ];
  // Database contains database related metadata.
  DatabaseMetadata Database = 4 [
    (gogoproto.nullable) = false,
    (gogoproto.embed) = true,
    (gogoproto.jsontag) = ""
  ];
  // DatabaseQuery is the executed query string.
  string DatabaseQuery = 5 [(gogoproto.jsontag) = "db_query"];
  // DatabaseQueryParameters are the query parameters for prepared statements.
  repeated string DatabaseQueryParameters = 6 [(gogoproto.jsontag) = "db_query_parameters,omitempty"];
  // Status indicates whether the query was successfully sent to the database.
  Status Status = 7 [
    (gogoproto.nullable) = false,
    (gogoproto.embed) = true,
    (gogoproto.jsontag) = ""
  ];
}

// DatabaseSessionCommandResult represents the result of a user command. It is
// expected that for each user command/query there will be a corresponding
// result.
message DatabaseSessionCommandResult {
  // Metadata is a common event metadata.
  Metadata Metadata = 1 [
    (gogoproto.nullable) = false,
    (gogoproto.embed) = true,
    (gogoproto.jsontag) = ""
  ];
  // User is a common user event metadata.
  UserMetadata User = 2 [
    (gogoproto.nullable) = false,
    (gogoproto.embed) = true,
    (gogoproto.jsontag) = ""
  ];
  // SessionMetadata is a common event session metadata.
  SessionMetadata Session = 3 [
    (gogoproto.nullable) = false,
    (gogoproto.embed) = true,
    (gogoproto.jsontag) = ""
  ];
  // Database contains database related metadata.
  DatabaseMetadata Database = 4 [
    (gogoproto.nullable) = false,
    (gogoproto.embed) = true,
    (gogoproto.jsontag) = ""
  ];
  // Status indicates if the command was successful or not.
  Status Status = 5 [
    (gogoproto.nullable) = false,
    (gogoproto.embed) = true,
    (gogoproto.jsontag) = ""
  ];
  // AfftectedRecords represents the number of records that were affected by the
  // command.
  uint64 AffectedRecords = 6 [(gogoproto.jsontag) = "affected_records,omitempty"];
}

// DatabasePermissionUpdate is emitted when a user database permissions are updated.
message DatabasePermissionUpdate {
  // Metadata is a common event metadata.
  Metadata Metadata = 1 [
    (gogoproto.nullable) = false,
    (gogoproto.embed) = true,
    (gogoproto.jsontag) = ""
  ];
  // User is a common user event metadata.
  UserMetadata User = 2 [
    (gogoproto.nullable) = false,
    (gogoproto.embed) = true,
    (gogoproto.jsontag) = ""
  ];
  // SessionMetadata is a common event session metadata.
  SessionMetadata Session = 3 [
    (gogoproto.nullable) = false,
    (gogoproto.embed) = true,
    (gogoproto.jsontag) = ""
  ];
  // Database contains database related metadata.
  DatabaseMetadata Database = 4 [
    (gogoproto.nullable) = false,
    (gogoproto.embed) = true,
    (gogoproto.jsontag) = ""
  ];
  // PermissionSummary is a summary of applied permissions.
  repeated DatabasePermissionEntry PermissionSummary = 5 [
    (gogoproto.nullable) = false,
    (gogoproto.jsontag) = "permission_summary"
  ];
  // AffectedObjectCounts counts how many distinct objects of each kind were affected.
  map<string, int32> AffectedObjectCounts = 6 [
    (gogoproto.nullable) = false,
    (gogoproto.jsontag) = "affected_object_counts"
  ];
}

// DatabasePermissionEntry is a summary of permissions, scoped to a particular permission.
message DatabasePermissionEntry {
  // Permission is a particular database-level permission, e.g. "SELECT".
  string Permission = 1 [(gogoproto.jsontag) = "permission"];
  // Counts stores information how many objects of particular kind (e.g. "table") were affected.
  map<string, int32> Counts = 2 [(gogoproto.jsontag) = "counts"];
}

// DatabaseUserCreate is emitted when a database user is provisioned.
message DatabaseUserCreate {
  // Metadata is a common event metadata.
  Metadata Metadata = 1 [
    (gogoproto.nullable) = false,
    (gogoproto.embed) = true,
    (gogoproto.jsontag) = ""
  ];
  // User is a common user event metadata.
  UserMetadata User = 2 [
    (gogoproto.nullable) = false,
    (gogoproto.embed) = true,
    (gogoproto.jsontag) = ""
  ];
  // SessionMetadata is a common event session metadata.
  SessionMetadata Session = 3 [
    (gogoproto.nullable) = false,
    (gogoproto.embed) = true,
    (gogoproto.jsontag) = ""
  ];
  // Database contains database related metadata.
  DatabaseMetadata Database = 4 [
    (gogoproto.nullable) = false,
    (gogoproto.embed) = true,
    (gogoproto.jsontag) = ""
  ];
  // Status indicates whether the operation was successful.
  Status Status = 5 [
    (gogoproto.nullable) = false,
    (gogoproto.embed) = true,
    (gogoproto.jsontag) = ""
  ];

  // Username is the username chosen for the database user. Due to database limitations (e.g. username length, allowed charset)
  // it may differ from Teleport username.
  string Username = 6 [(gogoproto.jsontag) = "username"];

  // Roles is an optional list of granted database roles.
  repeated string Roles = 7 [(gogoproto.jsontag) = "roles"];
}

// DatabaseUserDeactivate is emitted when a database user is disabled or deleted.
message DatabaseUserDeactivate {
  // Metadata is a common event metadata.
  Metadata Metadata = 1 [
    (gogoproto.nullable) = false,
    (gogoproto.embed) = true,
    (gogoproto.jsontag) = ""
  ];
  // User is a common user event metadata.
  UserMetadata User = 2 [
    (gogoproto.nullable) = false,
    (gogoproto.embed) = true,
    (gogoproto.jsontag) = ""
  ];
  // SessionMetadata is a common event session metadata.
  SessionMetadata Session = 3 [
    (gogoproto.nullable) = false,
    (gogoproto.embed) = true,
    (gogoproto.jsontag) = ""
  ];
  // Database contains database related metadata.
  DatabaseMetadata Database = 4 [
    (gogoproto.nullable) = false,
    (gogoproto.embed) = true,
    (gogoproto.jsontag) = ""
  ];
  // Status indicates whether the operation was successful.
  Status Status = 5 [
    (gogoproto.nullable) = false,
    (gogoproto.embed) = true,
    (gogoproto.jsontag) = ""
  ];

  // Username is the username chosen for the database user. Due to database limitations (e.g. username length, allowed charset)
  // it may differ from Teleport username.
  string Username = 6 [(gogoproto.jsontag) = "username"];

  // Delete indicates if the user was deleted entirely or merely disabled.
  bool Delete = 7 [(gogoproto.jsontag) = "delete"];
}

// PostgresParse is emitted when a Postgres client creates a prepared statement
// using extended query protocol.
message PostgresParse {
  // Metadata is a common event metadata.
  Metadata Metadata = 1 [
    (gogoproto.nullable) = false,
    (gogoproto.embed) = true,
    (gogoproto.jsontag) = ""
  ];
  // User is a common user event metadata.
  UserMetadata User = 2 [
    (gogoproto.nullable) = false,
    (gogoproto.embed) = true,
    (gogoproto.jsontag) = ""
  ];
  // SessionMetadata is a common event session metadata.
  SessionMetadata Session = 3 [
    (gogoproto.nullable) = false,
    (gogoproto.embed) = true,
    (gogoproto.jsontag) = ""
  ];
  // Database contains database related metadata.
  DatabaseMetadata Database = 4 [
    (gogoproto.nullable) = false,
    (gogoproto.embed) = true,
    (gogoproto.jsontag) = ""
  ];
  // StatementName is the prepared statement name.
  string StatementName = 5 [(gogoproto.jsontag) = "statement_name"];
  // Query is the prepared statement query.
  string Query = 6 [(gogoproto.jsontag) = "query"];
}

// PostgresBind is emitted when a Postgres client readies a prepared statement
// for execution and binds it to parameters.
message PostgresBind {
  // Metadata is a common event metadata.
  Metadata Metadata = 1 [
    (gogoproto.nullable) = false,
    (gogoproto.embed) = true,
    (gogoproto.jsontag) = ""
  ];
  // User is a common user event metadata.
  UserMetadata User = 2 [
    (gogoproto.nullable) = false,
    (gogoproto.embed) = true,
    (gogoproto.jsontag) = ""
  ];
  // SessionMetadata is a common event session metadata.
  SessionMetadata Session = 3 [
    (gogoproto.nullable) = false,
    (gogoproto.embed) = true,
    (gogoproto.jsontag) = ""
  ];
  // Database contains database related metadata.
  DatabaseMetadata Database = 4 [
    (gogoproto.nullable) = false,
    (gogoproto.embed) = true,
    (gogoproto.jsontag) = ""
  ];
  // StatementName is the name of prepared statement that's being bound to parameters.
  string StatementName = 5 [(gogoproto.jsontag) = "statement_name"];
  // PortalName is the destination portal name that binds statement to parameters.
  string PortalName = 6 [(gogoproto.jsontag) = "portal_name"];
  // Parameters are the query bind parameters.
  repeated string Parameters = 7 [(gogoproto.jsontag) = "parameters"];
}

// PostgresExecute is emitted when a Postgres client executes a previously
// bound prepared statement.
message PostgresExecute {
  // Metadata is a common event metadata.
  Metadata Metadata = 1 [
    (gogoproto.nullable) = false,
    (gogoproto.embed) = true,
    (gogoproto.jsontag) = ""
  ];
  // User is a common user event metadata.
  UserMetadata User = 2 [
    (gogoproto.nullable) = false,
    (gogoproto.embed) = true,
    (gogoproto.jsontag) = ""
  ];
  // SessionMetadata is a common event session metadata.
  SessionMetadata Session = 3 [
    (gogoproto.nullable) = false,
    (gogoproto.embed) = true,
    (gogoproto.jsontag) = ""
  ];
  // Database contains database related metadata.
  DatabaseMetadata Database = 4 [
    (gogoproto.nullable) = false,
    (gogoproto.embed) = true,
    (gogoproto.jsontag) = ""
  ];
  // PortalName is the name of destination portal that's being executed.
  string PortalName = 5 [(gogoproto.jsontag) = "portal_name"];
}

// PostgresClose is emitted when a Postgres client closes an existing prepared
// statement.
message PostgresClose {
  // Metadata is a common event metadata.
  Metadata Metadata = 1 [
    (gogoproto.nullable) = false,
    (gogoproto.embed) = true,
    (gogoproto.jsontag) = ""
  ];
  // User is a common user event metadata.
  UserMetadata User = 2 [
    (gogoproto.nullable) = false,
    (gogoproto.embed) = true,
    (gogoproto.jsontag) = ""
  ];
  // SessionMetadata is a common event session metadata.
  SessionMetadata Session = 3 [
    (gogoproto.nullable) = false,
    (gogoproto.embed) = true,
    (gogoproto.jsontag) = ""
  ];
  // Database contains database related metadata.
  DatabaseMetadata Database = 4 [
    (gogoproto.nullable) = false,
    (gogoproto.embed) = true,
    (gogoproto.jsontag) = ""
  ];
  // StatementName is the name of prepared statement that's being closed.
  string StatementName = 5 [(gogoproto.jsontag) = "statement_name"];
  // PortalName is the name of destination portal that's being closed.
  string PortalName = 6 [(gogoproto.jsontag) = "portal_name"];
}

// PostgresFunctionCall is emitted when a Postgres client calls internal
// database function.
message PostgresFunctionCall {
  // Metadata is a common event metadata.
  Metadata Metadata = 1 [
    (gogoproto.nullable) = false,
    (gogoproto.embed) = true,
    (gogoproto.jsontag) = ""
  ];
  // User is a common user event metadata.
  UserMetadata User = 2 [
    (gogoproto.nullable) = false,
    (gogoproto.embed) = true,
    (gogoproto.jsontag) = ""
  ];
  // SessionMetadata is a common event session metadata.
  SessionMetadata Session = 3 [
    (gogoproto.nullable) = false,
    (gogoproto.embed) = true,
    (gogoproto.jsontag) = ""
  ];
  // Database contains database related metadata.
  DatabaseMetadata Database = 4 [
    (gogoproto.nullable) = false,
    (gogoproto.embed) = true,
    (gogoproto.jsontag) = ""
  ];
  // FunctionOID is the Postgres object ID of the called function.
  uint32 FunctionOID = 5 [(gogoproto.jsontag) = "function_oid"];
  // FunctionArgs contains formatted function arguments.
  repeated string FunctionArgs = 6 [(gogoproto.jsontag) = "function_args,omitempty"];
}

// WindowsDesktopSessionStart is emitted when a user connects to a desktop.
message WindowsDesktopSessionStart {
  // Metadata is common event metadata.
  Metadata Metadata = 1 [
    (gogoproto.nullable) = false,
    (gogoproto.embed) = true,
    (gogoproto.jsontag) = ""
  ];
  // User is common user event metadata.
  UserMetadata User = 2 [
    (gogoproto.nullable) = false,
    (gogoproto.embed) = true,
    (gogoproto.jsontag) = ""
  ];
  // Session is common event session metadata.
  SessionMetadata Session = 3 [
    (gogoproto.nullable) = false,
    (gogoproto.embed) = true,
    (gogoproto.jsontag) = ""
  ];
  // Connection holds information about the connection.
  ConnectionMetadata Connection = 4 [
    (gogoproto.nullable) = false,
    (gogoproto.embed) = true,
    (gogoproto.jsontag) = ""
  ];
  // Status indicates whether the connection was successful or denied.
  Status Status = 5 [
    (gogoproto.nullable) = false,
    (gogoproto.embed) = true,
    (gogoproto.jsontag) = ""
  ];
  // WindowsDesktopService is the name of the service proxying the RDP session.
  string WindowsDesktopService = 6 [(gogoproto.jsontag) = "windows_desktop_service"];
  // DesktopAddr is the address of the desktop being accessed.
  string DesktopAddr = 7 [(gogoproto.jsontag) = "desktop_addr"];
  // Domain is the Active Directory domain of the desktop being accessed.
  string Domain = 8 [(gogoproto.jsontag) = "windows_domain"];
  // WindowsUser is the Windows username used to connect.
  string WindowsUser = 9 [(gogoproto.jsontag) = "windows_user"];
  // DesktopLabels are the labels on the desktop resource.
  map<string, string> DesktopLabels = 10 [(gogoproto.jsontag) = "desktop_labels"];
  // DesktopName is the name of the desktop resource.
  string DesktopName = 11 [(gogoproto.jsontag) = "desktop_name"];
  // AllowUserCreation indicates whether automatic local user creation
  // is allowed for this session.
  bool AllowUserCreation = 12 [(gogoproto.jsontag) = "allow_user_creation"];
  // NLA indicates whether Teleport performed Network Level Authentication (NLA)
  // when initiating this session.
  bool NLA = 13 [(gogoproto.jsontag) = "nla"];
}

// DatabaseSessionEnd is emitted when a user ends the database session.
message DatabaseSessionEnd {
  // Metadata is a common event metadata.
  Metadata Metadata = 1 [
    (gogoproto.nullable) = false,
    (gogoproto.embed) = true,
    (gogoproto.jsontag) = ""
  ];
  // User is a common user event metadata.
  UserMetadata User = 2 [
    (gogoproto.nullable) = false,
    (gogoproto.embed) = true,
    (gogoproto.jsontag) = ""
  ];
  // Session is a common event session metadata.
  SessionMetadata Session = 3 [
    (gogoproto.nullable) = false,
    (gogoproto.embed) = true,
    (gogoproto.jsontag) = ""
  ];
  // Database contains database related metadata.
  DatabaseMetadata Database = 4 [
    (gogoproto.nullable) = false,
    (gogoproto.embed) = true,
    (gogoproto.jsontag) = ""
  ];

  // StartTime is the timestamp at which the session began.
  google.protobuf.Timestamp StartTime = 5 [
    (gogoproto.stdtime) = true,
    (gogoproto.nullable) = false,
    (gogoproto.jsontag) = "session_start,omitempty"
  ];

  // EndTime is the timestamp at which the session ended.
  google.protobuf.Timestamp EndTime = 6 [
    (gogoproto.stdtime) = true,
    (gogoproto.nullable) = false,
    (gogoproto.jsontag) = "session_stop,omitempty"
  ];
}

// MFADeviceMetadata is a common MFA device metadata.
message MFADeviceMetadata {
  // Name is the user-specified name of the MFA device.
  string DeviceName = 1 [(gogoproto.jsontag) = "mfa_device_name"];
  // ID is the UUID of the MFA device generated by Teleport.
  string DeviceID = 2 [(gogoproto.jsontag) = "mfa_device_uuid"];
  // Type is the type of this MFA device.
  string DeviceType = 3 [(gogoproto.jsontag) = "mfa_device_type"];
}

// MFADeviceAdd is emitted when a user adds an MFA device.
message MFADeviceAdd {
  // Metadata is a common event metadata.
  Metadata Metadata = 1 [
    (gogoproto.nullable) = false,
    (gogoproto.embed) = true,
    (gogoproto.jsontag) = ""
  ];
  // User is a common user event metadata.
  UserMetadata User = 2 [
    (gogoproto.nullable) = false,
    (gogoproto.embed) = true,
    (gogoproto.jsontag) = ""
  ];
  // Device is the new MFA device added by the user.
  MFADeviceMetadata Device = 3 [
    (gogoproto.nullable) = false,
    (gogoproto.embed) = true,
    (gogoproto.jsontag) = ""
  ];
  // ConnectionMetadata holds information about the connection
  ConnectionMetadata Connection = 4 [
    (gogoproto.nullable) = false,
    (gogoproto.embed) = true,
    (gogoproto.jsontag) = ""
  ];
}

// MFADeviceDelete is emitted when a user deletes an MFA device.
message MFADeviceDelete {
  // Metadata is a common event metadata.
  Metadata Metadata = 1 [
    (gogoproto.nullable) = false,
    (gogoproto.embed) = true,
    (gogoproto.jsontag) = ""
  ];
  // User is a common user event metadata.
  UserMetadata User = 2 [
    (gogoproto.nullable) = false,
    (gogoproto.embed) = true,
    (gogoproto.jsontag) = ""
  ];
  // Device is the MFA device deleted by the user.
  MFADeviceMetadata Device = 3 [
    (gogoproto.nullable) = false,
    (gogoproto.embed) = true,
    (gogoproto.jsontag) = ""
  ];
  // ConnectionMetadata holds information about the connection
  ConnectionMetadata Connection = 4 [
    (gogoproto.nullable) = false,
    (gogoproto.embed) = true,
    (gogoproto.jsontag) = ""
  ];
}

// BillingInformationUpdate is emitted when a user updates the billing information.
message BillingInformationUpdate {
  // Metadata is a common event metadata.
  Metadata Metadata = 1 [
    (gogoproto.nullable) = false,
    (gogoproto.embed) = true,
    (gogoproto.jsontag) = ""
  ];
  // User is a common user event metadata.
  UserMetadata User = 2 [
    (gogoproto.nullable) = false,
    (gogoproto.embed) = true,
    (gogoproto.jsontag) = ""
  ];
}

// BillingCardCreate is emitted when a user creates or updates a credit card.
message BillingCardCreate {
  // Metadata is a common event metadata.
  Metadata Metadata = 1 [
    (gogoproto.nullable) = false,
    (gogoproto.embed) = true,
    (gogoproto.jsontag) = ""
  ];
  // User is a common user event metadata.
  UserMetadata User = 2 [
    (gogoproto.nullable) = false,
    (gogoproto.embed) = true,
    (gogoproto.jsontag) = ""
  ];
}

// BillingCardDelete is emitted when a user deletes a credit card.
message BillingCardDelete {
  // Metadata is a common event metadata.
  Metadata Metadata = 1 [
    (gogoproto.nullable) = false,
    (gogoproto.embed) = true,
    (gogoproto.jsontag) = ""
  ];
  // User is a common user event metadata.
  UserMetadata User = 2 [
    (gogoproto.nullable) = false,
    (gogoproto.embed) = true,
    (gogoproto.jsontag) = ""
  ];
}

// LockCreate is emitted when a lock is created/updated.
// Locks are used to restrict access to a Teleport environment by disabling
// interactions involving a user, an RBAC role, a node, etc.
// See rfd/0009-locking.md for more details.
message LockCreate {
  // Metadata is a common event metadata
  Metadata Metadata = 1 [
    (gogoproto.nullable) = false,
    (gogoproto.embed) = true,
    (gogoproto.jsontag) = ""
  ];

  // ResourceMetadata is a common resource event metadata
  ResourceMetadata Resource = 2 [
    (gogoproto.nullable) = false,
    (gogoproto.embed) = true,
    (gogoproto.jsontag) = ""
  ];

  // User is a common user event metadata
  UserMetadata User = 3 [
    (gogoproto.nullable) = false,
    (gogoproto.embed) = true,
    (gogoproto.jsontag) = ""
  ];

  // Target describes the set of interactions that the lock applies to
  // Deprecated: use Lock instead.
  types.LockTarget Target = 4 [
    deprecated = true,
    (gogoproto.nullable) = false,
    (gogoproto.jsontag) = "target"
  ];

  // Lock is a common lock event metadata
  LockMetadata Lock = 5 [
    (gogoproto.nullable) = false,
    (gogoproto.jsontag) = "lock"
  ];
}

// LockDelete is emitted when a lock is deleted
message LockDelete {
  // Metadata is a common event metadata
  Metadata Metadata = 1 [
    (gogoproto.nullable) = false,
    (gogoproto.embed) = true,
    (gogoproto.jsontag) = ""
  ];

  // ResourceMetadata is a common resource event metadata
  ResourceMetadata Resource = 2 [
    (gogoproto.nullable) = false,
    (gogoproto.embed) = true,
    (gogoproto.jsontag) = ""
  ];

  // User is a common user event metadata
  UserMetadata User = 3 [
    (gogoproto.nullable) = false,
    (gogoproto.embed) = true,
    (gogoproto.jsontag) = ""
  ];

  // Lock is a common lock event metadata
  LockMetadata Lock = 4 [
    (gogoproto.nullable) = false,
    (gogoproto.jsontag) = "lock"
  ];
}

// RecoveryCodeGenerate is emitted when a user's new recovery codes are generated and updated.
message RecoveryCodeGenerate {
  // Metadata is a common event metadata.
  Metadata Metadata = 1 [
    (gogoproto.nullable) = false,
    (gogoproto.embed) = true,
    (gogoproto.jsontag) = ""
  ];
  // User is a common user event metadata.
  UserMetadata User = 2 [
    (gogoproto.nullable) = false,
    (gogoproto.embed) = true,
    (gogoproto.jsontag) = ""
  ];
}

// RecoveryCodeUsed is emitted when a user's recovery code was used successfully or
// unsuccessfully.
message RecoveryCodeUsed {
  // Metadata is a common event metadata.
  Metadata Metadata = 1 [
    (gogoproto.nullable) = false,
    (gogoproto.embed) = true,
    (gogoproto.jsontag) = ""
  ];
  // User is a common user event metadata.
  UserMetadata User = 2 [
    (gogoproto.nullable) = false,
    (gogoproto.embed) = true,
    (gogoproto.jsontag) = ""
  ];
  // Status contains fields to indicate whether attempt was successful or not.
  Status Status = 3 [
    (gogoproto.nullable) = false,
    (gogoproto.embed) = true,
    (gogoproto.jsontag) = ""
  ];
}

// WindowsDesktopSessionEnd is emitted when a user ends a Windows desktop session.
message WindowsDesktopSessionEnd {
  // Metadata is a common event metadata.
  Metadata Metadata = 1 [
    (gogoproto.nullable) = false,
    (gogoproto.embed) = true,
    (gogoproto.jsontag) = ""
  ];
  // User is a common user event metadata.
  UserMetadata User = 2 [
    (gogoproto.nullable) = false,
    (gogoproto.embed) = true,
    (gogoproto.jsontag) = ""
  ];
  // Session is a common event session metadata.
  SessionMetadata Session = 3 [
    (gogoproto.nullable) = false,
    (gogoproto.embed) = true,
    (gogoproto.jsontag) = ""
  ];
  // WindowsDesktopService is the name of the service proxying the RDP session.
  string WindowsDesktopService = 4 [(gogoproto.jsontag) = "windows_desktop_service"];
  // DesktopAddr is the address of the desktop being accessed.
  string DesktopAddr = 5 [(gogoproto.jsontag) = "desktop_addr"];
  // Domain is the Active Directory domain of the desktop being accessed.
  string Domain = 6 [(gogoproto.jsontag) = "windows_domain"];
  // WindowsUser is the Windows username used to connect.
  string WindowsUser = 7 [(gogoproto.jsontag) = "windows_user"];
  // DesktopLabels are the labels on the desktop resource.
  map<string, string> DesktopLabels = 8 [(gogoproto.jsontag) = "desktop_labels"];
  // StartTime is the timestamp at which the session began.
  google.protobuf.Timestamp StartTime = 9 [
    (gogoproto.stdtime) = true,
    (gogoproto.nullable) = false,
    (gogoproto.jsontag) = "session_start,omitempty" // JSON tag intentionally matches SessionEnd event
  ];
  // EndTime is the timestamp at which the session ended.
  google.protobuf.Timestamp EndTime = 10 [
    (gogoproto.stdtime) = true,
    (gogoproto.nullable) = false,
    (gogoproto.jsontag) = "session_stop,omitempty"
  ];
  // DesktopName is the name of the desktop resource.
  string DesktopName = 11 [(gogoproto.jsontag) = "desktop_name"];
  // Recorded is true if the session was recorded, false otherwise.
  bool Recorded = 12 [(gogoproto.jsontag) = "recorded"];
  // Participants is a list of participants in the session.
  repeated string Participants = 13 [(gogoproto.jsontag) = "participants"];
}

// CertificateCreate is emitted when a certificate is issued.
message CertificateCreate {
  // Metadata is a common event metadata.
  Metadata Metadata = 1 [
    (gogoproto.nullable) = false,
    (gogoproto.embed) = true,
    (gogoproto.jsontag) = ""
  ];

  // CertificateType is the type of certificate that was just issued.
  string CertificateType = 2 [(gogoproto.jsontag) = "cert_type,omitempty"];

  // Identity is the identity associated with the certificate, as interpreted by Teleport.
  Identity Identity = 3 [(gogoproto.jsontag) = "identity"];

  // Client is the common client event metadata
  ClientMetadata Client = 4 [
    (gogoproto.nullable) = false,
    (gogoproto.embed) = true,
    (gogoproto.jsontag) = ""
  ];
}

// RenewableCertificateGenerationMismatch is emitted when a renewable
// certificate's generation counter fails to validate, possibly indicating a
// stolen certificate and an invalid renewal attempt.
message RenewableCertificateGenerationMismatch {
  // Metadata is a common event metadata.
  Metadata Metadata = 1 [
    (gogoproto.nullable) = false,
    (gogoproto.embed) = true,
    (gogoproto.jsontag) = ""
  ];

  // UserMetadata is a common user event metadata.
  UserMetadata UserMetadata = 2 [
    (gogoproto.nullable) = false,
    (gogoproto.embed) = true,
    (gogoproto.jsontag) = ""
  ];
}

// BotJoin records a bot join event.
message BotJoin {
  // Metadata is a common event metadata.
  Metadata Metadata = 1 [
    (gogoproto.nullable) = false,
    (gogoproto.embed) = true,
    (gogoproto.jsontag) = ""
  ];
  // Status contains common command or operation status fields.
  Status Status = 2 [
    (gogoproto.nullable) = false,
    (gogoproto.embed) = true,
    (gogoproto.jsontag) = ""
  ];
  // BotName is the name of the bot which has joined.
  string BotName = 3 [(gogoproto.jsontag) = "bot_name,omitempty"];
  // Method is the event field indicating what join method was used.
  string Method = 4 [(gogoproto.jsontag) = "method,omitempty"];
  // TokenName is the name of the provision token used to join.
  string TokenName = 5 [(gogoproto.jsontag) = "token_name,omitempty"];
  // Attributes is a map of attributes received from the join method provider.
  google.protobuf.Struct Attributes = 6 [
    (gogoproto.jsontag) = "attributes,omitempty",
    (gogoproto.casttype) = "Struct"
  ];
  // UserName is the name of the user associated with the bot which has joined.
  string UserName = 7 [(gogoproto.jsontag) = "user_name,omitempty"];
  // ConnectionMetadata holds information about the connection
  ConnectionMetadata Connection = 8 [
    (gogoproto.nullable) = false,
    (gogoproto.embed) = true,
    (gogoproto.jsontag) = ""
  ];
  // BotInstanceID is the ID of the bot instance which has joined or renewed.
  string BotInstanceID = 9 [(gogoproto.jsontag) = "bot_instance_id,omitempty"];
}

// InstanceJoin records an instance join event.
message InstanceJoin {
  // Metadata is a common event metadata.
  Metadata Metadata = 1 [
    (gogoproto.nullable) = false,
    (gogoproto.embed) = true,
    (gogoproto.jsontag) = ""
  ];
  // Status contains common command or operation status fields.
  Status Status = 2 [
    (gogoproto.nullable) = false,
    (gogoproto.embed) = true,
    (gogoproto.jsontag) = ""
  ];
  // HostID is the unique host ID of the instance which attempted to join.
  string HostID = 3 [(gogoproto.jsontag) = "host_id,omitempty"];
  // NodeName is the name of the instance which attempted to join.
  string NodeName = 4 [(gogoproto.jsontag) = "node_name,omitempty"];
  // Role is the role that the node requested when attempting to join.
  string Role = 5 [(gogoproto.jsontag) = "role,omitempty"];
  // Method is the event field indicating what join method was used.
  string Method = 6 [(gogoproto.jsontag) = "method,omitempty"];
  // TokenName is the name of the token used to join. This will be omitted
  // for the 'token' join method where the token name is a secret value.
  string TokenName = 7 [(gogoproto.jsontag) = "token_name,omitempty"];
  // Attributes is a map of attributes received from the join method provider.
  google.protobuf.Struct Attributes = 8 [
    (gogoproto.jsontag) = "attributes,omitempty",
    (gogoproto.casttype) = "Struct"
  ];
  // TokenExpires contain information about token expiration time.
  // In case of static token the TokenExpiration time is to the Unix epoch start time.
  google.protobuf.Timestamp TokenExpires = 9 [
    (gogoproto.stdtime) = true,
    (gogoproto.nullable) = false,
    (gogoproto.jsontag) = "token_expires"
  ];
  // ConnectionMetadata holds information about the connection
  ConnectionMetadata Connection = 10 [
    (gogoproto.nullable) = false,
    (gogoproto.embed) = true,
    (gogoproto.jsontag) = ""
  ];
}

// Unknown is a fallback event used when we don't recognize an event from the backend.
message Unknown {
  // Metadata is a common event metadata.
  Metadata Metadata = 1 [
    (gogoproto.nullable) = false,
    (gogoproto.embed) = true,
    (gogoproto.jsontag) = ""
  ];

  // UnknownType is the event type extracted from the unknown event.
  string UnknownType = 2 [(gogoproto.jsontag) = "unknown_event"];

  // UnknownCode is the event code extracted from the unknown event.
  string UnknownCode = 3 [(gogoproto.jsontag) = "unknown_code,omitempty"];

  // Data is the serialized JSON data of the unknown event.
  string Data = 4 [(gogoproto.jsontag) = "data"];
}

// OSType is the same as teleport.devicetrust.v1.OSType.
// Duplicated because gogo doesn't play well with protoc-gen-go.
enum OSType {
  OS_TYPE_UNSPECIFIED = 0;
  // Linux.
  OS_TYPE_LINUX = 1;
  // macOS.
  OS_TYPE_MACOS = 2;
  // Windows.
  OS_TYPE_WINDOWS = 3;
}

// DeviceOrigin is the same as teleport.devicetrust.v1.DeviceOrigin.
// Duplicated because gogo doesn't play well with protoc-gen-go.
enum DeviceOrigin {
  // Unspecified or absent origin.
  DEVICE_ORIGIN_UNSPECIFIED = 0;

  // Devices originated from direct API usage.
  DEVICE_ORIGIN_API = 1;

  // Devices originated from Jamf sync.
  DEVICE_ORIGIN_JAMF = 2;

  // Source originated from Microsoft Intune sync.
  DEVICE_ORIGIN_INTUNE = 3;
}

// DeviceMetadata groups device information for events.
message DeviceMetadata {
  reserved 7; // string web_session_id
  reserved "web_session_id";

  // ID of the device.
  string device_id = 1 [(gogoproto.jsontag) = "device_id"];
  // OS of the device.
  OSType os_type = 2 [(gogoproto.jsontag) = "os_type,omitempty"];
  // Device inventory identifier.
  string asset_tag = 3 [(gogoproto.jsontag) = "asset_tag,omitempty"];
  // Device credential identifier.
  string credential_id = 4 [(gogoproto.jsontag) = "credential_id,omitempty"];
  // Device origin.
  DeviceOrigin device_origin = 5 [(gogoproto.jsontag) = "device_origin,omitempty"];
  // True if web authentication, aka on-behalf-of device authentication, was
  // performed.
  // Only present in "device.authenticate" type events.
  bool web_authentication = 6 [(gogoproto.jsontag) = "web_authentication,omitempty"];
  // Device web authentication attempt ID.
  // Present in events related to device web authentication.
  string web_authentication_id = 8 [(gogoproto.jsontag) = "web_authentication_id,omitempty"];
}

// DeviceEvent is a device-related event.
// The event type (Metadata.Type) for device events is always "device". See the
// event code (Metadata.Code) for its meaning.
// Deprecated: Use DeviceEvent2 instead.
message DeviceEvent {
  // Metadata holds common event metadata.
  Metadata metadata = 1 [
    (gogoproto.nullable) = false,
    (gogoproto.embed) = true,
    (gogoproto.jsontag) = ""
  ];
  // Status indicates the outcome of the event.
  Status status = 2;
  // DeviceMetadata holds metadata about the user device.
  DeviceMetadata device = 3;
  // UserMetadata holds metadata about the user behind the event.
  UserMetadata user = 4;
}

// DeviceEvent2 is a device-related event.
// See the "lib/events.Device*Event" and "lib/events.Device*Code" for the
// various event types and codes, respectively.
// Replaces the previous [DeviceEvent] proto, presenting a more standard event
// interface with various embeds.
message DeviceEvent2 {
  // Metadata holds common event metadata.
  Metadata metadata = 1 [
    (gogoproto.nullable) = false,
    (gogoproto.embed) = true,
    (gogoproto.jsontag) = ""
  ];
  // Reserved to avoid clashes with the non-embedded "Status status" field in
  // the legacy event.
  reserved 2;
  // DeviceMetadata holds metadata about the user device.
  DeviceMetadata device = 3 [(gogoproto.jsontag) = "device"];
  // Reserved to avoid clashes with the non-embedded "UserMetadata user" field
  // in the legacy event.
  reserved 4;
  // Status indicates the outcome of the event.
  Status status = 5 [
    (gogoproto.nullable) = false,
    (gogoproto.embed) = true,
    (gogoproto.jsontag) = ""
  ];
  // UserMetadata holds metadata about the user behind the event.
  UserMetadata user = 6 [
    (gogoproto.nullable) = false,
    (gogoproto.embed) = true,
    (gogoproto.jsontag) = ""
  ];
}

// DiscoveryConfigCreate is emitted when a discovery config is created.
message DiscoveryConfigCreate {
  // Metadata is a common event metadata
  Metadata Metadata = 1 [
    (gogoproto.nullable) = false,
    (gogoproto.embed) = true,
    (gogoproto.jsontag) = ""
  ];

  // User is a common user event metadata
  UserMetadata User = 2 [
    (gogoproto.nullable) = false,
    (gogoproto.embed) = true,
    (gogoproto.jsontag) = ""
  ];

  // ResourceMetadata is a common resource event metadata
  ResourceMetadata Resource = 3 [
    (gogoproto.nullable) = false,
    (gogoproto.embed) = true,
    (gogoproto.jsontag) = ""
  ];

  // ConnectionMetadata holds information about the connection
  ConnectionMetadata Connection = 4 [
    (gogoproto.nullable) = false,
    (gogoproto.embed) = true,
    (gogoproto.jsontag) = ""
  ];
}

// DiscoveryConfigUpdate is emitted when a discovery config is updated.
message DiscoveryConfigUpdate {
  // Metadata is a common event metadata
  Metadata Metadata = 1 [
    (gogoproto.nullable) = false,
    (gogoproto.embed) = true,
    (gogoproto.jsontag) = ""
  ];

  // User is a common user event metadata
  UserMetadata User = 2 [
    (gogoproto.nullable) = false,
    (gogoproto.embed) = true,
    (gogoproto.jsontag) = ""
  ];

  // ResourceMetadata is a common resource event metadata
  ResourceMetadata Resource = 3 [
    (gogoproto.nullable) = false,
    (gogoproto.embed) = true,
    (gogoproto.jsontag) = ""
  ];

  // ConnectionMetadata holds information about the connection
  ConnectionMetadata Connection = 4 [
    (gogoproto.nullable) = false,
    (gogoproto.embed) = true,
    (gogoproto.jsontag) = ""
  ];
}

// DiscoveryConfigDelete is emitted when a discovery config is deleted.
message DiscoveryConfigDelete {
  // Metadata is a common event metadata
  Metadata Metadata = 1 [
    (gogoproto.nullable) = false,
    (gogoproto.embed) = true,
    (gogoproto.jsontag) = ""
  ];

  // User is a common user event metadata
  UserMetadata User = 2 [
    (gogoproto.nullable) = false,
    (gogoproto.embed) = true,
    (gogoproto.jsontag) = ""
  ];

  // ResourceMetadata is a common resource event metadata
  ResourceMetadata Resource = 3 [
    (gogoproto.nullable) = false,
    (gogoproto.embed) = true,
    (gogoproto.jsontag) = ""
  ];

  // ConnectionMetadata holds information about the connection
  ConnectionMetadata Connection = 4 [
    (gogoproto.nullable) = false,
    (gogoproto.embed) = true,
    (gogoproto.jsontag) = ""
  ];
}

// DiscoveryConfigDeleteAll is emitted when all discovery configs are deleted.
message DiscoveryConfigDeleteAll {
  // Metadata is a common event metadata
  Metadata Metadata = 1 [
    (gogoproto.nullable) = false,
    (gogoproto.embed) = true,
    (gogoproto.jsontag) = ""
  ];

  // User is a common user event metadata
  UserMetadata User = 2 [
    (gogoproto.nullable) = false,
    (gogoproto.embed) = true,
    (gogoproto.jsontag) = ""
  ];

  // ConnectionMetadata holds information about the connection
  ConnectionMetadata Connection = 3 [
    (gogoproto.nullable) = false,
    (gogoproto.embed) = true,
    (gogoproto.jsontag) = ""
  ];
}

// IntegrationCreate is emitted when an integration resource is created.
message IntegrationCreate {
  // Metadata is a common event metadata.
  Metadata Metadata = 1 [
    (gogoproto.nullable) = false,
    (gogoproto.embed) = true,
    (gogoproto.jsontag) = ""
  ];

  // User is a common user event metadata.
  UserMetadata User = 2 [
    (gogoproto.nullable) = false,
    (gogoproto.embed) = true,
    (gogoproto.jsontag) = ""
  ];

  // ResourceMetadata is a common resource event metadata.
  ResourceMetadata Resource = 3 [
    (gogoproto.nullable) = false,
    (gogoproto.embed) = true,
    (gogoproto.jsontag) = ""
  ];

  IntegrationMetadata Integration = 4 [
    (gogoproto.nullable) = false,
    (gogoproto.embed) = true,
    (gogoproto.jsontag) = ""
  ];

  // ConnectionMetadata holds information about the connection.
  ConnectionMetadata Connection = 5 [
    (gogoproto.nullable) = false,
    (gogoproto.embed) = true,
    (gogoproto.jsontag) = ""
  ];
}

// IntegrationUpdate is emitted when an integration resource is updated.
message IntegrationUpdate {
  // Metadata is a common event metadata.
  Metadata Metadata = 1 [
    (gogoproto.nullable) = false,
    (gogoproto.embed) = true,
    (gogoproto.jsontag) = ""
  ];

  // User is a common user event metadata.
  UserMetadata User = 2 [
    (gogoproto.nullable) = false,
    (gogoproto.embed) = true,
    (gogoproto.jsontag) = ""
  ];

  // ResourceMetadata is a common resource event metadata.
  ResourceMetadata Resource = 3 [
    (gogoproto.nullable) = false,
    (gogoproto.embed) = true,
    (gogoproto.jsontag) = ""
  ];

  IntegrationMetadata Integration = 4 [
    (gogoproto.nullable) = false,
    (gogoproto.embed) = true,
    (gogoproto.jsontag) = ""
  ];

  // ConnectionMetadata holds information about the connection.
  ConnectionMetadata Connection = 5 [
    (gogoproto.nullable) = false,
    (gogoproto.embed) = true,
    (gogoproto.jsontag) = ""
  ];
}

// IntegrationDelete is emitted when an integration is deleted.
message IntegrationDelete {
  // Metadata is a common event metadata.
  Metadata Metadata = 1 [
    (gogoproto.nullable) = false,
    (gogoproto.embed) = true,
    (gogoproto.jsontag) = ""
  ];

  // User is a common user event metadata.
  UserMetadata User = 2 [
    (gogoproto.nullable) = false,
    (gogoproto.embed) = true,
    (gogoproto.jsontag) = ""
  ];

  // ResourceMetadata is a common resource event metadata.
  ResourceMetadata Resource = 3 [
    (gogoproto.nullable) = false,
    (gogoproto.embed) = true,
    (gogoproto.jsontag) = ""
  ];

  IntegrationMetadata Integration = 4 [
    (gogoproto.nullable) = false,
    (gogoproto.embed) = true,
    (gogoproto.jsontag) = ""
  ];

  // ConnectionMetadata holds information about the connection.
  ConnectionMetadata Connection = 5 [
    (gogoproto.nullable) = false,
    (gogoproto.embed) = true,
    (gogoproto.jsontag) = ""
  ];
}

// IntegrationMetadata contains information about integration resources.
message IntegrationMetadata {
  // SubKind is the sub kind of the integration resource.
  string SubKind = 1 [(gogoproto.jsontag) = "sub_kind"];

  // AWSOIDC contains metadata for AWS OIDC integrations.
  AWSOIDCIntegrationMetadata AWSOIDC = 2 [(gogoproto.jsontag) = "aws_oidc,omitempty"];
  // AzureOIDC contains metadata for Azure OIDC integrations.
  AzureOIDCIntegrationMetadata AzureOIDC = 3 [(gogoproto.jsontag) = "azure_oidc,omitempty"];
  // GitHub contains metadata for GitHub integrations.
  GitHubIntegrationMetadata GitHub = 4 [(gogoproto.jsontag) = "github,omitempty"];
  // AWSRA contains metadata for AWS IAM Roles Anywhere integrations.
  AWSRAIntegrationMetadata AWSRA = 5 [(gogoproto.jsontag) = "aws_ra,omitempty"];
}

// AWSOIDCIntegrationMetadata contains metadata for AWS OIDC integrations.
message AWSOIDCIntegrationMetadata {
  // RoleARN contains the Role ARN used to set up the Integration.
  // This is the AWS Role that Teleport will use to issue tokens for API Calls.
  string RoleARN = 1 [(gogoproto.jsontag) = "role_arn,omitempty"];

  // IssuerS3URI is the Identity Provider that was configured in AWS.
  string IssuerS3URI = 2 [(gogoproto.jsontag) = "issuer_s3_uri,omitempty"];
}

// AzureOIDCIntegrationMetadata contains metadata for Azure OIDC integrations.
message AzureOIDCIntegrationMetadata {
  // TenantID specifies the ID of Entra Tenant (Directory).
  string TenantID = 1 [(gogoproto.jsontag) = "tenant_id,omitempty"];

  // ClientID specifies the ID of Azure enterprise application (client).
  string ClientID = 2 [(gogoproto.jsontag) = "client_id,omitempty"];
}

// GitHubIntegrationMetadata contains metadata for GitHub integrations.
message GitHubIntegrationMetadata {
  // Organization specifies the name of the organization for the GitHub integration.
  string Organization = 1 [(gogoproto.jsontag) = "organization,omitempty"];
}

// AWSRAIntegrationMetadata contains metadata for AWS IAM Roles Anywhere integrations.
message AWSRAIntegrationMetadata {
  // TrustAnchorARN contains the IAM Roles Anywhere Trust Anchor ARN used to set up the Integration.
  string TrustAnchorARN = 1 [(gogoproto.jsontag) = "trust_anchor_arn,omitempty"];
}

// PluginCreate is emitted when a plugin resource is created.
message PluginCreate {
  // Metadata is a common event metadata.
  Metadata metadata = 1 [
    (gogoproto.nullable) = false,
    (gogoproto.embed) = true,
    (gogoproto.jsontag) = ""
  ];

  // User is a common user event metadata.
  UserMetadata user = 2 [
    (gogoproto.nullable) = false,
    (gogoproto.embed) = true,
    (gogoproto.jsontag) = ""
  ];

  // ResourceMetadata is a common resource event metadata.
  ResourceMetadata resource = 3 [
    (gogoproto.nullable) = false,
    (gogoproto.embed) = true,
    (gogoproto.jsontag) = ""
  ];

  PluginMetadata plugin = 4 [
    (gogoproto.nullable) = false,
    (gogoproto.embed) = true,
    (gogoproto.jsontag) = ""
  ];

  // ConnectionMetadata holds information about the connection.
  ConnectionMetadata connection = 5 [
    (gogoproto.nullable) = false,
    (gogoproto.embed) = true,
    (gogoproto.jsontag) = ""
  ];
}

// PluginUpdate is emitted when a plugin resource is updated.
message PluginUpdate {
  // Metadata is a common event metadata.
  Metadata metadata = 1 [
    (gogoproto.nullable) = false,
    (gogoproto.embed) = true,
    (gogoproto.jsontag) = ""
  ];

  // User is a common user event metadata.
  UserMetadata user = 2 [
    (gogoproto.nullable) = false,
    (gogoproto.embed) = true,
    (gogoproto.jsontag) = ""
  ];

  // ResourceMetadata is a common resource event metadata.
  ResourceMetadata resource = 3 [
    (gogoproto.nullable) = false,
    (gogoproto.embed) = true,
    (gogoproto.jsontag) = ""
  ];

  PluginMetadata plugin = 4 [
    (gogoproto.nullable) = false,
    (gogoproto.embed) = true,
    (gogoproto.jsontag) = ""
  ];

  // ConnectionMetadata holds information about the connection.
  ConnectionMetadata connection = 5 [
    (gogoproto.nullable) = false,
    (gogoproto.embed) = true,
    (gogoproto.jsontag) = ""
  ];
}

// PluginDelete is emitted when a plugin is deleted.
message PluginDelete {
  // metadata is a common event metadata.
  Metadata metadata = 1 [
    (gogoproto.nullable) = false,
    (gogoproto.embed) = true,
    (gogoproto.jsontag) = ""
  ];

  // User is a common user event metadata.
  UserMetadata user = 2 [
    (gogoproto.nullable) = false,
    (gogoproto.embed) = true,
    (gogoproto.jsontag) = ""
  ];

  // ResourceMetadata is a common resource event metadata.
  ResourceMetadata resource = 3 [
    (gogoproto.nullable) = false,
    (gogoproto.embed) = true,
    (gogoproto.jsontag) = ""
  ];

  PluginMetadata plugin = 4 [
    (gogoproto.nullable) = false,
    (gogoproto.embed) = true,
    (gogoproto.jsontag) = ""
  ];

  // ConnectionMetadata holds information about the connection.
  ConnectionMetadata connection = 5 [
    (gogoproto.nullable) = false,
    (gogoproto.embed) = true,
    (gogoproto.jsontag) = ""
  ];
}

// PluginMetadata contains information about plugin resources.
message PluginMetadata {
  reserved 2;
  reserved "plugin";
  // plugin_type is the plugin type of the plugin resource.
  // The value matches the types.PluginV1.Spec.Type field.
  string plugin_type = 1 [(gogoproto.jsontag) = "plugin_type"];

  // has_credentials indicates whether the plugin has credentials.
  bool has_credentials = 3 [(gogoproto.jsontag) = "has_credentials"];

  // reuses_credentials indicates whether the plugin reuses credentials.
  bool reuses_credentials = 4 [(gogoproto.jsontag) = "reuses_credentials"];

  // plugin_data is the plugin data of the plugin resource.
  google.protobuf.Struct plugin_data = 5 [
    (gogoproto.jsontag) = "plugin_data,omitempty",
    (gogoproto.casttype) = "Struct"
  ];
}

// OneOf is a union of one of audit events submitted to the auth service
message OneOf {
  // Event is one of the audit events
  reserved 185, 186, 187;
  reserved "AutoUpdateAgentPlanCreate", "AutoUpdateAgentPlanUpdate", "AutoUpdateAgentPlanDelete";
  oneof Event {
    events.UserLogin UserLogin = 1;
    events.UserCreate UserCreate = 2;
    events.UserDelete UserDelete = 3;
    events.UserPasswordChange UserPasswordChange = 4;
    events.SessionStart SessionStart = 5;
    events.SessionJoin SessionJoin = 6;
    events.SessionPrint SessionPrint = 7;
    events.SessionReject SessionReject = 8;
    events.Resize Resize = 9;
    events.SessionEnd SessionEnd = 10;
    events.SessionCommand SessionCommand = 11;
    events.SessionDisk SessionDisk = 12;
    events.SessionNetwork SessionNetwork = 13;
    events.SessionData SessionData = 14;
    events.SessionLeave SessionLeave = 15;
    events.PortForward PortForward = 16;
    events.X11Forward X11Forward = 17;
    events.SCP SCP = 18;
    events.Exec Exec = 19;
    events.Subsystem Subsystem = 20;
    events.ClientDisconnect ClientDisconnect = 21;
    events.AuthAttempt AuthAttempt = 22;
    events.AccessRequestCreate AccessRequestCreate = 23;
    events.UserTokenCreate UserTokenCreate = 24;
    events.RoleCreate RoleCreate = 25;
    events.RoleDelete RoleDelete = 26;
    events.TrustedClusterCreate TrustedClusterCreate = 27;
    events.TrustedClusterDelete TrustedClusterDelete = 28;
    events.TrustedClusterTokenCreate TrustedClusterTokenCreate = 29;
    events.GithubConnectorCreate GithubConnectorCreate = 30;
    events.GithubConnectorDelete GithubConnectorDelete = 31;
    events.OIDCConnectorCreate OIDCConnectorCreate = 32;
    events.OIDCConnectorDelete OIDCConnectorDelete = 33;
    events.SAMLConnectorCreate SAMLConnectorCreate = 34;
    events.SAMLConnectorDelete SAMLConnectorDelete = 35;
    events.KubeRequest KubeRequest = 36;
    events.AppSessionStart AppSessionStart = 37;
    events.AppSessionChunk AppSessionChunk = 38;
    events.AppSessionRequest AppSessionRequest = 39;
    events.DatabaseSessionStart DatabaseSessionStart = 40;
    events.DatabaseSessionEnd DatabaseSessionEnd = 41;
    events.DatabaseSessionQuery DatabaseSessionQuery = 42;
    events.SessionUpload SessionUpload = 43;
    events.MFADeviceAdd MFADeviceAdd = 44;
    events.MFADeviceDelete MFADeviceDelete = 45;
    events.BillingInformationUpdate BillingInformationUpdate = 46;
    events.BillingCardCreate BillingCardCreate = 47;
    events.BillingCardDelete BillingCardDelete = 48;
    events.LockCreate LockCreate = 49;
    events.LockDelete LockDelete = 50;
    events.RecoveryCodeGenerate RecoveryCodeGenerate = 51;
    events.RecoveryCodeUsed RecoveryCodeUsed = 52;
    events.DatabaseCreate DatabaseCreate = 53;
    events.DatabaseUpdate DatabaseUpdate = 54;
    events.DatabaseDelete DatabaseDelete = 55;
    events.AppCreate AppCreate = 56;
    events.AppUpdate AppUpdate = 57;
    events.AppDelete AppDelete = 58;
    events.WindowsDesktopSessionStart WindowsDesktopSessionStart = 59;
    events.WindowsDesktopSessionEnd WindowsDesktopSessionEnd = 60;
    events.PostgresParse PostgresParse = 61;
    events.PostgresBind PostgresBind = 62;
    events.PostgresExecute PostgresExecute = 63;
    events.PostgresClose PostgresClose = 64;
    events.PostgresFunctionCall PostgresFunctionCall = 65;
    events.AccessRequestDelete AccessRequestDelete = 66;
    events.SessionConnect SessionConnect = 67;
    events.CertificateCreate CertificateCreate = 68;
    events.DesktopRecording DesktopRecording = 69;
    events.DesktopClipboardSend DesktopClipboardSend = 70;
    events.DesktopClipboardReceive DesktopClipboardReceive = 71;
    events.MySQLStatementPrepare MySQLStatementPrepare = 72;
    events.MySQLStatementExecute MySQLStatementExecute = 73;
    events.MySQLStatementSendLongData MySQLStatementSendLongData = 74;
    events.MySQLStatementClose MySQLStatementClose = 75;
    events.MySQLStatementReset MySQLStatementReset = 76;
    events.MySQLStatementFetch MySQLStatementFetch = 77;
    events.MySQLStatementBulkExecute MySQLStatementBulkExecute = 78;
    events.RenewableCertificateGenerationMismatch RenewableCertificateGenerationMismatch = 79;
    events.Unknown Unknown = 80;
    events.MySQLInitDB MySQLInitDB = 81;
    events.MySQLCreateDB MySQLCreateDB = 82;
    events.MySQLDropDB MySQLDropDB = 83;
    events.MySQLShutDown MySQLShutDown = 84;
    events.MySQLProcessKill MySQLProcessKill = 85;
    events.MySQLDebug MySQLDebug = 86;
    events.MySQLRefresh MySQLRefresh = 87;
    events.AccessRequestResourceSearch AccessRequestResourceSearch = 88;
    events.SQLServerRPCRequest SQLServerRPCRequest = 89;
    events.DatabaseSessionMalformedPacket DatabaseSessionMalformedPacket = 90;
    events.SFTP SFTP = 91;
    events.UpgradeWindowStartUpdate UpgradeWindowStartUpdate = 92;
    events.AppSessionEnd AppSessionEnd = 93;
    events.SessionRecordingAccess SessionRecordingAccess = 94;
    events.KubernetesClusterCreate KubernetesClusterCreate = 96;
    events.KubernetesClusterUpdate KubernetesClusterUpdate = 97;
    events.KubernetesClusterDelete KubernetesClusterDelete = 98;
    events.SSMRun SSMRun = 99;
    events.ElasticsearchRequest ElasticsearchRequest = 100;
    events.CassandraBatch CassandraBatch = 101;
    events.CassandraPrepare CassandraPrepare = 102;
    events.CassandraRegister CassandraRegister = 103;
    events.CassandraExecute CassandraExecute = 104;
    events.AppSessionDynamoDBRequest AppSessionDynamoDBRequest = 105;
    events.DesktopSharedDirectoryStart DesktopSharedDirectoryStart = 106;
    events.DesktopSharedDirectoryRead DesktopSharedDirectoryRead = 107;
    events.DesktopSharedDirectoryWrite DesktopSharedDirectoryWrite = 108;
    events.DynamoDBRequest DynamoDBRequest = 109;
    events.BotJoin BotJoin = 110;
    events.InstanceJoin InstanceJoin = 111;
    events.DeviceEvent DeviceEvent = 112;
    events.LoginRuleCreate LoginRuleCreate = 113;
    events.LoginRuleDelete LoginRuleDelete = 114;
    events.SAMLIdPAuthAttempt SAMLIdPAuthAttempt = 115;
    events.SAMLIdPServiceProviderCreate SAMLIdPServiceProviderCreate = 116;
    events.SAMLIdPServiceProviderUpdate SAMLIdPServiceProviderUpdate = 117;
    events.SAMLIdPServiceProviderDelete SAMLIdPServiceProviderDelete = 118;
    events.SAMLIdPServiceProviderDeleteAll SAMLIdPServiceProviderDeleteAll = 119;
    events.OpenSearchRequest OpenSearchRequest = 120;
    events.DeviceEvent2 DeviceEvent2 = 121;
    events.OktaResourcesUpdate OktaResourcesUpdate = 122;
    events.OktaSyncFailure OktaSyncFailure = 123;
    events.OktaAssignmentResult OktaAssignmentResult = 124;
    events.ProvisionTokenCreate ProvisionTokenCreate = 125;
    events.AccessListCreate AccessListCreate = 126;
    events.AccessListUpdate AccessListUpdate = 127;
    events.AccessListDelete AccessListDelete = 128;
    events.AccessListReview AccessListReview = 129;
    events.AccessListMemberCreate AccessListMemberCreate = 130;
    events.AccessListMemberUpdate AccessListMemberUpdate = 131;
    events.AccessListMemberDelete AccessListMemberDelete = 132;
    events.AccessListMemberDeleteAllForAccessList AccessListMemberDeleteAllForAccessList = 133;
    events.AuditQueryRun AuditQueryRun = 134;
    events.SecurityReportRun SecurityReportRun = 135;
    events.GithubConnectorUpdate GithubConnectorUpdate = 136;
    events.OIDCConnectorUpdate OIDCConnectorUpdate = 137;
    events.SAMLConnectorUpdate SAMLConnectorUpdate = 138;
    events.RoleUpdate RoleUpdate = 139;
    events.UserUpdate UserUpdate = 140;
    events.ExternalAuditStorageEnable ExternalAuditStorageEnable = 141;
    events.ExternalAuditStorageDisable ExternalAuditStorageDisable = 142;
    events.BotCreate BotCreate = 143;
    events.BotDelete BotDelete = 144;
    events.BotUpdate BotUpdate = 145;
    events.CreateMFAAuthChallenge CreateMFAAuthChallenge = 146;
    events.ValidateMFAAuthResponse ValidateMFAAuthResponse = 147;
    events.OktaAccessListSync OktaAccessListSync = 148;
    events.DatabasePermissionUpdate DatabasePermissionUpdate = 149;
    events.SPIFFESVIDIssued SPIFFESVIDIssued = 150;
    events.OktaUserSync OktaUserSync = 151;
    events.AuthPreferenceUpdate AuthPreferenceUpdate = 152;
    events.SessionRecordingConfigUpdate SessionRecordingConfigUpdate = 153;
    events.ClusterNetworkingConfigUpdate ClusterNetworkingConfigUpdate = 154;
    events.DatabaseUserCreate DatabaseUserCreate = 155;
    events.DatabaseUserDeactivate DatabaseUserDeactivate = 156;
    events.AccessPathChanged AccessPathChanged = 157;
    events.SpannerRPC SpannerRPC = 158;
    events.DatabaseSessionCommandResult DatabaseSessionCommandResult = 159;
    events.DiscoveryConfigCreate DiscoveryConfigCreate = 160;
    events.DiscoveryConfigUpdate DiscoveryConfigUpdate = 161;
    events.DiscoveryConfigDelete DiscoveryConfigDelete = 162;
    events.DiscoveryConfigDeleteAll DiscoveryConfigDeleteAll = 163;
    events.AccessGraphSettingsUpdate AccessGraphSettingsUpdate = 164;
    events.IntegrationCreate IntegrationCreate = 165;
    events.IntegrationUpdate IntegrationUpdate = 166;
    events.IntegrationDelete IntegrationDelete = 167;
    events.SPIFFEFederationCreate SPIFFEFederationCreate = 168;
    events.SPIFFEFederationDelete SPIFFEFederationDelete = 169;
    events.PluginCreate PluginCreate = 170;
    events.PluginUpdate PluginUpdate = 171;
    events.PluginDelete PluginDelete = 172;
    events.AutoUpdateConfigCreate AutoUpdateConfigCreate = 173;
    events.AutoUpdateConfigUpdate AutoUpdateConfigUpdate = 174;
    events.AutoUpdateConfigDelete AutoUpdateConfigDelete = 175;
    events.AutoUpdateVersionCreate AutoUpdateVersionCreate = 176;
    events.AutoUpdateVersionUpdate AutoUpdateVersionUpdate = 177;
    events.AutoUpdateVersionDelete AutoUpdateVersionDelete = 178;
    events.StaticHostUserCreate StaticHostUserCreate = 179;
    events.StaticHostUserUpdate StaticHostUserUpdate = 180;
    events.StaticHostUserDelete StaticHostUserDelete = 181;
    events.CrownJewelCreate CrownJewelCreate = 182;
    events.CrownJewelUpdate CrownJewelUpdate = 183;
    events.CrownJewelDelete CrownJewelDelete = 184;
    events.UserTaskCreate UserTaskCreate = 188;
    events.UserTaskUpdate UserTaskUpdate = 189;
    events.UserTaskDelete UserTaskDelete = 190;
    events.SFTPSummary SFTPSummary = 191;
    events.ContactCreate ContactCreate = 192;
    events.ContactDelete ContactDelete = 193;
    events.WorkloadIdentityCreate WorkloadIdentityCreate = 194;
    events.WorkloadIdentityUpdate WorkloadIdentityUpdate = 195;
    events.WorkloadIdentityDelete WorkloadIdentityDelete = 196;
    events.GitCommand GitCommand = 197;
    events.UserLoginAccessListInvalid UserLoginAccessListInvalid = 198;
    events.AccessRequestExpire AccessRequestExpire = 199;
    events.StableUNIXUserCreate StableUNIXUserCreate = 200;
    events.WorkloadIdentityX509RevocationCreate WorkloadIdentityX509RevocationCreate = 201;
    events.WorkloadIdentityX509RevocationDelete WorkloadIdentityX509RevocationDelete = 202;
    events.WorkloadIdentityX509RevocationUpdate WorkloadIdentityX509RevocationUpdate = 203;
    events.AWSICResourceSync AWSICResourceSync = 204;
    events.HealthCheckConfigCreate HealthCheckConfigCreate = 205;
    events.HealthCheckConfigUpdate HealthCheckConfigUpdate = 206;
    events.HealthCheckConfigDelete HealthCheckConfigDelete = 207;
    WorkloadIdentityX509IssuerOverrideCreate WorkloadIdentityX509IssuerOverrideCreate = 208;
    WorkloadIdentityX509IssuerOverrideDelete WorkloadIdentityX509IssuerOverrideDelete = 209;
    events.SigstorePolicyCreate SigstorePolicyCreate = 210;
    events.SigstorePolicyUpdate SigstorePolicyUpdate = 211;
    events.SigstorePolicyDelete SigstorePolicyDelete = 212;
    events.AutoUpdateAgentRolloutTrigger AutoUpdateAgentRolloutTrigger = 213;
    events.AutoUpdateAgentRolloutForceDone AutoUpdateAgentRolloutForceDone = 214;
    events.AutoUpdateAgentRolloutRollback AutoUpdateAgentRolloutRollback = 215;
<<<<<<< HEAD
    events.BoundKeypairRecovery BoundKeypairRecovery = 220;
    events.BoundKeypairRotation BoundKeypairRotation = 221;
    events.BoundKeypairJoinStateVerificationFailed BoundKeypairJoinStateVerificationFailed = 222;
=======
    events.MCPSessionStart MCPSessionStart = 216;
    events.MCPSessionEnd MCPSessionEnd = 217;
    events.MCPSessionRequest MCPSessionRequest = 218;
    events.MCPSessionNotification MCPSessionNotification = 219;
>>>>>>> 3d772aa7
  }
}

// StreamStatus reflects stream status
message StreamStatus {
  // UploadID represents upload ID
  string UploadID = 1;
  // LastEventIndex updates last event index
  int64 LastEventIndex = 2;
  // LastUploadTime is the time of the last upload
  google.protobuf.Timestamp LastUploadTime = 3 [
    (gogoproto.stdtime) = true,
    (gogoproto.nullable) = false
  ];
}

// SessionUpload is a session upload
message SessionUpload {
  // Metadata is a common event metadata
  Metadata Metadata = 1 [
    (gogoproto.nullable) = false,
    (gogoproto.embed) = true,
    (gogoproto.jsontag) = ""
  ];

  // SessionMetadata is a common event session metadata
  SessionMetadata SessionMetadata = 2 [
    (gogoproto.nullable) = false,
    (gogoproto.embed) = true,
    (gogoproto.jsontag) = ""
  ];
  reserved 4;

  // URL is where the url the session event data upload is at
  string SessionURL = 5 [(gogoproto.jsontag) = "url"];
}

// Identity matches github.com/gravitational/teleport/lib/tlsca.Identity except
// for RouteToApp and RouteToDatabase which are nullable and Traits which is
// represented as a google.protobuf.Struct (still containing a map from string
// to strings). Field names match other names already used in other events
// rather than the field names in tlsca.Identity.
message Identity {
  // User is a username or name of the node connection
  string User = 1 [(gogoproto.jsontag) = "user,omitempty"];
  // Impersonator is a username of a user impersonating this user
  string Impersonator = 2 [(gogoproto.jsontag) = "impersonator,omitempty"];
  // Roles is a list of groups (Teleport roles) encoded in the identity
  repeated string Roles = 3 [(gogoproto.jsontag) = "roles,omitempty"];
  // Usage is a list of usage restrictions encoded in the identity
  repeated string Usage = 4 [(gogoproto.jsontag) = "usage,omitempty"];
  // Logins is a list of Unix logins allowed.
  repeated string Logins = 5 [(gogoproto.jsontag) = "logins,omitempty"];
  // KubernetesGroups is a list of Kubernetes groups allowed
  repeated string KubernetesGroups = 6 [(gogoproto.jsontag) = "kubernetes_groups,omitempty"];
  // KubernetesUsers is a list of Kubernetes users allowed
  repeated string KubernetesUsers = 7 [(gogoproto.jsontag) = "kubernetes_users,omitempty"];
  // Expires specifies whenever the session will expire
  google.protobuf.Timestamp Expires = 8 [
    (gogoproto.stdtime) = true,
    (gogoproto.nullable) = false,
    (gogoproto.jsontag) = "expires"
  ];
  // RouteToCluster specifies the target cluster
  // if present in the session
  string RouteToCluster = 9 [(gogoproto.jsontag) = "route_to_cluster,omitempty"];
  // KubernetesCluster specifies the target kubernetes cluster for TLS
  // identities. This can be empty on older Teleport clients.
  string KubernetesCluster = 10 [(gogoproto.jsontag) = "kubernetes_cluster,omitempty"];
  // Traits hold claim data used to populate a role at runtime.
  wrappers.LabelValues Traits = 11 [
    (gogoproto.nullable) = false,
    (gogoproto.jsontag) = "traits,omitempty",
    (gogoproto.customtype) = "github.com/gravitational/teleport/api/types/wrappers.Traits"
  ];
  // RouteToApp holds routing information for applications. Routing metadata
  // allows Teleport web proxy to route HTTP requests to the appropriate
  // cluster and Teleport application proxy within the cluster.
  RouteToApp RouteToApp = 12 [(gogoproto.jsontag) = "route_to_app,omitempty"];
  // TeleportCluster is the name of the teleport cluster that this identity
  // originated from. For TLS certs this may not be the same as cert issuer,
  // in case of multi-hop requests that originate from a remote cluster.
  string TeleportCluster = 13 [(gogoproto.jsontag) = "teleport_cluster,omitempty"];
  // RouteToDatabase contains routing information for databases.
  RouteToDatabase RouteToDatabase = 14 [(gogoproto.jsontag) = "route_to_database,omitempty"];
  // DatabaseNames is a list of allowed database names.
  repeated string DatabaseNames = 15 [(gogoproto.jsontag) = "database_names,omitempty"];
  // DatabaseUsers is a list of allowed database users.
  repeated string DatabaseUsers = 16 [(gogoproto.jsontag) = "database_users,omitempty"];
  // MFADeviceUUID is the UUID of an MFA device when this Identity was
  // confirmed immediately after an MFA check.
  string MFADeviceUUID = 17 [(gogoproto.jsontag) = "mfa_device_uuid,omitempty"];
  // ClientIP is an observed IP of the client that this Identity represents.
  string ClientIP = 18 [(gogoproto.jsontag) = "client_ip,omitempty"];
  // AWSRoleARNs is a list of allowed AWS role ARNs user can assume.
  repeated string AWSRoleARNs = 19 [(gogoproto.jsontag) = "aws_role_arns,omitempty"];
  // AccessRequests is a list of UUIDs of active requests for this Identity.
  repeated string AccessRequests = 20 [(gogoproto.jsontag) = "access_requests,omitempty"];
  // DisallowReissue is a flag that, if set, instructs the auth server to
  // deny any attempts to reissue new certificates while authenticated with
  // this certificate.
  bool DisallowReissue = 21 [(gogoproto.jsontag) = "disallow_reissue,omitempty"];
  // AllowedResourceIds is the list of resources which the identity will be
  // allowed to access. An empty list indicates that no resource-specific
  // restrictions will be applied.
  repeated ResourceID AllowedResourceIDs = 22 [
    (gogoproto.jsontag) = "allowed_resource_ids,omitempty",
    (gogoproto.nullable) = false
  ];
  // PreviousIdentityExpires is the expiry time of the identity/cert that this
  // identity/cert was derived from. It is used to determine a session's hard
  // deadline in cases where both require_session_mfa and disconnect_expired_cert
  // are enabled. See https://github.com/gravitational/teleport/issues/18544.
  google.protobuf.Timestamp PreviousIdentityExpires = 23 [
    (gogoproto.stdtime) = true,
    (gogoproto.nullable) = false,
    (gogoproto.jsontag) = "prev_identity_expires"
  ];
  // AzureIdentities is a list of allowed Azure identities user can assume.
  repeated string AzureIdentities = 24 [(gogoproto.jsontag) = "azure_identities,omitempty"];
  // GCPServiceAccounts is a list of allowed GCP service accounts user can assume.
  repeated string GCPServiceAccounts = 25 [(gogoproto.jsontag) = "gcp_service_accounts,omitempty"];
  // PrivateKeyPolicy is the private key policy of the user's private key.
  string PrivateKeyPolicy = 26 [(gogoproto.jsontag) = "private_key_policy,omitempty"];
  // BotName indicates the name of the Machine ID bot this identity was issued
  // to, if any.
  string BotName = 27 [(gogoproto.jsontag) = "bot_name,omitempty"];
  // DeviceExtensions holds the device trust device extensions for the identity,
  // if any.
  DeviceExtensions DeviceExtensions = 28 [(gogoproto.jsontag) = "device_extensions,omitempty"];
  // BotInstanceID indicates the name of the Machine ID bot instance this
  // identity was issued to, if any.
  string BotInstanceID = 29 [(gogoproto.jsontag) = "bot_instance_id,omitempty"];
  // JoinToken is the name of the join token used when a Machine ID bot joined,
  // if any. It is not set for bots using the `token` join method.
  string JoinToken = 30 [(gogoproto.jsontag) = "join_token,omitempty"];
}

// RouteToApp contains parameters for application access certificate requests.
message RouteToApp {
  // Name is the application name certificate is being requested for.
  string Name = 1 [(gogoproto.jsontag) = "name"];
  // SessionID is the ID of the application session.
  string SessionID = 2 [(gogoproto.jsontag) = "session_id"];
  // PublicAddr is the application public address.
  string PublicAddr = 3 [(gogoproto.jsontag) = "public_addr"];
  // ClusterName is the cluster where the application resides.
  string ClusterName = 4 [(gogoproto.jsontag) = "cluster_name"];
  // AWSRoleARN is the AWS role to assume when accessing AWS API.
  string AWSRoleARN = 5 [(gogoproto.jsontag) = "aws_role_arn,omitempty"];
  // AzureIdentity is the Azure identity ot assume when accessing Azure API.
  string AzureIdentity = 6 [(gogoproto.jsontag) = "azure_identity,omitempty"];
  // GCPServiceAccount is the GCP service account to assume when accessing GCP API.
  string GCPServiceAccount = 7 [(gogoproto.jsontag) = "gcp_service_account,omitempty"];
  // URI is the application URI.
  string URI = 8 [(gogoproto.jsontag) = "uri,omitempty"];
  // TargetPort signifies that the user accessed a specific port in a multi-port TCP app. The value
  // must be between 1 and 65535.
  uint32 TargetPort = 9 [(gogoproto.jsontag) = "target_port,omitempty"];
}

// RouteToDatabase combines parameters for database service routing information.
message RouteToDatabase {
  // ServiceName is the Teleport database proxy service name the cert is for.
  string ServiceName = 1 [(gogoproto.jsontag) = "service_name"];
  // Protocol is the type of the database the cert is for.
  string Protocol = 2 [(gogoproto.jsontag) = "protocol"];
  // Username is an optional database username to embed.
  string Username = 3 [(gogoproto.jsontag) = "username,omitempty"];
  // Database is an optional database name to embed.
  string Database = 4 [(gogoproto.jsontag) = "database,omitempty"];
  // Roles is an optional list of database roles to embed.
  repeated string Roles = 5 [(gogoproto.jsontag) = "roles,omitempty"];
}

// DeviceExtensions holds certificate extensions (X.509 and SSH) for device
// trust.
//
// Mimics tlsca.DeviceExtensions.
message DeviceExtensions {
  // DeviceID is the trusted device identifier.
  string device_id = 1 [(gogoproto.jsontag) = "device_id,omitempty"];
  // AssetTag is the device inventory identifier.
  string asset_tag = 2 [(gogoproto.jsontag) = "asset_tag,omitempty"];
  // CredentialID is the identifier for the credential used by the device to
  // authenticate itself.
  string credential_id = 3 [(gogoproto.jsontag) = "credential_id,omitempty"];
}

// AccessRequestResourceSearch is emitted when a user searches for resources as
// part of a search-based access request
message AccessRequestResourceSearch {
  // Metadata is common event metadata.
  Metadata Metadata = 1 [
    (gogoproto.nullable) = false,
    (gogoproto.embed) = true,
    (gogoproto.jsontag) = ""
  ];
  // User is common user metadata.
  UserMetadata User = 2 [
    (gogoproto.nullable) = false,
    (gogoproto.embed) = true,
    (gogoproto.jsontag) = ""
  ];
  // SearchAsRoles is the list of roles the search was performed as.
  repeated string SearchAsRoles = 3 [(gogoproto.jsontag) = "search_as_roles"];
  // ResourceType is the type of resource being searched for.
  string ResourceType = 4 [(gogoproto.jsontag) = "resource_type,omitempty"];
  // Namespace is the namespace of resources.
  string Namespace = 5 [(gogoproto.jsontag) = "namespace,omitempty"];
  // Labels is the label-based matcher used for the search.
  map<string, string> Labels = 6 [(gogoproto.jsontag) = "labels,omitempty"];
  // PredicateExpression is the list of boolean conditions that were used for the search.
  string PredicateExpression = 7 [(gogoproto.jsontag) = "predicate_expression,omitempty"];
  // SearchKeywords is the list of search keywords used to match against resource field values.
  repeated string SearchKeywords = 8 [(gogoproto.jsontag) = "search_keywords,omitempty"];
}

// MySQLStatementPrepare is emitted when a MySQL client creates a prepared
// statement using the prepared statement protocol.
message MySQLStatementPrepare {
  // Metadata is a common event metadata.
  Metadata Metadata = 1 [
    (gogoproto.nullable) = false,
    (gogoproto.embed) = true,
    (gogoproto.jsontag) = ""
  ];
  // User is a common user event metadata.
  UserMetadata User = 2 [
    (gogoproto.nullable) = false,
    (gogoproto.embed) = true,
    (gogoproto.jsontag) = ""
  ];
  // SessionMetadata is a common event session metadata.
  SessionMetadata Session = 3 [
    (gogoproto.nullable) = false,
    (gogoproto.embed) = true,
    (gogoproto.jsontag) = ""
  ];
  // Database contains database related metadata.
  DatabaseMetadata Database = 4 [
    (gogoproto.nullable) = false,
    (gogoproto.embed) = true,
    (gogoproto.jsontag) = ""
  ];
  // Query is the prepared statement query.
  string Query = 5 [(gogoproto.jsontag) = "query"];
}

// MySQLStatementExecute is emitted when a MySQL client executes a prepared
// statement using the prepared statement protocol.
message MySQLStatementExecute {
  // Metadata is a common event metadata.
  Metadata Metadata = 1 [
    (gogoproto.nullable) = false,
    (gogoproto.embed) = true,
    (gogoproto.jsontag) = ""
  ];
  // User is a common user event metadata.
  UserMetadata User = 2 [
    (gogoproto.nullable) = false,
    (gogoproto.embed) = true,
    (gogoproto.jsontag) = ""
  ];
  // SessionMetadata is a common event session metadata.
  SessionMetadata Session = 3 [
    (gogoproto.nullable) = false,
    (gogoproto.embed) = true,
    (gogoproto.jsontag) = ""
  ];
  // Database contains database related metadata.
  DatabaseMetadata Database = 4 [
    (gogoproto.nullable) = false,
    (gogoproto.embed) = true,
    (gogoproto.jsontag) = ""
  ];
  // StatementID is the identifier of the prepared statement.
  uint32 StatementID = 5 [(gogoproto.jsontag) = "statement_id"];
  // Parameters are the parameters used to execute the prepared statement.
  repeated string Parameters = 6 [(gogoproto.jsontag) = "parameters"];
}

// MySQLStatementSendLongData is emitted when a MySQL client sends long bytes
// stream using the prepared statement protocol.
message MySQLStatementSendLongData {
  // Metadata is a common event metadata.
  Metadata Metadata = 1 [
    (gogoproto.nullable) = false,
    (gogoproto.embed) = true,
    (gogoproto.jsontag) = ""
  ];
  // User is a common user event metadata.
  UserMetadata User = 2 [
    (gogoproto.nullable) = false,
    (gogoproto.embed) = true,
    (gogoproto.jsontag) = ""
  ];
  // SessionMetadata is a common event session metadata.
  SessionMetadata Session = 3 [
    (gogoproto.nullable) = false,
    (gogoproto.embed) = true,
    (gogoproto.jsontag) = ""
  ];
  // Database contains database related metadata.
  DatabaseMetadata Database = 4 [
    (gogoproto.nullable) = false,
    (gogoproto.embed) = true,
    (gogoproto.jsontag) = ""
  ];
  // StatementID is the identifier of the prepared statement.
  uint32 StatementID = 5 [(gogoproto.jsontag) = "statement_id"];
  // ParameterID is the identifier of the parameter.
  uint32 ParameterID = 6 [(gogoproto.jsontag) = "parameter_id"];
  // DataSize is the size of the data.
  uint32 DataSize = 7 [(gogoproto.jsontag) = "data_size"];
}

// MySQLStatementClose is emitted when a MySQL client deallocates a prepared
// statement using the prepared statement protocol.
message MySQLStatementClose {
  // Metadata is a common event metadata.
  Metadata Metadata = 1 [
    (gogoproto.nullable) = false,
    (gogoproto.embed) = true,
    (gogoproto.jsontag) = ""
  ];
  // User is a common user event metadata.
  UserMetadata User = 2 [
    (gogoproto.nullable) = false,
    (gogoproto.embed) = true,
    (gogoproto.jsontag) = ""
  ];
  // SessionMetadata is a common event session metadata.
  SessionMetadata Session = 3 [
    (gogoproto.nullable) = false,
    (gogoproto.embed) = true,
    (gogoproto.jsontag) = ""
  ];
  // Database contains database related metadata.
  DatabaseMetadata Database = 4 [
    (gogoproto.nullable) = false,
    (gogoproto.embed) = true,
    (gogoproto.jsontag) = ""
  ];
  // StatementID is the identifier of the prepared statement.
  uint32 StatementID = 5 [(gogoproto.jsontag) = "statement_id"];
}

// MySQLStatementReset is emitted when a MySQL client resets the data of a
// prepared statement using the prepared statement protocol.
message MySQLStatementReset {
  // Metadata is a common event metadata.
  Metadata Metadata = 1 [
    (gogoproto.nullable) = false,
    (gogoproto.embed) = true,
    (gogoproto.jsontag) = ""
  ];
  // User is a common user event metadata.
  UserMetadata User = 2 [
    (gogoproto.nullable) = false,
    (gogoproto.embed) = true,
    (gogoproto.jsontag) = ""
  ];
  // SessionMetadata is a common event session metadata.
  SessionMetadata Session = 3 [
    (gogoproto.nullable) = false,
    (gogoproto.embed) = true,
    (gogoproto.jsontag) = ""
  ];
  // Database contains database related metadata.
  DatabaseMetadata Database = 4 [
    (gogoproto.nullable) = false,
    (gogoproto.embed) = true,
    (gogoproto.jsontag) = ""
  ];
  // StatementID is the identifier of the prepared statement.
  uint32 StatementID = 5 [(gogoproto.jsontag) = "statement_id"];
}

// MySQLStatementFetch is emitted when a MySQL client fetches rows from a
// prepared statement using the prepared statement protocol.
message MySQLStatementFetch {
  // Metadata is a common event metadata.
  Metadata Metadata = 1 [
    (gogoproto.nullable) = false,
    (gogoproto.embed) = true,
    (gogoproto.jsontag) = ""
  ];
  // User is a common user event metadata.
  UserMetadata User = 2 [
    (gogoproto.nullable) = false,
    (gogoproto.embed) = true,
    (gogoproto.jsontag) = ""
  ];
  // SessionMetadata is a common event session metadata.
  SessionMetadata Session = 3 [
    (gogoproto.nullable) = false,
    (gogoproto.embed) = true,
    (gogoproto.jsontag) = ""
  ];
  // Database contains database related metadata.
  DatabaseMetadata Database = 4 [
    (gogoproto.nullable) = false,
    (gogoproto.embed) = true,
    (gogoproto.jsontag) = ""
  ];
  // StatementID is the identifier of the prepared statement.
  uint32 StatementID = 5 [(gogoproto.jsontag) = "statement_id"];
  // RowsCount is the number of rows to fetch.
  uint32 RowsCount = 6 [(gogoproto.jsontag) = "rows_count"];
}

// MySQLStatementBulkExecute is emitted when a MySQL client executes a bulk
// insert of a prepared statement using the prepared statement protocol.
message MySQLStatementBulkExecute {
  // Metadata is a common event metadata.
  Metadata Metadata = 1 [
    (gogoproto.nullable) = false,
    (gogoproto.embed) = true,
    (gogoproto.jsontag) = ""
  ];
  // User is a common user event metadata.
  UserMetadata User = 2 [
    (gogoproto.nullable) = false,
    (gogoproto.embed) = true,
    (gogoproto.jsontag) = ""
  ];
  // SessionMetadata is a common event session metadata.
  SessionMetadata Session = 3 [
    (gogoproto.nullable) = false,
    (gogoproto.embed) = true,
    (gogoproto.jsontag) = ""
  ];
  // Database contains database related metadata.
  DatabaseMetadata Database = 4 [
    (gogoproto.nullable) = false,
    (gogoproto.embed) = true,
    (gogoproto.jsontag) = ""
  ];
  // StatementID is the identifier of the prepared statement.
  uint32 StatementID = 5 [(gogoproto.jsontag) = "statement_id"];
  // Parameters are the parameters used to execute the prepared statement.
  repeated string Parameters = 6 [(gogoproto.jsontag) = "parameters"];
}

// MySQLInitDB is emitted when a MySQL client changes the default schema for
// the connection.
message MySQLInitDB {
  // Metadata is a common event metadata.
  Metadata Metadata = 1 [
    (gogoproto.nullable) = false,
    (gogoproto.embed) = true,
    (gogoproto.jsontag) = ""
  ];
  // User is a common user event metadata.
  UserMetadata User = 2 [
    (gogoproto.nullable) = false,
    (gogoproto.embed) = true,
    (gogoproto.jsontag) = ""
  ];
  // SessionMetadata is a common event session metadata.
  SessionMetadata Session = 3 [
    (gogoproto.nullable) = false,
    (gogoproto.embed) = true,
    (gogoproto.jsontag) = ""
  ];
  // Database contains database related metadata.
  DatabaseMetadata Database = 4 [
    (gogoproto.nullable) = false,
    (gogoproto.embed) = true,
    (gogoproto.jsontag) = ""
  ];
  // SchemaName is the name of the schema to use.
  string SchemaName = 5 [(gogoproto.jsontag) = "schema_name"];
}

// MySQLCreateDB is emitted when a MySQL client creates a schema.
message MySQLCreateDB {
  // Metadata is a common event metadata.
  Metadata Metadata = 1 [
    (gogoproto.nullable) = false,
    (gogoproto.embed) = true,
    (gogoproto.jsontag) = ""
  ];
  // User is a common user event metadata.
  UserMetadata User = 2 [
    (gogoproto.nullable) = false,
    (gogoproto.embed) = true,
    (gogoproto.jsontag) = ""
  ];
  // SessionMetadata is a common event session metadata.
  SessionMetadata Session = 3 [
    (gogoproto.nullable) = false,
    (gogoproto.embed) = true,
    (gogoproto.jsontag) = ""
  ];
  // Database contains database related metadata.
  DatabaseMetadata Database = 4 [
    (gogoproto.nullable) = false,
    (gogoproto.embed) = true,
    (gogoproto.jsontag) = ""
  ];
  // SchemaName is the name of the schema to create.
  string SchemaName = 5 [(gogoproto.jsontag) = "schema_name"];
}

// MySQLDropDB is emitted when a MySQL client drops a schema.
message MySQLDropDB {
  // Metadata is a common event metadata.
  Metadata Metadata = 1 [
    (gogoproto.nullable) = false,
    (gogoproto.embed) = true,
    (gogoproto.jsontag) = ""
  ];
  // User is a common user event metadata.
  UserMetadata User = 2 [
    (gogoproto.nullable) = false,
    (gogoproto.embed) = true,
    (gogoproto.jsontag) = ""
  ];
  // SessionMetadata is a common event session metadata.
  SessionMetadata Session = 3 [
    (gogoproto.nullable) = false,
    (gogoproto.embed) = true,
    (gogoproto.jsontag) = ""
  ];
  // Database contains database related metadata.
  DatabaseMetadata Database = 4 [
    (gogoproto.nullable) = false,
    (gogoproto.embed) = true,
    (gogoproto.jsontag) = ""
  ];
  // SchemaName is the name of the schema to drop.
  string SchemaName = 5 [(gogoproto.jsontag) = "schema_name"];
}

// MySQLShutDown is emitted when a MySQL client asks the server to shut down.
message MySQLShutDown {
  // Metadata is a common event metadata.
  Metadata Metadata = 1 [
    (gogoproto.nullable) = false,
    (gogoproto.embed) = true,
    (gogoproto.jsontag) = ""
  ];
  // User is a common user event metadata.
  UserMetadata User = 2 [
    (gogoproto.nullable) = false,
    (gogoproto.embed) = true,
    (gogoproto.jsontag) = ""
  ];
  // SessionMetadata is a common event session metadata.
  SessionMetadata Session = 3 [
    (gogoproto.nullable) = false,
    (gogoproto.embed) = true,
    (gogoproto.jsontag) = ""
  ];
  // Database contains database related metadata.
  DatabaseMetadata Database = 4 [
    (gogoproto.nullable) = false,
    (gogoproto.embed) = true,
    (gogoproto.jsontag) = ""
  ];
}

// MySQLProcessKill is emitted when a MySQL client asks the server to terminate
// a connection.
message MySQLProcessKill {
  // Metadata is a common event metadata.
  Metadata Metadata = 1 [
    (gogoproto.nullable) = false,
    (gogoproto.embed) = true,
    (gogoproto.jsontag) = ""
  ];
  // User is a common user event metadata.
  UserMetadata User = 2 [
    (gogoproto.nullable) = false,
    (gogoproto.embed) = true,
    (gogoproto.jsontag) = ""
  ];
  // SessionMetadata is a common event session metadata.
  SessionMetadata Session = 3 [
    (gogoproto.nullable) = false,
    (gogoproto.embed) = true,
    (gogoproto.jsontag) = ""
  ];
  // Database contains database related metadata.
  DatabaseMetadata Database = 4 [
    (gogoproto.nullable) = false,
    (gogoproto.embed) = true,
    (gogoproto.jsontag) = ""
  ];
  // ProcessID is the process ID of a connection.
  uint32 ProcessID = 5 [(gogoproto.jsontag) = "process_id"];
}

// MySQLDebug is emitted when a MySQL client asks the server to dump internal
// debug info to stdout.
message MySQLDebug {
  // Metadata is a common event metadata.
  Metadata Metadata = 1 [
    (gogoproto.nullable) = false,
    (gogoproto.embed) = true,
    (gogoproto.jsontag) = ""
  ];
  // User is a common user event metadata.
  UserMetadata User = 2 [
    (gogoproto.nullable) = false,
    (gogoproto.embed) = true,
    (gogoproto.jsontag) = ""
  ];
  // SessionMetadata is a common event session metadata.
  SessionMetadata Session = 3 [
    (gogoproto.nullable) = false,
    (gogoproto.embed) = true,
    (gogoproto.jsontag) = ""
  ];
  // Database contains database related metadata.
  DatabaseMetadata Database = 4 [
    (gogoproto.nullable) = false,
    (gogoproto.embed) = true,
    (gogoproto.jsontag) = ""
  ];
}

// MySQLRefresh is emitted when a MySQL client sends refresh commands.
message MySQLRefresh {
  // Metadata is a common event metadata.
  Metadata Metadata = 1 [
    (gogoproto.nullable) = false,
    (gogoproto.embed) = true,
    (gogoproto.jsontag) = ""
  ];
  // User is a common user event metadata.
  UserMetadata User = 2 [
    (gogoproto.nullable) = false,
    (gogoproto.embed) = true,
    (gogoproto.jsontag) = ""
  ];
  // SessionMetadata is a common event session metadata.
  SessionMetadata Session = 3 [
    (gogoproto.nullable) = false,
    (gogoproto.embed) = true,
    (gogoproto.jsontag) = ""
  ];
  // Database contains database related metadata.
  DatabaseMetadata Database = 4 [
    (gogoproto.nullable) = false,
    (gogoproto.embed) = true,
    (gogoproto.jsontag) = ""
  ];
  // Subcommand is the string representation of the subcommand.
  string Subcommand = 5 [(gogoproto.jsontag) = "subcommand"];
}

// SQLServerRPCRequest is emitted when a user executes a MSSQL Server RPC command.
message SQLServerRPCRequest {
  // Metadata is a common event metadata.
  Metadata Metadata = 1 [
    (gogoproto.nullable) = false,
    (gogoproto.embed) = true,
    (gogoproto.jsontag) = ""
  ];
  // User is a common user event metadata.
  UserMetadata User = 2 [
    (gogoproto.nullable) = false,
    (gogoproto.embed) = true,
    (gogoproto.jsontag) = ""
  ];
  // SessionMetadata is a common event session metadata.
  SessionMetadata Session = 3 [
    (gogoproto.nullable) = false,
    (gogoproto.embed) = true,
    (gogoproto.jsontag) = ""
  ];
  // Database contains database related metadata.
  DatabaseMetadata Database = 4 [
    (gogoproto.nullable) = false,
    (gogoproto.embed) = true,
    (gogoproto.jsontag) = ""
  ];
  // Procname is the RPC SQL Server procedure name.
  string Procname = 5 [(gogoproto.jsontag) = "proc_name,omitempty"];
  // Parameters are the RPC parameters used to execute RPC Procedure..
  repeated string Parameters = 6 [(gogoproto.jsontag) = "parameters,omitempty"];
}

// DatabaseSessionMalformedPacket is emitted when a database sends a malformed packet.
message DatabaseSessionMalformedPacket {
  // Metadata is a common event metadata.
  Metadata Metadata = 1 [
    (gogoproto.nullable) = false,
    (gogoproto.embed) = true,
    (gogoproto.jsontag) = ""
  ];
  // User is a common user event metadata.
  UserMetadata User = 2 [
    (gogoproto.nullable) = false,
    (gogoproto.embed) = true,
    (gogoproto.jsontag) = ""
  ];
  // SessionMetadata is a common event session metadata.
  SessionMetadata Session = 3 [
    (gogoproto.nullable) = false,
    (gogoproto.embed) = true,
    (gogoproto.jsontag) = ""
  ];
  // Database contains database related metadata.
  DatabaseMetadata Database = 4 [
    (gogoproto.nullable) = false,
    (gogoproto.embed) = true,
    (gogoproto.jsontag) = ""
  ];
  // Payload is the malformed packet payload.
  bytes Payload = 5 [(gogoproto.jsontag) = "payload,omitempty"];
}

// ElasticsearchCategory specifies Elasticsearch request category.
enum ElasticsearchCategory {
  // ELASTICSEARCH_CATEGORY_GENERAL is for otherwise uncategorized calls.
  ELASTICSEARCH_CATEGORY_GENERAL = 0;
  // ELASTICSEARCH_CATEGORY_SECURITY is for _security and _ssl APIs.
  ELASTICSEARCH_CATEGORY_SECURITY = 1;
  // ELASTICSEARCH_CATEGORY_SEARCH is for search-related APIs.
  ELASTICSEARCH_CATEGORY_SEARCH = 2;
  // ELASTICSEARCH_CATEGORY_SQL covers _sql API.
  ELASTICSEARCH_CATEGORY_SQL = 3;
}

// ElasticsearchRequest is emitted when user executes an Elasticsearch request, which isn't
// covered by API-specific events.
message ElasticsearchRequest {
  // Metadata is a common event metadata.
  Metadata Metadata = 1 [
    (gogoproto.nullable) = false,
    (gogoproto.embed) = true,
    (gogoproto.jsontag) = ""
  ];
  // User is a common user event metadata.
  UserMetadata User = 2 [
    (gogoproto.nullable) = false,
    (gogoproto.embed) = true,
    (gogoproto.jsontag) = ""
  ];
  // SessionMetadata is a common event session metadata.
  SessionMetadata Session = 3 [
    (gogoproto.nullable) = false,
    (gogoproto.embed) = true,
    (gogoproto.jsontag) = ""
  ];
  // Database contains database related metadata.
  DatabaseMetadata Database = 4 [
    (gogoproto.nullable) = false,
    (gogoproto.embed) = true,
    (gogoproto.jsontag) = ""
  ];

  // Path is relative path in the URL.
  string Path = 5 [(gogoproto.jsontag) = "path"];
  // RawQuery are the encoded query values.
  string RawQuery = 6 [(gogoproto.jsontag) = "raw_query"];
  // Method is the request HTTP method, like GET/POST/DELETE/etc.
  string Method = 7 [(gogoproto.jsontag) = "method"];
  // Body is the request HTTP body.
  bytes Body = 8 [(gogoproto.jsontag) = "body"];
  // Headers are the HTTP request headers.
  wrappers.LabelValues Headers = 9 [
    (gogoproto.nullable) = false,
    (gogoproto.jsontag) = "headers,omitempty",
    (gogoproto.customtype) = "github.com/gravitational/teleport/api/types/wrappers.Traits"
  ];

  // Category represents the category if API being accessed in a given request.
  ElasticsearchCategory Category = 10 [(gogoproto.jsontag) = "category"];

  // Target is an optional field indicating the target index or set of indices used as a subject of request.
  string Target = 11 [(gogoproto.jsontag) = "target"];

  // Query is an optional text of query (e.g. an SQL select statement for _sql API), if a request includes it.
  string Query = 12 [(gogoproto.jsontag) = "query"];

  // StatusCode is optional status code returned from the call to database.
  uint32 StatusCode = 13 [(gogoproto.jsontag) = "status_code"];
}

// OpenSearchCategory specifies OpenSearch request category.
enum OpenSearchCategory {
  // OPEN_SEARCH_CATEGORY_GENERAL is for otherwise uncategorized calls.
  OPEN_SEARCH_CATEGORY_GENERAL = 0;
  // OPEN_SEARCH_CATEGORY_SECURITY covers /_plugins/_security API.
  OPEN_SEARCH_CATEGORY_SECURITY = 1;
  // OPEN_SEARCH_CATEGORY_SEARCH is for search-related APIs.
  OPEN_SEARCH_CATEGORY_SEARCH = 2;
  // OPEN_SEARCH_CATEGORY_SQL covers /_plugins/_sql and /_plugins/_ppl API.
  OPEN_SEARCH_CATEGORY_SQL = 3;
}

// OpenSearchRequest is emitted when a user executes a OpenSearch request via database-access.
message OpenSearchRequest {
  // Metadata is a common event metadata.
  Metadata Metadata = 1 [
    (gogoproto.nullable) = false,
    (gogoproto.embed) = true,
    (gogoproto.jsontag) = ""
  ];
  // User is a common user event metadata.
  UserMetadata User = 2 [
    (gogoproto.nullable) = false,
    (gogoproto.embed) = true,
    (gogoproto.jsontag) = ""
  ];
  // SessionMetadata is a common event session metadata.
  SessionMetadata Session = 3 [
    (gogoproto.nullable) = false,
    (gogoproto.embed) = true,
    (gogoproto.jsontag) = ""
  ];
  // Database contains database related metadata.
  DatabaseMetadata Database = 4 [
    (gogoproto.nullable) = false,
    (gogoproto.embed) = true,
    (gogoproto.jsontag) = ""
  ];

  // Path is relative path in the URL.
  string Path = 5 [(gogoproto.jsontag) = "path"];
  // RawQuery are the encoded query values.
  string RawQuery = 6 [(gogoproto.jsontag) = "raw_query"];
  // Method is the request HTTP method, like GET/POST/DELETE/etc.
  string Method = 7 [(gogoproto.jsontag) = "method"];
  // Body is the request HTTP body.
  bytes Body = 8 [(gogoproto.jsontag) = "body"];
  // Headers are the HTTP request headers.
  wrappers.LabelValues Headers = 9 [
    (gogoproto.nullable) = false,
    (gogoproto.jsontag) = "headers,omitempty",
    (gogoproto.customtype) = "github.com/gravitational/teleport/api/types/wrappers.Traits"
  ];

  // Category represents the category if API being accessed in a given request.
  OpenSearchCategory Category = 10 [(gogoproto.jsontag) = "category"];

  // Target is an optional field indicating the target index or set of indices used as a subject of request.
  string Target = 11 [(gogoproto.jsontag) = "target"];

  // Query is an optional text of query (e.g. an SQL select statement for _sql API), if a request includes it.
  string Query = 12 [(gogoproto.jsontag) = "query"];

  // StatusCode is optional status code returned from the call to database.
  uint32 StatusCode = 13 [(gogoproto.jsontag) = "status_code"];
}

// DynamoDBRequest is emitted when a user executes a DynamoDB request via database-access.
message DynamoDBRequest {
  // Metadata is a common event metadata.
  Metadata Metadata = 1 [
    (gogoproto.nullable) = false,
    (gogoproto.embed) = true,
    (gogoproto.jsontag) = ""
  ];
  // User is a common user event metadata.
  UserMetadata User = 2 [
    (gogoproto.nullable) = false,
    (gogoproto.embed) = true,
    (gogoproto.jsontag) = ""
  ];
  // SessionMetadata is a common event session metadata.
  SessionMetadata Session = 3 [
    (gogoproto.nullable) = false,
    (gogoproto.embed) = true,
    (gogoproto.jsontag) = ""
  ];
  // Database contains database related metadata.
  DatabaseMetadata Database = 4 [
    (gogoproto.nullable) = false,
    (gogoproto.embed) = true,
    (gogoproto.jsontag) = ""
  ];

  uint32 StatusCode = 5 [(gogoproto.jsontag) = "status_code"];
  // Path is relative path in the URL.
  string Path = 6 [(gogoproto.jsontag) = "path"];
  // RawQuery are the encoded query values.
  string RawQuery = 7 [(gogoproto.jsontag) = "raw_query"];
  // Method is the request HTTP method, like GET/POST/DELETE/etc.
  string Method = 8 [(gogoproto.jsontag) = "method"];
  // Target is the API target in the X-Amz-Target header.
  string Target = 9 [(gogoproto.jsontag) = "target"];
  // Body is the HTTP request json body.
  // The Struct type is a wrapper around protobuf/types.Struct and is used to marshal the JSON body correctly.
  google.protobuf.Struct Body = 10 [
    (gogoproto.jsontag) = "body,omitempty",
    (gogoproto.casttype) = "Struct"
  ];
}

// AppSessionDynamoDBRequest is emitted when a user executes a DynamoDB request via app access.
message AppSessionDynamoDBRequest {
  // Metadata is a common event metadata.
  Metadata Metadata = 1 [
    (gogoproto.nullable) = false,
    (gogoproto.embed) = true,
    (gogoproto.jsontag) = ""
  ];
  // User is a common user event metadata.
  UserMetadata User = 2 [
    (gogoproto.nullable) = false,
    (gogoproto.embed) = true,
    (gogoproto.jsontag) = ""
  ];
  // App is a common application resource metadata.
  AppMetadata App = 3 [
    (gogoproto.nullable) = false,
    (gogoproto.embed) = true,
    (gogoproto.jsontag) = ""
  ];
  // AWS contains extra AWS metadata of the request.
  AWSRequestMetadata AWS = 4 [
    (gogoproto.nullable) = false,
    (gogoproto.embed) = true,
    (gogoproto.jsontag) = ""
  ];

  // SessionChunkID is the ID of the app session chunk that this request belongs to.
  // This is more appropriate to include than the app session id, since it is the chunk
  // id that is needed to play back the session chunk with tsh. The session chunk event
  // already includes the app session id.
  string SessionChunkID = 5 [(gogoproto.jsontag) = "session_chunk_id"];
  // StatusCode the HTTP response code for the request.
  uint32 StatusCode = 6 [(gogoproto.jsontag) = "status_code"];
  // Path is relative path in the URL.
  string Path = 7 [(gogoproto.jsontag) = "path"];
  // RawQuery are the encoded query values.
  string RawQuery = 8 [(gogoproto.jsontag) = "raw_query"];
  // Method is the request HTTP method, like GET/POST/DELETE/etc.
  string Method = 9 [(gogoproto.jsontag) = "method"];
  // Target is the API target in the X-Amz-Target header.
  string Target = 10 [(gogoproto.jsontag) = "target"];
  // Body is the HTTP request json body.
  // The Struct type is a wrapper around protobuf/types.Struct and is used to marshal the JSON body correctly.
  google.protobuf.Struct Body = 11 [
    (gogoproto.jsontag) = "body,omitempty",
    (gogoproto.casttype) = "Struct"
  ];
}

// UpgradeWindowStartMetadata contains common upgrade window information.
message UpgradeWindowStartMetadata {
  // UpgradeWindowStart is the upgrade window time.
  string UpgradeWindowStart = 1 [(gogoproto.jsontag) = "upgrade_window_start,omitempty"];
}

// UpgradeWindowStartUpdate is emitted when a user updates the cloud upgrade window start time.
message UpgradeWindowStartUpdate {
  // Metadata is a common event metadata.
  Metadata Metadata = 1 [
    (gogoproto.nullable) = false,
    (gogoproto.embed) = true,
    (gogoproto.jsontag) = ""
  ];
  // User is a common user event metadata.
  UserMetadata User = 2 [
    (gogoproto.nullable) = false,
    (gogoproto.embed) = true,
    (gogoproto.jsontag) = ""
  ];
  // SessionMetadata is a common event session metadata.
  SessionMetadata Session = 3 [
    (gogoproto.nullable) = false,
    (gogoproto.embed) = true,
    (gogoproto.jsontag) = ""
  ];
  // UpgradeWindowStartMetadata contains upgrade window related metadata.
  UpgradeWindowStartMetadata UpgradeWindowStart = 4 [
    (gogoproto.nullable) = false,
    (gogoproto.embed) = true,
    (gogoproto.jsontag) = ""
  ];
}

// SessionRecordingAccess is emitted when a session recording is accessed, allowing
// session views to be included in the audit log
message SessionRecordingAccess {
  // Metadata is a common event metadata.
  Metadata Metadata = 1 [
    (gogoproto.nullable) = false,
    (gogoproto.embed) = true,
    (gogoproto.jsontag) = ""
  ];
  // SessionID is the ID of the session.
  string SessionID = 2 [(gogoproto.jsontag) = "sid"];
  // UserMetadata is a common user event metadata.
  UserMetadata UserMetadata = 3 [
    (gogoproto.nullable) = false,
    (gogoproto.embed) = true,
    (gogoproto.jsontag) = ""
  ];
  // SessionType is type of the session.
  string SessionType = 4 [(gogoproto.jsontag) = "session_type,omitempty"];
  // Format is the format the session recording was accessed.
  string Format = 5 [(gogoproto.jsontag) = "format,omitempty"];
}

// KubeClusterMetadata contains common kubernetes cluster information.
message KubeClusterMetadata {
  // KubeLabels are the configured cluster labels.
  map<string, string> KubeLabels = 1 [
    (gogoproto.nullable) = false,
    (gogoproto.jsontag) = "kube_labels,omitempty"
  ];
}

// KubernetesClusterCreate is emitted when a new kubernetes cluster resource is created.
message KubernetesClusterCreate {
  // Metadata is a common event metadata.
  Metadata Metadata = 1 [
    (gogoproto.nullable) = false,
    (gogoproto.embed) = true,
    (gogoproto.jsontag) = ""
  ];
  // User is a common user event metadata.
  UserMetadata User = 2 [
    (gogoproto.nullable) = false,
    (gogoproto.embed) = true,
    (gogoproto.jsontag) = ""
  ];
  // ResourceMetadata is a common resource event metadata.
  ResourceMetadata Resource = 3 [
    (gogoproto.nullable) = false,
    (gogoproto.embed) = true,
    (gogoproto.jsontag) = ""
  ];
  // KubeClusterMetadata is a common kubernetes resource metadata.
  KubeClusterMetadata KubeClusterMetadata = 4 [
    (gogoproto.nullable) = false,
    (gogoproto.embed) = true,
    (gogoproto.jsontag) = ""
  ];
}

// KubernetesClusterUpdate is emitted when an existing kubernetes cluster resource is updated.
message KubernetesClusterUpdate {
  // Metadata is a common event metadata.
  Metadata Metadata = 1 [
    (gogoproto.nullable) = false,
    (gogoproto.embed) = true,
    (gogoproto.jsontag) = ""
  ];
  // User is a common user event metadata.
  UserMetadata User = 2 [
    (gogoproto.nullable) = false,
    (gogoproto.embed) = true,
    (gogoproto.jsontag) = ""
  ];
  // ResourceMetadata is a common resource event metadata.
  ResourceMetadata Resource = 3 [
    (gogoproto.nullable) = false,
    (gogoproto.embed) = true,
    (gogoproto.jsontag) = ""
  ];
  // KubeClusterMetadata is a common kubernetes resource metadata.
  KubeClusterMetadata KubeClusterMetadata = 4 [
    (gogoproto.nullable) = false,
    (gogoproto.embed) = true,
    (gogoproto.jsontag) = ""
  ];
}

// KubernetesClusterDelete is emitted when a kubernetes cluster resource is deleted.
message KubernetesClusterDelete {
  // Metadata is a common event metadata.
  Metadata Metadata = 1 [
    (gogoproto.nullable) = false,
    (gogoproto.embed) = true,
    (gogoproto.jsontag) = ""
  ];
  // User is a common user event metadata.
  UserMetadata User = 2 [
    (gogoproto.nullable) = false,
    (gogoproto.embed) = true,
    (gogoproto.jsontag) = ""
  ];
  // ResourceMetadata is a common resource event metadata.
  ResourceMetadata Resource = 3 [
    (gogoproto.nullable) = false,
    (gogoproto.embed) = true,
    (gogoproto.jsontag) = ""
  ];
}

// SSMRun is emitted after an AWS SSM document completes execution.
message SSMRun {
  // Metadata is a common event metadata.
  Metadata Metadata = 1 [
    (gogoproto.nullable) = false,
    (gogoproto.embed) = true,
    (gogoproto.jsontag) = ""
  ];

  // CommandID is the id of the SSM command that was run.
  string CommandID = 2 [(gogoproto.jsontag) = "command_id"];

  // InstanceID is the id of the EC2 instance the command was run on.
  string InstanceID = 3 [(gogoproto.jsontag) = "instance_id"];

  // ExitCode is the exit code resulting from the script run.
  int64 ExitCode = 4 [(gogoproto.jsontag) = "exit_code"];

  // Status represents the success or failure status of a script run.
  string Status = 5 [(gogoproto.jsontag) = "status"];

  // AccountID is the id of the AWS account that ran the command.
  string AccountID = 6 [(gogoproto.jsontag) = "account_id"];

  // Region is the AWS region the command was ran in.
  string Region = 7 [(gogoproto.jsontag) = "region"];

  // StandardOutput contains the stdout of the executed command.
  // Only the first 24000 chars are returned.
  string StandardOutput = 8 [(gogoproto.jsontag) = "stdout"];

  // StandardError contains the stderr of the executed command.
  // Only the first 24000 chars are returned.
  string StandardError = 9 [(gogoproto.jsontag) = "stderr"];

  // InvocationURL is a link to AWS Web Console for this invocation.
  // An invocation is the execution of a Command in an Instance.
  string InvocationURL = 10 [(gogoproto.jsontag) = "invocation_url"];
}

// CassandraSession is emitted when a Cassandra client sends
// the prepare a CQL statement.
message CassandraPrepare {
  // Metadata is a common event metadata.
  Metadata Metadata = 1 [
    (gogoproto.nullable) = false,
    (gogoproto.embed) = true,
    (gogoproto.jsontag) = ""
  ];
  // User is a common user event metadata.
  UserMetadata User = 2 [
    (gogoproto.nullable) = false,
    (gogoproto.embed) = true,
    (gogoproto.jsontag) = ""
  ];
  // SessionMetadata is a common event session metadata.
  SessionMetadata Session = 3 [
    (gogoproto.nullable) = false,
    (gogoproto.embed) = true,
    (gogoproto.jsontag) = ""
  ];
  // Database contains database related metadata.
  DatabaseMetadata Database = 4 [
    (gogoproto.nullable) = false,
    (gogoproto.embed) = true,
    (gogoproto.jsontag) = ""
  ];
  // Query is the CQL statement.
  string Query = 5 [(gogoproto.jsontag) = "query,omitempty"];
  // Keyspace is the keyspace the statement is in.
  string Keyspace = 6 [(gogoproto.jsontag) = "keyspace,omitempty"];
}

// CassandraExecute is emitted when a Cassandra client executes a CQL statement.
message CassandraExecute {
  // Metadata is a common event metadata.
  Metadata Metadata = 1 [
    (gogoproto.nullable) = false,
    (gogoproto.embed) = true,
    (gogoproto.jsontag) = ""
  ];
  // User is a common user event metadata.
  UserMetadata User = 2 [
    (gogoproto.nullable) = false,
    (gogoproto.embed) = true,
    (gogoproto.jsontag) = ""
  ];
  // SessionMetadata is a common event session metadata.
  SessionMetadata Session = 3 [
    (gogoproto.nullable) = false,
    (gogoproto.embed) = true,
    (gogoproto.jsontag) = ""
  ];
  // Database contains database related metadata.
  DatabaseMetadata Database = 4 [
    (gogoproto.nullable) = false,
    (gogoproto.embed) = true,
    (gogoproto.jsontag) = ""
  ];
  // QueryId is the prepared query id to execute.
  string QueryId = 5 [(gogoproto.jsontag) = "query_id,omitempty"];
}

// CassandraBatch is emitted when a Cassandra client executes a batch of CQL statements.
message CassandraBatch {
  // Metadata is a common event metadata.
  Metadata Metadata = 1 [
    (gogoproto.nullable) = false,
    (gogoproto.embed) = true,
    (gogoproto.jsontag) = ""
  ];
  // User is a common user event metadata.
  UserMetadata User = 2 [
    (gogoproto.nullable) = false,
    (gogoproto.embed) = true,
    (gogoproto.jsontag) = ""
  ];
  // SessionMetadata is a common event session metadata.
  SessionMetadata Session = 3 [
    (gogoproto.nullable) = false,
    (gogoproto.embed) = true,
    (gogoproto.jsontag) = ""
  ];
  // Database contains database related metadata.
  DatabaseMetadata Database = 4 [
    (gogoproto.nullable) = false,
    (gogoproto.embed) = true,
    (gogoproto.jsontag) = ""
  ];

  // Consistency is the consistency level to use.
  string Consistency = 5 [(gogoproto.jsontag) = "consistency,omitempty"];
  // Keyspace is the keyspace the statement is in.
  string Keyspace = 6 [(gogoproto.jsontag) = "keyspace,omitempty"];
  // BatchType is the type of batch.
  string BatchType = 7 [(gogoproto.jsontag) = "batch_type,omitempty"];
  // BatchChild represents a single child batch statement.
  message BatchChild {
    // Value is a single value to bind to the query.
    message Value {
      // Type is the type of the value.
      uint32 Type = 1 [(gogoproto.jsontag) = "type,omitempty"];
      // Contents is the value contents.
      bytes Contents = 2 [(gogoproto.jsontag) = "contents,omitempty"];
    }
    // ID is the id of the statement.
    string ID = 1 [(gogoproto.jsontag) = "id,omitempty"];
    // Query the CQL statement to execute.
    string Query = 2 [(gogoproto.jsontag) = "query,omitempty"];
    // Values is the values to bind to the query.
    repeated Value Values = 3 [(gogoproto.jsontag) = "values,omitempty"];
  }
  // Children is batch children statements.
  repeated BatchChild Children = 8 [(gogoproto.jsontag) = "children,omitempty"];
}

// CassandraRegister is emitted when a Cassandra client
// request to register for the specified event types.
message CassandraRegister {
  // Metadata is a common event metadata.
  Metadata Metadata = 1 [
    (gogoproto.nullable) = false,
    (gogoproto.embed) = true,
    (gogoproto.jsontag) = ""
  ];
  // User is a common user event metadata.
  UserMetadata User = 2 [
    (gogoproto.nullable) = false,
    (gogoproto.embed) = true,
    (gogoproto.jsontag) = ""
  ];
  // SessionMetadata is a common event session metadata.
  SessionMetadata Session = 3 [
    (gogoproto.nullable) = false,
    (gogoproto.embed) = true,
    (gogoproto.jsontag) = ""
  ];
  // Database contains database related metadata.
  DatabaseMetadata Database = 4 [
    (gogoproto.nullable) = false,
    (gogoproto.embed) = true,
    (gogoproto.jsontag) = ""
  ];
  // EventTypes is the list of event types to register for.
  repeated string EventTypes = 5 [(gogoproto.jsontag) = "event_types,omitempty"];
}

// LoginRuleCreate is emitted when a login rule is created or updated.
message LoginRuleCreate {
  // Metadata is a common event metadata
  Metadata Metadata = 1 [
    (gogoproto.nullable) = false,
    (gogoproto.embed) = true,
    (gogoproto.jsontag) = ""
  ];

  // ResourceMetadata is a common resource event metadata
  ResourceMetadata Resource = 2 [
    (gogoproto.nullable) = false,
    (gogoproto.embed) = true,
    (gogoproto.jsontag) = ""
  ];

  // User is a common user event metadata
  UserMetadata User = 3 [
    (gogoproto.nullable) = false,
    (gogoproto.embed) = true,
    (gogoproto.jsontag) = ""
  ];
}

// LoginRuleDelete is emitted when a login rule is deleted
message LoginRuleDelete {
  // Metadata is a common event metadata
  Metadata Metadata = 1 [
    (gogoproto.nullable) = false,
    (gogoproto.embed) = true,
    (gogoproto.jsontag) = ""
  ];

  // ResourceMetadata is a common resource event metadata
  ResourceMetadata Resource = 2 [
    (gogoproto.nullable) = false,
    (gogoproto.embed) = true,
    (gogoproto.jsontag) = ""
  ];

  // User is a common user event metadata
  UserMetadata User = 3 [
    (gogoproto.nullable) = false,
    (gogoproto.embed) = true,
    (gogoproto.jsontag) = ""
  ];
}

// SAMLIdPAuthAttempt is emitted when a user has attempted to authorize against the SAML IdP.
message SAMLIdPAuthAttempt {
  // Metadata is common event metadata
  Metadata Metadata = 1 [
    (gogoproto.nullable) = false,
    (gogoproto.embed) = true,
    (gogoproto.jsontag) = ""
  ];

  // User is common user event metadata
  UserMetadata User = 2 [
    (gogoproto.nullable) = false,
    (gogoproto.embed) = true,
    (gogoproto.jsontag) = ""
  ];

  // SessionMetadata is common event session metadata
  SessionMetadata Session = 3 [
    (gogoproto.nullable) = false,
    (gogoproto.embed) = true,
    (gogoproto.jsontag) = ""
  ];

  // Status indicates whether the SAML IdP authentication was successful.
  Status Status = 4 [
    (gogoproto.nullable) = false,
    (gogoproto.embed) = true,
    (gogoproto.jsontag) = ""
  ];

  // SAMLIdPServiceProviderMetadata is common SAML IdP service provider event metadata
  SAMLIdPServiceProviderMetadata ServiceProvider = 5 [
    (gogoproto.nullable) = false,
    (gogoproto.embed) = true,
    (gogoproto.jsontag) = ""
  ];
}

// SAMLIdPServiceProviderCreate is emitted when a service provider has been added.
message SAMLIdPServiceProviderCreate {
  // Metadata is common event metadata
  Metadata Metadata = 1 [
    (gogoproto.nullable) = false,
    (gogoproto.embed) = true,
    (gogoproto.jsontag) = ""
  ];

  // ResourceMetadata is common resource event metadata
  ResourceMetadata Resource = 2 [
    (gogoproto.nullable) = false,
    (gogoproto.embed) = true,
    (gogoproto.jsontag) = ""
  ];

  // SAMLIdPServiceProviderMetadata is common SAML IdP service provider event metadata
  SAMLIdPServiceProviderMetadata ServiceProvider = 3 [
    (gogoproto.nullable) = false,
    (gogoproto.embed) = true,
    (gogoproto.jsontag) = ""
  ];
}

// SAMLIdPServiceProviderUpdate is emitted when a service provider has been updated.
message SAMLIdPServiceProviderUpdate {
  // Metadata is common event metadata
  Metadata Metadata = 1 [
    (gogoproto.nullable) = false,
    (gogoproto.embed) = true,
    (gogoproto.jsontag) = ""
  ];

  // ResourceMetadata is a common resource event metadata
  ResourceMetadata Resource = 2 [
    (gogoproto.nullable) = false,
    (gogoproto.embed) = true,
    (gogoproto.jsontag) = ""
  ];

  // SAMLIdPServiceProviderMetadata is common SAML IdP service provider event metadata
  SAMLIdPServiceProviderMetadata ServiceProvider = 3 [
    (gogoproto.nullable) = false,
    (gogoproto.embed) = true,
    (gogoproto.jsontag) = ""
  ];
}

// SAMLIdPServiceProviderDelete is emitted when a service provider has been deleted.
message SAMLIdPServiceProviderDelete {
  // Metadata is common event metadata
  Metadata Metadata = 1 [
    (gogoproto.nullable) = false,
    (gogoproto.embed) = true,
    (gogoproto.jsontag) = ""
  ];

  // ResourceMetadata is common resource event metadata
  ResourceMetadata Resource = 2 [
    (gogoproto.nullable) = false,
    (gogoproto.embed) = true,
    (gogoproto.jsontag) = ""
  ];

  // SAMLIdPServiceProviderMetadata is common SAML IdP service provider event metadata
  SAMLIdPServiceProviderMetadata ServiceProvider = 3 [
    (gogoproto.nullable) = false,
    (gogoproto.embed) = true,
    (gogoproto.jsontag) = ""
  ];
}

// SAMLIdPServiceProviderDeleteAll is emitted when all service providers have been deleted.
message SAMLIdPServiceProviderDeleteAll {
  // Metadata is common event metadata
  Metadata Metadata = 1 [
    (gogoproto.nullable) = false,
    (gogoproto.embed) = true,
    (gogoproto.jsontag) = ""
  ];

  // ResourceMetadata is common resource event metadata
  ResourceMetadata Resource = 2 [
    (gogoproto.nullable) = false,
    (gogoproto.embed) = true,
    (gogoproto.jsontag) = ""
  ];
}

// OktaResourcesUpdate is emitted when Okta related resources have been updated.
message OktaResourcesUpdate {
  // Metadata is common event metadata
  Metadata Metadata = 1 [
    (gogoproto.nullable) = false,
    (gogoproto.embed) = true,
    (gogoproto.jsontag) = ""
  ];

  // Server is a common server metadata.
  ServerMetadata Server = 2 [
    (gogoproto.nullable) = false,
    (gogoproto.embed) = true,
    (gogoproto.jsontag) = ""
  ];

  // Updated is common metadata related to Okta resources being updated.
  OktaResourcesUpdatedMetadata Updated = 3 [
    (gogoproto.nullable) = false,
    (gogoproto.embed) = true,
    (gogoproto.jsontag) = ""
  ];
}

// OktaSyncFailure is emitted when an Okta synchronization attempt has failed.
message OktaSyncFailure {
  // Metadata is common event metadata
  Metadata Metadata = 1 [
    (gogoproto.nullable) = false,
    (gogoproto.embed) = true,
    (gogoproto.jsontag) = ""
  ];

  // Server is a common server metadata.
  ServerMetadata Server = 2 [
    (gogoproto.nullable) = false,
    (gogoproto.embed) = true,
    (gogoproto.jsontag) = ""
  ];

  // Status contains error information for the synchronization failure.
  Status Status = 3 [
    (gogoproto.nullable) = false,
    (gogoproto.embed) = true,
    (gogoproto.jsontag) = ""
  ];
}

// OktaAssignmentResult is emitted when an Okta assignment processing or cleanup was attempted.
message OktaAssignmentResult {
  // Metadata is common event metadata
  Metadata Metadata = 1 [
    (gogoproto.nullable) = false,
    (gogoproto.embed) = true,
    (gogoproto.jsontag) = ""
  ];

  // Server is a common server metadata.
  ServerMetadata Server = 2 [
    (gogoproto.nullable) = false,
    (gogoproto.embed) = true,
    (gogoproto.jsontag) = ""
  ];

  // ResourceMetadata is common resource event metadata
  ResourceMetadata Resource = 3 [
    (gogoproto.nullable) = false,
    (gogoproto.embed) = true,
    (gogoproto.jsontag) = ""
  ];

  // Status indicates whether the assignment processing was successful.
  Status Status = 4 [
    (gogoproto.nullable) = false,
    (gogoproto.embed) = true,
    (gogoproto.jsontag) = ""
  ];

  // OktaAssignmentMetadata is common Okta assignment metadata.
  OktaAssignmentMetadata OktaAssignment = 5 [
    (gogoproto.nullable) = false,
    (gogoproto.embed) = true,
    (gogoproto.jsontag) = ""
  ];
}

// AccessListCreate is emitted when an access list is created.
message AccessListCreate {
  // Metadata is common event metadata
  Metadata Metadata = 1 [
    (gogoproto.nullable) = false,
    (gogoproto.embed) = true,
    (gogoproto.jsontag) = ""
  ];

  // Resource is common resource event metadata
  ResourceMetadata Resource = 2 [
    (gogoproto.nullable) = false,
    (gogoproto.embed) = true,
    (gogoproto.jsontag) = ""
  ];

  // Status indicates whether the resource operation was successful.
  Status Status = 3 [
    (gogoproto.nullable) = false,
    (gogoproto.embed) = true,
    (gogoproto.jsontag) = ""
  ];

  // AccessListTitle is the access list's title.
  string AccessListTitle = 4 [(gogoproto.jsontag) = "access_list_title,omitempty"];
}

// AccessListUpdate is emitted when an access list is updated.
message AccessListUpdate {
  // Metadata is common event metadata
  Metadata Metadata = 1 [
    (gogoproto.nullable) = false,
    (gogoproto.embed) = true,
    (gogoproto.jsontag) = ""
  ];

  // Resource is common resource event metadata
  ResourceMetadata Resource = 2 [
    (gogoproto.nullable) = false,
    (gogoproto.embed) = true,
    (gogoproto.jsontag) = ""
  ];

  // Status indicates whether the resource operation was successful.
  Status Status = 3 [
    (gogoproto.nullable) = false,
    (gogoproto.embed) = true,
    (gogoproto.jsontag) = ""
  ];

  // AccessListTitle is the access list's title.
  string AccessListTitle = 4 [(gogoproto.jsontag) = "access_list_title,omitempty"];
}

// AccessListDelete is emitted when an access list is deleted.
message AccessListDelete {
  // Metadata is common event metadata
  Metadata Metadata = 1 [
    (gogoproto.nullable) = false,
    (gogoproto.embed) = true,
    (gogoproto.jsontag) = ""
  ];

  // Resource is common resource event metadata
  ResourceMetadata Resource = 2 [
    (gogoproto.nullable) = false,
    (gogoproto.embed) = true,
    (gogoproto.jsontag) = ""
  ];

  // Status indicates whether the resource operation was successful.
  Status Status = 3 [
    (gogoproto.nullable) = false,
    (gogoproto.embed) = true,
    (gogoproto.jsontag) = ""
  ];

  // AccessListTitle is the access list's title.
  string AccessListTitle = 4 [(gogoproto.jsontag) = "access_list_title,omitempty"];
}

// AccessListMemberCreate is emitted when an access list member is created.
message AccessListMemberCreate {
  // Metadata is common event metadata
  Metadata Metadata = 1 [
    (gogoproto.nullable) = false,
    (gogoproto.embed) = true,
    (gogoproto.jsontag) = ""
  ];

  // Resource is common resource event metadata
  ResourceMetadata Resource = 2 [
    (gogoproto.nullable) = false,
    (gogoproto.embed) = true,
    (gogoproto.jsontag) = ""
  ];

  // AccessListMember is common access list member metadata.
  AccessListMemberMetadata AccessListMember = 3 [
    (gogoproto.nullable) = false,
    (gogoproto.embed) = true,
    (gogoproto.jsontag) = ""
  ];

  // Status indicates whether the resource operation was successful.
  Status Status = 4 [
    (gogoproto.nullable) = false,
    (gogoproto.embed) = true,
    (gogoproto.jsontag) = ""
  ];
}

// AccessListMemberUpdate is emitted when an access list member is updated.
message AccessListMemberUpdate {
  // Metadata is common event metadata
  Metadata Metadata = 1 [
    (gogoproto.nullable) = false,
    (gogoproto.embed) = true,
    (gogoproto.jsontag) = ""
  ];

  // Resource is common resource event metadata
  ResourceMetadata Resource = 2 [
    (gogoproto.nullable) = false,
    (gogoproto.embed) = true,
    (gogoproto.jsontag) = ""
  ];

  // AccessListMember is common access list member metadata.
  AccessListMemberMetadata AccessListMember = 3 [
    (gogoproto.nullable) = false,
    (gogoproto.embed) = true,
    (gogoproto.jsontag) = ""
  ];

  // Status indicates whether the resource operation was successful.
  Status Status = 4 [
    (gogoproto.nullable) = false,
    (gogoproto.embed) = true,
    (gogoproto.jsontag) = ""
  ];
}

// AccessListMemberDelete is emitted when an access list member is deleted.
message AccessListMemberDelete {
  // Metadata is common event metadata
  Metadata Metadata = 1 [
    (gogoproto.nullable) = false,
    (gogoproto.embed) = true,
    (gogoproto.jsontag) = ""
  ];

  // Resource is common resource event metadata
  ResourceMetadata Resource = 2 [
    (gogoproto.nullable) = false,
    (gogoproto.embed) = true,
    (gogoproto.jsontag) = ""
  ];

  // AccessListMember is common access list member metadata.
  AccessListMemberMetadata AccessListMember = 3 [
    (gogoproto.nullable) = false,
    (gogoproto.embed) = true,
    (gogoproto.jsontag) = ""
  ];

  // Status indicates whether the resource operation was successful.
  Status Status = 4 [
    (gogoproto.nullable) = false,
    (gogoproto.embed) = true,
    (gogoproto.jsontag) = ""
  ];
}

// AccessListMemberDeleteAllForAccessList is emitted when all members are deleted for an access list.
message AccessListMemberDeleteAllForAccessList {
  // Metadata is common event metadata
  Metadata Metadata = 1 [
    (gogoproto.nullable) = false,
    (gogoproto.embed) = true,
    (gogoproto.jsontag) = ""
  ];

  // Resource is common resource event metadata
  ResourceMetadata Resource = 2 [
    (gogoproto.nullable) = false,
    (gogoproto.embed) = true,
    (gogoproto.jsontag) = ""
  ];

  // AccessListMember is common access list member metadata.
  AccessListMemberMetadata AccessListMember = 3 [
    (gogoproto.nullable) = false,
    (gogoproto.embed) = true,
    (gogoproto.jsontag) = ""
  ];

  // Status indicates whether the resource operation was successful.
  Status Status = 4 [
    (gogoproto.nullable) = false,
    (gogoproto.embed) = true,
    (gogoproto.jsontag) = ""
  ];
}

// AccessListReview is emitted when an access list is reviewed.
message AccessListReview {
  // Metadata is common event metadata
  Metadata Metadata = 1 [
    (gogoproto.nullable) = false,
    (gogoproto.embed) = true,
    (gogoproto.jsontag) = ""
  ];

  // Resource is common resource event metadata
  ResourceMetadata Resource = 2 [
    (gogoproto.nullable) = false,
    (gogoproto.embed) = true,
    (gogoproto.jsontag) = ""
  ];

  // Review is metadata for the access list review.
  AccessListReviewMetadata Review = 3 [
    (gogoproto.nullable) = false,
    (gogoproto.embed) = true,
    (gogoproto.jsontag) = ""
  ];

  // Status indicates whether the review operation was successful.
  Status status = 4 [
    (gogoproto.nullable) = false,
    (gogoproto.embed) = true,
    (gogoproto.jsontag) = ""
  ];
}

// AuditQueryRun is emitted when a user runs an audit query.
message AuditQueryRun {
  // Metadata is common event metadata.
  Metadata Metadata = 1 [
    (gogoproto.nullable) = false,
    (gogoproto.embed) = true,
    (gogoproto.jsontag) = ""
  ];
  // User is common user event metadata.
  UserMetadata User = 2 [
    (gogoproto.nullable) = false,
    (gogoproto.embed) = true,
    (gogoproto.jsontag) = ""
  ];

  // Status indicates whether the read was successful.
  Status Status = 3 [
    (gogoproto.nullable) = false,
    (gogoproto.embed) = true,
    (gogoproto.jsontag) = ""
  ];

  // Query contains additional query information.
  AuditQueryDetails Query = 4 [
    (gogoproto.nullable) = false,
    (gogoproto.embed) = true,
    (gogoproto.jsontag) = ""
  ];
}

// AuditQueryDetails contains additional query information.
message AuditQueryDetails {
  // Name is the name of the query.
  string Name = 1 [(gogoproto.jsontag) = "name,omitempty"];
  // Query is the query that was run.
  string Query = 2 [(gogoproto.jsontag) = "query,omitempty"];
  // Days is the number of days time range for the query.
  int32 Days = 3 [(gogoproto.jsontag) = "days,omitempty"];
  // ExecutionTimeInMillis is the total execution time of the query.
  int64 ExecutionTimeInMillis = 4 [(gogoproto.jsontag) = "total_execution_time_in_millis,omitempty"];
  // DataScannedInBytes is the amount of data scanned by the query.
  int64 DataScannedInBytes = 5 [(gogoproto.jsontag) = "data_scanned_in_bytes"];
}

// SecurityReportRun is emitted when a user runs an audit query.
message SecurityReportRun {
  // Metadata is common event metadata.
  Metadata Metadata = 1 [
    (gogoproto.nullable) = false,
    (gogoproto.embed) = true,
    (gogoproto.jsontag) = ""
  ];
  // User is common user event metadata.
  UserMetadata User = 2 [
    (gogoproto.nullable) = false,
    (gogoproto.embed) = true,
    (gogoproto.jsontag) = ""
  ];

  // Status indicates whether the read was successful.
  Status Status = 3 [
    (gogoproto.nullable) = false,
    (gogoproto.embed) = true,
    (gogoproto.jsontag) = ""
  ];

  // Query is the query that was run.
  string Name = 4 [(gogoproto.jsontag) = "name,omitempty"];
  // Version is the version of security report.
  string Version = 5 [(gogoproto.jsontag) = "version,omitempty"];
  // TotalExecutionTimeInMillis is the total execution time of the query.
  int64 TotalExecutionTimeInMillis = 6 [(gogoproto.jsontag) = "total_execution_time_in_millis,omitempty"];
  // TotalDataScannedInBytes is the amount of data scanned by the query.
  int64 TotalDataScannedInBytes = 7 [(gogoproto.jsontag) = "total_data_scanned_in_bytes"];
  // AuditQueries is the list of audit queries that were run.
  repeated AuditQueryDetails AuditQueries = 8 [(gogoproto.jsontag) = "audit_queries,omitempty"];
}

// ExternalAuditStorageEnableEvent is emitted when External Audit Storage is
// enabled.
message ExternalAuditStorageEnable {
  // Metadata is common event metadata.
  Metadata Metadata = 1 [
    (gogoproto.nullable) = false,
    (gogoproto.embed) = true,
    (gogoproto.jsontag) = ""
  ];
  // Resource is common resource event metadata
  ResourceMetadata Resource = 2 [
    (gogoproto.nullable) = false,
    (gogoproto.embed) = true,
    (gogoproto.jsontag) = ""
  ];
  // Details holds details about the External Audit Storage configuration that
  // was enabled.
  ExternalAuditStorageDetails details = 3;
}

// ExternalAuditStorageDisableEvent is emitted when External Audit Storage is
// disabled.
message ExternalAuditStorageDisable {
  // Metadata is common event metadata.
  Metadata Metadata = 1 [
    (gogoproto.nullable) = false,
    (gogoproto.embed) = true,
    (gogoproto.jsontag) = ""
  ];
  // Resource is common resource event metadata
  ResourceMetadata Resource = 2 [
    (gogoproto.nullable) = false,
    (gogoproto.embed) = true,
    (gogoproto.jsontag) = ""
  ];
  // Details holds details about the External Audit Storage configuration that
  // was disabled.
  ExternalAuditStorageDetails details = 3;
}

// Details holds details about the External Audit Storage configuration.
message ExternalAuditStorageDetails {
  // IntegrationName is the name of the AWS OIDC integration used.
  string integration_name = 3;
  // SessionsRecordingsURI is the S3 path used to store session recordings.
  string session_recordings_uri = 4;
  // AthenaWorkgroup is the workgroup used for Athena audit log queries.
  string athena_workgroup = 5;
  // GlueDatabase is the database used for Athena audit log queries.
  string glue_database = 6;
  // GlueTable is the table used for Athena audit log queries.
  string glue_table = 7;
  // AuditEventsLongTermURI is the S3 path used to store batched parquet files
  // with audit events, partitioned by event date.
  string audit_events_long_term_uri = 8;
  // AthenaResultsURI is the S3 path used to store temporary results generated
  // by Athena.
  string athena_results_uri = 9;
  // PolicyName is the name of the IAM policy attached to the OIDC integration
  // role.
  string policy_name = 10;
  // Region is the AWS region where the infrastructure is hosted.
  string region = 11;
}

// OktaAccessListSync records an access list sync event.
message OktaAccessListSync {
  // Metadata is a common event metadata.
  Metadata Metadata = 1 [
    (gogoproto.nullable) = false,
    (gogoproto.embed) = true,
    (gogoproto.jsontag) = ""
  ];
  // Status contains common command or operation status fields.
  Status Status = 2 [
    (gogoproto.nullable) = false,
    (gogoproto.embed) = true,
    (gogoproto.jsontag) = ""
  ];

  // NumAppFilters is the number of application filters used for this sync.
  int32 num_app_filters = 3;

  // NumGroupFilters is the number of group filters used for this sync.
  int32 num_group_filters = 4;

  // NumApps is the number of apps that were synchronized from this sync event.
  int32 num_apps = 5;

  // NumGroups is the number of groups that were synchronized from this sync event.
  int32 num_groups = 6;

  // NumRoles are the number of roles that were created/updated.
  int32 numRoles = 7;

  // NumAccessLists are the number of access lists that were created/updated.
  int32 numAccessLists = 8;

  // NumAccessListMembers are the number of access list members that were created/updated.
  int32 numAccessListMembers = 9;
}

// OktaUserSync records an Okta user sync event.
message OktaUserSync {
  // Metadata is a common event metadata.
  Metadata Metadata = 1 [
    (gogoproto.nullable) = false,
    (gogoproto.embed) = true,
    (gogoproto.jsontag) = ""
  ];
  // Status contains common command or operation status fields.
  Status Status = 2 [
    (gogoproto.nullable) = false,
    (gogoproto.embed) = true,
    (gogoproto.jsontag) = ""
  ];

  // OrgUrl is the URL of the Okta organization being synced to
  string org_url = 3;

  // AppId is the optional ID of an Okta Application that Teleport is using as
  // its gateway into Okta. The list of potential Teleport users are drawn from
  // the list of Okta users assigned to this app - either directly or via a group
  // assignement. If not set, the Okta sync service is drawing its user list from
  // the whole organization.
  string app_id = 4;

  // NumUsersCreated is the number of Teleport users created in this
  // synchronization pass.
  int32 num_users_created = 5 [(gogoproto.jsontag) = "num_users_created"];

  // NumUsersDeleted is the number of Teleport users deleted in this
  // synchronization pass.
  int32 num_users_deleted = 6 [(gogoproto.jsontag) = "num_users_deleted"];

  // NumUserModified is the number of Teleport users modified in this
  // synchronization pass.
  int32 num_users_modified = 7 [(gogoproto.jsontag) = "num_users_modified"];

  // NumUsersTotal is the total number of Teleport users managed by the Okta
  // integration at the end of the synchronzaton pass.
  int32 num_users_total = 8 [(gogoproto.jsontag) = "num_users_total"];
}

// SPIFFESVIDIssued is an event recorded when a SPIFFE SVID is issued.
message SPIFFESVIDIssued {
  // Metadata is a common event metadata
  Metadata Metadata = 1 [
    (gogoproto.nullable) = false,
    (gogoproto.embed) = true,
    (gogoproto.jsontag) = ""
  ];

  // User is a common user event metadata
  UserMetadata User = 2 [
    (gogoproto.nullable) = false,
    (gogoproto.embed) = true,
    (gogoproto.jsontag) = ""
  ];

  // ConnectionMetadata holds information about the connection
  ConnectionMetadata Connection = 3 [
    (gogoproto.nullable) = false,
    (gogoproto.embed) = true,
    (gogoproto.jsontag) = ""
  ];

  // SPIFFEID is the SPIFFE ID of the issued SVID
  string SPIFFEID = 4 [(gogoproto.jsontag) = "spiffe_id"];
  // DNSSANs is the list of DNS SANs in the issued SVID
  repeated string DNSSANs = 5 [(gogoproto.jsontag) = "dns_sans"];
  // IPSANs is the list of IP SANs in the issued SVID
  repeated string IPSANs = 6 [(gogoproto.jsontag) = "ip_sans"];
  // SVIDType is `jwt` or `x509
  string SVIDType = 7 [(gogoproto.jsontag) = "svid_type"];
  // SerialNumber is the serial number of the issued SVID
  string SerialNumber = 8 [(gogoproto.jsontag) = "serial_number"];
  // Hint is the hint of the issued SVID
  string Hint = 9 [(gogoproto.jsontag) = "hint"];
  // JTI is the JTI of the issued SVID.
  // Only present if the SVID is a JWT.
  string JTI = 10 [(gogoproto.jsontag) = "jti,omitempty"];
  // Audiences is the list of audiences in the issued SVID.
  // Only present if the SVID is a JWT.
  repeated string Audiences = 11 [(gogoproto.jsontag) = "audiences,omitempty"];
  // The WorkloadIdentity resource that was used to issue the SVID, this will
  // be empty if the legacy RPCs were used.
  string WorkloadIdentity = 12 [(gogoproto.jsontag) = "workload_identity,omitempty"];
  // The revision of the WorkloadIdentity resource that was used to issue the
  // SVID. This will be empty if the legacy RPCs were used.
  string WorkloadIdentityRevision = 13 [(gogoproto.jsontag) = "workload_identity_revision,omitempty"];
  // Attributes is the collection of data that was used to make the decision on
  // whether to issue the workload identity credential & to perform templating.
  google.protobuf.Struct Attributes = 14 [
    (gogoproto.jsontag) = "attributes,omitempty",
    (gogoproto.casttype) = "Struct"
  ];
}

// AuthPreferenceUpdate is emitted when the auth preference is updated.
message AuthPreferenceUpdate {
  // Metadata is a common event metadata
  Metadata Metadata = 1 [
    (gogoproto.nullable) = false,
    (gogoproto.embed) = true,
    (gogoproto.jsontag) = ""
  ];

  // Status indicates whether the update was successful.
  Status Status = 2 [
    (gogoproto.nullable) = false,
    (gogoproto.embed) = true,
    (gogoproto.jsontag) = ""
  ];

  // User is a common user event metadata
  UserMetadata User = 3 [
    (gogoproto.nullable) = false,
    (gogoproto.embed) = true,
    (gogoproto.jsontag) = ""
  ];

  // ConnectionMetadata holds information about the connection
  ConnectionMetadata Connection = 4 [
    (gogoproto.nullable) = false,
    (gogoproto.embed) = true,
    (gogoproto.jsontag) = ""
  ];

  // AdminActionsMFA indicates whether MFA for admin actions was altered
  // while updating the authentication preference.
  AdminActionsMFAStatus AdminActionsMFA = 5 [(gogoproto.jsontag) = "admin_actions_mfa_changed"];
}

enum AdminActionsMFAStatus {
  ADMIN_ACTIONS_MFA_STATUS_UNSPECIFIED = 0;
  ADMIN_ACTIONS_MFA_STATUS_UNCHANGED = 1;
  ADMIN_ACTIONS_MFA_STATUS_ENABLED = 2;
  ADMIN_ACTIONS_MFA_STATUS_DISABLED = 3;
}

// ClusterNetworkingConfigUpdate is emitted when the cluster networking config is updated.
message ClusterNetworkingConfigUpdate {
  // Metadata is a common event metadata
  Metadata Metadata = 1 [
    (gogoproto.nullable) = false,
    (gogoproto.embed) = true,
    (gogoproto.jsontag) = ""
  ];

  // Status indicates whether the update was successful.
  Status Status = 2 [
    (gogoproto.nullable) = false,
    (gogoproto.embed) = true,
    (gogoproto.jsontag) = ""
  ];

  // User is a common user event metadata
  UserMetadata User = 3 [
    (gogoproto.nullable) = false,
    (gogoproto.embed) = true,
    (gogoproto.jsontag) = ""
  ];

  // ConnectionMetadata holds information about the connection
  ConnectionMetadata Connection = 4 [
    (gogoproto.nullable) = false,
    (gogoproto.embed) = true,
    (gogoproto.jsontag) = ""
  ];
}

// SessionRecordingConfigUpdate is emitted when the session recording config is updated.
message SessionRecordingConfigUpdate {
  // Metadata is a common event metadata
  Metadata Metadata = 1 [
    (gogoproto.nullable) = false,
    (gogoproto.embed) = true,
    (gogoproto.jsontag) = ""
  ];

  // Status indicates whether the update was successful.
  Status Status = 2 [
    (gogoproto.nullable) = false,
    (gogoproto.embed) = true,
    (gogoproto.jsontag) = ""
  ];

  // User is a common user event metadata
  UserMetadata User = 3 [
    (gogoproto.nullable) = false,
    (gogoproto.embed) = true,
    (gogoproto.jsontag) = ""
  ];

  // ConnectionMetadata holds information about the connection
  ConnectionMetadata Connection = 4 [
    (gogoproto.nullable) = false,
    (gogoproto.embed) = true,
    (gogoproto.jsontag) = ""
  ];
}

// AccessPathChanged is emitted when access graph detects a change in a access path.
message AccessPathChanged {
  // Metadata is a common event metadata
  Metadata Metadata = 1 [
    (gogoproto.nullable) = false,
    (gogoproto.embed) = true,
    (gogoproto.jsontag) = ""
  ];

  // ChangeID is the id of the change.
  string ChangeID = 2 [(gogoproto.jsontag) = "change_id"];

  // AffectedResourceID is the name of the affected resource.
  string AffectedResourceName = 3 [(gogoproto.jsontag) = "affected_resource_name"];

  // AffectedResourceSource is the source of the affected resource, ex: Teleport, AWS, GitLab, etc.
  string AffectedResourceSource = 4 [(gogoproto.jsontag) = "affected_resource_source"];

  // AffectedResourceType is the type of the affected resource, ex: user, role, etc.
  string AffectedResourceType = 5 [(gogoproto.jsontag) = "affected_resource_type"];
}

// SpannerRPC is an event emitted when a Spanner client calls a Spanner RPC.
message SpannerRPC {
  // Metadata is a common event metadata.
  Metadata Metadata = 1 [
    (gogoproto.nullable) = false,
    (gogoproto.embed) = true,
    (gogoproto.jsontag) = ""
  ];
  // User is a common user event metadata.
  UserMetadata User = 2 [
    (gogoproto.nullable) = false,
    (gogoproto.embed) = true,
    (gogoproto.jsontag) = ""
  ];
  // SessionMetadata is a common event session metadata.
  SessionMetadata Session = 3 [
    (gogoproto.nullable) = false,
    (gogoproto.embed) = true,
    (gogoproto.jsontag) = ""
  ];
  // Database contains database related metadata.
  DatabaseMetadata Database = 4 [
    (gogoproto.nullable) = false,
    (gogoproto.embed) = true,
    (gogoproto.jsontag) = ""
  ];
  // Status indicates whether the RPC was successfully sent to the database.
  Status Status = 5 [
    (gogoproto.nullable) = false,
    (gogoproto.embed) = true,
    (gogoproto.jsontag) = ""
  ];
  // Procedure is the name of the remote procedure.
  string Procedure = 6 [(gogoproto.jsontag) = "procedure,omitempty"];
  // Args are the RPC arguments.
  google.protobuf.Struct Args = 7 [
    (gogoproto.jsontag) = "args,omitempty",
    (gogoproto.casttype) = "Struct"
  ];
}

// AccessGraphSettingsUpdate is emitted when the Access Graph Settings config is updated.
message AccessGraphSettingsUpdate {
  // Metadata is a common event metadata
  Metadata Metadata = 1 [
    (gogoproto.nullable) = false,
    (gogoproto.embed) = true,
    (gogoproto.jsontag) = ""
  ];

  // Status indicates whether the update was successful.
  Status Status = 2 [
    (gogoproto.nullable) = false,
    (gogoproto.embed) = true,
    (gogoproto.jsontag) = ""
  ];

  // User is a common user event metadata
  UserMetadata User = 3 [
    (gogoproto.nullable) = false,
    (gogoproto.embed) = true,
    (gogoproto.jsontag) = ""
  ];

  // ConnectionMetadata holds information about the connection
  ConnectionMetadata Connection = 4 [
    (gogoproto.nullable) = false,
    (gogoproto.embed) = true,
    (gogoproto.jsontag) = ""
  ];
}

// SPIFFEFederationCreate is emitted when a SPIFFE federation is created.
message SPIFFEFederationCreate {
  // Metadata is a common event metadata
  Metadata Metadata = 1 [
    (gogoproto.nullable) = false,
    (gogoproto.embed) = true,
    (gogoproto.jsontag) = ""
  ];

  // ResourceMetadata is a common resource event metadata
  ResourceMetadata Resource = 2 [
    (gogoproto.nullable) = false,
    (gogoproto.embed) = true,
    (gogoproto.jsontag) = ""
  ];

  // User is a common user event metadata
  UserMetadata User = 3 [
    (gogoproto.nullable) = false,
    (gogoproto.embed) = true,
    (gogoproto.jsontag) = ""
  ];

  // ConnectionMetadata holds information about the connection
  ConnectionMetadata Connection = 4 [
    (gogoproto.nullable) = false,
    (gogoproto.embed) = true,
    (gogoproto.jsontag) = ""
  ];
}

// SPIFFEFederationDelete is emitted when a SPIFFE federation is deleted.
message SPIFFEFederationDelete {
  // Metadata is a common event metadata
  Metadata Metadata = 1 [
    (gogoproto.nullable) = false,
    (gogoproto.embed) = true,
    (gogoproto.jsontag) = ""
  ];

  // ResourceMetadata is a common resource event metadata
  ResourceMetadata Resource = 2 [
    (gogoproto.nullable) = false,
    (gogoproto.embed) = true,
    (gogoproto.jsontag) = ""
  ];

  // User is a common user event metadata
  UserMetadata User = 3 [
    (gogoproto.nullable) = false,
    (gogoproto.embed) = true,
    (gogoproto.jsontag) = ""
  ];

  // ConnectionMetadata holds information about the connection
  ConnectionMetadata Connection = 4 [
    (gogoproto.nullable) = false,
    (gogoproto.embed) = true,
    (gogoproto.jsontag) = ""
  ];
}

// AutoUpdateConfigCreate is emitted when an auto update config is created.
message AutoUpdateConfigCreate {
  // Metadata is a common event metadata
  Metadata Metadata = 1 [
    (gogoproto.nullable) = false,
    (gogoproto.embed) = true,
    (gogoproto.jsontag) = ""
  ];

  // ResourceMetadata is a common resource event metadata
  ResourceMetadata Resource = 2 [
    (gogoproto.nullable) = false,
    (gogoproto.embed) = true,
    (gogoproto.jsontag) = ""
  ];

  // User is a common user event metadata
  UserMetadata User = 3 [
    (gogoproto.nullable) = false,
    (gogoproto.embed) = true,
    (gogoproto.jsontag) = ""
  ];

  // ConnectionMetadata holds information about the connection
  ConnectionMetadata Connection = 4 [
    (gogoproto.nullable) = false,
    (gogoproto.embed) = true,
    (gogoproto.jsontag) = ""
  ];

  // Status indicates whether the creation was successful.
  Status Status = 5 [
    (gogoproto.nullable) = false,
    (gogoproto.embed) = true,
    (gogoproto.jsontag) = ""
  ];
}

// AutoUpdateConfigUpdate is emitted when an auto update config is updated.
message AutoUpdateConfigUpdate {
  // Metadata is a common event metadata
  Metadata Metadata = 1 [
    (gogoproto.nullable) = false,
    (gogoproto.embed) = true,
    (gogoproto.jsontag) = ""
  ];

  // Status indicates whether the update was successful.
  Status Status = 2 [
    (gogoproto.nullable) = false,
    (gogoproto.embed) = true,
    (gogoproto.jsontag) = ""
  ];

  // User is a common user event metadata
  UserMetadata User = 3 [
    (gogoproto.nullable) = false,
    (gogoproto.embed) = true,
    (gogoproto.jsontag) = ""
  ];

  // ConnectionMetadata holds information about the connection
  ConnectionMetadata Connection = 4 [
    (gogoproto.nullable) = false,
    (gogoproto.embed) = true,
    (gogoproto.jsontag) = ""
  ];

  // ResourceMetadata is a common resource event metadata
  ResourceMetadata Resource = 5 [
    (gogoproto.nullable) = false,
    (gogoproto.embed) = true,
    (gogoproto.jsontag) = ""
  ];
}

// AutoUpdateConfigDelete is emitted when an auto update config is deleted.
message AutoUpdateConfigDelete {
  // Metadata is a common event metadata
  Metadata Metadata = 1 [
    (gogoproto.nullable) = false,
    (gogoproto.embed) = true,
    (gogoproto.jsontag) = ""
  ];

  // ResourceMetadata is a common resource event metadata
  ResourceMetadata Resource = 2 [
    (gogoproto.nullable) = false,
    (gogoproto.embed) = true,
    (gogoproto.jsontag) = ""
  ];

  // User is a common user event metadata
  UserMetadata User = 3 [
    (gogoproto.nullable) = false,
    (gogoproto.embed) = true,
    (gogoproto.jsontag) = ""
  ];

  // ConnectionMetadata holds information about the connection
  ConnectionMetadata Connection = 4 [
    (gogoproto.nullable) = false,
    (gogoproto.embed) = true,
    (gogoproto.jsontag) = ""
  ];

  // Status indicates whether the deletion was successful.
  Status Status = 5 [
    (gogoproto.nullable) = false,
    (gogoproto.embed) = true,
    (gogoproto.jsontag) = ""
  ];
}

// AutoUpdateVersionCreate is emitted when an auto update version is created.
message AutoUpdateVersionCreate {
  // Metadata is a common event metadata
  Metadata Metadata = 1 [
    (gogoproto.nullable) = false,
    (gogoproto.embed) = true,
    (gogoproto.jsontag) = ""
  ];

  // ResourceMetadata is a common resource event metadata
  ResourceMetadata Resource = 2 [
    (gogoproto.nullable) = false,
    (gogoproto.embed) = true,
    (gogoproto.jsontag) = ""
  ];

  // User is a common user event metadata
  UserMetadata User = 3 [
    (gogoproto.nullable) = false,
    (gogoproto.embed) = true,
    (gogoproto.jsontag) = ""
  ];

  // ConnectionMetadata holds information about the connection
  ConnectionMetadata Connection = 4 [
    (gogoproto.nullable) = false,
    (gogoproto.embed) = true,
    (gogoproto.jsontag) = ""
  ];

  // Status indicates whether the creation was successful.
  Status Status = 5 [
    (gogoproto.nullable) = false,
    (gogoproto.embed) = true,
    (gogoproto.jsontag) = ""
  ];
}

// AutoUpdateVersionUpdate is emitted when an auto update version is updated.
message AutoUpdateVersionUpdate {
  // Metadata is a common event metadata
  Metadata Metadata = 1 [
    (gogoproto.nullable) = false,
    (gogoproto.embed) = true,
    (gogoproto.jsontag) = ""
  ];

  // Status indicates whether the update was successful.
  Status Status = 2 [
    (gogoproto.nullable) = false,
    (gogoproto.embed) = true,
    (gogoproto.jsontag) = ""
  ];

  // User is a common user event metadata
  UserMetadata User = 3 [
    (gogoproto.nullable) = false,
    (gogoproto.embed) = true,
    (gogoproto.jsontag) = ""
  ];

  // ConnectionMetadata holds information about the connection
  ConnectionMetadata Connection = 4 [
    (gogoproto.nullable) = false,
    (gogoproto.embed) = true,
    (gogoproto.jsontag) = ""
  ];

  // ResourceMetadata is a common resource event metadata
  ResourceMetadata Resource = 5 [
    (gogoproto.nullable) = false,
    (gogoproto.embed) = true,
    (gogoproto.jsontag) = ""
  ];
}

// AutoUpdateVersionDelete is emitted when an auto update version is deleted.
message AutoUpdateVersionDelete {
  // Metadata is a common event metadata
  Metadata Metadata = 1 [
    (gogoproto.nullable) = false,
    (gogoproto.embed) = true,
    (gogoproto.jsontag) = ""
  ];

  // ResourceMetadata is a common resource event metadata
  ResourceMetadata Resource = 2 [
    (gogoproto.nullable) = false,
    (gogoproto.embed) = true,
    (gogoproto.jsontag) = ""
  ];

  // User is a common user event metadata
  UserMetadata User = 3 [
    (gogoproto.nullable) = false,
    (gogoproto.embed) = true,
    (gogoproto.jsontag) = ""
  ];

  // ConnectionMetadata holds information about the connection
  ConnectionMetadata Connection = 4 [
    (gogoproto.nullable) = false,
    (gogoproto.embed) = true,
    (gogoproto.jsontag) = ""
  ];

  // Status indicates whether the deletion was successful.
  Status Status = 5 [
    (gogoproto.nullable) = false,
    (gogoproto.embed) = true,
    (gogoproto.jsontag) = ""
  ];
}

// AutoUpdateAgentRolloutTrigger is emitted when one or many groups from the auto update agent rollout are manually
// triggered.
message AutoUpdateAgentRolloutTrigger {
  // Metadata is a common event metadata
  Metadata Metadata = 1 [
    (gogoproto.nullable) = false,
    (gogoproto.embed) = true,
    (gogoproto.jsontag) = ""
  ];

  // User is a common user event metadata
  UserMetadata User = 2 [
    (gogoproto.nullable) = false,
    (gogoproto.embed) = true,
    (gogoproto.jsontag) = ""
  ];

  // ConnectionMetadata holds information about the connection
  ConnectionMetadata Connection = 3 [
    (gogoproto.nullable) = false,
    (gogoproto.embed) = true,
    (gogoproto.jsontag) = ""
  ];

  repeated string groups = 4;

  // Status indicates whether the trigger was successful.
  Status Status = 5 [
    (gogoproto.nullable) = false,
    (gogoproto.embed) = true,
    (gogoproto.jsontag) = ""
  ];
}

// AutoUpdateAgentRolloutForceDone is emitted when one or many groups from the auto update agent rollout are manually
// forced into the done state.
message AutoUpdateAgentRolloutForceDone {
  // Metadata is a common event metadata
  Metadata Metadata = 1 [
    (gogoproto.nullable) = false,
    (gogoproto.embed) = true,
    (gogoproto.jsontag) = ""
  ];

  // User is a common user event metadata
  UserMetadata User = 2 [
    (gogoproto.nullable) = false,
    (gogoproto.embed) = true,
    (gogoproto.jsontag) = ""
  ];

  // ConnectionMetadata holds information about the connection
  ConnectionMetadata Connection = 3 [
    (gogoproto.nullable) = false,
    (gogoproto.embed) = true,
    (gogoproto.jsontag) = ""
  ];

  repeated string groups = 4;

  // Status indicates whether the trigger was successful.
  Status Status = 5 [
    (gogoproto.nullable) = false,
    (gogoproto.embed) = true,
    (gogoproto.jsontag) = ""
  ];
}

// AutoUpdateAgentRolloutRollback is emitted when one or many groups from the auto update agent rollout are manually
// rolledback.
message AutoUpdateAgentRolloutRollback {
  // Metadata is a common event metadata
  Metadata Metadata = 1 [
    (gogoproto.nullable) = false,
    (gogoproto.embed) = true,
    (gogoproto.jsontag) = ""
  ];

  // User is a common user event metadata
  UserMetadata User = 2 [
    (gogoproto.nullable) = false,
    (gogoproto.embed) = true,
    (gogoproto.jsontag) = ""
  ];

  // ConnectionMetadata holds information about the connection
  ConnectionMetadata Connection = 3 [
    (gogoproto.nullable) = false,
    (gogoproto.embed) = true,
    (gogoproto.jsontag) = ""
  ];

  repeated string groups = 4;

  // Status indicates whether the trigger was successful.
  Status Status = 5 [
    (gogoproto.nullable) = false,
    (gogoproto.embed) = true,
    (gogoproto.jsontag) = ""
  ];
}

// StaticHostUserCreate is emitted when a static host user is created.
message StaticHostUserCreate {
  // Metadata is a common event metadata
  Metadata Metadata = 1 [
    (gogoproto.nullable) = false,
    (gogoproto.embed) = true,
    (gogoproto.jsontag) = ""
  ];

  // Status indicates whether the creation was successful.
  Status Status = 2 [
    (gogoproto.nullable) = false,
    (gogoproto.embed) = true,
    (gogoproto.jsontag) = ""
  ];

  // ResourceMetadata is a common resource event metadata
  ResourceMetadata Resource = 3 [
    (gogoproto.nullable) = false,
    (gogoproto.embed) = true,
    (gogoproto.jsontag) = ""
  ];

  // User is a common user event metadata
  UserMetadata User = 4 [
    (gogoproto.nullable) = false,
    (gogoproto.embed) = true,
    (gogoproto.jsontag) = ""
  ];

  // ConnectionMetadata holds information about the connection
  ConnectionMetadata Connection = 5 [
    (gogoproto.nullable) = false,
    (gogoproto.embed) = true,
    (gogoproto.jsontag) = ""
  ];
}

// StaticHostUserUpdate is emitted when a static host user is updated.
message StaticHostUserUpdate {
  // Metadata is a common event metadata
  Metadata Metadata = 1 [
    (gogoproto.nullable) = false,
    (gogoproto.embed) = true,
    (gogoproto.jsontag) = ""
  ];

  // Status indicates whether the update was successful.
  Status Status = 2 [
    (gogoproto.nullable) = false,
    (gogoproto.embed) = true,
    (gogoproto.jsontag) = ""
  ];

  // ResourceMetadata is a common resource event metadata
  ResourceMetadata Resource = 3 [
    (gogoproto.nullable) = false,
    (gogoproto.embed) = true,
    (gogoproto.jsontag) = ""
  ];
  // User is a common user event metadata
  UserMetadata User = 4 [
    (gogoproto.nullable) = false,
    (gogoproto.embed) = true,
    (gogoproto.jsontag) = ""
  ];

  // ConnectionMetadata holds information about the connection
  ConnectionMetadata Connection = 5 [
    (gogoproto.nullable) = false,
    (gogoproto.embed) = true,
    (gogoproto.jsontag) = ""
  ];
}

// StaticHostUserDelete is emitted when a static host user is deleted.
message StaticHostUserDelete {
  // Metadata is a common event metadata
  Metadata Metadata = 1 [
    (gogoproto.nullable) = false,
    (gogoproto.embed) = true,
    (gogoproto.jsontag) = ""
  ];

  // Status indicates whether the deletion was successful.
  Status Status = 2 [
    (gogoproto.nullable) = false,
    (gogoproto.embed) = true,
    (gogoproto.jsontag) = ""
  ];

  // ResourceMetadata is a common resource event metadata
  ResourceMetadata Resource = 3 [
    (gogoproto.nullable) = false,
    (gogoproto.embed) = true,
    (gogoproto.jsontag) = ""
  ];

  // User is a common user event metadata
  UserMetadata User = 4 [
    (gogoproto.nullable) = false,
    (gogoproto.embed) = true,
    (gogoproto.jsontag) = ""
  ];

  // ConnectionMetadata holds information about the connection
  ConnectionMetadata Connection = 5 [
    (gogoproto.nullable) = false,
    (gogoproto.embed) = true,
    (gogoproto.jsontag) = ""
  ];
}

// CrownJewelCreate is emitted when a Access Graph CrownJewel is created.
message CrownJewelCreate {
  // Metadata is a common event metadata
  Metadata Metadata = 1 [
    (gogoproto.nullable) = false,
    (gogoproto.embed) = true,
    (gogoproto.jsontag) = ""
  ];

  // Status indicates whether the update was successful.
  Status Status = 2 [
    (gogoproto.nullable) = false,
    (gogoproto.embed) = true,
    (gogoproto.jsontag) = ""
  ];

  // User is a common user event metadata
  UserMetadata User = 3 [
    (gogoproto.nullable) = false,
    (gogoproto.embed) = true,
    (gogoproto.jsontag) = ""
  ];

  // ConnectionMetadata holds information about the connection
  ConnectionMetadata Connection = 4 [
    (gogoproto.nullable) = false,
    (gogoproto.embed) = true,
    (gogoproto.jsontag) = ""
  ];

  // ResourceMetadata is a common resource event metadata.
  ResourceMetadata resource = 5 [
    (gogoproto.nullable) = false,
    (gogoproto.embed) = true,
    (gogoproto.jsontag) = ""
  ];

  // CrownJewelQuery is the query used to track the crown jewel.
  string CrownJewelQuery = 6 [(gogoproto.jsontag) = "crown_jewel_query"];
}

// CrownJewelUpdate is emitted when a Access Graph CrownJewel is updated.
message CrownJewelUpdate {
  // Metadata is a common event metadata
  Metadata Metadata = 1 [
    (gogoproto.nullable) = false,
    (gogoproto.embed) = true,
    (gogoproto.jsontag) = ""
  ];

  // Status indicates whether the update was successful.
  Status Status = 2 [
    (gogoproto.nullable) = false,
    (gogoproto.embed) = true,
    (gogoproto.jsontag) = ""
  ];

  // User is a common user event metadata
  UserMetadata User = 3 [
    (gogoproto.nullable) = false,
    (gogoproto.embed) = true,
    (gogoproto.jsontag) = ""
  ];

  // ConnectionMetadata holds information about the connection
  ConnectionMetadata Connection = 4 [
    (gogoproto.nullable) = false,
    (gogoproto.embed) = true,
    (gogoproto.jsontag) = ""
  ];

  // ResourceMetadata is a common resource event metadata.
  ResourceMetadata resource = 5 [
    (gogoproto.nullable) = false,
    (gogoproto.embed) = true,
    (gogoproto.jsontag) = ""
  ];

  // CurrentCrownJewelQuery is the current query used to track the crown jewel.
  string CurrentCrownJewelQuery = 6 [(gogoproto.jsontag) = "current_crown_jewel_query"];

  // UpdatedCrownJewelQuery is the new query used to track the crown jewel.
  string UpdatedCrownJewelQuery = 7 [(gogoproto.jsontag) = "updated_crown_jewel_query"];
}

// CrownJewelDelete is emitted when a Access Graph CrownJewel is deleted.
message CrownJewelDelete {
  // Metadata is a common event metadata
  Metadata Metadata = 1 [
    (gogoproto.nullable) = false,
    (gogoproto.embed) = true,
    (gogoproto.jsontag) = ""
  ];

  // Status indicates whether the update was successful.
  Status Status = 2 [
    (gogoproto.nullable) = false,
    (gogoproto.embed) = true,
    (gogoproto.jsontag) = ""
  ];

  // User is a common user event metadata
  UserMetadata User = 3 [
    (gogoproto.nullable) = false,
    (gogoproto.embed) = true,
    (gogoproto.jsontag) = ""
  ];

  // ConnectionMetadata holds information about the connection
  ConnectionMetadata Connection = 4 [
    (gogoproto.nullable) = false,
    (gogoproto.embed) = true,
    (gogoproto.jsontag) = ""
  ];

  // ResourceMetadata is a common resource event metadata.
  ResourceMetadata resource = 5 [
    (gogoproto.nullable) = false,
    (gogoproto.embed) = true,
    (gogoproto.jsontag) = ""
  ];
}

// UserTaskCreate is emitted when a user task is created.
message UserTaskCreate {
  // Metadata is a common event metadata
  Metadata Metadata = 1 [
    (gogoproto.nullable) = false,
    (gogoproto.embed) = true,
    (gogoproto.jsontag) = ""
  ];

  // Status indicates whether the update was successful.
  Status Status = 2 [
    (gogoproto.nullable) = false,
    (gogoproto.embed) = true,
    (gogoproto.jsontag) = ""
  ];

  // ResourceMetadata is a common resource event metadata
  ResourceMetadata Resource = 3 [
    (gogoproto.nullable) = false,
    (gogoproto.embed) = true,
    (gogoproto.jsontag) = ""
  ];

  // User is a common user event metadata
  UserMetadata User = 4 [
    (gogoproto.nullable) = false,
    (gogoproto.embed) = true,
    (gogoproto.jsontag) = ""
  ];

  // ConnectionMetadata holds information about the connection
  ConnectionMetadata Connection = 5 [
    (gogoproto.nullable) = false,
    (gogoproto.embed) = true,
    (gogoproto.jsontag) = ""
  ];

  // UserTaskMetadata holds information about the user task.
  UserTaskMetadata UserTask = 6 [
    (gogoproto.nullable) = false,
    (gogoproto.embed) = true,
    (gogoproto.jsontag) = ""
  ];
}

// UserTaskUpdate is emitted when a user task is updated.
message UserTaskUpdate {
  // Metadata is a common event metadata
  Metadata Metadata = 1 [
    (gogoproto.nullable) = false,
    (gogoproto.embed) = true,
    (gogoproto.jsontag) = ""
  ];

  // Status indicates whether the update was successful.
  Status Status = 2 [
    (gogoproto.nullable) = false,
    (gogoproto.embed) = true,
    (gogoproto.jsontag) = ""
  ];

  // ResourceMetadata is a common resource event metadata
  ResourceMetadata Resource = 3 [
    (gogoproto.nullable) = false,
    (gogoproto.embed) = true,
    (gogoproto.jsontag) = ""
  ];

  // User is a common user event metadata.
  UserMetadata User = 4 [
    (gogoproto.nullable) = false,
    (gogoproto.embed) = true,
    (gogoproto.jsontag) = ""
  ];

  // ConnectionMetadata holds information about the connection.
  ConnectionMetadata Connection = 5 [
    (gogoproto.nullable) = false,
    (gogoproto.embed) = true,
    (gogoproto.jsontag) = ""
  ];

  // UserTaskMetadata holds information about the user task.
  UserTaskMetadata UserTask = 6 [
    (gogoproto.nullable) = false,
    (gogoproto.embed) = true,
    (gogoproto.jsontag) = ""
  ];

  // CurrentUserTaskState is the current UserTask State.
  string CurrentUserTaskState = 7 [(gogoproto.jsontag) = "current_user_task_state"];

  // UpdatedUserTaskState is the updated UserTask State.
  string UpdatedUserTaskState = 8 [(gogoproto.jsontag) = "updated_user_task_state"];
}

// UserTaskMetadata contains key fields for the UserTask.
message UserTaskMetadata {
  // TaskType is type of the task.
  string TaskType = 1 [(gogoproto.jsontag) = "user_task_type"];
  // IssueType is type of the issue task.
  string IssueType = 2 [(gogoproto.jsontag) = "user_task_issue_type"];
  // Integration is type of associated integration.
  string Integration = 3 [(gogoproto.jsontag) = "user_task_integration"];
}

// UserTaskDelete is emitted when a user task is deleted.
message UserTaskDelete {
  // Metadata is a common event metadata
  Metadata Metadata = 1 [
    (gogoproto.nullable) = false,
    (gogoproto.embed) = true,
    (gogoproto.jsontag) = ""
  ];

  // Status indicates whether the update was successful.
  Status Status = 2 [
    (gogoproto.nullable) = false,
    (gogoproto.embed) = true,
    (gogoproto.jsontag) = ""
  ];

  // ResourceMetadata is a common resource event metadata
  ResourceMetadata Resource = 3 [
    (gogoproto.nullable) = false,
    (gogoproto.embed) = true,
    (gogoproto.jsontag) = ""
  ];

  // User is a common user event metadata
  UserMetadata User = 4 [
    (gogoproto.nullable) = false,
    (gogoproto.embed) = true,
    (gogoproto.jsontag) = ""
  ];

  // ConnectionMetadata holds information about the connection
  ConnectionMetadata Connection = 5 [
    (gogoproto.nullable) = false,
    (gogoproto.embed) = true,
    (gogoproto.jsontag) = ""
  ];
}

// ContactCreate is emitted when a contact is created.
message ContactCreate {
  // Metadata is a common event metadata
  Metadata Metadata = 1 [
    (gogoproto.nullable) = false,
    (gogoproto.embed) = true,
    (gogoproto.jsontag) = ""
  ];

  // ResourceMetadata is a common resource event metadata
  ResourceMetadata Resource = 2 [
    (gogoproto.nullable) = false,
    (gogoproto.embed) = true,
    (gogoproto.jsontag) = ""
  ];

  // User is a common user event metadata
  UserMetadata User = 3 [
    (gogoproto.nullable) = false,
    (gogoproto.embed) = true,
    (gogoproto.jsontag) = ""
  ];

  // ConnectionMetadata holds information about the connection
  ConnectionMetadata Connection = 4 [
    (gogoproto.nullable) = false,
    (gogoproto.embed) = true,
    (gogoproto.jsontag) = ""
  ];

  // Status indicates whether the creation was successful.
  Status Status = 5 [
    (gogoproto.nullable) = false,
    (gogoproto.embed) = true,
    (gogoproto.jsontag) = ""
  ];

  // Email is the Email of the contact being deleted
  string Email = 6 [(gogoproto.jsontag) = "email"];

  // ContactType is the type of the contact being deleted ('Business' or 'Security')
  ContactType ContactType = 7 [(gogoproto.jsontag) = "contact_type"];
}

// ContactDelete is emitted when a contact is deleted.
message ContactDelete {
  // Metadata is a common event metadata
  Metadata Metadata = 1 [
    (gogoproto.nullable) = false,
    (gogoproto.embed) = true,
    (gogoproto.jsontag) = ""
  ];

  // ResourceMetadata is a common resource event metadata
  ResourceMetadata Resource = 2 [
    (gogoproto.nullable) = false,
    (gogoproto.embed) = true,
    (gogoproto.jsontag) = ""
  ];

  // User is a common user event metadata
  UserMetadata User = 3 [
    (gogoproto.nullable) = false,
    (gogoproto.embed) = true,
    (gogoproto.jsontag) = ""
  ];

  // ConnectionMetadata holds information about the connection
  ConnectionMetadata Connection = 4 [
    (gogoproto.nullable) = false,
    (gogoproto.embed) = true,
    (gogoproto.jsontag) = ""
  ];

  // Status indicates whether the deletion was successful.
  Status Status = 5 [
    (gogoproto.nullable) = false,
    (gogoproto.embed) = true,
    (gogoproto.jsontag) = ""
  ];

  // Email is the Email of the contact being deleted
  string Email = 6 [(gogoproto.jsontag) = "email"];

  // ContactType is the type of the contact being deleted ('Business' or 'Security')
  ContactType ContactType = 7 [(gogoproto.jsontag) = "contact_type"];
}

// ContactType is the type of contact being added.
enum ContactType {
  CONTACT_TYPE_UNSPECIFIED = 0;
  CONTACT_TYPE_BUSINESS = 1;
  CONTACT_TYPE_SECURITY = 2;
}

// WorkloadIdentityCreate is emitted when a WorkloadIdentity is created.
message WorkloadIdentityCreate {
  // Metadata is a common event metadata
  Metadata Metadata = 1 [
    (gogoproto.nullable) = false,
    (gogoproto.embed) = true,
    (gogoproto.jsontag) = ""
  ];

  // ResourceMetadata is a common resource event metadata
  ResourceMetadata Resource = 2 [
    (gogoproto.nullable) = false,
    (gogoproto.embed) = true,
    (gogoproto.jsontag) = ""
  ];

  // User is a common user event metadata
  UserMetadata User = 3 [
    (gogoproto.nullable) = false,
    (gogoproto.embed) = true,
    (gogoproto.jsontag) = ""
  ];

  // ConnectionMetadata holds information about the connection
  ConnectionMetadata Connection = 4 [
    (gogoproto.nullable) = false,
    (gogoproto.embed) = true,
    (gogoproto.jsontag) = ""
  ];

  // WorkloadIdentityData is a copy of the WorkloadIdentity resource
  google.protobuf.Struct WorkloadIdentityData = 5 [
    (gogoproto.jsontag) = "workload_identity_data,omitempty",
    (gogoproto.casttype) = "Struct"
  ];
}

// WorkloadIdentityUpdate is emitted when a WorkloadIdentity is updated.
message WorkloadIdentityUpdate {
  // Metadata is a common event metadata
  Metadata Metadata = 1 [
    (gogoproto.nullable) = false,
    (gogoproto.embed) = true,
    (gogoproto.jsontag) = ""
  ];

  // ResourceMetadata is a common resource event metadata
  ResourceMetadata Resource = 2 [
    (gogoproto.nullable) = false,
    (gogoproto.embed) = true,
    (gogoproto.jsontag) = ""
  ];

  // User is a common user event metadata
  UserMetadata User = 3 [
    (gogoproto.nullable) = false,
    (gogoproto.embed) = true,
    (gogoproto.jsontag) = ""
  ];

  // ConnectionMetadata holds information about the connection
  ConnectionMetadata Connection = 4 [
    (gogoproto.nullable) = false,
    (gogoproto.embed) = true,
    (gogoproto.jsontag) = ""
  ];

  // WorkloadIdentityData is a copy of the WorkloadIdentity resource
  google.protobuf.Struct WorkloadIdentityData = 5 [
    (gogoproto.jsontag) = "workload_identity_data,omitempty",
    (gogoproto.casttype) = "Struct"
  ];
}

// WorkloadIdentityDelete is emitted when a WorkloadIdentity is deleted.
message WorkloadIdentityDelete {
  // Metadata is a common event metadata
  Metadata Metadata = 1 [
    (gogoproto.nullable) = false,
    (gogoproto.embed) = true,
    (gogoproto.jsontag) = ""
  ];

  // ResourceMetadata is a common resource event metadata
  ResourceMetadata Resource = 2 [
    (gogoproto.nullable) = false,
    (gogoproto.embed) = true,
    (gogoproto.jsontag) = ""
  ];

  // User is a common user event metadata
  UserMetadata User = 3 [
    (gogoproto.nullable) = false,
    (gogoproto.embed) = true,
    (gogoproto.jsontag) = ""
  ];

  // ConnectionMetadata holds information about the connection
  ConnectionMetadata Connection = 4 [
    (gogoproto.nullable) = false,
    (gogoproto.embed) = true,
    (gogoproto.jsontag) = ""
  ];
}

// WorkloadIdentityX509RevocationCreate is emitted when a
// WorkloadIdentityX509Revocation is created.
message WorkloadIdentityX509RevocationCreate {
  // Metadata is a common event metadata
  Metadata Metadata = 1 [
    (gogoproto.nullable) = false,
    (gogoproto.embed) = true,
    (gogoproto.jsontag) = ""
  ];

  // ResourceMetadata is a common resource event metadata
  ResourceMetadata Resource = 2 [
    (gogoproto.nullable) = false,
    (gogoproto.embed) = true,
    (gogoproto.jsontag) = ""
  ];

  // User is a common user event metadata
  UserMetadata User = 3 [
    (gogoproto.nullable) = false,
    (gogoproto.embed) = true,
    (gogoproto.jsontag) = ""
  ];

  // ConnectionMetadata holds information about the connection
  ConnectionMetadata Connection = 4 [
    (gogoproto.nullable) = false,
    (gogoproto.embed) = true,
    (gogoproto.jsontag) = ""
  ];

  // Reason is the specified reason for the revocation.
  string Reason = 5 [(gogoproto.jsontag) = "reason"];
}

// WorkloadIdentityX509RevocationUpdate is emitted when a
// WorkloadIdentityX509Revocation is updated.
message WorkloadIdentityX509RevocationUpdate {
  // Metadata is a common event metadata
  Metadata Metadata = 1 [
    (gogoproto.nullable) = false,
    (gogoproto.embed) = true,
    (gogoproto.jsontag) = ""
  ];

  // ResourceMetadata is a common resource event metadata
  ResourceMetadata Resource = 2 [
    (gogoproto.nullable) = false,
    (gogoproto.embed) = true,
    (gogoproto.jsontag) = ""
  ];

  // User is a common user event metadata
  UserMetadata User = 3 [
    (gogoproto.nullable) = false,
    (gogoproto.embed) = true,
    (gogoproto.jsontag) = ""
  ];

  // ConnectionMetadata holds information about the connection
  ConnectionMetadata Connection = 4 [
    (gogoproto.nullable) = false,
    (gogoproto.embed) = true,
    (gogoproto.jsontag) = ""
  ];

  // Reason is the specified reason for the revocation.
  string Reason = 5 [(gogoproto.jsontag) = "reason"];
}

// WorkloadIdentityX509RevocationDelete is emitted when a
// WorkloadIdentityX509Revocation is deleted.
message WorkloadIdentityX509RevocationDelete {
  // Metadata is a common event metadata
  Metadata Metadata = 1 [
    (gogoproto.nullable) = false,
    (gogoproto.embed) = true,
    (gogoproto.jsontag) = ""
  ];

  // ResourceMetadata is a common resource event metadata
  ResourceMetadata Resource = 2 [
    (gogoproto.nullable) = false,
    (gogoproto.embed) = true,
    (gogoproto.jsontag) = ""
  ];

  // User is a common user event metadata
  UserMetadata User = 3 [
    (gogoproto.nullable) = false,
    (gogoproto.embed) = true,
    (gogoproto.jsontag) = ""
  ];

  // ConnectionMetadata holds information about the connection
  ConnectionMetadata Connection = 4 [
    (gogoproto.nullable) = false,
    (gogoproto.embed) = true,
    (gogoproto.jsontag) = ""
  ];
}

// GitCommand is emitted when a user performs a Git fetch or push command.
message GitCommand {
  // Metadata is a common event metadata
  Metadata Metadata = 1 [
    (gogoproto.nullable) = false,
    (gogoproto.embed) = true,
    (gogoproto.jsontag) = ""
  ];

  // User is a common user event metadata
  UserMetadata User = 2 [
    (gogoproto.nullable) = false,
    (gogoproto.embed) = true,
    (gogoproto.jsontag) = ""
  ];

  // ConnectionMetadata holds information about the connection
  ConnectionMetadata Connection = 3 [
    (gogoproto.nullable) = false,
    (gogoproto.embed) = true,
    (gogoproto.jsontag) = ""
  ];

  // SessionMetadata is a common event session metadata
  SessionMetadata Session = 4 [
    (gogoproto.nullable) = false,
    (gogoproto.embed) = true,
    (gogoproto.jsontag) = ""
  ];

  // ServerMetadata is a common server metadata
  ServerMetadata Server = 5 [
    (gogoproto.nullable) = false,
    (gogoproto.embed) = true,
    (gogoproto.jsontag) = ""
  ];

  // CommandMetadata is a common command metadata
  CommandMetadata Command = 6 [
    (gogoproto.nullable) = false,
    (gogoproto.embed) = true,
    (gogoproto.jsontag) = ""
  ];

  // Service is the type of the git request like git-upload-pack or
  // git-receive-pack.
  string service = 8 [(gogoproto.jsontag) = "service"];
  // Path is the Git repo path, usually <org>/<repo>.
  string path = 9 [(gogoproto.jsontag) = "path"];

  // Actions defines details for a Git push.
  repeated GitCommandAction actions = 10 [(gogoproto.jsontag) = "actions,omitempty"];
}

// GitCommandAction defines details for a Git push.
message GitCommandAction {
  // Action type like create or update.
  string Action = 1 [(gogoproto.jsontag) = "action,omitempty"];
  // Reference name like ref/main/my_branch.
  string Reference = 2 [(gogoproto.jsontag) = "reference,omitempty"];
  // Old is the old hash.
  string Old = 3 [(gogoproto.jsontag) = "old,omitempty"];
  // New is the new hash.
  string New = 4 [(gogoproto.jsontag) = "new,omitempty"];
}

// AccessListInvalidMetadata contains metadata about invalid access lists.
message AccessListInvalidMetadata {
  // AccessListName is the name of the invalid access list.
  string AccessListName = 1 [(gogoproto.jsontag) = "access_list_name, omitempty"];
  // User is the username of the access list member who attempted to log in.
  string User = 2 [(gogoproto.jsontag) = "user,omitempty"];
  // MissingRoles are the names of the non-existent roles being referenced by the access list, causing it to be invalid.
  repeated string MissingRoles = 3 [(gogoproto.jsontag) = "missing_roles,omitempty"];
}

// UserLoginAccessListInvalid is emitted when a user who is a member of an invalid
// access list logs in. It is used to indicate that the access list could not be
// applied to the user's session.
message UserLoginAccessListInvalid {
  // Metadata is common event metadata
  Metadata Metadata = 1 [
    (gogoproto.nullable) = false,
    (gogoproto.embed) = true,
    (gogoproto.jsontag) = ""
  ];

  // AccessListInvalidMetadata is the metadata for this access list invalid event.
  AccessListInvalidMetadata AccessListInvalidMetadata = 2 [
    (gogoproto.nullable) = false,
    (gogoproto.embed) = true,
    (gogoproto.jsontag) = ""
  ];

  // Status contains fields to indicate whether attempt was successful or not.
  Status Status = 3 [
    (gogoproto.nullable) = false,
    (gogoproto.embed) = true,
    (gogoproto.jsontag) = ""
  ];
}

// StableUNIXUserCreate is emitted whenever a new stable UNIX user is written in
// the cluster state storage.
message StableUNIXUserCreate {
  // Metadata is common event metadata
  Metadata Metadata = 1 [
    (gogoproto.nullable) = false,
    (gogoproto.embed) = true,
    (gogoproto.jsontag) = ""
  ];

  // User is a common user event metadata
  UserMetadata User = 2 [
    (gogoproto.nullable) = false,
    (gogoproto.embed) = true,
    (gogoproto.jsontag) = ""
  ];

  StableUNIXUser stable_unix_user = 3;
}

message StableUNIXUser {
  string username = 1;
  int32 uid = 2;
}

// AWSICResourceSync is emitted when the AWS Identity Center integration
// imports resources from Identity Center and reconciles them to Teleport.
message AWSICResourceSync {
  // Metadata is the event metadata.
  Metadata metadata = 1 [
    (gogoproto.nullable) = false,
    (gogoproto.embed) = true,
    (gogoproto.jsontag) = ""
  ];
  // Total imported AWS accounts.
  int32 total_accounts = 2 [(gogoproto.jsontag) = "total_accounts,omitempty"];
  // Total account assignments imported from Identity Center. Account assignments
  // are permissions assigned to users or groups.
  int32 total_account_assignments = 3 [(gogoproto.jsontag) = "total_account_assignments,omitempty"];
  // Total user groups imported from Identity Center.
  int32 total_user_groups = 4 [(gogoproto.jsontag) = "total_user_groups,omitempty"];
  // Total permission sets imported from Identity Center.
  int32 total_permission_sets = 5 [(gogoproto.jsontag) = "total_permission_sets,omitempty"];
  // Status is a resource sync status.
  Status Status = 6 [
    (gogoproto.nullable) = false,
    (gogoproto.embed) = true,
    (gogoproto.jsontag) = ""
  ];
}

// HealthCheckConfigCreate is emitted when a HealthCheckConfig is created.
message HealthCheckConfigCreate {
  // Metadata is a common event metadata
  Metadata Metadata = 1 [
    (gogoproto.nullable) = false,
    (gogoproto.embed) = true,
    (gogoproto.jsontag) = ""
  ];

  // ResourceMetadata is a common resource event metadata
  ResourceMetadata Resource = 2 [
    (gogoproto.nullable) = false,
    (gogoproto.embed) = true,
    (gogoproto.jsontag) = ""
  ];

  // User is a common user event metadata
  UserMetadata User = 3 [
    (gogoproto.nullable) = false,
    (gogoproto.embed) = true,
    (gogoproto.jsontag) = ""
  ];

  // ConnectionMetadata holds information about the connection
  ConnectionMetadata Connection = 4 [
    (gogoproto.nullable) = false,
    (gogoproto.embed) = true,
    (gogoproto.jsontag) = ""
  ];
}

// HealthCheckConfigUpdate is emitted when a HealthCheckConfig is updated.
message HealthCheckConfigUpdate {
  // Metadata is a common event metadata
  Metadata Metadata = 1 [
    (gogoproto.nullable) = false,
    (gogoproto.embed) = true,
    (gogoproto.jsontag) = ""
  ];

  // ResourceMetadata is a common resource event metadata
  ResourceMetadata Resource = 2 [
    (gogoproto.nullable) = false,
    (gogoproto.embed) = true,
    (gogoproto.jsontag) = ""
  ];

  // User is a common user event metadata
  UserMetadata User = 3 [
    (gogoproto.nullable) = false,
    (gogoproto.embed) = true,
    (gogoproto.jsontag) = ""
  ];

  // ConnectionMetadata holds information about the connection
  ConnectionMetadata Connection = 4 [
    (gogoproto.nullable) = false,
    (gogoproto.embed) = true,
    (gogoproto.jsontag) = ""
  ];
}

// HealthCheckConfigDelete is emitted when a HealthCheckConfig is deleted.
message HealthCheckConfigDelete {
  // Metadata is a common event metadata
  Metadata Metadata = 1 [
    (gogoproto.nullable) = false,
    (gogoproto.embed) = true,
    (gogoproto.jsontag) = ""
  ];

  // ResourceMetadata is a common resource event metadata
  ResourceMetadata Resource = 2 [
    (gogoproto.nullable) = false,
    (gogoproto.embed) = true,
    (gogoproto.jsontag) = ""
  ];

  // User is a common user event metadata
  UserMetadata User = 3 [
    (gogoproto.nullable) = false,
    (gogoproto.embed) = true,
    (gogoproto.jsontag) = ""
  ];

  // ConnectionMetadata holds information about the connection
  ConnectionMetadata Connection = 4 [
    (gogoproto.nullable) = false,
    (gogoproto.embed) = true,
    (gogoproto.jsontag) = ""
  ];
}

message WorkloadIdentityX509IssuerOverrideCreate {
  Metadata Metadata = 1 [
    (gogoproto.nullable) = false,
    (gogoproto.embed) = true,
    (gogoproto.jsontag) = ""
  ];

  UserMetadata User = 2 [
    (gogoproto.nullable) = false,
    (gogoproto.embed) = true,
    (gogoproto.jsontag) = ""
  ];

  ConnectionMetadata Connection = 3 [
    (gogoproto.nullable) = false,
    (gogoproto.embed) = true,
    (gogoproto.jsontag) = ""
  ];

  ResourceMetadata Resource = 4 [
    (gogoproto.nullable) = false,
    (gogoproto.embed) = true,
    (gogoproto.jsontag) = ""
  ];
}

message WorkloadIdentityX509IssuerOverrideDelete {
  Metadata Metadata = 1 [
    (gogoproto.nullable) = false,
    (gogoproto.embed) = true,
    (gogoproto.jsontag) = ""
  ];

  UserMetadata User = 2 [
    (gogoproto.nullable) = false,
    (gogoproto.embed) = true,
    (gogoproto.jsontag) = ""
  ];

  ConnectionMetadata Connection = 3 [
    (gogoproto.nullable) = false,
    (gogoproto.embed) = true,
    (gogoproto.jsontag) = ""
  ];

  ResourceMetadata Resource = 4 [
    (gogoproto.nullable) = false,
    (gogoproto.embed) = true,
    (gogoproto.jsontag) = ""
  ];
}

// SigstorePolicyCreate is emitted when a SigstorePolicy is created.
message SigstorePolicyCreate {
  // Metadata is a common event metadata.
  Metadata Metadata = 1 [
    (gogoproto.nullable) = false,
    (gogoproto.embed) = true,
    (gogoproto.jsontag) = ""
  ];

  // User is a common user event metadata.
  UserMetadata User = 2 [
    (gogoproto.nullable) = false,
    (gogoproto.embed) = true,
    (gogoproto.jsontag) = ""
  ];

  // ConnectionMetadata holds information about the connection.
  ConnectionMetadata Connection = 3 [
    (gogoproto.nullable) = false,
    (gogoproto.embed) = true,
    (gogoproto.jsontag) = ""
  ];

  // ResourceMetadata is a common resource event metadata.
  ResourceMetadata Resource = 4 [
    (gogoproto.nullable) = false,
    (gogoproto.embed) = true,
    (gogoproto.jsontag) = ""
  ];
}

// SigstorePolicyUpdate is emitted when a SigstorePolicy is updated.
message SigstorePolicyUpdate {
  // Metadata is a common event metadata.
  Metadata Metadata = 1 [
    (gogoproto.nullable) = false,
    (gogoproto.embed) = true,
    (gogoproto.jsontag) = ""
  ];

  // User is a common user event metadata.
  UserMetadata User = 2 [
    (gogoproto.nullable) = false,
    (gogoproto.embed) = true,
    (gogoproto.jsontag) = ""
  ];

  // ConnectionMetadata holds information about the connection.
  ConnectionMetadata Connection = 3 [
    (gogoproto.nullable) = false,
    (gogoproto.embed) = true,
    (gogoproto.jsontag) = ""
  ];

  // ResourceMetadata is a common resource event metadata.
  ResourceMetadata Resource = 4 [
    (gogoproto.nullable) = false,
    (gogoproto.embed) = true,
    (gogoproto.jsontag) = ""
  ];
}

// SigstorePolicyDelete is emitted when a SigstorePolicy is deleted.
message SigstorePolicyDelete {
  // Metadata is a common event metadata.
  Metadata Metadata = 1 [
    (gogoproto.nullable) = false,
    (gogoproto.embed) = true,
    (gogoproto.jsontag) = ""
  ];

  // User is a common user event metadata.
  UserMetadata User = 2 [
    (gogoproto.nullable) = false,
    (gogoproto.embed) = true,
    (gogoproto.jsontag) = ""
  ];

  // ConnectionMetadata holds information about the connection.
  ConnectionMetadata Connection = 3 [
    (gogoproto.nullable) = false,
    (gogoproto.embed) = true,
    (gogoproto.jsontag) = ""
  ];

  // ResourceMetadata is a common resource event metadata.
  ResourceMetadata Resource = 4 [
    (gogoproto.nullable) = false,
    (gogoproto.embed) = true,
    (gogoproto.jsontag) = ""
  ];
}

<<<<<<< HEAD
// BoundKeypairRecovery is emitted when a client performs a self recovery using
// a bound_keypair joining token. This event is also emitted upon first join.
message BoundKeypairRecovery {
  // Metadata is a common event metadata.
=======
// MCPSessionStart is emitted when a user starts a MCP session.
message MCPSessionStart {
  // Metadata is a common event metadata
>>>>>>> 3d772aa7
  Metadata Metadata = 1 [
    (gogoproto.nullable) = false,
    (gogoproto.embed) = true,
    (gogoproto.jsontag) = ""
  ];
<<<<<<< HEAD
  // Status contains common command or operation status fields.
  Status Status = 2 [
=======
  // User is a common user event metadata
  UserMetadata User = 2 [
    (gogoproto.nullable) = false,
    (gogoproto.embed) = true,
    (gogoproto.jsontag) = ""
  ];
  // SessionMetadata is a common event session metadata
  SessionMetadata Session = 3 [
    (gogoproto.nullable) = false,
    (gogoproto.embed) = true,
    (gogoproto.jsontag) = ""
  ];
  // ServerMetadata is a common server metadata
  ServerMetadata Server = 4 [
>>>>>>> 3d772aa7
    (gogoproto.nullable) = false,
    (gogoproto.embed) = true,
    (gogoproto.jsontag) = ""
  ];
  // ConnectionMetadata holds information about the connection
<<<<<<< HEAD
  ConnectionMetadata Connection = 3 [
=======
  ConnectionMetadata Connection = 5 [
    (gogoproto.nullable) = false,
    (gogoproto.embed) = true,
    (gogoproto.jsontag) = ""
  ];
  // App is a common application resource metadata.
  AppMetadata App = 6 [
>>>>>>> 3d772aa7
    (gogoproto.nullable) = false,
    (gogoproto.embed) = true,
    (gogoproto.jsontag) = ""
  ];
<<<<<<< HEAD
  // TokenName is the name of the provision token used to join.
  string TokenName = 4 [(gogoproto.jsontag) = "token_name"];
  // BotName is the name of the bot attempting to join, if any.
  string BotName = 5 [(gogoproto.jsontag) = "bot_name,omitempty"];
  // PublicKey is the public key at the completion of the joining process, in
  // SSH authorized_keys format. If a keypair rotation occurred, this is the
  // keypair trusted at the end of the join process.
  string PublicKey = 6 [(gogoproto.jsontag) = "public_key,omitempty"];
  // RecoveryCount is the recovery counter value at the time of this recovery.
  uint32 RecoveryCount = 7 [(gogoproto.jsontag) = "recovery_count"];
  // RecoveryMode is the bound keypair token's configured recovery mode.
  string RecoveryMode = 8 [(gogoproto.jsontag) = "recovery_mode"];
}

// BoundKeypairRotation is emitted when a keypair rotation takes place.
message BoundKeypairRotation {
  // Metadata is a common event metadata.
=======
}

// MCPSessionEnd is emitted when an MCP session ends.
message MCPSessionEnd {
  // Metadata is a common event metadata
>>>>>>> 3d772aa7
  Metadata Metadata = 1 [
    (gogoproto.nullable) = false,
    (gogoproto.embed) = true,
    (gogoproto.jsontag) = ""
  ];
<<<<<<< HEAD
  // Status contains common command or operation status fields.
  Status Status = 2 [
=======
  // User is a common user event metadata
  UserMetadata User = 2 [
    (gogoproto.nullable) = false,
    (gogoproto.embed) = true,
    (gogoproto.jsontag) = ""
  ];
  // SessionMetadata is a common event session metadata
  SessionMetadata Session = 3 [
    (gogoproto.nullable) = false,
    (gogoproto.embed) = true,
    (gogoproto.jsontag) = ""
  ];
  // ServerMetadata is a common server metadata
  ServerMetadata Server = 4 [
>>>>>>> 3d772aa7
    (gogoproto.nullable) = false,
    (gogoproto.embed) = true,
    (gogoproto.jsontag) = ""
  ];
  // ConnectionMetadata holds information about the connection
<<<<<<< HEAD
  ConnectionMetadata Connection = 3 [
=======
  ConnectionMetadata Connection = 5 [
    (gogoproto.nullable) = false,
    (gogoproto.embed) = true,
    (gogoproto.jsontag) = ""
  ];
  // App is a common application resource metadata.
  AppMetadata App = 6 [
>>>>>>> 3d772aa7
    (gogoproto.nullable) = false,
    (gogoproto.embed) = true,
    (gogoproto.jsontag) = ""
  ];
<<<<<<< HEAD
  // TokenName is the name of the provision token used to join.
  string TokenName = 4 [(gogoproto.jsontag) = "token_name"];
  // BotName is the name of the bot attempting to join, if any.
  string BotName = 5 [(gogoproto.jsontag) = "bot_name,omitempty"];
  // PreviousPublicKey is the previous public key in SSH authorized_keys format.
  // On first join using a registration secret, this value will be empty.
  string PreviousPublicKey = 6 [(gogoproto.jsontag) = "previous_public_key,omitempty"];
  // NewPublicKey is the new public key after rotation. If rotation fails, this
  // value will be empty.
  string NewPublicKey = 7 [(gogoproto.jsontag) = "new_public_key,omitempty"];
}

// BoundKeypairJoinStateVerificationFailed is emitted when join state
// verification fails, potentially indicating a compromised keypair.
message BoundKeypairJoinStateVerificationFailed {
  // Metadata is a common event metadata.
  Metadata Metadata = 1 [
=======
}

// MCPJSONRPCMessage includes details of a MCP request or notification.
// https://modelcontextprotocol.io/docs/concepts/transports#requests
message MCPJSONRPCMessage {
  // JSONRPC specifies the version of the protocol.
  string JSONRPC = 1 [(gogoproto.jsontag) = "jsonrpc"];
  // ID is the ID of a request. Notifications have no IDs.
  string ID = 2 [(gogoproto.jsontag) = "id,omitempty"];
  // Method is the method of this message.
  string method = 3 [(gogoproto.jsontag) = "method"];
  // Params is the optional parameters.
  google.protobuf.Struct params = 5 [
    (gogoproto.jsontag) = "params,omitempty",
    (gogoproto.casttype) = "Struct"
  ];
}

// MCPSessionRequest is emitted when a request is sent by client during a MCP session.
message MCPSessionRequest {
  // Metadata is a common event metadata
  Metadata metadata = 1 [
>>>>>>> 3d772aa7
    (gogoproto.nullable) = false,
    (gogoproto.embed) = true,
    (gogoproto.jsontag) = ""
  ];
<<<<<<< HEAD
  // Status contains information about the failure.
  Status Status = 2 [
=======
  // User is a common user event metadata
  UserMetadata user = 2 [
>>>>>>> 3d772aa7
    (gogoproto.nullable) = false,
    (gogoproto.embed) = true,
    (gogoproto.jsontag) = ""
  ];
<<<<<<< HEAD
  // ConnectionMetadata holds information about the connection
  ConnectionMetadata Connection = 3 [
=======
  // SessionMetadata is a common event session metadata
  SessionMetadata session = 3 [
>>>>>>> 3d772aa7
    (gogoproto.nullable) = false,
    (gogoproto.embed) = true,
    (gogoproto.jsontag) = ""
  ];
<<<<<<< HEAD
  // TokenName is the name of the provision token used to join.
  string TokenName = 4 [(gogoproto.jsontag) = "token_name"];
  // BotName is the name of the bot attempting to join, if any.
  string BotName = 5 [(gogoproto.jsontag) = "bot_name,omitempty"];
=======
  // App is a common application resource metadata.
  AppMetadata App = 4 [
    (gogoproto.nullable) = false,
    (gogoproto.embed) = true,
    (gogoproto.jsontag) = ""
  ];
  // Status contains information whether the request is successful or not.
  Status status = 5 [
    (gogoproto.nullable) = false,
    (gogoproto.embed) = true,
    (gogoproto.jsontag) = ""
  ];
  // Message contains details of the message.
  MCPJSONRPCMessage message = 6 [
    (gogoproto.nullable) = false,
    (gogoproto.jsontag) = "message,omitempty"
  ];
}

// MCPSessionNotification is emitted when a notification is sent by client
// during a MCP session.
message MCPSessionNotification {
  // Metadata is a common event metadata
  Metadata metadata = 1 [
    (gogoproto.nullable) = false,
    (gogoproto.embed) = true,
    (gogoproto.jsontag) = ""
  ];
  // User is a common user event metadata
  UserMetadata user = 2 [
    (gogoproto.nullable) = false,
    (gogoproto.embed) = true,
    (gogoproto.jsontag) = ""
  ];
  // SessionMetadata is a common event session metadata
  SessionMetadata session = 3 [
    (gogoproto.nullable) = false,
    (gogoproto.embed) = true,
    (gogoproto.jsontag) = ""
  ];
  // App is a common application resource metadata.
  AppMetadata App = 4 [
    (gogoproto.nullable) = false,
    (gogoproto.embed) = true,
    (gogoproto.jsontag) = ""
  ];
  // Message contains details of the message.
  MCPJSONRPCMessage message = 5 [
    (gogoproto.nullable) = false,
    (gogoproto.jsontag) = "message,omitempty"
  ];
>>>>>>> 3d772aa7
}<|MERGE_RESOLUTION|>--- conflicted
+++ resolved
@@ -4809,16 +4809,13 @@
     events.AutoUpdateAgentRolloutTrigger AutoUpdateAgentRolloutTrigger = 213;
     events.AutoUpdateAgentRolloutForceDone AutoUpdateAgentRolloutForceDone = 214;
     events.AutoUpdateAgentRolloutRollback AutoUpdateAgentRolloutRollback = 215;
-<<<<<<< HEAD
-    events.BoundKeypairRecovery BoundKeypairRecovery = 220;
-    events.BoundKeypairRotation BoundKeypairRotation = 221;
-    events.BoundKeypairJoinStateVerificationFailed BoundKeypairJoinStateVerificationFailed = 222;
-=======
     events.MCPSessionStart MCPSessionStart = 216;
     events.MCPSessionEnd MCPSessionEnd = 217;
     events.MCPSessionRequest MCPSessionRequest = 218;
     events.MCPSessionNotification MCPSessionNotification = 219;
->>>>>>> 3d772aa7
+    events.BoundKeypairRecovery BoundKeypairRecovery = 220;
+    events.BoundKeypairRotation BoundKeypairRotation = 221;
+    events.BoundKeypairJoinStateVerificationFailed BoundKeypairJoinStateVerificationFailed = 222;
   }
 }
 
@@ -8532,25 +8529,14 @@
   ];
 }
 
-<<<<<<< HEAD
-// BoundKeypairRecovery is emitted when a client performs a self recovery using
-// a bound_keypair joining token. This event is also emitted upon first join.
-message BoundKeypairRecovery {
-  // Metadata is a common event metadata.
-=======
 // MCPSessionStart is emitted when a user starts a MCP session.
 message MCPSessionStart {
   // Metadata is a common event metadata
->>>>>>> 3d772aa7
-  Metadata Metadata = 1 [
-    (gogoproto.nullable) = false,
-    (gogoproto.embed) = true,
-    (gogoproto.jsontag) = ""
-  ];
-<<<<<<< HEAD
-  // Status contains common command or operation status fields.
-  Status Status = 2 [
-=======
+  Metadata Metadata = 1 [
+    (gogoproto.nullable) = false,
+    (gogoproto.embed) = true,
+    (gogoproto.jsontag) = ""
+  ];
   // User is a common user event metadata
   UserMetadata User = 2 [
     (gogoproto.nullable) = false,
@@ -8565,15 +8551,11 @@
   ];
   // ServerMetadata is a common server metadata
   ServerMetadata Server = 4 [
->>>>>>> 3d772aa7
     (gogoproto.nullable) = false,
     (gogoproto.embed) = true,
     (gogoproto.jsontag) = ""
   ];
   // ConnectionMetadata holds information about the connection
-<<<<<<< HEAD
-  ConnectionMetadata Connection = 3 [
-=======
   ConnectionMetadata Connection = 5 [
     (gogoproto.nullable) = false,
     (gogoproto.embed) = true,
@@ -8581,45 +8563,20 @@
   ];
   // App is a common application resource metadata.
   AppMetadata App = 6 [
->>>>>>> 3d772aa7
-    (gogoproto.nullable) = false,
-    (gogoproto.embed) = true,
-    (gogoproto.jsontag) = ""
-  ];
-<<<<<<< HEAD
-  // TokenName is the name of the provision token used to join.
-  string TokenName = 4 [(gogoproto.jsontag) = "token_name"];
-  // BotName is the name of the bot attempting to join, if any.
-  string BotName = 5 [(gogoproto.jsontag) = "bot_name,omitempty"];
-  // PublicKey is the public key at the completion of the joining process, in
-  // SSH authorized_keys format. If a keypair rotation occurred, this is the
-  // keypair trusted at the end of the join process.
-  string PublicKey = 6 [(gogoproto.jsontag) = "public_key,omitempty"];
-  // RecoveryCount is the recovery counter value at the time of this recovery.
-  uint32 RecoveryCount = 7 [(gogoproto.jsontag) = "recovery_count"];
-  // RecoveryMode is the bound keypair token's configured recovery mode.
-  string RecoveryMode = 8 [(gogoproto.jsontag) = "recovery_mode"];
-}
-
-// BoundKeypairRotation is emitted when a keypair rotation takes place.
-message BoundKeypairRotation {
-  // Metadata is a common event metadata.
-=======
+    (gogoproto.nullable) = false,
+    (gogoproto.embed) = true,
+    (gogoproto.jsontag) = ""
+  ];
 }
 
 // MCPSessionEnd is emitted when an MCP session ends.
 message MCPSessionEnd {
   // Metadata is a common event metadata
->>>>>>> 3d772aa7
-  Metadata Metadata = 1 [
-    (gogoproto.nullable) = false,
-    (gogoproto.embed) = true,
-    (gogoproto.jsontag) = ""
-  ];
-<<<<<<< HEAD
-  // Status contains common command or operation status fields.
-  Status Status = 2 [
-=======
+  Metadata Metadata = 1 [
+    (gogoproto.nullable) = false,
+    (gogoproto.embed) = true,
+    (gogoproto.jsontag) = ""
+  ];
   // User is a common user event metadata
   UserMetadata User = 2 [
     (gogoproto.nullable) = false,
@@ -8634,15 +8591,11 @@
   ];
   // ServerMetadata is a common server metadata
   ServerMetadata Server = 4 [
->>>>>>> 3d772aa7
     (gogoproto.nullable) = false,
     (gogoproto.embed) = true,
     (gogoproto.jsontag) = ""
   ];
   // ConnectionMetadata holds information about the connection
-<<<<<<< HEAD
-  ConnectionMetadata Connection = 3 [
-=======
   ConnectionMetadata Connection = 5 [
     (gogoproto.nullable) = false,
     (gogoproto.embed) = true,
@@ -8650,30 +8603,10 @@
   ];
   // App is a common application resource metadata.
   AppMetadata App = 6 [
->>>>>>> 3d772aa7
-    (gogoproto.nullable) = false,
-    (gogoproto.embed) = true,
-    (gogoproto.jsontag) = ""
-  ];
-<<<<<<< HEAD
-  // TokenName is the name of the provision token used to join.
-  string TokenName = 4 [(gogoproto.jsontag) = "token_name"];
-  // BotName is the name of the bot attempting to join, if any.
-  string BotName = 5 [(gogoproto.jsontag) = "bot_name,omitempty"];
-  // PreviousPublicKey is the previous public key in SSH authorized_keys format.
-  // On first join using a registration secret, this value will be empty.
-  string PreviousPublicKey = 6 [(gogoproto.jsontag) = "previous_public_key,omitempty"];
-  // NewPublicKey is the new public key after rotation. If rotation fails, this
-  // value will be empty.
-  string NewPublicKey = 7 [(gogoproto.jsontag) = "new_public_key,omitempty"];
-}
-
-// BoundKeypairJoinStateVerificationFailed is emitted when join state
-// verification fails, potentially indicating a compromised keypair.
-message BoundKeypairJoinStateVerificationFailed {
-  // Metadata is a common event metadata.
-  Metadata Metadata = 1 [
-=======
+    (gogoproto.nullable) = false,
+    (gogoproto.embed) = true,
+    (gogoproto.jsontag) = ""
+  ];
 }
 
 // MCPJSONRPCMessage includes details of a MCP request or notification.
@@ -8696,89 +8629,165 @@
 message MCPSessionRequest {
   // Metadata is a common event metadata
   Metadata metadata = 1 [
->>>>>>> 3d772aa7
-    (gogoproto.nullable) = false,
-    (gogoproto.embed) = true,
-    (gogoproto.jsontag) = ""
-  ];
-<<<<<<< HEAD
-  // Status contains information about the failure.
+    (gogoproto.nullable) = false,
+    (gogoproto.embed) = true,
+    (gogoproto.jsontag) = ""
+  ];
+  // User is a common user event metadata
+  UserMetadata user = 2 [
+    (gogoproto.nullable) = false,
+    (gogoproto.embed) = true,
+    (gogoproto.jsontag) = ""
+  ];
+  // SessionMetadata is a common event session metadata
+  SessionMetadata session = 3 [
+    (gogoproto.nullable) = false,
+    (gogoproto.embed) = true,
+    (gogoproto.jsontag) = ""
+  ];
+  // App is a common application resource metadata.
+  AppMetadata App = 4 [
+    (gogoproto.nullable) = false,
+    (gogoproto.embed) = true,
+    (gogoproto.jsontag) = ""
+  ];
+  // Status contains information whether the request is successful or not.
+  Status status = 5 [
+    (gogoproto.nullable) = false,
+    (gogoproto.embed) = true,
+    (gogoproto.jsontag) = ""
+  ];
+  // Message contains details of the message.
+  MCPJSONRPCMessage message = 6 [
+    (gogoproto.nullable) = false,
+    (gogoproto.jsontag) = "message,omitempty"
+  ];
+}
+
+// MCPSessionNotification is emitted when a notification is sent by client
+// during a MCP session.
+message MCPSessionNotification {
+  // Metadata is a common event metadata
+  Metadata metadata = 1 [
+    (gogoproto.nullable) = false,
+    (gogoproto.embed) = true,
+    (gogoproto.jsontag) = ""
+  ];
+  // User is a common user event metadata
+  UserMetadata user = 2 [
+    (gogoproto.nullable) = false,
+    (gogoproto.embed) = true,
+    (gogoproto.jsontag) = ""
+  ];
+  // SessionMetadata is a common event session metadata
+  SessionMetadata session = 3 [
+    (gogoproto.nullable) = false,
+    (gogoproto.embed) = true,
+    (gogoproto.jsontag) = ""
+  ];
+  // App is a common application resource metadata.
+  AppMetadata App = 4 [
+    (gogoproto.nullable) = false,
+    (gogoproto.embed) = true,
+    (gogoproto.jsontag) = ""
+  ];
+  // Message contains details of the message.
+  MCPJSONRPCMessage message = 5 [
+    (gogoproto.nullable) = false,
+    (gogoproto.jsontag) = "message,omitempty"
+  ];
+}
+
+// BoundKeypairRecovery is emitted when a client performs a self recovery using
+// a bound_keypair joining token. This event is also emitted upon first join.
+message BoundKeypairRecovery {
+  // Metadata is a common event metadata.
+  Metadata Metadata = 1 [
+    (gogoproto.nullable) = false,
+    (gogoproto.embed) = true,
+    (gogoproto.jsontag) = ""
+  ];
+  // Status contains common command or operation status fields.
   Status Status = 2 [
-=======
-  // User is a common user event metadata
-  UserMetadata user = 2 [
->>>>>>> 3d772aa7
-    (gogoproto.nullable) = false,
-    (gogoproto.embed) = true,
-    (gogoproto.jsontag) = ""
-  ];
-<<<<<<< HEAD
+    (gogoproto.nullable) = false,
+    (gogoproto.embed) = true,
+    (gogoproto.jsontag) = ""
+  ];
   // ConnectionMetadata holds information about the connection
   ConnectionMetadata Connection = 3 [
-=======
-  // SessionMetadata is a common event session metadata
-  SessionMetadata session = 3 [
->>>>>>> 3d772aa7
-    (gogoproto.nullable) = false,
-    (gogoproto.embed) = true,
-    (gogoproto.jsontag) = ""
-  ];
-<<<<<<< HEAD
+    (gogoproto.nullable) = false,
+    (gogoproto.embed) = true,
+    (gogoproto.jsontag) = ""
+  ];
   // TokenName is the name of the provision token used to join.
   string TokenName = 4 [(gogoproto.jsontag) = "token_name"];
   // BotName is the name of the bot attempting to join, if any.
   string BotName = 5 [(gogoproto.jsontag) = "bot_name,omitempty"];
-=======
-  // App is a common application resource metadata.
-  AppMetadata App = 4 [
-    (gogoproto.nullable) = false,
-    (gogoproto.embed) = true,
-    (gogoproto.jsontag) = ""
-  ];
-  // Status contains information whether the request is successful or not.
-  Status status = 5 [
-    (gogoproto.nullable) = false,
-    (gogoproto.embed) = true,
-    (gogoproto.jsontag) = ""
-  ];
-  // Message contains details of the message.
-  MCPJSONRPCMessage message = 6 [
-    (gogoproto.nullable) = false,
-    (gogoproto.jsontag) = "message,omitempty"
-  ];
-}
-
-// MCPSessionNotification is emitted when a notification is sent by client
-// during a MCP session.
-message MCPSessionNotification {
-  // Metadata is a common event metadata
-  Metadata metadata = 1 [
-    (gogoproto.nullable) = false,
-    (gogoproto.embed) = true,
-    (gogoproto.jsontag) = ""
-  ];
-  // User is a common user event metadata
-  UserMetadata user = 2 [
-    (gogoproto.nullable) = false,
-    (gogoproto.embed) = true,
-    (gogoproto.jsontag) = ""
-  ];
-  // SessionMetadata is a common event session metadata
-  SessionMetadata session = 3 [
-    (gogoproto.nullable) = false,
-    (gogoproto.embed) = true,
-    (gogoproto.jsontag) = ""
-  ];
-  // App is a common application resource metadata.
-  AppMetadata App = 4 [
-    (gogoproto.nullable) = false,
-    (gogoproto.embed) = true,
-    (gogoproto.jsontag) = ""
-  ];
-  // Message contains details of the message.
-  MCPJSONRPCMessage message = 5 [
-    (gogoproto.nullable) = false,
-    (gogoproto.jsontag) = "message,omitempty"
-  ];
->>>>>>> 3d772aa7
+  // PublicKey is the public key at the completion of the joining process, in
+  // SSH authorized_keys format. If a keypair rotation occurred, this is the
+  // keypair trusted at the end of the join process.
+  string PublicKey = 6 [(gogoproto.jsontag) = "public_key,omitempty"];
+  // RecoveryCount is the recovery counter value at the time of this recovery.
+  uint32 RecoveryCount = 7 [(gogoproto.jsontag) = "recovery_count"];
+  // RecoveryMode is the bound keypair token's configured recovery mode.
+  string RecoveryMode = 8 [(gogoproto.jsontag) = "recovery_mode"];
+}
+
+// BoundKeypairRotation is emitted when a keypair rotation takes place.
+message BoundKeypairRotation {
+  // Metadata is a common event metadata.
+  Metadata Metadata = 1 [
+    (gogoproto.nullable) = false,
+    (gogoproto.embed) = true,
+    (gogoproto.jsontag) = ""
+  ];
+  // Status contains common command or operation status fields.
+  Status Status = 2 [
+    (gogoproto.nullable) = false,
+    (gogoproto.embed) = true,
+    (gogoproto.jsontag) = ""
+  ];
+  // ConnectionMetadata holds information about the connection
+  ConnectionMetadata Connection = 3 [
+    (gogoproto.nullable) = false,
+    (gogoproto.embed) = true,
+    (gogoproto.jsontag) = ""
+  ];
+  // TokenName is the name of the provision token used to join.
+  string TokenName = 4 [(gogoproto.jsontag) = "token_name"];
+  // BotName is the name of the bot attempting to join, if any.
+  string BotName = 5 [(gogoproto.jsontag) = "bot_name,omitempty"];
+  // PreviousPublicKey is the previous public key in SSH authorized_keys format.
+  // On first join using a registration secret, this value will be empty.
+  string PreviousPublicKey = 6 [(gogoproto.jsontag) = "previous_public_key,omitempty"];
+  // NewPublicKey is the new public key after rotation. If rotation fails, this
+  // value will be empty.
+  string NewPublicKey = 7 [(gogoproto.jsontag) = "new_public_key,omitempty"];
+}
+
+// BoundKeypairJoinStateVerificationFailed is emitted when join state
+// verification fails, potentially indicating a compromised keypair.
+message BoundKeypairJoinStateVerificationFailed {
+  // Metadata is a common event metadata.
+  Metadata Metadata = 1 [
+    (gogoproto.nullable) = false,
+    (gogoproto.embed) = true,
+    (gogoproto.jsontag) = ""
+  ];
+  // Status contains information about the failure.
+  Status Status = 2 [
+    (gogoproto.nullable) = false,
+    (gogoproto.embed) = true,
+    (gogoproto.jsontag) = ""
+  ];
+  // ConnectionMetadata holds information about the connection
+  ConnectionMetadata Connection = 3 [
+    (gogoproto.nullable) = false,
+    (gogoproto.embed) = true,
+    (gogoproto.jsontag) = ""
+  ];
+  // TokenName is the name of the provision token used to join.
+  string TokenName = 4 [(gogoproto.jsontag) = "token_name"];
+  // BotName is the name of the bot attempting to join, if any.
+  string BotName = 5 [(gogoproto.jsontag) = "bot_name,omitempty"];
 }