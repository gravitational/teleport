--- conflicted
+++ resolved
@@ -6624,24 +6624,46 @@
   ];
 }
 
-<<<<<<< HEAD
 // AccessGraphSettingsUpdate is emitted when the Access Graph Settings config is updated.
 message AccessGraphSettingsUpdate {
-=======
+  // Metadata is a common event metadata
+  Metadata Metadata = 1 [
+    (gogoproto.nullable) = false,
+    (gogoproto.embed) = true,
+    (gogoproto.jsontag) = ""
+  ];
+
+  // Status indicates whether the update was successful.
+  Status Status = 2 [
+    (gogoproto.nullable) = false,
+    (gogoproto.embed) = true,
+    (gogoproto.jsontag) = ""
+  ];
+
+  // User is a common user event metadata
+  UserMetadata User = 3 [
+    (gogoproto.nullable) = false,
+    (gogoproto.embed) = true,
+    (gogoproto.jsontag) = ""
+  ];
+
+  // ConnectionMetadata holds information about the connection
+  ConnectionMetadata Connection = 4 [
+    (gogoproto.nullable) = false,
+    (gogoproto.embed) = true,
+    (gogoproto.jsontag) = ""
+  ];
+}
+
 // SPIFFEFederationCreate is emitted when a SPIFFE federation is created.
 message SPIFFEFederationCreate {
->>>>>>> 9f929079
-  // Metadata is a common event metadata
-  Metadata Metadata = 1 [
-    (gogoproto.nullable) = false,
-    (gogoproto.embed) = true,
-    (gogoproto.jsontag) = ""
-  ];
-
-<<<<<<< HEAD
-  // Status indicates whether the update was successful.
-  Status Status = 2 [
-=======
+  // Metadata is a common event metadata
+  Metadata Metadata = 1 [
+    (gogoproto.nullable) = false,
+    (gogoproto.embed) = true,
+    (gogoproto.jsontag) = ""
+  ];
+
   // ResourceMetadata is a common resource event metadata
   ResourceMetadata Resource = 2 [
     (gogoproto.nullable) = false,
@@ -6675,7 +6697,6 @@
 
   // ResourceMetadata is a common resource event metadata
   ResourceMetadata Resource = 2 [
->>>>>>> 9f929079
     (gogoproto.nullable) = false,
     (gogoproto.embed) = true,
     (gogoproto.jsontag) = ""
