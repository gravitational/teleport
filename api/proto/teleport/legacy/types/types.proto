// Copyright 2021 Gravitational, Inc
//
// Licensed under the Apache License, Version 2.0 (the "License");
// you may not use this file except in compliance with the License.
// You may obtain a copy of the License at
//
//      http://www.apache.org/licenses/LICENSE-2.0
//
// Unless required by applicable law or agreed to in writing, software
// distributed under the License is distributed on an "AS IS" BASIS,
// WITHOUT WARRANTIES OR CONDITIONS OF ANY KIND, either express or implied.
// See the License for the specific language governing permissions and
// limitations under the License.

syntax = "proto3";

package types;

import "gogoproto/gogo.proto";
import "google/protobuf/timestamp.proto";
import "teleport/attestation/v1/attestation.proto";
import "teleport/legacy/types/wrappers/wrappers.proto";

option go_package = "github.com/gravitational/teleport/api/types";
option (gogoproto.goproto_getters_all) = false;
option (gogoproto.marshaler_all) = true;
option (gogoproto.unmarshaler_all) = true;

message KeepAlive {
  // Name of the resource to keep alive.
  string Name = 1 [(gogoproto.jsontag) = "server_name"];
  // Namespace is the namespace of the resource.
  string Namespace = 2 [(gogoproto.jsontag) = "namespace"];
  // LeaseID is ID of the lease.
  int64 LeaseID = 3 [(gogoproto.jsontag) = "lease_id"];
  // Expires is set to update expiry time of the resource.
  google.protobuf.Timestamp Expires = 4 [
    (gogoproto.stdtime) = true,
    (gogoproto.nullable) = false,
    (gogoproto.jsontag) = "expires"
  ];

  // The type of a KeepAlive. When adding a new type, please double-check
  // lib/usagereporter/teleport to see if we need any change in the resource
  // heartbeat event.
  enum KeepAliveType {
    UNKNOWN = 0;

    // "node", KindNode. For the sake of correct usage reporting, it shouldn't
    // be used for OpenSSH nodes.
    NODE = 1;
    // "app_server", KindAppServer
    APP = 2;
    // "db_server", KindDatabaseServer
    DATABASE = 3;
    // "windows_desktop_service", KindWindowsDesktopService
    WINDOWS_DESKTOP = 4;
    // "kube_server", KindKubeServer
    KUBERNETES = 5;
    // "db_service", KindDatabaseService
    DATABASE_SERVICE = 6;
  }

  // Type is the type (or kind) of the resource that's being kept alive.
  KeepAliveType Type = 9 [(gogoproto.jsontag) = "type"];
  // HostID is an optional UUID of the host the resource belongs to.
  string HostID = 10 [(gogoproto.jsontag) = "host_id,omitempty"];
}

// Metadata is resource metadata
message Metadata {
  // Name is an object name
  string Name = 1 [(gogoproto.jsontag) = "name"];
  // Namespace is object namespace. The field should be called "namespace"
  // when it returns in Teleport 2.4.
  string Namespace = 2 [(gogoproto.jsontag) = "-"];
  // Description is object description
  string Description = 3 [(gogoproto.jsontag) = "description,omitempty"];
  // Labels is a set of labels
  map<string, string> Labels = 5 [(gogoproto.jsontag) = "labels,omitempty"];
  // Expires is a global expiry time header can be set on any resource in the
  // system.
  google.protobuf.Timestamp Expires = 6 [
    (gogoproto.stdtime) = true,
    (gogoproto.nullable) = true,
    (gogoproto.jsontag) = "expires,omitempty"
  ];
  // ID is a record ID
  int64 ID = 7 [(gogoproto.jsontag) = "id,omitempty"];
}

// Rotation is a status of the rotation of the certificate authority
message Rotation {
  option (gogoproto.goproto_stringer) = false;
  option (gogoproto.stringer) = false;

  // State could be one of "init" or "in_progress".
  string State = 1 [(gogoproto.jsontag) = "state,omitempty"];
  // Phase is the current rotation phase.
  string Phase = 2 [(gogoproto.jsontag) = "phase,omitempty"];
  // Mode sets manual or automatic rotation mode.
  string Mode = 3 [(gogoproto.jsontag) = "mode,omitempty"];
  // CurrentID is the ID of the rotation operation
  // to differentiate between rotation attempts.
  string CurrentID = 4 [(gogoproto.jsontag) = "current_id"];
  // Started is set to the time when rotation has been started
  // in case if the state of the rotation is "in_progress".
  google.protobuf.Timestamp Started = 5 [
    (gogoproto.nullable) = false,
    (gogoproto.stdtime) = true,
    (gogoproto.jsontag) = "started,omitempty"
  ];
  // GracePeriod is a period during which old and new CA
  // are valid for checking purposes, but only new CA is issuing certificates.
  int64 GracePeriod = 6 [
    (gogoproto.jsontag) = "grace_period,omitempty",
    (gogoproto.casttype) = "Duration"
  ];
  // LastRotated specifies the last time of the completed rotation.
  google.protobuf.Timestamp LastRotated = 7 [
    (gogoproto.nullable) = false,
    (gogoproto.stdtime) = true,
    (gogoproto.jsontag) = "last_rotated,omitempty"
  ];
  // Schedule is a rotation schedule - used in
  // automatic mode to switch between phases.
  RotationSchedule Schedule = 8 [
    (gogoproto.nullable) = false,
    (gogoproto.jsontag) = "schedule,omitempty"
  ];
}

// RotationSchedule is a rotation schedule setting time switches
// for different phases.
message RotationSchedule {
  // UpdateClients specifies time to switch to the "Update clients" phase
  google.protobuf.Timestamp UpdateClients = 1 [
    (gogoproto.nullable) = false,
    (gogoproto.stdtime) = true,
    (gogoproto.jsontag) = "update_clients,omitempty"
  ];
  // UpdateServers specifies time to switch to the "Update servers" phase.
  google.protobuf.Timestamp UpdateServers = 2 [
    (gogoproto.nullable) = false,
    (gogoproto.stdtime) = true,
    (gogoproto.jsontag) = "update_servers,omitempty"
  ];
  // Standby specifies time to switch to the "Standby" phase.
  google.protobuf.Timestamp Standby = 3 [
    (gogoproto.nullable) = false,
    (gogoproto.stdtime) = true,
    (gogoproto.jsontag) = "standby,omitempty"
  ];
}

// ResourceHeader is a shared resource header
// used in cases when only type and name is known
message ResourceHeader {
  // Kind is a resource kind
  string Kind = 1 [(gogoproto.jsontag) = "kind,omitempty"];
  // SubKind is an optional resource sub kind, used in some resources
  string SubKind = 2 [(gogoproto.jsontag) = "sub_kind,omitempty"];
  // Version is version
  string Version = 3 [(gogoproto.jsontag) = "version,omitempty"];
  // Metadata is resource metadata
  Metadata Metadata = 4 [
    (gogoproto.nullable) = false,
    (gogoproto.jsontag) = "metadata,omitempty"
  ];
}

// DatabaseServerV3 represents a database access server.
message DatabaseServerV3 {
  option (gogoproto.goproto_stringer) = false;
  option (gogoproto.stringer) = false;

  // Kind is the database server resource kind.
  string Kind = 1 [(gogoproto.jsontag) = "kind"];
  // SubKind is an optional resource subkind.
  string SubKind = 2 [(gogoproto.jsontag) = "sub_kind,omitempty"];
  // Version is the resource version.
  string Version = 3 [(gogoproto.jsontag) = "version"];
  // Metadata is the database server metadata.
  Metadata Metadata = 4 [
    (gogoproto.nullable) = false,
    (gogoproto.jsontag) = "metadata"
  ];
  // Spec is the database server spec.
  DatabaseServerSpecV3 Spec = 5 [
    (gogoproto.nullable) = false,
    (gogoproto.jsontag) = "spec"
  ];
}

// DatabaseServerSpecV3 is the database server spec.
message DatabaseServerSpecV3 {
  // Description is a free-form text describing this database server.
  //
  // DEPRECATED: Moved to DatabaseSpecV3. DELETE IN 9.0.
  string Description = 1 [
    (gogoproto.jsontag) = "description,omitempty",
    deprecated = true
  ];
  // Protocol is the database type e.g. postgres, mysql, etc.
  //
  // DEPRECATED: Moved to DatabaseSpecV3. DELETE IN 9.0.
  string Protocol = 2 [
    (gogoproto.jsontag) = "protocol",
    deprecated = true
  ];
  // URI is the database connection address.
  //
  // DEPRECATED: Moved to DatabaseSpecV3. DELETE IN 9.0.
  string URI = 3 [
    (gogoproto.jsontag) = "uri",
    deprecated = true
  ];
  // CACert is an optional base64-encoded database CA certificate.
  //
  // DEPRECATED: Moved to DatabaseSpecV3. DELETE IN 9.0.
  bytes CACert = 4 [
    (gogoproto.jsontag) = "ca_cert,omitempty",
    deprecated = true
  ];
  // AWS contains AWS specific settings for RDS/Aurora databases.
  //
  // DEPRECATED: Moved to DatabaseSpecV3. DELETE IN 9.0.
  AWS AWS = 5 [
    (gogoproto.nullable) = false,
    (gogoproto.jsontag) = "aws",
    deprecated = true
  ];
  // Version is the Teleport version that the server is running.
  string Version = 6 [(gogoproto.jsontag) = "version"];
  // Hostname is the database server hostname.
  string Hostname = 7 [(gogoproto.jsontag) = "hostname"];
  // HostID is the ID of the host the database server is running on.
  string HostID = 8 [(gogoproto.jsontag) = "host_id"];
  // DynamicLabels is the database server dynamic labels.
  //
  // DEPRECATED: Moved to DatabaseSpecV3. DELETE IN 9.0.
  map<string, CommandLabelV2> DynamicLabels = 9 [
    (gogoproto.nullable) = false,
    (gogoproto.jsontag) = "dynamic_labels,omitempty",
    deprecated = true
  ];
  // Rotation contains the server CA rotation information.
  Rotation Rotation = 10 [
    (gogoproto.nullable) = false,
    (gogoproto.jsontag) = "rotation,omitempty"
  ];
  // GCP contains parameters specific to GCP Cloud SQL databases.
  //
  // DEPRECATED: Moved to DatabaseSpecV3. DELETE IN 9.0.
  GCPCloudSQL GCP = 11 [
    (gogoproto.nullable) = false,
    (gogoproto.jsontag) = "gcp,omitempty",
    deprecated = true
  ];
  // Database is the database proxied by this database server.
  DatabaseV3 Database = 12 [(gogoproto.jsontag) = "database,omitempty"];
  // ProxyIDs is a list of proxy IDs this server is expected to be connected to.
  repeated string ProxyIDs = 13 [(gogoproto.jsontag) = "proxy_ids,omitempty"];
}

// DatabaseV3List represents a list of databases.
message DatabaseV3List {
  // Databases is a list of database resources.
  repeated DatabaseV3 Databases = 1;
}

// DatabaseV3 represents a single proxied database.
message DatabaseV3 {
  option (gogoproto.goproto_stringer) = false;
  option (gogoproto.stringer) = false;

  // Kind is the database resource kind.
  string Kind = 1 [(gogoproto.jsontag) = "kind"];
  // SubKind is an optional resource subkind.
  string SubKind = 2 [(gogoproto.jsontag) = "sub_kind,omitempty"];
  // Version is the resource version.
  string Version = 3 [(gogoproto.jsontag) = "version"];
  // Metadata is the database metadata.
  Metadata Metadata = 4 [
    (gogoproto.nullable) = false,
    (gogoproto.jsontag) = "metadata"
  ];
  // Spec is the database spec.
  DatabaseSpecV3 Spec = 5 [
    (gogoproto.nullable) = false,
    (gogoproto.jsontag) = "spec"
  ];
  // Status is the database runtime information.
  DatabaseStatusV3 Status = 6 [
    (gogoproto.nullable) = false,
    (gogoproto.jsontag) = "status"
  ];
}

// DatabaseSpecV3 is the database spec.
message DatabaseSpecV3 {
  // Protocol is the database protocol: postgres, mysql, mongodb, etc.
  string Protocol = 1 [(gogoproto.jsontag) = "protocol"];
  // URI is the database connection endpoint.
  string URI = 2 [(gogoproto.jsontag) = "uri"];
  // CACert is the PEM-encoded database CA certificate.
  //
  // DEPRECATED: Moved to TLS.CACert. DELETE IN 10.0.
  string CACert = 3 [
    (gogoproto.jsontag) = "ca_cert,omitempty",
    deprecated = true
  ];
  // DynamicLabels is the database dynamic labels.
  map<string, CommandLabelV2> DynamicLabels = 4 [
    (gogoproto.nullable) = false,
    (gogoproto.jsontag) = "dynamic_labels,omitempty"
  ];
  // AWS contains AWS specific settings for RDS/Aurora/Redshift databases.
  AWS AWS = 5 [
    (gogoproto.nullable) = false,
    (gogoproto.jsontag) = "aws,omitempty"
  ];
  // GCP contains parameters specific to GCP Cloud SQL databases.
  GCPCloudSQL GCP = 6 [
    (gogoproto.nullable) = false,
    (gogoproto.jsontag) = "gcp,omitempty"
  ];
  // Azure contains Azure specific database metadata.
  Azure Azure = 7 [
    (gogoproto.nullable) = false,
    (gogoproto.jsontag) = "azure,omitempty"
  ];
  // TLS is the TLS configuration used when establishing connection to target database.
  // Allows to provide custom CA cert or override server name.
  DatabaseTLS TLS = 8 [
    (gogoproto.nullable) = false,
    (gogoproto.jsontag) = "tls,omitempty"
  ];
  // AD is the Active Directory configuration for the database.
  AD AD = 9 [
    (gogoproto.nullable) = false,
    (gogoproto.jsontag) = "ad,omitempty"
  ];
  // MySQL is an additional section with MySQL database options.
  MySQLOptions MySQL = 10 [
    (gogoproto.nullable) = false,
    (gogoproto.jsontag) = "mysql,omitempty"
  ];
}

// DatabaseStatusV3 contains runtime information about the database.
message DatabaseStatusV3 {
  // CACert is the auto-downloaded cloud database CA certificate.
  string CACert = 1 [(gogoproto.jsontag) = "ca_cert,omitempty"];
  // AWS is the auto-discovered AWS cloud database metadata.
  AWS AWS = 2 [
    (gogoproto.nullable) = false,
    (gogoproto.jsontag) = "aws"
  ];
  // MySQL is an additional section with MySQL runtime database information.
  MySQLOptions MySQL = 3 [
    (gogoproto.nullable) = false,
    (gogoproto.jsontag) = "mysql,omitempty"
  ];
  // ManagedUsers is a list of database users that are managed by Teleport.
  repeated string ManagedUsers = 4 [(gogoproto.jsontag) = "managed_users,omitempty"];
  // Azure is the auto-discovered Azure cloud database metadata.
  Azure Azure = 5 [
    (gogoproto.nullable) = false,
    (gogoproto.jsontag) = "azure"
  ];
}

// AWS contains AWS metadata about the database.
message AWS {
  // Region is a AWS cloud region.
  string Region = 1 [(gogoproto.jsontag) = "region,omitempty"];
  // Redshift contains Redshift specific metadata.
  Redshift Redshift = 2 [
    (gogoproto.nullable) = false,
    (gogoproto.jsontag) = "redshift,omitempty"
  ];
  // RDS contains RDS specific metadata.
  RDS RDS = 3 [
    (gogoproto.nullable) = false,
    (gogoproto.jsontag) = "rds,omitempty"
  ];
  // AccountID is the AWS account ID this database belongs to.
  string AccountID = 4 [(gogoproto.jsontag) = "account_id,omitempty"];
  // ElastiCache contains AWS ElastiCache Redis specific metadata.
  ElastiCache ElastiCache = 5 [
    (gogoproto.nullable) = false,
    (gogoproto.jsontag) = "elasticache,omitempty"
  ];
  // SecretStore contains secret store configurations.
  SecretStore SecretStore = 6 [
    (gogoproto.nullable) = false,
    (gogoproto.jsontag) = "secret_store,omitempty"
  ];
  // MemoryDB contains AWS MemoryDB specific metadata.
  MemoryDB MemoryDB = 7 [
    (gogoproto.nullable) = false,
    (gogoproto.jsontag) = "memorydb,omitempty"
  ];
  // RDSProxy contains AWS Proxy specific metadata.
  RDSProxy RDSProxy = 8 [
    (gogoproto.nullable) = false,
    (gogoproto.jsontag) = "rdsproxy,omitempty"
  ];
  // RedshiftServerless contains AWS Redshift Serverless specific metadata.
  RedshiftServerless RedshiftServerless = 9 [
    (gogoproto.nullable) = false,
    (gogoproto.jsontag) = "redshift_serverless,omitempty"
  ];
  // ExternalID is an optional AWS external ID used to enable assuming an AWS role across accounts.
  string ExternalID = 10 [(gogoproto.jsontag) = "external_id,omitempty"];
  // AssumeRoleARN is an optional AWS role ARN to assume when accessing a database.
  // Set this field and ExternalID to enable access across AWS accounts.
  string AssumeRoleARN = 11 [(gogoproto.jsontag) = "assume_role_arn,omitempty"];
}

// SecretStore contains secret store configurations.
message SecretStore {
  // KeyPrefix specifies the secret key prefix.
  string KeyPrefix = 1 [(gogoproto.jsontag) = "key_prefix,omitempty"];
  // KMSKeyID specifies the AWS KMS key for encryption.
  string KMSKeyID = 2 [(gogoproto.jsontag) = "kms_key_id,omitempty"];
}

// Redshift contains AWS Redshift specific database metadata.
message Redshift {
  // ClusterID is the Redshift cluster identifier.
  string ClusterID = 1 [(gogoproto.jsontag) = "cluster_id,omitempty"];
}

// RDS contains AWS RDS specific database metadata.
message RDS {
  // InstanceID is the RDS instance identifier.
  string InstanceID = 1 [(gogoproto.jsontag) = "instance_id,omitempty"];
  // ClusterID is the RDS cluster (Aurora) identifier.
  string ClusterID = 2 [(gogoproto.jsontag) = "cluster_id,omitempty"];
  // ResourceID is the RDS instance resource identifier (db-xxx).
  string ResourceID = 3 [(gogoproto.jsontag) = "resource_id,omitempty"];
  // IAMAuth indicates whether database IAM authentication is enabled.
  bool IAMAuth = 4 [(gogoproto.jsontag) = "iam_auth"];
}

// RDSProxy contains AWS RDS Proxy specific database metadata.
message RDSProxy {
  // Name is the identifier of an RDS Proxy.
  string Name = 1 [(gogoproto.jsontag) = "name,omitempty"];
  // CustomEndpointName is the identifier of an RDS Proxy custom endpoint.
  string CustomEndpointName = 2 [(gogoproto.jsontag) = "custom_endpoint_name,omitempty"];
  // ResourceID is the RDS instance resource identifier (prx-xxx).
  string ResourceID = 3 [(gogoproto.jsontag) = "resource_id,omitempty"];
}

// ElastiCache contains AWS ElastiCache Redis specific metadata.
message ElastiCache {
  // ReplicationGroupID is the Redis replication group ID.
  string ReplicationGroupID = 1 [(gogoproto.jsontag) = "replication_group_id,omitempty"];
  // UserGroupIDs is a list of user group IDs.
  repeated string UserGroupIDs = 2 [(gogoproto.jsontag) = "user_group_ids,omitempty"];
  // TransitEncryptionEnabled indicates whether in-transit encryption (TLS) is enabled.
  bool TransitEncryptionEnabled = 3 [(gogoproto.jsontag) = "transit_encryption_enabled,omitempty"];
  // EndpointType is the type of the endpoint.
  string EndpointType = 4 [(gogoproto.jsontag) = "endpoint_type,omitempty"];
}

// MemoryDB contains AWS MemoryDB specific metadata.
message MemoryDB {
  // ClusterName is the name of the MemoryDB cluster.
  string ClusterName = 1 [(gogoproto.jsontag) = "cluster_name,omitempty"];
  // ACLName is the name of the ACL associated with the cluster.
  string ACLName = 2 [(gogoproto.jsontag) = "acl_name,omitempty"];
  // TLSEnabled indicates whether in-transit encryption (TLS) is enabled.
  bool TLSEnabled = 3 [(gogoproto.jsontag) = "tls_enabled,omitempty"];
  // EndpointType is the type of the endpoint.
  string EndpointType = 4 [(gogoproto.jsontag) = "endpoint_type,omitempty"];
}

// RedshiftServerless contains AWS Redshift Serverless specific metadata.
message RedshiftServerless {
  // WorkgroupName is the workgroup name.
  string WorkgroupName = 1 [(gogoproto.jsontag) = "workgroup_name,omitempty"];
  // EndpointName is the VPC endpoint name.
  string EndpointName = 2 [(gogoproto.jsontag) = "endpoint_name,omitempty"];
  // WorkgroupID is the workgroup ID.
  string WorkgroupID = 3 [(gogoproto.jsontag) = "workgroup_id,omitempty"];
}

// GCPCloudSQL contains parameters specific to GCP Cloud SQL databases.
message GCPCloudSQL {
  // ProjectID is the GCP project ID the Cloud SQL instance resides in.
  string ProjectID = 1 [(gogoproto.jsontag) = "project_id,omitempty"];
  // InstanceID is the Cloud SQL instance ID.
  string InstanceID = 2 [(gogoproto.jsontag) = "instance_id,omitempty"];
}

// Azure contains Azure specific database metadata.
message Azure {
  // Name is the Azure database server name.
  string Name = 1 [(gogoproto.jsontag) = "name,omitempty"];
  // ResourceID is the Azure fully qualified ID for the resource.
  string ResourceID = 2 [(gogoproto.jsontag) = "resource_id,omitempty"];
  // Redis contains Azure Cache for Redis specific database metadata.
  AzureRedis Redis = 3 [
    (gogoproto.nullable) = false,
    (gogoproto.jsontag) = "redis,omitempty"
  ];
  // IsFlexiServer is true if the database is an Azure Flexible server.
  bool IsFlexiServer = 4 [(gogoproto.jsontag) = "is_flexi_server,omitempty"];
}

// AzureRedis contains Azure Cache for Redis specific database metadata.
message AzureRedis {
  // ClusteringPolicy is the clustering policy for Redis Enterprise.
  string ClusteringPolicy = 1 [(gogoproto.jsontag) = "clustering_policy,omitempty"];
}

// AD contains Active Directory specific database configuration.
message AD {
  // KeytabFile is the path to the Kerberos keytab file.
  string KeytabFile = 1 [(gogoproto.jsontag) = "keytab_file,omitempty"];
  // Krb5File is the path to the Kerberos configuration file. Defaults to /etc/krb5.conf.
  string Krb5File = 2 [(gogoproto.jsontag) = "krb5_file,omitempty"];
  // Domain is the Active Directory domain the database resides in.
  string Domain = 3 [(gogoproto.jsontag) = "domain"];
  // SPN is the service principal name for the database.
  string SPN = 4 [(gogoproto.jsontag) = "spn"];
  // LDAPCert is a certificate from Windows LDAP/AD, optional; only for x509 Authentication.
  string LDAPCert = 5 [(gogoproto.jsontag) = "ldap_cert,omitempty"];
  // KDCHostName is the host name for a KDC for x509 Authentication.
  string KDCHostName = 6 [(gogoproto.jsontag) = "kdc_host_name,omitempty"];
}

// DatabaseTLSMode represents the level of TLS verification performed by
// DB agent when connecting to a database.
enum DatabaseTLSMode {
  // VERIFY_FULL performs full certificate validation.
  VERIFY_FULL = 0;
  // VERIFY_CA works the same as VERIFY_FULL, but it skips the hostname check.
  VERIFY_CA = 1;
  // INSECURE accepts any certificate provided by server. This is the least secure option.
  INSECURE = 2;
}

// DatabaseTLS contains TLS configuration options.
message DatabaseTLS {
  // Mode is a TLS connection mode. See DatabaseTLSMode for details.
  DatabaseTLSMode Mode = 1 [(gogoproto.jsontag) = "mode"];
  // CACert is an optional user provided CA certificate used for verifying
  // database TLS connection.
  string CACert = 2 [(gogoproto.jsontag) = "ca_cert,omitempty"];
  // ServerName allows to provide custom hostname. This value will override the
  // servername/hostname on a certificate during validation.
  string ServerName = 3 [(gogoproto.jsontag) = "server_name,omitempty"];
}

// MySQLOptions are additional MySQL database options.
message MySQLOptions {
  // ServerVersion is the server version reported by DB proxy if the runtime information is
  // not available.
  string ServerVersion = 1 [(gogoproto.jsontag) = "server_version,omitempty"];
}

// InstanceV1 represents the state of a running teleport instance independent
// of the specific services that instance exposes.
message InstanceV1 {
  ResourceHeader Header = 1 [
    (gogoproto.nullable) = false,
    (gogoproto.jsontag) = "",
    (gogoproto.embed) = true
  ];
  InstanceSpecV1 Spec = 2 [
    (gogoproto.nullable) = false,
    (gogoproto.jsontag) = "spec"
  ];
}

message InstanceSpecV1 {
  // Version is the version of teleport this instance most recently advertised.
  string Version = 1 [(gogoproto.jsontag) = "version,omitempty"];

  // Services is the list of active services this instance most recently advertised.
  repeated string Services = 2 [
    (gogoproto.casttype) = "SystemRole",
    (gogoproto.jsontag) = "services,omitemtpy"
  ];

  // Hostname is the hostname this instance most recently advertised.
  string Hostname = 3 [(gogoproto.jsontag) = "hostname,omitempty"];

  // AuthID is the ID of the auth server that most recently observed this instance.
  string AuthID = 4 [(gogoproto.jsontag) = "auth_id,omitempty"];

  // LastSeen is the last time an auth server reported observing this instance.
  google.protobuf.Timestamp LastSeen = 5 [
    (gogoproto.stdtime) = true,
    (gogoproto.nullable) = false,
    (gogoproto.jsontag) = "last_seen,omitempty"
  ];

  // ControlLog is the log of recent important instance control events related to this instance. See comments
  // on the InstanceControlLogEntry type for details.
  repeated InstanceControlLogEntry ControlLog = 6 [
    (gogoproto.nullable) = false,
    (gogoproto.jsontag) = "control_log,omitempty"
  ];
}

// InstanceControlLogEntry represents an entry in a given instance's control log. The control log of
// an instance is protected by CompareAndSwap semantics, allowing entries to function as a means of
// synchronization as well as recordkeeping. For example, an auth server intending to trigger an upgrade
// for a given instance can check its control log for 'upgrade-attempt' entries. If no such entry exists,
// it can attempt to write an 'upgrade-attempt' entry of its own. If that entry successfully writes without
// hitting a CompareFailed, the auth server knows that no other auth servers will make concurrent upgrade
// attempts while that entry persists.
//
// NOTE: Due to resource size and backend throughput limitations, care should be taken to minimize the
// use and size of instance control log entries.
//
message InstanceControlLogEntry {
  // Type represents the type of control log entry this is (e.g. 'upgrade-attempt').
  string Type = 1 [(gogoproto.jsontag) = "type,omitempty"];

  // ID is a random identifier used to assist in uniquely identifying entries. This value may
  // be unique, or it may be used to associate a collection of related entries (e.g. an upgrade
  // attempt entry may use the same ID as an associated upgrade failure entry if appropriate).
  uint64 ID = 2 [(gogoproto.jsontag) = "id,omitempty"];

  // Time is the time at which the event represented by this entry occurred (used in determining
  // ordering and expiry).
  google.protobuf.Timestamp Time = 3 [
    (gogoproto.stdtime) = true,
    (gogoproto.nullable) = false,
    (gogoproto.jsontag) = "time,omitempty"
  ];

  // TTL is an optional custom time to live for this control log entry. Some control log entries
  // (e.g. an upgrade failure) may require longer than normal TTLs in order to ensure visibility.
  // If a log entry's TTL results in it having an intended expiry further in the future than the
  // expiry of the enclosing Instance resource, the instance resource's expiry will be bumped
  // to accommodate preservation of the log. Because of this fact, custom entry TTLs should be
  // used sparingly, as excess usage could result in unexpected backend growth for high churn
  // clusters.
  int64 TTL = 4 [
    (gogoproto.jsontag) = "ttl,omitempty",
    (gogoproto.casttype) = "time.Duration"
  ];

  // Labels is an arbitrary collection of key-value pairs. The expected labels are determined by the
  // type of the entry. Use of labels is preferable to adding new fields in some cases in order to
  // preserve fields across auth downgrades (this is mostly relevant for the version-control system).
  map<string, string> Labels = 5 [(gogoproto.jsontag) = "labels,omitempty"];
}

// InstanceFilter matches instance resources.
message InstanceFilter {
  // ServerID matches exactly one instance by server ID if specified.
  string ServerID = 1;

  // Version matches instance version if specified.
  string Version = 2;

  // Services matches the instance services if specified. Note that this field matches all instances which
  // expose *at least* one of the listed services. This is in contrast to service matching in version
  // directives which match instances that expose a *at most* the listed services.
  repeated string Services = 3 [(gogoproto.casttype) = "SystemRole"];
}

// ServerV2 represents a Node, App, Database, Proxy or Auth server in a Teleport cluster.
message ServerV2 {
  option (gogoproto.goproto_stringer) = false;
  option (gogoproto.stringer) = false;

  // Kind is a resource kind
  string Kind = 1 [(gogoproto.jsontag) = "kind"];
  // SubKind is an optional resource sub kind, used in some resources
  string SubKind = 2 [(gogoproto.jsontag) = "sub_kind,omitempty"];
  // Version is version
  string Version = 3 [(gogoproto.jsontag) = "version"];
  // Metadata is resource metadata
  Metadata Metadata = 4 [
    (gogoproto.nullable) = false,
    (gogoproto.jsontag) = "metadata"
  ];
  // Spec is a server spec
  ServerSpecV2 Spec = 5 [
    (gogoproto.nullable) = false,
    (gogoproto.jsontag) = "spec"
  ];
}

// ServerV2List is a list of servers.
// DELETE IN 8.0.0 only used in deprecated GetNodes rpc
message ServerV2List {
  // Servers is a list of servers.
  repeated ServerV2 Servers = 1;
}

// ServerSpecV2 is a specification for V2 Server
message ServerSpecV2 {
  reserved 8;
  reserved 10;

  // Addr is server host:port address
  string Addr = 1 [(gogoproto.jsontag) = "addr"];
  // PublicAddr is the public address this cluster can be reached at.
  string PublicAddr = 2 [(gogoproto.jsontag) = "public_addr,omitempty"];
  // Hostname is server hostname
  string Hostname = 3 [(gogoproto.jsontag) = "hostname"];
  // CmdLabels is server dynamic labels
  map<string, CommandLabelV2> CmdLabels = 4 [
    (gogoproto.nullable) = false,
    (gogoproto.jsontag) = "cmd_labels,omitempty"
  ];
  // Rotation specifies server rotation
  Rotation Rotation = 5 [
    (gogoproto.nullable) = false,
    (gogoproto.jsontag) = "rotation,omitempty"
  ];
  // UseTunnel indicates that connections to this server should occur over a
  // reverse tunnel.
  bool UseTunnel = 6 [(gogoproto.jsontag) = "use_tunnel,omitempty"];
  // TeleportVersion is the teleport version that the server is running on
  string Version = 7 [(gogoproto.jsontag) = "version"];
  // Apps is a list of applications this server is proxying.
  //
  // DELETE IN 9.0. Deprecated, moved to AppServerSpecV3.
  repeated App Apps = 9 [
    (gogoproto.jsontag) = "apps,omitempty",
    deprecated = true
  ];
  // PeerAddr is the address a proxy server is reachable at by its peer proxies.
  string PeerAddr = 11 [(gogoproto.jsontag) = "peer_addr,omitempty"];
  // ProxyIDs is a list of proxy IDs this server is expected to be connected to.
  repeated string ProxyIDs = 12 [(gogoproto.jsontag) = "proxy_ids,omitempty"];
}

// AppServerV3 represents a single proxied web app.
message AppServerV3 {
  option (gogoproto.goproto_stringer) = false;
  option (gogoproto.stringer) = false;

  // Kind is the app server resource kind. Always "app_server".
  string Kind = 1 [(gogoproto.jsontag) = "kind"];
  // SubKind is an optional resource subkind.
  string SubKind = 2 [(gogoproto.jsontag) = "sub_kind,omitempty"];
  // Version is the resource version.
  string Version = 3 [(gogoproto.jsontag) = "version"];
  // Metadata is the app server metadata.
  Metadata Metadata = 4 [
    (gogoproto.nullable) = false,
    (gogoproto.jsontag) = "metadata"
  ];
  // Spec is the app server spec.
  AppServerSpecV3 Spec = 5 [
    (gogoproto.nullable) = false,
    (gogoproto.jsontag) = "spec"
  ];
}

// AppServerSpecV3 is the app access server spec.
message AppServerSpecV3 {
  // Version is the Teleport version that the server is running.
  string Version = 1 [(gogoproto.jsontag) = "version"];
  // Hostname is the app server hostname.
  string Hostname = 2 [(gogoproto.jsontag) = "hostname"];
  // HostID is the app server host uuid.
  string HostID = 3 [(gogoproto.jsontag) = "host_id"];
  // Rotation contains the app server CA rotation information.
  Rotation Rotation = 4 [
    (gogoproto.nullable) = false,
    (gogoproto.jsontag) = "rotation,omitempty"
  ];
  // App is the app proxied by this app server.
  AppV3 App = 5 [(gogoproto.jsontag) = "app"];
  // ProxyIDs is a list of proxy IDs this server is expected to be connected to.
  repeated string ProxyIDs = 6 [(gogoproto.jsontag) = "proxy_ids,omitempty"];
}

// AppV3List represents a list of app resources.
message AppV3List {
  // Apps is a list of app resources.
  repeated AppV3 Apps = 1;
}

// AppV3 represents an app resource.
message AppV3 {
  option (gogoproto.goproto_stringer) = false;
  option (gogoproto.stringer) = false;

  // Kind is the app resource kind. Always "app".
  string Kind = 1 [(gogoproto.jsontag) = "kind"];
  // SubKind is an optional resource subkind.
  string SubKind = 2 [(gogoproto.jsontag) = "sub_kind,omitempty"];
  // Version is the resource version.
  string Version = 3 [(gogoproto.jsontag) = "version"];
  // Metadata is the app resource metadata.
  Metadata Metadata = 4 [
    (gogoproto.nullable) = false,
    (gogoproto.jsontag) = "metadata"
  ];
  // Spec is the app resource spec.
  AppSpecV3 Spec = 5 [
    (gogoproto.nullable) = false,
    (gogoproto.jsontag) = "spec"
  ];
}

// AppSpecV3 is the AppV3 resource spec.
message AppSpecV3 {
  // URI is the web app endpoint.
  string URI = 1 [(gogoproto.jsontag) = "uri"];
  // PublicAddr is the public address the application is accessible at.
  string PublicAddr = 2 [(gogoproto.jsontag) = "public_addr,omitempty"];
  // DynamicLabels are the app's command labels.
  map<string, CommandLabelV2> DynamicLabels = 3 [
    (gogoproto.nullable) = false,
    (gogoproto.jsontag) = "dynamic_labels,omitempty"
  ];
  // InsecureSkipVerify disables app's TLS certificate verification.
  bool InsecureSkipVerify = 4 [(gogoproto.jsontag) = "insecure_skip_verify"];
  // Rewrite is a list of rewriting rules to apply to requests and responses.
  Rewrite Rewrite = 5 [(gogoproto.jsontag) = "rewrite,omitempty"];
  // AWS contains additional options for AWS applications.
  AppAWS AWS = 6 [(gogoproto.jsontag) = "aws,omitempty"];
  // Cloud identifies the cloud instance the app represents.
  string Cloud = 7 [(gogoproto.jsontag) = "cloud,omitempty"];
}

// App is a specific application that a server proxies.
//
// DELETE IN 9.0. Deprecated, use AppV3.
message App {
  // Name is the name of the application.
  string Name = 1 [(gogoproto.jsontag) = "name"];
  // URI is the internal address the application is available at.
  string URI = 2 [(gogoproto.jsontag) = "uri"];
  // PublicAddr is the public address the application is accessible at.
  string PublicAddr = 3 [(gogoproto.jsontag) = "public_addr,omitempty"];
  // StaticLabels is map of static labels associated with an application.
  // Used for RBAC.
  map<string, string> StaticLabels = 4 [(gogoproto.jsontag) = "labels,omitempty"];
  // DynamicLabels is map of dynamic labels associated with an application.
  // Used for RBAC.
  map<string, CommandLabelV2> DynamicLabels = 5 [
    (gogoproto.nullable) = false,
    (gogoproto.jsontag) = "commands,omitempty"
  ];
  // InsecureSkipVerify disables app's TLS certificate verification.
  bool InsecureSkipVerify = 6 [(gogoproto.jsontag) = "insecure_skip_verify"];
  // Rewrite is a list of rewriting rules to apply to requests and responses.
  Rewrite Rewrite = 7 [(gogoproto.jsontag) = "rewrite,omitempty"];
  // Description is an optional free-form app description.
  string Description = 8 [(gogoproto.jsontag) = "description,omitempty"];
}

// Rewrite is a list of rewriting rules to apply to requests and responses.
message Rewrite {
  // Redirect defines a list of hosts which will be rewritten to the public
  // address of the application if they occur in the "Location" header.
  repeated string Redirect = 1 [(gogoproto.jsontag) = "redirect,omitempty"];
  // Headers is a list of headers to inject when passing the request over
  // to the application.
  repeated Header Headers = 2 [(gogoproto.jsontag) = "headers,omitempty"];
}

// Header represents a single http header passed over to the proxied application.
message Header {
  // Name is the http header name.
  string Name = 1 [(gogoproto.jsontag) = "name"];
  // Value is the http header value.
  string Value = 2 [(gogoproto.jsontag) = "value"];
}

// CommandLabelV2 is a label that has a value as a result of the
// output generated by running command, e.g. hostname
message CommandLabelV2 {
  // Period is a time between command runs
  int64 Period = 1 [
    (gogoproto.jsontag) = "period",
    (gogoproto.casttype) = "Duration"
  ];
  // Command is a command to run
  repeated string Command = 2 [(gogoproto.jsontag) = "command"];
  // Result captures standard output
  string Result = 3 [(gogoproto.jsontag) = "result"];
}

// AppAWS contains additional options for AWS applications.
message AppAWS {
  // ExternalID is the AWS External ID used when assuming roles in this app.
  string ExternalID = 1 [(gogoproto.jsontag) = "external_id,omitempty"];
}

// PrivateKeyType is the storage type of a private key.
enum PrivateKeyType {
  // RAW is a plaintext private key.
  RAW = 0;
  // PKCS11 is a private key backed by a PKCS11 device such as HSM.
  PKCS11 = 1;
  // GCP_KMS is a private key backed by GCP KMS.
  GCP_KMS = 2;
}

// SSHKeyPair is an SSH CA key pair.
message SSHKeyPair {
  // PublicKey is the SSH public key.
  bytes PublicKey = 1 [(gogoproto.jsontag) = "public_key,omitempty"];
  // PrivateKey is the SSH private key.
  bytes PrivateKey = 2 [(gogoproto.jsontag) = "private_key,omitempty"];
  // PrivateKeyType is the type of the PrivateKey.
  PrivateKeyType PrivateKeyType = 3 [(gogoproto.jsontag) = "private_key_type,omitempty"];
}

// TLSKeyPair is a TLS key pair
message TLSKeyPair {
  // Cert is a PEM encoded TLS cert
  bytes Cert = 1 [(gogoproto.jsontag) = "cert,omitempty"];
  // Key is a PEM encoded TLS key
  bytes Key = 2 [(gogoproto.jsontag) = "key,omitempty"];
  // KeyType is the type of the Key.
  PrivateKeyType KeyType = 3 [(gogoproto.jsontag) = "key_type,omitempty"];
}

// JWTKeyPair is a PEM encoded keypair used for signing JWT tokens.
message JWTKeyPair {
  // PublicKey is a PEM encoded public key.
  bytes PublicKey = 1 [(gogoproto.jsontag) = "public_key,omitempty"];
  // PrivateKey is a PEM encoded private key.
  bytes PrivateKey = 2 [(gogoproto.jsontag) = "private_key,omitempty"];
  // PrivateKeyType is the type of the PrivateKey.
  PrivateKeyType PrivateKeyType = 3 [(gogoproto.jsontag) = "private_key_type,omitempty"];
}

// CertAuthorityV2 is version 2 resource spec for Cert Authority
message CertAuthorityV2 {
  option (gogoproto.goproto_stringer) = false;
  option (gogoproto.stringer) = false;
  // Kind is a resource kind
  string Kind = 1 [(gogoproto.jsontag) = "kind"];
  // SubKind is an optional resource sub kind, used in some resources
  string SubKind = 2 [(gogoproto.jsontag) = "sub_kind,omitempty"];
  // Version is version
  string Version = 3 [(gogoproto.jsontag) = "version"];
  // Metadata is connector metadata
  Metadata Metadata = 4 [
    (gogoproto.nullable) = false,
    (gogoproto.jsontag) = "metadata"
  ];
  // Spec contains cert authority specification
  CertAuthoritySpecV2 Spec = 5 [
    (gogoproto.nullable) = false,
    (gogoproto.jsontag) = "spec"
  ];
}

// CertAuthoritySpecV2 is a host or user certificate authority that
// can check and if it has private key stored as well, sign it too
message CertAuthoritySpecV2 {
  reserved 3, 4, 7, 10;
  // Type is either user or host certificate authority
  string Type = 1 [
    (gogoproto.jsontag) = "type",
    (gogoproto.casttype) = "CertAuthType"
  ];
  // DELETE IN(2.7.0) this field is deprecated,
  // as resource name matches cluster name after migrations.
  // and this property is enforced by the auth server code.
  // ClusterName identifies cluster name this authority serves,
  // for host authorities that means base hostname of all servers,
  // for user authorities that means organization name
  string ClusterName = 2 [(gogoproto.jsontag) = "cluster_name"];
  // Roles is a list of roles assumed by users signed by this CA
  repeated string Roles = 5 [(gogoproto.jsontag) = "roles,omitempty"];
  // RoleMap specifies role mappings to remote roles
  repeated RoleMapping RoleMap = 6 [
    (gogoproto.nullable) = false,
    (gogoproto.jsontag) = "role_map,omitempty"
  ];
  // Rotation is a status of the certificate authority rotation
  Rotation Rotation = 8 [
    (gogoproto.nullable) = true,
    (gogoproto.jsontag) = "rotation,omitempty"
  ];
  // SigningAlg is the algorithm used for signing new SSH certificates using
  // SigningKeys.
  enum SigningAlgType {
    UNKNOWN = 0;
    RSA_SHA1 = 1;
    RSA_SHA2_256 = 2;
    RSA_SHA2_512 = 3;
  }
  SigningAlgType SigningAlg = 9 [(gogoproto.jsontag) = "signing_alg,omitempty"];
  // ActiveKeys are the CA key sets used to sign any new certificates.
  CAKeySet ActiveKeys = 11 [
    (gogoproto.nullable) = false,
    (gogoproto.jsontag) = "active_keys,omitempty"
  ];
  // AdditionalTrustedKeys are additional CA key sets that can be used to
  // verify certificates. Certificates should be verified with
  // AdditionalTrustedKeys and ActiveKeys combined.
  CAKeySet AdditionalTrustedKeys = 12 [
    (gogoproto.nullable) = false,
    (gogoproto.jsontag) = "additional_trusted_keys,omitempty"
  ];
}

// CAKeySet is the set of CA keys.
message CAKeySet {
  // SSH contains SSH CA key pairs.
  repeated SSHKeyPair SSH = 1 [(gogoproto.jsontag) = "ssh,omitempty"];
  // TLS contains TLS CA key/cert pairs.
  repeated TLSKeyPair TLS = 2 [(gogoproto.jsontag) = "tls,omitempty"];
  // JWT contains JWT signing key pairs.
  repeated JWTKeyPair JWT = 3 [(gogoproto.jsontag) = "jwt,omitempty"];
}

// RoleMapping provides mapping of remote roles to local roles
// for trusted clusters
message RoleMapping {
  // Remote specifies remote role name to map from
  string Remote = 1 [(gogoproto.jsontag) = "remote"];
  // Local specifies local roles to map to
  repeated string Local = 2 [(gogoproto.jsontag) = "local"];
}

// ProvisionTokenV1 is a provisioning token V1
message ProvisionTokenV1 {
  option (gogoproto.goproto_stringer) = false;
  option (gogoproto.stringer) = false;

  // Roles is a list of roles associated with the token,
  // that will be converted to metadata in the SSH and X509
  // certificates issued to the user of the token
  repeated string Roles = 1 [
    (gogoproto.jsontag) = "roles",
    (gogoproto.casttype) = "SystemRole"
  ];
  // Expires is a global expiry time header can be set on any resource in the
  // system.
  google.protobuf.Timestamp Expires = 2 [
    (gogoproto.stdtime) = true,
    (gogoproto.nullable) = false,
    (gogoproto.jsontag) = "expires,omitempty"
  ];
  // Token is a token name
  string Token = 3 [(gogoproto.jsontag) = "token"];
}

// ProvisionTokenV2 specifies provisioning token
message ProvisionTokenV2 {
  option (gogoproto.goproto_stringer) = false;
  option (gogoproto.stringer) = false;

  // Kind is a resource kind
  string Kind = 1 [(gogoproto.jsontag) = "kind"];
  // SubKind is an optional resource sub kind, used in some resources
  string SubKind = 2 [(gogoproto.jsontag) = "sub_kind,omitempty"];
  // Version is version
  string Version = 3 [(gogoproto.jsontag) = "version"];
  // Metadata is resource metadata
  Metadata Metadata = 4 [
    (gogoproto.nullable) = false,
    (gogoproto.jsontag) = "metadata"
  ];
  // Spec is a provisioning token V2 spec
  ProvisionTokenSpecV2 Spec = 5 [
    (gogoproto.nullable) = false,
    (gogoproto.jsontag) = "spec"
  ];
}

// ProvisionTokenV2List is a list of provisioning tokens.
message ProvisionTokenV2List {
  // ProvisionTokens is a list of provisioning tokens.
  repeated ProvisionTokenV2 ProvisionTokens = 1;
}

// TokenRule is a rule that a joining node must match in order to use the
// associated token.
message TokenRule {
  // AWSAccount is the AWS account ID.
  string AWSAccount = 1 [(gogoproto.jsontag) = "aws_account,omitempty"];
  // AWSRegions is used for the EC2 join method and is a list of AWS regions a
  // node is allowed to join from.
  repeated string AWSRegions = 2 [(gogoproto.jsontag) = "aws_regions,omitempty"];
  // AWSRole is used for the EC2 join method and is the the ARN of the AWS
  // role that the auth server will assume in order to call the ec2 API.
  string AWSRole = 3 [(gogoproto.jsontag) = "aws_role,omitempty"];
  // AWSARN is used for the IAM join method, the AWS identity of joining nodes
  // must match this ARN. Supports wildcards "*" and "?".
  string AWSARN = 4 [(gogoproto.jsontag) = "aws_arn,omitempty"];
}

// ProvisionTokenSpecV2 is a specification for V2 token
message ProvisionTokenSpecV2 {
  // Roles is a list of roles associated with the token,
  // that will be converted to metadata in the SSH and X509
  // certificates issued to the user of the token
  repeated string Roles = 1 [
    (gogoproto.jsontag) = "roles",
    (gogoproto.casttype) = "SystemRole"
  ];
  // Allow is a list of TokenRules, nodes using this token must match one
  // allow rule to use this token.
  repeated TokenRule Allow = 2 [(gogoproto.jsontag) = "allow,omitempty"];
  // AWSIIDTTL is the TTL to use for AWS EC2 Instance Identity Documents used
  // to join the cluster with this token.
  int64 AWSIIDTTL = 3 [
    (gogoproto.jsontag) = "aws_iid_ttl,omitempty",
    (gogoproto.casttype) = "Duration"
  ];
  // JoinMethod is the joining method required in order to use this token.
  // Supported joining methods include "token", "ec2", and "iam".
  string JoinMethod = 4 [
    (gogoproto.jsontag) = "join_method",
    (gogoproto.casttype) = "JoinMethod"
  ];
  // BotName is the name of the bot this token grants access to, if any
  string BotName = 5 [(gogoproto.jsontag) = "bot_name,omitempty"];
  // SuggestedLabels is a set of labels that resources should set when using this token to enroll
  // themselves in the cluster.
  // Currently, only node-join scripts create a configuration according to the suggestion.
  wrappers.LabelValues SuggestedLabels = 6 [
    (gogoproto.nullable) = false,
    (gogoproto.jsontag) = "suggested_labels,omitempty",
    (gogoproto.customtype) = "Labels"
  ];
  // GitHub allows the configuration of options specific to the "github" join method.
  ProvisionTokenSpecV2GitHub GitHub = 7 [(gogoproto.jsontag) = "github,omitempty"];
  // CircleCI allows the configuration of options specific to the "circleci" join method.
  ProvisionTokenSpecV2CircleCI CircleCI = 8 [(gogoproto.jsontag) = "circleci,omitempty"];
  // SuggestedAgentMatcherLabels is a set of labels to be used by agents to match on resources.
  // When an agent uses this token, the agent should monitor resources that match those labels.
  // For databases, this means adding the labels to `db_service.resources.labels`.
  // Currently, only node-join scripts create a configuration according to the suggestion.
  wrappers.LabelValues SuggestedAgentMatcherLabels = 9 [
    (gogoproto.nullable) = false,
    (gogoproto.jsontag) = "suggested_agent_matcher_labels,omitempty",
    (gogoproto.customtype) = "Labels"
  ];
  // Kubernetes allows the configuration of options specific to the "kubernetes" join method.
  ProvisionTokenSpecV2Kubernetes Kubernetes = 10 [(gogoproto.jsontag) = "kubernetes,omitempty"];
  // Azure allows the configuration of options specific to the "azure" join method.
  ProvisionTokenSpecV2Azure Azure = 11 [(gogoproto.jsontag) = "azure,omitempty"];
  // GitLab allows the configuration of options specific to the "gitlab" join method.
  ProvisionTokenSpecV2GitLab GitLab = 12 [(gogoproto.jsontag) = "gitlab,omitempty"];
}

// ProvisionTokenSpecV2Github contains the GitHub-specific part of the
// ProvisionTokenSpecV2
message ProvisionTokenSpecV2GitHub {
  // Rule includes fields mapped from `lib/githubactions.IDToken`
  // Not all fields should be included, only ones that we expect to be useful
  // when trying to create rules around which workflows should be allowed to
  // authenticate against a cluster.
  message Rule {
    // Sub also known as Subject is a string that roughly uniquely identifies
    // the workload. The format of this varies depending on the type of
    // github action run.
    string Sub = 1 [(gogoproto.jsontag) = "sub,omitempty"];
    // The repository from where the workflow is running.
    // This includes the name of the owner e.g `gravitational/teleport`
    string Repository = 2 [(gogoproto.jsontag) = "repository,omitempty"];
    // The name of the organization in which the repository is stored.
    string RepositoryOwner = 3 [(gogoproto.jsontag) = "repository_owner,omitempty"];
    // The name of the workflow.
    string Workflow = 4 [(gogoproto.jsontag) = "workflow,omitempty"];
    // The name of the environment used by the job.
    string Environment = 5 [(gogoproto.jsontag) = "environment,omitempty"];
    // The personal account that initiated the workflow run.
    string Actor = 6 [(gogoproto.jsontag) = "actor,omitempty"];
    // The git ref that triggered the workflow run.
    string Ref = 7 [(gogoproto.jsontag) = "ref,omitempty"];
    // The type of ref, for example: "branch".
    string RefType = 8 [(gogoproto.jsontag) = "ref_type,omitempty"];
  }
  // Allow is a list of TokenRules, nodes using this token must match one
  // allow rule to use this token.
  repeated Rule Allow = 1 [(gogoproto.jsontag) = "allow,omitempty"];
  // EnterpriseServerHost allows joining from runners associated with a
  // GitHub Enterprise Server instance. When unconfigured, tokens will be
  // validated against github.com, but when configured to the host of a GHES
  // instance, then the tokens will be validated against host.
  //
  // This value should be the hostname of the GHES instance, and should not
  // include the scheme or a path. The instance must be accessible over HTTPS
  // at this hostname and the certificate must be trusted by the Auth Server.
  string EnterpriseServerHost = 2 [(gogoproto.jsontag) = "enterprise_server_host,omitempty"];
}

// ProvisionTokenSpecV2GitLab contains the GitLab-specific part of the
// ProvisionTokenSpecV2
message ProvisionTokenSpecV2GitLab {
  message Rule {
    // Sub roughly uniquely identifies the workload. Example:
    // `project_path:mygroup/my-project:ref_type:branch:ref:main`
    // project_path:{group}/{project}:ref_type:{type}:ref:{branch_name}
    string Sub = 1 [(gogoproto.jsontag) = "sub,omitempty"];
    // Ref allows access to be limited to jobs triggered by a specific git ref.
    // Ensure this is used in combination with ref_type.
    string Ref = 2 [(gogoproto.jsontag) = "ref,omitempty"];
    // RefType allows access to be limited to jobs triggered by a specific git
    // ref type. Example:
    // `branch` or `tag`
    string RefType = 3 [(gogoproto.jsontag) = "ref_type,omitempty"];
    // NamespacePath is used to limit access to jobs in a group or user's
    // projects.
    // Example:
    // `mygroup`
    string NamespacePath = 4 [(gogoproto.jsontag) = "namespace_path,omitempty"];
    // ProjectPath is used to limit access to jobs belonging to an individual
    // project. Example:
    // `mygroup/myproject`
    string ProjectPath = 5 [(gogoproto.jsontag) = "project_path,omitempty"];
    // PipelineSource limits access by the job pipeline source type.
    // https://docs.gitlab.com/ee/ci/jobs/job_control.html#common-if-clauses-for-rules
    // Example: `web`
    string PipelineSource = 6 [(gogoproto.jsontag) = "pipeline_source,omitempty"];
    // Environment limits access by the environment the job deploys to
    // (if one is associated)
    string Environment = 7 [(gogoproto.jsontag) = "environment,omitempty"];
  }
  // Allow is a list of TokenRules, nodes using this token must match one
  // allow rule to use this token.
  repeated Rule Allow = 1 [(gogoproto.jsontag) = "allow,omitempty"];
  // Domain is the domain of your GitLab instance. This will default to
  // `gitlab.com` - but can be set to the domain of your self-hosted GitLab
  // e.g `gitlab.example.com`.
  string Domain = 2 [(gogoproto.jsontag) = "domain,omitempty"];
}

// ProvisionTokenSpecV2CircleCI contains the CircleCI-specific part of the
// ProvisionTokenSpecV2
message ProvisionTokenSpecV2CircleCI {
  message Rule {
    string ProjectID = 1 [(gogoproto.jsontag) = "project_id,omitempty"];
    string ContextID = 2 [(gogoproto.jsontag) = "context_id,omitempty"];
  }
  // Allow is a list of TokenRules, nodes using this token must match one
  // allow rule to use this token.
  repeated Rule Allow = 1 [(gogoproto.jsontag) = "allow,omitempty"];
  string OrganizationID = 2 [(gogoproto.jsontag) = "organization_id,omitempty"];
}

// ProvisionTokenSpecV2Kubernetes contains the Kubernetes-specific part of the
// ProvisionTokenSpecV2
message ProvisionTokenSpecV2Kubernetes {
  // Rule is a set of properties the Kubernetes-issued token might have to be
  // allowed to use this ProvisionToken
  message Rule {
    // ServiceAccount is the namespaced name of the Kubernetes service account.
    // Its format is "namespace:service-account".
    string ServiceAccount = 1 [(gogoproto.jsontag) = "service_account,omitempty"];
  }
  // Allow is a list of Rules, nodes using this token must match one
  // allow rule to use this token.
  repeated Rule Allow = 1 [(gogoproto.jsontag) = "allow,omitempty"];
}

// ProvisionTokenSpecV2Azure contains the Azure-specific part of the
// ProvisionTokenSpecV2.
message ProvisionTokenSpecV2Azure {
  // Rule is a set of properties the Azure-issued token might have to be
  // allowed to use this ProvisionToken.
  message Rule {
    // Subscription is the Azure subscription.
    string Subscription = 1 [(gogoproto.jsontag) = "subscription,omitempty"];
    // ResourceGroups is a list of Azure resource groups the node is allowed
    // to join from.
    repeated string ResourceGroups = 2 [(gogoproto.jsontag) = "resource_groups,omitempty"];
  }
  // Allow is a list of Rules, nodes using this token must match one
  // allow rule to use this token.
  repeated Rule Allow = 1 [(gogoproto.jsontag) = "allow,omitempty"];
}

// StaticTokensV2 implements the StaticTokens interface.
message StaticTokensV2 {
  option (gogoproto.goproto_stringer) = false;
  option (gogoproto.stringer) = false;

  // Kind is a resource kind
  string Kind = 1 [(gogoproto.jsontag) = "kind"];
  // SubKind is an optional resource sub kind, used in some resources
  string SubKind = 2 [(gogoproto.jsontag) = "sub_kind,omitempty"];
  // Version is version
  string Version = 3 [(gogoproto.jsontag) = "version"];
  // Metadata is resource metadata
  Metadata Metadata = 4 [
    (gogoproto.nullable) = false,
    (gogoproto.jsontag) = "metadata"
  ];
  // Spec is a provisioning token V2 spec
  StaticTokensSpecV2 Spec = 5 [
    (gogoproto.nullable) = false,
    (gogoproto.jsontag) = "spec"
  ];
}

// StaticTokensSpecV2 is the actual data we care about for StaticTokensSpecV2.
message StaticTokensSpecV2 {
  // StaticTokens is a list of tokens that can be used to add nodes to the
  // cluster.
  repeated ProvisionTokenV1 StaticTokens = 1 [
    (gogoproto.nullable) = false,
    (gogoproto.jsontag) = "static_tokens"
  ];
}

// ClusterNameV2 implements the ClusterName interface.
message ClusterNameV2 {
  option (gogoproto.goproto_stringer) = false;
  option (gogoproto.stringer) = false;

  // Kind is a resource kind
  string Kind = 1 [(gogoproto.jsontag) = "kind"];
  // SubKind is an optional resource sub kind, used in some resources
  string SubKind = 2 [(gogoproto.jsontag) = "sub_kind,omitempty"];
  // Version is version
  string Version = 3 [(gogoproto.jsontag) = "version"];
  // Metadata is resource metadata
  Metadata Metadata = 4 [
    (gogoproto.nullable) = false,
    (gogoproto.jsontag) = "metadata"
  ];
  // Spec is a cluster name V2 spec
  ClusterNameSpecV2 Spec = 5 [
    (gogoproto.nullable) = false,
    (gogoproto.jsontag) = "spec"
  ];
}

// ClusterNameSpecV2 is the actual data we care about for ClusterName.
message ClusterNameSpecV2 {
  // ClusterName is the name of the cluster. Changing this value once the
  // cluster is setup can and will cause catastrophic problems.
  string ClusterName = 1 [(gogoproto.jsontag) = "cluster_name"];

  // ClusterID is the unique cluster ID that is set once during the first
  // auth server startup.
  string ClusterID = 2 [(gogoproto.jsontag) = "cluster_id"];
}

// ClusterAuditConfigV2 represents audit log settings in the cluster.
message ClusterAuditConfigV2 {
  // Kind is a resource kind
  string Kind = 1 [(gogoproto.jsontag) = "kind"];
  // SubKind is an optional resource sub kind, used in some resources
  string SubKind = 2 [(gogoproto.jsontag) = "sub_kind,omitempty"];
  // Version is a resource version
  string Version = 3 [(gogoproto.jsontag) = "version"];
  // Metadata is resource metadata
  Metadata Metadata = 4 [
    (gogoproto.nullable) = false,
    (gogoproto.jsontag) = "metadata"
  ];
  // Spec is a ClusterAuditConfig specification
  ClusterAuditConfigSpecV2 Spec = 5 [
    (gogoproto.nullable) = false,
    (gogoproto.jsontag) = "spec"
  ];
}

// ClusterAuditConfigSpecV2 is the actual data we care about
// for ClusterAuditConfig.
message ClusterAuditConfigSpecV2 {
  reserved 5;
  reserved "audit_table_name";

  // Type is audit backend type
  string Type = 1 [(gogoproto.jsontag) = "type,omitempty"];
  // Region is a region setting for audit sessions used by cloud providers
  string Region = 2 [(gogoproto.jsontag) = "region,omitempty"];
  // AuditSessionsURI is a parameter where to upload sessions
  string AuditSessionsURI = 3 [(gogoproto.jsontag) = "audit_sessions_uri,omitempty"];
  // AuditEventsURI is a parameter with all supported outputs
  // for audit events
  wrappers.StringValues AuditEventsURI = 4 [
    (gogoproto.nullable) = false,
    (gogoproto.jsontag) = "audit_events_uri,omitempty",
    (gogoproto.customtype) = "github.com/gravitational/teleport/api/types/wrappers.Strings"
  ];

  // EnableContinuousBackups is used to enable (or disable) PITR (Point-In-Time Recovery).
  bool EnableContinuousBackups = 6 [(gogoproto.jsontag) = "continuous_backups,omitempty"];
  // EnableAutoScaling is used to enable (or disable) auto scaling policy.
  bool EnableAutoScaling = 7 [(gogoproto.jsontag) = "auto_scaling,omitempty"];
  // ReadMaxCapacity is the maximum provisioned read capacity.
  int64 ReadMaxCapacity = 8 [(gogoproto.jsontag) = "read_max_capacity,omitempty"];
  // ReadMinCapacity is the minimum provisioned read capacity.
  int64 ReadMinCapacity = 9 [(gogoproto.jsontag) = "read_min_capacity,omitempty"];
  // ReadTargetValue is the ratio of consumed read to provisioned capacity.
  double ReadTargetValue = 10 [(gogoproto.jsontag) = "read_target_value,omitempty"];
  // WriteMaxCapacity is the maximum provisioned write capacity.
  int64 WriteMaxCapacity = 11 [(gogoproto.jsontag) = "write_max_capacity,omitempty"];
  // WriteMinCapacity is the minimum provisioned write capacity.
  int64 WriteMinCapacity = 12 [(gogoproto.jsontag) = "write_min_capacity,omitempty"];
  // WriteTargetValue is the ratio of consumed write to provisioned capacity.
  double WriteTargetValue = 13 [(gogoproto.jsontag) = "write_target_value,omitempty"];
  // RetentionPeriod is the retention period for audit events.
  int64 RetentionPeriod = 14 [
    (gogoproto.jsontag) = "retention_period",
    (gogoproto.casttype) = "Duration",
    (gogoproto.nullable) = true
  ];

  // FIPSEndpointState represents an AWS FIPS endpoint state.
  enum FIPSEndpointState {
    // FIPS_UNSET allows setting FIPS state for AWS S3/Dynamo using configuration files or
    // environment variables
    FIPS_UNSET = 0;
    // FIPS_ENABLED explicitly enables FIPS support for AWS S3/Dynamo
    FIPS_ENABLED = 1;
    // FIPS_DISABLED explicitly disables FIPS support for AWS S3/Dynamo
    FIPS_DISABLED = 2;
  }
  // UseFIPSEndpoint configures AWS endpoints to use FIPS.
  FIPSEndpointState UseFIPSEndpoint = 15 [(gogoproto.jsontag) = "use_fips_endpoint,omitempty"];
}

// ClusterNetworkingConfigV2 contains cluster-wide networking configuration.
message ClusterNetworkingConfigV2 {
  // Kind is a resource kind
  string Kind = 1 [(gogoproto.jsontag) = "kind"];
  // SubKind is an optional resource sub kind, used in some resources
  string SubKind = 2 [(gogoproto.jsontag) = "sub_kind,omitempty"];
  // Version is a resource version
  string Version = 3 [(gogoproto.jsontag) = "version"];
  // Metadata is resource metadata
  Metadata Metadata = 4 [
    (gogoproto.nullable) = false,
    (gogoproto.jsontag) = "metadata"
  ];
  // Spec is a ClusterNetworkingConfig specification
  ClusterNetworkingConfigSpecV2 Spec = 5 [
    (gogoproto.nullable) = false,
    (gogoproto.jsontag) = "spec"
  ];
}

// ClusterNetworkingConfigSpecV2 is the actual data we care about
// for ClusterNetworkingConfig.
message ClusterNetworkingConfigSpecV2 {
  // ClientIdleTimeout sets global cluster default setting for client idle
  // timeouts.
  int64 ClientIdleTimeout = 1 [
    (gogoproto.jsontag) = "client_idle_timeout",
    (gogoproto.casttype) = "Duration"
  ];

  // KeepAliveInterval is the interval at which the server sends keep-alive messages
  // to the client.
  int64 KeepAliveInterval = 2 [
    (gogoproto.jsontag) = "keep_alive_interval",
    (gogoproto.casttype) = "Duration"
  ];

  // KeepAliveCountMax is the number of keep-alive messages that can be
  // missed before the server disconnects the connection to the client.
  int64 KeepAliveCountMax = 3 [(gogoproto.jsontag) = "keep_alive_count_max"];

  // SessionControlTimeout is the session control lease expiry and defines
  // the upper limit of how long a node may be out of contact with the auth
  // server before it begins terminating controlled sessions.
  int64 SessionControlTimeout = 4 [
    (gogoproto.jsontag) = "session_control_timeout",
    (gogoproto.casttype) = "Duration"
  ];

  // ClientIdleTimeoutMessage is the message sent to the user when a connection times out.
  string ClientIdleTimeoutMessage = 5 [(gogoproto.jsontag) = "idle_timeout_message"];

  // WebIdleTimeout sets global cluster default setting for the web UI idle
  // timeouts.
  int64 WebIdleTimeout = 6 [
    (gogoproto.jsontag) = "web_idle_timeout",
    (gogoproto.casttype) = "Duration"
  ];

  // ProxyListenerMode is proxy listener mode used by Teleport Proxies.
  ProxyListenerMode ProxyListenerMode = 7 [(gogoproto.jsontag) = "proxy_listener_mode,omitempty"];

  // RoutingStrategy determines the strategy used to route to nodes.
  RoutingStrategy RoutingStrategy = 8 [(gogoproto.jsontag) = "routing_strategy,omitempty"];

  // TunnelStrategyV1 determines the tunnel strategy used in the cluster.
  TunnelStrategyV1 TunnelStrategy = 9 [(gogoproto.jsontag) = "tunnel_strategy,omitempty"];

  // ProxyPingInterval defines in which interval the TLS routing ping message
  // should be sent. This is applicable only when using ping-wrapped
  // connections, regular TLS routing connections are not affected.
  int64 ProxyPingInterval = 10 [
    (gogoproto.jsontag) = "proxy_ping_interval,omitempty",
    (gogoproto.casttype) = "Duration"
  ];
}

// TunnelStrategyV1 defines possible tunnel strategy types.
message TunnelStrategyV1 {
  oneof Strategy {
    AgentMeshTunnelStrategy AgentMesh = 1 [(gogoproto.jsontag) = "agent_mesh,omitempty"];
    ProxyPeeringTunnelStrategy ProxyPeering = 2 [(gogoproto.jsontag) = "proxy_peering,omitempty"];
  }
}

// AgentMeshTunnelStrategy requires reverse tunnels to dial every proxy.
message AgentMeshTunnelStrategy {}

// ProxyPeeringTunnelStrategy requires reverse tunnels to dial a fixed number of proxies.
message ProxyPeeringTunnelStrategy {
  int64 AgentConnectionCount = 1 [(gogoproto.jsontag) = "agent_connection_count,omitempty"];
}

// ProxyListenerMode represents the cluster proxy listener mode.
enum ProxyListenerMode {
  // Separate is the proxy listener mode indicating that proxies are running
  // in separate listener mode where Teleport Proxy services use different listeners.
  Separate = 0;
  // Multiplex is the proxy listener mode indicating the proxy should use multiplex mode
  // where all proxy services are multiplexed on a single proxy port.
  Multiplex = 1;
}

// RoutingStrategy determines the strategy used to route to nodes.
enum RoutingStrategy {
  // UnambiguousMatch only routes to distinct nodes.
  UNAMBIGUOUS_MATCH = 0;

  // MostRecent routes to the most recently heartbeated node if duplicates are present.
  MOST_RECENT = 1;
}

// SessionRecordingConfigV2 contains session recording configuration.
message SessionRecordingConfigV2 {
  // Kind is a resource kind
  string Kind = 1 [(gogoproto.jsontag) = "kind"];
  // SubKind is an optional resource sub kind, used in some resources
  string SubKind = 2 [(gogoproto.jsontag) = "sub_kind,omitempty"];
  // Version is a resource version
  string Version = 3 [(gogoproto.jsontag) = "version"];
  // Metadata is resource metadata
  Metadata Metadata = 4 [
    (gogoproto.nullable) = false,
    (gogoproto.jsontag) = "metadata"
  ];
  // Spec is a SessionRecordingConfig specification
  SessionRecordingConfigSpecV2 Spec = 5 [
    (gogoproto.nullable) = false,
    (gogoproto.jsontag) = "spec"
  ];
}

// SessionRecordingConfigSpecV2 is the actual data we care about
// for SessionRecordingConfig.
message SessionRecordingConfigSpecV2 {
  // Mode controls where (or if) the session is recorded.
  string Mode = 1 [(gogoproto.jsontag) = "mode"];

  // ProxyChecksHostKeys is used to control if the proxy will check host keys
  // when in recording mode.
  BoolValue ProxyChecksHostKeys = 2 [
    (gogoproto.nullable) = true,
    (gogoproto.jsontag) = "proxy_checks_host_keys",
    (gogoproto.customtype) = "BoolOption"
  ];
}

// AuthPreferenceV2 implements the AuthPreference interface.
message AuthPreferenceV2 {
  option (gogoproto.goproto_stringer) = false;
  option (gogoproto.stringer) = false;

  // Kind is a resource kind
  string Kind = 1 [(gogoproto.jsontag) = "kind"];
  // SubKind is an optional resource sub kind, used in some resources
  string SubKind = 2 [(gogoproto.jsontag) = "sub_kind,omitempty"];
  // Version is a resource version
  string Version = 3 [(gogoproto.jsontag) = "version"];
  // Metadata is resource metadata
  Metadata Metadata = 4 [
    (gogoproto.nullable) = false,
    (gogoproto.jsontag) = "metadata"
  ];
  // Spec is an AuthPreference specification
  AuthPreferenceSpecV2 Spec = 5 [
    (gogoproto.nullable) = false,
    (gogoproto.jsontag) = "spec"
  ];
}

// AuthPreferenceSpecV2 is the actual data we care about for AuthPreference.
message AuthPreferenceSpecV2 {
  // Type is the type of authentication.
  string Type = 1 [(gogoproto.jsontag) = "type"];

  // SecondFactor is the type of second factor.
  string SecondFactor = 2 [
    (gogoproto.jsontag) = "second_factor,omitempty",
    (gogoproto.casttype) = "github.com/gravitational/teleport/api/constants.SecondFactorType"
  ];

  // ConnectorName is the name of the OIDC or SAML connector. If this value is
  // not set the first connector in the backend will be used.
  string ConnectorName = 3 [(gogoproto.jsontag) = "connector_name,omitempty"];

  // U2F are the settings for the U2F device.
  U2F U2F = 4 [
    (gogoproto.nullable) = true,
    (gogoproto.jsontag) = "u2f,omitempty"
  ];

  reserved 5; // RequireSessionMFA replaced by RequireMFAType

  // DisconnectExpiredCert provides disconnect expired certificate setting -
  // if true, connections with expired client certificates will get disconnected
  BoolValue DisconnectExpiredCert = 6 [
    (gogoproto.nullable) = true,
    (gogoproto.jsontag) = "disconnect_expired_cert,omitempty",
    (gogoproto.customtype) = "BoolOption"
  ];

  // AllowLocalAuth is true if local authentication is enabled.
  BoolValue AllowLocalAuth = 7 [
    (gogoproto.nullable) = true,
    (gogoproto.jsontag) = "allow_local_auth,omitempty",
    (gogoproto.customtype) = "BoolOption"
  ];

  string MessageOfTheDay = 8 [(gogoproto.jsontag) = "message_of_the_day,omitempty"];

  // LockingMode is the cluster-wide locking mode default.
  string LockingMode = 9 [
    (gogoproto.jsontag) = "locking_mode,omitempty",
    (gogoproto.casttype) = "github.com/gravitational/teleport/api/constants.LockingMode"
  ];

  // Webauthn are the settings for server-side Web Authentication support.
  Webauthn Webauthn = 10 [(gogoproto.jsontag) = "webauthn,omitempty"];

  // AllowPasswordless enables/disables passwordless support.
  // Passwordless requires Webauthn to work.
  // Defaults to true if the Webauthn is configured, defaults to false
  // otherwise.
  BoolValue AllowPasswordless = 11 [
    (gogoproto.nullable) = true,
    (gogoproto.jsontag) = "allow_passwordless,omitempty",
    (gogoproto.customtype) = "BoolOption"
  ];

  // RequireMFAType is the type of MFA requirement enforced for this cluster.
  RequireMFAType RequireMFAType = 12 [(gogoproto.jsontag) = "require_session_mfa,omitempty"];

  // DeviceTrust holds settings related to trusted device verification.
  // Requires Teleport Enterprise.
  DeviceTrust DeviceTrust = 13 [(gogoproto.jsontag) = "device_trust,omitempty"];

  // IDP is a set of options related to accessing IdPs within Teleport.
  // Requires Teleport Enterprise.
  IdPOptions IDP = 14 [(gogoproto.jsontag) = "idp,omitempty"];

  // AllowHeadless enables/disables headless support.
  // Headless authentication requires Webauthn to work.
  // Defaults to true if the Webauthn is configured, defaults to false
  // otherwise.
  BoolValue AllowHeadless = 15 [
    (gogoproto.nullable) = true,
    (gogoproto.jsontag) = "allow_headless,omitempty",
    (gogoproto.customtype) = "BoolOption"
  ];
}

// U2F defines settings for U2F device.
// Deprecated: U2F is transparently converted to WebAuthn by Teleport. Prefer
// using WebAuthn instead.
message U2F {
  // AppID returns the application ID for universal second factor.
  string AppID = 1 [(gogoproto.jsontag) = "app_id,omitempty"];

  // Facets returns the facets for universal second factor.
  // Deprecated: Kept for backwards compatibility reasons, but Facets have no
  // effect since Teleport v10, when Webauthn replaced the U2F implementation.
  repeated string Facets = 2 [(gogoproto.jsontag) = "facets,omitempty"];

  // DeviceAttestationCAs contains the trusted attestation CAs for U2F
  // devices.
  repeated string DeviceAttestationCAs = 3 [(gogoproto.jsontag) = "device_attestation_cas,omitempty"];
}

// Webauthn defines user-visible settings for server-side Web Authentication
// support.
message Webauthn {
  // RPID is the ID of the Relying Party.
  // It should be set to the domain name of the Teleport installation.
  //
  // IMPORTANT: RPID must never change in the lifetime of the cluster, because
  // it's recorded in the registration data on the WebAuthn device. If the
  // RPID changes, all existing WebAuthn key registrations will become invalid
  // and all users who use WebAuthn as the second factor will need to
  // re-register.
  string RPID = 1 [(gogoproto.jsontag) = "rp_id,omitempty"];
  // Allow list of device attestation CAs in PEM format.
  // If present, only devices whose attestation certificates match the
  // certificates specified here may be registered (existing registrations are
  // unchanged).
  // If supplied in conjunction with AttestationDeniedCAs, then both
  // conditions need to be true for registration to be allowed (the device
  // MUST match an allowed CA and MUST NOT match a denied CA).
  // By default all devices are allowed.
  repeated string AttestationAllowedCAs = 2 [(gogoproto.jsontag) = "attestation_allowed_cas,omitempty"];
  // Deny list of device attestation CAs in PEM format.
  // If present, only devices whose attestation certificates don't match the
  // certificates specified here may be registered (existing registrations are
  // unchanged).
  // If supplied in conjunction with AttestationAllowedCAs, then both
  // conditions need to be true for registration to be allowed (the device
  // MUST match an allowed CA and MUST NOT match a denied CA).
  // By default no devices are denied.
  repeated string AttestationDeniedCAs = 3 [(gogoproto.jsontag) = "attestation_denied_cas,omitempty"];
  reserved 4; // bool Disabled
}

// DeviceTrust holds settings related to trusted device verification.
// Requires Teleport Enterprise.
message DeviceTrust {
  // Mode of verification for trusted devices.
  //
  // The following modes are supported:
  //
  // - "off": disables both device authentication and authorization.
  // - "optional": allows both device authentication and authorization, but
  //   doesn't enforce the presence of device extensions for sensitive
  //   endpoints.
  // - "required": enforces the presence of device extensions for sensitive
  //   endpoints.
  //
  // Mode is always "off" for OSS.
  // Defaults to "optional" for Enterprise.
  string Mode = 1 [(gogoproto.jsontag) = "mode,omitempty"];

  // Enable device auto-enroll.
  // Auto-enroll lets any user issue a device enrollment token for a known
  // device that is not already enrolled.
  // `tsh` takes advantage of auto-enroll to automatically enroll devices on
  // user login, when appropriate.
  // The effective cluster Mode still applies: AutoEnroll=true is meaningless if
  // Mode="off".
  bool AutoEnroll = 2 [(gogoproto.jsontag) = "auto_enroll,omitempty"];
}

// Namespace represents namespace resource specification
message Namespace {
  // Kind is a resource kind
  string Kind = 1 [(gogoproto.jsontag) = "kind"];
  // SubKind is an optional resource sub kind, used in some resources
  string SubKind = 2 [(gogoproto.jsontag) = "sub_kind,omitempty"];
  // Version is version
  string Version = 3 [(gogoproto.jsontag) = "version"];
  // Metadata is resource metadata
  Metadata Metadata = 4 [
    (gogoproto.nullable) = false,
    (gogoproto.jsontag) = "metadata"
  ];
  // Spec is a namespace spec
  NamespaceSpec Spec = 5 [
    (gogoproto.nullable) = false,
    (gogoproto.jsontag) = "spec"
  ];
}

// NamespaceSpec is a namespace specification
message NamespaceSpec {}

message UserTokenV3 {
  option (gogoproto.goproto_stringer) = false;
  option (gogoproto.stringer) = false;

  // Kind is a resource kind
  string Kind = 1 [(gogoproto.jsontag) = "kind"];
  // SubKind is a resource sub kind, used to define the type of user token.
  string SubKind = 2 [(gogoproto.jsontag) = "sub_kind,omitempty"];
  // Version is version
  string Version = 3 [(gogoproto.jsontag) = "version"];
  // Metadata is resource metadata
  Metadata Metadata = 4 [
    (gogoproto.nullable) = false,
    (gogoproto.jsontag) = "metadata"
  ];
  // Spec is an resource specification
  UserTokenSpecV3 Spec = 5 [
    (gogoproto.nullable) = false,
    (gogoproto.jsontag) = "spec"
  ];
}

// UserTokenUsage contains additional information about the intended usage of a user token.
enum UserTokenUsage {
  // Default value that implies token usage was not set.
  USER_TOKEN_USAGE_UNSPECIFIED = 0;
  // USER_TOKEN_RECOVER_PASSWORD is a request to recover password.
  USER_TOKEN_RECOVER_PASSWORD = 1;
  // USER_TOKEN_RECOVER_MFA is a request to recover a MFA.
  USER_TOKEN_RECOVER_MFA = 2;
  // USER_TOKEN_RENEWAL_BOT is a request to generate certificates
  // for a bot user.
  USER_TOKEN_RENEWAL_BOT = 3;
}

message UserTokenSpecV3 {
  // User is user name associated with this token
  string User = 1 [(gogoproto.jsontag) = "user"];
  // URL is this token URL
  string URL = 2 [(gogoproto.jsontag) = "url"];
  // Usage is an optional field that provides more information about how this token will be used.
  UserTokenUsage Usage = 3 [(gogoproto.jsontag) = "usage,omitempty"];
  // Created holds information about when the token was created
  google.protobuf.Timestamp Created = 4 [
    (gogoproto.stdtime) = true,
    (gogoproto.nullable) = false,
    (gogoproto.jsontag) = "created,omitempty"
  ];
}

message UserTokenSecretsV3 {
  option (gogoproto.goproto_stringer) = false;
  option (gogoproto.stringer) = false;

  // Kind is a resource kind
  string Kind = 1 [(gogoproto.jsontag) = "kind"];
  // SubKind is an optional resource sub kind, used in some resources
  string SubKind = 2 [(gogoproto.jsontag) = "sub_kind,omitempty"];
  // Version is version
  string Version = 3 [(gogoproto.jsontag) = "version"];
  // Metadata is resource metadata
  Metadata Metadata = 4 [
    (gogoproto.nullable) = false,
    (gogoproto.jsontag) = "metadata"
  ];
  // Spec is an resource specification
  UserTokenSecretsSpecV3 Spec = 5 [
    (gogoproto.nullable) = false,
    (gogoproto.jsontag) = "spec"
  ];
}

message UserTokenSecretsSpecV3 {
  // OTPKey is is a secret value of one time password secret generator
  string OTPKey = 1 [(gogoproto.jsontag) = "opt_key"];
  // OTPKey is is a secret value of one time password secret generator
  string QRCode = 2 [(gogoproto.jsontag) = "qr_code,omitempty"];
  // Created holds information about when the token was created
  google.protobuf.Timestamp Created = 3 [
    (gogoproto.stdtime) = true,
    (gogoproto.nullable) = false,
    (gogoproto.jsontag) = "created,omitempty"
  ];
}

// AccessRequest represents an access request resource specification
message AccessRequestV3 {
  option (gogoproto.goproto_stringer) = false;
  option (gogoproto.stringer) = false;

  // Kind is a resource kind
  string Kind = 1 [(gogoproto.jsontag) = "kind"];
  // SubKind is an optional resource sub kind, used in some resources
  string SubKind = 2 [(gogoproto.jsontag) = "sub_kind,omitempty"];
  // Version is version
  string Version = 3 [(gogoproto.jsontag) = "version"];
  // Metadata is AccessRequest metadata
  Metadata Metadata = 4 [
    (gogoproto.nullable) = false,
    (gogoproto.jsontag) = "metadata"
  ];
  // Spec is an AccessRequest specification
  AccessRequestSpecV3 Spec = 5 [
    (gogoproto.nullable) = false,
    (gogoproto.jsontag) = "spec"
  ];
}

// AccessReviewThreshold describes a filter used to match access reviews,
// as well as approval/denial counts which trigger state-transitions.  This type
// can be used to describe policies such as "can be approved by 2 admins"
// or "can be denied by any non-contractor".
message AccessReviewThreshold {
  // Name is the optional human-readable name of the threshold.
  string Name = 1 [(gogoproto.jsontag) = "name,omitempty"];
  // Filter is an optional predicate used to determine which reviews
  // count toward this threshold.
  string Filter = 2 [(gogoproto.jsontag) = "filter,omitempty"];
  // Approve is the number of matching approvals needed for state-transition.
  uint32 Approve = 3 [(gogoproto.jsontag) = "approve,omitempty"];
  // Deny is the number of denials needed for state-transition.
  uint32 Deny = 4 [(gogoproto.jsontag) = "deny,omitempty"];
}

// AccessReview is a review to be applied to an access request.
message AccessReview {
  // Author is the teleport username of the review author.
  string Author = 1 [(gogoproto.jsontag) = "author"];
  // Roles is a list used for role-subselection (not yet fully supported).
  repeated string Roles = 2 [(gogoproto.jsontag) = "roles,omitempty"];
  // ProposedState is the proposed state (must be APPROVED or DENIED).
  RequestState ProposedState = 3 [(gogoproto.jsontag) = "proposed_state,omitempty"];
  // Reason is an optional human-readable reason for why the above state
  // is being proposed.
  string Reason = 4 [(gogoproto.jsontag) = "reason,omitempty"];
  // Created is the time at which the review was created.
  google.protobuf.Timestamp Created = 5 [
    (gogoproto.stdtime) = true,
    (gogoproto.nullable) = false,
    (gogoproto.jsontag) = "created,omitempty"
  ];
  // Annotations is the proposed value of the request's resolve_annotations field.
  wrappers.LabelValues Annotations = 6 [
    (gogoproto.nullable) = false,
    (gogoproto.jsontag) = "annotations,omitempty",
    (gogoproto.customtype) = "github.com/gravitational/teleport/api/types/wrappers.Traits"
  ];

  // ThresholdIndexes stores the indexes of thresholds which this review matches
  // (internal use only).
  repeated uint32 ThresholdIndexes = 7 [(gogoproto.jsontag) = "i,omitempty"];
}

// AccessReviewSubmission encodes the necessary parameters for submitting
// a new access review.
message AccessReviewSubmission {
  // RequestID is the unique ID of the request to be reviewed.
  string RequestID = 1 [(gogoproto.jsontag) = "id,omitempty"];

  // Review is the review to be applied.
  AccessReview Review = 2 [
    (gogoproto.nullable) = false,
    (gogoproto.jsontag) = "review,omitempty"
  ];
}

// RequestState represents the state of a request for escalated privilege.
enum RequestState {
  // NONE variant exists to allow RequestState to be explicitly omitted
  // in certain circumstances (e.g. in an AccessRequestFilter).
  NONE = 0;
  // PENDING variant is the default for newly created requests.
  PENDING = 1;
  // APPROVED variant indicates that a request has been accepted by
  // an administrating party.
  APPROVED = 2;
  // DENIED variant indicates that a request has been rejected by
  // an administrating party.
  DENIED = 3;
}

// ThresholdIndexSet encodes a list of threshold indexes. One of the listed thresholds
// must pass for the set to be considered to have passed (i.e. this is an `or` operator).
message ThresholdIndexSet {
  // Indexes are the indexes of thresholds which relate to the role.
  repeated uint32 Indexes = 1 [(gogoproto.jsontag) = "i,omitempty"];
}

// ThresholdIndexSets is a list of threshold index sets.  Each of the individual
// sets must pass (i.e. this is an `and` operator).
message ThresholdIndexSets {
  // Sets are the sets that make up this group.
  repeated ThresholdIndexSet Sets = 1 [
    (gogoproto.nullable) = false,
    (gogoproto.jsontag) = "s,omitempty"
  ];
}

// AccessRequestSpec is the specification for AccessRequest
message AccessRequestSpecV3 {
  // User is the name of the user to whom the roles will be applied.
  string User = 1 [(gogoproto.jsontag) = "user"];
  // Roles is the name of the roles being requested.
  repeated string Roles = 2 [(gogoproto.jsontag) = "roles"];
  // State is the current state of this access request.
  RequestState State = 3 [(gogoproto.jsontag) = "state,omitempty"];
  // Created encodes the time at which the request was registered with the auth
  // server.
  google.protobuf.Timestamp Created = 4 [
    (gogoproto.stdtime) = true,
    (gogoproto.nullable) = false,
    (gogoproto.jsontag) = "created,omitempty"
  ];
  // Expires constrains the maximum lifetime of any login session for which this
  // request is active.
  google.protobuf.Timestamp Expires = 5 [
    (gogoproto.stdtime) = true,
    (gogoproto.nullable) = false,
    (gogoproto.jsontag) = "expires,omitempty"
  ];

  // RequestReason is an optional message explaining the reason for the request.
  string RequestReason = 6 [(gogoproto.jsontag) = "request_reason,omitempty"];

  // ResolveReason is an optional message explaining the reason for the resolution
  // of the request (approval, denial, etc...).
  string ResolveReason = 7 [(gogoproto.jsontag) = "resolve_reason,omitempty"];

  // ResolveAnnotations is a set of arbitrary values received from plugins or other
  // resolving parties during approval/denial.  Importantly, these annotations are
  // included in the access_request.update event, allowing plugins to propagate
  // arbitrary structured data to the audit log.
  wrappers.LabelValues ResolveAnnotations = 8 [
    (gogoproto.nullable) = false,
    (gogoproto.jsontag) = "resolve_annotations,omitempty",
    (gogoproto.customtype) = "github.com/gravitational/teleport/api/types/wrappers.Traits"
  ];

  // SystemAnnotations is a set of programmatically generated annotations attached
  // to pending access requests by teleport.  These annotations are generated by
  // applying variable interpolation to the RoleConditions.Request.Annotations block
  // of a user's role(s).  These annotations serve as a mechanism for administrators
  // to pass extra information to plugins when they process pending access requests.
  wrappers.LabelValues SystemAnnotations = 9 [
    (gogoproto.nullable) = false,
    (gogoproto.jsontag) = "system_annotations,omitempty",
    (gogoproto.customtype) = "github.com/gravitational/teleport/api/types/wrappers.Traits"
  ];

  // Thresholds is a list of review thresholds relevant to this request.  Order must be
  // preserved, as thresholds are referenced by index (internal use only).
  repeated AccessReviewThreshold Thresholds = 10 [
    (gogoproto.nullable) = false,
    (gogoproto.jsontag) = "thresholds,omitempty"
  ];

  // RoleThresholdMapping encodes the relationship between the requested roles and
  // the review threshold requirements for the given role (internal use only).
  // By storing a representation of which thresholds must pass for each requested role, we
  // both eliminate the need to cache the requestor's roles directly, and allow future
  // versions of teleport to become smarter about calculating more granular requirements
  // in a backwards-compatible manner (i.e. calculation can become smarter in minor releases).
  // Storing this relationship on the request is necessary in order to avoid unexpected or
  // inconsistent behavior due to review submission timing.
  map<string, ThresholdIndexSets> RoleThresholdMapping = 11 [
    (gogoproto.nullable) = false,
    (gogoproto.jsontag) = "rtm,omitempty"
  ];

  // Reviews is a list of reviews applied to this request (internal use only).
  repeated AccessReview Reviews = 12 [
    (gogoproto.nullable) = false,
    (gogoproto.jsontag) = "reviews,omitempty"
  ];

  // SuggestedReviewers is a list of reviewer suggestions.  These can be teleport usernames, but
  // that is not a requirement.
  repeated string SuggestedReviewers = 13 [(gogoproto.jsontag) = "suggested_reviewers,omitempty"];

  // RequestedResourceIDs is a set of resources to which access is being requested.
  repeated ResourceID RequestedResourceIDs = 14 [
    (gogoproto.jsontag) = "resource_ids,omitempty",
    (gogoproto.nullable) = false
  ];

  // LoginHint is used as a hint for search-based access requests to select
  // roles based on the login the user is attempting.
  string LoginHint = 15 [(gogoproto.jsontag) = "login_hint,omitempty"];

  // DryRun indicates that the request should not actually be created, the
  // auth server should only validate the access request.
  bool DryRun = 16 [(gogoproto.jsontag) = "dry_run,omitempty"];
}

// AccessRequestFilter encodes filter params for access requests.
message AccessRequestFilter {
  // ID specifies a request ID if set.
  string ID = 1 [(gogoproto.jsontag) = "id,omitempty"];
  // User specifies a username if set.
  string User = 2 [(gogoproto.jsontag) = "user,omitempty"];
  // RequestState filters for requests in a specific state.
  RequestState State = 3 [(gogoproto.jsontag) = "state,omitempty"];
}

// AccessCapabilities is a summary of capabilities that a user
// is granted via their dynamic access privileges which may not be
// calculable by directly examining the user's own static roles.
message AccessCapabilities {
  // RequestableRoles is a list of existent roles which the user is allowed to request.
  repeated string RequestableRoles = 1 [(gogoproto.jsontag) = "requestable_roles,omitempty"];
  // SuggestedReviewers is a list of all reviewers which are suggested by the user's roles.
  repeated string SuggestedReviewers = 2 [(gogoproto.jsontag) = "suggested_reviewers,omitempty"];
  // ApplicableRolesForResources is a list of the roles applicable for access to a given set of resources.
  repeated string ApplicableRolesForResources = 3 [(gogoproto.jsontag) = "applicable_roles,omitempty"];
}

// AccessCapabilitiesRequest encodes parameters for the GetAccessCapabilities method.
message AccessCapabilitiesRequest {
  // User is the name of the user whose capabilities we are interested in (defaults to
  // the caller's own username).
  string User = 1 [(gogoproto.jsontag) = "user,omitempty"];
  // RequestableRoles is a flag indicating that we would like to view the list of roles
  // that the user is able to request.
  bool RequestableRoles = 2 [(gogoproto.jsontag) = "requestable_roles,omitempty"];
  // SuggestedReviewers is a flag indicating that we would like to view the list of all
  // reviewers which are suggested by the user's roles.
  bool SuggestedReviewers = 3 [(gogoproto.jsontag) = "suggested_reviewers,omitempty"];
  // ResourceIDs is the list of the ResourceIDs of the resources we would like to view
  // the necessary roles for.
  repeated ResourceID ResourceIDs = 4 [
    (gogoproto.jsontag) = "resource_ids,omitempty",
    (gogoproto.nullable) = false
  ];
}

// ResourceID is a unique identifier for a teleport resource.
message ResourceID {
  // ClusterName is the name of the cluster the resource is in.
  string ClusterName = 1 [(gogoproto.jsontag) = "cluster"];
  // Kind is the resource kind.
  string Kind = 2 [(gogoproto.jsontag) = "kind"];
  // Name is the name of the specific resource.
  string Name = 3 [(gogoproto.jsontag) = "name"];
  // SubResourceName is the resource belonging to resource identified by "Name"
  // that the user is allowed to access to.
  // When granting access to a subresource, access to other resources is limited.
  // Currently it just supports resources of Kind=pod and the format is the following
  // "<kube_namespace>/<kube_pod>".
  string SubResourceName = 4 [(gogoproto.jsontag) = "sub_resource,omitempty"];
}

// PluginData stores a collection of values associated with a specific resource.
message PluginDataV3 {
  option (gogoproto.goproto_stringer) = false;
  option (gogoproto.stringer) = false;

  // Kind is a resource kind
  string Kind = 1 [(gogoproto.jsontag) = "kind"];
  // SubKind is an optional resource sub kind, used in some resources
  string SubKind = 2 [(gogoproto.jsontag) = "sub_kind,omitempty"];
  // Version is version
  string Version = 3 [(gogoproto.jsontag) = "version"];
  // Metadata is PluginData metadata
  Metadata Metadata = 4 [
    (gogoproto.nullable) = false,
    (gogoproto.jsontag) = "metadata"
  ];
  // Spec is a PluginData specification
  PluginDataSpecV3 Spec = 5 [
    (gogoproto.nullable) = false,
    (gogoproto.jsontag) = "spec"
  ];
}

// PluginDataEntry wraps a mapping of arbitrary string values used by
// plugins to store per-resource information.
message PluginDataEntry {
  // Data is a mapping of arbitrary string values.
  map<string, string> Data = 1 [(gogoproto.jsontag) = "data,omitempty"];
}

// PluginData stores a collection of values associated with a specific resource.
message PluginDataSpecV3 {
  // Entries is a collection of PluginData values organized by plugin name.
  map<string, PluginDataEntry> Entries = 1 [(gogoproto.jsontag) = "entries"];
}

// NOTE: PluginDataFilter and PluginDataUpdateParams currently only target AccessRequest resources
// since those are the only resources currently managed via plugin.  Support for additional resource
// kinds may be added in a backwards-compatible manner by adding a `Kind` field which defaults
// to `access_request` if unspecified.

// PluginDataFilter encodes filter params for plugin data.
message PluginDataFilter {
  // Kind is the kind of resource that the target plugin data
  // is associated with.
  string Kind = 1 [(gogoproto.jsontag) = "kind,omitempty"];
  // Resource matches a specific resource name if set.
  string Resource = 2 [(gogoproto.jsontag) = "resource,omitempty"];
  // Plugin matches a specific plugin name if set.
  string Plugin = 3 [(gogoproto.jsontag) = "plugin,omitempty"];
}

// PluginDataUpdateParams encodes parameters for updating a PluginData field.
message PluginDataUpdateParams {
  // Kind is the kind of resource that the target plugin data
  // is associated with.
  string Kind = 1 [(gogoproto.jsontag) = "kind"];
  // Resource indicates the name of the target resource.
  string Resource = 2 [(gogoproto.jsontag) = "resource"];
  // Plugin is the name of the plugin that owns the data.
  string Plugin = 3 [(gogoproto.jsontag) = "plugin"];
  // Set indicates the fields which should be set by this operation.
  map<string, string> Set = 4 [(gogoproto.jsontag) = "set,omitempty"];
  // Expect optionally indicates the expected state of fields prior to this update.
  map<string, string> Expect = 5 [(gogoproto.jsontag) = "expect,omitempty"];
}

// RoleV6 represents role resource specification
message RoleV6 {
  option (gogoproto.goproto_stringer) = false;
  option (gogoproto.stringer) = false;

  // Kind is a resource kind
  string Kind = 1 [(gogoproto.jsontag) = "kind"];
  // SubKind is an optional resource sub kind, used in some resources
  string SubKind = 2 [(gogoproto.jsontag) = "sub_kind,omitempty"];
  // Version is version
  string Version = 3 [(gogoproto.jsontag) = "version"];
  // Metadata is resource metadata
  Metadata Metadata = 4 [
    (gogoproto.nullable) = false,
    (gogoproto.jsontag) = "metadata"
  ];
  // Spec is a role specification
  RoleSpecV6 Spec = 5 [
    (gogoproto.nullable) = false,
    (gogoproto.jsontag) = "spec"
  ];
}

// RoleSpecV6 is role specification for RoleV6.
message RoleSpecV6 {
  // Options is for OpenSSH options like agent forwarding.
  RoleOptions Options = 1 [
    (gogoproto.nullable) = false,
    (gogoproto.jsontag) = "options,omitempty"
  ];
  // Allow is the set of conditions evaluated to grant access.
  RoleConditions Allow = 2 [
    (gogoproto.nullable) = false,
    (gogoproto.jsontag) = "allow,omitempty"
  ];
  // Deny is the set of conditions evaluated to deny access. Deny takes priority
  // over allow.
  RoleConditions Deny = 3 [
    (gogoproto.nullable) = false,
    (gogoproto.jsontag) = "deny,omitempty"
  ];
}

// RoleOptions is a set of role options
message RoleOptions {
  // ForwardAgent is SSH agent forwarding.
  bool ForwardAgent = 1 [
    (gogoproto.jsontag) = "forward_agent",
    (gogoproto.casttype) = "Bool"
  ];

  // MaxSessionTTL defines how long a SSH session can last for.
  int64 MaxSessionTTL = 2 [
    (gogoproto.jsontag) = "max_session_ttl,omitempty",
    (gogoproto.casttype) = "Duration"
  ];

  // PortForwarding defines if the certificate will have
  // "permit-port-forwarding"
  // in the certificate. PortForwarding is "yes" if not set,
  // that's why this is a pointer
  BoolValue PortForwarding = 3 [
    (gogoproto.nullable) = true,
    (gogoproto.jsontag) = "port_forwarding,omitempty",
    (gogoproto.customtype) = "BoolOption"
  ];

  // CertificateFormat defines the format of the user certificate to allow
  // compatibility with older versions of OpenSSH.
  string CertificateFormat = 4 [(gogoproto.jsontag) = "cert_format"];

  // ClientIdleTimeout sets disconnect clients on idle timeout behavior,
  // if set to 0 means do not disconnect, otherwise is set to the idle
  // duration.
  int64 ClientIdleTimeout = 5 [
    (gogoproto.jsontag) = "client_idle_timeout,omitempty",
    (gogoproto.casttype) = "Duration"
  ];

  // DisconnectExpiredCert sets disconnect clients on expired certificates.
  bool DisconnectExpiredCert = 6 [
    (gogoproto.nullable) = true,
    (gogoproto.jsontag) = "disconnect_expired_cert,omitempty",
    (gogoproto.casttype) = "Bool"
  ];

  // BPF defines what events to record for the BPF-based session recorder.
  repeated string BPF = 7 [(gogoproto.jsontag) = "enhanced_recording,omitempty"];

  // PermitX11Forwarding authorizes use of X11 forwarding.
  bool PermitX11Forwarding = 8 [
    (gogoproto.nullable) = true,
    (gogoproto.jsontag) = "permit_x11_forwarding,omitempty",
    (gogoproto.casttype) = "Bool"
  ];

  // MaxConnections defines the maximum number of
  // concurrent connections a user may hold.
  int64 MaxConnections = 9 [(gogoproto.jsontag) = "max_connections,omitempty"];

  // MaxSessions defines the maximum number of
  // concurrent sessions per connection.
  int64 MaxSessions = 10 [(gogoproto.jsontag) = "max_sessions,omitempty"];

  // RequestAccess defines the access request strategy (optional|note|always)
  // where optional is the default.
  string RequestAccess = 11 [
    (gogoproto.jsontag) = "request_access,omitempty",
    (gogoproto.casttype) = "RequestStrategy"
  ];

  // RequestPrompt is an optional message which tells users what they aught to
  string RequestPrompt = 12 [(gogoproto.jsontag) = "request_prompt,omitempty"];

  reserved 13; // RequireSessionMFA replaced by RequireMFAType

  // Lock specifies the locking mode (strict|best_effort) to be applied with
  // the role.
  string Lock = 14 [
    (gogoproto.jsontag) = "lock,omitempty",
    (gogoproto.casttype) = "github.com/gravitational/teleport/api/constants.LockingMode"
  ];

  // RecordDesktopSession indicates whether desktop access sessions should be recorded.
  // It defaults to true unless explicitly set to false.
  RecordSession RecordSession = 15 [(gogoproto.jsontag) = "record_session"];

  // DesktopClipboard indicates whether clipboard sharing is allowed between the user's
  // workstation and the remote desktop. It defaults to true unless explicitly set to
  // false.
  BoolValue DesktopClipboard = 16 [
    (gogoproto.nullable) = true,
    (gogoproto.jsontag) = "desktop_clipboard",
    (gogoproto.customtype) = "BoolOption"
  ];

  // CertExtensions specifies the key/values
  repeated CertExtension CertExtensions = 17 [(gogoproto.jsontag) = "cert_extensions,omitempty"];

  // MaxKubernetesConnections defines the maximum number of concurrent
  // Kubernetes sessions a user may hold.
  int64 MaxKubernetesConnections = 18 [(gogoproto.jsontag) = "max_kubernetes_connections,omitempty"];

  // DesktopDirectorySharing indicates whether directory sharing is allowed between the user's
  // workstation and the remote desktop. It defaults to false unless explicitly set to
  // true.
  BoolValue DesktopDirectorySharing = 19 [
    (gogoproto.nullable) = true,
    (gogoproto.jsontag) = "desktop_directory_sharing",
    (gogoproto.customtype) = "BoolOption"
  ];

  // CreateHostUser allows users to be automatically created on a host
  BoolValue CreateHostUser = 20 [
    (gogoproto.nullable) = true,
    (gogoproto.jsontag) = "create_host_user",
    (gogoproto.customtype) = "BoolOption"
  ];

  // PinSourceIP forces the same client IP for certificate generation and usage
  bool PinSourceIP = 21 [
    (gogoproto.jsontag) = "pin_source_ip",
    (gogoproto.casttype) = "Bool"
  ];

  // SSHFileCopy indicates whether remote file operations via SCP or SFTP are allowed
  // over an SSH session. It defaults to true unless explicitly set to false.
  BoolValue SSHFileCopy = 22 [
    (gogoproto.nullable) = true,
    (gogoproto.jsontag) = "ssh_file_copy",
    (gogoproto.customtype) = "BoolOption"
  ];

  // RequireMFAType is the type of MFA requirement enforced for this user.
  RequireMFAType RequireMFAType = 23 [(gogoproto.jsontag) = "require_session_mfa,omitempty"];

  // DeviceTrustMode is the device authorization mode used for the resources
  // associated with the role.
  // See DeviceTrust.Mode.
  // Reserved for future use, not yet used by Teleport.
  string DeviceTrustMode = 24 [(gogoproto.jsontag) = "device_trust_mode,omitempty"];

  // IDP is a set of options related to accessing IdPs within Teleport.
  // Requires Teleport Enterprise.
  IdPOptions IDP = 25 [(gogoproto.jsontag) = "idp,omitempty"];

  // CreateDesktopUser allows users to be automatically created on a Windows desktop
  BoolValue CreateDesktopUser = 26 [
    (gogoproto.nullable) = true,
    (gogoproto.jsontag) = "create_desktop_user",
    (gogoproto.customtype) = "BoolOption"
  ];
}

message RecordSession {
  // Desktop indicates whether desktop sessions should be recorded.
  // It defaults to true unless explicitly set to false.
  BoolValue Desktop = 1 [
    (gogoproto.nullable) = true,
    (gogoproto.jsontag) = "desktop",
    (gogoproto.customtype) = "BoolOption"
  ];

  // Default indicates the default value for the services.
  string Default = 2 [
    (gogoproto.jsontag) = "default,omitempty",
    (gogoproto.casttype) = "github.com/gravitational/teleport/api/constants.SessionRecordingMode"
  ];

  // SSH indicates the session mode used on SSH sessions.
  string SSH = 3 [
    (gogoproto.jsontag) = "ssh,omitempty",
    (gogoproto.casttype) = "github.com/gravitational/teleport/api/constants.SessionRecordingMode"
  ];
}

// CertExtensionMode specifies the type of extension to use in the cert.
enum CertExtensionMode {
  // EXTENSION represents a cert extension that may or may not be
  // honored by the server.
  EXTENSION = 0;
}

// CertExtensionType represents the certificate type the extension is for.
// Currently only ssh is supported.
enum CertExtensionType {
  // SSH is used when extending an ssh certificate
  SSH = 0;
}

// CertExtension represents a key/value for a certificate extension
message CertExtension {
  // Type represents the certificate type being extended, only ssh
  // is supported at this time.
  CertExtensionType Type = 1 [(gogoproto.jsontag) = "type"];
  // Mode is the type of extension to be used -- currently
  // critical-option is not supported
  CertExtensionMode Mode = 2 [(gogoproto.jsontag) = "mode"];
  // Name specifies the key to be used in the cert extension.
  string Name = 3 [(gogoproto.jsontag) = "name"];
  // Value specifies the value to be used in the cert extension.
  string Value = 4 [(gogoproto.jsontag) = "value"];
}

// RoleConditions is a set of conditions that must all match to be allowed or
// denied access.
message RoleConditions {
  // Logins is a list of *nix system logins.
  repeated string Logins = 1 [(gogoproto.jsontag) = "logins,omitempty"];

  // Namespaces is a list of namespaces (used to partition a cluster). The
  // field should be called "namespaces" when it returns in Teleport 2.4.
  repeated string Namespaces = 2 [(gogoproto.jsontag) = "-"];

  // NodeLabels is a map of node labels (used to dynamically grant access to
  // nodes).
  wrappers.LabelValues NodeLabels = 3 [
    (gogoproto.nullable) = false,
    (gogoproto.jsontag) = "node_labels,omitempty",
    (gogoproto.customtype) = "Labels"
  ];

  // Rules is a list of rules and their access levels. Rules are a high level
  // construct used for access control.
  repeated Rule Rules = 4 [
    (gogoproto.nullable) = false,
    (gogoproto.jsontag) = "rules,omitempty"
  ];

  // KubeGroups is a list of kubernetes groups
  repeated string KubeGroups = 5 [(gogoproto.jsontag) = "kubernetes_groups,omitempty"];

  AccessRequestConditions Request = 6 [(gogoproto.jsontag) = "request,omitempty"];

  // KubeUsers is an optional kubernetes users to impersonate
  repeated string KubeUsers = 7 [(gogoproto.jsontag) = "kubernetes_users,omitempty"];

  // AppLabels is a map of labels used as part of the RBAC system.
  wrappers.LabelValues AppLabels = 8 [
    (gogoproto.nullable) = false,
    (gogoproto.jsontag) = "app_labels,omitempty",
    (gogoproto.customtype) = "Labels"
  ];

  // ClusterLabels is a map of node labels (used to dynamically grant access to
  // clusters).
  wrappers.LabelValues ClusterLabels = 9 [
    (gogoproto.nullable) = false,
    (gogoproto.jsontag) = "cluster_labels,omitempty",
    (gogoproto.customtype) = "Labels"
  ];

  // KubernetesLabels is a map of kubernetes cluster labels used for RBAC.
  wrappers.LabelValues KubernetesLabels = 10 [
    (gogoproto.nullable) = false,
    (gogoproto.jsontag) = "kubernetes_labels,omitempty",
    (gogoproto.customtype) = "Labels"
  ];

  // DatabaseLabels are used in RBAC system to allow/deny access to databases.
  wrappers.LabelValues DatabaseLabels = 11 [
    (gogoproto.nullable) = false,
    (gogoproto.jsontag) = "db_labels,omitempty",
    (gogoproto.customtype) = "Labels"
  ];

  // DatabaseNames is a list of database names this role is allowed to connect to.
  repeated string DatabaseNames = 12 [(gogoproto.jsontag) = "db_names,omitempty"];
  // DatabaseUsers is a list of databases users this role is allowed to connect as.
  repeated string DatabaseUsers = 13 [(gogoproto.jsontag) = "db_users,omitempty"];

  // Impersonate specifies what users and roles this role is allowed to impersonate
  // by issuing certificates or other possible means.
  ImpersonateConditions Impersonate = 14 [(gogoproto.jsontag) = "impersonate,omitempty"];

  // ReviewRequests defines conditions for submitting access reviews.
  AccessReviewConditions ReviewRequests = 15 [(gogoproto.jsontag) = "review_requests,omitempty"];

  // AWSRoleARNs is a list of AWS role ARNs this role is allowed to assume.
  repeated string AWSRoleARNs = 16 [(gogoproto.jsontag) = "aws_role_arns,omitempty"];

  // WindowsDesktopLogins is a list of desktop login names allowed/denied for Windows desktops.
  repeated string WindowsDesktopLogins = 17 [(gogoproto.jsontag) = "windows_desktop_logins,omitempty"];

  // WindowsDesktopLabels are used in the RBAC system to allow/deny access to Windows desktops.
  wrappers.LabelValues WindowsDesktopLabels = 18 [
    (gogoproto.nullable) = false,
    (gogoproto.jsontag) = "windows_desktop_labels,omitempty",
    (gogoproto.customtype) = "Labels"
  ];

  // RequireSessionJoin specifies policies for required users to start a session.
  repeated SessionRequirePolicy RequireSessionJoin = 19 [(gogoproto.jsontag) = "require_session_join,omitempty"];

  // JoinSessions specifies policies to allow users to join other sessions.
  repeated SessionJoinPolicy JoinSessions = 20 [(gogoproto.jsontag) = "join_sessions,omitempty"];

  // HostGroups is a list of groups for created users to be added to
  repeated string HostGroups = 21 [(gogoproto.jsontag) = "host_groups,omitempty"];
  // HostSudoers is a list of entries to include in a users sudoer file
  repeated string HostSudoers = 22 [(gogoproto.jsontag) = "host_sudoers,omitempty"];

  // AzureIdentities is a list of Azure identities this role is allowed to assume.
  repeated string AzureIdentities = 23 [(gogoproto.jsontag) = "azure_identities,omitempty"];

  // KubernetesResources is the Kubernetes Resources this Role grants access to.
  repeated KubernetesResource KubernetesResources = 24 [
    (gogoproto.nullable) = false,
    (gogoproto.jsontag) = "kubernetes_resources,omitempty"
  ];

  // GCPServiceAccounts is a list of GCP service accounts this role is allowed to assume.
  repeated string GCPServiceAccounts = 25 [(gogoproto.jsontag) = "gcp_service_accounts,omitempty"];

  // DatabaseServiceLabels are used in RBAC system to allow/deny access to Database Services.
  wrappers.LabelValues DatabaseServiceLabels = 26 [
    (gogoproto.nullable) = false,
    (gogoproto.jsontag) = "db_service_labels,omitempty",
    (gogoproto.customtype) = "Labels"
  ];

<<<<<<< HEAD
  // DesktopGroups is a list of groups for created desktop users to be added to
  repeated string DesktopGroups = 27 [(gogoproto.jsontag) = "desktop_groups,omitempty"];
=======
  // GroupLabels is a map of labels used as part of the RBAC system.
  wrappers.LabelValues GroupLabels = 27 [
    (gogoproto.nullable) = false,
    (gogoproto.jsontag) = "group_labels,omitempty",
    (gogoproto.customtype) = "Labels"
  ];
>>>>>>> a3c52878
}

// KubernetesResource is the Kubernetes resource identifier.
message KubernetesResource {
  // Kind specifies the Kubernetes Resource type.
  // At the moment only "pod" is supported.
  string Kind = 1 [(gogoproto.jsontag) = "kind,omitempty"];
  // Namespace is the resource namespace.
  // It supports wildcards.
  string Namespace = 2 [(gogoproto.jsontag) = "namespace,omitempty"];
  // Name is the resource name.
  // It supports wildcards.
  string Name = 3 [(gogoproto.jsontag) = "name,omitempty"];
}

// SessionRequirePolicy a requirement policy that needs to be fulfilled to grant access.
message SessionRequirePolicy {
  // Name is the name of the policy.
  string Name = 1 [(gogoproto.jsontag) = "name"];

  // Filter is a predicate that determines what users count towards this policy.
  string Filter = 2 [(gogoproto.jsontag) = "filter"];

  // Kinds are the session kinds this policy applies to.
  repeated string Kinds = 3 [(gogoproto.jsontag) = "kinds"];

  // Count is the amount of people that need to be matched for this policy to be fulfilled.
  int32 Count = 4 [(gogoproto.jsontag) = "count"];

  // Modes is the list of modes that may be used to fulfill this policy.
  repeated string Modes = 5 [(gogoproto.jsontag) = "modes"];

  // OnLeave is the behaviour that's used when the policy is no longer fulfilled
  // for a live session.
  string OnLeave = 6 [(gogoproto.jsontag) = "on_leave"];
}

// SessionJoinPolicy defines a policy that allows a user to join sessions.
message SessionJoinPolicy {
  // Name is the name of the policy.
  string Name = 1 [(gogoproto.jsontag) = "name"];

  // Roles is a list of roles that you can join the session of.
  repeated string Roles = 2 [(gogoproto.jsontag) = "roles"];

  // Kinds are the session kinds this policy applies to.
  repeated string Kinds = 3 [(gogoproto.jsontag) = "kinds"];

  // Modes is a list of permitted participant modes for this policy.
  repeated string Modes = 4 [(gogoproto.jsontag) = "modes"];
}

// AccessRequestConditions is a matcher for allow/deny restrictions on
// access-requests.
message AccessRequestConditions {
  // Roles is the name of roles which will match the request rule.
  repeated string Roles = 1 [(gogoproto.jsontag) = "roles,omitempty"];

  // ClaimsToRoles specifies a mapping from claims (traits) to teleport roles.
  repeated ClaimMapping ClaimsToRoles = 2 [
    (gogoproto.nullable) = false,
    (gogoproto.jsontag) = "claims_to_roles,omitempty"
  ];

  // Annotations is a collection of annotations to be programmatically
  // appended to pending access requests at the time of their creation.
  // These annotations serve as a mechanism to propagate extra information
  // to plugins.  Since these annotations support variable interpolation
  // syntax, they also offer a mechanism for forwarding claims from an
  // external identity provider, to a plugin via `{{external.trait_name}}`
  // style substitutions.
  wrappers.LabelValues Annotations = 3 [
    (gogoproto.nullable) = false,
    (gogoproto.jsontag) = "annotations,omitempty",
    (gogoproto.customtype) = "github.com/gravitational/teleport/api/types/wrappers.Traits"
  ];

  // Thresholds is a list of thresholds, one of which must be met in order for reviews
  // to trigger a state-transition.  If no thresholds are provided, a default threshold
  // of 1 for approval and denial is used.
  repeated AccessReviewThreshold Thresholds = 4 [
    (gogoproto.nullable) = false,
    (gogoproto.jsontag) = "thresholds,omitempty"
  ];

  // SuggestedReviewers is a list of reviewer suggestions.  These can be teleport usernames, but
  // that is not a requirement.
  repeated string SuggestedReviewers = 5 [(gogoproto.jsontag) = "suggested_reviewers,omitempty"];

  // SearchAsRoles is a list of extra roles which should apply to a user while
  // they are searching for resources as part of a Resource Access Request, and
  // defines the underlying roles which will be requested as part of any
  // Resource Access Request.
  repeated string SearchAsRoles = 6 [(gogoproto.jsontag) = "search_as_roles,omitempty"];
}

// AccessReviewConditions is a matcher for allow/deny restrictions on
// access reviews.
message AccessReviewConditions {
  // Roles is the name of roles which may be reviewed.
  repeated string Roles = 1 [(gogoproto.jsontag) = "roles,omitempty"];

  // ClaimsToRoles specifies a mapping from claims (traits) to teleport roles.
  repeated ClaimMapping ClaimsToRoles = 2 [
    (gogoproto.nullable) = false,
    (gogoproto.jsontag) = "claims_to_roles,omitempty"
  ];

  // Where is an optional predicate which further limits which requests are
  // reviewable.
  string Where = 3 [(gogoproto.jsontag) = "where,omitempty"];

  // PreviewAsRoles is a list of extra roles which should apply to a reviewer
  // while they are viewing a Resource Access Request for the purposes of
  // viewing details such as the hostname and labels of requested resources.
  repeated string PreviewAsRoles = 4 [(gogoproto.jsontag) = "preview_as_roles,omitempty"];
}

// ClaimMapping maps a claim to teleport roles.
message ClaimMapping {
  // Claim is a claim name.
  string Claim = 1 [(gogoproto.jsontag) = "claim"];
  // Value is a claim value to match.
  string Value = 2 [(gogoproto.jsontag) = "value"];
  // Roles is a list of static teleport roles to match.
  repeated string Roles = 3 [(gogoproto.jsontag) = "roles,omitempty"];
}

// TraitMapping maps a trait to teleport roles.
message TraitMapping {
  // Trait is a trait name.
  string Trait = 1 [(gogoproto.jsontag) = "trait"];
  // Value is a trait value to match.
  string Value = 2 [(gogoproto.jsontag) = "value"];
  // Roles is a list of static teleport roles to match.
  repeated string Roles = 3 [(gogoproto.jsontag) = "roles,omitempty"];
}

// Rule represents allow or deny rule that is executed to check
// if user or service have access to resource
message Rule {
  // Resources is a list of resources
  repeated string Resources = 1 [(gogoproto.jsontag) = "resources,omitempty"];
  // Verbs is a list of verbs
  repeated string Verbs = 2 [(gogoproto.jsontag) = "verbs,omitempty"];
  // Where specifies optional advanced matcher
  string Where = 3 [(gogoproto.jsontag) = "where,omitempty"];
  // Actions specifies optional actions taken when this rule matches
  repeated string Actions = 4 [(gogoproto.jsontag) = "actions,omitempty"];
}

// ImpersonateConditions specifies whether users are allowed
// to issue certificates for other users or groups.
message ImpersonateConditions {
  // Users is a list of resources this role is allowed to impersonate,
  // could be an empty list or a Wildcard pattern
  repeated string Users = 1 [(gogoproto.jsontag) = "users,omitempty"];
  // Roles is a list of resources this role is allowed to impersonate
  repeated string Roles = 2 [(gogoproto.jsontag) = "roles,omitempty"];
  // Where specifies optional advanced matcher
  string Where = 3 [(gogoproto.jsontag) = "where,omitempty"];
}

// BoolValue is a wrapper around bool, used in cases
// whenever bool value can have different default value when missing
message BoolValue {
  bool Value = 1;
}

// UserV2 is version 2 resource spec of the user
message UserV2 {
  option (gogoproto.goproto_stringer) = false;
  option (gogoproto.stringer) = false;

  // Kind is a resource kind
  string Kind = 1 [(gogoproto.jsontag) = "kind"];
  // SubKind is an optional resource sub kind, used in some resources
  string SubKind = 2 [(gogoproto.jsontag) = "sub_kind,omitempty"];
  // Version is version
  string Version = 3 [(gogoproto.jsontag) = "version"];
  // Metadata is resource metadata
  Metadata Metadata = 4 [
    (gogoproto.nullable) = false,
    (gogoproto.jsontag) = "metadata"
  ];
  // Spec is a user specification
  UserSpecV2 Spec = 5 [
    (gogoproto.nullable) = false,
    (gogoproto.jsontag) = "spec"
  ];
}

// UserSpecV2 is a specification for V2 user
message UserSpecV2 {
  // OIDCIdentities lists associated OpenID Connect identities
  // that let user log in using externally verified identity
  repeated ExternalIdentity OIDCIdentities = 1 [
    (gogoproto.nullable) = false,
    (gogoproto.jsontag) = "oidc_identities,omitempty"
  ];

  // SAMLIdentities lists associated SAML identities
  // that let user log in using externally verified identity
  repeated ExternalIdentity SAMLIdentities = 2 [
    (gogoproto.nullable) = false,
    (gogoproto.jsontag) = "saml_identities,omitempty"
  ];

  // GithubIdentities list associated Github OAuth2 identities
  // that let user log in using externally verified identity
  repeated ExternalIdentity GithubIdentities = 3 [
    (gogoproto.nullable) = false,
    (gogoproto.jsontag) = "github_identities,omitempty"
  ];

  // Roles is a list of roles assigned to user
  repeated string Roles = 4 [(gogoproto.jsontag) = "roles,omitempty"];

  // Traits are key/value pairs received from an identity provider (through
  // OIDC claims or SAML assertions) or from a system administrator for local
  // accounts. Traits are used to populate role variables.
  wrappers.LabelValues Traits = 5 [
    (gogoproto.nullable) = false,
    (gogoproto.jsontag) = "traits,omitempty",
    (gogoproto.customtype) = "github.com/gravitational/teleport/api/types/wrappers.Traits"
  ];

  // Status is a login status of the user
  LoginStatus Status = 6 [
    (gogoproto.nullable) = false,
    (gogoproto.jsontag) = "status,omitempty"
  ];

  // Expires if set sets TTL on the user
  google.protobuf.Timestamp Expires = 7 [
    (gogoproto.stdtime) = true,
    (gogoproto.nullable) = false,
    (gogoproto.jsontag) = "expires"
  ];

  // CreatedBy holds information about agent or person created this user
  CreatedBy CreatedBy = 8 [
    (gogoproto.nullable) = false,
    (gogoproto.jsontag) = "created_by,omitempty"
  ];

  // LocalAuths hold sensitive data necessary for performing local
  // authentication
  LocalAuthSecrets LocalAuth = 9 [(gogoproto.jsontag) = "local_auth,omitempty"];
}

// ExternalIdentity is OpenID Connect/SAML or Github identity that is linked
// to particular user and connector and lets user to log in using external
// credentials, e.g. google
message ExternalIdentity {
  option (gogoproto.goproto_stringer) = false;
  option (gogoproto.stringer) = false;

  // ConnectorID is id of registered OIDC connector, e.g. 'google-example.com'
  string ConnectorID = 1 [(gogoproto.jsontag) = "connector_id,omitempty"];

  // Username is username supplied by external identity provider
  string Username = 2 [(gogoproto.jsontag) = "username,omitempty"];
}

// LoginStatus is a login status of the user
message LoginStatus {
  // IsLocked tells us if user is locked
  bool IsLocked = 1 [(gogoproto.jsontag) = "is_locked"];
  // LockedMessage contains the message in case if user is locked
  string LockedMessage = 2 [(gogoproto.jsontag) = "locked_message,omitempty"];
  // LockedTime contains time when user was locked
  google.protobuf.Timestamp LockedTime = 3 [
    (gogoproto.stdtime) = true,
    (gogoproto.nullable) = false,
    (gogoproto.jsontag) = "locked_time,omitempty"
  ];
  // LockExpires contains time when this lock will expire
  google.protobuf.Timestamp LockExpires = 4 [
    (gogoproto.stdtime) = true,
    (gogoproto.nullable) = false,
    (gogoproto.jsontag) = "lock_expires,omitempty"
  ];
  // RecoveryAttemptLockExpires contains the time when this lock will expire
  // from reaching MaxAccountRecoveryAttempts. This field is used to determine
  // if a user got locked from recovery attempts.
  google.protobuf.Timestamp RecoveryAttemptLockExpires = 5 [
    (gogoproto.stdtime) = true,
    (gogoproto.nullable) = false,
    (gogoproto.jsontag) = "recovery_attempt_lock_expires,omitempty"
  ];
}

// CreatedBy holds information about the person or agent who created the user
message CreatedBy {
  option (gogoproto.goproto_stringer) = false;
  option (gogoproto.stringer) = false;

  // Identity if present means that user was automatically created by identity
  ConnectorRef Connector = 1 [
    (gogoproto.nullable) = true,
    (gogoproto.jsontag) = "connector,omitempty"
  ];
  // Time specifies when user was created
  google.protobuf.Timestamp Time = 2 [
    (gogoproto.stdtime) = true,
    (gogoproto.nullable) = false,
    (gogoproto.jsontag) = "time"
  ];
  // User holds information about user
  UserRef User = 3 [
    (gogoproto.nullable) = false,
    (gogoproto.jsontag) = "user"
  ];
}

// LocalAuthSecrets holds sensitive data used to authenticate a local user.
message LocalAuthSecrets {
  // PasswordHash encodes a combined salt & hash for password verification.
  bytes PasswordHash = 1 [(gogoproto.jsontag) = "password_hash,omitempty"];

  // Deprecated 2nd factor fields, use MFA below instead.
  string TOTPKey = 2 [(gogoproto.jsontag) = "totp_key,omitempty"];
  reserved 3; // U2FRegistrationData U2FRegistration
  reserved 4; // uint32 U2FCounter

  repeated MFADevice MFA = 5 [(gogoproto.jsontag) = "mfa,omitempty"];
  // Webauthn holds settings necessary for webauthn local auth.
  // May be null for legacy users or users that haven't yet used webauthn as
  // their second factor.
  WebauthnLocalAuth Webauthn = 6 [(gogoproto.jsontag) = "webauthn,omitempty"];
}

// MFADevice is a multi-factor authentication device, such as a security key or
// an OTP app.
message MFADevice {
  // Boilerplate for implementing the Resource interface.
  string kind = 1;
  string sub_kind = 2;
  string version = 3;
  Metadata metadata = 4 [(gogoproto.nullable) = false];

  // ID is a UUID of this device.
  string id = 5;

  google.protobuf.Timestamp added_at = 6 [
    (gogoproto.stdtime) = true,
    (gogoproto.nullable) = false
  ];
  google.protobuf.Timestamp last_used = 7 [
    (gogoproto.stdtime) = true,
    (gogoproto.nullable) = false
  ];

  oneof device {
    TOTPDevice totp = 8;
    U2FDevice u2f = 9;
    WebauthnDevice webauthn = 10;
  }
}

// TOTPDevice holds the TOTP-specific fields of MFADevice.
message TOTPDevice {
  string key = 1;
}

// U2FDevice holds the U2F-specific fields of MFADevice.
message U2FDevice {
  // KeyHandle uniquely identifies a key on a device
  bytes key_handle = 1;
  // PubKey is an DER encoded ecdsa public key
  bytes pub_key = 2;
  // Counter is the latest seen value of the U2F usage counter.
  uint32 counter = 3;
}

// WebauthnDevice holds Webauthn-specific fields of MFADevice.
message WebauthnDevice {
  // Credential ID for the authenticator.
  bytes credential_id = 1;
  // Public key encoded in CBOR format.
  // Webauthn support various key algorithms; CBOR encoding is used to reflect
  // those choices.
  // See https://w3c.github.io/webauthn/#sctn-alg-identifier for a starter
  // reference.
  bytes public_key_cbor = 2;
  // Attestation format used by the authenticator, if any.
  string attestation_type = 3;
  // AAGUID is the globally unique identifier of the authenticator model.
  // Zeroed for U2F devices.
  bytes aaguid = 4;
  // Signature counter for login operations.
  // Actual counter values received from the authenticator are expected to be
  // higher than the previously-stored value.
  uint32 signature_counter = 5;
  // Raw attestation object, as returned by the authentication during
  // registration.
  // Absent for legacy entries (Teleport 8.x).
  bytes attestation_object = 6;
  // True if a resident key was requested during registration.
  // Marks passwordless-capable devices.
  // (Note that resident_key=true represents the server-side / Relying Party
  // view of the registration process; the authenticator alone can determine
  // if a key is truly resident.)
  bool resident_key = 7;
}

// WebauthnLocalAuth holds settings necessary for local webauthn use.
message WebauthnLocalAuth {
  // UserID is the random user handle generated for the user.
  // See https://www.w3.org/TR/webauthn-2/#sctn-user-handle-privacy.
  bytes UserID = 1 [(gogoproto.jsontag) = "user_id,omitempty"];
}

// ConnectorRef holds information about OIDC connector
message ConnectorRef {
  // Type is connector type
  string Type = 1 [(gogoproto.jsontag) = "type"];
  // ID is connector ID
  string ID = 2 [(gogoproto.jsontag) = "id"];
  // Identity is external identity of the user
  string Identity = 3 [(gogoproto.jsontag) = "identity"];
}

// UserRef holds references to user
message UserRef {
  // Name is name of the user
  string Name = 1 [(gogoproto.jsontag) = "name"];
}

// ReverseTunnelV2 is version 2 of the resource spec of the reverse tunnel
message ReverseTunnelV2 {
  // Kind is a resource kind
  string Kind = 1 [(gogoproto.jsontag) = "kind"];
  // SubKind is an optional resource sub kind, used in some resources
  string SubKind = 2 [(gogoproto.jsontag) = "sub_kind,omitempty"];
  // Version is version
  string Version = 3 [(gogoproto.jsontag) = "version"];
  // Metadata is a resource metadata
  Metadata Metadata = 4 [
    (gogoproto.nullable) = false,
    (gogoproto.jsontag) = "metadata"
  ];
  // Spec is a reverse tunnel specification
  ReverseTunnelSpecV2 Spec = 5 [
    (gogoproto.nullable) = false,
    (gogoproto.jsontag) = "spec"
  ];
}

// ReverseTunnelSpecV2 is a specification for V2 reverse tunnel
message ReverseTunnelSpecV2 {
  // ClusterName is a domain name of remote cluster we are connecting to
  string ClusterName = 1 [(gogoproto.jsontag) = "cluster_name"];
  // DialAddrs is a list of remote address to establish a connection to
  // it's always SSH over TCP
  repeated string DialAddrs = 2 [(gogoproto.jsontag) = "dial_addrs,omitempty"];
  // Type is the type of reverse tunnel, either proxy or node.
  string Type = 3 [
    (gogoproto.jsontag) = "type",
    (gogoproto.casttype) = "TunnelType"
  ];
}

// TunnelConnectionV2 is version 2 of the resource spec of the tunnel connection
message TunnelConnectionV2 {
  option (gogoproto.goproto_stringer) = false;
  option (gogoproto.stringer) = false;

  // Kind is a resource kind
  string Kind = 1 [(gogoproto.jsontag) = "kind"];
  // SubKind is an optional resource sub kind, used in some resources
  string SubKind = 2 [(gogoproto.jsontag) = "sub_kind,omitempty"];
  // Version is version
  string Version = 3 [(gogoproto.jsontag) = "version"];
  // Metadata is a resource metadata
  Metadata Metadata = 4 [
    (gogoproto.nullable) = false,
    (gogoproto.jsontag) = "metadata"
  ];
  // Spec is a tunnel specification
  TunnelConnectionSpecV2 Spec = 5 [
    (gogoproto.nullable) = false,
    (gogoproto.jsontag) = "spec"
  ];
}

// TunnelConnectionSpecV2 is a specification for V2 tunnel connection
message TunnelConnectionSpecV2 {
  // ClusterName is a name of the cluster
  string ClusterName = 1 [(gogoproto.jsontag) = "cluster_name"];
  // ProxyName is the name of the proxy server
  string ProxyName = 2 [(gogoproto.jsontag) = "proxy_name"];
  // LastHeartbeat is a time of the last heartbeat
  google.protobuf.Timestamp LastHeartbeat = 3 [
    (gogoproto.stdtime) = true,
    (gogoproto.nullable) = false,
    (gogoproto.jsontag) = "last_heartbeat,omitempty"
  ];
  // Type is the type of reverse tunnel, either proxy or node.
  string Type = 4 [
    (gogoproto.jsontag) = "type",
    (gogoproto.casttype) = "TunnelType"
  ];
}

// SemaphoreFilter encodes semaphore filtering params.
// A semaphore filter matches a semaphore if all nonzero fields
// match the corresponding semaphore fields (e.g. a filter which
// specifies only `kind=foo` would match all semaphores of
// kind `foo`).
message SemaphoreFilter {
  // SemaphoreKind is the kind of the semaphore.
  string SemaphoreKind = 1 [(gogoproto.jsontag) = "kind"];
  // SemaphoreName is the name of the semaphore.
  string SemaphoreName = 2 [(gogoproto.jsontag) = "name"];
}

// AcquireSemaphoreRequest holds semaphore lease acquisition parameters.
message AcquireSemaphoreRequest {
  // SemaphoreKind is the kind of the semaphore.
  string SemaphoreKind = 1 [(gogoproto.jsontag) = "kind"];
  // SemaphoreName is the name of the semaphore.
  string SemaphoreName = 2 [(gogoproto.jsontag) = "name"];
  // MaxLeases is the maximum number of concurrent leases.  If acquisition
  // would cause more than MaxLeases to exist, acquisition must fail.
  int64 MaxLeases = 3 [(gogoproto.jsontag) = "max_resources"];
  // Expires is the time at which this lease expires.
  google.protobuf.Timestamp Expires = 4 [
    (gogoproto.stdtime) = true,
    (gogoproto.nullable) = false,
    (gogoproto.jsontag) = "expires"
  ];
  // Holder identifies the entity holding the lease.
  string Holder = 5 [(gogoproto.jsontag) = "holder"];
}

// SemaphoreLease represents lease acquired for semaphore
message SemaphoreLease {
  // SemaphoreKind is the kind of the semaphore.
  string SemaphoreKind = 1 [(gogoproto.jsontag) = "kind"];
  // SemaphoreName is the name of the semaphore.
  string SemaphoreName = 2 [(gogoproto.jsontag) = "name"];
  // LeaseID uniquely identifies this lease.
  string LeaseID = 3 [(gogoproto.jsontag) = "lease_id"];
  // Expires is the time at which this lease expires.
  google.protobuf.Timestamp Expires = 5 [
    (gogoproto.stdtime) = true,
    (gogoproto.nullable) = false,
    (gogoproto.jsontag) = "expires"
  ];
}

// SemaphoreLeaseRef identifies an existent lease.
message SemaphoreLeaseRef {
  // LeaseID is the unique ID of the lease.
  string LeaseID = 1 [(gogoproto.jsontag) = "lease_id"];
  // Expires is the time at which the lease expires.
  google.protobuf.Timestamp Expires = 2 [
    (gogoproto.stdtime) = true,
    (gogoproto.nullable) = false,
    (gogoproto.jsontag) = "expires"
  ];
  // Holder identifies the lease holder.
  string Holder = 3 [(gogoproto.jsontag) = "holder"];
}

// SemaphoreV3 implements Semaphore interface
message SemaphoreV3 {
  option (gogoproto.goproto_stringer) = false;
  option (gogoproto.stringer) = false;

  // Kind is a resource kind
  string Kind = 1 [(gogoproto.jsontag) = "kind"];
  // SubKind is an optional resource sub kind, used in some resources
  string SubKind = 2 [(gogoproto.jsontag) = "sub_kind,omitempty"];
  // Version is version
  string Version = 3 [(gogoproto.jsontag) = "version"];
  // Metadata is Semaphore metadata
  Metadata Metadata = 4 [
    (gogoproto.nullable) = false,
    (gogoproto.jsontag) = "metadata"
  ];
  // Spec is a lease V3 spec
  SemaphoreSpecV3 Spec = 5 [
    (gogoproto.nullable) = false,
    (gogoproto.jsontag) = "spec"
  ];
}

// SemaphoreSpecV3 contains the data about lease
message SemaphoreSpecV3 {
  // Leases is a list of all currently acquired leases.
  repeated SemaphoreLeaseRef Leases = 1 [
    (gogoproto.nullable) = false,
    (gogoproto.jsontag) = "leases"
  ];
}

// WebSessionV2 represents an application or UI web session.
message WebSessionV2 {
  option (gogoproto.goproto_stringer) = false;
  option (gogoproto.stringer) = false;

  // Kind is a resource kind.
  string Kind = 1 [(gogoproto.jsontag) = "kind"];
  // SubKind is an optional resource sub kind, used in some resources.
  string SubKind = 2 [(gogoproto.jsontag) = "sub_kind,omitempty"];
  // Version is version.
  string Version = 3 [(gogoproto.jsontag) = "version"];
  // Metadata is a resource metadata.
  Metadata Metadata = 4 [
    (gogoproto.nullable) = false,
    (gogoproto.jsontag) = "metadata"
  ];
  // Spec is a tunnel specification.
  WebSessionSpecV2 Spec = 5 [
    (gogoproto.nullable) = false,
    (gogoproto.jsontag) = "spec"
  ];
}

// WebSessionSpecV2 is a specification for web session.
message WebSessionSpecV2 {
  // User is the identity of the user to which the web session belongs.
  string User = 1 [(gogoproto.jsontag) = "user"];
  // Pub is the SSH certificate for the user.
  bytes Pub = 2 [(gogoproto.jsontag) = "pub"];
  // Priv is the SSH private key for the user.
  bytes Priv = 3 [(gogoproto.jsontag) = "priv,omitempty"];
  // TLSCert is the TLS certificate for the user.
  bytes TLSCert = 4 [(gogoproto.jsontag) = "tls_cert,omitempty"];
  // BearerToken is a token that is paired with the session cookie for
  // authentication. It is periodically rotated so a stolen cookie itself
  // is not enough to steal a session. In addition it is used for CSRF
  // mitigation.
  string BearerToken = 5 [(gogoproto.jsontag) = "bearer_token"];
  // BearerTokenExpires is the absolute time when the token expires.
  google.protobuf.Timestamp BearerTokenExpires = 6 [
    (gogoproto.stdtime) = true,
    (gogoproto.nullable) = false,
    (gogoproto.jsontag) = "bearer_token_expires"
  ];
  // Expires is the absolute time when the session expires.
  google.protobuf.Timestamp Expires = 7 [
    (gogoproto.stdtime) = true,
    (gogoproto.nullable) = false,
    (gogoproto.jsontag) = "expires"
  ];
  // LoginTime is the time this user recently logged in.
  google.protobuf.Timestamp LoginTime = 8 [
    (gogoproto.stdtime) = true,
    (gogoproto.nullable) = false,
    (gogoproto.jsontag) = "login_time"
  ];
  // IdleTimeout is the max time a user can be inactive in a session.
  int64 IdleTimeout = 9 [
    (gogoproto.jsontag) = "idle_timeout",
    (gogoproto.casttype) = "Duration"
  ];
  // ConsumedAccessRequestID is the ID of the access request from which additional roles to assume
  // were obtained.
  string ConsumedAccessRequestID = 10 [(gogoproto.jsontag) = "consumed_access_request_id,omitempty"];
  // SAMLSession is data associated with a SAML IdP session.
  SAMLSessionData SAMLSession = 11 [(gogoproto.jsontag) = "saml_session,omitempty"];
}

// WebSessionFilter encodes cache watch parameters for filtering web sessions.
message WebSessionFilter {
  // User is the username to filter web sessions for.
  string User = 1 [(gogoproto.jsontag) = "user"];
}

// SAMLSessionData contains data for a SAML session.
// Based on crewjam/saml's session object: https://github.com/crewjam/saml/blob/main/identity_provider.go
message SAMLSessionData {
  // ID is the identifier for the SAML session.
  string ID = 1 [(gogoproto.jsontag) = "id"];
  // CreateTime is the time that the session was created.
  google.protobuf.Timestamp CreateTime = 2 [
    (gogoproto.stdtime) = true,
    (gogoproto.nullable) = false,
    (gogoproto.jsontag) = "create_time"
  ];
  // ExpireTime is the time that the session will expire.
  google.protobuf.Timestamp ExpireTime = 3 [
    (gogoproto.stdtime) = true,
    (gogoproto.nullable) = false,
    (gogoproto.jsontag) = "expire_time"
  ];
  // Index is the session index that allows the IdP to uniquely identify a session.
  string Index = 4 [(gogoproto.jsontag) = "index"];

  // NameID an identifier for the session.
  string NameID = 5 [(gogoproto.jsontag) = "name_id"];
  // NameIDFormat is the format of the Name ID.
  string NameIDFormat = 6 [(gogoproto.jsontag) = "name_id_format"];
  // SubjectID is the identifier for the subject of the session.
  string SubjectID = 7 [(gogoproto.jsontag) = "subject_id"];

  // Groups is a list of groups that the user has access to.
  repeated string Groups = 8 [(gogoproto.jsontag) = "groups"];
  // UserName is the user's name.
  string UserName = 9 [(gogoproto.jsontag) = "user_name"];
  // UserEmail is the user's e-mail.
  string UserEmail = 10 [(gogoproto.jsontag) = "user_email"];
  // UserCommonName is the user's common name.
  string UserCommonName = 11 [(gogoproto.jsontag) = "user_common_name"];
  // UserSurname is the user's surname.
  string UserSurname = 12 [(gogoproto.jsontag) = "user_surname"];
  // UserGivenName is the user's given name.
  string UserGivenName = 13 [(gogoproto.jsontag) = "user_given_name"];
  // UserScopedAffiliation is the user's scoped affiliation.
  string UserScopedAffiliation = 14 [(gogoproto.jsontag) = "user_scoped_affiliation"];

  // CustomAttributes are any custom attributes associated with the request.
  repeated SAMLAttribute CustomAttributes = 15 [(gogoproto.jsontag) = "custom_attributes"];
}

// SAMLAttribute contains an attribute name and associated values.
// Defined in http://docs.oasis-open.org/security/saml/v2.0/saml-core-2.0-os.pdf.
message SAMLAttribute {
  // FriendlyName is a user readable name for the attribute.
  string FriendlyName = 1 [(gogoproto.jsontag) = "friendly_name"];
  // Name is a full name for the attribute, typically an OID value.
  string Name = 2 [(gogoproto.jsontag) = "name"];
  // NameFormat is the format of the name.
  string NameFormat = 3 [(gogoproto.jsontag) = "name_format"];
  // Values is a list of attribute values.
  repeated SAMLAttributeValue Values = 4 [(gogoproto.jsontag) = "values"];
}

// SAMLAttributeValues contains a type, value, and an associated name ID block.
// Defined in http://docs.oasis-open.org/security/saml/v2.0/saml-core-2.0-os.pdf.
message SAMLAttributeValue {
  // Type is the type of value this attribute represents.
  string Type = 1 [(gogoproto.jsontag) = "type"];
  // Value is the value of the attribute.
  string Value = 2 [(gogoproto.jsontag) = "value"];
  // NameID is a more restrictive identifier for the attribute value.
  SAMLNameID NameID = 3 [(gogoproto.jsontag) = "name_id,omitempty"];
}

// SAMLNameID is a more restrictive identifier for an object in SAML.
// Defined in http://docs.oasis-open.org/security/saml/v2.0/saml-core-2.0-os.pdf.
message SAMLNameID {
  // NameQualifier is the domain that qualifies the identifier.
  string NameQualifier = 1 [(gogoproto.jsontag) = "name_qualifier"];
  // SPNameQualifier qualifies the identifier with the name of the service provider.
  string SPNameQualifier = 2 [(gogoproto.jsontag) = "sp_name_qualifier"];
  // Format is the format of the identifier.
  string Format = 3 [(gogoproto.jsontag) = "format"];
  // SPProvidedID is an identifier established by the service provider.
  string SPProvidedID = 4 [(gogoproto.jsontag) = "sp_provider_id"];
  // Value is the value of the name ID.
  string Value = 5 [(gogoproto.jsontag) = "value"];
}

// RemoteClusterV3 represents remote cluster resource specification
message RemoteClusterV3 {
  option (gogoproto.goproto_stringer) = false;
  option (gogoproto.stringer) = false;

  // Kind is a resource kind
  string Kind = 1 [(gogoproto.jsontag) = "kind"];
  // SubKind is an optional resource sub kind, used in some resources
  string SubKind = 2 [(gogoproto.jsontag) = "sub_kind,omitempty"];
  // Version is resource API version
  string Version = 3 [(gogoproto.jsontag) = "version"];

  // Metadata is resource metadata
  Metadata Metadata = 4 [
    (gogoproto.nullable) = false,
    (gogoproto.jsontag) = "metadata"
  ];
  // Status is a remote cluster status
  RemoteClusterStatusV3 Status = 5 [
    (gogoproto.nullable) = false,
    (gogoproto.jsontag) = "status"
  ];
}

// RemoteClusterStatusV3 represents status of the remote cluster
message RemoteClusterStatusV3 {
  // Connection represents connection status, online or offline
  string Connection = 1 [(gogoproto.jsontag) = "connection"];

  // LastHeartbeat records last heartbeat of the cluster
  google.protobuf.Timestamp LastHeartbeat = 2 [
    (gogoproto.stdtime) = true,
    (gogoproto.nullable) = false,
    (gogoproto.jsontag) = "last_heartbeat"
  ];
}

// KubernetesCluster is a named kubernetes API endpoint handled by a Server.
//
// TODO: deprecate and convert all usage to KubernetesClusterV3
message KubernetesCluster {
  // Name is the name of this kubernetes cluster.
  string Name = 1 [(gogoproto.jsontag) = "name"];

  // StaticLabels is map of static labels associated with this cluster.
  // Used for RBAC.
  map<string, string> StaticLabels = 2 [(gogoproto.jsontag) = "static_labels,omitempty"];
  // DynamicLabels is map of dynamic labels associated with this cluster.
  // Used for RBAC.
  map<string, CommandLabelV2> DynamicLabels = 3 [
    (gogoproto.nullable) = false,
    (gogoproto.jsontag) = "dynamic_labels,omitempty"
  ];
}

// KubernetesClusterV3 represents a named kubernetes API endpoint.
message KubernetesClusterV3 {
  option (gogoproto.goproto_stringer) = false;
  option (gogoproto.stringer) = false;

  // Kind is the cluster resource kind.
  string Kind = 1 [(gogoproto.jsontag) = "kind"];
  // SubKind is an optional resource subkind.
  string SubKind = 2 [(gogoproto.jsontag) = "sub_kind,omitempty"];
  // Version is the resource version.
  string Version = 3 [(gogoproto.jsontag) = "version"];
  // Metadata is the resource metadata.
  Metadata Metadata = 4 [
    (gogoproto.nullable) = false,
    (gogoproto.jsontag) = "metadata"
  ];
  // Spec is the resource spec.
  KubernetesClusterSpecV3 Spec = 5 [
    (gogoproto.nullable) = false,
    (gogoproto.jsontag) = "spec"
  ];
}

// KubernetesClusterSpecV3 is a specification for a Kubernetes cluster.
message KubernetesClusterSpecV3 {
  // DynamicLabels are the cluster's dynamic labels.
  map<string, CommandLabelV2> DynamicLabels = 1 [
    (gogoproto.nullable) = false,
    (gogoproto.jsontag) = "dynamic_labels,omitempty"
  ];
  // Kubeconfig is the kubeconfig file payload that grants access to the cluster.
  // If multiple contexts are specified, the first will be selected.
  bytes Kubeconfig = 2 [(gogoproto.jsontag) = "kubeconfig,omitempty"];
  // Azure holds the required Azure information for Teleport to access the cluster.
  KubeAzure Azure = 3 [
    (gogoproto.nullable) = false,
    (gogoproto.jsontag) = "azure,omitempty"
  ];
  // AWS holds the required AWS information for Teleport to access the cluster.
  KubeAWS AWS = 4 [
    (gogoproto.nullable) = false,
    (gogoproto.jsontag) = "aws,omitempty"
  ];
  // GCP holds the required GCP information for Teleport to access the cluster.
  KubeGCP GCP = 5 [
    (gogoproto.nullable) = false,
    (gogoproto.jsontag) = "gcp,omitempty"
  ];
}

// KubeAzure contains the Azure information about the cluster.
message KubeAzure {
  // ResourceName is the AKS cluster name.
  string ResourceName = 1 [(gogoproto.jsontag) = "resource_name,omitempty"];
  // ResourceGroup is the Azure resource group name.
  string ResourceGroup = 2 [(gogoproto.jsontag) = "resource_group,omitempty"];
  // TenantID is the AKS cluster Tenant ID.
  string TenantID = 3 [(gogoproto.jsontag) = "tenant_id,omitempty"];
  // SubscriptionID is the AKS cluster SubscriptionID.
  string SubscriptionID = 4 [(gogoproto.jsontag) = "subscription_id,omitempty"];
}

// KubeAWS contains the AWS information about the cluster.
message KubeAWS {
  // Region is a AWS cloud region.
  string Region = 1 [(gogoproto.jsontag) = "region,omitempty"];
  // AccountID is a AWS Account ID.
  string AccountID = 2 [(gogoproto.jsontag) = "account_id,omitempty"];
  // Name is a AWS EKS cluster name.
  string Name = 3 [(gogoproto.jsontag) = "name,omitempty"];
}

// KubeGCP contains the GCP information about the cluster.
message KubeGCP {
  // Location is a GKE cluster location.
  string Location = 1 [(gogoproto.jsontag) = "location,omitempty"];
  // ProjectID is the GKE Project ID.
  string ProjectID = 2 [(gogoproto.jsontag) = "project_id,omitempty"];
  // Name is a GCP GKE cluster name.
  string Name = 3 [(gogoproto.jsontag) = "name,omitempty"];
}

// KubernetesClusterV3List represents a list of kubernetes clusters.
message KubernetesClusterV3List {
  // KubernetesClusters is a list of kubernetes clusters resources.
  repeated KubernetesClusterV3 KubernetesClusters = 1;
}

// KubernetesServerV3 represents a Kubernetes server.
message KubernetesServerV3 {
  option (gogoproto.goproto_stringer) = false;
  option (gogoproto.stringer) = false;
  // Kind is the Kubernetes server resource kind. Always "kube_server".
  string Kind = 1 [(gogoproto.jsontag) = "kind"];
  // SubKind is an optional resource subkind.
  string SubKind = 2 [(gogoproto.jsontag) = "sub_kind,omitempty"];
  // Version is the resource version.
  string Version = 3 [(gogoproto.jsontag) = "version"];
  // Metadata is the Kubernetes server metadata.
  Metadata Metadata = 4 [
    (gogoproto.nullable) = false,
    (gogoproto.jsontag) = "metadata"
  ];
  // Spec is the Kubernetes server spec.
  KubernetesServerSpecV3 Spec = 5 [
    (gogoproto.nullable) = false,
    (gogoproto.jsontag) = "spec"
  ];
}

// KubernetesServerSpecV3 is the Kubernetes server spec.
message KubernetesServerSpecV3 {
  // Version is the Teleport version that the server is running.
  string Version = 1 [(gogoproto.jsontag) = "version"];
  // Hostname is the Kubernetes server hostname.
  string Hostname = 2 [(gogoproto.jsontag) = "hostname"];
  // HostID is the Kubernetes server host uuid.
  string HostID = 3 [(gogoproto.jsontag) = "host_id"];
  // Rotation contains the Kubernetes server CA rotation information.
  Rotation Rotation = 4 [
    (gogoproto.nullable) = false,
    (gogoproto.jsontag) = "rotation,omitempty"
  ];
  // Cluster is a Kubernetes Cluster proxied by this Kubernetes server.
  KubernetesClusterV3 Cluster = 5 [(gogoproto.jsontag) = "cluster"];
  // ProxyIDs is a list of proxy IDs this server is expected to be connected to.
  repeated string ProxyIDs = 6 [(gogoproto.jsontag) = "proxy_ids,omitempty"];
}

// WebTokenV3 describes a web token. Web tokens are used as a transport to relay bearer tokens
// to the client.
// Initially bound to a web session, these have been factored out into a separate resource to
// enable separate lifecycle management.
message WebTokenV3 {
  option (gogoproto.goproto_stringer) = false;
  option (gogoproto.stringer) = false;

  // Kind is a resource kind
  string Kind = 1 [(gogoproto.jsontag) = "kind"];
  // SubKind is an optional resource sub kind
  string SubKind = 2 [(gogoproto.jsontag) = "sub_kind,omitempty"];
  // Version is the resource version
  string Version = 3 [(gogoproto.jsontag) = "version"];
  // Metadata is resource metadata
  Metadata Metadata = 4 [
    (gogoproto.nullable) = false,
    (gogoproto.jsontag) = "metadata"
  ];
  // Spec defines the web token
  WebTokenSpecV3 Spec = 5 [
    (gogoproto.nullable) = false,
    (gogoproto.jsontag) = "spec"
  ];
}

// WebTokenSpecV3 is a unique time-limited token bound to a user's web session
message WebTokenSpecV3 {
  // User specifies the user the token is bound to.
  string User = 1 [(gogoproto.jsontag) = "user"];
  // Token specifies the token's value.
  string Token = 2 [(gogoproto.jsontag) = "token"];
}

// GetWebSessionRequest describes a request to query a web session
message GetWebSessionRequest {
  // User specifies the user the web session is for.
  string User = 1 [(gogoproto.jsontag) = "user"];
  // SessionID specifies the web session ID.
  string SessionID = 2 [(gogoproto.jsontag) = "session_id"];
}

// DeleteWebSessionRequest describes a request to delete a web session
message DeleteWebSessionRequest {
  // User specifies the user the session is bound to
  string User = 1 [(gogoproto.jsontag) = "user"];
  // SessionID specifies the web session ID to delete.
  string SessionID = 2 [(gogoproto.jsontag) = "session_id"];
}

// GetWebTokenRequest describes a request to query a web token
message GetWebTokenRequest {
  // User specifies the user the token is for.
  string User = 1 [(gogoproto.jsontag) = "user"];
  // Token specifies the token to get.
  string Token = 2 [(gogoproto.jsontag) = "token"];
}

// DeleteWebTokenRequest describes a request to delete a web token
message DeleteWebTokenRequest {
  // User specifies the user the token is for.
  string User = 1 [(gogoproto.jsontag) = "user"];
  // Token specifies the token to delete.
  string Token = 2 [(gogoproto.jsontag) = "token"];
}

// ResourceRequest is a request relating to a named resource.
message ResourceRequest {
  // Name is the name of the resource.
  string Name = 1 [(gogoproto.jsontag) = "name"];
}

// ResourceWithSecretsRequest is a request relating to a named resource with secrets.
message ResourceWithSecretsRequest {
  // Name is the name of the resource.
  string Name = 1 [(gogoproto.jsontag) = "name"];
  // WithSecrets specifies whether to load associated secrets.
  bool WithSecrets = 2 [(gogoproto.jsontag) = "with_secrets,omitempty"];
}

// ResourcesWithSecretsRequest is a request relating to resources with secrets.
message ResourcesWithSecretsRequest {
  // WithSecrets specifies whether to load associated secrets.
  bool WithSecrets = 1 [(gogoproto.jsontag) = "with_secrets,omitempty"];
}

// ResourcesInNamespaceRequest is a request relating to a named resource in the given namespace.
message ResourceInNamespaceRequest {
  // Name is the name of the resource.
  string Name = 1;
  // Namespace is the namespace of resources.
  string Namespace = 2;
}

// ResourcesInNamespaceRequest is a request relating to resources in the given namespace.
message ResourcesInNamespaceRequest {
  // Namespace is the namespace of resources.
  string Namespace = 1;
}

// OIDCConnectorV3 represents an OIDC connector.
message OIDCConnectorV3 {
  // Kind is a resource kind.
  string Kind = 1 [(gogoproto.jsontag) = "kind"];
  // SubKind is an optional resource sub kind, used in some resources.
  string SubKind = 2 [(gogoproto.jsontag) = "sub_kind,omitempty"];
  // Version is a resource version.
  string Version = 3 [(gogoproto.jsontag) = "version"];
  // Metadata holds resource metadata.
  Metadata Metadata = 4 [
    (gogoproto.nullable) = false,
    (gogoproto.jsontag) = "metadata"
  ];
  // Spec is an OIDC connector specification.
  OIDCConnectorSpecV3 Spec = 5 [
    (gogoproto.nullable) = false,
    (gogoproto.jsontag) = "spec"
  ];
}

// OIDCConnectorV3List is a list of OIDC connectors.
message OIDCConnectorV3List {
  // OIDCConnectors is a list of OIDC connectors.
  repeated OIDCConnectorV3 OIDCConnectors = 1;
}

// OIDCConnectorSpecV3 is an OIDC connector specification.
//
// It specifies configuration for Open ID Connect compatible external
// identity provider: https://openid.net/specs/openid-connect-core-1_0.html
message OIDCConnectorSpecV3 {
  reserved 4;

  // IssuerURL is the endpoint of the provider, e.g. https://accounts.google.com.
  string IssuerURL = 1 [(gogoproto.jsontag) = "issuer_url"];
  // ClientID is the id of the authentication client (Teleport Auth server).
  string ClientID = 2 [(gogoproto.jsontag) = "client_id"];
  // ClientSecret is used to authenticate the client.
  string ClientSecret = 3 [(gogoproto.jsontag) = "client_secret"];
  // ACR is an Authentication Context Class Reference value. The meaning of the ACR
  // value is context-specific and varies for identity providers.
  string ACR = 5 [(gogoproto.jsontag) = "acr_values,omitempty"];
  // Provider is the external identity provider.
  string Provider = 6 [(gogoproto.jsontag) = "provider,omitempty"];
  // Display is the friendly name for this provider.
  string Display = 7 [(gogoproto.jsontag) = "display,omitempty"];
  // Scope specifies additional scopes set by provider.
  repeated string Scope = 8 [(gogoproto.jsontag) = "scope,omitempty"];
  // Prompt is an optional OIDC prompt. An empty string omits prompt.
  // If not specified, it defaults to select_account for backwards compatibility.
  string Prompt = 9 [(gogoproto.jsontag) = "prompt,omitempty"];
  // ClaimsToRoles specifies a dynamic mapping from claims to roles.
  repeated ClaimMapping ClaimsToRoles = 10 [
    (gogoproto.nullable) = false,
    (gogoproto.jsontag) = "claims_to_roles,omitempty"
  ];
  // GoogleServiceAccountURI is a path to a google service account uri.
  string GoogleServiceAccountURI = 11 [(gogoproto.jsontag) = "google_service_account_uri,omitempty"];
  // GoogleServiceAccount is a string containing google service account credentials.
  string GoogleServiceAccount = 12 [(gogoproto.jsontag) = "google_service_account,omitempty"];
  // GoogleAdminEmail is the email of a google admin to impersonate.
  string GoogleAdminEmail = 13 [(gogoproto.jsontag) = "google_admin_email,omitempty"];
  // RedirectURLs is a list of callback URLs which the identity provider can use
  // to redirect the client back to the Teleport Proxy to complete authentication.
  // This list should match the URLs on the provider's side. The URL used for a
  // given auth request will be chosen to match the requesting Proxy's public
  // address. If there is no match, the first url in the list will be used.
  wrappers.StringValues RedirectURLs = 14 [
    (gogoproto.nullable) = false,
    (gogoproto.jsontag) = "redirect_url",
    (gogoproto.customtype) = "github.com/gravitational/teleport/api/types/wrappers.Strings"
  ];
  // AllowUnverifiedEmail tells the connector to accept OIDC users with unverified emails.
  bool AllowUnverifiedEmail = 15 [(gogoproto.jsontag) = "allow_unverified_email,omitempty"];
  // UsernameClaim specifies the name of the claim from the OIDC connector to be used as the user's username.
  string UsernameClaim = 16 [(gogoproto.jsontag) = "username_claim,omitempty"];
}

// OIDCAuthRequest is a request to authenticate with OIDC
// provider, the state about request is managed by auth server
message OIDCAuthRequest {
  // ConnectorID is ID of OIDC connector this request uses
  string ConnectorID = 1 [(gogoproto.jsontag) = "connector_id"];

  // Type is opaque string that helps callbacks identify the request type
  string Type = 2 [(gogoproto.jsontag) = "type"];

  // CheckUser tells validator if it should expect and check user
  bool CheckUser = 3 [(gogoproto.jsontag) = "check_user"];

  // StateToken is generated by service and is used to validate
  // request coming from
  string StateToken = 4 [(gogoproto.jsontag) = "state_token"];

  // CSRFToken is associated with user web session token
  string CSRFToken = 5 [(gogoproto.jsontag) = "csrf_token"];

  // RedirectURL will be used to route the user back to a
  // Teleport Proxy after the oidc login attempt in the browser.
  string RedirectURL = 6 [(gogoproto.jsontag) = "redirect_url"];

  // PublicKey is an optional public key, users want these
  // keys to be signed by auth servers user CA in case
  // of successful auth
  bytes PublicKey = 7 [(gogoproto.jsontag) = "public_key"];

  // CertTTL is the TTL of the certificate user wants to get
  int64 CertTTL = 8 [
    (gogoproto.jsontag) = "cert_ttl",
    (gogoproto.casttype) = "time.Duration"
  ];

  // CreateWebSession indicates if user wants to generate a web
  // session after successful authentication
  bool CreateWebSession = 9 [(gogoproto.jsontag) = "create_web_session"];

  // ClientRedirectURL is a URL client wants to be redirected
  // after successful authentication
  string ClientRedirectURL = 10 [(gogoproto.jsontag) = "client_redirect_url"];

  // Compatibility specifies OpenSSH compatibility flags.
  string Compatibility = 11 [(gogoproto.jsontag) = "compatibility,omitempty"];

  // RouteToCluster is the name of Teleport cluster to issue credentials for.
  string RouteToCluster = 12 [(gogoproto.jsontag) = "route_to_cluster,omitempty"];

  // KubernetesCluster is the name of Kubernetes cluster to issue credentials for.
  string KubernetesCluster = 13 [(gogoproto.jsontag) = "kubernetes_cluster,omitempty"];

  // SSOTestFlow indicates if the request is part of the test flow.
  bool SSOTestFlow = 14 [(gogoproto.jsontag) = "sso_test_flow"];

  // ConnectorSpec is embedded connector spec for use in test flow.
  OIDCConnectorSpecV3 ConnectorSpec = 15 [(gogoproto.jsontag) = "connector_spec,omitempty"];

  // ProxyAddress is an optional address which can be used to
  // find a redirect url from the OIDC connector which matches
  // the address. If there is no match, the default redirect
  // url will be used.
  string ProxyAddress = 16 [(gogoproto.jsontag) = "proxy_address,omitempty"];

  // attestation_statement is an attestation statement for the given public key.
  teleport.attestation.v1.AttestationStatement attestation_statement = 17 [(gogoproto.jsontag) = "attestation_statement,omitempty"];

  // ClientLoginIP specifies IP address of the client for login, it will be written to the user's certificates.
  string ClientLoginIP = 18 [(gogoproto.jsontag) = "client_login_ip,omitempty"];
}

// SAMLConnectorV2 represents a SAML connector.
message SAMLConnectorV2 {
  // Kind is a resource kind.
  string Kind = 1 [(gogoproto.jsontag) = "kind"];
  // SubKind is an optional resource sub kind, used in some resources.
  string SubKind = 2 [(gogoproto.jsontag) = "sub_kind,omitempty"];
  // Version is a resource version.
  string Version = 3 [(gogoproto.jsontag) = "version"];
  // Metadata holds resource metadata.
  Metadata Metadata = 4 [
    (gogoproto.nullable) = false,
    (gogoproto.jsontag) = "metadata"
  ];
  // Spec is an SAML connector specification.
  SAMLConnectorSpecV2 Spec = 5 [
    (gogoproto.nullable) = false,
    (gogoproto.jsontag) = "spec"
  ];
}

// SAMLConnectorV2List is a list of SAML connectors.
message SAMLConnectorV2List {
  // SAMLConnectors is a list of SAML connectors.
  repeated SAMLConnectorV2 SAMLConnectors = 1;
}

// SAMLConnectorSpecV2 is a SAML connector specification.
message SAMLConnectorSpecV2 {
  // Issuer is the identity provider issuer.
  string Issuer = 1 [(gogoproto.jsontag) = "issuer"];
  // SSO is the URL of the identity provider's SSO service.
  string SSO = 2 [(gogoproto.jsontag) = "sso"];
  // Cert is the identity provider certificate PEM.
  // IDP signs <Response> responses using this certificate.
  string Cert = 3 [(gogoproto.jsontag) = "cert"];
  // Display controls how this connector is displayed.
  string Display = 4 [(gogoproto.jsontag) = "display"];
  // AssertionConsumerService is a URL for assertion consumer service
  // on the service provider (Teleport's side).
  string AssertionConsumerService = 5 [(gogoproto.jsontag) = "acs"];
  // Audience uniquely identifies our service provider.
  string Audience = 6 [(gogoproto.jsontag) = "audience"];
  // ServiceProviderIssuer is the issuer of the service provider (Teleport).
  string ServiceProviderIssuer = 7 [(gogoproto.jsontag) = "service_provider_issuer"];
  // EntityDescriptor is XML with descriptor. It can be used to supply configuration
  // parameters in one XML file rather than supplying them in the individual elements.
  string EntityDescriptor = 8 [(gogoproto.jsontag) = "entity_descriptor"];
  // EntityDescriptorURL is a URL that supplies a configuration XML.
  string EntityDescriptorURL = 9 [(gogoproto.jsontag) = "entity_descriptor_url"];
  // AttributesToRoles is a list of mappings of attribute statements to roles.
  repeated AttributeMapping AttributesToRoles = 10 [
    (gogoproto.nullable) = false,
    (gogoproto.jsontag) = "attributes_to_roles"
  ];
  // SigningKeyPair is an x509 key pair used to sign AuthnRequest.
  AsymmetricKeyPair SigningKeyPair = 11 [
    (gogoproto.nullable) = true,
    (gogoproto.jsontag) = "signing_key_pair,omitempty"
  ];
  // Provider is the external identity provider.
  string Provider = 12 [(gogoproto.jsontag) = "provider,omitempty"];
  // EncryptionKeyPair is a key pair used for decrypting SAML assertions.
  AsymmetricKeyPair EncryptionKeyPair = 13 [
    (gogoproto.nullable) = true,
    (gogoproto.jsontag) = "assertion_key_pair,omitempty"
  ];
  // AllowIDPInitiated is a flag that indicates if the connector can be used for IdP-initiated
  // logins.
  bool AllowIDPInitiated = 14 [
    (gogoproto.nullable) = true,
    (gogoproto.jsontag) = "allow_idp_initiated,omitempty"
  ];
}

// SAMLAuthRequest is a request to authenticate with SAML
// provider, the state about request is managed by auth server.
message SAMLAuthRequest {
  // ID is a unique request ID.
  string ID = 1 [(gogoproto.jsontag) = "id"];

  // ConnectorID is ID of OIDC connector this request uses.
  string ConnectorID = 2 [(gogoproto.jsontag) = "connector_id"];

  // Type is opaque string that helps callbacks identify the request type.
  string Type = 3 [(gogoproto.jsontag) = "type"];

  // CheckUser tells validator if it should expect and check user.
  bool CheckUser = 4 [(gogoproto.jsontag) = "check_user"];

  // RedirectURL will be used by browser.
  string RedirectURL = 5 [(gogoproto.jsontag) = "redirect_url"];

  // PublicKey is an optional public key, users want these
  // keys to be signed by auth servers user CA in case
  // of successful auth.
  bytes PublicKey = 6 [(gogoproto.jsontag) = "public_key"];

  // CertTTL is the TTL of the certificate user wants to get.
  int64 CertTTL = 7 [
    (gogoproto.jsontag) = "cert_ttl",
    (gogoproto.casttype) = "time.Duration"
  ];

  // CSRFToken is associated with user web session token.
  string CSRFToken = 8 [(gogoproto.jsontag) = "csrf_token"];

  // CreateWebSession indicates if user wants to generate a web
  // session after successful authentication.
  bool CreateWebSession = 9 [(gogoproto.jsontag) = "create_web_session"];

  // ClientRedirectURL is a URL client wants to be redirected
  // after successful authentication.
  string ClientRedirectURL = 10 [(gogoproto.jsontag) = "client_redirect_url"];

  // Compatibility specifies OpenSSH compatibility flags.
  string Compatibility = 11 [(gogoproto.jsontag) = "compatibility,omitempty"];

  // RouteToCluster is the name of Teleport cluster to issue credentials for.
  string RouteToCluster = 12 [(gogoproto.jsontag) = "route_to_cluster,omitempty"];

  // KubernetesCluster is the name of Kubernetes cluster to issue credentials for.
  string KubernetesCluster = 13 [(gogoproto.jsontag) = "kubernetes_cluster,omitempty"];

  // SSOTestFlow indicates if the request is part of the test flow.
  bool SSOTestFlow = 14 [(gogoproto.jsontag) = "sso_test_flow"];

  // ConnectorSpec is embedded connector spec for use in test flow.
  SAMLConnectorSpecV2 ConnectorSpec = 15 [(gogoproto.jsontag) = "connector_spec,omitempty"];

  // attestation_statement is an attestation statement for the given public key.
  teleport.attestation.v1.AttestationStatement attestation_statement = 16 [(gogoproto.jsontag) = "attestation_statement,omitempty"];

  // ClientLoginIP specifies IP address of the client for login, it will be written to the user's certificates.
  string ClientLoginIP = 17 [(gogoproto.jsontag) = "client_login_ip,omitempty"];
}

// AttributeMapping maps a SAML attribute statement to teleport roles.
message AttributeMapping {
  // Name is an attribute statement name.
  string Name = 1 [(gogoproto.jsontag) = "name"];
  // Value is an attribute statement value to match.
  string Value = 2 [(gogoproto.jsontag) = "value"];
  // Roles is a list of static teleport roles to map to.
  repeated string Roles = 3 [(gogoproto.jsontag) = "roles,omitempty"];
}

// AsymmetricKeyPair is a combination of a public certificate and
// private key that can be used for encryption and signing.
message AsymmetricKeyPair {
  // PrivateKey is a PEM encoded x509 private key.
  string PrivateKey = 1 [(gogoproto.jsontag) = "private_key"];
  // Cert is a PEM-encoded x509 certificate.
  string Cert = 2 [(gogoproto.jsontag) = "cert"];
}

// GithubConnectorV3 represents a Github connector.
message GithubConnectorV3 {
  // Kind is a resource kind.
  string Kind = 1 [(gogoproto.jsontag) = "kind"];
  // SubKind is an optional resource sub kind, used in some resources.
  string SubKind = 2 [(gogoproto.jsontag) = "sub_kind,omitempty"];
  // Version is a resource version.
  string Version = 3 [(gogoproto.jsontag) = "version"];
  // Metadata holds resource metadata.
  Metadata Metadata = 4 [
    (gogoproto.nullable) = false,
    (gogoproto.jsontag) = "metadata"
  ];
  // Spec is an Github connector specification.
  GithubConnectorSpecV3 Spec = 5 [
    (gogoproto.nullable) = false,
    (gogoproto.jsontag) = "spec"
  ];
}

// GithubConnectorV3List is a list of Github connectors.
message GithubConnectorV3List {
  // GithubConnectors is a list of Github connectors.
  repeated GithubConnectorV3 GithubConnectors = 1;
}

// GithubConnectorSpecV3 is a Github connector specification.
message GithubConnectorSpecV3 {
  // ClientID is the Github OAuth app client ID.
  string ClientID = 1 [(gogoproto.jsontag) = "client_id"];
  // ClientSecret is the Github OAuth app client secret.
  string ClientSecret = 2 [(gogoproto.jsontag) = "client_secret"];
  // RedirectURL is the authorization callback URL.
  string RedirectURL = 3 [(gogoproto.jsontag) = "redirect_url"];
  // TeamsToLogins maps Github team memberships onto allowed logins/roles.
  //
  // DELETE IN 11.0.0
  // Deprecated: use GithubTeamsToRoles instead.
  repeated TeamMapping TeamsToLogins = 4 [
    (gogoproto.nullable) = false,
    (gogoproto.jsontag) = "teams_to_logins"
  ];
  // Display is the connector display name.
  string Display = 5 [(gogoproto.jsontag) = "display"];
  // TeamsToRoles maps Github team memberships onto allowed roles.
  repeated TeamRolesMapping TeamsToRoles = 6 [
    (gogoproto.nullable) = false,
    (gogoproto.jsontag) = "teams_to_roles"
  ];
  // EndpointURL is the URL of the GitHub instance this connector is for.
  string EndpointURL = 7 [(gogoproto.jsontag) = "endpoint_url"];
  // APIEndpointURL is the URL of the API endpoint of the Github instance
  // this connector is for.
  string APIEndpointURL = 8 [(gogoproto.jsontag) = "api_endpoint_url"];
}

// GithubAuthRequest is the request to start Github OAuth2 flow.
message GithubAuthRequest {
  // ConnectorID is the name of the connector to use.
  string ConnectorID = 1 [(gogoproto.jsontag) = "connector_id"];
  // Type is opaque string that helps callbacks identify the request type.
  string Type = 2 [(gogoproto.jsontag) = "type"];
  // StateToken is used to validate the request.
  string StateToken = 3 [(gogoproto.jsontag) = "state_token"];
  // CSRFToken is used to protect against CSRF attacks.
  string CSRFToken = 4 [(gogoproto.jsontag) = "csrf_token"];
  // PublicKey is an optional public key to sign in case of successful auth.
  bytes PublicKey = 5 [(gogoproto.jsontag) = "public_key"];
  // CertTTL is TTL of the cert that's generated in case of successful auth.
  int64 CertTTL = 6 [
    (gogoproto.jsontag) = "cert_ttl",
    (gogoproto.casttype) = "time.Duration"
  ];
  // CreateWebSession indicates that a user wants to generate a web session
  // after successful authentication.
  bool CreateWebSession = 7 [(gogoproto.jsontag) = "create_web_session"];
  // RedirectURL will be used by browser.
  string RedirectURL = 8 [(gogoproto.jsontag) = "redirect_url"];
  // ClientRedirectURL is the URL where client will be redirected after
  // successful auth.
  string ClientRedirectURL = 9 [(gogoproto.jsontag) = "client_redirect_url"];
  // Compatibility specifies OpenSSH compatibility flags.
  string Compatibility = 10 [(gogoproto.jsontag) = "compatibility,omitempty"];
  // Expires is a global expiry time header can be set on any resource in the system.
  google.protobuf.Timestamp Expires = 11 [
    (gogoproto.stdtime) = true,
    (gogoproto.nullable) = true,
    (gogoproto.jsontag) = "expires,omitempty"
  ];
  // RouteToCluster is the name of Teleport cluster to issue credentials for.
  string RouteToCluster = 12 [(gogoproto.jsontag) = "route_to_cluster,omitempty"];
  // KubernetesCluster is the name of Kubernetes cluster to issue credentials for.
  string KubernetesCluster = 13 [(gogoproto.jsontag) = "kubernetes_cluster,omitempty"];
  // SSOTestFlow indicates if the request is part of the test flow.
  bool SSOTestFlow = 14 [(gogoproto.jsontag) = "sso_test_flow"];
  // ConnectorSpec is embedded connector spec for use in test flow.
  GithubConnectorSpecV3 ConnectorSpec = 15 [(gogoproto.jsontag) = "connector_spec,omitempty"];
  // attestation_statement is an attestation statement for the given public key.
  teleport.attestation.v1.AttestationStatement attestation_statement = 16 [(gogoproto.jsontag) = "attestation_statement,omitempty"];
  // ClientLoginIP specifies IP address of the client for login, it will be written to the user's certificates.
  string ClientLoginIP = 17 [(gogoproto.jsontag) = "client_login_ip,omitempty"];
}

// SSOWarnings conveys a user-facing main message along with auxiliary warnings.
message SSOWarnings {
  // Message is main user-facing message to be shown.
  string Message = 1 [(gogoproto.jsontag) = "message,omitempty"];
  // Warnings is a set of distinct warnings to be reported.
  repeated string Warnings = 2 [(gogoproto.jsontag) = "warnings,omitempty"];
}

// CreateUserParams represents the user creation parameters as called during SSO login flow.
message CreateUserParams {
  // ConnectorName is the name of the connector used for SSO login flow.
  string ConnectorName = 1 [(gogoproto.jsontag) = "connector_name,omitempty"];
  // Username is the name of the user to be created.
  string Username = 2 [(gogoproto.jsontag) = "username,omitempty"];
  // Logins is a list of available unix logins.
  repeated string Logins = 3 [(gogoproto.jsontag) = "logins,omitempty"];
  // KubeGroups is a list of assigned kube groups.
  repeated string KubeGroups = 4 [(gogoproto.jsontag) = "kube_groups,omitempty"];
  // KubeUsers is a list of available kube users.
  repeated string KubeUsers = 5 [(gogoproto.jsontag) = "kube_users,omitempty"];
  // Roles is a list of assigned roles.
  repeated string Roles = 6 [(gogoproto.jsontag) = "roles,omitempty"];

  // Traits is the set of traits the user is assigned.
  wrappers.LabelValues Traits = 7 [
    (gogoproto.nullable) = false,
    (gogoproto.jsontag) = "traits,omitempty",
    (gogoproto.customtype) = "github.com/gravitational/teleport/api/types/wrappers.Traits"
  ];

  // SessionTTL determines the TTL.
  int64 SessionTTL = 8 [
    (gogoproto.jsontag) = "session_ttl,omitempty",
    (gogoproto.casttype) = "Duration"
  ];
}

// SSODiagnosticInfo is a single SSO diagnostic info entry.
message SSODiagnosticInfo {
  // TestFlow indicates the SSO flow was a test one.
  bool TestFlow = 1 [(gogoproto.jsontag) = "test_flow"];

  // Error stores user-friendly error message.
  string Error = 2 [(gogoproto.jsontag) = "error"];

  // Success if present, marks the flow as finished with success.
  bool Success = 3 [(gogoproto.jsontag) = "success"];

  // CreateUserParams represents the user creation parameters as called during SSO login flow.
  CreateUserParams CreateUserParams = 4 [(gogoproto.jsontag) = "create_user_params,omitempty"];

  // SAMLAttributesToRoles represents mapping from attributes to roles, as used during SAML SSO
  // login flow.
  repeated AttributeMapping SAMLAttributesToRoles = 10 [
    (gogoproto.nullable) = false,
    (gogoproto.jsontag) = "saml_attributes_to_roles,omitempty"
  ];

  // SAMLAttributesToRolesWarnings contains warnings produced during the process of mapping the
  // SAML attributes to roles.
  SSOWarnings SAMLAttributesToRolesWarnings = 11 [(gogoproto.jsontag) = "saml_attributes_to_roles_warnings,omitempty"];

  // SAMLAttributeStatements represents SAML attribute statements.
  wrappers.LabelValues SAMLAttributeStatements = 12 [
    (gogoproto.nullable) = false,
    (gogoproto.jsontag) = "saml_attribute_statements,omitempty",
    (gogoproto.customtype) = "github.com/gravitational/teleport/api/types/wrappers.Traits"
  ];

  // SAMLAssertionInfo represents raw SAML assertion info as returned by IdP during SAML flow.
  wrappers.CustomType SAMLAssertionInfo = 13 [
    (gogoproto.jsontag) = "saml_assertion_info,omitempty",
    (gogoproto.customtype) = "AssertionInfo"
  ];

  // SAMLTraitsFromAssertions represents traits translated from SAML assertions.
  wrappers.LabelValues SAMLTraitsFromAssertions = 14 [
    (gogoproto.nullable) = false,
    (gogoproto.jsontag) = "saml_traits_from_assertions,omitempty",
    (gogoproto.customtype) = "github.com/gravitational/teleport/api/types/wrappers.Traits"
  ];

  // SAMLConnectorTraitMapping represents connector-specific trait mapping.
  repeated TraitMapping SAMLConnectorTraitMapping = 15 [
    (gogoproto.nullable) = false,
    (gogoproto.jsontag) = "saml_connector_trait_mapping,omitempty"
  ];

  // OIDCClaimsToRoles specifies a mapping from claims (traits) to teleport roles.
  repeated ClaimMapping OIDCClaimsToRoles = 20 [
    (gogoproto.nullable) = false,
    (gogoproto.jsontag) = "oidc_claims_to_roles,omitempty"
  ];

  // OIDCClaimsToRolesWarnings contains warnings produced during the process of mapping the
  // OIDC claims to roles.
  SSOWarnings OIDCClaimsToRolesWarnings = 21 [(gogoproto.jsontag) = "oidc_claims_to_roles_warnings,omitempty"];

  // OIDCClaims represents OIDC claims.
  wrappers.CustomType OIDCClaims = 22 [
    (gogoproto.nullable) = false,
    (gogoproto.jsontag) = "oidc_claims,omitempty",
    (gogoproto.customtype) = "OIDCClaims"
  ];

  // OIDCIdentity represents mapped OIDC Identity.
  wrappers.CustomType OIDCIdentity = 23 [
    (gogoproto.jsontag) = "oidc_identity,omitempty",
    (gogoproto.customtype) = "OIDCIdentity"
  ];

  // OIDCTraitsFromClaims represents traits translated from OIDC claims.
  wrappers.LabelValues OIDCTraitsFromClaims = 24 [
    (gogoproto.nullable) = false,
    (gogoproto.jsontag) = "oidc_traits_from_claims,omitempty",
    (gogoproto.customtype) = "github.com/gravitational/teleport/api/types/wrappers.Traits"
  ];

  // OIDCConnectorTraitMapping represents connector-specific trait mapping.
  repeated TraitMapping OIDCConnectorTraitMapping = 25 [
    (gogoproto.nullable) = false,
    (gogoproto.jsontag) = "oidc_connector_trait_mapping,omitempty"
  ];

  // GithubClaims represents Github user information obtained during OAuth2 flow.
  GithubClaims GithubClaims = 30 [(gogoproto.jsontag) = "github_claims,omitempty"];

  // GithubTeamsToLogins is TeamsToLogins mapping from Github connector used in the SSO flow.
  repeated TeamMapping GithubTeamsToLogins = 31 [
    (gogoproto.nullable) = false,
    (gogoproto.jsontag) = "github_teams_to_logins,omitempty"
  ];

  // GithubTeamsToRoles is TeamRolesMapping mapping from Github connector used in the SSO flow.
  repeated TeamRolesMapping GithubTeamsToRoles = 32 [
    (gogoproto.nullable) = false,
    (gogoproto.jsontag) = "github_teams_to_roles,omitempty"
  ];

  // GithubTokenInfo stores diagnostic info about Github OAuth2 token obtained during SSO flow.
  GithubTokenInfo GithubTokenInfo = 33 [(gogoproto.jsontag) = "github_token_info,omitempty"];
}

// GithubTokenInfo stores diagnostic info about Github OAuth2 token obtained during SSO flow.
// The token itself is secret and therefore not included.
message GithubTokenInfo {
  string TokenType = 1 [(gogoproto.jsontag) = "token_type"];
  int64 Expires = 2 [(gogoproto.jsontag) = "expires"];
  string Scope = 3 [(gogoproto.jsontag) = "scope"];
}

// GithubClaims represents Github user information obtained during OAuth2 flow
message GithubClaims {
  // Username is the user's username
  string Username = 1 [(gogoproto.jsontag) = "username"];

  // OrganizationToTeams is the user's organization and team membership
  wrappers.LabelValues OrganizationToTeams = 2 [
    (gogoproto.nullable) = false,
    (gogoproto.jsontag) = "organization_to_teams",
    (gogoproto.customtype) = "github.com/gravitational/teleport/api/types/wrappers.Traits"
  ];

  // Teams is the users team membership
  repeated string Teams = 3 [(gogoproto.jsontag) = "teams"];
}

// TeamMapping represents a single team membership mapping.
//
// DELETE IN 11.0.0
message TeamMapping {
  // Organization is a Github organization a user belongs to.
  string Organization = 1 [(gogoproto.jsontag) = "organization"];
  // Team is a team within the organization a user belongs to.
  string Team = 2 [(gogoproto.jsontag) = "team"];
  // Logins is a list of allowed logins for this org/team.
  repeated string Logins = 3 [(gogoproto.jsontag) = "logins,omitempty"];
  // KubeGroups is a list of allowed kubernetes groups for this org/team.
  repeated string KubeGroups = 4 [(gogoproto.jsontag) = "kubernetes_groups,omitempty"];
  // KubeUsers is a list of allowed kubernetes users to impersonate for this org/team.
  repeated string KubeUsers = 5 [(gogoproto.jsontag) = "kubernetes_users,omitempty"];
}

// TeamRolesMapping represents a single team membership mapping.
message TeamRolesMapping {
  // Organization is a Github organization a user belongs to.
  string Organization = 1 [(gogoproto.jsontag) = "organization"];
  // Team is a team within the organization a user belongs to.
  string Team = 2 [(gogoproto.jsontag) = "team"];
  // Roles is a list of allowed logins for this org/team.
  repeated string Roles = 3 [(gogoproto.jsontag) = "roles,omitempty"];
}

// TrustedClusterV2 represents a Trusted Cluster.
message TrustedClusterV2 {
  option (gogoproto.goproto_stringer) = false;
  // Kind is a resource kind.
  string Kind = 1 [(gogoproto.jsontag) = "kind"];
  // SubKind is an optional resource sub kind, used in some resources.
  string SubKind = 2 [(gogoproto.jsontag) = "sub_kind,omitempty"];
  // Version is a resource version.
  string Version = 3 [(gogoproto.jsontag) = "version"];
  // Metadata holds resource metadata.
  Metadata Metadata = 4 [
    (gogoproto.nullable) = false,
    (gogoproto.jsontag) = "metadata"
  ];
  // Spec is a Trusted Cluster specification.
  TrustedClusterSpecV2 Spec = 5 [
    (gogoproto.nullable) = false,
    (gogoproto.jsontag) = "spec"
  ];
}

// TrustedClusterV2List is a list of trusted cluster.
message TrustedClusterV2List {
  // TrustedClusters is a list of trusted cluster.
  repeated TrustedClusterV2 TrustedClusters = 1;
}

// TrustedClusterSpecV2 is a Trusted Cluster specification.
message TrustedClusterSpecV2 {
  // Enabled is a bool that indicates if the TrustedCluster is enabled or disabled.
  // Setting Enabled to false has a side effect of deleting the user and host certificate
  // authority (CA).
  bool Enabled = 1 [(gogoproto.jsontag) = "enabled"];
  // Roles is a list of roles that users will be assuming when connecting to this cluster.
  repeated string Roles = 2 [(gogoproto.jsontag) = "roles,omitempty"];
  // Token is the authorization token provided by another cluster needed by this cluster to join.
  string Token = 3 [(gogoproto.jsontag) = "token"];
  // ProxyAddress is the address of the web proxy server of the cluster to join. If not set,
  // it is derived from <metadata.name>:<default web proxy server port>.
  string ProxyAddress = 4 [(gogoproto.jsontag) = "web_proxy_addr"];
  // ReverseTunnelAddress is the address of the SSH proxy server of the cluster to join. If
  // not set, it is derived from <metadata.name>:<default reverse tunnel port>.
  string ReverseTunnelAddress = 5 [(gogoproto.jsontag) = "tunnel_addr"];
  // RoleMap specifies role mappings to remote roles.
  repeated RoleMapping RoleMap = 6 [
    (gogoproto.nullable) = false,
    (gogoproto.jsontag) = "role_map,omitempty"
  ];
}

// LockV2 represents a lock.
// Locks are used to restrict access to a Teleport environment by disabling
// interactions involving a user, an RBAC role, a node, etc.
// See rfd/0009-locking.md for more details.
message LockV2 {
  // Kind is a resource kind.
  string Kind = 1 [(gogoproto.jsontag) = "kind"];
  // SubKind is an optional resource sub kind, used in some resources.
  string SubKind = 2 [(gogoproto.jsontag) = "sub_kind,omitempty"];
  // Version is a resource version.
  string Version = 3 [(gogoproto.jsontag) = "version"];
  // Metadata holds resource metadata.
  Metadata Metadata = 4 [
    (gogoproto.nullable) = false,
    (gogoproto.jsontag) = "metadata"
  ];
  // Spec is a Lock specification.
  LockSpecV2 Spec = 5 [
    (gogoproto.nullable) = false,
    (gogoproto.jsontag) = "spec"
  ];
}

// LockSpecV2 is a Lock specification.
message LockSpecV2 {
  // Target describes the set of interactions that the lock applies to.
  LockTarget Target = 1 [
    (gogoproto.nullable) = false,
    (gogoproto.jsontag) = "target"
  ];
  // Message is the message displayed to locked-out users.
  string Message = 2 [(gogoproto.jsontag) = "message,omitempty"];
  // Expires if set specifies when the lock ceases to be in force.
  google.protobuf.Timestamp Expires = 3 [
    (gogoproto.stdtime) = true,
    (gogoproto.nullable) = true,
    (gogoproto.jsontag) = "expires,omitempty"
  ];
  // CreatedAt is the date time that the lock was created.
  google.protobuf.Timestamp CreatedAt = 4 [
    (gogoproto.stdtime) = true,
    (gogoproto.nullable) = false,
    (gogoproto.jsontag) = "created_at,omitempty"
  ];
  // CreatedBy is the username of the author of the lock.
  string CreatedBy = 5 [(gogoproto.jsontag) = "created_by,omitempty"];
}

// LockTarget lists the attributes of interactions to be disabled.
message LockTarget {
  option (gogoproto.goproto_stringer) = false;
  option (gogoproto.stringer) = false;

  // User specifies the name of a Teleport user.
  string User = 1 [(gogoproto.jsontag) = "user,omitempty"];

  // Role specifies the name of an RBAC role known to the root cluster.
  // In remote clusters, this constraint is evaluated before translating to local roles.
  string Role = 2 [(gogoproto.jsontag) = "role,omitempty"];

  // Login specifies the name of a local UNIX user.
  string Login = 3 [(gogoproto.jsontag) = "login,omitempty"];

  // Node specifies the UUID of a Teleport node.
  // A matching node is also prevented from heartbeating to the auth server.
  string Node = 4 [(gogoproto.jsontag) = "node,omitempty"];

  // MFADevice specifies the UUID of a user MFA device.
  string MFADevice = 5 [(gogoproto.jsontag) = "mfa_device,omitempty"];

  // WindowsDesktop specifies the name of a Windows desktop.
  string WindowsDesktop = 6 [(gogoproto.jsontag) = "windows_desktop,omitempty"];

  // AccessRequest specifies the UUID of an access request.
  string AccessRequest = 7 [(gogoproto.jsontag) = "access_request,omitempty"];

  // Device is the device ID of a trusted device.
  // Requires Teleport Enterprise.
  string Device = 8 [(gogoproto.jsontag) = "device,omitempty"];
}

// AddressCondition represents a set of addresses. Presently the addresses are specified
// exclusively in terms of IPv4/IPv6 ranges.
message AddressCondition {
  // CIDR is IPv4 or IPv6 address. Valid value are either CIDR ranges (e.g. "10.0.1.0/24",
  // "fe::/8") or a single IP address (e.g "10.1.2.3")
  string CIDR = 1 [(gogoproto.jsontag) = "cidr"];
}

message NetworkRestrictionsSpecV4 {
  // Allow lists the addresses that should be allowed.
  repeated AddressCondition Allow = 1 [
    (gogoproto.nullable) = false,
    (gogoproto.jsontag) = "allow"
  ];
  // Deny lists the addresses that should be denied even if they're allowed by Allow condition.
  repeated AddressCondition Deny = 2 [
    (gogoproto.nullable) = false,
    (gogoproto.jsontag) = "deny"
  ];
}

// NetworkRestrictions specifies a list of addresses to restrict (block). The deny
// list is checked first and the allow lists overrides it. Thus an empty allow
// list does not mean that no addresses will be allowed, that will only be the
// case if the deny list covers the whole address range.
message NetworkRestrictionsV4 {
  // Kind is the network restrictions resource kind.
  string Kind = 1 [(gogoproto.jsontag) = "kind"];
  // SubKind is an optional resource subkind.
  string SubKind = 2 [(gogoproto.jsontag) = "sub_kind,omitempty"];
  // Version is the resource version.
  string Version = 3 [(gogoproto.jsontag) = "version"];
  // Metadata is the network restrictions metadata.
  Metadata Metadata = 4 [
    (gogoproto.nullable) = false,
    (gogoproto.jsontag) = "metadata"
  ];
  // Spec contains the network restrictions data
  NetworkRestrictionsSpecV4 Spec = 5 [
    (gogoproto.nullable) = false,
    (gogoproto.jsontag) = "spec"
  ];
}

// WindowsDesktopServiceV3 represents a windows desktop access service.
message WindowsDesktopServiceV3 {
  // Header is the common resource header.
  ResourceHeader Header = 1 [
    (gogoproto.nullable) = false,
    (gogoproto.jsontag) = "",
    (gogoproto.embed) = true
  ];
  // Spec is the windows desktop service spec.
  WindowsDesktopServiceSpecV3 Spec = 2 [
    (gogoproto.nullable) = false,
    (gogoproto.jsontag) = "spec"
  ];
}

// WindowsDesktopServiceSpecV3 is the windows desktop service spec.
message WindowsDesktopServiceSpecV3 {
  // Addr is the address that this service can be reached at.
  string Addr = 1 [(gogoproto.jsontag) = "addr"];
  // TeleportVersion is teleport binary version running this service.
  string TeleportVersion = 2 [(gogoproto.jsontag) = "teleport_version"];
  // Hostname is the desktop service hostname.
  string Hostname = 3 [(gogoproto.jsontag) = "hostname"];
  // ProxyIDs is a list of proxy IDs this server is expected to be connected to.
  repeated string ProxyIDs = 4 [(gogoproto.jsontag) = "proxy_ids,omitempty"];
}

// WindowsDesktopFilter are filters to apply when searching for windows desktops.
message WindowsDesktopFilter {
  // HostID is the ID of the host the Windows Desktop Service proxying the desktop.
  string HostID = 1 [(gogoproto.jsontag) = "host_id"];
  // Name is the name of the desktop.
  string Name = 2 [(gogoproto.jsontag) = "name"];
}

// WindowsDesktopV3 represents a Windows host for desktop access.
message WindowsDesktopV3 {
  // Header is the common resource header.
  ResourceHeader Header = 1 [
    (gogoproto.nullable) = false,
    (gogoproto.jsontag) = "",
    (gogoproto.embed) = true
  ];
  // Spec is the Windows host spec.
  WindowsDesktopSpecV3 Spec = 2 [
    (gogoproto.nullable) = false,
    (gogoproto.jsontag) = "spec"
  ];
}

// WindowsDesktopSpecV3 is the Windows host spec.
message WindowsDesktopSpecV3 {
  // Addr is the address that this host can be reached at.
  string Addr = 1 [(gogoproto.jsontag) = "addr"];
  // Domain is the ActiveDirectory domain that this host belongs to.
  string Domain = 2 [(gogoproto.jsontag) = "domain"];
  // HostID is the ID of the host the Windows Desktop Service proxying the desktop.
  string HostID = 3 [(gogoproto.jsontag) = "host_id"];
  // NonAD marks this desktop as a standalone host that is
  // not joined to an Active Directory domain.
  bool NonAD = 4 [(gogoproto.jsontag) = "non_ad"];
}

// RegisterUsingTokenRequest is a request to register with the auth server using
// an authentication token
message RegisterUsingTokenRequest {
  // HostID is a unique host ID, usually a UUID
  string HostID = 1 [(gogoproto.jsontag) = "hostID"];
  // NodeName is a node name
  string NodeName = 2 [(gogoproto.jsontag) = "node_name"];
  // Role is a system role, e.g. Proxy
  string Role = 3 [
    (gogoproto.jsontag) = "role",
    (gogoproto.casttype) = "SystemRole"
  ];
  // Token is the name of an authentication token
  string Token = 4 [(gogoproto.jsontag) = "token"];
  // AdditionalPrincipals is a list of additional principals
  repeated string AdditionalPrincipals = 5 [(gogoproto.jsontag) = "additional_principals"];
  // DNSNames is a list of DNS names to include in the x509 client certificate
  repeated string DNSNames = 6 [(gogoproto.jsontag) = "dns_names"];
  // PublicTLSKey is a PEM encoded public key
  // used for TLS setup
  bytes PublicTLSKey = 7 [(gogoproto.jsontag) = "public_tls_key"];
  // PublicSSHKey is a SSH encoded public key,
  // if present will be signed as a return value
  // otherwise, new public/private key pair will be generated
  bytes PublicSSHKey = 8 [(gogoproto.jsontag) = "public_ssh_key"];
  // RemoteAddr is the remote address of the host requesting a host certificate.
  // It is used to replace 0.0.0.0 in the list of additional principals.
  string RemoteAddr = 9 [(gogoproto.jsontag) = "remote_addr"];
  // EC2IdentityDocument is used for the EC2 join method to prove the identity
  // of a joining EC2 instance.
  bytes EC2IdentityDocument = 10 [(gogoproto.jsontag) = "ec2_id"];
  // IDToken is a token provided by a workload identity provider as part of
  // OIDC join types such as GitHub.
  string IDToken = 11 [(gogoproto.jsontag) = "id_token"];
  // Expires is a desired time of the expiry of user certificates returned by
  // registration. This only applies to bot joining, and will be ignored by
  // node joining.
  google.protobuf.Timestamp Expires = 12 [
    (gogoproto.stdtime) = true,
    (gogoproto.jsontag) = "expires,omitempty"
  ];
}

// RecoveryCodes holds a user's recovery code information. Recovery codes allows users to regain
// access to their account by restoring their lost password or second factor. Once a recovery code
// is successfully verified, the code is mark used (which invalidates it), and lets the user begin
// the recovery flow. When a user successfully finishes the recovery flow, users will get a new set
// of codes that will replace all the previous ones.
message RecoveryCodesV1 {
  // Kind is the resource kind.
  string Kind = 1 [(gogoproto.jsontag) = "kind"];
  // SubKind is an optional resource subkind. Currently unused for this resource.
  string SubKind = 2 [(gogoproto.jsontag) = "sub_kind,omitempty"];
  // Version is the resource version.
  string Version = 3 [(gogoproto.jsontag) = "version"];
  // Metadata is the resource metadata.
  Metadata Metadata = 4 [
    (gogoproto.nullable) = false,
    (gogoproto.jsontag) = "metadata"
  ];
  // Spec is the resource spec.
  RecoveryCodesSpecV1 Spec = 5 [
    (gogoproto.nullable) = false,
    (gogoproto.jsontag) = "spec"
  ];
}

// RecoveryCodesSpecV1 is the recovery codes spec.
message RecoveryCodesSpecV1 {
  // Codes hold a list of numOfRecoveryCodes.
  repeated RecoveryCode Codes = 1 [
    (gogoproto.nullable) = false,
    (gogoproto.jsontag) = "codes"
  ];
  // Created is when the set of recovery codes were generated. Updated when a new set of recovery
  // codes are inserted.
  google.protobuf.Timestamp Created = 2 [
    (gogoproto.stdtime) = true,
    (gogoproto.nullable) = false,
    (gogoproto.jsontag) = "created"
  ];
}

// RecoveryCode describes a recovery code.
message RecoveryCode {
  // HashedCode is a bcrypt hash of this recovery code.
  bytes HashedCode = 1 [(gogoproto.jsontag) = "hashed_code"];
  // IsUsed determines if this recovery code was used.
  bool IsUsed = 2 [(gogoproto.jsontag) = "is_used"];
}

message NullableSessionState {
  SessionState State = 1 [
    (gogoproto.nullable) = true,
    (gogoproto.jsontag) = "state,omitempty"
  ];
}

// SessionTrackerFilter are filters to apply when searching for session trackers.
message SessionTrackerFilter {
  // Kind describes what kind of session this is.
  string Kind = 1 [(gogoproto.jsontag) = "kind,omitempty"];
  // State is the current state of this session.
  NullableSessionState State = 2 [
    (gogoproto.nullable) = true,
    (gogoproto.jsontag) = "state,omitempty"
  ];
  // DesktopName is the windows desktop server this session belongs to.
  string DesktopName = 3 [(gogoproto.jsontag) = "desktop_name,omitempty"];
}

// SessionTrackerV1 represents a live session resource.
message SessionTrackerV1 {
  // Header is the common resource header.
  ResourceHeader Header = 1 [
    (gogoproto.nullable) = false,
    (gogoproto.jsontag) = "",
    (gogoproto.embed) = true
  ];

  // Spec is a session specification.
  SessionTrackerSpecV1 Spec = 2 [
    (gogoproto.nullable) = false,
    (gogoproto.jsontag) = "spec"
  ];
}

// SessionTrackerSpecV1 is the specification for a live session.
message SessionTrackerSpecV1 {
  // SessionID is unique identifier of this session.
  string SessionID = 1 [(gogoproto.jsontag) = "session_id,omitempty"];

  // Kind describes what kind of session this is.
  string Kind = 2 [(gogoproto.jsontag) = "kind,omitempty"];

  // State is the current state of this session.
  SessionState State = 3 [(gogoproto.jsontag) = "state,omitempty"];

  // Created encodes the time at which the session was registered with the auth
  // server.
  //
  // This should match the timestamp in the corresponding `session.create` event.
  // It's thus up to the tracker creator to set the correct timestamp.
  google.protobuf.Timestamp Created = 4 [
    (gogoproto.stdtime) = true,
    (gogoproto.nullable) = false,
    (gogoproto.jsontag) = "created,omitempty"
  ];

  // Expires encodes the time at which this session expires and becomes invalid.
  google.protobuf.Timestamp Expires = 5 [
    (gogoproto.stdtime) = true,
    (gogoproto.nullable) = false,
    (gogoproto.jsontag) = "expires,omitempty"
  ];

  // AttachedData is arbitrary attached JSON serialized metadata.
  string AttachedData = 6 [(gogoproto.jsontag) = "attached,omitempty"];

  // Reason is an arbitrary string that may be used to describe the session and/or it's
  // purpose.
  string Reason = 7 [(gogoproto.jsontag) = "reason,omitempty"];

  // Invited is a list of invited users, this field is interpreted by different
  // clients on a best-effort basis and used for delivering notifications to invited users.
  repeated string Invited = 8 [(gogoproto.jsontag) = "invited,omitempty"];

  // Hostname identifies the target this session is connected to.
  string Hostname = 9 [(gogoproto.jsontag) = "target_hostname,omitempty"];

  // Address is the address of the target this session is connected to.
  string Address = 10 [(gogoproto.jsontag) = "target_address,omitempty"];

  // ClusterName is the name of the Teleport cluster that this session belongs to.
  string ClusterName = 11 [(gogoproto.jsontag) = "cluster_name,omitempty"];

  // Login is the local login/user on the target used by the session.
  string Login = 12 [(gogoproto.jsontag) = "login,omitempty"];

  // Participants is a list of session participants.
  repeated Participant Participants = 13 [
    (gogoproto.jsontag) = "participants,omitempty",
    (gogoproto.nullable) = false
  ];

  // The Kubernetes cluster this session belongs to.
  string KubernetesCluster = 14 [(gogoproto.jsontag) = "kubernetes_cluster,omitempty"];

  // HostUser is the user regarded as the owner of this session, RBAC checks are performed
  // against the require policies of this user.
  //
  // This refers to the Teleport user but may not be the same as the sessions initiator.
  string HostUser = 15 [(gogoproto.jsontag) = "host_user,omitempty"];

  // HostPolicies is a list of RBAC policy sets held by the host user at the time of session
  // creation.
  repeated SessionTrackerPolicySet HostPolicies = 16 [(gogoproto.jsontag) = "host_roles,omitempty"];

  // DatabaseName is the database server this session belongs to.
  string DatabaseName = 17 [(gogoproto.jsontag) = "database_name,omitempty"];

  // AppName is the app server this session belongs to.
  string AppName = 18 [(gogoproto.jsontag) = "app_name,omitempty"];

  // AppSessionID is the unique ID of the app access certificate used to start this app session.
  string AppSessionID = 19 [(gogoproto.jsontag) = "app_session_id,omitempty"];

  // DesktopName is the windows desktop server this session belongs to.
  string DesktopName = 20 [(gogoproto.jsontag) = "desktop_name,omitempty"];
}

// SessionTrackerPolicySet is a set of RBAC policies held by the session tracker
// that contain additional metadata from the originating role.
message SessionTrackerPolicySet {
  // Name is name of the role this policy set originates from.
  string Name = 1 [(gogoproto.jsontag) = "name,omitempty"];

  // Version is version of the role this policy set originates from.
  string Version = 2 [(gogoproto.jsontag) = "version,omitempty"];

  // RequireSessionJoin specifies policies for required users to start a session.
  repeated SessionRequirePolicy RequireSessionJoin = 3 [(gogoproto.jsontag) = "require_session_join,omitempty"];
}

// Participant stores information about a participant in the session.
message Participant {
  // ID is a unique UUID of this participant for a given session.
  string ID = 1 [(gogoproto.jsontag) = "id,omitempty"];

  // User is the canonical name of the Teleport user controlling this participant.
  string User = 2 [(gogoproto.jsontag) = "user,omitempty"];

  // Mode is the participant mode.
  string Mode = 3 [(gogoproto.jsontag) = "mode,omitempty"];

  // LastActive is the last time this party was active in the session.
  google.protobuf.Timestamp LastActive = 4 [
    (gogoproto.stdtime) = true,
    (gogoproto.nullable) = false,
    (gogoproto.jsontag) = "last_active,omitempty"
  ];
}

// UIConfigV1 represents the configuration for the web UI served by the proxy service
message UIConfigV1 {
  // Header is the resource header for the UI configuration.
  ResourceHeader Header = 1 [
    (gogoproto.nullable) = false,
    (gogoproto.jsontag) = "",
    (gogoproto.embed) = true
  ];
  // Spec is the resource spec.
  UIConfigSpecV1 Spec = 5 [
    (gogoproto.nullable) = false,
    (gogoproto.jsontag) = "spec"
  ];
}

// UIConfigSpecV1 is the specification for a UIConfig
message UIConfigSpecV1 {
  int32 ScrollbackLines = 1 [(gogoproto.jsontag) = "scrollback_lines"];
}

// InstallerV1 represents an installer script resource. Used to
// provide a script to install teleport on discovered nodes.
message InstallerV1 {
  // Kind is the resource kind.
  string Kind = 1 [(gogoproto.jsontag) = "kind"];
  // SubKind is an optional resource subkind. Currently unused for this resource.
  string SubKind = 2 [(gogoproto.jsontag) = "sub_kind,omitempty"];
  // Version is the resource version.
  string Version = 3 [(gogoproto.jsontag) = "version"];
  // Metadata is the resource metadata.
  Metadata Metadata = 4 [
    (gogoproto.nullable) = false,
    (gogoproto.jsontag) = "metadata"
  ];
  // Spec is the resource spec.
  InstallerSpecV1 Spec = 5 [
    (gogoproto.nullable) = false,
    (gogoproto.jsontag) = "spec"
  ];
}

// InstallerSpecV1 is the specification for an Installer
message InstallerSpecV1 {
  // Script represents the contents of a installer shell script
  string Script = 1 [(gogoproto.jsontag) = "script"];
}

// InstallerV1List represents a list of installer resources.
message InstallerV1List {
  // Installers is a list of installer resources.
  repeated InstallerV1 installers = 1;
}

// SessionState represents the state of a session.
enum SessionState {
  // Pending variant represents a session that is waiting on participants to fulfill the criteria
  // to start the session.
  SessionStatePending = 0;

  // Running variant represents a session that has had it's criteria for starting
  // fulfilled at least once and has transitioned to a RUNNING state.
  SessionStateRunning = 1;

  // Terminated variant represents a session that is no longer running and due for removal.
  SessionStateTerminated = 2;
}

// SortBy defines a sort criteria.
message SortBy {
  // IsDesc is a sort direction flag where if true the direction is descending, else ascending.
  bool IsDesc = 1 [(gogoproto.jsontag) = "is_desc"];
  // Field is the name of an objects field to sort by.
  string Field = 2 [(gogoproto.jsontag) = "field"];
}

// ConnectionDiagnosticV1 is the result of testing a connection.
// When setting up a new resource in Teleport, it's useful to know if we can connect to it.
// This can be done using the test connection feature.
// The user can then receive the result as feedback using the UI
message ConnectionDiagnosticV1 {
  ResourceHeader Header = 1 [
    (gogoproto.nullable) = false,
    (gogoproto.jsontag) = "",
    (gogoproto.embed) = true
  ];
  // Spec is the resource spec.
  ConnectionDiagnosticSpecV1 Spec = 5 [
    (gogoproto.nullable) = false,
    (gogoproto.jsontag) = "spec"
  ];
}

// ConnectionDiagnosticSpecV1 is the ConnectionDiagnostic Spec.
// It contains the result of testing a connection.
// It has the overall result of the connection and then a list of traces.
// Each trace contains checkpoints of the connection attempt and its result.
message ConnectionDiagnosticSpecV1 {
  // Success describes whether the connection was a success or a failure.
  bool Success = 1 [(gogoproto.jsontag) = "success"];
  // Message may contain some user friendly message to let the user know whether it was
  // successful or a failure.
  string Message = 2 [(gogoproto.jsontag) = "message"];
  // Traces contain a list of checkpoints defined by
  repeated ConnectionDiagnosticTrace Traces = 3 [(gogoproto.jsontag) = "traces"];
}

// ConnectionDiagnosticTrace describes a trace of a connection diagnostic
message ConnectionDiagnosticTrace {
  // TraceType is an identification of the checkpoint.
  enum TraceType {
    TRACE_TYPE_UNSPECIFIED = 0;
    // UNKNOWN_ERROR is used when we don't know the error.
    // It's not always possible to offer guidance based on the received error.
    // This trace type should be used when the error is too generic given the context we
    // have.
    UNKNOWN_ERROR = 1;
    // RBAC_NODE is for RBAC checks for the node.
    RBAC_NODE = 2;
    // CONNECTIVITY is for network connectivity checks.
    CONNECTIVITY = 3;
    // RBAC_PRINCIPAL is used when checking if the principal is allowed per RBAC rules.
    RBAC_PRINCIPAL = 4;
    // NODE_PRINCIPAL is used when checking if the Node has the requested principal.
    NODE_PRINCIPAL = 5;
    // RBAC_KUBE is for RBAC checks to kubernetes the cluster.
    RBAC_KUBE = 6;
    // KUBE_PRINCIPAL is used when checking if the Kube Cluster has at least one user principals.
    KUBE_PRINCIPAL = 7;
    // RBAC_DATABASE is for RBAC checks to database access (db_labels).
    RBAC_DATABASE = 8;
    // RBAC_DATABASE_LOGIN is for RBAC checks to database login (db_name and db_user).
    RBAC_DATABASE_LOGIN = 9;
    // DATABASE_DB_USER is used when checking whether the Database has the requested Database User.
    DATABASE_DB_USER = 10;
    // DATABASE_DB_NAME is used when checking whether the Database has the requested Database Name.
    DATABASE_DB_NAME = 11;
  }
  TraceType Type = 1 [(gogoproto.jsontag) = "type"];
  // StatusType describes whether this was a success or a failure.
  enum StatusType {
    STATUS_UNSPECIFIED = 0;
    SUCCESS = 1;
    FAILED = 2;
  }
  StatusType Status = 2 [(gogoproto.jsontag) = "status"];
  // Details contains a User friendly message of the check's result.
  string Details = 3 [(gogoproto.jsontag) = "details"];
  // Error contains the low level error message in case of a failure.
  string Error = 4 [(gogoproto.jsontag) = "error"];
}

// DatabaseServiceV1 is the representation of a DatabaseService (agent) process.
message DatabaseServiceV1 {
  ResourceHeader Header = 1 [
    (gogoproto.nullable) = false,
    (gogoproto.jsontag) = "",
    (gogoproto.embed) = true
  ];
  // Spec is the resource spec.
  DatabaseServiceSpecV1 Spec = 2 [
    (gogoproto.nullable) = false,
    (gogoproto.jsontag) = "spec"
  ];
}

// DatabaseServiceSpecV1 is the DatabaseService Spec.
message DatabaseServiceSpecV1 {
  // ResourceMatchers is the configured match for Database resources.
  repeated DatabaseResourceMatcher ResourceMatchers = 1 [(gogoproto.jsontag) = "resources"];
}

// DatabaseResourceMatcher is a set of properties that is used to match on resources.
message DatabaseResourceMatcher {
  wrappers.LabelValues Labels = 1 [
    (gogoproto.jsontag) = "labels",
    (gogoproto.customtype) = "Labels"
  ];
}

// AlertSeverity represents how problematic/urgent an alert is, and is used to assist
// in sorting alerts for display.
enum AlertSeverity {
  LOW = 0;
  MEDIUM = 5;
  HIGH = 10;
}

// ClusterAlert is a cluster-level alert message.
message ClusterAlert {
  ResourceHeader Header = 1 [
    (gogoproto.nullable) = false,
    (gogoproto.jsontag) = "",
    (gogoproto.embed) = true
  ];
  ClusterAlertSpec Spec = 2 [
    (gogoproto.nullable) = false,
    (gogoproto.jsontag) = "spec"
  ];
}

// ClusterAlertSpec is a cluster alert specification.
message ClusterAlertSpec {
  // Severity represents how problematic/urgent the alert is.
  AlertSeverity Severity = 1 [(gogoproto.jsontag) = "severity"];
  // Message is the user-facing message associated with the alert.
  string Message = 2 [(gogoproto.jsontag) = "message"];
  // Created is the time at which the alert was generated.
  google.protobuf.Timestamp Created = 3 [
    (gogoproto.jsontag) = "created,omitempty",
    (gogoproto.stdtime) = true,
    (gogoproto.nullable) = false
  ];
}

// GetClusterAlertsRequest matches cluster alerts.
message GetClusterAlertsRequest {
  // Severity is an optional minimum severity.
  AlertSeverity Severity = 1;
  // AlertID optionally specifies the ID of the alert being requested.
  string AlertID = 2;
  // Labels is an optional label selector.
  map<string, string> Labels = 3;
  // WithSuperseded includes superseded alerts in the output of the request.
  bool WithSuperseded = 4;
  // WithAcknowledged includes acknowledged alerts in the output of the request.
  bool WithAcknowledged = 5;
}

// AlertAcknowledgement marks a cluster alert as having been "acknowledged".
// This causes the alert to no longer be displayed in 'tsh login', UI banners,
// etc. Acknowledgements must have an expiry and a message describing why the
// alert can be considered acknowledged.
message AlertAcknowledgement {
  // AlertID is the ID of the alert being acknowledged.
  string AlertID = 1 [(gogoproto.jsontag) = "alert_id,omitempty"];
  // Reason describes the reason why the alert can be considered
  // acknowledged (e.g. 'alice will fix next week').
  string Reason = 2 [(gogoproto.jsontag) = "reason,omitempty"];

  // 3 is reserved for the previously used alert acknowledgement "severity"
  reserved 3;
  reserved "Severity";

  // Expires is the time after which the acknowledgement expires.
  google.protobuf.Timestamp Expires = 4 [
    (gogoproto.jsontag) = "expires,omitempty",
    (gogoproto.stdtime) = true,
    (gogoproto.nullable) = false
  ];
}

// Release correspond to a Teleport Enterprise releases
message Release {
  // NotesMD is the notes of the release in markdown
  string NotesMD = 1 [(gogoproto.jsontag) = "notes_md"];
  // Product is the release product, teleport or teleport-ent
  string Product = 2 [(gogoproto.jsontag) = "product"];
  // ReleaseID is the ID of the product
  string ReleaseID = 3 [(gogoproto.jsontag) = "release_id"];
  // Status is the status of the release
  string Status = 4 [(gogoproto.jsontag) = "status"];
  // Version is the version of the release
  string Version = 5 [(gogoproto.jsontag) = "version"];
  // Assets is a list of assets related to the release
  repeated Asset Assets = 6 [(gogoproto.jsontag) = "assets"];
}

// Asset represents a release asset
message Asset {
  // Arch is the architecture of the asset
  string Arch = 1 [(gogoproto.jsontag) = "arch"];
  // Description is the description of the asset
  string Description = 2 [(gogoproto.jsontag) = "description"];
  // Name is the name of the asset
  string Name = 3 [(gogoproto.jsontag) = "name"];
  // OS is which OS the asset is built for
  string OS = 4 [(gogoproto.jsontag) = "os"];
  // SHA256 is the sha256 of the asset
  string SHA256 = 5 [(gogoproto.jsontag) = "sha256"];
  // Size is the size of the release in bytes
  int64 AssetSize = 6 [(gogoproto.jsontag) = "asset_size"];
  // DisplaySize is the human-readable size of the asset
  string DisplaySize = 7 [(gogoproto.jsontag) = "display_size"];
  // ReleaseIDs is a list of releases that have the asset included
  repeated string ReleaseIDs = 8 [(gogoproto.jsontag) = "release_ids"];
  // PublicURL is the public URL used to download the asset
  string PublicURL = 9 [(gogoproto.jsontag) = "public_url"];
}

// RequireMFAType is a type of MFA requirement enforced outside of login,
// such as per-session MFA or per-request PIV touch.
enum RequireMFAType {
  // OFF means additional MFA enforcement is not enabled.
  OFF = 0;
  // SESSION means MFA is required to begin server sessions.
  SESSION = 1;
  // SESSION_AND_HARDWARE_KEY means MFA is required to begin server sessions,
  // and login sessions must use a private key backed by a hardware key.
  SESSION_AND_HARDWARE_KEY = 2;
  // HARDWARE_KEY_TOUCH means login sessions must use a hardware private key that
  // requires touch to be used. This touch requirement applies to all API requests
  // rather than only session requests. This touch is different from MFA, so to prevent
  // requiring double touch on session requests, normal Session MFA is disabled.
  HARDWARE_KEY_TOUCH = 3;
}

// Plugin describes a single instance of a Teleport Plugin
message PluginV1 {
  // kind is the plugin resource kind.
  string kind = 1;
  // sub_kind is an optional resource subkind.
  string sub_kind = 2;
  // version is the resource version.
  string version = 3;

  // metadata is the resource metadata.
  Metadata metadata = 4 [(gogoproto.nullable) = false];

  PluginSpecV1 spec = 5 [(gogoproto.nullable) = false];

  PluginStatusV1 status = 6 [(gogoproto.nullable) = false];

  // credentials are "live" credentials to the 3rd party API.
  // These are considered secrets.
  PluginCredentialsV1 credentials = 7;
}

message PluginSpecV1 {
  option (gogoproto.equal) = true;

  // settings contain provider-specific plugin options.
  oneof settings {
    // Settings for the Slack access plugin
    PluginSlackAccessSettings slack_access_plugin = 1;
    // Settings for the Opsgenie access plugin
    PluginOpsgenieAccessSettings opsgenie = 2;
  }
}

message PluginSlackAccessSettings {
  option (gogoproto.equal) = true;

  string fallback_channel = 1;
}

message PluginOpsgenieAccessSettings {
  option (gogoproto.equal) = true;

  // Addr is the address of Opsgenie API.
  string addr = 1;
  // Priority to create Opsgenie alerts with
  string priority = 2;
  // List of tags to be added to alerts created in Opsgenie
  repeated string alert_tags = 3;
  // Default on-call schedules to check if none are provided in the access request annotations
  repeated string default_schedules = 4;
}

message PluginBootstrapCredentialsV1 {
  oneof credentials {
    PluginOAuth2AuthorizationCodeCredentials oauth2_authorization_code = 1;
  }
}

message PluginOAuth2AuthorizationCodeCredentials {
  string authorization_code = 1;
  string redirect_uri = 2;
}

// PluginStatus is the user-facing status for the plugin instance.
message PluginStatusV1 {
  PluginStatusCode code = 1;
}

enum PluginStatusCode {
  // UNKNOWN is the default value when the plugin has not reported its status yet.
  UNKNOWN = 0;
  // RUNNING means the plugin reports running successfully.
  RUNNING = 1;
  // OTHER_ERROR indicates that an otherwise-unspecified error has been encountered.
  OTHER_ERROR = 2;
  // UNAUTHORIZED indicates that plugin is not able to authenticate to the 3rd party API.
  // This could be a result of e.g. the user revoking the authorization on the API provider's side.
  UNAUTHORIZED = 3;

  // SLACK_NOT_IN_CHANNEL is a Slack-specific status code that indicates
  // that the bot has not been invited to a channel that it is configured to post in.
  SLACK_NOT_IN_CHANNEL = 10;
}

// PluginCredentialsV1 represents "live" credentials
// that are used by the plugin to authenticate to the 3rd party API.
message PluginCredentialsV1 {
  oneof credentials {
    PluginOAuth2AccessTokenCredentials oauth2_access_token = 1;
  }
}

message PluginOAuth2AccessTokenCredentials {
  string access_token = 1;
  string refresh_token = 2;
  google.protobuf.Timestamp expires = 3 [
    (gogoproto.stdtime) = true,
    (gogoproto.nullable) = false
  ];
}

// PluginList represents a list of plugin resources
message PluginListV1 {
  // Plugins is a list of plugin resources.
  repeated PluginV1 plugins = 1;
}

// SAMLIdPServiceProviderV1 is the representation of a SAML IdP service provider.
message SAMLIdPServiceProviderV1 {
  option (gogoproto.goproto_stringer) = false;
  option (gogoproto.stringer) = false;

  // Header is the resource header for the SAML IdP service provider.
  ResourceHeader Header = 1 [
    (gogoproto.nullable) = false,
    (gogoproto.jsontag) = "",
    (gogoproto.embed) = true
  ];
  // Spec is the SAML IdP service provider spec.
  SAMLIdPServiceProviderSpecV1 Spec = 2 [
    (gogoproto.nullable) = false,
    (gogoproto.jsontag) = "spec"
  ];
}

// SAMLIdPServiceProviderSpecV1 is the SAMLIdPServiceProviderV1 resource spec.
message SAMLIdPServiceProviderSpecV1 {
  // EntityDescriptor is the entity descriptor for the service provider
  string EntityDescriptor = 1 [(gogoproto.jsontag) = "entity_descriptor"];
  // EntityID is the entity ID for the entity descriptor. This ID is checked that it matches
  // the entity ID in the entity descriptor at upsert time to avoid having to parse the
  // XML blob in the entity descriptor every time we need to use this resource.
  string EntityID = 2 [(gogoproto.jsontag) = "entity_id"];
}

// IdPOptions specify options related to access Teleport IdPs.
message IdPOptions {
  // SAML are options related to the Teleport SAML IdP.
  IdPSAMLOptions SAML = 1 [(gogoproto.jsontag) = "saml"];
}

// IdPSAMLOptions specifies options related to accessing the Teleport SAML IdP.
message IdPSAMLOptions {
  // Enabled is set to true if this option allows access to the Teleport SAML IdP.
  BoolValue Enabled = 1 [
    (gogoproto.jsontag) = "enabled",
    (gogoproto.customtype) = "BoolOption"
  ];
}

// KubernetesResourceV1 represents a Kubernetes resource.
message KubernetesResourceV1 {
  // Kind is a resource kind
  string Kind = 1 [(gogoproto.jsontag) = "kind"];
  // SubKind is an optional resource sub kind, used in some resources
  string SubKind = 2 [(gogoproto.jsontag) = "sub_kind,omitempty"];
  // Version is version
  string Version = 3 [(gogoproto.jsontag) = "version"];
  // Metadata is KubernetesResourceV1 metadata
  Metadata Metadata = 4 [
    (gogoproto.nullable) = false,
    (gogoproto.jsontag) = "metadata"
  ];
  // Spec contains the Kubernetes resource data.
  KubernetesResourceSpecV1 Spec = 5 [
    (gogoproto.nullable) = false,
    (gogoproto.jsontag) = "spec"
  ];
}

// KubernetesResourceSpecV1 is the Kubernetes resource spec.
message KubernetesResourceSpecV1 {
  // Namespace is the resource namespace.
  string Namespace = 1 [(gogoproto.jsontag) = "namespace"];
}

// ClusterMaintenanceConfigV1 is a config singleton used to configure infrequent
// cluster maintenance operations.
message ClusterMaintenanceConfigV1 {
  ResourceHeader Header = 1 [
    (gogoproto.nullable) = false,
    (gogoproto.jsontag) = "",
    (gogoproto.embed) = true
  ];
  ClusterMaintenanceConfigSpecV1 Spec = 2 [
    (gogoproto.nullable) = false,
    (gogoproto.jsontag) = "spec"
  ];
  // Nonce is used to protect against concurrent modification of the maintenance
  // window. Clients should treat nonces as opaque.
  uint64 Nonce = 3 [(gogoproto.jsontag) = "nonce,omitempty"];
}

// ClusterMaintenanceConfigSpecV1 encodes the parameters of the upgrade window config object.
message ClusterMaintenanceConfigSpecV1 {
  // AgentUpgrades encodes the agent upgrade window.
  AgentUpgradeWindow AgentUpgrades = 1 [(gogoproto.jsontag) = "agent_upgrades,omitempty"];
}

// AgentUpgradeWindow is the config object used to determine upcoming agent
// upgrade windows.
message AgentUpgradeWindow {
  // UTCStartHour is the start hour of the maintenance window in UTC.
  uint32 UTCStartHour = 1 [(gogoproto.jsontag) = "utc_start_hour"];
  // Weekdays is an optional list of weekdays. If not specified, an agent upgrade window
  // occurs every day.
  repeated string Weekdays = 2 [(gogoproto.jsontag) = "weekdays,omitempty"];
}

// ScheduledAgentUpgradeWindow is a derived value representing a single
// upgrade window. Upgraders deal with discrete start/end times, so we use the
// agent upgrade window configuration object to generate a sequence of specific
// scheduled windows.
message ScheduledAgentUpgradeWindow {
  // Start is the start time of the upgrade window.
  google.protobuf.Timestamp Start = 1 [
    (gogoproto.stdtime) = true,
    (gogoproto.nullable) = false,
    (gogoproto.jsontag) = "start"
  ];

  // Stop is the stop time of the upgrade window.
  google.protobuf.Timestamp Stop = 2 [
    (gogoproto.stdtime) = true,
    (gogoproto.nullable) = false,
    (gogoproto.jsontag) = "stop"
  ];
}

// AgentUpgradeSchedule is the canonical representation of upcoming
// agent upgrade windows as generated by the AgentUpgradeWindow config object.
message AgentUpgradeSchedule {
  // Windows is the list of upcoming windows.
  repeated ScheduledAgentUpgradeWindow Windows = 1 [
    (gogoproto.nullable) = false,
    (gogoproto.jsontag) = "windows"
  ];
}

// UserGroupV1 is a representation of an externally sourced user group.
message UserGroupV1 {
  option (gogoproto.goproto_stringer) = false;
  option (gogoproto.stringer) = false;

  // Header is the resource header for the user group.
  ResourceHeader Header = 1 [
    (gogoproto.nullable) = false,
    (gogoproto.jsontag) = "",
    (gogoproto.embed) = true
  ];
}

// OktaImportRuleSpecV1 is a Okta import rule specification.
message OktaImportRuleSpecV1 {
  // Priority represents the priority of the rule application. Lower numbered rules will be applied first.
  int32 Priority = 1 [(gogoproto.jsontag) = "priority"];
  // Mappings is a list of matches that will map match conditions to labels.
  repeated OktaImportRuleMappingV1 Mappings = 2 [(gogoproto.jsontag) = "mappings"];
}

// OktaImportRuleMappingV1 is a list of matches that map match rules to labels.
message OktaImportRuleMappingV1 {
  // Match is a set of matching rules for this mapping. If any of these match, then the mapping will be applied.
  repeated OktaImportRuleMatchV1 Match = 1 [(gogoproto.jsontag) = "match"];
  // AddLabels specifies which labels to add if any of the previous matches match.
  map<string, string> AddLabels = 2 [(gogoproto.jsontag) = "add_labels"];
}

// OktaImportRuleV1 is a representation of labeling rules for importing of Okta objects.
message OktaImportRuleV1 {
  option (gogoproto.goproto_stringer) = false;
  option (gogoproto.stringer) = false;

  // Header is the resource header for the SAML IdP service provider.
  ResourceHeader Header = 1 [
    (gogoproto.nullable) = false,
    (gogoproto.jsontag) = "",
    (gogoproto.embed) = true
  ];

  // Spec is the specification for the Okta import rule.
  OktaImportRuleSpecV1 Spec = 2 [
    (gogoproto.nullable) = false,
    (gogoproto.jsontag) = "spec"
  ];
}

// OktaImportRuleMatchV1 is a match rule for a mapping.
message OktaImportRuleMatchV1 {
  // AppIDs is a list of app IDs to match against.
  repeated string AppIDs = 1 [(gogoproto.jsontag) = "app_ids,omitempty"];
  // GroupIDs is a list of group IDs to match against.
  repeated string GroupIDs = 2 [(gogoproto.jsontag) = "group_ids,omitempty"];
}

// OktaAssignmentV1 is a representation of an action or set of actions taken by Teleport to assign Okta users to applications or groups.
message OktaAssignmentV1 {
  option (gogoproto.goproto_stringer) = false;
  option (gogoproto.stringer) = false;

  // Header is the resource header for the Okta assignment.
  ResourceHeader Header = 1 [
    (gogoproto.nullable) = false,
    (gogoproto.jsontag) = "",
    (gogoproto.embed) = true
  ];

  // Spec is the specification for the Okta assignment.
  OktaAssignmentSpecV1 Spec = 2 [
    (gogoproto.nullable) = false,
    (gogoproto.jsontag) = "spec"
  ];
}

// OktaAssignmentSpecV1 is a Okta assignment specification.
message OktaAssignmentSpecV1 {
  // User is the user that these actions will be applied to.
  string User = 1 [(gogoproto.jsontag) = "user"];
  // Actions is a list of Okta actions to take on a user.
  repeated OktaAssignmentActionV1 Actions = 2 [(gogoproto.jsontag) = "actions"];
  // CleanupTime is an optional field that notes when the assignment should be cleaned up.
  // If absent, the assignment will never be cleaned up.
  google.protobuf.Timestamp CleanupTime = 3 [
    (gogoproto.stdtime) = true,
    (gogoproto.nullable) = true
  ];
}

// OktaAssignmentActionV1 is a Okta assignment action.
message OktaAssignmentActionV1 {
  // OktaAssignmentStatus represents the status of an action in an Okta assignment.
  enum OktaAssignmentActionStatus {
    // UNKNOWN indicates the status is not set.
    UNKNOWN = 0;
    // PENDING indicates the action has not yet been applied.
    PENDING = 1;
    // SUCCESSFUL indicates the action was applied successfully.
    SUCCESSFUL = 2;
    // FAILED indicates the action was not applied successfully. It will be retried.
    FAILED = 3;
    // CLEANED_UP indicates the action was cleaned up successfully.
    CLEANED_UP = 4;
    // CLEANUP_FAILED indicates the action was not cleaned up successfully. It will not be retried.
    CLEANUP_FAILED = 5;
    // PROCESSSING indicates that the assignment is being applied.
    PROCESSING = 6;
    // CLEANUP_PENDING indicates the action needs to be cleaned up.
    CLEANUP_PENDING = 7;
    // CLEANUP_PROCESSING indicates the action is being cleaned up.
    CLEANUP_PROCESSING = 8;
  }

  // Status is the status of the action.
  OktaAssignmentActionStatus status = 1 [(gogoproto.jsontag) = "status"];
  // Target is the target of the assignment action.
  OktaAssignmentActionTargetV1 target = 2 [(gogoproto.jsontag) = "target"];
  // LastTransition is an optional field that notes when the last state transition
  // occurred for this action. If absent, this object has never transitioned.
  google.protobuf.Timestamp LastTransition = 3 [
    (gogoproto.stdtime) = true,
    (gogoproto.nullable) = false
  ];
}

// OktaAssignmentActionTargetV1 is the target of an Okta assignment action.
message OktaAssignmentActionTargetV1 {
  // OktaAssignmentActionTargetType is the type of Okta object that an action is targeting.
  enum OktaAssignmentActionTargetType {
    // UNKNOWN indicates the target is unknown.
    UNKNOWN = 0;
    // APPLICATION indicates the target is an application.
    APPLICATION = 1;
    // GROUP indicates the target is a group.
    GROUP = 2;
  }

  // Type is the type of Okta resource this assignment action is targeting.
  OktaAssignmentActionTargetType type = 1 [(gogoproto.jsontag) = "type"];
  // ID is the ID of the Okta resource that's being targeted.
  string id = 2 [(gogoproto.jsontag) = "id"];
}

// IntegrationV1 represents a connection between Teleport and some other 3rd party system.
// This connection allows API access to that service from Teleport.
// Each Integration instance must have a SubKind defined which identifies the external system.
message IntegrationV1 {
  option (gogoproto.goproto_stringer) = false;
  option (gogoproto.stringer) = false;

  // Header is the resource header.
  ResourceHeader Header = 1 [
    (gogoproto.nullable) = false,
    (gogoproto.jsontag) = "",
    (gogoproto.embed) = true
  ];

  // Spec is an Integration specification.
  IntegrationSpecV1 Spec = 2 [
    (gogoproto.nullable) = false,
    (gogoproto.jsontag) = "spec"
  ];
}

// IntegrationSpecV1 contains properties of all the supported integrations.
message IntegrationSpecV1 {
  oneof SubKindSpec {
    // AWSOIDC contains the specific fields to handle the AWS OIDC Integration subkind
    AWSOIDCIntegrationSpecV1 AWSOIDC = 1 [(gogoproto.jsontag) = "aws_oidc,omitempty"];
  }
}

// AWSOIDCIntegrationSpecV1 contains the spec properties for the AWS OIDC SubKind Integration.
message AWSOIDCIntegrationSpecV1 {
  // RoleARN contains the Role ARN used to set up the Integration.
  // This is the AWS Role that Teleport will use to issue tokens for API Calls.
  string RoleARN = 1 [(gogoproto.jsontag) = "role_arn,omitempty"];
}

// HeadlessAuthentication holds data for an ongoing headless authentication attempt.
message HeadlessAuthentication {
  // Header is the resource header.
  ResourceHeader header = 1 [
    (gogoproto.nullable) = false,
    (gogoproto.embed) = true
  ];

  // User is a teleport user name.
  string user = 2;

  // PublicKey is an ssh public key to sign in case of successful auth.
  bytes public_key = 3;

  // State is the headless authentication request state.
  HeadlessAuthenticationState state = 4;

  // MFADevice is the mfa device used to approve the request in case of successful auth.
  types.MFADevice mfa_device = 5;

  // ClientIPAddress is the IP address of the client being authenticated.
  string client_ip_address = 6;
}

// HeadlessAuthenticationState is a headless authentication state.
enum HeadlessAuthenticationState {
  HEADLESS_AUTHENTICATION_STATE_UNSPECIFIED = 0;

  // authentication pending.
  HEADLESS_AUTHENTICATION_STATE_PENDING = 1;

  // authentication denied.
  HEADLESS_AUTHENTICATION_STATE_DENIED = 2;

  // authentication approved.
  HEADLESS_AUTHENTICATION_STATE_APPROVED = 3;
}

// WatchKind specifies resource kind to watch
// When adding fields to this struct, make sure to review/update WatchKind.Contains method.
message WatchKind {
  // Kind is a resource kind to watch
  string Kind = 1 [(gogoproto.jsontag) = "kind"];
  // LoadSecrets specifies whether to load secrets
  bool LoadSecrets = 2 [(gogoproto.jsontag) = "load_secrets"];
  // Name is an optional specific resource type to watch,
  // if specified only the events with a specific resource
  // name will be sent
  string Name = 3 [(gogoproto.jsontag) = "name"];
  // Filter is an optional mapping of custom filter parameters.
  // Valid values vary by resource kind.
  map<string, string> Filter = 4 [(gogoproto.jsontag) = "filter,omitempty"];
  // SubKind is a resource subkind to watch
  string SubKind = 5 [(gogoproto.jsontag) = "sub_kind,omitempty"];
  // Version optionally specifies the resource version to watch.
  // Currently this field is ignored.
  string Version = 6 [(gogoproto.jsontag) = "version,omitempty"];
}

// WatchStatusV1 is intended to be attached to OpInit events and contain information about a successful WatchEvents call.
message WatchStatusV1 {
  // Kind is the resource kind.
  string Kind = 1 [(gogoproto.jsontag) = "kind"];
  // SubKind is an optional resource subkind. Currently unused for this resource.
  string SubKind = 2 [(gogoproto.jsontag) = "sub_kind,omitempty"];
  // Version is the resource version.
  string Version = 3 [(gogoproto.jsontag) = "version"];
  // Metadata is the resource metadata.
  Metadata Metadata = 4 [
    (gogoproto.nullable) = false,
    (gogoproto.jsontag) = "metadata"
  ];
  // Spec is the resource spec.
  WatchStatusSpecV1 Spec = 5 [
    (gogoproto.nullable) = false,
    (gogoproto.jsontag) = "spec"
  ];
}

// WatchStatusSpecV1 contains resource kinds confirmed by WatchEvents to be included in the event stream.
message WatchStatusSpecV1 {
  repeated WatchKind Kinds = 1 [
    (gogoproto.nullable) = false,
    (gogoproto.jsontag) = "kinds"
  ];
}<|MERGE_RESOLUTION|>--- conflicted
+++ resolved
@@ -2553,17 +2553,15 @@
     (gogoproto.customtype) = "Labels"
   ];
 
-<<<<<<< HEAD
-  // DesktopGroups is a list of groups for created desktop users to be added to
-  repeated string DesktopGroups = 27 [(gogoproto.jsontag) = "desktop_groups,omitempty"];
-=======
   // GroupLabels is a map of labels used as part of the RBAC system.
   wrappers.LabelValues GroupLabels = 27 [
     (gogoproto.nullable) = false,
     (gogoproto.jsontag) = "group_labels,omitempty",
     (gogoproto.customtype) = "Labels"
   ];
->>>>>>> a3c52878
+
+  // DesktopGroups is a list of groups for created desktop users to be added to
+  repeated string DesktopGroups = 28 [(gogoproto.jsontag) = "desktop_groups,omitempty"];
 }
 
 // KubernetesResource is the Kubernetes resource identifier.
