// Copyright 2021 Gravitational, Inc
//
// Licensed under the Apache License, Version 2.0 (the "License");
// you may not use this file except in compliance with the License.
// You may obtain a copy of the License at
//
//      http://www.apache.org/licenses/LICENSE-2.0
//
// Unless required by applicable law or agreed to in writing, software
// distributed under the License is distributed on an "AS IS" BASIS,
// WITHOUT WARRANTIES OR CONDITIONS OF ANY KIND, either express or implied.
// See the License for the specific language governing permissions and
// limitations under the License.

syntax = "proto3";

package types;

import "gogoproto/gogo.proto";
import "google/protobuf/duration.proto";
import "google/protobuf/timestamp.proto";
import "google/protobuf/wrappers.proto";
import "teleport/attestation/v1/attestation.proto";
import "teleport/legacy/types/trusted_device_requirement.proto";
import "teleport/legacy/types/wrappers/wrappers.proto";

option go_package = "github.com/gravitational/teleport/api/types";
option (gogoproto.goproto_getters_all) = false;
option (gogoproto.marshaler_all) = true;
option (gogoproto.unmarshaler_all) = true;

message KeepAlive {
  reserved 3; // LeaseID
  reserved "LeaseID";

  // Name of the resource to keep alive.
  string Name = 1 [(gogoproto.jsontag) = "server_name"];
  // Namespace is the namespace of the resource.
  string Namespace = 2 [(gogoproto.jsontag) = "namespace"];
  // Expires is set to update expiry time of the resource.
  google.protobuf.Timestamp Expires = 4 [
    (gogoproto.stdtime) = true,
    (gogoproto.nullable) = false,
    (gogoproto.jsontag) = "expires"
  ];

  // The type of a KeepAlive. When adding a new type, please double-check
  // lib/usagereporter/teleport to see if we need any change in the resource
  // heartbeat event.
  enum KeepAliveType {
    UNKNOWN = 0;

    // "node", KindNode. For the sake of correct usage reporting, it shouldn't
    // be used for OpenSSH nodes.
    NODE = 1;
    // "app_server", KindAppServer
    APP = 2;
    // "db_server", KindDatabaseServer
    DATABASE = 3;
    // "windows_desktop_service", KindWindowsDesktopService
    WINDOWS_DESKTOP = 4;
    // "kube_server", KindKubeServer
    KUBERNETES = 5;
    // "db_service", KindDatabaseService
    DATABASE_SERVICE = 6;
  }

  // Type is the type (or kind) of the resource that's being kept alive.
  KeepAliveType Type = 9 [(gogoproto.jsontag) = "type"];
  // HostID is an optional UUID of the host the resource belongs to.
  string HostID = 10 [(gogoproto.jsontag) = "host_id,omitempty"];
}

// Metadata is resource metadata
message Metadata {
  reserved 7; // ID
  reserved "ID";

  // Name is an object name
  string Name = 1 [(gogoproto.jsontag) = "name"];
  // Namespace is object namespace. The field should be called "namespace"
  // when it returns in Teleport 2.4.
  string Namespace = 2 [(gogoproto.jsontag) = "-"];
  // Description is object description
  string Description = 3 [(gogoproto.jsontag) = "description,omitempty"];
  // Labels is a set of labels
  map<string, string> Labels = 5 [(gogoproto.jsontag) = "labels,omitempty"];
  // Expires is a global expiry time header can be set on any resource in the
  // system.
  google.protobuf.Timestamp Expires = 6 [
    (gogoproto.stdtime) = true,
    (gogoproto.nullable) = true,
    (gogoproto.jsontag) = "expires,omitempty"
  ];
  // Revision is an opaque identifier which tracks the versions of a resource
  // over time. Clients should ignore and not alter its value but must return
  // the revision in any updates of a resource.
  string Revision = 8 [(gogoproto.jsontag) = "revision,omitempty"];
}

// Rotation is a status of the rotation of the certificate authority
message Rotation {
  option (gogoproto.goproto_stringer) = false;
  option (gogoproto.stringer) = false;

  // State could be one of "init" or "in_progress".
  string State = 1 [(gogoproto.jsontag) = "state,omitempty"];
  // Phase is the current rotation phase.
  string Phase = 2 [(gogoproto.jsontag) = "phase,omitempty"];
  // Mode sets manual or automatic rotation mode.
  string Mode = 3 [(gogoproto.jsontag) = "mode,omitempty"];
  // CurrentID is the ID of the rotation operation
  // to differentiate between rotation attempts.
  string CurrentID = 4 [(gogoproto.jsontag) = "current_id"];
  // Started is set to the time when rotation has been started
  // in case if the state of the rotation is "in_progress".
  google.protobuf.Timestamp Started = 5 [
    (gogoproto.nullable) = false,
    (gogoproto.stdtime) = true,
    (gogoproto.jsontag) = "started,omitempty"
  ];
  // GracePeriod is a period during which old and new CA
  // are valid for checking purposes, but only new CA is issuing certificates.
  int64 GracePeriod = 6 [
    (gogoproto.jsontag) = "grace_period,omitempty",
    (gogoproto.casttype) = "Duration"
  ];
  // LastRotated specifies the last time of the completed rotation.
  google.protobuf.Timestamp LastRotated = 7 [
    (gogoproto.nullable) = false,
    (gogoproto.stdtime) = true,
    (gogoproto.jsontag) = "last_rotated,omitempty"
  ];
  // Schedule is a rotation schedule - used in
  // automatic mode to switch between phases.
  RotationSchedule Schedule = 8 [
    (gogoproto.nullable) = false,
    (gogoproto.jsontag) = "schedule,omitempty"
  ];
}

// RotationSchedule is a rotation schedule setting time switches
// for different phases.
message RotationSchedule {
  // UpdateClients specifies time to switch to the "Update clients" phase
  google.protobuf.Timestamp UpdateClients = 1 [
    (gogoproto.nullable) = false,
    (gogoproto.stdtime) = true,
    (gogoproto.jsontag) = "update_clients,omitempty"
  ];
  // UpdateServers specifies time to switch to the "Update servers" phase.
  google.protobuf.Timestamp UpdateServers = 2 [
    (gogoproto.nullable) = false,
    (gogoproto.stdtime) = true,
    (gogoproto.jsontag) = "update_servers,omitempty"
  ];
  // Standby specifies time to switch to the "Standby" phase.
  google.protobuf.Timestamp Standby = 3 [
    (gogoproto.nullable) = false,
    (gogoproto.stdtime) = true,
    (gogoproto.jsontag) = "standby,omitempty"
  ];
}

// ResourceHeader is a shared resource header
// used in cases when only type and name is known
message ResourceHeader {
  // Kind is a resource kind
  string Kind = 1 [(gogoproto.jsontag) = "kind,omitempty"];
  // SubKind is an optional resource sub kind, used in some resources
  string SubKind = 2 [(gogoproto.jsontag) = "sub_kind,omitempty"];
  // Version is the API version used to create the resource. It must be
  // specified. Based on this version, Teleport will apply different defaults on
  // resource creation or deletion. It must be an integer prefixed by "v".
  // For example: `v1`
  string Version = 3 [(gogoproto.jsontag) = "version,omitempty"];
  // Metadata is resource metadata
  Metadata Metadata = 4 [
    (gogoproto.nullable) = false,
    (gogoproto.jsontag) = "metadata,omitempty"
  ];
}

// DatabaseServerV3 represents a database access server.
message DatabaseServerV3 {
  option (gogoproto.goproto_stringer) = false;
  option (gogoproto.stringer) = false;

  // Kind is the database server resource kind.
  string Kind = 1 [(gogoproto.jsontag) = "kind"];
  // SubKind is an optional resource subkind.
  string SubKind = 2 [(gogoproto.jsontag) = "sub_kind,omitempty"];
  // Version is the resource version.
  string Version = 3 [(gogoproto.jsontag) = "version"];
  // Metadata is the database server metadata.
  Metadata Metadata = 4 [
    (gogoproto.nullable) = false,
    (gogoproto.jsontag) = "metadata"
  ];
  // Spec is the database server spec.
  DatabaseServerSpecV3 Spec = 5 [
    (gogoproto.nullable) = false,
    (gogoproto.jsontag) = "spec"
  ];
}

// DatabaseServerSpecV3 is the database server spec.
message DatabaseServerSpecV3 {
  reserved 1; // Description
  reserved "Description";
  reserved 2; // Protocol
  reserved "Protocol";
  reserved 3; // URI
  reserved "URI";
  reserved 4; // CACert
  reserved "CACert";
  reserved 5; // AWS
  reserved "AWS";
  reserved 9; // DynamicLabels
  reserved "DynamicLabels";
  reserved 11; // GCP
  reserved "GCP";

  // Version is the Teleport version that the server is running.
  string Version = 6 [(gogoproto.jsontag) = "version"];
  // Hostname is the database server hostname.
  string Hostname = 7 [(gogoproto.jsontag) = "hostname"];
  // HostID is the ID of the host the database server is running on.
  string HostID = 8 [(gogoproto.jsontag) = "host_id"];
  // Rotation contains the server CA rotation information.
  Rotation Rotation = 10 [
    (gogoproto.nullable) = false,
    (gogoproto.jsontag) = "rotation,omitempty"
  ];
  // Database is the database proxied by this database server.
  DatabaseV3 Database = 12 [(gogoproto.jsontag) = "database,omitempty"];
  // ProxyIDs is a list of proxy IDs this server is expected to be connected to.
  repeated string ProxyIDs = 13 [(gogoproto.jsontag) = "proxy_ids,omitempty"];
}

// DatabaseV3List represents a list of databases.
message DatabaseV3List {
  // Databases is a list of database resources.
  repeated DatabaseV3 Databases = 1;
}

// DatabaseV3 represents a single proxied database.
message DatabaseV3 {
  option (gogoproto.goproto_stringer) = false;
  option (gogoproto.stringer) = false;

  // Kind is the database resource kind.
  string Kind = 1 [(gogoproto.jsontag) = "kind"];
  // SubKind is an optional resource subkind.
  string SubKind = 2 [(gogoproto.jsontag) = "sub_kind,omitempty"];
  // Version is the resource version. It must be specified.
  // Supported values are: `v3`.
  string Version = 3 [(gogoproto.jsontag) = "version"];
  // Metadata is the database metadata.
  Metadata Metadata = 4 [
    (gogoproto.nullable) = false,
    (gogoproto.jsontag) = "metadata"
  ];
  // Spec is the database spec.
  DatabaseSpecV3 Spec = 5 [
    (gogoproto.nullable) = false,
    (gogoproto.jsontag) = "spec"
  ];
  // Status is the database runtime information.
  DatabaseStatusV3 Status = 6 [
    (gogoproto.nullable) = false,
    (gogoproto.jsontag) = "status"
  ];
}

// DatabaseSpecV3 is the database spec.
message DatabaseSpecV3 {
  // Protocol is the database protocol: postgres, mysql, mongodb, etc.
  string Protocol = 1 [(gogoproto.jsontag) = "protocol"];
  // URI is the database connection endpoint.
  string URI = 2 [(gogoproto.jsontag) = "uri"];
  // CACert is the PEM-encoded database CA certificate.
  //
  // DEPRECATED: Moved to TLS.CACert. DELETE IN 10.0.
  string CACert = 3 [
    (gogoproto.jsontag) = "ca_cert,omitempty",
    deprecated = true
  ];
  // DynamicLabels is the database dynamic labels.
  map<string, CommandLabelV2> DynamicLabels = 4 [
    (gogoproto.nullable) = false,
    (gogoproto.jsontag) = "dynamic_labels,omitempty"
  ];
  // AWS contains AWS specific settings for RDS/Aurora/Redshift databases.
  AWS AWS = 5 [
    (gogoproto.nullable) = false,
    (gogoproto.jsontag) = "aws,omitempty"
  ];
  // GCP contains parameters specific to GCP Cloud SQL databases.
  GCPCloudSQL GCP = 6 [
    (gogoproto.nullable) = false,
    (gogoproto.jsontag) = "gcp,omitempty"
  ];
  // Azure contains Azure specific database metadata.
  Azure Azure = 7 [
    (gogoproto.nullable) = false,
    (gogoproto.jsontag) = "azure,omitempty"
  ];
  // TLS is the TLS configuration used when establishing connection to target database.
  // Allows to provide custom CA cert or override server name.
  DatabaseTLS TLS = 8 [
    (gogoproto.nullable) = false,
    (gogoproto.jsontag) = "tls,omitempty"
  ];
  // AD is the Active Directory configuration for the database.
  AD AD = 9 [
    (gogoproto.nullable) = false,
    (gogoproto.jsontag) = "ad,omitempty"
  ];
  // MySQL is an additional section with MySQL database options.
  MySQLOptions MySQL = 10 [
    (gogoproto.nullable) = false,
    (gogoproto.jsontag) = "mysql,omitempty"
  ];
  // AdminUser is the database admin user for automatic user provisioning.
  DatabaseAdminUser AdminUser = 11 [(gogoproto.jsontag) = "admin_user,omitempty"];
  // MongoAtlas contains Atlas metadata about the database.
  MongoAtlas MongoAtlas = 12 [
    (gogoproto.nullable) = false,
    (gogoproto.jsontag) = "mongo_atlas,omitempty"
  ];
  // Oracle is an additional Oracle configuration options.
  OracleOptions Oracle = 13 [
    (gogoproto.nullable) = false,
    (gogoproto.jsontag) = "oracle,omitempty"
  ];
}

// DatabaseAdminUser contains information about privileged database user used
// for automatic user provisioning.
message DatabaseAdminUser {
  // Name is the username of the privileged database user.
  string Name = 1 [(gogoproto.jsontag) = "name"];
  // DefaultDatabase is the database that the privileged database user logs
  // into by default.
  //
  // Depending on the database type, this database may be used to store
  // procedures or data for managing database users.
  string DefaultDatabase = 2 [(gogoproto.jsontag) = "default_database"];
}

// OracleOptions contains information about privileged database user used
// for database audit.
message OracleOptions {
  // AuditUser is the Oracle database user privilege to access internal Oracle audit trail.
  string AuditUser = 1 [(gogoproto.jsontag) = "audit_user"];
}

// DatabaseStatusV3 contains runtime information about the database.
message DatabaseStatusV3 {
  // CACert is the auto-downloaded cloud database CA certificate.
  string CACert = 1 [(gogoproto.jsontag) = "ca_cert,omitempty"];
  // AWS is the auto-discovered AWS cloud database metadata.
  AWS AWS = 2 [
    (gogoproto.nullable) = false,
    (gogoproto.jsontag) = "aws"
  ];
  // MySQL is an additional section with MySQL runtime database information.
  MySQLOptions MySQL = 3 [
    (gogoproto.nullable) = false,
    (gogoproto.jsontag) = "mysql,omitempty"
  ];
  // ManagedUsers is a list of database users that are managed by Teleport.
  repeated string ManagedUsers = 4 [(gogoproto.jsontag) = "managed_users,omitempty"];
  // Azure is the auto-discovered Azure cloud database metadata.
  Azure Azure = 5 [
    (gogoproto.nullable) = false,
    (gogoproto.jsontag) = "azure"
  ];
}

// IAMPolicyStatus represents states that describe if an AWS database
// has its IAM policy properly configured or not.
// This enum is set in a Sync.Map during an IAM task that checks for the
// validity of IAM policy, and the database gets updated with the value
// from this map during a heartbeat.
enum IAMPolicyStatus {
  // IAM_POLICY_STATUS_UNSPECIFIED represents a zero value where
  // nothing has been attempted yet.
  IAM_POLICY_STATUS_UNSPECIFIED = 0;
  // IAM_POLICY_STATUS_PENDING represents a state where iam policy status
  // is pending to be checked. This enum value is set at the start of
  // registering a database -> IAM setup (before the db heartbeat starts).
  //
  // This state was required for two reasons:
  //   1) To be able to tell apart from an older service that do not update
  //      the IAMPolicyStatus (in which case the enum value will remain the
  //      zero value).
  //   2) When starting a database, the heartbeat and its IAM task starts,
  //      and the heartbeat may run first before the IAM task finishes.
  IAM_POLICY_STATUS_PENDING = 1;
  // IAM_POLICY_STATUS_FAILED represents a state where an error occured
  // while checking for IAM policy status eg: no AWS credentials provider found
  // or the policy was misconfigured.
  IAM_POLICY_STATUS_FAILED = 2;
  // IAM_POLICY_STATUS_SUCCESS represents a state where IAM policy was configured
  // correctly.
  IAM_POLICY_STATUS_SUCCESS = 3;
}

// AWS contains AWS metadata about the database.
message AWS {
  // Region is a AWS cloud region.
  string Region = 1 [(gogoproto.jsontag) = "region,omitempty"];
  // Redshift contains Redshift specific metadata.
  Redshift Redshift = 2 [
    (gogoproto.nullable) = false,
    (gogoproto.jsontag) = "redshift,omitempty"
  ];
  // RDS contains RDS specific metadata.
  RDS RDS = 3 [
    (gogoproto.nullable) = false,
    (gogoproto.jsontag) = "rds,omitempty"
  ];
  // AccountID is the AWS account ID this database belongs to.
  string AccountID = 4 [(gogoproto.jsontag) = "account_id,omitempty"];
  // ElastiCache contains AWS ElastiCache Redis specific metadata.
  ElastiCache ElastiCache = 5 [
    (gogoproto.nullable) = false,
    (gogoproto.jsontag) = "elasticache,omitempty"
  ];
  // SecretStore contains secret store configurations.
  SecretStore SecretStore = 6 [
    (gogoproto.nullable) = false,
    (gogoproto.jsontag) = "secret_store,omitempty"
  ];
  // MemoryDB contains AWS MemoryDB specific metadata.
  MemoryDB MemoryDB = 7 [
    (gogoproto.nullable) = false,
    (gogoproto.jsontag) = "memorydb,omitempty"
  ];
  // RDSProxy contains AWS Proxy specific metadata.
  RDSProxy RDSProxy = 8 [
    (gogoproto.nullable) = false,
    (gogoproto.jsontag) = "rdsproxy,omitempty"
  ];
  // RedshiftServerless contains AWS Redshift Serverless specific metadata.
  RedshiftServerless RedshiftServerless = 9 [
    (gogoproto.nullable) = false,
    (gogoproto.jsontag) = "redshift_serverless,omitempty"
  ];
  // ExternalID is an optional AWS external ID used to enable assuming an AWS role across accounts.
  string ExternalID = 10 [(gogoproto.jsontag) = "external_id,omitempty"];
  // AssumeRoleARN is an optional AWS role ARN to assume when accessing a database.
  // Set this field and ExternalID to enable access across AWS accounts.
  string AssumeRoleARN = 11 [(gogoproto.jsontag) = "assume_role_arn,omitempty"];
  // OpenSearch contains AWS OpenSearch specific metadata.
  OpenSearch OpenSearch = 12 [
    (gogoproto.nullable) = false,
    (gogoproto.jsontag) = "opensearch,omitempty"
  ];

  reserved 13;
  reserved "IAMPolicyExists";

  // IAMPolicyStatus indicates whether the IAM Policy is configured properly for database access.
  // If not, the user must update the AWS profile identity to allow access to the Database.
  // Eg for an RDS Database: the underlying AWS profile allows for `rds-db:connect` for the Database.
  IAMPolicyStatus IAMPolicyStatus = 14 [(gogoproto.jsontag) = "iam_policy_status"];
  // SessionTags is a list of AWS STS session tags.
  map<string, string> SessionTags = 15 [(gogoproto.jsontag) = "session_tags,omitempty"];

  // DocumentDB contains AWS DocumentDB specific metadata.
  DocumentDB DocumentDB = 16 [
    (gogoproto.nullable) = false,
    (gogoproto.jsontag) = "docdb,omitempty"
  ];
}

// SecretStore contains secret store configurations.
message SecretStore {
  // KeyPrefix specifies the secret key prefix.
  string KeyPrefix = 1 [(gogoproto.jsontag) = "key_prefix,omitempty"];
  // KMSKeyID specifies the AWS KMS key for encryption.
  string KMSKeyID = 2 [(gogoproto.jsontag) = "kms_key_id,omitempty"];
}

// Redshift contains AWS Redshift specific database metadata.
message Redshift {
  // ClusterID is the Redshift cluster identifier.
  string ClusterID = 1 [(gogoproto.jsontag) = "cluster_id,omitempty"];
}

// RDS contains AWS RDS specific database metadata.
message RDS {
  // InstanceID is the RDS instance identifier.
  string InstanceID = 1 [(gogoproto.jsontag) = "instance_id,omitempty"];
  // ClusterID is the RDS cluster (Aurora) identifier.
  string ClusterID = 2 [(gogoproto.jsontag) = "cluster_id,omitempty"];
  // ResourceID is the RDS instance resource identifier (db-xxx).
  string ResourceID = 3 [(gogoproto.jsontag) = "resource_id,omitempty"];
  // IAMAuth indicates whether database IAM authentication is enabled.
  bool IAMAuth = 4 [(gogoproto.jsontag) = "iam_auth"];
  // Subnets is a list of subnets for the RDS instance.
  repeated string Subnets = 5 [(gogoproto.jsontag) = "subnets,omitempty"];
  // VPCID is the VPC where the RDS is running.
  string VPCID = 6 [(gogoproto.jsontag) = "vpc_id,omitempty"];
  // SecurityGroups is a list of attached security groups for the RDS instance.
  repeated string SecurityGroups = 7 [(gogoproto.jsontag) = "security_groups,omitempty"];
}

// RDSProxy contains AWS RDS Proxy specific database metadata.
message RDSProxy {
  // Name is the identifier of an RDS Proxy.
  string Name = 1 [(gogoproto.jsontag) = "name,omitempty"];
  // CustomEndpointName is the identifier of an RDS Proxy custom endpoint.
  string CustomEndpointName = 2 [(gogoproto.jsontag) = "custom_endpoint_name,omitempty"];
  // ResourceID is the RDS instance resource identifier (prx-xxx).
  string ResourceID = 3 [(gogoproto.jsontag) = "resource_id,omitempty"];
}

// ElastiCache contains AWS ElastiCache Redis specific metadata.
message ElastiCache {
  // ReplicationGroupID is the Redis replication group ID.
  string ReplicationGroupID = 1 [(gogoproto.jsontag) = "replication_group_id,omitempty"];
  // UserGroupIDs is a list of user group IDs.
  repeated string UserGroupIDs = 2 [(gogoproto.jsontag) = "user_group_ids,omitempty"];
  // TransitEncryptionEnabled indicates whether in-transit encryption (TLS) is enabled.
  bool TransitEncryptionEnabled = 3 [(gogoproto.jsontag) = "transit_encryption_enabled,omitempty"];
  // EndpointType is the type of the endpoint.
  string EndpointType = 4 [(gogoproto.jsontag) = "endpoint_type,omitempty"];
}

// MemoryDB contains AWS MemoryDB specific metadata.
message MemoryDB {
  // ClusterName is the name of the MemoryDB cluster.
  string ClusterName = 1 [(gogoproto.jsontag) = "cluster_name,omitempty"];
  // ACLName is the name of the ACL associated with the cluster.
  string ACLName = 2 [(gogoproto.jsontag) = "acl_name,omitempty"];
  // TLSEnabled indicates whether in-transit encryption (TLS) is enabled.
  bool TLSEnabled = 3 [(gogoproto.jsontag) = "tls_enabled,omitempty"];
  // EndpointType is the type of the endpoint.
  string EndpointType = 4 [(gogoproto.jsontag) = "endpoint_type,omitempty"];
}

// RedshiftServerless contains AWS Redshift Serverless specific metadata.
message RedshiftServerless {
  // WorkgroupName is the workgroup name.
  string WorkgroupName = 1 [(gogoproto.jsontag) = "workgroup_name,omitempty"];
  // EndpointName is the VPC endpoint name.
  string EndpointName = 2 [(gogoproto.jsontag) = "endpoint_name,omitempty"];
  // WorkgroupID is the workgroup ID.
  string WorkgroupID = 3 [(gogoproto.jsontag) = "workgroup_id,omitempty"];
}

// OpenSearch contains AWS OpenSearch specific metadata.
message OpenSearch {
  // DomainName is the name of the domain.
  string DomainName = 1 [(gogoproto.jsontag) = "domain_name,omitempty"];
  // DomainID is the ID of the domain.
  string DomainID = 2 [(gogoproto.jsontag) = "domain_id,omitempty"];
  // EndpointType is the type of the endpoint.
  string EndpointType = 3 [(gogoproto.jsontag) = "endpoint_type,omitempty"];
}

// DocumentDB contains AWS DocumentDB specific metadata.
message DocumentDB {
  // ClusterID is the cluster identifier.
  string ClusterID = 1 [(gogoproto.jsontag) = "cluster_id,omitempty"];
  // InstanceID is the instance identifier.
  string InstanceID = 2 [(gogoproto.jsontag) = "instance_id,omitempty"];
  // EndpointType is the type of the endpoint.
  string EndpointType = 3 [(gogoproto.jsontag) = "endpoint_type,omitempty"];
}

// GCPCloudSQL contains parameters specific to GCP Cloud SQL databases.
message GCPCloudSQL {
  // ProjectID is the GCP project ID the Cloud SQL instance resides in.
  string ProjectID = 1 [(gogoproto.jsontag) = "project_id,omitempty"];
  // InstanceID is the Cloud SQL instance ID.
  string InstanceID = 2 [(gogoproto.jsontag) = "instance_id,omitempty"];
}

// Azure contains Azure specific database metadata.
message Azure {
  // Name is the Azure database server name.
  string Name = 1 [(gogoproto.jsontag) = "name,omitempty"];
  // ResourceID is the Azure fully qualified ID for the resource.
  string ResourceID = 2 [(gogoproto.jsontag) = "resource_id,omitempty"];
  // Redis contains Azure Cache for Redis specific database metadata.
  AzureRedis Redis = 3 [
    (gogoproto.nullable) = false,
    (gogoproto.jsontag) = "redis,omitempty"
  ];
  // IsFlexiServer is true if the database is an Azure Flexible server.
  bool IsFlexiServer = 4 [(gogoproto.jsontag) = "is_flexi_server,omitempty"];
}

// AzureRedis contains Azure Cache for Redis specific database metadata.
message AzureRedis {
  // ClusteringPolicy is the clustering policy for Redis Enterprise.
  string ClusteringPolicy = 1 [(gogoproto.jsontag) = "clustering_policy,omitempty"];
}

// AD contains Active Directory specific database configuration.
message AD {
  // KeytabFile is the path to the Kerberos keytab file.
  string KeytabFile = 1 [(gogoproto.jsontag) = "keytab_file,omitempty"];
  // Krb5File is the path to the Kerberos configuration file. Defaults to /etc/krb5.conf.
  string Krb5File = 2 [(gogoproto.jsontag) = "krb5_file,omitempty"];
  // Domain is the Active Directory domain the database resides in.
  string Domain = 3 [(gogoproto.jsontag) = "domain"];
  // SPN is the service principal name for the database.
  string SPN = 4 [(gogoproto.jsontag) = "spn"];
  // LDAPCert is a certificate from Windows LDAP/AD, optional; only for x509 Authentication.
  string LDAPCert = 5 [(gogoproto.jsontag) = "ldap_cert,omitempty"];
  // KDCHostName is the host name for a KDC for x509 Authentication.
  string KDCHostName = 6 [(gogoproto.jsontag) = "kdc_host_name,omitempty"];
}

// DatabaseTLSMode represents the level of TLS verification performed by
// DB agent when connecting to a database.
enum DatabaseTLSMode {
  // VERIFY_FULL performs full certificate validation.
  VERIFY_FULL = 0;
  // VERIFY_CA works the same as VERIFY_FULL, but it skips the hostname check.
  VERIFY_CA = 1;
  // INSECURE accepts any certificate provided by server. This is the least secure option.
  INSECURE = 2;
}

// DatabaseTLS contains TLS configuration options.
message DatabaseTLS {
  // Mode is a TLS connection mode.
  // 0 is "verify-full"; 1 is "verify-ca", 2 is "insecure".
  DatabaseTLSMode Mode = 1 [(gogoproto.jsontag) = "mode"];
  // CACert is an optional user provided CA certificate used for verifying
  // database TLS connection.
  string CACert = 2 [(gogoproto.jsontag) = "ca_cert,omitempty"];
  // ServerName allows to provide custom hostname. This value will override the
  // servername/hostname on a certificate during validation.
  string ServerName = 3 [(gogoproto.jsontag) = "server_name,omitempty"];
  // TrustSystemCertPool allows Teleport to trust certificate authorities
  // available on the host system. If not set (by default), Teleport only
  // trusts self-signed databases with TLS certificates signed by Teleport's
  // Database Server CA or the ca_cert specified in this TLS setting. For
  // cloud-hosted databases, Teleport downloads the corresponding required CAs
  // for validation.
  bool TrustSystemCertPool = 4 [(gogoproto.jsontag) = "trust_system_cert_pool,omitempty"];
}

// MySQLOptions are additional MySQL database options.
message MySQLOptions {
  // ServerVersion is the server version reported by DB proxy if the runtime information is
  // not available.
  string ServerVersion = 1 [(gogoproto.jsontag) = "server_version,omitempty"];
}

// MongoAtlas contains Atlas metadata about the database.
message MongoAtlas {
  // Name is the Atlas database instance name.
  string Name = 1 [(gogoproto.jsontag) = "name,omitempty"];
}

// InstanceV1 represents the state of a running teleport instance independent
// of the specific services that instance exposes.
message InstanceV1 {
  ResourceHeader Header = 1 [
    (gogoproto.nullable) = false,
    (gogoproto.jsontag) = "",
    (gogoproto.embed) = true
  ];
  InstanceSpecV1 Spec = 2 [
    (gogoproto.nullable) = false,
    (gogoproto.jsontag) = "spec"
  ];
}

message InstanceSpecV1 {
  // Version is the version of teleport this instance most recently advertised.
  string Version = 1 [(gogoproto.jsontag) = "version,omitempty"];

  // Services is the list of active services this instance most recently advertised.
  repeated string Services = 2 [
    (gogoproto.casttype) = "SystemRole",
    (gogoproto.jsontag) = "services,omitempty"
  ];

  // Hostname is the hostname this instance most recently advertised.
  string Hostname = 3 [(gogoproto.jsontag) = "hostname,omitempty"];

  // AuthID is the ID of the Auth Service that most recently observed this instance.
  string AuthID = 4 [(gogoproto.jsontag) = "auth_id,omitempty"];

  // LastSeen is the last time an Auth Service server reported observing this instance.
  google.protobuf.Timestamp LastSeen = 5 [
    (gogoproto.stdtime) = true,
    (gogoproto.nullable) = false,
    (gogoproto.jsontag) = "last_seen,omitempty"
  ];

  // ControlLog is the log of recent important instance control events related to this instance. See comments
  // on the InstanceControlLogEntry type for details.
  repeated InstanceControlLogEntry ControlLog = 6 [
    (gogoproto.nullable) = false,
    (gogoproto.jsontag) = "control_log,omitempty"
  ];

  // ExternalUpgrader identifies the external upgrader that the instance is configured to
  // export schedules to (e.g. 'kube'). Empty if no upgrader is defined.
  string ExternalUpgrader = 7 [(gogoproto.jsontag) = "ext_upgrader,omitempty"];

  // ExternalUpgraderVersion identifies the external upgrader version. Empty if no upgrader is defined.
  string ExternalUpgraderVersion = 8 [(gogoproto.jsontag) = "ext_upgrader_version,omitempty"];

  // LastMeasurement stores information about the latest measurement between services.
  SystemClockMeasurement LastMeasurement = 9;
}

// SystemClockMeasurement represents the measurement state of the systems clock difference.
message SystemClockMeasurement {
  // ControllerSystemClock is the system clock of the inventory controller.
  google.protobuf.Timestamp ControllerSystemClock = 1 [
    (gogoproto.stdtime) = true,
    (gogoproto.nullable) = false,
    (gogoproto.jsontag) = "controller_system_clock,omitempty"
  ];
  // SystemClock is the system clock of the upstream.
  google.protobuf.Timestamp SystemClock = 2 [
    (gogoproto.stdtime) = true,
    (gogoproto.nullable) = false,
    (gogoproto.jsontag) = "system_clock,omitempty"
  ];
  // RequestDuration stores information about the request duration between auth and remote service.
  google.protobuf.Duration RequestDuration = 3 [
    (gogoproto.jsontag) = "request_duration",
    (gogoproto.nullable) = false,
    (gogoproto.stdduration) = true
  ];
}

// InstanceControlLogEntry represents an entry in a given instance's control log. The control log of
// an instance is protected by CompareAndSwap semantics, allowing entries to function as a means of
// synchronization as well as recordkeeping. For example, an Auth Service instance intending to trigger an upgrade
// for a given instance can check its control log for 'upgrade-attempt' entries. If no such entry exists,
// it can attempt to write an 'upgrade-attempt' entry of its own. If that entry successfully writes without
// hitting a CompareFailed, the Auth Service instance knows that no other Auth Service instances will make concurrent upgrade
// attempts while that entry persists.
//
// NOTE: Due to resource size and backend throughput limitations, care should be taken to minimize the
// use and size of instance control log entries.
//
message InstanceControlLogEntry {
  // Type represents the type of control log entry this is (e.g. 'upgrade-attempt').
  string Type = 1 [(gogoproto.jsontag) = "type,omitempty"];

  // ID is a random identifier used to assist in uniquely identifying entries. This value may
  // be unique, or it may be used to associate a collection of related entries (e.g. an upgrade
  // attempt entry may use the same ID as an associated upgrade failure entry if appropriate).
  uint64 ID = 2 [(gogoproto.jsontag) = "id,omitempty"];

  // Time is the time at which the event represented by this entry occurred (used in determining
  // ordering and expiry).
  google.protobuf.Timestamp Time = 3 [
    (gogoproto.stdtime) = true,
    (gogoproto.nullable) = false,
    (gogoproto.jsontag) = "time,omitempty"
  ];

  // TTL is an optional custom time to live for this control log entry. Some control log entries
  // (e.g. an upgrade failure) may require longer than normal TTLs in order to ensure visibility.
  // If a log entry's TTL results in it having an intended expiry further in the future than the
  // expiry of the enclosing Instance resource, the instance resource's expiry will be bumped
  // to accommodate preservation of the log. Because of this fact, custom entry TTLs should be
  // used sparingly, as excess usage could result in unexpected backend growth for high churn
  // clusters.
  int64 TTL = 4 [
    (gogoproto.jsontag) = "ttl,omitempty",
    (gogoproto.casttype) = "time.Duration"
  ];

  // Labels is an arbitrary collection of key-value pairs. The expected labels are determined by the
  // type of the entry. Use of labels is preferable to adding new fields in some cases in order to
  // preserve fields across auth downgrades (this is mostly relevant for the version-control system).
  map<string, string> Labels = 5 [(gogoproto.jsontag) = "labels,omitempty"];
}

// InstanceFilter matches instance resources.
message InstanceFilter {
  // ServerID matches exactly one instance by server ID if specified.
  string ServerID = 1;

  // Version matches instance version if specified.
  string Version = 2;

  // Services matches the instance services if specified. Note that this field matches all instances which
  // expose *at least* one of the listed services. This is in contrast to service matching in version
  // directives which match instances that expose a *at most* the listed services.
  repeated string Services = 3 [(gogoproto.casttype) = "SystemRole"];

  // ExternalUpgrader matches instance upgrader if specified.
  string ExternalUpgrader = 4;

  // NoExtUpgrader explicitly matches instances for which no upgrader is defined.
  bool NoExtUpgrader = 5;

  // OlderThanVersion is an optional exclusive upper version bound.
  string OlderThanVersion = 6;

  // NewerThanVersion is an optional exclusive lower version bound.
  string NewerThanVersion = 7;
}

// ServerV2 represents a Node, App, Database, Proxy or Auth Service instance in a Teleport cluster.
message ServerV2 {
  option (gogoproto.goproto_stringer) = false;
  option (gogoproto.stringer) = false;

  // Kind is a resource kind
  string Kind = 1 [(gogoproto.jsontag) = "kind"];
  // SubKind is an optional resource sub kind, used in some resources
  string SubKind = 2 [(gogoproto.jsontag) = "sub_kind,omitempty"];
  // Version is version
  string Version = 3 [(gogoproto.jsontag) = "version"];
  // Metadata is resource metadata
  Metadata Metadata = 4 [
    (gogoproto.nullable) = false,
    (gogoproto.jsontag) = "metadata"
  ];
  // Spec is a server spec
  ServerSpecV2 Spec = 5 [
    (gogoproto.nullable) = false,
    (gogoproto.jsontag) = "spec"
  ];
}

// ServerSpecV2 is a specification for V2 Server
message ServerSpecV2 {
  reserved 2;
  reserved "PublicAddr";

  // Addr is a host:port address where this server can be reached.
  string Addr = 1 [(gogoproto.jsontag) = "addr"];
  // Hostname is server hostname
  string Hostname = 3 [(gogoproto.jsontag) = "hostname"];
  // CmdLabels is server dynamic labels
  map<string, CommandLabelV2> CmdLabels = 4 [
    (gogoproto.nullable) = false,
    (gogoproto.jsontag) = "cmd_labels,omitempty"
  ];
  // Rotation specifies server rotation
  Rotation Rotation = 5 [
    (gogoproto.nullable) = false,
    (gogoproto.jsontag) = "rotation,omitempty"
  ];
  // UseTunnel indicates that connections to this server should occur over a
  // reverse tunnel.
  bool UseTunnel = 6 [(gogoproto.jsontag) = "use_tunnel,omitempty"];
  // TeleportVersion is the teleport version that the server is running on
  string Version = 7 [(gogoproto.jsontag) = "version"];

  // PeerAddr is the address a proxy server is reachable at by its peer proxies.
  string PeerAddr = 11 [(gogoproto.jsontag) = "peer_addr,omitempty"];
  // ProxyIDs is a list of proxy IDs this server is expected to be connected to.
  repeated string ProxyIDs = 12 [(gogoproto.jsontag) = "proxy_ids,omitempty"];
  // PublicAddrs is a list of public addresses where this server can be reached.
  repeated string public_addrs = 13;
  // CloudMetadata contains info about the cloud instance the server is running
  // on, if any.
  CloudMetadata CloudMetadata = 14 [(gogoproto.jsontag) = "cloud_metadata,omitempty"];
  // GitHub contains info about GitHub proxies where each server represents a
  // GitHub organization.
  GitHubServerMetadata git_hub = 15 [(gogoproto.jsontag) = "github,omitempty"];

  reserved 8;
  reserved 10;
  reserved "KubernetesClusters";
  reserved 9; // Apps json_tag="apps"
  reserved "Apps";
}

// AWSInfo contains attributes to match to an EC2 instance.
message AWSInfo {
  // AccountID is an AWS account ID.
  string AccountID = 1 [(gogoproto.jsontag) = "account_id"];
  // InstanceID is an EC2 instance ID.
  string InstanceID = 2 [(gogoproto.jsontag) = "instance_id"];
  // Region is the AWS EC2 Instance Region.
  string Region = 3 [(gogoproto.jsontag) = "region,omitempty"];
  // VPCID is the AWS VPC ID where the Instance is running.
  string VPCID = 4 [(gogoproto.jsontag) = "vpc_id,omitempty"];
  // Integration is the integration name that added this Node.
  // When connecting to it, it will use this integration to issue AWS API calls in order to set up the connection.
  // This includes sending an SSH Key and then opening a tunnel (EC2 Instance Connect Endpoint) so Teleport can connect to it.
  string Integration = 5 [(gogoproto.jsontag) = "integration,omitempty"];
  // SubnetID is the Subnet ID in use by the instance.
  string SubnetID = 6 [(gogoproto.jsontag) = "subnet_id,omitempty"];
}

// CloudMetadata contains info about the cloud instance a server is running
// on, if any.
message CloudMetadata {
  // AWSInfo contains attributes to match to an EC2 instance.
  AWSInfo AWS = 1 [(gogoproto.jsontag) = "aws,omitempty"];
}

// GitHubServerMetadata contains info about GitHub proxies where each server
// represents a GitHub organization.
message GitHubServerMetadata {
  // Organization specifies the name of the organization for the GitHub integration.
  string organization = 1 [(gogoproto.jsontag) = "organization,omitempty"];
  // Integration is the integration that is associated with this Server.
  string integration = 2 [(gogoproto.jsontag) = "integration,omitempty"];
}

// AppServerV3 represents a single proxied web app.
message AppServerV3 {
  option (gogoproto.goproto_stringer) = false;
  option (gogoproto.stringer) = false;

  // Kind is the app server resource kind. Always "app_server".
  string Kind = 1 [(gogoproto.jsontag) = "kind"];
  // SubKind is an optional resource subkind.
  string SubKind = 2 [(gogoproto.jsontag) = "sub_kind,omitempty"];
  // Version is the resource version.
  string Version = 3 [(gogoproto.jsontag) = "version"];
  // Metadata is the app server metadata.
  Metadata Metadata = 4 [
    (gogoproto.nullable) = false,
    (gogoproto.jsontag) = "metadata"
  ];
  // Spec is the app server spec.
  AppServerSpecV3 Spec = 5 [
    (gogoproto.nullable) = false,
    (gogoproto.jsontag) = "spec"
  ];
}

// AppServerSpecV3 is the app access server spec.
message AppServerSpecV3 {
  // Version is the Teleport version that the server is running.
  string Version = 1 [(gogoproto.jsontag) = "version"];
  // Hostname is the app server hostname.
  string Hostname = 2 [(gogoproto.jsontag) = "hostname"];
  // HostID is the app server host uuid.
  string HostID = 3 [(gogoproto.jsontag) = "host_id"];
  // Rotation contains the app server CA rotation information.
  Rotation Rotation = 4 [
    (gogoproto.nullable) = false,
    (gogoproto.jsontag) = "rotation,omitempty"
  ];
  // App is the app proxied by this app server.
  AppV3 App = 5 [(gogoproto.jsontag) = "app"];
  // ProxyIDs is a list of proxy IDs this server is expected to be connected to.
  repeated string ProxyIDs = 6 [(gogoproto.jsontag) = "proxy_ids,omitempty"];
}

// AppV3List represents a list of app resources.
message AppV3List {
  // Apps is a list of app resources.
  repeated AppV3 Apps = 1;
}

// AppV3 represents an app resource.
message AppV3 {
  option (gogoproto.goproto_stringer) = false;
  option (gogoproto.stringer) = false;

  // Kind is the app resource kind. Always "app".
  string Kind = 1 [(gogoproto.jsontag) = "kind"];
  // SubKind is an optional resource subkind.
  string SubKind = 2 [(gogoproto.jsontag) = "sub_kind,omitempty"];
  // Version is the resource version. It must be specified.
  // Supported values are:`v3`.
  string Version = 3 [(gogoproto.jsontag) = "version"];
  // Metadata is the app resource metadata.
  Metadata Metadata = 4 [
    (gogoproto.nullable) = false,
    (gogoproto.jsontag) = "metadata"
  ];
  // Spec is the app resource spec.
  AppSpecV3 Spec = 5 [
    (gogoproto.nullable) = false,
    (gogoproto.jsontag) = "spec"
  ];
}

// CORSPolicy defines the CORS policy for AppSpecV3
message CORSPolicy {
  // allowed_origins specifies which origins are allowed to access the app.
  repeated string allowed_origins = 1 [(gogoproto.jsontag) = "allowed_origins,omitempty"];
  // allowed_methods specifies which methods are allowed when accessing the app.
  repeated string allowed_methods = 2 [(gogoproto.jsontag) = "allowed_methods,omitempty"];
  // allowed_headers specifies which headers can be used when accessing the app.
  repeated string allowed_headers = 3 [(gogoproto.jsontag) = "allowed_headers,omitempty"];
  // allow_credentials indicates whether credentials are allowed.
  bool allow_credentials = 4 [(gogoproto.jsontag) = "allow_credentials,omitempty"];
  // max_age indicates how long (in seconds) the results of a preflight request can be cached.
  uint32 max_age = 5 [(gogoproto.jsontag) = "max_age,omitempty"];
  // exposed_headers indicates which headers are made available to scripts via the browser.
  repeated string exposed_headers = 6 [(gogoproto.jsontag) = "exposed_headers,omitempty"];
}

// IdentityCenterPermissionSet defines a permission set that is available on an
// IdentityCenter account app
message IdentityCenterPermissionSet {
  // ARN is the fully-formed ARN of the Permission Set.
  string ARN = 1 [(gogoproto.jsontag) = "arn,omitempty"];

  // Name is the human-readable name of the Permission Set.
  string Name = 2 [(gogoproto.jsontag) = "name,omitempty"];

  // AssignmentID is the ID of the Teelport Account Assignment resource that
  // represents this permission being assigned on the enclosing Account.
  string AssignmentID = 3 [(gogoproto.jsontag) = "assignment_name,omitempty"];
}

// AppIdentityCenter encapsulates information about an AWS Identity Center
// account application.
message AppIdentityCenter {
  // Account ID is the AWS-assigned ID of the account
  string AccountID = 1 [(gogoproto.jsontag) = "account_id,omitempty"];

  // PermissionSets lists the available permission sets on the given account
  repeated IdentityCenterPermissionSet PermissionSets = 2 [(gogoproto.jsontag) = "permission_sets,omitempty"];
}

// AppSpecV3 is the AppV3 resource spec.
message AppSpecV3 {
  // URI is the web app endpoint.
  string URI = 1 [(gogoproto.jsontag) = "uri"];
  // PublicAddr is the public address the application is accessible at.
  string PublicAddr = 2 [(gogoproto.jsontag) = "public_addr,omitempty"];
  // DynamicLabels are the app's command labels.
  map<string, CommandLabelV2> DynamicLabels = 3 [
    (gogoproto.nullable) = false,
    (gogoproto.jsontag) = "dynamic_labels,omitempty"
  ];
  // InsecureSkipVerify disables app's TLS certificate verification.
  bool InsecureSkipVerify = 4 [(gogoproto.jsontag) = "insecure_skip_verify"];
  // Rewrite is a list of rewriting rules to apply to requests and responses.
  Rewrite Rewrite = 5 [(gogoproto.jsontag) = "rewrite,omitempty"];
  // AWS contains additional options for AWS applications.
  AppAWS AWS = 6 [(gogoproto.jsontag) = "aws,omitempty"];
  // Cloud identifies the cloud instance the app represents.
  string Cloud = 7 [(gogoproto.jsontag) = "cloud,omitempty"];
  // UserGroups are a list of user group IDs that this app is associated with.
  repeated string UserGroups = 8;
  // Integration is the integration name that must be used to access this Application.
  // Only applicable to AWS App Access.
  // If present, the Application must use the Integration's credentials instead of ambient credentials to access Cloud APIs.
  string Integration = 9 [(gogoproto.jsontag) = "integration,omitempty"];
  // RequiredAppNames is a list of app names that are required for this app to function. Any app listed here will
  // be part of the authentication redirect flow and authenticate along side this app.
  repeated string RequiredAppNames = 10 [(gogoproto.jsontag) = "required_app_names,omitempty"];
  // CORSPolicy defines the Cross-Origin Resource Sharing settings for the app.
  CORSPolicy CORS = 11 [(gogoproto.jsontag) = "cors,omitempty"];
  // IdentityCenter encasulates AWS identity-center specific information. Only
  // valid for Identity Center account apps.
  AppIdentityCenter IdentityCenter = 12 [(gogoproto.jsontag) = "identity_center,omitempty"];
  // TCPPorts is a list of ports and port ranges that an app agent can forward connections to.
  // Only applicable to TCP App Access.
  // If this field is not empty, URI is expected to contain no port number and start with the tcp
  // protocol.
  repeated PortRange TCPPorts = 13 [(gogoproto.jsontag) = "tcp_ports,omitempty"];
}

// AppServerOrSAMLIdPServiceProviderV1 holds either an AppServerV3 or a SAMLIdPServiceProviderV1 resource (never both).
// Used in application listings that request both app servers and saml apps.
//
// DEPRECATED: Use AppServer and SAMLIdPServiceProvider type individually.
message AppServerOrSAMLIdPServiceProviderV1 {
  option deprecated = true;
  option (gogoproto.goproto_stringer) = false;
  option (gogoproto.stringer) = false;
  // Kind is the resource kind. Always "app_server_saml_idp_sp".
  string Kind = 1 [(gogoproto.jsontag) = "kind"];
  // The AppServer or SAMLIdPServiceProvider resource.
  oneof Resource {
    // AppServer is the AppServer resource.
    AppServerV3 AppServer = 2 [(gogoproto.jsontag) = "app_server,omitempty"];
    // SAMLIdPServiceProvider is the SAMLIdPServiceProvider resource.
    SAMLIdPServiceProviderV1 SAMLIdPServiceProvider = 3 [(gogoproto.jsontag) = "saml_idp_service_provider,omitempty"];
  }
}

// Rewrite is a list of rewriting rules to apply to requests and responses.
message Rewrite {
  // Redirect defines a list of hosts which will be rewritten to the public
  // address of the application if they occur in the "Location" header.
  repeated string Redirect = 1 [(gogoproto.jsontag) = "redirect,omitempty"];
  // Headers is a list of headers to inject when passing the request over
  // to the application.
  repeated Header Headers = 2 [(gogoproto.jsontag) = "headers,omitempty"];
  // JWTClaims configures whether roles/traits are included in the JWT token.
  string JWTClaims = 3 [(gogoproto.jsontag) = "jwt_claims,omitempty"];
}

// Header represents a single http header passed over to the proxied application.
message Header {
  // Name is the http header name.
  string Name = 1 [(gogoproto.jsontag) = "name"];
  // Value is the http header value.
  string Value = 2 [(gogoproto.jsontag) = "value"];
}

// PortRange describes a port range for TCP apps. The range starts with Port and ends with EndPort.
// PortRange can be used to describe a single port in which case the Port field is the port and the
// EndPort field is 0.
message PortRange {
  option (gogoproto.goproto_stringer) = false;
  option (gogoproto.stringer) = false;
  // Port describes the start of the range. It must be between 1 and 65535.
  uint32 Port = 1 [(gogoproto.jsontag) = "port"];
  // EndPort describes the end of the range, inclusive. If set, it must be between 2 and 65535 and
  // be greater than Port when describing a port range. When omitted or set to zero, it signifies
  // that the port range defines a single port.
  uint32 EndPort = 2 [(gogoproto.jsontag) = "end_port,omitempty"];
}

// CommandLabelV2 is a label that has a value as a result of the
// output generated by running command, e.g. hostname
message CommandLabelV2 {
  // Period is a time between command runs
  int64 Period = 1 [
    (gogoproto.jsontag) = "period",
    (gogoproto.casttype) = "Duration"
  ];
  // Command is a command to run
  repeated string Command = 2 [(gogoproto.jsontag) = "command"];
  // Result captures standard output
  string Result = 3 [(gogoproto.jsontag) = "result"];
}

// AppAWS contains additional options for AWS applications.
message AppAWS {
  // ExternalID is the AWS External ID used when assuming roles in this app.
  string ExternalID = 1 [(gogoproto.jsontag) = "external_id,omitempty"];
}

// PrivateKeyType is the storage type of a private key.
enum PrivateKeyType {
  // RAW is a plaintext private key.
  RAW = 0;
  // PKCS11 is a private key backed by a PKCS11 device such as HSM.
  PKCS11 = 1;
  // GCP_KMS is a private key backed by GCP KMS.
  GCP_KMS = 2;
  // AWS_KMS is a private key backed by AWS KMS.
  AWS_KMS = 3;
}

// SSHKeyPair is an SSH CA key pair.
message SSHKeyPair {
  // PublicKey is the SSH public key.
  bytes PublicKey = 1 [(gogoproto.jsontag) = "public_key,omitempty"];
  // PrivateKey is the SSH private key.
  bytes PrivateKey = 2 [(gogoproto.jsontag) = "private_key,omitempty"];
  // PrivateKeyType is the type of the PrivateKey.
  PrivateKeyType PrivateKeyType = 3 [(gogoproto.jsontag) = "private_key_type,omitempty"];
}

// TLSKeyPair is a TLS key pair
message TLSKeyPair {
  // Cert is a PEM encoded TLS cert
  bytes Cert = 1 [(gogoproto.jsontag) = "cert,omitempty"];
  // Key is a PEM encoded TLS key
  bytes Key = 2 [(gogoproto.jsontag) = "key,omitempty"];
  // KeyType is the type of the Key.
  PrivateKeyType KeyType = 3 [(gogoproto.jsontag) = "key_type,omitempty"];
}

// JWTKeyPair is a PEM encoded keypair used for signing JWT tokens.
message JWTKeyPair {
  // PublicKey is a PEM encoded public key.
  bytes PublicKey = 1 [(gogoproto.jsontag) = "public_key,omitempty"];
  // PrivateKey is a PEM encoded private key.
  bytes PrivateKey = 2 [(gogoproto.jsontag) = "private_key,omitempty"];
  // PrivateKeyType is the type of the PrivateKey.
  PrivateKeyType PrivateKeyType = 3 [(gogoproto.jsontag) = "private_key_type,omitempty"];
}

// CertAuthorityV2 is version 2 resource spec for Cert Authority
message CertAuthorityV2 {
  option (gogoproto.goproto_stringer) = false;
  option (gogoproto.stringer) = false;
  // Kind is a resource kind
  string Kind = 1 [(gogoproto.jsontag) = "kind"];
  // SubKind is an optional resource sub kind, used in some resources
  string SubKind = 2 [(gogoproto.jsontag) = "sub_kind,omitempty"];
  // Version is version
  string Version = 3 [(gogoproto.jsontag) = "version"];
  // Metadata is connector metadata
  Metadata Metadata = 4 [
    (gogoproto.nullable) = false,
    (gogoproto.jsontag) = "metadata"
  ];
  // Spec contains cert authority specification
  CertAuthoritySpecV2 Spec = 5 [
    (gogoproto.nullable) = false,
    (gogoproto.jsontag) = "spec"
  ];
}

// CertAuthoritySpecV2 is a host or user certificate authority that
// can check and if it has private key stored as well, sign it too
message CertAuthoritySpecV2 {
  reserved 3, 4, 7, 10;
  // Type is either user or host certificate authority
  string Type = 1 [
    (gogoproto.jsontag) = "type",
    (gogoproto.casttype) = "CertAuthType"
  ];
  // ClusterName identifies the cluster name this authority serves.
  string ClusterName = 2 [(gogoproto.jsontag) = "cluster_name"];
  // Roles is a list of roles assumed by users signed by this CA
  repeated string Roles = 5 [(gogoproto.jsontag) = "roles,omitempty"];
  // RoleMap specifies role mappings to remote roles
  repeated RoleMapping RoleMap = 6 [
    (gogoproto.nullable) = false,
    (gogoproto.jsontag) = "role_map,omitempty"
  ];
  // Rotation is a status of the certificate authority rotation
  Rotation Rotation = 8 [
    (gogoproto.nullable) = true,
    (gogoproto.jsontag) = "rotation,omitempty"
  ];
  // SigningAlgType is unused.
  //
  // Deprecated: SigningAlgType is unused.
  enum SigningAlgType {
    option deprecated = true;
    UNKNOWN = 0;
    RSA_SHA1 = 1;
    RSA_SHA2_256 = 2;
    RSA_SHA2_512 = 3;
  }
  // SigningAlg is unused.
  //
  // Deprecated: SigningAlg is unused.
  SigningAlgType SigningAlg = 9 [
    (gogoproto.jsontag) = "signing_alg,omitempty",
    deprecated = true
  ];
  // ActiveKeys are the CA key sets used to sign any new certificates.
  CAKeySet ActiveKeys = 11 [
    (gogoproto.nullable) = false,
    (gogoproto.jsontag) = "active_keys,omitempty"
  ];
  // AdditionalTrustedKeys are additional CA key sets that can be used to
  // verify certificates. Certificates should be verified with
  // AdditionalTrustedKeys and ActiveKeys combined.
  CAKeySet AdditionalTrustedKeys = 12 [
    (gogoproto.nullable) = false,
    (gogoproto.jsontag) = "additional_trusted_keys,omitempty"
  ];
}

// CAKeySet is the set of CA keys.
message CAKeySet {
  // SSH contains SSH CA key pairs.
  repeated SSHKeyPair SSH = 1 [(gogoproto.jsontag) = "ssh,omitempty"];
  // TLS contains TLS CA key/cert pairs.
  repeated TLSKeyPair TLS = 2 [(gogoproto.jsontag) = "tls,omitempty"];
  // JWT contains JWT signing key pairs.
  repeated JWTKeyPair JWT = 3 [(gogoproto.jsontag) = "jwt,omitempty"];
}

// RoleMapping provides mapping of remote roles to local roles
// for trusted clusters
message RoleMapping {
  // Remote specifies remote role name to map from
  string Remote = 1 [(gogoproto.jsontag) = "remote"];
  // Local specifies local roles to map to
  repeated string Local = 2 [(gogoproto.jsontag) = "local"];
}

// ProvisionTokenV1 is a provisioning token V1
message ProvisionTokenV1 {
  option (gogoproto.goproto_stringer) = false;
  option (gogoproto.stringer) = false;

  // Roles is a list of roles associated with the token,
  // that will be converted to metadata in the SSH and X509
  // certificates issued to the user of the token
  repeated string Roles = 1 [
    (gogoproto.jsontag) = "roles",
    (gogoproto.casttype) = "SystemRole"
  ];
  // Expires is a global expiry time header can be set on any resource in the
  // system.
  google.protobuf.Timestamp Expires = 2 [
    (gogoproto.stdtime) = true,
    (gogoproto.nullable) = false,
    (gogoproto.jsontag) = "expires,omitempty"
  ];
  // Token is a token name
  string Token = 3 [(gogoproto.jsontag) = "token"];
}

// ProvisionTokenV2 specifies provisioning token
message ProvisionTokenV2 {
  option (gogoproto.goproto_stringer) = false;
  option (gogoproto.stringer) = false;

  // Kind is a resource kind
  string Kind = 1 [(gogoproto.jsontag) = "kind"];
  // SubKind is an optional resource sub kind, used in some resources
  string SubKind = 2 [(gogoproto.jsontag) = "sub_kind,omitempty"];
  // Version is the resource version. It must be specified.
  // Supported values are:`v2`.
  string Version = 3 [(gogoproto.jsontag) = "version"];
  // Metadata is resource metadata
  Metadata Metadata = 4 [
    (gogoproto.nullable) = false,
    (gogoproto.jsontag) = "metadata"
  ];
  // Spec is a provisioning token V2 spec
  ProvisionTokenSpecV2 Spec = 5 [
    (gogoproto.nullable) = false,
    (gogoproto.jsontag) = "spec"
  ];
}

// ProvisionTokenV2List is a list of provisioning tokens.
message ProvisionTokenV2List {
  // ProvisionTokens is a list of provisioning tokens.
  repeated ProvisionTokenV2 ProvisionTokens = 1;
}

// TokenRule is a rule that a joining node must match in order to use the
// associated token.
message TokenRule {
  // AWSAccount is the AWS account ID.
  string AWSAccount = 1 [(gogoproto.jsontag) = "aws_account,omitempty"];
  // AWSRegions is used for the EC2 join method and is a list of AWS regions a
  // node is allowed to join from.
  repeated string AWSRegions = 2 [(gogoproto.jsontag) = "aws_regions,omitempty"];
  // AWSRole is used for the EC2 join method and is the ARN of the AWS
  // role that the Auth Service will assume in order to call the ec2 API.
  string AWSRole = 3 [(gogoproto.jsontag) = "aws_role,omitempty"];
  // AWSARN is used for the IAM join method, the AWS identity of joining nodes
  // must match this ARN. Supports wildcards "*" and "?".
  string AWSARN = 4 [(gogoproto.jsontag) = "aws_arn,omitempty"];
}

// ProvisionTokenSpecV2 is a specification for V2 token
message ProvisionTokenSpecV2 {
  // Roles is a list of roles associated with the token,
  // that will be converted to metadata in the SSH and X509
  // certificates issued to the user of the token
  repeated string Roles = 1 [
    (gogoproto.jsontag) = "roles",
    (gogoproto.casttype) = "SystemRole"
  ];
  // Allow is a list of TokenRules, nodes using this token must match one
  // allow rule to use this token.
  repeated TokenRule Allow = 2 [(gogoproto.jsontag) = "allow,omitempty"];
  // AWSIIDTTL is the TTL to use for AWS EC2 Instance Identity Documents used
  // to join the cluster with this token.
  int64 AWSIIDTTL = 3 [
    (gogoproto.jsontag) = "aws_iid_ttl,omitempty",
    (gogoproto.casttype) = "Duration"
  ];
  // JoinMethod is the joining method required in order to use this token.
  // Supported joining methods include: azure, circleci, ec2, gcp, github, gitlab, iam, kubernetes, spacelift, token, tpm
  string JoinMethod = 4 [
    (gogoproto.jsontag) = "join_method",
    (gogoproto.casttype) = "JoinMethod"
  ];
  // BotName is the name of the bot this token grants access to, if any
  string BotName = 5 [(gogoproto.jsontag) = "bot_name,omitempty"];
  // SuggestedLabels is a set of labels that resources should set when using this token to enroll
  // themselves in the cluster.
  // Currently, only node-join scripts create a configuration according to the suggestion.
  wrappers.LabelValues SuggestedLabels = 6 [
    (gogoproto.nullable) = false,
    (gogoproto.jsontag) = "suggested_labels,omitempty",
    (gogoproto.customtype) = "Labels"
  ];
  // GitHub allows the configuration of options specific to the "github" join method.
  ProvisionTokenSpecV2GitHub GitHub = 7 [(gogoproto.jsontag) = "github,omitempty"];
  // CircleCI allows the configuration of options specific to the "circleci" join method.
  ProvisionTokenSpecV2CircleCI CircleCI = 8 [(gogoproto.jsontag) = "circleci,omitempty"];
  // SuggestedAgentMatcherLabels is a set of labels to be used by agents to match on resources.
  // When an agent uses this token, the agent should monitor resources that match those labels.
  // For databases, this means adding the labels to `db_service.resources.labels`.
  // Currently, only node-join scripts create a configuration according to the suggestion.
  wrappers.LabelValues SuggestedAgentMatcherLabels = 9 [
    (gogoproto.nullable) = false,
    (gogoproto.jsontag) = "suggested_agent_matcher_labels,omitempty",
    (gogoproto.customtype) = "Labels"
  ];
  // Kubernetes allows the configuration of options specific to the "kubernetes" join method.
  ProvisionTokenSpecV2Kubernetes Kubernetes = 10 [(gogoproto.jsontag) = "kubernetes,omitempty"];
  // Azure allows the configuration of options specific to the "azure" join method.
  ProvisionTokenSpecV2Azure Azure = 11 [(gogoproto.jsontag) = "azure,omitempty"];
  // GitLab allows the configuration of options specific to the "gitlab" join method.
  ProvisionTokenSpecV2GitLab GitLab = 12 [(gogoproto.jsontag) = "gitlab,omitempty"];
  // GCP allows the configuration of options specific to the "gcp" join method.
  ProvisionTokenSpecV2GCP GCP = 13 [(gogoproto.jsontag) = "gcp,omitempty"];
  // Spacelift allows the configuration of options specific to the "spacelift" join method.
  ProvisionTokenSpecV2Spacelift Spacelift = 14 [(gogoproto.jsontag) = "spacelift,omitempty"];
  // TPM allows the configuration of options specific to the "tpm" join method.
  ProvisionTokenSpecV2TPM TPM = 15 [(gogoproto.jsontag) = "tpm,omitempty"];
  // TerraformCloud allows the configuration of options specific to the "terraform_cloud" join method.
  ProvisionTokenSpecV2TerraformCloud TerraformCloud = 16 [(gogoproto.jsontag) = "terraform_cloud,omitempty"];
  // Bitbucket allows the configuration of options specific to the "bitbucket" join method.
  ProvisionTokenSpecV2Bitbucket Bitbucket = 17 [(gogoproto.jsontag) = "bitbucket,omitempty"];
}

// ProvisionTokenSpecV2TPM contains the TPM-specific part of the
// ProvisionTokenSpecV2
message ProvisionTokenSpecV2TPM {
  message Rule {
    reserved 2, 3;
    reserved "EKPubHash", "EKCertSerial";
    // Description is a human-readable description of the rule. It has no
    // bearing on whether or not a TPM is allowed to join, but can be used
    // to associate a rule with a specific host (e.g the asset tag of the server
    // in which the TPM resides).
    // Example: "build-server-100"
    string Description = 1 [(gogoproto.jsontag) = "description,omitempty"];
    // EKPublicHash is the SHA256 hash of the EKPub marshaled in PKIX format
    // and encoded in hexadecimal. This value will also be checked when a TPM
    // has submitted an EKCert, and the public key in the EKCert will be used
    // for this check.
    // Example: d4b45864d9d6fabfc568d74f26c35ababde2105337d7af9a6605e1c56c891aa6
    string EKPublicHash = 4 [(gogoproto.jsontag) = "ek_public_hash,omitempty"];
    // EKCertificateSerial is the serial number of the EKCert in hexadecimal
    // with colon separated nibbles. This value will not be checked when a TPM
    // does not have an EKCert configured.
    // Example: 73:df:dc:bd:af:ef:8a:d8:15:2e:96:71:7a:3e:7f:a4
    string EKCertificateSerial = 5 [(gogoproto.jsontag) = "ek_certificate_serial,omitempty"];
  }
  // Allow is a list of Rules, the presented delegated identity must match one
  // allow rule to permit joining.
  repeated Rule Allow = 1 [(gogoproto.jsontag) = "allow,omitempty"];
  // EKCertAllowedCAs is a list of CA certificates that will be used to validate
  // TPM EKCerts.
  // When specified, joining TPMs must present an EKCert signed by one of the
  // specified CAs. TPMs that do not present an EKCert will be not permitted to
  // join.
  // When unspecified, TPMs will be allowed to join with either an EKCert or an
  // EKPubHash.
  repeated string EKCertAllowedCAs = 2 [(gogoproto.jsontag) = "ekcert_allowed_cas,omitempty"];
}

// ProvisionTokenSpecV2Github contains the GitHub-specific part of the
// ProvisionTokenSpecV2
message ProvisionTokenSpecV2GitHub {
  // Rule includes fields mapped from `lib/githubactions.IDToken`
  // Not all fields should be included, only ones that we expect to be useful
  // when trying to create rules around which workflows should be allowed to
  // authenticate against a cluster.
  message Rule {
    // Sub also known as Subject is a string that roughly uniquely identifies
    // the workload. The format of this varies depending on the type of
    // github action run.
    string Sub = 1 [(gogoproto.jsontag) = "sub,omitempty"];
    // The repository from where the workflow is running.
    // This includes the name of the owner e.g `gravitational/teleport`
    string Repository = 2 [(gogoproto.jsontag) = "repository,omitempty"];
    // The name of the organization in which the repository is stored.
    string RepositoryOwner = 3 [(gogoproto.jsontag) = "repository_owner,omitempty"];
    // The name of the workflow.
    string Workflow = 4 [(gogoproto.jsontag) = "workflow,omitempty"];
    // The name of the environment used by the job.
    string Environment = 5 [(gogoproto.jsontag) = "environment,omitempty"];
    // The personal account that initiated the workflow run.
    string Actor = 6 [(gogoproto.jsontag) = "actor,omitempty"];
    // The git ref that triggered the workflow run.
    string Ref = 7 [(gogoproto.jsontag) = "ref,omitempty"];
    // The type of ref, for example: "branch".
    string RefType = 8 [(gogoproto.jsontag) = "ref_type,omitempty"];
  }
  // Allow is a list of TokenRules, nodes using this token must match one
  // allow rule to use this token.
  repeated Rule Allow = 1 [(gogoproto.jsontag) = "allow,omitempty"];
  // EnterpriseServerHost allows joining from runners associated with a
  // GitHub Enterprise Server instance. When unconfigured, tokens will be
  // validated against github.com, but when configured to the host of a GHES
  // instance, then the tokens will be validated against host.
  //
  // This value should be the hostname of the GHES instance, and should not
  // include the scheme or a path. The instance must be accessible over HTTPS
  // at this hostname and the certificate must be trusted by the Auth Service.
  string EnterpriseServerHost = 2 [(gogoproto.jsontag) = "enterprise_server_host,omitempty"];
  // EnterpriseSlug allows the slug of a GitHub Enterprise organisation to be
  // included in the expected issuer of the OIDC tokens. This is for
  // compatibility with the `include_enterprise_slug` option in GHE.
  //
  // This field should be set to the slug of your enterprise if this is enabled. If
  // this is not enabled, then this field must be left empty. This field cannot
  // be specified if `enterprise_server_host` is specified.
  //
  // See https://docs.github.com/en/enterprise-cloud@latest/actions/deployment/security-hardening-your-deployments/about-security-hardening-with-openid-connect#customizing-the-issuer-value-for-an-enterprise
  // for more information about customized issuer values.
  string EnterpriseSlug = 3 [(gogoproto.jsontag) = "enterprise_slug,omitempty"];
  // StaticJWKS disables fetching of the GHES signing keys via the JWKS/OIDC
  // endpoints, and allows them to be directly specified. This allows joining
  // from GitHub Actions in GHES instances that are not reachable by the
  // Teleport Auth Service.
  string StaticJWKS = 4 [(gogoproto.jsontag) = "static_jwks,omitempty"];
}

// ProvisionTokenSpecV2GitLab contains the GitLab-specific part of the
// ProvisionTokenSpecV2
message ProvisionTokenSpecV2GitLab {
  message Rule {
    // Sub roughly uniquely identifies the workload. Example:
    // `project_path:mygroup/my-project:ref_type:branch:ref:main`
    // project_path:GROUP/PROJECT:ref_type:TYPE:ref:BRANCH_NAME
    //
    // This field supports "glob-style" matching:
    // - Use '*' to match zero or more characters.
    // - Use '?' to match any single character.
    string Sub = 1 [(gogoproto.jsontag) = "sub,omitempty"];
    // Ref allows access to be limited to jobs triggered by a specific git ref.
    // Ensure this is used in combination with ref_type.
    //
    // This field supports "glob-style" matching:
    // - Use '*' to match zero or more characters.
    // - Use '?' to match any single character.
    string Ref = 2 [(gogoproto.jsontag) = "ref,omitempty"];
    // RefType allows access to be limited to jobs triggered by a specific git
    // ref type. Example:
    // `branch` or `tag`
    string RefType = 3 [(gogoproto.jsontag) = "ref_type,omitempty"];
    // NamespacePath is used to limit access to jobs in a group or user's
    // projects.
    // Example:
    // `mygroup`
    //
    // This field supports "glob-style" matching:
    // - Use '*' to match zero or more characters.
    // - Use '?' to match any single character.
    string NamespacePath = 4 [(gogoproto.jsontag) = "namespace_path,omitempty"];
    // ProjectPath is used to limit access to jobs belonging to an individual
    // project. Example:
    // `mygroup/myproject`
    //
    // This field supports "glob-style" matching:
    // - Use '*' to match zero or more characters.
    // - Use '?' to match any single character.
    string ProjectPath = 5 [(gogoproto.jsontag) = "project_path,omitempty"];
    // PipelineSource limits access by the job pipeline source type.
    // https://docs.gitlab.com/ee/ci/jobs/job_control.html#common-if-clauses-for-rules
    // Example: `web`
    string PipelineSource = 6 [(gogoproto.jsontag) = "pipeline_source,omitempty"];
    // Environment limits access by the environment the job deploys to
    // (if one is associated)
    string Environment = 7 [(gogoproto.jsontag) = "environment,omitempty"];
    // UserLogin is the username of the user executing the job
    string UserLogin = 8 [(gogoproto.jsontag) = "user_login,omitempty"];
    // UserID is the ID of the user executing the job
    string UserID = 9 [(gogoproto.jsontag) = "user_id,omitempty"];
    // UserEmail is the email of the user executing the job
    string UserEmail = 10 [(gogoproto.jsontag) = "user_email,omitempty"];
    // RefProtected is true if the Git ref is protected, false otherwise.
    BoolValue RefProtected = 11 [
      (gogoproto.nullable) = true,
      (gogoproto.jsontag) = "ref_protected,omitempty",
      (gogoproto.customtype) = "BoolOption"
    ];
    // EnvironmentProtected is true if the Git ref is protected, false otherwise.
    BoolValue EnvironmentProtected = 12 [
      (gogoproto.nullable) = true,
      (gogoproto.jsontag) = "environment_protected,omitempty",
      (gogoproto.customtype) = "BoolOption"
    ];
    // CIConfigSHA is the git commit SHA for the ci_config_ref_uri.
    string CIConfigSHA = 13 [(gogoproto.jsontag) = "ci_config_sha,omitempty"];
    // CIConfigRefURI is the ref path to the top-level pipeline definition, for example,
    // gitlab.example.com/my-group/my-project//.gitlab-ci.yml@refs/heads/main.
    string CIConfigRefURI = 14 [(gogoproto.jsontag) = "ci_config_ref_uri,omitempty"];
    // DeploymentTier is the deployment tier of the environment the job specifies
    string DeploymentTier = 15 [(gogoproto.jsontag) = "deployment_tier,omitempty"];
    // ProjectVisibility is the visibility of the project where the pipeline is running.
    // Can be internal, private, or public.
    string ProjectVisibility = 16 [(gogoproto.jsontag) = "project_visibility,omitempty"];
  }
  // Allow is a list of TokenRules, nodes using this token must match one
  // allow rule to use this token.
  repeated Rule Allow = 1 [(gogoproto.jsontag) = "allow,omitempty"];
  // Domain is the domain of your GitLab instance. This will default to
  // `gitlab.com` - but can be set to the domain of your self-hosted GitLab
  // e.g `gitlab.example.com`.
  string Domain = 2 [(gogoproto.jsontag) = "domain,omitempty"];
}

// ProvisionTokenSpecV2CircleCI contains the CircleCI-specific part of the
// ProvisionTokenSpecV2
message ProvisionTokenSpecV2CircleCI {
  message Rule {
    string ProjectID = 1 [(gogoproto.jsontag) = "project_id,omitempty"];
    string ContextID = 2 [(gogoproto.jsontag) = "context_id,omitempty"];
  }
  // Allow is a list of TokenRules, nodes using this token must match one
  // allow rule to use this token.
  repeated Rule Allow = 1 [(gogoproto.jsontag) = "allow,omitempty"];
  string OrganizationID = 2 [(gogoproto.jsontag) = "organization_id,omitempty"];
}

// ProvisionTokenSpecV2Spacelift contains the Spacelift-specific part of the
// ProvisionTokenSpecV2
message ProvisionTokenSpecV2Spacelift {
  message Rule {
    // SpaceID is the ID of the space in which the run that owns the token was
    // executed.
    string SpaceID = 1 [(gogoproto.jsontag) = "space_id,omitempty"];
    // CallerID is the ID of the caller, ie. the stack or module that generated
    // the run.
    string CallerID = 2 [(gogoproto.jsontag) = "caller_id,omitempty"];
    // CallerType is the type of the caller, ie. the entity that owns the run -
    // either `stack` or `module`.
    string CallerType = 3 [(gogoproto.jsontag) = "caller_type,omitempty"];
    // Scope is the scope of the token - either `read` or `write`.
    // See https://docs.spacelift.io/integrations/cloud-providers/oidc/#about-scopes
    string Scope = 4 [(gogoproto.jsontag) = "scope,omitempty"];
  }
  // Allow is a list of Rules, nodes using this token must match one
  // allow rule to use this token.
  repeated Rule Allow = 1 [(gogoproto.jsontag) = "allow,omitempty"];
  // Hostname is the hostname of the Spacelift tenant that tokens
  // will originate from. E.g `example.app.spacelift.io`
  string Hostname = 2 [(gogoproto.jsontag) = "hostname,omitempty"];
}

// ProvisionTokenSpecV2Kubernetes contains the Kubernetes-specific part of the
// ProvisionTokenSpecV2
message ProvisionTokenSpecV2Kubernetes {
  message StaticJWKSConfig {
    // JWKS should be the JSON Web Key Set formatted public keys of that the
    // Kubernetes Cluster uses to sign service account tokens.
    // This can be fetched from /openid/v1/jwks on the Kubernetes API Server.
    string JWKS = 1 [(gogoproto.jsontag) = "jwks,omitempty"];
  }
  // Rule is a set of properties the Kubernetes-issued token might have to be
  // allowed to use this ProvisionToken
  message Rule {
    // ServiceAccount is the namespaced name of the Kubernetes service account.
    // Its format is "namespace:service-account".
    string ServiceAccount = 1 [(gogoproto.jsontag) = "service_account,omitempty"];
  }
  // Allow is a list of Rules, nodes using this token must match one
  // allow rule to use this token.
  repeated Rule Allow = 1 [(gogoproto.jsontag) = "allow,omitempty"];
  // Type controls which behavior should be used for validating the Kubernetes
  // Service Account token. Support values:
  // - `in_cluster`
  // - `static_jwks`
  // If unset, this defaults to `in_cluster`.
  string Type = 2 [
    (gogoproto.jsontag) = "type,omitempty",
    (gogoproto.casttype) = "KubernetesJoinType"
  ];
  // StaticJWKS is the configuration specific to the `static_jwks` type.
  StaticJWKSConfig StaticJWKS = 3 [(gogoproto.jsontag) = "static_jwks,omitempty"];
}

// ProvisionTokenSpecV2Azure contains the Azure-specific part of the
// ProvisionTokenSpecV2.
message ProvisionTokenSpecV2Azure {
  // Rule is a set of properties the Azure-issued token might have to be
  // allowed to use this ProvisionToken.
  message Rule {
    // Subscription is the Azure subscription.
    string Subscription = 1 [(gogoproto.jsontag) = "subscription,omitempty"];
    // ResourceGroups is a list of Azure resource groups the node is allowed
    // to join from.
    repeated string ResourceGroups = 2 [(gogoproto.jsontag) = "resource_groups,omitempty"];
  }
  // Allow is a list of Rules, nodes using this token must match one
  // allow rule to use this token.
  repeated Rule Allow = 1 [(gogoproto.jsontag) = "allow,omitempty"];
}

// ProvisionTokenSpecV2GCP contains the GCP-specific part of the
// ProvisionTokenSpecV2.
message ProvisionTokenSpecV2GCP {
  // Rule is a set of properties the GCP-ussued token might have to be allowed
  // to use this ProvisionToken.
  message Rule {
    // ProjectIDs is a list of project IDs (e.g. `<example-id-123456>`).
    repeated string ProjectIDs = 1 [(gogoproto.jsontag) = "project_ids,omitempty"];
    // Locations is a list of regions (e.g. "us-west1") and/or zones (e.g.
    // "us-west1-b").
    repeated string Locations = 2 [(gogoproto.jsontag) = "locations,omitempty"];
    // ServiceAccounts is a list of service account emails (e.g.
    // `<project-number>-compute@developer.gserviceaccount.com`).
    repeated string ServiceAccounts = 3 [(gogoproto.jsontag) = "service_accounts,omitempty"];
  }
  // Allow is a list of Rules, nodes using this token must match one
  // allow rule to use this token.
  repeated Rule Allow = 1 [(gogoproto.jsontag) = "allow,omitempty"];
}

// ProvisionTokenSpecV2Terraform contains Terraform-specific parts of the
// ProvisionTokenSpecV2.
message ProvisionTokenSpecV2TerraformCloud {
  // Rule is a set of properties the Terraform-issued token might have to be
  // allowed to use this ProvisionToken.
  message Rule {
    // OrganizationID is the ID of the HCP Terraform organization. At least
    // one organization value is required, either ID or name.
    string OrganizationID = 1 [(gogoproto.jsontag) = "organization_id,omitempty"];

    // OrganizationName is the human-readable name of the HCP Terraform
    // organization. At least one organization value is required, either ID or
    // name.
    string OrganizationName = 2 [(gogoproto.jsontag) = "organization_name,omitempty"];

    // ProjectID is the ID of the HCP Terraform project. At least one project or
    // workspace value is required, either ID or name.
    string ProjectID = 3 [(gogoproto.jsontag) = "project_id,omitempty"];

    // ProjectName is the human-readable name for the HCP Terraform project. At
    // least one project or workspace value is required, either ID or name.
    string ProjectName = 4 [(gogoproto.jsontag) = "project_name,omitempty"];

    // WorkspaceID is the ID of the HCP Terraform workspace. At least one
    // project or workspace value is required, either ID or name.
    string WorkspaceID = 5 [(gogoproto.jsontag) = "workspace_id,omitempty"];

    // WorkspaceName is the human-readable name of the HCP Terraform workspace.
    // At least one project or workspace value is required, either ID or name.
    string WorkspaceName = 6 [(gogoproto.jsontag) = "workspace_name,omitempty"];

    // RunPhase is the phase of the run the token was issued for, e.g. `plan` or
    // `apply`
    string RunPhase = 7 [(gogoproto.jsontag) = "run_phase,omitempty"];
  }

  // Allow is a list of Rules, nodes using this token must match one
  // allow rule to use this token.
  repeated Rule Allow = 1 [(gogoproto.jsontag) = "allow,omitempty"];

  // Audience is the JWT audience as configured in the
  // TFC_WORKLOAD_IDENTITY_AUDIENCE(_$TAG) variable in Terraform Cloud. If
  // unset, defaults to the Teleport cluster name.
  // For example, if `TFC_WORKLOAD_IDENTITY_AUDIENCE_TELEPORT=foo` is set in
  // Terraform Cloud, this value should be `foo`. If the variable is set to
  // match the cluster name, it does not need to be set here.
  string Audience = 2 [(gogoproto.jsontag) = "audience,omitempty"];

  // Hostname is the hostname of the Terraform Enterprise instance expected to
  // issue JWTs allowed by this token. This may be unset for regular Terraform
  // Cloud use, in which case it will be assumed to be `app.terraform.io`.
  // Otherwise, it must both match the `iss` (issuer) field included in JWTs,
  // and provide standard JWKS endpoints.
  string Hostname = 3 [(gogoproto.jsontag) = "hostname,omitempty"];
}

message ProvisionTokenSpecV2Bitbucket {
  // Rule is a set of properties the Bitbucket-issued token might have to be
  // allowed to use this ProvisionToken.
  message Rule {
    // WorkspaceUUID is the UUID of the workspace for which this token was
    // issued. Bitbucket UUIDs must begin and end with braces, e.g. `{...}`.
    // This value may be found in the Pipelines -> OpenID Connect section of the
    // repository settings.
    string WorkspaceUUID = 1 [(gogoproto.jsontag) = "workspace_uuid,omitempty"];

    // RepositoryUUID is the UUID of the repository for which this token was
    // issued. Bitbucket UUIDs must begin and end with braces, e.g. `{...}`.
    // This value may be found in the Pipelines -> OpenID Connect section of the
    // repository settings.
    string RepositoryUUID = 2 [(gogoproto.jsontag) = "repository_uuid,omitempty"];

    // DeploymentEnvironmentUUID is the UUID of the deployment environment
    // targeted by this pipelines run, if any. These values may be found in the
    // "Pipelines -> OpenID Connect -> Deployment environments" section of the
    // repository settings.
    string DeploymentEnvironmentUUID = 3 [(gogoproto.jsontag) = "deployment_environment_uuid,omitempty"];

    // BranchName is the name of the branch on which this pipeline executed.
    string BranchName = 4 [(gogoproto.jsontag) = "branch_name,omitempty"];
  }

  // Allow is a list of Rules, nodes using this token must match one
  // allow rule to use this token.
  repeated Rule Allow = 1 [(gogoproto.jsontag) = "allow,omitempty"];

  // Audience is a Bitbucket-specified audience value for this token. It is
  // unique to each Bitbucket repository, and must be set to the value as
  // written in the Pipelines -> OpenID Connect section of the repository
  // settings.
  string Audience = 2 [(gogoproto.jsontag) = "audience,omitempty"];

  // IdentityProviderURL is a Bitbucket-specified issuer URL for incoming OIDC
  // tokens. It is unique to each Bitbucket repository, and must be set to the
  // value as written in the Pipelines -> OpenID Connect section of the
  // repository settings.
  string IdentityProviderURL = 3 [(gogoproto.jsontag) = "identity_provider_url,omitempty"];
}

// StaticTokensV2 implements the StaticTokens interface.
message StaticTokensV2 {
  option (gogoproto.goproto_stringer) = false;
  option (gogoproto.stringer) = false;

  // Kind is a resource kind
  string Kind = 1 [(gogoproto.jsontag) = "kind"];
  // SubKind is an optional resource sub kind, used in some resources
  string SubKind = 2 [(gogoproto.jsontag) = "sub_kind,omitempty"];
  // Version is version
  string Version = 3 [(gogoproto.jsontag) = "version"];
  // Metadata is resource metadata
  Metadata Metadata = 4 [
    (gogoproto.nullable) = false,
    (gogoproto.jsontag) = "metadata"
  ];
  // Spec is a provisioning token V2 spec
  StaticTokensSpecV2 Spec = 5 [
    (gogoproto.nullable) = false,
    (gogoproto.jsontag) = "spec"
  ];
}

// StaticTokensSpecV2 is the actual data we care about for StaticTokensSpecV2.
message StaticTokensSpecV2 {
  // StaticTokens is a list of tokens that can be used to add nodes to the
  // cluster.
  repeated ProvisionTokenV1 StaticTokens = 1 [
    (gogoproto.nullable) = false,
    (gogoproto.jsontag) = "static_tokens"
  ];
}

// ClusterNameV2 implements the ClusterName interface.
message ClusterNameV2 {
  option (gogoproto.goproto_stringer) = false;
  option (gogoproto.stringer) = false;

  // Kind is a resource kind
  string Kind = 1 [(gogoproto.jsontag) = "kind"];
  // SubKind is an optional resource sub kind, used in some resources
  string SubKind = 2 [(gogoproto.jsontag) = "sub_kind,omitempty"];
  // Version is version
  string Version = 3 [(gogoproto.jsontag) = "version"];
  // Metadata is resource metadata
  Metadata Metadata = 4 [
    (gogoproto.nullable) = false,
    (gogoproto.jsontag) = "metadata"
  ];
  // Spec is a cluster name V2 spec
  ClusterNameSpecV2 Spec = 5 [
    (gogoproto.nullable) = false,
    (gogoproto.jsontag) = "spec"
  ];
}

// ClusterNameSpecV2 is the actual data we care about for ClusterName.
message ClusterNameSpecV2 {
  // ClusterName is the name of the cluster. Changing this value once the
  // cluster is setup can and will cause catastrophic problems.
  string ClusterName = 1 [(gogoproto.jsontag) = "cluster_name"];

  // ClusterID is the unique cluster ID that is set once during the first
  // Auth Service startup.
  string ClusterID = 2 [(gogoproto.jsontag) = "cluster_id"];
}

// ClusterAuditConfigV2 represents audit log settings in the cluster.
message ClusterAuditConfigV2 {
  // Kind is a resource kind
  string Kind = 1 [(gogoproto.jsontag) = "kind"];
  // SubKind is an optional resource sub kind, used in some resources
  string SubKind = 2 [(gogoproto.jsontag) = "sub_kind,omitempty"];
  // Version is a resource version
  string Version = 3 [(gogoproto.jsontag) = "version"];
  // Metadata is resource metadata
  Metadata Metadata = 4 [
    (gogoproto.nullable) = false,
    (gogoproto.jsontag) = "metadata"
  ];
  // Spec is a ClusterAuditConfig specification
  ClusterAuditConfigSpecV2 Spec = 5 [
    (gogoproto.nullable) = false,
    (gogoproto.jsontag) = "spec"
  ];
}

// ClusterAuditConfigSpecV2 is the actual data we care about
// for ClusterAuditConfig.
message ClusterAuditConfigSpecV2 {
  reserved 5;
  reserved "audit_table_name";

  // Type is audit backend type
  string Type = 1 [(gogoproto.jsontag) = "type,omitempty"];
  // Region is a region setting for audit sessions used by cloud providers
  string Region = 2 [(gogoproto.jsontag) = "region,omitempty"];
  // AuditSessionsURI is a parameter where to upload sessions
  string AuditSessionsURI = 3 [(gogoproto.jsontag) = "audit_sessions_uri,omitempty"];
  // AuditEventsURI is a parameter with all supported outputs
  // for audit events
  wrappers.StringValues AuditEventsURI = 4 [
    (gogoproto.nullable) = false,
    (gogoproto.jsontag) = "audit_events_uri,omitempty",
    (gogoproto.customtype) = "github.com/gravitational/teleport/api/types/wrappers.Strings"
  ];

  // EnableContinuousBackups is used to enable (or disable) PITR (Point-In-Time Recovery).
  bool EnableContinuousBackups = 6 [(gogoproto.jsontag) = "continuous_backups,omitempty"];
  // EnableAutoScaling is used to enable (or disable) auto scaling policy.
  bool EnableAutoScaling = 7 [(gogoproto.jsontag) = "auto_scaling,omitempty"];
  // ReadMaxCapacity is the maximum provisioned read capacity.
  int64 ReadMaxCapacity = 8 [(gogoproto.jsontag) = "read_max_capacity,omitempty"];
  // ReadMinCapacity is the minimum provisioned read capacity.
  int64 ReadMinCapacity = 9 [(gogoproto.jsontag) = "read_min_capacity,omitempty"];
  // ReadTargetValue is the ratio of consumed read to provisioned capacity.
  double ReadTargetValue = 10 [(gogoproto.jsontag) = "read_target_value,omitempty"];
  // WriteMaxCapacity is the maximum provisioned write capacity.
  int64 WriteMaxCapacity = 11 [(gogoproto.jsontag) = "write_max_capacity,omitempty"];
  // WriteMinCapacity is the minimum provisioned write capacity.
  int64 WriteMinCapacity = 12 [(gogoproto.jsontag) = "write_min_capacity,omitempty"];
  // WriteTargetValue is the ratio of consumed write to provisioned capacity.
  double WriteTargetValue = 13 [(gogoproto.jsontag) = "write_target_value,omitempty"];
  // RetentionPeriod is the retention period for audit events.
  int64 RetentionPeriod = 14 [
    (gogoproto.jsontag) = "retention_period",
    (gogoproto.casttype) = "Duration",
    (gogoproto.nullable) = true
  ];

  // FIPSEndpointState represents an AWS FIPS endpoint state.
  enum FIPSEndpointState {
    // FIPS_UNSET allows setting FIPS state for AWS S3/Dynamo using configuration files or
    // environment variables
    FIPS_UNSET = 0;
    // FIPS_ENABLED explicitly enables FIPS support for AWS S3/Dynamo
    FIPS_ENABLED = 1;
    // FIPS_DISABLED explicitly disables FIPS support for AWS S3/Dynamo
    FIPS_DISABLED = 2;
  }
  // UseFIPSEndpoint configures AWS endpoints to use FIPS.
  FIPSEndpointState UseFIPSEndpoint = 15 [(gogoproto.jsontag) = "use_fips_endpoint,omitempty"];
}

// ClusterNetworkingConfigV2 contains cluster-wide networking configuration.
message ClusterNetworkingConfigV2 {
  // Kind is a resource kind
  string Kind = 1 [(gogoproto.jsontag) = "kind"];
  // SubKind is an optional resource sub kind, used in some resources
  string SubKind = 2 [(gogoproto.jsontag) = "sub_kind,omitempty"];
  // Version is the resource version. It must be specified.
  // Supported values are:`v2`.
  string Version = 3 [(gogoproto.jsontag) = "version"];
  // Metadata is resource metadata
  Metadata Metadata = 4 [
    (gogoproto.nullable) = false,
    (gogoproto.jsontag) = "metadata"
  ];
  // Spec is a ClusterNetworkingConfig specification
  ClusterNetworkingConfigSpecV2 Spec = 5 [
    (gogoproto.nullable) = false,
    (gogoproto.jsontag) = "spec"
  ];
}

// ClusterNetworkingConfigSpecV2 is the actual data we care about
// for ClusterNetworkingConfig.
message ClusterNetworkingConfigSpecV2 {
  // ClientIdleTimeout sets global cluster default setting for client idle
  // timeouts.
  int64 ClientIdleTimeout = 1 [
    (gogoproto.jsontag) = "client_idle_timeout",
    (gogoproto.casttype) = "Duration"
  ];

  // KeepAliveInterval is the interval at which the server sends keep-alive messages
  // to the client.
  int64 KeepAliveInterval = 2 [
    (gogoproto.jsontag) = "keep_alive_interval",
    (gogoproto.casttype) = "Duration"
  ];

  // KeepAliveCountMax is the number of keep-alive messages that can be
  // missed before the server disconnects the connection to the client.
  int64 KeepAliveCountMax = 3 [(gogoproto.jsontag) = "keep_alive_count_max"];

  // SessionControlTimeout is the session control lease expiry and defines
  // the upper limit of how long a node may be out of contact with the auth
  // server before it begins terminating controlled sessions.
  int64 SessionControlTimeout = 4 [
    (gogoproto.jsontag) = "session_control_timeout",
    (gogoproto.casttype) = "Duration"
  ];

  // ClientIdleTimeoutMessage is the message sent to the user when a connection times out.
  string ClientIdleTimeoutMessage = 5 [(gogoproto.jsontag) = "idle_timeout_message"];

  // WebIdleTimeout sets global cluster default setting for the web UI idle
  // timeouts.
  int64 WebIdleTimeout = 6 [
    (gogoproto.jsontag) = "web_idle_timeout",
    (gogoproto.casttype) = "Duration"
  ];

  // ProxyListenerMode is proxy listener mode used by Teleport Proxies.
  // 0 is "separate"; 1 is "multiplex".
  ProxyListenerMode ProxyListenerMode = 7 [(gogoproto.jsontag) = "proxy_listener_mode,omitempty"];

  // RoutingStrategy determines the strategy used to route to nodes.
  // 0 is "unambiguous_match"; 1 is "most_recent".
  RoutingStrategy RoutingStrategy = 8 [(gogoproto.jsontag) = "routing_strategy,omitempty"];

  // TunnelStrategyV1 determines the tunnel strategy used in the cluster.
  TunnelStrategyV1 TunnelStrategy = 9 [(gogoproto.jsontag) = "tunnel_strategy,omitempty"];

  // ProxyPingInterval defines in which interval the TLS routing ping message
  // should be sent. This is applicable only when using ping-wrapped
  // connections, regular TLS routing connections are not affected.
  int64 ProxyPingInterval = 10 [
    (gogoproto.jsontag) = "proxy_ping_interval,omitempty",
    (gogoproto.casttype) = "Duration"
  ];

  // AssistCommandExecutionWorkers determines the number of workers that will
  // execute arbitrary Assist commands on servers in parallel
  int32 AssistCommandExecutionWorkers = 11 [(gogoproto.jsontag) = "assist_command_execution_workers,omitempty"];

  // CaseInsensitiveRouting causes proxies to use case-insensitive hostname matching.
  bool CaseInsensitiveRouting = 12 [(gogoproto.jsontag) = "case_insensitive_routing,omitempty"];

  // SSHDialTimeout is a custom dial timeout used when establishing
  // SSH connections. If not set, the default timeout of 30s will be used.
  int64 SSHDialTimeout = 13 [
    (gogoproto.jsontag) = "ssh_dial_timeout,omitempty",
    (gogoproto.casttype) = "Duration"
  ];
}

// TunnelStrategyV1 defines possible tunnel strategy types.
message TunnelStrategyV1 {
  oneof Strategy {
    AgentMeshTunnelStrategy AgentMesh = 1 [(gogoproto.jsontag) = "agent_mesh,omitempty"];
    ProxyPeeringTunnelStrategy ProxyPeering = 2 [(gogoproto.jsontag) = "proxy_peering,omitempty"];
  }
}

// AgentMeshTunnelStrategy requires reverse tunnels to dial every proxy.
message AgentMeshTunnelStrategy {}

// ProxyPeeringTunnelStrategy requires reverse tunnels to dial a fixed number of proxies.
message ProxyPeeringTunnelStrategy {
  int64 AgentConnectionCount = 1 [(gogoproto.jsontag) = "agent_connection_count,omitempty"];
}

// ProxyListenerMode represents the cluster proxy listener mode.
enum ProxyListenerMode {
  // Separate is the proxy listener mode indicating that proxies are running
  // in separate listener mode where Teleport Proxy services use different listeners.
  Separate = 0;
  // Multiplex is the proxy listener mode indicating the proxy should use multiplex mode
  // where all proxy services are multiplexed on a single proxy port.
  Multiplex = 1;
}

// RoutingStrategy determines the strategy used to route to nodes.
enum RoutingStrategy {
  // UnambiguousMatch only routes to distinct nodes.
  UNAMBIGUOUS_MATCH = 0;

  // MostRecent routes to the most recently heartbeated node if duplicates are present.
  MOST_RECENT = 1;
}

// SessionRecordingConfigV2 contains session recording configuration.
message SessionRecordingConfigV2 {
  // Kind is a resource kind
  string Kind = 1 [(gogoproto.jsontag) = "kind"];
  // SubKind is an optional resource sub kind, used in some resources
  string SubKind = 2 [(gogoproto.jsontag) = "sub_kind,omitempty"];
  // Version is the resource version. It must be specified.
  // Supported values are:`v2`.
  string Version = 3 [(gogoproto.jsontag) = "version"];
  // Metadata is resource metadata
  Metadata Metadata = 4 [
    (gogoproto.nullable) = false,
    (gogoproto.jsontag) = "metadata"
  ];
  // Spec is a SessionRecordingConfig specification
  SessionRecordingConfigSpecV2 Spec = 5 [
    (gogoproto.nullable) = false,
    (gogoproto.jsontag) = "spec"
  ];
}

// SessionRecordingConfigSpecV2 is the actual data we care about
// for SessionRecordingConfig.
message SessionRecordingConfigSpecV2 {
  // Mode controls where (or if) the session is recorded.
  string Mode = 1 [(gogoproto.jsontag) = "mode"];

  // ProxyChecksHostKeys is used to control if the proxy will check host keys
  // when in recording mode.
  BoolValue ProxyChecksHostKeys = 2 [
    (gogoproto.nullable) = true,
    (gogoproto.jsontag) = "proxy_checks_host_keys",
    (gogoproto.customtype) = "BoolOption"
  ];
}

// AuthPreferenceV2 implements the AuthPreference interface.
message AuthPreferenceV2 {
  option (gogoproto.goproto_stringer) = false;
  option (gogoproto.stringer) = false;

  // Kind is a resource kind
  string Kind = 1 [(gogoproto.jsontag) = "kind"];
  // SubKind is an optional resource sub kind, used in some resources
  string SubKind = 2 [(gogoproto.jsontag) = "sub_kind,omitempty"];
  // Version is the resource version. It must be specified.
  // Supported values are: `v2`.
  string Version = 3 [(gogoproto.jsontag) = "version"];
  // Metadata is resource metadata
  Metadata Metadata = 4 [
    (gogoproto.nullable) = false,
    (gogoproto.jsontag) = "metadata"
  ];
  // Spec is an AuthPreference specification
  AuthPreferenceSpecV2 Spec = 5 [
    (gogoproto.nullable) = false,
    (gogoproto.jsontag) = "spec"
  ];
}

// AuthPreferenceSpecV2 is the actual data we care about for AuthPreference.
message AuthPreferenceSpecV2 {
  // Type is the type of authentication.
  string Type = 1 [(gogoproto.jsontag) = "type"];

  // SecondFactor is the type of mult-factor.
  // Deprecated: Prefer using SecondFactors instead.
  string SecondFactor = 2 [
    deprecated = true,
    (gogoproto.jsontag) = "second_factor,omitempty",
    (gogoproto.casttype) = "github.com/gravitational/teleport/api/constants.SecondFactorType"
  ];

  // ConnectorName is the name of the OIDC or SAML connector. If this value is
  // not set the first connector in the backend will be used.
  string ConnectorName = 3 [(gogoproto.jsontag) = "connector_name,omitempty"];

  // U2F are the settings for the U2F device.
  U2F U2F = 4 [
    (gogoproto.nullable) = true,
    (gogoproto.jsontag) = "u2f,omitempty"
  ];

  reserved 5; // RequireSessionMFA replaced by RequireMFAType
  reserved "RequireSessionMFA";

  // DisconnectExpiredCert provides disconnect expired certificate setting -
  // if true, connections with expired client certificates will get disconnected
  BoolValue DisconnectExpiredCert = 6 [
    (gogoproto.nullable) = true,
    (gogoproto.jsontag) = "disconnect_expired_cert,omitempty",
    (gogoproto.customtype) = "BoolOption"
  ];

  // AllowLocalAuth is true if local authentication is enabled.
  BoolValue AllowLocalAuth = 7 [
    (gogoproto.nullable) = true,
    (gogoproto.jsontag) = "allow_local_auth,omitempty",
    (gogoproto.customtype) = "BoolOption"
  ];

  string MessageOfTheDay = 8 [(gogoproto.jsontag) = "message_of_the_day,omitempty"];

  // LockingMode is the cluster-wide locking mode default.
  string LockingMode = 9 [
    (gogoproto.jsontag) = "locking_mode,omitempty",
    (gogoproto.casttype) = "github.com/gravitational/teleport/api/constants.LockingMode"
  ];

  // Webauthn are the settings for server-side Web Authentication support.
  Webauthn Webauthn = 10 [(gogoproto.jsontag) = "webauthn,omitempty"];

  // AllowPasswordless enables/disables passwordless support.
  // Passwordless requires Webauthn to work.
  // Defaults to true if the Webauthn is configured, defaults to false
  // otherwise.
  BoolValue AllowPasswordless = 11 [
    (gogoproto.nullable) = true,
    (gogoproto.jsontag) = "allow_passwordless,omitempty",
    (gogoproto.customtype) = "BoolOption"
  ];

  // RequireMFAType is the type of MFA requirement enforced for this cluster.
  // 0 is "OFF", 1 is "SESSION", 2 is "SESSION_AND_HARDWARE_KEY", 3 is "HARDWARE_KEY_TOUCH",
  // 4 is "HARDWARE_KEY_PIN", 5 is "HARDWARE_KEY_TOUCH_AND_PIN".
  RequireMFAType RequireMFAType = 12 [(gogoproto.jsontag) = "require_session_mfa,omitempty"];

  // DeviceTrust holds settings related to trusted device verification.
  // Requires Teleport Enterprise.
  DeviceTrust DeviceTrust = 13 [(gogoproto.jsontag) = "device_trust,omitempty"];

  // IDP is a set of options related to accessing IdPs within Teleport.
  // Requires Teleport Enterprise.
  IdPOptions IDP = 14 [(gogoproto.jsontag) = "idp,omitempty"];

  // AllowHeadless enables/disables headless support.
  // Headless authentication requires Webauthn to work.
  // Defaults to true if the Webauthn is configured, defaults to false
  // otherwise.
  BoolValue AllowHeadless = 15 [
    (gogoproto.nullable) = true,
    (gogoproto.jsontag) = "allow_headless,omitempty",
    (gogoproto.customtype) = "BoolOption"
  ];

  // DefaultSessionTTL is the TTL to use for user certs when
  // an explicit TTL is not requested.
  int64 DefaultSessionTTL = 16 [
    (gogoproto.jsontag) = "default_session_ttl,omitempty",
    (gogoproto.casttype) = "Duration"
  ];

  // Okta is a set of options related to the Okta service in Teleport.
  // Requires Teleport Enterprise.
  OktaOptions Okta = 17 [(gogoproto.jsontag) = "okta,omitempty"];

  reserved 18; // PIVSlot replaced by HardwareKey
  reserved "PIVSlot";

  // HardwareKey are the settings for hardware key support.
  HardwareKey HardwareKey = 19 [(gogoproto.jsontag) = "hardware_key,omitempty"];

  // SignatureAlgorithmSuite is the configured signature algorithm suite for the cluster.
  // If unspecified, the current default value is "legacy".
  // 1 is "legacy", 2 is "balanced-v1", 3 is "fips-v1", 4 is "hsm-v1".
  SignatureAlgorithmSuite signature_algorithm_suite = 20;

  // SecondFactors is a list of supported multi-factor types.
  // 1 is "otp", 2 is "webauthn", 3 is "sso",
  // If unspecified, the current default value is [1], or ["otp"].
  repeated SecondFactorType SecondFactors = 21 [(gogoproto.jsontag) = "second_factors,omitempty"];
}

// SecondFactorType is a type of second factor.
enum SecondFactorType {
  SECOND_FACTOR_TYPE_UNSPECIFIED = 0;
  // SECOND_FACTOR_TYPE_OTP is OTP second factor.
  SECOND_FACTOR_TYPE_OTP = 1;
  // SECOND_FACTOR_TYPE_WEBAUTHN is WebAuthn second factor.
  SECOND_FACTOR_TYPE_WEBAUTHN = 2;
  // SECOND_FACTOR_TYPE_SSO is SSO second factor.
  SECOND_FACTOR_TYPE_SSO = 3;
}

// U2F defines settings for U2F device.
// Deprecated: U2F is transparently converted to WebAuthn by Teleport. Prefer
// using WebAuthn instead.
message U2F {
  // AppID returns the application ID for universal mult-factor.
  string AppID = 1 [(gogoproto.jsontag) = "app_id,omitempty"];

  // Facets returns the facets for universal mult-factor.
  // Deprecated: Kept for backwards compatibility reasons, but Facets have no
  // effect since Teleport v10, when Webauthn replaced the U2F implementation.
  repeated string Facets = 2 [(gogoproto.jsontag) = "facets,omitempty"];

  // DeviceAttestationCAs contains the trusted attestation CAs for U2F
  // devices.
  repeated string DeviceAttestationCAs = 3 [(gogoproto.jsontag) = "device_attestation_cas,omitempty"];
}

// Webauthn defines user-visible settings for server-side Web Authentication
// support.
message Webauthn {
  // RPID is the ID of the Relying Party.
  // It should be set to the domain name of the Teleport installation.
  //
  // IMPORTANT: RPID must never change in the lifetime of the cluster, because
  // it's recorded in the registration data on the WebAuthn device. If the
  // RPID changes, all existing WebAuthn key registrations will become invalid
  // and all users who use WebAuthn as the multi-factor will need to
  // re-register.
  string RPID = 1 [(gogoproto.jsontag) = "rp_id,omitempty"];
  // Allow list of device attestation CAs in PEM format.
  // If present, only devices whose attestation certificates match the
  // certificates specified here may be registered (existing registrations are
  // unchanged).
  // If supplied in conjunction with AttestationDeniedCAs, then both
  // conditions need to be true for registration to be allowed (the device
  // MUST match an allowed CA and MUST NOT match a denied CA).
  // By default all devices are allowed.
  repeated string AttestationAllowedCAs = 2 [(gogoproto.jsontag) = "attestation_allowed_cas,omitempty"];
  // Deny list of device attestation CAs in PEM format.
  // If present, only devices whose attestation certificates don't match the
  // certificates specified here may be registered (existing registrations are
  // unchanged).
  // If supplied in conjunction with AttestationAllowedCAs, then both
  // conditions need to be true for registration to be allowed (the device
  // MUST match an allowed CA and MUST NOT match a denied CA).
  // By default no devices are denied.
  repeated string AttestationDeniedCAs = 3 [(gogoproto.jsontag) = "attestation_denied_cas,omitempty"];
  reserved 4; // bool Disabled
}

// DeviceTrust holds settings related to trusted device verification.
// Requires Teleport Enterprise.
message DeviceTrust {
  // Mode of verification for trusted devices.
  //
  // The following modes are supported:
  //
  // - "off": disables both device authentication and authorization.
  // - "optional": allows both device authentication and authorization, but
  //   doesn't enforce the presence of device extensions for sensitive
  //   endpoints.
  // - "required": enforces the presence of device extensions for sensitive
  //   endpoints.
  //
  // Mode is always "off" for OSS.
  // Defaults to "optional" for Enterprise.
  string Mode = 1 [(gogoproto.jsontag) = "mode,omitempty"];

  // Enable device auto-enroll.
  // Auto-enroll lets any user issue a device enrollment token for a known
  // device that is not already enrolled.
  // `tsh` takes advantage of auto-enroll to automatically enroll devices on
  // user login, when appropriate.
  // The effective cluster Mode still applies: AutoEnroll=true is meaningless if
  // Mode="off".
  bool AutoEnroll = 2 [(gogoproto.jsontag) = "auto_enroll,omitempty"];

  // Allow list of EKCert CAs in PEM format.
  // If present, only TPM devices that present an EKCert that is signed by a
  // CA specified here may be enrolled (existing enrollments are
  // unchanged).
  //
  // If not present, then the CA of TPM EKCerts will not be checked during
  // enrollment, this allows any device to enroll.
  repeated string EKCertAllowedCAs = 3 [(gogoproto.jsontag) = "ekcert_allowed_cas,omitempty"];
}

// HardwareKey holds settings related to hardware key support.
// Requires Teleport Enterprise.
message HardwareKey {
  // PIVSlot is a PIV slot that Teleport clients should use instead of the
  // default based on private key policy. For example, "9a" or "9e".
  string PIVSlot = 1 [(gogoproto.jsontag) = "piv_slot,omitempty"];

  // SerialNumberValidation holds settings for hardware key serial number validation.
  // By default, serial number validation is disabled.
  HardwareKeySerialNumberValidation SerialNumberValidation = 2 [(gogoproto.jsontag) = "serial_number_validation,omitempty"];
}

message HardwareKeySerialNumberValidation {
  // Enabled indicates whether hardware key serial number validation is enabled.
  bool Enabled = 1 [(gogoproto.jsontag) = "enabled,omitempty"];

  // SerialNumberTraitName is an optional custom user trait name for hardware key
  // serial numbers to replace the default: "hardware_key_serial_numbers".
  //
  // Note: Values for this user trait should be a comma-separated list of serial numbers,
  // or a list of comm-separated lists. e.g ["123", "345,678"]
  string SerialNumberTraitName = 2 [(gogoproto.jsontag) = "serial_number_trait_name,omitempty"];
}

// Namespace represents namespace resource specification
message Namespace {
  // Kind is a resource kind
  string Kind = 1 [(gogoproto.jsontag) = "kind"];
  // SubKind is an optional resource sub kind, used in some resources
  string SubKind = 2 [(gogoproto.jsontag) = "sub_kind,omitempty"];
  // Version is version
  string Version = 3 [(gogoproto.jsontag) = "version"];
  // Metadata is resource metadata
  Metadata Metadata = 4 [
    (gogoproto.nullable) = false,
    (gogoproto.jsontag) = "metadata"
  ];
  // Spec is a namespace spec
  NamespaceSpec Spec = 5 [
    (gogoproto.nullable) = false,
    (gogoproto.jsontag) = "spec"
  ];
}

// NamespaceSpec is a namespace specification
message NamespaceSpec {}

message UserTokenV3 {
  option (gogoproto.goproto_stringer) = false;
  option (gogoproto.stringer) = false;

  // Kind is a resource kind
  string Kind = 1 [(gogoproto.jsontag) = "kind"];
  // SubKind is a resource sub kind, used to define the type of user token.
  string SubKind = 2 [(gogoproto.jsontag) = "sub_kind,omitempty"];
  // Version is version
  string Version = 3 [(gogoproto.jsontag) = "version"];
  // Metadata is resource metadata
  Metadata Metadata = 4 [
    (gogoproto.nullable) = false,
    (gogoproto.jsontag) = "metadata"
  ];
  // Spec is an resource specification
  UserTokenSpecV3 Spec = 5 [
    (gogoproto.nullable) = false,
    (gogoproto.jsontag) = "spec"
  ];
}

// UserTokenUsage contains additional information about the intended usage of a user token.
enum UserTokenUsage {
  // Default value that implies token usage was not set.
  USER_TOKEN_USAGE_UNSPECIFIED = 0;
  // USER_TOKEN_RECOVER_PASSWORD is a request to recover password.
  USER_TOKEN_RECOVER_PASSWORD = 1;
  // USER_TOKEN_RECOVER_MFA is a request to recover a MFA.
  USER_TOKEN_RECOVER_MFA = 2;
  // USER_TOKEN_RENEWAL_BOT is a request to generate certificates
  // for a bot user.
  USER_TOKEN_RENEWAL_BOT = 3;
}

message UserTokenSpecV3 {
  // User is user name associated with this token
  string User = 1 [(gogoproto.jsontag) = "user"];
  // URL is this token URL
  string URL = 2 [(gogoproto.jsontag) = "url"];
  // Usage is an optional field that provides more information about how this token will be used.
  UserTokenUsage Usage = 3 [(gogoproto.jsontag) = "usage,omitempty"];
  // Created holds information about when the token was created
  google.protobuf.Timestamp Created = 4 [
    (gogoproto.stdtime) = true,
    (gogoproto.nullable) = false,
    (gogoproto.jsontag) = "created,omitempty"
  ];
}

message UserTokenSecretsV3 {
  option (gogoproto.goproto_stringer) = false;
  option (gogoproto.stringer) = false;

  // Kind is a resource kind
  string Kind = 1 [(gogoproto.jsontag) = "kind"];
  // SubKind is an optional resource sub kind, used in some resources
  string SubKind = 2 [(gogoproto.jsontag) = "sub_kind,omitempty"];
  // Version is version
  string Version = 3 [(gogoproto.jsontag) = "version"];
  // Metadata is resource metadata
  Metadata Metadata = 4 [
    (gogoproto.nullable) = false,
    (gogoproto.jsontag) = "metadata"
  ];
  // Spec is an resource specification
  UserTokenSecretsSpecV3 Spec = 5 [
    (gogoproto.nullable) = false,
    (gogoproto.jsontag) = "spec"
  ];
}

message UserTokenSecretsSpecV3 {
  // OTPKey is is a secret value of one time password secret generator
  string OTPKey = 1 [(gogoproto.jsontag) = "opt_key"];
  // OTPKey is is a secret value of one time password secret generator
  string QRCode = 2 [(gogoproto.jsontag) = "qr_code,omitempty"];
  // Created holds information about when the token was created
  google.protobuf.Timestamp Created = 3 [
    (gogoproto.stdtime) = true,
    (gogoproto.nullable) = false,
    (gogoproto.jsontag) = "created,omitempty"
  ];
}

// AccessRequest represents an Access Request resource specification
message AccessRequestV3 {
  option (gogoproto.goproto_stringer) = false;
  option (gogoproto.stringer) = false;

  // Kind is a resource kind
  string Kind = 1 [(gogoproto.jsontag) = "kind"];
  // SubKind is an optional resource sub kind, used in some resources
  string SubKind = 2 [(gogoproto.jsontag) = "sub_kind,omitempty"];
  // Version is version
  string Version = 3 [(gogoproto.jsontag) = "version"];
  // Metadata is AccessRequest metadata
  Metadata Metadata = 4 [
    (gogoproto.nullable) = false,
    (gogoproto.jsontag) = "metadata"
  ];
  // Spec is an AccessRequest specification
  AccessRequestSpecV3 Spec = 5 [
    (gogoproto.nullable) = false,
    (gogoproto.jsontag) = "spec"
  ];
}

// AccessReviewThreshold describes a filter used to match access reviews,
// as well as approval/denial counts which trigger state-transitions.  This type
// can be used to describe policies such as "can be approved by 2 admins"
// or "can be denied by any non-contractor".
message AccessReviewThreshold {
  // Name is the optional human-readable name of the threshold.
  string Name = 1 [(gogoproto.jsontag) = "name,omitempty"];
  // Filter is an optional predicate used to determine which reviews
  // count toward this threshold.
  string Filter = 2 [(gogoproto.jsontag) = "filter,omitempty"];
  // Approve is the number of matching approvals needed for state-transition.
  uint32 Approve = 3 [(gogoproto.jsontag) = "approve,omitempty"];
  // Deny is the number of denials needed for state-transition.
  uint32 Deny = 4 [(gogoproto.jsontag) = "deny,omitempty"];
}

// PromotedAccessList is a minimal access list representation used for
// promoting Access Requests to access lists.
message PromotedAccessList {
  // Name is the name of the access list.
  string Name = 1 [(gogoproto.jsontag) = "name"];
  // Title is the title of the access list.
  string Title = 2 [(gogoproto.jsontag) = "title"];
}

// AccessReview is a review to be applied to an Access Request.
message AccessReview {
  // Author is the teleport username of the review author.
  string Author = 1 [(gogoproto.jsontag) = "author"];
  // Roles is a list used for role-subselection (not yet fully supported).
  repeated string Roles = 2 [(gogoproto.jsontag) = "roles,omitempty"];
  // ProposedState is the proposed state (must be APPROVED or DENIED).
  RequestState ProposedState = 3 [(gogoproto.jsontag) = "proposed_state,omitempty"];
  // Reason is an optional human-readable reason for why the above state
  // is being proposed.
  string Reason = 4 [(gogoproto.jsontag) = "reason,omitempty"];
  // Created is the time at which the review was created.
  google.protobuf.Timestamp Created = 5 [
    (gogoproto.stdtime) = true,
    (gogoproto.nullable) = false,
    (gogoproto.jsontag) = "created,omitempty"
  ];
  // Annotations is the proposed value of the request's resolve_annotations field.
  wrappers.LabelValues Annotations = 6 [
    (gogoproto.nullable) = false,
    (gogoproto.jsontag) = "annotations,omitempty",
    (gogoproto.customtype) = "github.com/gravitational/teleport/api/types/wrappers.Traits"
  ];

  // ThresholdIndexes stores the indexes of thresholds which this review matches
  // (internal use only).
  repeated uint32 ThresholdIndexes = 7 [(gogoproto.jsontag) = "i,omitempty"];

  reserved "PromotedAccessListTitle";
  reserved 8;

  // AccessList is the access list that this request was promoted to.
  // This field is only populated when the request is in the PROMOTED state.
  PromotedAccessList accessList = 9 [(gogoproto.jsontag) = "access_list,omitempty"];

  // AssumeStartTime is the time the requested roles can be assumed.
  google.protobuf.Timestamp AssumeStartTime = 10 [
    (gogoproto.stdtime) = true,
    (gogoproto.nullable) = true,
    (gogoproto.jsontag) = "assume_start_time,omitempty"
  ];
}

// AccessReviewSubmission encodes the necessary parameters for submitting
// a new access review.
message AccessReviewSubmission {
  // RequestID is the unique ID of the request to be reviewed.
  string RequestID = 1 [(gogoproto.jsontag) = "id,omitempty"];

  // Review is the review to be applied.
  AccessReview Review = 2 [
    (gogoproto.nullable) = false,
    (gogoproto.jsontag) = "review,omitempty"
  ];
}

// RequestState represents the state of a request for escalated privilege.
enum RequestState {
  // NONE variant exists to allow RequestState to be explicitly omitted
  // in certain circumstances (e.g. in an AccessRequestFilter).
  NONE = 0;
  // PENDING variant is the default for newly created requests.
  PENDING = 1;
  // APPROVED variant indicates that a request has been accepted by
  // an administrating party.
  APPROVED = 2;
  // DENIED variant indicates that a request has been rejected by
  // an administrating party.
  DENIED = 3;
  // PROMOTED variant indicates that a request has been promoted to
  // an access list.
  PROMOTED = 4;
}

// ThresholdIndexSet encodes a list of threshold indexes. One of the listed thresholds
// must pass for the set to be considered to have passed (i.e. this is an `or` operator).
message ThresholdIndexSet {
  // Indexes are the indexes of thresholds which relate to the role.
  repeated uint32 Indexes = 1 [(gogoproto.jsontag) = "i,omitempty"];
}

// ThresholdIndexSets is a list of threshold index sets.  Each of the individual
// sets must pass (i.e. this is an `and` operator).
message ThresholdIndexSets {
  // Sets are the sets that make up this group.
  repeated ThresholdIndexSet Sets = 1 [
    (gogoproto.nullable) = false,
    (gogoproto.jsontag) = "s,omitempty"
  ];
}

// AccessRequestSpec is the specification for AccessRequest
message AccessRequestSpecV3 {
  // User is the name of the user to whom the roles will be applied.
  string User = 1 [(gogoproto.jsontag) = "user"];
  // Roles is the name of the roles being requested.
  repeated string Roles = 2 [(gogoproto.jsontag) = "roles"];
  // State is the current state of this Access Request.
  RequestState State = 3 [(gogoproto.jsontag) = "state,omitempty"];
  // Created encodes the time at which the request was registered with the auth
  // server.
  google.protobuf.Timestamp Created = 4 [
    (gogoproto.stdtime) = true,
    (gogoproto.nullable) = false,
    (gogoproto.jsontag) = "created,omitempty"
  ];
  // Expires constrains the maximum lifetime of any login session for which this
  // request is active.
  google.protobuf.Timestamp Expires = 5 [
    (gogoproto.stdtime) = true,
    (gogoproto.nullable) = false,
    (gogoproto.jsontag) = "expires,omitempty"
  ];

  // RequestReason is an optional message explaining the reason for the request.
  string RequestReason = 6 [(gogoproto.jsontag) = "request_reason,omitempty"];

  // ResolveReason is an optional message explaining the reason for the resolution
  // of the request (approval, denial, etc...).
  string ResolveReason = 7 [(gogoproto.jsontag) = "resolve_reason,omitempty"];

  // ResolveAnnotations is a set of arbitrary values received from plugins or other
  // resolving parties during approval/denial.  Importantly, these annotations are
  // included in the access_request.update event, allowing plugins to propagate
  // arbitrary structured data to the audit log.
  wrappers.LabelValues ResolveAnnotations = 8 [
    (gogoproto.nullable) = false,
    (gogoproto.jsontag) = "resolve_annotations,omitempty",
    (gogoproto.customtype) = "github.com/gravitational/teleport/api/types/wrappers.Traits"
  ];

  // SystemAnnotations is a set of programmatically generated annotations attached
  // to pending Access Requests by teleport.  These annotations are generated by
  // applying variable interpolation to the RoleConditions.Request.Annotations block
  // of a user's role(s).  These annotations serve as a mechanism for administrators
  // to pass extra information to plugins when they process pending Access Requests.
  wrappers.LabelValues SystemAnnotations = 9 [
    (gogoproto.nullable) = false,
    (gogoproto.jsontag) = "system_annotations,omitempty",
    (gogoproto.customtype) = "github.com/gravitational/teleport/api/types/wrappers.Traits"
  ];

  // Thresholds is a list of review thresholds relevant to this request.  Order must be
  // preserved, as thresholds are referenced by index (internal use only).
  repeated AccessReviewThreshold Thresholds = 10 [
    (gogoproto.nullable) = false,
    (gogoproto.jsontag) = "thresholds,omitempty"
  ];

  // RoleThresholdMapping encodes the relationship between the requested roles and
  // the review threshold requirements for the given role (internal use only).
  // By storing a representation of which thresholds must pass for each requested role, we
  // both eliminate the need to cache the requestor's roles directly, and allow future
  // versions of teleport to become smarter about calculating more granular requirements
  // in a backwards-compatible manner (i.e. calculation can become smarter in minor releases).
  // Storing this relationship on the request is necessary in order to avoid unexpected or
  // inconsistent behavior due to review submission timing.
  map<string, ThresholdIndexSets> RoleThresholdMapping = 11 [
    (gogoproto.nullable) = false,
    (gogoproto.jsontag) = "rtm,omitempty"
  ];

  // Reviews is a list of reviews applied to this request (internal use only).
  repeated AccessReview Reviews = 12 [
    (gogoproto.nullable) = false,
    (gogoproto.jsontag) = "reviews,omitempty"
  ];

  // SuggestedReviewers is a list of reviewer suggestions.  These can be teleport usernames, but
  // that is not a requirement.
  repeated string SuggestedReviewers = 13 [(gogoproto.jsontag) = "suggested_reviewers,omitempty"];

  // RequestedResourceIDs is a set of resources to which access is being requested.
  repeated ResourceID RequestedResourceIDs = 14 [
    (gogoproto.jsontag) = "resource_ids,omitempty",
    (gogoproto.nullable) = false
  ];

  // LoginHint is used as a hint for search-based Access Requests to select
  // roles based on the login the user is attempting.
  string LoginHint = 15 [(gogoproto.jsontag) = "login_hint,omitempty"];

  // DryRun indicates that the request should not actually be created, the
  // Auth Service should only validate the Access Request.
  bool DryRun = 16 [(gogoproto.jsontag) = "dry_run,omitempty"];

  // MaxDuration indicates how long the access should be granted for.
  google.protobuf.Timestamp MaxDuration = 17 [
    (gogoproto.stdtime) = true,
    (gogoproto.nullable) = false,
    (gogoproto.jsontag) = "max_duration,omitempty"
  ];

  // SessionTLL indicated how long a certificate for a session should be valid for.
  google.protobuf.Timestamp SessionTTL = 18 [
    (gogoproto.stdtime) = true,
    (gogoproto.nullable) = false,
    (gogoproto.jsontag) = "session_ttl,omitempty"
  ];

  reserved "PromotedAccessListTitle";
  reserved 19;

  // PromotedAccessListTitle is the title of the access list that this request
  // was promoted to. Used by WebUI to display the title of the access list.
  // This field is only populated when the request is in the PROMOTED state.
  PromotedAccessList accessList = 20 [(gogoproto.jsontag) = "access_list,omitempty"];

  // AssumeStartTime is the time the requested roles can be assumed.
  google.protobuf.Timestamp AssumeStartTime = 21 [
    (gogoproto.stdtime) = true,
    (gogoproto.nullable) = true,
    (gogoproto.jsontag) = "assume_start_time,omitempty"
  ];

  // ResourceExpiry is the time at which the access request resource will expire.
  google.protobuf.Timestamp ResourceExpiry = 22 [
    (gogoproto.stdtime) = true,
    (gogoproto.nullable) = true,
    (gogoproto.jsontag) = "expiry,omitempty"
  ];
}

enum AccessRequestScope {
  // DEFAULT allows all requests to be viewed
  DEFAULT = 0;
  // MY_REQUESTS will return only requests created by the requester
  MY_REQUESTS = 1;
  // NEEDS_REVIEW will return only requests that were not created by
  // the requester and do not include a review made by the requester
  NEEDS_REVIEW = 2;
  // REVIEWED will return only requests that were not created by
  // the requester and have a review submitted by the requester. This
  // can include requests that have no yet been completely approved/denied.
  REVIEWED = 3;
}

// AccessRequestFilter encodes filter params for Access Requests.
message AccessRequestFilter {
  // ID specifies a request ID if set.
  string ID = 1 [(gogoproto.jsontag) = "id,omitempty"];
  // User specifies a username if set.
  string User = 2 [(gogoproto.jsontag) = "user,omitempty"];
  // RequestState filters for requests in a specific state.
  RequestState State = 3 [(gogoproto.jsontag) = "state,omitempty"];
  // SearchKeywords is a list of search keywords to match against resource field values.
  // The matcher goes through select field values from a resource
  // and tries to match against the list of search values, ignoring case and order.
  // Returns true if all search vals were matched (or if nil search vals).
  // Returns false if no or partial match (or nil field values).
  repeated string SearchKeywords = 4 [(gogoproto.jsontag) = "search,omitempty"];
  // Scope is an aditional filter to view requests based on needs review, reviewed, my requests
  AccessRequestScope Scope = 5 [(gogoproto.jsontag) = "scope,omitempty"];
  // Requester is the requester of the api call. This is set by the Auth Service
  // Use User for the requester of the request.
  string Requester = 6 [(gogoproto.jsontag) = "requester,omitempty"];
}

// AccessCapabilities is a summary of capabilities that a user
// is granted via their dynamic access privileges which may not be
// calculable by directly examining the user's own static roles.
message AccessCapabilities {
  // RequestableRoles is a list of existent roles which the user is allowed to request.
  repeated string RequestableRoles = 1 [(gogoproto.jsontag) = "requestable_roles,omitempty"];
  // SuggestedReviewers is a list of all reviewers which are suggested by the user's roles.
  repeated string SuggestedReviewers = 2 [(gogoproto.jsontag) = "suggested_reviewers,omitempty"];
  // ApplicableRolesForResources is a list of the roles applicable for access to a given set of resources.
  repeated string ApplicableRolesForResources = 3 [(gogoproto.jsontag) = "applicable_roles,omitempty"];
  // RequestPrompt is an optional message which tells users what they aught to request.
  string RequestPrompt = 4 [(gogoproto.jsontag) = "request_prompt,omitempty"];
  // RequireReason indicates whether the request strategy is one that requires
  // users to always supply reasons with their requests.
  bool RequireReason = 5 [(gogoproto.jsontag) = "require_reason,omitempty"];
  // AutoRequest indicates whether the request strategy indicates that a
  // request should be automatically generated on login.
  bool AutoRequest = 6 [(gogoproto.jsontag) = "auto_request,omitempty"];
}

// AccessCapabilitiesRequest encodes parameters for the GetAccessCapabilities method.
message AccessCapabilitiesRequest {
  // User is the name of the user whose capabilities we are interested in (defaults to
  // the caller's own username).
  string User = 1 [(gogoproto.jsontag) = "user,omitempty"];
  // RequestableRoles is a flag indicating that we would like to view the list of roles
  // that the user is able to request.
  bool RequestableRoles = 2 [(gogoproto.jsontag) = "requestable_roles,omitempty"];
  // SuggestedReviewers is a flag indicating that we would like to view the list of all
  // reviewers which are suggested by the user's roles.
  bool SuggestedReviewers = 3 [(gogoproto.jsontag) = "suggested_reviewers,omitempty"];
  // ResourceIDs is the list of the ResourceIDs of the resources we would like to view
  // the necessary roles for.
  repeated ResourceID ResourceIDs = 4 [
    (gogoproto.jsontag) = "resource_ids,omitempty",
    (gogoproto.nullable) = false
  ];
  // Login is the host login the user is requesting access for.
  string Login = 5 [(gogoproto.jsontag) = "login,omitempty"];
  // FilterRequestableRolesByResource is a flag indicating that the returned
  // list of roles that the user can request should be filtered to only include
  // roles that allow access to the provided ResourceIDs.
  bool FilterRequestableRolesByResource = 6 [(gogoproto.jsontag) = "filter_requestable_roles_by_resource,omitempty"];
}

// RequestKubernetesResource is the Kubernetes resource identifier used
// in access request settings.
// Modeled after existing message KubernetesResource.
message RequestKubernetesResource {
  // kind specifies the Kubernetes Resource type.
  string kind = 1 [(gogoproto.jsontag) = "kind,omitempty"];
}

// ResourceID is a unique identifier for a teleport resource.
// Must be kept in sync with teleport.decision.v1alpha1.ResourceId.
message ResourceID {
  // ClusterName is the name of the cluster the resource is in.
  string ClusterName = 1 [(gogoproto.jsontag) = "cluster"];
  // Kind is the resource kind.
  string Kind = 2 [(gogoproto.jsontag) = "kind"];
  // Name is the name of the specific resource.
  string Name = 3 [(gogoproto.jsontag) = "name"];
  // SubResourceName is the resource belonging to resource identified by "Name"
  // that the user is allowed to access to.
  // When granting access to a subresource, access to other resources is limited.
  // Currently it just supports resources of Kind=pod and the format is the following
  // "<kube_namespace>/<kube_pod>".
  string SubResourceName = 4 [(gogoproto.jsontag) = "sub_resource,omitempty"];
}

// PluginData stores a collection of values associated with a specific resource.
message PluginDataV3 {
  option (gogoproto.goproto_stringer) = false;
  option (gogoproto.stringer) = false;

  // Kind is a resource kind
  string Kind = 1 [(gogoproto.jsontag) = "kind"];
  // SubKind is an optional resource sub kind, used in some resources
  string SubKind = 2 [(gogoproto.jsontag) = "sub_kind,omitempty"];
  // Version is version
  string Version = 3 [(gogoproto.jsontag) = "version"];
  // Metadata is PluginData metadata
  Metadata Metadata = 4 [
    (gogoproto.nullable) = false,
    (gogoproto.jsontag) = "metadata"
  ];
  // Spec is a PluginData specification
  PluginDataSpecV3 Spec = 5 [
    (gogoproto.nullable) = false,
    (gogoproto.jsontag) = "spec"
  ];
}

// PluginDataEntry wraps a mapping of arbitrary string values used by
// plugins to store per-resource information.
message PluginDataEntry {
  // Data is a mapping of arbitrary string values.
  map<string, string> Data = 1 [(gogoproto.jsontag) = "data,omitempty"];
}

// PluginData stores a collection of values associated with a specific resource.
message PluginDataSpecV3 {
  // Entries is a collection of PluginData values organized by plugin name.
  map<string, PluginDataEntry> Entries = 1 [(gogoproto.jsontag) = "entries"];
}

// NOTE: PluginDataFilter and PluginDataUpdateParams currently only target AccessRequest resources
// since those are the only resources currently managed via plugin.  Support for additional resource
// kinds may be added in a backwards-compatible manner by adding a `Kind` field which defaults
// to `access_request` if unspecified.

// PluginDataFilter encodes filter params for plugin data.
message PluginDataFilter {
  // Kind is the kind of resource that the target plugin data
  // is associated with.
  string Kind = 1 [(gogoproto.jsontag) = "kind,omitempty"];
  // Resource matches a specific resource name if set.
  string Resource = 2 [(gogoproto.jsontag) = "resource,omitempty"];
  // Plugin matches a specific plugin name if set.
  string Plugin = 3 [(gogoproto.jsontag) = "plugin,omitempty"];
}

// PluginDataUpdateParams encodes parameters for updating a PluginData field.
message PluginDataUpdateParams {
  // Kind is the kind of resource that the target plugin data
  // is associated with.
  string Kind = 1 [(gogoproto.jsontag) = "kind"];
  // Resource indicates the name of the target resource.
  string Resource = 2 [(gogoproto.jsontag) = "resource"];
  // Plugin is the name of the plugin that owns the data.
  string Plugin = 3 [(gogoproto.jsontag) = "plugin"];
  // Set indicates the fields which should be set by this operation.
  map<string, string> Set = 4 [(gogoproto.jsontag) = "set,omitempty"];
  // Expect optionally indicates the expected state of fields prior to this update.
  map<string, string> Expect = 5 [(gogoproto.jsontag) = "expect,omitempty"];
}

// RoleFilter matches role resources.
message RoleFilter {
  // SearchKeywords is a list of search keywords to match against resource field values.
  repeated string SearchKeywords = 1 [(gogoproto.jsontag) = "search_keywords,omitempty"];
  // SkipSystemRoles filters out teleport system roles from the results.
  bool SkipSystemRoles = 2 [(gogoproto.jsontag) = "skip_system_roles,omitempty"];
}

// RoleV6 represents role resource specification
message RoleV6 {
  option (gogoproto.goproto_stringer) = false;
  option (gogoproto.stringer) = false;

  // Kind is a resource kind
  string Kind = 1 [(gogoproto.jsontag) = "kind"];
  // SubKind is an optional resource sub kind, used in some resources
  string SubKind = 2 [(gogoproto.jsontag) = "sub_kind,omitempty"];
  // Version is the resource version. It must be specified.
  // Supported values are: `v3`, `v4`, `v5`, `v6`, `v7`.
  string Version = 3 [(gogoproto.jsontag) = "version"];
  // Metadata is resource metadata
  Metadata Metadata = 4 [
    (gogoproto.nullable) = false,
    (gogoproto.jsontag) = "metadata"
  ];
  // Spec is a role specification
  RoleSpecV6 Spec = 5 [
    (gogoproto.nullable) = false,
    (gogoproto.jsontag) = "spec"
  ];
}

// RoleSpecV6 is role specification for RoleV6.
message RoleSpecV6 {
  // Options is for OpenSSH options like agent forwarding.
  RoleOptions Options = 1 [
    (gogoproto.nullable) = false,
    (gogoproto.jsontag) = "options,omitempty"
  ];
  // Allow is the set of conditions evaluated to grant access.
  RoleConditions Allow = 2 [
    (gogoproto.nullable) = false,
    (gogoproto.jsontag) = "allow,omitempty"
  ];
  // Deny is the set of conditions evaluated to deny access. Deny takes priority
  // over allow.
  RoleConditions Deny = 3 [
    (gogoproto.nullable) = false,
    (gogoproto.jsontag) = "deny,omitempty"
  ];
}

// CreateHostUserMode determines whether host user creation should be
// disabled or if host users should be cleaned up or kept after
// sessions end.
enum CreateHostUserMode {
  HOST_USER_MODE_UNSPECIFIED = 0;
  // HOST_USER_MODE_OFF disables host user creation.
  HOST_USER_MODE_OFF = 1;
  // HOST_USER_MODE_DROP enables host user creation and deletes users at session end.
  // Deprecated: replaced by HOST_USER_MODE_INSECURE_DROP.
  HOST_USER_MODE_DROP = 2 [deprecated = true];
  // HOST_USER_MODE_KEEP enables host user creation and leaves users behind at session end.
  HOST_USER_MODE_KEEP = 3;
  // HOST_USER_MODE_INSECURE_DROP enables host user creation without a home directory and deletes
  // users at session end.
  HOST_USER_MODE_INSECURE_DROP = 4;
}

// CreateDatabaseUserMode determines whether database user creation should be
// disabled or if users should be cleaned up or kept after sessions end.
enum CreateDatabaseUserMode {
  DB_USER_MODE_UNSPECIFIED = 0;
  // DB_USER_MODE_OFF disables user creation.
  DB_USER_MODE_OFF = 1;
  // DB_USER_MODE_KEEP allows user creation and disable users at session end.
  DB_USER_MODE_KEEP = 2;
  // DB_USER_MODE_BEST_EFFORT_DROP allows user creation and tries to drop user
  // at session end. If the drop fails, fallback to disabling them.
  DB_USER_MODE_BEST_EFFORT_DROP = 3;
}

// SSHLocalPortForwarding configures access controls for local SSH port forwarding.
message SSHLocalPortForwarding {
  BoolValue Enabled = 1 [
    (gogoproto.nullable) = true,
    (gogoproto.jsontag) = "enabled,omitempty",
    (gogoproto.customtype) = "BoolOption"
  ];
}

// SSHRemotePortForwarding configures access controls for remote SSH port forwarding.
message SSHRemotePortForwarding {
  BoolValue Enabled = 1 [
    (gogoproto.nullable) = true,
    (gogoproto.jsontag) = "enabled,omitempty",
    (gogoproto.customtype) = "BoolOption"
  ];
}

// SSHPortForwarding configures what types of SSH port forwarding are allowed by a role.
message SSHPortForwarding {
  // Allow local port forwarding.
  SSHLocalPortForwarding Local = 1 [
    (gogoproto.nullable) = true,
    (gogoproto.jsontag) = "local,omitempty"
  ];
  // Allow remote port forwarding.
  SSHRemotePortForwarding Remote = 2 [
    (gogoproto.nullable) = true,
    (gogoproto.jsontag) = "remote,omitempty"
  ];
}

// RoleOptions is a set of role options
message RoleOptions {
  // ForwardAgent is SSH agent forwarding.
  bool ForwardAgent = 1 [
    (gogoproto.jsontag) = "forward_agent",
    (gogoproto.casttype) = "Bool"
  ];

  // MaxSessionTTL defines how long a SSH session can last for.
  int64 MaxSessionTTL = 2 [
    (gogoproto.jsontag) = "max_session_ttl,omitempty",
    (gogoproto.casttype) = "Duration"
  ];

  // Deprecated: Use SSHPortForwarding instead
  BoolValue PortForwarding = 3 [
    deprecated = true,
    (gogoproto.nullable) = true,
    (gogoproto.jsontag) = "port_forwarding,omitempty",
    (gogoproto.customtype) = "BoolOption"
  ];

  // CertificateFormat defines the format of the user certificate to allow
  // compatibility with older versions of OpenSSH.
  string CertificateFormat = 4 [(gogoproto.jsontag) = "cert_format"];

  // ClientIdleTimeout sets disconnect clients on idle timeout behavior,
  // if set to 0 means do not disconnect, otherwise is set to the idle
  // duration.
  int64 ClientIdleTimeout = 5 [
    (gogoproto.jsontag) = "client_idle_timeout,omitempty",
    (gogoproto.casttype) = "Duration"
  ];

  // DisconnectExpiredCert sets disconnect clients on expired certificates.
  bool DisconnectExpiredCert = 6 [
    (gogoproto.nullable) = true,
    (gogoproto.jsontag) = "disconnect_expired_cert,omitempty",
    (gogoproto.casttype) = "Bool"
  ];

  // BPF defines what events to record for the BPF-based session recorder.
  repeated string BPF = 7 [(gogoproto.jsontag) = "enhanced_recording,omitempty"];

  // PermitX11Forwarding authorizes use of X11 forwarding.
  bool PermitX11Forwarding = 8 [
    (gogoproto.nullable) = true,
    (gogoproto.jsontag) = "permit_x11_forwarding,omitempty",
    (gogoproto.casttype) = "Bool"
  ];

  // MaxConnections defines the maximum number of
  // concurrent connections a user may hold.
  int64 MaxConnections = 9 [(gogoproto.jsontag) = "max_connections,omitempty"];

  // MaxSessions defines the maximum number of
  // concurrent sessions per connection.
  int64 MaxSessions = 10 [(gogoproto.jsontag) = "max_sessions,omitempty"];

  // RequestAccess defines the request strategy (optional|note|always)
  // where optional is the default.
  string RequestAccess = 11 [
    (gogoproto.jsontag) = "request_access,omitempty",
    (gogoproto.casttype) = "RequestStrategy"
  ];

  // RequestPrompt is an optional message which tells users what they aught to request.
  string RequestPrompt = 12 [(gogoproto.jsontag) = "request_prompt,omitempty"];

  reserved 13; // RequireSessionMFA replaced by RequireMFAType
  reserved "RequireSessionMFA";

  // Lock specifies the locking mode (strict|best_effort) to be applied with
  // the role.
  string Lock = 14 [
    (gogoproto.jsontag) = "lock,omitempty",
    (gogoproto.casttype) = "github.com/gravitational/teleport/api/constants.LockingMode"
  ];

  // RecordDesktopSession indicates whether desktop access sessions should be recorded.
  // It defaults to true unless explicitly set to false.
  RecordSession RecordSession = 15 [(gogoproto.jsontag) = "record_session"];

  // DesktopClipboard indicates whether clipboard sharing is allowed between the user's
  // workstation and the remote desktop. It defaults to true unless explicitly set to
  // false.
  BoolValue DesktopClipboard = 16 [
    (gogoproto.nullable) = true,
    (gogoproto.jsontag) = "desktop_clipboard",
    (gogoproto.customtype) = "BoolOption"
  ];

  // CertExtensions specifies the key/values
  repeated CertExtension CertExtensions = 17 [(gogoproto.jsontag) = "cert_extensions,omitempty"];

  // MaxKubernetesConnections defines the maximum number of concurrent
  // Kubernetes sessions a user may hold.
  int64 MaxKubernetesConnections = 18 [(gogoproto.jsontag) = "max_kubernetes_connections,omitempty"];

  // DesktopDirectorySharing indicates whether directory sharing is allowed between the user's
  // workstation and the remote desktop. It defaults to false unless explicitly set to
  // true.
  BoolValue DesktopDirectorySharing = 19 [
    (gogoproto.nullable) = true,
    (gogoproto.jsontag) = "desktop_directory_sharing",
    (gogoproto.customtype) = "BoolOption"
  ];

  // Deprecated: use CreateHostUserMode instead.
  BoolValue CreateHostUser = 20 [
    (gogoproto.nullable) = true,
    (gogoproto.jsontag) = "create_host_user,omitempty",
    (gogoproto.customtype) = "BoolOption"
  ];

  // PinSourceIP forces the same client IP for certificate generation and usage
  bool PinSourceIP = 21 [
    (gogoproto.jsontag) = "pin_source_ip",
    (gogoproto.casttype) = "Bool"
  ];

  // SSHFileCopy indicates whether remote file operations via SCP or SFTP are allowed
  // over an SSH session. It defaults to true unless explicitly set to false.
  BoolValue SSHFileCopy = 22 [
    (gogoproto.nullable) = true,
    (gogoproto.jsontag) = "ssh_file_copy",
    (gogoproto.customtype) = "BoolOption"
  ];

  // RequireMFAType is the type of MFA requirement enforced for this user.
  // 0 is "OFF", 1 is "SESSION", 2 is "SESSION_AND_HARDWARE_KEY", 3 is "HARDWARE_KEY_TOUCH",
  // 4 is "HARDWARE_KEY_PIN", 5 is "HARDWARE_KEY_TOUCH_AND_PIN".
  RequireMFAType RequireMFAType = 23 [(gogoproto.jsontag) = "require_session_mfa,omitempty"];

  // DeviceTrustMode is the device authorization mode used for the resources
  // associated with the role.
  // See DeviceTrust.Mode.
  string DeviceTrustMode = 24 [(gogoproto.jsontag) = "device_trust_mode,omitempty"];

  // IDP is a set of options related to accessing IdPs within Teleport.
  // Requires Teleport Enterprise.
  IdPOptions IDP = 25 [(gogoproto.jsontag) = "idp,omitempty"];

  // CreateDesktopUser allows users to be automatically created on a Windows desktop
  BoolValue CreateDesktopUser = 26 [
    (gogoproto.nullable) = true,
    (gogoproto.jsontag) = "create_desktop_user",
    (gogoproto.customtype) = "BoolOption"
  ];

  // CreateDatabaseUser enabled automatic database user creation.
  BoolValue CreateDatabaseUser = 27 [
    (gogoproto.nullable) = true,
    (gogoproto.jsontag) = "create_db_user",
    (gogoproto.customtype) = "BoolOption"
  ];

  // CreateHostUserMode allows users to be automatically created on a
  // host when not set to off.
  // 0 is "unspecified"; 1 is "off"; 2 is "drop" (removed for v15 and above),
  // 3 is "keep"; 4 is "insecure-drop".
  CreateHostUserMode CreateHostUserMode = 28 [(gogoproto.jsontag) = "create_host_user_mode,omitempty"];

  // CreateDatabaseUserMode allows users to be automatically created on a
  // database when not set to off.
  // 0 is "unspecified", 1 is "off", 2 is "keep", 3 is "best_effort_drop".
  CreateDatabaseUserMode CreateDatabaseUserMode = 29 [(gogoproto.jsontag) = "create_db_user_mode,omitempty"];

  // MFAVerificationInterval optionally defines the maximum duration that can elapse
  // between successive MFA verifications. This variable is used to ensure
  // that users are periodically prompted to verify their identity, enhancing
  // security by preventing prolonged sessions without re-authentication when using
  // tsh proxy * derivatives.
  // It's only effective if the session requires MFA.
  // If not set, defaults to `max_session_ttl`.
  google.protobuf.Duration MFAVerificationInterval = 30 [
    (gogoproto.jsontag) = "mfa_verification_interval,omitempty",
    (gogoproto.nullable) = false,
    (gogoproto.stdduration) = true
  ];

  // CreateHostUserDefaultShell is used to configure the default shell for newly provisioned host users.
  string CreateHostUserDefaultShell = 31 [(gogoproto.jsontag) = "create_host_user_default_shell,omitempty"];

  // SSHPortForwarding configures what types of SSH port forwarding are allowed by a role.
  SSHPortForwarding SSHPortForwarding = 32 [
    (gogoproto.nullable) = true,
    (gogoproto.jsontag) = "ssh_port_forwarding,omitempty"
  ];
}

message RecordSession {
  // Desktop indicates whether desktop sessions should be recorded.
  // It defaults to true unless explicitly set to false.
  BoolValue Desktop = 1 [
    (gogoproto.nullable) = true,
    (gogoproto.jsontag) = "desktop",
    (gogoproto.customtype) = "BoolOption"
  ];

  // Default indicates the default value for the services.
  string Default = 2 [
    (gogoproto.jsontag) = "default,omitempty",
    (gogoproto.casttype) = "github.com/gravitational/teleport/api/constants.SessionRecordingMode"
  ];

  // SSH indicates the session mode used on SSH sessions.
  string SSH = 3 [
    (gogoproto.jsontag) = "ssh,omitempty",
    (gogoproto.casttype) = "github.com/gravitational/teleport/api/constants.SessionRecordingMode"
  ];
}

// CertExtensionMode specifies the type of extension to use in the cert.
enum CertExtensionMode {
  // EXTENSION represents a cert extension that may or may not be
  // honored by the server.
  EXTENSION = 0;
}

// CertExtensionType represents the certificate type the extension is for.
// Currently only ssh is supported.
enum CertExtensionType {
  // SSH is used when extending an ssh certificate
  SSH = 0;
}

// CertExtension represents a key/value for a certificate extension
message CertExtension {
  // Type represents the certificate type being extended, only ssh
  // is supported at this time.
  // 0 is "ssh".
  CertExtensionType Type = 1 [(gogoproto.jsontag) = "type"];
  // Mode is the type of extension to be used -- currently
  // critical-option is not supported.
  // 0 is "extension".
  CertExtensionMode Mode = 2 [(gogoproto.jsontag) = "mode"];
  // Name specifies the key to be used in the cert extension.
  string Name = 3 [(gogoproto.jsontag) = "name"];
  // Value specifies the value to be used in the cert extension.
  string Value = 4 [(gogoproto.jsontag) = "value"];
}

// RoleConditions is a set of conditions that must all match to be allowed or
// denied access.
message RoleConditions {
  // Logins is a list of *nix system logins.
  repeated string Logins = 1 [(gogoproto.jsontag) = "logins,omitempty"];

  // Namespaces is a list of namespaces (used to partition a cluster). The
  // field should be called "namespaces" when it returns in Teleport 2.4.
  repeated string Namespaces = 2 [(gogoproto.jsontag) = "-"];

  // NodeLabels is a map of node labels (used to dynamically grant access to
  // nodes).
  wrappers.LabelValues NodeLabels = 3 [
    (gogoproto.nullable) = false,
    (gogoproto.jsontag) = "node_labels,omitempty",
    (gogoproto.customtype) = "Labels"
  ];

  // Rules is a list of rules and their access levels. Rules are a high level
  // construct used for access control.
  repeated Rule Rules = 4 [
    (gogoproto.nullable) = false,
    (gogoproto.jsontag) = "rules,omitempty"
  ];

  // KubeGroups is a list of kubernetes groups
  repeated string KubeGroups = 5 [(gogoproto.jsontag) = "kubernetes_groups,omitempty"];

  AccessRequestConditions Request = 6 [(gogoproto.jsontag) = "request,omitempty"];

  // KubeUsers is an optional kubernetes users to impersonate
  repeated string KubeUsers = 7 [(gogoproto.jsontag) = "kubernetes_users,omitempty"];

  // AppLabels is a map of labels used as part of the RBAC system.
  wrappers.LabelValues AppLabels = 8 [
    (gogoproto.nullable) = false,
    (gogoproto.jsontag) = "app_labels,omitempty",
    (gogoproto.customtype) = "Labels"
  ];

  // ClusterLabels is a map of node labels (used to dynamically grant access to
  // clusters).
  wrappers.LabelValues ClusterLabels = 9 [
    (gogoproto.nullable) = false,
    (gogoproto.jsontag) = "cluster_labels,omitempty",
    (gogoproto.customtype) = "Labels"
  ];

  // KubernetesLabels is a map of kubernetes cluster labels used for RBAC.
  wrappers.LabelValues KubernetesLabels = 10 [
    (gogoproto.nullable) = false,
    (gogoproto.jsontag) = "kubernetes_labels,omitempty",
    (gogoproto.customtype) = "Labels"
  ];

  // DatabaseLabels are used in RBAC system to allow/deny access to databases.
  wrappers.LabelValues DatabaseLabels = 11 [
    (gogoproto.nullable) = false,
    (gogoproto.jsontag) = "db_labels,omitempty",
    (gogoproto.customtype) = "Labels"
  ];

  // DatabaseNames is a list of database names this role is allowed to connect to.
  repeated string DatabaseNames = 12 [(gogoproto.jsontag) = "db_names,omitempty"];
  // DatabaseUsers is a list of databases users this role is allowed to connect as.
  repeated string DatabaseUsers = 13 [(gogoproto.jsontag) = "db_users,omitempty"];

  // Impersonate specifies what users and roles this role is allowed to impersonate
  // by issuing certificates or other possible means.
  ImpersonateConditions Impersonate = 14 [(gogoproto.jsontag) = "impersonate,omitempty"];

  // ReviewRequests defines conditions for submitting access reviews.
  AccessReviewConditions ReviewRequests = 15 [(gogoproto.jsontag) = "review_requests,omitempty"];

  // AWSRoleARNs is a list of AWS role ARNs this role is allowed to assume.
  repeated string AWSRoleARNs = 16 [(gogoproto.jsontag) = "aws_role_arns,omitempty"];

  // WindowsDesktopLogins is a list of desktop login names allowed/denied for Windows desktops.
  repeated string WindowsDesktopLogins = 17 [(gogoproto.jsontag) = "windows_desktop_logins,omitempty"];

  // WindowsDesktopLabels are used in the RBAC system to allow/deny access to Windows desktops.
  wrappers.LabelValues WindowsDesktopLabels = 18 [
    (gogoproto.nullable) = false,
    (gogoproto.jsontag) = "windows_desktop_labels,omitempty",
    (gogoproto.customtype) = "Labels"
  ];

  // RequireSessionJoin specifies policies for required users to start a session.
  repeated SessionRequirePolicy RequireSessionJoin = 19 [(gogoproto.jsontag) = "require_session_join,omitempty"];

  // JoinSessions specifies policies to allow users to join other sessions.
  repeated SessionJoinPolicy JoinSessions = 20 [(gogoproto.jsontag) = "join_sessions,omitempty"];

  // HostGroups is a list of groups for created users to be added to
  repeated string HostGroups = 21 [(gogoproto.jsontag) = "host_groups,omitempty"];
  // HostSudoers is a list of entries to include in a users sudoer file
  repeated string HostSudoers = 22 [(gogoproto.jsontag) = "host_sudoers,omitempty"];

  // AzureIdentities is a list of Azure identities this role is allowed to assume.
  repeated string AzureIdentities = 23 [(gogoproto.jsontag) = "azure_identities,omitempty"];

  // KubernetesResources is the Kubernetes Resources this Role grants access to.
  repeated KubernetesResource KubernetesResources = 24 [
    (gogoproto.nullable) = false,
    (gogoproto.jsontag) = "kubernetes_resources,omitempty"
  ];

  // GCPServiceAccounts is a list of GCP service accounts this role is allowed to assume.
  repeated string GCPServiceAccounts = 25 [(gogoproto.jsontag) = "gcp_service_accounts,omitempty"];

  // DatabaseServiceLabels are used in RBAC system to allow/deny access to Database Services.
  wrappers.LabelValues DatabaseServiceLabels = 26 [
    (gogoproto.nullable) = false,
    (gogoproto.jsontag) = "db_service_labels,omitempty",
    (gogoproto.customtype) = "Labels"
  ];

  // GroupLabels is a map of labels used as part of the RBAC system.
  wrappers.LabelValues GroupLabels = 27 [
    (gogoproto.nullable) = false,
    (gogoproto.jsontag) = "group_labels,omitempty",
    (gogoproto.customtype) = "Labels"
  ];

  // DesktopGroups is a list of groups for created desktop users to be added to
  repeated string DesktopGroups = 28 [(gogoproto.jsontag) = "desktop_groups,omitempty"];

  // DatabaseRoles is a list of databases roles for automatic user creation.
  repeated string DatabaseRoles = 29 [(gogoproto.jsontag) = "db_roles,omitempty"];

  // NodeLabelsExpression is a predicate expression used to allow/deny access to
  // SSH nodes.
  string NodeLabelsExpression = 30 [(gogoproto.jsontag) = "node_labels_expression,omitempty"];
  // AppLabelsExpression is a predicate expression used to allow/deny access to
  // Apps.
  string AppLabelsExpression = 31 [(gogoproto.jsontag) = "app_labels_expression,omitempty"];
  // ClusterLabelsExpression is a predicate expression used to allow/deny access
  // to remote Teleport clusters.
  string ClusterLabelsExpression = 32 [(gogoproto.jsontag) = "cluster_labels_expression,omitempty"];
  // KubernetesLabelsExpression is a predicate expression used to allow/deny
  // access to kubernetes clusters.
  string KubernetesLabelsExpression = 33 [(gogoproto.jsontag) = "kubernetes_labels_expression,omitempty"];
  // DatabaseLabelsExpression is a predicate expression used to allow/deny
  // access to Databases.
  string DatabaseLabelsExpression = 34 [(gogoproto.jsontag) = "db_labels_expression,omitempty"];
  // DatabaseServiceLabelsExpression is a predicate expression used to
  // allow/deny access to Database Services.
  string DatabaseServiceLabelsExpression = 35 [(gogoproto.jsontag) = "db_service_labels_expression,omitempty"];
  // WindowsDesktopLabelsExpression is a predicate expression used to allow/deny
  // access to Windows desktops.
  string WindowsDesktopLabelsExpression = 36 [(gogoproto.jsontag) = "windows_desktop_labels_expression,omitempty"];
  // GroupLabelsExpression is a predicate expression used to allow/deny
  // access to user groups.
  string GroupLabelsExpression = 37 [(gogoproto.jsontag) = "group_labels_expression,omitempty"];
  // DatabasePermissions specifies a set of permissions that will be granted
  // to the database user when using automatic database user provisioning.
  repeated DatabasePermission DatabasePermissions = 38 [
    (gogoproto.nullable) = false,
    (gogoproto.jsontag) = "db_permissions,omitempty"
  ];
  // SPIFFE is used to allow or deny access to a role holder to generating a
  // SPIFFE SVID.
  repeated SPIFFERoleCondition SPIFFE = 39 [(gogoproto.jsontag) = "spiffe,omitempty"];
  reserved 40; // removed saml_idp_service_provider_labels in favor of using app_labels.
  reserved "SAMLIdPServiceProviderLabels";
  reserved 41; // removed saml_idp_service_provider_labels_expression in favor of using app_labels_expression.
  reserved "SAMLIdPServiceProviderLabelsExpression";

  // AccountAssignments holds the list of account assignments affected by this
  // condition.
  repeated IdentityCenterAccountAssignment AccountAssignments = 42 [
    (gogoproto.nullable) = false,
    (gogoproto.jsontag) = "account_assignments,omitempty"
  ];

  // GitHubPermissions defines GitHub integration related permissions.
  repeated GitHubPermission git_hub_permissions = 43 [
    (gogoproto.nullable) = false,
    (gogoproto.jsontag) = "github_permissions,omitempty"
  ];

  // WorkloadIdentityLabels controls whether or not specific WorkloadIdentity
  // resources can be invoked. Further authorization controls exist on the
  // WorkloadIdentity resource itself.
  wrappers.LabelValues WorkloadIdentityLabels = 44 [
    (gogoproto.nullable) = false,
    (gogoproto.jsontag) = "workload_identity_labels,omitempty",
    (gogoproto.customtype) = "Labels"
  ];
  // WorkloadIdentityLabelsExpression is a predicate expression used to
  // allow/deny access to issuing a WorkloadIdentity.
  string WorkloadIdentityLabelsExpression = 45 [(gogoproto.jsontag) = "workload_identity_labels_expression,omitempty"];
}

// IdentityCenterAccountAssignment captures an AWS Identity Center account
// assignment (acccount + permission set) pair.
message IdentityCenterAccountAssignment {
  string PermissionSet = 1 [(gogoproto.jsontag) = "permission_set,omitempty"];
  string Account = 2 [(gogoproto.jsontag) = "account,omitempty"];
}

// GitHubPermission defines GitHub integration related permissions.
message GitHubPermission {
  repeated string organizations = 1 [(gogoproto.jsontag) = "orgs,omitempty"];
}

// SPIFFERoleCondition sets out which SPIFFE identities this role is allowed or
// denied to generate. The Path matcher is required, and is evaluated first. If,
// the Path does not match then the other matcher fields are not evaluated.
message SPIFFERoleCondition {
  // Path specifies a matcher for the SPIFFE ID path. It should not include the
  // trust domain and should start with a leading slash.
  //
  // The matcher by default allows '*' to be used to indicate zero or more of
  // any character. Prepend '^' and append '$' to instead switch to matching
  // using the Go regex syntax.
  //
  // Example:
  // - /svc/foo/*/bar would match /svc/foo/baz/bar
  // - ^\/svc\/foo\/.*\/bar$ would match /svc/foo/baz/bar
  string Path = 1 [(gogoproto.jsontag) = "path,omitempty"];
  // DNSSANs specifies matchers for the SPIFFE ID DNS SANs.
  //
  // Each requested DNS SAN is compared against all matchers configured and if
  // any match, the condition is considered to be met.
  //
  // The matcher by default allows '*' to be used to indicate zero or more of
  // any character. Prepend '^' and append '$' to instead switch to matching
  // using the Go regex syntax.
  //
  // Example: *.example.com would match foo.example.com
  repeated string DNSSANs = 2 [(gogoproto.jsontag) = "dns_sans,omitempty"];
  // IPSANs specifies matchers for the SPIFFE ID IP SANs.
  //
  // Each requested IP SAN is compared against all matchers configured and if
  // any match, the condition is considered to be met.
  //
  // The matchers should be specified using CIDR notation, it supports IPv4 and
  // IPv6.
  //
  // Examples:
  // - 10.0.0.0/24 would match 10.0.0.0 to 10.255.255.255
  // - 10.0.0.42/32 would match only 10.0.0.42
  repeated string IPSANs = 3 [(gogoproto.jsontag) = "ip_sans,omitempty"];
}

// DatabasePermission specifies the database object permission for the user.
message DatabasePermission {
  // Permission is the list of string representations of the permission to be given, e.g. SELECT, INSERT, UPDATE, ...
  repeated string Permissions = 1 [(gogoproto.jsontag) = "permissions"];

  // Match is a list of object labels that must be matched for the permission to be granted.
  wrappers.LabelValues Match = 2 [
    (gogoproto.nullable) = false,
    (gogoproto.jsontag) = "match",
    (gogoproto.customtype) = "Labels"
  ];
}

// KubernetesResource is the Kubernetes resource identifier.
message KubernetesResource {
  // Kind specifies the Kubernetes Resource type.
  string Kind = 1 [(gogoproto.jsontag) = "kind,omitempty"];
  // Namespace is the resource namespace.
  // It supports wildcards.
  string Namespace = 2 [(gogoproto.jsontag) = "namespace,omitempty"];
  // Name is the resource name.
  // It supports wildcards.
  string Name = 3 [(gogoproto.jsontag) = "name,omitempty"];
  // Verbs are the allowed Kubernetes verbs for the following resource.
  repeated string Verbs = 4 [(gogoproto.jsontag) = "verbs,omitempty"];
}

// SessionRequirePolicy a requirement policy that needs to be fulfilled to grant access.
message SessionRequirePolicy {
  // Name is the name of the policy.
  string Name = 1 [(gogoproto.jsontag) = "name"];

  // Filter is a predicate that determines what users count towards this policy.
  string Filter = 2 [(gogoproto.jsontag) = "filter"];

  // Kinds are the session kinds this policy applies to.
  repeated string Kinds = 3 [(gogoproto.jsontag) = "kinds"];

  // Count is the amount of people that need to be matched for this policy to be fulfilled.
  int32 Count = 4 [(gogoproto.jsontag) = "count"];

  // Modes is the list of modes that may be used to fulfill this policy.
  repeated string Modes = 5 [(gogoproto.jsontag) = "modes"];

  // OnLeave is the behaviour that's used when the policy is no longer fulfilled
  // for a live session.
  string OnLeave = 6 [(gogoproto.jsontag) = "on_leave"];
}

// SessionJoinPolicy defines a policy that allows a user to join sessions.
message SessionJoinPolicy {
  // Name is the name of the policy.
  string Name = 1 [(gogoproto.jsontag) = "name"];

  // Roles is a list of roles that you can join the session of.
  repeated string Roles = 2 [(gogoproto.jsontag) = "roles"];

  // Kinds are the session kinds this policy applies to.
  repeated string Kinds = 3 [(gogoproto.jsontag) = "kinds"];

  // Modes is a list of permitted participant modes for this policy.
  repeated string Modes = 4 [(gogoproto.jsontag) = "modes"];
}

// AccessRequestConditions is a matcher for allow/deny restrictions on
// access-requests.
// Please remember to update IsEmpty when updating this message.
message AccessRequestConditions {
  // Roles is the name of roles which will match the request rule.
  repeated string Roles = 1 [(gogoproto.jsontag) = "roles,omitempty"];

  // ClaimsToRoles specifies a mapping from claims (traits) to teleport roles.
  repeated ClaimMapping ClaimsToRoles = 2 [
    (gogoproto.nullable) = false,
    (gogoproto.jsontag) = "claims_to_roles,omitempty"
  ];

  // Annotations is a collection of annotations to be programmatically
  // appended to pending Access Requests at the time of their creation.
  // These annotations serve as a mechanism to propagate extra information
  // to plugins.  Since these annotations support variable interpolation
  // syntax, they also offer a mechanism for forwarding claims from an
  // external identity provider, to a plugin via `{{external.trait_name}}`
  // style substitutions.
  wrappers.LabelValues Annotations = 3 [
    (gogoproto.nullable) = false,
    (gogoproto.jsontag) = "annotations,omitempty",
    (gogoproto.customtype) = "github.com/gravitational/teleport/api/types/wrappers.Traits"
  ];

  // Thresholds is a list of thresholds, one of which must be met in order for reviews
  // to trigger a state-transition.  If no thresholds are provided, a default threshold
  // of 1 for approval and denial is used.
  repeated AccessReviewThreshold Thresholds = 4 [
    (gogoproto.nullable) = false,
    (gogoproto.jsontag) = "thresholds,omitempty"
  ];

  // SuggestedReviewers is a list of reviewer suggestions.  These can be teleport usernames, but
  // that is not a requirement.
  repeated string SuggestedReviewers = 5 [(gogoproto.jsontag) = "suggested_reviewers,omitempty"];

  // SearchAsRoles is a list of extra roles which should apply to a user while
  // they are searching for resources as part of a Resource Access Request, and
  // defines the underlying roles which will be requested as part of any
  // Resource Access Request.
  repeated string SearchAsRoles = 6 [(gogoproto.jsontag) = "search_as_roles,omitempty"];

  // MaxDuration is the amount of time the access will be granted for.
  // If this is zero, the default duration is used.
  int64 MaxDuration = 7 [
    (gogoproto.jsontag) = "max_duration,omitempty",
    (gogoproto.casttype) = "Duration"
  ];

  // kubernetes_resources can optionally enforce a requester to request only certain kinds of kube resources.
  // Eg: Users can make request to either a resource kind "kube_cluster" or any of its
  // subresources like "namespaces". This field can be defined such that it prevents a user
  // from requesting "kube_cluster" and enforce requesting any of its subresources.
  repeated RequestKubernetesResource kubernetes_resources = 8 [
    (gogoproto.nullable) = false,
    (gogoproto.jsontag) = "kubernetes_resources,omitempty"
  ];

  // Reason defines settings for the reason for the access provided by the user.
  AccessRequestConditionsReason Reason = 9 [(gogoproto.jsontag) = "reason,omitempty"];
}

// AccessRequestConditionsReason defines settings for the reason for the access provided by the
// user.
message AccessRequestConditionsReason {
  // Mode can be either "required" or "optional". Empty string is treated as "optional". If a role
  // has the request reason mode set to "required", then reason is required for all Access Requests
  // requesting roles or resources allowed by this role. It applies only to users who have this
  // role assigned.
  string Mode = 1 [
    (gogoproto.jsontag) = "mode,omitempty",
    (gogoproto.casttype) = "RequestReasonMode"
  ];
}

// AccessReviewConditions is a matcher for allow/deny restrictions on
// access reviews.
// Please remember to update IsEmpty when updating this message.
message AccessReviewConditions {
  // Roles is the name of roles which may be reviewed.
  repeated string Roles = 1 [(gogoproto.jsontag) = "roles,omitempty"];

  // ClaimsToRoles specifies a mapping from claims (traits) to teleport roles.
  repeated ClaimMapping ClaimsToRoles = 2 [
    (gogoproto.nullable) = false,
    (gogoproto.jsontag) = "claims_to_roles,omitempty"
  ];

  // Where is an optional predicate which further limits which requests are
  // reviewable.
  string Where = 3 [(gogoproto.jsontag) = "where,omitempty"];

  // PreviewAsRoles is a list of extra roles which should apply to a reviewer
  // while they are viewing a Resource Access Request for the purposes of
  // viewing details such as the hostname and labels of requested resources.
  repeated string PreviewAsRoles = 4 [(gogoproto.jsontag) = "preview_as_roles,omitempty"];
}

// AccessRequestAllowedPromotion describes an allowed promotion to an Access List.
message AccessRequestAllowedPromotion {
  // associated access list
  string accessListName = 1;
}

// AccessRequestAllowedPromotions describes an valid promotion from an access request
// to an access list.
message AccessRequestAllowedPromotions {
  // suggestions is a list of allowed access lists promotions.
  repeated AccessRequestAllowedPromotion promotions = 1;
}

// ClaimMapping maps a claim to teleport roles.
message ClaimMapping {
  // Claim is a claim name.
  string Claim = 1 [(gogoproto.jsontag) = "claim"];
  // Value is a claim value to match.
  string Value = 2 [(gogoproto.jsontag) = "value"];
  // Roles is a list of static teleport roles to match.
  repeated string Roles = 3 [(gogoproto.jsontag) = "roles,omitempty"];
}

// TraitMapping maps a trait to teleport roles.
message TraitMapping {
  // Trait is a trait name.
  string Trait = 1 [(gogoproto.jsontag) = "trait"];
  // Value is a trait value to match.
  string Value = 2 [(gogoproto.jsontag) = "value"];
  // Roles is a list of static teleport roles to match.
  repeated string Roles = 3 [(gogoproto.jsontag) = "roles,omitempty"];
}

// Rule represents allow or deny rule that is executed to check
// if user or service have access to resource
message Rule {
  // Resources is a list of resources
  repeated string Resources = 1 [(gogoproto.jsontag) = "resources,omitempty"];
  // Verbs is a list of verbs
  repeated string Verbs = 2 [(gogoproto.jsontag) = "verbs,omitempty"];
  // Where specifies optional advanced matcher
  string Where = 3 [(gogoproto.jsontag) = "where,omitempty"];
  // Actions specifies optional actions taken when this rule matches
  repeated string Actions = 4 [(gogoproto.jsontag) = "actions,omitempty"];
}

// ImpersonateConditions specifies whether users are allowed
// to issue certificates for other users or groups.
message ImpersonateConditions {
  // Users is a list of resources this role is allowed to impersonate,
  // could be an empty list or a Wildcard pattern
  repeated string Users = 1 [(gogoproto.jsontag) = "users,omitempty"];
  // Roles is a list of resources this role is allowed to impersonate
  repeated string Roles = 2 [(gogoproto.jsontag) = "roles,omitempty"];
  // Where specifies optional advanced matcher
  string Where = 3 [(gogoproto.jsontag) = "where,omitempty"];
}

// BoolValue is a wrapper around bool, used in cases
// whenever bool value can have different default value when missing
message BoolValue {
  bool Value = 1;
}

// UserFilter matches user resources.
message UserFilter {
  // SearchKeywords is a list of search keywords to match against resource field values.
  repeated string SearchKeywords = 1 [(gogoproto.jsontag) = "search_keywords,omitempty"];
}

// UserV2 is version 2 resource spec of the user
message UserV2 {
  option (gogoproto.goproto_stringer) = false;
  option (gogoproto.stringer) = false;

  // Kind is a resource kind
  string Kind = 1 [(gogoproto.jsontag) = "kind"];
  // SubKind is an optional resource sub kind, used in some resources
  string SubKind = 2 [(gogoproto.jsontag) = "sub_kind,omitempty"];
  // Version is the resource version. It must be specified.
  // Supported values are: `v2`.
  string Version = 3 [(gogoproto.jsontag) = "version"];
  // Metadata is resource metadata
  Metadata Metadata = 4 [
    (gogoproto.nullable) = false,
    (gogoproto.jsontag) = "metadata"
  ];
  // Spec is a user specification
  UserSpecV2 Spec = 5 [
    (gogoproto.nullable) = false,
    (gogoproto.jsontag) = "spec"
  ];
  UserStatusV2 Status = 6 [
    (gogoproto.nullable) = false,
    (gogoproto.jsontag) = "status,omitempty"
  ];
}

// UserStatusV2 is a dynamic state of UserV2.
message UserStatusV2 {
  // password_state reflects what the system knows about the user's password.
  // Note that this is a "best effort" property, in that it can be UNSPECIFIED
  // for users who were created before this property was introduced and didn't
  // perform any password-related activity since then. See RFD 0159 for
  // details. Do NOT use this value for authentication purposes!
  PasswordState password_state = 1 [(gogoproto.jsontag) = "password_state,omitempty"];
  // mfa_weakest_device reflects what the system knows about the user's weakest MFA device.
  // Note that this is a "best effort" property, in that it can be UNSPECIFIED.
  MFADeviceKind mfa_weakest_device = 2 [(gogoproto.jsontag) = "mfa_weakest_device,omitempty"];
}

// PasswordState indicates what is known about existence of user's password.
enum PasswordState {
  // Unable to tell whether the password has been configured.
  PASSWORD_STATE_UNSPECIFIED = 0;
  // Password is known to be not configured.
  PASSWORD_STATE_UNSET = 1;
  // Password is known to be configured.
  PASSWORD_STATE_SET = 2;
}

// MFADeviceKind indicates what is known about existence of user's MFA device.
enum MFADeviceKind {
  // Unable to tell whether the MFA device has been configured.
  MFA_DEVICE_KIND_UNSPECIFIED = 0;
  // MFA device is known to be not configured.
  MFA_DEVICE_KIND_UNSET = 1;
  // MFA device is known to be configured using TOTP as the weakest form of MFA.
  MFA_DEVICE_KIND_TOTP = 2;
  // MFA device is known to be configured using WebAuthn as the weakest form of MFA.
  MFA_DEVICE_KIND_WEBAUTHN = 3;
}

// UserSpecV2 is a specification for V2 user
message UserSpecV2 {
  // OIDCIdentities lists associated OpenID Connect identities
  // that let user log in using externally verified identity
  repeated ExternalIdentity OIDCIdentities = 1 [
    (gogoproto.nullable) = false,
    (gogoproto.jsontag) = "oidc_identities,omitempty"
  ];

  // SAMLIdentities lists associated SAML identities
  // that let user log in using externally verified identity
  repeated ExternalIdentity SAMLIdentities = 2 [
    (gogoproto.nullable) = false,
    (gogoproto.jsontag) = "saml_identities,omitempty"
  ];

  // GithubIdentities list associated Github OAuth2 identities
  // that let user log in using externally verified identity
  repeated ExternalIdentity GithubIdentities = 3 [
    (gogoproto.nullable) = false,
    (gogoproto.jsontag) = "github_identities,omitempty"
  ];

  // Roles is a list of roles assigned to user
  repeated string Roles = 4 [(gogoproto.jsontag) = "roles,omitempty"];

  // Traits are key/value pairs received from an identity provider (through
  // OIDC claims or SAML assertions) or from a system administrator for local
  // accounts. Traits are used to populate role variables.
  wrappers.LabelValues Traits = 5 [
    (gogoproto.nullable) = false,
    (gogoproto.jsontag) = "traits,omitempty",
    (gogoproto.customtype) = "github.com/gravitational/teleport/api/types/wrappers.Traits"
  ];

  // Status is a login status of the user
  LoginStatus Status = 6 [
    (gogoproto.nullable) = false,
    (gogoproto.jsontag) = "status,omitempty"
  ];

  // Expires if set sets TTL on the user
  google.protobuf.Timestamp Expires = 7 [
    (gogoproto.stdtime) = true,
    (gogoproto.nullable) = false,
    (gogoproto.jsontag) = "expires"
  ];

  // CreatedBy holds information about agent or person created this user
  CreatedBy CreatedBy = 8 [
    (gogoproto.nullable) = false,
    (gogoproto.jsontag) = "created_by,omitempty"
  ];

  // LocalAuth holds sensitive data necessary for performing local
  // authentication
  LocalAuthSecrets LocalAuth = 9 [(gogoproto.jsontag) = "local_auth,omitempty"];

  // TrustedDeviceIDs contains the IDs of trusted devices enrolled by the user.
  //
  // Note that SSO users are transient and thus may contain an empty
  // TrustedDeviceIDs field, even though the user->device association exists
  // under the Device Trust subsystem. Do not rely on this field to determine
  // device associations or ownership, it exists for legacy/informative purposes
  // only.
  //
  // Managed by the Device Trust subsystem, avoid manual edits.
  repeated string TrustedDeviceIDs = 10 [(gogoproto.jsontag) = "trusted_device_ids,omitempty"];
}

// ExternalIdentity is OpenID Connect/SAML or Github identity that is linked
// to particular user and connector and lets user to log in using external
// credentials, e.g. google
message ExternalIdentity {
  option (gogoproto.goproto_stringer) = false;
  option (gogoproto.stringer) = false;

  // ConnectorID is id of registered OIDC connector, e.g. 'google-example.com'
  string ConnectorID = 1 [(gogoproto.jsontag) = "connector_id,omitempty"];

  // Username is username supplied by external identity provider
  string Username = 2 [(gogoproto.jsontag) = "username,omitempty"];

  // SAMLSingleLogoutURL is the SAML Single log-out URL to initiate SAML SLO (single log-out), if applicable.
  string SAMLSingleLogoutURL = 3 [(gogoproto.jsontag) = "samlSingleLogoutUrl,omitempty"];

  // UserID is the ID of the identity. Some connectors like GitHub have an
  // unique ID apart from the username.
  string UserID = 4 [(gogoproto.jsontag) = "user_id,omitempty"];
}

// LoginStatus is a login status of the user
message LoginStatus {
  // IsLocked tells us if user is locked
  bool IsLocked = 1 [(gogoproto.jsontag) = "is_locked"];
  // LockedMessage contains the message in case if user is locked
  string LockedMessage = 2 [(gogoproto.jsontag) = "locked_message,omitempty"];
  // LockedTime contains time when user was locked
  google.protobuf.Timestamp LockedTime = 3 [
    (gogoproto.stdtime) = true,
    (gogoproto.nullable) = false,
    (gogoproto.jsontag) = "locked_time,omitempty"
  ];
  // LockExpires contains time when this lock will expire
  google.protobuf.Timestamp LockExpires = 4 [
    (gogoproto.stdtime) = true,
    (gogoproto.nullable) = false,
    (gogoproto.jsontag) = "lock_expires,omitempty"
  ];
  reserved 5; // removed "google.protobuf.Timestamp RecoveryAttemptLockExpires" after lockout was removed
  reserved "RecoveryAttemptLockExpires";
}

// CreatedBy holds information about the person or agent who created the user
message CreatedBy {
  option (gogoproto.goproto_stringer) = false;
  option (gogoproto.stringer) = false;

  // Identity if present means that user was automatically created by identity
  ConnectorRef Connector = 1 [
    (gogoproto.nullable) = true,
    (gogoproto.jsontag) = "connector,omitempty"
  ];
  // Time specifies when user was created
  google.protobuf.Timestamp Time = 2 [
    (gogoproto.stdtime) = true,
    (gogoproto.nullable) = false,
    (gogoproto.jsontag) = "time"
  ];
  // User holds information about user
  UserRef User = 3 [
    (gogoproto.nullable) = false,
    (gogoproto.jsontag) = "user"
  ];
}

// LocalAuthSecrets holds sensitive data used to authenticate a local user.
message LocalAuthSecrets {
  // PasswordHash encodes a combined salt & hash for password verification.
  bytes PasswordHash = 1 [(gogoproto.jsontag) = "password_hash,omitempty"];

  // Deprecated 2nd factor fields, use MFA below instead.
  string TOTPKey = 2 [(gogoproto.jsontag) = "totp_key,omitempty"];
  reserved 3; // U2FRegistrationData U2FRegistration
  reserved 4; // uint32 U2FCounter

  repeated MFADevice MFA = 5 [(gogoproto.jsontag) = "mfa,omitempty"];
  // Webauthn holds settings necessary for webauthn local auth.
  // May be null for legacy users or users that haven't yet used webauthn as
  // their multi-factor.
  WebauthnLocalAuth Webauthn = 6 [(gogoproto.jsontag) = "webauthn,omitempty"];
}

// MFADevice is a multi-factor authentication device, such as a security key or
// an OTP app.
message MFADevice {
  // Boilerplate for implementing the Resource interface.
  string kind = 1;
  string sub_kind = 2;
  string version = 3;
  Metadata metadata = 4 [(gogoproto.nullable) = false];

  // ID is a UUID of this device.
  string id = 5;

  google.protobuf.Timestamp added_at = 6 [
    (gogoproto.stdtime) = true,
    (gogoproto.nullable) = false
  ];
  google.protobuf.Timestamp last_used = 7 [
    (gogoproto.stdtime) = true,
    (gogoproto.nullable) = false
  ];

  oneof device {
    TOTPDevice totp = 8;
    U2FDevice u2f = 9;
    WebauthnDevice webauthn = 10;
    SSOMFADevice sso = 11;
  }
}

// TOTPDevice holds the TOTP-specific fields of MFADevice.
message TOTPDevice {
  string key = 1;
}

// U2FDevice holds the U2F-specific fields of MFADevice.
message U2FDevice {
  // KeyHandle uniquely identifies a key on a device
  bytes key_handle = 1;
  // PubKey is an DER encoded ecdsa public key
  bytes pub_key = 2;
  // Counter is the latest seen value of the U2F usage counter.
  uint32 counter = 3;
}

// WebauthnDevice holds Webauthn-specific fields of MFADevice.
message WebauthnDevice {
  // Credential ID for the authenticator.
  bytes credential_id = 1;
  // Public key encoded in CBOR format.
  // Webauthn support various key algorithms; CBOR encoding is used to reflect
  // those choices.
  // See https://w3c.github.io/webauthn/#sctn-alg-identifier for a starter
  // reference.
  bytes public_key_cbor = 2;
  // Attestation format used by the authenticator, if any.
  string attestation_type = 3;
  // AAGUID is the globally unique identifier of the authenticator model.
  // Zeroed for U2F devices.
  bytes aaguid = 4;
  // Signature counter for login operations.
  // Actual counter values received from the authenticator are expected to be
  // higher than the previously-stored value.
  uint32 signature_counter = 5;
  // Raw attestation object, as returned by the authentication during
  // registration.
  // Absent for legacy entries (Teleport 8.x).
  bytes attestation_object = 6;
  // True if a resident key was requested during registration.
  // Marks passwordless-capable devices.
  // (Note that resident_key=true represents the server-side / Relying Party
  // view of the registration process; the authenticator alone can determine
  // if a key is truly resident.)
  bool resident_key = 7;
  // Relying Party ID used by the credential.
  // Recorded on registration for new credentials, or on first successful
  // authentication for "old" credentials (created before the field existed).
  // Ideally, this is always the same as the configured RPID.
  // If an RPID change does happen, this helps Teleport detect it and react
  // accordingly.
  string credential_rp_id = 8;
  // Authenticator Backup Eligibility (BE) bit, recorded during registration or
  // backfill (for older authenticators).
  // https://w3c.github.io/webauthn/#authdata-flags-be
  google.protobuf.BoolValue credential_backup_eligible = 9;
  // Authenticator Backup State (BS) bit, recorded during registration or
  // backfill (for older authenticators).
  // https://w3c.github.io/webauthn/#authdata-flags-bs
  google.protobuf.BoolValue credential_backed_up = 10;
}

// SSOMFADevice contains details of an SSO MFA method.
message SSOMFADevice {
  // connector_id is the ID of the SSO connector.
  string connector_id = 1;
  // connector_type is the type of the SSO connector.
  string connector_type = 2;
  // display_name is the display name of the SSO connector
  string display_name = 3;
}

// WebauthnLocalAuth holds settings necessary for local webauthn use.
message WebauthnLocalAuth {
  // UserID is the random user handle generated for the user.
  // See https://www.w3.org/TR/webauthn-2/#sctn-user-handle-privacy.
  bytes UserID = 1 [(gogoproto.jsontag) = "user_id,omitempty"];
}

// ConnectorRef holds information about OIDC connector
message ConnectorRef {
  // Type is connector type
  string Type = 1 [(gogoproto.jsontag) = "type"];
  // ID is connector ID
  string ID = 2 [(gogoproto.jsontag) = "id"];
  // Identity is external identity of the user
  string Identity = 3 [(gogoproto.jsontag) = "identity"];
}

// UserRef holds references to user
message UserRef {
  // Name is name of the user
  string Name = 1 [(gogoproto.jsontag) = "name"];
}

// ReverseTunnelV2 is version 2 of the resource spec of the reverse tunnel
message ReverseTunnelV2 {
  // Kind is a resource kind
  string Kind = 1 [(gogoproto.jsontag) = "kind"];
  // SubKind is an optional resource sub kind, used in some resources
  string SubKind = 2 [(gogoproto.jsontag) = "sub_kind,omitempty"];
  // Version is version
  string Version = 3 [(gogoproto.jsontag) = "version"];
  // Metadata is a resource metadata
  Metadata Metadata = 4 [
    (gogoproto.nullable) = false,
    (gogoproto.jsontag) = "metadata"
  ];
  // Spec is a reverse tunnel specification
  ReverseTunnelSpecV2 Spec = 5 [
    (gogoproto.nullable) = false,
    (gogoproto.jsontag) = "spec"
  ];
}

// ReverseTunnelSpecV2 is a specification for V2 reverse tunnel
message ReverseTunnelSpecV2 {
  // ClusterName is a domain name of remote cluster we are connecting to
  string ClusterName = 1 [(gogoproto.jsontag) = "cluster_name"];
  // DialAddrs is a list of remote address to establish a connection to
  // it's always SSH over TCP
  repeated string DialAddrs = 2 [(gogoproto.jsontag) = "dial_addrs,omitempty"];
  // Type is the type of reverse tunnel, either proxy or node.
  string Type = 3 [
    (gogoproto.jsontag) = "type",
    (gogoproto.casttype) = "TunnelType"
  ];
}

// TunnelConnectionV2 is version 2 of the resource spec of the tunnel connection
message TunnelConnectionV2 {
  option (gogoproto.goproto_stringer) = false;
  option (gogoproto.stringer) = false;

  // Kind is a resource kind
  string Kind = 1 [(gogoproto.jsontag) = "kind"];
  // SubKind is an optional resource sub kind, used in some resources
  string SubKind = 2 [(gogoproto.jsontag) = "sub_kind,omitempty"];
  // Version is version
  string Version = 3 [(gogoproto.jsontag) = "version"];
  // Metadata is a resource metadata
  Metadata Metadata = 4 [
    (gogoproto.nullable) = false,
    (gogoproto.jsontag) = "metadata"
  ];
  // Spec is a tunnel specification
  TunnelConnectionSpecV2 Spec = 5 [
    (gogoproto.nullable) = false,
    (gogoproto.jsontag) = "spec"
  ];
}

// TunnelConnectionSpecV2 is a specification for V2 tunnel connection
message TunnelConnectionSpecV2 {
  // ClusterName is a name of the cluster
  string ClusterName = 1 [(gogoproto.jsontag) = "cluster_name"];
  // ProxyName is the name of the proxy server
  string ProxyName = 2 [(gogoproto.jsontag) = "proxy_name"];
  // LastHeartbeat is a time of the last heartbeat
  google.protobuf.Timestamp LastHeartbeat = 3 [
    (gogoproto.stdtime) = true,
    (gogoproto.nullable) = false,
    (gogoproto.jsontag) = "last_heartbeat,omitempty"
  ];
  // Type is the type of reverse tunnel, either proxy or node.
  string Type = 4 [
    (gogoproto.jsontag) = "type",
    (gogoproto.casttype) = "TunnelType"
  ];
}

// SemaphoreFilter encodes semaphore filtering params.
// A semaphore filter matches a semaphore if all nonzero fields
// match the corresponding semaphore fields (e.g. a filter which
// specifies only `kind=foo` would match all semaphores of
// kind `foo`).
message SemaphoreFilter {
  // SemaphoreKind is the kind of the semaphore.
  string SemaphoreKind = 1 [(gogoproto.jsontag) = "kind"];
  // SemaphoreName is the name of the semaphore.
  string SemaphoreName = 2 [(gogoproto.jsontag) = "name"];
}

// AcquireSemaphoreRequest holds semaphore lease acquisition parameters.
message AcquireSemaphoreRequest {
  // SemaphoreKind is the kind of the semaphore.
  string SemaphoreKind = 1 [(gogoproto.jsontag) = "kind"];
  // SemaphoreName is the name of the semaphore.
  string SemaphoreName = 2 [(gogoproto.jsontag) = "name"];
  // MaxLeases is the maximum number of concurrent leases.  If acquisition
  // would cause more than MaxLeases to exist, acquisition must fail.
  int64 MaxLeases = 3 [(gogoproto.jsontag) = "max_resources"];
  // Expires is the time at which this lease expires.
  google.protobuf.Timestamp Expires = 4 [
    (gogoproto.stdtime) = true,
    (gogoproto.nullable) = false,
    (gogoproto.jsontag) = "expires"
  ];
  // Holder identifies the entity holding the lease.
  string Holder = 5 [(gogoproto.jsontag) = "holder"];
}

// SemaphoreLease represents lease acquired for semaphore
message SemaphoreLease {
  // SemaphoreKind is the kind of the semaphore.
  string SemaphoreKind = 1 [(gogoproto.jsontag) = "kind"];
  // SemaphoreName is the name of the semaphore.
  string SemaphoreName = 2 [(gogoproto.jsontag) = "name"];
  // LeaseID uniquely identifies this lease.
  string LeaseID = 3 [(gogoproto.jsontag) = "lease_id"];
  // Expires is the time at which this lease expires.
  google.protobuf.Timestamp Expires = 5 [
    (gogoproto.stdtime) = true,
    (gogoproto.nullable) = false,
    (gogoproto.jsontag) = "expires"
  ];
}

// SemaphoreLeaseRef identifies an existent lease.
message SemaphoreLeaseRef {
  // LeaseID is the unique ID of the lease.
  string LeaseID = 1 [(gogoproto.jsontag) = "lease_id"];
  // Expires is the time at which the lease expires.
  google.protobuf.Timestamp Expires = 2 [
    (gogoproto.stdtime) = true,
    (gogoproto.nullable) = false,
    (gogoproto.jsontag) = "expires"
  ];
  // Holder identifies the lease holder.
  string Holder = 3 [(gogoproto.jsontag) = "holder"];
}

// SemaphoreV3 implements Semaphore interface
message SemaphoreV3 {
  option (gogoproto.goproto_stringer) = false;
  option (gogoproto.stringer) = false;

  // Kind is a resource kind
  string Kind = 1 [(gogoproto.jsontag) = "kind"];
  // SubKind is an optional resource sub kind, used in some resources
  string SubKind = 2 [(gogoproto.jsontag) = "sub_kind,omitempty"];
  // Version is version
  string Version = 3 [(gogoproto.jsontag) = "version"];
  // Metadata is Semaphore metadata
  Metadata Metadata = 4 [
    (gogoproto.nullable) = false,
    (gogoproto.jsontag) = "metadata"
  ];
  // Spec is a lease V3 spec
  SemaphoreSpecV3 Spec = 5 [
    (gogoproto.nullable) = false,
    (gogoproto.jsontag) = "spec"
  ];
}

// SemaphoreSpecV3 contains the data about lease
message SemaphoreSpecV3 {
  // Leases is a list of all currently acquired leases.
  repeated SemaphoreLeaseRef Leases = 1 [
    (gogoproto.nullable) = false,
    (gogoproto.jsontag) = "leases"
  ];
}

// WebSessionV2 represents an application or UI web session.
message WebSessionV2 {
  option (gogoproto.goproto_stringer) = false;
  option (gogoproto.stringer) = false;

  // Kind is a resource kind.
  string Kind = 1 [(gogoproto.jsontag) = "kind"];
  // SubKind is an optional resource sub kind, used in some resources.
  string SubKind = 2 [(gogoproto.jsontag) = "sub_kind,omitempty"];
  // Version is version.
  string Version = 3 [(gogoproto.jsontag) = "version"];
  // Metadata is a resource metadata.
  Metadata Metadata = 4 [
    (gogoproto.nullable) = false,
    (gogoproto.jsontag) = "metadata"
  ];
  // Spec is a tunnel specification.
  WebSessionSpecV2 Spec = 5 [
    (gogoproto.nullable) = false,
    (gogoproto.jsontag) = "spec"
  ];
}

// WebSessionSpecV2 is a specification for web session.
message WebSessionSpecV2 {
  // User is the identity of the user to which the web session belongs.
  string User = 1 [(gogoproto.jsontag) = "user"];
  // Pub is the SSH certificate for the user, marshaled in the authorized key
  // format.
  bytes Pub = 2 [(gogoproto.jsontag) = "pub"];
  // Priv is the SSH private key for the user, in PEM-encoded PKCS#1 or PKCS#8
  // format. If TLSPriv is unset, this is also the TLS private key.
  bytes Priv = 3 [(gogoproto.jsontag) = "priv,omitempty"];
  // TLSCert is the X.509 certificate for the user (PEM-encoded).
  bytes TLSCert = 4 [(gogoproto.jsontag) = "tls_cert,omitempty"];
  // BearerToken is a token that is paired with the session cookie for
  // authentication. It is periodically rotated so a stolen cookie itself
  // is not enough to steal a session. In addition it is used for CSRF
  // mitigation.
  string BearerToken = 5 [(gogoproto.jsontag) = "bearer_token"];
  // BearerTokenExpires is the absolute time when the token expires.
  google.protobuf.Timestamp BearerTokenExpires = 6 [
    (gogoproto.stdtime) = true,
    (gogoproto.nullable) = false,
    (gogoproto.jsontag) = "bearer_token_expires"
  ];
  // Expires is the absolute time when the session expires.
  google.protobuf.Timestamp Expires = 7 [
    (gogoproto.stdtime) = true,
    (gogoproto.nullable) = false,
    (gogoproto.jsontag) = "expires"
  ];
  // LoginTime is the time this user recently logged in.
  google.protobuf.Timestamp LoginTime = 8 [
    (gogoproto.stdtime) = true,
    (gogoproto.nullable) = false,
    (gogoproto.jsontag) = "login_time"
  ];
  // IdleTimeout is the max time a user can be inactive in a session.
  int64 IdleTimeout = 9 [
    (gogoproto.jsontag) = "idle_timeout",
    (gogoproto.casttype) = "Duration"
  ];
  // ConsumedAccessRequestID is the ID of the access request from which additional roles to assume
  // were obtained.
  string ConsumedAccessRequestID = 10 [(gogoproto.jsontag) = "consumed_access_request_id,omitempty"];
  // SAMLSession is data associated with a SAML IdP session.
  SAMLSessionData SAMLSession = 11 [(gogoproto.jsontag) = "saml_session,omitempty"];
  // Device trust web authentication token.
  // May be exchanged for a single on-behalf-of device authentication attempt
  // (typically performed by Connect).
  // Only present if on-behalf-of device authentication is possible.
  DeviceWebToken DeviceWebToken = 12 [(gogoproto.jsontag) = "device_web_token,omitempty"];
  // HasDeviceExtensions is true if the session's TLS and SSH certificates are
  // augmented with device extensions.
  bool HasDeviceExtensions = 13 [(gogoproto.jsontag) = "has_device_extensions,omitempty"];
  // TrustedDeviceRequirement indicates whether access may be hindered by the
  // lack of a trusted device.
  //
  // If during login a device is required and DeviceWebToken is nil, then it's
  // likely the user needs to enroll their device to avoid impacting access.
  TrustedDeviceRequirement TrustedDeviceRequirement = 14 [(gogoproto.jsontag) = "trusted_device_requirement,omitempty"];
  // TLSPriv is the TLS private key for the user, in PEM-encoded PKCS#1 or PKCS#8
  // format. If unset, then Priv is used as both the SSH and TLS private key.
  bytes TLSPriv = 15 [(gogoproto.jsontag) = "tls_priv,omitempty"];
}

// Web-focused view of teleport.devicetrust.v1.DeviceWebToken.
message DeviceWebToken {
  // Opaque token identifier.
  string id = 1;
  // Opaque device web token, in plaintext, encoded in base64.RawURLEncoding
  // (so it is inherently safe for URl use).
  string token = 2;
}

// WebSessionFilter encodes cache watch parameters for filtering web sessions.
message WebSessionFilter {
  // User is the username to filter web sessions for.
  string User = 1 [(gogoproto.jsontag) = "user"];
}

// SAMLSessionData contains data for a SAML session.
// Based on crewjam/saml's session object: https://github.com/crewjam/saml/blob/main/identity_provider.go
message SAMLSessionData {
  // ID is the identifier for the SAML session.
  string ID = 1 [(gogoproto.jsontag) = "id"];
  // CreateTime is the time that the session was created.
  google.protobuf.Timestamp CreateTime = 2 [
    (gogoproto.stdtime) = true,
    (gogoproto.nullable) = false,
    (gogoproto.jsontag) = "create_time"
  ];
  // ExpireTime is the time that the session will expire.
  google.protobuf.Timestamp ExpireTime = 3 [
    (gogoproto.stdtime) = true,
    (gogoproto.nullable) = false,
    (gogoproto.jsontag) = "expire_time"
  ];
  // Index is the session index that allows the IdP to uniquely identify a session.
  string Index = 4 [(gogoproto.jsontag) = "index"];

  // NameID an identifier for the session.
  string NameID = 5 [(gogoproto.jsontag) = "name_id"];
  // NameIDFormat is the format of the Name ID.
  string NameIDFormat = 6 [(gogoproto.jsontag) = "name_id_format"];
  // SubjectID is the identifier for the subject of the session.
  string SubjectID = 7 [(gogoproto.jsontag) = "subject_id"];

  // Groups is a list of groups that the user has access to.
  repeated string Groups = 8 [(gogoproto.jsontag) = "groups"];
  // UserName is the user's name.
  string UserName = 9 [(gogoproto.jsontag) = "user_name"];
  // UserEmail is the user's e-mail.
  string UserEmail = 10 [(gogoproto.jsontag) = "user_email"];
  // UserCommonName is the user's common name.
  string UserCommonName = 11 [(gogoproto.jsontag) = "user_common_name"];
  // UserSurname is the user's surname.
  string UserSurname = 12 [(gogoproto.jsontag) = "user_surname"];
  // UserGivenName is the user's given name.
  string UserGivenName = 13 [(gogoproto.jsontag) = "user_given_name"];
  // UserScopedAffiliation is the user's scoped affiliation.
  string UserScopedAffiliation = 14 [(gogoproto.jsontag) = "user_scoped_affiliation"];

  // CustomAttributes are any custom attributes associated with the request.
  repeated SAMLAttribute CustomAttributes = 15 [(gogoproto.jsontag) = "custom_attributes"];
}

// SAMLAttribute contains an attribute name and associated values.
// Defined in http://docs.oasis-open.org/security/saml/v2.0/saml-core-2.0-os.pdf.
message SAMLAttribute {
  // FriendlyName is a user readable name for the attribute.
  string FriendlyName = 1 [(gogoproto.jsontag) = "friendly_name"];
  // Name is a full name for the attribute, typically an OID value.
  string Name = 2 [(gogoproto.jsontag) = "name"];
  // NameFormat is the format of the name.
  string NameFormat = 3 [(gogoproto.jsontag) = "name_format"];
  // Values is a list of attribute values.
  repeated SAMLAttributeValue Values = 4 [(gogoproto.jsontag) = "values"];
}

// SAMLAttributeValues contains a type, value, and an associated name ID block.
// Defined in http://docs.oasis-open.org/security/saml/v2.0/saml-core-2.0-os.pdf.
message SAMLAttributeValue {
  // Type is the type of value this attribute represents.
  string Type = 1 [(gogoproto.jsontag) = "type"];
  // Value is the value of the attribute.
  string Value = 2 [(gogoproto.jsontag) = "value"];
  // NameID is a more restrictive identifier for the attribute value.
  SAMLNameID NameID = 3 [(gogoproto.jsontag) = "name_id,omitempty"];
}

// SAMLNameID is a more restrictive identifier for an object in SAML.
// Defined in http://docs.oasis-open.org/security/saml/v2.0/saml-core-2.0-os.pdf.
message SAMLNameID {
  // NameQualifier is the domain that qualifies the identifier.
  string NameQualifier = 1 [(gogoproto.jsontag) = "name_qualifier"];
  // SPNameQualifier qualifies the identifier with the name of the service provider.
  string SPNameQualifier = 2 [(gogoproto.jsontag) = "sp_name_qualifier"];
  // Format is the format of the identifier.
  string Format = 3 [(gogoproto.jsontag) = "format"];
  // SPProvidedID is an identifier established by the service provider.
  string SPProvidedID = 4 [(gogoproto.jsontag) = "sp_provider_id"];
  // Value is the value of the name ID.
  string Value = 5 [(gogoproto.jsontag) = "value"];
}

// RemoteClusterV3 represents remote cluster resource specification
message RemoteClusterV3 {
  option (gogoproto.goproto_stringer) = false;
  option (gogoproto.stringer) = false;

  // Kind is a resource kind
  string Kind = 1 [(gogoproto.jsontag) = "kind"];
  // SubKind is an optional resource sub kind, used in some resources
  string SubKind = 2 [(gogoproto.jsontag) = "sub_kind,omitempty"];
  // Version is resource API version
  string Version = 3 [(gogoproto.jsontag) = "version"];

  // Metadata is resource metadata
  Metadata Metadata = 4 [
    (gogoproto.nullable) = false,
    (gogoproto.jsontag) = "metadata"
  ];
  // Status is a remote cluster status
  RemoteClusterStatusV3 Status = 5 [
    (gogoproto.nullable) = false,
    (gogoproto.jsontag) = "status"
  ];
}

// RemoteClusterStatusV3 represents status of the remote cluster
message RemoteClusterStatusV3 {
  // Connection represents connection status, online or offline
  string Connection = 1 [(gogoproto.jsontag) = "connection"];

  // LastHeartbeat records last heartbeat of the cluster
  google.protobuf.Timestamp LastHeartbeat = 2 [
    (gogoproto.stdtime) = true,
    (gogoproto.nullable) = false,
    (gogoproto.jsontag) = "last_heartbeat"
  ];
}

// KubernetesCluster is a named kubernetes API endpoint handled by a Server.
//
// TODO: deprecate and convert all usage to KubernetesClusterV3
message KubernetesCluster {
  // Name is the name of this kubernetes cluster.
  string Name = 1 [(gogoproto.jsontag) = "name"];

  // StaticLabels is map of static labels associated with this cluster.
  // Used for RBAC.
  map<string, string> StaticLabels = 2 [(gogoproto.jsontag) = "static_labels,omitempty"];
  // DynamicLabels is map of dynamic labels associated with this cluster.
  // Used for RBAC.
  map<string, CommandLabelV2> DynamicLabels = 3 [
    (gogoproto.nullable) = false,
    (gogoproto.jsontag) = "dynamic_labels,omitempty"
  ];
}

// KubernetesClusterV3 represents a named kubernetes API endpoint.
message KubernetesClusterV3 {
  option (gogoproto.goproto_stringer) = false;
  option (gogoproto.stringer) = false;

  // Kind is the cluster resource kind.
  string Kind = 1 [(gogoproto.jsontag) = "kind"];
  // SubKind is an optional resource subkind.
  string SubKind = 2 [(gogoproto.jsontag) = "sub_kind,omitempty"];
  // Version is the resource version.
  string Version = 3 [(gogoproto.jsontag) = "version"];
  // Metadata is the resource metadata.
  Metadata Metadata = 4 [
    (gogoproto.nullable) = false,
    (gogoproto.jsontag) = "metadata"
  ];
  // Spec is the resource spec.
  KubernetesClusterSpecV3 Spec = 5 [
    (gogoproto.nullable) = false,
    (gogoproto.jsontag) = "spec"
  ];
}

// KubernetesClusterSpecV3 is a specification for a Kubernetes cluster.
message KubernetesClusterSpecV3 {
  // DynamicLabels are the cluster's dynamic labels.
  map<string, CommandLabelV2> DynamicLabels = 1 [
    (gogoproto.nullable) = false,
    (gogoproto.jsontag) = "dynamic_labels,omitempty"
  ];
  // Kubeconfig is the kubeconfig file payload that grants access to the cluster.
  // If multiple contexts are specified, the first will be selected.
  bytes Kubeconfig = 2 [(gogoproto.jsontag) = "kubeconfig,omitempty"];
  // Azure holds the required Azure information for Teleport to access the cluster.
  KubeAzure Azure = 3 [
    (gogoproto.nullable) = false,
    (gogoproto.jsontag) = "azure,omitempty"
  ];
  // AWS holds the required AWS information for Teleport to access the cluster.
  KubeAWS AWS = 4 [
    (gogoproto.nullable) = false,
    (gogoproto.jsontag) = "aws,omitempty"
  ];
  // GCP holds the required GCP information for Teleport to access the cluster.
  KubeGCP GCP = 5 [
    (gogoproto.nullable) = false,
    (gogoproto.jsontag) = "gcp,omitempty"
  ];
}

// KubeAzure contains the Azure information about the cluster.
message KubeAzure {
  // ResourceName is the AKS cluster name.
  string ResourceName = 1 [(gogoproto.jsontag) = "resource_name,omitempty"];
  // ResourceGroup is the Azure resource group name.
  string ResourceGroup = 2 [(gogoproto.jsontag) = "resource_group,omitempty"];
  // TenantID is the AKS cluster Tenant ID.
  string TenantID = 3 [(gogoproto.jsontag) = "tenant_id,omitempty"];
  // SubscriptionID is the AKS cluster SubscriptionID.
  string SubscriptionID = 4 [(gogoproto.jsontag) = "subscription_id,omitempty"];
}

// KubeAWS contains the AWS information about the cluster.
message KubeAWS {
  // Region is a AWS cloud region.
  string Region = 1 [(gogoproto.jsontag) = "region,omitempty"];
  // AccountID is a AWS Account ID.
  string AccountID = 2 [(gogoproto.jsontag) = "account_id,omitempty"];
  // Name is a AWS EKS cluster name.
  string Name = 3 [(gogoproto.jsontag) = "name,omitempty"];
}

// KubeGCP contains the GCP information about the cluster.
message KubeGCP {
  // Location is a GKE cluster location.
  string Location = 1 [(gogoproto.jsontag) = "location,omitempty"];
  // ProjectID is the GKE Project ID.
  string ProjectID = 2 [(gogoproto.jsontag) = "project_id,omitempty"];
  // Name is a GCP GKE cluster name.
  string Name = 3 [(gogoproto.jsontag) = "name,omitempty"];
}

// KubernetesClusterV3List represents a list of kubernetes clusters.
message KubernetesClusterV3List {
  // KubernetesClusters is a list of kubernetes clusters resources.
  repeated KubernetesClusterV3 KubernetesClusters = 1;
}

// KubernetesServerV3 represents a Kubernetes server.
message KubernetesServerV3 {
  option (gogoproto.goproto_stringer) = false;
  option (gogoproto.stringer) = false;
  // Kind is the Kubernetes server resource kind. Always "kube_server".
  string Kind = 1 [(gogoproto.jsontag) = "kind"];
  // SubKind is an optional resource subkind.
  string SubKind = 2 [(gogoproto.jsontag) = "sub_kind,omitempty"];
  // Version is the resource version.
  string Version = 3 [(gogoproto.jsontag) = "version"];
  // Metadata is the Kubernetes server metadata.
  Metadata Metadata = 4 [
    (gogoproto.nullable) = false,
    (gogoproto.jsontag) = "metadata"
  ];
  // Spec is the Kubernetes server spec.
  KubernetesServerSpecV3 Spec = 5 [
    (gogoproto.nullable) = false,
    (gogoproto.jsontag) = "spec"
  ];
}

// KubernetesServerSpecV3 is the Kubernetes server spec.
message KubernetesServerSpecV3 {
  // Version is the Teleport version that the server is running.
  string Version = 1 [(gogoproto.jsontag) = "version"];
  // Hostname is the Kubernetes server hostname.
  string Hostname = 2 [(gogoproto.jsontag) = "hostname"];
  // HostID is the Kubernetes server host uuid.
  string HostID = 3 [(gogoproto.jsontag) = "host_id"];
  // Rotation contains the Kubernetes server CA rotation information.
  Rotation Rotation = 4 [
    (gogoproto.nullable) = false,
    (gogoproto.jsontag) = "rotation,omitempty"
  ];
  // Cluster is a Kubernetes Cluster proxied by this Kubernetes server.
  KubernetesClusterV3 Cluster = 5 [(gogoproto.jsontag) = "cluster"];
  // ProxyIDs is a list of proxy IDs this server is expected to be connected to.
  repeated string ProxyIDs = 6 [(gogoproto.jsontag) = "proxy_ids,omitempty"];
}

// WebTokenV3 describes a web token. Web tokens are used as a transport to relay bearer tokens
// to the client.
// Initially bound to a web session, these have been factored out into a separate resource to
// enable separate lifecycle management.
message WebTokenV3 {
  option (gogoproto.goproto_stringer) = false;
  option (gogoproto.stringer) = false;

  // Kind is a resource kind
  string Kind = 1 [(gogoproto.jsontag) = "kind"];
  // SubKind is an optional resource sub kind
  string SubKind = 2 [(gogoproto.jsontag) = "sub_kind,omitempty"];
  // Version is the resource version
  string Version = 3 [(gogoproto.jsontag) = "version"];
  // Metadata is resource metadata
  Metadata Metadata = 4 [
    (gogoproto.nullable) = false,
    (gogoproto.jsontag) = "metadata"
  ];
  // Spec defines the web token
  WebTokenSpecV3 Spec = 5 [
    (gogoproto.nullable) = false,
    (gogoproto.jsontag) = "spec"
  ];
}

// WebTokenSpecV3 is a unique time-limited token bound to a user's web session
message WebTokenSpecV3 {
  // User specifies the user the token is bound to.
  string User = 1 [(gogoproto.jsontag) = "user"];
  // Token specifies the token's value.
  string Token = 2 [(gogoproto.jsontag) = "token"];
}

// GetWebSessionRequest describes a request to query a web session
message GetWebSessionRequest {
  // User specifies the user the web session is for.
  string User = 1 [(gogoproto.jsontag) = "user"];
  // SessionID specifies the web session ID.
  string SessionID = 2 [(gogoproto.jsontag) = "session_id"];
}

// DeleteWebSessionRequest describes a request to delete a web session
message DeleteWebSessionRequest {
  // User specifies the user the session is bound to
  string User = 1 [(gogoproto.jsontag) = "user"];
  // SessionID specifies the web session ID to delete.
  string SessionID = 2 [(gogoproto.jsontag) = "session_id"];
}

// GetWebTokenRequest describes a request to query a web token
message GetWebTokenRequest {
  // User specifies the user the token is for.
  string User = 1 [(gogoproto.jsontag) = "user"];
  // Token specifies the token to get.
  string Token = 2 [(gogoproto.jsontag) = "token"];
}

// DeleteWebTokenRequest describes a request to delete a web token
message DeleteWebTokenRequest {
  // User specifies the user the token is for.
  string User = 1 [(gogoproto.jsontag) = "user"];
  // Token specifies the token to delete.
  string Token = 2 [(gogoproto.jsontag) = "token"];
}

// ResourceRequest is a request relating to a named resource.
message ResourceRequest {
  // Name is the name of the resource.
  string Name = 1 [(gogoproto.jsontag) = "name"];
}

// ResourceWithSecretsRequest is a request relating to a named resource with secrets.
message ResourceWithSecretsRequest {
  // Name is the name of the resource.
  string Name = 1 [(gogoproto.jsontag) = "name"];
  // WithSecrets specifies whether to load associated secrets.
  bool WithSecrets = 2 [(gogoproto.jsontag) = "with_secrets,omitempty"];
}

// ResourcesWithSecretsRequest is a request relating to resources with secrets.
message ResourcesWithSecretsRequest {
  // WithSecrets specifies whether to load associated secrets.
  bool WithSecrets = 1 [(gogoproto.jsontag) = "with_secrets,omitempty"];
}

// ResourcesInNamespaceRequest is a request relating to a named resource in the given namespace.
message ResourceInNamespaceRequest {
  // Name is the name of the resource.
  string Name = 1;
  // Namespace is the namespace of resources.
  string Namespace = 2;
}

// ResourcesInNamespaceRequest is a request relating to resources in the given namespace.
message ResourcesInNamespaceRequest {
  // Namespace is the namespace of resources.
  string Namespace = 1;
}

// OIDCConnectorV3 represents an OIDC connector.
message OIDCConnectorV3 {
  // Kind is a resource kind.
  string Kind = 1 [(gogoproto.jsontag) = "kind"];
  // SubKind is an optional resource sub kind, used in some resources.
  string SubKind = 2 [(gogoproto.jsontag) = "sub_kind,omitempty"];
  // Version is the resource version. It must be specified.
  // Supported values are: `v3`.
  string Version = 3 [(gogoproto.jsontag) = "version"];
  // Metadata holds resource metadata.
  Metadata Metadata = 4 [
    (gogoproto.nullable) = false,
    (gogoproto.jsontag) = "metadata"
  ];
  // Spec is an OIDC connector specification.
  OIDCConnectorSpecV3 Spec = 5 [
    (gogoproto.nullable) = false,
    (gogoproto.jsontag) = "spec"
  ];
}

// OIDCConnectorV3List is a list of OIDC connectors.
message OIDCConnectorV3List {
  // OIDCConnectors is a list of OIDC connectors.
  repeated OIDCConnectorV3 OIDCConnectors = 1;
}

// OIDCConnectorSpecV3 is an OIDC connector specification.
//
// It specifies configuration for Open ID Connect compatible external
// identity provider: https://openid.net/specs/openid-connect-core-1_0.html
message OIDCConnectorSpecV3 {
  reserved 4;

  // IssuerURL is the endpoint of the provider, e.g. https://accounts.google.com.
  string IssuerURL = 1 [(gogoproto.jsontag) = "issuer_url"];
  // ClientID is the id of the authentication client (Teleport Auth Service).
  string ClientID = 2 [(gogoproto.jsontag) = "client_id"];
  // ClientSecret is used to authenticate the client.
  string ClientSecret = 3 [(gogoproto.jsontag) = "client_secret"];
  // ACR is an Authentication Context Class Reference value. The meaning of the ACR
  // value is context-specific and varies for identity providers.
  string ACR = 5 [(gogoproto.jsontag) = "acr_values,omitempty"];
  // Provider is the external identity provider.
  string Provider = 6 [(gogoproto.jsontag) = "provider,omitempty"];
  // Display is the friendly name for this provider.
  string Display = 7 [(gogoproto.jsontag) = "display,omitempty"];
  // Scope specifies additional scopes set by provider.
  repeated string Scope = 8 [(gogoproto.jsontag) = "scope,omitempty"];
  // Prompt is an optional OIDC prompt. An empty string omits prompt.
  // If not specified, it defaults to select_account for backwards compatibility.
  string Prompt = 9 [(gogoproto.jsontag) = "prompt,omitempty"];
  // ClaimsToRoles specifies a dynamic mapping from claims to roles.
  repeated ClaimMapping ClaimsToRoles = 10 [
    (gogoproto.nullable) = false,
    (gogoproto.jsontag) = "claims_to_roles,omitempty"
  ];
  // GoogleServiceAccountURI is a path to a google service account uri.
  string GoogleServiceAccountURI = 11 [(gogoproto.jsontag) = "google_service_account_uri,omitempty"];
  // GoogleServiceAccount is a string containing google service account credentials.
  string GoogleServiceAccount = 12 [(gogoproto.jsontag) = "google_service_account,omitempty"];
  // GoogleAdminEmail is the email of a google admin to impersonate.
  string GoogleAdminEmail = 13 [(gogoproto.jsontag) = "google_admin_email,omitempty"];
  // RedirectURLs is a list of callback URLs which the identity provider can use
  // to redirect the client back to the Teleport Proxy to complete authentication.
  // This list should match the URLs on the provider's side. The URL used for a
  // given auth request will be chosen to match the requesting Proxy's public
  // address. If there is no match, the first url in the list will be used.
  wrappers.StringValues RedirectURLs = 14 [
    (gogoproto.nullable) = false,
    (gogoproto.jsontag) = "redirect_url",
    (gogoproto.customtype) = "github.com/gravitational/teleport/api/types/wrappers.Strings"
  ];
  // AllowUnverifiedEmail tells the connector to accept OIDC users with unverified emails.
  bool AllowUnverifiedEmail = 15 [(gogoproto.jsontag) = "allow_unverified_email,omitempty"];
  // UsernameClaim specifies the name of the claim from the OIDC connector to be used as the user's username.
  string UsernameClaim = 16 [(gogoproto.jsontag) = "username_claim,omitempty"];
  // MaxAge is the amount of time that user logins are
  // valid for. If a user logs in, but then does not login again
  // within this time period, they will be forced to re-authenticate.
  MaxAge MaxAge = 17 [
    (gogoproto.jsontag) = "",
    (gogoproto.embed) = true
  ];
  // ClientRedirectSettings defines which client redirect URLs are allowed for
  // non-browser SSO logins other than the standard localhost ones.
  SSOClientRedirectSettings ClientRedirectSettings = 18 [(gogoproto.jsontag) = "client_redirect_settings,omitempty"];
  // MFASettings contains settings to enable SSO MFA checks through this auth connector.
  OIDCConnectorMFASettings MFASettings = 19 [(gogoproto.jsontag) = "mfa,omitempty"];
}

// MaxAge allows the max_age parameter to be nullable to preserve backwards
// compatibility. The duration is stored as nanoseconds.
message MaxAge {
  int64 Value = 1 [
    (gogoproto.jsontag) = "max_age",
    (gogoproto.casttype) = "Duration"
  ];
}

// SSOClientRedirectSettings contains settings to define which additional client
// redirect URLs should be allowed for non-browser SSO logins.
message SSOClientRedirectSettings {
  // a list of hostnames allowed for https client redirect URLs
  repeated string allowed_https_hostnames = 1;
  // a list of CIDRs allowed for HTTP or HTTPS client redirect URLs
  repeated string insecure_allowed_cidr_ranges = 2;
}

// OIDCConnectorMFASettings contains OIDC MFA settings.
message OIDCConnectorMFASettings {
  // Enabled specified whether this OIDC connector supports MFA checks. Defaults to false.
  bool enabled = 1;
  // ClientID is the OIDC OAuth app client ID.
  string client_id = 2;
  // ClientSecret is the OIDC OAuth app client secret.
  string client_secret = 3;
  // AcrValues are Authentication Context Class Reference values. The meaning of the ACR
  // value is context-specific and varies for identity providers. Some identity providers
  // support MFA specific contexts, such Okta with its "phr" (phishing-resistant) ACR.
  string acr_values = 4;
  // Prompt is an optional OIDC prompt. An empty string omits prompt.
  // If not specified, it defaults to select_account for backwards compatibility.
  string prompt = 5;
  // MaxAge is the amount of time in nanoseconds that an IdP session is valid for. Defaults to
  // 0 to always force re-authentication for MFA checks. This should only be set to a non-zero
  // value if the IdP is setup to perform MFA checks on top of active user sessions.
  int64 max_age = 6 [(gogoproto.casttype) = "Duration"];
}

// OIDCAuthRequest is a request to authenticate with OIDC
// provider, the state about request is managed by Auth Service
message OIDCAuthRequest {
  // ConnectorID is ID of OIDC connector this request uses
  string ConnectorID = 1 [(gogoproto.jsontag) = "connector_id"];

  // Type is opaque string that helps callbacks identify the request type
  string Type = 2 [(gogoproto.jsontag) = "type"];

  // CheckUser tells validator if it should expect and check user
  bool CheckUser = 3 [(gogoproto.jsontag) = "check_user"];

  // StateToken is generated by service and is used to validate
  // request coming from
  string StateToken = 4 [(gogoproto.jsontag) = "state_token"];

  // CSRFToken is associated with user web session token
  string CSRFToken = 5 [(gogoproto.jsontag) = "csrf_token"];

  // RedirectURL will be used to route the user back to a
  // Teleport Proxy after the oidc login attempt in the browser.
  string RedirectURL = 6 [(gogoproto.jsontag) = "redirect_url"];

  // PublicKey is an optional public key, users want these keys to be signed by
  // the Auth Service's user CA in case of successful auth.
  //
  // Deprecated: prefer SshPublicKey and/or TlsPublicKey.
  bytes PublicKey = 7 [
    (gogoproto.jsontag) = "public_key",
    deprecated = true
  ];

  // CertTTL is the TTL of the certificate user wants to get
  int64 CertTTL = 8 [
    (gogoproto.jsontag) = "cert_ttl",
    (gogoproto.casttype) = "time.Duration"
  ];

  // CreateWebSession indicates if user wants to generate a web
  // session after successful authentication
  bool CreateWebSession = 9 [(gogoproto.jsontag) = "create_web_session"];

  // ClientRedirectURL is a URL client wants to be redirected
  // after successful authentication
  string ClientRedirectURL = 10 [(gogoproto.jsontag) = "client_redirect_url"];

  // Compatibility specifies OpenSSH compatibility flags.
  string Compatibility = 11 [(gogoproto.jsontag) = "compatibility,omitempty"];

  // RouteToCluster is the name of Teleport cluster to issue credentials for.
  string RouteToCluster = 12 [(gogoproto.jsontag) = "route_to_cluster,omitempty"];

  // KubernetesCluster is the name of Kubernetes cluster to issue credentials for.
  string KubernetesCluster = 13 [(gogoproto.jsontag) = "kubernetes_cluster,omitempty"];

  // SSOTestFlow indicates if the request is part of the test flow.
  bool SSOTestFlow = 14 [(gogoproto.jsontag) = "sso_test_flow"];

  // ConnectorSpec is embedded connector spec for use in test flow.
  OIDCConnectorSpecV3 ConnectorSpec = 15 [(gogoproto.jsontag) = "connector_spec,omitempty"];

  // ProxyAddress is an optional address which can be used to
  // find a redirect url from the OIDC connector which matches
  // the address. If there is no match, the default redirect
  // url will be used.
  string ProxyAddress = 16 [(gogoproto.jsontag) = "proxy_address,omitempty"];

  // attestation_statement is an attestation statement for the given public key.
  //
  // Deprecated: prefer SshAttestationStatement and/or TlsAttestationStatement.
  teleport.attestation.v1.AttestationStatement attestation_statement = 17 [
    (gogoproto.jsontag) = "attestation_statement,omitempty",
    deprecated = true
  ];

  // ClientLoginIP specifies IP address of the client for login, it will be written to the user's certificates.
  string ClientLoginIP = 18 [(gogoproto.jsontag) = "client_login_ip,omitempty"];

  // ClientUserAgent is the user agent of the Web browser, used for issuing a
  // DeviceWebToken.
  string ClientUserAgent = 19 [(gogoproto.jsontag) = "client_user_agent,omitempty"];

  // SshPublicKey is an optional public key to use as the subject of an issued
  // SSH cert in case of successful auth.
  bytes ssh_public_key = 20 [(gogoproto.jsontag) = "ssh_pub_key,omitempty"];
  // TlsPublicKey is an optional public key to use as the subject of an issued
  // TLS cert in case of successful auth.
  bytes tls_public_key = 21 [(gogoproto.jsontag) = "tls_pub_key,omitempty"];
  // SshAttestationStatement is an attestation statement for the given SSH public key.
  teleport.attestation.v1.AttestationStatement ssh_attestation_statement = 22 [(gogoproto.jsontag) = "ssh_attestation_statement,omitempty"];
  // TlsAttestationStatement is an attestation statement for the given TLS public key.
  teleport.attestation.v1.AttestationStatement tls_attestation_statement = 23 [(gogoproto.jsontag) = "tls_attestation_statement,omitempty"];
}

// SAMLConnectorV2 represents a SAML connector.
message SAMLConnectorV2 {
  // Kind is a resource kind.
  string Kind = 1 [(gogoproto.jsontag) = "kind"];
  // SubKind is an optional resource sub kind, used in some resources.
  string SubKind = 2 [(gogoproto.jsontag) = "sub_kind,omitempty"];
  // Version is the resource version. It must be specified.
  // Supported values are: `v2`.
  string Version = 3 [(gogoproto.jsontag) = "version"];
  // Metadata holds resource metadata.
  Metadata Metadata = 4 [
    (gogoproto.nullable) = false,
    (gogoproto.jsontag) = "metadata"
  ];
  // Spec is an SAML connector specification.
  SAMLConnectorSpecV2 Spec = 5 [
    (gogoproto.nullable) = false,
    (gogoproto.jsontag) = "spec"
  ];
}

// SAMLConnectorV2List is a list of SAML connectors.
message SAMLConnectorV2List {
  // SAMLConnectors is a list of SAML connectors.
  repeated SAMLConnectorV2 SAMLConnectors = 1;
}

// SAMLConnectorSpecV2 is a SAML connector specification.
message SAMLConnectorSpecV2 {
  // Issuer is the identity provider issuer.
  string Issuer = 1 [(gogoproto.jsontag) = "issuer"];
  // SSO is the URL of the identity provider's SSO service.
  string SSO = 2 [(gogoproto.jsontag) = "sso"];
  // Cert is the identity provider certificate PEM.
  // IDP signs `<Response>` responses using this certificate.
  string Cert = 3 [(gogoproto.jsontag) = "cert"];
  // Display controls how this connector is displayed.
  string Display = 4 [(gogoproto.jsontag) = "display"];
  // AssertionConsumerService is a URL for assertion consumer service
  // on the service provider (Teleport's side).
  string AssertionConsumerService = 5 [(gogoproto.jsontag) = "acs"];
  // Audience uniquely identifies our service provider.
  string Audience = 6 [(gogoproto.jsontag) = "audience"];
  // ServiceProviderIssuer is the issuer of the service provider (Teleport).
  string ServiceProviderIssuer = 7 [(gogoproto.jsontag) = "service_provider_issuer"];
  // EntityDescriptor is XML with descriptor. It can be used to supply configuration
  // parameters in one XML file rather than supplying them in the individual elements.
  string EntityDescriptor = 8 [(gogoproto.jsontag) = "entity_descriptor"];
  // EntityDescriptorURL is a URL that supplies a configuration XML.
  string EntityDescriptorURL = 9 [(gogoproto.jsontag) = "entity_descriptor_url"];
  // AttributesToRoles is a list of mappings of attribute statements to roles.
  repeated AttributeMapping AttributesToRoles = 10 [
    (gogoproto.nullable) = false,
    (gogoproto.jsontag) = "attributes_to_roles"
  ];
  // SigningKeyPair is an x509 key pair used to sign AuthnRequest.
  AsymmetricKeyPair SigningKeyPair = 11 [
    (gogoproto.nullable) = true,
    (gogoproto.jsontag) = "signing_key_pair,omitempty"
  ];
  // Provider is the external identity provider.
  string Provider = 12 [(gogoproto.jsontag) = "provider,omitempty"];
  // EncryptionKeyPair is a key pair used for decrypting SAML assertions.
  AsymmetricKeyPair EncryptionKeyPair = 13 [
    (gogoproto.nullable) = true,
    (gogoproto.jsontag) = "assertion_key_pair,omitempty"
  ];
  // AllowIDPInitiated is a flag that indicates if the connector can be used for IdP-initiated
  // logins.
  bool AllowIDPInitiated = 14 [
    (gogoproto.nullable) = true,
    (gogoproto.jsontag) = "allow_idp_initiated,omitempty"
  ];
  // ClientRedirectSettings defines which client redirect URLs are allowed for
  // non-browser SSO logins other than the standard localhost ones.
  SSOClientRedirectSettings ClientRedirectSettings = 15 [(gogoproto.jsontag) = "client_redirect_settings,omitempty"];
  // SingleLogoutURL is the SAML Single log-out URL to initiate SAML SLO (single log-out). If this is not provided, SLO is disabled.
  string SingleLogoutURL = 16 [(gogoproto.jsontag) = "single_logout_url,omitempty"];
  // MFASettings contains settings to enable SSO MFA checks through this auth connector.
  SAMLConnectorMFASettings MFASettings = 17 [(gogoproto.jsontag) = "mfa,omitempty"];
  // ForceAuthn specified whether re-authentication should be forced on login. UNSPECIFIED
  // is treated as NO.
  SAMLForceAuthn ForceAuthn = 18 [(gogoproto.jsontag) = "force_authn,omitempty"];
}

// SAMLConnectorMFASettings contains SAML MFA settings.
message SAMLConnectorMFASettings {
  // Enabled specified whether this SAML connector supports MFA checks. Defaults to false.
  bool enabled = 1;
  // EntityDescriptor is XML with descriptor. It can be used to supply configuration
  // parameters in one XML file rather than supplying them in the individual elements.
  // Usually set from EntityDescriptorUrl.
  string entity_descriptor = 2;
  // EntityDescriptorUrl is a URL that supplies a configuration XML.
  string entity_descriptor_url = 3;
  // ForceAuthn specified whether re-authentication should be forced for MFA checks. UNSPECIFIED is
  // treated as YES to always re-authentication for MFA checks. This should only be set to NO if the
  // IdP is setup to perform MFA checks on top of active user sessions.
  SAMLForceAuthn force_authn = 4;
  // Issuer is the identity provider issuer. Usually set from EntityDescriptor.
  string issuer = 5;
  // SSO is the URL of the identity provider's SSO service. Usually set from EntityDescriptor.
  string sso = 6;
  // Cert is the identity provider certificate PEM.
  // IDP signs `<Response>` responses using this certificate.
  string cert = 7;
}

// SAMLForceAuthn specified whether existing SAML sessions should be accepted or re-authentication
// should be forced.
enum SAMLForceAuthn {
  // UNSPECIFIED is treated as the default value for the context; NO for login, YES for MFA checks.
  FORCE_AUTHN_UNSPECIFIED = 0;
  // YES re-authentication should be forced for existing SAML sessions..
  FORCE_AUTHN_YES = 1;
  // NO re-authentication should not be forced for existing SAML sessions.
  FORCE_AUTHN_NO = 2;
}

// SAMLAuthRequest is a request to authenticate with SAML
// provider, the state about request is managed by the Auth Service
message SAMLAuthRequest {
  // ID is a unique request ID.
  string ID = 1 [(gogoproto.jsontag) = "id"];

  // ConnectorID is ID of OIDC connector this request uses.
  string ConnectorID = 2 [(gogoproto.jsontag) = "connector_id"];

  // Type is opaque string that helps callbacks identify the request type.
  string Type = 3 [(gogoproto.jsontag) = "type"];

  // CheckUser tells validator if it should expect and check user.
  bool CheckUser = 4 [(gogoproto.jsontag) = "check_user"];

  // RedirectURL will be used by browser.
  string RedirectURL = 5 [(gogoproto.jsontag) = "redirect_url"];

  // PublicKey is an optional public key, users want these
  // keys to be signed by Auth Service's user CA in case
  // of successful auth.
  //
  // Deprecated: prefer SshPublicKey and/or TlsPublicKey.
  bytes PublicKey = 6 [
    (gogoproto.jsontag) = "public_key",
    deprecated = true
  ];

  // CertTTL is the TTL of the certificate user wants to get.
  int64 CertTTL = 7 [
    (gogoproto.jsontag) = "cert_ttl",
    (gogoproto.casttype) = "time.Duration"
  ];

  // CSRFToken is associated with user web session token.
  string CSRFToken = 8 [(gogoproto.jsontag) = "csrf_token"];

  // CreateWebSession indicates if user wants to generate a web
  // session after successful authentication.
  bool CreateWebSession = 9 [(gogoproto.jsontag) = "create_web_session"];

  // ClientRedirectURL is a URL client wants to be redirected
  // after successful authentication.
  string ClientRedirectURL = 10 [(gogoproto.jsontag) = "client_redirect_url"];

  // Compatibility specifies OpenSSH compatibility flags.
  string Compatibility = 11 [(gogoproto.jsontag) = "compatibility,omitempty"];

  // RouteToCluster is the name of Teleport cluster to issue credentials for.
  string RouteToCluster = 12 [(gogoproto.jsontag) = "route_to_cluster,omitempty"];

  // KubernetesCluster is the name of Kubernetes cluster to issue credentials for.
  string KubernetesCluster = 13 [(gogoproto.jsontag) = "kubernetes_cluster,omitempty"];

  // SSOTestFlow indicates if the request is part of the test flow.
  bool SSOTestFlow = 14 [(gogoproto.jsontag) = "sso_test_flow"];

  // ConnectorSpec is embedded connector spec for use in test flow.
  SAMLConnectorSpecV2 ConnectorSpec = 15 [(gogoproto.jsontag) = "connector_spec,omitempty"];

  // attestation_statement is an attestation statement for the given public key.
  //
  // Deprecated: prefer SshAttestationStatement and/or TlsAttestationStatement.
  teleport.attestation.v1.AttestationStatement attestation_statement = 16 [(gogoproto.jsontag) = "attestation_statement,omitempty"];

  // ClientLoginIP specifies IP address of the client for login, it will be written to the user's certificates.
  string ClientLoginIP = 17 [(gogoproto.jsontag) = "client_login_ip,omitempty"];

  // ClientUserAgent is the user agent of the Web browser, used for issuing a
  // DeviceWebToken.
  string ClientUserAgent = 18 [(gogoproto.jsontag) = "client_user_agent,omitempty"];

  // SshPublicKey is an optional public key to use as the subject of an issued
  // SSH cert in case of successful auth.
  bytes ssh_public_key = 19 [(gogoproto.jsontag) = "ssh_pub_key,omitempty"];
  // TlsPublicKey is an optional public key to use as the subject of an issued
  // TLS cert in case of successful auth.
  bytes tls_public_key = 20 [(gogoproto.jsontag) = "tls_pub_key,omitempty"];
  // SshAttestationStatement is an attestation statement for the given SSH public key.
  teleport.attestation.v1.AttestationStatement ssh_attestation_statement = 21 [(gogoproto.jsontag) = "ssh_attestation_statement,omitempty"];
  // TlsAttestationStatement is an attestation statement for the given TLS public key.
  teleport.attestation.v1.AttestationStatement tls_attestation_statement = 22 [(gogoproto.jsontag) = "tls_attestation_statement,omitempty"];
}

// AttributeMapping maps a SAML attribute statement to teleport roles.
message AttributeMapping {
  // Name is an attribute statement name.
  string Name = 1 [(gogoproto.jsontag) = "name"];
  // Value is an attribute statement value to match.
  string Value = 2 [(gogoproto.jsontag) = "value"];
  // Roles is a list of static teleport roles to map to.
  repeated string Roles = 3 [(gogoproto.jsontag) = "roles,omitempty"];
}

// AsymmetricKeyPair is a combination of a public certificate and
// private key that can be used for encryption and signing.
message AsymmetricKeyPair {
  // PrivateKey is a PEM encoded x509 private key.
  string PrivateKey = 1 [(gogoproto.jsontag) = "private_key"];
  // Cert is a PEM-encoded x509 certificate.
  string Cert = 2 [(gogoproto.jsontag) = "cert"];
}

// GithubConnectorV3 represents a Github connector.
message GithubConnectorV3 {
  // Kind is a resource kind.
  string Kind = 1 [(gogoproto.jsontag) = "kind"];
  // SubKind is an optional resource sub kind, used in some resources.
  string SubKind = 2 [(gogoproto.jsontag) = "sub_kind,omitempty"];
  // Version is the resource version. It must be specified.
  // Supported values are: `v3`.
  string Version = 3 [(gogoproto.jsontag) = "version"];
  // Metadata holds resource metadata.
  Metadata Metadata = 4 [
    (gogoproto.nullable) = false,
    (gogoproto.jsontag) = "metadata"
  ];
  // Spec is an Github connector specification.
  GithubConnectorSpecV3 Spec = 5 [
    (gogoproto.nullable) = false,
    (gogoproto.jsontag) = "spec"
  ];
}

// GithubConnectorV3List is a list of Github connectors.
message GithubConnectorV3List {
  // GithubConnectors is a list of Github connectors.
  repeated GithubConnectorV3 GithubConnectors = 1;
}

// GithubConnectorSpecV3 is a Github connector specification.
message GithubConnectorSpecV3 {
  // ClientID is the Github OAuth app client ID.
  string ClientID = 1 [(gogoproto.jsontag) = "client_id"];
  // ClientSecret is the Github OAuth app client secret.
  string ClientSecret = 2 [(gogoproto.jsontag) = "client_secret"];
  // RedirectURL is the authorization callback URL.
  string RedirectURL = 3 [(gogoproto.jsontag) = "redirect_url"];
  // TeamsToLogins maps Github team memberships onto allowed logins/roles.
  //
  // DELETE IN 11.0.0
  // Deprecated: use GithubTeamsToRoles instead.
  repeated TeamMapping TeamsToLogins = 4 [
    (gogoproto.nullable) = false,
    (gogoproto.jsontag) = "teams_to_logins"
  ];
  // Display is the connector display name.
  string Display = 5 [(gogoproto.jsontag) = "display"];
  // TeamsToRoles maps Github team memberships onto allowed roles.
  repeated TeamRolesMapping TeamsToRoles = 6 [
    (gogoproto.nullable) = false,
    (gogoproto.jsontag) = "teams_to_roles"
  ];
  // EndpointURL is the URL of the GitHub instance this connector is for.
  string EndpointURL = 7 [(gogoproto.jsontag) = "endpoint_url"];
  // APIEndpointURL is the URL of the API endpoint of the Github instance
  // this connector is for.
  string APIEndpointURL = 8 [(gogoproto.jsontag) = "api_endpoint_url"];
  // ClientRedirectSettings defines which client redirect URLs are allowed for
  // non-browser SSO logins other than the standard localhost ones.
  SSOClientRedirectSettings ClientRedirectSettings = 9 [(gogoproto.jsontag) = "client_redirect_settings,omitempty"];
}

// GithubAuthRequest is the request to start Github OAuth2 flow.
message GithubAuthRequest {
  // ConnectorID is the name of the connector to use.
  string ConnectorID = 1 [(gogoproto.jsontag) = "connector_id"];
  // Type is opaque string that helps callbacks identify the request type.
  string Type = 2 [(gogoproto.jsontag) = "type"];
  // StateToken is used to validate the request.
  string StateToken = 3 [(gogoproto.jsontag) = "state_token"];
  // CSRFToken is used to protect against CSRF attacks.
  string CSRFToken = 4 [(gogoproto.jsontag) = "csrf_token"];
  // PublicKey is an optional public key to sign in case of successful auth.
  //
  // Deprecated: prefer SshPublicKey and/or TlsPublicKey.
  bytes PublicKey = 5 [
    (gogoproto.jsontag) = "public_key",
    deprecated = true
  ];
  // CertTTL is TTL of the cert that's generated in case of successful auth.
  int64 CertTTL = 6 [
    (gogoproto.jsontag) = "cert_ttl",
    (gogoproto.casttype) = "time.Duration"
  ];
  // CreateWebSession indicates that a user wants to generate a web session
  // after successful authentication.
  bool CreateWebSession = 7 [(gogoproto.jsontag) = "create_web_session"];
  // RedirectURL will be used by browser.
  string RedirectURL = 8 [(gogoproto.jsontag) = "redirect_url"];
  // ClientRedirectURL is the URL where client will be redirected after
  // successful auth.
  string ClientRedirectURL = 9 [(gogoproto.jsontag) = "client_redirect_url"];
  // Compatibility specifies OpenSSH compatibility flags.
  string Compatibility = 10 [(gogoproto.jsontag) = "compatibility,omitempty"];
  // Expires is a global expiry time header can be set on any resource in the system.
  google.protobuf.Timestamp Expires = 11 [
    (gogoproto.stdtime) = true,
    (gogoproto.nullable) = true,
    (gogoproto.jsontag) = "expires,omitempty"
  ];
  // RouteToCluster is the name of Teleport cluster to issue credentials for.
  string RouteToCluster = 12 [(gogoproto.jsontag) = "route_to_cluster,omitempty"];
  // KubernetesCluster is the name of Kubernetes cluster to issue credentials for.
  string KubernetesCluster = 13 [(gogoproto.jsontag) = "kubernetes_cluster,omitempty"];
  // SSOTestFlow indicates if the request is part of the test flow.
  bool SSOTestFlow = 14 [(gogoproto.jsontag) = "sso_test_flow"];
  // ConnectorSpec is embedded connector spec for use in test flow or authenticated user flow.
  GithubConnectorSpecV3 ConnectorSpec = 15 [(gogoproto.jsontag) = "connector_spec,omitempty"];
  // AttestationStatement is an attestation statement for the given public key.
  //
  // Deprecated: prefer SshAttestationStatement and/or TlsAttestationStatement.
  teleport.attestation.v1.AttestationStatement attestation_statement = 16 [
    (gogoproto.jsontag) = "attestation_statement,omitempty",
    deprecated = true
  ];
  // ClientLoginIP specifies IP address of the client for login, it will be written to the user's certificates.
  string ClientLoginIP = 17 [(gogoproto.jsontag) = "client_login_ip,omitempty"];
  // ClientUserAgent is the user agent of the Web browser, used for issuing
  // a DeviceWebToken.
  string ClientUserAgent = 18 [(gogoproto.jsontag) = "client_user_agent,omitempty"];
  // SshPublicKey is an optional public key to use as the subject of an issued
  // SSH cert in case of successful auth.
  bytes ssh_public_key = 19 [(gogoproto.jsontag) = "ssh_pub_key,omitempty"];
  // TlsPublicKey is an optional public key to use as the subject of an issued
  // TLS cert in case of successful auth.
  bytes tls_public_key = 20 [(gogoproto.jsontag) = "tls_pub_key,omitempty"];
  // SshAttestationStatement is an attestation statement for the given SSH public key.
  teleport.attestation.v1.AttestationStatement ssh_attestation_statement = 21 [(gogoproto.jsontag) = "ssh_attestation_statement,omitempty"];
  // TlsAttestationStatement is an attestation statement for the given TLS public key.
  teleport.attestation.v1.AttestationStatement tls_attestation_statement = 22 [(gogoproto.jsontag) = "tls_attestation_statement,omitempty"];
  // AuthenticatedUser is the username of an authenticated Teleport user. This
  // OAuth flow is used to retrieve GitHub identity info which will be added to
  // the existing user.
  string authenticated_user = 23 [(gogoproto.jsontag) = "authenticated_user,omitempty"];
}

// SSOWarnings conveys a user-facing main message along with auxiliary warnings.
message SSOWarnings {
  // Message is main user-facing message to be shown.
  string Message = 1 [(gogoproto.jsontag) = "message,omitempty"];
  // Warnings is a set of distinct warnings to be reported.
  repeated string Warnings = 2 [(gogoproto.jsontag) = "warnings,omitempty"];
}

// CreateUserParams represents the user creation parameters as called during SSO login flow.
message CreateUserParams {
  // ConnectorName is the name of the connector used for SSO login flow.
  string ConnectorName = 1 [(gogoproto.jsontag) = "connector_name,omitempty"];
  // Username is the name of the user to be created.
  string Username = 2 [(gogoproto.jsontag) = "username,omitempty"];
  // Logins is a list of available unix logins.
  repeated string Logins = 3 [(gogoproto.jsontag) = "logins,omitempty"];
  // KubeGroups is a list of assigned kube groups.
  repeated string KubeGroups = 4 [(gogoproto.jsontag) = "kube_groups,omitempty"];
  // KubeUsers is a list of available kube users.
  repeated string KubeUsers = 5 [(gogoproto.jsontag) = "kube_users,omitempty"];
  // Roles is a list of assigned roles.
  repeated string Roles = 6 [(gogoproto.jsontag) = "roles,omitempty"];

  // Traits is the set of traits the user is assigned.
  wrappers.LabelValues Traits = 7 [
    (gogoproto.nullable) = false,
    (gogoproto.jsontag) = "traits,omitempty",
    (gogoproto.customtype) = "github.com/gravitational/teleport/api/types/wrappers.Traits"
  ];

  // SessionTTL determines the TTL.
  int64 SessionTTL = 8 [
    (gogoproto.jsontag) = "session_ttl,omitempty",
    (gogoproto.casttype) = "Duration"
  ];
}

// SSODiagnosticInfo is a single SSO diagnostic info entry.
message SSODiagnosticInfo {
  // TestFlow indicates the SSO flow was a test one.
  bool TestFlow = 1 [(gogoproto.jsontag) = "test_flow"];

  // Error stores user-friendly error message.
  string Error = 2 [(gogoproto.jsontag) = "error"];

  // Success if present, marks the flow as finished with success.
  bool Success = 3 [(gogoproto.jsontag) = "success"];

  // CreateUserParams represents the user creation parameters as called during SSO login flow.
  CreateUserParams CreateUserParams = 4 [(gogoproto.jsontag) = "create_user_params,omitempty"];

  // SAMLAttributesToRoles represents mapping from attributes to roles, as used during SAML SSO
  // login flow.
  repeated AttributeMapping SAMLAttributesToRoles = 10 [
    (gogoproto.nullable) = false,
    (gogoproto.jsontag) = "saml_attributes_to_roles,omitempty"
  ];

  // SAMLAttributesToRolesWarnings contains warnings produced during the process of mapping the
  // SAML attributes to roles.
  SSOWarnings SAMLAttributesToRolesWarnings = 11 [(gogoproto.jsontag) = "saml_attributes_to_roles_warnings,omitempty"];

  // SAMLAttributeStatements represents SAML attribute statements.
  wrappers.LabelValues SAMLAttributeStatements = 12 [
    (gogoproto.nullable) = false,
    (gogoproto.jsontag) = "saml_attribute_statements,omitempty",
    (gogoproto.customtype) = "github.com/gravitational/teleport/api/types/wrappers.Traits"
  ];

  // SAMLAssertionInfo represents raw SAML assertion info as returned by IdP during SAML flow.
  wrappers.CustomType SAMLAssertionInfo = 13 [
    (gogoproto.jsontag) = "saml_assertion_info,omitempty",
    (gogoproto.customtype) = "AssertionInfo"
  ];

  // SAMLTraitsFromAssertions represents traits translated from SAML assertions.
  wrappers.LabelValues SAMLTraitsFromAssertions = 14 [
    (gogoproto.nullable) = false,
    (gogoproto.jsontag) = "saml_traits_from_assertions,omitempty",
    (gogoproto.customtype) = "github.com/gravitational/teleport/api/types/wrappers.Traits"
  ];

  // SAMLConnectorTraitMapping represents connector-specific trait mapping.
  repeated TraitMapping SAMLConnectorTraitMapping = 15 [
    (gogoproto.nullable) = false,
    (gogoproto.jsontag) = "saml_connector_trait_mapping,omitempty"
  ];

  // OIDCClaimsToRoles specifies a mapping from claims (traits) to teleport roles.
  repeated ClaimMapping OIDCClaimsToRoles = 20 [
    (gogoproto.nullable) = false,
    (gogoproto.jsontag) = "oidc_claims_to_roles,omitempty"
  ];

  // OIDCClaimsToRolesWarnings contains warnings produced during the process of mapping the
  // OIDC claims to roles.
  SSOWarnings OIDCClaimsToRolesWarnings = 21 [(gogoproto.jsontag) = "oidc_claims_to_roles_warnings,omitempty"];

  // OIDCClaims represents OIDC claims.
  wrappers.CustomType OIDCClaims = 22 [
    (gogoproto.nullable) = false,
    (gogoproto.jsontag) = "oidc_claims,omitempty",
    (gogoproto.customtype) = "OIDCClaims"
  ];

  // OIDCIdentity represents mapped OIDC Identity.
  wrappers.CustomType OIDCIdentity = 23 [
    (gogoproto.jsontag) = "oidc_identity,omitempty",
    (gogoproto.customtype) = "OIDCIdentity"
  ];

  // OIDCTraitsFromClaims represents traits translated from OIDC claims.
  wrappers.LabelValues OIDCTraitsFromClaims = 24 [
    (gogoproto.nullable) = false,
    (gogoproto.jsontag) = "oidc_traits_from_claims,omitempty",
    (gogoproto.customtype) = "github.com/gravitational/teleport/api/types/wrappers.Traits"
  ];

  // OIDCConnectorTraitMapping represents connector-specific trait mapping.
  repeated TraitMapping OIDCConnectorTraitMapping = 25 [
    (gogoproto.nullable) = false,
    (gogoproto.jsontag) = "oidc_connector_trait_mapping,omitempty"
  ];

  // GithubClaims represents Github user information obtained during OAuth2 flow.
  GithubClaims GithubClaims = 30 [(gogoproto.jsontag) = "github_claims,omitempty"];

  // GithubTeamsToLogins is TeamsToLogins mapping from Github connector used in the SSO flow.
  repeated TeamMapping GithubTeamsToLogins = 31 [
    (gogoproto.nullable) = false,
    (gogoproto.jsontag) = "github_teams_to_logins,omitempty"
  ];

  // GithubTeamsToRoles is TeamRolesMapping mapping from Github connector used in the SSO flow.
  repeated TeamRolesMapping GithubTeamsToRoles = 32 [
    (gogoproto.nullable) = false,
    (gogoproto.jsontag) = "github_teams_to_roles,omitempty"
  ];

  // GithubTokenInfo stores diagnostic info about Github OAuth2 token obtained during SSO flow.
  GithubTokenInfo GithubTokenInfo = 33 [(gogoproto.jsontag) = "github_token_info,omitempty"];

  // AppliedLoginRules stores the name of each login rule that was applied.
  repeated string AppliedLoginRules = 34 [(gogoproto.jsontag) = "applied_login_rules,omitempty"];
}

// GithubTokenInfo stores diagnostic info about Github OAuth2 token obtained during SSO flow.
// The token itself is secret and therefore not included.
message GithubTokenInfo {
  string TokenType = 1 [(gogoproto.jsontag) = "token_type"];
  int64 Expires = 2 [(gogoproto.jsontag) = "expires"];
  string Scope = 3 [(gogoproto.jsontag) = "scope"];
}

// GithubClaims represents Github user information obtained during OAuth2 flow
message GithubClaims {
  // Username is the user's username
  string Username = 1 [(gogoproto.jsontag) = "username"];

  // OrganizationToTeams is the user's organization and team membership
  wrappers.LabelValues OrganizationToTeams = 2 [
    (gogoproto.nullable) = false,
    (gogoproto.jsontag) = "organization_to_teams",
    (gogoproto.customtype) = "github.com/gravitational/teleport/api/types/wrappers.Traits"
  ];

  // Teams is the users team membership
  repeated string Teams = 3 [(gogoproto.jsontag) = "teams"];

  // UserID is a global unique integer that is assigned to each GitHub user. The
  // user ID is immutable (unlike the GitHub username) and can be found in APIs
  // like get user.
  // https://docs.github.com/en/rest/users/users
  string UserID = 4 [(gogoproto.jsontag) = "user_id,omitempty"];
}

// TeamMapping represents a single team membership mapping.
//
// DELETE IN 11.0.0
message TeamMapping {
  // Organization is a Github organization a user belongs to.
  string Organization = 1 [(gogoproto.jsontag) = "organization"];
  // Team is a team within the organization a user belongs to.
  string Team = 2 [(gogoproto.jsontag) = "team"];
  // Logins is a list of allowed logins for this org/team.
  repeated string Logins = 3 [(gogoproto.jsontag) = "logins,omitempty"];
  // KubeGroups is a list of allowed kubernetes groups for this org/team.
  repeated string KubeGroups = 4 [(gogoproto.jsontag) = "kubernetes_groups,omitempty"];
  // KubeUsers is a list of allowed kubernetes users to impersonate for this org/team.
  repeated string KubeUsers = 5 [(gogoproto.jsontag) = "kubernetes_users,omitempty"];
}

// TeamRolesMapping represents a single team membership mapping.
message TeamRolesMapping {
  // Organization is a Github organization a user belongs to.
  string Organization = 1 [(gogoproto.jsontag) = "organization"];
  // Team is a team within the organization a user belongs to.
  string Team = 2 [(gogoproto.jsontag) = "team"];
  // Roles is a list of allowed logins for this org/team.
  repeated string Roles = 3 [(gogoproto.jsontag) = "roles,omitempty"];
}

// TrustedClusterV2 represents a Trusted Cluster.
message TrustedClusterV2 {
  option (gogoproto.goproto_stringer) = false;
  // Kind is a resource kind.
  string Kind = 1 [(gogoproto.jsontag) = "kind"];
  // SubKind is an optional resource sub kind, used in some resources.
  string SubKind = 2 [(gogoproto.jsontag) = "sub_kind,omitempty"];
  // Version is the resource version. It must be specified.
  // Supported values are: `v2`.
  string Version = 3 [(gogoproto.jsontag) = "version"];
  // Metadata holds resource metadata.
  Metadata Metadata = 4 [
    (gogoproto.nullable) = false,
    (gogoproto.jsontag) = "metadata"
  ];
  // Spec is a Trusted Cluster specification.
  TrustedClusterSpecV2 Spec = 5 [
    (gogoproto.nullable) = false,
    (gogoproto.jsontag) = "spec"
  ];
}

// TrustedClusterV2List is a list of trusted cluster.
message TrustedClusterV2List {
  // TrustedClusters is a list of trusted cluster.
  repeated TrustedClusterV2 TrustedClusters = 1;
}

// TrustedClusterSpecV2 is a Trusted Cluster specification.
message TrustedClusterSpecV2 {
  // Enabled is a bool that indicates if the TrustedCluster is enabled or disabled.
  // Setting Enabled to false has a side effect of deleting the user and host certificate
  // authority (CA).
  bool Enabled = 1 [(gogoproto.jsontag) = "enabled"];
  // Roles is a list of roles that users will be assuming when connecting to this cluster.
  repeated string Roles = 2 [(gogoproto.jsontag) = "roles,omitempty"];
  // Token is the authorization token provided by another cluster needed by this cluster to join.
  string Token = 3 [(gogoproto.jsontag) = "token"];
  // ProxyAddress is the address of the web proxy server of the cluster to join. If not set,
  // it is derived from `<metadata.name>:<default web proxy server port>`.
  string ProxyAddress = 4 [(gogoproto.jsontag) = "web_proxy_addr"];
  // ReverseTunnelAddress is the address of the SSH proxy server of the cluster to join. If
  // not set, it is derived from `<metadata.name>:<default reverse tunnel port>`.
  string ReverseTunnelAddress = 5 [(gogoproto.jsontag) = "tunnel_addr"];
  // RoleMap specifies role mappings to remote roles.
  repeated RoleMapping RoleMap = 6 [
    (gogoproto.nullable) = false,
    (gogoproto.jsontag) = "role_map,omitempty"
  ];
}

// LockV2 represents a lock.
// Locks are used to restrict access to a Teleport environment by disabling
// interactions involving a user, an RBAC role, a node, etc.
// See rfd/0009-locking.md for more details.
message LockV2 {
  // Kind is a resource kind.
  string Kind = 1 [(gogoproto.jsontag) = "kind"];
  // SubKind is an optional resource sub kind, used in some resources.
  string SubKind = 2 [(gogoproto.jsontag) = "sub_kind,omitempty"];
  // Version is the resource version. It must be specified.
  // Supported values are: `v2`.
  string Version = 3 [(gogoproto.jsontag) = "version"];
  // Metadata holds resource metadata.
  Metadata Metadata = 4 [
    (gogoproto.nullable) = false,
    (gogoproto.jsontag) = "metadata"
  ];
  // Spec is a Lock specification.
  LockSpecV2 Spec = 5 [
    (gogoproto.nullable) = false,
    (gogoproto.jsontag) = "spec"
  ];
}

// LockSpecV2 is a Lock specification.
message LockSpecV2 {
  // Target describes the set of interactions that the lock applies to.
  LockTarget Target = 1 [
    (gogoproto.nullable) = false,
    (gogoproto.jsontag) = "target"
  ];
  // Message is the message displayed to locked-out users.
  string Message = 2 [(gogoproto.jsontag) = "message,omitempty"];
  // Expires if set specifies when the lock ceases to be in force.
  google.protobuf.Timestamp Expires = 3 [
    (gogoproto.stdtime) = true,
    (gogoproto.nullable) = true,
    (gogoproto.jsontag) = "expires,omitempty"
  ];
  // CreatedAt is the date time that the lock was created.
  google.protobuf.Timestamp CreatedAt = 4 [
    (gogoproto.stdtime) = true,
    (gogoproto.nullable) = false,
    (gogoproto.jsontag) = "created_at,omitempty"
  ];
  // CreatedBy is the username of the author of the lock.
  string CreatedBy = 5 [(gogoproto.jsontag) = "created_by,omitempty"];
}

// LockTarget lists the attributes of interactions to be disabled.
message LockTarget {
  option (gogoproto.goproto_stringer) = false;
  option (gogoproto.stringer) = false;

  // User specifies the name of a Teleport user.
  string User = 1 [(gogoproto.jsontag) = "user,omitempty"];

  // Role specifies the name of an RBAC role known to the root cluster.
  // In remote clusters, this constraint is evaluated before translating to local roles.
  string Role = 2 [(gogoproto.jsontag) = "role,omitempty"];

  // Login specifies the name of a local UNIX user.
  string Login = 3 [(gogoproto.jsontag) = "login,omitempty"];

  // Node specifies the UUID of a Teleport node.
  // A matching node is also prevented from heartbeating to the Auth Service.
  // DEPRECATED: use ServerID instead.
  string Node = 4 [
    deprecated = true,
    (gogoproto.jsontag) = "node,omitempty"
  ];

  // MFADevice specifies the UUID of a user MFA device.
  string MFADevice = 5 [(gogoproto.jsontag) = "mfa_device,omitempty"];

  // WindowsDesktop specifies the name of a Windows desktop.
  string WindowsDesktop = 6 [(gogoproto.jsontag) = "windows_desktop,omitempty"];

  // AccessRequest specifies the UUID of an access request.
  string AccessRequest = 7 [(gogoproto.jsontag) = "access_request,omitempty"];

  // Device is the device ID of a trusted device.
  // Requires Teleport Enterprise.
  string Device = 8 [(gogoproto.jsontag) = "device,omitempty"];

  // ServerID is the host id of the Teleport instance.
  string ServerID = 9 [(gogoproto.jsontag) = "server_id,omitempty"];
}

// AddressCondition represents a set of addresses. Presently the addresses are specified
// exclusively in terms of IPv4/IPv6 ranges.
message AddressCondition {
  // CIDR is IPv4 or IPv6 address. Valid value are either CIDR ranges (e.g. "10.0.1.0/24",
  // "fe::/8") or a single IP address (e.g "10.1.2.3")
  string CIDR = 1 [(gogoproto.jsontag) = "cidr"];
}

message NetworkRestrictionsSpecV4 {
  // Allow lists the addresses that should be allowed.
  repeated AddressCondition Allow = 1 [
    (gogoproto.nullable) = false,
    (gogoproto.jsontag) = "allow"
  ];
  // Deny lists the addresses that should be denied even if they're allowed by Allow condition.
  repeated AddressCondition Deny = 2 [
    (gogoproto.nullable) = false,
    (gogoproto.jsontag) = "deny"
  ];
}

// NetworkRestrictions specifies a list of addresses to restrict (block). The deny
// list is checked first and the allow lists overrides it. Thus an empty allow
// list does not mean that no addresses will be allowed, that will only be the
// case if the deny list covers the whole address range.
message NetworkRestrictionsV4 {
  // Kind is the network restrictions resource kind.
  string Kind = 1 [(gogoproto.jsontag) = "kind"];
  // SubKind is an optional resource subkind.
  string SubKind = 2 [(gogoproto.jsontag) = "sub_kind,omitempty"];
  // Version is the resource version.
  string Version = 3 [(gogoproto.jsontag) = "version"];
  // Metadata is the network restrictions metadata.
  Metadata Metadata = 4 [
    (gogoproto.nullable) = false,
    (gogoproto.jsontag) = "metadata"
  ];
  // Spec contains the network restrictions data
  NetworkRestrictionsSpecV4 Spec = 5 [
    (gogoproto.nullable) = false,
    (gogoproto.jsontag) = "spec"
  ];
}

// WindowsDesktopServiceV3 represents a windows desktop access service.
message WindowsDesktopServiceV3 {
  // Header is the common resource header.
  ResourceHeader Header = 1 [
    (gogoproto.nullable) = false,
    (gogoproto.jsontag) = "",
    (gogoproto.embed) = true
  ];
  // Spec is the windows desktop service spec.
  WindowsDesktopServiceSpecV3 Spec = 2 [
    (gogoproto.nullable) = false,
    (gogoproto.jsontag) = "spec"
  ];
}

// WindowsDesktopServiceSpecV3 is the windows desktop service spec.
message WindowsDesktopServiceSpecV3 {
  // Addr is the address that this service can be reached at.
  string Addr = 1 [(gogoproto.jsontag) = "addr"];
  // TeleportVersion is teleport binary version running this service.
  string TeleportVersion = 2 [(gogoproto.jsontag) = "teleport_version"];
  // Hostname is the desktop service hostname.
  string Hostname = 3 [(gogoproto.jsontag) = "hostname"];
  // ProxyIDs is a list of proxy IDs this server is expected to be connected to.
  repeated string ProxyIDs = 4 [(gogoproto.jsontag) = "proxy_ids,omitempty"];
}

// WindowsDesktopFilter are filters to apply when searching for windows desktops.
message WindowsDesktopFilter {
  // HostID is the ID of the host the Windows Desktop Service proxying the desktop.
  string HostID = 1 [(gogoproto.jsontag) = "host_id"];
  // Name is the name of the desktop.
  string Name = 2 [(gogoproto.jsontag) = "name"];
}

// WindowsDesktopV3 represents a Windows host for desktop access.
message WindowsDesktopV3 {
  // Header is the common resource header.
  ResourceHeader Header = 1 [
    (gogoproto.nullable) = false,
    (gogoproto.jsontag) = "",
    (gogoproto.embed) = true
  ];
  // Spec is the Windows host spec.
  WindowsDesktopSpecV3 Spec = 2 [
    (gogoproto.nullable) = false,
    (gogoproto.jsontag) = "spec"
  ];
}

// WindowsDesktopSpecV3 is the Windows host spec.
message WindowsDesktopSpecV3 {
  // Addr is the address that this host can be reached at.
  string Addr = 1 [(gogoproto.jsontag) = "addr"];
  // Domain is the ActiveDirectory domain that this host belongs to.
  string Domain = 2 [(gogoproto.jsontag) = "domain"];
  // HostID is the ID of the host the Windows Desktop Service proxying the desktop.
  string HostID = 3 [(gogoproto.jsontag) = "host_id"];
  // NonAD marks this desktop as a standalone host that is
  // not joined to an Active Directory domain.
  bool NonAD = 4 [(gogoproto.jsontag) = "non_ad"];
  // ScreenSize specifies the size of the screen to use for sessions
  // on this host. In most cases this should be unspecified, in which
  // case Teleport will fill the browser window.
  Resolution ScreenSize = 5 [(gogoproto.jsontag) = "screen_size,omitempty"];
}

// DynamicWindowsDesktopV1 represents a dynamic windows host for desktop access.
message DynamicWindowsDesktopV1 {
  // Header is the common resource header.
  ResourceHeader Header = 1 [
    (gogoproto.nullable) = false,
    (gogoproto.jsontag) = "",
    (gogoproto.embed) = true
  ];
  // Spec is the DynamicWindows host spec.
  DynamicWindowsDesktopSpecV1 Spec = 2 [
    (gogoproto.nullable) = false,
    (gogoproto.jsontag) = "spec"
  ];
}

// DynamicWindowsDesktopSpecV1 is the dynamic windows host spec.
message DynamicWindowsDesktopSpecV1 {
  // Addr is the address that this host can be reached at.
  string Addr = 1 [(gogoproto.jsontag) = "addr"];
  // Domain is the ActiveDirectory domain that this host belongs to.
  string Domain = 2 [(gogoproto.jsontag) = "domain"];
  // NonAD marks this desktop as a standalone host that is
  // not joined to an Active Directory domain.
  bool NonAD = 4 [(gogoproto.jsontag) = "non_ad"];
  // ScreenSize specifies the size of the screen to use for sessions
  // on this host. In most cases this should be unspecified, in which
  // case Teleport will fill the browser window.
  Resolution ScreenSize = 5 [(gogoproto.jsontag) = "screen_size,omitempty"];
}

message Resolution {
  uint32 Width = 1 [(gogoproto.jsontag) = "width,omitempty"];
  uint32 Height = 2 [(gogoproto.jsontag) = "height,omitempty"];
}

// RegisterUsingTokenRequest is a request to register with the Auth Service using
// an authentication token
message RegisterUsingTokenRequest {
  // HostID is a unique host ID, usually a UUID
  string HostID = 1 [(gogoproto.jsontag) = "hostID"];
  // NodeName is a node name
  string NodeName = 2 [(gogoproto.jsontag) = "node_name"];
  // Role is a system role, e.g. Proxy
  string Role = 3 [
    (gogoproto.jsontag) = "role",
    (gogoproto.casttype) = "SystemRole"
  ];
  // Token is the name of an authentication token
  string Token = 4 [(gogoproto.jsontag) = "token"];
  // AdditionalPrincipals is a list of additional principals
  repeated string AdditionalPrincipals = 5 [(gogoproto.jsontag) = "additional_principals"];
  // DNSNames is a list of DNS names to include in the x509 client certificate
  repeated string DNSNames = 6 [(gogoproto.jsontag) = "dns_names"];
  // PublicTLSKey is a PEM encoded public key
  // used for TLS setup
  bytes PublicTLSKey = 7 [(gogoproto.jsontag) = "public_tls_key"];
  // PublicSSHKey is a SSH encoded public key,
  // if present will be signed as a return value
  // otherwise, new public/private key pair will be generated
  bytes PublicSSHKey = 8 [(gogoproto.jsontag) = "public_ssh_key"];
  // RemoteAddr is the remote address of the host requesting a host certificate.
  // It is used to replace 0.0.0.0 in the list of additional principals.
  string RemoteAddr = 9 [(gogoproto.jsontag) = "remote_addr"];
  // EC2IdentityDocument is used for the EC2 join method to prove the identity
  // of a joining EC2 instance.
  bytes EC2IdentityDocument = 10 [(gogoproto.jsontag) = "ec2_id"];
  // IDToken is a token provided by a workload identity provider as part of
  // OIDC join types such as GitHub.
  string IDToken = 11 [(gogoproto.jsontag) = "id_token"];
  // Expires is a desired time of the expiry of user certificates returned by
  // registration. This only applies to bot joining, and will be ignored by
  // node joining.
  google.protobuf.Timestamp Expires = 12 [
    (gogoproto.stdtime) = true,
    (gogoproto.jsontag) = "expires,omitempty"
  ];
  // BotInstanceID is a trusted instance identifier for a Machine ID bot,
  // provided when rejoining. This parameters may only be provided by the join
  // service and is ignored otherwise; bots should otherwise rejoin with their
  // existing client certificate to prove their instance identity.
  string BotInstanceID = 13 [(gogoproto.jsontag) = "bot_instance_id"];
  // BotGeneration is a trusted generation counter value for Machine ID bots,
  // provided to Auth by the Join Service when bots rejoin via a streamed/gRPC
  // join method. Rejoining bots supply this value via a client certificate
  // extension; it is ignored from other sources.
  int32 BotGeneration = 14 [(gogoproto.jsontag) = "bot_generation"];
}

// RecoveryCodes holds a user's recovery code information. Recovery codes allows users to regain
// access to their account by restoring their lost password or multi-factor. Once a recovery code
// is successfully verified, the code is mark used (which invalidates it), and lets the user begin
// the recovery flow. When a user successfully finishes the recovery flow, users will get a new set
// of codes that will replace all the previous ones.
message RecoveryCodesV1 {
  // Kind is the resource kind.
  string Kind = 1 [(gogoproto.jsontag) = "kind"];
  // SubKind is an optional resource subkind. Currently unused for this resource.
  string SubKind = 2 [(gogoproto.jsontag) = "sub_kind,omitempty"];
  // Version is the resource version.
  string Version = 3 [(gogoproto.jsontag) = "version"];
  // Metadata is the resource metadata.
  Metadata Metadata = 4 [
    (gogoproto.nullable) = false,
    (gogoproto.jsontag) = "metadata"
  ];
  // Spec is the resource spec.
  RecoveryCodesSpecV1 Spec = 5 [
    (gogoproto.nullable) = false,
    (gogoproto.jsontag) = "spec"
  ];
}

// RecoveryCodesSpecV1 is the recovery codes spec.
message RecoveryCodesSpecV1 {
  // Codes hold a list of numOfRecoveryCodes.
  repeated RecoveryCode Codes = 1 [
    (gogoproto.nullable) = false,
    (gogoproto.jsontag) = "codes"
  ];
  // Created is when the set of recovery codes were generated. Updated when a new set of recovery
  // codes are inserted.
  google.protobuf.Timestamp Created = 2 [
    (gogoproto.stdtime) = true,
    (gogoproto.nullable) = false,
    (gogoproto.jsontag) = "created"
  ];
}

// RecoveryCode describes a recovery code.
message RecoveryCode {
  // HashedCode is a bcrypt hash of this recovery code.
  bytes HashedCode = 1 [(gogoproto.jsontag) = "hashed_code"];
  // IsUsed determines if this recovery code was used.
  bool IsUsed = 2 [(gogoproto.jsontag) = "is_used"];
}

message NullableSessionState {
  SessionState State = 1 [
    (gogoproto.nullable) = true,
    (gogoproto.jsontag) = "state,omitempty"
  ];
}

// SessionTrackerFilter are filters to apply when searching for session trackers.
message SessionTrackerFilter {
  // Kind describes what kind of session this is.
  string Kind = 1 [(gogoproto.jsontag) = "kind,omitempty"];
  // State is the current state of this session.
  NullableSessionState State = 2 [
    (gogoproto.nullable) = true,
    (gogoproto.jsontag) = "state,omitempty"
  ];
  // DesktopName is the windows desktop server this session belongs to.
  string DesktopName = 3 [(gogoproto.jsontag) = "desktop_name,omitempty"];
}

// SessionTrackerV1 represents a live session resource.
message SessionTrackerV1 {
  // Header is the common resource header.
  ResourceHeader Header = 1 [
    (gogoproto.nullable) = false,
    (gogoproto.jsontag) = "",
    (gogoproto.embed) = true
  ];

  // Spec is a session specification.
  SessionTrackerSpecV1 Spec = 2 [
    (gogoproto.nullable) = false,
    (gogoproto.jsontag) = "spec"
  ];
}

// SessionTrackerSpecV1 is the specification for a live session.
message SessionTrackerSpecV1 {
  // SessionID is unique identifier of this session.
  string SessionID = 1 [(gogoproto.jsontag) = "session_id,omitempty"];

  // Kind describes what kind of session this is.
  string Kind = 2 [(gogoproto.jsontag) = "kind,omitempty"];

  // State is the current state of this session.
  SessionState State = 3 [(gogoproto.jsontag) = "state,omitempty"];

  // Created encodes the time at which the session was registered with the auth
  // server.
  //
  // This should match the timestamp in the corresponding `session.create` event.
  // It's thus up to the tracker creator to set the correct timestamp.
  google.protobuf.Timestamp Created = 4 [
    (gogoproto.stdtime) = true,
    (gogoproto.nullable) = false,
    (gogoproto.jsontag) = "created,omitempty"
  ];

  // Expires encodes the time at which this session expires and becomes invalid.
  google.protobuf.Timestamp Expires = 5 [
    (gogoproto.stdtime) = true,
    (gogoproto.nullable) = false,
    (gogoproto.jsontag) = "expires,omitempty"
  ];

  // AttachedData is arbitrary attached JSON serialized metadata.
  string AttachedData = 6 [(gogoproto.jsontag) = "attached,omitempty"];

  // Reason is an arbitrary string that may be used to describe the session and/or it's
  // purpose.
  string Reason = 7 [(gogoproto.jsontag) = "reason,omitempty"];

  // Invited is a list of invited users, this field can be used by
  // clients to deliver notifications to invited users.
  repeated string Invited = 8 [(gogoproto.jsontag) = "invited,omitempty"];

  // Hostname identifies the target this session is connected to.
  string Hostname = 9 [(gogoproto.jsontag) = "target_hostname,omitempty"];

  // Address is the address of the target this session is connected to.
  string Address = 10 [(gogoproto.jsontag) = "target_address,omitempty"];

  // ClusterName is the name of the Teleport cluster that this session belongs to.
  string ClusterName = 11 [(gogoproto.jsontag) = "cluster_name,omitempty"];

  // Login is the local login/user on the target used by the session.
  string Login = 12 [(gogoproto.jsontag) = "login,omitempty"];

  // Participants is a list of session participants.
  repeated Participant Participants = 13 [
    (gogoproto.jsontag) = "participants,omitempty",
    (gogoproto.nullable) = false
  ];

  // The Kubernetes cluster this session belongs to.
  string KubernetesCluster = 14 [(gogoproto.jsontag) = "kubernetes_cluster,omitempty"];

  // HostUser is the user regarded as the owner of this session, RBAC checks are performed
  // against the require policies of this user.
  //
  // This refers to the Teleport user but may not be the same as the sessions initiator.
  string HostUser = 15 [(gogoproto.jsontag) = "host_user,omitempty"];

  // HostPolicies is a list of RBAC policy sets held by the host user at the time of session
  // creation.
  repeated SessionTrackerPolicySet HostPolicies = 16 [(gogoproto.jsontag) = "host_roles,omitempty"];

  // DatabaseName is the database server this session belongs to.
  string DatabaseName = 17 [(gogoproto.jsontag) = "database_name,omitempty"];

  // AppName is the app server this session belongs to.
  string AppName = 18 [(gogoproto.jsontag) = "app_name,omitempty"];

  // AppSessionID is the unique ID of the app access certificate used to start this app session.
  string AppSessionID = 19 [(gogoproto.jsontag) = "app_session_id,omitempty"];

  // DesktopName is the windows desktop server this session belongs to.
  string DesktopName = 20 [(gogoproto.jsontag) = "desktop_name,omitempty"];

  // HostID is the target host id that created the session tracker.
  // It's useful for Kubernetes moderated sessions when running in high availabilty
  // otherwise kube proxy is not able to know which agent runs the session.
  string HostID = 21 [(gogoproto.jsontag) = "host_id,omitempty"];

  // TargetSubKind is the sub kind of the target server.
  string TargetSubKind = 22 [(gogoproto.jsontag) = "target_sub_kind,omitempty"];

  // InitialCommand is the command that was executed to start this session.
  repeated string InitialCommand = 23 [(gogoproto.jsontag) = "initial_command,omitempty"];
}

// SessionTrackerPolicySet is a set of RBAC policies held by the session tracker
// that contain additional metadata from the originating role.
message SessionTrackerPolicySet {
  // Name is name of the role this policy set originates from.
  string Name = 1 [(gogoproto.jsontag) = "name,omitempty"];

  // Version is version of the role this policy set originates from.
  string Version = 2 [(gogoproto.jsontag) = "version,omitempty"];

  // RequireSessionJoin specifies policies for required users to start a session.
  repeated SessionRequirePolicy RequireSessionJoin = 3 [(gogoproto.jsontag) = "require_session_join,omitempty"];
}

// Participant stores information about a participant in the session.
message Participant {
  // ID is a unique UUID of this participant for a given session.
  string ID = 1 [(gogoproto.jsontag) = "id,omitempty"];

  // User is the canonical name of the Teleport user controlling this participant.
  string User = 2 [(gogoproto.jsontag) = "user,omitempty"];

  // Mode is the participant mode.
  string Mode = 3 [(gogoproto.jsontag) = "mode,omitempty"];

  // LastActive is the last time this party was active in the session.
  google.protobuf.Timestamp LastActive = 4 [
    (gogoproto.stdtime) = true,
    (gogoproto.nullable) = false,
    (gogoproto.jsontag) = "last_active,omitempty"
  ];
}

// UIConfigV1 represents the configuration for the web UI served by the proxy service
message UIConfigV1 {
  // Header is the resource header for the UI configuration.
  ResourceHeader Header = 1 [
    (gogoproto.nullable) = false,
    (gogoproto.jsontag) = "",
    (gogoproto.embed) = true
  ];
  // Spec is the resource spec.
  UIConfigSpecV1 Spec = 5 [
    (gogoproto.nullable) = false,
    (gogoproto.jsontag) = "spec"
  ];
}

// UIConfigSpecV1 is the specification for a UIConfig
message UIConfigSpecV1 {
  // ScrollbackLines is the max number of lines the UI terminal can display in its history.
  int32 ScrollbackLines = 1 [(gogoproto.jsontag) = "scrollback_lines"];
  // ShowResources determines which resources are shown in the web UI. Default if unset is "requestable"
  // which means resources the user has access to and resources they can request will be shown in the
  // resources UI. If set to `accessible_only`, only resources the user already has access to will be shown.
  string ShowResources = 2 [
    (gogoproto.jsontag) = "show_resources,omitempty",
    (gogoproto.casttype) = "github.com/gravitational/teleport/api/constants.ShowResources"
  ];
}

// InstallerV1 represents an installer script resource. Used to
// provide a script to install teleport on discovered nodes.
message InstallerV1 {
  // Kind is the resource kind.
  string Kind = 1 [(gogoproto.jsontag) = "kind"];
  // SubKind is an optional resource subkind. Currently unused for this resource.
  string SubKind = 2 [(gogoproto.jsontag) = "sub_kind,omitempty"];
  // Version is the resource version.
  string Version = 3 [(gogoproto.jsontag) = "version"];
  // Metadata is the resource metadata.
  Metadata Metadata = 4 [
    (gogoproto.nullable) = false,
    (gogoproto.jsontag) = "metadata"
  ];
  // Spec is the resource spec.
  InstallerSpecV1 Spec = 5 [
    (gogoproto.nullable) = false,
    (gogoproto.jsontag) = "spec"
  ];
}

// InstallerSpecV1 is the specification for an Installer
message InstallerSpecV1 {
  // Script represents the contents of a installer shell script
  string Script = 1 [(gogoproto.jsontag) = "script"];
}

// InstallerV1List represents a list of installer resources.
message InstallerV1List {
  // Installers is a list of installer resources.
  repeated InstallerV1 installers = 1;
}

// SessionState represents the state of a session.
enum SessionState {
  // Pending variant represents a session that is waiting on participants to fulfill the criteria
  // to start the session.
  SessionStatePending = 0;

  // Running variant represents a session that has had it's criteria for starting
  // fulfilled at least once and has transitioned to a RUNNING state.
  SessionStateRunning = 1;

  // Terminated variant represents a session that is no longer running and due for removal.
  SessionStateTerminated = 2;
}

// SortBy defines a sort criteria.
message SortBy {
  // IsDesc is a sort direction flag where if true the direction is descending, else ascending.
  bool IsDesc = 1 [(gogoproto.jsontag) = "is_desc"];
  // Field is the name of an objects field to sort by.
  string Field = 2 [(gogoproto.jsontag) = "field"];
}

// ConnectionDiagnosticV1 is the result of testing a connection.
// When setting up a new resource in Teleport, it's useful to know if we can connect to it.
// This can be done using the test connection feature.
// The user can then receive the result as feedback using the UI
message ConnectionDiagnosticV1 {
  ResourceHeader Header = 1 [
    (gogoproto.nullable) = false,
    (gogoproto.jsontag) = "",
    (gogoproto.embed) = true
  ];
  // Spec is the resource spec.
  ConnectionDiagnosticSpecV1 Spec = 5 [
    (gogoproto.nullable) = false,
    (gogoproto.jsontag) = "spec"
  ];
}

// ConnectionDiagnosticSpecV1 is the ConnectionDiagnostic Spec.
// It contains the result of testing a connection.
// It has the overall result of the connection and then a list of traces.
// Each trace contains checkpoints of the connection attempt and its result.
message ConnectionDiagnosticSpecV1 {
  // Success describes whether the connection was a success or a failure.
  bool Success = 1 [(gogoproto.jsontag) = "success"];
  // Message may contain some user friendly message to let the user know whether it was
  // successful or a failure.
  string Message = 2 [(gogoproto.jsontag) = "message"];
  // Traces contain a list of checkpoints defined by
  repeated ConnectionDiagnosticTrace Traces = 3 [(gogoproto.jsontag) = "traces"];
}

// ConnectionDiagnosticTrace describes a trace of a connection diagnostic
message ConnectionDiagnosticTrace {
  // TraceType is an identification of the checkpoint.
  enum TraceType {
    TRACE_TYPE_UNSPECIFIED = 0;
    // UNKNOWN_ERROR is used when we don't know the error.
    // It's not always possible to offer guidance based on the received error.
    // This trace type should be used when the error is too generic given the context we
    // have.
    UNKNOWN_ERROR = 1;
    // RBAC_NODE is for RBAC checks for the node.
    RBAC_NODE = 2;
    // CONNECTIVITY is for network connectivity checks.
    CONNECTIVITY = 3;
    // RBAC_PRINCIPAL is used when checking if the principal is allowed per RBAC rules.
    RBAC_PRINCIPAL = 4;
    // NODE_PRINCIPAL is used when checking if the Node has the requested principal.
    NODE_PRINCIPAL = 5;
    // RBAC_KUBE is for RBAC checks to kubernetes the cluster.
    RBAC_KUBE = 6;
    // KUBE_PRINCIPAL is used when checking if the Kube Cluster has at least one user principals.
    KUBE_PRINCIPAL = 7;
    // RBAC_DATABASE is for RBAC checks to database access (db_labels).
    RBAC_DATABASE = 8;
    // RBAC_DATABASE_LOGIN is for RBAC checks to database login (db_name and db_user).
    RBAC_DATABASE_LOGIN = 9;
    // DATABASE_DB_USER is used when checking whether the Database has the requested Database User.
    DATABASE_DB_USER = 10;
    // DATABASE_DB_NAME is used when checking whether the Database has the requested Database Name.
    DATABASE_DB_NAME = 11;
  }
  TraceType Type = 1 [(gogoproto.jsontag) = "type"];
  // StatusType describes whether this was a success or a failure.
  enum StatusType {
    STATUS_UNSPECIFIED = 0;
    SUCCESS = 1;
    FAILED = 2;
  }
  StatusType Status = 2 [(gogoproto.jsontag) = "status"];
  // Details contains a User friendly message of the check's result.
  string Details = 3 [(gogoproto.jsontag) = "details"];
  // Error contains the low level error message in case of a failure.
  string Error = 4 [(gogoproto.jsontag) = "error"];
}

// DatabaseServiceV1 is the representation of a DatabaseService (agent) process.
message DatabaseServiceV1 {
  ResourceHeader Header = 1 [
    (gogoproto.nullable) = false,
    (gogoproto.jsontag) = "",
    (gogoproto.embed) = true
  ];
  // Spec is the resource spec.
  DatabaseServiceSpecV1 Spec = 2 [
    (gogoproto.nullable) = false,
    (gogoproto.jsontag) = "spec"
  ];
}

// DatabaseServiceSpecV1 is the DatabaseService Spec.
message DatabaseServiceSpecV1 {
  // ResourceMatchers is the configured match for Database resources.
  repeated DatabaseResourceMatcher ResourceMatchers = 1 [(gogoproto.jsontag) = "resources"];
  // Hostname is the hostname where this service is running.
  string Hostname = 2 [(gogoproto.jsontag) = "hostname"];
}

// DatabaseResourceMatcher is a set of properties that is used to match on resources.
message DatabaseResourceMatcher {
  wrappers.LabelValues Labels = 1 [
    (gogoproto.jsontag) = "labels",
    (gogoproto.customtype) = "Labels"
  ];
  ResourceMatcherAWS AWS = 2 [
    (gogoproto.nullable) = false,
    (gogoproto.jsontag) = "aws"
  ];
}

// ResourceMatcherAWS contains AWS specific settings for resource matcher.
message ResourceMatcherAWS {
  // AssumeRoleARN is an optional AWS role ARN to assume when accessing a database.
  string AssumeRoleARN = 1 [(gogoproto.jsontag) = "assume_role_arn,omitempty"];
  // ExternalID is an optional AWS external ID used to enable assuming an AWS role across accounts.
  string ExternalID = 2 [(gogoproto.jsontag) = "external_id,omitempty"];
}

// AlertSeverity represents how problematic/urgent an alert is, and is used to assist
// in sorting alerts for display.
enum AlertSeverity {
  LOW = 0;
  MEDIUM = 5;
  HIGH = 10;
}

// ClusterAlert is a cluster-level alert message.
message ClusterAlert {
  ResourceHeader Header = 1 [
    (gogoproto.nullable) = false,
    (gogoproto.jsontag) = "",
    (gogoproto.embed) = true
  ];
  ClusterAlertSpec Spec = 2 [
    (gogoproto.nullable) = false,
    (gogoproto.jsontag) = "spec"
  ];
}

// ClusterAlertSpec is a cluster alert specification.
message ClusterAlertSpec {
  // Severity represents how problematic/urgent the alert is.
  AlertSeverity Severity = 1 [(gogoproto.jsontag) = "severity"];
  // Message is the user-facing message associated with the alert.
  string Message = 2 [(gogoproto.jsontag) = "message"];
  // Created is the time at which the alert was generated.
  google.protobuf.Timestamp Created = 3 [
    (gogoproto.jsontag) = "created,omitempty",
    (gogoproto.stdtime) = true,
    (gogoproto.nullable) = false
  ];
}

// GetClusterAlertsRequest matches cluster alerts.
message GetClusterAlertsRequest {
  // Severity is an optional minimum severity.
  AlertSeverity Severity = 1;
  // AlertID optionally specifies the ID of the alert being requested.
  string AlertID = 2;
  // Labels is an optional label selector.
  map<string, string> Labels = 3;
  // WithSuperseded includes superseded alerts in the output of the request.
  bool WithSuperseded = 4;
  // WithAcknowledged includes acknowledged alerts in the output of the request.
  bool WithAcknowledged = 5;
  // WithUntargeted requests that alerts be included even if they are not specifically
  // targeted toward the caller. This has no effect unless the caller has `cluster_alert:list`.
  bool WithUntargeted = 6;
}

// AlertAcknowledgement marks a cluster alert as having been "acknowledged".
// This causes the alert to no longer be displayed in 'tsh login', UI banners,
// etc. Acknowledgements must have an expiry and a message describing why the
// alert can be considered acknowledged.
message AlertAcknowledgement {
  // AlertID is the ID of the alert being acknowledged.
  string AlertID = 1 [(gogoproto.jsontag) = "alert_id,omitempty"];
  // Reason describes the reason why the alert can be considered
  // acknowledged (e.g. 'alice will fix next week').
  string Reason = 2 [(gogoproto.jsontag) = "reason,omitempty"];

  // 3 is reserved for the previously used alert acknowledgement "severity"
  reserved 3;
  reserved "Severity";

  // Expires is the time after which the acknowledgement expires.
  google.protobuf.Timestamp Expires = 4 [
    (gogoproto.jsontag) = "expires,omitempty",
    (gogoproto.stdtime) = true,
    (gogoproto.nullable) = false
  ];
}

// Release correspond to a Teleport Enterprise releases
message Release {
  // NotesMD is the notes of the release in markdown
  string NotesMD = 1 [(gogoproto.jsontag) = "notes_md"];
  // Product is the release product, teleport or teleport-ent
  string Product = 2 [(gogoproto.jsontag) = "product"];
  // ReleaseID is the ID of the product
  string ReleaseID = 3 [(gogoproto.jsontag) = "release_id"];
  // Status is the status of the release
  string Status = 4 [(gogoproto.jsontag) = "status"];
  // Version is the version of the release
  string Version = 5 [(gogoproto.jsontag) = "version"];
  // Assets is a list of assets related to the release
  repeated Asset Assets = 6 [(gogoproto.jsontag) = "assets"];
}

// Asset represents a release asset
message Asset {
  // Arch is the architecture of the asset
  string Arch = 1 [(gogoproto.jsontag) = "arch"];
  // Description is the description of the asset
  string Description = 2 [(gogoproto.jsontag) = "description"];
  // Name is the name of the asset
  string Name = 3 [(gogoproto.jsontag) = "name"];
  // OS is which OS the asset is built for
  string OS = 4 [(gogoproto.jsontag) = "os"];
  // SHA256 is the sha256 of the asset
  string SHA256 = 5 [(gogoproto.jsontag) = "sha256"];
  // Size is the size of the release in bytes
  int64 AssetSize = 6 [(gogoproto.jsontag) = "asset_size"];
  // DisplaySize is the human-readable size of the asset
  string DisplaySize = 7 [(gogoproto.jsontag) = "display_size"];
  // ReleaseIDs is a list of releases that have the asset included
  repeated string ReleaseIDs = 8 [(gogoproto.jsontag) = "release_ids"];
  // PublicURL is the public URL used to download the asset
  string PublicURL = 9 [(gogoproto.jsontag) = "public_url"];
}

// RequireMFAType is a type of MFA requirement enforced outside of login,
// such as per-session MFA or per-request PIV touch.
enum RequireMFAType {
  // OFF means additional MFA enforcement is not enabled.
  OFF = 0;
  // SESSION means MFA is required to begin server sessions.
  SESSION = 1;
  // SESSION_AND_HARDWARE_KEY means MFA is required to begin server sessions,
  // and login sessions must use a private key backed by a hardware key.
  SESSION_AND_HARDWARE_KEY = 2;
  // HARDWARE_KEY_TOUCH means login sessions must use a hardware private key that
  // requires touch to be used.
  HARDWARE_KEY_TOUCH = 3;
  // HARDWARE_KEY_PIN means login sessions must use a hardware private key that
  // requires pin to be used.
  HARDWARE_KEY_PIN = 4;
  // HARDWARE_KEY_TOUCH_AND_PIN means login sessions must use a hardware private key that
  // requires touch and pin to be used.
  HARDWARE_KEY_TOUCH_AND_PIN = 5;
}

// SignatureAlgorithmSuite represents the suite of cryptographic signature algorithms used in the cluster.
enum SignatureAlgorithmSuite {
  // SIGNATURE_ALGORITHM_SUITE_UNSPECIFIED represents an unspecified signature algorithm suite.
  SIGNATURE_ALGORITHM_SUITE_UNSPECIFIED = 0;
  // SIGNATURE_ALGORITHM_SUITE_LEGACY is the original algorithm suite used in
  // Teleport, it almost exclusively uses 2048-bit RSA.
  SIGNATURE_ALGORITHM_SUITE_LEGACY = 1;
  // SIGNATURE_ALGORITHM_SUITE_BALANCED_V1 aims to strikes a balance between
  // security, compatibility, and performance. It uses Ed25519 for most SSH
  // keys, ECDSA on the NIST P256 curve for most TLS keys, and 2048-bit RSA
  // where necessary for compatibility with third-party software.
  SIGNATURE_ALGORITHM_SUITE_BALANCED_V1 = 2;
  // SIGNATURE_ALGORITHM_SUITE_FIPS_V1 is tailored for FIPS compliance. It is
  // based on the BALANCED_V1 suite but replaces all instances of Ed25519 with
  // ECDSA on the NIST P256 curve.
  SIGNATURE_ALGORITHM_SUITE_FIPS_V1 = 3;
  // SIGNATURE_ALGORITHM_SUITE_HSM_V1 is tailored for clusters using an HSM or
  // KMS service to back CA private material. It is based on the BALANCED suite
  // but replaces Ed25519 with ECDSA on the NIST P256 curve for CA keys only,
  // not for server or client keys. It is also valid to use the LEGACY for FIPS
  // suites if your cluster uses an HSM or KMS.
  SIGNATURE_ALGORITHM_SUITE_HSM_V1 = 4;
}

// Plugin describes a single instance of a Teleport Plugin
message PluginV1 {
  // kind is the plugin resource kind.
  string kind = 1;
  // sub_kind is an optional resource subkind.
  string sub_kind = 2;
  // version is the resource version.
  string version = 3;

  // metadata is the resource metadata.
  Metadata metadata = 4 [(gogoproto.nullable) = false];

  PluginSpecV1 spec = 5 [(gogoproto.nullable) = false];

  PluginStatusV1 status = 6 [(gogoproto.nullable) = false];

  // credentials are "live" credentials to the 3rd party API.
  // These are considered secrets.
  PluginCredentialsV1 credentials = 7;
}

message PluginSpecV1 {
  option (gogoproto.equal) = true;

  // settings contain provider-specific plugin options.
  oneof settings {
    // Settings for the Slack access plugin
    PluginSlackAccessSettings slack_access_plugin = 1;
    // Settings for the Opsgenie access plugin
    PluginOpsgenieAccessSettings opsgenie = 2;
    // Settings for OpenAI plugin
    PluginOpenAISettings openai = 3;
    // Settings for the Okta plugin
    PluginOktaSettings okta = 4;
    // Settings for device trust jamf plugin
    PluginJamfSettings jamf = 5;
    // Settings for the PagerDuty plugin
    PluginPagerDutySettings pager_duty = 6;
    // Settings for the Mattermost plugin
    PluginMattermostSettings mattermost = 7;
    // Settings for the JIRA plugin
    PluginJiraSettings jira = 8;
    // Settings for the Discord plugin
    PluginDiscordSettings discord = 9;
    // Settings for the ServiceNow plugin
    PluginServiceNowSettings serviceNow = 10;
    // Settings for the Gitlab plugin.
    PluginGitlabSettings gitlab = 12;
    // Settings for the Entra ID plugin
    PluginEntraIDSettings entra_id = 13;
    // Settings for the SCIM plugin
    PluginSCIMSettings scim = 14;
    // Settings for the Datadog Incident Management plugin
    PluginDatadogAccessSettings datadog = 15;
    // PluginAWSICSettings holds settings for AWSICSettings
    PluginAWSICSettings aws_ic = 16;
    // Settings for the Email Access Request plugin
    PluginEmailSettings email = 17;
    // Settings for the Microsoft Teams plugin
    PluginMSTeamsSettings msteams = 18;
    // Settings for the OpenTex NetIQ plugin.
    PluginNetIQSettings net_iq = 19;
  }

  // generation contains a unique ID that should:
  // - Be created by the backend on plugin creation.
  // - Be updated by the backend if the plugin is updated in any way.
  //
  // For older plugins, it's possible for this to be empty.
  string generation = 11;
}

message PluginSlackAccessSettings {
  option (gogoproto.equal) = true;

  string fallback_channel = 1;
}

message PluginGitlabSettings {
  option (gogoproto.equal) = true;

  // APIEndpoint is the address of Gitlab API.
  string api_endpoint = 1;
}

message PluginOpsgenieAccessSettings {
  option (gogoproto.equal) = true;

  reserved 1;
  reserved "addr";

  // Priority to create Opsgenie alerts with
  string priority = 2;
  // List of tags to be added to alerts created in Opsgenie
  repeated string alert_tags = 3;
  // Default on-call schedules to check if none are provided in the access request annotations
  repeated string default_schedules = 4;
  // APIEndpoint is the address of Opsgenie API.
  string api_endpoint = 5;
}

// PluginServiceNowSettings are the settings for the serviceNow plugin
message PluginServiceNowSettings {
  option (gogoproto.equal) = true;

  // ApiEndpoint is the ServiceNow API endpoint.
  string api_endpoint = 1 [(gogoproto.jsontag) = "api_endpoint,omitempty"];
  // Username is the ServiceNow API username.
  string username = 2 [(gogoproto.jsontag) = "username,omitempty"];
  // Password is the ServiceNow API password.
  string password = 3 [(gogoproto.jsontag) = "password,omitempty"];
  // CloseCode is the close code that ServiceNow incidents will use.
  string close_code = 4 [(gogoproto.jsontag) = "close_code,omitempty"];
}

message PluginPagerDutySettings {
  option (gogoproto.equal) = true;

  // UserEmail is the email address of the PagerDuty user that will be
  // listed as the reporter source of incidents, comments, etc
  // within PagerDuty. Should usually be the same user the API key
  // represents.
  string user_email = 1;

  // APIEndpoint is the address of PagerDuty API.
  string api_endpoint = 2;
}

message PluginJiraSettings {
  option (gogoproto.equal) = true;

  // ServerURL is the address of the target JIRA Server instance.
  string server_url = 1;

  // ProjectKey is the key of the Jira project that will receive
  // notifications and issues from the plugin.
  string project_key = 2;

  // IssueType is the type of Jira Issue that the plugin will create
  string issue_type = 3;
}

// Defines settings for the OpenAI plugin. Currently there are no settings.
message PluginOpenAISettings {
  option (gogoproto.equal) = true;
}

// Defines settings for the Mattermost plugin.
message PluginMattermostSettings {
  option (gogoproto.equal) = true;
  // serverURL is the URL to access Mattermost.
  string server_url = 1;
  // team is the Mattermost workspace.
  string team = 2;
  // channel is the Mattermost channel in the workspace
  // (team) to send notifications to.
  string channel = 3;
  // report_to_email is an optional email address of a Mattermost user
  // to notify via a direct message when the plugin receives an
  // Access Request event.
  string report_to_email = 4;
}

// Defines settings for Jamf plugin.
message PluginJamfSettings {
  option (gogoproto.equal) = true;
  // Jamf service spec
  JamfSpecV1 jamf_spec = 1;
}

// Defines settings for the Okta plugin.
message PluginOktaSettings {
  option (gogoproto.equal) = true;

  // OrgUrl is the Okta organization URL to use for API communication.
  string org_url = 1;

  // EnableUserSync controls the user sync in the Okta integration service. Deprecated.
  // TODO(mdwn): Remove once e changes have been made.
  bool enable_user_sync = 2;

  // SSOConnectorID (deprecated)
  // TODO(mdwn): Remove once e changes have been made.
  string sso_connector_id = 3;

  // Sync settings controls the user and access list sync settings for Okta.
  PluginOktaSyncSettings sync_settings = 4;

  // CredentialsInfo contains information about the Okta credentials.
  PluginOktaCredentialsInfo credentials_info = 5;
}

// PluginOktaCredentialsInfo contains information about the Okta credentials.
// This is used to determine if the plugin has configured the necessary credentials.
message PluginOktaCredentialsInfo {
  option (gogoproto.equal) = true;
  // HasSSMSToken is true if the plugin has configured SSMSToken.
  bool has_ssm_token = 1;
  // HasOauthCredentials is true if the plugin has configured OauthCredentials.
  bool has_oauth_credentials = 2;
  // HasSCIMToken is true if the plugin has configured SCIMToken.
  bool has_scim_token = 3;
}

// Defines settings for syncing users and access lists from Okta.
message PluginOktaSyncSettings {
  option (gogoproto.equal) = true;

  // SyncUsers controls the user sync in the Okta integration service.
  bool sync_users = 1;

  // SSOConnectorID is the name of the Teleport SSO connector created and used by the Okta plugin
  string sso_connector_id = 2;

  // SyncAccessLists controls the access list sync in the Okta integration service.
  bool sync_access_lists = 3;

  // DefaultOwners are the default owners for all imported access lists.
  repeated string default_owners = 4;

  // AppID is the Okta-assigned ID of the Okta App that Teleport uses as a
  // gateway to interact with Okta for SAML login, SCIM provisioning and user
  // sync. When set, user sync will pull users from the assignment list for this
  // app. When empty the plugin will fall back to the legacy behaviour of syncing
  // users from the entre organization.
  string app_id = 5;

  // GroupFilters are filters for which Okta groups to synchronize as access lists.
  // Filters can be globs, for example:
  //   group*
  //   *service*
  // Or regexes if they're prefixed and suffixed with ^ and $, for example:
  //   ^group.*$
  //   ^.*service.*$
  repeated string group_filters = 6;

  // AppFilters are filters for which Okta applications to synchronize as access lists.
  // Filters can be globs, for example:
  //   app*
  //   *service*
  // Or regexes if they're prefixed and suffixed with ^ and $, for example:
  //   ^app.*$
  //   ^.*service.*$
  repeated string app_filters = 7;

  // AppName is the Okta-assigned unique name of the Okta App that Teleport uses
  // as a gateway to interact with Okta for SAML login, SCIM provisioning and user
  // sync. May be missing for old Okta integration installs.
  string app_name = 8;

  // DisableSyncAppGroups disables syncing of app groups from Okta.
  // This is useful when the app groups are not needed in Teleport.
  // and integration with Okta is only used for user sync.
  bool disable_sync_app_groups = 9;

  // DisableBidirectionalSync prevents syncing anything from Teleport to Okta. I.e. prevents
  // creating Okta assignments.
  bool disable_bidirectional_sync = 10;
}

// Defines a set of discord channel IDs
message DiscordChannels {
  option (gogoproto.equal) = true;
  repeated string channel_ids = 1;
}

// Defines settings for the discord plugin
message PluginDiscordSettings {
  option (gogoproto.equal) = true;

  // RoleToRecipients maps Teleport roles (by name) to the set of Discord
  // channel IDs that will receive notifications and requests regarding that
  // that Role.
  map<string, DiscordChannels> role_to_recipients = 1;
}

// PluginEntraIDSettings defines settings for the Entra ID sync plugin
message PluginEntraIDSettings {
  option (gogoproto.equal) = true;

  // SyncSettings controls the user and access list sync settings for EntraID.
  PluginEntraIDSyncSettings sync_settings = 1;

  // AccessGraphSettings controls settings for syncing access graph specific data.
  // When this is null, Entra ID integration with Access Graph is disabled.
  PluginEntraIDAccessGraphSettings access_graph_settings = 2;
}

// Defines settings for syncing users and access lists from Entra ID.
message PluginEntraIDSyncSettings {
  option (gogoproto.equal) = true;

  // DefaultOwners are the default owners for all imported access lists.
  repeated string default_owners = 1;

  // SSOConnectorID is the name of the Teleport SSO connector created and used by the Entra ID plugin.
  string sso_connector_id = 2;

  // credentials_source specifies the source of the credentials used for authentication with Azure.
  EntraIDCredentialsSource credentials_source = 3;

  // tenant_id refers to the Azure Directory that this plugin synchronizes with.
  // This field is populated on a best-effort basis for legacy plugins but mandatory for plugins created after its introduction.
  // For existing plugins, it is filled in using the Entra integration when utilized.
  string tenant_id = 4;

  // entra_app_id refers to the Entra Application ID that supports the SSO for "sso_connector_id".
  // This field is populated on a best-effort basis for legacy plugins but mandatory for plugins created after its introduction.
  // For existing plugins, it is filled in using the entity descriptor url when utilized.
  string entra_app_id = 5;
}

// EntraIDCredentialsSource defines the credentials source for Entra ID.
enum EntraIDCredentialsSource {
  // ENTRAID_CREDENTIALS_SOURCE_UNKNOWN is used when the credentials source is not specified.
  // Due to legacy reasons, UNKNOWN is handled as OIDC.
  ENTRAID_CREDENTIALS_SOURCE_UNKNOWN = 0;
  // ENTRAID_CREDENTIALS_SOURCE_OIDC indicates that the plugin will authenticate with Azure/Entra ID using OIDC.
  ENTRAID_CREDENTIALS_SOURCE_OIDC = 1;
  // ENTRAID_CREDENTIALS_SOURCE_SYSTEM_CREDENTIALS means the plugin will rely on system-provided credentials
  // for authentication with Azure Entra ID, especially for clusters with no internet access.
  ENTRAID_CREDENTIALS_SOURCE_SYSTEM_CREDENTIALS = 2;
}

// AccessGraphSettings controls settings for syncing access graph specific data.
message PluginEntraIDAccessGraphSettings {
  option (gogoproto.equal) = true;

  // AppSsoSettingsCache is an array of single sign-on settings for Entra enterprise applications.
  //
  // This data is stored here because it is not available through traditional methods (MS Graph API).
  // Instead, it is fetched once during the plugin's set up using the user's credentials to connect to Azure's private API.
  repeated PluginEntraIDAppSSOSettings app_sso_settings_cache = 1;
}

// PluginEntraIDAppSSOSettings is a container for a single Entra ID enterprise application's
// cached SSO settings.
// As this data is only parsed by TAG, each value is stored as an opaque JSON blob.
message PluginEntraIDAppSSOSettings {
  option (gogoproto.equal) = true;

  // AppID is the `AppID` property of Entra application.
  string app_id = 1;

  // FederatedSSOV2 contains the cached, gzip-compressed payload from the /ApplicationSso/{servicePrincipalId}/FederatedSSOV2 endpoint.
  bytes federated_sso_v2 = 2;
}

// PluginSCIMSettings defines the settings for a SCIM integration plugin
message PluginSCIMSettings {
  option (gogoproto.equal) = true;

  // SamlConnectorName is the name of the SAML Connector that users provisioned
  // by this SCIM plugin will use to log in to Teleport.
  string saml_connector_name = 1;

  // DefaultRole is the default role assigned to users provisioned by this
  // plugin.
  string default_role = 2;
}

// PluginDatadogAccessSettings defines the settings for a Datadog Incident Management plugin
message PluginDatadogAccessSettings {
  option (gogoproto.equal) = true;

  // ApiEndpoint is the Datadog API endpoint.
  string api_endpoint = 1;
  // FallbackRecipient specifies the default recipient.
  string fallback_recipient = 2;
}

// AWSICCredentialsSource indicates where the AWS Identity Center plugin will
// draw its AWS credentials from
enum AWSICCredentialsSource {
  // AWSIC_CREDENTIALS_SOURCE_UNKNOWN is used when the credentials source is not
  // specified. For backwards compatability, UNKNOWN is handled as OIDC.
  AWSIC_CREDENTIALS_SOURCE_UNKNOWN = 0;
  // AWSIC_CREDENTIALS_SOURCE_OIDC indicates that the Identity Center plugin will
  // draw its credentials from a configured Teleport OIDC integration and
  // authenticate  woth OIDC
  AWSIC_CREDENTIALS_SOURCE_OIDC = 1;
  // AWSIC_CREDENTIALS_SOURCE_SYSTEM indicates that the Identity Center plugin
  // will rely on system-provided credentials
  AWSIC_CREDENTIALS_SOURCE_SYSTEM = 2;
}

// PluginAWSICSettings holds the settings for an AWS Identity Center integration.
message PluginAWSICSettings {
  option (gogoproto.equal) = true;

  // IntegrationName is the Teleport OIDC integration used to gain access to the
  // AWS account. May be empty if [CredentialsSource] is `SYSTEM`.
  string integration_name = 1;

  // Region is the AWS region the target Identity Center instance is configured in
  string region = 2;

  // InstanceARN is the arn of the Identity Center instance to manage
  string arn = 3;

  // Provisioning holds settings for provisioning users and groups into AWS
  AWSICProvisioningSpec provisioning_spec = 4;

  // AccessListDefaultOwners is a list of default owners for Access List created for
  // user groups imported from AWS Idenity Center.
  repeated string access_list_default_owners = 5;

  // SAMLIdPServiceProviderName is the name of a SAML service provider created
  // for the Identity Center.
  string saml_idp_service_provider_name = 6;

  // CredentialsSource indicates how the Identity Center plugin should source
  // its AWS login credentials
  AWSICCredentialsSource credentials_source = 7;

  // UserSyncLabelsFilter specifies a map of key-value pairs used to filter users
  // based on their metadata labels. These filtered users will be provisioned
  // from Teleport to AWS IC via SCIM provisioning.
  // If multiple user_sync_filters are provided the match is combined with OR operator.
  //
  // Example:
  // If Okta is used as the Identity Source and only users originating from Okta
  // should be synced, set the filter to:
  // [{
  //   "okta/org": "https://trial-123456.okta.com",
  //   "teleport.dev/origin": "okta"
  // }]
  //
  // If AWS IC uses Teleport as the Identity Provider, the filter should remain empty.
  //
  // NOTE: System users are always filtered out by default and will not be provisioned to AWS IC.
  repeated AWSICUserSyncFilter user_sync_filters = 8 [(gogoproto.jsontag) = "user_sync_filters,omitempty"];
<<<<<<< HEAD
  // GroupSyncLabelsFilter is used to specify filters that determine which AWS groups
  // should be included during synchronization.
  repeated AWSSyncFilter group_sync_filters = 9 [(gogoproto.jsontag) = "group_sync_filters,omitempty"];
=======

  // AwsAccountFilters is an optional allow-list of AWS accounts to import and
  // manage. An empty list implies that all accounts managed by the Identity Center
  // instance will be imported and managed.
  repeated AWSICResourceFilter aws_accounts_filters = 9;
}

// AWSICResourceFilter is an entry in the AWS IC plugin settings' allow-list of
// resources to import. The filter can specify inclusion either by account ID or
// regex on the resource name.
message AWSICResourceFilter {
  option (gogoproto.equal) = true;

  // Filter describes the AWS Resource filter to apply
  oneof filter {
    // Id indicates that the resource should be filtered by ID
    string id = 1;

    // NameRegex indicates that the resource should be included its name matches
    // the supplied regex.
    string name_regex = 2;
  }
>>>>>>> 8acec8a9
}

// UserSyncFilter is a map of key-value pairs used to filter users based on their metadata labels.
message AWSICUserSyncFilter {
  option (gogoproto.equal) = true;
  map<string, string> labels = 8 [(gogoproto.jsontag) = "labels,omitempty"];
}

// AWSSyncFilter represents a filter used to include or exclude AWS resource during sync based on the filter criteria.
message AWSSyncFilter {
  option (gogoproto.equal) = true;
  // Include specifies resources to include during synchronization.
  oneof include {
    // Filter by ID.
    string id = 1;
    // Filter by Name using a regex.
    string name = 2;
  }
}

// AWSICProvisioningSpec holds provisioning-specific Identity Center settings
message AWSICProvisioningSpec {
  option (gogoproto.equal) = true;

  // BaseURL is the SCIM base URL
  string base_url = 1;

  // BearerToken is used to authenticate with AWS when provisioning users and
  // groups via SCIM. This is expected to be empty in serialized records, as the
  // actual credential is stored separetely ain a PluginStaticCredentials
  // service, and populated at runtime as necessary.
  string bearer_token = 2;
}

// PluginAWSICStatusV1 defines AWS Identity Center plugin sub-process status.
message PluginAWSICStatusV1 {
  // GroupImportStatus is a status of Identity Center group and group members import.
  AWSICGroupImportStatus group_import_status = 1;
}

// AWSICGroupImportStatus defines Identity Center group and group members import status.
message AWSICGroupImportStatus {
  // StatusCode is a status code of group and group members import operation.
  AWSICGroupImportStatusCode status_code = 1;
  // ErrorMessage contains error message for a group and group members import attempt
  // that met with an error.
  string error_message = 2;
}

// AWSICGroupImportStatus defines Identity Center group and group members
// import status codes.
enum AWSICGroupImportStatusCode {
  // UNSPECIFIED denotes that a status is unknown.
  UNSPECIFIED = 0;
  // DONE denotes that the group and group members import operation was
  // completed.
  DONE = 1;
  // FAILED denotes that the group and group members import met with an error.
  FAILED = 2;
}

// PluginEmailSettings holds the settings for an Email Access Request plugin.
message PluginEmailSettings {
  option (gogoproto.equal) = true;

  // Sender specifies the email sender.
  string sender = 1;
  // FallbackRecipient specifies the default recipient.
  string fallback_recipient = 2;

  // Spec configures the mail service settings.
  oneof spec {
    // MailgunSpec configures Mailgun service settings.
    MailgunSpec mailgun_spec = 3;
    // SmtpSpec configures generic SMTP service settings.
    SMTPSpec smtp_spec = 4;
  }
}

// MailgunSpec holds Mailgun-specific settings.
message MailgunSpec {
  option (gogoproto.equal) = true;

  // Domain specifies the Mailgun sending domain.
  string domain = 1;
}

// SMTPSpec holds a generic SMTP service specific settings.
message SMTPSpec {
  option (gogoproto.equal) = true;

  // Host specifies the SMTP service host name.
  string host = 1;
  // Port specifies the SMTP service port number.
  int32 port = 2;
  // StartTLSPolicy specifies the SMTP start TLS policy used to send emails over
  // SMTP.
  string start_tls_policy = 3;
}

// PluginMSTeamsSettings defines the settings for a Microsoft Teams integration plugin
message PluginMSTeamsSettings {
  option (gogoproto.equal) = true;
  // AppId is the Microsoft application ID (uuid, for Azure bots must be underlying app id, not bot's id).
  string app_id = 1;
  // TenantId is the Microsoft tenant ID.
  string tenant_id = 2;
  // TeamsAppId is the Microsoft teams application ID.
  string teams_app_id = 3;
  // Region to be used by the Microsoft Graph API client.
  string region = 4;
  // DefaultRecipient is the default recipient to use if no access monitoring rules are specified.
  string default_recipient = 5;
}

// PluginNetIQSettings defines the settings for a NetIQ integration plugin
message PluginNetIQSettings {
  option (gogoproto.equal) = true;
  // oauth_issuer_endpoint is the NetIQ Oauth Issuer endpoint.
  // Usually, it's equal to https://osp.domain.ext/a/idm/auth/oauth2
  string oauth_issuer_endpoint = 1;
  // api_endpoint is the IDM PROV Rest API location.
  string api_endpoint = 2;
  // insecure_skip_verify controls whether the NetIQ certificate validation should be skipped.
  bool insecure_skip_verify = 3;
}

message PluginBootstrapCredentialsV1 {
  oneof credentials {
    PluginOAuth2AuthorizationCodeCredentials oauth2_authorization_code = 1;
    PluginBearerTokenCredentials bearer_token = 2;
    PluginIdSecretCredential id_secret = 3;
  }
}

// PluginIdSecretCredential can be OAuth2-like client_id and client_secret or username and password.
message PluginIdSecretCredential {
  string id = 1;
  string secret = 2;
}

message PluginOAuth2AuthorizationCodeCredentials {
  string authorization_code = 1;
  string redirect_uri = 2;
}

// PluginStatus is the user-facing status for the plugin instance.
message PluginStatusV1 {
  PluginStatusCode code = 1;
  // error_message is a human-readable error message that can be displayed to the user.
  string error_message = 2;
  // last_sync_time is the last time the plugin was run.
  google.protobuf.Timestamp last_sync_time = 3 [
    (gogoproto.stdtime) = true,
    (gogoproto.nullable) = false
  ];
  // details contains provider-specific plugin status details.
  oneof details {
    // gitlab is the status details for the Gitlab plugin.
    PluginGitlabStatusV1 gitlab = 4;
    PluginEntraIDStatusV1 entra_id = 5;
    // Okta holds status details for the Okta plugin
    PluginOktaStatusV1 okta = 7;
    // AWSIC holds status details for the AWS Identity Center plugin.
    PluginAWSICStatusV1 aws_ic = 8;
    // NetIQ holds status details for the NetIQ plugin.
    PluginNetIQStatusV1 net_iq = 9;
  }

  // last_raw_error variable stores the most recent raw error message received from an API or service.
  // It is intended to capture the original error message without any modifications or formatting.
  // This can be useful for debugging purposes, providing detailed information about what went wrong
  // in the interaction with the external service.
  string last_raw_error = 6;
}

// PluginNetIQStatusV1 is the status details for the NetIQ plugin.
message PluginNetIQStatusV1 {
  // imported_users is the number of users imported from NetIQ eDirectory.
  uint32 imported_users = 1;
  // imported_groups is the number of groups imported from NetIQ eDirectory.
  uint32 imported_groups = 2;
  // imported_roles is the number of roles imported from NetIQ eDirectory.
  uint32 imported_roles = 3;
  // imported_resources is the number of resources imported from NetIQ eDirectory.
  uint32 imported_resources = 4;
}

// PluginGitlabStatusV1 is the status details for the Gitlab plugin.
message PluginGitlabStatusV1 {
  // imported_users is the number of users imported from Gitlab.
  uint32 imported_users = 1;
  // imported_groups is the number of groups imported from Gitlab.
  uint32 imported_groups = 2;
  // imported_projects is the number of projects imported from Gitlab.
  uint32 imported_projects = 3;
}

// PluginEntraIDStatusV1 is the status details for the Entra ID plugin.
message PluginEntraIDStatusV1 {
  // imported_users is the number of users imported from Entra ID.
  uint32 imported_users = 1;
  // imported_groups is the number of groups imported from Entra ID.
  uint32 imported_groups = 2;
}

enum PluginStatusCode {
  // UNKNOWN is the default value when the plugin has not reported its status yet.
  UNKNOWN = 0;
  // RUNNING means the plugin reports running successfully.
  RUNNING = 1;
  // OTHER_ERROR indicates that an otherwise-unspecified error has been encountered.
  OTHER_ERROR = 2;
  // UNAUTHORIZED indicates that plugin is not able to authenticate to the 3rd party API.
  // This could be a result of e.g. the user revoking the authorization on the API provider's side.
  UNAUTHORIZED = 3;

  // SLACK_NOT_IN_CHANNEL is a Slack-specific status code that indicates
  // that the bot has not been invited to a channel that it is configured to post in.
  SLACK_NOT_IN_CHANNEL = 10;
}

// OktaPluginSyncStatusCode indicates the possible states of an Okta
// synchronization service.
enum OktaPluginSyncStatusCode {
  // OKTA_PLUGIN_SYNC_STATUS_CODE_UNSPECIFIED is the status code zero value,
  // indicating that the service has not yet reported a status code.
  OKTA_PLUGIN_SYNC_STATUS_CODE_UNSPECIFIED = 0;

  // OKTA_PLUGIN_SYNC_STATUS_CODE_SUCCESS indicates that the service is running
  // without error
  OKTA_PLUGIN_SYNC_STATUS_CODE_SUCCESS = 1;

  // OKTA_PLUGIN_SYNC_STATUS_CODE_ERROR indicates that the service is currently
  // in an error state.
  OKTA_PLUGIN_SYNC_STATUS_CODE_ERROR = 2;
}

// PluginOktaStatusV1 contains the details for the running Okta plugin.
message PluginOktaStatusV1 {
  // SSODetails are status details relating to SSO.
  PluginOktaStatusDetailsSSO sso_details = 1;

  // AppGroupSyncDetails are status details relating to synchronizing apps and
  // groups from Okta.
  PluginOktaStatusDetailsAppGroupSync app_group_sync_details = 2;

  // UsersSyncDetails are status details relating to synchronizing users from
  // Okta.
  PluginOktaStatusDetailsUsersSync users_sync_details = 3;

  // ScimDetails are status details relating to SCIM integration with
  // Okta.
  PluginOktaStatusDetailsSCIM scim_details = 4;

  // AccessListSyncDetails are status details relating to synchronizing access
  // lists from Okta.
  PluginOktaStatusDetailsAccessListsSync access_lists_sync_details = 5;
}

// PluginOktaStatusDetailsSSO are details related to the
// current status of the Okta integration w/r/t SSO.
message PluginOktaStatusDetailsSSO {
  // Enabled indicates whether SSO login is enabled.
  bool enabled = 1;

  // AppId is the unique Okta application ID of the Okta Applicaion used for
  // SSO login.
  string app_id = 2;

  // AppName is the human-readable name of the Okta Applicaion used for SSO.
  string app_name = 3;
}

// PluginOktaStatusDetailsAppGroupSync are details related to the
// current status of the Okta integration w/r/t application and group
// sync.
message PluginOktaStatusDetailsAppGroupSync {
  // Enabled is whether the users sync is enabled.
  bool enabled = 1;

  // StatusCode indicates the current state of the App & Group sync service
  OktaPluginSyncStatusCode status_code = 2;

  // LastSuccessful is the date of the last successful run.
  google.protobuf.Timestamp last_successful = 3 [
    (gogoproto.stdtime) = true,
    (gogoproto.nullable) = true,
    (gogoproto.jsontag) = "last_successful"
  ];

  // LastFailed is the date of the last failed run.
  google.protobuf.Timestamp last_failed = 4 [
    (gogoproto.stdtime) = true,
    (gogoproto.nullable) = true,
    (gogoproto.jsontag) = "last_failed"
  ];

  // NumAppsSynced is the total number of apps synchronized.
  int32 num_apps_synced = 5;

  // NumAppsSynced is the total number of groups synchronized.
  int32 num_groups_synced = 6;

  // Error contains a textual description of the reason the last synchronization
  // failed. Only valid when StatusCode is OKTA_PLUGIN_SYNC_STATUS_CODE_ERROR.
  string error = 7;
}

// PluginOktaStatusDetailsUsersSync are details related to the
// current status of the Okta integration w/r/t users sync.
message PluginOktaStatusDetailsUsersSync {
  // Enabled is whether the users sync is enabled.
  bool enabled = 1;

  // StatusCode indicates the current state of the User sync service
  OktaPluginSyncStatusCode status_code = 2;

  // LastSuccessful is the date of the last successful run.
  google.protobuf.Timestamp last_successful = 3 [
    (gogoproto.stdtime) = true,
    (gogoproto.nullable) = true,
    (gogoproto.jsontag) = "last_successful"
  ];

  // LastFailed is the date of the last failed run.
  google.protobuf.Timestamp last_failed = 4 [
    (gogoproto.stdtime) = true,
    (gogoproto.nullable) = true,
    (gogoproto.jsontag) = "last_failed"
  ];

  // NumUsersSynced is the total number of users synchronized.
  int32 num_users_synced = 5;

  // Error contains a textual description of the reason the last synchronization
  // failed. Only valid when StatusCode is OKTA_PLUGIN_SYNC_STATUS_CODE_ERROR.
  string error = 6;
}

// PluginOktaStatusDetailsSCIM are details related to the
// current status of the Okta integration w/r/t SCIM.
message PluginOktaStatusDetailsSCIM {
  // Enabled is whether SCIM is enabled.
  bool enabled = 1;
}

// PluginOktaStatusDetailsAccessListsSync are details related to the
// current status of the Okta integration w/r/t access list sync.
message PluginOktaStatusDetailsAccessListsSync {
  // Enabled is whether access lists sync is enabled.
  bool enabled = 1;

  // StatusCode indicates the current state of the AccessList sync service
  OktaPluginSyncStatusCode status_code = 2;

  // LastSuccessful is the date of the last successful run.
  google.protobuf.Timestamp last_successful = 3 [
    (gogoproto.stdtime) = true,
    (gogoproto.nullable) = true,
    (gogoproto.jsontag) = "last_successful"
  ];

  // LastFailed is the date of the last failed run.
  google.protobuf.Timestamp last_failed = 4 [
    (gogoproto.stdtime) = true,
    (gogoproto.nullable) = true,
    (gogoproto.jsontag) = "last_failed"
  ];

  // AppFilters are the app filters used for the access list sync.
  repeated string app_filters = 5;

  // NumAppsSynced are the number of applications synchronized as access lists.
  int32 num_apps_synced = 6;

  // GroupFilters are the group filters used for the access list sync.
  repeated string group_filters = 7;

  // NumGroupsSynced are the number of groups synchronized as access lists.
  int32 num_groups_synced = 8;

  // Error contains a textual description of the reason the last synchronization
  // failed. Only valid when StatusCode is OKTA_PLUGIN_SYNC_STATUS_CODE_ERROR.
  string error = 9;
}

// PluginCredentialsV1 represents "live" credentials
// that are used by the plugin to authenticate to the 3rd party API.
message PluginCredentialsV1 {
  oneof credentials {
    PluginOAuth2AccessTokenCredentials oauth2_access_token = 1;
    PluginBearerTokenCredentials bearer_token = 2;
    PluginIdSecretCredential id_secret = 3;
    PluginStaticCredentialsRef static_credentials_ref = 4;
  }
}

message PluginOAuth2AccessTokenCredentials {
  string access_token = 1;
  string refresh_token = 2;
  google.protobuf.Timestamp expires = 3 [
    (gogoproto.stdtime) = true,
    (gogoproto.nullable) = false
  ];
}

message PluginBearerTokenCredentials {
  // Token is the literal bearer token to be submitted to the 3rd-party API provider.
  string token = 1;

  reserved 2; // token_file
  reserved "token_file";
}

// PluginStaticCredentialsRef is a reference to plugin static credentials by labels.
message PluginStaticCredentialsRef {
  option (gogoproto.equal) = true;

  // Labels is the set of labels to use to match against a set of static credentials.
  map<string, string> Labels = 1 [(gogoproto.jsontag) = "labels,omitempty"];
}

// PluginList represents a list of plugin resources
message PluginListV1 {
  // Plugins is a list of plugin resources.
  repeated PluginV1 plugins = 1;
}

// PluginStaticCredentialsV1 is a representation of static credentials for plugins.
message PluginStaticCredentialsV1 {
  option (gogoproto.goproto_stringer) = false;
  option (gogoproto.stringer) = false;

  // Header is the resource header for the plugin static credentials object.
  ResourceHeader Header = 1 [
    (gogoproto.nullable) = false,
    (gogoproto.embed) = true
  ];

  // Spec contains the actual credentials for the object.
  PluginStaticCredentialsSpecV1 Spec = 2;
}

// PluginStaticCredentialsSpecV1 is the specification for the static credentials object.
message PluginStaticCredentialsSpecV1 {
  oneof credentials {
    string APIToken = 1;
    PluginStaticCredentialsBasicAuth BasicAuth = 2;
    PluginStaticCredentialsOAuthClientSecret OAuthClientSecret = 3;
    PluginStaticCredentialsSSHCertAuthorities SSHCertAuthorities = 4;
  }
}

// PluginStaticCredentialsBasicAuth represents username and password credentials for a plugin.
message PluginStaticCredentialsBasicAuth {
  // Username is the username to use for basic auth.
  string Username = 1 [(gogoproto.jsontag) = "username"];

  // Password is the password to use for basic auth.
  string Password = 2 [(gogoproto.jsontag) = "password"];
}

// PluginStaticCredentialsOAuthClientSecret represents an oauth client id and secret.
message PluginStaticCredentialsOAuthClientSecret {
  // ClientId is the client ID to use for OAuth client secret.
  string ClientId = 1 [(gogoproto.jsontag) = "client_id"];

  // ClientSecret is the client secret to use.
  string ClientSecret = 2 [(gogoproto.jsontag) = "client_secret"];
}

// PluginStaticCredentialsSSHCertAuthorities contains the active SSH CAs used
// for the integration or plugin.
message PluginStaticCredentialsSSHCertAuthorities {
  // CertAuthorities contains the active SSH CAs used for the integration or
  // plugin.
  repeated SSHKeyPair cert_authorities = 1;
}

// SAMLIdPServiceProviderV1 is the representation of a SAML IdP service provider.
message SAMLIdPServiceProviderV1 {
  option (gogoproto.goproto_stringer) = false;
  option (gogoproto.stringer) = false;

  // Header is the resource header for the SAML IdP service provider.
  ResourceHeader Header = 1 [
    (gogoproto.nullable) = false,
    (gogoproto.jsontag) = "",
    (gogoproto.embed) = true
  ];
  // Spec is the SAML IdP service provider spec.
  SAMLIdPServiceProviderSpecV1 Spec = 2 [
    (gogoproto.nullable) = false,
    (gogoproto.jsontag) = "spec"
  ];
}

// SAMLIdPServiceProviderSpecV1 is the SAMLIdPServiceProviderV1 resource spec.
message SAMLIdPServiceProviderSpecV1 {
  // EntityDescriptor is the entity descriptor for the service provider
  string EntityDescriptor = 1 [(gogoproto.jsontag) = "entity_descriptor"];
  // EntityID is the entity ID for the entity descriptor. If entity descriptor is provided,
  // this value is checked that it matches the entity ID in the entity descriptor
  // at upsert time to avoid having to parse the XML blob in the entity descriptor
  // every time we need to use this resource.
  string EntityID = 2 [(gogoproto.jsontag) = "entity_id"];
  // ACSURL is the endpoint where SAML authentication response will be redirected.
  string ACSURL = 3 [(gogoproto.jsontag) = "acs_url"];
  // AttributeMapping is used to map service provider requested attributes to
  // username, role and traits in Teleport.
  repeated SAMLAttributeMapping AttributeMapping = 4 [(gogoproto.jsontag) = "attribute_mapping"];
  // Preset is used to define service provider profile that will have a custom behavior
  // processed by Teleport.
  string Preset = 5 [(gogoproto.jsontag) = "preset"];
  // RelayState is used to add custom value in the SAML response as a relay_state HTTP parameter.
  // The value can contain service provider specific redirect URL, static state token etc.
  // The value is only applied in the IdP initiated SSO flow.
  string RelayState = 6 [(gogoproto.jsontag) = "relay_state"];
  // LaunchURLs is used to configure custom landing URLs for service provider. It is useful in
  // the following scenarios:
  // 1. If a service provider does not support IdP initiated authentication, launch url can be
  //    configured to launch users directly into the service provider authentication endpoint.
  // 2. If a service provider does support IdP initiated authentication, it can be useful if
  //    that service provider acts as a master authentication service provider for internal services.
  //    In such case, Teleport administrator can configure launch URL, that lets user pick a specific
  //    internal service URL from the Log In tile in the UI, which would take them to that particular
  //    service for authentication instead of directly launching to the master service provider.
  // Each launch URL value must be an HTTPs endpoint.
  repeated string LaunchURLs = 7 [(gogoproto.jsontag) = "launch_urls"];
}

// SAMLAttributeMapping represents SAML service provider requested attribute
// name, format and its values.
message SAMLAttributeMapping {
  //  name is an attribute name.
  string name = 1 [(gogoproto.jsontag) = "name"];
  //  name_format is an attribute name format.
  string name_format = 2 [(gogoproto.jsontag) = "name_format"];
  //  value is an attribute value definable with predicate expression.
  string value = 3 [(gogoproto.jsontag) = "value"];
}

// IdPOptions specify options related to access Teleport IdPs.
message IdPOptions {
  // SAML are options related to the Teleport SAML IdP.
  IdPSAMLOptions SAML = 1 [(gogoproto.jsontag) = "saml"];
}

// IdPSAMLOptions specifies options related to accessing the Teleport SAML IdP.
message IdPSAMLOptions {
  // Enabled is set to true if this option allows access to the Teleport SAML IdP.
  BoolValue Enabled = 1 [
    (gogoproto.jsontag) = "enabled",
    (gogoproto.customtype) = "BoolOption"
  ];
}

// KubernetesResourceV1 represents a Kubernetes resource.
message KubernetesResourceV1 {
  // Kind is a resource kind
  string Kind = 1 [(gogoproto.jsontag) = "kind"];
  // SubKind is an optional resource sub kind, used in some resources
  string SubKind = 2 [(gogoproto.jsontag) = "sub_kind,omitempty"];
  // Version is version
  string Version = 3 [(gogoproto.jsontag) = "version"];
  // Metadata is KubernetesResourceV1 metadata
  Metadata Metadata = 4 [
    (gogoproto.nullable) = false,
    (gogoproto.jsontag) = "metadata"
  ];
  // Spec contains the Kubernetes resource data.
  KubernetesResourceSpecV1 Spec = 5 [
    (gogoproto.nullable) = false,
    (gogoproto.jsontag) = "spec"
  ];
}

// KubernetesResourceSpecV1 is the Kubernetes resource spec.
message KubernetesResourceSpecV1 {
  // Namespace is the resource namespace.
  string Namespace = 1 [(gogoproto.jsontag) = "namespace"];
}

// ClusterMaintenanceConfigV1 is a config singleton used to configure infrequent
// cluster maintenance operations.
message ClusterMaintenanceConfigV1 {
  ResourceHeader Header = 1 [
    (gogoproto.nullable) = false,
    (gogoproto.jsontag) = "",
    (gogoproto.embed) = true
  ];
  ClusterMaintenanceConfigSpecV1 Spec = 2 [
    (gogoproto.nullable) = false,
    (gogoproto.jsontag) = "spec"
  ];
  // Nonce is used to protect against concurrent modification of the maintenance
  // window. Clients should treat nonces as opaque.
  uint64 Nonce = 3 [(gogoproto.jsontag) = "nonce,omitempty"];
}

// ClusterMaintenanceConfigSpecV1 encodes the parameters of the upgrade window config object.
message ClusterMaintenanceConfigSpecV1 {
  // AgentUpgrades encodes the agent upgrade window.
  AgentUpgradeWindow AgentUpgrades = 1 [(gogoproto.jsontag) = "agent_upgrades,omitempty"];
}

// AgentUpgradeWindow is the config object used to determine upcoming agent
// upgrade windows.
message AgentUpgradeWindow {
  // UTCStartHour is the start hour of the maintenance window in UTC.
  uint32 UTCStartHour = 1 [(gogoproto.jsontag) = "utc_start_hour"];
  // Weekdays is an optional list of weekdays. If not specified, an agent upgrade window
  // occurs every day.
  repeated string Weekdays = 2 [(gogoproto.jsontag) = "weekdays,omitempty"];
}

// ScheduledAgentUpgradeWindow is a derived value representing a single
// upgrade window. Upgraders deal with discrete start/end times, so we use the
// agent upgrade window configuration object to generate a sequence of specific
// scheduled windows.
message ScheduledAgentUpgradeWindow {
  // Start is the start time of the upgrade window.
  google.protobuf.Timestamp Start = 1 [
    (gogoproto.stdtime) = true,
    (gogoproto.nullable) = false,
    (gogoproto.jsontag) = "start"
  ];

  // Stop is the stop time of the upgrade window.
  google.protobuf.Timestamp Stop = 2 [
    (gogoproto.stdtime) = true,
    (gogoproto.nullable) = false,
    (gogoproto.jsontag) = "stop"
  ];
}

// AgentUpgradeSchedule is the canonical representation of upcoming
// agent upgrade windows as generated by the AgentUpgradeWindow config object.
message AgentUpgradeSchedule {
  // Windows is the list of upcoming windows.
  repeated ScheduledAgentUpgradeWindow Windows = 1 [
    (gogoproto.nullable) = false,
    (gogoproto.jsontag) = "windows"
  ];
}

// UserGroupV1 is a representation of an externally sourced user group.
message UserGroupV1 {
  option (gogoproto.goproto_stringer) = false;
  option (gogoproto.stringer) = false;

  // Header is the resource header for the user group.
  ResourceHeader Header = 1 [
    (gogoproto.nullable) = false,
    (gogoproto.jsontag) = "",
    (gogoproto.embed) = true
  ];

  // Spec is the user group resource spec.
  UserGroupSpecV1 Spec = 2 [
    (gogoproto.nullable) = false,
    (gogoproto.jsontag) = "spec"
  ];
}

// UserGroupSpecV1 is the specification of a user group.
message UserGroupSpecV1 {
  // Applications are a list of application IDs belonging to this user group.
  repeated string Applications = 1;
}

// OktaImportRuleSpecV1 is a Okta import rule specification.
message OktaImportRuleSpecV1 {
  // Priority represents the priority of the rule application. Lower numbered rules will be applied first.
  int32 Priority = 1 [(gogoproto.jsontag) = "priority"];
  // Mappings is a list of matches that will map match conditions to labels.
  repeated OktaImportRuleMappingV1 Mappings = 2 [(gogoproto.jsontag) = "mappings"];
}

// OktaImportRuleMappingV1 is a list of matches that map match rules to labels.
message OktaImportRuleMappingV1 {
  // Match is a set of matching rules for this mapping. If any of these match, then the mapping will be applied.
  repeated OktaImportRuleMatchV1 Match = 1 [(gogoproto.jsontag) = "match"];
  // AddLabels specifies which labels to add if any of the previous matches match.
  map<string, string> AddLabels = 2 [(gogoproto.jsontag) = "add_labels"];
}

// OktaImportRuleV1 is a representation of labeling rules for importing of Okta objects.
message OktaImportRuleV1 {
  option (gogoproto.goproto_stringer) = false;
  option (gogoproto.stringer) = false;

  // Header is the resource header for the SAML IdP service provider.
  ResourceHeader Header = 1 [
    (gogoproto.nullable) = false,
    (gogoproto.jsontag) = "",
    (gogoproto.embed) = true
  ];

  // Spec is the specification for the Okta import rule.
  OktaImportRuleSpecV1 Spec = 2 [
    (gogoproto.nullable) = false,
    (gogoproto.jsontag) = "spec"
  ];
}

// OktaImportRuleMatchV1 is a match rule for a mapping.
message OktaImportRuleMatchV1 {
  // AppIDs is a list of app IDs to match against.
  repeated string AppIDs = 1 [(gogoproto.jsontag) = "app_ids,omitempty"];
  // GroupIDs is a list of group IDs to match against.
  repeated string GroupIDs = 2 [(gogoproto.jsontag) = "group_ids,omitempty"];
  // AppNameRegexes is a list of regexes to match against app names.
  repeated string AppNameRegexes = 3 [(gogoproto.jsontag) = "app_name_regexes,omitempty"];
  // GroupNameRegexes is a list of regexes to match against group names.
  repeated string GroupNameRegexes = 4 [(gogoproto.jsontag) = "group_name_regexes,omitempty"];
}

// OktaAssignmentV1 is a representation of an action or set of actions taken by Teleport to assign Okta users to applications or groups.
message OktaAssignmentV1 {
  option (gogoproto.goproto_stringer) = false;
  option (gogoproto.stringer) = false;

  // Header is the resource header for the Okta assignment.
  ResourceHeader Header = 1 [
    (gogoproto.nullable) = false,
    (gogoproto.jsontag) = "",
    (gogoproto.embed) = true
  ];

  // Spec is the specification for the Okta assignment.
  OktaAssignmentSpecV1 Spec = 2 [
    (gogoproto.nullable) = false,
    (gogoproto.jsontag) = "spec"
  ];
}

// OktaAssignmentSpecV1 is a Okta assignment specification.
message OktaAssignmentSpecV1 {
  // User is the user that these actions will be applied to.
  string User = 1 [(gogoproto.jsontag) = "user"];
  // Targets is a list of Okta targets to take on a user.
  repeated OktaAssignmentTargetV1 Targets = 2 [(gogoproto.jsontag) = "targets"];
  // CleanupTime is an optional field that notes when the assignment should be cleaned up.
  // If absent, the assignment will never be cleaned up.
  google.protobuf.Timestamp CleanupTime = 3 [
    (gogoproto.jsontag) = "cleanup_time",
    (gogoproto.stdtime) = true,
    (gogoproto.nullable) = false
  ];

  // Status is the status of the assignment.
  OktaAssignmentStatus status = 4 [(gogoproto.jsontag) = "status"];

  // OktaAssignmentStatus represents the status of an Okta assignment.
  enum OktaAssignmentStatus {
    // UNKNOWN indicates the status is not set.
    UNKNOWN = 0;
    // PENDING indicates the action has not yet been applied.
    PENDING = 1;
    // PROCESSSING indicates that the assignment is being applied.
    PROCESSING = 2;
    // SUCCESSFUL indicates the action was applied successfully.
    SUCCESSFUL = 3;
    // FAILED indicates the action was not applied successfully. It will be retried.
    FAILED = 4;
  }

  // LastTransition is an optional field that notes when the last state transition
  // occurred for this action. If absent, this object has never transitioned.
  google.protobuf.Timestamp LastTransition = 5 [
    (gogoproto.jsontag) = "last_transition",
    (gogoproto.stdtime) = true,
    (gogoproto.nullable) = false
  ];

  // Finalized is set when the assignment has been properly cleaned up.
  bool Finalized = 6 [(gogoproto.jsontag) = "finalized"];
}

// OktaAssignmentTargetV1 is a target of an Okta assignment.
message OktaAssignmentTargetV1 {
  // OktaAssignmentTargetType is the type of Okta object that an assignment is targeting.
  enum OktaAssignmentTargetType {
    // UNKNOWN indicates the target is unknown.
    UNKNOWN = 0;
    // APPLICATION indicates the target is an application.
    APPLICATION = 1;
    // GROUP indicates the target is a group.
    GROUP = 2;
  }

  // Type is the type of Okta resource this assignment is targeting.
  OktaAssignmentTargetType type = 1 [(gogoproto.jsontag) = "type"];
  // ID is the ID of the Okta resource that's being targeted.
  string id = 2 [(gogoproto.jsontag) = "id"];
}

// IntegrationV1 represents a connection between Teleport and some other 3rd party system.
// This connection allows API access to that service from Teleport.
// Each Integration instance must have a SubKind defined which identifies the external system.
message IntegrationV1 {
  option (gogoproto.goproto_stringer) = false;
  option (gogoproto.stringer) = false;

  // Header is the resource header.
  ResourceHeader Header = 1 [
    (gogoproto.nullable) = false,
    (gogoproto.jsontag) = "",
    (gogoproto.embed) = true
  ];

  // Spec is an Integration specification.
  IntegrationSpecV1 Spec = 2 [
    (gogoproto.nullable) = false,
    (gogoproto.jsontag) = "spec"
  ];
}

// IntegrationSpecV1 contains properties of all the supported integrations.
message IntegrationSpecV1 {
  oneof SubKindSpec {
    // AWSOIDC contains the specific fields to handle the AWS OIDC Integration subkind
    AWSOIDCIntegrationSpecV1 AWSOIDC = 1 [(gogoproto.jsontag) = "aws_oidc,omitempty"];
    // AzureOIDC contains the specific fields to handle the Azure OIDC Integration subkind
    AzureOIDCIntegrationSpecV1 AzureOIDC = 2 [(gogoproto.jsontag) = "azure_oidc,omitempty"];
    // GitHub contains the specific fields to handle the GitHub integration subkind.
    GitHubIntegrationSpecV1 GitHub = 3 [(gogoproto.jsontag) = "github,omitempty"];
  }

  // Credentials contains credentials for the integration.
  PluginCredentialsV1 credentials = 4;
}

// AWSOIDCIntegrationSpecV1 contains the spec properties for the AWS OIDC SubKind Integration.
message AWSOIDCIntegrationSpecV1 {
  // RoleARN contains the Role ARN used to set up the Integration.
  // This is the AWS Role that Teleport will use to issue tokens for API Calls.
  string RoleARN = 1 [(gogoproto.jsontag) = "role_arn,omitempty"];

  // IssuerS3URI is the Identity Provider that was configured in AWS.
  // This bucket/prefix/* files must be publicly accessible and contain the following:
  // > .well-known/openid-configuration
  // > .well-known/jwks
  // Format: s3://<bucket>/<prefix>
  // Optional. The proxy's endpoint is used if it is not specified.
  //
  // DEPRECATED: Thumbprint validation requires the issuer to update the IdP in AWS everytime the issuer changes the certificate.
  // Amazon had some whitelisted providers where the thumbprint was ignored. S3 hosted providers was in that list.
  // Amazon is now trusting all the root certificate authorities, and this workaround is no longer needed.
  // DELETE IN 18.0.
  string IssuerS3URI = 2 [
    (gogoproto.jsontag) = "issuer_s3_uri,omitempty",
    deprecated = true
  ];

  // Audience is used to record a name of a plugin or a discover service in Teleport
  // that depends on this integration.
  // Audience value can be empty or configured with supported preset audience type.
  // Preset audience may impose specific behavior on the integration CRUD API,
  // such as preventing integration from update or deletion. Empty audience value
  // should be treated as a default and backward-compatible behavior of the integration.
  string audience = 3 [(gogoproto.jsontag) = "audience,omitempty"];
}

// AzureOIDCIntegrationSpecV1 contains the spec properties for the Azure OIDC SubKind Integration.
message AzureOIDCIntegrationSpecV1 {
  // TenantID specifies the ID of Entra Tenant (Directory)
  // that this plugin integrates with.
  string TenantID = 1 [(gogoproto.jsontag) = "tenant_id,omitempty"];

  // ClientID specifies the ID of Azure enterprise application (client)
  // that corresponds to this plugin.
  string ClientID = 2 [(gogoproto.jsontag) = "client_id,omitempty"];
}

// GitHubIntegrationSpecV1 contains the specific fields to handle the GitHub integration subkind.
message GitHubIntegrationSpecV1 {
  // Organization specifies the name of the organization for the GitHub integration.
  string Organization = 1 [(gogoproto.jsontag) = "organization,omitempty"];
}

// HeadlessAuthentication holds data for an ongoing headless authentication attempt.
message HeadlessAuthentication {
  // Header is the resource header.
  ResourceHeader header = 1 [
    (gogoproto.nullable) = false,
    (gogoproto.embed) = true
  ];

  // User is a teleport user name.
  string user = 2;

  // PublicKey is an ssh public key to sign in case of successful auth.
  //
  // Deprecated: prefer SshPublicKey and/or TlsPublicKey.
  bytes public_key = 3 [deprecated = true];

  // State is the headless authentication request state.
  HeadlessAuthenticationState state = 4;

  // MFADevice is the mfa device used to approve the request in case of successful auth.
  types.MFADevice mfa_device = 5;

  // ClientIPAddress is the IP address of the client being authenticated.
  string client_ip_address = 6;

  // SshPublicKey is a public key that will be used as the subject of the issued
  // SSH certificate in case of successful auth. It must be in SSH authorized_keys format.
  bytes ssh_public_key = 7;
  // TlsPublicKey is a public key that will be used as the subject of the issued
  // TLS certificate in case of successful auth. It must be in PEM-encoded
  // PKCS#1 or PKIX format.
  bytes tls_public_key = 8;
}

// HeadlessAuthenticationState is a headless authentication state.
enum HeadlessAuthenticationState {
  HEADLESS_AUTHENTICATION_STATE_UNSPECIFIED = 0;

  // authentication pending.
  HEADLESS_AUTHENTICATION_STATE_PENDING = 1;

  // authentication denied.
  HEADLESS_AUTHENTICATION_STATE_DENIED = 2;

  // authentication approved.
  HEADLESS_AUTHENTICATION_STATE_APPROVED = 3;
}

// WatchKind specifies resource kind to watch
// When adding fields to this struct, make sure to review/update WatchKind.Contains method.
message WatchKind {
  // Kind is a resource kind to watch
  string Kind = 1 [(gogoproto.jsontag) = "kind"];
  // LoadSecrets specifies whether to load secrets
  bool LoadSecrets = 2 [(gogoproto.jsontag) = "load_secrets"];
  // Name is an optional specific resource type to watch,
  // if specified only the events with a specific resource
  // name will be sent
  string Name = 3 [(gogoproto.jsontag) = "name"];
  // Filter is an optional mapping of custom filter parameters.
  // Valid values vary by resource kind.
  map<string, string> Filter = 4 [(gogoproto.jsontag) = "filter,omitempty"];
  // SubKind is a resource subkind to watch
  string SubKind = 5 [(gogoproto.jsontag) = "sub_kind,omitempty"];
  // Version optionally specifies the resource version to watch.
  // Currently this field is ignored.
  string Version = 6 [(gogoproto.jsontag) = "version,omitempty"];
}

// WatchStatusV1 is intended to be attached to OpInit events and contain information about a successful WatchEvents call.
message WatchStatusV1 {
  // Kind is the resource kind.
  string Kind = 1 [(gogoproto.jsontag) = "kind"];
  // SubKind is an optional resource subkind. Currently unused for this resource.
  string SubKind = 2 [(gogoproto.jsontag) = "sub_kind,omitempty"];
  // Version is the resource version.
  string Version = 3 [(gogoproto.jsontag) = "version"];
  // Metadata is the resource metadata.
  Metadata Metadata = 4 [
    (gogoproto.nullable) = false,
    (gogoproto.jsontag) = "metadata"
  ];
  // Spec is the resource spec.
  WatchStatusSpecV1 Spec = 5 [
    (gogoproto.nullable) = false,
    (gogoproto.jsontag) = "spec"
  ];
}

// WatchStatusSpecV1 contains resource kinds confirmed by WatchEvents to be included in the event stream.
message WatchStatusSpecV1 {
  repeated WatchKind Kinds = 1 [
    (gogoproto.nullable) = false,
    (gogoproto.jsontag) = "kinds"
  ];
}

// ServerInfoV1 contains info that should be applied to joining Nodes.
message ServerInfoV1 {
  // Kind is the resource kind.
  string Kind = 1 [(gogoproto.jsontag) = "kind"];
  // SubKind is an optional resource subkind.
  string SubKind = 2 [(gogoproto.jsontag) = "sub_kind"];
  // Version is the resource version.
  string Version = 3 [(gogoproto.jsontag) = "version"];
  // Metadata is the resource metadata.
  Metadata Metadata = 4 [
    (gogoproto.nullable) = false,
    (gogoproto.jsontag) = "metadata"
  ];
  // Spec is the resource spec.
  ServerInfoSpecV1 Spec = 5 [
    (gogoproto.nullable) = false,
    (gogoproto.jsontag) = "spec"
  ];
}

// ServerInfoSpecV1 contains fields used to match Nodes to this ServerInfo.
message ServerInfoSpecV1 {
  reserved 1;
  reserved "AWS";
  // NewLabels is the set of labels to add to nodes matching this ServerInfo.
  map<string, string> NewLabels = 2 [(gogoproto.jsontag) = "new_labels,omitempty"];
}

// JamfSpecV1 is the base configuration for the Jamf MDM service.
message JamfSpecV1 {
  reserved 5, 6, 8, 9;
  reserved "username", "password", "client_id", "client_secret";
  option (gogoproto.equal) = true;
  // Enabled toggles the service on or off.
  bool enabled = 1 [(gogoproto.jsontag) = "enabled,omitempty"];
  // Name of the service device source.
  // See the teleport.devicetrust.v1.DeviceSource proto.
  // Defaults to "jamf".
  string name = 2 [(gogoproto.jsontag) = "name,omitempty"];
  // Initial sync delay for the service.
  // Set to negative to perform syncs immediately on startup.
  // Defaults to a random delay (a few minutes max).
  int64 sync_delay = 3 [
    (gogoproto.jsontag) = "sync_delay,omitempty",
    (gogoproto.casttype) = "Duration"
  ];
  // Jamf Pro API endpoint.
  // Example: "https://yourtenant.jamfcloud.com/api".
  // Required.
  string api_endpoint = 4 [(gogoproto.jsontag) = "api_endpoint,omitempty"];
  // Inventory sync entries.
  // If empty a default sync configuration is used.
  repeated JamfInventoryEntry inventory = 7 [(gogoproto.jsontag) = "inventory,omitempty"];
}

// JamfInventoryEntry is an inventory sync entry for [JamfSpecV1].
message JamfInventoryEntry {
  option (gogoproto.equal) = true;
  // Jamf Pro API RSQL filter, used when querying endpoints like
  // "/api/v1/computers-inventory".
  // See https://developer.jamf.com/jamf-pro/reference/get_v1-computers-inventory.
  string filter_rsql = 1 [(gogoproto.jsontag) = "filter_rsql,omitempty"];
  // Sync period for PARTIAL syncs.
  // PARTIAL syncs are scheduled in the time window between FULL syncs, so
  // sync_period_partial must always be smaller than sync_period_full, otherwise
  // it would never trigger.
  // Set to zero or negative to disable PARTIAL syncs.
  int64 sync_period_partial = 2 [
    (gogoproto.jsontag) = "sync_period_partial,omitempty",
    (gogoproto.casttype) = "Duration"
  ];
  // Sync period for FULL syncs.
  // Ideally sync_period_full is a multiple of sync_period_partial, so schedules
  // line up perfectly.
  // Set to zero or negative to disable FULL syncs.
  int64 sync_period_full = 3 [
    (gogoproto.jsontag) = "sync_period_full,omitempty",
    (gogoproto.casttype) = "Duration"
  ];
  // on_missing is the trigger used on devices missing from the MDM view in a
  // FULL sync.
  // Only runs on successful FULL syncs.
  // Corresponds to [teleport.devicetrust.v1.SyncInventoryDeviceAction].
  // Must be either "NOOP" or "DELETE".
  // Defaults to "NOOP".
  string on_missing = 4 [(gogoproto.jsontag) = "on_missing,omitempty"];
  // Custom page size for inventory queries.
  // A server default is used if zeroed or negative.
  int32 page_size = 5 [(gogoproto.jsontag) = "page_size,omitempty"];
}

// MessageWithHeader is a message with a resource header. This is used primarily
// for parsing of resource headers and isn't expected to be used directly by any
// resources.
//
// When using a oneof in a protobuf messages, the existing utils.FastMarshal
// utility does not work, so using something like protojson or jsonpb is required.
// However, these do not respect gogoproto's extensions. When using a ResourceHeader,
// protojson will not recognize that the ResourceHeader is intended to be embedded and
// the resulting JSON will have the header as a separate field. This means that using
// utils.FastUnmarshal will not work for extracting a ResourceHeader from the
// JSON, and we explicitly extract this header to do things like version checking in
// lib/services.
//
// This can be avoided by explicitly embedding the members of the ResourceHeader in
// a message. However, if we would like to avoid this, we can use this MessageWitHheader
// to extract the resource header and its elements, which can later be used for the
// aforementioned processing in lib/services.
message MessageWithHeader {
  option (gogoproto.goproto_stringer) = false;
  option (gogoproto.stringer) = false;

  // Header is the resource header for a resource.
  ResourceHeader Header = 1 [
    (gogoproto.nullable) = false,
    (gogoproto.jsontag) = "",
    (gogoproto.embed) = true
  ];
}

// AWSMatcher matches AWS EC2 instances and AWS Databases
message AWSMatcher {
  // Types are AWS database types to match, "ec2", "rds", "redshift", "elasticache",
  // or "memorydb".
  repeated string Types = 1 [(gogoproto.jsontag) = "types,omitempty"];
  // Regions are AWS regions to query for databases.
  repeated string Regions = 2 [(gogoproto.jsontag) = "regions,omitempty"];
  // AssumeRoleARN is the AWS role to assume for database discovery.
  AssumeRole AssumeRole = 3 [(gogoproto.jsontag) = "assume_role,omitempty"];
  // Tags are AWS resource Tags to match.
  wrappers.LabelValues Tags = 4 [
    (gogoproto.nullable) = false,
    (gogoproto.jsontag) = "tags,omitempty",
    (gogoproto.customtype) = "Labels"
  ];
  // Params sets the join method when installing on discovered EC2 nodes
  InstallerParams Params = 5 [(gogoproto.jsontag) = "install,omitempty"];
  // SSM provides options to use when sending a document command to
  // an EC2 node
  AWSSSM SSM = 6 [(gogoproto.jsontag) = "ssm,omitempty"];
  // Integration is the integration name used to generate credentials to interact with AWS APIs.
  // Environment credentials will not be used when this value is set.
  string Integration = 7 [(gogoproto.jsontag) = "integration,omitempty"];
  // KubeAppDiscovery controls whether Kubernetes App Discovery will be enabled for agents running on
  // discovered clusters, currently only affects AWS EKS discovery in integration mode.
  bool KubeAppDiscovery = 8 [(gogoproto.jsontag) = "kube_app_discovery,omitempty"];
  // SetupAccessForARN is the role that the discovery service should create EKS Access Entries for.
  // This value should match the IAM identity that Teleport Kubernetes Service uses.
  // If this value is empty, the discovery service will attempt to set up access for its own identity (self).
  string SetupAccessForARN = 9 [(gogoproto.jsontag) = "setup_access_for_arn,omitempty"];
}

// AssumeRole provides a role ARN and ExternalID to assume an AWS role
// when interacting with AWS resources.
message AssumeRole {
  // RoleARN is the fully specified AWS IAM role ARN.
  string RoleARN = 1 [(gogoproto.jsontag) = "role_arn"];
  // ExternalID is the external ID used to assume a role in another account.
  string ExternalID = 2 [(gogoproto.jsontag) = "external_id"];
}

// InstallParams sets join method to use on discovered nodes
message InstallerParams {
  // JoinMethod is the method to use when joining the cluster
  string JoinMethod = 1 [
    (gogoproto.jsontag) = "join_method",
    (gogoproto.casttype) = "JoinMethod"
  ];
  // JoinToken is the token to use when joining the cluster
  string JoinToken = 2 [(gogoproto.jsontag) = "join_token"];
  // ScriptName is the name of the teleport installer script
  // resource for the cloud instance to execute
  string ScriptName = 3 [(gogoproto.jsontag) = "script_name,omitempty"];
  // InstallTeleport disables agentless discovery
  bool InstallTeleport = 4 [(gogoproto.jsontag) = "install_teleport,omitempty"];
  // SSHDConfig provides the path to write sshd configuration changes
  string SSHDConfig = 5 [(gogoproto.jsontag) = "sshd_config,omitempty"];
  // PublicProxyAddr is the address of the proxy the discovered node should use
  // to connect to the cluster.
  string PublicProxyAddr = 6 [(gogoproto.jsontag) = "proxy_addr,omitempty"];
  // Azure is the set of Azure-specific installation parameters.
  AzureInstallerParams Azure = 7 [(gogoproto.jsontag) = "azure,omitempty"];
  // EnrollMode indicates the enrollment mode to be used when adding a node.
  // Valid values:
  // 0: uses eice for EC2 matchers which use an integration and script for all the other methods
  // 1: uses script mode
  // 2: uses eice mode
  InstallParamEnrollMode EnrollMode = 8 [(gogoproto.jsontag) = "enroll_mode,omitempty"];
}

// InstallParamEnrollMode is the mode used to enroll the node into the cluster.
enum InstallParamEnrollMode {
  // INSTALL_PARAM_ENROLL_MODE_UNSPECIFIED uses the EICE mode for EC2 Matchers with an Integration and SCRIPT mode otherwise.
  INSTALL_PARAM_ENROLL_MODE_UNSPECIFIED = 0;
  // INSTALL_PARAM_ENROLL_MODE_SCRIPT runs a script on the target host.
  INSTALL_PARAM_ENROLL_MODE_SCRIPT = 1;
  // INSTALL_PARAM_ENROLL_MODE_EICE uses EC2 Instance Connect Endpoint to access the node and DiscoveryService handles the heartbeat.
  // Only available for AWS EC2 instances.
  INSTALL_PARAM_ENROLL_MODE_EICE = 2;
}

// AWSSSM provides options to use when executing SSM documents
message AWSSSM {
  // DocumentName is the name of the document to use when executing an
  // SSM command
  string DocumentName = 1 [(gogoproto.jsontag) = "document_name,omitempty"];
}

// AzureInstallerParams is the set of Azure-specific installation parameters.
message AzureInstallerParams {
  // ClientID is the client ID of the managed identity discovered nodes
  // should use to join the cluster.
  string ClientID = 1 [(gogoproto.jsontag) = "client_id,omitempty"];
}

// AzureMatcher matches Azure resources.
// It defines which resource types, filters and some configuration params.
message AzureMatcher {
  // Subscriptions are Azure subscriptions to query for resources.
  repeated string Subscriptions = 1 [(gogoproto.jsontag) = "subscriptions,omitempty"];
  // ResourceGroups are Azure resource groups to query for resources.
  repeated string ResourceGroups = 2 [(gogoproto.jsontag) = "resource_groups,omitempty"];
  // Types are Azure types to match: "mysql", "postgres", "aks", "vm"
  repeated string Types = 3 [(gogoproto.jsontag) = "types,omitempty"];
  // Regions are Azure locations to match for databases.
  repeated string Regions = 4 [(gogoproto.jsontag) = "regions,omitempty"];
  // ResourceTags are Azure tags on resources to match.
  wrappers.LabelValues ResourceTags = 5 [
    (gogoproto.nullable) = false,
    (gogoproto.jsontag) = "tags,omitempty",
    (gogoproto.customtype) = "Labels"
  ];
  // Params sets the join method when installing on
  // discovered Azure nodes.
  InstallerParams Params = 6 [(gogoproto.jsontag) = "install_params,omitempty"];
}

// GCPMatcher matches GCP resources.
message GCPMatcher {
  // Types are GKE resource types to match: "gke", "vm".
  repeated string Types = 1 [(gogoproto.jsontag) = "types,omitempty"];
  // Locations are GKE locations to search resources for.
  repeated string Locations = 2 [(gogoproto.jsontag) = "locations,omitempty"];
  // Tags is obsolete and only exists for backwards compatibility. Use Labels instead.
  wrappers.LabelValues Tags = 3 [
    (gogoproto.nullable) = false,
    (gogoproto.jsontag) = "tags,omitempty",
    (gogoproto.customtype) = "Labels"
  ];
  // ProjectIDs are the GCP project ID where the resources are deployed.
  repeated string ProjectIDs = 4 [(gogoproto.jsontag) = "project_ids,omitempty"];
  // ServiceAccounts are the emails of service accounts attached to VMs.
  repeated string ServiceAccounts = 5 [(gogoproto.jsontag) = "service_accounts,omitempty"];
  // Params sets the join method when installing on
  // discovered GCP nodes.
  InstallerParams Params = 6 [(gogoproto.jsontag) = "install_params,omitempty"];
  // Labels are GCP labels to match.
  wrappers.LabelValues Labels = 7 [
    (gogoproto.nullable) = false,
    (gogoproto.jsontag) = "labels,omitempty",
    (gogoproto.customtype) = "Labels"
  ];
}

// KubernetesMatcher matches Kubernetes services.
message KubernetesMatcher {
  // Types are Kubernetes services types to match. Currently only 'app' is supported.
  repeated string Types = 1 [(gogoproto.jsontag) = "types,omitempty"];
  // Namespaces are Kubernetes namespaces in which to discover services
  repeated string Namespaces = 2 [(gogoproto.jsontag) = "namespaces,omitempty"];
  // Labels are Kubernetes services labels to match.
  wrappers.LabelValues Labels = 3 [
    (gogoproto.nullable) = false,
    (gogoproto.jsontag) = "labels,omitempty",
    (gogoproto.customtype) = "Labels"
  ];
}

// OktaOptions specify options related to the Okta service.
message OktaOptions {
  // SyncPeriod is the duration between synchronization calls in nanoseconds.
  int64 SyncPeriod = 1 [
    (gogoproto.jsontag) = "sync_period,omitempty",
    (gogoproto.casttype) = "Duration"
  ];
}

// AccessGraphSync is a configuration for Access Graph service.
message AccessGraphSync {
  // AWS is a configuration for AWS Access Graph service poll service.
  repeated AccessGraphAWSSync AWS = 1 [(gogoproto.jsontag) = "aws,omitempty"];
  // PollInterval is the frequency at which to poll for resources
  google.protobuf.Duration PollInterval = 2 [
    (gogoproto.jsontag) = "poll_interval,omitempty",
    (gogoproto.nullable) = false,
    (gogoproto.stdduration) = true
  ];
  // Azure is a configuration for Azure Access Graph service poll service.
  repeated AccessGraphAzureSync Azure = 3 [(gogoproto.jsontag) = "azure,omitempty"];
}

// AccessGraphAWSSync is a configuration for AWS Access Graph service poll service.
message AccessGraphAWSSync {
  // Regions are AWS regions to import resources from.
  repeated string Regions = 1 [(gogoproto.jsontag) = "regions,omitempty"];
  // AssumeRoleARN is the AWS role to assume for database discovery.
  AssumeRole AssumeRole = 3 [(gogoproto.jsontag) = "assume_role,omitempty"];
  // Integration is the integration name used to generate credentials to interact with AWS APIs.
  string Integration = 4 [(gogoproto.jsontag) = "integration,omitempty"];
}

// AccessGraphAzureSync is a configuration for Azure Access Graph service poll service.
message AccessGraphAzureSync {
  // SubscriptionID Is the ID of the Azure subscription to sync resources from
  string SubscriptionID = 1 [(gogoproto.jsontag) = "subscription_id,omitempty"];
  // Integration is the integration name used to generate credentials to interact with AWS APIs.
  string Integration = 2 [(gogoproto.jsontag) = "integration,omitempty"];
}<|MERGE_RESOLUTION|>--- conflicted
+++ resolved
@@ -6853,16 +6853,15 @@
   //
   // NOTE: System users are always filtered out by default and will not be provisioned to AWS IC.
   repeated AWSICUserSyncFilter user_sync_filters = 8 [(gogoproto.jsontag) = "user_sync_filters,omitempty"];
-<<<<<<< HEAD
-  // GroupSyncLabelsFilter is used to specify filters that determine which AWS groups
-  // should be included during synchronization.
-  repeated AWSSyncFilter group_sync_filters = 9 [(gogoproto.jsontag) = "group_sync_filters,omitempty"];
-=======
 
   // AwsAccountFilters is an optional allow-list of AWS accounts to import and
   // manage. An empty list implies that all accounts managed by the Identity Center
   // instance will be imported and managed.
   repeated AWSICResourceFilter aws_accounts_filters = 9;
+
+  // GroupSyncLabelsFilter is used to specify filters that determine which AWS groups
+  // should be included during synchronization.
+  repeated AWSICResourceFilter group_sync_filters = 10 [(gogoproto.jsontag) = "group_sync_filters,omitempty"];
 }
 
 // AWSICResourceFilter is an entry in the AWS IC plugin settings' allow-list of
@@ -6880,25 +6879,12 @@
     // the supplied regex.
     string name_regex = 2;
   }
->>>>>>> 8acec8a9
 }
 
 // UserSyncFilter is a map of key-value pairs used to filter users based on their metadata labels.
 message AWSICUserSyncFilter {
   option (gogoproto.equal) = true;
   map<string, string> labels = 8 [(gogoproto.jsontag) = "labels,omitempty"];
-}
-
-// AWSSyncFilter represents a filter used to include or exclude AWS resource during sync based on the filter criteria.
-message AWSSyncFilter {
-  option (gogoproto.equal) = true;
-  // Include specifies resources to include during synchronization.
-  oneof include {
-    // Filter by ID.
-    string id = 1;
-    // Filter by Name using a regex.
-    string name = 2;
-  }
 }
 
 // AWSICProvisioningSpec holds provisioning-specific Identity Center settings
